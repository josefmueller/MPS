<?xml version='1.0' encoding='ISO-8859-1' ?>
<!DOCTYPE log4j:configuration SYSTEM "file:$APPLICATION_DIR$/bin/log4j.dtd">

<log4j:configuration>
<<<<<<< HEAD
  <appender name="CONSOLE-WARN" class="org.apache.log4j.ConsoleAppender">
    <param name="follow" value="true"/>
    <param name="target" value="System.err"/>
    <layout class="org.apache.log4j.PatternLayout">
      <param name="ConversionPattern" value="[%7r] %6p - %30.30c - %m \n"/>
    </layout>
    <filter class="org.apache.log4j.varia.LevelRangeFilter">
      <param name="LevelMin" value="WARN"/>
    </filter>
  </appender>
=======

    <appender name="CONSOLE-TRACE" class="org.apache.log4j.ConsoleAppender">
        <param name="follow" value="true"/>
        <layout class="org.apache.log4j.PatternLayout">
            <param name="ConversionPattern" value="[%7r] %6p - %30.30c - %m \n"/>
        </layout>
        <filter class="org.apache.log4j.varia.LevelRangeFilter">
            <param name="LevelMin" value="TRACE"/>
            <param name="LevelMax" value="TRACE"/>
        </filter>
    </appender>
>>>>>>> 5c35c59d

  <appender name="CONSOLE-DEBUG" class="org.apache.log4j.ConsoleAppender">
    <param name="follow" value="true"/>
    <layout class="org.apache.log4j.PatternLayout">
      <param name="ConversionPattern" value="[%7r] %6p - %30.30c - %m \n"/>
    </layout>
    <filter class="org.apache.log4j.varia.LevelRangeFilter">
      <param name="LevelMin" value="DEBUG"/>
      <param name="LevelMax" value="DEBUG"/>
    </filter>
  </appender>

<<<<<<< HEAD
  <appender name="CONSOLE-ALL" class="org.apache.log4j.ConsoleAppender" >
    <param name="follow" value="true"/>
    <layout class="org.apache.log4j.PatternLayout">
      <param name="ConversionPattern" value="[%7r] %6p - %30.30c - %m \n"/>
    </layout>
  </appender>

  <appender name="CONSOLE-INFO" class="org.apache.log4j.ConsoleAppender" >
    <param name="follow" value="true"/>
    <layout class="org.apache.log4j.PatternLayout">
      <param name="ConversionPattern" value="[%7r] %6p - %30.30c - %m \n"/>
    </layout>
    <filter class="org.apache.log4j.varia.LevelRangeFilter">
      <param name="LevelMax" value="INFO"/>
    </filter>
  </appender>

  <appender name="DIALOG" class="jetbrains.mps.diagnostic.DialogAppender">
    <filter class="org.apache.log4j.varia.LevelRangeFilter">
      <param name="LevelMin" value="ERROR"/>
    </filter>
  </appender>
=======
    <appender name="CONSOLE-INFO" class="org.apache.log4j.ConsoleAppender" >
        <param name="follow" value="true"/>
        <layout class="org.apache.log4j.PatternLayout">
            <param name="ConversionPattern" value="[%7r] %6p - %30.30c - %m \n"/>
        </layout>
        <filter class="org.apache.log4j.varia.LevelRangeFilter">
            <param name="LevelMax" value="INFO"/>
            <param name="LevelMin" value="INFO"/>
        </filter>
    </appender>
    
    <appender name="CONSOLE-WARN" class="org.apache.log4j.ConsoleAppender">
        <param name="follow" value="true"/>
        <param name="target" value="System.err"/>
        <layout class="org.apache.log4j.PatternLayout">
            <param name="ConversionPattern" value="[%7r] %6p - %30.30c - %m \n"/>
        </layout>
        <filter class="org.apache.log4j.varia.LevelRangeFilter">
            <param name="LevelMin" value="WARN"/>
        </filter>
    </appender>

    <appender name="CONSOLE-ALL" class="org.apache.log4j.ConsoleAppender" >
        <param name="follow" value="true"/>
        <layout class="org.apache.log4j.PatternLayout">
            <param name="ConversionPattern" value="[%7r] %6p - %30.30c - %m \n"/>
        </layout>
    </appender>


    <appender name="DIALOG" class="jetbrains.mps.diagnostic.DialogAppender">
        <filter class="org.apache.log4j.varia.LevelRangeFilter">
            <param name="LevelMin" value="ERROR"/>
        </filter>
    </appender>
>>>>>>> 5c35c59d

  <appender name="FILE" class="org.apache.log4j.RollingFileAppender">
    <param name="MaxFileSize" value="1Mb"/>
    <param name="MaxBackupIndex" value="3"/>
    <param name="file" value="$LOG_DIR$/idea.log"/>
    <layout class="org.apache.log4j.PatternLayout">
      <param name="ConversionPattern" value="%d [%7r] %6p - %30.60c - %m \n"/>
    </layout>
    <filter class="org.apache.log4j.varia.LevelRangeFilter">
      <param name="LevelMin" value="INFO"/>
    </filter>
  </appender>

  <appender name="FILE-LOCAL" class="org.apache.log4j.RollingFileAppender">
    <param name="MaxFileSize" value="1Mb"/>
    <param name="MaxBackupIndex" value="3"/>
    <param name="file" value="$APPLICATION_DIR$/mps.log"/>
    <param name="append" value="true"/>
    <layout class="org.apache.log4j.PatternLayout">
      <param name="ConversionPattern" value="%d [%7r] %6p - %30.60c - %m \n"/>
    </layout>
    <filter class="org.apache.log4j.varia.LevelRangeFilter">
      <param name="LevelMin" value="INFO"/>
    </filter>
  </appender>

  <appender name="FILE-VCS" class="org.apache.log4j.RollingFileAppender">
    <param name="MaxFileSize" value="2Mb"/>
    <param name="MaxBackupIndex" value="5"/>
    <param name="file" value="$LOG_DIR$/mpsvcs.log"/>
    <layout class="org.apache.log4j.PatternLayout">
      <param name="ConversionPattern" value="%d [%7r] %6p - %30.60c - %m \n"/>
    </layout>
  </appender>

  <category name="jetbrains.mps.vcs" additivity="false">
    <priority value="INFO"/>
    <appender-ref ref="FILE-VCS"/>
    <appender-ref ref="CONSOLE-WARN"/>
  </category>

  <category name="com.intellij.openapi.vcs" additivity="false">
    <priority value="INFO"/>
    <appender-ref ref="FILE-VCS"/>
    <appender-ref ref="CONSOLE-WARN"/>
  </category>

  <category name="com.intellij" additivity="false">
    <priority value="WARN"/>
    <appender-ref ref="CONSOLE-WARN"/>
    <appender-ref ref="FILE"/>
  </category>

  <category name="jetbrains.mps" additivity="true">
    <priority value="INFO"/>
    <appender-ref ref="CONSOLE-INFO"/>
  </category>

<<<<<<< HEAD
  <root>
    <priority value="INFO"/>
    <appender-ref ref="CONSOLE-WARN"/>
    <appender-ref ref="DIALOG"/>
    <appender-ref ref="FILE"/>
  </root>
=======
    <!--<category name="jetbrains.mps.classloading" additivity="true">-->
      <!--<priority value="TRACE"/>-->
      <!--<appender-ref ref="CONSOLE-TRACE"/>-->
      <!--<appender-ref ref="CONSOLE-DEBUG"/>-->
    <!--</category>-->

    <!--<category name="jetbrains.mps.library" additivity="true">-->
      <!--<priority value="DEBUG"/>-->
      <!--<appender-ref ref="CONSOLE-DEBUG"/>-->
    <!--</category>-->

    <category name="#com.intellij" additivity="false">
        <priority value="WARN"/>
        <appender-ref ref="CONSOLE-WARN"/>
        <appender-ref ref="FILE"/>
    </category>

    <root>
      <priority value="INFO"/>
      <appender-ref ref="CONSOLE-WARN"/>
      <appender-ref ref="DIALOG"/>
      <appender-ref ref="FILE"/>
    </root>
>>>>>>> 5c35c59d
</log4j:configuration><|MERGE_RESOLUTION|>--- conflicted
+++ resolved
@@ -2,18 +2,6 @@
 <!DOCTYPE log4j:configuration SYSTEM "file:$APPLICATION_DIR$/bin/log4j.dtd">
 
 <log4j:configuration>
-<<<<<<< HEAD
-  <appender name="CONSOLE-WARN" class="org.apache.log4j.ConsoleAppender">
-    <param name="follow" value="true"/>
-    <param name="target" value="System.err"/>
-    <layout class="org.apache.log4j.PatternLayout">
-      <param name="ConversionPattern" value="[%7r] %6p - %30.30c - %m \n"/>
-    </layout>
-    <filter class="org.apache.log4j.varia.LevelRangeFilter">
-      <param name="LevelMin" value="WARN"/>
-    </filter>
-  </appender>
-=======
 
     <appender name="CONSOLE-TRACE" class="org.apache.log4j.ConsoleAppender">
         <param name="follow" value="true"/>
@@ -25,43 +13,18 @@
             <param name="LevelMax" value="TRACE"/>
         </filter>
     </appender>
->>>>>>> 5c35c59d
 
-  <appender name="CONSOLE-DEBUG" class="org.apache.log4j.ConsoleAppender">
-    <param name="follow" value="true"/>
-    <layout class="org.apache.log4j.PatternLayout">
-      <param name="ConversionPattern" value="[%7r] %6p - %30.30c - %m \n"/>
-    </layout>
-    <filter class="org.apache.log4j.varia.LevelRangeFilter">
-      <param name="LevelMin" value="DEBUG"/>
-      <param name="LevelMax" value="DEBUG"/>
-    </filter>
-  </appender>
+    <appender name="CONSOLE-DEBUG" class="org.apache.log4j.ConsoleAppender">
+        <param name="follow" value="true"/>
+        <layout class="org.apache.log4j.PatternLayout">
+            <param name="ConversionPattern" value="[%7r] %6p - %30.30c - %m \n"/>
+        </layout>
+        <filter class="org.apache.log4j.varia.LevelRangeFilter">
+            <param name="LevelMin" value="DEBUG"/>
+            <param name="LevelMax" value="DEBUG"/>
+        </filter>
+    </appender>
 
-<<<<<<< HEAD
-  <appender name="CONSOLE-ALL" class="org.apache.log4j.ConsoleAppender" >
-    <param name="follow" value="true"/>
-    <layout class="org.apache.log4j.PatternLayout">
-      <param name="ConversionPattern" value="[%7r] %6p - %30.30c - %m \n"/>
-    </layout>
-  </appender>
-
-  <appender name="CONSOLE-INFO" class="org.apache.log4j.ConsoleAppender" >
-    <param name="follow" value="true"/>
-    <layout class="org.apache.log4j.PatternLayout">
-      <param name="ConversionPattern" value="[%7r] %6p - %30.30c - %m \n"/>
-    </layout>
-    <filter class="org.apache.log4j.varia.LevelRangeFilter">
-      <param name="LevelMax" value="INFO"/>
-    </filter>
-  </appender>
-
-  <appender name="DIALOG" class="jetbrains.mps.diagnostic.DialogAppender">
-    <filter class="org.apache.log4j.varia.LevelRangeFilter">
-      <param name="LevelMin" value="ERROR"/>
-    </filter>
-  </appender>
-=======
     <appender name="CONSOLE-INFO" class="org.apache.log4j.ConsoleAppender" >
         <param name="follow" value="true"/>
         <layout class="org.apache.log4j.PatternLayout">
@@ -97,73 +60,64 @@
             <param name="LevelMin" value="ERROR"/>
         </filter>
     </appender>
->>>>>>> 5c35c59d
 
-  <appender name="FILE" class="org.apache.log4j.RollingFileAppender">
-    <param name="MaxFileSize" value="1Mb"/>
-    <param name="MaxBackupIndex" value="3"/>
-    <param name="file" value="$LOG_DIR$/idea.log"/>
-    <layout class="org.apache.log4j.PatternLayout">
-      <param name="ConversionPattern" value="%d [%7r] %6p - %30.60c - %m \n"/>
-    </layout>
-    <filter class="org.apache.log4j.varia.LevelRangeFilter">
-      <param name="LevelMin" value="INFO"/>
-    </filter>
-  </appender>
+    <appender name="FILE" class="org.apache.log4j.RollingFileAppender">
+        <param name="MaxFileSize" value="1Mb"/>
+        <param name="MaxBackupIndex" value="3"/>
+        <param name="file" value="$LOG_DIR$/mps.log"/>
+        <layout class="org.apache.log4j.PatternLayout">
+            <param name="ConversionPattern" value="%d [%7r] %6p - %30.60c - %m \n"/>
+        </layout>
+        <filter class="org.apache.log4j.varia.LevelRangeFilter">
+            <param name="LevelMin" value="INFO"/>
+        </filter>
+    </appender>
 
-  <appender name="FILE-LOCAL" class="org.apache.log4j.RollingFileAppender">
-    <param name="MaxFileSize" value="1Mb"/>
-    <param name="MaxBackupIndex" value="3"/>
-    <param name="file" value="$APPLICATION_DIR$/mps.log"/>
-    <param name="append" value="true"/>
-    <layout class="org.apache.log4j.PatternLayout">
-      <param name="ConversionPattern" value="%d [%7r] %6p - %30.60c - %m \n"/>
-    </layout>
-    <filter class="org.apache.log4j.varia.LevelRangeFilter">
-      <param name="LevelMin" value="INFO"/>
-    </filter>
-  </appender>
+    <appender name="FILE-LOCAL" class="org.apache.log4j.RollingFileAppender">
+        <param name="MaxFileSize" value="1Mb"/>
+        <param name="MaxBackupIndex" value="3"/>
+        <param name="file" value="$APPLICATION_DIR$/mps.log"/>
+        <param name="append" value="true"/>
+        <layout class="org.apache.log4j.PatternLayout">
+            <param name="ConversionPattern" value="%d [%7r] %6p - %30.60c - %m \n"/>
+        </layout>
+        <filter class="org.apache.log4j.varia.LevelRangeFilter">
+            <param name="LevelMin" value="INFO"/>
+        </filter>
+    </appender>
 
-  <appender name="FILE-VCS" class="org.apache.log4j.RollingFileAppender">
-    <param name="MaxFileSize" value="2Mb"/>
-    <param name="MaxBackupIndex" value="5"/>
-    <param name="file" value="$LOG_DIR$/mpsvcs.log"/>
-    <layout class="org.apache.log4j.PatternLayout">
-      <param name="ConversionPattern" value="%d [%7r] %6p - %30.60c - %m \n"/>
-    </layout>
-  </appender>
+    <appender name="FILE-VCS" class="org.apache.log4j.RollingFileAppender">
+        <param name="MaxFileSize" value="2Mb"/>
+        <param name="MaxBackupIndex" value="5"/>
+        <param name="file" value="$LOG_DIR$/mpsvcs.log"/>
+        <layout class="org.apache.log4j.PatternLayout">
+            <param name="ConversionPattern" value="%d [%7r] %6p - %30.60c - %m \n"/>
+        </layout>
+    </appender>
 
-  <category name="jetbrains.mps.vcs" additivity="false">
-    <priority value="INFO"/>
-    <appender-ref ref="FILE-VCS"/>
-    <appender-ref ref="CONSOLE-WARN"/>
-  </category>
+    <category name="jetbrains.mps.vcs" additivity="false">
+        <priority value="INFO"/>
+        <appender-ref ref="FILE-VCS"/>
+        <appender-ref ref="CONSOLE-WARN"/>
+    </category>
 
-  <category name="com.intellij.openapi.vcs" additivity="false">
-    <priority value="INFO"/>
-    <appender-ref ref="FILE-VCS"/>
-    <appender-ref ref="CONSOLE-WARN"/>
-  </category>
+    <category name="com.intellij.openapi.vcs" additivity="false">
+        <priority value="INFO"/>
+        <appender-ref ref="FILE-VCS"/>
+        <appender-ref ref="CONSOLE-WARN"/>
+    </category>
 
-  <category name="com.intellij" additivity="false">
-    <priority value="WARN"/>
-    <appender-ref ref="CONSOLE-WARN"/>
-    <appender-ref ref="FILE"/>
-  </category>
+    <category name="com.intellij" additivity="false">
+        <priority value="WARN"/>
+        <appender-ref ref="CONSOLE-WARN"/>
+        <appender-ref ref="FILE"/>
+    </category>
 
-  <category name="jetbrains.mps" additivity="true">
-    <priority value="INFO"/>
-    <appender-ref ref="CONSOLE-INFO"/>
-  </category>
+    <category name="jetbrains.mps" additivity="true">
+      <priority value="INFO"/>
+      <appender-ref ref="CONSOLE-INFO"/>
+    </category>
 
-<<<<<<< HEAD
-  <root>
-    <priority value="INFO"/>
-    <appender-ref ref="CONSOLE-WARN"/>
-    <appender-ref ref="DIALOG"/>
-    <appender-ref ref="FILE"/>
-  </root>
-=======
     <!--<category name="jetbrains.mps.classloading" additivity="true">-->
       <!--<priority value="TRACE"/>-->
       <!--<appender-ref ref="CONSOLE-TRACE"/>-->
@@ -187,5 +141,4 @@
       <appender-ref ref="DIALOG"/>
       <appender-ref ref="FILE"/>
     </root>
->>>>>>> 5c35c59d
 </log4j:configuration>