<?xml version="1.0" encoding="UTF-8"?>
<debug-info version="2">
  <concept fqn="c:f3061a53-9226-4cc5-a443-f952ceaf5816/1068580123140:jetbrains.mps.baseLanguage.structure.ConstructorDeclaration" />
  <concept fqn="c:f3061a53-9226-4cc5-a443-f952ceaf5816/1068580123155:jetbrains.mps.baseLanguage.structure.ExpressionStatement" />
  <concept fqn="c:f3061a53-9226-4cc5-a443-f952ceaf5816/1068390468200:jetbrains.mps.baseLanguage.structure.FieldDeclaration" />
  <concept fqn="c:f3061a53-9226-4cc5-a443-f952ceaf5816/1068580123159:jetbrains.mps.baseLanguage.structure.IfStatement" />
  <concept fqn="c:f3061a53-9226-4cc5-a443-f952ceaf5816/1068580123165:jetbrains.mps.baseLanguage.structure.InstanceMethodDeclaration" />
  <concept fqn="c:f3061a53-9226-4cc5-a443-f952ceaf5816/1068581242864:jetbrains.mps.baseLanguage.structure.LocalVariableDeclarationStatement" />
  <concept fqn="c:f3061a53-9226-4cc5-a443-f952ceaf5816/1068581242878:jetbrains.mps.baseLanguage.structure.ReturnStatement" />
  <concept fqn="c:f3061a53-9226-4cc5-a443-f952ceaf5816/1068580123157:jetbrains.mps.baseLanguage.structure.Statement" />
  <concept fqn="c:f3061a53-9226-4cc5-a443-f952ceaf5816/1070475587102:jetbrains.mps.baseLanguage.structure.SuperConstructorInvocation" />
  <root>
    <file name="EditorAspectDescriptorImpl.java">
      <unit at="16,0,48,0" name="jetbrains.mps.baseLanguage.money.editor.EditorAspectDescriptorImpl" />
    </file>
  </root>
  <root nodeRef="r:00000000-0000-4000-0000-011c895903f5(jetbrains.mps.baseLanguage.money.editor)/1186667875272">
    <file name="MoneyLiteral_Editor.java">
<<<<<<< HEAD
      <node id="1186667875272" at="11,79,12,78" concept="6" />
      <node id="1186667875272" at="11,0,14,0" concept="4" trace="createEditorCell#(Ljetbrains/mps/openapi/editor/EditorContext;Lorg/jetbrains/mps/openapi/model/SNode;)Ljetbrains/mps/openapi/editor/cells/EditorCell;" />
      <scope id="1186667875272" at="11,79,12,78" />
      <scope id="1186667875272" at="11,0,14,0">
        <var name="editorContext" id="1186667875272" />
        <var name="node" id="1186667875272" />
      </scope>
      <unit id="1186667875272" at="10,0,15,0" name="jetbrains.mps.baseLanguage.money.editor.MoneyLiteral_Editor" />
    </file>
    <file name="MoneyLiteral_EditorBuilder_a.java">
      <node id="1186667875272" at="19,92,20,19" concept="8" />
      <node id="1186667875272" at="20,19,21,18" concept="1" />
      <node id="1186667875272" at="26,26,27,18" concept="6" />
      <node id="1186667875272" at="30,39,31,39" concept="6" />
      <node id="1186667875272" at="34,50,35,103" concept="5" />
      <node id="1186667875272" at="35,103,36,48" concept="1" />
      <node id="1186667875272" at="36,48,37,28" concept="1" />
      <node id="1186667875272" at="37,28,38,65" concept="1" />
      <node id="1186667875272" at="38,65,39,57" concept="1" />
      <node id="1186667875272" at="39,57,40,57" concept="1" />
      <node id="1186667875272" at="40,57,41,22" concept="6" />
      <node id="1186668023743" at="43,49,44,89" concept="5" />
      <node id="1186668023743" at="44,89,45,31" concept="1" />
      <node id="1186668023743" at="45,31,46,44" concept="1" />
      <node id="1186668023743" at="46,44,47,26" concept="5" />
      <node id="1186668023743" at="47,26,48,63" concept="1" />
      <node id="1186668023743" at="48,63,49,44" concept="1" />
      <node id="1186668023743" at="49,44,50,73" concept="1" />
      <node id="1186668023743" at="50,73,51,57" concept="5" />
      <node id="1186668023743" at="51,57,52,59" concept="5" />
      <node id="1186668023743" at="53,35,54,87" concept="5" />
      <node id="1186668023743" at="54,87,55,94" concept="6" />
      <node id="1186668023743" at="56,10,57,22" concept="6" />
      <node id="1186668032201" at="59,49,60,89" concept="5" />
      <node id="1186668032201" at="60,89,61,33" concept="1" />
      <node id="1186668032201" at="61,33,62,46" concept="1" />
      <node id="1186668032201" at="62,46,63,26" concept="5" />
      <node id="1186668032201" at="63,26,64,63" concept="1" />
      <node id="1186668032201" at="64,63,65,46" concept="1" />
      <node id="1186668032201" at="65,46,66,73" concept="1" />
      <node id="1186668032201" at="66,73,67,57" concept="5" />
      <node id="1186668032201" at="67,57,68,59" concept="5" />
      <node id="1186668032201" at="69,35,70,87" concept="5" />
      <node id="1186668032201" at="70,87,71,94" concept="6" />
      <node id="1186668032201" at="72,10,73,22" concept="6" />
      <node id="1186667875272" at="16,0,18,0" concept="2" trace="myNode" />
      <node id="1186667875272" at="30,0,33,0" concept="4" trace="createCell#()Ljetbrains/mps/openapi/editor/cells/EditorCell;" />
      <node id="1186667875272" at="19,0,23,0" concept="0" trace="MoneyLiteral_EditorBuilder_a#(Ljetbrains/mps/openapi/editor/EditorContext;Lorg/jetbrains/mps/openapi/model/SNode;)V" />
      <node id="1186667875272" at="24,0,29,0" concept="4" trace="getNode#()Lorg/jetbrains/mps/openapi/model/SNode;" />
      <node id="1186668023743" at="52,59,57,22" concept="3" />
      <node id="1186668032201" at="68,59,73,22" concept="3" />
      <node id="1186667875272" at="34,0,43,0" concept="4" trace="createCollection_84i1v2_a#()Ljetbrains/mps/openapi/editor/cells/EditorCell;" />
      <node id="1186668023743" at="43,0,59,0" concept="4" trace="createProperty_84i1v2_a0#()Ljetbrains/mps/openapi/editor/cells/EditorCell;" />
      <node id="1186668032201" at="59,0,75,0" concept="4" trace="createProperty_84i1v2_b0#()Ljetbrains/mps/openapi/editor/cells/EditorCell;" />
      <scope id="1186667875272" at="26,26,27,18" />
      <scope id="1186667875272" at="30,39,31,39" />
      <scope id="1186667875272" at="19,92,21,18" />
      <scope id="1186668023743" at="53,35,55,94">
        <var name="manager" id="1186668023743" />
      </scope>
      <scope id="1186668032201" at="69,35,71,94">
=======
      <node id="1186667875272" at="15,79,16,63" concept="6" />
      <node id="1186667875272" at="18,89,19,96" concept="5" />
      <node id="1186667875272" at="19,96,20,48" concept="1" />
      <node id="1186667875272" at="20,48,21,28" concept="1" />
      <node id="1186667875272" at="21,28,22,81" concept="1" />
      <node id="1186667875272" at="22,81,23,81" concept="1" />
      <node id="1186667875272" at="23,81,24,22" concept="6" />
      <node id="1186668023743" at="26,88,27,82" concept="5" />
      <node id="1186668023743" at="27,82,28,31" concept="1" />
      <node id="1186668023743" at="28,31,29,44" concept="1" />
      <node id="1186668023743" at="29,44,30,26" concept="5" />
      <node id="1186668023743" at="30,26,31,58" concept="1" />
      <node id="1186668023743" at="31,58,32,44" concept="1" />
      <node id="1186668023743" at="32,44,33,73" concept="1" />
      <node id="1186668023743" at="33,73,34,57" concept="5" />
      <node id="1186668023743" at="35,35,36,82" concept="5" />
      <node id="1186668023743" at="36,82,37,112" concept="6" />
      <node id="1186668023743" at="38,10,39,22" concept="6" />
      <node id="1186668032201" at="41,88,42,82" concept="5" />
      <node id="1186668032201" at="42,82,43,33" concept="1" />
      <node id="1186668032201" at="43,33,44,46" concept="1" />
      <node id="1186668032201" at="44,46,45,26" concept="5" />
      <node id="1186668032201" at="45,26,46,58" concept="1" />
      <node id="1186668032201" at="46,58,47,46" concept="1" />
      <node id="1186668032201" at="47,46,48,73" concept="1" />
      <node id="1186668032201" at="48,73,49,57" concept="5" />
      <node id="1186668032201" at="50,35,51,82" concept="5" />
      <node id="1186668032201" at="51,82,52,112" concept="6" />
      <node id="1186668032201" at="53,10,54,22" concept="6" />
      <node id="1186667875272" at="15,0,18,0" concept="4" trace="createEditorCell#(Ljetbrains/mps/openapi/editor/EditorContext;Lorg/jetbrains/mps/openapi/model/SNode;)Ljetbrains/mps/openapi/editor/cells/EditorCell;" />
      <node id="1186668023743" at="34,57,39,22" concept="3" />
      <node id="1186668032201" at="49,57,54,22" concept="3" />
      <node id="1186667875272" at="18,0,26,0" concept="4" trace="createCollection_84i1v2_a#(Ljetbrains/mps/openapi/editor/EditorContext;Lorg/jetbrains/mps/openapi/model/SNode;)Ljetbrains/mps/openapi/editor/cells/EditorCell;" />
      <node id="1186668023743" at="26,0,41,0" concept="4" trace="createProperty_84i1v2_a0#(Ljetbrains/mps/openapi/editor/EditorContext;Lorg/jetbrains/mps/openapi/model/SNode;)Ljetbrains/mps/openapi/editor/cells/EditorCell;" />
      <node id="1186668032201" at="41,0,56,0" concept="4" trace="createProperty_84i1v2_b0#(Ljetbrains/mps/openapi/editor/EditorContext;Lorg/jetbrains/mps/openapi/model/SNode;)Ljetbrains/mps/openapi/editor/cells/EditorCell;" />
      <scope id="1186667875272" at="15,79,16,63" />
      <scope id="1186668023743" at="35,35,37,112">
        <var name="manager" id="1186668023743" />
      </scope>
      <scope id="1186668032201" at="50,35,52,112">
>>>>>>> bd830ede
        <var name="manager" id="1186668032201" />
      </scope>
      <scope id="1186667875272" at="30,0,33,0" />
      <scope id="1186667875272" at="19,0,23,0">
        <var name="context" id="1186667875272" />
        <var name="node" id="1186667875272" />
      </scope>
      <scope id="1186667875272" at="24,0,29,0" />
      <scope id="1186667875272" at="34,50,41,22">
        <var name="editorCell" id="1186667875272" />
      </scope>
<<<<<<< HEAD
      <scope id="1186667875272" at="34,0,43,0" />
      <scope id="1186668023743" at="43,49,57,22">
=======
      <scope id="1186667875272" at="18,0,26,0">
        <var name="editorContext" id="1186667875272" />
        <var name="node" id="1186667875272" />
      </scope>
      <scope id="1186668023743" at="26,88,39,22">
>>>>>>> bd830ede
        <var name="attributeConcept" id="1186668023743" />
        <var name="editorCell" id="1186668023743" />
        <var name="provider" id="1186668023743" />
      </scope>
<<<<<<< HEAD
      <scope id="1186668032201" at="59,49,73,22">
=======
      <scope id="1186668032201" at="41,88,54,22">
>>>>>>> bd830ede
        <var name="attributeConcept" id="1186668032201" />
        <var name="editorCell" id="1186668032201" />
        <var name="provider" id="1186668032201" />
      </scope>
<<<<<<< HEAD
      <scope id="1186668023743" at="43,0,59,0" />
      <scope id="1186668032201" at="59,0,75,0" />
      <unit id="1186667875272" at="15,0,76,0" name="jetbrains.mps.baseLanguage.money.editor.MoneyLiteral_EditorBuilder_a" />
=======
      <scope id="1186668023743" at="26,0,41,0">
        <var name="editorContext" id="1186668023743" />
        <var name="node" id="1186668023743" />
      </scope>
      <scope id="1186668032201" at="41,0,56,0">
        <var name="editorContext" id="1186668032201" />
        <var name="node" id="1186668032201" />
      </scope>
      <unit id="1186667875272" at="14,0,57,0" name="jetbrains.mps.baseLanguage.money.editor.MoneyLiteral_Editor" />
>>>>>>> bd830ede
    </file>
  </root>
  <root nodeRef="r:00000000-0000-4000-0000-011c895903f5(jetbrains.mps.baseLanguage.money.editor)/1187343582397">
    <file name="MoneyCreator_Editor.java">
      <node id="1187343582397" at="11,79,12,78" concept="6" />
      <node id="1187343582397" at="11,0,14,0" concept="4" trace="createEditorCell#(Ljetbrains/mps/openapi/editor/EditorContext;Lorg/jetbrains/mps/openapi/model/SNode;)Ljetbrains/mps/openapi/editor/cells/EditorCell;" />
      <scope id="1187343582397" at="11,79,12,78" />
      <scope id="1187343582397" at="11,0,14,0">
        <var name="editorContext" id="1187343582397" />
        <var name="node" id="1187343582397" />
      </scope>
      <unit id="1187343582397" at="10,0,15,0" name="jetbrains.mps.baseLanguage.money.editor.MoneyCreator_Editor" />
    </file>
    <file name="MoneyCreator_EditorBuilder_a.java">
      <node id="1187343582397" at="27,92,28,19" concept="8" />
      <node id="1187343582397" at="28,19,29,18" concept="1" />
      <node id="1187343582397" at="34,26,35,18" concept="6" />
      <node id="1187343582397" at="38,39,39,39" concept="6" />
      <node id="1187343582397" at="42,50,43,103" concept="5" />
      <node id="1187343582397" at="43,103,44,48" concept="1" />
      <node id="1187343582397" at="44,48,45,28" concept="1" />
      <node id="1187343582397" at="45,28,46,65" concept="1" />
      <node id="1187343582397" at="46,65,47,57" concept="1" />
      <node id="1187343582397" at="47,57,48,57" concept="1" />
      <node id="1187343582397" at="48,57,49,56" concept="1" />
      <node id="1187343582397" at="49,56,50,57" concept="1" />
      <node id="1187343582397" at="50,57,51,56" concept="1" />
      <node id="1187343582397" at="51,56,52,57" concept="1" />
      <node id="1187343582397" at="52,57,53,22" concept="6" />
      <node id="1187343609605" at="55,49,56,98" concept="5" />
      <node id="1187343609605" at="56,98,57,47" concept="1" />
      <node id="1187343609605" at="57,47,58,34" concept="1" />
      <node id="1187343609605" at="58,34,59,22" concept="6" />
      <node id="1187343622248" at="61,49,62,94" concept="5" />
      <node id="1187343622248" at="62,94,63,47" concept="1" />
      <node id="1187343622248" at="63,47,64,34" concept="5" />
      <node id="1187343622248" at="64,34,65,83" concept="1" />
      <node id="1187343622248" at="65,83,66,40" concept="1" />
      <node id="1187343622248" at="66,40,67,34" concept="1" />
      <node id="1187343622248" at="67,34,68,22" concept="6" />
      <node id="1187343582397" at="70,48,71,256" concept="5" />
      <node id="1187343582397" at="71,256,72,33" concept="6" />
      <node id="1187343582397" at="75,120,76,49" concept="8" />
      <node id="1187343582397" at="78,55,79,59" concept="5" />
      <node id="1187343582397" at="79,59,80,41" concept="1" />
      <node id="1187343582397" at="80,41,81,24" concept="6" />
      <node id="1187343582397" at="84,118,85,374" concept="1" />
      <node id="1187343582397" at="87,41,88,37" concept="1" />
      <node id="1187343582397" at="92,44,93,54" concept="5" />
      <node id="1187343582397" at="93,54,94,43" concept="1" />
      <node id="1187343582397" at="94,43,95,0" concept="7" />
      <node id="1187343582397" at="95,0,96,40" concept="1" />
      <node id="1187343582397" at="96,40,97,24" concept="6" />
      <node id="1187343582397" at="99,40,100,27" concept="6" />
      <node id="1187344249463" at="103,49,104,94" concept="5" />
      <node id="1187344249463" at="104,94,105,47" concept="1" />
      <node id="1187344249463" at="105,47,106,34" concept="1" />
      <node id="1187344249463" at="106,34,107,22" concept="6" />
      <node id="1187343582397" at="109,48,110,260" concept="5" />
      <node id="1187343582397" at="110,260,111,33" concept="6" />
      <node id="1187343582397" at="114,122,115,49" concept="8" />
      <node id="1187343582397" at="117,55,118,59" concept="5" />
      <node id="1187343582397" at="118,59,119,41" concept="1" />
      <node id="1187343582397" at="119,41,120,24" concept="6" />
      <node id="1187343582397" at="123,118,124,376" concept="1" />
      <node id="1187343582397" at="126,41,127,39" concept="1" />
      <node id="1187343582397" at="131,44,132,54" concept="5" />
      <node id="1187343582397" at="132,54,133,45" concept="1" />
      <node id="1187343582397" at="133,45,134,0" concept="7" />
      <node id="1187343582397" at="134,0,135,40" concept="1" />
      <node id="1187343582397" at="135,40,136,24" concept="6" />
      <node id="1187343582397" at="138,40,139,29" concept="6" />
      <node id="1187343637158" at="142,49,143,94" concept="5" />
      <node id="1187343637158" at="143,94,144,47" concept="1" />
      <node id="1187343637158" at="144,47,145,34" concept="5" />
      <node id="1187343637158" at="145,34,146,83" concept="1" />
      <node id="1187343637158" at="146,83,147,40" concept="1" />
      <node id="1187343637158" at="147,40,148,34" concept="1" />
      <node id="1187343637158" at="148,34,149,22" concept="6" />
      <node id="1187343582397" at="24,0,26,0" concept="2" trace="myNode" />
      <node id="1187343582397" at="38,0,41,0" concept="4" trace="createCell#()Ljetbrains/mps/openapi/editor/cells/EditorCell;" />
      <node id="1187343582397" at="75,0,78,0" concept="0" trace="amountSingleRoleHandler_ccfkrk_c0#(Lorg/jetbrains/mps/openapi/model/SNode;Lorg/jetbrains/mps/openapi/language/SContainmentLink;Ljetbrains/mps/openapi/editor/EditorContext;)V" />
      <node id="1187343582397" at="83,70,86,7" concept="3" />
      <node id="1187343582397" at="86,7,89,7" concept="3" />
      <node id="1187343582397" at="99,0,102,0" concept="4" trace="getNoTargetText#()Ljava/lang/String;" />
      <node id="1187343582397" at="114,0,117,0" concept="0" trace="currencySingleRoleHandler_ccfkrk_e0#(Lorg/jetbrains/mps/openapi/model/SNode;Lorg/jetbrains/mps/openapi/language/SContainmentLink;Ljetbrains/mps/openapi/editor/EditorContext;)V" />
      <node id="1187343582397" at="122,70,125,7" concept="3" />
      <node id="1187343582397" at="125,7,128,7" concept="3" />
      <node id="1187343582397" at="138,0,141,0" concept="4" trace="getNoTargetText#()Ljava/lang/String;" />
      <node id="1187343582397" at="27,0,31,0" concept="0" trace="MoneyCreator_EditorBuilder_a#(Ljetbrains/mps/openapi/editor/EditorContext;Lorg/jetbrains/mps/openapi/model/SNode;)V" />
      <node id="1187343582397" at="70,0,74,0" concept="4" trace="createRefNode_ccfkrk_c0#()Ljetbrains/mps/openapi/editor/cells/EditorCell;" />
      <node id="1187343582397" at="109,0,113,0" concept="4" trace="createRefNode_ccfkrk_e0#()Ljetbrains/mps/openapi/editor/cells/EditorCell;" />
      <node id="1187343582397" at="32,0,37,0" concept="4" trace="getNode#()Lorg/jetbrains/mps/openapi/model/SNode;" />
      <node id="1187343582397" at="78,0,83,0" concept="4" trace="createChildCell#(Lorg/jetbrains/mps/openapi/model/SNode;)Ljetbrains/mps/openapi/editor/cells/EditorCell;" />
      <node id="1187343582397" at="117,0,122,0" concept="4" trace="createChildCell#(Lorg/jetbrains/mps/openapi/model/SNode;)Ljetbrains/mps/openapi/editor/cells/EditorCell;" />
      <node id="1187343609605" at="55,0,61,0" concept="4" trace="createConstant_ccfkrk_a0#()Ljetbrains/mps/openapi/editor/cells/EditorCell;" />
      <node id="1187344249463" at="103,0,109,0" concept="4" trace="createConstant_ccfkrk_d0#()Ljetbrains/mps/openapi/editor/cells/EditorCell;" />
      <node id="1187343582397" at="83,0,91,0" concept="4" trace="installCellInfo#(Lorg/jetbrains/mps/openapi/model/SNode;Ljetbrains/mps/openapi/editor/cells/EditorCell;)V" />
      <node id="1187343582397" at="91,0,99,0" concept="4" trace="createEmptyCell#()Ljetbrains/mps/openapi/editor/cells/EditorCell;" />
      <node id="1187343582397" at="122,0,130,0" concept="4" trace="installCellInfo#(Lorg/jetbrains/mps/openapi/model/SNode;Ljetbrains/mps/openapi/editor/cells/EditorCell;)V" />
      <node id="1187343582397" at="130,0,138,0" concept="4" trace="createEmptyCell#()Ljetbrains/mps/openapi/editor/cells/EditorCell;" />
      <node id="1187343622248" at="61,0,70,0" concept="4" trace="createConstant_ccfkrk_b0#()Ljetbrains/mps/openapi/editor/cells/EditorCell;" />
      <node id="1187343637158" at="142,0,151,0" concept="4" trace="createConstant_ccfkrk_f0#()Ljetbrains/mps/openapi/editor/cells/EditorCell;" />
      <node id="1187343582397" at="42,0,55,0" concept="4" trace="createCollection_ccfkrk_a#()Ljetbrains/mps/openapi/editor/cells/EditorCell;" />
      <scope id="1187343582397" at="34,26,35,18" />
      <scope id="1187343582397" at="38,39,39,39" />
      <scope id="1187343582397" at="75,120,76,49" />
      <scope id="1187343582397" at="84,118,85,374" />
      <scope id="1187343582397" at="87,41,88,37" />
      <scope id="1187343582397" at="99,40,100,27" />
      <scope id="1187343582397" at="114,122,115,49" />
      <scope id="1187343582397" at="123,118,124,376" />
      <scope id="1187343582397" at="126,41,127,39" />
      <scope id="1187343582397" at="138,40,139,29" />
      <scope id="1187343582397" at="27,92,29,18" />
      <scope id="1187343582397" at="70,48,72,33">
        <var name="provider" id="1187343582397" />
      </scope>
      <scope id="1187343582397" at="109,48,111,33">
        <var name="provider" id="1187343582397" />
      </scope>
      <scope id="1187343582397" at="38,0,41,0" />
      <scope id="1187343582397" at="75,0,78,0">
        <var name="containmentLink" id="1187343582397" />
        <var name="context" id="1187343582397" />
        <var name="ownerNode" id="1187343582397" />
      </scope>
      <scope id="1187343582397" at="78,55,81,24">
        <var name="editorCell" id="1187343582397" />
      </scope>
      <scope id="1187343582397" at="99,0,102,0" />
      <scope id="1187343582397" at="114,0,117,0">
        <var name="containmentLink" id="1187343582397" />
        <var name="context" id="1187343582397" />
        <var name="ownerNode" id="1187343582397" />
      </scope>
      <scope id="1187343582397" at="117,55,120,24">
        <var name="editorCell" id="1187343582397" />
      </scope>
      <scope id="1187343582397" at="138,0,141,0" />
      <scope id="1187343582397" at="27,0,31,0">
        <var name="context" id="1187343582397" />
        <var name="node" id="1187343582397" />
      </scope>
      <scope id="1187343609605" at="55,49,59,22">
        <var name="editorCell" id="1187343609605" />
      </scope>
      <scope id="1187343582397" at="70,0,74,0" />
      <scope id="1187344249463" at="103,49,107,22">
        <var name="editorCell" id="1187344249463" />
      </scope>
      <scope id="1187343582397" at="109,0,113,0" />
      <scope id="1187343582397" at="32,0,37,0" />
      <scope id="1187343582397" at="78,0,83,0">
        <var name="child" id="1187343582397" />
      </scope>
      <scope id="1187343582397" at="92,44,97,24">
        <var name="editorCell" id="1187343582397" />
      </scope>
      <scope id="1187343582397" at="117,0,122,0">
        <var name="child" id="1187343582397" />
      </scope>
      <scope id="1187343582397" at="131,44,136,24">
        <var name="editorCell" id="1187343582397" />
      </scope>
      <scope id="1187343609605" at="55,0,61,0" />
      <scope id="1187343582397" at="83,70,89,7" />
      <scope id="1187344249463" at="103,0,109,0" />
      <scope id="1187343582397" at="122,70,128,7" />
      <scope id="1187343622248" at="61,49,68,22">
        <var name="editorCell" id="1187343622248" />
        <var name="style" id="1187343622248" />
      </scope>
      <scope id="1187343637158" at="142,49,149,22">
        <var name="editorCell" id="1187343637158" />
        <var name="style" id="1187343637158" />
      </scope>
      <scope id="1187343582397" at="83,0,91,0">
        <var name="child" id="1187343582397" />
        <var name="editorCell" id="1187343582397" />
      </scope>
      <scope id="1187343582397" at="91,0,99,0" />
      <scope id="1187343582397" at="122,0,130,0">
        <var name="child" id="1187343582397" />
        <var name="editorCell" id="1187343582397" />
      </scope>
      <scope id="1187343582397" at="130,0,138,0" />
      <scope id="1187343622248" at="61,0,70,0" />
      <scope id="1187343637158" at="142,0,151,0" />
      <scope id="1187343582397" at="42,50,53,22">
        <var name="editorCell" id="1187343582397" />
      </scope>
      <scope id="1187343582397" at="42,0,55,0" />
      <unit id="1187343582397" at="74,0,103,0" name="jetbrains.mps.baseLanguage.money.editor.MoneyCreator_EditorBuilder_a$amountSingleRoleHandler_ccfkrk_c0" />
      <unit id="1187343582397" at="113,0,142,0" name="jetbrains.mps.baseLanguage.money.editor.MoneyCreator_EditorBuilder_a$currencySingleRoleHandler_ccfkrk_e0" />
      <unit id="1187343582397" at="23,0,152,0" name="jetbrains.mps.baseLanguage.money.editor.MoneyCreator_EditorBuilder_a" />
    </file>
  </root>
  <root nodeRef="r:00000000-0000-4000-0000-011c895903f5(jetbrains.mps.baseLanguage.money.editor)/1187703306349">
    <file name="MoneyMethodCall_Editor.java">
      <node id="1187703306349" at="11,79,12,81" concept="6" />
      <node id="1187703306349" at="11,0,14,0" concept="4" trace="createEditorCell#(Ljetbrains/mps/openapi/editor/EditorContext;Lorg/jetbrains/mps/openapi/model/SNode;)Ljetbrains/mps/openapi/editor/cells/EditorCell;" />
      <scope id="1187703306349" at="11,79,12,81" />
      <scope id="1187703306349" at="11,0,14,0">
        <var name="editorContext" id="1187703306349" />
        <var name="node" id="1187703306349" />
      </scope>
      <unit id="1187703306349" at="10,0,15,0" name="jetbrains.mps.baseLanguage.money.editor.MoneyMethodCall_Editor" />
    </file>
    <file name="MoneyMethodCall_EditorBuilder_a.java">
      <node id="1187703306349" at="26,95,27,19" concept="8" />
      <node id="1187703306349" at="27,19,28,18" concept="1" />
      <node id="1187703306349" at="33,26,34,18" concept="6" />
      <node id="1187703306349" at="37,39,38,39" concept="6" />
      <node id="1187703306349" at="41,50,42,103" concept="5" />
      <node id="1187703306349" at="42,103,43,48" concept="1" />
      <node id="1187703306349" at="43,48,44,28" concept="1" />
      <node id="1187703306349" at="44,28,45,65" concept="1" />
      <node id="1187703306349" at="45,65,46,56" concept="1" />
      <node id="1187703306349" at="46,56,47,58" concept="1" />
      <node id="1187703306349" at="47,58,48,22" concept="6" />
      <node id="1187703306349" at="50,48,51,263" concept="5" />
      <node id="1187703306349" at="51,263,52,33" concept="6" />
      <node id="1187703306349" at="55,122,56,49" concept="8" />
      <node id="1187703306349" at="58,55,59,59" concept="5" />
      <node id="1187703306349" at="59,59,60,41" concept="1" />
      <node id="1187703306349" at="60,41,61,24" concept="6" />
      <node id="1187703306349" at="64,118,65,376" concept="1" />
      <node id="1187703306349" at="67,41,68,39" concept="1" />
      <node id="1187703306349" at="72,44,73,54" concept="5" />
      <node id="1187703306349" at="73,54,74,45" concept="1" />
      <node id="1187703306349" at="74,45,75,0" concept="7" />
      <node id="1187703306349" at="75,0,76,40" concept="1" />
      <node id="1187703306349" at="76,40,77,24" concept="6" />
      <node id="1187703306349" at="79,40,80,29" concept="6" />
      <node id="2886182022232400445" at="83,50,84,119" concept="5" />
      <node id="2886182022232400445" at="84,119,85,34" concept="5" />
      <node id="2886182022232400445" at="85,34,86,47" concept="1" />
      <node id="2886182022232400445" at="86,47,87,40" concept="1" />
      <node id="2886182022232400445" at="87,40,88,22" concept="6" />
      <node id="1187703306349" at="23,0,25,0" concept="2" trace="myNode" />
      <node id="1187703306349" at="37,0,40,0" concept="4" trace="createCell#()Ljetbrains/mps/openapi/editor/cells/EditorCell;" />
      <node id="1187703306349" at="55,0,58,0" concept="0" trace="instanceSingleRoleHandler_o0ayvq_a0#(Lorg/jetbrains/mps/openapi/model/SNode;Lorg/jetbrains/mps/openapi/language/SContainmentLink;Ljetbrains/mps/openapi/editor/EditorContext;)V" />
      <node id="1187703306349" at="63,70,66,7" concept="3" />
      <node id="1187703306349" at="66,7,69,7" concept="3" />
      <node id="1187703306349" at="79,0,82,0" concept="4" trace="getNoTargetText#()Ljava/lang/String;" />
      <node id="1187703306349" at="26,0,30,0" concept="0" trace="MoneyMethodCall_EditorBuilder_a#(Ljetbrains/mps/openapi/editor/EditorContext;Lorg/jetbrains/mps/openapi/model/SNode;)V" />
      <node id="1187703306349" at="50,0,54,0" concept="4" trace="createRefNode_o0ayvq_a0#()Ljetbrains/mps/openapi/editor/cells/EditorCell;" />
      <node id="1187703306349" at="31,0,36,0" concept="4" trace="getNode#()Lorg/jetbrains/mps/openapi/model/SNode;" />
      <node id="1187703306349" at="58,0,63,0" concept="4" trace="createChildCell#(Lorg/jetbrains/mps/openapi/model/SNode;)Ljetbrains/mps/openapi/editor/cells/EditorCell;" />
      <node id="2886182022232400445" at="83,0,90,0" concept="4" trace="createComponent_o0ayvq_b0#()Ljetbrains/mps/openapi/editor/cells/EditorCell;" />
      <node id="1187703306349" at="63,0,71,0" concept="4" trace="installCellInfo#(Lorg/jetbrains/mps/openapi/model/SNode;Ljetbrains/mps/openapi/editor/cells/EditorCell;)V" />
      <node id="1187703306349" at="71,0,79,0" concept="4" trace="createEmptyCell#()Ljetbrains/mps/openapi/editor/cells/EditorCell;" />
      <node id="1187703306349" at="41,0,50,0" concept="4" trace="createCollection_o0ayvq_a#()Ljetbrains/mps/openapi/editor/cells/EditorCell;" />
      <scope id="1187703306349" at="33,26,34,18" />
      <scope id="1187703306349" at="37,39,38,39" />
      <scope id="1187703306349" at="55,122,56,49" />
      <scope id="1187703306349" at="64,118,65,376" />
      <scope id="1187703306349" at="67,41,68,39" />
      <scope id="1187703306349" at="79,40,80,29" />
      <scope id="1187703306349" at="26,95,28,18" />
      <scope id="1187703306349" at="50,48,52,33">
        <var name="provider" id="1187703306349" />
      </scope>
      <scope id="1187703306349" at="37,0,40,0" />
      <scope id="1187703306349" at="55,0,58,0">
        <var name="containmentLink" id="1187703306349" />
        <var name="context" id="1187703306349" />
        <var name="ownerNode" id="1187703306349" />
      </scope>
      <scope id="1187703306349" at="58,55,61,24">
        <var name="editorCell" id="1187703306349" />
      </scope>
      <scope id="1187703306349" at="79,0,82,0" />
      <scope id="1187703306349" at="26,0,30,0">
        <var name="context" id="1187703306349" />
        <var name="node" id="1187703306349" />
      </scope>
      <scope id="1187703306349" at="50,0,54,0" />
      <scope id="1187703306349" at="31,0,36,0" />
      <scope id="1187703306349" at="58,0,63,0">
        <var name="child" id="1187703306349" />
      </scope>
      <scope id="1187703306349" at="72,44,77,24">
        <var name="editorCell" id="1187703306349" />
      </scope>
      <scope id="2886182022232400445" at="83,50,88,22">
        <var name="editorCell" id="2886182022232400445" />
        <var name="style" id="2886182022232400445" />
      </scope>
      <scope id="1187703306349" at="63,70,69,7" />
      <scope id="1187703306349" at="41,50,48,22">
        <var name="editorCell" id="1187703306349" />
      </scope>
      <scope id="2886182022232400445" at="83,0,90,0" />
      <scope id="1187703306349" at="63,0,71,0">
        <var name="child" id="1187703306349" />
        <var name="editorCell" id="1187703306349" />
      </scope>
      <scope id="1187703306349" at="71,0,79,0" />
      <scope id="1187703306349" at="41,0,50,0" />
      <unit id="1187703306349" at="54,0,83,0" name="jetbrains.mps.baseLanguage.money.editor.MoneyMethodCall_EditorBuilder_a$instanceSingleRoleHandler_o0ayvq_a0" />
      <unit id="1187703306349" at="22,0,91,0" name="jetbrains.mps.baseLanguage.money.editor.MoneyMethodCall_EditorBuilder_a" />
    </file>
  </root>
  <root nodeRef="r:00000000-0000-4000-0000-011c895903f5(jetbrains.mps.baseLanguage.money.editor)/1741258697587199953">
    <file name="MoneyMethods_Contribution.java">
      <node id="1741258697587199953" at="31,38,32,16" concept="8" />
      <node id="1741258697587199953" at="34,0,35,0" concept="2" trace="myLocations" />
      <node id="1741258697587199953" at="36,67,37,63" concept="6" />
      <node id="1741258697587199953" at="42,124,43,156" concept="5" />
      <node id="1741258697587199953" at="44,138,45,90" concept="1" />
      <node id="1741258697587199953" at="45,90,46,90" concept="1" />
      <node id="1741258697587199953" at="46,90,47,90" concept="1" />
      <node id="1741258697587199953" at="48,5,49,18" concept="6" />
      <node id="1741258697587199953" at="54,84,55,97" concept="6" />
      <node id="1741258697587199953" at="59,0,60,0" concept="2" trace="_context" />
      <node id="1741258697587199953" at="61,55,62,27" concept="1" />
      <node id="1741258697587199962" at="67,50,68,28" concept="6" />
      <node id="1741258697587199973" at="73,245,74,292" concept="5" />
      <node id="1741258697587199979" at="74,292,75,72" concept="1" />
      <node id="1741258697587199984" at="75,72,76,188" concept="1" />
      <node id="1741258697587200011" at="76,188,77,249" concept="1" />
      <node id="1741258697587200012" at="77,249,78,17" concept="6" />
      <node id="1741258697587200018" at="79,9,80,260" concept="1" />
      <node id="1741258697587199967" at="85,70,86,30" concept="6" />
      <node id="1741258697587199953" at="92,84,93,97" concept="6" />
      <node id="1741258697587199953" at="97,0,98,0" concept="2" trace="_context" />
      <node id="1741258697587199953" at="99,55,100,27" concept="1" />
      <node id="1741258697587200023" at="105,50,106,26" concept="6" />
      <node id="1741258697587200034" at="111,245,112,287" concept="5" />
      <node id="1741258697587200040" at="112,287,113,72" concept="1" />
      <node id="1741258697587200045" at="113,72,114,188" concept="1" />
      <node id="1741258697587200072" at="114,188,115,249" concept="1" />
      <node id="1741258697587200073" at="115,249,116,17" concept="6" />
      <node id="1741258697587200079" at="117,9,118,260" concept="1" />
      <node id="1741258697587200028" at="123,70,124,33" concept="6" />
      <node id="1741258697587199953" at="130,84,131,97" concept="6" />
      <node id="1741258697587199953" at="135,0,136,0" concept="2" trace="_context" />
      <node id="1741258697587199953" at="137,55,138,27" concept="1" />
      <node id="1741258697587200084" at="143,50,144,26" concept="6" />
      <node id="1741258697587200095" at="149,245,150,290" concept="5" />
      <node id="1741258697587200101" at="150,290,151,72" concept="1" />
      <node id="1741258697587200106" at="151,72,152,188" concept="1" />
      <node id="1741258697587200133" at="152,188,153,249" concept="1" />
      <node id="1741258697587200134" at="153,249,154,17" concept="6" />
      <node id="1741258697587200140" at="155,9,156,260" concept="1" />
      <node id="1741258697587200089" at="161,70,162,28" concept="6" />
      <node id="1741258697587199953" at="31,0,34,0" concept="0" trace="MoneyMethods_Contribution#()V" />
      <node id="1741258697587199953" at="61,0,64,0" concept="0" trace="Item#(Ljetbrains/mps/openapi/editor/menus/transformation/TransformationMenuContext;)V" />
      <node id="1741258697587199953" at="99,0,102,0" concept="0" trace="Item#(Ljetbrains/mps/openapi/editor/menus/transformation/TransformationMenuContext;)V" />
      <node id="1741258697587199953" at="137,0,140,0" concept="0" trace="Item#(Ljetbrains/mps/openapi/editor/menus/transformation/TransformationMenuContext;)V" />
      <node id="1741258697587199953" at="35,0,39,0" concept="4" trace="isApplicableToLocation#(Ljava/lang/String;)Z" />
      <node id="1741258697587199953" at="53,0,57,0" concept="4" trace="createItem#(Ljetbrains/mps/openapi/editor/menus/transformation/TransformationMenuContext;)Ljetbrains/mps/openapi/editor/menus/transformation/TransformationMenuItem;" />
      <node id="1741258697587199953" at="84,0,88,0" concept="4" trace="getShortDescriptionText#(Ljava/lang/String;)Ljava/lang/String;" />
      <node id="1741258697587199953" at="91,0,95,0" concept="4" trace="createItem#(Ljetbrains/mps/openapi/editor/menus/transformation/TransformationMenuContext;)Ljetbrains/mps/openapi/editor/menus/transformation/TransformationMenuItem;" />
      <node id="1741258697587199953" at="122,0,126,0" concept="4" trace="getShortDescriptionText#(Ljava/lang/String;)Ljava/lang/String;" />
      <node id="1741258697587199953" at="129,0,133,0" concept="4" trace="createItem#(Ljetbrains/mps/openapi/editor/menus/transformation/TransformationMenuContext;)Ljetbrains/mps/openapi/editor/menus/transformation/TransformationMenuItem;" />
      <node id="1741258697587199953" at="160,0,164,0" concept="4" trace="getShortDescriptionText#(Ljava/lang/String;)Ljava/lang/String;" />
      <node id="1741258697587199953" at="43,156,48,5" concept="3" />
      <node id="1741258697587199953" at="65,0,70,0" concept="4" trace="getLabelText#(Ljava/lang/String;)Ljava/lang/String;" />
      <node id="1741258697587199953" at="103,0,108,0" concept="4" trace="getLabelText#(Ljava/lang/String;)Ljava/lang/String;" />
      <node id="1741258697587199953" at="141,0,146,0" concept="4" trace="getLabelText#(Ljava/lang/String;)Ljava/lang/String;" />
      <node id="1741258697587199971" at="72,52,79,9" concept="3" />
      <node id="1741258697587200032" at="110,52,117,9" concept="3" />
      <node id="1741258697587200093" at="148,52,155,9" concept="3" />
      <node id="1741258697587199953" at="40,0,51,0" concept="4" trace="getParts#(Ljetbrains/mps/openapi/editor/menus/transformation/TransformationMenuContext;)Ljava/util/List;" />
      <node id="1741258697587199953" at="71,0,82,0" concept="4" trace="execute#(Ljava/lang/String;)V" />
      <node id="1741258697587199953" at="109,0,120,0" concept="4" trace="execute#(Ljava/lang/String;)V" />
      <node id="1741258697587199953" at="147,0,158,0" concept="4" trace="execute#(Ljava/lang/String;)V" />
      <scope id="1741258697587199953" at="31,38,32,16" />
      <scope id="1741258697587199953" at="36,67,37,63" />
      <scope id="1741258697587199953" at="54,84,55,97" />
      <scope id="1741258697587199953" at="61,55,62,27" />
      <scope id="1741258697587199961" at="67,50,68,28" />
      <scope id="1741258697587199966" at="85,70,86,30" />
      <scope id="1741258697587199953" at="92,84,93,97" />
      <scope id="1741258697587199953" at="99,55,100,27" />
      <scope id="1741258697587200022" at="105,50,106,26" />
      <scope id="1741258697587200027" at="123,70,124,33" />
      <scope id="1741258697587199953" at="130,84,131,97" />
      <scope id="1741258697587199953" at="137,55,138,27" />
      <scope id="1741258697587200083" at="143,50,144,26" />
      <scope id="1741258697587200088" at="161,70,162,28" />
      <scope id="1741258697587199953" at="31,0,34,0" />
      <scope id="1741258697587199953" at="44,138,47,90" />
      <scope id="1741258697587199953" at="61,0,64,0">
        <var name="context" id="1741258697587199953" />
      </scope>
      <scope id="1741258697587199953" at="99,0,102,0">
        <var name="context" id="1741258697587199953" />
      </scope>
      <scope id="1741258697587199953" at="137,0,140,0">
        <var name="context" id="1741258697587199953" />
      </scope>
      <scope id="1741258697587199953" at="35,0,39,0">
        <var name="location" id="1741258697587199953" />
      </scope>
      <scope id="1741258697587199953" at="53,0,57,0">
        <var name="context" id="1741258697587199953" />
      </scope>
      <scope id="1741258697587199953" at="84,0,88,0">
        <var name="pattern" id="1741258697587199953" />
      </scope>
      <scope id="1741258697587199953" at="91,0,95,0">
        <var name="context" id="1741258697587199953" />
      </scope>
      <scope id="1741258697587199953" at="122,0,126,0">
        <var name="pattern" id="1741258697587199953" />
      </scope>
      <scope id="1741258697587199953" at="129,0,133,0">
        <var name="context" id="1741258697587199953" />
      </scope>
      <scope id="1741258697587199953" at="160,0,164,0">
        <var name="pattern" id="1741258697587199953" />
      </scope>
      <scope id="1741258697587199953" at="65,0,70,0">
        <var name="pattern" id="1741258697587199953" />
      </scope>
      <scope id="1741258697587199972" at="73,245,78,17">
        <var name="mgcmc" id="1741258697587199974" />
      </scope>
      <scope id="1741258697587199953" at="103,0,108,0">
        <var name="pattern" id="1741258697587199953" />
      </scope>
      <scope id="1741258697587200033" at="111,245,116,17">
        <var name="mgcmc" id="1741258697587200035" />
      </scope>
      <scope id="1741258697587199953" at="141,0,146,0">
        <var name="pattern" id="1741258697587199953" />
      </scope>
      <scope id="1741258697587200094" at="149,245,154,17">
        <var name="mgcmc" id="1741258697587200096" />
      </scope>
      <scope id="1741258697587199953" at="42,124,49,18">
        <var name="result" id="1741258697587199953" />
      </scope>
      <scope id="1741258697587199970" at="72,52,80,260" />
      <scope id="1741258697587200031" at="110,52,118,260" />
      <scope id="1741258697587200092" at="148,52,156,260" />
      <scope id="1741258697587199953" at="40,0,51,0">
        <var name="_context" id="1741258697587199953" />
      </scope>
      <scope id="1741258697587199953" at="71,0,82,0">
        <var name="pattern" id="1741258697587199953" />
      </scope>
      <scope id="1741258697587199953" at="109,0,120,0">
        <var name="pattern" id="1741258697587199953" />
      </scope>
      <scope id="1741258697587199953" at="147,0,158,0">
        <var name="pattern" id="1741258697587199953" />
      </scope>
      <unit id="1741258697587199953" at="58,0,89,0" name="jetbrains.mps.baseLanguage.money.editor.MoneyMethods_Contribution$TransformationMenuPart_Action_tctb8u_a0$Item" />
      <unit id="1741258697587199953" at="96,0,127,0" name="jetbrains.mps.baseLanguage.money.editor.MoneyMethods_Contribution$TransformationMenuPart_Action_tctb8u_b0$Item" />
      <unit id="1741258697587199953" at="134,0,165,0" name="jetbrains.mps.baseLanguage.money.editor.MoneyMethods_Contribution$TransformationMenuPart_Action_tctb8u_c0$Item" />
      <unit id="1741258697587199953" at="52,0,90,0" name="jetbrains.mps.baseLanguage.money.editor.MoneyMethods_Contribution$TransformationMenuPart_Action_tctb8u_a0" />
      <unit id="1741258697587199953" at="90,0,128,0" name="jetbrains.mps.baseLanguage.money.editor.MoneyMethods_Contribution$TransformationMenuPart_Action_tctb8u_b0" />
      <unit id="1741258697587199953" at="128,0,166,0" name="jetbrains.mps.baseLanguage.money.editor.MoneyMethods_Contribution$TransformationMenuPart_Action_tctb8u_c0" />
      <unit id="1741258697587199953" at="30,0,167,0" name="jetbrains.mps.baseLanguage.money.editor.MoneyMethods_Contribution" />
    </file>
  </root>
</debug-info>
<|MERGE_RESOLUTION|>--- conflicted
+++ resolved
@@ -16,7 +16,6 @@
   </root>
   <root nodeRef="r:00000000-0000-4000-0000-011c895903f5(jetbrains.mps.baseLanguage.money.editor)/1186667875272">
     <file name="MoneyLiteral_Editor.java">
-<<<<<<< HEAD
       <node id="1186667875272" at="11,79,12,78" concept="6" />
       <node id="1186667875272" at="11,0,14,0" concept="4" trace="createEditorCell#(Ljetbrains/mps/openapi/editor/EditorContext;Lorg/jetbrains/mps/openapi/model/SNode;)Ljetbrains/mps/openapi/editor/cells/EditorCell;" />
       <scope id="1186667875272" at="11,79,12,78" />
@@ -46,80 +45,36 @@
       <node id="1186668023743" at="48,63,49,44" concept="1" />
       <node id="1186668023743" at="49,44,50,73" concept="1" />
       <node id="1186668023743" at="50,73,51,57" concept="5" />
-      <node id="1186668023743" at="51,57,52,59" concept="5" />
-      <node id="1186668023743" at="53,35,54,87" concept="5" />
-      <node id="1186668023743" at="54,87,55,94" concept="6" />
-      <node id="1186668023743" at="56,10,57,22" concept="6" />
-      <node id="1186668032201" at="59,49,60,89" concept="5" />
-      <node id="1186668032201" at="60,89,61,33" concept="1" />
-      <node id="1186668032201" at="61,33,62,46" concept="1" />
-      <node id="1186668032201" at="62,46,63,26" concept="5" />
-      <node id="1186668032201" at="63,26,64,63" concept="1" />
-      <node id="1186668032201" at="64,63,65,46" concept="1" />
-      <node id="1186668032201" at="65,46,66,73" concept="1" />
-      <node id="1186668032201" at="66,73,67,57" concept="5" />
-      <node id="1186668032201" at="67,57,68,59" concept="5" />
-      <node id="1186668032201" at="69,35,70,87" concept="5" />
-      <node id="1186668032201" at="70,87,71,94" concept="6" />
-      <node id="1186668032201" at="72,10,73,22" concept="6" />
+      <node id="1186668023743" at="52,35,53,87" concept="5" />
+      <node id="1186668023743" at="53,87,54,112" concept="6" />
+      <node id="1186668023743" at="55,10,56,22" concept="6" />
+      <node id="1186668032201" at="58,49,59,89" concept="5" />
+      <node id="1186668032201" at="59,89,60,33" concept="1" />
+      <node id="1186668032201" at="60,33,61,46" concept="1" />
+      <node id="1186668032201" at="61,46,62,26" concept="5" />
+      <node id="1186668032201" at="62,26,63,63" concept="1" />
+      <node id="1186668032201" at="63,63,64,46" concept="1" />
+      <node id="1186668032201" at="64,46,65,73" concept="1" />
+      <node id="1186668032201" at="65,73,66,57" concept="5" />
+      <node id="1186668032201" at="67,35,68,87" concept="5" />
+      <node id="1186668032201" at="68,87,69,112" concept="6" />
+      <node id="1186668032201" at="70,10,71,22" concept="6" />
       <node id="1186667875272" at="16,0,18,0" concept="2" trace="myNode" />
       <node id="1186667875272" at="30,0,33,0" concept="4" trace="createCell#()Ljetbrains/mps/openapi/editor/cells/EditorCell;" />
       <node id="1186667875272" at="19,0,23,0" concept="0" trace="MoneyLiteral_EditorBuilder_a#(Ljetbrains/mps/openapi/editor/EditorContext;Lorg/jetbrains/mps/openapi/model/SNode;)V" />
       <node id="1186667875272" at="24,0,29,0" concept="4" trace="getNode#()Lorg/jetbrains/mps/openapi/model/SNode;" />
-      <node id="1186668023743" at="52,59,57,22" concept="3" />
-      <node id="1186668032201" at="68,59,73,22" concept="3" />
+      <node id="1186668023743" at="51,57,56,22" concept="3" />
+      <node id="1186668032201" at="66,57,71,22" concept="3" />
       <node id="1186667875272" at="34,0,43,0" concept="4" trace="createCollection_84i1v2_a#()Ljetbrains/mps/openapi/editor/cells/EditorCell;" />
-      <node id="1186668023743" at="43,0,59,0" concept="4" trace="createProperty_84i1v2_a0#()Ljetbrains/mps/openapi/editor/cells/EditorCell;" />
-      <node id="1186668032201" at="59,0,75,0" concept="4" trace="createProperty_84i1v2_b0#()Ljetbrains/mps/openapi/editor/cells/EditorCell;" />
+      <node id="1186668023743" at="43,0,58,0" concept="4" trace="createProperty_84i1v2_a0#()Ljetbrains/mps/openapi/editor/cells/EditorCell;" />
+      <node id="1186668032201" at="58,0,73,0" concept="4" trace="createProperty_84i1v2_b0#()Ljetbrains/mps/openapi/editor/cells/EditorCell;" />
       <scope id="1186667875272" at="26,26,27,18" />
       <scope id="1186667875272" at="30,39,31,39" />
       <scope id="1186667875272" at="19,92,21,18" />
-      <scope id="1186668023743" at="53,35,55,94">
+      <scope id="1186668023743" at="52,35,54,112">
         <var name="manager" id="1186668023743" />
       </scope>
-      <scope id="1186668032201" at="69,35,71,94">
-=======
-      <node id="1186667875272" at="15,79,16,63" concept="6" />
-      <node id="1186667875272" at="18,89,19,96" concept="5" />
-      <node id="1186667875272" at="19,96,20,48" concept="1" />
-      <node id="1186667875272" at="20,48,21,28" concept="1" />
-      <node id="1186667875272" at="21,28,22,81" concept="1" />
-      <node id="1186667875272" at="22,81,23,81" concept="1" />
-      <node id="1186667875272" at="23,81,24,22" concept="6" />
-      <node id="1186668023743" at="26,88,27,82" concept="5" />
-      <node id="1186668023743" at="27,82,28,31" concept="1" />
-      <node id="1186668023743" at="28,31,29,44" concept="1" />
-      <node id="1186668023743" at="29,44,30,26" concept="5" />
-      <node id="1186668023743" at="30,26,31,58" concept="1" />
-      <node id="1186668023743" at="31,58,32,44" concept="1" />
-      <node id="1186668023743" at="32,44,33,73" concept="1" />
-      <node id="1186668023743" at="33,73,34,57" concept="5" />
-      <node id="1186668023743" at="35,35,36,82" concept="5" />
-      <node id="1186668023743" at="36,82,37,112" concept="6" />
-      <node id="1186668023743" at="38,10,39,22" concept="6" />
-      <node id="1186668032201" at="41,88,42,82" concept="5" />
-      <node id="1186668032201" at="42,82,43,33" concept="1" />
-      <node id="1186668032201" at="43,33,44,46" concept="1" />
-      <node id="1186668032201" at="44,46,45,26" concept="5" />
-      <node id="1186668032201" at="45,26,46,58" concept="1" />
-      <node id="1186668032201" at="46,58,47,46" concept="1" />
-      <node id="1186668032201" at="47,46,48,73" concept="1" />
-      <node id="1186668032201" at="48,73,49,57" concept="5" />
-      <node id="1186668032201" at="50,35,51,82" concept="5" />
-      <node id="1186668032201" at="51,82,52,112" concept="6" />
-      <node id="1186668032201" at="53,10,54,22" concept="6" />
-      <node id="1186667875272" at="15,0,18,0" concept="4" trace="createEditorCell#(Ljetbrains/mps/openapi/editor/EditorContext;Lorg/jetbrains/mps/openapi/model/SNode;)Ljetbrains/mps/openapi/editor/cells/EditorCell;" />
-      <node id="1186668023743" at="34,57,39,22" concept="3" />
-      <node id="1186668032201" at="49,57,54,22" concept="3" />
-      <node id="1186667875272" at="18,0,26,0" concept="4" trace="createCollection_84i1v2_a#(Ljetbrains/mps/openapi/editor/EditorContext;Lorg/jetbrains/mps/openapi/model/SNode;)Ljetbrains/mps/openapi/editor/cells/EditorCell;" />
-      <node id="1186668023743" at="26,0,41,0" concept="4" trace="createProperty_84i1v2_a0#(Ljetbrains/mps/openapi/editor/EditorContext;Lorg/jetbrains/mps/openapi/model/SNode;)Ljetbrains/mps/openapi/editor/cells/EditorCell;" />
-      <node id="1186668032201" at="41,0,56,0" concept="4" trace="createProperty_84i1v2_b0#(Ljetbrains/mps/openapi/editor/EditorContext;Lorg/jetbrains/mps/openapi/model/SNode;)Ljetbrains/mps/openapi/editor/cells/EditorCell;" />
-      <scope id="1186667875272" at="15,79,16,63" />
-      <scope id="1186668023743" at="35,35,37,112">
-        <var name="manager" id="1186668023743" />
-      </scope>
-      <scope id="1186668032201" at="50,35,52,112">
->>>>>>> bd830ede
+      <scope id="1186668032201" at="67,35,69,112">
         <var name="manager" id="1186668032201" />
       </scope>
       <scope id="1186667875272" at="30,0,33,0" />
@@ -131,44 +86,20 @@
       <scope id="1186667875272" at="34,50,41,22">
         <var name="editorCell" id="1186667875272" />
       </scope>
-<<<<<<< HEAD
       <scope id="1186667875272" at="34,0,43,0" />
-      <scope id="1186668023743" at="43,49,57,22">
-=======
-      <scope id="1186667875272" at="18,0,26,0">
-        <var name="editorContext" id="1186667875272" />
-        <var name="node" id="1186667875272" />
-      </scope>
-      <scope id="1186668023743" at="26,88,39,22">
->>>>>>> bd830ede
+      <scope id="1186668023743" at="43,49,56,22">
         <var name="attributeConcept" id="1186668023743" />
         <var name="editorCell" id="1186668023743" />
         <var name="provider" id="1186668023743" />
       </scope>
-<<<<<<< HEAD
-      <scope id="1186668032201" at="59,49,73,22">
-=======
-      <scope id="1186668032201" at="41,88,54,22">
->>>>>>> bd830ede
+      <scope id="1186668032201" at="58,49,71,22">
         <var name="attributeConcept" id="1186668032201" />
         <var name="editorCell" id="1186668032201" />
         <var name="provider" id="1186668032201" />
       </scope>
-<<<<<<< HEAD
-      <scope id="1186668023743" at="43,0,59,0" />
-      <scope id="1186668032201" at="59,0,75,0" />
-      <unit id="1186667875272" at="15,0,76,0" name="jetbrains.mps.baseLanguage.money.editor.MoneyLiteral_EditorBuilder_a" />
-=======
-      <scope id="1186668023743" at="26,0,41,0">
-        <var name="editorContext" id="1186668023743" />
-        <var name="node" id="1186668023743" />
-      </scope>
-      <scope id="1186668032201" at="41,0,56,0">
-        <var name="editorContext" id="1186668032201" />
-        <var name="node" id="1186668032201" />
-      </scope>
-      <unit id="1186667875272" at="14,0,57,0" name="jetbrains.mps.baseLanguage.money.editor.MoneyLiteral_Editor" />
->>>>>>> bd830ede
+      <scope id="1186668023743" at="43,0,58,0" />
+      <scope id="1186668032201" at="58,0,73,0" />
+      <unit id="1186667875272" at="15,0,74,0" name="jetbrains.mps.baseLanguage.money.editor.MoneyLiteral_EditorBuilder_a" />
     </file>
   </root>
   <root nodeRef="r:00000000-0000-4000-0000-011c895903f5(jetbrains.mps.baseLanguage.money.editor)/1187343582397">
