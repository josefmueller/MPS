--- conflicted
+++ resolved
@@ -1,9 +1,5 @@
 <?xml version="1.0" encoding="UTF-8"?>
-<<<<<<< HEAD
-<model ref="r:66ab5ffd-078d-4dd0-b330-f83c42a78f72(jetbrains.mps.samples.highlevel.sampleLanguage.structure)">
-=======
 <model ref="r:57c19ad2-755e-4d23-9b19-ee0deaab3b70(jetbrains.mps.samples.highlevel.sampleLanguage.structure)">
->>>>>>> cd269225
   <persistence version="9" />
   <languages />
   <imports>
@@ -65,20 +61,6 @@
       </concept>
     </language>
   </registry>
-<<<<<<< HEAD
-  <node concept="2$UQVi" id="6BAyZ4vI7UM">
-    <ref role="2$VUEs" to="yuy8:3hIFiK8NuIY" resolve="concept" />
-    <node concept="2$$0lk" id="6BAyZ4vI7UN" role="2$$55j">
-      <property role="2$$0lg" value="jetbrains.mps.samples.highlevel.sampleLanguage.structure" />
-    </node>
-    <node concept="2$VJBW" id="6BAyZ4vI7UO" role="2$VCQS">
-      <property role="2$VJBR" value="3778147542048941585" />
-      <node concept="2x4n5u" id="6BAyZ4vI7UP" role="3iCydw">
-        <property role="2x4mPI" value="SimpleConceptDeclaration" />
-        <property role="2x4o5l" value="false" />
-        <property role="2x4n5l" value="12crsp10i3dq4" />
-        <node concept="2V$Bhx" id="6BAyZ4vI7UQ" role="2x4n5j">
-=======
   <node concept="2$UQVi" id="tXmJuVC59z">
     <ref role="2$VUEs" to="yuy8:3hIFiK8NuIY" resolve="concept" />
     <node concept="2$$0lk" id="tXmJuVC59$" role="2$$55j">
@@ -91,21 +73,11 @@
         <property role="2x4o5l" value="false" />
         <property role="2x4n5l" value="12crsp10i3dq4" />
         <node concept="2V$Bhx" id="tXmJuVC59B" role="2x4n5j">
->>>>>>> cd269225
           <property role="2V$B1T" value="baa9238b-36da-4ccb-a76b-8ad70e222183" />
           <property role="2V$B1Q" value="jetbrains.mps.samples.highlevel.simpleStructure" />
         </node>
       </node>
     </node>
-<<<<<<< HEAD
-    <node concept="2$VJBW" id="6BAyZ4vI7UR" role="2$VCQQ">
-      <property role="2$VJBR" value="7630940486361448106" />
-      <node concept="2x4n5u" id="6BAyZ4vI7US" role="3iCydw">
-        <property role="2x4mPI" value="ConceptDeclaration" />
-        <property role="2x4o5l" value="false" />
-        <property role="2x4n5l" value="do8gxtn4" />
-        <node concept="2V$Bhx" id="6BAyZ4vI7UT" role="2x4n5j">
-=======
     <node concept="2$VJBW" id="tXmJuVC59C" role="2$VCQQ">
       <property role="2$VJBR" value="539687550405595739" />
       <node concept="2x4n5u" id="tXmJuVC59D" role="3iCydw">
@@ -113,38 +85,24 @@
         <property role="2x4o5l" value="false" />
         <property role="2x4n5l" value="do8gxtn4" />
         <node concept="2V$Bhx" id="tXmJuVC59E" role="2x4n5j">
->>>>>>> cd269225
           <property role="2V$B1T" value="c72da2b9-7cce-4447-8389-f407dc1158b7" />
           <property role="2V$B1Q" value="jetbrains.mps.lang.structure" />
         </node>
       </node>
     </node>
-<<<<<<< HEAD
-    <node concept="WCOrO" id="6BAyZ4vI7UH" role="2$VCQN">
-      <node concept="1TIwiD" id="6BAyZ4vI7UJ" role="WCOr9">
-=======
     <node concept="WCOrO" id="tXmJuVC59u" role="2$VCQN">
       <node concept="1TIwiD" id="tXmJuVC59w" role="WCOr9">
->>>>>>> cd269225
         <property role="19KtqR" value="true" />
         <property role="2eQzMB" value="99aa3e0f-a162-4dc1-bcff-2def4d654205" />
         <property role="TrG5h" value="Person" />
         <property role="EcuMT" value="3778147542048941585" />
         <ref role="1TJDcQ" to="tpck:gw2VY9q" resolve="BaseConcept" />
-<<<<<<< HEAD
-        <node concept="1TJgyi" id="6BAyZ4vI7UK" role="1TKVEl">
-=======
         <node concept="1TJgyi" id="tXmJuVC59x" role="1TKVEl">
->>>>>>> cd269225
           <property role="TrG5h" value="name" />
           <property role="IQ2nx" value="3778147542048941587" />
           <ref role="AX2Wp" to="tpck:fKAOsGN" resolve="string" />
         </node>
-<<<<<<< HEAD
-        <node concept="1TJgyi" id="6BAyZ4vI7UL" role="1TKVEl">
-=======
         <node concept="1TJgyi" id="tXmJuVC59y" role="1TKVEl">
->>>>>>> cd269225
           <property role="TrG5h" value="age" />
           <property role="IQ2nx" value="3778147542048941589" />
           <ref role="AX2Wp" to="tpck:fKAOsGN" resolve="string" />
@@ -152,20 +110,6 @@
       </node>
     </node>
   </node>
-<<<<<<< HEAD
-  <node concept="2$UQVi" id="6BAyZ4vI7V2">
-    <ref role="2$VUEs" to="yuy8:3hIFiK8NuIY" resolve="concept" />
-    <node concept="2$$0lk" id="6BAyZ4vI7V3" role="2$$55j">
-      <property role="2$$0lg" value="jetbrains.mps.samples.highlevel.sampleLanguage.structure" />
-    </node>
-    <node concept="2$VJBW" id="6BAyZ4vI7V4" role="2$VCQS">
-      <property role="2$VJBR" value="3778147542048941592" />
-      <node concept="2x4n5u" id="6BAyZ4vI7V5" role="3iCydw">
-        <property role="2x4mPI" value="SimpleConceptDeclaration" />
-        <property role="2x4o5l" value="false" />
-        <property role="2x4n5l" value="12crsp10i3dq4" />
-        <node concept="2V$Bhx" id="6BAyZ4vI7V6" role="2x4n5j">
-=======
   <node concept="2$UQVi" id="tXmJuVC59N">
     <ref role="2$VUEs" to="yuy8:3hIFiK8NuIY" resolve="concept" />
     <node concept="2$$0lk" id="tXmJuVC59O" role="2$$55j">
@@ -178,21 +122,11 @@
         <property role="2x4o5l" value="false" />
         <property role="2x4n5l" value="12crsp10i3dq4" />
         <node concept="2V$Bhx" id="tXmJuVC59R" role="2x4n5j">
->>>>>>> cd269225
           <property role="2V$B1T" value="baa9238b-36da-4ccb-a76b-8ad70e222183" />
           <property role="2V$B1Q" value="jetbrains.mps.samples.highlevel.simpleStructure" />
         </node>
       </node>
     </node>
-<<<<<<< HEAD
-    <node concept="2$VJBW" id="6BAyZ4vI7V7" role="2$VCQQ">
-      <property role="2$VJBR" value="7630940486361448122" />
-      <node concept="2x4n5u" id="6BAyZ4vI7V8" role="3iCydw">
-        <property role="2x4mPI" value="ConceptDeclaration" />
-        <property role="2x4o5l" value="false" />
-        <property role="2x4n5l" value="do8gxtn4" />
-        <node concept="2V$Bhx" id="6BAyZ4vI7V9" role="2x4n5j">
-=======
     <node concept="2$VJBW" id="tXmJuVC59S" role="2$VCQQ">
       <property role="2$VJBR" value="539687550405595755" />
       <node concept="2x4n5u" id="tXmJuVC59T" role="3iCydw">
@@ -200,38 +134,24 @@
         <property role="2x4o5l" value="false" />
         <property role="2x4n5l" value="do8gxtn4" />
         <node concept="2V$Bhx" id="tXmJuVC59U" role="2x4n5j">
->>>>>>> cd269225
           <property role="2V$B1T" value="c72da2b9-7cce-4447-8389-f407dc1158b7" />
           <property role="2V$B1Q" value="jetbrains.mps.lang.structure" />
         </node>
       </node>
     </node>
-<<<<<<< HEAD
-    <node concept="WCOrO" id="6BAyZ4vI7UX" role="2$VCQN">
-      <node concept="1TIwiD" id="6BAyZ4vI7UZ" role="WCOr9">
-=======
     <node concept="WCOrO" id="tXmJuVC59I" role="2$VCQN">
       <node concept="1TIwiD" id="tXmJuVC59K" role="WCOr9">
->>>>>>> cd269225
         <property role="19KtqR" value="true" />
         <property role="2eQzMB" value="99aa3e0f-a162-4dc1-bcff-2def4d654205" />
         <property role="TrG5h" value="Car" />
         <property role="EcuMT" value="3778147542048941592" />
         <ref role="1TJDcQ" to="tpck:gw2VY9q" resolve="BaseConcept" />
-<<<<<<< HEAD
-        <node concept="1TJgyi" id="6BAyZ4vI7V0" role="1TKVEl">
-=======
         <node concept="1TJgyi" id="tXmJuVC59L" role="1TKVEl">
->>>>>>> cd269225
           <property role="TrG5h" value="model" />
           <property role="IQ2nx" value="3778147542048941597" />
           <ref role="AX2Wp" to="tpck:fKAOsGN" resolve="string" />
         </node>
-<<<<<<< HEAD
-        <node concept="1TJgyi" id="6BAyZ4vI7V1" role="1TKVEl">
-=======
         <node concept="1TJgyi" id="tXmJuVC59M" role="1TKVEl">
->>>>>>> cd269225
           <property role="TrG5h" value="year" />
           <property role="IQ2nx" value="3778147542048941599" />
           <ref role="AX2Wp" to="tpck:fKAOsGN" resolve="string" />
