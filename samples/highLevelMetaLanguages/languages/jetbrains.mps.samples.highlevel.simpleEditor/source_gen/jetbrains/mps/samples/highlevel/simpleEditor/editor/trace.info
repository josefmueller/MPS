<?xml version="1.0" encoding="UTF-8"?>
<debug-info version="2">
  <concept fqn="c:f3061a53-9226-4cc5-a443-f952ceaf5816/1068580123140:jetbrains.mps.baseLanguage.structure.ConstructorDeclaration" />
  <concept fqn="c:f3061a53-9226-4cc5-a443-f952ceaf5816/1068580123155:jetbrains.mps.baseLanguage.structure.ExpressionStatement" />
  <concept fqn="c:f3061a53-9226-4cc5-a443-f952ceaf5816/1068390468200:jetbrains.mps.baseLanguage.structure.FieldDeclaration" />
  <concept fqn="c:f3061a53-9226-4cc5-a443-f952ceaf5816/1068580123159:jetbrains.mps.baseLanguage.structure.IfStatement" />
  <concept fqn="c:f3061a53-9226-4cc5-a443-f952ceaf5816/1068580123165:jetbrains.mps.baseLanguage.structure.InstanceMethodDeclaration" />
  <concept fqn="c:f3061a53-9226-4cc5-a443-f952ceaf5816/1068581242864:jetbrains.mps.baseLanguage.structure.LocalVariableDeclarationStatement" />
  <concept fqn="c:f3061a53-9226-4cc5-a443-f952ceaf5816/1068581242878:jetbrains.mps.baseLanguage.structure.ReturnStatement" />
  <concept fqn="c:f3061a53-9226-4cc5-a443-f952ceaf5816/1068580123157:jetbrains.mps.baseLanguage.structure.Statement" />
  <concept fqn="c:f3061a53-9226-4cc5-a443-f952ceaf5816/1070475587102:jetbrains.mps.baseLanguage.structure.SuperConstructorInvocation" />
  <concept fqn="c:f3061a53-9226-4cc5-a443-f952ceaf5816/1153952380246:jetbrains.mps.baseLanguage.structure.TryStatement" />
  <root>
    <file name="EditorAspectDescriptorImpl.java">
      <unit at="16,0,50,0" name="jetbrains.mps.samples.highlevel.simpleEditor.editor.EditorAspectDescriptorImpl" />
    </file>
    <file name="SimpleEditorDeclaration_SubstituteMenu.java">
      <unit at="47,0,65,0" name="jetbrains.mps.samples.highlevel.simpleEditor.editor.SimpleEditorDeclaration_SubstituteMenu$SMP_ReferenceScope_roousu_a" />
      <unit at="65,0,86,0" name="jetbrains.mps.samples.highlevel.simpleEditor.editor.SimpleEditorDeclaration_SubstituteMenu$SMP_Subconcepts_roousu_b" />
      <unit at="24,0,87,0" name="jetbrains.mps.samples.highlevel.simpleEditor.editor.SimpleEditorDeclaration_SubstituteMenu" />
    </file>
    <file name="SimplePropertyReference_SubstituteMenu.java">
      <unit at="47,0,65,0" name="jetbrains.mps.samples.highlevel.simpleEditor.editor.SimplePropertyReference_SubstituteMenu$SMP_ReferenceScope_3e0a16_a" />
      <unit at="65,0,86,0" name="jetbrains.mps.samples.highlevel.simpleEditor.editor.SimplePropertyReference_SubstituteMenu$SMP_Subconcepts_3e0a16_b" />
      <unit at="24,0,87,0" name="jetbrains.mps.samples.highlevel.simpleEditor.editor.SimplePropertyReference_SubstituteMenu" />
    </file>
  </root>
  <root nodeRef="r:480744f7-02c7-40e7-9a5b-a7b55c73f551(jetbrains.mps.samples.highlevel.simpleEditor.editor)/3778147542048241766">
    <file name="SimpleEditorDeclaration_Editor.java">
      <node id="3778147542048241766" at="11,79,12,89" concept="6" />
      <node id="3778147542048241766" at="11,0,14,0" concept="4" trace="createEditorCell#(Ljetbrains/mps/openapi/editor/EditorContext;Lorg/jetbrains/mps/openapi/model/SNode;)Ljetbrains/mps/openapi/editor/cells/EditorCell;" />
      <scope id="3778147542048241766" at="11,79,12,89" />
      <scope id="3778147542048241766" at="11,0,14,0">
        <var name="editorContext" id="3778147542048241766" />
        <var name="node" id="3778147542048241766" />
      </scope>
      <unit id="3778147542048241766" at="10,0,15,0" name="jetbrains.mps.samples.highlevel.simpleEditor.editor.SimpleEditorDeclaration_Editor" />
    </file>
    <file name="SimpleEditorDeclaration_EditorBuilder_a.java">
<<<<<<< HEAD
      <node id="3778147542048241766" at="59,103,60,19" concept="8" />
      <node id="3778147542048241766" at="60,19,61,18" concept="1" />
      <node id="3778147542048241766" at="66,26,67,18" concept="6" />
      <node id="3778147542048241766" at="70,39,71,39" concept="6" />
      <node id="3778147542048241766" at="74,50,75,120" concept="5" />
      <node id="3778147542048241766" at="75,120,76,48" concept="1" />
      <node id="3778147542048241766" at="76,48,77,28" concept="1" />
      <node id="3778147542048241766" at="77,28,78,65" concept="1" />
      <node id="3778147542048241766" at="78,65,79,59" concept="1" />
      <node id="3778147542048241766" at="79,59,80,59" concept="1" />
      <node id="3778147542048241766" at="80,59,81,59" concept="1" />
      <node id="3778147542048241766" at="81,59,82,22" concept="6" />
      <node id="3778147542048241766" at="84,51,85,122" concept="5" />
      <node id="3778147542048241766" at="85,122,86,49" concept="1" />
      <node id="3778147542048241766" at="86,49,87,58" concept="1" />
      <node id="3778147542048241766" at="87,58,88,57" concept="1" />
      <node id="3778147542048241766" at="88,57,89,22" concept="6" />
      <node id="3778147542048246353" at="91,50,92,103" concept="5" />
      <node id="3778147542048246353" at="92,103,93,48" concept="1" />
      <node id="3778147542048246353" at="93,48,94,34" concept="1" />
      <node id="3778147542048246353" at="94,34,95,22" concept="6" />
      <node id="3778147542048241766" at="97,49,98,170" concept="5" />
      <node id="3778147542048241766" at="102,39,103,146" concept="6" />
      <node id="3778147542048241766" at="105,32,106,60" concept="1" />
      <node id="3778147542048241766" at="106,60,107,48" concept="1" />
      <node id="3778147542048241766" at="107,48,108,58" concept="1" />
      <node id="3778147542048241766" at="108,58,109,20" concept="6" />
      <node id="3778147542048241766" at="112,58,113,91" concept="5" />
      <node id="3778147542048241766" at="113,91,114,131" concept="1" />
      <node id="3778147542048241766" at="114,131,115,135" concept="1" />
      <node id="3778147542048241766" at="115,135,116,20" concept="6" />
      <node id="3778147542048241766" at="118,6,119,0" concept="7" />
      <node id="3778147542048241766" at="119,0,120,43" concept="1" />
      <node id="3778147542048241766" at="120,43,121,50" concept="5" />
      <node id="3778147542048241766" at="121,50,122,0" concept="7" />
      <node id="3778147542048241766" at="123,40,124,40" concept="1" />
      <node id="3778147542048241766" at="124,40,125,156" concept="1" />
      <node id="3778147542048241766" at="126,5,127,143" concept="1" />
      <node id="3778147542048241766" at="127,143,128,301" concept="5" />
      <node id="3778147542048241766" at="130,39,131,113" concept="6" />
      <node id="3778147542048241766" at="134,73,135,87" concept="5" />
      <node id="3778147542048241766" at="135,87,136,145" concept="6" />
      <node id="3778147542048241766" at="137,10,138,22" concept="6" />
      <node id="3778147542048246367" at="143,0,144,0" concept="2" trace="myReferencingNode" />
      <node id="3778147542048246367" at="145,120,146,21" concept="8" />
      <node id="3778147542048246367" at="146,21,147,42" concept="1" />
      <node id="3778147542048246367" at="147,42,148,20" concept="1" />
      <node id="3778147542048246367" at="151,41,152,43" concept="6" />
      <node id="3778147542048246367" at="157,28,158,20" concept="6" />
      <node id="3778147542048246375" at="161,54,162,41" concept="1" />
      <node id="3778147542048246375" at="163,11,164,148" concept="5" />
      <node id="3778147542048246375" at="164,148,165,78" concept="1" />
      <node id="3778147542048246375" at="165,78,166,150" concept="5" />
      <node id="3778147542048246375" at="166,150,167,47" concept="1" />
      <node id="3778147542048246375" at="167,47,168,136" concept="1" />
      <node id="3778147542048246375" at="168,136,169,140" concept="1" />
      <node id="3778147542048246375" at="169,140,170,46" concept="1" />
      <node id="3778147542048246375" at="170,46,171,88" concept="1" />
      <node id="3778147542048246375" at="171,88,172,35" concept="1" />
      <node id="3778147542048246375" at="172,35,173,308" concept="5" />
      <node id="3778147542048246375" at="175,43,176,120" concept="6" />
      <node id="3778147542048246375" at="179,76,180,91" concept="5" />
      <node id="3778147542048246375" at="180,91,181,147" concept="6" />
      <node id="3778147542048246375" at="182,14,183,26" concept="6" />
      <node id="3778147542048246375" at="184,17,185,42" concept="1" />
      <node id="3778147542048241766" at="189,51,190,122" concept="5" />
      <node id="3778147542048241766" at="190,122,191,49" concept="1" />
      <node id="3778147542048241766" at="191,49,192,60" concept="1" />
      <node id="3778147542048241766" at="192,60,193,58" concept="1" />
      <node id="3778147542048241766" at="193,58,194,58" concept="1" />
      <node id="3778147542048241766" at="194,58,195,22" concept="6" />
      <node id="987189325382722093" at="197,52,198,85" concept="5" />
      <node id="987189325382722093" at="198,85,199,22" concept="6" />
      <node id="3778147542048246404" at="201,50,202,99" concept="5" />
      <node id="3778147542048246404" at="202,99,203,48" concept="1" />
      <node id="3778147542048246404" at="203,48,204,34" concept="1" />
      <node id="3778147542048246404" at="204,34,205,22" concept="6" />
      <node id="3778147542048246489" at="207,50,208,39" concept="1" />
      <node id="3778147542048246489" at="209,9,210,159" concept="5" />
      <node id="3778147542048246489" at="210,159,211,76" concept="1" />
      <node id="3778147542048246489" at="211,76,212,149" concept="5" />
      <node id="3778147542048246489" at="212,149,213,48" concept="1" />
      <node id="3778147542048246489" at="213,48,214,153" concept="1" />
      <node id="3778147542048246489" at="214,153,215,157" concept="1" />
      <node id="3778147542048246489" at="215,157,216,47" concept="1" />
      <node id="3778147542048246489" at="216,47,217,86" concept="1" />
      <node id="3778147542048246489" at="217,86,218,33" concept="1" />
      <node id="3778147542048246489" at="218,33,219,306" concept="5" />
      <node id="3778147542048246489" at="221,41,222,118" concept="6" />
      <node id="3778147542048246489" at="225,74,226,89" concept="5" />
      <node id="3778147542048246489" at="226,89,227,145" concept="6" />
      <node id="3778147542048246489" at="228,12,229,24" concept="6" />
      <node id="3778147542048246489" at="230,15,231,40" concept="1" />
      <node id="3778147542048241766" at="234,51,235,122" concept="5" />
      <node id="3778147542048241766" at="235,122,236,49" concept="1" />
      <node id="3778147542048241766" at="236,49,237,60" concept="1" />
      <node id="3778147542048241766" at="237,60,238,58" concept="1" />
      <node id="3778147542048241766" at="238,58,239,61" concept="1" />
      <node id="3778147542048241766" at="239,61,240,22" concept="6" />
      <node id="987189325382722109" at="242,52,243,85" concept="5" />
      <node id="987189325382722109" at="243,85,244,22" concept="6" />
      <node id="3778147542048246412" at="246,50,247,104" concept="5" />
      <node id="3778147542048246412" at="247,104,248,48" concept="1" />
      <node id="3778147542048246412" at="248,48,249,34" concept="1" />
      <node id="3778147542048246412" at="249,34,250,22" concept="6" />
      <node id="3778147542048241766" at="252,53,253,150" concept="5" />
      <node id="3778147542048241766" at="253,150,254,95" concept="5" />
      <node id="3778147542048241766" at="254,95,255,58" concept="1" />
      <node id="3778147542048241766" at="255,58,256,51" concept="1" />
      <node id="3778147542048241766" at="256,51,257,22" concept="6" />
      <node id="3778147542048241766" at="263,92,264,28" concept="8" />
      <node id="3778147542048241766" at="264,28,265,25" concept="1" />
      <node id="3778147542048241766" at="269,28,270,20" concept="6" />
      <node id="3778147542048241766" at="272,40,273,156" concept="6" />
      <node id="3778147542048241766" at="275,48,276,188" concept="6" />
      <node id="3778147542048241766" at="278,66,279,258" concept="6" />
      <node id="3778147542048241766" at="281,57,282,83" concept="5" />
      <node id="3778147542048241766" at="282,83,283,58" concept="1" />
      <node id="3778147542048241766" at="283,58,284,25" concept="6" />
      <node id="3778147542048241766" at="286,41,287,41" concept="1" />
      <node id="3778147542048241766" at="287,41,288,276" concept="1" />
      <node id="3778147542048241766" at="289,11,290,36" concept="5" />
      <node id="3778147542048241766" at="290,36,291,44" concept="1" />
      <node id="3778147542048241766" at="291,44,292,51" concept="1" />
      <node id="3778147542048241766" at="292,51,293,34" concept="1" />
      <node id="3778147542048241766" at="293,34,294,25" concept="6" />
      <node id="3778147542048241766" at="295,17,296,42" concept="1" />
      <node id="3778147542048241766" at="300,96,301,134" concept="1" />
      <node id="3778147542048241766" at="302,34,303,142" concept="1" />
      <node id="3778147542048241766" at="303,142,304,146" concept="1" />
      <node id="3778147542048241766" at="304,146,305,80" concept="1" />
      <node id="3778147542048241766" at="307,122,308,247" concept="1" />
      <node id="3778147542048241766" at="313,75,314,99" concept="5" />
      <node id="3778147542048241766" at="314,99,315,38" concept="1" />
      <node id="3778147542048241766" at="315,38,316,36" concept="5" />
      <node id="3778147542048241766" at="316,36,317,55" concept="1" />
      <node id="3778147542048241766" at="317,55,318,56" concept="1" />
      <node id="3778147542048241766" at="318,56,319,42" concept="1" />
      <node id="3778147542048241766" at="319,42,320,134" concept="1" />
      <node id="3778147542048241766" at="320,134,321,138" concept="1" />
      <node id="3778147542048241766" at="321,138,322,24" concept="6" />
      <node id="3778147542048241766" at="56,0,58,0" concept="2" trace="myNode" />
      <node id="3778147542048246367" at="141,0,143,0" concept="2" trace="myNode" />
      <node id="3778147542048241766" at="260,0,262,0" concept="2" trace="myNode" />
      <node id="3778147542048241766" at="70,0,73,0" concept="4" trace="createCell#()Ljetbrains/mps/openapi/editor/cells/EditorCell;" />
      <node id="3778147542048241766" at="102,0,105,0" concept="4" trace="compute#()Ljetbrains/mps/openapi/editor/cells/EditorCell;" />
      <node id="3778147542048241766" at="130,0,133,0" concept="4" trace="accept#(Lorg/jetbrains/mps/openapi/model/SNode;)Z" />
      <node id="3778147542048246367" at="151,0,154,0" concept="4" trace="createCell#()Ljetbrains/mps/openapi/editor/cells/EditorCell;" />
      <node id="3778147542048246375" at="175,0,178,0" concept="4" trace="accept#(Lorg/jetbrains/mps/openapi/model/SNode;)Z" />
      <node id="3778147542048246489" at="221,0,224,0" concept="4" trace="accept#(Lorg/jetbrains/mps/openapi/model/SNode;)Z" />
      <node id="3778147542048241766" at="272,0,275,0" concept="4" trace="getSLink#()Lorg/jetbrains/mps/openapi/language/SContainmentLink;" />
      <node id="3778147542048241766" at="275,0,278,0" concept="4" trace="getChildSConcept#()Lorg/jetbrains/mps/openapi/language/SAbstractConcept;" />
      <node id="3778147542048241766" at="278,0,281,0" concept="4" trace="createNodeToInsert#(Ljetbrains/mps/openapi/editor/EditorContext;)Lorg/jetbrains/mps/openapi/model/SNode;" />
      <node id="3778147542048241766" at="306,9,309,9" concept="3" />
      <node id="3778147542048241766" at="59,0,63,0" concept="0" trace="SimpleEditorDeclaration_EditorBuilder_a#(Ljetbrains/mps/openapi/editor/EditorContext;Lorg/jetbrains/mps/openapi/model/SNode;)V" />
      <node id="3778147542048241766" at="122,0,126,5" concept="3" />
      <node id="987189325382722093" at="197,0,201,0" concept="4" trace="createIndentCell_3o46xk_a1a#()Ljetbrains/mps/openapi/editor/cells/EditorCell;" />
      <node id="987189325382722109" at="242,0,246,0" concept="4" trace="createIndentCell_3o46xk_a2a#()Ljetbrains/mps/openapi/editor/cells/EditorCell;" />
      <node id="3778147542048241766" at="263,0,267,0" concept="0" trace="visiblePropertiesListHandler_3o46xk_c2a#(Lorg/jetbrains/mps/openapi/model/SNode;Ljetbrains/mps/openapi/editor/EditorContext;)V" />
      <node id="3778147542048241766" at="268,0,272,0" concept="4" trace="getNode#()Lorg/jetbrains/mps/openapi/model/SNode;" />
      <node id="3778147542048241766" at="64,0,69,0" concept="4" trace="getNode#()Lorg/jetbrains/mps/openapi/model/SNode;" />
      <node id="3778147542048241766" at="100,72,105,32" concept="5" />
      <node id="3778147542048241766" at="128,301,133,7" concept="5" />
      <node id="3778147542048241766" at="133,7,138,22" concept="3" />
      <node id="3778147542048246367" at="145,0,150,0" concept="0" trace="Inline_Builder_3o46xk_a1a0#(Ljetbrains/mps/openapi/editor/EditorContext;Lorg/jetbrains/mps/openapi/model/SNode;Lorg/jetbrains/mps/openapi/model/SNode;)V" />
      <node id="3778147542048246367" at="155,0,160,0" concept="4" trace="getNode#()Lorg/jetbrains/mps/openapi/model/SNode;" />
      <node id="3778147542048246375" at="173,308,178,11" concept="5" />
      <node id="3778147542048246375" at="178,11,183,26" concept="3" />
      <node id="3778147542048246489" at="219,306,224,9" concept="5" />
      <node id="3778147542048246489" at="224,9,229,24" concept="3" />
      <node id="3778147542048241766" at="281,0,286,0" concept="4" trace="createNodeCell#(Lorg/jetbrains/mps/openapi/model/SNode;)Ljetbrains/mps/openapi/editor/cells/EditorCell;" />
      <node id="3778147542048241766" at="301,134,306,9" concept="3" />
      <node id="3778147542048246353" at="91,0,97,0" concept="4" trace="createConstant_3o46xk_a0a#()Ljetbrains/mps/openapi/editor/cells/EditorCell;" />
      <node id="3778147542048246404" at="201,0,207,0" concept="4" trace="createConstant_3o46xk_b1a#()Ljetbrains/mps/openapi/editor/cells/EditorCell;" />
      <node id="3778147542048246412" at="246,0,252,0" concept="4" trace="createConstant_3o46xk_b2a#()Ljetbrains/mps/openapi/editor/cells/EditorCell;" />
      <node id="3778147542048241766" at="84,0,91,0" concept="4" trace="createCollection_3o46xk_a0#()Ljetbrains/mps/openapi/editor/cells/EditorCell;" />
      <node id="3778147542048241766" at="111,0,118,0" concept="4" trace="createErrorCell#(Ljava/lang/String;)Ljetbrains/mps/openapi/editor/cells/EditorCell;" />
      <node id="3778147542048241766" at="252,0,259,0" concept="4" trace="createRefNodeList_3o46xk_c2a#()Ljetbrains/mps/openapi/editor/cells/EditorCell;" />
      <node id="3778147542048241766" at="189,0,197,0" concept="4" trace="createCollection_3o46xk_b0#()Ljetbrains/mps/openapi/editor/cells/EditorCell;" />
      <node id="3778147542048241766" at="234,0,242,0" concept="4" trace="createCollection_3o46xk_c0#()Ljetbrains/mps/openapi/editor/cells/EditorCell;" />
      <node id="3778147542048241766" at="288,276,297,7" concept="9" />
      <node id="3778147542048241766" at="74,0,84,0" concept="4" trace="createCollection_3o46xk_a#()Ljetbrains/mps/openapi/editor/cells/EditorCell;" />
      <node id="3778147542048241766" at="100,0,111,0" concept="4" trace="createReferenceCell#(Lorg/jetbrains/mps/openapi/model/SNode;)Ljetbrains/mps/openapi/editor/cells/EditorCell;" />
      <node id="3778147542048241766" at="299,86,310,7" concept="3" />
      <node id="3778147542048241766" at="312,0,324,0" concept="4" trace="createSeparatorCell#(Lorg/jetbrains/mps/openapi/model/SNode;Lorg/jetbrains/mps/openapi/model/SNode;)Ljetbrains/mps/openapi/editor/cells/EditorCell;" />
      <node id="3778147542048241766" at="286,0,299,0" concept="4" trace="createEmptyCell#()Ljetbrains/mps/openapi/editor/cells/EditorCell;" />
      <node id="3778147542048241766" at="299,0,312,0" concept="4" trace="installElementCellActions#(Lorg/jetbrains/mps/openapi/model/SNode;Ljetbrains/mps/openapi/editor/cells/EditorCell;)V" />
      <node id="3778147542048241766" at="98,170,118,6" concept="5" />
      <node id="3778147542048246375" at="162,41,186,7" concept="9" />
      <node id="3778147542048246489" at="208,39,232,5" concept="9" />
      <node id="3778147542048246375" at="161,0,188,0" concept="4" trace="createProperty_3o46xk_a0b0a#()Ljetbrains/mps/openapi/editor/cells/EditorCell;" />
      <node id="3778147542048246489" at="207,0,234,0" concept="4" trace="createProperty_3o46xk_c1a#()Ljetbrains/mps/openapi/editor/cells/EditorCell;" />
      <node id="3778147542048241766" at="97,0,140,0" concept="4" trace="createRefCell_3o46xk_b0a#()Ljetbrains/mps/openapi/editor/cells/EditorCell;" />
      <scope id="3778147542048241766" at="66,26,67,18" />
      <scope id="3778147542048241766" at="70,39,71,39" />
      <scope id="3778147542048241766" at="102,39,103,146" />
      <scope id="3778147542048241766" at="130,39,131,113" />
      <scope id="3778147542048246367" at="151,41,152,43" />
      <scope id="3778147542048246367" at="157,28,158,20" />
      <scope id="3778147542048246375" at="175,43,176,120" />
      <scope id="3778147542048246375" at="184,17,185,42" />
      <scope id="3778147542048246489" at="221,41,222,118" />
      <scope id="3778147542048246489" at="230,15,231,40" />
      <scope id="3778147542048241766" at="269,28,270,20" />
      <scope id="3778147542048241766" at="272,40,273,156" />
      <scope id="3778147542048241766" at="275,48,276,188" />
      <scope id="3778147542048241766" at="278,66,279,258" />
      <scope id="3778147542048241766" at="295,17,296,42" />
      <scope id="3778147542048241766" at="307,122,308,247" />
      <scope id="3778147542048241766" at="59,103,61,18" />
      <scope id="3778147542048241766" at="123,40,125,156" />
      <scope id="3778147542048241766" at="134,73,136,145">
=======
      <node id="3778147542048241766" at="57,103,58,19" concept="8" />
      <node id="3778147542048241766" at="58,19,59,18" concept="1" />
      <node id="3778147542048241766" at="64,26,65,18" concept="6" />
      <node id="3778147542048241766" at="68,39,69,39" concept="6" />
      <node id="3778147542048241766" at="72,50,73,120" concept="5" />
      <node id="3778147542048241766" at="73,120,74,48" concept="1" />
      <node id="3778147542048241766" at="74,48,75,28" concept="1" />
      <node id="3778147542048241766" at="75,28,76,65" concept="1" />
      <node id="3778147542048241766" at="76,65,77,59" concept="1" />
      <node id="3778147542048241766" at="77,59,78,59" concept="1" />
      <node id="3778147542048241766" at="78,59,79,59" concept="1" />
      <node id="3778147542048241766" at="79,59,80,22" concept="6" />
      <node id="3778147542048241766" at="82,51,83,122" concept="5" />
      <node id="3778147542048241766" at="83,122,84,49" concept="1" />
      <node id="3778147542048241766" at="84,49,85,58" concept="1" />
      <node id="3778147542048241766" at="85,58,86,57" concept="1" />
      <node id="3778147542048241766" at="86,57,87,22" concept="6" />
      <node id="3778147542048246353" at="89,50,90,103" concept="5" />
      <node id="3778147542048246353" at="90,103,91,48" concept="1" />
      <node id="3778147542048246353" at="91,48,92,34" concept="1" />
      <node id="3778147542048246353" at="92,34,93,22" concept="6" />
      <node id="3778147542048241766" at="95,49,96,170" concept="5" />
      <node id="3778147542048241766" at="100,39,101,146" concept="6" />
      <node id="3778147542048241766" at="103,32,104,60" concept="1" />
      <node id="3778147542048241766" at="104,60,105,48" concept="1" />
      <node id="3778147542048241766" at="105,48,106,58" concept="1" />
      <node id="3778147542048241766" at="106,58,107,20" concept="6" />
      <node id="3778147542048241766" at="110,58,111,97" concept="5" />
      <node id="3778147542048241766" at="111,97,112,131" concept="1" />
      <node id="3778147542048241766" at="112,131,113,135" concept="1" />
      <node id="3778147542048241766" at="113,135,114,20" concept="6" />
      <node id="3778147542048241766" at="116,6,117,0" concept="7" />
      <node id="3778147542048241766" at="117,0,118,43" concept="1" />
      <node id="3778147542048241766" at="118,43,119,50" concept="5" />
      <node id="3778147542048241766" at="119,50,120,0" concept="7" />
      <node id="3778147542048241766" at="121,39,122,40" concept="1" />
      <node id="3778147542048241766" at="122,40,123,34" concept="1" />
      <node id="3778147542048241766" at="124,5,125,143" concept="1" />
      <node id="3778147542048241766" at="125,143,126,301" concept="5" />
      <node id="3778147542048241766" at="128,39,129,113" concept="6" />
      <node id="3778147542048241766" at="132,73,133,87" concept="5" />
      <node id="3778147542048241766" at="133,87,134,145" concept="6" />
      <node id="3778147542048241766" at="135,10,136,22" concept="6" />
      <node id="3778147542048246367" at="141,0,142,0" concept="2" trace="myReferencingNode" />
      <node id="3778147542048246367" at="143,120,144,21" concept="8" />
      <node id="3778147542048246367" at="144,21,145,42" concept="1" />
      <node id="3778147542048246367" at="145,42,146,20" concept="1" />
      <node id="3778147542048246367" at="149,41,150,43" concept="6" />
      <node id="3778147542048246367" at="155,28,156,20" concept="6" />
      <node id="3778147542048246375" at="159,54,160,41" concept="1" />
      <node id="3778147542048246375" at="161,11,162,148" concept="5" />
      <node id="3778147542048246375" at="162,148,163,78" concept="1" />
      <node id="3778147542048246375" at="163,78,164,150" concept="5" />
      <node id="3778147542048246375" at="164,150,165,47" concept="1" />
      <node id="3778147542048246375" at="165,47,166,136" concept="1" />
      <node id="3778147542048246375" at="166,136,167,140" concept="1" />
      <node id="3778147542048246375" at="167,140,168,46" concept="1" />
      <node id="3778147542048246375" at="168,46,169,88" concept="1" />
      <node id="3778147542048246375" at="169,88,170,35" concept="1" />
      <node id="3778147542048246375" at="170,35,171,308" concept="5" />
      <node id="3778147542048246375" at="173,43,174,120" concept="6" />
      <node id="3778147542048246375" at="177,76,178,91" concept="5" />
      <node id="3778147542048246375" at="178,91,179,147" concept="6" />
      <node id="3778147542048246375" at="180,14,181,26" concept="6" />
      <node id="3778147542048246375" at="182,17,183,42" concept="1" />
      <node id="3778147542048241766" at="187,51,188,122" concept="5" />
      <node id="3778147542048241766" at="188,122,189,49" concept="1" />
      <node id="3778147542048241766" at="189,49,190,60" concept="1" />
      <node id="3778147542048241766" at="190,60,191,58" concept="1" />
      <node id="3778147542048241766" at="191,58,192,58" concept="1" />
      <node id="3778147542048241766" at="192,58,193,22" concept="6" />
      <node id="987189325382722093" at="195,52,196,85" concept="5" />
      <node id="987189325382722093" at="196,85,197,22" concept="6" />
      <node id="3778147542048246404" at="199,50,200,99" concept="5" />
      <node id="3778147542048246404" at="200,99,201,48" concept="1" />
      <node id="3778147542048246404" at="201,48,202,34" concept="1" />
      <node id="3778147542048246404" at="202,34,203,22" concept="6" />
      <node id="3778147542048246489" at="205,50,206,39" concept="1" />
      <node id="3778147542048246489" at="207,9,208,159" concept="5" />
      <node id="3778147542048246489" at="208,159,209,76" concept="1" />
      <node id="3778147542048246489" at="209,76,210,149" concept="5" />
      <node id="3778147542048246489" at="210,149,211,48" concept="1" />
      <node id="3778147542048246489" at="211,48,212,153" concept="1" />
      <node id="3778147542048246489" at="212,153,213,157" concept="1" />
      <node id="3778147542048246489" at="213,157,214,47" concept="1" />
      <node id="3778147542048246489" at="214,47,215,86" concept="1" />
      <node id="3778147542048246489" at="215,86,216,33" concept="1" />
      <node id="3778147542048246489" at="216,33,217,306" concept="5" />
      <node id="3778147542048246489" at="219,41,220,118" concept="6" />
      <node id="3778147542048246489" at="223,74,224,89" concept="5" />
      <node id="3778147542048246489" at="224,89,225,145" concept="6" />
      <node id="3778147542048246489" at="226,12,227,24" concept="6" />
      <node id="3778147542048246489" at="228,15,229,40" concept="1" />
      <node id="3778147542048241766" at="232,51,233,122" concept="5" />
      <node id="3778147542048241766" at="233,122,234,49" concept="1" />
      <node id="3778147542048241766" at="234,49,235,60" concept="1" />
      <node id="3778147542048241766" at="235,60,236,58" concept="1" />
      <node id="3778147542048241766" at="236,58,237,61" concept="1" />
      <node id="3778147542048241766" at="237,61,238,22" concept="6" />
      <node id="987189325382722109" at="240,52,241,85" concept="5" />
      <node id="987189325382722109" at="241,85,242,22" concept="6" />
      <node id="3778147542048246412" at="244,50,245,104" concept="5" />
      <node id="3778147542048246412" at="245,104,246,48" concept="1" />
      <node id="3778147542048246412" at="246,48,247,34" concept="1" />
      <node id="3778147542048246412" at="247,34,248,22" concept="6" />
      <node id="3778147542048241766" at="250,53,251,171" concept="5" />
      <node id="3778147542048241766" at="251,171,252,95" concept="5" />
      <node id="3778147542048241766" at="252,95,253,58" concept="1" />
      <node id="3778147542048241766" at="253,58,254,49" concept="1" />
      <node id="3778147542048241766" at="254,49,255,22" concept="6" />
      <node id="3778147542048241766" at="261,110,262,50" concept="8" />
      <node id="3778147542048241766" at="262,50,263,25" concept="1" />
      <node id="3778147542048241766" at="268,28,269,20" concept="6" />
      <node id="3778147542048241766" at="272,66,273,258" concept="6" />
      <node id="3778147542048241766" at="275,57,276,83" concept="5" />
      <node id="3778147542048241766" at="276,83,277,58" concept="1" />
      <node id="3778147542048241766" at="277,58,278,25" concept="6" />
      <node id="3778147542048241766" at="280,41,281,41" concept="1" />
      <node id="3778147542048241766" at="281,41,282,276" concept="1" />
      <node id="3778147542048241766" at="283,11,284,36" concept="5" />
      <node id="3778147542048241766" at="284,36,285,44" concept="1" />
      <node id="3778147542048241766" at="285,44,286,51" concept="1" />
      <node id="3778147542048241766" at="286,51,287,34" concept="1" />
      <node id="3778147542048241766" at="287,34,288,25" concept="6" />
      <node id="3778147542048241766" at="289,17,290,42" concept="1" />
      <node id="3778147542048241766" at="294,96,295,134" concept="1" />
      <node id="3778147542048241766" at="296,34,297,142" concept="1" />
      <node id="3778147542048241766" at="297,142,298,146" concept="1" />
      <node id="3778147542048241766" at="298,146,299,80" concept="1" />
      <node id="3778147542048241766" at="301,122,302,247" concept="1" />
      <node id="3778147542048241766" at="307,75,308,99" concept="5" />
      <node id="3778147542048241766" at="308,99,309,38" concept="1" />
      <node id="3778147542048241766" at="309,38,310,36" concept="5" />
      <node id="3778147542048241766" at="310,36,311,55" concept="1" />
      <node id="3778147542048241766" at="311,55,312,56" concept="1" />
      <node id="3778147542048241766" at="312,56,313,42" concept="1" />
      <node id="3778147542048241766" at="313,42,314,134" concept="1" />
      <node id="3778147542048241766" at="314,134,315,138" concept="1" />
      <node id="3778147542048241766" at="315,138,316,24" concept="6" />
      <node id="3778147542048241766" at="54,0,56,0" concept="2" trace="myNode" />
      <node id="3778147542048246367" at="139,0,141,0" concept="2" trace="myNode" />
      <node id="3778147542048241766" at="258,0,260,0" concept="2" trace="myNode" />
      <node id="3778147542048241766" at="68,0,71,0" concept="4" trace="createCell#()Ljetbrains/mps/openapi/editor/cells/EditorCell;" />
      <node id="3778147542048241766" at="100,0,103,0" concept="4" trace="compute#()Ljetbrains/mps/openapi/editor/cells/EditorCell;" />
      <node id="3778147542048241766" at="128,0,131,0" concept="4" trace="accept#(Lorg/jetbrains/mps/openapi/model/SNode;)Z" />
      <node id="3778147542048246367" at="149,0,152,0" concept="4" trace="createCell#()Ljetbrains/mps/openapi/editor/cells/EditorCell;" />
      <node id="3778147542048246375" at="173,0,176,0" concept="4" trace="accept#(Lorg/jetbrains/mps/openapi/model/SNode;)Z" />
      <node id="3778147542048246489" at="219,0,222,0" concept="4" trace="accept#(Lorg/jetbrains/mps/openapi/model/SNode;)Z" />
      <node id="3778147542048241766" at="272,0,275,0" concept="4" trace="createNodeToInsert#(Ljetbrains/mps/openapi/editor/EditorContext;)Lorg/jetbrains/mps/openapi/model/SNode;" />
      <node id="3778147542048241766" at="300,9,303,9" concept="3" />
      <node id="3778147542048241766" at="57,0,61,0" concept="0" trace="SimpleEditorDeclaration_EditorBuilder_a#(Ljetbrains/mps/openapi/editor/EditorContext;Lorg/jetbrains/mps/openapi/model/SNode;)V" />
      <node id="3778147542048241766" at="120,0,124,5" concept="3" />
      <node id="987189325382722093" at="195,0,199,0" concept="4" trace="createIndentCell_3o46xk_a1a#()Ljetbrains/mps/openapi/editor/cells/EditorCell;" />
      <node id="987189325382722109" at="240,0,244,0" concept="4" trace="createIndentCell_3o46xk_a2a#()Ljetbrains/mps/openapi/editor/cells/EditorCell;" />
      <node id="3778147542048241766" at="261,0,265,0" concept="0" trace="visiblePropertiesListHandler_3o46xk_c2a#(Lorg/jetbrains/mps/openapi/model/SNode;Ljava/lang/String;Ljetbrains/mps/openapi/editor/EditorContext;)V" />
      <node id="3778147542048241766" at="62,0,67,0" concept="4" trace="getNode#()Lorg/jetbrains/mps/openapi/model/SNode;" />
      <node id="3778147542048241766" at="98,72,103,32" concept="5" />
      <node id="3778147542048241766" at="126,301,131,7" concept="5" />
      <node id="3778147542048241766" at="131,7,136,22" concept="3" />
      <node id="3778147542048246367" at="143,0,148,0" concept="0" trace="Inline_Builder_3o46xk_a1a0#(Ljetbrains/mps/openapi/editor/EditorContext;Lorg/jetbrains/mps/openapi/model/SNode;Lorg/jetbrains/mps/openapi/model/SNode;)V" />
      <node id="3778147542048246367" at="153,0,158,0" concept="4" trace="getNode#()Lorg/jetbrains/mps/openapi/model/SNode;" />
      <node id="3778147542048246375" at="171,308,176,11" concept="5" />
      <node id="3778147542048246375" at="176,11,181,26" concept="3" />
      <node id="3778147542048246489" at="217,306,222,9" concept="5" />
      <node id="3778147542048246489" at="222,9,227,24" concept="3" />
      <node id="3778147542048241766" at="266,0,271,0" concept="4" trace="getNode#()Lorg/jetbrains/mps/openapi/model/SNode;" />
      <node id="3778147542048241766" at="275,0,280,0" concept="4" trace="createNodeCell#(Lorg/jetbrains/mps/openapi/model/SNode;)Ljetbrains/mps/openapi/editor/cells/EditorCell;" />
      <node id="3778147542048241766" at="295,134,300,9" concept="3" />
      <node id="3778147542048246353" at="89,0,95,0" concept="4" trace="createConstant_3o46xk_a0a#()Ljetbrains/mps/openapi/editor/cells/EditorCell;" />
      <node id="3778147542048246404" at="199,0,205,0" concept="4" trace="createConstant_3o46xk_b1a#()Ljetbrains/mps/openapi/editor/cells/EditorCell;" />
      <node id="3778147542048246412" at="244,0,250,0" concept="4" trace="createConstant_3o46xk_b2a#()Ljetbrains/mps/openapi/editor/cells/EditorCell;" />
      <node id="3778147542048241766" at="82,0,89,0" concept="4" trace="createCollection_3o46xk_a0#()Ljetbrains/mps/openapi/editor/cells/EditorCell;" />
      <node id="3778147542048241766" at="109,0,116,0" concept="4" trace="createErrorCell#(Ljava/lang/String;)Ljetbrains/mps/openapi/editor/cells/EditorCell;" />
      <node id="3778147542048241766" at="250,0,257,0" concept="4" trace="createRefNodeList_3o46xk_c2a#()Ljetbrains/mps/openapi/editor/cells/EditorCell;" />
      <node id="3778147542048241766" at="187,0,195,0" concept="4" trace="createCollection_3o46xk_b0#()Ljetbrains/mps/openapi/editor/cells/EditorCell;" />
      <node id="3778147542048241766" at="232,0,240,0" concept="4" trace="createCollection_3o46xk_c0#()Ljetbrains/mps/openapi/editor/cells/EditorCell;" />
      <node id="3778147542048241766" at="282,276,291,7" concept="9" />
      <node id="3778147542048241766" at="72,0,82,0" concept="4" trace="createCollection_3o46xk_a#()Ljetbrains/mps/openapi/editor/cells/EditorCell;" />
      <node id="3778147542048241766" at="98,0,109,0" concept="4" trace="createReferenceCell#(Lorg/jetbrains/mps/openapi/model/SNode;)Ljetbrains/mps/openapi/editor/cells/EditorCell;" />
      <node id="3778147542048241766" at="293,86,304,7" concept="3" />
      <node id="3778147542048241766" at="306,0,318,0" concept="4" trace="createSeparatorCell#(Lorg/jetbrains/mps/openapi/model/SNode;Lorg/jetbrains/mps/openapi/model/SNode;)Ljetbrains/mps/openapi/editor/cells/EditorCell;" />
      <node id="3778147542048241766" at="280,0,293,0" concept="4" trace="createEmptyCell#()Ljetbrains/mps/openapi/editor/cells/EditorCell;" />
      <node id="3778147542048241766" at="293,0,306,0" concept="4" trace="installElementCellActions#(Lorg/jetbrains/mps/openapi/model/SNode;Ljetbrains/mps/openapi/editor/cells/EditorCell;)V" />
      <node id="3778147542048241766" at="96,170,116,6" concept="5" />
      <node id="3778147542048246375" at="160,41,184,7" concept="9" />
      <node id="3778147542048246489" at="206,39,230,5" concept="9" />
      <node id="3778147542048246375" at="159,0,186,0" concept="4" trace="createProperty_3o46xk_a0b0a#()Ljetbrains/mps/openapi/editor/cells/EditorCell;" />
      <node id="3778147542048246489" at="205,0,232,0" concept="4" trace="createProperty_3o46xk_c1a#()Ljetbrains/mps/openapi/editor/cells/EditorCell;" />
      <node id="3778147542048241766" at="95,0,138,0" concept="4" trace="createRefCell_3o46xk_b0a#()Ljetbrains/mps/openapi/editor/cells/EditorCell;" />
      <scope id="3778147542048241766" at="64,26,65,18" />
      <scope id="3778147542048241766" at="68,39,69,39" />
      <scope id="3778147542048241766" at="100,39,101,146" />
      <scope id="3778147542048241766" at="128,39,129,113" />
      <scope id="3778147542048246367" at="149,41,150,43" />
      <scope id="3778147542048246367" at="155,28,156,20" />
      <scope id="3778147542048246375" at="173,43,174,120" />
      <scope id="3778147542048246375" at="182,17,183,42" />
      <scope id="3778147542048246489" at="219,41,220,118" />
      <scope id="3778147542048246489" at="228,15,229,40" />
      <scope id="3778147542048241766" at="268,28,269,20" />
      <scope id="3778147542048241766" at="272,66,273,258" />
      <scope id="3778147542048241766" at="289,17,290,42" />
      <scope id="3778147542048241766" at="301,122,302,247" />
      <scope id="3778147542048241766" at="57,103,59,18" />
      <scope id="3778147542048241766" at="121,39,123,34" />
      <scope id="3778147542048241766" at="132,73,134,145">
>>>>>>> ac231bee
        <var name="manager" id="3778147542048241766" />
      </scope>
      <scope id="3778147542048246375" at="179,76,181,147">
        <var name="manager" id="3778147542048246375" />
      </scope>
      <scope id="987189325382722093" at="197,52,199,22">
        <var name="editorCell" id="987189325382722093" />
      </scope>
      <scope id="3778147542048246489" at="225,74,227,145">
        <var name="manager" id="3778147542048246489" />
      </scope>
      <scope id="987189325382722109" at="242,52,244,22">
        <var name="editorCell" id="987189325382722109" />
      </scope>
      <scope id="3778147542048241766" at="263,92,265,25" />
      <scope id="3778147542048241766" at="70,0,73,0" />
      <scope id="3778147542048241766" at="102,0,105,0" />
      <scope id="3778147542048241766" at="130,0,133,0">
        <var name="it" id="3778147542048241766" />
      </scope>
      <scope id="3778147542048246367" at="145,120,148,20" />
      <scope id="3778147542048246367" at="151,0,154,0" />
      <scope id="3778147542048246375" at="175,0,178,0">
        <var name="it" id="3778147542048246375" />
      </scope>
      <scope id="3778147542048246489" at="221,0,224,0">
        <var name="it" id="3778147542048246489" />
      </scope>
      <scope id="3778147542048241766" at="272,0,275,0" />
      <scope id="3778147542048241766" at="275,0,278,0" />
      <scope id="3778147542048241766" at="278,0,281,0">
        <var name="editorContext" id="3778147542048241766" />
      </scope>
      <scope id="3778147542048241766" at="281,57,284,25">
        <var name="elementCell" id="3778147542048241766" />
      </scope>
      <scope id="3778147542048241766" at="302,34,305,80" />
      <scope id="3778147542048241766" at="59,0,63,0">
        <var name="context" id="3778147542048241766" />
        <var name="node" id="3778147542048241766" />
      </scope>
      <scope id="3778147542048246353" at="91,50,95,22">
        <var name="editorCell" id="3778147542048246353" />
      </scope>
      <scope id="3778147542048241766" at="112,58,116,20">
        <var name="cell" id="3778147542048241766" />
      </scope>
      <scope id="987189325382722093" at="197,0,201,0" />
      <scope id="3778147542048246404" at="201,50,205,22">
        <var name="editorCell" id="3778147542048246404" />
      </scope>
      <scope id="987189325382722109" at="242,0,246,0" />
      <scope id="3778147542048246412" at="246,50,250,22">
        <var name="editorCell" id="3778147542048246412" />
      </scope>
      <scope id="3778147542048241766" at="263,0,267,0">
        <var name="context" id="3778147542048241766" />
        <var name="ownerNode" id="3778147542048241766" />
      </scope>
      <scope id="3778147542048241766" at="268,0,272,0" />
      <scope id="3778147542048241766" at="64,0,69,0" />
      <scope id="3778147542048241766" at="84,51,89,22">
        <var name="editorCell" id="3778147542048241766" />
      </scope>
      <scope id="3778147542048246367" at="145,0,150,0">
        <var name="context" id="3778147542048246367" />
        <var name="node" id="3778147542048246367" />
        <var name="referencingNode" id="3778147542048246367" />
      </scope>
      <scope id="3778147542048246367" at="155,0,160,0" />
      <scope id="3778147542048241766" at="252,53,257,22">
        <var name="editorCell" id="3778147542048241766" />
        <var name="handler" id="3778147542048241766" />
      </scope>
      <scope id="3778147542048241766" at="281,0,286,0">
        <var name="elementNode" id="3778147542048241766" />
      </scope>
      <scope id="3778147542048241766" at="289,11,294,25">
        <var name="emptyCell" id="3778147542048241766" />
      </scope>
      <scope id="3778147542048246353" at="91,0,97,0" />
      <scope id="3778147542048241766" at="189,51,195,22">
        <var name="editorCell" id="3778147542048241766" />
      </scope>
      <scope id="3778147542048246404" at="201,0,207,0" />
      <scope id="3778147542048241766" at="234,51,240,22">
        <var name="editorCell" id="3778147542048241766" />
      </scope>
      <scope id="3778147542048246412" at="246,0,252,0" />
      <scope id="3778147542048241766" at="84,0,91,0" />
      <scope id="3778147542048241766" at="111,0,118,0">
        <var name="error" id="3778147542048241766" />
      </scope>
      <scope id="3778147542048241766" at="252,0,259,0" />
      <scope id="3778147542048241766" at="74,50,82,22">
        <var name="editorCell" id="3778147542048241766" />
      </scope>
      <scope id="3778147542048241766" at="189,0,197,0" />
      <scope id="3778147542048241766" at="234,0,242,0" />
      <scope id="3778147542048241766" at="100,72,109,20">
        <var name="cell" id="3778147542048241766" />
      </scope>
      <scope id="3778147542048241766" at="300,96,309,9" />
      <scope id="3778147542048241766" at="313,75,322,24">
        <var name="editorCell" id="3778147542048241766" />
        <var name="style" id="3778147542048241766" />
      </scope>
      <scope id="3778147542048241766" at="74,0,84,0" />
      <scope id="3778147542048241766" at="100,0,111,0">
        <var name="targetNode" id="3778147542048241766" />
      </scope>
      <scope id="3778147542048241766" at="286,41,297,7" />
      <scope id="3778147542048241766" at="299,86,310,7" />
      <scope id="3778147542048241766" at="312,0,324,0">
        <var name="nextNode" id="3778147542048241766" />
        <var name="prevNode" id="3778147542048241766" />
      </scope>
      <scope id="3778147542048241766" at="286,0,299,0" />
      <scope id="3778147542048241766" at="299,0,312,0">
        <var name="elementCell" id="3778147542048241766" />
        <var name="elementNode" id="3778147542048241766" />
      </scope>
      <scope id="3778147542048246375" at="163,11,183,26">
        <var name="currentPropertyAttributes" id="3778147542048246375" />
        <var name="editorCell" id="3778147542048246375" />
        <var name="property" id="3778147542048246375" />
        <var name="propertyAttributes" id="3778147542048246375" />
      </scope>
      <scope id="3778147542048246489" at="209,9,229,24">
        <var name="currentPropertyAttributes" id="3778147542048246489" />
        <var name="editorCell" id="3778147542048246489" />
        <var name="property" id="3778147542048246489" />
        <var name="propertyAttributes" id="3778147542048246489" />
      </scope>
      <scope id="3778147542048246375" at="161,54,186,7" />
      <scope id="3778147542048246489" at="207,50,232,5" />
      <scope id="3778147542048246375" at="161,0,188,0" />
      <scope id="3778147542048246489" at="207,0,234,0" />
      <scope id="3778147542048241766" at="97,49,138,22">
        <var name="currentReferenceAttributes" id="3778147542048241766" />
        <var name="editorCell" id="3778147542048241766" />
        <var name="provider" id="3778147542048241766" />
        <var name="referenceAttributes" id="3778147542048241766" />
        <var name="referenceLink" id="3778147542048241766" />
      </scope>
      <scope id="3778147542048241766" at="97,0,140,0" />
      <unit id="3778147542048241766" at="101,74,105,9" name="jetbrains.mps.samples.highlevel.simpleEditor.editor.SimpleEditorDeclaration_EditorBuilder_a$1$1" />
      <unit id="3778147542048241766" at="129,102,133,5" name="jetbrains.mps.samples.highlevel.simpleEditor.editor.SimpleEditorDeclaration_EditorBuilder_a$2" />
      <unit id="3778147542048246375" at="174,104,178,9" name="jetbrains.mps.samples.highlevel.simpleEditor.editor.SimpleEditorDeclaration_EditorBuilder_a$Inline_Builder_3o46xk_a1a0$1" />
      <unit id="3778147542048246489" at="220,102,224,7" name="jetbrains.mps.samples.highlevel.simpleEditor.editor.SimpleEditorDeclaration_EditorBuilder_a$3" />
      <unit id="3778147542048241766" at="99,42,118,5" name="jetbrains.mps.samples.highlevel.simpleEditor.editor.SimpleEditorDeclaration_EditorBuilder_a$1" />
      <unit id="3778147542048246367" at="140,0,189,0" name="jetbrains.mps.samples.highlevel.simpleEditor.editor.SimpleEditorDeclaration_EditorBuilder_a$Inline_Builder_3o46xk_a1a0" />
      <unit id="3778147542048241766" at="259,0,325,0" name="jetbrains.mps.samples.highlevel.simpleEditor.editor.SimpleEditorDeclaration_EditorBuilder_a$visiblePropertiesListHandler_3o46xk_c2a" />
      <unit id="3778147542048241766" at="55,0,326,0" name="jetbrains.mps.samples.highlevel.simpleEditor.editor.SimpleEditorDeclaration_EditorBuilder_a" />
    </file>
  </root>
  <root nodeRef="r:480744f7-02c7-40e7-9a5b-a7b55c73f551(jetbrains.mps.samples.highlevel.simpleEditor.editor)/3778147542048242124">
    <file name="EditorAspectDeclaration_Editor.java">
      <node id="3778147542048242124" at="11,79,12,89" concept="6" />
      <node id="3778147542048242124" at="11,0,14,0" concept="4" trace="createEditorCell#(Ljetbrains/mps/openapi/editor/EditorContext;Lorg/jetbrains/mps/openapi/model/SNode;)Ljetbrains/mps/openapi/editor/cells/EditorCell;" />
      <scope id="3778147542048242124" at="11,79,12,89" />
      <scope id="3778147542048242124" at="11,0,14,0">
        <var name="editorContext" id="3778147542048242124" />
        <var name="node" id="3778147542048242124" />
      </scope>
      <unit id="3778147542048242124" at="10,0,15,0" name="jetbrains.mps.samples.highlevel.simpleEditor.editor.EditorAspectDeclaration_Editor" />
    </file>
    <file name="EditorAspectDeclaration_EditorBuilder_a.java">
      <node id="3778147542048242124" at="31,103,32,19" concept="8" />
      <node id="3778147542048242124" at="32,19,33,18" concept="1" />
      <node id="3778147542048242124" at="38,26,39,18" concept="6" />
      <node id="3778147542048242124" at="42,39,43,39" concept="6" />
      <node id="3778147542048242124" at="46,50,47,120" concept="5" />
      <node id="3778147542048242124" at="47,120,48,48" concept="1" />
      <node id="3778147542048242124" at="48,48,49,28" concept="1" />
      <node id="3778147542048242124" at="49,28,50,65" concept="1" />
      <node id="3778147542048242124" at="50,65,51,57" concept="1" />
      <node id="3778147542048242124" at="51,57,52,59" concept="1" />
      <node id="3778147542048242124" at="52,59,53,22" concept="6" />
      <node id="3778147542048242138" at="55,49,56,100" concept="5" />
      <node id="3778147542048242138" at="56,100,57,47" concept="1" />
      <node id="3778147542048242138" at="57,47,58,34" concept="1" />
      <node id="3778147542048242138" at="58,34,59,22" concept="6" />
      <node id="3778147542048242124" at="61,51,62,122" concept="5" />
      <node id="3778147542048242124" at="62,122,63,49" concept="1" />
      <node id="3778147542048242124" at="63,49,64,60" concept="1" />
      <node id="3778147542048242124" at="64,60,65,61" concept="1" />
      <node id="3778147542048242124" at="65,61,66,22" concept="6" />
      <node id="987189325382718514" at="68,52,69,85" concept="5" />
      <node id="987189325382718514" at="69,85,70,22" concept="6" />
      <node id="3778147542048242124" at="72,53,73,140" concept="5" />
      <node id="3778147542048242124" at="73,140,74,93" concept="5" />
      <node id="3778147542048242124" at="74,93,75,48" concept="1" />
      <node id="3778147542048242124" at="75,48,76,51" concept="1" />
      <node id="3778147542048242124" at="76,51,77,22" concept="6" />
      <node id="3778147542048242124" at="83,82,84,28" concept="8" />
      <node id="3778147542048242124" at="84,28,85,25" concept="1" />
      <node id="3778147542048242124" at="89,28,90,20" concept="6" />
      <node id="3778147542048242124" at="92,40,93,146" concept="6" />
      <node id="3778147542048242124" at="95,48,96,188" concept="6" />
      <node id="3778147542048242124" at="98,66,99,258" concept="6" />
      <node id="3778147542048242124" at="101,57,102,83" concept="5" />
      <node id="3778147542048242124" at="102,83,103,58" concept="1" />
      <node id="3778147542048242124" at="103,58,104,25" concept="6" />
      <node id="3778147542048242124" at="106,41,107,41" concept="1" />
      <node id="3778147542048242124" at="107,41,108,256" concept="1" />
      <node id="3778147542048242124" at="109,11,110,36" concept="5" />
      <node id="3778147542048242124" at="110,36,111,44" concept="1" />
      <node id="3778147542048242124" at="111,44,112,51" concept="1" />
      <node id="3778147542048242124" at="112,51,113,34" concept="1" />
      <node id="3778147542048242124" at="113,34,114,25" concept="6" />
      <node id="3778147542048242124" at="115,17,116,42" concept="1" />
      <node id="3778147542048242124" at="120,96,121,134" concept="1" />
      <node id="3778147542048242124" at="122,34,123,142" concept="1" />
      <node id="3778147542048242124" at="123,142,124,146" concept="1" />
      <node id="3778147542048242124" at="126,122,127,237" concept="1" />
      <node id="3778147542048242124" at="28,0,30,0" concept="2" trace="myNode" />
      <node id="3778147542048242124" at="80,0,82,0" concept="2" trace="myNode" />
      <node id="3778147542048242124" at="42,0,45,0" concept="4" trace="createCell#()Ljetbrains/mps/openapi/editor/cells/EditorCell;" />
      <node id="3778147542048242124" at="92,0,95,0" concept="4" trace="getSLink#()Lorg/jetbrains/mps/openapi/language/SContainmentLink;" />
      <node id="3778147542048242124" at="95,0,98,0" concept="4" trace="getChildSConcept#()Lorg/jetbrains/mps/openapi/language/SAbstractConcept;" />
      <node id="3778147542048242124" at="98,0,101,0" concept="4" trace="createNodeToInsert#(Ljetbrains/mps/openapi/editor/EditorContext;)Lorg/jetbrains/mps/openapi/model/SNode;" />
      <node id="3778147542048242124" at="125,9,128,9" concept="3" />
      <node id="3778147542048242124" at="31,0,35,0" concept="0" trace="EditorAspectDeclaration_EditorBuilder_a#(Ljetbrains/mps/openapi/editor/EditorContext;Lorg/jetbrains/mps/openapi/model/SNode;)V" />
      <node id="987189325382718514" at="68,0,72,0" concept="4" trace="createIndentCell_80j1jf_a1a#()Ljetbrains/mps/openapi/editor/cells/EditorCell;" />
      <node id="3778147542048242124" at="83,0,87,0" concept="0" trace="editorsListHandler_80j1jf_b1a#(Lorg/jetbrains/mps/openapi/model/SNode;Ljetbrains/mps/openapi/editor/EditorContext;)V" />
      <node id="3778147542048242124" at="88,0,92,0" concept="4" trace="getNode#()Lorg/jetbrains/mps/openapi/model/SNode;" />
      <node id="3778147542048242124" at="121,134,125,9" concept="3" />
      <node id="3778147542048242124" at="36,0,41,0" concept="4" trace="getNode#()Lorg/jetbrains/mps/openapi/model/SNode;" />
      <node id="3778147542048242124" at="101,0,106,0" concept="4" trace="createNodeCell#(Lorg/jetbrains/mps/openapi/model/SNode;)Ljetbrains/mps/openapi/editor/cells/EditorCell;" />
      <node id="3778147542048242138" at="55,0,61,0" concept="4" trace="createConstant_80j1jf_a0#()Ljetbrains/mps/openapi/editor/cells/EditorCell;" />
      <node id="3778147542048242124" at="61,0,68,0" concept="4" trace="createCollection_80j1jf_b0#()Ljetbrains/mps/openapi/editor/cells/EditorCell;" />
      <node id="3778147542048242124" at="72,0,79,0" concept="4" trace="createRefNodeList_80j1jf_b1a#()Ljetbrains/mps/openapi/editor/cells/EditorCell;" />
      <node id="3778147542048242124" at="46,0,55,0" concept="4" trace="createCollection_80j1jf_a#()Ljetbrains/mps/openapi/editor/cells/EditorCell;" />
      <node id="3778147542048242124" at="108,256,117,7" concept="9" />
      <node id="3778147542048242124" at="119,86,129,7" concept="3" />
      <node id="3778147542048242124" at="119,0,131,0" concept="4" trace="installElementCellActions#(Lorg/jetbrains/mps/openapi/model/SNode;Ljetbrains/mps/openapi/editor/cells/EditorCell;)V" />
      <node id="3778147542048242124" at="106,0,119,0" concept="4" trace="createEmptyCell#()Ljetbrains/mps/openapi/editor/cells/EditorCell;" />
      <scope id="3778147542048242124" at="38,26,39,18" />
      <scope id="3778147542048242124" at="42,39,43,39" />
      <scope id="3778147542048242124" at="89,28,90,20" />
      <scope id="3778147542048242124" at="92,40,93,146" />
      <scope id="3778147542048242124" at="95,48,96,188" />
      <scope id="3778147542048242124" at="98,66,99,258" />
      <scope id="3778147542048242124" at="115,17,116,42" />
      <scope id="3778147542048242124" at="126,122,127,237" />
      <scope id="3778147542048242124" at="31,103,33,18" />
      <scope id="987189325382718514" at="68,52,70,22">
        <var name="editorCell" id="987189325382718514" />
      </scope>
      <scope id="3778147542048242124" at="83,82,85,25" />
      <scope id="3778147542048242124" at="122,34,124,146" />
      <scope id="3778147542048242124" at="42,0,45,0" />
      <scope id="3778147542048242124" at="92,0,95,0" />
      <scope id="3778147542048242124" at="95,0,98,0" />
      <scope id="3778147542048242124" at="98,0,101,0">
        <var name="editorContext" id="3778147542048242124" />
      </scope>
      <scope id="3778147542048242124" at="101,57,104,25">
        <var name="elementCell" id="3778147542048242124" />
      </scope>
      <scope id="3778147542048242124" at="31,0,35,0">
        <var name="context" id="3778147542048242124" />
        <var name="node" id="3778147542048242124" />
      </scope>
      <scope id="3778147542048242138" at="55,49,59,22">
        <var name="editorCell" id="3778147542048242138" />
      </scope>
      <scope id="987189325382718514" at="68,0,72,0" />
      <scope id="3778147542048242124" at="83,0,87,0">
        <var name="context" id="3778147542048242124" />
        <var name="ownerNode" id="3778147542048242124" />
      </scope>
      <scope id="3778147542048242124" at="88,0,92,0" />
      <scope id="3778147542048242124" at="36,0,41,0" />
      <scope id="3778147542048242124" at="61,51,66,22">
        <var name="editorCell" id="3778147542048242124" />
      </scope>
      <scope id="3778147542048242124" at="72,53,77,22">
        <var name="editorCell" id="3778147542048242124" />
        <var name="handler" id="3778147542048242124" />
      </scope>
      <scope id="3778147542048242124" at="101,0,106,0">
        <var name="elementNode" id="3778147542048242124" />
      </scope>
      <scope id="3778147542048242124" at="109,11,114,25">
        <var name="emptyCell" id="3778147542048242124" />
      </scope>
      <scope id="3778147542048242138" at="55,0,61,0" />
      <scope id="3778147542048242124" at="46,50,53,22">
        <var name="editorCell" id="3778147542048242124" />
      </scope>
      <scope id="3778147542048242124" at="61,0,68,0" />
      <scope id="3778147542048242124" at="72,0,79,0" />
      <scope id="3778147542048242124" at="120,96,128,9" />
      <scope id="3778147542048242124" at="46,0,55,0" />
      <scope id="3778147542048242124" at="119,86,129,7" />
      <scope id="3778147542048242124" at="106,41,117,7" />
      <scope id="3778147542048242124" at="119,0,131,0">
        <var name="elementCell" id="3778147542048242124" />
        <var name="elementNode" id="3778147542048242124" />
      </scope>
      <scope id="3778147542048242124" at="106,0,119,0" />
      <unit id="3778147542048242124" at="79,0,132,0" name="jetbrains.mps.samples.highlevel.simpleEditor.editor.EditorAspectDeclaration_EditorBuilder_a$editorsListHandler_80j1jf_b1a" />
      <unit id="3778147542048242124" at="27,0,133,0" name="jetbrains.mps.samples.highlevel.simpleEditor.editor.EditorAspectDeclaration_EditorBuilder_a" />
    </file>
  </root>
  <root nodeRef="r:480744f7-02c7-40e7-9a5b-a7b55c73f551(jetbrains.mps.samples.highlevel.simpleEditor.editor)/3778147542048242234">
    <file name="SimplePropertyReference_Editor.java">
      <node id="3778147542048242234" at="11,79,12,89" concept="6" />
      <node id="3778147542048242234" at="11,0,14,0" concept="4" trace="createEditorCell#(Ljetbrains/mps/openapi/editor/EditorContext;Lorg/jetbrains/mps/openapi/model/SNode;)Ljetbrains/mps/openapi/editor/cells/EditorCell;" />
      <scope id="3778147542048242234" at="11,79,12,89" />
      <scope id="3778147542048242234" at="11,0,14,0">
        <var name="editorContext" id="3778147542048242234" />
        <var name="node" id="3778147542048242234" />
      </scope>
      <unit id="3778147542048242234" at="10,0,15,0" name="jetbrains.mps.samples.highlevel.simpleEditor.editor.SimplePropertyReference_Editor" />
    </file>
    <file name="SimplePropertyReference_EditorBuilder_a.java">
      <node id="3778147542048242234" at="46,103,47,19" concept="8" />
      <node id="3778147542048242234" at="47,19,48,18" concept="1" />
      <node id="3778147542048242234" at="53,26,54,18" concept="6" />
      <node id="3778147542048242234" at="57,39,58,39" concept="6" />
      <node id="3778147542048242234" at="61,50,62,118" concept="5" />
      <node id="3778147542048242234" at="62,118,63,48" concept="1" />
      <node id="3778147542048242234" at="63,48,64,28" concept="1" />
      <node id="3778147542048242234" at="64,28,65,65" concept="1" />
      <node id="3778147542048242234" at="65,65,66,56" concept="1" />
      <node id="3778147542048242234" at="66,56,67,22" concept="6" />
      <node id="3778147542048242234" at="69,48,70,169" concept="5" />
      <node id="3778147542048242234" at="74,39,75,145" concept="6" />
      <node id="3778147542048242234" at="77,31,78,60" concept="1" />
      <node id="3778147542048242234" at="78,60,79,48" concept="1" />
      <node id="3778147542048242234" at="79,48,80,58" concept="1" />
      <node id="3778147542048242234" at="80,58,81,20" concept="6" />
      <node id="3778147542048242234" at="84,58,85,97" concept="5" />
      <node id="3778147542048242234" at="85,97,86,131" concept="1" />
      <node id="3778147542048242234" at="86,131,87,135" concept="1" />
      <node id="3778147542048242234" at="87,135,88,20" concept="6" />
      <node id="3778147542048242234" at="90,6,91,0" concept="7" />
      <node id="3778147542048242234" at="91,0,92,42" concept="1" />
      <node id="3778147542048242234" at="92,42,93,50" concept="5" />
      <node id="3778147542048242234" at="93,50,94,0" concept="7" />
      <node id="3778147542048242234" at="95,40,96,40" concept="1" />
      <node id="3778147542048242234" at="96,40,97,155" concept="1" />
      <node id="3778147542048242234" at="98,5,99,143" concept="1" />
      <node id="3778147542048242234" at="99,143,100,301" concept="5" />
      <node id="3778147542048242234" at="102,39,103,113" concept="6" />
      <node id="3778147542048242234" at="106,73,107,87" concept="5" />
      <node id="3778147542048242234" at="107,87,108,145" concept="6" />
      <node id="3778147542048242234" at="109,10,110,22" concept="6" />
      <node id="3778147542048242250" at="115,0,116,0" concept="2" trace="myReferencingNode" />
      <node id="3778147542048242250" at="117,119,118,21" concept="8" />
      <node id="3778147542048242250" at="118,21,119,42" concept="1" />
      <node id="3778147542048242250" at="119,42,120,20" concept="1" />
      <node id="3778147542048242250" at="123,41,124,42" concept="6" />
      <node id="3778147542048242250" at="129,28,130,20" concept="6" />
      <node id="3778147542048242257" at="133,53,134,41" concept="1" />
      <node id="3778147542048242257" at="135,11,136,148" concept="5" />
      <node id="3778147542048242257" at="136,148,137,78" concept="1" />
      <node id="3778147542048242257" at="137,78,138,150" concept="5" />
      <node id="3778147542048242257" at="138,150,139,47" concept="1" />
      <node id="3778147542048242257" at="139,47,140,136" concept="1" />
      <node id="3778147542048242257" at="140,136,141,140" concept="1" />
      <node id="3778147542048242257" at="141,140,142,46" concept="1" />
      <node id="3778147542048242257" at="142,46,143,38" concept="5" />
      <node id="3778147542048242257" at="143,38,144,56" concept="1" />
      <node id="3778147542048242257" at="144,56,145,44" concept="1" />
      <node id="3778147542048242257" at="145,44,146,88" concept="1" />
      <node id="3778147542048242257" at="146,88,147,35" concept="1" />
      <node id="3778147542048242257" at="147,35,148,308" concept="5" />
      <node id="3778147542048242257" at="150,43,151,120" concept="6" />
      <node id="3778147542048242257" at="154,76,155,91" concept="5" />
      <node id="3778147542048242257" at="155,91,156,147" concept="6" />
      <node id="3778147542048242257" at="157,14,158,26" concept="6" />
      <node id="3778147542048242257" at="159,17,160,42" concept="1" />
      <node id="3778147542048242234" at="43,0,45,0" concept="2" trace="myNode" />
      <node id="3778147542048242250" at="113,0,115,0" concept="2" trace="myNode" />
      <node id="3778147542048242234" at="57,0,60,0" concept="4" trace="createCell#()Ljetbrains/mps/openapi/editor/cells/EditorCell;" />
      <node id="3778147542048242234" at="74,0,77,0" concept="4" trace="compute#()Ljetbrains/mps/openapi/editor/cells/EditorCell;" />
      <node id="3778147542048242234" at="102,0,105,0" concept="4" trace="accept#(Lorg/jetbrains/mps/openapi/model/SNode;)Z" />
      <node id="3778147542048242250" at="123,0,126,0" concept="4" trace="createCell#()Ljetbrains/mps/openapi/editor/cells/EditorCell;" />
      <node id="3778147542048242257" at="150,0,153,0" concept="4" trace="accept#(Lorg/jetbrains/mps/openapi/model/SNode;)Z" />
      <node id="3778147542048242234" at="46,0,50,0" concept="0" trace="SimplePropertyReference_EditorBuilder_a#(Ljetbrains/mps/openapi/editor/EditorContext;Lorg/jetbrains/mps/openapi/model/SNode;)V" />
      <node id="3778147542048242234" at="94,0,98,5" concept="3" />
      <node id="3778147542048242234" at="51,0,56,0" concept="4" trace="getNode#()Lorg/jetbrains/mps/openapi/model/SNode;" />
      <node id="3778147542048242234" at="72,72,77,31" concept="5" />
      <node id="3778147542048242234" at="100,301,105,7" concept="5" />
      <node id="3778147542048242234" at="105,7,110,22" concept="3" />
      <node id="3778147542048242250" at="117,0,122,0" concept="0" trace="Inline_Builder_v2mjjo_a0a#(Ljetbrains/mps/openapi/editor/EditorContext;Lorg/jetbrains/mps/openapi/model/SNode;Lorg/jetbrains/mps/openapi/model/SNode;)V" />
      <node id="3778147542048242250" at="127,0,132,0" concept="4" trace="getNode#()Lorg/jetbrains/mps/openapi/model/SNode;" />
      <node id="3778147542048242257" at="148,308,153,11" concept="5" />
      <node id="3778147542048242257" at="153,11,158,26" concept="3" />
      <node id="3778147542048242234" at="83,0,90,0" concept="4" trace="createErrorCell#(Ljava/lang/String;)Ljetbrains/mps/openapi/editor/cells/EditorCell;" />
      <node id="3778147542048242234" at="61,0,69,0" concept="4" trace="createCollection_v2mjjo_a#()Ljetbrains/mps/openapi/editor/cells/EditorCell;" />
      <node id="3778147542048242234" at="72,0,83,0" concept="4" trace="createReferenceCell#(Lorg/jetbrains/mps/openapi/model/SNode;)Ljetbrains/mps/openapi/editor/cells/EditorCell;" />
      <node id="3778147542048242234" at="70,169,90,6" concept="5" />
      <node id="3778147542048242257" at="134,41,161,7" concept="9" />
      <node id="3778147542048242257" at="133,0,163,0" concept="4" trace="createProperty_v2mjjo_a0a0#()Ljetbrains/mps/openapi/editor/cells/EditorCell;" />
      <node id="3778147542048242234" at="69,0,112,0" concept="4" trace="createRefCell_v2mjjo_a0#()Ljetbrains/mps/openapi/editor/cells/EditorCell;" />
      <scope id="3778147542048242234" at="53,26,54,18" />
      <scope id="3778147542048242234" at="57,39,58,39" />
      <scope id="3778147542048242234" at="74,39,75,145" />
      <scope id="3778147542048242234" at="102,39,103,113" />
      <scope id="3778147542048242250" at="123,41,124,42" />
      <scope id="3778147542048242250" at="129,28,130,20" />
      <scope id="3778147542048242257" at="150,43,151,120" />
      <scope id="3778147542048242257" at="159,17,160,42" />
      <scope id="3778147542048242234" at="46,103,48,18" />
      <scope id="3778147542048242234" at="95,40,97,155" />
      <scope id="3778147542048242234" at="106,73,108,145">
        <var name="manager" id="3778147542048242234" />
      </scope>
      <scope id="3778147542048242257" at="154,76,156,147">
        <var name="manager" id="3778147542048242257" />
      </scope>
      <scope id="3778147542048242234" at="57,0,60,0" />
      <scope id="3778147542048242234" at="74,0,77,0" />
      <scope id="3778147542048242234" at="102,0,105,0">
        <var name="it" id="3778147542048242234" />
      </scope>
      <scope id="3778147542048242250" at="117,119,120,20" />
      <scope id="3778147542048242250" at="123,0,126,0" />
      <scope id="3778147542048242257" at="150,0,153,0">
        <var name="it" id="3778147542048242257" />
      </scope>
      <scope id="3778147542048242234" at="46,0,50,0">
        <var name="context" id="3778147542048242234" />
        <var name="node" id="3778147542048242234" />
      </scope>
      <scope id="3778147542048242234" at="84,58,88,20">
        <var name="cell" id="3778147542048242234" />
      </scope>
      <scope id="3778147542048242234" at="51,0,56,0" />
      <scope id="3778147542048242250" at="117,0,122,0">
        <var name="context" id="3778147542048242250" />
        <var name="node" id="3778147542048242250" />
        <var name="referencingNode" id="3778147542048242250" />
      </scope>
      <scope id="3778147542048242250" at="127,0,132,0" />
      <scope id="3778147542048242234" at="61,50,67,22">
        <var name="editorCell" id="3778147542048242234" />
      </scope>
      <scope id="3778147542048242234" at="83,0,90,0">
        <var name="error" id="3778147542048242234" />
      </scope>
      <scope id="3778147542048242234" at="61,0,69,0" />
      <scope id="3778147542048242234" at="72,72,81,20">
        <var name="cell" id="3778147542048242234" />
      </scope>
      <scope id="3778147542048242234" at="72,0,83,0">
        <var name="targetNode" id="3778147542048242234" />
      </scope>
      <scope id="3778147542048242257" at="135,11,158,26">
        <var name="currentPropertyAttributes" id="3778147542048242257" />
        <var name="editorCell" id="3778147542048242257" />
        <var name="property" id="3778147542048242257" />
        <var name="propertyAttributes" id="3778147542048242257" />
        <var name="style" id="3778147542048242257" />
      </scope>
      <scope id="3778147542048242257" at="133,53,161,7" />
      <scope id="3778147542048242257" at="133,0,163,0" />
      <scope id="3778147542048242234" at="69,48,110,22">
        <var name="currentReferenceAttributes" id="3778147542048242234" />
        <var name="editorCell" id="3778147542048242234" />
        <var name="provider" id="3778147542048242234" />
        <var name="referenceAttributes" id="3778147542048242234" />
        <var name="referenceLink" id="3778147542048242234" />
      </scope>
      <scope id="3778147542048242234" at="69,0,112,0" />
      <unit id="3778147542048242234" at="73,74,77,9" name="jetbrains.mps.samples.highlevel.simpleEditor.editor.SimplePropertyReference_EditorBuilder_a$1$1" />
      <unit id="3778147542048242234" at="101,102,105,5" name="jetbrains.mps.samples.highlevel.simpleEditor.editor.SimplePropertyReference_EditorBuilder_a$2" />
      <unit id="3778147542048242257" at="149,104,153,9" name="jetbrains.mps.samples.highlevel.simpleEditor.editor.SimplePropertyReference_EditorBuilder_a$Inline_Builder_v2mjjo_a0a$1" />
      <unit id="3778147542048242234" at="71,42,90,5" name="jetbrains.mps.samples.highlevel.simpleEditor.editor.SimplePropertyReference_EditorBuilder_a$1" />
      <unit id="3778147542048242250" at="112,0,164,0" name="jetbrains.mps.samples.highlevel.simpleEditor.editor.SimplePropertyReference_EditorBuilder_a$Inline_Builder_v2mjjo_a0a" />
      <unit id="3778147542048242234" at="42,0,165,0" name="jetbrains.mps.samples.highlevel.simpleEditor.editor.SimplePropertyReference_EditorBuilder_a" />
    </file>
  </root>
</debug-info>
<|MERGE_RESOLUTION|>--- conflicted
+++ resolved
@@ -37,7 +37,6 @@
       <unit id="3778147542048241766" at="10,0,15,0" name="jetbrains.mps.samples.highlevel.simpleEditor.editor.SimpleEditorDeclaration_Editor" />
     </file>
     <file name="SimpleEditorDeclaration_EditorBuilder_a.java">
-<<<<<<< HEAD
       <node id="3778147542048241766" at="59,103,60,19" concept="8" />
       <node id="3778147542048241766" at="60,19,61,18" concept="1" />
       <node id="3778147542048241766" at="66,26,67,18" concept="6" />
@@ -65,8 +64,8 @@
       <node id="3778147542048241766" at="106,60,107,48" concept="1" />
       <node id="3778147542048241766" at="107,48,108,58" concept="1" />
       <node id="3778147542048241766" at="108,58,109,20" concept="6" />
-      <node id="3778147542048241766" at="112,58,113,91" concept="5" />
-      <node id="3778147542048241766" at="113,91,114,131" concept="1" />
+      <node id="3778147542048241766" at="112,58,113,97" concept="5" />
+      <node id="3778147542048241766" at="113,97,114,131" concept="1" />
       <node id="3778147542048241766" at="114,131,115,135" concept="1" />
       <node id="3778147542048241766" at="115,135,116,20" concept="6" />
       <node id="3778147542048241766" at="118,6,119,0" concept="7" />
@@ -250,214 +249,6 @@
       <scope id="3778147542048241766" at="59,103,61,18" />
       <scope id="3778147542048241766" at="123,40,125,156" />
       <scope id="3778147542048241766" at="134,73,136,145">
-=======
-      <node id="3778147542048241766" at="57,103,58,19" concept="8" />
-      <node id="3778147542048241766" at="58,19,59,18" concept="1" />
-      <node id="3778147542048241766" at="64,26,65,18" concept="6" />
-      <node id="3778147542048241766" at="68,39,69,39" concept="6" />
-      <node id="3778147542048241766" at="72,50,73,120" concept="5" />
-      <node id="3778147542048241766" at="73,120,74,48" concept="1" />
-      <node id="3778147542048241766" at="74,48,75,28" concept="1" />
-      <node id="3778147542048241766" at="75,28,76,65" concept="1" />
-      <node id="3778147542048241766" at="76,65,77,59" concept="1" />
-      <node id="3778147542048241766" at="77,59,78,59" concept="1" />
-      <node id="3778147542048241766" at="78,59,79,59" concept="1" />
-      <node id="3778147542048241766" at="79,59,80,22" concept="6" />
-      <node id="3778147542048241766" at="82,51,83,122" concept="5" />
-      <node id="3778147542048241766" at="83,122,84,49" concept="1" />
-      <node id="3778147542048241766" at="84,49,85,58" concept="1" />
-      <node id="3778147542048241766" at="85,58,86,57" concept="1" />
-      <node id="3778147542048241766" at="86,57,87,22" concept="6" />
-      <node id="3778147542048246353" at="89,50,90,103" concept="5" />
-      <node id="3778147542048246353" at="90,103,91,48" concept="1" />
-      <node id="3778147542048246353" at="91,48,92,34" concept="1" />
-      <node id="3778147542048246353" at="92,34,93,22" concept="6" />
-      <node id="3778147542048241766" at="95,49,96,170" concept="5" />
-      <node id="3778147542048241766" at="100,39,101,146" concept="6" />
-      <node id="3778147542048241766" at="103,32,104,60" concept="1" />
-      <node id="3778147542048241766" at="104,60,105,48" concept="1" />
-      <node id="3778147542048241766" at="105,48,106,58" concept="1" />
-      <node id="3778147542048241766" at="106,58,107,20" concept="6" />
-      <node id="3778147542048241766" at="110,58,111,97" concept="5" />
-      <node id="3778147542048241766" at="111,97,112,131" concept="1" />
-      <node id="3778147542048241766" at="112,131,113,135" concept="1" />
-      <node id="3778147542048241766" at="113,135,114,20" concept="6" />
-      <node id="3778147542048241766" at="116,6,117,0" concept="7" />
-      <node id="3778147542048241766" at="117,0,118,43" concept="1" />
-      <node id="3778147542048241766" at="118,43,119,50" concept="5" />
-      <node id="3778147542048241766" at="119,50,120,0" concept="7" />
-      <node id="3778147542048241766" at="121,39,122,40" concept="1" />
-      <node id="3778147542048241766" at="122,40,123,34" concept="1" />
-      <node id="3778147542048241766" at="124,5,125,143" concept="1" />
-      <node id="3778147542048241766" at="125,143,126,301" concept="5" />
-      <node id="3778147542048241766" at="128,39,129,113" concept="6" />
-      <node id="3778147542048241766" at="132,73,133,87" concept="5" />
-      <node id="3778147542048241766" at="133,87,134,145" concept="6" />
-      <node id="3778147542048241766" at="135,10,136,22" concept="6" />
-      <node id="3778147542048246367" at="141,0,142,0" concept="2" trace="myReferencingNode" />
-      <node id="3778147542048246367" at="143,120,144,21" concept="8" />
-      <node id="3778147542048246367" at="144,21,145,42" concept="1" />
-      <node id="3778147542048246367" at="145,42,146,20" concept="1" />
-      <node id="3778147542048246367" at="149,41,150,43" concept="6" />
-      <node id="3778147542048246367" at="155,28,156,20" concept="6" />
-      <node id="3778147542048246375" at="159,54,160,41" concept="1" />
-      <node id="3778147542048246375" at="161,11,162,148" concept="5" />
-      <node id="3778147542048246375" at="162,148,163,78" concept="1" />
-      <node id="3778147542048246375" at="163,78,164,150" concept="5" />
-      <node id="3778147542048246375" at="164,150,165,47" concept="1" />
-      <node id="3778147542048246375" at="165,47,166,136" concept="1" />
-      <node id="3778147542048246375" at="166,136,167,140" concept="1" />
-      <node id="3778147542048246375" at="167,140,168,46" concept="1" />
-      <node id="3778147542048246375" at="168,46,169,88" concept="1" />
-      <node id="3778147542048246375" at="169,88,170,35" concept="1" />
-      <node id="3778147542048246375" at="170,35,171,308" concept="5" />
-      <node id="3778147542048246375" at="173,43,174,120" concept="6" />
-      <node id="3778147542048246375" at="177,76,178,91" concept="5" />
-      <node id="3778147542048246375" at="178,91,179,147" concept="6" />
-      <node id="3778147542048246375" at="180,14,181,26" concept="6" />
-      <node id="3778147542048246375" at="182,17,183,42" concept="1" />
-      <node id="3778147542048241766" at="187,51,188,122" concept="5" />
-      <node id="3778147542048241766" at="188,122,189,49" concept="1" />
-      <node id="3778147542048241766" at="189,49,190,60" concept="1" />
-      <node id="3778147542048241766" at="190,60,191,58" concept="1" />
-      <node id="3778147542048241766" at="191,58,192,58" concept="1" />
-      <node id="3778147542048241766" at="192,58,193,22" concept="6" />
-      <node id="987189325382722093" at="195,52,196,85" concept="5" />
-      <node id="987189325382722093" at="196,85,197,22" concept="6" />
-      <node id="3778147542048246404" at="199,50,200,99" concept="5" />
-      <node id="3778147542048246404" at="200,99,201,48" concept="1" />
-      <node id="3778147542048246404" at="201,48,202,34" concept="1" />
-      <node id="3778147542048246404" at="202,34,203,22" concept="6" />
-      <node id="3778147542048246489" at="205,50,206,39" concept="1" />
-      <node id="3778147542048246489" at="207,9,208,159" concept="5" />
-      <node id="3778147542048246489" at="208,159,209,76" concept="1" />
-      <node id="3778147542048246489" at="209,76,210,149" concept="5" />
-      <node id="3778147542048246489" at="210,149,211,48" concept="1" />
-      <node id="3778147542048246489" at="211,48,212,153" concept="1" />
-      <node id="3778147542048246489" at="212,153,213,157" concept="1" />
-      <node id="3778147542048246489" at="213,157,214,47" concept="1" />
-      <node id="3778147542048246489" at="214,47,215,86" concept="1" />
-      <node id="3778147542048246489" at="215,86,216,33" concept="1" />
-      <node id="3778147542048246489" at="216,33,217,306" concept="5" />
-      <node id="3778147542048246489" at="219,41,220,118" concept="6" />
-      <node id="3778147542048246489" at="223,74,224,89" concept="5" />
-      <node id="3778147542048246489" at="224,89,225,145" concept="6" />
-      <node id="3778147542048246489" at="226,12,227,24" concept="6" />
-      <node id="3778147542048246489" at="228,15,229,40" concept="1" />
-      <node id="3778147542048241766" at="232,51,233,122" concept="5" />
-      <node id="3778147542048241766" at="233,122,234,49" concept="1" />
-      <node id="3778147542048241766" at="234,49,235,60" concept="1" />
-      <node id="3778147542048241766" at="235,60,236,58" concept="1" />
-      <node id="3778147542048241766" at="236,58,237,61" concept="1" />
-      <node id="3778147542048241766" at="237,61,238,22" concept="6" />
-      <node id="987189325382722109" at="240,52,241,85" concept="5" />
-      <node id="987189325382722109" at="241,85,242,22" concept="6" />
-      <node id="3778147542048246412" at="244,50,245,104" concept="5" />
-      <node id="3778147542048246412" at="245,104,246,48" concept="1" />
-      <node id="3778147542048246412" at="246,48,247,34" concept="1" />
-      <node id="3778147542048246412" at="247,34,248,22" concept="6" />
-      <node id="3778147542048241766" at="250,53,251,171" concept="5" />
-      <node id="3778147542048241766" at="251,171,252,95" concept="5" />
-      <node id="3778147542048241766" at="252,95,253,58" concept="1" />
-      <node id="3778147542048241766" at="253,58,254,49" concept="1" />
-      <node id="3778147542048241766" at="254,49,255,22" concept="6" />
-      <node id="3778147542048241766" at="261,110,262,50" concept="8" />
-      <node id="3778147542048241766" at="262,50,263,25" concept="1" />
-      <node id="3778147542048241766" at="268,28,269,20" concept="6" />
-      <node id="3778147542048241766" at="272,66,273,258" concept="6" />
-      <node id="3778147542048241766" at="275,57,276,83" concept="5" />
-      <node id="3778147542048241766" at="276,83,277,58" concept="1" />
-      <node id="3778147542048241766" at="277,58,278,25" concept="6" />
-      <node id="3778147542048241766" at="280,41,281,41" concept="1" />
-      <node id="3778147542048241766" at="281,41,282,276" concept="1" />
-      <node id="3778147542048241766" at="283,11,284,36" concept="5" />
-      <node id="3778147542048241766" at="284,36,285,44" concept="1" />
-      <node id="3778147542048241766" at="285,44,286,51" concept="1" />
-      <node id="3778147542048241766" at="286,51,287,34" concept="1" />
-      <node id="3778147542048241766" at="287,34,288,25" concept="6" />
-      <node id="3778147542048241766" at="289,17,290,42" concept="1" />
-      <node id="3778147542048241766" at="294,96,295,134" concept="1" />
-      <node id="3778147542048241766" at="296,34,297,142" concept="1" />
-      <node id="3778147542048241766" at="297,142,298,146" concept="1" />
-      <node id="3778147542048241766" at="298,146,299,80" concept="1" />
-      <node id="3778147542048241766" at="301,122,302,247" concept="1" />
-      <node id="3778147542048241766" at="307,75,308,99" concept="5" />
-      <node id="3778147542048241766" at="308,99,309,38" concept="1" />
-      <node id="3778147542048241766" at="309,38,310,36" concept="5" />
-      <node id="3778147542048241766" at="310,36,311,55" concept="1" />
-      <node id="3778147542048241766" at="311,55,312,56" concept="1" />
-      <node id="3778147542048241766" at="312,56,313,42" concept="1" />
-      <node id="3778147542048241766" at="313,42,314,134" concept="1" />
-      <node id="3778147542048241766" at="314,134,315,138" concept="1" />
-      <node id="3778147542048241766" at="315,138,316,24" concept="6" />
-      <node id="3778147542048241766" at="54,0,56,0" concept="2" trace="myNode" />
-      <node id="3778147542048246367" at="139,0,141,0" concept="2" trace="myNode" />
-      <node id="3778147542048241766" at="258,0,260,0" concept="2" trace="myNode" />
-      <node id="3778147542048241766" at="68,0,71,0" concept="4" trace="createCell#()Ljetbrains/mps/openapi/editor/cells/EditorCell;" />
-      <node id="3778147542048241766" at="100,0,103,0" concept="4" trace="compute#()Ljetbrains/mps/openapi/editor/cells/EditorCell;" />
-      <node id="3778147542048241766" at="128,0,131,0" concept="4" trace="accept#(Lorg/jetbrains/mps/openapi/model/SNode;)Z" />
-      <node id="3778147542048246367" at="149,0,152,0" concept="4" trace="createCell#()Ljetbrains/mps/openapi/editor/cells/EditorCell;" />
-      <node id="3778147542048246375" at="173,0,176,0" concept="4" trace="accept#(Lorg/jetbrains/mps/openapi/model/SNode;)Z" />
-      <node id="3778147542048246489" at="219,0,222,0" concept="4" trace="accept#(Lorg/jetbrains/mps/openapi/model/SNode;)Z" />
-      <node id="3778147542048241766" at="272,0,275,0" concept="4" trace="createNodeToInsert#(Ljetbrains/mps/openapi/editor/EditorContext;)Lorg/jetbrains/mps/openapi/model/SNode;" />
-      <node id="3778147542048241766" at="300,9,303,9" concept="3" />
-      <node id="3778147542048241766" at="57,0,61,0" concept="0" trace="SimpleEditorDeclaration_EditorBuilder_a#(Ljetbrains/mps/openapi/editor/EditorContext;Lorg/jetbrains/mps/openapi/model/SNode;)V" />
-      <node id="3778147542048241766" at="120,0,124,5" concept="3" />
-      <node id="987189325382722093" at="195,0,199,0" concept="4" trace="createIndentCell_3o46xk_a1a#()Ljetbrains/mps/openapi/editor/cells/EditorCell;" />
-      <node id="987189325382722109" at="240,0,244,0" concept="4" trace="createIndentCell_3o46xk_a2a#()Ljetbrains/mps/openapi/editor/cells/EditorCell;" />
-      <node id="3778147542048241766" at="261,0,265,0" concept="0" trace="visiblePropertiesListHandler_3o46xk_c2a#(Lorg/jetbrains/mps/openapi/model/SNode;Ljava/lang/String;Ljetbrains/mps/openapi/editor/EditorContext;)V" />
-      <node id="3778147542048241766" at="62,0,67,0" concept="4" trace="getNode#()Lorg/jetbrains/mps/openapi/model/SNode;" />
-      <node id="3778147542048241766" at="98,72,103,32" concept="5" />
-      <node id="3778147542048241766" at="126,301,131,7" concept="5" />
-      <node id="3778147542048241766" at="131,7,136,22" concept="3" />
-      <node id="3778147542048246367" at="143,0,148,0" concept="0" trace="Inline_Builder_3o46xk_a1a0#(Ljetbrains/mps/openapi/editor/EditorContext;Lorg/jetbrains/mps/openapi/model/SNode;Lorg/jetbrains/mps/openapi/model/SNode;)V" />
-      <node id="3778147542048246367" at="153,0,158,0" concept="4" trace="getNode#()Lorg/jetbrains/mps/openapi/model/SNode;" />
-      <node id="3778147542048246375" at="171,308,176,11" concept="5" />
-      <node id="3778147542048246375" at="176,11,181,26" concept="3" />
-      <node id="3778147542048246489" at="217,306,222,9" concept="5" />
-      <node id="3778147542048246489" at="222,9,227,24" concept="3" />
-      <node id="3778147542048241766" at="266,0,271,0" concept="4" trace="getNode#()Lorg/jetbrains/mps/openapi/model/SNode;" />
-      <node id="3778147542048241766" at="275,0,280,0" concept="4" trace="createNodeCell#(Lorg/jetbrains/mps/openapi/model/SNode;)Ljetbrains/mps/openapi/editor/cells/EditorCell;" />
-      <node id="3778147542048241766" at="295,134,300,9" concept="3" />
-      <node id="3778147542048246353" at="89,0,95,0" concept="4" trace="createConstant_3o46xk_a0a#()Ljetbrains/mps/openapi/editor/cells/EditorCell;" />
-      <node id="3778147542048246404" at="199,0,205,0" concept="4" trace="createConstant_3o46xk_b1a#()Ljetbrains/mps/openapi/editor/cells/EditorCell;" />
-      <node id="3778147542048246412" at="244,0,250,0" concept="4" trace="createConstant_3o46xk_b2a#()Ljetbrains/mps/openapi/editor/cells/EditorCell;" />
-      <node id="3778147542048241766" at="82,0,89,0" concept="4" trace="createCollection_3o46xk_a0#()Ljetbrains/mps/openapi/editor/cells/EditorCell;" />
-      <node id="3778147542048241766" at="109,0,116,0" concept="4" trace="createErrorCell#(Ljava/lang/String;)Ljetbrains/mps/openapi/editor/cells/EditorCell;" />
-      <node id="3778147542048241766" at="250,0,257,0" concept="4" trace="createRefNodeList_3o46xk_c2a#()Ljetbrains/mps/openapi/editor/cells/EditorCell;" />
-      <node id="3778147542048241766" at="187,0,195,0" concept="4" trace="createCollection_3o46xk_b0#()Ljetbrains/mps/openapi/editor/cells/EditorCell;" />
-      <node id="3778147542048241766" at="232,0,240,0" concept="4" trace="createCollection_3o46xk_c0#()Ljetbrains/mps/openapi/editor/cells/EditorCell;" />
-      <node id="3778147542048241766" at="282,276,291,7" concept="9" />
-      <node id="3778147542048241766" at="72,0,82,0" concept="4" trace="createCollection_3o46xk_a#()Ljetbrains/mps/openapi/editor/cells/EditorCell;" />
-      <node id="3778147542048241766" at="98,0,109,0" concept="4" trace="createReferenceCell#(Lorg/jetbrains/mps/openapi/model/SNode;)Ljetbrains/mps/openapi/editor/cells/EditorCell;" />
-      <node id="3778147542048241766" at="293,86,304,7" concept="3" />
-      <node id="3778147542048241766" at="306,0,318,0" concept="4" trace="createSeparatorCell#(Lorg/jetbrains/mps/openapi/model/SNode;Lorg/jetbrains/mps/openapi/model/SNode;)Ljetbrains/mps/openapi/editor/cells/EditorCell;" />
-      <node id="3778147542048241766" at="280,0,293,0" concept="4" trace="createEmptyCell#()Ljetbrains/mps/openapi/editor/cells/EditorCell;" />
-      <node id="3778147542048241766" at="293,0,306,0" concept="4" trace="installElementCellActions#(Lorg/jetbrains/mps/openapi/model/SNode;Ljetbrains/mps/openapi/editor/cells/EditorCell;)V" />
-      <node id="3778147542048241766" at="96,170,116,6" concept="5" />
-      <node id="3778147542048246375" at="160,41,184,7" concept="9" />
-      <node id="3778147542048246489" at="206,39,230,5" concept="9" />
-      <node id="3778147542048246375" at="159,0,186,0" concept="4" trace="createProperty_3o46xk_a0b0a#()Ljetbrains/mps/openapi/editor/cells/EditorCell;" />
-      <node id="3778147542048246489" at="205,0,232,0" concept="4" trace="createProperty_3o46xk_c1a#()Ljetbrains/mps/openapi/editor/cells/EditorCell;" />
-      <node id="3778147542048241766" at="95,0,138,0" concept="4" trace="createRefCell_3o46xk_b0a#()Ljetbrains/mps/openapi/editor/cells/EditorCell;" />
-      <scope id="3778147542048241766" at="64,26,65,18" />
-      <scope id="3778147542048241766" at="68,39,69,39" />
-      <scope id="3778147542048241766" at="100,39,101,146" />
-      <scope id="3778147542048241766" at="128,39,129,113" />
-      <scope id="3778147542048246367" at="149,41,150,43" />
-      <scope id="3778147542048246367" at="155,28,156,20" />
-      <scope id="3778147542048246375" at="173,43,174,120" />
-      <scope id="3778147542048246375" at="182,17,183,42" />
-      <scope id="3778147542048246489" at="219,41,220,118" />
-      <scope id="3778147542048246489" at="228,15,229,40" />
-      <scope id="3778147542048241766" at="268,28,269,20" />
-      <scope id="3778147542048241766" at="272,66,273,258" />
-      <scope id="3778147542048241766" at="289,17,290,42" />
-      <scope id="3778147542048241766" at="301,122,302,247" />
-      <scope id="3778147542048241766" at="57,103,59,18" />
-      <scope id="3778147542048241766" at="121,39,123,34" />
-      <scope id="3778147542048241766" at="132,73,134,145">
->>>>>>> ac231bee
         <var name="manager" id="3778147542048241766" />
       </scope>
       <scope id="3778147542048246375" at="179,76,181,147">
