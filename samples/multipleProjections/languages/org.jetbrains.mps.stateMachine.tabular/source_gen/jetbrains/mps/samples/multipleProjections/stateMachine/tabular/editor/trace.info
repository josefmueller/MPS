<?xml version="1.0" encoding="UTF-8"?>
<debug-info version="2">
  <concept fqn="c:f3061a53-9226-4cc5-a443-f952ceaf5816/1082485599095:jetbrains.mps.baseLanguage.structure.BlockStatement" />
  <concept fqn="c:f3061a53-9226-4cc5-a443-f952ceaf5816/1068580123140:jetbrains.mps.baseLanguage.structure.ConstructorDeclaration" />
  <concept fqn="c:f3061a53-9226-4cc5-a443-f952ceaf5816/1068580123155:jetbrains.mps.baseLanguage.structure.ExpressionStatement" />
  <concept fqn="c:f3061a53-9226-4cc5-a443-f952ceaf5816/1068390468200:jetbrains.mps.baseLanguage.structure.FieldDeclaration" />
  <concept fqn="c:f3061a53-9226-4cc5-a443-f952ceaf5816/1144226303539:jetbrains.mps.baseLanguage.structure.ForeachStatement" />
  <concept fqn="c:f3061a53-9226-4cc5-a443-f952ceaf5816/1068580123159:jetbrains.mps.baseLanguage.structure.IfStatement" />
  <concept fqn="c:f3061a53-9226-4cc5-a443-f952ceaf5816/1068580123165:jetbrains.mps.baseLanguage.structure.InstanceMethodDeclaration" />
  <concept fqn="c:f3061a53-9226-4cc5-a443-f952ceaf5816/1068581242864:jetbrains.mps.baseLanguage.structure.LocalVariableDeclarationStatement" />
  <concept fqn="c:f3061a53-9226-4cc5-a443-f952ceaf5816/1068581242878:jetbrains.mps.baseLanguage.structure.ReturnStatement" />
  <concept fqn="c:f3061a53-9226-4cc5-a443-f952ceaf5816/1068580123157:jetbrains.mps.baseLanguage.structure.Statement" />
  <concept fqn="c:f3061a53-9226-4cc5-a443-f952ceaf5816/1070475587102:jetbrains.mps.baseLanguage.structure.SuperConstructorInvocation" />
  <root>
    <file name="EditorAspectDescriptorImpl.java">
      <unit at="19,0,45,0" name="jetbrains.mps.samples.multipleProjections.stateMachine.tabular.editor.EditorAspectDescriptorImpl" />
    </file>
  </root>
  <root nodeRef="r:13232651-7f9c-48ad-b7ea-67f933cdf1b0(jetbrains.mps.samples.multipleProjections.stateMachine.tabular.editor)/3675491646421306273">
    <file name="StateMachine_tabular_Editor.java">
      <node id="3675491646421306273" at="14,0,15,0" concept="3" trace="myContextHints" />
      <node id="3675491646421306273" at="17,47,18,26" concept="8" />
      <node id="3675491646421306273" at="20,79,21,86" concept="8" />
      <node id="3675491646421306273" at="20,0,23,0" concept="6" trace="createEditorCell#(Ljetbrains/mps/openapi/editor/EditorContext;Lorg/jetbrains/mps/openapi/model/SNode;)Ljetbrains/mps/openapi/editor/cells/EditorCell;" />
      <node id="3675491646421306273" at="15,0,20,0" concept="6" trace="getContextHints#()Ljava/util/Collection;" />
      <scope id="3675491646421306273" at="17,47,18,26" />
      <scope id="3675491646421306273" at="20,79,21,86" />
      <scope id="3675491646421306273" at="20,0,23,0">
        <var name="editorContext" id="3675491646421306273" />
        <var name="node" id="3675491646421306273" />
      </scope>
      <scope id="3675491646421306273" at="15,0,20,0" />
      <unit id="3675491646421306273" at="13,0,24,0" name="jetbrains.mps.samples.multipleProjections.stateMachine.tabular.editor.StateMachine_tabular_Editor" />
    </file>
    <file name="StateMachine_tabular_EditorBuilder_a.java">
      <node id="3675491646421306273" at="29,100,30,19" concept="10" />
      <node id="3675491646421306273" at="30,19,31,18" concept="2" />
      <node id="3675491646421306273" at="36,26,37,18" concept="8" />
      <node id="3675491646421306273" at="40,39,41,34" concept="8" />
      <node id="7483705179651268873" at="49,39,50,219" concept="8" />
      <node id="7483705179651268885" at="53,36,54,219" concept="8" />
      <node id="7483705179651268903" at="58,41,59,232" concept="8" />
      <node id="7483705179651268920" at="61,41,62,229" concept="8" />
      <node id="7483705179651268937" at="64,40,65,239" concept="7" />
      <node id="7483705179651268947" at="65,239,66,236" concept="7" />
      <node id="7483705179651268980" at="68,695,69,36" concept="8" />
      <node id="7483705179651268989" at="72,13,73,24" concept="8" />
      <node id="7483705179651269001" at="77,40,78,239" concept="7" />
      <node id="7483705179651269011" at="78,239,79,236" concept="7" />
      <node id="7483705179651269021" at="79,236,80,290" concept="7" />
      <node id="7483705179651269027" at="80,290,81,446" concept="2" />
      <node id="7483705179651269035" at="81,446,82,346" concept="2" />
      <node id="7483705179651269043" at="82,346,83,448" concept="2" />
      <node id="7483705179651269051" at="83,448,84,348" concept="2" />
      <node id="7483705179651269059" at="84,348,85,230" concept="2" />
      <node id="5877647854348529741" at="90,36,91,21" concept="8" />
      <node id="5877647854348506851" at="92,13,93,485" concept="2" />
      <node id="5877647854348529745" at="97,33,98,21" concept="8" />
      <node id="5877647854348506875" at="99,13,100,482" concept="2" />
      <node id="5877647854348529753" at="104,36,105,21" concept="8" />
      <node id="5877647854348506803" at="106,13,107,243" concept="7" />
      <node id="5877647854348506843" at="109,354,110,55" concept="2" />
      <node id="5877647854348506990" at="112,13,113,46" concept="2" />
      <node id="3417144755649089668" at="116,84,117,41" concept="7" />
      <node id="3417144755649089721" at="118,41,119,199" concept="2" />
      <node id="3417144755649089727" at="121,41,122,199" concept="2" />
      <node id="3417144755649089731" at="124,40,125,204" concept="2" />
      <node id="3417144755649089744" at="127,42,128,26" concept="8" />
      <node id="2095661087527600920" at="136,142,137,61" concept="7" />
      <node id="2095661087527600943" at="137,61,138,55" concept="7" />
      <node id="2095661087527600982" at="138,55,139,55" concept="7" />
      <node id="2095661087527600957" at="140,48,141,85" concept="2" />
      <node id="2095661087527601043" at="143,37,144,297" concept="2" />
      <node id="2095661087527601087" at="146,40,147,294" concept="2" />
      <node id="2095661087527612208" at="149,50,150,258" concept="2" />
      <node id="6645285158565208895" at="153,48,154,247" concept="7" />
      <node id="6645285158565208905" at="154,247,155,244" concept="7" />
      <node id="6645285158565208915" at="155,244,156,62" concept="7" />
      <node id="6645285158565208921" at="156,62,157,454" concept="2" />
      <node id="6645285158565208929" at="157,454,158,354" concept="2" />
      <node id="6645285158565208937" at="158,354,159,456" concept="2" />
      <node id="6645285158565208945" at="159,456,160,356" concept="2" />
      <node id="6645285158565208886" at="161,21,162,40" concept="8" />
      <node id="5877647854348529760" at="170,33,171,21" concept="8" />
      <node id="5877647854348506898" at="172,13,173,240" concept="7" />
      <node id="5877647854348506948" at="175,356,176,55" concept="2" />
      <node id="5877647854348506973" at="177,361,178,347" concept="2" />
      <node id="5877647854348506998" at="180,13,181,46" concept="2" />
      <node id="3675491646421582894" at="185,6,186,168" concept="7" />
      <node id="3675491646421582894" at="186,168,187,45" concept="2" />
      <node id="3675491646421582894" at="187,45,188,28" concept="2" />
      <node id="3675491646421582894" at="188,28,189,65" concept="2" />
      <node id="3675491646421582894" at="189,65,190,22" concept="8" />
      <node id="3675491646421306273" at="26,0,28,0" concept="3" trace="myNode" />
      <node id="3675491646421306273" at="40,0,43,0" concept="6" trace="createCell#()Ljetbrains/mps/openapi/editor/cells/EditorCell;" />
      <node id="7483705179651268901" at="57,56,60,13" concept="5" />
      <node id="7483705179651268918" at="60,13,63,13" concept="5" />
      <node id="7483705179651268963" at="67,233,70,17" concept="5" />
      <node id="5877647854348529732" at="89,54,92,13" concept="5" />
      <node id="5877647854348529743" at="96,48,99,13" concept="5" />
      <node id="5877647854348529751" at="103,54,106,13" concept="5" />
      <node id="5877647854348506825" at="108,231,111,15" concept="5" />
      <node id="3417144755649089672" at="117,41,120,13" concept="5" />
      <node id="3417144755649089694" at="120,13,123,13" concept="5" />
      <node id="3417144755649089706" at="123,13,126,13" concept="5" />
      <node id="3417144755649089735" at="126,13,129,13" concept="5" />
      <node id="2095661087527600993" at="142,28,145,23" concept="5" />
      <node id="2095661087527601006" at="145,23,148,23" concept="5" />
      <node id="2095661087527601020" at="148,23,151,23" concept="5" />
      <node id="5877647854348529758" at="169,48,172,13" concept="5" />
      <node id="3675491646421306273" at="29,0,33,0" concept="1" trace="StateMachine_tabular_EditorBuilder_a#(Ljetbrains/mps/openapi/editor/EditorContext;Lorg/jetbrains/mps/openapi/model/SNode;)V" />
      <node id="7483705179651268869" at="48,0,52,0" concept="6" trace="getColumnCount#()I" />
      <node id="7483705179651268881" at="52,0,56,0" concept="6" trace="getRowCount#()I" />
      <node id="3675491646421306273" at="34,0,39,0" concept="6" trace="getNode#()Lorg/jetbrains/mps/openapi/model/SNode;" />
      <node id="7483705179651268957" at="66,236,71,15" concept="4" />
      <node id="5877647854348506815" at="107,243,112,13" concept="4" />
      <node id="5877647854348506930" at="174,231,179,15" concept="5" />
      <node id="5877647854348475171" at="88,0,95,0" concept="6" trace="insertColumn#(I)V" />
      <node id="5877647854348475151" at="95,0,102,0" concept="6" trace="insertRow#(I)V" />
      <node id="5877647854348506920" at="173,240,180,13" concept="4" />
      <node id="7483705179651268935" at="63,13,72,13" concept="5" />
      <node id="6645285158565208848" at="152,21,161,21" concept="5" />
      <node id="7483705179651268999" at="76,58,86,13" concept="5" />
      <node id="74818058720902925" at="142,26,152,21" concept="0" />
      <node id="7483705179651268991" at="75,0,88,0" concept="6" trace="createElement#(II)V" />
      <node id="5877647854348475161" at="102,0,115,0" concept="6" trace="deleteColumn#(I)V" />
      <node id="74818058720902911" at="139,55,152,21" concept="5" />
      <node id="7483705179651269074" at="168,0,183,0" concept="6" trace="deleteRow#(I)V" />
      <node id="7483705179651268893" at="56,0,75,0" concept="6" trace="getValueAt#(II)Lorg/jetbrains/mps/openapi/model/SNode;" />
      <node id="6645285158565208826" at="135,0,164,0" concept="6" trace="doExecute#(Lorg/jetbrains/mps/openapi/model/SNode;Lorg/jetbrains/mps/openapi/model/SNode;Lorg/jetbrains/mps/openapi/model/SNode;Ljetbrains/mps/openapi/editor/EditorContext;)Lorg/jetbrains/mps/openapi/model/SNode;" />
      <node id="6645285158565208813" at="132,74,164,18" concept="8" />
      <node id="3417144755649166259" at="131,0,166,0" concept="6" trace="createDefaultNodeSetter#()Ljetbrains/mps/smodel/action/DefaultChildNodeSetter;" />
      <node id="3417144755649089652" at="129,13,166,14" concept="8" />
      <node id="3417144755649089636" at="115,0,168,0" concept="6" trace="getSubstituteInfo#(II)Ljetbrains/mps/openapi/editor/cells/SubstituteInfo;" />
      <node id="7483705179651268864" at="46,95,183,10" concept="8" />
      <node id="3675491646421582894" at="46,0,185,0" concept="6" trace="createTableModel#(Lorg/jetbrains/mps/openapi/model/SNode;Ljetbrains/mps/openapi/editor/EditorContext;)Ljetbrains/mps/lang/editor/table/runtime/TableModel;" />
      <node id="3675491646421582894" at="44,45,185,6" concept="7" />
      <node id="3675491646421582894" at="44,0,192,0" concept="6" trace="createTable_9yuogs_a#()Ljetbrains/mps/openapi/editor/cells/EditorCell;" />
      <scope id="3675491646421306273" at="36,26,37,18" />
      <scope id="3675491646421306273" at="40,39,41,34" />
      <scope id="7483705179651268872" at="49,39,50,219" />
      <scope id="7483705179651268884" at="53,36,54,219" />
      <scope id="7483705179651268902" at="58,41,59,232" />
      <scope id="7483705179651268919" at="61,41,62,229" />
      <scope id="7483705179651268979" at="68,695,69,36" />
      <scope id="5877647854348529733" at="90,36,91,21" />
      <scope id="5877647854348529744" at="97,33,98,21" />
      <scope id="5877647854348529752" at="104,36,105,21" />
      <scope id="5877647854348506827" at="109,354,110,55" />
      <scope id="3417144755649089673" at="118,41,119,199" />
      <scope id="3417144755649089695" at="121,41,122,199" />
      <scope id="3417144755649089707" at="124,40,125,204" />
      <scope id="3417144755649089736" at="127,42,128,26" />
      <scope id="74818058720902912" at="140,48,141,85" />
      <scope id="2095661087527600995" at="143,37,144,297" />
      <scope id="2095661087527601007" at="146,40,147,294" />
      <scope id="2095661087527601021" at="149,50,150,258" />
      <scope id="5877647854348529759" at="170,33,171,21" />
      <scope id="5877647854348506932" at="175,356,176,55" />
      <scope id="5877647854348506957" at="177,361,178,347" />
      <scope id="3675491646421306273" at="29,100,31,18" />
      <scope id="3675491646421306273" at="40,0,43,0" />
      <scope id="7483705179651268962" at="67,233,70,17" />
      <scope id="5877647854348506818" at="108,231,111,15" />
      <scope id="3675491646421306273" at="29,0,33,0">
        <var name="context" id="3675491646421306273" />
        <var name="node" id="3675491646421306273" />
      </scope>
      <scope id="7483705179651268869" at="48,0,52,0" />
      <scope id="7483705179651268881" at="52,0,56,0" />
      <scope id="5877647854348475176" at="89,54,93,485" />
      <scope id="5877647854348475156" at="96,48,100,482" />
      <scope id="3675491646421306273" at="34,0,39,0" />
      <scope id="7483705179651268957" at="66,236,71,15">
        <var name="transition" id="7483705179651268958" />
      </scope>
      <scope id="5877647854348506815" at="107,243,112,13">
        <var name="transition" id="5877647854348506816" />
      </scope>
      <scope id="5877647854348506923" at="174,231,179,15" />
      <scope id="7483705179651268936" at="64,40,71,15">
        <var name="event" id="7483705179651268938" />
        <var name="state" id="7483705179651268948" />
      </scope>
      <scope id="5877647854348475171" at="88,0,95,0">
        <var name="columnNumber" id="5877647854348475174" />
      </scope>
      <scope id="5877647854348475151" at="95,0,102,0">
        <var name="rowNumber" id="5877647854348475154" />
      </scope>
      <scope id="6645285158565208849" at="153,48,160,356">
        <var name="event" id="6645285158565208896" />
        <var name="state" id="6645285158565208906" />
        <var name="transition" id="6645285158565208916" />
      </scope>
      <scope id="5877647854348506920" at="173,240,180,13">
        <var name="transition" id="5877647854348506921" />
      </scope>
      <scope id="7483705179651269000" at="77,40,85,230">
        <var name="event" id="7483705179651269002" />
        <var name="state" id="7483705179651269012" />
        <var name="transition" id="7483705179651269022" />
      </scope>
      <scope id="74818058720902926" at="142,28,151,23" />
      <scope id="7483705179651268998" at="76,58,86,13" />
      <scope id="5877647854348475166" at="103,54,113,46">
        <var name="event" id="5877647854348506804" />
      </scope>
      <scope id="7483705179651269079" at="169,48,181,46">
        <var name="state" id="5877647854348506899" />
      </scope>
      <scope id="7483705179651268991" at="75,0,88,0">
        <var name="column" id="7483705179651268996" />
        <var name="row" id="7483705179651268994" />
      </scope>
      <scope id="5877647854348475161" at="102,0,115,0">
        <var name="columnNumber" id="5877647854348475164" />
      </scope>
      <scope id="7483705179651269074" at="168,0,183,0">
        <var name="rowNumber" id="7483705179651269077" />
      </scope>
      <scope id="7483705179651268900" at="57,56,73,24" />
      <scope id="7483705179651268893" at="56,0,75,0">
        <var name="column" id="7483705179651268898" />
        <var name="row" id="7483705179651268896" />
      </scope>
      <scope id="6645285158565208837" at="136,142,162,40">
        <var name="newChildNode" id="2095661087527600983" />
        <var name="oldChildNode" id="2095661087527600944" />
        <var name="stateMachine" id="2095661087527600921" />
      </scope>
      <scope id="6645285158565208826" at="135,0,164,0">
        <var name="editorContext" id="3989345719604881950" />
        <var name="newChildSNode" id="6645285158565208833" />
        <var name="oldChildSNode" id="6645285158565208831" />
        <var name="parentSNode" id="6645285158565208829" />
      </scope>
      <scope id="3417144755649166262" at="132,74,164,18" />
      <scope id="3417144755649166259" at="131,0,166,0" />
      <scope id="3417144755649089643" at="116,84,166,14">
        <var name="linkDeclaration" id="3417144755649089669" />
      </scope>
      <scope id="3417144755649089636" at="115,0,168,0">
        <var name="column" id="3417144755649089639" />
        <var name="row" id="3417144755649089637" />
      </scope>
      <scope id="3675491646421582894" at="46,95,183,10" />
      <scope id="3675491646421582894" at="46,0,185,0">
        <var name="editorContext" id="3675491646421582894" />
        <var name="node" id="3675491646421582894" />
      </scope>
      <scope id="3675491646421582894" at="44,45,190,22">
        <var name="creator" id="3675491646421582894" />
        <var name="editorCell" id="3675491646421582894" />
      </scope>
      <scope id="3675491646421582894" at="44,0,192,0" />
      <unit id="6645285158565208820" at="133,27,164,17" name="jetbrains.mps.samples.multipleProjections.stateMachine.tabular.editor.StateMachine_tabular_EditorBuilder_a$1$1$1$1" />
      <unit id="3417144755649161913" at="130,23,166,13" name="jetbrains.mps.samples.multipleProjections.stateMachine.tabular.editor.StateMachine_tabular_EditorBuilder_a$1$1$1" />
      <unit id="7483705179651268867" at="47,19,183,9" name="jetbrains.mps.samples.multipleProjections.stateMachine.tabular.editor.StateMachine_tabular_EditorBuilder_a$1$1" />
      <unit id="3675491646421582894" at="45,36,185,5" name="jetbrains.mps.samples.multipleProjections.stateMachine.tabular.editor.StateMachine_tabular_EditorBuilder_a$1" />
      <unit id="3675491646421306273" at="25,0,193,0" name="jetbrains.mps.samples.multipleProjections.stateMachine.tabular.editor.StateMachine_tabular_EditorBuilder_a" />
    </file>
  </root>
  <root nodeRef="r:13232651-7f9c-48ad-b7ea-67f933cdf1b0(jetbrains.mps.samples.multipleProjections.stateMachine.tabular.editor)/5480870952159825601">
    <file name="Transition_tabular_Editor.java">
      <node id="5480870952159825601" at="14,0,15,0" concept="3" trace="myContextHints" />
      <node id="5480870952159825601" at="17,47,18,26" concept="8" />
      <node id="5480870952159825601" at="20,79,21,84" concept="8" />
      <node id="5480870952159825601" at="20,0,23,0" concept="6" trace="createEditorCell#(Ljetbrains/mps/openapi/editor/EditorContext;Lorg/jetbrains/mps/openapi/model/SNode;)Ljetbrains/mps/openapi/editor/cells/EditorCell;" />
      <node id="5480870952159825601" at="15,0,20,0" concept="6" trace="getContextHints#()Ljava/util/Collection;" />
      <scope id="5480870952159825601" at="17,47,18,26" />
      <scope id="5480870952159825601" at="20,79,21,84" />
      <scope id="5480870952159825601" at="20,0,23,0">
        <var name="editorContext" id="5480870952159825601" />
        <var name="node" id="5480870952159825601" />
      </scope>
      <scope id="5480870952159825601" at="15,0,20,0" />
      <unit id="5480870952159825601" at="13,0,24,0" name="jetbrains.mps.samples.multipleProjections.stateMachine.tabular.editor.Transition_tabular_Editor" />
    </file>
    <file name="Transition_tabular_EditorBuilder_a.java">
      <node id="5480870952159825601" at="27,98,28,19" concept="10" />
      <node id="5480870952159825601" at="28,19,29,18" concept="2" />
      <node id="5480870952159825601" at="34,26,35,18" concept="8" />
      <node id="5480870952159825601" at="38,39,39,39" concept="8" />
      <node id="5480870952159825601" at="42,50,43,103" concept="7" />
      <node id="5480870952159825601" at="43,103,44,48" concept="2" />
      <node id="5480870952159825601" at="44,48,45,28" concept="2" />
      <node id="5480870952159825601" at="45,28,46,65" concept="2" />
      <node id="5480870952159825601" at="46,65,47,59" concept="2" />
      <node id="5480870952159825601" at="47,59,48,57" concept="2" />
      <node id="5480870952159825601" at="48,57,49,22" concept="8" />
      <node id="5480870952159825601" at="51,51,52,103" concept="7" />
      <node id="5480870952159825601" at="52,103,53,49" concept="2" />
      <node id="5480870952159825601" at="53,49,54,34" concept="7" />
      <node id="5480870952159825601" at="54,34,55,49" concept="2" />
      <node id="5480870952159825601" at="55,49,56,58" concept="2" />
      <node id="5480870952159825601" at="56,58,57,60" concept="2" />
      <node id="5480870952159825601" at="57,60,58,40" concept="2" />
      <node id="5480870952159825601" at="58,40,59,58" concept="2" />
      <node id="5480870952159825601" at="59,58,60,57" concept="2" />
      <node id="5480870952159825601" at="60,57,61,22" concept="8" />
      <node id="3675491646420513306" at="63,50,64,95" concept="7" />
      <node id="3675491646420513306" at="64,95,65,48" concept="2" />
      <node id="3675491646420513306" at="65,48,66,34" concept="2" />
      <node id="3675491646420513306" at="66,34,67,22" concept="8" />
      <node id="5480870952159825601" at="69,49,70,273" concept="7" />
      <node id="5480870952159825601" at="70,273,71,33" concept="8" />
      <node id="5480870952159825601" at="74,122,75,49" concept="10" />
      <node id="5480870952159825601" at="77,55,78,59" concept="7" />
      <node id="5480870952159825601" at="78,59,79,41" concept="2" />
      <node id="5480870952159825601" at="79,41,80,24" concept="8" />
      <node id="5480870952159825601" at="83,118,84,383" concept="2" />
      <node id="5480870952159825601" at="86,41,87,38" concept="2" />
      <node id="5480870952159825601" at="91,44,92,54" concept="7" />
      <node id="5480870952159825601" at="92,54,93,44" concept="2" />
      <node id="5480870952159825601" at="93,44,94,0" concept="9" />
      <node id="5480870952159825601" at="94,0,95,40" concept="2" />
      <node id="5480870952159825601" at="95,40,96,24" concept="8" />
      <node id="5480870952159825601" at="98,40,99,28" concept="8" />
      <node id="3675491646420513540" at="102,49,103,93" concept="7" />
      <node id="3675491646420513540" at="103,93,104,47" concept="2" />
      <node id="3675491646420513540" at="104,47,105,34" concept="7" />
      <node id="3675491646420513540" at="105,34,106,60" concept="2" />
      <node id="3675491646420513540" at="106,60,107,40" concept="2" />
      <node id="3675491646420513540" at="107,40,108,34" concept="2" />
      <node id="3675491646420513540" at="108,34,109,22" concept="8" />
      <node id="5480870952159825601" at="24,0,26,0" concept="3" trace="myNode" />
      <node id="5480870952159825601" at="38,0,41,0" concept="6" trace="createCell#()Ljetbrains/mps/openapi/editor/cells/EditorCell;" />
      <node id="5480870952159825601" at="74,0,77,0" concept="1" trace="toStateSingleRoleHandler_jwa5mk_b0a#(Lorg/jetbrains/mps/openapi/model/SNode;Lorg/jetbrains/mps/openapi/language/SContainmentLink;Ljetbrains/mps/openapi/editor/EditorContext;)V" />
      <node id="5480870952159825601" at="82,70,85,7" concept="5" />
      <node id="5480870952159825601" at="85,7,88,7" concept="5" />
      <node id="5480870952159825601" at="98,0,101,0" concept="6" trace="getNoTargetText#()Ljava/lang/String;" />
      <node id="5480870952159825601" at="27,0,31,0" concept="1" trace="Transition_tabular_EditorBuilder_a#(Ljetbrains/mps/openapi/editor/EditorContext;Lorg/jetbrains/mps/openapi/model/SNode;)V" />
      <node id="5480870952159825601" at="69,0,73,0" concept="6" trace="createRefNode_jwa5mk_b0a#()Ljetbrains/mps/openapi/editor/cells/EditorCell;" />
      <node id="5480870952159825601" at="32,0,37,0" concept="6" trace="getNode#()Lorg/jetbrains/mps/openapi/model/SNode;" />
      <node id="5480870952159825601" at="77,0,82,0" concept="6" trace="createChildCell#(Lorg/jetbrains/mps/openapi/model/SNode;)Ljetbrains/mps/openapi/editor/cells/EditorCell;" />
      <node id="3675491646420513306" at="63,0,69,0" concept="6" trace="createConstant_jwa5mk_a0a#()Ljetbrains/mps/openapi/editor/cells/EditorCell;" />
      <node id="5480870952159825601" at="82,0,90,0" concept="6" trace="installCellInfo#(Lorg/jetbrains/mps/openapi/model/SNode;Ljetbrains/mps/openapi/editor/cells/EditorCell;)V" />
      <node id="5480870952159825601" at="90,0,98,0" concept="6" trace="createEmptyCell#()Ljetbrains/mps/openapi/editor/cells/EditorCell;" />
      <node id="5480870952159825601" at="42,0,51,0" concept="6" trace="createCollection_jwa5mk_a#()Ljetbrains/mps/openapi/editor/cells/EditorCell;" />
      <node id="3675491646420513540" at="102,0,111,0" concept="6" trace="createConstant_jwa5mk_b0#()Ljetbrains/mps/openapi/editor/cells/EditorCell;" />
      <node id="5480870952159825601" at="51,0,63,0" concept="6" trace="createCollection_jwa5mk_a0#()Ljetbrains/mps/openapi/editor/cells/EditorCell;" />
      <scope id="5480870952159825601" at="34,26,35,18" />
      <scope id="5480870952159825601" at="38,39,39,39" />
      <scope id="5480870952159825601" at="74,122,75,49" />
      <scope id="5480870952159825601" at="83,118,84,383" />
      <scope id="5480870952159825601" at="86,41,87,38" />
      <scope id="5480870952159825601" at="98,40,99,28" />
      <scope id="5480870952159825601" at="27,98,29,18" />
      <scope id="5480870952159825601" at="69,49,71,33">
        <var name="provider" id="5480870952159825601" />
      </scope>
      <scope id="5480870952159825601" at="38,0,41,0" />
      <scope id="5480870952159825601" at="74,0,77,0">
        <var name="containmentLink" id="5480870952159825601" />
        <var name="context" id="5480870952159825601" />
        <var name="ownerNode" id="5480870952159825601" />
      </scope>
      <scope id="5480870952159825601" at="77,55,80,24">
        <var name="editorCell" id="5480870952159825601" />
      </scope>
      <scope id="5480870952159825601" at="98,0,101,0" />
      <scope id="5480870952159825601" at="27,0,31,0">
        <var name="context" id="5480870952159825601" />
        <var name="node" id="5480870952159825601" />
      </scope>
      <scope id="3675491646420513306" at="63,50,67,22">
        <var name="editorCell" id="3675491646420513306" />
      </scope>
      <scope id="5480870952159825601" at="69,0,73,0" />
      <scope id="5480870952159825601" at="32,0,37,0" />
      <scope id="5480870952159825601" at="77,0,82,0">
        <var name="child" id="5480870952159825601" />
      </scope>
      <scope id="5480870952159825601" at="91,44,96,24">
        <var name="editorCell" id="5480870952159825601" />
      </scope>
      <scope id="3675491646420513306" at="63,0,69,0" />
      <scope id="5480870952159825601" at="82,70,88,7" />
      <scope id="5480870952159825601" at="42,50,49,22">
        <var name="editorCell" id="5480870952159825601" />
      </scope>
      <scope id="3675491646420513540" at="102,49,109,22">
        <var name="editorCell" id="3675491646420513540" />
        <var name="style" id="3675491646420513540" />
      </scope>
      <scope id="5480870952159825601" at="82,0,90,0">
        <var name="child" id="5480870952159825601" />
        <var name="editorCell" id="5480870952159825601" />
      </scope>
      <scope id="5480870952159825601" at="90,0,98,0" />
      <scope id="5480870952159825601" at="42,0,51,0" />
      <scope id="3675491646420513540" at="102,0,111,0" />
      <scope id="5480870952159825601" at="51,51,61,22">
        <var name="editorCell" id="5480870952159825601" />
        <var name="style" id="5480870952159825601" />
      </scope>
      <scope id="5480870952159825601" at="51,0,63,0" />
      <unit id="5480870952159825601" at="73,0,102,0" name="jetbrains.mps.samples.multipleProjections.stateMachine.tabular.editor.Transition_tabular_EditorBuilder_a$toStateSingleRoleHandler_jwa5mk_b0a" />
      <unit id="5480870952159825601" at="23,0,112,0" name="jetbrains.mps.samples.multipleProjections.stateMachine.tabular.editor.Transition_tabular_EditorBuilder_a" />
    </file>
  </root>
  <root nodeRef="r:13232651-7f9c-48ad-b7ea-67f933cdf1b0(jetbrains.mps.samples.multipleProjections.stateMachine.tabular.editor)/6116389717690936835">
    <file name="Event_hidden_Editor.java">
<<<<<<< HEAD
      <node id="6116389717690936835" at="14,0,15,0" concept="3" trace="myContextHints" />
      <node id="6116389717690936835" at="17,47,18,26" concept="8" />
      <node id="6116389717690936835" at="20,79,21,78" concept="8" />
      <node id="6116389717690936835" at="20,0,23,0" concept="6" trace="createEditorCell#(Ljetbrains/mps/openapi/editor/EditorContext;Lorg/jetbrains/mps/openapi/model/SNode;)Ljetbrains/mps/openapi/editor/cells/EditorCell;" />
      <node id="6116389717690936835" at="15,0,20,0" concept="6" trace="getContextHints#()Ljava/util/Collection;" />
      <scope id="6116389717690936835" at="17,47,18,26" />
      <scope id="6116389717690936835" at="20,79,21,78" />
      <scope id="6116389717690936835" at="20,0,23,0">
        <var name="editorContext" id="6116389717690936835" />
        <var name="node" id="6116389717690936835" />
      </scope>
      <scope id="6116389717690936835" at="15,0,20,0" />
      <unit id="6116389717690936835" at="13,0,24,0" name="jetbrains.mps.samples.multipleProjections.stateMachine.tabular.editor.Event_hidden_Editor" />
    </file>
    <file name="Event_hidden_EditorBuilder_a.java">
      <node id="6116389717690936835" at="18,92,19,19" concept="10" />
      <node id="6116389717690936835" at="19,19,20,18" concept="2" />
      <node id="6116389717690936835" at="25,26,26,18" concept="8" />
      <node id="6116389717690936835" at="29,39,30,37" concept="8" />
      <node id="6116389717690943767" at="33,48,34,89" concept="7" />
      <node id="6116389717690943767" at="34,89,35,29" concept="2" />
      <node id="6116389717690943767" at="35,29,36,42" concept="2" />
      <node id="6116389717690943767" at="36,42,37,26" concept="7" />
      <node id="6116389717690943767" at="37,26,38,63" concept="2" />
      <node id="6116389717690943767" at="38,63,39,42" concept="2" />
      <node id="6116389717690943767" at="39,42,40,28" concept="2" />
      <node id="6116389717690943767" at="40,28,41,65" concept="2" />
      <node id="6116389717690943767" at="41,65,42,73" concept="2" />
      <node id="6116389717690943767" at="42,73,43,57" concept="7" />
      <node id="6116389717690943767" at="43,57,44,59" concept="7" />
      <node id="6116389717690943767" at="45,35,46,87" concept="7" />
      <node id="6116389717690943767" at="46,87,47,94" concept="8" />
      <node id="6116389717690943767" at="48,10,49,22" concept="8" />
      <node id="6116389717690936835" at="15,0,17,0" concept="3" trace="myNode" />
      <node id="6116389717690936835" at="29,0,32,0" concept="6" trace="createCell#()Ljetbrains/mps/openapi/editor/cells/EditorCell;" />
      <node id="6116389717690936835" at="18,0,22,0" concept="1" trace="Event_hidden_EditorBuilder_a#(Ljetbrains/mps/openapi/editor/EditorContext;Lorg/jetbrains/mps/openapi/model/SNode;)V" />
      <node id="6116389717690936835" at="23,0,28,0" concept="6" trace="getNode#()Lorg/jetbrains/mps/openapi/model/SNode;" />
      <node id="6116389717690943767" at="44,59,49,22" concept="5" />
      <node id="6116389717690943767" at="33,0,51,0" concept="6" trace="createProperty_79dw0u_a#()Ljetbrains/mps/openapi/editor/cells/EditorCell;" />
      <scope id="6116389717690936835" at="25,26,26,18" />
      <scope id="6116389717690936835" at="29,39,30,37" />
      <scope id="6116389717690936835" at="18,92,20,18" />
      <scope id="6116389717690943767" at="45,35,47,94">
=======
      <node id="6116389717690936835" at="17,0,18,0" concept="3" trace="myContextHints" />
      <node id="6116389717690936835" at="20,47,21,26" concept="8" />
      <node id="6116389717690936835" at="23,79,24,61" concept="8" />
      <node id="6116389717690943767" at="26,87,27,82" concept="7" />
      <node id="6116389717690943767" at="27,82,28,29" concept="2" />
      <node id="6116389717690943767" at="28,29,29,42" concept="2" />
      <node id="6116389717690943767" at="29,42,30,26" concept="7" />
      <node id="6116389717690943767" at="30,26,31,58" concept="2" />
      <node id="6116389717690943767" at="31,58,32,42" concept="2" />
      <node id="6116389717690943767" at="32,42,33,28" concept="2" />
      <node id="6116389717690943767" at="33,28,34,73" concept="2" />
      <node id="6116389717690943767" at="34,73,35,57" concept="7" />
      <node id="6116389717690943767" at="36,35,37,82" concept="7" />
      <node id="6116389717690943767" at="37,82,38,112" concept="8" />
      <node id="6116389717690943767" at="39,10,40,22" concept="8" />
      <node id="6116389717690936835" at="23,0,26,0" concept="6" trace="createEditorCell#(Ljetbrains/mps/openapi/editor/EditorContext;Lorg/jetbrains/mps/openapi/model/SNode;)Ljetbrains/mps/openapi/editor/cells/EditorCell;" />
      <node id="6116389717690936835" at="18,0,23,0" concept="6" trace="getContextHints#()Ljava/util/Collection;" />
      <node id="6116389717690943767" at="35,57,40,22" concept="5" />
      <node id="6116389717690943767" at="26,0,42,0" concept="6" trace="createProperty_79dw0u_a#(Ljetbrains/mps/openapi/editor/EditorContext;Lorg/jetbrains/mps/openapi/model/SNode;)Ljetbrains/mps/openapi/editor/cells/EditorCell;" />
      <scope id="6116389717690936835" at="20,47,21,26" />
      <scope id="6116389717690936835" at="23,79,24,61" />
      <scope id="6116389717690943767" at="36,35,38,112">
>>>>>>> bd830ede
        <var name="manager" id="6116389717690943767" />
      </scope>
      <scope id="6116389717690936835" at="29,0,32,0" />
      <scope id="6116389717690936835" at="18,0,22,0">
        <var name="context" id="6116389717690936835" />
        <var name="node" id="6116389717690936835" />
      </scope>
<<<<<<< HEAD
      <scope id="6116389717690936835" at="23,0,28,0" />
      <scope id="6116389717690943767" at="33,48,49,22">
=======
      <scope id="6116389717690936835" at="18,0,23,0" />
      <scope id="6116389717690943767" at="26,87,40,22">
>>>>>>> bd830ede
        <var name="attributeConcept" id="6116389717690943767" />
        <var name="editorCell" id="6116389717690943767" />
        <var name="provider" id="6116389717690943767" />
      </scope>
<<<<<<< HEAD
      <scope id="6116389717690943767" at="33,0,51,0" />
      <unit id="6116389717690936835" at="14,0,52,0" name="jetbrains.mps.samples.multipleProjections.stateMachine.tabular.editor.Event_hidden_EditorBuilder_a" />
=======
      <scope id="6116389717690943767" at="26,0,42,0">
        <var name="editorContext" id="6116389717690943767" />
        <var name="node" id="6116389717690943767" />
      </scope>
      <unit id="6116389717690936835" at="16,0,43,0" name="jetbrains.mps.samples.multipleProjections.stateMachine.tabular.editor.Event_hidden_Editor" />
>>>>>>> bd830ede
    </file>
  </root>
  <root nodeRef="r:13232651-7f9c-48ad-b7ea-67f933cdf1b0(jetbrains.mps.samples.multipleProjections.stateMachine.tabular.editor)/9061800511630182561">
    <file name="State_hidden_Editor.java">
<<<<<<< HEAD
      <node id="9061800511630182561" at="14,0,15,0" concept="3" trace="myContextHints" />
      <node id="9061800511630182561" at="17,47,18,26" concept="8" />
      <node id="9061800511630182561" at="20,79,21,78" concept="8" />
      <node id="9061800511630182561" at="20,0,23,0" concept="6" trace="createEditorCell#(Ljetbrains/mps/openapi/editor/EditorContext;Lorg/jetbrains/mps/openapi/model/SNode;)Ljetbrains/mps/openapi/editor/cells/EditorCell;" />
      <node id="9061800511630182561" at="15,0,20,0" concept="6" trace="getContextHints#()Ljava/util/Collection;" />
      <scope id="9061800511630182561" at="17,47,18,26" />
      <scope id="9061800511630182561" at="20,79,21,78" />
      <scope id="9061800511630182561" at="20,0,23,0">
        <var name="editorContext" id="9061800511630182561" />
        <var name="node" id="9061800511630182561" />
      </scope>
      <scope id="9061800511630182561" at="15,0,20,0" />
      <unit id="9061800511630182561" at="13,0,24,0" name="jetbrains.mps.samples.multipleProjections.stateMachine.tabular.editor.State_hidden_Editor" />
    </file>
    <file name="State_hidden_EditorBuilder_a.java">
      <node id="9061800511630182561" at="18,92,19,19" concept="10" />
      <node id="9061800511630182561" at="19,19,20,18" concept="2" />
      <node id="9061800511630182561" at="25,26,26,18" concept="8" />
      <node id="9061800511630182561" at="29,39,30,37" concept="8" />
      <node id="9061800511630189495" at="33,48,34,89" concept="7" />
      <node id="9061800511630189495" at="34,89,35,29" concept="2" />
      <node id="9061800511630189495" at="35,29,36,42" concept="2" />
      <node id="9061800511630189495" at="36,42,37,26" concept="7" />
      <node id="9061800511630189495" at="37,26,38,63" concept="2" />
      <node id="9061800511630189495" at="38,63,39,42" concept="2" />
      <node id="9061800511630189495" at="39,42,40,28" concept="2" />
      <node id="9061800511630189495" at="40,28,41,65" concept="2" />
      <node id="9061800511630189495" at="41,65,42,73" concept="2" />
      <node id="9061800511630189495" at="42,73,43,57" concept="7" />
      <node id="9061800511630189495" at="43,57,44,59" concept="7" />
      <node id="9061800511630189495" at="45,35,46,87" concept="7" />
      <node id="9061800511630189495" at="46,87,47,94" concept="8" />
      <node id="9061800511630189495" at="48,10,49,22" concept="8" />
      <node id="9061800511630182561" at="15,0,17,0" concept="3" trace="myNode" />
      <node id="9061800511630182561" at="29,0,32,0" concept="6" trace="createCell#()Ljetbrains/mps/openapi/editor/cells/EditorCell;" />
      <node id="9061800511630182561" at="18,0,22,0" concept="1" trace="State_hidden_EditorBuilder_a#(Ljetbrains/mps/openapi/editor/EditorContext;Lorg/jetbrains/mps/openapi/model/SNode;)V" />
      <node id="9061800511630182561" at="23,0,28,0" concept="6" trace="getNode#()Lorg/jetbrains/mps/openapi/model/SNode;" />
      <node id="9061800511630189495" at="44,59,49,22" concept="5" />
      <node id="9061800511630189495" at="33,0,51,0" concept="6" trace="createProperty_o24u2i_a#()Ljetbrains/mps/openapi/editor/cells/EditorCell;" />
      <scope id="9061800511630182561" at="25,26,26,18" />
      <scope id="9061800511630182561" at="29,39,30,37" />
      <scope id="9061800511630182561" at="18,92,20,18" />
      <scope id="9061800511630189495" at="45,35,47,94">
=======
      <node id="9061800511630182561" at="17,0,18,0" concept="3" trace="myContextHints" />
      <node id="9061800511630182561" at="20,47,21,26" concept="8" />
      <node id="9061800511630182561" at="23,79,24,61" concept="8" />
      <node id="9061800511630189495" at="26,87,27,82" concept="7" />
      <node id="9061800511630189495" at="27,82,28,29" concept="2" />
      <node id="9061800511630189495" at="28,29,29,42" concept="2" />
      <node id="9061800511630189495" at="29,42,30,26" concept="7" />
      <node id="9061800511630189495" at="30,26,31,58" concept="2" />
      <node id="9061800511630189495" at="31,58,32,42" concept="2" />
      <node id="9061800511630189495" at="32,42,33,28" concept="2" />
      <node id="9061800511630189495" at="33,28,34,73" concept="2" />
      <node id="9061800511630189495" at="34,73,35,57" concept="7" />
      <node id="9061800511630189495" at="36,35,37,82" concept="7" />
      <node id="9061800511630189495" at="37,82,38,112" concept="8" />
      <node id="9061800511630189495" at="39,10,40,22" concept="8" />
      <node id="9061800511630182561" at="23,0,26,0" concept="6" trace="createEditorCell#(Ljetbrains/mps/openapi/editor/EditorContext;Lorg/jetbrains/mps/openapi/model/SNode;)Ljetbrains/mps/openapi/editor/cells/EditorCell;" />
      <node id="9061800511630182561" at="18,0,23,0" concept="6" trace="getContextHints#()Ljava/util/Collection;" />
      <node id="9061800511630189495" at="35,57,40,22" concept="5" />
      <node id="9061800511630189495" at="26,0,42,0" concept="6" trace="createProperty_o24u2i_a#(Ljetbrains/mps/openapi/editor/EditorContext;Lorg/jetbrains/mps/openapi/model/SNode;)Ljetbrains/mps/openapi/editor/cells/EditorCell;" />
      <scope id="9061800511630182561" at="20,47,21,26" />
      <scope id="9061800511630182561" at="23,79,24,61" />
      <scope id="9061800511630189495" at="36,35,38,112">
>>>>>>> bd830ede
        <var name="manager" id="9061800511630189495" />
      </scope>
      <scope id="9061800511630182561" at="29,0,32,0" />
      <scope id="9061800511630182561" at="18,0,22,0">
        <var name="context" id="9061800511630182561" />
        <var name="node" id="9061800511630182561" />
      </scope>
<<<<<<< HEAD
      <scope id="9061800511630182561" at="23,0,28,0" />
      <scope id="9061800511630189495" at="33,48,49,22">
=======
      <scope id="9061800511630182561" at="18,0,23,0" />
      <scope id="9061800511630189495" at="26,87,40,22">
>>>>>>> bd830ede
        <var name="attributeConcept" id="9061800511630189495" />
        <var name="editorCell" id="9061800511630189495" />
        <var name="provider" id="9061800511630189495" />
      </scope>
<<<<<<< HEAD
      <scope id="9061800511630189495" at="33,0,51,0" />
      <unit id="9061800511630182561" at="14,0,52,0" name="jetbrains.mps.samples.multipleProjections.stateMachine.tabular.editor.State_hidden_EditorBuilder_a" />
=======
      <scope id="9061800511630189495" at="26,0,42,0">
        <var name="editorContext" id="9061800511630189495" />
        <var name="node" id="9061800511630189495" />
      </scope>
      <unit id="9061800511630182561" at="16,0,43,0" name="jetbrains.mps.samples.multipleProjections.stateMachine.tabular.editor.State_hidden_Editor" />
>>>>>>> bd830ede
    </file>
  </root>
</debug-info>
<|MERGE_RESOLUTION|>--- conflicted
+++ resolved
@@ -402,7 +402,6 @@
   </root>
   <root nodeRef="r:13232651-7f9c-48ad-b7ea-67f933cdf1b0(jetbrains.mps.samples.multipleProjections.stateMachine.tabular.editor)/6116389717690936835">
     <file name="Event_hidden_Editor.java">
-<<<<<<< HEAD
       <node id="6116389717690936835" at="14,0,15,0" concept="3" trace="myContextHints" />
       <node id="6116389717690936835" at="17,47,18,26" concept="8" />
       <node id="6116389717690936835" at="20,79,21,78" concept="8" />
@@ -432,44 +431,19 @@
       <node id="6116389717690943767" at="40,28,41,65" concept="2" />
       <node id="6116389717690943767" at="41,65,42,73" concept="2" />
       <node id="6116389717690943767" at="42,73,43,57" concept="7" />
-      <node id="6116389717690943767" at="43,57,44,59" concept="7" />
-      <node id="6116389717690943767" at="45,35,46,87" concept="7" />
-      <node id="6116389717690943767" at="46,87,47,94" concept="8" />
-      <node id="6116389717690943767" at="48,10,49,22" concept="8" />
+      <node id="6116389717690943767" at="44,35,45,87" concept="7" />
+      <node id="6116389717690943767" at="45,87,46,112" concept="8" />
+      <node id="6116389717690943767" at="47,10,48,22" concept="8" />
       <node id="6116389717690936835" at="15,0,17,0" concept="3" trace="myNode" />
       <node id="6116389717690936835" at="29,0,32,0" concept="6" trace="createCell#()Ljetbrains/mps/openapi/editor/cells/EditorCell;" />
       <node id="6116389717690936835" at="18,0,22,0" concept="1" trace="Event_hidden_EditorBuilder_a#(Ljetbrains/mps/openapi/editor/EditorContext;Lorg/jetbrains/mps/openapi/model/SNode;)V" />
       <node id="6116389717690936835" at="23,0,28,0" concept="6" trace="getNode#()Lorg/jetbrains/mps/openapi/model/SNode;" />
-      <node id="6116389717690943767" at="44,59,49,22" concept="5" />
-      <node id="6116389717690943767" at="33,0,51,0" concept="6" trace="createProperty_79dw0u_a#()Ljetbrains/mps/openapi/editor/cells/EditorCell;" />
+      <node id="6116389717690943767" at="43,57,48,22" concept="5" />
+      <node id="6116389717690943767" at="33,0,50,0" concept="6" trace="createProperty_79dw0u_a#()Ljetbrains/mps/openapi/editor/cells/EditorCell;" />
       <scope id="6116389717690936835" at="25,26,26,18" />
       <scope id="6116389717690936835" at="29,39,30,37" />
       <scope id="6116389717690936835" at="18,92,20,18" />
-      <scope id="6116389717690943767" at="45,35,47,94">
-=======
-      <node id="6116389717690936835" at="17,0,18,0" concept="3" trace="myContextHints" />
-      <node id="6116389717690936835" at="20,47,21,26" concept="8" />
-      <node id="6116389717690936835" at="23,79,24,61" concept="8" />
-      <node id="6116389717690943767" at="26,87,27,82" concept="7" />
-      <node id="6116389717690943767" at="27,82,28,29" concept="2" />
-      <node id="6116389717690943767" at="28,29,29,42" concept="2" />
-      <node id="6116389717690943767" at="29,42,30,26" concept="7" />
-      <node id="6116389717690943767" at="30,26,31,58" concept="2" />
-      <node id="6116389717690943767" at="31,58,32,42" concept="2" />
-      <node id="6116389717690943767" at="32,42,33,28" concept="2" />
-      <node id="6116389717690943767" at="33,28,34,73" concept="2" />
-      <node id="6116389717690943767" at="34,73,35,57" concept="7" />
-      <node id="6116389717690943767" at="36,35,37,82" concept="7" />
-      <node id="6116389717690943767" at="37,82,38,112" concept="8" />
-      <node id="6116389717690943767" at="39,10,40,22" concept="8" />
-      <node id="6116389717690936835" at="23,0,26,0" concept="6" trace="createEditorCell#(Ljetbrains/mps/openapi/editor/EditorContext;Lorg/jetbrains/mps/openapi/model/SNode;)Ljetbrains/mps/openapi/editor/cells/EditorCell;" />
-      <node id="6116389717690936835" at="18,0,23,0" concept="6" trace="getContextHints#()Ljava/util/Collection;" />
-      <node id="6116389717690943767" at="35,57,40,22" concept="5" />
-      <node id="6116389717690943767" at="26,0,42,0" concept="6" trace="createProperty_79dw0u_a#(Ljetbrains/mps/openapi/editor/EditorContext;Lorg/jetbrains/mps/openapi/model/SNode;)Ljetbrains/mps/openapi/editor/cells/EditorCell;" />
-      <scope id="6116389717690936835" at="20,47,21,26" />
-      <scope id="6116389717690936835" at="23,79,24,61" />
-      <scope id="6116389717690943767" at="36,35,38,112">
->>>>>>> bd830ede
+      <scope id="6116389717690943767" at="44,35,46,112">
         <var name="manager" id="6116389717690943767" />
       </scope>
       <scope id="6116389717690936835" at="29,0,32,0" />
@@ -477,32 +451,18 @@
         <var name="context" id="6116389717690936835" />
         <var name="node" id="6116389717690936835" />
       </scope>
-<<<<<<< HEAD
       <scope id="6116389717690936835" at="23,0,28,0" />
-      <scope id="6116389717690943767" at="33,48,49,22">
-=======
-      <scope id="6116389717690936835" at="18,0,23,0" />
-      <scope id="6116389717690943767" at="26,87,40,22">
->>>>>>> bd830ede
+      <scope id="6116389717690943767" at="33,48,48,22">
         <var name="attributeConcept" id="6116389717690943767" />
         <var name="editorCell" id="6116389717690943767" />
         <var name="provider" id="6116389717690943767" />
       </scope>
-<<<<<<< HEAD
-      <scope id="6116389717690943767" at="33,0,51,0" />
-      <unit id="6116389717690936835" at="14,0,52,0" name="jetbrains.mps.samples.multipleProjections.stateMachine.tabular.editor.Event_hidden_EditorBuilder_a" />
-=======
-      <scope id="6116389717690943767" at="26,0,42,0">
-        <var name="editorContext" id="6116389717690943767" />
-        <var name="node" id="6116389717690943767" />
-      </scope>
-      <unit id="6116389717690936835" at="16,0,43,0" name="jetbrains.mps.samples.multipleProjections.stateMachine.tabular.editor.Event_hidden_Editor" />
->>>>>>> bd830ede
+      <scope id="6116389717690943767" at="33,0,50,0" />
+      <unit id="6116389717690936835" at="14,0,51,0" name="jetbrains.mps.samples.multipleProjections.stateMachine.tabular.editor.Event_hidden_EditorBuilder_a" />
     </file>
   </root>
   <root nodeRef="r:13232651-7f9c-48ad-b7ea-67f933cdf1b0(jetbrains.mps.samples.multipleProjections.stateMachine.tabular.editor)/9061800511630182561">
     <file name="State_hidden_Editor.java">
-<<<<<<< HEAD
       <node id="9061800511630182561" at="14,0,15,0" concept="3" trace="myContextHints" />
       <node id="9061800511630182561" at="17,47,18,26" concept="8" />
       <node id="9061800511630182561" at="20,79,21,78" concept="8" />
@@ -532,44 +492,19 @@
       <node id="9061800511630189495" at="40,28,41,65" concept="2" />
       <node id="9061800511630189495" at="41,65,42,73" concept="2" />
       <node id="9061800511630189495" at="42,73,43,57" concept="7" />
-      <node id="9061800511630189495" at="43,57,44,59" concept="7" />
-      <node id="9061800511630189495" at="45,35,46,87" concept="7" />
-      <node id="9061800511630189495" at="46,87,47,94" concept="8" />
-      <node id="9061800511630189495" at="48,10,49,22" concept="8" />
+      <node id="9061800511630189495" at="44,35,45,87" concept="7" />
+      <node id="9061800511630189495" at="45,87,46,112" concept="8" />
+      <node id="9061800511630189495" at="47,10,48,22" concept="8" />
       <node id="9061800511630182561" at="15,0,17,0" concept="3" trace="myNode" />
       <node id="9061800511630182561" at="29,0,32,0" concept="6" trace="createCell#()Ljetbrains/mps/openapi/editor/cells/EditorCell;" />
       <node id="9061800511630182561" at="18,0,22,0" concept="1" trace="State_hidden_EditorBuilder_a#(Ljetbrains/mps/openapi/editor/EditorContext;Lorg/jetbrains/mps/openapi/model/SNode;)V" />
       <node id="9061800511630182561" at="23,0,28,0" concept="6" trace="getNode#()Lorg/jetbrains/mps/openapi/model/SNode;" />
-      <node id="9061800511630189495" at="44,59,49,22" concept="5" />
-      <node id="9061800511630189495" at="33,0,51,0" concept="6" trace="createProperty_o24u2i_a#()Ljetbrains/mps/openapi/editor/cells/EditorCell;" />
+      <node id="9061800511630189495" at="43,57,48,22" concept="5" />
+      <node id="9061800511630189495" at="33,0,50,0" concept="6" trace="createProperty_o24u2i_a#()Ljetbrains/mps/openapi/editor/cells/EditorCell;" />
       <scope id="9061800511630182561" at="25,26,26,18" />
       <scope id="9061800511630182561" at="29,39,30,37" />
       <scope id="9061800511630182561" at="18,92,20,18" />
-      <scope id="9061800511630189495" at="45,35,47,94">
-=======
-      <node id="9061800511630182561" at="17,0,18,0" concept="3" trace="myContextHints" />
-      <node id="9061800511630182561" at="20,47,21,26" concept="8" />
-      <node id="9061800511630182561" at="23,79,24,61" concept="8" />
-      <node id="9061800511630189495" at="26,87,27,82" concept="7" />
-      <node id="9061800511630189495" at="27,82,28,29" concept="2" />
-      <node id="9061800511630189495" at="28,29,29,42" concept="2" />
-      <node id="9061800511630189495" at="29,42,30,26" concept="7" />
-      <node id="9061800511630189495" at="30,26,31,58" concept="2" />
-      <node id="9061800511630189495" at="31,58,32,42" concept="2" />
-      <node id="9061800511630189495" at="32,42,33,28" concept="2" />
-      <node id="9061800511630189495" at="33,28,34,73" concept="2" />
-      <node id="9061800511630189495" at="34,73,35,57" concept="7" />
-      <node id="9061800511630189495" at="36,35,37,82" concept="7" />
-      <node id="9061800511630189495" at="37,82,38,112" concept="8" />
-      <node id="9061800511630189495" at="39,10,40,22" concept="8" />
-      <node id="9061800511630182561" at="23,0,26,0" concept="6" trace="createEditorCell#(Ljetbrains/mps/openapi/editor/EditorContext;Lorg/jetbrains/mps/openapi/model/SNode;)Ljetbrains/mps/openapi/editor/cells/EditorCell;" />
-      <node id="9061800511630182561" at="18,0,23,0" concept="6" trace="getContextHints#()Ljava/util/Collection;" />
-      <node id="9061800511630189495" at="35,57,40,22" concept="5" />
-      <node id="9061800511630189495" at="26,0,42,0" concept="6" trace="createProperty_o24u2i_a#(Ljetbrains/mps/openapi/editor/EditorContext;Lorg/jetbrains/mps/openapi/model/SNode;)Ljetbrains/mps/openapi/editor/cells/EditorCell;" />
-      <scope id="9061800511630182561" at="20,47,21,26" />
-      <scope id="9061800511630182561" at="23,79,24,61" />
-      <scope id="9061800511630189495" at="36,35,38,112">
->>>>>>> bd830ede
+      <scope id="9061800511630189495" at="44,35,46,112">
         <var name="manager" id="9061800511630189495" />
       </scope>
       <scope id="9061800511630182561" at="29,0,32,0" />
@@ -577,27 +512,14 @@
         <var name="context" id="9061800511630182561" />
         <var name="node" id="9061800511630182561" />
       </scope>
-<<<<<<< HEAD
       <scope id="9061800511630182561" at="23,0,28,0" />
-      <scope id="9061800511630189495" at="33,48,49,22">
-=======
-      <scope id="9061800511630182561" at="18,0,23,0" />
-      <scope id="9061800511630189495" at="26,87,40,22">
->>>>>>> bd830ede
+      <scope id="9061800511630189495" at="33,48,48,22">
         <var name="attributeConcept" id="9061800511630189495" />
         <var name="editorCell" id="9061800511630189495" />
         <var name="provider" id="9061800511630189495" />
       </scope>
-<<<<<<< HEAD
-      <scope id="9061800511630189495" at="33,0,51,0" />
-      <unit id="9061800511630182561" at="14,0,52,0" name="jetbrains.mps.samples.multipleProjections.stateMachine.tabular.editor.State_hidden_EditorBuilder_a" />
-=======
-      <scope id="9061800511630189495" at="26,0,42,0">
-        <var name="editorContext" id="9061800511630189495" />
-        <var name="node" id="9061800511630189495" />
-      </scope>
-      <unit id="9061800511630182561" at="16,0,43,0" name="jetbrains.mps.samples.multipleProjections.stateMachine.tabular.editor.State_hidden_Editor" />
->>>>>>> bd830ede
+      <scope id="9061800511630189495" at="33,0,50,0" />
+      <unit id="9061800511630182561" at="14,0,51,0" name="jetbrains.mps.samples.multipleProjections.stateMachine.tabular.editor.State_hidden_EditorBuilder_a" />
     </file>
   </root>
 </debug-info>
