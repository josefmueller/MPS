--- conflicted
+++ resolved
@@ -17,7 +17,6 @@
   </root>
   <root nodeRef="r:94330202-b33f-456a-85ea-8a2bb978933f(jetbrains.mps.samples.multipleProjections.requestTracking.editor)/3675491646420733859">
     <file name="WorkflowContainer_Editor.java">
-<<<<<<< HEAD
       <node id="3675491646420733859" at="11,79,12,83" concept="6" />
       <node id="3675491646420733859" at="11,0,14,0" concept="4" trace="createEditorCell#(Ljetbrains/mps/openapi/editor/EditorContext;Lorg/jetbrains/mps/openapi/model/SNode;)Ljetbrains/mps/openapi/editor/cells/EditorCell;" />
       <scope id="3675491646420733859" at="11,79,12,83" />
@@ -55,255 +54,116 @@
       <node id="3675491646420739449" at="73,60,74,40" concept="1" />
       <node id="3675491646420739449" at="74,40,75,73" concept="1" />
       <node id="3675491646420739449" at="75,73,76,57" concept="5" />
-      <node id="3675491646420739449" at="76,57,77,59" concept="5" />
-      <node id="3675491646420739449" at="78,35,79,87" concept="5" />
-      <node id="3675491646420739449" at="79,87,80,94" concept="6" />
-      <node id="3675491646420739449" at="81,10,82,22" concept="6" />
-      <node id="3675491646420733859" at="84,52,85,148" concept="5" />
-      <node id="3675491646420733859" at="85,148,86,91" concept="5" />
-      <node id="3675491646420733859" at="86,91,87,50" concept="1" />
-      <node id="3675491646420733859" at="87,50,88,34" concept="5" />
-      <node id="3675491646420733859" at="88,34,89,68" concept="1" />
-      <node id="3675491646420733859" at="89,68,90,58" concept="1" />
-      <node id="3675491646420733859" at="90,58,91,60" concept="1" />
-      <node id="3675491646420733859" at="91,60,92,40" concept="1" />
-      <node id="3675491646420733859" at="92,40,93,49" concept="1" />
-      <node id="3675491646420733859" at="93,49,94,22" concept="6" />
-      <node id="3675491646420733859" at="97,101,98,50" concept="8" />
-      <node id="3675491646420733859" at="100,66,101,93" concept="6" />
-      <node id="3675491646420733859" at="103,57,104,65" concept="5" />
-      <node id="3675491646420733859" at="104,65,105,58" concept="1" />
-      <node id="3675491646420733859" at="105,58,106,25" concept="6" />
-      <node id="3675491646420733859" at="108,41,109,34" concept="5" />
-      <node id="3675491646420733859" at="109,34,110,42" concept="1" />
-      <node id="3675491646420733859" at="110,42,111,49" concept="1" />
-      <node id="3675491646420733859" at="111,49,112,23" concept="6" />
-      <node id="3675491646420733859" at="115,96,116,134" concept="1" />
-      <node id="3675491646420733859" at="117,34,118,142" concept="1" />
-      <node id="3675491646420733859" at="118,142,119,146" concept="1" />
-      <node id="3675491646420733859" at="121,122,122,398" concept="1" />
+      <node id="3675491646420739449" at="77,35,78,87" concept="5" />
+      <node id="3675491646420739449" at="78,87,79,112" concept="6" />
+      <node id="3675491646420739449" at="80,10,81,22" concept="6" />
+      <node id="3675491646420733859" at="83,52,84,148" concept="5" />
+      <node id="3675491646420733859" at="84,148,85,91" concept="5" />
+      <node id="3675491646420733859" at="85,91,86,50" concept="1" />
+      <node id="3675491646420733859" at="86,50,87,34" concept="5" />
+      <node id="3675491646420733859" at="87,34,88,68" concept="1" />
+      <node id="3675491646420733859" at="88,68,89,58" concept="1" />
+      <node id="3675491646420733859" at="89,58,90,60" concept="1" />
+      <node id="3675491646420733859" at="90,60,91,40" concept="1" />
+      <node id="3675491646420733859" at="91,40,92,49" concept="1" />
+      <node id="3675491646420733859" at="92,49,93,22" concept="6" />
+      <node id="3675491646420733859" at="96,101,97,50" concept="8" />
+      <node id="3675491646420733859" at="99,66,100,93" concept="6" />
+      <node id="3675491646420733859" at="102,57,103,65" concept="5" />
+      <node id="3675491646420733859" at="103,65,104,58" concept="1" />
+      <node id="3675491646420733859" at="104,58,105,25" concept="6" />
+      <node id="3675491646420733859" at="107,41,108,34" concept="5" />
+      <node id="3675491646420733859" at="108,34,109,42" concept="1" />
+      <node id="3675491646420733859" at="109,42,110,49" concept="1" />
+      <node id="3675491646420733859" at="110,49,111,23" concept="6" />
+      <node id="3675491646420733859" at="114,96,115,134" concept="1" />
+      <node id="3675491646420733859" at="116,34,117,142" concept="1" />
+      <node id="3675491646420733859" at="117,142,118,146" concept="1" />
+      <node id="3675491646420733859" at="120,122,121,398" concept="1" />
       <node id="3675491646420733859" at="31,0,33,0" concept="2" trace="myNode" />
       <node id="3675491646420733859" at="45,0,48,0" concept="4" trace="createCell#()Ljetbrains/mps/openapi/editor/cells/EditorCell;" />
-      <node id="3675491646420733859" at="97,0,100,0" concept="0" trace="workflowsListHandler_p8hb45_c0#(Lorg/jetbrains/mps/openapi/model/SNode;Ljava/lang/String;Ljetbrains/mps/openapi/editor/EditorContext;)V" />
-      <node id="3675491646420733859" at="100,0,103,0" concept="4" trace="createNodeToInsert#(Ljetbrains/mps/openapi/editor/EditorContext;)Lorg/jetbrains/mps/openapi/model/SNode;" />
-      <node id="3675491646420733859" at="120,9,123,9" concept="3" />
+      <node id="3675491646420733859" at="96,0,99,0" concept="0" trace="workflowsListHandler_p8hb45_c0#(Lorg/jetbrains/mps/openapi/model/SNode;Ljava/lang/String;Ljetbrains/mps/openapi/editor/EditorContext;)V" />
+      <node id="3675491646420733859" at="99,0,102,0" concept="4" trace="createNodeToInsert#(Ljetbrains/mps/openapi/editor/EditorContext;)Lorg/jetbrains/mps/openapi/model/SNode;" />
+      <node id="3675491646420733859" at="119,9,122,9" concept="3" />
       <node id="3675491646420733859" at="34,0,38,0" concept="0" trace="WorkflowContainer_EditorBuilder_a#(Ljetbrains/mps/openapi/editor/EditorContext;Lorg/jetbrains/mps/openapi/model/SNode;)V" />
-      <node id="3675491646420733859" at="116,134,120,9" concept="3" />
+      <node id="3675491646420733859" at="115,134,119,9" concept="3" />
       <node id="3675491646420733859" at="39,0,44,0" concept="4" trace="getNode#()Lorg/jetbrains/mps/openapi/model/SNode;" />
-      <node id="3675491646420739449" at="77,59,82,22" concept="3" />
-      <node id="3675491646420733859" at="103,0,108,0" concept="4" trace="createNodeCell#(Lorg/jetbrains/mps/openapi/model/SNode;)Ljetbrains/mps/openapi/editor/cells/EditorCell;" />
+      <node id="3675491646420739449" at="76,57,81,22" concept="3" />
+      <node id="3675491646420733859" at="102,0,107,0" concept="4" trace="createNodeCell#(Lorg/jetbrains/mps/openapi/model/SNode;)Ljetbrains/mps/openapi/editor/cells/EditorCell;" />
       <node id="3675491646420739448" at="59,0,65,0" concept="4" trace="createConstant_p8hb45_a0#()Ljetbrains/mps/openapi/editor/cells/EditorCell;" />
-      <node id="3675491646420733859" at="108,0,114,0" concept="4" trace="createEmptyCell#()Ljetbrains/mps/openapi/editor/cells/EditorCell;" />
+      <node id="3675491646420733859" at="107,0,113,0" concept="4" trace="createEmptyCell#()Ljetbrains/mps/openapi/editor/cells/EditorCell;" />
       <node id="3675491646420733859" at="49,0,59,0" concept="4" trace="createCollection_p8hb45_a#()Ljetbrains/mps/openapi/editor/cells/EditorCell;" />
-      <node id="3675491646420733859" at="114,86,124,7" concept="3" />
-      <node id="3675491646420733859" at="84,0,96,0" concept="4" trace="createRefNodeList_p8hb45_c0#()Ljetbrains/mps/openapi/editor/cells/EditorCell;" />
-      <node id="3675491646420733859" at="114,0,126,0" concept="4" trace="installElementCellActions#(Lorg/jetbrains/mps/openapi/model/SNode;Ljetbrains/mps/openapi/editor/cells/EditorCell;)V" />
-      <node id="3675491646420739449" at="65,0,84,0" concept="4" trace="createProperty_p8hb45_b0#()Ljetbrains/mps/openapi/editor/cells/EditorCell;" />
+      <node id="3675491646420733859" at="113,86,123,7" concept="3" />
+      <node id="3675491646420733859" at="83,0,95,0" concept="4" trace="createRefNodeList_p8hb45_c0#()Ljetbrains/mps/openapi/editor/cells/EditorCell;" />
+      <node id="3675491646420733859" at="113,0,125,0" concept="4" trace="installElementCellActions#(Lorg/jetbrains/mps/openapi/model/SNode;Ljetbrains/mps/openapi/editor/cells/EditorCell;)V" />
+      <node id="3675491646420739449" at="65,0,83,0" concept="4" trace="createProperty_p8hb45_b0#()Ljetbrains/mps/openapi/editor/cells/EditorCell;" />
       <scope id="3675491646420733859" at="41,26,42,18" />
       <scope id="3675491646420733859" at="45,39,46,39" />
-      <scope id="3675491646420733859" at="97,101,98,50" />
-      <scope id="3675491646420733859" at="100,66,101,93" />
-      <scope id="3675491646420733859" at="121,122,122,398" />
+      <scope id="3675491646420733859" at="96,101,97,50" />
+      <scope id="3675491646420733859" at="99,66,100,93" />
+      <scope id="3675491646420733859" at="120,122,121,398" />
       <scope id="3675491646420733859" at="34,97,36,18" />
-      <scope id="3675491646420739449" at="78,35,80,94">
+      <scope id="3675491646420739449" at="77,35,79,112">
         <var name="manager" id="3675491646420739449" />
       </scope>
-      <scope id="3675491646420733859" at="117,34,119,146" />
+      <scope id="3675491646420733859" at="116,34,118,146" />
       <scope id="3675491646420733859" at="45,0,48,0" />
-      <scope id="3675491646420733859" at="97,0,100,0">
-=======
-      <node id="3675491646420733859" at="30,79,31,63" concept="5" />
-      <node id="3675491646420733859" at="33,89,34,96" concept="4" />
-      <node id="3675491646420733859" at="34,96,35,48" concept="1" />
-      <node id="3675491646420733859" at="35,48,36,28" concept="1" />
-      <node id="3675491646420733859" at="36,28,37,81" concept="1" />
-      <node id="3675491646420733859" at="37,81,38,81" concept="1" />
-      <node id="3675491646420733859" at="38,81,39,84" concept="1" />
-      <node id="3675491646420733859" at="39,84,40,22" concept="5" />
-      <node id="3675491646420739448" at="42,88,43,104" concept="4" />
-      <node id="3675491646420739448" at="43,104,44,47" concept="1" />
-      <node id="3675491646420739448" at="44,47,45,34" concept="1" />
-      <node id="3675491646420739448" at="45,34,46,22" concept="5" />
-      <node id="3675491646420739449" at="48,88,49,82" concept="4" />
-      <node id="3675491646420739449" at="49,82,50,29" concept="1" />
-      <node id="3675491646420739449" at="50,29,51,42" concept="1" />
-      <node id="3675491646420739449" at="51,42,52,26" concept="4" />
-      <node id="3675491646420739449" at="52,26,53,58" concept="1" />
-      <node id="3675491646420739449" at="53,58,54,42" concept="1" />
-      <node id="3675491646420739449" at="54,42,55,34" concept="4" />
-      <node id="3675491646420739449" at="55,34,56,63" concept="1" />
-      <node id="3675491646420739449" at="56,63,57,40" concept="1" />
-      <node id="3675491646420739449" at="57,40,58,73" concept="1" />
-      <node id="3675491646420739449" at="58,73,59,57" concept="4" />
-      <node id="3675491646420739449" at="60,35,61,82" concept="4" />
-      <node id="3675491646420739449" at="61,82,62,112" concept="5" />
-      <node id="3675491646420739449" at="63,10,64,22" concept="5" />
-      <node id="3675491646420733859" at="66,91,67,132" concept="4" />
-      <node id="3675491646420733859" at="67,132,68,106" concept="4" />
-      <node id="3675491646420733859" at="68,106,69,50" concept="1" />
-      <node id="3675491646420733859" at="69,50,70,34" concept="4" />
-      <node id="3675491646420733859" at="70,34,71,71" concept="1" />
-      <node id="3675491646420733859" at="71,71,72,61" concept="1" />
-      <node id="3675491646420733859" at="72,61,73,63" concept="1" />
-      <node id="3675491646420733859" at="73,63,74,40" concept="1" />
-      <node id="3675491646420733859" at="74,40,75,49" concept="1" />
-      <node id="3675491646420733859" at="75,49,76,22" concept="5" />
-      <node id="3675491646420733859" at="79,101,80,50" concept="7" />
-      <node id="3675491646420733859" at="82,66,83,41" concept="4" />
-      <node id="3675491646420733859" at="83,41,84,93" concept="5" />
-      <node id="3675491646420733859" at="86,86,87,80" concept="4" />
-      <node id="3675491646420733859" at="87,80,88,95" concept="1" />
-      <node id="3675491646420733859" at="88,95,89,25" concept="5" />
-      <node id="3675491646420733859" at="91,68,92,34" concept="4" />
-      <node id="3675491646420733859" at="92,34,93,55" concept="1" />
-      <node id="3675491646420733859" at="93,55,94,87" concept="1" />
-      <node id="3675491646420733859" at="94,87,95,23" concept="5" />
-      <node id="3675491646420733859" at="98,96,99,134" concept="1" />
-      <node id="3675491646420733859" at="100,34,101,142" concept="1" />
-      <node id="3675491646420733859" at="101,142,102,146" concept="1" />
-      <node id="3675491646420733859" at="104,122,105,396" concept="1" />
-      <node id="3675491646420733859" at="30,0,33,0" concept="3" trace="createEditorCell#(Ljetbrains/mps/openapi/editor/EditorContext;Lorg/jetbrains/mps/openapi/model/SNode;)Ljetbrains/mps/openapi/editor/cells/EditorCell;" />
-      <node id="3675491646420733859" at="79,0,82,0" concept="0" trace="workflowsListHandler_p8hb45_c0#(Lorg/jetbrains/mps/openapi/model/SNode;Ljava/lang/String;Ljetbrains/mps/openapi/editor/EditorContext;)V" />
-      <node id="3675491646420733859" at="103,9,106,9" concept="2" />
-      <node id="3675491646420733859" at="82,0,86,0" concept="3" trace="createNodeToInsert#(Ljetbrains/mps/openapi/editor/EditorContext;)Lorg/jetbrains/mps/openapi/model/SNode;" />
-      <node id="3675491646420733859" at="99,134,103,9" concept="2" />
-      <node id="3675491646420739449" at="59,57,64,22" concept="2" />
-      <node id="3675491646420733859" at="86,0,91,0" concept="3" trace="createNodeCell#(Ljetbrains/mps/openapi/editor/EditorContext;Lorg/jetbrains/mps/openapi/model/SNode;)Ljetbrains/mps/openapi/editor/cells/EditorCell;" />
-      <node id="3675491646420739448" at="42,0,48,0" concept="3" trace="createConstant_p8hb45_a0#(Ljetbrains/mps/openapi/editor/EditorContext;Lorg/jetbrains/mps/openapi/model/SNode;)Ljetbrains/mps/openapi/editor/cells/EditorCell;" />
-      <node id="3675491646420733859" at="91,0,97,0" concept="3" trace="createEmptyCell#(Ljetbrains/mps/openapi/editor/EditorContext;)Ljetbrains/mps/openapi/editor/cells/EditorCell;" />
-      <node id="3675491646420733859" at="33,0,42,0" concept="3" trace="createCollection_p8hb45_a#(Ljetbrains/mps/openapi/editor/EditorContext;Lorg/jetbrains/mps/openapi/model/SNode;)Ljetbrains/mps/openapi/editor/cells/EditorCell;" />
-      <node id="3675491646420733859" at="97,132,107,7" concept="2" />
-      <node id="3675491646420733859" at="66,0,78,0" concept="3" trace="createRefNodeList_p8hb45_c0#(Ljetbrains/mps/openapi/editor/EditorContext;Lorg/jetbrains/mps/openapi/model/SNode;)Ljetbrains/mps/openapi/editor/cells/EditorCell;" />
-      <node id="3675491646420733859" at="97,0,109,0" concept="3" trace="installElementCellActions#(Lorg/jetbrains/mps/openapi/model/SNode;Lorg/jetbrains/mps/openapi/model/SNode;Ljetbrains/mps/openapi/editor/cells/EditorCell;Ljetbrains/mps/openapi/editor/EditorContext;)V" />
-      <node id="3675491646420739449" at="48,0,66,0" concept="3" trace="createProperty_p8hb45_b0#(Ljetbrains/mps/openapi/editor/EditorContext;Lorg/jetbrains/mps/openapi/model/SNode;)Ljetbrains/mps/openapi/editor/cells/EditorCell;" />
-      <scope id="3675491646420733859" at="30,79,31,63" />
-      <scope id="3675491646420733859" at="79,101,80,50" />
-      <scope id="3675491646420733859" at="104,122,105,396" />
-      <scope id="3675491646420739449" at="60,35,62,112">
-        <var name="manager" id="3675491646420739449" />
-      </scope>
-      <scope id="3675491646420733859" at="82,66,84,93">
-        <var name="listOwner" id="3675491646420733859" />
-      </scope>
-      <scope id="3675491646420733859" at="100,34,102,146" />
-      <scope id="3675491646420733859" at="30,0,33,0">
-        <var name="editorContext" id="3675491646420733859" />
-        <var name="node" id="3675491646420733859" />
-      </scope>
-      <scope id="3675491646420733859" at="79,0,82,0">
->>>>>>> bd830ede
+      <scope id="3675491646420733859" at="96,0,99,0">
         <var name="childRole" id="3675491646420733859" />
         <var name="context" id="3675491646420733859" />
         <var name="ownerNode" id="3675491646420733859" />
       </scope>
-<<<<<<< HEAD
-      <scope id="3675491646420733859" at="100,0,103,0">
+      <scope id="3675491646420733859" at="99,0,102,0">
         <var name="editorContext" id="3675491646420733859" />
       </scope>
-      <scope id="3675491646420733859" at="103,57,106,25">
-=======
-      <scope id="3675491646420733859" at="86,86,89,25">
->>>>>>> bd830ede
+      <scope id="3675491646420733859" at="102,57,105,25">
         <var name="elementCell" id="3675491646420733859" />
       </scope>
       <scope id="3675491646420733859" at="34,0,38,0">
         <var name="context" id="3675491646420733859" />
         <var name="node" id="3675491646420733859" />
       </scope>
-<<<<<<< HEAD
       <scope id="3675491646420739448" at="59,49,63,22">
         <var name="editorCell" id="3675491646420739448" />
       </scope>
-      <scope id="3675491646420733859" at="108,41,112,23">
+      <scope id="3675491646420733859" at="107,41,111,23">
         <var name="emptyCell" id="3675491646420733859" />
       </scope>
       <scope id="3675491646420733859" at="39,0,44,0" />
-      <scope id="3675491646420733859" at="103,0,108,0">
+      <scope id="3675491646420733859" at="102,0,107,0">
         <var name="elementNode" id="3675491646420733859" />
       </scope>
       <scope id="3675491646420739448" at="59,0,65,0" />
-      <scope id="3675491646420733859" at="108,0,114,0" />
+      <scope id="3675491646420733859" at="107,0,113,0" />
       <scope id="3675491646420733859" at="49,50,57,22">
         <var name="editorCell" id="3675491646420733859" />
       </scope>
-      <scope id="3675491646420733859" at="115,96,123,9" />
+      <scope id="3675491646420733859" at="114,96,122,9" />
       <scope id="3675491646420733859" at="49,0,59,0" />
-      <scope id="3675491646420733859" at="84,52,94,22">
-=======
-      <scope id="3675491646420733859" at="82,0,86,0">
-        <var name="editorContext" id="3675491646420733859" />
-      </scope>
-      <scope id="3675491646420733859" at="91,68,95,23">
-        <var name="emptyCell" id="3675491646420733859" />
-      </scope>
-      <scope id="3675491646420733859" at="86,0,91,0">
-        <var name="editorContext" id="3675491646420733859" />
-        <var name="elementNode" id="3675491646420733859" />
-      </scope>
-      <scope id="3675491646420739448" at="42,0,48,0">
-        <var name="editorContext" id="3675491646420739448" />
-        <var name="node" id="3675491646420739448" />
-      </scope>
-      <scope id="3675491646420733859" at="91,0,97,0">
-        <var name="editorContext" id="3675491646420733859" />
-      </scope>
-      <scope id="3675491646420733859" at="33,89,40,22">
-        <var name="editorCell" id="3675491646420733859" />
-      </scope>
-      <scope id="3675491646420733859" at="98,96,106,9" />
-      <scope id="3675491646420733859" at="33,0,42,0">
-        <var name="editorContext" id="3675491646420733859" />
-        <var name="node" id="3675491646420733859" />
-      </scope>
-      <scope id="3675491646420733859" at="66,91,76,22">
->>>>>>> bd830ede
+      <scope id="3675491646420733859" at="83,52,93,22">
         <var name="editorCell" id="3675491646420733859" />
         <var name="handler" id="3675491646420733859" />
         <var name="style" id="3675491646420733859" />
       </scope>
-<<<<<<< HEAD
-      <scope id="3675491646420733859" at="114,86,124,7" />
-      <scope id="3675491646420733859" at="84,0,96,0" />
-      <scope id="3675491646420733859" at="114,0,126,0">
-=======
-      <scope id="3675491646420733859" at="97,132,107,7" />
-      <scope id="3675491646420733859" at="66,0,78,0">
-        <var name="editorContext" id="3675491646420733859" />
-        <var name="node" id="3675491646420733859" />
-      </scope>
-      <scope id="3675491646420733859" at="97,0,109,0">
-        <var name="editorContext" id="3675491646420733859" />
->>>>>>> bd830ede
+      <scope id="3675491646420733859" at="113,86,123,7" />
+      <scope id="3675491646420733859" at="83,0,95,0" />
+      <scope id="3675491646420733859" at="113,0,125,0">
         <var name="elementCell" id="3675491646420733859" />
         <var name="elementNode" id="3675491646420733859" />
       </scope>
-<<<<<<< HEAD
-      <scope id="3675491646420739449" at="65,49,82,22">
-=======
-      <scope id="3675491646420739449" at="48,88,64,22">
->>>>>>> bd830ede
+      <scope id="3675491646420739449" at="65,49,81,22">
         <var name="attributeConcept" id="3675491646420739449" />
         <var name="editorCell" id="3675491646420739449" />
         <var name="provider" id="3675491646420739449" />
         <var name="style" id="3675491646420739449" />
       </scope>
-<<<<<<< HEAD
-      <scope id="3675491646420739449" at="65,0,84,0" />
-      <unit id="3675491646420733859" at="96,0,127,0" name="jetbrains.mps.samples.multipleProjections.requestTracking.editor.WorkflowContainer_EditorBuilder_a$workflowsListHandler_p8hb45_c0" />
-      <unit id="3675491646420733859" at="30,0,128,0" name="jetbrains.mps.samples.multipleProjections.requestTracking.editor.WorkflowContainer_EditorBuilder_a" />
-=======
-      <scope id="3675491646420739449" at="48,0,66,0">
-        <var name="editorContext" id="3675491646420739449" />
-        <var name="node" id="3675491646420739449" />
-      </scope>
-      <unit id="3675491646420733859" at="78,0,110,0" name="jetbrains.mps.samples.multipleProjections.requestTracking.editor.WorkflowContainer_Editor$workflowsListHandler_p8hb45_c0" />
-      <unit id="3675491646420733859" at="29,0,111,0" name="jetbrains.mps.samples.multipleProjections.requestTracking.editor.WorkflowContainer_Editor" />
->>>>>>> bd830ede
+      <scope id="3675491646420739449" at="65,0,83,0" />
+      <unit id="3675491646420733859" at="95,0,126,0" name="jetbrains.mps.samples.multipleProjections.requestTracking.editor.WorkflowContainer_EditorBuilder_a$workflowsListHandler_p8hb45_c0" />
+      <unit id="3675491646420733859" at="30,0,127,0" name="jetbrains.mps.samples.multipleProjections.requestTracking.editor.WorkflowContainer_EditorBuilder_a" />
     </file>
   </root>
   <root nodeRef="r:94330202-b33f-456a-85ea-8a2bb978933f(jetbrains.mps.samples.multipleProjections.requestTracking.editor)/3675491646420739356">
     <file name="Workflow_Editor.java">
-<<<<<<< HEAD
       <node id="3675491646420739356" at="11,79,12,74" concept="6" />
       <node id="3675491646420739356" at="11,0,14,0" concept="4" trace="createEditorCell#(Ljetbrains/mps/openapi/editor/EditorContext;Lorg/jetbrains/mps/openapi/model/SNode;)Ljetbrains/mps/openapi/editor/cells/EditorCell;" />
       <scope id="3675491646420739356" at="11,79,12,74" />
@@ -336,352 +196,163 @@
       <node id="3675491646420872302" at="67,63,68,50" concept="1" />
       <node id="3675491646420872302" at="68,50,69,73" concept="1" />
       <node id="3675491646420872302" at="69,73,70,57" concept="5" />
-      <node id="3675491646420872302" at="70,57,71,59" concept="5" />
-      <node id="3675491646420872302" at="72,35,73,87" concept="5" />
-      <node id="3675491646420872302" at="73,87,74,94" concept="6" />
-      <node id="3675491646420872302" at="75,10,76,22" concept="6" />
-      <node id="3675491646420739360" at="78,49,79,101" concept="5" />
-      <node id="3675491646420739360" at="79,101,80,47" concept="1" />
-      <node id="3675491646420739360" at="80,47,81,34" concept="1" />
-      <node id="3675491646420739360" at="81,34,82,22" concept="6" />
-      <node id="3675491646420739361" at="84,49,85,89" concept="5" />
-      <node id="3675491646420739361" at="85,89,86,29" concept="1" />
-      <node id="3675491646420739361" at="86,29,87,42" concept="1" />
-      <node id="3675491646420739361" at="87,42,88,26" concept="5" />
-      <node id="3675491646420739361" at="88,26,89,63" concept="1" />
-      <node id="3675491646420739361" at="89,63,90,42" concept="1" />
-      <node id="3675491646420739361" at="90,42,91,34" concept="5" />
-      <node id="3675491646420739361" at="91,34,92,60" concept="1" />
-      <node id="3675491646420739361" at="92,60,93,40" concept="1" />
-      <node id="3675491646420739361" at="93,40,94,73" concept="1" />
-      <node id="3675491646420739361" at="94,73,95,57" concept="5" />
-      <node id="3675491646420739361" at="95,57,96,59" concept="5" />
-      <node id="3675491646420739361" at="97,35,98,87" concept="5" />
-      <node id="3675491646420739361" at="98,87,99,94" concept="6" />
-      <node id="3675491646420739361" at="100,10,101,22" concept="6" />
-      <node id="3675491646420739356" at="103,51,104,103" concept="5" />
-      <node id="3675491646420739356" at="104,103,105,49" concept="1" />
-      <node id="3675491646420739356" at="106,9,107,41" concept="1" />
-      <node id="3675491646420739356" at="107,41,108,153" concept="1" />
-      <node id="3675491646420739356" at="108,153,109,59" concept="1" />
-      <node id="3675491646420739356" at="109,59,110,33" concept="1" />
-      <node id="3675491646420739356" at="111,15,112,40" concept="1" />
-      <node id="3675491646420739356" at="113,5,114,22" concept="6" />
-      <node id="3675491646420892155" at="116,95,117,394" concept="6" />
-      <node id="3675491646420739356" at="119,49,120,275" concept="5" />
-      <node id="3675491646420739356" at="120,275,121,33" concept="6" />
-      <node id="3675491646420739356" at="124,127,125,49" concept="8" />
-      <node id="3675491646420739356" at="127,55,128,59" concept="5" />
-      <node id="3675491646420739356" at="128,59,129,41" concept="1" />
-      <node id="3675491646420739356" at="129,41,130,24" concept="6" />
-      <node id="3675491646420739356" at="133,118,134,390" concept="1" />
-      <node id="3675491646420739356" at="136,41,137,43" concept="1" />
-      <node id="3675491646420739356" at="138,7,139,36" concept="5" />
-      <node id="3675491646420739356" at="139,36,140,62" concept="1" />
-      <node id="3675491646420739356" at="140,62,141,42" concept="1" />
-      <node id="3675491646420739356" at="144,44,145,54" concept="5" />
-      <node id="3675491646420739356" at="145,54,146,49" concept="1" />
-      <node id="3675491646420739356" at="146,49,147,0" concept="7" />
-      <node id="3675491646420739356" at="147,0,148,40" concept="1" />
-      <node id="3675491646420739356" at="148,40,149,24" concept="6" />
-      <node id="3675491646420739356" at="151,40,152,33" concept="6" />
-      <node id="3675491646420826368" at="155,49,156,93" concept="5" />
-      <node id="3675491646420826368" at="156,93,157,47" concept="1" />
-      <node id="3675491646420826368" at="157,47,158,34" concept="1" />
-      <node id="3675491646420826368" at="158,34,159,22" concept="6" />
+      <node id="3675491646420872302" at="71,35,72,87" concept="5" />
+      <node id="3675491646420872302" at="72,87,73,112" concept="6" />
+      <node id="3675491646420872302" at="74,10,75,22" concept="6" />
+      <node id="3675491646420739360" at="77,49,78,101" concept="5" />
+      <node id="3675491646420739360" at="78,101,79,47" concept="1" />
+      <node id="3675491646420739360" at="79,47,80,34" concept="1" />
+      <node id="3675491646420739360" at="80,34,81,22" concept="6" />
+      <node id="3675491646420739361" at="83,49,84,89" concept="5" />
+      <node id="3675491646420739361" at="84,89,85,29" concept="1" />
+      <node id="3675491646420739361" at="85,29,86,42" concept="1" />
+      <node id="3675491646420739361" at="86,42,87,26" concept="5" />
+      <node id="3675491646420739361" at="87,26,88,63" concept="1" />
+      <node id="3675491646420739361" at="88,63,89,42" concept="1" />
+      <node id="3675491646420739361" at="89,42,90,34" concept="5" />
+      <node id="3675491646420739361" at="90,34,91,60" concept="1" />
+      <node id="3675491646420739361" at="91,60,92,40" concept="1" />
+      <node id="3675491646420739361" at="92,40,93,73" concept="1" />
+      <node id="3675491646420739361" at="93,73,94,57" concept="5" />
+      <node id="3675491646420739361" at="95,35,96,87" concept="5" />
+      <node id="3675491646420739361" at="96,87,97,112" concept="6" />
+      <node id="3675491646420739361" at="98,10,99,22" concept="6" />
+      <node id="3675491646420739356" at="101,51,102,103" concept="5" />
+      <node id="3675491646420739356" at="102,103,103,49" concept="1" />
+      <node id="3675491646420739356" at="104,9,105,41" concept="1" />
+      <node id="3675491646420739356" at="105,41,106,153" concept="1" />
+      <node id="3675491646420739356" at="106,153,107,59" concept="1" />
+      <node id="3675491646420739356" at="107,59,108,33" concept="1" />
+      <node id="3675491646420739356" at="109,15,110,40" concept="1" />
+      <node id="3675491646420739356" at="111,5,112,22" concept="6" />
+      <node id="3675491646420892155" at="114,95,115,394" concept="6" />
+      <node id="3675491646420739356" at="117,49,118,275" concept="5" />
+      <node id="3675491646420739356" at="118,275,119,33" concept="6" />
+      <node id="3675491646420739356" at="122,127,123,49" concept="8" />
+      <node id="3675491646420739356" at="125,55,126,59" concept="5" />
+      <node id="3675491646420739356" at="126,59,127,41" concept="1" />
+      <node id="3675491646420739356" at="127,41,128,24" concept="6" />
+      <node id="3675491646420739356" at="131,118,132,390" concept="1" />
+      <node id="3675491646420739356" at="134,41,135,43" concept="1" />
+      <node id="3675491646420739356" at="136,7,137,36" concept="5" />
+      <node id="3675491646420739356" at="137,36,138,62" concept="1" />
+      <node id="3675491646420739356" at="138,62,139,42" concept="1" />
+      <node id="3675491646420739356" at="142,44,143,54" concept="5" />
+      <node id="3675491646420739356" at="143,54,144,49" concept="1" />
+      <node id="3675491646420739356" at="144,49,145,0" concept="7" />
+      <node id="3675491646420739356" at="145,0,146,40" concept="1" />
+      <node id="3675491646420739356" at="146,40,147,24" concept="6" />
+      <node id="3675491646420739356" at="149,40,150,33" concept="6" />
+      <node id="3675491646420826368" at="153,49,154,93" concept="5" />
+      <node id="3675491646420826368" at="154,93,155,47" concept="1" />
+      <node id="3675491646420826368" at="155,47,156,34" concept="1" />
+      <node id="3675491646420826368" at="156,34,157,22" concept="6" />
       <node id="3675491646420739356" at="32,0,34,0" concept="2" trace="myNode" />
       <node id="3675491646420739356" at="46,0,49,0" concept="4" trace="createCell#()Ljetbrains/mps/openapi/editor/cells/EditorCell;" />
-      <node id="3675491646420739356" at="116,0,119,0" concept="4" trace="getEditorHints_yhw0dy_a3a#(Lorg/jetbrains/mps/openapi/model/SNode;Ljetbrains/mps/openapi/editor/EditorContext;)Ljava/lang/Iterable;" />
-      <node id="3675491646420739356" at="124,0,127,0" concept="0" trace="stateMachineSingleRoleHandler_yhw0dy_a3a#(Lorg/jetbrains/mps/openapi/model/SNode;Lorg/jetbrains/mps/openapi/language/SContainmentLink;Ljetbrains/mps/openapi/editor/EditorContext;)V" />
-      <node id="3675491646420739356" at="132,70,135,7" concept="3" />
-      <node id="3675491646420739356" at="135,7,138,7" concept="3" />
-      <node id="3675491646420739356" at="151,0,154,0" concept="4" trace="getNoTargetText#()Ljava/lang/String;" />
+      <node id="3675491646420739356" at="114,0,117,0" concept="4" trace="getEditorHints_yhw0dy_a3a#(Lorg/jetbrains/mps/openapi/model/SNode;Ljetbrains/mps/openapi/editor/EditorContext;)Ljava/lang/Iterable;" />
+      <node id="3675491646420739356" at="122,0,125,0" concept="0" trace="stateMachineSingleRoleHandler_yhw0dy_a3a#(Lorg/jetbrains/mps/openapi/model/SNode;Lorg/jetbrains/mps/openapi/language/SContainmentLink;Ljetbrains/mps/openapi/editor/EditorContext;)V" />
+      <node id="3675491646420739356" at="130,70,133,7" concept="3" />
+      <node id="3675491646420739356" at="133,7,136,7" concept="3" />
+      <node id="3675491646420739356" at="149,0,152,0" concept="4" trace="getNoTargetText#()Ljava/lang/String;" />
       <node id="3675491646420739356" at="35,0,39,0" concept="0" trace="Workflow_EditorBuilder_a#(Ljetbrains/mps/openapi/editor/EditorContext;Lorg/jetbrains/mps/openapi/model/SNode;)V" />
-      <node id="3675491646420739356" at="119,0,123,0" concept="4" trace="createRefNode_yhw0dy_a3a#()Ljetbrains/mps/openapi/editor/cells/EditorCell;" />
+      <node id="3675491646420739356" at="117,0,121,0" concept="4" trace="createRefNode_yhw0dy_a3a#()Ljetbrains/mps/openapi/editor/cells/EditorCell;" />
       <node id="3675491646420739356" at="40,0,45,0" concept="4" trace="getNode#()Lorg/jetbrains/mps/openapi/model/SNode;" />
-      <node id="3675491646420872302" at="71,59,76,22" concept="3" />
-      <node id="3675491646420739361" at="96,59,101,22" concept="3" />
-      <node id="3675491646420739356" at="127,0,132,0" concept="4" trace="createChildCell#(Lorg/jetbrains/mps/openapi/model/SNode;)Ljetbrains/mps/openapi/editor/cells/EditorCell;" />
-      <node id="3675491646420739360" at="78,0,84,0" concept="4" trace="createConstant_yhw0dy_b0#()Ljetbrains/mps/openapi/editor/cells/EditorCell;" />
-      <node id="3675491646420826368" at="155,0,161,0" concept="4" trace="createConstant_yhw0dy_e0#()Ljetbrains/mps/openapi/editor/cells/EditorCell;" />
-      <node id="3675491646420739356" at="105,49,113,5" concept="9" />
-      <node id="3675491646420739356" at="143,0,151,0" concept="4" trace="createEmptyCell#()Ljetbrains/mps/openapi/editor/cells/EditorCell;" />
-      <node id="3675491646420739356" at="132,0,143,0" concept="4" trace="installCellInfo#(Lorg/jetbrains/mps/openapi/model/SNode;Ljetbrains/mps/openapi/editor/cells/EditorCell;)V" />
+      <node id="3675491646420872302" at="70,57,75,22" concept="3" />
+      <node id="3675491646420739361" at="94,57,99,22" concept="3" />
+      <node id="3675491646420739356" at="125,0,130,0" concept="4" trace="createChildCell#(Lorg/jetbrains/mps/openapi/model/SNode;)Ljetbrains/mps/openapi/editor/cells/EditorCell;" />
+      <node id="3675491646420739360" at="77,0,83,0" concept="4" trace="createConstant_yhw0dy_b0#()Ljetbrains/mps/openapi/editor/cells/EditorCell;" />
+      <node id="3675491646420826368" at="153,0,159,0" concept="4" trace="createConstant_yhw0dy_e0#()Ljetbrains/mps/openapi/editor/cells/EditorCell;" />
+      <node id="3675491646420739356" at="103,49,111,5" concept="9" />
+      <node id="3675491646420739356" at="141,0,149,0" concept="4" trace="createEmptyCell#()Ljetbrains/mps/openapi/editor/cells/EditorCell;" />
+      <node id="3675491646420739356" at="130,0,141,0" concept="4" trace="installCellInfo#(Lorg/jetbrains/mps/openapi/model/SNode;Ljetbrains/mps/openapi/editor/cells/EditorCell;)V" />
       <node id="3675491646420739356" at="50,0,62,0" concept="4" trace="createCollection_yhw0dy_a#()Ljetbrains/mps/openapi/editor/cells/EditorCell;" />
-      <node id="3675491646420739356" at="103,0,116,0" concept="4" trace="createCollection_yhw0dy_d0#()Ljetbrains/mps/openapi/editor/cells/EditorCell;" />
-      <node id="3675491646420872302" at="62,0,78,0" concept="4" trace="createProperty_yhw0dy_a0#()Ljetbrains/mps/openapi/editor/cells/EditorCell;" />
-      <node id="3675491646420739361" at="84,0,103,0" concept="4" trace="createProperty_yhw0dy_c0#()Ljetbrains/mps/openapi/editor/cells/EditorCell;" />
+      <node id="3675491646420739356" at="101,0,114,0" concept="4" trace="createCollection_yhw0dy_d0#()Ljetbrains/mps/openapi/editor/cells/EditorCell;" />
+      <node id="3675491646420872302" at="62,0,77,0" concept="4" trace="createProperty_yhw0dy_a0#()Ljetbrains/mps/openapi/editor/cells/EditorCell;" />
+      <node id="3675491646420739361" at="83,0,101,0" concept="4" trace="createProperty_yhw0dy_c0#()Ljetbrains/mps/openapi/editor/cells/EditorCell;" />
       <scope id="3675491646420739356" at="42,26,43,18" />
       <scope id="3675491646420739356" at="46,39,47,39" />
-      <scope id="3675491646420739356" at="111,15,112,40" />
-      <scope id="3675491646420739356" at="116,95,117,394" />
-      <scope id="3675491646420739356" at="124,127,125,49" />
-      <scope id="3675491646420739356" at="133,118,134,390" />
-      <scope id="3675491646420739356" at="136,41,137,43" />
-      <scope id="3675491646420739356" at="151,40,152,33" />
+      <scope id="3675491646420739356" at="109,15,110,40" />
+      <scope id="3675491646420739356" at="114,95,115,394" />
+      <scope id="3675491646420739356" at="122,127,123,49" />
+      <scope id="3675491646420739356" at="131,118,132,390" />
+      <scope id="3675491646420739356" at="134,41,135,43" />
+      <scope id="3675491646420739356" at="149,40,150,33" />
       <scope id="3675491646420739356" at="35,88,37,18" />
-      <scope id="3675491646420872302" at="72,35,74,94">
+      <scope id="3675491646420872302" at="71,35,73,112">
         <var name="manager" id="3675491646420872302" />
       </scope>
-      <scope id="3675491646420739361" at="97,35,99,94">
+      <scope id="3675491646420739361" at="95,35,97,112">
         <var name="manager" id="3675491646420739361" />
       </scope>
-      <scope id="3675491646420739356" at="119,49,121,33">
-=======
-      <node id="3675491646420739356" at="31,79,32,63" concept="5" />
-      <node id="3675491646420739356" at="34,89,35,96" concept="4" />
-      <node id="3675491646420739356" at="35,96,36,48" concept="1" />
-      <node id="3675491646420739356" at="36,48,37,28" concept="1" />
-      <node id="3675491646420739356" at="37,28,38,81" concept="1" />
-      <node id="3675491646420739356" at="38,81,39,81" concept="1" />
-      <node id="3675491646420739356" at="39,81,40,81" concept="1" />
-      <node id="3675491646420739356" at="40,81,41,83" concept="1" />
-      <node id="3675491646420739356" at="41,83,42,81" concept="1" />
-      <node id="3675491646420739356" at="42,81,43,22" concept="5" />
-      <node id="3675491646420872302" at="45,88,46,82" concept="4" />
-      <node id="3675491646420872302" at="46,82,47,37" concept="1" />
-      <node id="3675491646420872302" at="47,37,48,50" concept="1" />
-      <node id="3675491646420872302" at="48,50,49,26" concept="4" />
-      <node id="3675491646420872302" at="49,26,50,58" concept="1" />
-      <node id="3675491646420872302" at="50,58,51,50" concept="1" />
-      <node id="3675491646420872302" at="51,50,52,73" concept="1" />
-      <node id="3675491646420872302" at="52,73,53,57" concept="4" />
-      <node id="3675491646420872302" at="54,35,55,82" concept="4" />
-      <node id="3675491646420872302" at="55,82,56,112" concept="5" />
-      <node id="3675491646420872302" at="57,10,58,22" concept="5" />
-      <node id="3675491646420739360" at="60,88,61,94" concept="4" />
-      <node id="3675491646420739360" at="61,94,62,47" concept="1" />
-      <node id="3675491646420739360" at="62,47,63,34" concept="1" />
-      <node id="3675491646420739360" at="63,34,64,22" concept="5" />
-      <node id="3675491646420739361" at="66,88,67,82" concept="4" />
-      <node id="3675491646420739361" at="67,82,68,29" concept="1" />
-      <node id="3675491646420739361" at="68,29,69,42" concept="1" />
-      <node id="3675491646420739361" at="69,42,70,26" concept="4" />
-      <node id="3675491646420739361" at="70,26,71,58" concept="1" />
-      <node id="3675491646420739361" at="71,58,72,42" concept="1" />
-      <node id="3675491646420739361" at="72,42,73,34" concept="4" />
-      <node id="3675491646420739361" at="73,34,74,63" concept="1" />
-      <node id="3675491646420739361" at="74,63,75,40" concept="1" />
-      <node id="3675491646420739361" at="75,40,76,73" concept="1" />
-      <node id="3675491646420739361" at="76,73,77,57" concept="4" />
-      <node id="3675491646420739361" at="78,35,79,82" concept="4" />
-      <node id="3675491646420739361" at="79,82,80,112" concept="5" />
-      <node id="3675491646420739361" at="81,10,82,22" concept="5" />
-      <node id="3675491646420739356" at="84,90,85,96" concept="4" />
-      <node id="3675491646420739356" at="85,96,86,49" concept="1" />
-      <node id="3675491646420739356" at="87,9,88,55" concept="1" />
-      <node id="3675491646420739356" at="88,55,89,157" concept="1" />
-      <node id="3675491646420739356" at="89,157,90,83" concept="1" />
-      <node id="3675491646420739356" at="91,15,92,54" concept="1" />
-      <node id="3675491646420739356" at="93,5,94,22" concept="5" />
-      <node id="3675491646420892155" at="96,95,97,394" concept="5" />
-      <node id="3675491646420739356" at="99,88,100,259" concept="4" />
-      <node id="3675491646420739356" at="100,259,101,33" concept="5" />
-      <node id="3675491646420739356" at="104,127,105,49" concept="7" />
-      <node id="3675491646420739356" at="107,55,108,59" concept="4" />
-      <node id="3675491646420739356" at="108,59,109,41" concept="1" />
-      <node id="3675491646420739356" at="109,41,110,24" concept="5" />
-      <node id="3675491646420739356" at="113,118,114,388" concept="1" />
-      <node id="3675491646420739356" at="116,41,117,43" concept="1" />
-      <node id="3675491646420739356" at="118,7,119,36" concept="4" />
-      <node id="3675491646420739356" at="119,36,120,31" concept="4" />
-      <node id="3675491646420739356" at="120,31,121,52" concept="4" />
-      <node id="3675491646420739356" at="121,52,122,65" concept="1" />
-      <node id="3675491646420739356" at="122,65,123,42" concept="1" />
-      <node id="3675491646420739356" at="126,44,127,54" concept="4" />
-      <node id="3675491646420739356" at="127,54,128,49" concept="1" />
-      <node id="3675491646420739356" at="128,49,129,0" concept="6" />
-      <node id="3675491646420739356" at="129,0,130,40" concept="1" />
-      <node id="3675491646420739356" at="130,40,131,24" concept="5" />
-      <node id="3675491646420739356" at="133,40,134,33" concept="5" />
-      <node id="3675491646420826368" at="137,88,138,86" concept="4" />
-      <node id="3675491646420826368" at="138,86,139,47" concept="1" />
-      <node id="3675491646420826368" at="139,47,140,34" concept="1" />
-      <node id="3675491646420826368" at="140,34,141,22" concept="5" />
-      <node id="3675491646420739356" at="31,0,34,0" concept="3" trace="createEditorCell#(Ljetbrains/mps/openapi/editor/EditorContext;Lorg/jetbrains/mps/openapi/model/SNode;)Ljetbrains/mps/openapi/editor/cells/EditorCell;" />
-      <node id="3675491646420739356" at="96,0,99,0" concept="3" trace="getEditorHints_yhw0dy_a3a#(Lorg/jetbrains/mps/openapi/model/SNode;Ljetbrains/mps/openapi/editor/EditorContext;)Ljava/lang/Iterable;" />
-      <node id="3675491646420739356" at="104,0,107,0" concept="0" trace="stateMachineSingleRoleHandler_yhw0dy_a3a#(Lorg/jetbrains/mps/openapi/model/SNode;Lorg/jetbrains/mps/openapi/language/SContainmentLink;Ljetbrains/mps/openapi/editor/EditorContext;)V" />
-      <node id="3675491646420739356" at="112,70,115,7" concept="2" />
-      <node id="3675491646420739356" at="115,7,118,7" concept="2" />
-      <node id="3675491646420739356" at="133,0,136,0" concept="3" trace="getNoTargetText#()Ljava/lang/String;" />
-      <node id="3675491646420739356" at="99,0,103,0" concept="3" trace="createRefNode_yhw0dy_a3a#(Ljetbrains/mps/openapi/editor/EditorContext;Lorg/jetbrains/mps/openapi/model/SNode;)Ljetbrains/mps/openapi/editor/cells/EditorCell;" />
-      <node id="3675491646420872302" at="53,57,58,22" concept="2" />
-      <node id="3675491646420739361" at="77,57,82,22" concept="2" />
-      <node id="3675491646420739356" at="107,0,112,0" concept="3" trace="createChildCell#(Lorg/jetbrains/mps/openapi/model/SNode;)Ljetbrains/mps/openapi/editor/cells/EditorCell;" />
-      <node id="3675491646420739360" at="60,0,66,0" concept="3" trace="createConstant_yhw0dy_b0#(Ljetbrains/mps/openapi/editor/EditorContext;Lorg/jetbrains/mps/openapi/model/SNode;)Ljetbrains/mps/openapi/editor/cells/EditorCell;" />
-      <node id="3675491646420826368" at="137,0,143,0" concept="3" trace="createConstant_yhw0dy_e0#(Ljetbrains/mps/openapi/editor/EditorContext;Lorg/jetbrains/mps/openapi/model/SNode;)Ljetbrains/mps/openapi/editor/cells/EditorCell;" />
-      <node id="3675491646420739356" at="86,49,93,5" concept="8" />
-      <node id="3675491646420739356" at="125,0,133,0" concept="3" trace="createEmptyCell#()Ljetbrains/mps/openapi/editor/cells/EditorCell;" />
-      <node id="3675491646420739356" at="34,0,45,0" concept="3" trace="createCollection_yhw0dy_a#(Ljetbrains/mps/openapi/editor/EditorContext;Lorg/jetbrains/mps/openapi/model/SNode;)Ljetbrains/mps/openapi/editor/cells/EditorCell;" />
-      <node id="3675491646420739356" at="84,0,96,0" concept="3" trace="createCollection_yhw0dy_d0#(Ljetbrains/mps/openapi/editor/EditorContext;Lorg/jetbrains/mps/openapi/model/SNode;)Ljetbrains/mps/openapi/editor/cells/EditorCell;" />
-      <node id="3675491646420739356" at="112,0,125,0" concept="3" trace="installCellInfo#(Lorg/jetbrains/mps/openapi/model/SNode;Ljetbrains/mps/openapi/editor/cells/EditorCell;)V" />
-      <node id="3675491646420872302" at="45,0,60,0" concept="3" trace="createProperty_yhw0dy_a0#(Ljetbrains/mps/openapi/editor/EditorContext;Lorg/jetbrains/mps/openapi/model/SNode;)Ljetbrains/mps/openapi/editor/cells/EditorCell;" />
-      <node id="3675491646420739361" at="66,0,84,0" concept="3" trace="createProperty_yhw0dy_c0#(Ljetbrains/mps/openapi/editor/EditorContext;Lorg/jetbrains/mps/openapi/model/SNode;)Ljetbrains/mps/openapi/editor/cells/EditorCell;" />
-      <scope id="3675491646420739356" at="31,79,32,63" />
-      <scope id="3675491646420739356" at="91,15,92,54" />
-      <scope id="3675491646420739356" at="96,95,97,394" />
-      <scope id="3675491646420739356" at="104,127,105,49" />
-      <scope id="3675491646420739356" at="113,118,114,388" />
-      <scope id="3675491646420739356" at="116,41,117,43" />
-      <scope id="3675491646420739356" at="133,40,134,33" />
-      <scope id="3675491646420872302" at="54,35,56,112">
-        <var name="manager" id="3675491646420872302" />
-      </scope>
-      <scope id="3675491646420739361" at="78,35,80,112">
-        <var name="manager" id="3675491646420739361" />
-      </scope>
-      <scope id="3675491646420739356" at="99,88,101,33">
->>>>>>> bd830ede
+      <scope id="3675491646420739356" at="117,49,119,33">
         <var name="provider" id="3675491646420739356" />
       </scope>
       <scope id="3675491646420739356" at="46,0,49,0" />
-      <scope id="3675491646420739356" at="116,0,119,0">
+      <scope id="3675491646420739356" at="114,0,117,0">
         <var name="editorContext" id="3675491646420739356" />
         <var name="node" id="3675491646420739356" />
       </scope>
-<<<<<<< HEAD
-      <scope id="3675491646420739356" at="124,0,127,0">
-=======
-      <scope id="3675491646420739356" at="87,9,90,83" />
-      <scope id="3675491646420739356" at="96,0,99,0">
-        <var name="editorContext" id="3675491646420739356" />
-        <var name="node" id="3675491646420739356" />
-      </scope>
-      <scope id="3675491646420739356" at="104,0,107,0">
->>>>>>> bd830ede
+      <scope id="3675491646420739356" at="122,0,125,0">
         <var name="containmentLink" id="3675491646420739356" />
         <var name="context" id="3675491646420739356" />
         <var name="ownerNode" id="3675491646420739356" />
       </scope>
-<<<<<<< HEAD
-      <scope id="3675491646420739356" at="127,55,130,24">
-        <var name="editorCell" id="3675491646420739356" />
-      </scope>
-      <scope id="3675491646420739356" at="151,0,154,0" />
+      <scope id="3675491646420739356" at="125,55,128,24">
+        <var name="editorCell" id="3675491646420739356" />
+      </scope>
+      <scope id="3675491646420739356" at="149,0,152,0" />
       <scope id="3675491646420739356" at="35,0,39,0">
         <var name="context" id="3675491646420739356" />
         <var name="node" id="3675491646420739356" />
       </scope>
-      <scope id="3675491646420739360" at="78,49,82,22">
+      <scope id="3675491646420739360" at="77,49,81,22">
         <var name="editorCell" id="3675491646420739360" />
       </scope>
-      <scope id="3675491646420739356" at="106,9,110,33" />
-      <scope id="3675491646420739356" at="119,0,123,0" />
-      <scope id="3675491646420826368" at="155,49,159,22">
+      <scope id="3675491646420739356" at="104,9,108,33" />
+      <scope id="3675491646420739356" at="117,0,121,0" />
+      <scope id="3675491646420826368" at="153,49,157,22">
         <var name="editorCell" id="3675491646420826368" />
       </scope>
       <scope id="3675491646420739356" at="40,0,45,0" />
-      <scope id="3675491646420739356" at="127,0,132,0">
+      <scope id="3675491646420739356" at="125,0,130,0">
         <var name="child" id="3675491646420739356" />
       </scope>
-      <scope id="3675491646420739356" at="144,44,149,24">
-        <var name="editorCell" id="3675491646420739356" />
-      </scope>
-      <scope id="3675491646420739360" at="78,0,84,0" />
-      <scope id="3675491646420826368" at="155,0,161,0" />
-      <scope id="3675491646420739356" at="143,0,151,0" />
-      <scope id="3675491646420739356" at="132,70,141,42">
+      <scope id="3675491646420739356" at="142,44,147,24">
+        <var name="editorCell" id="3675491646420739356" />
+      </scope>
+      <scope id="3675491646420739360" at="77,0,83,0" />
+      <scope id="3675491646420826368" at="153,0,159,0" />
+      <scope id="3675491646420739356" at="141,0,149,0" />
+      <scope id="3675491646420739356" at="130,70,139,42">
         <var name="style" id="3675491646420739356" />
       </scope>
       <scope id="3675491646420739356" at="50,50,60,22">
         <var name="editorCell" id="3675491646420739356" />
       </scope>
-      <scope id="3675491646420739356" at="103,51,114,22">
-        <var name="editorCell" id="3675491646420739356" />
-      </scope>
-      <scope id="3675491646420739356" at="132,0,143,0">
+      <scope id="3675491646420739356" at="101,51,112,22">
+        <var name="editorCell" id="3675491646420739356" />
+      </scope>
+      <scope id="3675491646420739356" at="130,0,141,0">
         <var name="child" id="3675491646420739356" />
         <var name="editorCell" id="3675491646420739356" />
       </scope>
       <scope id="3675491646420739356" at="50,0,62,0" />
-      <scope id="3675491646420739356" at="103,0,116,0" />
-      <scope id="3675491646420872302" at="62,49,76,22">
-=======
-      <scope id="3675491646420739356" at="107,55,110,24">
-        <var name="editorCell" id="3675491646420739356" />
-      </scope>
-      <scope id="3675491646420739356" at="133,0,136,0" />
-      <scope id="3675491646420739360" at="60,88,64,22">
-        <var name="editorCell" id="3675491646420739360" />
-      </scope>
-      <scope id="3675491646420739356" at="99,0,103,0">
-        <var name="editorContext" id="3675491646420739356" />
-        <var name="node" id="3675491646420739356" />
-      </scope>
-      <scope id="3675491646420826368" at="137,88,141,22">
-        <var name="editorCell" id="3675491646420826368" />
-      </scope>
-      <scope id="3675491646420739356" at="107,0,112,0">
-        <var name="child" id="3675491646420739356" />
-      </scope>
-      <scope id="3675491646420739356" at="126,44,131,24">
-        <var name="editorCell" id="3675491646420739356" />
-      </scope>
-      <scope id="3675491646420739360" at="60,0,66,0">
-        <var name="editorContext" id="3675491646420739360" />
-        <var name="node" id="3675491646420739360" />
-      </scope>
-      <scope id="3675491646420826368" at="137,0,143,0">
-        <var name="editorContext" id="3675491646420826368" />
-        <var name="node" id="3675491646420826368" />
-      </scope>
-      <scope id="3675491646420739356" at="125,0,133,0" />
-      <scope id="3675491646420739356" at="34,89,43,22">
-        <var name="editorCell" id="3675491646420739356" />
-      </scope>
-      <scope id="3675491646420739356" at="84,90,94,22">
-        <var name="editorCell" id="3675491646420739356" />
-      </scope>
-      <scope id="3675491646420739356" at="34,0,45,0">
-        <var name="editorContext" id="3675491646420739356" />
-        <var name="node" id="3675491646420739356" />
-      </scope>
-      <scope id="3675491646420739356" at="112,70,123,42">
-        <var name="editorContext" id="3675491646420739356" />
-        <var name="node" id="3675491646420739356" />
-        <var name="style" id="3675491646420739356" />
-      </scope>
-      <scope id="3675491646420739356" at="84,0,96,0">
-        <var name="editorContext" id="3675491646420739356" />
-        <var name="node" id="3675491646420739356" />
-      </scope>
-      <scope id="3675491646420872302" at="45,88,58,22">
->>>>>>> bd830ede
+      <scope id="3675491646420872302" at="62,49,75,22">
         <var name="attributeConcept" id="3675491646420872302" />
         <var name="editorCell" id="3675491646420872302" />
         <var name="provider" id="3675491646420872302" />
       </scope>
-<<<<<<< HEAD
-      <scope id="3675491646420872302" at="62,0,78,0" />
-      <scope id="3675491646420739361" at="84,49,101,22">
-=======
-      <scope id="3675491646420739356" at="112,0,125,0">
-        <var name="child" id="3675491646420739356" />
-        <var name="editorCell" id="3675491646420739356" />
-      </scope>
-      <scope id="3675491646420872302" at="45,0,60,0">
-        <var name="editorContext" id="3675491646420872302" />
-        <var name="node" id="3675491646420872302" />
-      </scope>
-      <scope id="3675491646420739361" at="66,88,82,22">
->>>>>>> bd830ede
+      <scope id="3675491646420739356" at="101,0,114,0" />
+      <scope id="3675491646420872302" at="62,0,77,0" />
+      <scope id="3675491646420739361" at="83,49,99,22">
         <var name="attributeConcept" id="3675491646420739361" />
         <var name="editorCell" id="3675491646420739361" />
         <var name="provider" id="3675491646420739361" />
         <var name="style" id="3675491646420739361" />
       </scope>
-<<<<<<< HEAD
-      <scope id="3675491646420739361" at="84,0,103,0" />
-      <unit id="3675491646420739356" at="123,0,155,0" name="jetbrains.mps.samples.multipleProjections.requestTracking.editor.Workflow_EditorBuilder_a$stateMachineSingleRoleHandler_yhw0dy_a3a" />
-      <unit id="3675491646420739356" at="31,0,162,0" name="jetbrains.mps.samples.multipleProjections.requestTracking.editor.Workflow_EditorBuilder_a" />
-=======
-      <scope id="3675491646420739361" at="66,0,84,0">
-        <var name="editorContext" id="3675491646420739361" />
-        <var name="node" id="3675491646420739361" />
-      </scope>
-      <unit id="3675491646420739356" at="103,0,137,0" name="jetbrains.mps.samples.multipleProjections.requestTracking.editor.Workflow_Editor$stateMachineSingleRoleHandler_yhw0dy_a3a" />
-      <unit id="3675491646420739356" at="30,0,144,0" name="jetbrains.mps.samples.multipleProjections.requestTracking.editor.Workflow_Editor" />
->>>>>>> bd830ede
+      <scope id="3675491646420739361" at="83,0,101,0" />
+      <unit id="3675491646420739356" at="121,0,153,0" name="jetbrains.mps.samples.multipleProjections.requestTracking.editor.Workflow_EditorBuilder_a$stateMachineSingleRoleHandler_yhw0dy_a3a" />
+      <unit id="3675491646420739356" at="31,0,160,0" name="jetbrains.mps.samples.multipleProjections.requestTracking.editor.Workflow_EditorBuilder_a" />
     </file>
   </root>
 </debug-info>
