<?xml version="1.0" encoding="UTF-8"?>
<<<<<<< HEAD
<model ref="r:4515266a-c4da-4ad0-bc99-dd5fbd7aa91f(Samples)">
=======
<model ref="r:d21b6c8c-8970-4c4f-81e1-6bb2c4ee217e(Samples)">
>>>>>>> cd269225
  <persistence version="9" />
  <languages />
  <imports>
    <import index="vi5j" ref="r:8a83b4bb-5556-4799-a811-f71c11235499(org.jetbrains.mps.samples.Constants.generator.template.generator.template.generator.template.main@generator)" implicit="true" />
  </imports>
  <registry>
    <language id="b401a680-8325-4110-8fd3-84331ff25bef" name="jetbrains.mps.lang.generator">
      <concept id="9032177546942789835" name="jetbrains.mps.lang.generator.structure.TrivialModelId" flags="ng" index="2$$0lk">
        <property id="9032177546942789839" name="modelName" index="2$$0lg" />
      </concept>
      <concept id="9032177546941420365" name="jetbrains.mps.lang.generator.structure.ExportEntry" flags="ng" index="2$UQVi">
        <reference id="9032177546941634307" name="label" index="2$VUEs" />
        <child id="9032177546942803148" name="outputModel" index="2$$55j" />
        <child id="9032177546941575212" name="dataKeeper" index="2$VCQN" />
        <child id="9032177546941575209" name="outputNode" index="2$VCQQ" />
        <child id="9032177546941575207" name="inputNode" index="2$VCQS" />
      </concept>
      <concept id="9032177546941580387" name="jetbrains.mps.lang.generator.structure.TrivialNodeId" flags="ng" index="2$VJBW">
        <property id="9032177546941580392" name="nodeId" index="2$VJBR" />
        <child id="8557539026538618631" name="cncpt" index="3iCydw" />
      </concept>
    </language>
    <language id="0d40d465-dded-40d0-8d4c-2c6d177f60d7" name="org.jetbrains.mps.samples.Constants">
      <concept id="2687243112288297829" name="org.jetbrains.mps.samples.Constants.structure.ConstantReferenceKeeper" flags="ng" index="1oh28U">
        <property id="2687243112288297832" name="constantName" index="1oh28R" />
      </concept>
      <concept id="2687243112288329504" name="org.jetbrains.mps.samples.Constants.structure.GeneratedClassKeeper" flags="ng" index="1oh9TZ">
        <property id="5806354288060700664" name="className" index="1Vucue" />
      </concept>
    </language>
    <language id="7866978e-a0f0-4cc7-81bc-4d213d9375e1" name="jetbrains.mps.lang.smodel">
      <concept id="6911370362349121511" name="jetbrains.mps.lang.smodel.structure.ConceptId" flags="ng" index="2x4n5u">
        <property id="6911370362349122519" name="conceptName" index="2x4mPI" />
        <property id="6911370362349121516" name="conceptId" index="2x4n5l" />
        <property id="6911370362349133804" name="isInterface" index="2x4o5l" />
        <child id="6911370362349121514" name="languageIdentity" index="2x4n5j" />
      </concept>
      <concept id="3542851458883438784" name="jetbrains.mps.lang.smodel.structure.LanguageId" flags="ng" index="2V$Bhx">
        <property id="3542851458883439831" name="namespace" index="2V$B1Q" />
        <property id="3542851458883439832" name="languageId" index="2V$B1T" />
      </concept>
    </language>
  </registry>
<<<<<<< HEAD
  <node concept="2$UQVi" id="6BAyZ4w9XMd">
    <ref role="2$VUEs" to="vi5j:2lb0lXX3MRh" resolve="exportedConstants" />
    <node concept="2$$0lk" id="6BAyZ4w9XMe" role="2$$55j">
      <property role="2$$0lg" value="Samples" />
    </node>
    <node concept="2$VJBW" id="6BAyZ4w9XMf" role="2$VCQS">
      <property role="2$VJBR" value="1603335834236229183" />
      <node concept="2x4n5u" id="6BAyZ4w9XMg" role="3iCydw">
        <property role="2x4mPI" value="Constant" />
        <property role="2x4o5l" value="false" />
        <property role="2x4n5l" value="bctxav4nap09" />
        <node concept="2V$Bhx" id="6BAyZ4w9XMh" role="2x4n5j">
=======
  <node concept="2$UQVi" id="4oe_K8b$fNf">
    <ref role="2$VUEs" to="vi5j:2lb0lXX3MRh" resolve="exportedConstants" />
    <node concept="2$$0lk" id="4oe_K8b$fNg" role="2$$55j">
      <property role="2$$0lg" value="Samples" />
    </node>
    <node concept="2$VJBW" id="4oe_K8b$fNh" role="2$VCQS">
      <property role="2$VJBR" value="1603335834236229183" />
      <node concept="2x4n5u" id="4oe_K8b$fNi" role="3iCydw">
        <property role="2x4mPI" value="Constant" />
        <property role="2x4o5l" value="false" />
        <property role="2x4n5l" value="bctxav4nap09" />
        <node concept="2V$Bhx" id="4oe_K8b$fNj" role="2x4n5j">
>>>>>>> cd269225
          <property role="2V$B1T" value="0d40d465-dded-40d0-8d4c-2c6d177f60d7" />
          <property role="2V$B1Q" value="org.jetbrains.mps.samples.Constants" />
        </node>
      </node>
    </node>
<<<<<<< HEAD
    <node concept="2$VJBW" id="6BAyZ4w9XMi" role="2$VCQQ">
      <property role="2$VJBR" value="7630940486368746625" />
      <node concept="2x4n5u" id="6BAyZ4w9XMj" role="3iCydw">
        <property role="2x4mPI" value="StaticFieldDeclaration" />
        <property role="2x4o5l" value="false" />
        <property role="2x4n5l" value="dnrhj09r" />
        <node concept="2V$Bhx" id="6BAyZ4w9XMk" role="2x4n5j">
=======
    <node concept="2$VJBW" id="4oe_K8b$fNk" role="2$VCQQ">
      <property role="2$VJBR" value="5048138267368684739" />
      <node concept="2x4n5u" id="4oe_K8b$fNl" role="3iCydw">
        <property role="2x4mPI" value="StaticFieldDeclaration" />
        <property role="2x4o5l" value="false" />
        <property role="2x4n5l" value="dnrhj09r" />
        <node concept="2V$Bhx" id="4oe_K8b$fNm" role="2x4n5j">
>>>>>>> cd269225
          <property role="2V$B1T" value="f3061a53-9226-4cc5-a443-f952ceaf5816" />
          <property role="2V$B1Q" value="jetbrains.mps.baseLanguage" />
        </node>
      </node>
    </node>
<<<<<<< HEAD
    <node concept="1oh28U" id="6BAyZ4w9XMc" role="2$VCQN">
      <property role="1oh28R" value="MINIMUM" />
    </node>
  </node>
  <node concept="2$UQVi" id="6BAyZ4w9YbN">
    <ref role="2$VUEs" to="vi5j:2lb0lXX3MRh" resolve="exportedConstants" />
    <node concept="2$$0lk" id="6BAyZ4w9YbO" role="2$$55j">
      <property role="2$$0lg" value="Samples" />
    </node>
    <node concept="2$VJBW" id="6BAyZ4w9YbP" role="2$VCQS">
      <property role="2$VJBR" value="1603335834236229186" />
      <node concept="2x4n5u" id="6BAyZ4w9YbQ" role="3iCydw">
        <property role="2x4mPI" value="Constant" />
        <property role="2x4o5l" value="false" />
        <property role="2x4n5l" value="bctxav4nap09" />
        <node concept="2V$Bhx" id="6BAyZ4w9YbR" role="2x4n5j">
=======
    <node concept="1oh28U" id="4oe_K8b$fNe" role="2$VCQN">
      <property role="1oh28R" value="MINIMUM" />
    </node>
  </node>
  <node concept="2$UQVi" id="4oe_K8b$gcP">
    <ref role="2$VUEs" to="vi5j:2lb0lXX3MRh" resolve="exportedConstants" />
    <node concept="2$$0lk" id="4oe_K8b$gcQ" role="2$$55j">
      <property role="2$$0lg" value="Samples" />
    </node>
    <node concept="2$VJBW" id="4oe_K8b$gcR" role="2$VCQS">
      <property role="2$VJBR" value="1603335834236229186" />
      <node concept="2x4n5u" id="4oe_K8b$gcS" role="3iCydw">
        <property role="2x4mPI" value="Constant" />
        <property role="2x4o5l" value="false" />
        <property role="2x4n5l" value="bctxav4nap09" />
        <node concept="2V$Bhx" id="4oe_K8b$gcT" role="2x4n5j">
>>>>>>> cd269225
          <property role="2V$B1T" value="0d40d465-dded-40d0-8d4c-2c6d177f60d7" />
          <property role="2V$B1Q" value="org.jetbrains.mps.samples.Constants" />
        </node>
      </node>
    </node>
<<<<<<< HEAD
    <node concept="2$VJBW" id="6BAyZ4w9YbS" role="2$VCQQ">
      <property role="2$VJBR" value="7630940486368746645" />
      <node concept="2x4n5u" id="6BAyZ4w9YbT" role="3iCydw">
        <property role="2x4mPI" value="StaticFieldDeclaration" />
        <property role="2x4o5l" value="false" />
        <property role="2x4n5l" value="dnrhj09r" />
        <node concept="2V$Bhx" id="6BAyZ4w9YbU" role="2x4n5j">
=======
    <node concept="2$VJBW" id="4oe_K8b$gcU" role="2$VCQQ">
      <property role="2$VJBR" value="5048138267368684759" />
      <node concept="2x4n5u" id="4oe_K8b$gcV" role="3iCydw">
        <property role="2x4mPI" value="StaticFieldDeclaration" />
        <property role="2x4o5l" value="false" />
        <property role="2x4n5l" value="dnrhj09r" />
        <node concept="2V$Bhx" id="4oe_K8b$gcW" role="2x4n5j">
>>>>>>> cd269225
          <property role="2V$B1T" value="f3061a53-9226-4cc5-a443-f952ceaf5816" />
          <property role="2V$B1Q" value="jetbrains.mps.baseLanguage" />
        </node>
      </node>
    </node>
<<<<<<< HEAD
    <node concept="1oh28U" id="6BAyZ4w9YbM" role="2$VCQN">
      <property role="1oh28R" value="DEFAULT" />
    </node>
  </node>
  <node concept="2$UQVi" id="6BAyZ4w9Ycq">
    <ref role="2$VUEs" to="vi5j:2lb0lXX3MRh" resolve="exportedConstants" />
    <node concept="2$$0lk" id="6BAyZ4w9Ycr" role="2$$55j">
      <property role="2$$0lg" value="Samples" />
    </node>
    <node concept="2$VJBW" id="6BAyZ4w9Ycs" role="2$VCQS">
      <property role="2$VJBR" value="1603335834236229195" />
      <node concept="2x4n5u" id="6BAyZ4w9Yct" role="3iCydw">
        <property role="2x4mPI" value="Constant" />
        <property role="2x4o5l" value="false" />
        <property role="2x4n5l" value="bctxav4nap09" />
        <node concept="2V$Bhx" id="6BAyZ4w9Ycu" role="2x4n5j">
=======
    <node concept="1oh28U" id="4oe_K8b$gcO" role="2$VCQN">
      <property role="1oh28R" value="DEFAULT" />
    </node>
  </node>
  <node concept="2$UQVi" id="4oe_K8b$gds">
    <ref role="2$VUEs" to="vi5j:2lb0lXX3MRh" resolve="exportedConstants" />
    <node concept="2$$0lk" id="4oe_K8b$gdt" role="2$$55j">
      <property role="2$$0lg" value="Samples" />
    </node>
    <node concept="2$VJBW" id="4oe_K8b$gdu" role="2$VCQS">
      <property role="2$VJBR" value="1603335834236229195" />
      <node concept="2x4n5u" id="4oe_K8b$gdv" role="3iCydw">
        <property role="2x4mPI" value="Constant" />
        <property role="2x4o5l" value="false" />
        <property role="2x4n5l" value="bctxav4nap09" />
        <node concept="2V$Bhx" id="4oe_K8b$gdw" role="2x4n5j">
>>>>>>> cd269225
          <property role="2V$B1T" value="0d40d465-dded-40d0-8d4c-2c6d177f60d7" />
          <property role="2V$B1Q" value="org.jetbrains.mps.samples.Constants" />
        </node>
      </node>
    </node>
<<<<<<< HEAD
    <node concept="2$VJBW" id="6BAyZ4w9Ycv" role="2$VCQQ">
      <property role="2$VJBR" value="7630940486368748283" />
      <node concept="2x4n5u" id="6BAyZ4w9Ycw" role="3iCydw">
        <property role="2x4mPI" value="StaticFieldDeclaration" />
        <property role="2x4o5l" value="false" />
        <property role="2x4n5l" value="dnrhj09r" />
        <node concept="2V$Bhx" id="6BAyZ4w9Ycx" role="2x4n5j">
=======
    <node concept="2$VJBW" id="4oe_K8b$gdx" role="2$VCQQ">
      <property role="2$VJBR" value="5048138267368686397" />
      <node concept="2x4n5u" id="4oe_K8b$gdy" role="3iCydw">
        <property role="2x4mPI" value="StaticFieldDeclaration" />
        <property role="2x4o5l" value="false" />
        <property role="2x4n5l" value="dnrhj09r" />
        <node concept="2V$Bhx" id="4oe_K8b$gdz" role="2x4n5j">
>>>>>>> cd269225
          <property role="2V$B1T" value="f3061a53-9226-4cc5-a443-f952ceaf5816" />
          <property role="2V$B1Q" value="jetbrains.mps.baseLanguage" />
        </node>
      </node>
    </node>
<<<<<<< HEAD
    <node concept="1oh28U" id="6BAyZ4w9Ycp" role="2$VCQN">
      <property role="1oh28R" value="MAXIMUM" />
    </node>
  </node>
  <node concept="2$UQVi" id="6BAyZ4w9Ydc">
    <ref role="2$VUEs" to="vi5j:2lb0lXX3MRh" resolve="exportedConstants" />
    <node concept="2$$0lk" id="6BAyZ4w9Ydd" role="2$$55j">
      <property role="2$$0lg" value="Samples" />
    </node>
    <node concept="2$VJBW" id="6BAyZ4w9Yde" role="2$VCQS">
      <property role="2$VJBR" value="6623106306057997578" />
      <node concept="2x4n5u" id="6BAyZ4w9Ydf" role="3iCydw">
        <property role="2x4mPI" value="Constant" />
        <property role="2x4o5l" value="false" />
        <property role="2x4n5l" value="bctxav4nap09" />
        <node concept="2V$Bhx" id="6BAyZ4w9Ydg" role="2x4n5j">
=======
    <node concept="1oh28U" id="4oe_K8b$gdr" role="2$VCQN">
      <property role="1oh28R" value="MAXIMUM" />
    </node>
  </node>
  <node concept="2$UQVi" id="4oe_K8b$gee">
    <ref role="2$VUEs" to="vi5j:2lb0lXX3MRh" resolve="exportedConstants" />
    <node concept="2$$0lk" id="4oe_K8b$gef" role="2$$55j">
      <property role="2$$0lg" value="Samples" />
    </node>
    <node concept="2$VJBW" id="4oe_K8b$geg" role="2$VCQS">
      <property role="2$VJBR" value="6623106306057997578" />
      <node concept="2x4n5u" id="4oe_K8b$geh" role="3iCydw">
        <property role="2x4mPI" value="Constant" />
        <property role="2x4o5l" value="false" />
        <property role="2x4n5l" value="bctxav4nap09" />
        <node concept="2V$Bhx" id="4oe_K8b$gei" role="2x4n5j">
>>>>>>> cd269225
          <property role="2V$B1T" value="0d40d465-dded-40d0-8d4c-2c6d177f60d7" />
          <property role="2V$B1Q" value="org.jetbrains.mps.samples.Constants" />
        </node>
      </node>
    </node>
<<<<<<< HEAD
    <node concept="2$VJBW" id="6BAyZ4w9Ydh" role="2$VCQQ">
      <property role="2$VJBR" value="7630940486368748322" />
      <node concept="2x4n5u" id="6BAyZ4w9Ydi" role="3iCydw">
        <property role="2x4mPI" value="StaticFieldDeclaration" />
        <property role="2x4o5l" value="false" />
        <property role="2x4n5l" value="dnrhj09r" />
        <node concept="2V$Bhx" id="6BAyZ4w9Ydj" role="2x4n5j">
=======
    <node concept="2$VJBW" id="4oe_K8b$gej" role="2$VCQQ">
      <property role="2$VJBR" value="5048138267368686436" />
      <node concept="2x4n5u" id="4oe_K8b$gek" role="3iCydw">
        <property role="2x4mPI" value="StaticFieldDeclaration" />
        <property role="2x4o5l" value="false" />
        <property role="2x4n5l" value="dnrhj09r" />
        <node concept="2V$Bhx" id="4oe_K8b$gel" role="2x4n5j">
>>>>>>> cd269225
          <property role="2V$B1T" value="f3061a53-9226-4cc5-a443-f952ceaf5816" />
          <property role="2V$B1Q" value="jetbrains.mps.baseLanguage" />
        </node>
      </node>
    </node>
<<<<<<< HEAD
    <node concept="1oh28U" id="6BAyZ4w9Ydb" role="2$VCQN">
      <property role="1oh28R" value="OTHER" />
    </node>
  </node>
  <node concept="2$UQVi" id="6BAyZ4w9Ydw">
    <ref role="2$VUEs" to="vi5j:2lb0lXX3MRh" resolve="exportedConstants" />
    <node concept="2$$0lk" id="6BAyZ4w9Ydx" role="2$$55j">
      <property role="2$$0lg" value="Samples" />
    </node>
    <node concept="2$VJBW" id="6BAyZ4w9Ydy" role="2$VCQS">
      <property role="2$VJBR" value="1603335834236229210" />
      <node concept="2x4n5u" id="6BAyZ4w9Ydz" role="3iCydw">
        <property role="2x4mPI" value="Constant" />
        <property role="2x4o5l" value="false" />
        <property role="2x4n5l" value="bctxav4nap09" />
        <node concept="2V$Bhx" id="6BAyZ4w9Yd$" role="2x4n5j">
=======
    <node concept="1oh28U" id="4oe_K8b$ged" role="2$VCQN">
      <property role="1oh28R" value="OTHER" />
    </node>
  </node>
  <node concept="2$UQVi" id="4oe_K8b$gey">
    <ref role="2$VUEs" to="vi5j:2lb0lXX3MRh" resolve="exportedConstants" />
    <node concept="2$$0lk" id="4oe_K8b$gez" role="2$$55j">
      <property role="2$$0lg" value="Samples" />
    </node>
    <node concept="2$VJBW" id="4oe_K8b$ge$" role="2$VCQS">
      <property role="2$VJBR" value="1603335834236229210" />
      <node concept="2x4n5u" id="4oe_K8b$ge_" role="3iCydw">
        <property role="2x4mPI" value="Constant" />
        <property role="2x4o5l" value="false" />
        <property role="2x4n5l" value="bctxav4nap09" />
        <node concept="2V$Bhx" id="4oe_K8b$geA" role="2x4n5j">
>>>>>>> cd269225
          <property role="2V$B1T" value="0d40d465-dded-40d0-8d4c-2c6d177f60d7" />
          <property role="2V$B1Q" value="org.jetbrains.mps.samples.Constants" />
        </node>
      </node>
    </node>
<<<<<<< HEAD
    <node concept="2$VJBW" id="6BAyZ4w9Yd_" role="2$VCQQ">
      <property role="2$VJBR" value="7630940486368748372" />
      <node concept="2x4n5u" id="6BAyZ4w9YdA" role="3iCydw">
        <property role="2x4mPI" value="StaticFieldDeclaration" />
        <property role="2x4o5l" value="false" />
        <property role="2x4n5l" value="dnrhj09r" />
        <node concept="2V$Bhx" id="6BAyZ4w9YdB" role="2x4n5j">
=======
    <node concept="2$VJBW" id="4oe_K8b$geB" role="2$VCQQ">
      <property role="2$VJBR" value="5048138267368686486" />
      <node concept="2x4n5u" id="4oe_K8b$geC" role="3iCydw">
        <property role="2x4mPI" value="StaticFieldDeclaration" />
        <property role="2x4o5l" value="false" />
        <property role="2x4n5l" value="dnrhj09r" />
        <node concept="2V$Bhx" id="4oe_K8b$geD" role="2x4n5j">
>>>>>>> cd269225
          <property role="2V$B1T" value="f3061a53-9226-4cc5-a443-f952ceaf5816" />
          <property role="2V$B1Q" value="jetbrains.mps.baseLanguage" />
        </node>
      </node>
    </node>
<<<<<<< HEAD
    <node concept="1oh28U" id="6BAyZ4w9Ydv" role="2$VCQN">
      <property role="1oh28R" value="NAME" />
    </node>
  </node>
  <node concept="2$UQVi" id="6BAyZ4w9YdO">
    <ref role="2$VUEs" to="vi5j:2lb0lXX3MRh" resolve="exportedConstants" />
    <node concept="2$$0lk" id="6BAyZ4w9YdP" role="2$$55j">
      <property role="2$$0lg" value="Samples" />
    </node>
    <node concept="2$VJBW" id="6BAyZ4w9YdQ" role="2$VCQS">
      <property role="2$VJBR" value="1603335834236229213" />
      <node concept="2x4n5u" id="6BAyZ4w9YdR" role="3iCydw">
        <property role="2x4mPI" value="Constant" />
        <property role="2x4o5l" value="false" />
        <property role="2x4n5l" value="bctxav4nap09" />
        <node concept="2V$Bhx" id="6BAyZ4w9YdS" role="2x4n5j">
=======
    <node concept="1oh28U" id="4oe_K8b$gex" role="2$VCQN">
      <property role="1oh28R" value="NAME" />
    </node>
  </node>
  <node concept="2$UQVi" id="4oe_K8b$geQ">
    <ref role="2$VUEs" to="vi5j:2lb0lXX3MRh" resolve="exportedConstants" />
    <node concept="2$$0lk" id="4oe_K8b$geR" role="2$$55j">
      <property role="2$$0lg" value="Samples" />
    </node>
    <node concept="2$VJBW" id="4oe_K8b$geS" role="2$VCQS">
      <property role="2$VJBR" value="1603335834236229213" />
      <node concept="2x4n5u" id="4oe_K8b$geT" role="3iCydw">
        <property role="2x4mPI" value="Constant" />
        <property role="2x4o5l" value="false" />
        <property role="2x4n5l" value="bctxav4nap09" />
        <node concept="2V$Bhx" id="4oe_K8b$geU" role="2x4n5j">
>>>>>>> cd269225
          <property role="2V$B1T" value="0d40d465-dded-40d0-8d4c-2c6d177f60d7" />
          <property role="2V$B1Q" value="org.jetbrains.mps.samples.Constants" />
        </node>
      </node>
    </node>
<<<<<<< HEAD
    <node concept="2$VJBW" id="6BAyZ4w9YdT" role="2$VCQQ">
      <property role="2$VJBR" value="7630940486368748392" />
      <node concept="2x4n5u" id="6BAyZ4w9YdU" role="3iCydw">
        <property role="2x4mPI" value="StaticFieldDeclaration" />
        <property role="2x4o5l" value="false" />
        <property role="2x4n5l" value="dnrhj09r" />
        <node concept="2V$Bhx" id="6BAyZ4w9YdV" role="2x4n5j">
=======
    <node concept="2$VJBW" id="4oe_K8b$geV" role="2$VCQQ">
      <property role="2$VJBR" value="5048138267368686506" />
      <node concept="2x4n5u" id="4oe_K8b$geW" role="3iCydw">
        <property role="2x4mPI" value="StaticFieldDeclaration" />
        <property role="2x4o5l" value="false" />
        <property role="2x4n5l" value="dnrhj09r" />
        <node concept="2V$Bhx" id="4oe_K8b$geX" role="2x4n5j">
>>>>>>> cd269225
          <property role="2V$B1T" value="f3061a53-9226-4cc5-a443-f952ceaf5816" />
          <property role="2V$B1Q" value="jetbrains.mps.baseLanguage" />
        </node>
      </node>
    </node>
<<<<<<< HEAD
    <node concept="1oh28U" id="6BAyZ4w9YdN" role="2$VCQN">
      <property role="1oh28R" value="flag" />
    </node>
  </node>
  <node concept="2$UQVi" id="6BAyZ4w9Yer">
    <ref role="2$VUEs" to="vi5j:2lb0lXX3MRh" resolve="exportedConstants" />
    <node concept="2$$0lk" id="6BAyZ4w9Yes" role="2$$55j">
      <property role="2$$0lg" value="Samples" />
    </node>
    <node concept="2$VJBW" id="6BAyZ4w9Yet" role="2$VCQS">
      <property role="2$VJBR" value="1603335834236229216" />
      <node concept="2x4n5u" id="6BAyZ4w9Yeu" role="3iCydw">
        <property role="2x4mPI" value="Constant" />
        <property role="2x4o5l" value="false" />
        <property role="2x4n5l" value="bctxav4nap09" />
        <node concept="2V$Bhx" id="6BAyZ4w9Yev" role="2x4n5j">
=======
    <node concept="1oh28U" id="4oe_K8b$geP" role="2$VCQN">
      <property role="1oh28R" value="flag" />
    </node>
  </node>
  <node concept="2$UQVi" id="4oe_K8b$gft">
    <ref role="2$VUEs" to="vi5j:2lb0lXX3MRh" resolve="exportedConstants" />
    <node concept="2$$0lk" id="4oe_K8b$gfu" role="2$$55j">
      <property role="2$$0lg" value="Samples" />
    </node>
    <node concept="2$VJBW" id="4oe_K8b$gfv" role="2$VCQS">
      <property role="2$VJBR" value="1603335834236229216" />
      <node concept="2x4n5u" id="4oe_K8b$gfw" role="3iCydw">
        <property role="2x4mPI" value="Constant" />
        <property role="2x4o5l" value="false" />
        <property role="2x4n5l" value="bctxav4nap09" />
        <node concept="2V$Bhx" id="4oe_K8b$gfx" role="2x4n5j">
>>>>>>> cd269225
          <property role="2V$B1T" value="0d40d465-dded-40d0-8d4c-2c6d177f60d7" />
          <property role="2V$B1Q" value="org.jetbrains.mps.samples.Constants" />
        </node>
      </node>
    </node>
<<<<<<< HEAD
    <node concept="2$VJBW" id="6BAyZ4w9Yew" role="2$VCQQ">
      <property role="2$VJBR" value="7630940486368748412" />
      <node concept="2x4n5u" id="6BAyZ4w9Yex" role="3iCydw">
        <property role="2x4mPI" value="StaticFieldDeclaration" />
        <property role="2x4o5l" value="false" />
        <property role="2x4n5l" value="dnrhj09r" />
        <node concept="2V$Bhx" id="6BAyZ4w9Yey" role="2x4n5j">
=======
    <node concept="2$VJBW" id="4oe_K8b$gfy" role="2$VCQQ">
      <property role="2$VJBR" value="5048138267368686526" />
      <node concept="2x4n5u" id="4oe_K8b$gfz" role="3iCydw">
        <property role="2x4mPI" value="StaticFieldDeclaration" />
        <property role="2x4o5l" value="false" />
        <property role="2x4n5l" value="dnrhj09r" />
        <node concept="2V$Bhx" id="4oe_K8b$gf$" role="2x4n5j">
>>>>>>> cd269225
          <property role="2V$B1T" value="f3061a53-9226-4cc5-a443-f952ceaf5816" />
          <property role="2V$B1Q" value="jetbrains.mps.baseLanguage" />
        </node>
      </node>
    </node>
<<<<<<< HEAD
    <node concept="1oh28U" id="6BAyZ4w9Yeq" role="2$VCQN">
      <property role="1oh28R" value="FULL_NAME" />
    </node>
  </node>
  <node concept="2$UQVi" id="6BAyZ4w9YeC">
    <ref role="2$VUEs" to="vi5j:2lb0lXX3THt" resolve="exportedSetsOfConstants" />
    <node concept="2$$0lk" id="6BAyZ4w9YeD" role="2$$55j">
      <property role="2$$0lg" value="Samples" />
    </node>
    <node concept="2$VJBW" id="6BAyZ4w9YeE" role="2$VCQS">
      <property role="2$VJBR" value="1603335834236229182" />
      <node concept="2x4n5u" id="6BAyZ4w9YeF" role="3iCydw">
        <property role="2x4mPI" value="Constants" />
        <property role="2x4o5l" value="false" />
        <property role="2x4n5l" value="bctxav4nap07" />
        <node concept="2V$Bhx" id="6BAyZ4w9YeG" role="2x4n5j">
=======
    <node concept="1oh28U" id="4oe_K8b$gfs" role="2$VCQN">
      <property role="1oh28R" value="FULL_NAME" />
    </node>
  </node>
  <node concept="2$UQVi" id="4oe_K8b$gfE">
    <ref role="2$VUEs" to="vi5j:2lb0lXX3THt" resolve="exportedSetsOfConstants" />
    <node concept="2$$0lk" id="4oe_K8b$gfF" role="2$$55j">
      <property role="2$$0lg" value="Samples" />
    </node>
    <node concept="2$VJBW" id="4oe_K8b$gfG" role="2$VCQS">
      <property role="2$VJBR" value="1603335834236229182" />
      <node concept="2x4n5u" id="4oe_K8b$gfH" role="3iCydw">
        <property role="2x4mPI" value="Constants" />
        <property role="2x4o5l" value="false" />
        <property role="2x4n5l" value="bctxav4nap07" />
        <node concept="2V$Bhx" id="4oe_K8b$gfI" role="2x4n5j">
>>>>>>> cd269225
          <property role="2V$B1T" value="0d40d465-dded-40d0-8d4c-2c6d177f60d7" />
          <property role="2V$B1Q" value="org.jetbrains.mps.samples.Constants" />
        </node>
      </node>
    </node>
<<<<<<< HEAD
    <node concept="2$VJBW" id="6BAyZ4w9YeH" role="2$VCQQ">
      <property role="2$VJBR" value="7630940486368746623" />
      <node concept="2x4n5u" id="6BAyZ4w9YeI" role="3iCydw">
        <property role="2x4mPI" value="ClassConcept" />
        <property role="2x4o5l" value="false" />
        <property role="2x4n5l" value="dmt83l9i" />
        <node concept="2V$Bhx" id="6BAyZ4w9YeJ" role="2x4n5j">
=======
    <node concept="2$VJBW" id="4oe_K8b$gfJ" role="2$VCQQ">
      <property role="2$VJBR" value="5048138267368684737" />
      <node concept="2x4n5u" id="4oe_K8b$gfK" role="3iCydw">
        <property role="2x4mPI" value="ClassConcept" />
        <property role="2x4o5l" value="false" />
        <property role="2x4n5l" value="dmt83l9i" />
        <node concept="2V$Bhx" id="4oe_K8b$gfL" role="2x4n5j">
>>>>>>> cd269225
          <property role="2V$B1T" value="f3061a53-9226-4cc5-a443-f952ceaf5816" />
          <property role="2V$B1Q" value="jetbrains.mps.baseLanguage" />
        </node>
      </node>
    </node>
<<<<<<< HEAD
    <node concept="1oh9TZ" id="6BAyZ4w9YeB" role="2$VCQN">
=======
    <node concept="1oh9TZ" id="4oe_K8b$gfD" role="2$VCQN">
>>>>>>> cd269225
      <property role="1Vucue" value="MyConstants" />
    </node>
  </node>
</model>
<|MERGE_RESOLUTION|>--- conflicted
+++ resolved
@@ -1,9 +1,5 @@
 <?xml version="1.0" encoding="UTF-8"?>
-<<<<<<< HEAD
-<model ref="r:4515266a-c4da-4ad0-bc99-dd5fbd7aa91f(Samples)">
-=======
 <model ref="r:d21b6c8c-8970-4c4f-81e1-6bb2c4ee217e(Samples)">
->>>>>>> cd269225
   <persistence version="9" />
   <languages />
   <imports>
@@ -47,20 +43,6 @@
       </concept>
     </language>
   </registry>
-<<<<<<< HEAD
-  <node concept="2$UQVi" id="6BAyZ4w9XMd">
-    <ref role="2$VUEs" to="vi5j:2lb0lXX3MRh" resolve="exportedConstants" />
-    <node concept="2$$0lk" id="6BAyZ4w9XMe" role="2$$55j">
-      <property role="2$$0lg" value="Samples" />
-    </node>
-    <node concept="2$VJBW" id="6BAyZ4w9XMf" role="2$VCQS">
-      <property role="2$VJBR" value="1603335834236229183" />
-      <node concept="2x4n5u" id="6BAyZ4w9XMg" role="3iCydw">
-        <property role="2x4mPI" value="Constant" />
-        <property role="2x4o5l" value="false" />
-        <property role="2x4n5l" value="bctxav4nap09" />
-        <node concept="2V$Bhx" id="6BAyZ4w9XMh" role="2x4n5j">
-=======
   <node concept="2$UQVi" id="4oe_K8b$fNf">
     <ref role="2$VUEs" to="vi5j:2lb0lXX3MRh" resolve="exportedConstants" />
     <node concept="2$$0lk" id="4oe_K8b$fNg" role="2$$55j">
@@ -73,21 +55,11 @@
         <property role="2x4o5l" value="false" />
         <property role="2x4n5l" value="bctxav4nap09" />
         <node concept="2V$Bhx" id="4oe_K8b$fNj" role="2x4n5j">
->>>>>>> cd269225
-          <property role="2V$B1T" value="0d40d465-dded-40d0-8d4c-2c6d177f60d7" />
-          <property role="2V$B1Q" value="org.jetbrains.mps.samples.Constants" />
-        </node>
-      </node>
-    </node>
-<<<<<<< HEAD
-    <node concept="2$VJBW" id="6BAyZ4w9XMi" role="2$VCQQ">
-      <property role="2$VJBR" value="7630940486368746625" />
-      <node concept="2x4n5u" id="6BAyZ4w9XMj" role="3iCydw">
-        <property role="2x4mPI" value="StaticFieldDeclaration" />
-        <property role="2x4o5l" value="false" />
-        <property role="2x4n5l" value="dnrhj09r" />
-        <node concept="2V$Bhx" id="6BAyZ4w9XMk" role="2x4n5j">
-=======
+          <property role="2V$B1T" value="0d40d465-dded-40d0-8d4c-2c6d177f60d7" />
+          <property role="2V$B1Q" value="org.jetbrains.mps.samples.Constants" />
+        </node>
+      </node>
+    </node>
     <node concept="2$VJBW" id="4oe_K8b$fNk" role="2$VCQQ">
       <property role="2$VJBR" value="5048138267368684739" />
       <node concept="2x4n5u" id="4oe_K8b$fNl" role="3iCydw">
@@ -95,30 +67,11 @@
         <property role="2x4o5l" value="false" />
         <property role="2x4n5l" value="dnrhj09r" />
         <node concept="2V$Bhx" id="4oe_K8b$fNm" role="2x4n5j">
->>>>>>> cd269225
-          <property role="2V$B1T" value="f3061a53-9226-4cc5-a443-f952ceaf5816" />
-          <property role="2V$B1Q" value="jetbrains.mps.baseLanguage" />
-        </node>
-      </node>
-    </node>
-<<<<<<< HEAD
-    <node concept="1oh28U" id="6BAyZ4w9XMc" role="2$VCQN">
-      <property role="1oh28R" value="MINIMUM" />
-    </node>
-  </node>
-  <node concept="2$UQVi" id="6BAyZ4w9YbN">
-    <ref role="2$VUEs" to="vi5j:2lb0lXX3MRh" resolve="exportedConstants" />
-    <node concept="2$$0lk" id="6BAyZ4w9YbO" role="2$$55j">
-      <property role="2$$0lg" value="Samples" />
-    </node>
-    <node concept="2$VJBW" id="6BAyZ4w9YbP" role="2$VCQS">
-      <property role="2$VJBR" value="1603335834236229186" />
-      <node concept="2x4n5u" id="6BAyZ4w9YbQ" role="3iCydw">
-        <property role="2x4mPI" value="Constant" />
-        <property role="2x4o5l" value="false" />
-        <property role="2x4n5l" value="bctxav4nap09" />
-        <node concept="2V$Bhx" id="6BAyZ4w9YbR" role="2x4n5j">
-=======
+          <property role="2V$B1T" value="f3061a53-9226-4cc5-a443-f952ceaf5816" />
+          <property role="2V$B1Q" value="jetbrains.mps.baseLanguage" />
+        </node>
+      </node>
+    </node>
     <node concept="1oh28U" id="4oe_K8b$fNe" role="2$VCQN">
       <property role="1oh28R" value="MINIMUM" />
     </node>
@@ -135,21 +88,11 @@
         <property role="2x4o5l" value="false" />
         <property role="2x4n5l" value="bctxav4nap09" />
         <node concept="2V$Bhx" id="4oe_K8b$gcT" role="2x4n5j">
->>>>>>> cd269225
-          <property role="2V$B1T" value="0d40d465-dded-40d0-8d4c-2c6d177f60d7" />
-          <property role="2V$B1Q" value="org.jetbrains.mps.samples.Constants" />
-        </node>
-      </node>
-    </node>
-<<<<<<< HEAD
-    <node concept="2$VJBW" id="6BAyZ4w9YbS" role="2$VCQQ">
-      <property role="2$VJBR" value="7630940486368746645" />
-      <node concept="2x4n5u" id="6BAyZ4w9YbT" role="3iCydw">
-        <property role="2x4mPI" value="StaticFieldDeclaration" />
-        <property role="2x4o5l" value="false" />
-        <property role="2x4n5l" value="dnrhj09r" />
-        <node concept="2V$Bhx" id="6BAyZ4w9YbU" role="2x4n5j">
-=======
+          <property role="2V$B1T" value="0d40d465-dded-40d0-8d4c-2c6d177f60d7" />
+          <property role="2V$B1Q" value="org.jetbrains.mps.samples.Constants" />
+        </node>
+      </node>
+    </node>
     <node concept="2$VJBW" id="4oe_K8b$gcU" role="2$VCQQ">
       <property role="2$VJBR" value="5048138267368684759" />
       <node concept="2x4n5u" id="4oe_K8b$gcV" role="3iCydw">
@@ -157,30 +100,11 @@
         <property role="2x4o5l" value="false" />
         <property role="2x4n5l" value="dnrhj09r" />
         <node concept="2V$Bhx" id="4oe_K8b$gcW" role="2x4n5j">
->>>>>>> cd269225
-          <property role="2V$B1T" value="f3061a53-9226-4cc5-a443-f952ceaf5816" />
-          <property role="2V$B1Q" value="jetbrains.mps.baseLanguage" />
-        </node>
-      </node>
-    </node>
-<<<<<<< HEAD
-    <node concept="1oh28U" id="6BAyZ4w9YbM" role="2$VCQN">
-      <property role="1oh28R" value="DEFAULT" />
-    </node>
-  </node>
-  <node concept="2$UQVi" id="6BAyZ4w9Ycq">
-    <ref role="2$VUEs" to="vi5j:2lb0lXX3MRh" resolve="exportedConstants" />
-    <node concept="2$$0lk" id="6BAyZ4w9Ycr" role="2$$55j">
-      <property role="2$$0lg" value="Samples" />
-    </node>
-    <node concept="2$VJBW" id="6BAyZ4w9Ycs" role="2$VCQS">
-      <property role="2$VJBR" value="1603335834236229195" />
-      <node concept="2x4n5u" id="6BAyZ4w9Yct" role="3iCydw">
-        <property role="2x4mPI" value="Constant" />
-        <property role="2x4o5l" value="false" />
-        <property role="2x4n5l" value="bctxav4nap09" />
-        <node concept="2V$Bhx" id="6BAyZ4w9Ycu" role="2x4n5j">
-=======
+          <property role="2V$B1T" value="f3061a53-9226-4cc5-a443-f952ceaf5816" />
+          <property role="2V$B1Q" value="jetbrains.mps.baseLanguage" />
+        </node>
+      </node>
+    </node>
     <node concept="1oh28U" id="4oe_K8b$gcO" role="2$VCQN">
       <property role="1oh28R" value="DEFAULT" />
     </node>
@@ -197,21 +121,11 @@
         <property role="2x4o5l" value="false" />
         <property role="2x4n5l" value="bctxav4nap09" />
         <node concept="2V$Bhx" id="4oe_K8b$gdw" role="2x4n5j">
->>>>>>> cd269225
-          <property role="2V$B1T" value="0d40d465-dded-40d0-8d4c-2c6d177f60d7" />
-          <property role="2V$B1Q" value="org.jetbrains.mps.samples.Constants" />
-        </node>
-      </node>
-    </node>
-<<<<<<< HEAD
-    <node concept="2$VJBW" id="6BAyZ4w9Ycv" role="2$VCQQ">
-      <property role="2$VJBR" value="7630940486368748283" />
-      <node concept="2x4n5u" id="6BAyZ4w9Ycw" role="3iCydw">
-        <property role="2x4mPI" value="StaticFieldDeclaration" />
-        <property role="2x4o5l" value="false" />
-        <property role="2x4n5l" value="dnrhj09r" />
-        <node concept="2V$Bhx" id="6BAyZ4w9Ycx" role="2x4n5j">
-=======
+          <property role="2V$B1T" value="0d40d465-dded-40d0-8d4c-2c6d177f60d7" />
+          <property role="2V$B1Q" value="org.jetbrains.mps.samples.Constants" />
+        </node>
+      </node>
+    </node>
     <node concept="2$VJBW" id="4oe_K8b$gdx" role="2$VCQQ">
       <property role="2$VJBR" value="5048138267368686397" />
       <node concept="2x4n5u" id="4oe_K8b$gdy" role="3iCydw">
@@ -219,30 +133,11 @@
         <property role="2x4o5l" value="false" />
         <property role="2x4n5l" value="dnrhj09r" />
         <node concept="2V$Bhx" id="4oe_K8b$gdz" role="2x4n5j">
->>>>>>> cd269225
-          <property role="2V$B1T" value="f3061a53-9226-4cc5-a443-f952ceaf5816" />
-          <property role="2V$B1Q" value="jetbrains.mps.baseLanguage" />
-        </node>
-      </node>
-    </node>
-<<<<<<< HEAD
-    <node concept="1oh28U" id="6BAyZ4w9Ycp" role="2$VCQN">
-      <property role="1oh28R" value="MAXIMUM" />
-    </node>
-  </node>
-  <node concept="2$UQVi" id="6BAyZ4w9Ydc">
-    <ref role="2$VUEs" to="vi5j:2lb0lXX3MRh" resolve="exportedConstants" />
-    <node concept="2$$0lk" id="6BAyZ4w9Ydd" role="2$$55j">
-      <property role="2$$0lg" value="Samples" />
-    </node>
-    <node concept="2$VJBW" id="6BAyZ4w9Yde" role="2$VCQS">
-      <property role="2$VJBR" value="6623106306057997578" />
-      <node concept="2x4n5u" id="6BAyZ4w9Ydf" role="3iCydw">
-        <property role="2x4mPI" value="Constant" />
-        <property role="2x4o5l" value="false" />
-        <property role="2x4n5l" value="bctxav4nap09" />
-        <node concept="2V$Bhx" id="6BAyZ4w9Ydg" role="2x4n5j">
-=======
+          <property role="2V$B1T" value="f3061a53-9226-4cc5-a443-f952ceaf5816" />
+          <property role="2V$B1Q" value="jetbrains.mps.baseLanguage" />
+        </node>
+      </node>
+    </node>
     <node concept="1oh28U" id="4oe_K8b$gdr" role="2$VCQN">
       <property role="1oh28R" value="MAXIMUM" />
     </node>
@@ -259,21 +154,11 @@
         <property role="2x4o5l" value="false" />
         <property role="2x4n5l" value="bctxav4nap09" />
         <node concept="2V$Bhx" id="4oe_K8b$gei" role="2x4n5j">
->>>>>>> cd269225
-          <property role="2V$B1T" value="0d40d465-dded-40d0-8d4c-2c6d177f60d7" />
-          <property role="2V$B1Q" value="org.jetbrains.mps.samples.Constants" />
-        </node>
-      </node>
-    </node>
-<<<<<<< HEAD
-    <node concept="2$VJBW" id="6BAyZ4w9Ydh" role="2$VCQQ">
-      <property role="2$VJBR" value="7630940486368748322" />
-      <node concept="2x4n5u" id="6BAyZ4w9Ydi" role="3iCydw">
-        <property role="2x4mPI" value="StaticFieldDeclaration" />
-        <property role="2x4o5l" value="false" />
-        <property role="2x4n5l" value="dnrhj09r" />
-        <node concept="2V$Bhx" id="6BAyZ4w9Ydj" role="2x4n5j">
-=======
+          <property role="2V$B1T" value="0d40d465-dded-40d0-8d4c-2c6d177f60d7" />
+          <property role="2V$B1Q" value="org.jetbrains.mps.samples.Constants" />
+        </node>
+      </node>
+    </node>
     <node concept="2$VJBW" id="4oe_K8b$gej" role="2$VCQQ">
       <property role="2$VJBR" value="5048138267368686436" />
       <node concept="2x4n5u" id="4oe_K8b$gek" role="3iCydw">
@@ -281,30 +166,11 @@
         <property role="2x4o5l" value="false" />
         <property role="2x4n5l" value="dnrhj09r" />
         <node concept="2V$Bhx" id="4oe_K8b$gel" role="2x4n5j">
->>>>>>> cd269225
-          <property role="2V$B1T" value="f3061a53-9226-4cc5-a443-f952ceaf5816" />
-          <property role="2V$B1Q" value="jetbrains.mps.baseLanguage" />
-        </node>
-      </node>
-    </node>
-<<<<<<< HEAD
-    <node concept="1oh28U" id="6BAyZ4w9Ydb" role="2$VCQN">
-      <property role="1oh28R" value="OTHER" />
-    </node>
-  </node>
-  <node concept="2$UQVi" id="6BAyZ4w9Ydw">
-    <ref role="2$VUEs" to="vi5j:2lb0lXX3MRh" resolve="exportedConstants" />
-    <node concept="2$$0lk" id="6BAyZ4w9Ydx" role="2$$55j">
-      <property role="2$$0lg" value="Samples" />
-    </node>
-    <node concept="2$VJBW" id="6BAyZ4w9Ydy" role="2$VCQS">
-      <property role="2$VJBR" value="1603335834236229210" />
-      <node concept="2x4n5u" id="6BAyZ4w9Ydz" role="3iCydw">
-        <property role="2x4mPI" value="Constant" />
-        <property role="2x4o5l" value="false" />
-        <property role="2x4n5l" value="bctxav4nap09" />
-        <node concept="2V$Bhx" id="6BAyZ4w9Yd$" role="2x4n5j">
-=======
+          <property role="2V$B1T" value="f3061a53-9226-4cc5-a443-f952ceaf5816" />
+          <property role="2V$B1Q" value="jetbrains.mps.baseLanguage" />
+        </node>
+      </node>
+    </node>
     <node concept="1oh28U" id="4oe_K8b$ged" role="2$VCQN">
       <property role="1oh28R" value="OTHER" />
     </node>
@@ -321,21 +187,11 @@
         <property role="2x4o5l" value="false" />
         <property role="2x4n5l" value="bctxav4nap09" />
         <node concept="2V$Bhx" id="4oe_K8b$geA" role="2x4n5j">
->>>>>>> cd269225
-          <property role="2V$B1T" value="0d40d465-dded-40d0-8d4c-2c6d177f60d7" />
-          <property role="2V$B1Q" value="org.jetbrains.mps.samples.Constants" />
-        </node>
-      </node>
-    </node>
-<<<<<<< HEAD
-    <node concept="2$VJBW" id="6BAyZ4w9Yd_" role="2$VCQQ">
-      <property role="2$VJBR" value="7630940486368748372" />
-      <node concept="2x4n5u" id="6BAyZ4w9YdA" role="3iCydw">
-        <property role="2x4mPI" value="StaticFieldDeclaration" />
-        <property role="2x4o5l" value="false" />
-        <property role="2x4n5l" value="dnrhj09r" />
-        <node concept="2V$Bhx" id="6BAyZ4w9YdB" role="2x4n5j">
-=======
+          <property role="2V$B1T" value="0d40d465-dded-40d0-8d4c-2c6d177f60d7" />
+          <property role="2V$B1Q" value="org.jetbrains.mps.samples.Constants" />
+        </node>
+      </node>
+    </node>
     <node concept="2$VJBW" id="4oe_K8b$geB" role="2$VCQQ">
       <property role="2$VJBR" value="5048138267368686486" />
       <node concept="2x4n5u" id="4oe_K8b$geC" role="3iCydw">
@@ -343,30 +199,11 @@
         <property role="2x4o5l" value="false" />
         <property role="2x4n5l" value="dnrhj09r" />
         <node concept="2V$Bhx" id="4oe_K8b$geD" role="2x4n5j">
->>>>>>> cd269225
-          <property role="2V$B1T" value="f3061a53-9226-4cc5-a443-f952ceaf5816" />
-          <property role="2V$B1Q" value="jetbrains.mps.baseLanguage" />
-        </node>
-      </node>
-    </node>
-<<<<<<< HEAD
-    <node concept="1oh28U" id="6BAyZ4w9Ydv" role="2$VCQN">
-      <property role="1oh28R" value="NAME" />
-    </node>
-  </node>
-  <node concept="2$UQVi" id="6BAyZ4w9YdO">
-    <ref role="2$VUEs" to="vi5j:2lb0lXX3MRh" resolve="exportedConstants" />
-    <node concept="2$$0lk" id="6BAyZ4w9YdP" role="2$$55j">
-      <property role="2$$0lg" value="Samples" />
-    </node>
-    <node concept="2$VJBW" id="6BAyZ4w9YdQ" role="2$VCQS">
-      <property role="2$VJBR" value="1603335834236229213" />
-      <node concept="2x4n5u" id="6BAyZ4w9YdR" role="3iCydw">
-        <property role="2x4mPI" value="Constant" />
-        <property role="2x4o5l" value="false" />
-        <property role="2x4n5l" value="bctxav4nap09" />
-        <node concept="2V$Bhx" id="6BAyZ4w9YdS" role="2x4n5j">
-=======
+          <property role="2V$B1T" value="f3061a53-9226-4cc5-a443-f952ceaf5816" />
+          <property role="2V$B1Q" value="jetbrains.mps.baseLanguage" />
+        </node>
+      </node>
+    </node>
     <node concept="1oh28U" id="4oe_K8b$gex" role="2$VCQN">
       <property role="1oh28R" value="NAME" />
     </node>
@@ -383,21 +220,11 @@
         <property role="2x4o5l" value="false" />
         <property role="2x4n5l" value="bctxav4nap09" />
         <node concept="2V$Bhx" id="4oe_K8b$geU" role="2x4n5j">
->>>>>>> cd269225
-          <property role="2V$B1T" value="0d40d465-dded-40d0-8d4c-2c6d177f60d7" />
-          <property role="2V$B1Q" value="org.jetbrains.mps.samples.Constants" />
-        </node>
-      </node>
-    </node>
-<<<<<<< HEAD
-    <node concept="2$VJBW" id="6BAyZ4w9YdT" role="2$VCQQ">
-      <property role="2$VJBR" value="7630940486368748392" />
-      <node concept="2x4n5u" id="6BAyZ4w9YdU" role="3iCydw">
-        <property role="2x4mPI" value="StaticFieldDeclaration" />
-        <property role="2x4o5l" value="false" />
-        <property role="2x4n5l" value="dnrhj09r" />
-        <node concept="2V$Bhx" id="6BAyZ4w9YdV" role="2x4n5j">
-=======
+          <property role="2V$B1T" value="0d40d465-dded-40d0-8d4c-2c6d177f60d7" />
+          <property role="2V$B1Q" value="org.jetbrains.mps.samples.Constants" />
+        </node>
+      </node>
+    </node>
     <node concept="2$VJBW" id="4oe_K8b$geV" role="2$VCQQ">
       <property role="2$VJBR" value="5048138267368686506" />
       <node concept="2x4n5u" id="4oe_K8b$geW" role="3iCydw">
@@ -405,30 +232,11 @@
         <property role="2x4o5l" value="false" />
         <property role="2x4n5l" value="dnrhj09r" />
         <node concept="2V$Bhx" id="4oe_K8b$geX" role="2x4n5j">
->>>>>>> cd269225
-          <property role="2V$B1T" value="f3061a53-9226-4cc5-a443-f952ceaf5816" />
-          <property role="2V$B1Q" value="jetbrains.mps.baseLanguage" />
-        </node>
-      </node>
-    </node>
-<<<<<<< HEAD
-    <node concept="1oh28U" id="6BAyZ4w9YdN" role="2$VCQN">
-      <property role="1oh28R" value="flag" />
-    </node>
-  </node>
-  <node concept="2$UQVi" id="6BAyZ4w9Yer">
-    <ref role="2$VUEs" to="vi5j:2lb0lXX3MRh" resolve="exportedConstants" />
-    <node concept="2$$0lk" id="6BAyZ4w9Yes" role="2$$55j">
-      <property role="2$$0lg" value="Samples" />
-    </node>
-    <node concept="2$VJBW" id="6BAyZ4w9Yet" role="2$VCQS">
-      <property role="2$VJBR" value="1603335834236229216" />
-      <node concept="2x4n5u" id="6BAyZ4w9Yeu" role="3iCydw">
-        <property role="2x4mPI" value="Constant" />
-        <property role="2x4o5l" value="false" />
-        <property role="2x4n5l" value="bctxav4nap09" />
-        <node concept="2V$Bhx" id="6BAyZ4w9Yev" role="2x4n5j">
-=======
+          <property role="2V$B1T" value="f3061a53-9226-4cc5-a443-f952ceaf5816" />
+          <property role="2V$B1Q" value="jetbrains.mps.baseLanguage" />
+        </node>
+      </node>
+    </node>
     <node concept="1oh28U" id="4oe_K8b$geP" role="2$VCQN">
       <property role="1oh28R" value="flag" />
     </node>
@@ -445,21 +253,11 @@
         <property role="2x4o5l" value="false" />
         <property role="2x4n5l" value="bctxav4nap09" />
         <node concept="2V$Bhx" id="4oe_K8b$gfx" role="2x4n5j">
->>>>>>> cd269225
-          <property role="2V$B1T" value="0d40d465-dded-40d0-8d4c-2c6d177f60d7" />
-          <property role="2V$B1Q" value="org.jetbrains.mps.samples.Constants" />
-        </node>
-      </node>
-    </node>
-<<<<<<< HEAD
-    <node concept="2$VJBW" id="6BAyZ4w9Yew" role="2$VCQQ">
-      <property role="2$VJBR" value="7630940486368748412" />
-      <node concept="2x4n5u" id="6BAyZ4w9Yex" role="3iCydw">
-        <property role="2x4mPI" value="StaticFieldDeclaration" />
-        <property role="2x4o5l" value="false" />
-        <property role="2x4n5l" value="dnrhj09r" />
-        <node concept="2V$Bhx" id="6BAyZ4w9Yey" role="2x4n5j">
-=======
+          <property role="2V$B1T" value="0d40d465-dded-40d0-8d4c-2c6d177f60d7" />
+          <property role="2V$B1Q" value="org.jetbrains.mps.samples.Constants" />
+        </node>
+      </node>
+    </node>
     <node concept="2$VJBW" id="4oe_K8b$gfy" role="2$VCQQ">
       <property role="2$VJBR" value="5048138267368686526" />
       <node concept="2x4n5u" id="4oe_K8b$gfz" role="3iCydw">
@@ -467,30 +265,11 @@
         <property role="2x4o5l" value="false" />
         <property role="2x4n5l" value="dnrhj09r" />
         <node concept="2V$Bhx" id="4oe_K8b$gf$" role="2x4n5j">
->>>>>>> cd269225
-          <property role="2V$B1T" value="f3061a53-9226-4cc5-a443-f952ceaf5816" />
-          <property role="2V$B1Q" value="jetbrains.mps.baseLanguage" />
-        </node>
-      </node>
-    </node>
-<<<<<<< HEAD
-    <node concept="1oh28U" id="6BAyZ4w9Yeq" role="2$VCQN">
-      <property role="1oh28R" value="FULL_NAME" />
-    </node>
-  </node>
-  <node concept="2$UQVi" id="6BAyZ4w9YeC">
-    <ref role="2$VUEs" to="vi5j:2lb0lXX3THt" resolve="exportedSetsOfConstants" />
-    <node concept="2$$0lk" id="6BAyZ4w9YeD" role="2$$55j">
-      <property role="2$$0lg" value="Samples" />
-    </node>
-    <node concept="2$VJBW" id="6BAyZ4w9YeE" role="2$VCQS">
-      <property role="2$VJBR" value="1603335834236229182" />
-      <node concept="2x4n5u" id="6BAyZ4w9YeF" role="3iCydw">
-        <property role="2x4mPI" value="Constants" />
-        <property role="2x4o5l" value="false" />
-        <property role="2x4n5l" value="bctxav4nap07" />
-        <node concept="2V$Bhx" id="6BAyZ4w9YeG" role="2x4n5j">
-=======
+          <property role="2V$B1T" value="f3061a53-9226-4cc5-a443-f952ceaf5816" />
+          <property role="2V$B1Q" value="jetbrains.mps.baseLanguage" />
+        </node>
+      </node>
+    </node>
     <node concept="1oh28U" id="4oe_K8b$gfs" role="2$VCQN">
       <property role="1oh28R" value="FULL_NAME" />
     </node>
@@ -507,21 +286,11 @@
         <property role="2x4o5l" value="false" />
         <property role="2x4n5l" value="bctxav4nap07" />
         <node concept="2V$Bhx" id="4oe_K8b$gfI" role="2x4n5j">
->>>>>>> cd269225
-          <property role="2V$B1T" value="0d40d465-dded-40d0-8d4c-2c6d177f60d7" />
-          <property role="2V$B1Q" value="org.jetbrains.mps.samples.Constants" />
-        </node>
-      </node>
-    </node>
-<<<<<<< HEAD
-    <node concept="2$VJBW" id="6BAyZ4w9YeH" role="2$VCQQ">
-      <property role="2$VJBR" value="7630940486368746623" />
-      <node concept="2x4n5u" id="6BAyZ4w9YeI" role="3iCydw">
-        <property role="2x4mPI" value="ClassConcept" />
-        <property role="2x4o5l" value="false" />
-        <property role="2x4n5l" value="dmt83l9i" />
-        <node concept="2V$Bhx" id="6BAyZ4w9YeJ" role="2x4n5j">
-=======
+          <property role="2V$B1T" value="0d40d465-dded-40d0-8d4c-2c6d177f60d7" />
+          <property role="2V$B1Q" value="org.jetbrains.mps.samples.Constants" />
+        </node>
+      </node>
+    </node>
     <node concept="2$VJBW" id="4oe_K8b$gfJ" role="2$VCQQ">
       <property role="2$VJBR" value="5048138267368684737" />
       <node concept="2x4n5u" id="4oe_K8b$gfK" role="3iCydw">
@@ -529,17 +298,12 @@
         <property role="2x4o5l" value="false" />
         <property role="2x4n5l" value="dmt83l9i" />
         <node concept="2V$Bhx" id="4oe_K8b$gfL" role="2x4n5j">
->>>>>>> cd269225
-          <property role="2V$B1T" value="f3061a53-9226-4cc5-a443-f952ceaf5816" />
-          <property role="2V$B1Q" value="jetbrains.mps.baseLanguage" />
-        </node>
-      </node>
-    </node>
-<<<<<<< HEAD
-    <node concept="1oh9TZ" id="6BAyZ4w9YeB" role="2$VCQN">
-=======
+          <property role="2V$B1T" value="f3061a53-9226-4cc5-a443-f952ceaf5816" />
+          <property role="2V$B1Q" value="jetbrains.mps.baseLanguage" />
+        </node>
+      </node>
+    </node>
     <node concept="1oh9TZ" id="4oe_K8b$gfD" role="2$VCQN">
->>>>>>> cd269225
       <property role="1Vucue" value="MyConstants" />
     </node>
   </node>
