--- conflicted
+++ resolved
@@ -2,11 +2,7 @@
 <debug-info>
   <root nodeRef="r:91fb18c7-a74a-4784-95fb-46b200b2b62a(org.jetbrains.mps.samples.Build.build)/6792046066743130">
     <file name="build.xml">
-<<<<<<< HEAD
-      <unit id="6792046066743130" at="1,0,783,10" name="org.jetbrains.mps.samples.Build.build.build" />
-=======
-      <unit id="6792046066743130" at="1,0,788,10" name="org.jetbrains.mps.samples.Build.build.build" />
->>>>>>> 6b45df02
+      <unit id="6792046066743130" at="1,0,799,10" name="org.jetbrains.mps.samples.Build.build.build" />
     </file>
   </root>
 </debug-info>
