--- conflicted
+++ resolved
@@ -7,7 +7,7 @@
   <import index="v0h4" modelUID="r:cd29712f-cf1b-4f19-90a2-4ce86af0d5f6(org.jetbrains.mps.samples.Money.structure)" version="0" />
   <import index="eyn7" modelUID="r:540d5e3a-9424-4c25-a6ed-9d51ec46dfad(org.jetbrains.mps.samples.money.runtime)" version="-1" />
   <import index="e2lb" modelUID="f:java_stub#6354ebe7-c22a-4a0f-ac54-50b52ab9b065#java.lang(JDK/java.lang@java_stub)" version="-1" />
-  <import index="epq1" modelUID="f:java_stub#6354ebe7-c22a-4a0f-ac54-50b52ab9b065#java.math(JDK/java.math@java_stub)" version="-1" />
+  <import index="epq1" modelUID="f:java_stub#6354ebe7-c22a-4a0f-ac54-50b52ab9b065#java.math(java.math@java_stub)" version="-1" />
   <import index="tpck" modelUID="r:00000000-0000-4000-0000-011c89590288(jetbrains.mps.lang.core.structure)" version="0" implicit="yes" />
   <import index="tpee" modelUID="r:00000000-0000-4000-0000-011c895902ca(jetbrains.mps.baseLanguage.structure)" version="4" implicit="yes" />
   <import index="tp3r" modelUID="r:00000000-0000-4000-0000-011c8959034b(jetbrains.mps.lang.quotation.structure)" version="0" implicit="yes" />
@@ -106,54 +106,6 @@
       </node>
     </node>
   </root>
-<<<<<<< HEAD
-  <root id="1790427706118391928">
-    <node role="body" roleId="tpd4.1195213635060" type="tpee.StatementList" typeId="tpee.1068580123136" id="1790427706118391929">
-      <node role="statement" roleId="tpee.1068581517665" type="tpee.SingleLineComment" typeId="tpee.6329021646629104954" id="1790427706118395556">
-        <node role="commentPart" roleId="tpee.6329021646629175155" type="tpee.StatementCommentPart" typeId="tpee.6329021646629175143" id="1790427706118395557">
-          <node role="commentedStatement" roleId="tpee.6329021646629175144" type="tpd4.CreateLessThanInequationStatement" typeId="tpd4.1174663118805" id="1790427706118391941">
-            <node role="leftExpression" roleId="tpd4.1174660783413" type="tpd4.NormalTypeClause" typeId="tpd4.1185788614172" id="1790427706118391944">
-              <node role="normalType" roleId="tpd4.1185788644032" type="tpd4.TypeOfExpression" typeId="tpd4.1174657487114" id="1790427706118391933">
-                <node role="term" roleId="tpd4.1174657509053" type="tpee.DotExpression" typeId="tpee.1197027756228" id="1790427706118391936">
-                  <node role="operand" roleId="tpee.1197027771414" type="tpd4.ApplicableNodeReference" typeId="tpd4.1174650418652" id="1790427706118391935">
-                    <link role="applicableNode" roleId="tpd4.1174650432090" targetNodeId="1790427706118391930" resolveInfo="conversion" />
-                  </node>
-                  <node role="operation" roleId="tpee.1197027833540" type="tp25.SLinkAccess" typeId="tp25.1138056143562" id="1790427706118391940">
-                    <link role="link" roleId="tp25.1138056516764" targetNodeId="v0h4.1790427706118391925" />
-                  </node>
-                </node>
-              </node>
-            </node>
-            <node role="rightExpression" roleId="tpd4.1174660783414" type="tpd4.NormalTypeClause" typeId="tpd4.1185788614172" id="1790427706118395554">
-              <node role="normalType" roleId="tpd4.1185788644032" type="tpee.AbstractClassifierReference" typeId="tpee.7812779912047922391" id="1790427706118395555">
-                <link role="classifier" roleId="tpee.7812779912047934386" targetNodeId="eyn7.5447719361346501301" resolveInfo="MoneyConversion" />
-              </node>
-            </node>
-          </node>
-        </node>
-      </node>
-      <node role="statement" roleId="tpee.1068581517665" type="tpd4.CreateEquationStatement" typeId="tpd4.1174658326157" id="654553635094918384">
-        <node role="rightExpression" roleId="tpd4.1174660783414" type="tpd4.NormalTypeClause" typeId="tpd4.1185788614172" id="654553635094918437">
-          <node role="normalType" roleId="tpd4.1185788644032" type="tp3r.Quotation" typeId="tp3r.1196350785113" id="654553635094918433">
-            <node role="quotedNode" roleId="tp3r.1196350785114" type="v0h4.MoneyType" typeId="v0h4.5447719361346490730" id="654553635094922833" />
-          </node>
-        </node>
-        <node role="leftExpression" roleId="tpd4.1174660783413" type="tpd4.NormalTypeClause" typeId="tpd4.1185788614172" id="654553635094918387">
-          <node role="normalType" roleId="tpd4.1185788644032" type="tpd4.TypeOfExpression" typeId="tpd4.1174657487114" id="654553635094917777">
-            <node role="term" roleId="tpd4.1174657509053" type="tpd4.ApplicableNodeReference" typeId="tpd4.1174650418652" id="654553635094917878">
-              <link role="applicableNode" roleId="tpd4.1174650432090" targetNodeId="1790427706118391930" resolveInfo="conversion" />
-            </node>
-          </node>
-        </node>
-      </node>
-    </node>
-    <node role="applicableNode" roleId="tpd4.1174648101952" type="tpd4.ConceptReference" typeId="tpd4.1174642788531" id="1790427706118391930">
-      <property name="name" nameId="tpck.1169194664001" value="conversion" />
-      <link role="concept" roleId="tpd4.1174642800329" targetNodeId="v0h4.1790427706118381722" resolveInfo="ConvertTo" />
-    </node>
-  </root>
-=======
->>>>>>> 6e96d5b2
   <root id="3694786099210003295">
     <node role="body" roleId="tpd4.1175147624276" type="tpee.StatementList" typeId="tpee.1068580123136" id="3694786099210003296">
       <node role="statement" roleId="tpee.1068581517665" type="tpee.ReturnStatement" typeId="tpee.1068581242878" id="3694786099210006965">
