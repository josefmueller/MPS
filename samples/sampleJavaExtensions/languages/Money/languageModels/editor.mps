<?xml version="1.0" encoding="UTF-8"?>
<model ref="r:363920dc-2dd0-49fc-94ed-f20b88b2ec02(org.jetbrains.mps.samples.Money.editor)">
  <persistence version="9" />
  <languages>
<<<<<<< HEAD
    <use id="7866978e-a0f0-4cc7-81bc-4d213d9375e1" name="jetbrains.mps.lang.smodel" version="3" />
    <use id="18bc6592-03a6-4e29-a83a-7ff23bde13ba" name="jetbrains.mps.lang.editor" version="2" />
=======
    <use id="7866978e-a0f0-4cc7-81bc-4d213d9375e1" name="jetbrains.mps.lang.smodel" version="2" />
    <use id="18bc6592-03a6-4e29-a83a-7ff23bde13ba" name="jetbrains.mps.lang.editor" version="3" />
>>>>>>> 8605555f
    <use id="f3061a53-9226-4cc5-a443-f952ceaf5816" name="jetbrains.mps.baseLanguage" version="4" />
  </languages>
  <imports>
    <import index="v0h4" ref="r:cd29712f-cf1b-4f19-90a2-4ce86af0d5f6(org.jetbrains.mps.samples.Money.structure)" />
    <import index="tpco" ref="r:00000000-0000-4000-0000-011c89590284(jetbrains.mps.lang.core.editor)" />
    <import index="tpen" ref="r:00000000-0000-4000-0000-011c895902c3(jetbrains.mps.baseLanguage.editor)" />
    <import index="40pp" ref="r:66ae1c00-8213-4a4f-b278-da47b00dec95(org.jetbrains.mps.samples.Money.behavior)" />
    <import index="eyn7" ref="r:540d5e3a-9424-4c25-a6ed-9d51ec46dfad(org.jetbrains.mps.samples.money.runtime)" />
    <import index="tpck" ref="r:00000000-0000-4000-0000-011c89590288(jetbrains.mps.lang.core.structure)" implicit="true" />
  </imports>
  <registry>
    <language id="18bc6592-03a6-4e29-a83a-7ff23bde13ba" name="jetbrains.mps.lang.editor">
      <concept id="1071666914219" name="jetbrains.mps.lang.editor.structure.ConceptEditorDeclaration" flags="ig" index="24kQdi" />
      <concept id="1140524381322" name="jetbrains.mps.lang.editor.structure.CellModel_ListWithRole" flags="ng" index="2czfm3">
        <child id="1140524464360" name="cellLayout" index="2czzBx" />
      </concept>
      <concept id="1106270549637" name="jetbrains.mps.lang.editor.structure.CellLayout_Horizontal" flags="nn" index="2iRfu4" />
      <concept id="1106270571710" name="jetbrains.mps.lang.editor.structure.CellLayout_Vertical" flags="nn" index="2iRkQZ" />
      <concept id="1237303669825" name="jetbrains.mps.lang.editor.structure.CellLayout_Indent" flags="nn" index="l2Vlx" />
      <concept id="1142886811589" name="jetbrains.mps.lang.editor.structure.ConceptFunctionParameter_node" flags="nn" index="pncrf" />
      <concept id="1080736578640" name="jetbrains.mps.lang.editor.structure.BaseEditorComponent" flags="ig" index="2wURMF">
        <child id="1080736633877" name="cellModel" index="2wV5jI" />
      </concept>
      <concept id="1078939183254" name="jetbrains.mps.lang.editor.structure.CellModel_Component" flags="sg" stub="3162947552742194261" index="PMmxH">
        <reference id="1078939183255" name="editorComponent" index="PMmxG" />
      </concept>
      <concept id="1088013125922" name="jetbrains.mps.lang.editor.structure.CellModel_RefCell" flags="sg" stub="730538219795941030" index="1iCGBv">
        <child id="1088186146602" name="editorComponent" index="1sWHZn" />
      </concept>
      <concept id="1381004262292414836" name="jetbrains.mps.lang.editor.structure.ICellStyle" flags="ng" index="1k5N5V">
        <reference id="1381004262292426837" name="parentStyleClass" index="1k5W1q" />
      </concept>
      <concept id="1088185857835" name="jetbrains.mps.lang.editor.structure.InlineEditorComponent" flags="ig" index="1sVBvm" />
      <concept id="1139848536355" name="jetbrains.mps.lang.editor.structure.CellModel_WithRole" flags="ng" index="1$h60E">
        <property id="1140017977771" name="readOnly" index="1Intyy" />
        <reference id="1140103550593" name="relationDeclaration" index="1NtTu8" />
      </concept>
      <concept id="1073389214265" name="jetbrains.mps.lang.editor.structure.EditorCellModel" flags="ng" index="3EYTF0">
        <property id="1130859485024" name="attractsFocus" index="1cu_pB" />
      </concept>
      <concept id="1073389446423" name="jetbrains.mps.lang.editor.structure.CellModel_Collection" flags="sn" stub="3013115976261988961" index="3EZMnI">
        <child id="1106270802874" name="cellLayout" index="2iSdaV" />
        <child id="1073389446424" name="childCellModel" index="3EZMnx" />
      </concept>
      <concept id="1073389577006" name="jetbrains.mps.lang.editor.structure.CellModel_Constant" flags="sn" stub="3610246225209162225" index="3F0ifn">
        <property id="1073389577007" name="text" index="3F0ifm" />
      </concept>
      <concept id="1073389658414" name="jetbrains.mps.lang.editor.structure.CellModel_Property" flags="sg" stub="730538219796134133" index="3F0A7n" />
      <concept id="1073389882823" name="jetbrains.mps.lang.editor.structure.CellModel_RefNode" flags="sg" stub="730538219795960754" index="3F1sOY" />
      <concept id="1073390211982" name="jetbrains.mps.lang.editor.structure.CellModel_RefNodeList" flags="sg" stub="2794558372793454595" index="3F2HdR" />
      <concept id="1225898583838" name="jetbrains.mps.lang.editor.structure.ReadOnlyModelAccessor" flags="ng" index="1HfYo3">
        <child id="1225898971709" name="getter" index="1Hhtcw" />
      </concept>
      <concept id="1225900081164" name="jetbrains.mps.lang.editor.structure.CellModel_ReadOnlyModelAccessor" flags="sg" stub="3708815482283559694" index="1HlG4h">
        <child id="1225900141900" name="modelAccessor" index="1HlULh" />
      </concept>
      <concept id="1176717841777" name="jetbrains.mps.lang.editor.structure.QueryFunction_ModelAccess_Getter" flags="in" index="3TQlhw" />
      <concept id="1166049232041" name="jetbrains.mps.lang.editor.structure.AbstractComponent" flags="ng" index="1XWOmA">
        <reference id="1166049300910" name="conceptDeclaration" index="1XX52x" />
      </concept>
    </language>
    <language id="f3061a53-9226-4cc5-a443-f952ceaf5816" name="jetbrains.mps.baseLanguage">
      <concept id="1202948039474" name="jetbrains.mps.baseLanguage.structure.InstanceMethodCallOperation" flags="nn" index="liA8E" />
      <concept id="1197027756228" name="jetbrains.mps.baseLanguage.structure.DotExpression" flags="nn" index="2OqwBi">
        <child id="1197027771414" name="operand" index="2Oq$k0" />
        <child id="1197027833540" name="operation" index="2OqNvi" />
      </concept>
      <concept id="1137021947720" name="jetbrains.mps.baseLanguage.structure.ConceptFunction" flags="in" index="2VMwT0">
        <child id="1137022507850" name="body" index="2VODD2" />
      </concept>
      <concept id="1068580123155" name="jetbrains.mps.baseLanguage.structure.ExpressionStatement" flags="nn" index="3clFbF">
        <child id="1068580123156" name="expression" index="3clFbG" />
      </concept>
      <concept id="1068580123136" name="jetbrains.mps.baseLanguage.structure.StatementList" flags="sn" stub="5293379017992965193" index="3clFbS">
        <child id="1068581517665" name="statement" index="3cqZAp" />
      </concept>
      <concept id="1204053956946" name="jetbrains.mps.baseLanguage.structure.IMethodCall" flags="ng" index="1ndlxa">
        <reference id="1068499141037" name="baseMethodDeclaration" index="37wK5l" />
      </concept>
    </language>
    <language id="7866978e-a0f0-4cc7-81bc-4d213d9375e1" name="jetbrains.mps.lang.smodel">
      <concept id="1179409122411" name="jetbrains.mps.lang.smodel.structure.Node_ConceptMethodCall" flags="nn" index="2qgKlT" />
    </language>
    <language id="ceab5195-25ea-4f22-9b92-103b95ca8c0c" name="jetbrains.mps.lang.core">
      <concept id="1133920641626" name="jetbrains.mps.lang.core.structure.BaseConcept" flags="ng" index="2VYdi">
        <property id="1193676396447" name="virtualPackage" index="3GE5qa" />
      </concept>
    </language>
  </registry>
  <node concept="24kQdi" id="4IqbYlp4P5Z">
    <ref role="1XX52x" to="v0h4:4IqbYlp4P5E" resolve="MoneyType" />
    <node concept="3F0ifn" id="4IqbYlp4P61" role="2wV5jI">
      <property role="3F0ifm" value="Money" />
    </node>
  </node>
  <node concept="24kQdi" id="4IqbYlp4P65">
    <ref role="1XX52x" to="v0h4:4IqbYlp4P4M" resolve="MoneyLiteral" />
    <node concept="3EZMnI" id="4IqbYlp4P67" role="2wV5jI">
      <node concept="3F0A7n" id="4IqbYlp4P6a" role="3EZMnx">
        <ref role="1NtTu8" to="v0h4:4IqbYlp4P63" resolve="amount" />
      </node>
      <node concept="1iCGBv" id="38gGBrhh3mE" role="3EZMnx">
        <property role="1cu_pB" value="1" />
        <ref role="1NtTu8" to="v0h4:38gGBrhh3mC" />
        <node concept="1sVBvm" id="38gGBrhh3mF" role="1sWHZn">
          <node concept="3F0A7n" id="38gGBrhh3mH" role="2wV5jI">
            <property role="1Intyy" value="true" />
            <ref role="1NtTu8" to="tpck:h0TrG11" resolve="name" />
          </node>
        </node>
      </node>
      <node concept="2iRfu4" id="4IqbYlp4P69" role="2iSdaV" />
    </node>
  </node>
  <node concept="24kQdi" id="4IqbYlp4WcV">
    <ref role="1XX52x" to="v0h4:4IqbYlp4WcT" resolve="GetAmount" />
    <node concept="3F0ifn" id="4IqbYlp4WcX" role="2wV5jI">
      <property role="3F0ifm" value="amount" />
    </node>
  </node>
  <node concept="24kQdi" id="1zoS8cVcJ6O">
    <ref role="1XX52x" to="v0h4:1zoS8cVcJ6L" resolve="GetCurrency" />
    <node concept="3F0ifn" id="1zoS8cVcJ6Q" role="2wV5jI">
      <property role="3F0ifm" value="currency" />
    </node>
  </node>
  <node concept="24kQdi" id="1zoS8cVd22t">
    <ref role="1XX52x" to="v0h4:1zoS8cVd22q" resolve="ConvertTo" />
    <node concept="3EZMnI" id="1zoS8cVd3hw" role="2wV5jI">
      <node concept="3F0ifn" id="1zoS8cVd3h_" role="3EZMnx">
        <property role="3F0ifm" value="convert to" />
      </node>
      <node concept="3F0A7n" id="1zoS8cVd3hB" role="3EZMnx">
        <ref role="1NtTu8" to="v0h4:1zoS8cVd3hv" resolve="targetCurrency" />
      </node>
      <node concept="2iRfu4" id="1zoS8cVd3hy" role="2iSdaV" />
    </node>
  </node>
  <node concept="24kQdi" id="38gGBrhh3mp">
    <ref role="1XX52x" to="v0h4:38gGBrhh3mn" resolve="CurrencyUnit" />
    <node concept="3F0A7n" id="38gGBrhh3mr" role="2wV5jI">
      <ref role="1NtTu8" to="tpck:h0TrG11" resolve="name" />
    </node>
  </node>
  <node concept="24kQdi" id="38gGBrhh3mv">
    <ref role="1XX52x" to="v0h4:38gGBrhh3mm" resolve="CurrencyDefTable" />
    <node concept="3EZMnI" id="38gGBrhh3mx" role="2wV5jI">
      <node concept="3F0ifn" id="38gGBrhh3m$" role="3EZMnx">
        <property role="3F0ifm" value="Currencies" />
      </node>
      <node concept="2iRkQZ" id="38gGBrhh3mz" role="2iSdaV" />
      <node concept="3F2HdR" id="38gGBrhh3mA" role="3EZMnx">
        <ref role="1NtTu8" to="v0h4:38gGBrhh3ms" />
        <node concept="2iRkQZ" id="38gGBrhh3mB" role="2czzBx" />
      </node>
    </node>
  </node>
  <node concept="24kQdi" id="3u6SZi0ypLQ">
    <property role="3GE5qa" value="stock" />
    <ref role="1XX52x" to="v0h4:3u6SZi0ypB3" resolve="CurrentStockPrice" />
    <node concept="3EZMnI" id="3u6SZi0ypMF" role="2wV5jI">
      <node concept="PMmxH" id="3u6SZi0ypNc" role="3EZMnx">
        <ref role="PMmxG" to="tpco:2wZex4PafBj" resolve="alias" />
      </node>
      <node concept="3F0ifn" id="3u6SZi0ypNh" role="3EZMnx">
        <property role="3F0ifm" value="for" />
      </node>
      <node concept="3F1sOY" id="3u6SZi0G9NK" role="3EZMnx">
        <ref role="1NtTu8" to="v0h4:3u6SZi0G99E" />
      </node>
      <node concept="3F0ifn" id="3u6SZi0_FQ_" role="3EZMnx">
        <property role="3F0ifm" value="(Current price:" />
        <ref role="1k5W1q" to="tpen:hshO_Yc" resolve="Comment" />
      </node>
      <node concept="1HlG4h" id="3u6SZi0$EnB" role="3EZMnx">
        <ref role="1k5W1q" to="tpen:hshO_Yc" resolve="Comment" />
        <node concept="1HfYo3" id="3u6SZi0$EnD" role="1HlULh">
          <node concept="3TQlhw" id="3u6SZi0$EnF" role="1Hhtcw">
            <node concept="3clFbS" id="3u6SZi0$EnH" role="2VODD2">
              <node concept="3clFbF" id="3u6SZi0$Eyh" role="3cqZAp">
                <node concept="2OqwBi" id="3u6SZi0$Fhi" role="3clFbG">
                  <node concept="2OqwBi" id="3u6SZi0$EAk" role="2Oq$k0">
                    <node concept="pncrf" id="3u6SZi0$Eyg" role="2Oq$k0" />
                    <node concept="2qgKlT" id="3u6SZi0$F4m" role="2OqNvi">
                      <ref role="37wK5l" to="40pp:3u6SZi0yq4L" resolve="getCurrentPrice" />
                    </node>
                  </node>
                  <node concept="liA8E" id="3u6SZi0$FtF" role="2OqNvi">
                    <ref role="37wK5l" to="eyn7:4IqbYlp4W7a" resolve="toString" />
                  </node>
                </node>
              </node>
            </node>
          </node>
        </node>
      </node>
      <node concept="3F0ifn" id="3u6SZi0_GhN" role="3EZMnx">
        <property role="3F0ifm" value=")" />
        <ref role="1k5W1q" to="tpen:hshO_Yc" resolve="Comment" />
      </node>
      <node concept="l2Vlx" id="3u6SZi0ypMI" role="2iSdaV" />
    </node>
  </node>
  <node concept="24kQdi" id="3u6SZi0FUK1">
    <property role="3GE5qa" value="stock" />
    <ref role="1XX52x" to="v0h4:3u6SZi0Er6a" resolve="StockSymbol" />
    <node concept="3EZMnI" id="3u6SZi0FULh" role="2wV5jI">
      <node concept="3F0ifn" id="3u6SZi0FULo" role="3EZMnx">
        <property role="3F0ifm" value="symbol:" />
      </node>
      <node concept="3F0A7n" id="3u6SZi0FULw" role="3EZMnx">
        <ref role="1NtTu8" to="v0h4:3u6SZi0FULr" resolve="symbol" />
      </node>
      <node concept="l2Vlx" id="3u6SZi0FULk" role="2iSdaV" />
    </node>
  </node>
  <node concept="24kQdi" id="3u6SZi0GsoA">
    <property role="3GE5qa" value="stock" />
    <ref role="1XX52x" to="v0h4:3u6SZi0Gs6q" resolve="MovingAverage" />
    <node concept="3EZMnI" id="3u6SZi0Gspr" role="2wV5jI">
      <node concept="PMmxH" id="3u6SZi0Gspy" role="3EZMnx">
        <ref role="PMmxG" to="tpco:2wZex4PafBj" resolve="alias" />
      </node>
      <node concept="3F0ifn" id="3u6SZi0Gsrc" role="3EZMnx">
        <property role="3F0ifm" value="for" />
      </node>
      <node concept="3F1sOY" id="3u6SZi0Gsru" role="3EZMnx">
        <ref role="1NtTu8" to="v0h4:3u6SZi0Gsrg" />
      </node>
      <node concept="3F0ifn" id="3u6SZi0GsrB" role="3EZMnx">
        <property role="3F0ifm" value="with period of" />
      </node>
      <node concept="3F0A7n" id="3u6SZi0GsrN" role="3EZMnx">
        <ref role="1NtTu8" to="v0h4:3u6SZi0Gs6r" resolve="period" />
      </node>
      <node concept="3F0ifn" id="3u6SZi0Gss0" role="3EZMnx">
        <property role="3F0ifm" value="months" />
      </node>
      <node concept="l2Vlx" id="3u6SZi0Gspu" role="2iSdaV" />
    </node>
  </node>
</model>
<|MERGE_RESOLUTION|>--- conflicted
+++ resolved
@@ -2,13 +2,8 @@
 <model ref="r:363920dc-2dd0-49fc-94ed-f20b88b2ec02(org.jetbrains.mps.samples.Money.editor)">
   <persistence version="9" />
   <languages>
-<<<<<<< HEAD
-    <use id="7866978e-a0f0-4cc7-81bc-4d213d9375e1" name="jetbrains.mps.lang.smodel" version="3" />
+    <use id="7866978e-a0f0-4cc7-81bc-4d213d9375e1" name="jetbrains.mps.lang.smodel" version="2" />
     <use id="18bc6592-03a6-4e29-a83a-7ff23bde13ba" name="jetbrains.mps.lang.editor" version="2" />
-=======
-    <use id="7866978e-a0f0-4cc7-81bc-4d213d9375e1" name="jetbrains.mps.lang.smodel" version="2" />
-    <use id="18bc6592-03a6-4e29-a83a-7ff23bde13ba" name="jetbrains.mps.lang.editor" version="3" />
->>>>>>> 8605555f
     <use id="f3061a53-9226-4cc5-a443-f952ceaf5816" name="jetbrains.mps.baseLanguage" version="4" />
   </languages>
   <imports>
@@ -32,10 +27,10 @@
       <concept id="1080736578640" name="jetbrains.mps.lang.editor.structure.BaseEditorComponent" flags="ig" index="2wURMF">
         <child id="1080736633877" name="cellModel" index="2wV5jI" />
       </concept>
-      <concept id="1078939183254" name="jetbrains.mps.lang.editor.structure.CellModel_Component" flags="sg" stub="3162947552742194261" index="PMmxH">
+      <concept id="1078939183254" name="jetbrains.mps.lang.editor.structure.CellModel_Component" flags="sg" index="PMmxH">
         <reference id="1078939183255" name="editorComponent" index="PMmxG" />
       </concept>
-      <concept id="1088013125922" name="jetbrains.mps.lang.editor.structure.CellModel_RefCell" flags="sg" stub="730538219795941030" index="1iCGBv">
+      <concept id="1088013125922" name="jetbrains.mps.lang.editor.structure.CellModel_RefCell" flags="sg" index="1iCGBv">
         <child id="1088186146602" name="editorComponent" index="1sWHZn" />
       </concept>
       <concept id="1381004262292414836" name="jetbrains.mps.lang.editor.structure.ICellStyle" flags="ng" index="1k5N5V">
@@ -49,20 +44,20 @@
       <concept id="1073389214265" name="jetbrains.mps.lang.editor.structure.EditorCellModel" flags="ng" index="3EYTF0">
         <property id="1130859485024" name="attractsFocus" index="1cu_pB" />
       </concept>
-      <concept id="1073389446423" name="jetbrains.mps.lang.editor.structure.CellModel_Collection" flags="sn" stub="3013115976261988961" index="3EZMnI">
+      <concept id="1073389446423" name="jetbrains.mps.lang.editor.structure.CellModel_Collection" flags="sn" index="3EZMnI">
         <child id="1106270802874" name="cellLayout" index="2iSdaV" />
         <child id="1073389446424" name="childCellModel" index="3EZMnx" />
       </concept>
-      <concept id="1073389577006" name="jetbrains.mps.lang.editor.structure.CellModel_Constant" flags="sn" stub="3610246225209162225" index="3F0ifn">
+      <concept id="1073389577006" name="jetbrains.mps.lang.editor.structure.CellModel_Constant" flags="sn" index="3F0ifn">
         <property id="1073389577007" name="text" index="3F0ifm" />
       </concept>
-      <concept id="1073389658414" name="jetbrains.mps.lang.editor.structure.CellModel_Property" flags="sg" stub="730538219796134133" index="3F0A7n" />
-      <concept id="1073389882823" name="jetbrains.mps.lang.editor.structure.CellModel_RefNode" flags="sg" stub="730538219795960754" index="3F1sOY" />
-      <concept id="1073390211982" name="jetbrains.mps.lang.editor.structure.CellModel_RefNodeList" flags="sg" stub="2794558372793454595" index="3F2HdR" />
+      <concept id="1073389658414" name="jetbrains.mps.lang.editor.structure.CellModel_Property" flags="sg" index="3F0A7n" />
+      <concept id="1073389882823" name="jetbrains.mps.lang.editor.structure.CellModel_RefNode" flags="sg" index="3F1sOY" />
+      <concept id="1073390211982" name="jetbrains.mps.lang.editor.structure.CellModel_RefNodeList" flags="sg" index="3F2HdR" />
       <concept id="1225898583838" name="jetbrains.mps.lang.editor.structure.ReadOnlyModelAccessor" flags="ng" index="1HfYo3">
         <child id="1225898971709" name="getter" index="1Hhtcw" />
       </concept>
-      <concept id="1225900081164" name="jetbrains.mps.lang.editor.structure.CellModel_ReadOnlyModelAccessor" flags="sg" stub="3708815482283559694" index="1HlG4h">
+      <concept id="1225900081164" name="jetbrains.mps.lang.editor.structure.CellModel_ReadOnlyModelAccessor" flags="sg" index="1HlG4h">
         <child id="1225900141900" name="modelAccessor" index="1HlULh" />
       </concept>
       <concept id="1176717841777" name="jetbrains.mps.lang.editor.structure.QueryFunction_ModelAccess_Getter" flags="in" index="3TQlhw" />
@@ -82,7 +77,7 @@
       <concept id="1068580123155" name="jetbrains.mps.baseLanguage.structure.ExpressionStatement" flags="nn" index="3clFbF">
         <child id="1068580123156" name="expression" index="3clFbG" />
       </concept>
-      <concept id="1068580123136" name="jetbrains.mps.baseLanguage.structure.StatementList" flags="sn" stub="5293379017992965193" index="3clFbS">
+      <concept id="1068580123136" name="jetbrains.mps.baseLanguage.structure.StatementList" flags="sn" index="3clFbS">
         <child id="1068581517665" name="statement" index="3cqZAp" />
       </concept>
       <concept id="1204053956946" name="jetbrains.mps.baseLanguage.structure.IMethodCall" flags="ng" index="1ndlxa">
