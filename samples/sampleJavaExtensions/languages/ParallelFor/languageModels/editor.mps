<?xml version="1.0" encoding="UTF-8"?>
<model modelUID="r:356cdff9-223c-480e-a34e-0b9eab641194(org.jetbrains.mps.samples.ParallelFor.editor)" version="0">
  <persistence version="8" />
  <language namespace="18bc6592-03a6-4e29-a83a-7ff23bde13ba(jetbrains.mps.lang.editor)" />
  <devkit namespace="fbc25dd2-5da4-483a-8b19-70928e1b62d7(jetbrains.mps.devkit.general-purpose)" />
  <import index="cgfx" modelUID="r:10e9da27-7113-45e6-9477-92c95760f135(org.jetbrains.mps.samples.ParallelFor.structure)" version="1" />
  <import index="tpen" modelUID="r:00000000-0000-4000-0000-011c895902c3(jetbrains.mps.baseLanguage.editor)" version="-1" />
<<<<<<< HEAD
  <import index="tpee" modelUID="r:00000000-0000-4000-0000-011c895902ca(jetbrains.mps.baseLanguage.structure)" version="4" />
=======
  <import index="tpee" modelUID="r:00000000-0000-4000-0000-011c895902ca(jetbrains.mps.baseLanguage.structure)" version="5" />
>>>>>>> f41488bc
  <import index="tpc2" modelUID="r:00000000-0000-4000-0000-011c8959029e(jetbrains.mps.lang.editor.structure)" version="35" implicit="yes" />
  <import index="tp25" modelUID="r:00000000-0000-4000-0000-011c89590301(jetbrains.mps.lang.smodel.structure)" version="16" implicit="yes" />
  <import index="tpck" modelUID="r:00000000-0000-4000-0000-011c89590288(jetbrains.mps.lang.core.structure)" version="0" implicit="yes" />
  <root type="tpc2.ConceptEditorDeclaration" typeId="tpc2.1071666914219" id="8923957828369515244" nodeInfo="ng">
    <link role="conceptDeclaration" roleId="tpc2.1166049300910" targetNodeId="cgfx.8923957828369477803" resolveInfo="ParallelLoopVariable" />
    <node role="cellModel" roleId="tpc2.1080736633877" type="tpc2.CellModel_Collection" typeId="tpc2.1073389446423" id="1188212207003" nodeInfo="nn">
      <property name="vertical" nameId="tpc2.1073389446425" value="true" />
      <node role="childCellModel" roleId="tpc2.1073389446424" type="tpc2.CellModel_Constant" typeId="tpc2.1073389577006" id="1188212207005" nodeInfo="nn">
        <property name="text" nameId="tpc2.1073389577007" value="final" />
        <link role="actionMap" roleId="tpc2.1139959269582" targetNodeId="tpen.1221569820786" resolveInfo="VariableDeclaration_RemoveFinalOnDelete" />
<<<<<<< HEAD
        <link role="parentStyleClass" roleId="tpc2.1186406756722" targetNodeId="tpen.1186415544875" resolveInfo="KeyWord" />
=======
        <link role="parentStyleClass" roleId="tpc2.1381004262292426837" targetNodeId="tpen.1186415544875" resolveInfo="KeyWord" />
>>>>>>> f41488bc
        <node role="renderingCondition" roleId="tpc2.1142887637401" type="tpc2.QueryFunction_NodeCondition" typeId="tpc2.1142886221719" id="1188212207006" nodeInfo="nn">
          <node role="body" roleId="tpee.1137022507850" type="tpee.StatementList" typeId="tpee.1068580123136" id="1188212207007" nodeInfo="sn">
            <node role="statement" roleId="tpee.1068581517665" type="tpee.ReturnStatement" typeId="tpee.1068581242878" id="1188212207008" nodeInfo="nn">
              <node role="expression" roleId="tpee.1068581517676" type="tpee.DotExpression" typeId="tpee.1197027756228" id="1203977955479" nodeInfo="nn">
                <node role="operand" roleId="tpee.1197027771414" type="tpc2.ConceptFunctionParameter_node" typeId="tpc2.1142886811589" id="1188212207010" nodeInfo="nn" />
                <node role="operation" roleId="tpee.1197027833540" type="tp25.SPropertyAccess" typeId="tp25.1138056022639" id="1188212207011" nodeInfo="nn">
                  <link role="property" roleId="tp25.1138056395725" targetNodeId="tpee.1176718929932" resolveInfo="isFinal" />
                </node>
              </node>
            </node>
          </node>
        </node>
      </node>
      <node role="childCellModel" roleId="tpc2.1073389446424" type="tpc2.CellModel_RefNode" typeId="tpc2.1073389882823" id="1188212207012" nodeInfo="ng">
        <property name="noTargetText" nameId="tpc2.1139852716018" value="&lt;no type&gt;" />
        <link role="relationDeclaration" roleId="tpc2.1140103550593" targetNodeId="tpee.5680397130376446158" />
      </node>
      <node role="childCellModel" roleId="tpc2.1073389446424" type="tpc2.CellModel_Component" typeId="tpc2.1078939183254" id="1188212207013" nodeInfo="ng">
        <link role="actionMap" roleId="tpc2.1139959269582" targetNodeId="tpen.1144367099981" resolveInfo="LocalVariableDeclaration_Initializer_Actions" />
        <link role="editorComponent" roleId="tpc2.1078939183255" targetNodeId="tpen.1181823106174" resolveInfo="VariableDeclaration_NameCellComponent" />
      </node>
      <node role="cellLayout" roleId="tpc2.1106270802874" type="tpc2.CellLayout_Indent" typeId="tpc2.1237303669825" id="1237459116765" nodeInfo="nn" />
    </node>
  </root>
  <root type="tpc2.ConceptEditorDeclaration" typeId="tpc2.1071666914219" id="8923957828369554093" nodeInfo="ng">
    <link role="conceptDeclaration" roleId="tpc2.1166049300910" targetNodeId="cgfx.8923957828369477802" resolveInfo="ParallelFor" />
    <node role="cellModel" roleId="tpc2.1080736633877" type="tpc2.CellModel_Collection" typeId="tpc2.1073389446423" id="8923957828369554096" nodeInfo="nn">
      <node role="childCellModel" roleId="tpc2.1073389446424" type="tpc2.CellModel_Constant" typeId="tpc2.1073389577006" id="8923957828369554099" nodeInfo="nn">
        <property name="text" nameId="tpc2.1073389577007" value="parallel for" />
<<<<<<< HEAD
        <link role="parentStyleClass" roleId="tpc2.1186406756722" targetNodeId="tpen.1186415544875" resolveInfo="KeyWord" />
      </node>
      <node role="childCellModel" roleId="tpc2.1073389446424" type="tpc2.CellModel_Constant" typeId="tpc2.1073389577006" id="3294321158385479603" nodeInfo="nn">
        <property name="text" nameId="tpc2.1073389577007" value="(" />
        <link role="parentStyleClass" roleId="tpc2.1186406756722" targetNodeId="tpen.1215087929380" resolveInfo="LeftParen" />
=======
        <link role="parentStyleClass" roleId="tpc2.1381004262292426837" targetNodeId="tpen.1186415544875" resolveInfo="KeyWord" />
      </node>
      <node role="childCellModel" roleId="tpc2.1073389446424" type="tpc2.CellModel_Constant" typeId="tpc2.1073389577006" id="3294321158385479603" nodeInfo="nn">
        <property name="text" nameId="tpc2.1073389577007" value="(" />
        <link role="parentStyleClass" roleId="tpc2.1381004262292426837" targetNodeId="tpen.1215087929380" resolveInfo="LeftParen" />
>>>>>>> f41488bc
      </node>
      <node role="childCellModel" roleId="tpc2.1073389446424" type="tpc2.CellModel_RefNode" typeId="tpc2.1073389882823" id="8923957828369554101" nodeInfo="ng">
        <link role="relationDeclaration" roleId="tpc2.1140103550593" targetNodeId="cgfx.8923957828369518786" />
      </node>
      <node role="childCellModel" roleId="tpc2.1073389446424" type="tpc2.CellModel_Constant" typeId="tpc2.1073389577006" id="8923957828369554103" nodeInfo="nn">
        <property name="text" nameId="tpc2.1073389577007" value="in" />
<<<<<<< HEAD
        <link role="parentStyleClass" roleId="tpc2.1186406756722" targetNodeId="tpen.1186415544875" resolveInfo="KeyWord" />
=======
        <link role="parentStyleClass" roleId="tpc2.1381004262292426837" targetNodeId="tpen.1186415544875" resolveInfo="KeyWord" />
>>>>>>> f41488bc
      </node>
      <node role="childCellModel" roleId="tpc2.1073389446424" type="tpc2.CellModel_RefNode" typeId="tpc2.1073389882823" id="8923957828369554105" nodeInfo="ng">
        <link role="relationDeclaration" roleId="tpc2.1140103550593" targetNodeId="cgfx.8923957828369550462" />
      </node>
      <node role="childCellModel" roleId="tpc2.1073389446424" type="tpc2.CellModel_Constant" typeId="tpc2.1073389577006" id="3294321158385479605" nodeInfo="nn">
        <property name="text" nameId="tpc2.1073389577007" value=")" />
<<<<<<< HEAD
        <link role="parentStyleClass" roleId="tpc2.1186406756722" targetNodeId="tpen.1215088010675" resolveInfo="RightParen" />
=======
        <link role="parentStyleClass" roleId="tpc2.1381004262292426837" targetNodeId="tpen.1215088010675" resolveInfo="RightParen" />
>>>>>>> f41488bc
        <node role="styleItem" roleId="tpc2.1219418656006" type="tpc2.SideTransformAnchorTagStyleClassItem" typeId="tpc2.1214320119173" id="7704855178158773200" nodeInfo="nn">
          <property name="tag" nameId="tpc2.1214320119174" value="default_RTransform" />
        </node>
      </node>
      <node role="childCellModel" roleId="tpc2.1073389446424" type="tpc2.CellModel_Constant" typeId="tpc2.1073389577006" id="7704855178158627210" nodeInfo="nn">
        <property name="text" nameId="tpc2.1073389577007" value="using" />
<<<<<<< HEAD
        <link role="parentStyleClass" roleId="tpc2.1186406756722" targetNodeId="tpen.1186415544875" resolveInfo="KeyWord" />
=======
        <link role="parentStyleClass" roleId="tpc2.1381004262292426837" targetNodeId="tpen.1186415544875" resolveInfo="KeyWord" />
>>>>>>> f41488bc
        <link role="actionMap" roleId="tpc2.1139959269582" targetNodeId="633195941006997134" resolveInfo="RemoveThreadPoolReference" />
        <node role="renderingCondition" roleId="tpc2.1142887637401" type="tpc2.QueryFunction_NodeCondition" typeId="tpc2.1142886221719" id="7704855178158627412" nodeInfo="nn">
          <node role="body" roleId="tpee.1137022507850" type="tpee.StatementList" typeId="tpee.1068580123136" id="7704855178158627413" nodeInfo="sn">
            <node role="statement" roleId="tpee.1068581517665" type="tpee.ExpressionStatement" typeId="tpee.1068580123155" id="7704855178158630338" nodeInfo="nn">
              <node role="expression" roleId="tpee.1068580123156" type="tpee.NotEqualsExpression" typeId="tpee.1073239437375" id="7704855178158711623" nodeInfo="nn">
                <node role="rightExpression" roleId="tpee.1081773367579" type="tpee.NullLiteral" typeId="tpee.1070534058343" id="7704855178158712701" nodeInfo="nn" />
                <node role="leftExpression" roleId="tpee.1081773367580" type="tpee.DotExpression" typeId="tpee.1197027756228" id="7704855178158631234" nodeInfo="nn">
                  <node role="operation" roleId="tpee.1197027833540" type="tp25.SLinkAccess" typeId="tp25.1138056143562" id="7704855178158698375" nodeInfo="nn">
                    <link role="link" roleId="tp25.1138056516764" targetNodeId="cgfx.4659204813808501246" />
                  </node>
                  <node role="operand" roleId="tpee.1197027771414" type="tpc2.ConceptFunctionParameter_node" typeId="tpc2.1142886811589" id="7704855178158630337" nodeInfo="nn" />
                </node>
              </node>
            </node>
          </node>
        </node>
      </node>
      <node role="childCellModel" roleId="tpc2.1073389446424" type="tpc2.CellModel_RefNode" typeId="tpc2.1073389882823" id="7704855178158627396" nodeInfo="ng">
        <link role="relationDeclaration" roleId="tpc2.1140103550593" targetNodeId="cgfx.4659204813808501246" />
        <node role="renderingCondition" roleId="tpc2.1142887637401" type="tpc2.QueryFunction_NodeCondition" typeId="tpc2.1142886221719" id="7704855178158719865" nodeInfo="nn">
          <node role="body" roleId="tpee.1137022507850" type="tpee.StatementList" typeId="tpee.1068580123136" id="7704855178158719866" nodeInfo="sn">
            <node role="statement" roleId="tpee.1068581517665" type="tpee.ExpressionStatement" typeId="tpee.1068580123155" id="7704855178158721944" nodeInfo="nn">
              <node role="expression" roleId="tpee.1068580123156" type="tpee.NotEqualsExpression" typeId="tpee.1073239437375" id="7704855178158747925" nodeInfo="nn">
                <node role="rightExpression" roleId="tpee.1081773367579" type="tpee.NullLiteral" typeId="tpee.1070534058343" id="7704855178158749003" nodeInfo="nn" />
                <node role="leftExpression" roleId="tpee.1081773367580" type="tpee.DotExpression" typeId="tpee.1197027756228" id="7704855178158722840" nodeInfo="nn">
                  <node role="operation" roleId="tpee.1197027833540" type="tp25.SLinkAccess" typeId="tp25.1138056143562" id="7704855178158734677" nodeInfo="nn">
                    <link role="link" roleId="tp25.1138056516764" targetNodeId="cgfx.4659204813808501246" />
                  </node>
                  <node role="operand" roleId="tpee.1197027771414" type="tpc2.ConceptFunctionParameter_node" typeId="tpc2.1142886811589" id="7704855178158721943" nodeInfo="nn" />
                </node>
              </node>
            </node>
          </node>
        </node>
        <node role="styleItem" roleId="tpc2.1219418656006" type="tpc2.SideTransformAnchorTagStyleClassItem" typeId="tpc2.1214320119173" id="7704855178158777503" nodeInfo="nn">
          <property name="tag" nameId="tpc2.1214320119174" value="default_RTransform" />
        </node>
      </node>
      <node role="childCellModel" roleId="tpc2.1073389446424" type="tpc2.CellModel_Constant" typeId="tpc2.1073389577006" id="7704855178158790823" nodeInfo="nn">
        <property name="text" nameId="tpc2.1073389577007" value="no wait" />
<<<<<<< HEAD
        <link role="parentStyleClass" roleId="tpc2.1186406756722" targetNodeId="tpen.1186415544875" resolveInfo="KeyWord" />
=======
        <link role="parentStyleClass" roleId="tpc2.1381004262292426837" targetNodeId="tpen.1186415544875" resolveInfo="KeyWord" />
>>>>>>> f41488bc
        <link role="actionMap" roleId="tpc2.1139959269582" targetNodeId="7704855178158867368" resolveInfo="DeleteNoWait" />
        <node role="styleItem" roleId="tpc2.1219418656006" type="tpc2.SideTransformAnchorTagStyleClassItem" typeId="tpc2.1214320119173" id="7704855178158791968" nodeInfo="nn">
          <property name="tag" nameId="tpc2.1214320119174" value="ext_3_RTransform" />
        </node>
        <node role="renderingCondition" roleId="tpc2.1142887637401" type="tpc2.QueryFunction_NodeCondition" typeId="tpc2.1142886221719" id="7704855178158798940" nodeInfo="nn">
          <node role="body" roleId="tpee.1137022507850" type="tpee.StatementList" typeId="tpee.1068580123136" id="7704855178158798941" nodeInfo="sn">
            <node role="statement" roleId="tpee.1068581517665" type="tpee.ExpressionStatement" typeId="tpee.1068580123155" id="7704855178158801020" nodeInfo="nn">
              <node role="expression" roleId="tpee.1068580123156" type="tpee.DotExpression" typeId="tpee.1197027756228" id="7704855178158801916" nodeInfo="nn">
                <node role="operation" roleId="tpee.1197027833540" type="tp25.SPropertyAccess" typeId="tp25.1138056022639" id="7704855178158826857" nodeInfo="nn">
                  <link role="property" roleId="tp25.1138056395725" targetNodeId="cgfx.8374756414438970116" resolveInfo="nowait" />
                </node>
                <node role="operand" roleId="tpee.1197027771414" type="tpc2.ConceptFunctionParameter_node" typeId="tpc2.1142886811589" id="7704855178158801019" nodeInfo="nn" />
              </node>
            </node>
          </node>
        </node>
      </node>
      <node role="childCellModel" roleId="tpc2.1073389446424" type="tpc2.CellModel_Constant" typeId="tpc2.1073389577006" id="8923957828369554107" nodeInfo="nn">
        <property name="text" nameId="tpc2.1073389577007" value="{" />
<<<<<<< HEAD
        <link role="parentStyleClass" roleId="tpc2.1186406756722" targetNodeId="tpen.1215091279307" resolveInfo="LeftBrace" />
=======
        <link role="parentStyleClass" roleId="tpc2.1381004262292426837" targetNodeId="tpen.1215091279307" resolveInfo="LeftBrace" />
>>>>>>> f41488bc
        <node role="styleItem" roleId="tpc2.1219418656006" type="tpc2.IndentLayoutNoWrapClassItem" typeId="tpc2.1240253180846" id="8923957828369554108" nodeInfo="nn">
          <property name="flag" nameId="tpc2.1186414551515" value="true" />
        </node>
        <node role="styleItem" roleId="tpc2.1219418656006" type="tpc2.IndentLayoutNewLineStyleClassItem" typeId="tpc2.1237308012275" id="8923957828369554110" nodeInfo="nn">
          <property name="flag" nameId="tpc2.1186414551515" value="true" />
        </node>
        <node role="styleItem" roleId="tpc2.1219418656006" type="tpc2.SideTransformAnchorTagStyleClassItem" typeId="tpc2.1214320119173" id="7704855178158798931" nodeInfo="nn">
          <property name="tag" nameId="tpc2.1214320119174" value="ext_3_RTransform" />
        </node>
      </node>
      <node role="childCellModel" roleId="tpc2.1073389446424" type="tpc2.CellModel_RefNode" typeId="tpc2.1073389882823" id="8923957828369554112" nodeInfo="ng">
        <link role="relationDeclaration" roleId="tpc2.1140103550593" targetNodeId="tpee.1154032183016" />
        <node role="styleItem" roleId="tpc2.1219418656006" type="tpc2.IndentLayoutIndentStyleClassItem" typeId="tpc2.1237307900041" id="8923957828369554113" nodeInfo="nn">
          <property name="flag" nameId="tpc2.1186414551515" value="true" />
        </node>
      </node>
      <node role="childCellModel" roleId="tpc2.1073389446424" type="tpc2.CellModel_Constant" typeId="tpc2.1073389577006" id="8923957828369554115" nodeInfo="nn">
        <property name="text" nameId="tpc2.1073389577007" value="}" />
<<<<<<< HEAD
        <link role="parentStyleClass" roleId="tpc2.1186406756722" targetNodeId="tpen.1215091331565" resolveInfo="RightBrace" />
=======
        <link role="parentStyleClass" roleId="tpc2.1381004262292426837" targetNodeId="tpen.1215091331565" resolveInfo="RightBrace" />
>>>>>>> f41488bc
        <node role="styleItem" roleId="tpc2.1219418656006" type="tpc2.IndentLayoutOnNewLineStyleClassItem" typeId="tpc2.1237385578942" id="8923957828369554116" nodeInfo="nn">
          <property name="flag" nameId="tpc2.1186414551515" value="true" />
        </node>
      </node>
      <node role="cellLayout" roleId="tpc2.1106270802874" type="tpc2.CellLayout_Indent" typeId="tpc2.1237303669825" id="8923957828369554098" nodeInfo="nn" />
    </node>
    <node role="inspectedCellModel" roleId="tpc2.1078153129734" type="tpc2.CellModel_Collection" typeId="tpc2.1073389446423" id="633195941006938094" nodeInfo="nn">
      <node role="childCellModel" roleId="tpc2.1073389446424" type="tpc2.CellModel_Constant" typeId="tpc2.1073389577006" id="7704855178165234416" nodeInfo="nn">
        <property name="text" nameId="tpc2.1073389577007" value="Loops through a collection in parallel using multiple threads." />
        <node role="styleItem" roleId="tpc2.1219418656006" type="tpc2.IndentLayoutNewLineStyleClassItem" typeId="tpc2.1237308012275" id="7704855178165427336" nodeInfo="nn">
          <property name="flag" nameId="tpc2.1186414551515" value="true" />
        </node>
      </node>
      <node role="childCellModel" roleId="tpc2.1073389446424" type="tpc2.CellModel_Collection" typeId="tpc2.1073389446423" id="7704855178166147414" nodeInfo="nn">
        <node role="childCellModel" roleId="tpc2.1073389446424" type="tpc2.CellModel_Constant" typeId="tpc2.1073389577006" id="7704855178165234450" nodeInfo="nn">
          <property name="text" nameId="tpc2.1073389577007" value="Threads may be taken from a specified thread pool." />
<<<<<<< HEAD
          <link role="parentStyleClass" roleId="tpc2.1186406756722" targetNodeId="tpen.1198594875276" resolveInfo="Comment" />
        </node>
        <node role="childCellModel" roleId="tpc2.1073389446424" type="tpc2.CellModel_Constant" typeId="tpc2.1073389577006" id="7704855178166147131" nodeInfo="nn">
          <property name="text" nameId="tpc2.1073389577007" value="The main thread may or may not wait for the the parallel branches to finish before continuing." />
          <link role="parentStyleClass" roleId="tpc2.1186406756722" targetNodeId="tpen.1198594875276" resolveInfo="Comment" />
        </node>
        <node role="childCellModel" roleId="tpc2.1073389446424" type="tpc2.CellModel_Constant" typeId="tpc2.1073389577006" id="7704855178165234524" nodeInfo="nn">
          <property name="text" nameId="tpc2.1073389577007" value="Potential Exceptions in branches are collected and re-thrown into the main thread grouped into a single" />
          <link role="parentStyleClass" roleId="tpc2.1186406756722" targetNodeId="tpen.1198594875276" resolveInfo="Comment" />
=======
          <link role="parentStyleClass" roleId="tpc2.1381004262292426837" targetNodeId="tpen.1198594875276" resolveInfo="Comment" />
        </node>
        <node role="childCellModel" roleId="tpc2.1073389446424" type="tpc2.CellModel_Constant" typeId="tpc2.1073389577006" id="7704855178166147131" nodeInfo="nn">
          <property name="text" nameId="tpc2.1073389577007" value="The main thread may or may not wait for the the parallel branches to finish before continuing." />
          <link role="parentStyleClass" roleId="tpc2.1381004262292426837" targetNodeId="tpen.1198594875276" resolveInfo="Comment" />
        </node>
        <node role="childCellModel" roleId="tpc2.1073389446424" type="tpc2.CellModel_Constant" typeId="tpc2.1073389577006" id="7704855178165234524" nodeInfo="nn">
          <property name="text" nameId="tpc2.1073389577007" value="Potential Exceptions in branches are collected and re-thrown into the main thread grouped into a single" />
          <link role="parentStyleClass" roleId="tpc2.1381004262292426837" targetNodeId="tpen.1198594875276" resolveInfo="Comment" />
>>>>>>> f41488bc
        </node>
        <node role="childCellModel" roleId="tpc2.1073389446424" type="tpc2.CellModel_Collection" typeId="tpc2.1073389446423" id="7704855178166264091" nodeInfo="nn">
          <node role="cellLayout" roleId="tpc2.1106270802874" type="tpc2.CellLayout_Horizontal" typeId="tpc2.1106270549637" id="7704855178166264092" nodeInfo="nn" />
          <node role="childCellModel" roleId="tpc2.1073389446424" type="tpc2.CellModel_Constant" typeId="tpc2.1073389577006" id="7704855178165234564" nodeInfo="nn">
            <property name="text" nameId="tpc2.1073389577007" value="ParallelForLoopException" />
<<<<<<< HEAD
            <link role="parentStyleClass" roleId="tpc2.1186406756722" targetNodeId="tpen.1186415544875" resolveInfo="KeyWord" />
          </node>
          <node role="childCellModel" roleId="tpc2.1073389446424" type="tpc2.CellModel_Constant" typeId="tpc2.1073389577006" id="7704855178166264108" nodeInfo="nn">
            <property name="text" nameId="tpc2.1073389577007" value="instance." />
            <link role="parentStyleClass" roleId="tpc2.1186406756722" targetNodeId="tpen.1198594875276" resolveInfo="Comment" />
=======
            <link role="parentStyleClass" roleId="tpc2.1381004262292426837" targetNodeId="tpen.1186415544875" resolveInfo="KeyWord" />
          </node>
          <node role="childCellModel" roleId="tpc2.1073389446424" type="tpc2.CellModel_Constant" typeId="tpc2.1073389577006" id="7704855178166264108" nodeInfo="nn">
            <property name="text" nameId="tpc2.1073389577007" value="instance." />
            <link role="parentStyleClass" roleId="tpc2.1381004262292426837" targetNodeId="tpen.1198594875276" resolveInfo="Comment" />
>>>>>>> f41488bc
          </node>
        </node>
        <node role="styleItem" roleId="tpc2.1219418656006" type="tpc2.SelectableStyleSheetItem" typeId="tpc2.1186414928363" id="7704855178166147416" nodeInfo="nn">
          <property name="flag" nameId="tpc2.1186414551515" value="false" />
        </node>
        <node role="styleItem" roleId="tpc2.1219418656006" type="tpc2.IndentLayoutNewLineStyleClassItem" typeId="tpc2.1237308012275" id="7704855178166147570" nodeInfo="nn">
          <property name="flag" nameId="tpc2.1186414551515" value="true" />
        </node>
        <node role="cellLayout" roleId="tpc2.1106270802874" type="tpc2.CellLayout_Vertical" typeId="tpc2.1106270571710" id="7704855178166147419" nodeInfo="nn" />
      </node>
      <node role="childCellModel" roleId="tpc2.1073389446424" type="tpc2.CellModel_Constant" typeId="tpc2.1073389577006" id="7704855178165583764" nodeInfo="nn">
        <property name="text" nameId="tpc2.1073389577007" value="" />
        <node role="styleItem" roleId="tpc2.1219418656006" type="tpc2.IndentLayoutNewLineStyleClassItem" typeId="tpc2.1237308012275" id="7704855178165583883" nodeInfo="nn">
          <property name="flag" nameId="tpc2.1186414551515" value="true" />
        </node>
      </node>
      <node role="childCellModel" roleId="tpc2.1073389446424" type="tpc2.CellModel_Constant" typeId="tpc2.1073389577006" id="7704855178165230819" nodeInfo="nn">
        <property name="text" nameId="tpc2.1073389577007" value="Example:" />
        <node role="styleItem" roleId="tpc2.1219418656006" type="tpc2.IndentLayoutIndentStyleClassItem" typeId="tpc2.1237307900041" id="7704855178165583980" nodeInfo="nn">
          <property name="flag" nameId="tpc2.1186414551515" value="true" />
        </node>
      </node>
      <node role="cellLayout" roleId="tpc2.1106270802874" type="tpc2.CellLayout_Indent" typeId="tpc2.1237303669825" id="633195941006938095" nodeInfo="nn" />
      <node role="childCellModel" roleId="tpc2.1073389446424" type="tpc2.CellModel_Constant" typeId="tpc2.1073389577006" id="8374756414439004476" nodeInfo="nn">
        <property name="text" nameId="tpc2.1073389577007" value="parallel for" />
<<<<<<< HEAD
        <link role="parentStyleClass" roleId="tpc2.1186406756722" targetNodeId="tpen.1186415544875" resolveInfo="KeyWord" />
      </node>
      <node role="childCellModel" roleId="tpc2.1073389446424" type="tpc2.CellModel_Constant" typeId="tpc2.1073389577006" id="7704855178165230829" nodeInfo="nn">
        <property name="text" nameId="tpc2.1073389577007" value="(" />
        <link role="parentStyleClass" roleId="tpc2.1186406756722" targetNodeId="tpen.1215087929380" resolveInfo="LeftParen" />
=======
        <link role="parentStyleClass" roleId="tpc2.1381004262292426837" targetNodeId="tpen.1186415544875" resolveInfo="KeyWord" />
      </node>
      <node role="childCellModel" roleId="tpc2.1073389446424" type="tpc2.CellModel_Constant" typeId="tpc2.1073389577006" id="7704855178165230829" nodeInfo="nn">
        <property name="text" nameId="tpc2.1073389577007" value="(" />
        <link role="parentStyleClass" roleId="tpc2.1381004262292426837" targetNodeId="tpen.1215087929380" resolveInfo="LeftParen" />
>>>>>>> f41488bc
      </node>
      <node role="childCellModel" roleId="tpc2.1073389446424" type="tpc2.CellModel_Constant" typeId="tpc2.1073389577006" id="7704855178165230851" nodeInfo="nn">
        <property name="text" nameId="tpc2.1073389577007" value="int" />
      </node>
      <node role="childCellModel" roleId="tpc2.1073389446424" type="tpc2.CellModel_Constant" typeId="tpc2.1073389577006" id="7704855178165230865" nodeInfo="nn">
        <property name="text" nameId="tpc2.1073389577007" value="element" />
      </node>
      <node role="childCellModel" roleId="tpc2.1073389446424" type="tpc2.CellModel_Constant" typeId="tpc2.1073389577006" id="7704855178165230881" nodeInfo="nn">
        <property name="text" nameId="tpc2.1073389577007" value="in" />
<<<<<<< HEAD
        <link role="parentStyleClass" roleId="tpc2.1186406756722" targetNodeId="tpen.1186415544875" resolveInfo="KeyWord" />
=======
        <link role="parentStyleClass" roleId="tpc2.1381004262292426837" targetNodeId="tpen.1186415544875" resolveInfo="KeyWord" />
>>>>>>> f41488bc
      </node>
      <node role="childCellModel" roleId="tpc2.1073389446424" type="tpc2.CellModel_Constant" typeId="tpc2.1073389577006" id="7704855178165230899" nodeInfo="nn">
        <property name="text" nameId="tpc2.1073389577007" value="inputSequence" />
      </node>
      <node role="childCellModel" roleId="tpc2.1073389446424" type="tpc2.CellModel_Constant" typeId="tpc2.1073389577006" id="7704855178165230919" nodeInfo="nn">
        <property name="text" nameId="tpc2.1073389577007" value=")" />
<<<<<<< HEAD
        <link role="parentStyleClass" roleId="tpc2.1186406756722" targetNodeId="tpen.1215088010675" resolveInfo="RightParen" />
      </node>
      <node role="childCellModel" roleId="tpc2.1073389446424" type="tpc2.CellModel_Constant" typeId="tpc2.1073389577006" id="7704855178165230941" nodeInfo="nn">
        <property name="text" nameId="tpc2.1073389577007" value="using" />
        <link role="parentStyleClass" roleId="tpc2.1186406756722" targetNodeId="tpen.1186415544875" resolveInfo="KeyWord" />
=======
        <link role="parentStyleClass" roleId="tpc2.1381004262292426837" targetNodeId="tpen.1215088010675" resolveInfo="RightParen" />
      </node>
      <node role="childCellModel" roleId="tpc2.1073389446424" type="tpc2.CellModel_Constant" typeId="tpc2.1073389577006" id="7704855178165230941" nodeInfo="nn">
        <property name="text" nameId="tpc2.1073389577007" value="using" />
        <link role="parentStyleClass" roleId="tpc2.1381004262292426837" targetNodeId="tpen.1186415544875" resolveInfo="KeyWord" />
>>>>>>> f41488bc
      </node>
      <node role="childCellModel" roleId="tpc2.1073389446424" type="tpc2.CellModel_Constant" typeId="tpc2.1073389577006" id="7704855178165230965" nodeInfo="nn">
        <property name="text" nameId="tpc2.1073389577007" value="threadPool" />
      </node>
      <node role="childCellModel" roleId="tpc2.1073389446424" type="tpc2.CellModel_Constant" typeId="tpc2.1073389577006" id="7704855178165230991" nodeInfo="nn">
        <property name="text" nameId="tpc2.1073389577007" value="no wait" />
<<<<<<< HEAD
        <link role="parentStyleClass" roleId="tpc2.1186406756722" targetNodeId="tpen.1186415544875" resolveInfo="KeyWord" />
      </node>
      <node role="childCellModel" roleId="tpc2.1073389446424" type="tpc2.CellModel_Constant" typeId="tpc2.1073389577006" id="7704855178165231019" nodeInfo="nn">
        <property name="text" nameId="tpc2.1073389577007" value="{" />
        <link role="parentStyleClass" roleId="tpc2.1186406756722" targetNodeId="tpen.1215091279307" resolveInfo="LeftBrace" />
=======
        <link role="parentStyleClass" roleId="tpc2.1381004262292426837" targetNodeId="tpen.1186415544875" resolveInfo="KeyWord" />
      </node>
      <node role="childCellModel" roleId="tpc2.1073389446424" type="tpc2.CellModel_Constant" typeId="tpc2.1073389577006" id="7704855178165231019" nodeInfo="nn">
        <property name="text" nameId="tpc2.1073389577007" value="{" />
        <link role="parentStyleClass" roleId="tpc2.1381004262292426837" targetNodeId="tpen.1215091279307" resolveInfo="LeftBrace" />
>>>>>>> f41488bc
      </node>
      <node role="childCellModel" roleId="tpc2.1073389446424" type="tpc2.CellModel_Constant" typeId="tpc2.1073389577006" id="7704855178165231049" nodeInfo="nn">
        <property name="text" nameId="tpc2.1073389577007" value="..." />
      </node>
      <node role="childCellModel" roleId="tpc2.1073389446424" type="tpc2.CellModel_Constant" typeId="tpc2.1073389577006" id="7704855178165231081" nodeInfo="nn">
        <property name="text" nameId="tpc2.1073389577007" value="}" />
<<<<<<< HEAD
        <link role="parentStyleClass" roleId="tpc2.1186406756722" targetNodeId="tpen.1215091331565" resolveInfo="RightBrace" />
=======
        <link role="parentStyleClass" roleId="tpc2.1381004262292426837" targetNodeId="tpen.1215091331565" resolveInfo="RightBrace" />
>>>>>>> f41488bc
      </node>
      <node role="styleItem" roleId="tpc2.1219418656006" type="tpc2.IndentLayoutNewLineChildrenStyleClassItem" typeId="tpc2.1237375020029" id="7704855178165752102" nodeInfo="nn">
        <property name="flag" nameId="tpc2.1186414551515" value="false" />
      </node>
    </node>
  </root>
  <root type="tpc2.ConceptEditorDeclaration" typeId="tpc2.1071666914219" id="633195941006921790" nodeInfo="ng">
    <link role="conceptDeclaration" roleId="tpc2.1166049300910" targetNodeId="cgfx.633195941006921788" resolveInfo="ThreadPool" />
    <node role="cellModel" roleId="tpc2.1080736633877" type="tpc2.CellModel_Collection" typeId="tpc2.1073389446423" id="633195941006921792" nodeInfo="nn">
      <node role="childCellModel" roleId="tpc2.1073389446424" type="tpc2.CellModel_Constant" typeId="tpc2.1073389577006" id="633195941006921795" nodeInfo="nn">
        <property name="text" nameId="tpc2.1073389577007" value="thread pool with" />
      </node>
      <node role="childCellModel" roleId="tpc2.1073389446424" type="tpc2.CellModel_Property" typeId="tpc2.1073389658414" id="633195941006921798" nodeInfo="ng">
        <link role="relationDeclaration" roleId="tpc2.1140103550593" targetNodeId="cgfx.633195941006921797" resolveInfo="numberOfThreads" />
      </node>
      <node role="childCellModel" roleId="tpc2.1073389446424" type="tpc2.CellModel_Constant" typeId="tpc2.1073389577006" id="633195941006931866" nodeInfo="nn">
        <property name="text" nameId="tpc2.1073389577007" value="threads" />
      </node>
      <node role="cellLayout" roleId="tpc2.1106270802874" type="tpc2.CellLayout_Indent" typeId="tpc2.1237303669825" id="633195941006921794" nodeInfo="nn" />
    </node>
  </root>
  <root type="tpc2.CellActionMapDeclaration" typeId="tpc2.1139535219966" id="633195941006997134" nodeInfo="ng">
    <property name="name" nameId="tpck.1169194664001" value="RemoveThreadPoolReference" />
    <link role="applicableConcept" roleId="tpc2.1139535219968" targetNodeId="cgfx.8923957828369477802" resolveInfo="ParallelFor" />
    <node role="item" roleId="tpc2.1139535219969" type="tpc2.CellActionMapItem" typeId="tpc2.1139535280617" id="633195941006997137" nodeInfo="ng">
      <property name="actionId" nameId="tpc2.1139535298778" value="delete_action_id" />
      <node role="executeFunction" roleId="tpc2.1139535280620" type="tpc2.CellActionMap_ExecuteFunction" typeId="tpc2.1139535439104" id="633195941006997138" nodeInfo="nn">
        <node role="body" roleId="tpee.1137022507850" type="tpee.StatementList" typeId="tpee.1068580123136" id="633195941006997139" nodeInfo="sn">
          <node role="statement" roleId="tpee.1068581517665" type="tpee.ExpressionStatement" typeId="tpee.1068580123155" id="633195941006997140" nodeInfo="nn">
            <node role="expression" roleId="tpee.1068580123156" type="tpee.AssignmentExpression" typeId="tpee.1068498886294" id="633195941006997153" nodeInfo="nn">
              <node role="rValue" roleId="tpee.1068498886297" type="tpee.NullLiteral" typeId="tpee.1070534058343" id="633195941006997156" nodeInfo="nn" />
              <node role="lValue" roleId="tpee.1068498886295" type="tpee.DotExpression" typeId="tpee.1197027756228" id="633195941006997144" nodeInfo="nn">
                <node role="operand" roleId="tpee.1197027771414" type="tpc2.CellActionMap_FunctionParm_selectedNode" typeId="tpc2.1402906326895675325" id="633195941006997141" nodeInfo="nn" />
                <node role="operation" roleId="tpee.1197027833540" type="tp25.SLinkAccess" typeId="tp25.1138056143562" id="4659204813808603652" nodeInfo="nn">
                  <link role="link" roleId="tp25.1138056516764" targetNodeId="cgfx.4659204813808501246" />
                </node>
              </node>
            </node>
          </node>
        </node>
      </node>
    </node>
  </root>
  <root type="tpc2.ConceptEditorDeclaration" typeId="tpc2.1071666914219" id="2975785153735131708" nodeInfo="ng">
    <link role="conceptDeclaration" roleId="tpc2.1166049300910" targetNodeId="cgfx.2975785153735111398" resolveInfo="ThreadSafe" />
    <node role="cellModel" roleId="tpc2.1080736633877" type="tpc2.CellModel_Collection" typeId="tpc2.1073389446423" id="1149858909222" nodeInfo="nn">
      <node role="childCellModel" roleId="tpc2.1073389446424" type="tpc2.CellModel_Constant" typeId="tpc2.1073389577006" id="2975785153735131712" nodeInfo="nn">
        <property name="text" nameId="tpc2.1073389577007" value="@thread safe" />
<<<<<<< HEAD
        <link role="parentStyleClass" roleId="tpc2.1186406756722" targetNodeId="tpen.1198594875276" resolveInfo="Comment" />
=======
        <link role="parentStyleClass" roleId="tpc2.1381004262292426837" targetNodeId="tpen.1198594875276" resolveInfo="Comment" />
>>>>>>> f41488bc
      </node>
      <node role="childCellModel" roleId="tpc2.1073389446424" type="tpc2.CellModel_AttributedNodeCell" typeId="tpc2.1149850725784" id="2975785153735220471" nodeInfo="ng" />
      <node role="cellLayout" roleId="tpc2.1106270802874" type="tpc2.CellLayout_Indent" typeId="tpc2.1237303669825" id="2975785153735222021" nodeInfo="nn" />
    </node>
  </root>
  <root type="tpc2.ConceptEditorDeclaration" typeId="tpc2.1071666914219" id="2975785153735230339" nodeInfo="ng">
    <link role="conceptDeclaration" roleId="tpc2.1166049300910" targetNodeId="cgfx.2975785153735230336" resolveInfo="NonThreadSafeClass" />
    <node role="cellModel" roleId="tpc2.1080736633877" type="tpc2.CellModel_Collection" typeId="tpc2.1073389446423" id="2975785153735230341" nodeInfo="nn">
      <node role="childCellModel" roleId="tpc2.1073389446424" type="tpc2.CellModel_Constant" typeId="tpc2.1073389577006" id="2975785153735230344" nodeInfo="nn">
        <property name="text" nameId="tpc2.1073389577007" value="@non thread safe" />
<<<<<<< HEAD
        <link role="parentStyleClass" roleId="tpc2.1186406756722" targetNodeId="tpen.1198594875276" resolveInfo="Comment" />
=======
        <link role="parentStyleClass" roleId="tpc2.1381004262292426837" targetNodeId="tpen.1198594875276" resolveInfo="Comment" />
>>>>>>> f41488bc
      </node>
      <node role="childCellModel" roleId="tpc2.1073389446424" type="tpc2.CellModel_AttributedNodeCell" typeId="tpc2.1149850725784" id="2975785153735230346" nodeInfo="ng" />
      <node role="cellLayout" roleId="tpc2.1106270802874" type="tpc2.CellLayout_Indent" typeId="tpc2.1237303669825" id="2975785153735230343" nodeInfo="nn" />
    </node>
  </root>
  <root type="tpc2.CellActionMapDeclaration" typeId="tpc2.1139535219966" id="7704855178158867368" nodeInfo="ng">
    <property name="name" nameId="tpck.1169194664001" value="DeleteNoWait" />
    <link role="applicableConcept" roleId="tpc2.1139535219968" targetNodeId="cgfx.8923957828369477802" resolveInfo="ParallelFor" />
    <node role="item" roleId="tpc2.1139535219969" type="tpc2.CellActionMapItem" typeId="tpc2.1139535280617" id="7704855178158871607" nodeInfo="ng">
      <property name="actionId" nameId="tpc2.1139535298778" value="delete_action_id" />
      <node role="executeFunction" roleId="tpc2.1139535280620" type="tpc2.CellActionMap_ExecuteFunction" typeId="tpc2.1139535439104" id="7704855178158871608" nodeInfo="nn">
        <node role="body" roleId="tpee.1137022507850" type="tpee.StatementList" typeId="tpee.1068580123136" id="7704855178158871609" nodeInfo="sn">
          <node role="statement" roleId="tpee.1068581517665" type="tpee.ExpressionStatement" typeId="tpee.1068580123155" id="7704855178158871614" nodeInfo="nn">
            <node role="expression" roleId="tpee.1068580123156" type="tpee.AssignmentExpression" typeId="tpee.1068498886294" id="7704855178158894473" nodeInfo="nn">
              <node role="rValue" roleId="tpee.1068498886297" type="tpee.BooleanConstant" typeId="tpee.1068580123137" id="7704855178158894506" nodeInfo="nn">
                <property name="value" nameId="tpee.1068580123138" value="false" />
              </node>
              <node role="lValue" roleId="tpee.1068498886295" type="tpee.DotExpression" typeId="tpee.1197027756228" id="7704855178158872506" nodeInfo="nn">
                <node role="operation" roleId="tpee.1197027833540" type="tp25.SPropertyAccess" typeId="tp25.1138056022639" id="7704855178158882843" nodeInfo="nn">
                  <link role="property" roleId="tp25.1138056395725" targetNodeId="cgfx.8374756414438970116" resolveInfo="nowait" />
                </node>
                <node role="operand" roleId="tpee.1197027771414" type="tpc2.CellActionMap_FunctionParm_selectedNode" typeId="tpc2.1402906326895675325" id="7704855178158871613" nodeInfo="nn" />
              </node>
            </node>
          </node>
        </node>
      </node>
    </node>
  </root>
</model>
<|MERGE_RESOLUTION|>--- conflicted
+++ resolved
@@ -5,11 +5,7 @@
   <devkit namespace="fbc25dd2-5da4-483a-8b19-70928e1b62d7(jetbrains.mps.devkit.general-purpose)" />
   <import index="cgfx" modelUID="r:10e9da27-7113-45e6-9477-92c95760f135(org.jetbrains.mps.samples.ParallelFor.structure)" version="1" />
   <import index="tpen" modelUID="r:00000000-0000-4000-0000-011c895902c3(jetbrains.mps.baseLanguage.editor)" version="-1" />
-<<<<<<< HEAD
-  <import index="tpee" modelUID="r:00000000-0000-4000-0000-011c895902ca(jetbrains.mps.baseLanguage.structure)" version="4" />
-=======
   <import index="tpee" modelUID="r:00000000-0000-4000-0000-011c895902ca(jetbrains.mps.baseLanguage.structure)" version="5" />
->>>>>>> f41488bc
   <import index="tpc2" modelUID="r:00000000-0000-4000-0000-011c8959029e(jetbrains.mps.lang.editor.structure)" version="35" implicit="yes" />
   <import index="tp25" modelUID="r:00000000-0000-4000-0000-011c89590301(jetbrains.mps.lang.smodel.structure)" version="16" implicit="yes" />
   <import index="tpck" modelUID="r:00000000-0000-4000-0000-011c89590288(jetbrains.mps.lang.core.structure)" version="0" implicit="yes" />
@@ -20,11 +16,7 @@
       <node role="childCellModel" roleId="tpc2.1073389446424" type="tpc2.CellModel_Constant" typeId="tpc2.1073389577006" id="1188212207005" nodeInfo="nn">
         <property name="text" nameId="tpc2.1073389577007" value="final" />
         <link role="actionMap" roleId="tpc2.1139959269582" targetNodeId="tpen.1221569820786" resolveInfo="VariableDeclaration_RemoveFinalOnDelete" />
-<<<<<<< HEAD
-        <link role="parentStyleClass" roleId="tpc2.1186406756722" targetNodeId="tpen.1186415544875" resolveInfo="KeyWord" />
-=======
-        <link role="parentStyleClass" roleId="tpc2.1381004262292426837" targetNodeId="tpen.1186415544875" resolveInfo="KeyWord" />
->>>>>>> f41488bc
+        <link role="parentStyleClass" roleId="tpc2.1381004262292426837" targetNodeId="tpen.1186415544875" resolveInfo="KeyWord" />
         <node role="renderingCondition" roleId="tpc2.1142887637401" type="tpc2.QueryFunction_NodeCondition" typeId="tpc2.1142886221719" id="1188212207006" nodeInfo="nn">
           <node role="body" roleId="tpee.1137022507850" type="tpee.StatementList" typeId="tpee.1068580123136" id="1188212207007" nodeInfo="sn">
             <node role="statement" roleId="tpee.1068581517665" type="tpee.ReturnStatement" typeId="tpee.1068581242878" id="1188212207008" nodeInfo="nn">
@@ -54,52 +46,32 @@
     <node role="cellModel" roleId="tpc2.1080736633877" type="tpc2.CellModel_Collection" typeId="tpc2.1073389446423" id="8923957828369554096" nodeInfo="nn">
       <node role="childCellModel" roleId="tpc2.1073389446424" type="tpc2.CellModel_Constant" typeId="tpc2.1073389577006" id="8923957828369554099" nodeInfo="nn">
         <property name="text" nameId="tpc2.1073389577007" value="parallel for" />
-<<<<<<< HEAD
-        <link role="parentStyleClass" roleId="tpc2.1186406756722" targetNodeId="tpen.1186415544875" resolveInfo="KeyWord" />
-      </node>
-      <node role="childCellModel" roleId="tpc2.1073389446424" type="tpc2.CellModel_Constant" typeId="tpc2.1073389577006" id="3294321158385479603" nodeInfo="nn">
-        <property name="text" nameId="tpc2.1073389577007" value="(" />
-        <link role="parentStyleClass" roleId="tpc2.1186406756722" targetNodeId="tpen.1215087929380" resolveInfo="LeftParen" />
-=======
         <link role="parentStyleClass" roleId="tpc2.1381004262292426837" targetNodeId="tpen.1186415544875" resolveInfo="KeyWord" />
       </node>
       <node role="childCellModel" roleId="tpc2.1073389446424" type="tpc2.CellModel_Constant" typeId="tpc2.1073389577006" id="3294321158385479603" nodeInfo="nn">
         <property name="text" nameId="tpc2.1073389577007" value="(" />
         <link role="parentStyleClass" roleId="tpc2.1381004262292426837" targetNodeId="tpen.1215087929380" resolveInfo="LeftParen" />
->>>>>>> f41488bc
       </node>
       <node role="childCellModel" roleId="tpc2.1073389446424" type="tpc2.CellModel_RefNode" typeId="tpc2.1073389882823" id="8923957828369554101" nodeInfo="ng">
         <link role="relationDeclaration" roleId="tpc2.1140103550593" targetNodeId="cgfx.8923957828369518786" />
       </node>
       <node role="childCellModel" roleId="tpc2.1073389446424" type="tpc2.CellModel_Constant" typeId="tpc2.1073389577006" id="8923957828369554103" nodeInfo="nn">
         <property name="text" nameId="tpc2.1073389577007" value="in" />
-<<<<<<< HEAD
-        <link role="parentStyleClass" roleId="tpc2.1186406756722" targetNodeId="tpen.1186415544875" resolveInfo="KeyWord" />
-=======
-        <link role="parentStyleClass" roleId="tpc2.1381004262292426837" targetNodeId="tpen.1186415544875" resolveInfo="KeyWord" />
->>>>>>> f41488bc
+        <link role="parentStyleClass" roleId="tpc2.1381004262292426837" targetNodeId="tpen.1186415544875" resolveInfo="KeyWord" />
       </node>
       <node role="childCellModel" roleId="tpc2.1073389446424" type="tpc2.CellModel_RefNode" typeId="tpc2.1073389882823" id="8923957828369554105" nodeInfo="ng">
         <link role="relationDeclaration" roleId="tpc2.1140103550593" targetNodeId="cgfx.8923957828369550462" />
       </node>
       <node role="childCellModel" roleId="tpc2.1073389446424" type="tpc2.CellModel_Constant" typeId="tpc2.1073389577006" id="3294321158385479605" nodeInfo="nn">
         <property name="text" nameId="tpc2.1073389577007" value=")" />
-<<<<<<< HEAD
-        <link role="parentStyleClass" roleId="tpc2.1186406756722" targetNodeId="tpen.1215088010675" resolveInfo="RightParen" />
-=======
         <link role="parentStyleClass" roleId="tpc2.1381004262292426837" targetNodeId="tpen.1215088010675" resolveInfo="RightParen" />
->>>>>>> f41488bc
         <node role="styleItem" roleId="tpc2.1219418656006" type="tpc2.SideTransformAnchorTagStyleClassItem" typeId="tpc2.1214320119173" id="7704855178158773200" nodeInfo="nn">
           <property name="tag" nameId="tpc2.1214320119174" value="default_RTransform" />
         </node>
       </node>
       <node role="childCellModel" roleId="tpc2.1073389446424" type="tpc2.CellModel_Constant" typeId="tpc2.1073389577006" id="7704855178158627210" nodeInfo="nn">
         <property name="text" nameId="tpc2.1073389577007" value="using" />
-<<<<<<< HEAD
-        <link role="parentStyleClass" roleId="tpc2.1186406756722" targetNodeId="tpen.1186415544875" resolveInfo="KeyWord" />
-=======
-        <link role="parentStyleClass" roleId="tpc2.1381004262292426837" targetNodeId="tpen.1186415544875" resolveInfo="KeyWord" />
->>>>>>> f41488bc
+        <link role="parentStyleClass" roleId="tpc2.1381004262292426837" targetNodeId="tpen.1186415544875" resolveInfo="KeyWord" />
         <link role="actionMap" roleId="tpc2.1139959269582" targetNodeId="633195941006997134" resolveInfo="RemoveThreadPoolReference" />
         <node role="renderingCondition" roleId="tpc2.1142887637401" type="tpc2.QueryFunction_NodeCondition" typeId="tpc2.1142886221719" id="7704855178158627412" nodeInfo="nn">
           <node role="body" roleId="tpee.1137022507850" type="tpee.StatementList" typeId="tpee.1068580123136" id="7704855178158627413" nodeInfo="sn">
@@ -140,11 +112,7 @@
       </node>
       <node role="childCellModel" roleId="tpc2.1073389446424" type="tpc2.CellModel_Constant" typeId="tpc2.1073389577006" id="7704855178158790823" nodeInfo="nn">
         <property name="text" nameId="tpc2.1073389577007" value="no wait" />
-<<<<<<< HEAD
-        <link role="parentStyleClass" roleId="tpc2.1186406756722" targetNodeId="tpen.1186415544875" resolveInfo="KeyWord" />
-=======
-        <link role="parentStyleClass" roleId="tpc2.1381004262292426837" targetNodeId="tpen.1186415544875" resolveInfo="KeyWord" />
->>>>>>> f41488bc
+        <link role="parentStyleClass" roleId="tpc2.1381004262292426837" targetNodeId="tpen.1186415544875" resolveInfo="KeyWord" />
         <link role="actionMap" roleId="tpc2.1139959269582" targetNodeId="7704855178158867368" resolveInfo="DeleteNoWait" />
         <node role="styleItem" roleId="tpc2.1219418656006" type="tpc2.SideTransformAnchorTagStyleClassItem" typeId="tpc2.1214320119173" id="7704855178158791968" nodeInfo="nn">
           <property name="tag" nameId="tpc2.1214320119174" value="ext_3_RTransform" />
@@ -164,11 +132,7 @@
       </node>
       <node role="childCellModel" roleId="tpc2.1073389446424" type="tpc2.CellModel_Constant" typeId="tpc2.1073389577006" id="8923957828369554107" nodeInfo="nn">
         <property name="text" nameId="tpc2.1073389577007" value="{" />
-<<<<<<< HEAD
-        <link role="parentStyleClass" roleId="tpc2.1186406756722" targetNodeId="tpen.1215091279307" resolveInfo="LeftBrace" />
-=======
         <link role="parentStyleClass" roleId="tpc2.1381004262292426837" targetNodeId="tpen.1215091279307" resolveInfo="LeftBrace" />
->>>>>>> f41488bc
         <node role="styleItem" roleId="tpc2.1219418656006" type="tpc2.IndentLayoutNoWrapClassItem" typeId="tpc2.1240253180846" id="8923957828369554108" nodeInfo="nn">
           <property name="flag" nameId="tpc2.1186414551515" value="true" />
         </node>
@@ -187,11 +151,7 @@
       </node>
       <node role="childCellModel" roleId="tpc2.1073389446424" type="tpc2.CellModel_Constant" typeId="tpc2.1073389577006" id="8923957828369554115" nodeInfo="nn">
         <property name="text" nameId="tpc2.1073389577007" value="}" />
-<<<<<<< HEAD
-        <link role="parentStyleClass" roleId="tpc2.1186406756722" targetNodeId="tpen.1215091331565" resolveInfo="RightBrace" />
-=======
         <link role="parentStyleClass" roleId="tpc2.1381004262292426837" targetNodeId="tpen.1215091331565" resolveInfo="RightBrace" />
->>>>>>> f41488bc
         <node role="styleItem" roleId="tpc2.1219418656006" type="tpc2.IndentLayoutOnNewLineStyleClassItem" typeId="tpc2.1237385578942" id="8923957828369554116" nodeInfo="nn">
           <property name="flag" nameId="tpc2.1186414551515" value="true" />
         </node>
@@ -208,17 +168,6 @@
       <node role="childCellModel" roleId="tpc2.1073389446424" type="tpc2.CellModel_Collection" typeId="tpc2.1073389446423" id="7704855178166147414" nodeInfo="nn">
         <node role="childCellModel" roleId="tpc2.1073389446424" type="tpc2.CellModel_Constant" typeId="tpc2.1073389577006" id="7704855178165234450" nodeInfo="nn">
           <property name="text" nameId="tpc2.1073389577007" value="Threads may be taken from a specified thread pool." />
-<<<<<<< HEAD
-          <link role="parentStyleClass" roleId="tpc2.1186406756722" targetNodeId="tpen.1198594875276" resolveInfo="Comment" />
-        </node>
-        <node role="childCellModel" roleId="tpc2.1073389446424" type="tpc2.CellModel_Constant" typeId="tpc2.1073389577006" id="7704855178166147131" nodeInfo="nn">
-          <property name="text" nameId="tpc2.1073389577007" value="The main thread may or may not wait for the the parallel branches to finish before continuing." />
-          <link role="parentStyleClass" roleId="tpc2.1186406756722" targetNodeId="tpen.1198594875276" resolveInfo="Comment" />
-        </node>
-        <node role="childCellModel" roleId="tpc2.1073389446424" type="tpc2.CellModel_Constant" typeId="tpc2.1073389577006" id="7704855178165234524" nodeInfo="nn">
-          <property name="text" nameId="tpc2.1073389577007" value="Potential Exceptions in branches are collected and re-thrown into the main thread grouped into a single" />
-          <link role="parentStyleClass" roleId="tpc2.1186406756722" targetNodeId="tpen.1198594875276" resolveInfo="Comment" />
-=======
           <link role="parentStyleClass" roleId="tpc2.1381004262292426837" targetNodeId="tpen.1198594875276" resolveInfo="Comment" />
         </node>
         <node role="childCellModel" roleId="tpc2.1073389446424" type="tpc2.CellModel_Constant" typeId="tpc2.1073389577006" id="7704855178166147131" nodeInfo="nn">
@@ -228,25 +177,16 @@
         <node role="childCellModel" roleId="tpc2.1073389446424" type="tpc2.CellModel_Constant" typeId="tpc2.1073389577006" id="7704855178165234524" nodeInfo="nn">
           <property name="text" nameId="tpc2.1073389577007" value="Potential Exceptions in branches are collected and re-thrown into the main thread grouped into a single" />
           <link role="parentStyleClass" roleId="tpc2.1381004262292426837" targetNodeId="tpen.1198594875276" resolveInfo="Comment" />
->>>>>>> f41488bc
         </node>
         <node role="childCellModel" roleId="tpc2.1073389446424" type="tpc2.CellModel_Collection" typeId="tpc2.1073389446423" id="7704855178166264091" nodeInfo="nn">
           <node role="cellLayout" roleId="tpc2.1106270802874" type="tpc2.CellLayout_Horizontal" typeId="tpc2.1106270549637" id="7704855178166264092" nodeInfo="nn" />
           <node role="childCellModel" roleId="tpc2.1073389446424" type="tpc2.CellModel_Constant" typeId="tpc2.1073389577006" id="7704855178165234564" nodeInfo="nn">
             <property name="text" nameId="tpc2.1073389577007" value="ParallelForLoopException" />
-<<<<<<< HEAD
-            <link role="parentStyleClass" roleId="tpc2.1186406756722" targetNodeId="tpen.1186415544875" resolveInfo="KeyWord" />
-          </node>
-          <node role="childCellModel" roleId="tpc2.1073389446424" type="tpc2.CellModel_Constant" typeId="tpc2.1073389577006" id="7704855178166264108" nodeInfo="nn">
-            <property name="text" nameId="tpc2.1073389577007" value="instance." />
-            <link role="parentStyleClass" roleId="tpc2.1186406756722" targetNodeId="tpen.1198594875276" resolveInfo="Comment" />
-=======
             <link role="parentStyleClass" roleId="tpc2.1381004262292426837" targetNodeId="tpen.1186415544875" resolveInfo="KeyWord" />
           </node>
           <node role="childCellModel" roleId="tpc2.1073389446424" type="tpc2.CellModel_Constant" typeId="tpc2.1073389577006" id="7704855178166264108" nodeInfo="nn">
             <property name="text" nameId="tpc2.1073389577007" value="instance." />
             <link role="parentStyleClass" roleId="tpc2.1381004262292426837" targetNodeId="tpen.1198594875276" resolveInfo="Comment" />
->>>>>>> f41488bc
           </node>
         </node>
         <node role="styleItem" roleId="tpc2.1219418656006" type="tpc2.SelectableStyleSheetItem" typeId="tpc2.1186414928363" id="7704855178166147416" nodeInfo="nn">
@@ -272,19 +212,11 @@
       <node role="cellLayout" roleId="tpc2.1106270802874" type="tpc2.CellLayout_Indent" typeId="tpc2.1237303669825" id="633195941006938095" nodeInfo="nn" />
       <node role="childCellModel" roleId="tpc2.1073389446424" type="tpc2.CellModel_Constant" typeId="tpc2.1073389577006" id="8374756414439004476" nodeInfo="nn">
         <property name="text" nameId="tpc2.1073389577007" value="parallel for" />
-<<<<<<< HEAD
-        <link role="parentStyleClass" roleId="tpc2.1186406756722" targetNodeId="tpen.1186415544875" resolveInfo="KeyWord" />
-      </node>
-      <node role="childCellModel" roleId="tpc2.1073389446424" type="tpc2.CellModel_Constant" typeId="tpc2.1073389577006" id="7704855178165230829" nodeInfo="nn">
-        <property name="text" nameId="tpc2.1073389577007" value="(" />
-        <link role="parentStyleClass" roleId="tpc2.1186406756722" targetNodeId="tpen.1215087929380" resolveInfo="LeftParen" />
-=======
         <link role="parentStyleClass" roleId="tpc2.1381004262292426837" targetNodeId="tpen.1186415544875" resolveInfo="KeyWord" />
       </node>
       <node role="childCellModel" roleId="tpc2.1073389446424" type="tpc2.CellModel_Constant" typeId="tpc2.1073389577006" id="7704855178165230829" nodeInfo="nn">
         <property name="text" nameId="tpc2.1073389577007" value="(" />
         <link role="parentStyleClass" roleId="tpc2.1381004262292426837" targetNodeId="tpen.1215087929380" resolveInfo="LeftParen" />
->>>>>>> f41488bc
       </node>
       <node role="childCellModel" roleId="tpc2.1073389446424" type="tpc2.CellModel_Constant" typeId="tpc2.1073389577006" id="7704855178165230851" nodeInfo="nn">
         <property name="text" nameId="tpc2.1073389577007" value="int" />
@@ -294,60 +226,36 @@
       </node>
       <node role="childCellModel" roleId="tpc2.1073389446424" type="tpc2.CellModel_Constant" typeId="tpc2.1073389577006" id="7704855178165230881" nodeInfo="nn">
         <property name="text" nameId="tpc2.1073389577007" value="in" />
-<<<<<<< HEAD
-        <link role="parentStyleClass" roleId="tpc2.1186406756722" targetNodeId="tpen.1186415544875" resolveInfo="KeyWord" />
-=======
-        <link role="parentStyleClass" roleId="tpc2.1381004262292426837" targetNodeId="tpen.1186415544875" resolveInfo="KeyWord" />
->>>>>>> f41488bc
+        <link role="parentStyleClass" roleId="tpc2.1381004262292426837" targetNodeId="tpen.1186415544875" resolveInfo="KeyWord" />
       </node>
       <node role="childCellModel" roleId="tpc2.1073389446424" type="tpc2.CellModel_Constant" typeId="tpc2.1073389577006" id="7704855178165230899" nodeInfo="nn">
         <property name="text" nameId="tpc2.1073389577007" value="inputSequence" />
       </node>
       <node role="childCellModel" roleId="tpc2.1073389446424" type="tpc2.CellModel_Constant" typeId="tpc2.1073389577006" id="7704855178165230919" nodeInfo="nn">
         <property name="text" nameId="tpc2.1073389577007" value=")" />
-<<<<<<< HEAD
-        <link role="parentStyleClass" roleId="tpc2.1186406756722" targetNodeId="tpen.1215088010675" resolveInfo="RightParen" />
+        <link role="parentStyleClass" roleId="tpc2.1381004262292426837" targetNodeId="tpen.1215088010675" resolveInfo="RightParen" />
       </node>
       <node role="childCellModel" roleId="tpc2.1073389446424" type="tpc2.CellModel_Constant" typeId="tpc2.1073389577006" id="7704855178165230941" nodeInfo="nn">
         <property name="text" nameId="tpc2.1073389577007" value="using" />
-        <link role="parentStyleClass" roleId="tpc2.1186406756722" targetNodeId="tpen.1186415544875" resolveInfo="KeyWord" />
-=======
-        <link role="parentStyleClass" roleId="tpc2.1381004262292426837" targetNodeId="tpen.1215088010675" resolveInfo="RightParen" />
-      </node>
-      <node role="childCellModel" roleId="tpc2.1073389446424" type="tpc2.CellModel_Constant" typeId="tpc2.1073389577006" id="7704855178165230941" nodeInfo="nn">
-        <property name="text" nameId="tpc2.1073389577007" value="using" />
-        <link role="parentStyleClass" roleId="tpc2.1381004262292426837" targetNodeId="tpen.1186415544875" resolveInfo="KeyWord" />
->>>>>>> f41488bc
+        <link role="parentStyleClass" roleId="tpc2.1381004262292426837" targetNodeId="tpen.1186415544875" resolveInfo="KeyWord" />
       </node>
       <node role="childCellModel" roleId="tpc2.1073389446424" type="tpc2.CellModel_Constant" typeId="tpc2.1073389577006" id="7704855178165230965" nodeInfo="nn">
         <property name="text" nameId="tpc2.1073389577007" value="threadPool" />
       </node>
       <node role="childCellModel" roleId="tpc2.1073389446424" type="tpc2.CellModel_Constant" typeId="tpc2.1073389577006" id="7704855178165230991" nodeInfo="nn">
         <property name="text" nameId="tpc2.1073389577007" value="no wait" />
-<<<<<<< HEAD
-        <link role="parentStyleClass" roleId="tpc2.1186406756722" targetNodeId="tpen.1186415544875" resolveInfo="KeyWord" />
-      </node>
-      <node role="childCellModel" roleId="tpc2.1073389446424" type="tpc2.CellModel_Constant" typeId="tpc2.1073389577006" id="7704855178165231019" nodeInfo="nn">
-        <property name="text" nameId="tpc2.1073389577007" value="{" />
-        <link role="parentStyleClass" roleId="tpc2.1186406756722" targetNodeId="tpen.1215091279307" resolveInfo="LeftBrace" />
-=======
         <link role="parentStyleClass" roleId="tpc2.1381004262292426837" targetNodeId="tpen.1186415544875" resolveInfo="KeyWord" />
       </node>
       <node role="childCellModel" roleId="tpc2.1073389446424" type="tpc2.CellModel_Constant" typeId="tpc2.1073389577006" id="7704855178165231019" nodeInfo="nn">
         <property name="text" nameId="tpc2.1073389577007" value="{" />
         <link role="parentStyleClass" roleId="tpc2.1381004262292426837" targetNodeId="tpen.1215091279307" resolveInfo="LeftBrace" />
->>>>>>> f41488bc
       </node>
       <node role="childCellModel" roleId="tpc2.1073389446424" type="tpc2.CellModel_Constant" typeId="tpc2.1073389577006" id="7704855178165231049" nodeInfo="nn">
         <property name="text" nameId="tpc2.1073389577007" value="..." />
       </node>
       <node role="childCellModel" roleId="tpc2.1073389446424" type="tpc2.CellModel_Constant" typeId="tpc2.1073389577006" id="7704855178165231081" nodeInfo="nn">
         <property name="text" nameId="tpc2.1073389577007" value="}" />
-<<<<<<< HEAD
-        <link role="parentStyleClass" roleId="tpc2.1186406756722" targetNodeId="tpen.1215091331565" resolveInfo="RightBrace" />
-=======
         <link role="parentStyleClass" roleId="tpc2.1381004262292426837" targetNodeId="tpen.1215091331565" resolveInfo="RightBrace" />
->>>>>>> f41488bc
       </node>
       <node role="styleItem" roleId="tpc2.1219418656006" type="tpc2.IndentLayoutNewLineChildrenStyleClassItem" typeId="tpc2.1237375020029" id="7704855178165752102" nodeInfo="nn">
         <property name="flag" nameId="tpc2.1186414551515" value="false" />
@@ -396,11 +304,7 @@
     <node role="cellModel" roleId="tpc2.1080736633877" type="tpc2.CellModel_Collection" typeId="tpc2.1073389446423" id="1149858909222" nodeInfo="nn">
       <node role="childCellModel" roleId="tpc2.1073389446424" type="tpc2.CellModel_Constant" typeId="tpc2.1073389577006" id="2975785153735131712" nodeInfo="nn">
         <property name="text" nameId="tpc2.1073389577007" value="@thread safe" />
-<<<<<<< HEAD
-        <link role="parentStyleClass" roleId="tpc2.1186406756722" targetNodeId="tpen.1198594875276" resolveInfo="Comment" />
-=======
         <link role="parentStyleClass" roleId="tpc2.1381004262292426837" targetNodeId="tpen.1198594875276" resolveInfo="Comment" />
->>>>>>> f41488bc
       </node>
       <node role="childCellModel" roleId="tpc2.1073389446424" type="tpc2.CellModel_AttributedNodeCell" typeId="tpc2.1149850725784" id="2975785153735220471" nodeInfo="ng" />
       <node role="cellLayout" roleId="tpc2.1106270802874" type="tpc2.CellLayout_Indent" typeId="tpc2.1237303669825" id="2975785153735222021" nodeInfo="nn" />
@@ -411,11 +315,7 @@
     <node role="cellModel" roleId="tpc2.1080736633877" type="tpc2.CellModel_Collection" typeId="tpc2.1073389446423" id="2975785153735230341" nodeInfo="nn">
       <node role="childCellModel" roleId="tpc2.1073389446424" type="tpc2.CellModel_Constant" typeId="tpc2.1073389577006" id="2975785153735230344" nodeInfo="nn">
         <property name="text" nameId="tpc2.1073389577007" value="@non thread safe" />
-<<<<<<< HEAD
-        <link role="parentStyleClass" roleId="tpc2.1186406756722" targetNodeId="tpen.1198594875276" resolveInfo="Comment" />
-=======
         <link role="parentStyleClass" roleId="tpc2.1381004262292426837" targetNodeId="tpen.1198594875276" resolveInfo="Comment" />
->>>>>>> f41488bc
       </node>
       <node role="childCellModel" roleId="tpc2.1073389446424" type="tpc2.CellModel_AttributedNodeCell" typeId="tpc2.1149850725784" id="2975785153735230346" nodeInfo="ng" />
       <node role="cellLayout" roleId="tpc2.1106270802874" type="tpc2.CellLayout_Indent" typeId="tpc2.1237303669825" id="2975785153735230343" nodeInfo="nn" />
