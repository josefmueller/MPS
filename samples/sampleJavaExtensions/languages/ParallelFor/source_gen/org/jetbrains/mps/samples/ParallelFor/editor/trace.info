--- conflicted
+++ resolved
@@ -435,36 +435,10 @@
   </root>
   <root nodeRef="r:356cdff9-223c-480e-a34e-0b9eab641194(org.jetbrains.mps.samples.ParallelFor.editor)/2975785153735131708">
     <file name="ThreadSafe_Editor.java">
-<<<<<<< HEAD
       <node id="2975785153735131708" at="11,79,12,76" concept="7" />
       <node id="2975785153735131708" at="11,0,14,0" concept="5" trace="createEditorCell#(Ljetbrains/mps/openapi/editor/EditorContext;Lorg/jetbrains/mps/openapi/model/SNode;)Ljetbrains/mps/openapi/editor/cells/EditorCell;" />
       <scope id="2975785153735131708" at="11,79,12,76" />
       <scope id="2975785153735131708" at="11,0,14,0">
-=======
-      <node id="2975785153735131708" at="18,79,19,63" concept="7" />
-      <node id="2975785153735131708" at="21,89,22,96" concept="6" />
-      <node id="2975785153735131708" at="22,96,23,48" concept="2" />
-      <node id="2975785153735131708" at="23,48,24,28" concept="2" />
-      <node id="2975785153735131708" at="24,28,25,81" concept="2" />
-      <node id="2975785153735131708" at="25,81,26,91" concept="2" />
-      <node id="2975785153735131708" at="26,91,27,22" concept="7" />
-      <node id="2975785153735131712" at="29,88,30,98" concept="6" />
-      <node id="2975785153735131712" at="30,98,31,47" concept="2" />
-      <node id="2975785153735131712" at="31,47,32,34" concept="6" />
-      <node id="2975785153735131712" at="32,34,33,66" concept="2" />
-      <node id="2975785153735131712" at="33,66,34,40" concept="2" />
-      <node id="2975785153735131712" at="34,40,35,34" concept="2" />
-      <node id="2975785153735131712" at="35,34,36,22" concept="7" />
-      <node id="2975785153735220471" at="38,98,39,80" concept="6" />
-      <node id="2975785153735220471" at="39,80,40,146" concept="6" />
-      <node id="2975785153735220471" at="40,146,41,22" concept="7" />
-      <node id="2975785153735131708" at="18,0,21,0" concept="5" trace="createEditorCell#(Ljetbrains/mps/openapi/editor/EditorContext;Lorg/jetbrains/mps/openapi/model/SNode;)Ljetbrains/mps/openapi/editor/cells/EditorCell;" />
-      <node id="2975785153735220471" at="38,0,43,0" concept="5" trace="createAttributedNodeCell_ly4xkq_b0#(Ljetbrains/mps/openapi/editor/EditorContext;Lorg/jetbrains/mps/openapi/model/SNode;)Ljetbrains/mps/openapi/editor/cells/EditorCell;" />
-      <node id="2975785153735131708" at="21,0,29,0" concept="5" trace="createCollection_ly4xkq_a#(Ljetbrains/mps/openapi/editor/EditorContext;Lorg/jetbrains/mps/openapi/model/SNode;)Ljetbrains/mps/openapi/editor/cells/EditorCell;" />
-      <node id="2975785153735131712" at="29,0,38,0" concept="5" trace="createConstant_ly4xkq_a0#(Ljetbrains/mps/openapi/editor/EditorContext;Lorg/jetbrains/mps/openapi/model/SNode;)Ljetbrains/mps/openapi/editor/cells/EditorCell;" />
-      <scope id="2975785153735131708" at="18,79,19,63" />
-      <scope id="2975785153735131708" at="18,0,21,0">
->>>>>>> bd830ede
         <var name="editorContext" id="2975785153735131708" />
         <var name="node" id="2975785153735131708" />
       </scope>
@@ -490,8 +464,8 @@
       <node id="2975785153735131712" at="51,40,52,34" concept="2" />
       <node id="2975785153735131712" at="52,34,53,22" concept="7" />
       <node id="2975785153735220471" at="55,59,56,85" concept="6" />
-      <node id="2975785153735220471" at="56,85,57,103" concept="6" />
-      <node id="2975785153735220471" at="57,103,58,22" concept="7" />
+      <node id="2975785153735220471" at="56,85,57,93" concept="6" />
+      <node id="2975785153735220471" at="57,93,58,22" concept="7" />
       <node id="2975785153735131708" at="19,0,21,0" concept="3" trace="myNode" />
       <node id="2975785153735131708" at="33,0,36,0" concept="5" trace="createCell#()Ljetbrains/mps/openapi/editor/cells/EditorCell;" />
       <node id="2975785153735131708" at="22,0,26,0" concept="1" trace="ThreadSafe_EditorBuilder_a#(Ljetbrains/mps/openapi/editor/EditorContext;Lorg/jetbrains/mps/openapi/model/SNode;)V" />
@@ -527,36 +501,10 @@
   </root>
   <root nodeRef="r:356cdff9-223c-480e-a34e-0b9eab641194(org.jetbrains.mps.samples.ParallelFor.editor)/2975785153735230339">
     <file name="NonThreadSafeClass_Editor.java">
-<<<<<<< HEAD
       <node id="2975785153735230339" at="11,79,12,84" concept="7" />
       <node id="2975785153735230339" at="11,0,14,0" concept="5" trace="createEditorCell#(Ljetbrains/mps/openapi/editor/EditorContext;Lorg/jetbrains/mps/openapi/model/SNode;)Ljetbrains/mps/openapi/editor/cells/EditorCell;" />
       <scope id="2975785153735230339" at="11,79,12,84" />
       <scope id="2975785153735230339" at="11,0,14,0">
-=======
-      <node id="2975785153735230339" at="18,79,19,62" concept="7" />
-      <node id="2975785153735230339" at="21,88,22,96" concept="6" />
-      <node id="2975785153735230339" at="22,96,23,47" concept="2" />
-      <node id="2975785153735230339" at="23,47,24,28" concept="2" />
-      <node id="2975785153735230339" at="24,28,25,80" concept="2" />
-      <node id="2975785153735230339" at="25,80,26,90" concept="2" />
-      <node id="2975785153735230339" at="26,90,27,22" concept="7" />
-      <node id="2975785153735230344" at="29,87,30,102" concept="6" />
-      <node id="2975785153735230344" at="30,102,31,46" concept="2" />
-      <node id="2975785153735230344" at="31,46,32,34" concept="6" />
-      <node id="2975785153735230344" at="32,34,33,66" concept="2" />
-      <node id="2975785153735230344" at="33,66,34,40" concept="2" />
-      <node id="2975785153735230344" at="34,40,35,34" concept="2" />
-      <node id="2975785153735230344" at="35,34,36,22" concept="7" />
-      <node id="2975785153735230346" at="38,97,39,80" concept="6" />
-      <node id="2975785153735230346" at="39,80,40,146" concept="6" />
-      <node id="2975785153735230346" at="40,146,41,22" concept="7" />
-      <node id="2975785153735230339" at="18,0,21,0" concept="5" trace="createEditorCell#(Ljetbrains/mps/openapi/editor/EditorContext;Lorg/jetbrains/mps/openapi/model/SNode;)Ljetbrains/mps/openapi/editor/cells/EditorCell;" />
-      <node id="2975785153735230346" at="38,0,43,0" concept="5" trace="createAttributedNodeCell_djoi4_b0#(Ljetbrains/mps/openapi/editor/EditorContext;Lorg/jetbrains/mps/openapi/model/SNode;)Ljetbrains/mps/openapi/editor/cells/EditorCell;" />
-      <node id="2975785153735230339" at="21,0,29,0" concept="5" trace="createCollection_djoi4_a#(Ljetbrains/mps/openapi/editor/EditorContext;Lorg/jetbrains/mps/openapi/model/SNode;)Ljetbrains/mps/openapi/editor/cells/EditorCell;" />
-      <node id="2975785153735230344" at="29,0,38,0" concept="5" trace="createConstant_djoi4_a0#(Ljetbrains/mps/openapi/editor/EditorContext;Lorg/jetbrains/mps/openapi/model/SNode;)Ljetbrains/mps/openapi/editor/cells/EditorCell;" />
-      <scope id="2975785153735230339" at="18,79,19,62" />
-      <scope id="2975785153735230339" at="18,0,21,0">
->>>>>>> bd830ede
         <var name="editorContext" id="2975785153735230339" />
         <var name="node" id="2975785153735230339" />
       </scope>
@@ -582,8 +530,8 @@
       <node id="2975785153735230344" at="51,40,52,34" concept="2" />
       <node id="2975785153735230344" at="52,34,53,22" concept="7" />
       <node id="2975785153735230346" at="55,58,56,85" concept="6" />
-      <node id="2975785153735230346" at="56,85,57,103" concept="6" />
-      <node id="2975785153735230346" at="57,103,58,22" concept="7" />
+      <node id="2975785153735230346" at="56,85,57,93" concept="6" />
+      <node id="2975785153735230346" at="57,93,58,22" concept="7" />
       <node id="2975785153735230339" at="19,0,21,0" concept="3" trace="myNode" />
       <node id="2975785153735230339" at="33,0,36,0" concept="5" trace="createCell#()Ljetbrains/mps/openapi/editor/cells/EditorCell;" />
       <node id="2975785153735230339" at="22,0,26,0" concept="1" trace="NonThreadSafeClass_EditorBuilder_a#(Ljetbrains/mps/openapi/editor/EditorContext;Lorg/jetbrains/mps/openapi/model/SNode;)V" />
@@ -619,7 +567,6 @@
   </root>
   <root nodeRef="r:356cdff9-223c-480e-a34e-0b9eab641194(org.jetbrains.mps.samples.ParallelFor.editor)/633195941006921790">
     <file name="ThreadPool_Editor.java">
-<<<<<<< HEAD
       <node id="633195941006921790" at="11,79,12,76" concept="7" />
       <node id="633195941006921790" at="11,0,14,0" concept="5" trace="createEditorCell#(Ljetbrains/mps/openapi/editor/EditorContext;Lorg/jetbrains/mps/openapi/model/SNode;)Ljetbrains/mps/openapi/editor/cells/EditorCell;" />
       <scope id="633195941006921790" at="11,79,12,76" />
@@ -654,64 +601,26 @@
       <node id="633195941006921798" at="56,63,57,53" concept="2" />
       <node id="633195941006921798" at="57,53,58,73" concept="2" />
       <node id="633195941006921798" at="58,73,59,57" concept="6" />
-      <node id="633195941006921798" at="59,57,60,59" concept="6" />
-      <node id="633195941006921798" at="61,35,62,87" concept="6" />
-      <node id="633195941006921798" at="62,87,63,94" concept="7" />
-      <node id="633195941006921798" at="64,10,65,22" concept="7" />
-      <node id="633195941006931866" at="67,49,68,100" concept="6" />
-      <node id="633195941006931866" at="68,100,69,47" concept="2" />
-      <node id="633195941006931866" at="69,47,70,34" concept="2" />
-      <node id="633195941006931866" at="70,34,71,22" concept="7" />
+      <node id="633195941006921798" at="60,35,61,87" concept="6" />
+      <node id="633195941006921798" at="61,87,62,112" concept="7" />
+      <node id="633195941006921798" at="63,10,64,22" concept="7" />
+      <node id="633195941006931866" at="66,49,67,100" concept="6" />
+      <node id="633195941006931866" at="67,100,68,47" concept="2" />
+      <node id="633195941006931866" at="68,47,69,34" concept="2" />
+      <node id="633195941006931866" at="69,34,70,22" concept="7" />
       <node id="633195941006921790" at="17,0,19,0" concept="3" trace="myNode" />
       <node id="633195941006921790" at="31,0,34,0" concept="5" trace="createCell#()Ljetbrains/mps/openapi/editor/cells/EditorCell;" />
       <node id="633195941006921790" at="20,0,24,0" concept="1" trace="ThreadPool_EditorBuilder_a#(Ljetbrains/mps/openapi/editor/EditorContext;Lorg/jetbrains/mps/openapi/model/SNode;)V" />
       <node id="633195941006921790" at="25,0,30,0" concept="5" trace="getNode#()Lorg/jetbrains/mps/openapi/model/SNode;" />
-      <node id="633195941006921798" at="60,59,65,22" concept="4" />
+      <node id="633195941006921798" at="59,57,64,22" concept="4" />
       <node id="633195941006921795" at="45,0,51,0" concept="5" trace="createConstant_a5430j_a0#()Ljetbrains/mps/openapi/editor/cells/EditorCell;" />
-      <node id="633195941006931866" at="67,0,73,0" concept="5" trace="createConstant_a5430j_c0#()Ljetbrains/mps/openapi/editor/cells/EditorCell;" />
+      <node id="633195941006931866" at="66,0,72,0" concept="5" trace="createConstant_a5430j_c0#()Ljetbrains/mps/openapi/editor/cells/EditorCell;" />
       <node id="633195941006921790" at="35,0,45,0" concept="5" trace="createCollection_a5430j_a#()Ljetbrains/mps/openapi/editor/cells/EditorCell;" />
-      <node id="633195941006921798" at="51,0,67,0" concept="5" trace="createProperty_a5430j_b0#()Ljetbrains/mps/openapi/editor/cells/EditorCell;" />
+      <node id="633195941006921798" at="51,0,66,0" concept="5" trace="createProperty_a5430j_b0#()Ljetbrains/mps/openapi/editor/cells/EditorCell;" />
       <scope id="633195941006921790" at="27,26,28,18" />
       <scope id="633195941006921790" at="31,39,32,39" />
       <scope id="633195941006921790" at="20,90,22,18" />
-      <scope id="633195941006921798" at="61,35,63,94">
-=======
-      <node id="633195941006921790" at="16,79,17,63" concept="7" />
-      <node id="633195941006921790" at="19,89,20,96" concept="6" />
-      <node id="633195941006921790" at="20,96,21,48" concept="2" />
-      <node id="633195941006921790" at="21,48,22,28" concept="2" />
-      <node id="633195941006921790" at="22,28,23,81" concept="2" />
-      <node id="633195941006921790" at="23,81,24,81" concept="2" />
-      <node id="633195941006921790" at="24,81,25,81" concept="2" />
-      <node id="633195941006921790" at="25,81,26,22" concept="7" />
-      <node id="633195941006921795" at="28,88,29,102" concept="6" />
-      <node id="633195941006921795" at="29,102,30,47" concept="2" />
-      <node id="633195941006921795" at="30,47,31,34" concept="2" />
-      <node id="633195941006921795" at="31,34,32,22" concept="7" />
-      <node id="633195941006921798" at="34,88,35,82" concept="6" />
-      <node id="633195941006921798" at="35,82,36,40" concept="2" />
-      <node id="633195941006921798" at="36,40,37,53" concept="2" />
-      <node id="633195941006921798" at="37,53,38,26" concept="6" />
-      <node id="633195941006921798" at="38,26,39,58" concept="2" />
-      <node id="633195941006921798" at="39,58,40,53" concept="2" />
-      <node id="633195941006921798" at="40,53,41,73" concept="2" />
-      <node id="633195941006921798" at="41,73,42,57" concept="6" />
-      <node id="633195941006921798" at="43,35,44,82" concept="6" />
-      <node id="633195941006921798" at="44,82,45,112" concept="7" />
-      <node id="633195941006921798" at="46,10,47,22" concept="7" />
-      <node id="633195941006931866" at="49,88,50,93" concept="6" />
-      <node id="633195941006931866" at="50,93,51,47" concept="2" />
-      <node id="633195941006931866" at="51,47,52,34" concept="2" />
-      <node id="633195941006931866" at="52,34,53,22" concept="7" />
-      <node id="633195941006921790" at="16,0,19,0" concept="5" trace="createEditorCell#(Ljetbrains/mps/openapi/editor/EditorContext;Lorg/jetbrains/mps/openapi/model/SNode;)Ljetbrains/mps/openapi/editor/cells/EditorCell;" />
-      <node id="633195941006921798" at="42,57,47,22" concept="4" />
-      <node id="633195941006921795" at="28,0,34,0" concept="5" trace="createConstant_a5430j_a0#(Ljetbrains/mps/openapi/editor/EditorContext;Lorg/jetbrains/mps/openapi/model/SNode;)Ljetbrains/mps/openapi/editor/cells/EditorCell;" />
-      <node id="633195941006931866" at="49,0,55,0" concept="5" trace="createConstant_a5430j_c0#(Ljetbrains/mps/openapi/editor/EditorContext;Lorg/jetbrains/mps/openapi/model/SNode;)Ljetbrains/mps/openapi/editor/cells/EditorCell;" />
-      <node id="633195941006921790" at="19,0,28,0" concept="5" trace="createCollection_a5430j_a#(Ljetbrains/mps/openapi/editor/EditorContext;Lorg/jetbrains/mps/openapi/model/SNode;)Ljetbrains/mps/openapi/editor/cells/EditorCell;" />
-      <node id="633195941006921798" at="34,0,49,0" concept="5" trace="createProperty_a5430j_b0#(Ljetbrains/mps/openapi/editor/EditorContext;Lorg/jetbrains/mps/openapi/model/SNode;)Ljetbrains/mps/openapi/editor/cells/EditorCell;" />
-      <scope id="633195941006921790" at="16,79,17,63" />
-      <scope id="633195941006921798" at="43,35,45,112">
->>>>>>> bd830ede
+      <scope id="633195941006921798" at="60,35,62,112">
         <var name="manager" id="633195941006921798" />
       </scope>
       <scope id="633195941006921790" at="31,0,34,0" />
@@ -722,53 +631,23 @@
       <scope id="633195941006921795" at="45,49,49,22">
         <var name="editorCell" id="633195941006921795" />
       </scope>
-<<<<<<< HEAD
-      <scope id="633195941006931866" at="67,49,71,22">
+      <scope id="633195941006931866" at="66,49,70,22">
         <var name="editorCell" id="633195941006931866" />
       </scope>
       <scope id="633195941006921790" at="25,0,30,0" />
       <scope id="633195941006921795" at="45,0,51,0" />
-      <scope id="633195941006931866" at="67,0,73,0" />
+      <scope id="633195941006931866" at="66,0,72,0" />
       <scope id="633195941006921790" at="35,50,43,22">
         <var name="editorCell" id="633195941006921790" />
       </scope>
       <scope id="633195941006921790" at="35,0,45,0" />
-      <scope id="633195941006921798" at="51,49,65,22">
-=======
-      <scope id="633195941006931866" at="49,88,53,22">
-        <var name="editorCell" id="633195941006931866" />
-      </scope>
-      <scope id="633195941006921795" at="28,0,34,0">
-        <var name="editorContext" id="633195941006921795" />
-        <var name="node" id="633195941006921795" />
-      </scope>
-      <scope id="633195941006931866" at="49,0,55,0">
-        <var name="editorContext" id="633195941006931866" />
-        <var name="node" id="633195941006931866" />
-      </scope>
-      <scope id="633195941006921790" at="19,89,26,22">
-        <var name="editorCell" id="633195941006921790" />
-      </scope>
-      <scope id="633195941006921790" at="19,0,28,0">
-        <var name="editorContext" id="633195941006921790" />
-        <var name="node" id="633195941006921790" />
-      </scope>
-      <scope id="633195941006921798" at="34,88,47,22">
->>>>>>> bd830ede
+      <scope id="633195941006921798" at="51,49,64,22">
         <var name="attributeConcept" id="633195941006921798" />
         <var name="editorCell" id="633195941006921798" />
         <var name="provider" id="633195941006921798" />
       </scope>
-<<<<<<< HEAD
-      <scope id="633195941006921798" at="51,0,67,0" />
-      <unit id="633195941006921790" at="16,0,74,0" name="org.jetbrains.mps.samples.ParallelFor.editor.ThreadPool_EditorBuilder_a" />
-=======
-      <scope id="633195941006921798" at="34,0,49,0">
-        <var name="editorContext" id="633195941006921798" />
-        <var name="node" id="633195941006921798" />
-      </scope>
-      <unit id="633195941006921790" at="15,0,56,0" name="org.jetbrains.mps.samples.ParallelFor.editor.ThreadPool_Editor" />
->>>>>>> bd830ede
+      <scope id="633195941006921798" at="51,0,66,0" />
+      <unit id="633195941006921790" at="16,0,73,0" name="org.jetbrains.mps.samples.ParallelFor.editor.ThreadPool_EditorBuilder_a" />
     </file>
   </root>
   <root nodeRef="r:356cdff9-223c-480e-a34e-0b9eab641194(org.jetbrains.mps.samples.ParallelFor.editor)/633195941006997134">
