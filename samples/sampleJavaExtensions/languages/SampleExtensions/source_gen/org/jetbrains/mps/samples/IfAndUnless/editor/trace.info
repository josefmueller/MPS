<?xml version="1.0" encoding="UTF-8"?>
<debug-info>
  <concept fqn="jetbrains.mps.baseLanguage.structure.BlockStatement" />
  <concept fqn="jetbrains.mps.baseLanguage.structure.ConstructorDeclaration" />
  <concept fqn="jetbrains.mps.baseLanguage.structure.ExpressionStatement" />
  <concept fqn="jetbrains.mps.baseLanguage.structure.IfStatement" />
  <concept fqn="jetbrains.mps.baseLanguage.structure.InstanceMethodDeclaration" />
  <concept fqn="jetbrains.mps.baseLanguage.structure.LocalVariableDeclarationStatement" />
  <concept fqn="jetbrains.mps.baseLanguage.structure.ReturnStatement" />
  <concept fqn="jetbrains.mps.baseLanguage.structure.SuperConstructorInvocation" />
  <root>
    <file name="EditorAspectDescriptorImpl.java">
      <unit at="13,0,37,0" name="org.jetbrains.mps.samples.IfAndUnless.editor.EditorAspectDescriptorImpl" />
    </file>
  </root>
  <root nodeRef="r:619da97d-f387-4d46-8414-92a0443bdc0b(org.jetbrains.mps.samples.IfAndUnless.editor)/393299394024627231">
    <file name="UnlessStatement_Editor.java">
      <node id="393299394024627231" at="21,79,22,63" concept="6" />
      <node id="393299394024627231" at="25,89,26,96" concept="5" />
      <node id="393299394024627231" at="26,96,27,48" concept="2" />
      <node id="393299394024627231" at="27,48,28,28" concept="2" />
      <node id="393299394024627231" at="28,28,29,81" concept="0" />
      <node id="393299394024627231" at="28,28,29,81" concept="2" />
      <node id="393299394024627231" at="29,81,30,81" concept="0" />
      <node id="393299394024627231" at="29,81,30,81" concept="2" />
      <node id="393299394024627231" at="30,81,31,80" concept="0" />
      <node id="393299394024627231" at="30,81,31,80" concept="2" />
      <node id="393299394024627231" at="31,80,32,81" concept="0" />
      <node id="393299394024627231" at="31,80,32,81" concept="2" />
      <node id="393299394024627231" at="32,81,33,81" concept="0" />
      <node id="393299394024627231" at="32,81,33,81" concept="2" />
      <node id="393299394024627231" at="33,81,34,80" concept="0" />
      <node id="393299394024627231" at="33,81,34,80" concept="2" />
      <node id="393299394024627231" at="34,80,35,81" concept="0" />
      <node id="393299394024627231" at="34,80,35,81" concept="2" />
      <node id="393299394024627231" at="35,81,36,22" concept="6" />
      <node id="393299394024627239" at="39,88,40,93" concept="5" />
      <node id="393299394024627239" at="40,93,41,47" concept="2" />
      <node id="393299394024627239" at="41,47,42,34" concept="5" />
      <node id="393299394024627239" at="42,34,43,66" concept="2" />
      <node id="393299394024627239" at="43,66,44,40" concept="2" />
      <node id="393299394024627239" at="44,40,45,34" concept="2" />
      <node id="393299394024627239" at="45,34,46,22" concept="6" />
      <node id="393299394024627241" at="49,88,50,87" concept="5" />
      <node id="393299394024627241" at="50,87,51,47" concept="2" />
      <node id="393299394024627241" at="51,47,52,34" concept="5" />
      <node id="393299394024627241" at="52,34,53,68" concept="2" />
      <node id="393299394024627241" at="53,68,54,40" concept="2" />
      <node id="393299394024627241" at="54,40,55,34" concept="2" />
      <node id="393299394024627241" at="55,34,56,22" concept="6" />
      <node id="393299394024627243" at="59,87,60,81" concept="5" />
      <node id="393299394024627243" at="60,81,61,34" concept="2" />
      <node id="393299394024627243" at="61,34,62,47" concept="2" />
      <node id="393299394024627243" at="62,47,63,26" concept="5" />
      <node id="393299394024627243" at="63,26,64,58" concept="2" />
      <node id="393299394024627243" at="65,39,66,38" concept="2" />
      <node id="393299394024627243" at="67,5,68,73" concept="2" />
      <node id="393299394024627243" at="68,73,69,57" concept="5" />
      <node id="393299394024627243" at="69,57,70,59" concept="5" />
      <node id="393299394024627243" at="71,35,72,72" concept="5" />
      <node id="393299394024627243" at="72,72,73,78" concept="5" />
      <node id="393299394024627243" at="73,78,74,109" concept="6" />
      <node id="393299394024627243" at="75,10,76,22" concept="6" />
      <node id="393299394024627245" at="79,88,80,87" concept="5" />
      <node id="393299394024627245" at="80,87,81,47" concept="2" />
      <node id="393299394024627245" at="81,47,82,34" concept="5" />
      <node id="393299394024627245" at="82,34,83,69" concept="2" />
      <node id="393299394024627245" at="83,69,84,40" concept="2" />
      <node id="393299394024627245" at="84,40,85,34" concept="2" />
      <node id="393299394024627245" at="85,34,86,22" concept="6" />
      <node id="393299394024627247" at="89,88,90,87" concept="5" />
      <node id="393299394024627247" at="90,87,91,47" concept="2" />
      <node id="393299394024627247" at="91,47,92,34" concept="5" />
      <node id="393299394024627247" at="92,34,93,68" concept="2" />
      <node id="393299394024627247" at="93,68,94,60" concept="2" />
      <node id="393299394024627247" at="94,60,95,40" concept="2" />
      <node id="393299394024627247" at="95,40,96,34" concept="2" />
      <node id="393299394024627247" at="96,34,97,22" concept="6" />
      <node id="393299394024627249" at="100,87,101,81" concept="5" />
      <node id="393299394024627249" at="101,81,102,29" concept="2" />
      <node id="393299394024627249" at="102,29,103,42" concept="2" />
      <node id="393299394024627249" at="103,42,104,26" concept="5" />
      <node id="393299394024627249" at="104,26,105,58" concept="2" />
      <node id="393299394024627249" at="106,39,107,33" concept="2" />
      <node id="393299394024627249" at="108,5,109,34" concept="5" />
      <node id="393299394024627249" at="109,34,110,58" concept="2" />
      <node id="393299394024627249" at="110,58,111,40" concept="2" />
      <node id="393299394024627249" at="111,40,112,73" concept="2" />
      <node id="393299394024627249" at="112,73,113,57" concept="5" />
      <node id="393299394024627249" at="113,57,114,59" concept="5" />
      <node id="393299394024627249" at="115,35,116,72" concept="5" />
      <node id="393299394024627249" at="116,72,117,78" concept="5" />
      <node id="393299394024627249" at="117,78,118,109" concept="6" />
      <node id="393299394024627249" at="119,10,120,22" concept="6" />
      <node id="393299394024627252" at="123,88,124,87" concept="5" />
      <node id="393299394024627252" at="124,87,125,47" concept="2" />
      <node id="393299394024627252" at="125,47,126,34" concept="5" />
      <node id="393299394024627252" at="126,34,127,69" concept="2" />
      <node id="393299394024627252" at="127,69,128,40" concept="2" />
      <node id="393299394024627252" at="128,40,129,34" concept="2" />
      <node id="393299394024627252" at="129,34,130,22" concept="6" />
      <node id="393299394024627231" at="21,0,24,0" concept="4" trace="createEditorCell#(Ljetbrains/mps/openapi/editor/EditorContext;Lorg/jetbrains/mps/openapi/model/SNode;)Ljetbrains/mps/openapi/editor/cells/EditorCell;" />
      <node id="393299394024627243" at="64,58,67,5" concept="3" />
      <node id="393299394024627249" at="105,58,108,5" concept="3" />
      <node id="393299394024627243" at="70,59,76,22" concept="3" />
      <node id="393299394024627249" at="114,59,120,22" concept="3" />
      <node id="393299394024627239" at="39,0,48,0" concept="4" trace="createConstant_ogpjjb_a0#(Ljetbrains/mps/openapi/editor/EditorContext;Lorg/jetbrains/mps/openapi/model/SNode;)Ljetbrains/mps/openapi/editor/cells/EditorCell;" />
      <node id="393299394024627241" at="49,0,58,0" concept="4" trace="createConstant_ogpjjb_b0#(Ljetbrains/mps/openapi/editor/EditorContext;Lorg/jetbrains/mps/openapi/model/SNode;)Ljetbrains/mps/openapi/editor/cells/EditorCell;" />
      <node id="393299394024627245" at="79,0,88,0" concept="4" trace="createConstant_ogpjjb_d0#(Ljetbrains/mps/openapi/editor/EditorContext;Lorg/jetbrains/mps/openapi/model/SNode;)Ljetbrains/mps/openapi/editor/cells/EditorCell;" />
      <node id="393299394024627252" at="123,0,132,0" concept="4" trace="createConstant_ogpjjb_g0#(Ljetbrains/mps/openapi/editor/EditorContext;Lorg/jetbrains/mps/openapi/model/SNode;)Ljetbrains/mps/openapi/editor/cells/EditorCell;" />
      <node id="393299394024627247" at="89,0,99,0" concept="4" trace="createConstant_ogpjjb_e0#(Ljetbrains/mps/openapi/editor/EditorContext;Lorg/jetbrains/mps/openapi/model/SNode;)Ljetbrains/mps/openapi/editor/cells/EditorCell;" />
      <node id="393299394024627231" at="25,0,38,0" concept="4" trace="createCollection_ogpjjb_a#(Ljetbrains/mps/openapi/editor/EditorContext;Lorg/jetbrains/mps/openapi/model/SNode;)Ljetbrains/mps/openapi/editor/cells/EditorCell;" />
      <node id="393299394024627243" at="59,0,78,0" concept="4" trace="createRefNode_ogpjjb_c0#(Ljetbrains/mps/openapi/editor/EditorContext;Lorg/jetbrains/mps/openapi/model/SNode;)Ljetbrains/mps/openapi/editor/cells/EditorCell;" />
      <node id="393299394024627249" at="100,0,122,0" concept="4" trace="createRefNode_ogpjjb_f0#(Ljetbrains/mps/openapi/editor/EditorContext;Lorg/jetbrains/mps/openapi/model/SNode;)Ljetbrains/mps/openapi/editor/cells/EditorCell;" />
      <scope id="393299394024627231" at="21,79,22,63" />
      <scope id="393299394024627231" at="28,28,29,81" />
      <scope id="393299394024627231" at="29,81,30,81" />
      <scope id="393299394024627231" at="30,81,31,80" />
      <scope id="393299394024627231" at="31,80,32,81" />
      <scope id="393299394024627231" at="32,81,33,81" />
      <scope id="393299394024627231" at="33,81,34,80" />
      <scope id="393299394024627231" at="34,80,35,81" />
      <scope id="393299394024627243" at="65,39,66,38" />
      <scope id="393299394024627249" at="106,39,107,33" />
      <scope id="393299394024627231" at="21,0,24,0">
        <var name="editorContext" id="393299394024627231" />
        <var name="node" id="393299394024627231" />
      </scope>
      <scope id="393299394024627243" at="71,35,74,109">
        <var name="manager" id="393299394024627243" />
        <var name="opContext" id="393299394024627243" />
      </scope>
      <scope id="393299394024627249" at="115,35,118,109">
        <var name="manager" id="393299394024627249" />
        <var name="opContext" id="393299394024627249" />
      </scope>
      <scope id="393299394024627239" at="39,88,46,22">
        <var name="editorCell" id="393299394024627239" />
        <var name="style" id="393299394024627239" />
      </scope>
      <scope id="393299394024627241" at="49,88,56,22">
        <var name="editorCell" id="393299394024627241" />
        <var name="style" id="393299394024627241" />
      </scope>
      <scope id="393299394024627245" at="79,88,86,22">
        <var name="editorCell" id="393299394024627245" />
        <var name="style" id="393299394024627245" />
      </scope>
      <scope id="393299394024627252" at="123,88,130,22">
        <var name="editorCell" id="393299394024627252" />
        <var name="style" id="393299394024627252" />
      </scope>
      <scope id="393299394024627247" at="89,88,97,22">
        <var name="editorCell" id="393299394024627247" />
        <var name="style" id="393299394024627247" />
      </scope>
      <scope id="393299394024627239" at="39,0,48,0">
        <var name="editorContext" id="393299394024627239" />
        <var name="node" id="393299394024627239" />
      </scope>
      <scope id="393299394024627241" at="49,0,58,0">
        <var name="editorContext" id="393299394024627241" />
        <var name="node" id="393299394024627241" />
      </scope>
      <scope id="393299394024627245" at="79,0,88,0">
        <var name="editorContext" id="393299394024627245" />
        <var name="node" id="393299394024627245" />
      </scope>
      <scope id="393299394024627252" at="123,0,132,0">
        <var name="editorContext" id="393299394024627252" />
        <var name="node" id="393299394024627252" />
      </scope>
      <scope id="393299394024627247" at="89,0,99,0">
        <var name="editorContext" id="393299394024627247" />
        <var name="node" id="393299394024627247" />
      </scope>
      <scope id="393299394024627231" at="25,89,36,22">
        <var name="editorCell" id="393299394024627231" />
      </scope>
      <scope id="393299394024627231" at="25,0,38,0">
        <var name="editorContext" id="393299394024627231" />
        <var name="node" id="393299394024627231" />
      </scope>
      <scope id="393299394024627243" at="59,87,76,22">
        <var name="attributeConcept" id="393299394024627243" />
        <var name="attributeKind" id="393299394024627243" />
        <var name="editorCell" id="393299394024627243" />
        <var name="provider" id="393299394024627243" />
      </scope>
      <scope id="393299394024627243" at="59,0,78,0">
        <var name="editorContext" id="393299394024627243" />
        <var name="node" id="393299394024627243" />
      </scope>
      <scope id="393299394024627249" at="100,87,120,22">
        <var name="attributeConcept" id="393299394024627249" />
        <var name="attributeKind" id="393299394024627249" />
        <var name="editorCell" id="393299394024627249" />
        <var name="provider" id="393299394024627249" />
        <var name="style" id="393299394024627249" />
      </scope>
      <scope id="393299394024627249" at="100,0,122,0">
        <var name="editorContext" id="393299394024627249" />
        <var name="node" id="393299394024627249" />
      </scope>
      <unit id="393299394024627231" at="20,0,133,0" name="org.jetbrains.mps.samples.IfAndUnless.editor.UnlessStatement_Editor" />
    </file>
  </root>
  <root nodeRef="r:619da97d-f387-4d46-8414-92a0443bdc0b(org.jetbrains.mps.samples.IfAndUnless.editor)/954830572075948207">
    <file name="MyIfStatement_Editor.java">
      <node id="954830572075948207" at="24,79,25,63" concept="6" />
      <node id="954830572075948207" at="28,89,29,96" concept="5" />
      <node id="954830572075948207" at="29,96,30,48" concept="2" />
      <node id="954830572075948207" at="30,48,31,28" concept="2" />
      <node id="954830572075948207" at="31,28,32,81" concept="0" />
      <node id="954830572075948207" at="31,28,32,81" concept="2" />
      <node id="954830572075948207" at="32,81,33,80" concept="0" />
      <node id="954830572075948207" at="32,81,33,80" concept="2" />
      <node id="954830572075948207" at="33,80,34,80" concept="0" />
      <node id="954830572075948207" at="33,80,34,80" concept="2" />
      <node id="954830572075948207" at="34,80,35,83" concept="0" />
      <node id="954830572075948207" at="34,80,35,83" concept="2" />
      <node id="954830572075948207" at="35,83,36,83" concept="0" />
      <node id="954830572075948207" at="35,83,36,83" concept="2" />
      <node id="954830572075948207" at="36,83,37,81" concept="0" />
      <node id="954830572075948207" at="36,83,37,81" concept="2" />
      <node id="954830572075948207" at="37,81,38,83" concept="0" />
      <node id="954830572075948207" at="37,81,38,83" concept="2" />
      <node id="954830572075948207" at="38,83,39,83" concept="0" />
      <node id="954830572075948207" at="38,83,39,83" concept="2" />
      <node id="954830572075948207" at="39,83,40,80" concept="0" />
      <node id="954830572075948207" at="39,83,40,80" concept="2" />
      <node id="954830572075948207" at="40,80,41,22" concept="6" />
      <node id="954830572075973686" at="44,88,45,103" concept="5" />
      <node id="954830572075973686" at="45,103,46,47" concept="2" />
      <node id="954830572075973686" at="46,47,47,34" concept="5" />
      <node id="954830572075973686" at="47,34,48,64" concept="2" />
      <node id="954830572075973686" at="48,64,49,40" concept="2" />
      <node id="954830572075973686" at="49,40,50,34" concept="2" />
      <node id="954830572075973686" at="50,34,51,22" concept="6" />
      <node id="954830572075973688" at="54,87,55,81" concept="5" />
      <node id="954830572075973688" at="55,81,56,34" concept="2" />
      <node id="954830572075973688" at="56,34,57,47" concept="2" />
      <node id="954830572075973688" at="57,47,58,26" concept="5" />
      <node id="954830572075973688" at="58,26,59,58" concept="2" />
      <node id="954830572075973688" at="60,39,61,38" concept="2" />
      <node id="954830572075973688" at="62,5,63,34" concept="5" />
      <node id="954830572075973688" at="63,34,64,113" concept="2" />
      <node id="954830572075973688" at="64,113,65,40" concept="2" />
      <node id="954830572075973688" at="65,40,66,73" concept="2" />
      <node id="954830572075973688" at="66,73,67,57" concept="5" />
      <node id="954830572075973688" at="67,57,68,59" concept="5" />
      <node id="954830572075973688" at="69,35,70,72" concept="5" />
      <node id="954830572075973688" at="70,72,71,78" concept="5" />
      <node id="954830572075973688" at="71,78,72,109" concept="6" />
      <node id="954830572075973688" at="73,10,74,22" concept="6" />
      <node id="954830572075974223" at="77,87,78,81" concept="5" />
      <node id="954830572075974223" at="78,81,79,29" concept="2" />
      <node id="954830572075974223" at="79,29,80,42" concept="2" />
      <node id="954830572075974223" at="80,42,81,26" concept="5" />
      <node id="954830572075974223" at="81,26,82,58" concept="2" />
      <node id="954830572075974223" at="83,39,84,33" concept="2" />
      <node id="954830572075974223" at="85,5,86,34" concept="5" />
      <node id="954830572075974223" at="86,34,87,63" concept="2" />
      <node id="954830572075974223" at="87,63,88,58" concept="2" />
      <node id="954830572075974223" at="88,58,89,40" concept="2" />
      <node id="954830572075974223" at="89,40,90,73" concept="2" />
      <node id="954830572075974223" at="90,73,91,57" concept="5" />
      <node id="954830572075974223" at="91,57,92,59" concept="5" />
      <node id="954830572075974223" at="93,35,94,72" concept="5" />
      <node id="954830572075974223" at="94,72,95,78" concept="5" />
      <node id="954830572075974223" at="95,78,96,109" concept="6" />
      <node id="954830572075974223" at="97,10,98,22" concept="6" />
      <node id="954830572075974226" at="101,90,102,78" concept="5" />
      <node id="954830572075974226" at="102,78,103,22" concept="6" />
      <node id="954830572076037518" at="106,90,107,78" concept="5" />
      <node id="954830572076037518" at="107,78,108,22" concept="6" />
      <node id="954830572075998491" at="111,88,112,87" concept="5" />
      <node id="954830572075998491" at="112,87,113,47" concept="2" />
      <node id="954830572075998491" at="113,47,114,34" concept="2" />
      <node id="954830572075998491" at="114,34,115,22" concept="6" />
      <node id="954830572076037520" at="118,90,119,78" concept="5" />
      <node id="954830572076037520" at="119,78,120,22" concept="6" />
      <node id="954830572075998493" at="123,90,124,78" concept="5" />
      <node id="954830572075998493" at="124,78,125,22" concept="6" />
      <node id="954830572075974238" at="128,87,129,81" concept="5" />
      <node id="954830572075974238" at="129,81,130,36" concept="2" />
      <node id="954830572075974238" at="130,36,131,49" concept="2" />
      <node id="954830572075974238" at="131,49,132,26" concept="5" />
      <node id="954830572075974238" at="132,26,133,58" concept="2" />
      <node id="954830572075974238" at="134,39,135,40" concept="2" />
      <node id="954830572075974238" at="136,5,137,73" concept="2" />
      <node id="954830572075974238" at="137,73,138,57" concept="5" />
      <node id="954830572075974238" at="138,57,139,59" concept="5" />
      <node id="954830572075974238" at="140,35,141,72" concept="5" />
      <node id="954830572075974238" at="141,72,142,78" concept="5" />
      <node id="954830572075974238" at="142,78,143,109" concept="6" />
      <node id="954830572075974238" at="144,10,145,22" concept="6" />
      <node id="954830572075948207" at="24,0,27,0" concept="4" trace="createEditorCell#(Ljetbrains/mps/openapi/editor/EditorContext;Lorg/jetbrains/mps/openapi/model/SNode;)Ljetbrains/mps/openapi/editor/cells/EditorCell;" />
      <node id="954830572075973688" at="59,58,62,5" concept="3" />
      <node id="954830572075974223" at="82,58,85,5" concept="3" />
      <node id="954830572075974238" at="133,58,136,5" concept="3" />
      <node id="954830572075974226" at="101,0,105,0" concept="4" trace="createIndentCell_a1fgw3_d0#(Ljetbrains/mps/openapi/editor/EditorContext;Lorg/jetbrains/mps/openapi/model/SNode;)Ljetbrains/mps/openapi/editor/cells/EditorCell;" />
      <node id="954830572076037518" at="106,0,110,0" concept="4" trace="createIndentCell_a1fgw3_e0#(Ljetbrains/mps/openapi/editor/EditorContext;Lorg/jetbrains/mps/openapi/model/SNode;)Ljetbrains/mps/openapi/editor/cells/EditorCell;" />
      <node id="954830572076037520" at="118,0,122,0" concept="4" trace="createIndentCell_a1fgw3_g0#(Ljetbrains/mps/openapi/editor/EditorContext;Lorg/jetbrains/mps/openapi/model/SNode;)Ljetbrains/mps/openapi/editor/cells/EditorCell;" />
      <node id="954830572075998493" at="123,0,127,0" concept="4" trace="createIndentCell_a1fgw3_h0#(Ljetbrains/mps/openapi/editor/EditorContext;Lorg/jetbrains/mps/openapi/model/SNode;)Ljetbrains/mps/openapi/editor/cells/EditorCell;" />
      <node id="954830572075973688" at="68,59,74,22" concept="3" />
      <node id="954830572075974223" at="92,59,98,22" concept="3" />
      <node id="954830572075998491" at="111,0,117,0" concept="4" trace="createConstant_a1fgw3_f0#(Ljetbrains/mps/openapi/editor/EditorContext;Lorg/jetbrains/mps/openapi/model/SNode;)Ljetbrains/mps/openapi/editor/cells/EditorCell;" />
      <node id="954830572075974238" at="139,59,145,22" concept="3" />
      <node id="954830572075973686" at="44,0,53,0" concept="4" trace="createConstant_a1fgw3_a0#(Ljetbrains/mps/openapi/editor/EditorContext;Lorg/jetbrains/mps/openapi/model/SNode;)Ljetbrains/mps/openapi/editor/cells/EditorCell;" />
      <node id="954830572075948207" at="28,0,43,0" concept="4" trace="createCollection_a1fgw3_a#(Ljetbrains/mps/openapi/editor/EditorContext;Lorg/jetbrains/mps/openapi/model/SNode;)Ljetbrains/mps/openapi/editor/cells/EditorCell;" />
      <node id="954830572075974238" at="128,0,147,0" concept="4" trace="createRefNode_a1fgw3_i0#(Ljetbrains/mps/openapi/editor/EditorContext;Lorg/jetbrains/mps/openapi/model/SNode;)Ljetbrains/mps/openapi/editor/cells/EditorCell;" />
      <node id="954830572075973688" at="54,0,76,0" concept="4" trace="createRefNode_a1fgw3_b0#(Ljetbrains/mps/openapi/editor/EditorContext;Lorg/jetbrains/mps/openapi/model/SNode;)Ljetbrains/mps/openapi/editor/cells/EditorCell;" />
      <node id="954830572075974223" at="77,0,100,0" concept="4" trace="createRefNode_a1fgw3_c0#(Ljetbrains/mps/openapi/editor/EditorContext;Lorg/jetbrains/mps/openapi/model/SNode;)Ljetbrains/mps/openapi/editor/cells/EditorCell;" />
      <scope id="954830572075948207" at="24,79,25,63" />
      <scope id="954830572075948207" at="31,28,32,81" />
      <scope id="954830572075948207" at="32,81,33,80" />
      <scope id="954830572075948207" at="33,80,34,80" />
      <scope id="954830572075948207" at="34,80,35,83" />
      <scope id="954830572075948207" at="35,83,36,83" />
      <scope id="954830572075948207" at="36,83,37,81" />
      <scope id="954830572075948207" at="37,81,38,83" />
      <scope id="954830572075948207" at="38,83,39,83" />
      <scope id="954830572075948207" at="39,83,40,80" />
      <scope id="954830572075973688" at="60,39,61,38" />
      <scope id="954830572075974223" at="83,39,84,33" />
      <scope id="954830572075974238" at="134,39,135,40" />
      <scope id="954830572075974226" at="101,90,103,22">
        <var name="editorCell" id="954830572075974226" />
      </scope>
      <scope id="954830572076037518" at="106,90,108,22">
        <var name="editorCell" id="954830572076037518" />
      </scope>
      <scope id="954830572076037520" at="118,90,120,22">
        <var name="editorCell" id="954830572076037520" />
      </scope>
      <scope id="954830572075998493" at="123,90,125,22">
        <var name="editorCell" id="954830572075998493" />
      </scope>
      <scope id="954830572075948207" at="24,0,27,0">
        <var name="editorContext" id="954830572075948207" />
        <var name="node" id="954830572075948207" />
      </scope>
      <scope id="954830572075973688" at="69,35,72,109">
        <var name="manager" id="954830572075973688" />
        <var name="opContext" id="954830572075973688" />
      </scope>
      <scope id="954830572075974223" at="93,35,96,109">
        <var name="manager" id="954830572075974223" />
        <var name="opContext" id="954830572075974223" />
      </scope>
      <scope id="954830572075974238" at="140,35,143,109">
        <var name="manager" id="954830572075974238" />
        <var name="opContext" id="954830572075974238" />
      </scope>
      <scope id="954830572075974226" at="101,0,105,0">
        <var name="editorContext" id="954830572075974226" />
        <var name="node" id="954830572075974226" />
      </scope>
      <scope id="954830572076037518" at="106,0,110,0">
        <var name="editorContext" id="954830572076037518" />
        <var name="node" id="954830572076037518" />
      </scope>
      <scope id="954830572075998491" at="111,88,115,22">
        <var name="editorCell" id="954830572075998491" />
      </scope>
      <scope id="954830572076037520" at="118,0,122,0">
        <var name="editorContext" id="954830572076037520" />
        <var name="node" id="954830572076037520" />
      </scope>
      <scope id="954830572075998493" at="123,0,127,0">
        <var name="editorContext" id="954830572075998493" />
        <var name="node" id="954830572075998493" />
      </scope>
      <scope id="954830572075998491" at="111,0,117,0">
        <var name="editorContext" id="954830572075998491" />
        <var name="node" id="954830572075998491" />
      </scope>
      <scope id="954830572075973686" at="44,88,51,22">
        <var name="editorCell" id="954830572075973686" />
        <var name="style" id="954830572075973686" />
      </scope>
      <scope id="954830572075973686" at="44,0,53,0">
        <var name="editorContext" id="954830572075973686" />
        <var name="node" id="954830572075973686" />
      </scope>
      <scope id="954830572075948207" at="28,89,41,22">
        <var name="editorCell" id="954830572075948207" />
      </scope>
      <scope id="954830572075948207" at="28,0,43,0">
        <var name="editorContext" id="954830572075948207" />
        <var name="node" id="954830572075948207" />
      </scope>
      <scope id="954830572075974238" at="128,87,145,22">
        <var name="attributeConcept" id="954830572075974238" />
        <var name="attributeKind" id="954830572075974238" />
        <var name="editorCell" id="954830572075974238" />
        <var name="provider" id="954830572075974238" />
      </scope>
      <scope id="954830572075974238" at="128,0,147,0">
        <var name="editorContext" id="954830572075974238" />
        <var name="node" id="954830572075974238" />
      </scope>
      <scope id="954830572075973688" at="54,87,74,22">
        <var name="attributeConcept" id="954830572075973688" />
        <var name="attributeKind" id="954830572075973688" />
        <var name="editorCell" id="954830572075973688" />
        <var name="provider" id="954830572075973688" />
        <var name="style" id="954830572075973688" />
      </scope>
      <scope id="954830572075974223" at="77,87,98,22">
        <var name="attributeConcept" id="954830572075974223" />
        <var name="attributeKind" id="954830572075974223" />
        <var name="editorCell" id="954830572075974223" />
        <var name="provider" id="954830572075974223" />
        <var name="style" id="954830572075974223" />
      </scope>
      <scope id="954830572075973688" at="54,0,76,0">
        <var name="editorContext" id="954830572075973688" />
        <var name="node" id="954830572075973688" />
      </scope>
      <scope id="954830572075974223" at="77,0,100,0">
        <var name="editorContext" id="954830572075974223" />
        <var name="node" id="954830572075974223" />
      </scope>
      <unit id="954830572075948207" at="23,0,148,0" name="org.jetbrains.mps.samples.IfAndUnless.editor.MyIfStatement_Editor" />
    </file>
  </root>
  <root nodeRef="r:619da97d-f387-4d46-8414-92a0443bdc0b(org.jetbrains.mps.samples.IfAndUnless.editor)/954830572075974239">
<<<<<<< HEAD
    <file name="Flow_Editor.java">
      <node id="954830572075974239" at="34,79,35,63" concept="6" />
      <node id="954830572075974239" at="38,89,39,97" concept="5" />
      <node id="954830572075974239" at="39,97,40,48" concept="2" />
      <node id="954830572075974239" at="40,48,41,28" concept="2" />
      <node id="954830572075974239" at="41,28,42,94" concept="0" />
      <node id="954830572075974239" at="41,28,42,94" concept="2" />
      <node id="954830572075974239" at="42,94,43,84" concept="0" />
      <node id="954830572075974239" at="42,94,43,84" concept="2" />
      <node id="954830572075974239" at="43,84,44,22" concept="6" />
      <node id="1262430001742033573" at="49,31,50,235" concept="6" />
      <node id="1262430001742033568" at="56,44,57,46" concept="6" />
      <node id="1262430001742033568" at="59,13,60,79" concept="2" />
      <node id="1262430001742033568" at="60,79,61,60" concept="2" />
      <node id="1262430001742033568" at="61,60,62,34" concept="5" />
      <node id="1262430001742033568" at="62,34,63,113" concept="2" />
      <node id="1262430001742033568" at="63,113,64,64" concept="2" />
      <node id="1262430001742033568" at="64,64,65,40" concept="2" />
      <node id="1262430001742033568" at="65,40,66,22" concept="6" />
      <node id="954830572075974239" at="69,91,70,119" concept="5" />
      <node id="954830572075974239" at="70,119,71,108" concept="5" />
      <node id="954830572075974239" at="71,108,72,50" concept="2" />
      <node id="954830572075974239" at="72,50,73,49" concept="2" />
      <node id="954830572075974239" at="73,49,74,22" concept="6" />
      <node id="954830572075974239" at="78,101,79,50" concept="7" />
      <node id="954830572075974239" at="82,66,83,41" concept="5" />
      <node id="954830572075974239" at="83,41,84,93" concept="6" />
      <node id="954830572075974239" at="87,86,88,80" concept="5" />
      <node id="954830572075974239" at="88,80,89,95" concept="2" />
      <node id="954830572075974239" at="89,95,90,25" concept="6" />
      <node id="954830572075974239" at="93,68,94,34" concept="5" />
      <node id="954830572075974239" at="94,34,95,55" concept="2" />
      <node id="954830572075974239" at="95,55,96,87" concept="2" />
      <node id="954830572075974239" at="96,87,97,23" concept="6" />
      <node id="954830572075974239" at="101,96,102,134" concept="2" />
      <node id="954830572075974239" at="103,34,104,95" concept="2" />
      <node id="954830572075974239" at="106,131,107,139" concept="2" />
      <node id="1262430001742033568" at="53,0,55,0" concept="4" trace="setText#(Ljava/lang/String;)V" />
      <node id="954830572075974239" at="34,0,37,0" concept="4" trace="createEditorCell#(Ljetbrains/mps/openapi/editor/EditorContext;Lorg/jetbrains/mps/openapi/model/SNode;)Ljetbrains/mps/openapi/editor/cells/EditorCell;" />
      <node id="1262430001742033568" at="49,0,52,0" concept="4" trace="getText#()Ljava/lang/String;" />
      <node id="1262430001742033568" at="56,0,59,0" concept="4" trace="isValidText#(Ljava/lang/String;)Z" />
      <node id="954830572075974239" at="78,0,81,0" concept="1" trace="statementListHandler_gc1fin_b0#(Lorg/jetbrains/mps/openapi/model/SNode;Ljava/lang/String;Ljetbrains/mps/openapi/editor/EditorContext;)V" />
      <node id="954830572075974239" at="102,134,105,9" concept="3" />
      <node id="954830572075974239" at="105,9,108,9" concept="3" />
      <node id="954830572075974239" at="82,0,86,0" concept="4" trace="createNodeToInsert#(Ljetbrains/mps/openapi/editor/EditorContext;)Lorg/jetbrains/mps/openapi/model/SNode;" />
      <node id="954830572075974239" at="87,0,92,0" concept="4" trace="createNodeCell#(Ljetbrains/mps/openapi/editor/EditorContext;Lorg/jetbrains/mps/openapi/model/SNode;)Ljetbrains/mps/openapi/editor/cells/EditorCell;" />
      <node id="954830572075974239" at="93,0,99,0" concept="4" trace="createEmptyCell#(Ljetbrains/mps/openapi/editor/EditorContext;)Ljetbrains/mps/openapi/editor/cells/EditorCell;" />
      <node id="954830572075974239" at="69,0,76,0" concept="4" trace="createRefNodeList_gc1fin_b0#(Ljetbrains/mps/openapi/editor/EditorContext;Lorg/jetbrains/mps/openapi/model/SNode;)Ljetbrains/mps/openapi/editor/cells/EditorCell;" />
      <node id="954830572075974239" at="38,0,46,0" concept="4" trace="createCollection_gc1fin_a#(Ljetbrains/mps/openapi/editor/EditorContext;Lorg/jetbrains/mps/openapi/model/SNode;)Ljetbrains/mps/openapi/editor/cells/EditorCell;" />
      <node id="954830572075974239" at="100,132,109,7" concept="3" />
      <node id="954830572075974239" at="100,0,111,0" concept="4" trace="installElementCellActions#(Lorg/jetbrains/mps/openapi/model/SNode;Lorg/jetbrains/mps/openapi/model/SNode;Ljetbrains/mps/openapi/editor/cells/EditorCell;Ljetbrains/mps/openapi/editor/EditorContext;)V" />
      <node id="1262430001742033568" at="47,113,59,13" concept="5" />
      <node id="1262430001742033568" at="47,0,68,0" concept="4" trace="createReadOnlyModelAccessor_gc1fin_a0#(Ljetbrains/mps/openapi/editor/EditorContext;Lorg/jetbrains/mps/openapi/model/SNode;)Ljetbrains/mps/openapi/editor/cells/EditorCell;" />
      <scope id="1262430001742033568" at="53,37,53,37" />
      <scope id="954830572075974239" at="34,79,35,63" />
      <scope id="954830572075974239" at="41,28,42,94" />
      <scope id="954830572075974239" at="42,94,43,84" />
      <scope id="1262430001742033571" at="49,31,50,235" />
      <scope id="1262430001742033568" at="56,44,57,46" />
      <scope id="954830572075974239" at="78,101,79,50" />
      <scope id="954830572075974239" at="103,34,104,95" />
      <scope id="954830572075974239" at="106,131,107,139" />
      <scope id="1262430001742033568" at="53,0,55,0">
        <var name="s" id="1262430001742033568" />
      </scope>
      <scope id="954830572075974239" at="82,66,84,93">
        <var name="listOwner" id="954830572075974239" />
      </scope>
      <scope id="954830572075974239" at="34,0,37,0">
        <var name="editorContext" id="954830572075974239" />
        <var name="node" id="954830572075974239" />
      </scope>
      <scope id="1262430001742033568" at="49,0,52,0" />
      <scope id="1262430001742033568" at="56,0,59,0">
        <var name="s" id="1262430001742033568" />
      </scope>
      <scope id="954830572075974239" at="78,0,81,0">
        <var name="childRole" id="954830572075974239" />
        <var name="context" id="954830572075974239" />
        <var name="ownerNode" id="954830572075974239" />
      </scope>
      <scope id="954830572075974239" at="87,86,90,25">
        <var name="elementCell" id="954830572075974239" />
      </scope>
      <scope id="954830572075974239" at="82,0,86,0">
        <var name="editorContext" id="954830572075974239" />
      </scope>
      <scope id="954830572075974239" at="93,68,97,23">
        <var name="emptyCell" id="954830572075974239" />
      </scope>
      <scope id="954830572075974239" at="69,91,74,22">
        <var name="editorCell" id="954830572075974239" />
        <var name="handler" id="954830572075974239" />
      </scope>
      <scope id="954830572075974239" at="87,0,92,0">
        <var name="editorContext" id="954830572075974239" />
        <var name="elementNode" id="954830572075974239" />
      </scope>
      <scope id="954830572075974239" at="38,89,44,22">
        <var name="editorCell" id="954830572075974239" />
      </scope>
      <scope id="954830572075974239" at="93,0,99,0">
        <var name="editorContext" id="954830572075974239" />
      </scope>
      <scope id="954830572075974239" at="69,0,76,0">
        <var name="editorContext" id="954830572075974239" />
        <var name="node" id="954830572075974239" />
      </scope>
      <scope id="954830572075974239" at="101,96,108,9" />
      <scope id="954830572075974239" at="38,0,46,0">
        <var name="editorContext" id="954830572075974239" />
        <var name="node" id="954830572075974239" />
      </scope>
      <scope id="954830572075974239" at="100,132,109,7" />
      <scope id="954830572075974239" at="100,0,111,0">
        <var name="editorContext" id="954830572075974239" />
        <var name="elementCell" id="954830572075974239" />
        <var name="elementNode" id="954830572075974239" />
        <var name="listOwner" id="954830572075974239" />
      </scope>
      <scope id="1262430001742033568" at="47,113,66,22">
        <var name="editorCell" id="1262430001742033568" />
        <var name="style" id="1262430001742033568" />
      </scope>
      <scope id="1262430001742033568" at="47,0,68,0">
        <var name="editorContext" id="1262430001742033568" />
        <var name="node" id="1262430001742033568" />
      </scope>
      <unit id="1262430001742033568" at="48,83,59,5" name="org.jetbrains.mps.samples.IfAndUnless.editor.Flow_Editor$1" />
      <unit id="954830572075974239" at="77,0,112,0" name="org.jetbrains.mps.samples.IfAndUnless.editor.Flow_Editor$statementListHandler_gc1fin_b0" />
      <unit id="954830572075974239" at="33,0,113,0" name="org.jetbrains.mps.samples.IfAndUnless.editor.Flow_Editor" />
    </file>
=======
    <nodeInfo nodeId="954830572075974239" fileName="Flow_Editor.java" startLine="34" startPosition="79" endLine="35" endPosition="63" conceptFqName="jetbrains.mps.baseLanguage.structure.ReturnStatement" />
    <nodeInfo nodeId="954830572075974239" fileName="Flow_Editor.java" startLine="38" startPosition="89" endLine="39" endPosition="97" conceptFqName="jetbrains.mps.baseLanguage.structure.LocalVariableDeclarationStatement" />
    <nodeInfo nodeId="954830572075974239" fileName="Flow_Editor.java" startLine="39" startPosition="97" endLine="40" endPosition="48" conceptFqName="jetbrains.mps.baseLanguage.structure.ExpressionStatement" />
    <nodeInfo nodeId="954830572075974239" fileName="Flow_Editor.java" startLine="40" startPosition="48" endLine="41" endPosition="28" conceptFqName="jetbrains.mps.baseLanguage.structure.ExpressionStatement" />
    <nodeInfo nodeId="954830572075974239" fileName="Flow_Editor.java" startLine="41" startPosition="28" endLine="42" endPosition="94" conceptFqName="jetbrains.mps.baseLanguage.structure.BlockStatement" />
    <nodeInfo nodeId="954830572075974239" fileName="Flow_Editor.java" startLine="41" startPosition="28" endLine="42" endPosition="94" conceptFqName="jetbrains.mps.baseLanguage.structure.ExpressionStatement" />
    <nodeInfo nodeId="954830572075974239" fileName="Flow_Editor.java" startLine="42" startPosition="94" endLine="43" endPosition="84" conceptFqName="jetbrains.mps.baseLanguage.structure.BlockStatement" />
    <nodeInfo nodeId="954830572075974239" fileName="Flow_Editor.java" startLine="42" startPosition="94" endLine="43" endPosition="84" conceptFqName="jetbrains.mps.baseLanguage.structure.ExpressionStatement" />
    <nodeInfo nodeId="954830572075974239" fileName="Flow_Editor.java" startLine="43" startPosition="84" endLine="44" endPosition="22" conceptFqName="jetbrains.mps.baseLanguage.structure.ReturnStatement" />
    <nodeInfo nodeId="1262430001742033573" fileName="Flow_Editor.java" startLine="49" startPosition="31" endLine="50" endPosition="235" conceptFqName="jetbrains.mps.baseLanguage.structure.ReturnStatement" />
    <nodeInfo nodeId="1262430001742033568" fileName="Flow_Editor.java" startLine="56" startPosition="44" endLine="57" endPosition="46" conceptFqName="jetbrains.mps.baseLanguage.structure.ReturnStatement" />
    <nodeInfo nodeId="1262430001742033568" fileName="Flow_Editor.java" startLine="59" startPosition="13" endLine="60" endPosition="79" conceptFqName="jetbrains.mps.baseLanguage.structure.ExpressionStatement" />
    <nodeInfo nodeId="1262430001742033568" fileName="Flow_Editor.java" startLine="60" startPosition="79" endLine="61" endPosition="82" conceptFqName="jetbrains.mps.baseLanguage.structure.ExpressionStatement" />
    <nodeInfo nodeId="1262430001742033568" fileName="Flow_Editor.java" startLine="61" startPosition="82" endLine="62" endPosition="60" conceptFqName="jetbrains.mps.baseLanguage.structure.ExpressionStatement" />
    <nodeInfo nodeId="1262430001742033568" fileName="Flow_Editor.java" startLine="62" startPosition="60" endLine="63" endPosition="34" conceptFqName="jetbrains.mps.baseLanguage.structure.LocalVariableDeclarationStatement" />
    <nodeInfo nodeId="1262430001742033568" fileName="Flow_Editor.java" startLine="63" startPosition="34" endLine="64" endPosition="113" conceptFqName="jetbrains.mps.baseLanguage.structure.ExpressionStatement" />
    <nodeInfo nodeId="1262430001742033568" fileName="Flow_Editor.java" startLine="64" startPosition="113" endLine="65" endPosition="64" conceptFqName="jetbrains.mps.baseLanguage.structure.ExpressionStatement" />
    <nodeInfo nodeId="1262430001742033568" fileName="Flow_Editor.java" startLine="65" startPosition="64" endLine="66" endPosition="40" conceptFqName="jetbrains.mps.baseLanguage.structure.ExpressionStatement" />
    <nodeInfo nodeId="1262430001742033568" fileName="Flow_Editor.java" startLine="66" startPosition="40" endLine="67" endPosition="22" conceptFqName="jetbrains.mps.baseLanguage.structure.ReturnStatement" />
    <nodeInfo nodeId="954830572075974239" fileName="Flow_Editor.java" startLine="70" startPosition="91" endLine="71" endPosition="119" conceptFqName="jetbrains.mps.baseLanguage.structure.LocalVariableDeclarationStatement" />
    <nodeInfo nodeId="954830572075974239" fileName="Flow_Editor.java" startLine="71" startPosition="119" endLine="72" endPosition="108" conceptFqName="jetbrains.mps.baseLanguage.structure.LocalVariableDeclarationStatement" />
    <nodeInfo nodeId="954830572075974239" fileName="Flow_Editor.java" startLine="72" startPosition="108" endLine="73" endPosition="50" conceptFqName="jetbrains.mps.baseLanguage.structure.ExpressionStatement" />
    <nodeInfo nodeId="954830572075974239" fileName="Flow_Editor.java" startLine="73" startPosition="50" endLine="74" endPosition="49" conceptFqName="jetbrains.mps.baseLanguage.structure.ExpressionStatement" />
    <nodeInfo nodeId="954830572075974239" fileName="Flow_Editor.java" startLine="74" startPosition="49" endLine="75" endPosition="22" conceptFqName="jetbrains.mps.baseLanguage.structure.ReturnStatement" />
    <nodeInfo nodeId="954830572075974239" fileName="Flow_Editor.java" startLine="79" startPosition="101" endLine="80" endPosition="50" conceptFqName="jetbrains.mps.baseLanguage.structure.SuperConstructorInvocation" />
    <nodeInfo nodeId="954830572075974239" fileName="Flow_Editor.java" startLine="83" startPosition="66" endLine="84" endPosition="41" conceptFqName="jetbrains.mps.baseLanguage.structure.LocalVariableDeclarationStatement" />
    <nodeInfo nodeId="954830572075974239" fileName="Flow_Editor.java" startLine="84" startPosition="41" endLine="85" endPosition="93" conceptFqName="jetbrains.mps.baseLanguage.structure.ReturnStatement" />
    <nodeInfo nodeId="954830572075974239" fileName="Flow_Editor.java" startLine="88" startPosition="86" endLine="89" endPosition="80" conceptFqName="jetbrains.mps.baseLanguage.structure.LocalVariableDeclarationStatement" />
    <nodeInfo nodeId="954830572075974239" fileName="Flow_Editor.java" startLine="89" startPosition="80" endLine="90" endPosition="95" conceptFqName="jetbrains.mps.baseLanguage.structure.ExpressionStatement" />
    <nodeInfo nodeId="954830572075974239" fileName="Flow_Editor.java" startLine="90" startPosition="95" endLine="91" endPosition="25" conceptFqName="jetbrains.mps.baseLanguage.structure.ReturnStatement" />
    <nodeInfo nodeId="954830572075974239" fileName="Flow_Editor.java" startLine="94" startPosition="68" endLine="95" endPosition="34" conceptFqName="jetbrains.mps.baseLanguage.structure.LocalVariableDeclarationStatement" />
    <nodeInfo nodeId="954830572075974239" fileName="Flow_Editor.java" startLine="95" startPosition="34" endLine="96" endPosition="55" conceptFqName="jetbrains.mps.baseLanguage.structure.ExpressionStatement" />
    <nodeInfo nodeId="954830572075974239" fileName="Flow_Editor.java" startLine="96" startPosition="55" endLine="97" endPosition="87" conceptFqName="jetbrains.mps.baseLanguage.structure.ExpressionStatement" />
    <nodeInfo nodeId="954830572075974239" fileName="Flow_Editor.java" startLine="97" startPosition="87" endLine="98" endPosition="23" conceptFqName="jetbrains.mps.baseLanguage.structure.ReturnStatement" />
    <nodeInfo nodeId="954830572075974239" fileName="Flow_Editor.java" startLine="102" startPosition="96" endLine="103" endPosition="134" conceptFqName="jetbrains.mps.baseLanguage.structure.ExpressionStatement" />
    <nodeInfo nodeId="954830572075974239" fileName="Flow_Editor.java" startLine="104" startPosition="34" endLine="105" endPosition="95" conceptFqName="jetbrains.mps.baseLanguage.structure.ExpressionStatement" />
    <nodeInfo nodeId="954830572075974239" fileName="Flow_Editor.java" startLine="105" startPosition="95" endLine="106" endPosition="98" conceptFqName="jetbrains.mps.baseLanguage.structure.ExpressionStatement" />
    <nodeInfo nodeId="954830572075974239" fileName="Flow_Editor.java" startLine="108" startPosition="131" endLine="109" endPosition="139" conceptFqName="jetbrains.mps.baseLanguage.structure.ExpressionStatement" />
    <nodeInfo nodeId="1262430001742033568" fileName="Flow_Editor.java" startLine="53" startPosition="0" endLine="55" endPosition="0" conceptFqName="jetbrains.mps.baseLanguage.structure.InstanceMethodDeclaration" propertyString="setText#(Ljava/lang/String;)V" />
    <nodeInfo nodeId="954830572075974239" fileName="Flow_Editor.java" startLine="34" startPosition="0" endLine="37" endPosition="0" conceptFqName="jetbrains.mps.baseLanguage.structure.InstanceMethodDeclaration" propertyString="createEditorCell#(Ljetbrains/mps/openapi/editor/EditorContext;Lorg/jetbrains/mps/openapi/model/SNode;)Ljetbrains/mps/openapi/editor/cells/EditorCell;" />
    <nodeInfo nodeId="1262430001742033568" fileName="Flow_Editor.java" startLine="49" startPosition="0" endLine="52" endPosition="0" conceptFqName="jetbrains.mps.baseLanguage.structure.InstanceMethodDeclaration" propertyString="getText#()Ljava/lang/String;" />
    <nodeInfo nodeId="1262430001742033568" fileName="Flow_Editor.java" startLine="56" startPosition="0" endLine="59" endPosition="0" conceptFqName="jetbrains.mps.baseLanguage.structure.InstanceMethodDeclaration" propertyString="isValidText#(Ljava/lang/String;)Z" />
    <nodeInfo nodeId="954830572075974239" fileName="Flow_Editor.java" startLine="79" startPosition="0" endLine="82" endPosition="0" conceptFqName="jetbrains.mps.baseLanguage.structure.ConstructorDeclaration" propertyString="statementListHandler_gc1fin_b0#(Lorg/jetbrains/mps/openapi/model/SNode;Ljava/lang/String;Ljetbrains/mps/openapi/editor/EditorContext;)V" />
    <nodeInfo nodeId="954830572075974239" fileName="Flow_Editor.java" startLine="107" startPosition="9" endLine="110" endPosition="9" conceptFqName="jetbrains.mps.baseLanguage.structure.IfStatement" />
    <nodeInfo nodeId="954830572075974239" fileName="Flow_Editor.java" startLine="83" startPosition="0" endLine="87" endPosition="0" conceptFqName="jetbrains.mps.baseLanguage.structure.InstanceMethodDeclaration" propertyString="createNodeToInsert#(Ljetbrains/mps/openapi/editor/EditorContext;)Lorg/jetbrains/mps/openapi/model/SNode;" />
    <nodeInfo nodeId="954830572075974239" fileName="Flow_Editor.java" startLine="103" startPosition="134" endLine="107" endPosition="9" conceptFqName="jetbrains.mps.baseLanguage.structure.IfStatement" />
    <nodeInfo nodeId="954830572075974239" fileName="Flow_Editor.java" startLine="88" startPosition="0" endLine="93" endPosition="0" conceptFqName="jetbrains.mps.baseLanguage.structure.InstanceMethodDeclaration" propertyString="createNodeCell#(Ljetbrains/mps/openapi/editor/EditorContext;Lorg/jetbrains/mps/openapi/model/SNode;)Ljetbrains/mps/openapi/editor/cells/EditorCell;" />
    <nodeInfo nodeId="954830572075974239" fileName="Flow_Editor.java" startLine="94" startPosition="0" endLine="100" endPosition="0" conceptFqName="jetbrains.mps.baseLanguage.structure.InstanceMethodDeclaration" propertyString="createEmptyCell#(Ljetbrains/mps/openapi/editor/EditorContext;)Ljetbrains/mps/openapi/editor/cells/EditorCell;" />
    <nodeInfo nodeId="954830572075974239" fileName="Flow_Editor.java" startLine="70" startPosition="0" endLine="77" endPosition="0" conceptFqName="jetbrains.mps.baseLanguage.structure.InstanceMethodDeclaration" propertyString="createRefNodeList_gc1fin_b0#(Ljetbrains/mps/openapi/editor/EditorContext;Lorg/jetbrains/mps/openapi/model/SNode;)Ljetbrains/mps/openapi/editor/cells/EditorCell;" />
    <nodeInfo nodeId="954830572075974239" fileName="Flow_Editor.java" startLine="38" startPosition="0" endLine="46" endPosition="0" conceptFqName="jetbrains.mps.baseLanguage.structure.InstanceMethodDeclaration" propertyString="createCollection_gc1fin_a#(Ljetbrains/mps/openapi/editor/EditorContext;Lorg/jetbrains/mps/openapi/model/SNode;)Ljetbrains/mps/openapi/editor/cells/EditorCell;" />
    <nodeInfo nodeId="954830572075974239" fileName="Flow_Editor.java" startLine="101" startPosition="132" endLine="111" endPosition="7" conceptFqName="jetbrains.mps.baseLanguage.structure.IfStatement" />
    <nodeInfo nodeId="1262430001742033568" fileName="Flow_Editor.java" startLine="47" startPosition="113" endLine="59" endPosition="13" conceptFqName="jetbrains.mps.baseLanguage.structure.LocalVariableDeclarationStatement" />
    <nodeInfo nodeId="954830572075974239" fileName="Flow_Editor.java" startLine="101" startPosition="0" endLine="113" endPosition="0" conceptFqName="jetbrains.mps.baseLanguage.structure.InstanceMethodDeclaration" propertyString="installElementCellActions#(Lorg/jetbrains/mps/openapi/model/SNode;Lorg/jetbrains/mps/openapi/model/SNode;Ljetbrains/mps/openapi/editor/cells/EditorCell;Ljetbrains/mps/openapi/editor/EditorContext;)V" />
    <nodeInfo nodeId="1262430001742033568" fileName="Flow_Editor.java" startLine="47" startPosition="0" endLine="69" endPosition="0" conceptFqName="jetbrains.mps.baseLanguage.structure.InstanceMethodDeclaration" propertyString="createReadOnlyModelAccessor_gc1fin_a0#(Ljetbrains/mps/openapi/editor/EditorContext;Lorg/jetbrains/mps/openapi/model/SNode;)Ljetbrains/mps/openapi/editor/cells/EditorCell;" />
    <scopeInfo nodeId="1262430001742033568" fileName="Flow_Editor.java" startLine="53" startPosition="37" endLine="53" endPosition="37" />
    <scopeInfo nodeId="954830572075974239" fileName="Flow_Editor.java" startLine="34" startPosition="79" endLine="35" endPosition="63" />
    <scopeInfo nodeId="954830572075974239" fileName="Flow_Editor.java" startLine="41" startPosition="28" endLine="42" endPosition="94" />
    <scopeInfo nodeId="954830572075974239" fileName="Flow_Editor.java" startLine="42" startPosition="94" endLine="43" endPosition="84" />
    <scopeInfo nodeId="1262430001742033571" fileName="Flow_Editor.java" startLine="49" startPosition="31" endLine="50" endPosition="235" />
    <scopeInfo nodeId="1262430001742033568" fileName="Flow_Editor.java" startLine="56" startPosition="44" endLine="57" endPosition="46" />
    <scopeInfo nodeId="954830572075974239" fileName="Flow_Editor.java" startLine="79" startPosition="101" endLine="80" endPosition="50" />
    <scopeInfo nodeId="954830572075974239" fileName="Flow_Editor.java" startLine="108" startPosition="131" endLine="109" endPosition="139" />
    <scopeInfo nodeId="1262430001742033568" fileName="Flow_Editor.java" startLine="53" startPosition="0" endLine="55" endPosition="0">
      <varInfo nodeId="1262430001742033568" varName="s" />
    </scopeInfo>
    <scopeInfo nodeId="954830572075974239" fileName="Flow_Editor.java" startLine="83" startPosition="66" endLine="85" endPosition="93">
      <varInfo nodeId="954830572075974239" varName="listOwner" />
    </scopeInfo>
    <scopeInfo nodeId="954830572075974239" fileName="Flow_Editor.java" startLine="104" startPosition="34" endLine="106" endPosition="98" />
    <scopeInfo nodeId="954830572075974239" fileName="Flow_Editor.java" startLine="34" startPosition="0" endLine="37" endPosition="0">
      <varInfo nodeId="954830572075974239" varName="editorContext" />
      <varInfo nodeId="954830572075974239" varName="node" />
    </scopeInfo>
    <scopeInfo nodeId="1262430001742033568" fileName="Flow_Editor.java" startLine="49" startPosition="0" endLine="52" endPosition="0" />
    <scopeInfo nodeId="1262430001742033568" fileName="Flow_Editor.java" startLine="56" startPosition="0" endLine="59" endPosition="0">
      <varInfo nodeId="1262430001742033568" varName="s" />
    </scopeInfo>
    <scopeInfo nodeId="954830572075974239" fileName="Flow_Editor.java" startLine="79" startPosition="0" endLine="82" endPosition="0">
      <varInfo nodeId="954830572075974239" varName="childRole" />
      <varInfo nodeId="954830572075974239" varName="context" />
      <varInfo nodeId="954830572075974239" varName="ownerNode" />
    </scopeInfo>
    <scopeInfo nodeId="954830572075974239" fileName="Flow_Editor.java" startLine="88" startPosition="86" endLine="91" endPosition="25">
      <varInfo nodeId="954830572075974239" varName="elementCell" />
    </scopeInfo>
    <scopeInfo nodeId="954830572075974239" fileName="Flow_Editor.java" startLine="83" startPosition="0" endLine="87" endPosition="0">
      <varInfo nodeId="954830572075974239" varName="editorContext" />
    </scopeInfo>
    <scopeInfo nodeId="954830572075974239" fileName="Flow_Editor.java" startLine="94" startPosition="68" endLine="98" endPosition="23">
      <varInfo nodeId="954830572075974239" varName="emptyCell" />
    </scopeInfo>
    <scopeInfo nodeId="954830572075974239" fileName="Flow_Editor.java" startLine="70" startPosition="91" endLine="75" endPosition="22">
      <varInfo nodeId="954830572075974239" varName="editorCell" />
      <varInfo nodeId="954830572075974239" varName="handler" />
    </scopeInfo>
    <scopeInfo nodeId="954830572075974239" fileName="Flow_Editor.java" startLine="88" startPosition="0" endLine="93" endPosition="0">
      <varInfo nodeId="954830572075974239" varName="editorContext" />
      <varInfo nodeId="954830572075974239" varName="elementNode" />
    </scopeInfo>
    <scopeInfo nodeId="954830572075974239" fileName="Flow_Editor.java" startLine="38" startPosition="89" endLine="44" endPosition="22">
      <varInfo nodeId="954830572075974239" varName="editorCell" />
    </scopeInfo>
    <scopeInfo nodeId="954830572075974239" fileName="Flow_Editor.java" startLine="94" startPosition="0" endLine="100" endPosition="0">
      <varInfo nodeId="954830572075974239" varName="editorContext" />
    </scopeInfo>
    <scopeInfo nodeId="954830572075974239" fileName="Flow_Editor.java" startLine="70" startPosition="0" endLine="77" endPosition="0">
      <varInfo nodeId="954830572075974239" varName="editorContext" />
      <varInfo nodeId="954830572075974239" varName="node" />
    </scopeInfo>
    <scopeInfo nodeId="954830572075974239" fileName="Flow_Editor.java" startLine="38" startPosition="0" endLine="46" endPosition="0">
      <varInfo nodeId="954830572075974239" varName="editorContext" />
      <varInfo nodeId="954830572075974239" varName="node" />
    </scopeInfo>
    <scopeInfo nodeId="954830572075974239" fileName="Flow_Editor.java" startLine="102" startPosition="96" endLine="110" endPosition="9" />
    <scopeInfo nodeId="954830572075974239" fileName="Flow_Editor.java" startLine="101" startPosition="132" endLine="111" endPosition="7" />
    <scopeInfo nodeId="954830572075974239" fileName="Flow_Editor.java" startLine="101" startPosition="0" endLine="113" endPosition="0">
      <varInfo nodeId="954830572075974239" varName="editorContext" />
      <varInfo nodeId="954830572075974239" varName="elementCell" />
      <varInfo nodeId="954830572075974239" varName="elementNode" />
      <varInfo nodeId="954830572075974239" varName="listOwner" />
    </scopeInfo>
    <scopeInfo nodeId="1262430001742033568" fileName="Flow_Editor.java" startLine="47" startPosition="113" endLine="67" endPosition="22">
      <varInfo nodeId="1262430001742033568" varName="editorCell" />
      <varInfo nodeId="1262430001742033568" varName="style" />
    </scopeInfo>
    <scopeInfo nodeId="1262430001742033568" fileName="Flow_Editor.java" startLine="47" startPosition="0" endLine="69" endPosition="0">
      <varInfo nodeId="1262430001742033568" varName="editorContext" />
      <varInfo nodeId="1262430001742033568" varName="node" />
    </scopeInfo>
    <unitInfo nodeId="1262430001742033568" fileName="Flow_Editor.java" startLine="48" startPosition="83" endLine="59" endPosition="5" unitName="org.jetbrains.mps.samples.IfAndUnless.editor.Flow_Editor$1" />
    <unitInfo nodeId="954830572075974239" fileName="Flow_Editor.java" startLine="78" startPosition="0" endLine="114" endPosition="0" unitName="org.jetbrains.mps.samples.IfAndUnless.editor.Flow_Editor$statementListHandler_gc1fin_b0" />
    <unitInfo nodeId="954830572075974239" fileName="Flow_Editor.java" startLine="33" startPosition="0" endLine="115" endPosition="0" unitName="org.jetbrains.mps.samples.IfAndUnless.editor.Flow_Editor" />
>>>>>>> 6ac3e57c
  </root>
</debug-info>
<|MERGE_RESOLUTION|>--- conflicted
+++ resolved
@@ -427,7 +427,6 @@
     </file>
   </root>
   <root nodeRef="r:619da97d-f387-4d46-8414-92a0443bdc0b(org.jetbrains.mps.samples.IfAndUnless.editor)/954830572075974239">
-<<<<<<< HEAD
     <file name="Flow_Editor.java">
       <node id="954830572075974239" at="34,79,35,63" concept="6" />
       <node id="954830572075974239" at="38,89,39,97" concept="5" />
@@ -441,61 +440,63 @@
       <node id="1262430001742033573" at="49,31,50,235" concept="6" />
       <node id="1262430001742033568" at="56,44,57,46" concept="6" />
       <node id="1262430001742033568" at="59,13,60,79" concept="2" />
-      <node id="1262430001742033568" at="60,79,61,60" concept="2" />
-      <node id="1262430001742033568" at="61,60,62,34" concept="5" />
-      <node id="1262430001742033568" at="62,34,63,113" concept="2" />
-      <node id="1262430001742033568" at="63,113,64,64" concept="2" />
-      <node id="1262430001742033568" at="64,64,65,40" concept="2" />
-      <node id="1262430001742033568" at="65,40,66,22" concept="6" />
-      <node id="954830572075974239" at="69,91,70,119" concept="5" />
-      <node id="954830572075974239" at="70,119,71,108" concept="5" />
-      <node id="954830572075974239" at="71,108,72,50" concept="2" />
-      <node id="954830572075974239" at="72,50,73,49" concept="2" />
-      <node id="954830572075974239" at="73,49,74,22" concept="6" />
-      <node id="954830572075974239" at="78,101,79,50" concept="7" />
-      <node id="954830572075974239" at="82,66,83,41" concept="5" />
-      <node id="954830572075974239" at="83,41,84,93" concept="6" />
-      <node id="954830572075974239" at="87,86,88,80" concept="5" />
-      <node id="954830572075974239" at="88,80,89,95" concept="2" />
-      <node id="954830572075974239" at="89,95,90,25" concept="6" />
-      <node id="954830572075974239" at="93,68,94,34" concept="5" />
-      <node id="954830572075974239" at="94,34,95,55" concept="2" />
-      <node id="954830572075974239" at="95,55,96,87" concept="2" />
-      <node id="954830572075974239" at="96,87,97,23" concept="6" />
-      <node id="954830572075974239" at="101,96,102,134" concept="2" />
-      <node id="954830572075974239" at="103,34,104,95" concept="2" />
-      <node id="954830572075974239" at="106,131,107,139" concept="2" />
+      <node id="1262430001742033568" at="60,79,61,82" concept="2" />
+      <node id="1262430001742033568" at="61,82,62,60" concept="2" />
+      <node id="1262430001742033568" at="62,60,63,34" concept="5" />
+      <node id="1262430001742033568" at="63,34,64,113" concept="2" />
+      <node id="1262430001742033568" at="64,113,65,64" concept="2" />
+      <node id="1262430001742033568" at="65,64,66,40" concept="2" />
+      <node id="1262430001742033568" at="66,40,67,22" concept="6" />
+      <node id="954830572075974239" at="70,91,71,119" concept="5" />
+      <node id="954830572075974239" at="71,119,72,108" concept="5" />
+      <node id="954830572075974239" at="72,108,73,50" concept="2" />
+      <node id="954830572075974239" at="73,50,74,49" concept="2" />
+      <node id="954830572075974239" at="74,49,75,22" concept="6" />
+      <node id="954830572075974239" at="79,101,80,50" concept="7" />
+      <node id="954830572075974239" at="83,66,84,41" concept="5" />
+      <node id="954830572075974239" at="84,41,85,93" concept="6" />
+      <node id="954830572075974239" at="88,86,89,80" concept="5" />
+      <node id="954830572075974239" at="89,80,90,95" concept="2" />
+      <node id="954830572075974239" at="90,95,91,25" concept="6" />
+      <node id="954830572075974239" at="94,68,95,34" concept="5" />
+      <node id="954830572075974239" at="95,34,96,55" concept="2" />
+      <node id="954830572075974239" at="96,55,97,87" concept="2" />
+      <node id="954830572075974239" at="97,87,98,23" concept="6" />
+      <node id="954830572075974239" at="102,96,103,134" concept="2" />
+      <node id="954830572075974239" at="104,34,105,95" concept="2" />
+      <node id="954830572075974239" at="105,95,106,98" concept="2" />
+      <node id="954830572075974239" at="108,131,109,139" concept="2" />
       <node id="1262430001742033568" at="53,0,55,0" concept="4" trace="setText#(Ljava/lang/String;)V" />
       <node id="954830572075974239" at="34,0,37,0" concept="4" trace="createEditorCell#(Ljetbrains/mps/openapi/editor/EditorContext;Lorg/jetbrains/mps/openapi/model/SNode;)Ljetbrains/mps/openapi/editor/cells/EditorCell;" />
       <node id="1262430001742033568" at="49,0,52,0" concept="4" trace="getText#()Ljava/lang/String;" />
       <node id="1262430001742033568" at="56,0,59,0" concept="4" trace="isValidText#(Ljava/lang/String;)Z" />
-      <node id="954830572075974239" at="78,0,81,0" concept="1" trace="statementListHandler_gc1fin_b0#(Lorg/jetbrains/mps/openapi/model/SNode;Ljava/lang/String;Ljetbrains/mps/openapi/editor/EditorContext;)V" />
-      <node id="954830572075974239" at="102,134,105,9" concept="3" />
-      <node id="954830572075974239" at="105,9,108,9" concept="3" />
-      <node id="954830572075974239" at="82,0,86,0" concept="4" trace="createNodeToInsert#(Ljetbrains/mps/openapi/editor/EditorContext;)Lorg/jetbrains/mps/openapi/model/SNode;" />
-      <node id="954830572075974239" at="87,0,92,0" concept="4" trace="createNodeCell#(Ljetbrains/mps/openapi/editor/EditorContext;Lorg/jetbrains/mps/openapi/model/SNode;)Ljetbrains/mps/openapi/editor/cells/EditorCell;" />
-      <node id="954830572075974239" at="93,0,99,0" concept="4" trace="createEmptyCell#(Ljetbrains/mps/openapi/editor/EditorContext;)Ljetbrains/mps/openapi/editor/cells/EditorCell;" />
-      <node id="954830572075974239" at="69,0,76,0" concept="4" trace="createRefNodeList_gc1fin_b0#(Ljetbrains/mps/openapi/editor/EditorContext;Lorg/jetbrains/mps/openapi/model/SNode;)Ljetbrains/mps/openapi/editor/cells/EditorCell;" />
+      <node id="954830572075974239" at="79,0,82,0" concept="1" trace="statementListHandler_gc1fin_b0#(Lorg/jetbrains/mps/openapi/model/SNode;Ljava/lang/String;Ljetbrains/mps/openapi/editor/EditorContext;)V" />
+      <node id="954830572075974239" at="107,9,110,9" concept="3" />
+      <node id="954830572075974239" at="83,0,87,0" concept="4" trace="createNodeToInsert#(Ljetbrains/mps/openapi/editor/EditorContext;)Lorg/jetbrains/mps/openapi/model/SNode;" />
+      <node id="954830572075974239" at="103,134,107,9" concept="3" />
+      <node id="954830572075974239" at="88,0,93,0" concept="4" trace="createNodeCell#(Ljetbrains/mps/openapi/editor/EditorContext;Lorg/jetbrains/mps/openapi/model/SNode;)Ljetbrains/mps/openapi/editor/cells/EditorCell;" />
+      <node id="954830572075974239" at="94,0,100,0" concept="4" trace="createEmptyCell#(Ljetbrains/mps/openapi/editor/EditorContext;)Ljetbrains/mps/openapi/editor/cells/EditorCell;" />
+      <node id="954830572075974239" at="70,0,77,0" concept="4" trace="createRefNodeList_gc1fin_b0#(Ljetbrains/mps/openapi/editor/EditorContext;Lorg/jetbrains/mps/openapi/model/SNode;)Ljetbrains/mps/openapi/editor/cells/EditorCell;" />
       <node id="954830572075974239" at="38,0,46,0" concept="4" trace="createCollection_gc1fin_a#(Ljetbrains/mps/openapi/editor/EditorContext;Lorg/jetbrains/mps/openapi/model/SNode;)Ljetbrains/mps/openapi/editor/cells/EditorCell;" />
-      <node id="954830572075974239" at="100,132,109,7" concept="3" />
-      <node id="954830572075974239" at="100,0,111,0" concept="4" trace="installElementCellActions#(Lorg/jetbrains/mps/openapi/model/SNode;Lorg/jetbrains/mps/openapi/model/SNode;Ljetbrains/mps/openapi/editor/cells/EditorCell;Ljetbrains/mps/openapi/editor/EditorContext;)V" />
+      <node id="954830572075974239" at="101,132,111,7" concept="3" />
       <node id="1262430001742033568" at="47,113,59,13" concept="5" />
-      <node id="1262430001742033568" at="47,0,68,0" concept="4" trace="createReadOnlyModelAccessor_gc1fin_a0#(Ljetbrains/mps/openapi/editor/EditorContext;Lorg/jetbrains/mps/openapi/model/SNode;)Ljetbrains/mps/openapi/editor/cells/EditorCell;" />
+      <node id="954830572075974239" at="101,0,113,0" concept="4" trace="installElementCellActions#(Lorg/jetbrains/mps/openapi/model/SNode;Lorg/jetbrains/mps/openapi/model/SNode;Ljetbrains/mps/openapi/editor/cells/EditorCell;Ljetbrains/mps/openapi/editor/EditorContext;)V" />
+      <node id="1262430001742033568" at="47,0,69,0" concept="4" trace="createReadOnlyModelAccessor_gc1fin_a0#(Ljetbrains/mps/openapi/editor/EditorContext;Lorg/jetbrains/mps/openapi/model/SNode;)Ljetbrains/mps/openapi/editor/cells/EditorCell;" />
       <scope id="1262430001742033568" at="53,37,53,37" />
       <scope id="954830572075974239" at="34,79,35,63" />
       <scope id="954830572075974239" at="41,28,42,94" />
       <scope id="954830572075974239" at="42,94,43,84" />
       <scope id="1262430001742033571" at="49,31,50,235" />
       <scope id="1262430001742033568" at="56,44,57,46" />
-      <scope id="954830572075974239" at="78,101,79,50" />
-      <scope id="954830572075974239" at="103,34,104,95" />
-      <scope id="954830572075974239" at="106,131,107,139" />
+      <scope id="954830572075974239" at="79,101,80,50" />
+      <scope id="954830572075974239" at="108,131,109,139" />
       <scope id="1262430001742033568" at="53,0,55,0">
         <var name="s" id="1262430001742033568" />
       </scope>
-      <scope id="954830572075974239" at="82,66,84,93">
+      <scope id="954830572075974239" at="83,66,85,93">
         <var name="listOwner" id="954830572075974239" />
       </scope>
+      <scope id="954830572075974239" at="104,34,106,98" />
       <scope id="954830572075974239" at="34,0,37,0">
         <var name="editorContext" id="954830572075974239" />
         <var name="node" id="954830572075974239" />
@@ -504,195 +505,61 @@
       <scope id="1262430001742033568" at="56,0,59,0">
         <var name="s" id="1262430001742033568" />
       </scope>
-      <scope id="954830572075974239" at="78,0,81,0">
+      <scope id="954830572075974239" at="79,0,82,0">
         <var name="childRole" id="954830572075974239" />
         <var name="context" id="954830572075974239" />
         <var name="ownerNode" id="954830572075974239" />
       </scope>
-      <scope id="954830572075974239" at="87,86,90,25">
+      <scope id="954830572075974239" at="88,86,91,25">
         <var name="elementCell" id="954830572075974239" />
       </scope>
-      <scope id="954830572075974239" at="82,0,86,0">
-        <var name="editorContext" id="954830572075974239" />
-      </scope>
-      <scope id="954830572075974239" at="93,68,97,23">
+      <scope id="954830572075974239" at="83,0,87,0">
+        <var name="editorContext" id="954830572075974239" />
+      </scope>
+      <scope id="954830572075974239" at="94,68,98,23">
         <var name="emptyCell" id="954830572075974239" />
       </scope>
-      <scope id="954830572075974239" at="69,91,74,22">
+      <scope id="954830572075974239" at="70,91,75,22">
         <var name="editorCell" id="954830572075974239" />
         <var name="handler" id="954830572075974239" />
       </scope>
-      <scope id="954830572075974239" at="87,0,92,0">
+      <scope id="954830572075974239" at="88,0,93,0">
         <var name="editorContext" id="954830572075974239" />
         <var name="elementNode" id="954830572075974239" />
       </scope>
       <scope id="954830572075974239" at="38,89,44,22">
         <var name="editorCell" id="954830572075974239" />
       </scope>
-      <scope id="954830572075974239" at="93,0,99,0">
-        <var name="editorContext" id="954830572075974239" />
-      </scope>
-      <scope id="954830572075974239" at="69,0,76,0">
+      <scope id="954830572075974239" at="94,0,100,0">
+        <var name="editorContext" id="954830572075974239" />
+      </scope>
+      <scope id="954830572075974239" at="70,0,77,0">
         <var name="editorContext" id="954830572075974239" />
         <var name="node" id="954830572075974239" />
       </scope>
-      <scope id="954830572075974239" at="101,96,108,9" />
       <scope id="954830572075974239" at="38,0,46,0">
         <var name="editorContext" id="954830572075974239" />
         <var name="node" id="954830572075974239" />
       </scope>
-      <scope id="954830572075974239" at="100,132,109,7" />
-      <scope id="954830572075974239" at="100,0,111,0">
+      <scope id="954830572075974239" at="102,96,110,9" />
+      <scope id="954830572075974239" at="101,132,111,7" />
+      <scope id="954830572075974239" at="101,0,113,0">
         <var name="editorContext" id="954830572075974239" />
         <var name="elementCell" id="954830572075974239" />
         <var name="elementNode" id="954830572075974239" />
         <var name="listOwner" id="954830572075974239" />
       </scope>
-      <scope id="1262430001742033568" at="47,113,66,22">
+      <scope id="1262430001742033568" at="47,113,67,22">
         <var name="editorCell" id="1262430001742033568" />
         <var name="style" id="1262430001742033568" />
       </scope>
-      <scope id="1262430001742033568" at="47,0,68,0">
+      <scope id="1262430001742033568" at="47,0,69,0">
         <var name="editorContext" id="1262430001742033568" />
         <var name="node" id="1262430001742033568" />
       </scope>
       <unit id="1262430001742033568" at="48,83,59,5" name="org.jetbrains.mps.samples.IfAndUnless.editor.Flow_Editor$1" />
-      <unit id="954830572075974239" at="77,0,112,0" name="org.jetbrains.mps.samples.IfAndUnless.editor.Flow_Editor$statementListHandler_gc1fin_b0" />
-      <unit id="954830572075974239" at="33,0,113,0" name="org.jetbrains.mps.samples.IfAndUnless.editor.Flow_Editor" />
+      <unit id="954830572075974239" at="78,0,114,0" name="org.jetbrains.mps.samples.IfAndUnless.editor.Flow_Editor$statementListHandler_gc1fin_b0" />
+      <unit id="954830572075974239" at="33,0,115,0" name="org.jetbrains.mps.samples.IfAndUnless.editor.Flow_Editor" />
     </file>
-=======
-    <nodeInfo nodeId="954830572075974239" fileName="Flow_Editor.java" startLine="34" startPosition="79" endLine="35" endPosition="63" conceptFqName="jetbrains.mps.baseLanguage.structure.ReturnStatement" />
-    <nodeInfo nodeId="954830572075974239" fileName="Flow_Editor.java" startLine="38" startPosition="89" endLine="39" endPosition="97" conceptFqName="jetbrains.mps.baseLanguage.structure.LocalVariableDeclarationStatement" />
-    <nodeInfo nodeId="954830572075974239" fileName="Flow_Editor.java" startLine="39" startPosition="97" endLine="40" endPosition="48" conceptFqName="jetbrains.mps.baseLanguage.structure.ExpressionStatement" />
-    <nodeInfo nodeId="954830572075974239" fileName="Flow_Editor.java" startLine="40" startPosition="48" endLine="41" endPosition="28" conceptFqName="jetbrains.mps.baseLanguage.structure.ExpressionStatement" />
-    <nodeInfo nodeId="954830572075974239" fileName="Flow_Editor.java" startLine="41" startPosition="28" endLine="42" endPosition="94" conceptFqName="jetbrains.mps.baseLanguage.structure.BlockStatement" />
-    <nodeInfo nodeId="954830572075974239" fileName="Flow_Editor.java" startLine="41" startPosition="28" endLine="42" endPosition="94" conceptFqName="jetbrains.mps.baseLanguage.structure.ExpressionStatement" />
-    <nodeInfo nodeId="954830572075974239" fileName="Flow_Editor.java" startLine="42" startPosition="94" endLine="43" endPosition="84" conceptFqName="jetbrains.mps.baseLanguage.structure.BlockStatement" />
-    <nodeInfo nodeId="954830572075974239" fileName="Flow_Editor.java" startLine="42" startPosition="94" endLine="43" endPosition="84" conceptFqName="jetbrains.mps.baseLanguage.structure.ExpressionStatement" />
-    <nodeInfo nodeId="954830572075974239" fileName="Flow_Editor.java" startLine="43" startPosition="84" endLine="44" endPosition="22" conceptFqName="jetbrains.mps.baseLanguage.structure.ReturnStatement" />
-    <nodeInfo nodeId="1262430001742033573" fileName="Flow_Editor.java" startLine="49" startPosition="31" endLine="50" endPosition="235" conceptFqName="jetbrains.mps.baseLanguage.structure.ReturnStatement" />
-    <nodeInfo nodeId="1262430001742033568" fileName="Flow_Editor.java" startLine="56" startPosition="44" endLine="57" endPosition="46" conceptFqName="jetbrains.mps.baseLanguage.structure.ReturnStatement" />
-    <nodeInfo nodeId="1262430001742033568" fileName="Flow_Editor.java" startLine="59" startPosition="13" endLine="60" endPosition="79" conceptFqName="jetbrains.mps.baseLanguage.structure.ExpressionStatement" />
-    <nodeInfo nodeId="1262430001742033568" fileName="Flow_Editor.java" startLine="60" startPosition="79" endLine="61" endPosition="82" conceptFqName="jetbrains.mps.baseLanguage.structure.ExpressionStatement" />
-    <nodeInfo nodeId="1262430001742033568" fileName="Flow_Editor.java" startLine="61" startPosition="82" endLine="62" endPosition="60" conceptFqName="jetbrains.mps.baseLanguage.structure.ExpressionStatement" />
-    <nodeInfo nodeId="1262430001742033568" fileName="Flow_Editor.java" startLine="62" startPosition="60" endLine="63" endPosition="34" conceptFqName="jetbrains.mps.baseLanguage.structure.LocalVariableDeclarationStatement" />
-    <nodeInfo nodeId="1262430001742033568" fileName="Flow_Editor.java" startLine="63" startPosition="34" endLine="64" endPosition="113" conceptFqName="jetbrains.mps.baseLanguage.structure.ExpressionStatement" />
-    <nodeInfo nodeId="1262430001742033568" fileName="Flow_Editor.java" startLine="64" startPosition="113" endLine="65" endPosition="64" conceptFqName="jetbrains.mps.baseLanguage.structure.ExpressionStatement" />
-    <nodeInfo nodeId="1262430001742033568" fileName="Flow_Editor.java" startLine="65" startPosition="64" endLine="66" endPosition="40" conceptFqName="jetbrains.mps.baseLanguage.structure.ExpressionStatement" />
-    <nodeInfo nodeId="1262430001742033568" fileName="Flow_Editor.java" startLine="66" startPosition="40" endLine="67" endPosition="22" conceptFqName="jetbrains.mps.baseLanguage.structure.ReturnStatement" />
-    <nodeInfo nodeId="954830572075974239" fileName="Flow_Editor.java" startLine="70" startPosition="91" endLine="71" endPosition="119" conceptFqName="jetbrains.mps.baseLanguage.structure.LocalVariableDeclarationStatement" />
-    <nodeInfo nodeId="954830572075974239" fileName="Flow_Editor.java" startLine="71" startPosition="119" endLine="72" endPosition="108" conceptFqName="jetbrains.mps.baseLanguage.structure.LocalVariableDeclarationStatement" />
-    <nodeInfo nodeId="954830572075974239" fileName="Flow_Editor.java" startLine="72" startPosition="108" endLine="73" endPosition="50" conceptFqName="jetbrains.mps.baseLanguage.structure.ExpressionStatement" />
-    <nodeInfo nodeId="954830572075974239" fileName="Flow_Editor.java" startLine="73" startPosition="50" endLine="74" endPosition="49" conceptFqName="jetbrains.mps.baseLanguage.structure.ExpressionStatement" />
-    <nodeInfo nodeId="954830572075974239" fileName="Flow_Editor.java" startLine="74" startPosition="49" endLine="75" endPosition="22" conceptFqName="jetbrains.mps.baseLanguage.structure.ReturnStatement" />
-    <nodeInfo nodeId="954830572075974239" fileName="Flow_Editor.java" startLine="79" startPosition="101" endLine="80" endPosition="50" conceptFqName="jetbrains.mps.baseLanguage.structure.SuperConstructorInvocation" />
-    <nodeInfo nodeId="954830572075974239" fileName="Flow_Editor.java" startLine="83" startPosition="66" endLine="84" endPosition="41" conceptFqName="jetbrains.mps.baseLanguage.structure.LocalVariableDeclarationStatement" />
-    <nodeInfo nodeId="954830572075974239" fileName="Flow_Editor.java" startLine="84" startPosition="41" endLine="85" endPosition="93" conceptFqName="jetbrains.mps.baseLanguage.structure.ReturnStatement" />
-    <nodeInfo nodeId="954830572075974239" fileName="Flow_Editor.java" startLine="88" startPosition="86" endLine="89" endPosition="80" conceptFqName="jetbrains.mps.baseLanguage.structure.LocalVariableDeclarationStatement" />
-    <nodeInfo nodeId="954830572075974239" fileName="Flow_Editor.java" startLine="89" startPosition="80" endLine="90" endPosition="95" conceptFqName="jetbrains.mps.baseLanguage.structure.ExpressionStatement" />
-    <nodeInfo nodeId="954830572075974239" fileName="Flow_Editor.java" startLine="90" startPosition="95" endLine="91" endPosition="25" conceptFqName="jetbrains.mps.baseLanguage.structure.ReturnStatement" />
-    <nodeInfo nodeId="954830572075974239" fileName="Flow_Editor.java" startLine="94" startPosition="68" endLine="95" endPosition="34" conceptFqName="jetbrains.mps.baseLanguage.structure.LocalVariableDeclarationStatement" />
-    <nodeInfo nodeId="954830572075974239" fileName="Flow_Editor.java" startLine="95" startPosition="34" endLine="96" endPosition="55" conceptFqName="jetbrains.mps.baseLanguage.structure.ExpressionStatement" />
-    <nodeInfo nodeId="954830572075974239" fileName="Flow_Editor.java" startLine="96" startPosition="55" endLine="97" endPosition="87" conceptFqName="jetbrains.mps.baseLanguage.structure.ExpressionStatement" />
-    <nodeInfo nodeId="954830572075974239" fileName="Flow_Editor.java" startLine="97" startPosition="87" endLine="98" endPosition="23" conceptFqName="jetbrains.mps.baseLanguage.structure.ReturnStatement" />
-    <nodeInfo nodeId="954830572075974239" fileName="Flow_Editor.java" startLine="102" startPosition="96" endLine="103" endPosition="134" conceptFqName="jetbrains.mps.baseLanguage.structure.ExpressionStatement" />
-    <nodeInfo nodeId="954830572075974239" fileName="Flow_Editor.java" startLine="104" startPosition="34" endLine="105" endPosition="95" conceptFqName="jetbrains.mps.baseLanguage.structure.ExpressionStatement" />
-    <nodeInfo nodeId="954830572075974239" fileName="Flow_Editor.java" startLine="105" startPosition="95" endLine="106" endPosition="98" conceptFqName="jetbrains.mps.baseLanguage.structure.ExpressionStatement" />
-    <nodeInfo nodeId="954830572075974239" fileName="Flow_Editor.java" startLine="108" startPosition="131" endLine="109" endPosition="139" conceptFqName="jetbrains.mps.baseLanguage.structure.ExpressionStatement" />
-    <nodeInfo nodeId="1262430001742033568" fileName="Flow_Editor.java" startLine="53" startPosition="0" endLine="55" endPosition="0" conceptFqName="jetbrains.mps.baseLanguage.structure.InstanceMethodDeclaration" propertyString="setText#(Ljava/lang/String;)V" />
-    <nodeInfo nodeId="954830572075974239" fileName="Flow_Editor.java" startLine="34" startPosition="0" endLine="37" endPosition="0" conceptFqName="jetbrains.mps.baseLanguage.structure.InstanceMethodDeclaration" propertyString="createEditorCell#(Ljetbrains/mps/openapi/editor/EditorContext;Lorg/jetbrains/mps/openapi/model/SNode;)Ljetbrains/mps/openapi/editor/cells/EditorCell;" />
-    <nodeInfo nodeId="1262430001742033568" fileName="Flow_Editor.java" startLine="49" startPosition="0" endLine="52" endPosition="0" conceptFqName="jetbrains.mps.baseLanguage.structure.InstanceMethodDeclaration" propertyString="getText#()Ljava/lang/String;" />
-    <nodeInfo nodeId="1262430001742033568" fileName="Flow_Editor.java" startLine="56" startPosition="0" endLine="59" endPosition="0" conceptFqName="jetbrains.mps.baseLanguage.structure.InstanceMethodDeclaration" propertyString="isValidText#(Ljava/lang/String;)Z" />
-    <nodeInfo nodeId="954830572075974239" fileName="Flow_Editor.java" startLine="79" startPosition="0" endLine="82" endPosition="0" conceptFqName="jetbrains.mps.baseLanguage.structure.ConstructorDeclaration" propertyString="statementListHandler_gc1fin_b0#(Lorg/jetbrains/mps/openapi/model/SNode;Ljava/lang/String;Ljetbrains/mps/openapi/editor/EditorContext;)V" />
-    <nodeInfo nodeId="954830572075974239" fileName="Flow_Editor.java" startLine="107" startPosition="9" endLine="110" endPosition="9" conceptFqName="jetbrains.mps.baseLanguage.structure.IfStatement" />
-    <nodeInfo nodeId="954830572075974239" fileName="Flow_Editor.java" startLine="83" startPosition="0" endLine="87" endPosition="0" conceptFqName="jetbrains.mps.baseLanguage.structure.InstanceMethodDeclaration" propertyString="createNodeToInsert#(Ljetbrains/mps/openapi/editor/EditorContext;)Lorg/jetbrains/mps/openapi/model/SNode;" />
-    <nodeInfo nodeId="954830572075974239" fileName="Flow_Editor.java" startLine="103" startPosition="134" endLine="107" endPosition="9" conceptFqName="jetbrains.mps.baseLanguage.structure.IfStatement" />
-    <nodeInfo nodeId="954830572075974239" fileName="Flow_Editor.java" startLine="88" startPosition="0" endLine="93" endPosition="0" conceptFqName="jetbrains.mps.baseLanguage.structure.InstanceMethodDeclaration" propertyString="createNodeCell#(Ljetbrains/mps/openapi/editor/EditorContext;Lorg/jetbrains/mps/openapi/model/SNode;)Ljetbrains/mps/openapi/editor/cells/EditorCell;" />
-    <nodeInfo nodeId="954830572075974239" fileName="Flow_Editor.java" startLine="94" startPosition="0" endLine="100" endPosition="0" conceptFqName="jetbrains.mps.baseLanguage.structure.InstanceMethodDeclaration" propertyString="createEmptyCell#(Ljetbrains/mps/openapi/editor/EditorContext;)Ljetbrains/mps/openapi/editor/cells/EditorCell;" />
-    <nodeInfo nodeId="954830572075974239" fileName="Flow_Editor.java" startLine="70" startPosition="0" endLine="77" endPosition="0" conceptFqName="jetbrains.mps.baseLanguage.structure.InstanceMethodDeclaration" propertyString="createRefNodeList_gc1fin_b0#(Ljetbrains/mps/openapi/editor/EditorContext;Lorg/jetbrains/mps/openapi/model/SNode;)Ljetbrains/mps/openapi/editor/cells/EditorCell;" />
-    <nodeInfo nodeId="954830572075974239" fileName="Flow_Editor.java" startLine="38" startPosition="0" endLine="46" endPosition="0" conceptFqName="jetbrains.mps.baseLanguage.structure.InstanceMethodDeclaration" propertyString="createCollection_gc1fin_a#(Ljetbrains/mps/openapi/editor/EditorContext;Lorg/jetbrains/mps/openapi/model/SNode;)Ljetbrains/mps/openapi/editor/cells/EditorCell;" />
-    <nodeInfo nodeId="954830572075974239" fileName="Flow_Editor.java" startLine="101" startPosition="132" endLine="111" endPosition="7" conceptFqName="jetbrains.mps.baseLanguage.structure.IfStatement" />
-    <nodeInfo nodeId="1262430001742033568" fileName="Flow_Editor.java" startLine="47" startPosition="113" endLine="59" endPosition="13" conceptFqName="jetbrains.mps.baseLanguage.structure.LocalVariableDeclarationStatement" />
-    <nodeInfo nodeId="954830572075974239" fileName="Flow_Editor.java" startLine="101" startPosition="0" endLine="113" endPosition="0" conceptFqName="jetbrains.mps.baseLanguage.structure.InstanceMethodDeclaration" propertyString="installElementCellActions#(Lorg/jetbrains/mps/openapi/model/SNode;Lorg/jetbrains/mps/openapi/model/SNode;Ljetbrains/mps/openapi/editor/cells/EditorCell;Ljetbrains/mps/openapi/editor/EditorContext;)V" />
-    <nodeInfo nodeId="1262430001742033568" fileName="Flow_Editor.java" startLine="47" startPosition="0" endLine="69" endPosition="0" conceptFqName="jetbrains.mps.baseLanguage.structure.InstanceMethodDeclaration" propertyString="createReadOnlyModelAccessor_gc1fin_a0#(Ljetbrains/mps/openapi/editor/EditorContext;Lorg/jetbrains/mps/openapi/model/SNode;)Ljetbrains/mps/openapi/editor/cells/EditorCell;" />
-    <scopeInfo nodeId="1262430001742033568" fileName="Flow_Editor.java" startLine="53" startPosition="37" endLine="53" endPosition="37" />
-    <scopeInfo nodeId="954830572075974239" fileName="Flow_Editor.java" startLine="34" startPosition="79" endLine="35" endPosition="63" />
-    <scopeInfo nodeId="954830572075974239" fileName="Flow_Editor.java" startLine="41" startPosition="28" endLine="42" endPosition="94" />
-    <scopeInfo nodeId="954830572075974239" fileName="Flow_Editor.java" startLine="42" startPosition="94" endLine="43" endPosition="84" />
-    <scopeInfo nodeId="1262430001742033571" fileName="Flow_Editor.java" startLine="49" startPosition="31" endLine="50" endPosition="235" />
-    <scopeInfo nodeId="1262430001742033568" fileName="Flow_Editor.java" startLine="56" startPosition="44" endLine="57" endPosition="46" />
-    <scopeInfo nodeId="954830572075974239" fileName="Flow_Editor.java" startLine="79" startPosition="101" endLine="80" endPosition="50" />
-    <scopeInfo nodeId="954830572075974239" fileName="Flow_Editor.java" startLine="108" startPosition="131" endLine="109" endPosition="139" />
-    <scopeInfo nodeId="1262430001742033568" fileName="Flow_Editor.java" startLine="53" startPosition="0" endLine="55" endPosition="0">
-      <varInfo nodeId="1262430001742033568" varName="s" />
-    </scopeInfo>
-    <scopeInfo nodeId="954830572075974239" fileName="Flow_Editor.java" startLine="83" startPosition="66" endLine="85" endPosition="93">
-      <varInfo nodeId="954830572075974239" varName="listOwner" />
-    </scopeInfo>
-    <scopeInfo nodeId="954830572075974239" fileName="Flow_Editor.java" startLine="104" startPosition="34" endLine="106" endPosition="98" />
-    <scopeInfo nodeId="954830572075974239" fileName="Flow_Editor.java" startLine="34" startPosition="0" endLine="37" endPosition="0">
-      <varInfo nodeId="954830572075974239" varName="editorContext" />
-      <varInfo nodeId="954830572075974239" varName="node" />
-    </scopeInfo>
-    <scopeInfo nodeId="1262430001742033568" fileName="Flow_Editor.java" startLine="49" startPosition="0" endLine="52" endPosition="0" />
-    <scopeInfo nodeId="1262430001742033568" fileName="Flow_Editor.java" startLine="56" startPosition="0" endLine="59" endPosition="0">
-      <varInfo nodeId="1262430001742033568" varName="s" />
-    </scopeInfo>
-    <scopeInfo nodeId="954830572075974239" fileName="Flow_Editor.java" startLine="79" startPosition="0" endLine="82" endPosition="0">
-      <varInfo nodeId="954830572075974239" varName="childRole" />
-      <varInfo nodeId="954830572075974239" varName="context" />
-      <varInfo nodeId="954830572075974239" varName="ownerNode" />
-    </scopeInfo>
-    <scopeInfo nodeId="954830572075974239" fileName="Flow_Editor.java" startLine="88" startPosition="86" endLine="91" endPosition="25">
-      <varInfo nodeId="954830572075974239" varName="elementCell" />
-    </scopeInfo>
-    <scopeInfo nodeId="954830572075974239" fileName="Flow_Editor.java" startLine="83" startPosition="0" endLine="87" endPosition="0">
-      <varInfo nodeId="954830572075974239" varName="editorContext" />
-    </scopeInfo>
-    <scopeInfo nodeId="954830572075974239" fileName="Flow_Editor.java" startLine="94" startPosition="68" endLine="98" endPosition="23">
-      <varInfo nodeId="954830572075974239" varName="emptyCell" />
-    </scopeInfo>
-    <scopeInfo nodeId="954830572075974239" fileName="Flow_Editor.java" startLine="70" startPosition="91" endLine="75" endPosition="22">
-      <varInfo nodeId="954830572075974239" varName="editorCell" />
-      <varInfo nodeId="954830572075974239" varName="handler" />
-    </scopeInfo>
-    <scopeInfo nodeId="954830572075974239" fileName="Flow_Editor.java" startLine="88" startPosition="0" endLine="93" endPosition="0">
-      <varInfo nodeId="954830572075974239" varName="editorContext" />
-      <varInfo nodeId="954830572075974239" varName="elementNode" />
-    </scopeInfo>
-    <scopeInfo nodeId="954830572075974239" fileName="Flow_Editor.java" startLine="38" startPosition="89" endLine="44" endPosition="22">
-      <varInfo nodeId="954830572075974239" varName="editorCell" />
-    </scopeInfo>
-    <scopeInfo nodeId="954830572075974239" fileName="Flow_Editor.java" startLine="94" startPosition="0" endLine="100" endPosition="0">
-      <varInfo nodeId="954830572075974239" varName="editorContext" />
-    </scopeInfo>
-    <scopeInfo nodeId="954830572075974239" fileName="Flow_Editor.java" startLine="70" startPosition="0" endLine="77" endPosition="0">
-      <varInfo nodeId="954830572075974239" varName="editorContext" />
-      <varInfo nodeId="954830572075974239" varName="node" />
-    </scopeInfo>
-    <scopeInfo nodeId="954830572075974239" fileName="Flow_Editor.java" startLine="38" startPosition="0" endLine="46" endPosition="0">
-      <varInfo nodeId="954830572075974239" varName="editorContext" />
-      <varInfo nodeId="954830572075974239" varName="node" />
-    </scopeInfo>
-    <scopeInfo nodeId="954830572075974239" fileName="Flow_Editor.java" startLine="102" startPosition="96" endLine="110" endPosition="9" />
-    <scopeInfo nodeId="954830572075974239" fileName="Flow_Editor.java" startLine="101" startPosition="132" endLine="111" endPosition="7" />
-    <scopeInfo nodeId="954830572075974239" fileName="Flow_Editor.java" startLine="101" startPosition="0" endLine="113" endPosition="0">
-      <varInfo nodeId="954830572075974239" varName="editorContext" />
-      <varInfo nodeId="954830572075974239" varName="elementCell" />
-      <varInfo nodeId="954830572075974239" varName="elementNode" />
-      <varInfo nodeId="954830572075974239" varName="listOwner" />
-    </scopeInfo>
-    <scopeInfo nodeId="1262430001742033568" fileName="Flow_Editor.java" startLine="47" startPosition="113" endLine="67" endPosition="22">
-      <varInfo nodeId="1262430001742033568" varName="editorCell" />
-      <varInfo nodeId="1262430001742033568" varName="style" />
-    </scopeInfo>
-    <scopeInfo nodeId="1262430001742033568" fileName="Flow_Editor.java" startLine="47" startPosition="0" endLine="69" endPosition="0">
-      <varInfo nodeId="1262430001742033568" varName="editorContext" />
-      <varInfo nodeId="1262430001742033568" varName="node" />
-    </scopeInfo>
-    <unitInfo nodeId="1262430001742033568" fileName="Flow_Editor.java" startLine="48" startPosition="83" endLine="59" endPosition="5" unitName="org.jetbrains.mps.samples.IfAndUnless.editor.Flow_Editor$1" />
-    <unitInfo nodeId="954830572075974239" fileName="Flow_Editor.java" startLine="78" startPosition="0" endLine="114" endPosition="0" unitName="org.jetbrains.mps.samples.IfAndUnless.editor.Flow_Editor$statementListHandler_gc1fin_b0" />
-    <unitInfo nodeId="954830572075974239" fileName="Flow_Editor.java" startLine="33" startPosition="0" endLine="115" endPosition="0" unitName="org.jetbrains.mps.samples.IfAndUnless.editor.Flow_Editor" />
->>>>>>> 6ac3e57c
   </root>
 </debug-info>
