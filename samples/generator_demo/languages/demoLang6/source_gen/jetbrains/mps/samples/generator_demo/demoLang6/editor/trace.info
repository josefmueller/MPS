--- conflicted
+++ resolved
@@ -15,7 +15,6 @@
   </root>
   <root nodeRef="r:64461e55-0680-4e64-905d-f5d8390b4161(jetbrains.mps.samples.generator_demo.demoLang6.editor)/3978102045101855484">
     <file name="Button_Editor.java">
-<<<<<<< HEAD
       <node id="3978102045101855484" at="11,79,12,72" concept="6" />
       <node id="3978102045101855484" at="11,0,14,0" concept="4" trace="createEditorCell#(Ljetbrains/mps/openapi/editor/EditorContext;Lorg/jetbrains/mps/openapi/model/SNode;)Ljetbrains/mps/openapi/editor/cells/EditorCell;" />
       <scope id="3978102045101855484" at="11,79,12,72" />
@@ -50,64 +49,26 @@
       <node id="3978102045101856697" at="56,63,57,42" concept="1" />
       <node id="3978102045101856697" at="57,42,58,73" concept="1" />
       <node id="3978102045101856697" at="58,73,59,57" concept="5" />
-      <node id="3978102045101856697" at="59,57,60,59" concept="5" />
-      <node id="3978102045101856697" at="61,35,62,87" concept="5" />
-      <node id="3978102045101856697" at="62,87,63,94" concept="6" />
-      <node id="3978102045101856697" at="64,10,65,22" concept="6" />
-      <node id="3978102045101856726" at="67,49,68,94" concept="5" />
-      <node id="3978102045101856726" at="68,94,69,47" concept="1" />
-      <node id="3978102045101856726" at="69,47,70,34" concept="1" />
-      <node id="3978102045101856726" at="70,34,71,22" concept="6" />
+      <node id="3978102045101856697" at="60,35,61,87" concept="5" />
+      <node id="3978102045101856697" at="61,87,62,112" concept="6" />
+      <node id="3978102045101856697" at="63,10,64,22" concept="6" />
+      <node id="3978102045101856726" at="66,49,67,94" concept="5" />
+      <node id="3978102045101856726" at="67,94,68,47" concept="1" />
+      <node id="3978102045101856726" at="68,47,69,34" concept="1" />
+      <node id="3978102045101856726" at="69,34,70,22" concept="6" />
       <node id="3978102045101855484" at="17,0,19,0" concept="2" trace="myNode" />
       <node id="3978102045101855484" at="31,0,34,0" concept="4" trace="createCell#()Ljetbrains/mps/openapi/editor/cells/EditorCell;" />
       <node id="3978102045101855484" at="20,0,24,0" concept="0" trace="Button_EditorBuilder_a#(Ljetbrains/mps/openapi/editor/EditorContext;Lorg/jetbrains/mps/openapi/model/SNode;)V" />
       <node id="3978102045101855484" at="25,0,30,0" concept="4" trace="getNode#()Lorg/jetbrains/mps/openapi/model/SNode;" />
-      <node id="3978102045101856697" at="60,59,65,22" concept="3" />
+      <node id="3978102045101856697" at="59,57,64,22" concept="3" />
       <node id="3978102045101856691" at="45,0,51,0" concept="4" trace="createConstant_78mff1_a0#()Ljetbrains/mps/openapi/editor/cells/EditorCell;" />
-      <node id="3978102045101856726" at="67,0,73,0" concept="4" trace="createConstant_78mff1_c0#()Ljetbrains/mps/openapi/editor/cells/EditorCell;" />
+      <node id="3978102045101856726" at="66,0,72,0" concept="4" trace="createConstant_78mff1_c0#()Ljetbrains/mps/openapi/editor/cells/EditorCell;" />
       <node id="3978102045101855484" at="35,0,45,0" concept="4" trace="createCollection_78mff1_a#()Ljetbrains/mps/openapi/editor/cells/EditorCell;" />
-      <node id="3978102045101856697" at="51,0,67,0" concept="4" trace="createProperty_78mff1_b0#()Ljetbrains/mps/openapi/editor/cells/EditorCell;" />
+      <node id="3978102045101856697" at="51,0,66,0" concept="4" trace="createProperty_78mff1_b0#()Ljetbrains/mps/openapi/editor/cells/EditorCell;" />
       <scope id="3978102045101855484" at="27,26,28,18" />
       <scope id="3978102045101855484" at="31,39,32,39" />
       <scope id="3978102045101855484" at="20,86,22,18" />
-      <scope id="3978102045101856697" at="61,35,63,94">
-=======
-      <node id="3978102045101855484" at="16,79,17,63" concept="4" />
-      <node id="3978102045101855484" at="19,89,20,99" concept="3" />
-      <node id="3978102045101855484" at="20,99,21,48" concept="0" />
-      <node id="3978102045101855484" at="21,48,22,28" concept="0" />
-      <node id="3978102045101855484" at="22,28,23,81" concept="0" />
-      <node id="3978102045101855484" at="23,81,24,81" concept="0" />
-      <node id="3978102045101855484" at="24,81,25,81" concept="0" />
-      <node id="3978102045101855484" at="25,81,26,22" concept="4" />
-      <node id="3978102045101856691" at="28,88,29,94" concept="3" />
-      <node id="3978102045101856691" at="29,94,30,47" concept="0" />
-      <node id="3978102045101856691" at="30,47,31,34" concept="0" />
-      <node id="3978102045101856691" at="31,34,32,22" concept="4" />
-      <node id="3978102045101856697" at="34,88,35,82" concept="3" />
-      <node id="3978102045101856697" at="35,82,36,29" concept="0" />
-      <node id="3978102045101856697" at="36,29,37,42" concept="0" />
-      <node id="3978102045101856697" at="37,42,38,26" concept="3" />
-      <node id="3978102045101856697" at="38,26,39,58" concept="0" />
-      <node id="3978102045101856697" at="39,58,40,42" concept="0" />
-      <node id="3978102045101856697" at="40,42,41,73" concept="0" />
-      <node id="3978102045101856697" at="41,73,42,57" concept="3" />
-      <node id="3978102045101856697" at="43,35,44,82" concept="3" />
-      <node id="3978102045101856697" at="44,82,45,112" concept="4" />
-      <node id="3978102045101856697" at="46,10,47,22" concept="4" />
-      <node id="3978102045101856726" at="49,88,50,87" concept="3" />
-      <node id="3978102045101856726" at="50,87,51,47" concept="0" />
-      <node id="3978102045101856726" at="51,47,52,34" concept="0" />
-      <node id="3978102045101856726" at="52,34,53,22" concept="4" />
-      <node id="3978102045101855484" at="16,0,19,0" concept="2" trace="createEditorCell#(Ljetbrains/mps/openapi/editor/EditorContext;Lorg/jetbrains/mps/openapi/model/SNode;)Ljetbrains/mps/openapi/editor/cells/EditorCell;" />
-      <node id="3978102045101856697" at="42,57,47,22" concept="1" />
-      <node id="3978102045101856691" at="28,0,34,0" concept="2" trace="createConstant_78mff1_a0#(Ljetbrains/mps/openapi/editor/EditorContext;Lorg/jetbrains/mps/openapi/model/SNode;)Ljetbrains/mps/openapi/editor/cells/EditorCell;" />
-      <node id="3978102045101856726" at="49,0,55,0" concept="2" trace="createConstant_78mff1_c0#(Ljetbrains/mps/openapi/editor/EditorContext;Lorg/jetbrains/mps/openapi/model/SNode;)Ljetbrains/mps/openapi/editor/cells/EditorCell;" />
-      <node id="3978102045101855484" at="19,0,28,0" concept="2" trace="createCollection_78mff1_a#(Ljetbrains/mps/openapi/editor/EditorContext;Lorg/jetbrains/mps/openapi/model/SNode;)Ljetbrains/mps/openapi/editor/cells/EditorCell;" />
-      <node id="3978102045101856697" at="34,0,49,0" concept="2" trace="createProperty_78mff1_b0#(Ljetbrains/mps/openapi/editor/EditorContext;Lorg/jetbrains/mps/openapi/model/SNode;)Ljetbrains/mps/openapi/editor/cells/EditorCell;" />
-      <scope id="3978102045101855484" at="16,79,17,63" />
-      <scope id="3978102045101856697" at="43,35,45,112">
->>>>>>> bd830ede
+      <scope id="3978102045101856697" at="60,35,62,112">
         <var name="manager" id="3978102045101856697" />
       </scope>
       <scope id="3978102045101855484" at="31,0,34,0" />
@@ -118,58 +79,27 @@
       <scope id="3978102045101856691" at="45,49,49,22">
         <var name="editorCell" id="3978102045101856691" />
       </scope>
-<<<<<<< HEAD
-      <scope id="3978102045101856726" at="67,49,71,22">
+      <scope id="3978102045101856726" at="66,49,70,22">
         <var name="editorCell" id="3978102045101856726" />
       </scope>
       <scope id="3978102045101855484" at="25,0,30,0" />
       <scope id="3978102045101856691" at="45,0,51,0" />
-      <scope id="3978102045101856726" at="67,0,73,0" />
+      <scope id="3978102045101856726" at="66,0,72,0" />
       <scope id="3978102045101855484" at="35,50,43,22">
         <var name="editorCell" id="3978102045101855484" />
       </scope>
       <scope id="3978102045101855484" at="35,0,45,0" />
-      <scope id="3978102045101856697" at="51,49,65,22">
-=======
-      <scope id="3978102045101856726" at="49,88,53,22">
-        <var name="editorCell" id="3978102045101856726" />
-      </scope>
-      <scope id="3978102045101856691" at="28,0,34,0">
-        <var name="editorContext" id="3978102045101856691" />
-        <var name="node" id="3978102045101856691" />
-      </scope>
-      <scope id="3978102045101856726" at="49,0,55,0">
-        <var name="editorContext" id="3978102045101856726" />
-        <var name="node" id="3978102045101856726" />
-      </scope>
-      <scope id="3978102045101855484" at="19,89,26,22">
-        <var name="editorCell" id="3978102045101855484" />
-      </scope>
-      <scope id="3978102045101855484" at="19,0,28,0">
-        <var name="editorContext" id="3978102045101855484" />
-        <var name="node" id="3978102045101855484" />
-      </scope>
-      <scope id="3978102045101856697" at="34,88,47,22">
->>>>>>> bd830ede
+      <scope id="3978102045101856697" at="51,49,64,22">
         <var name="attributeConcept" id="3978102045101856697" />
         <var name="editorCell" id="3978102045101856697" />
         <var name="provider" id="3978102045101856697" />
       </scope>
-<<<<<<< HEAD
-      <scope id="3978102045101856697" at="51,0,67,0" />
-      <unit id="3978102045101855484" at="16,0,74,0" name="jetbrains.mps.samples.generator_demo.demoLang6.editor.Button_EditorBuilder_a" />
-=======
-      <scope id="3978102045101856697" at="34,0,49,0">
-        <var name="editorContext" id="3978102045101856697" />
-        <var name="node" id="3978102045101856697" />
-      </scope>
-      <unit id="3978102045101855484" at="15,0,56,0" name="jetbrains.mps.samples.generator_demo.demoLang6.editor.Button_Editor" />
->>>>>>> bd830ede
+      <scope id="3978102045101856697" at="51,0,66,0" />
+      <unit id="3978102045101855484" at="16,0,73,0" name="jetbrains.mps.samples.generator_demo.demoLang6.editor.Button_EditorBuilder_a" />
     </file>
   </root>
   <root nodeRef="r:64461e55-0680-4e64-905d-f5d8390b4161(jetbrains.mps.samples.generator_demo.demoLang6.editor)/3978102045101877183">
     <file name="Label_Editor.java">
-<<<<<<< HEAD
       <node id="3978102045101877183" at="11,79,12,71" concept="6" />
       <node id="3978102045101877183" at="11,0,14,0" concept="4" trace="createEditorCell#(Ljetbrains/mps/openapi/editor/EditorContext;Lorg/jetbrains/mps/openapi/model/SNode;)Ljetbrains/mps/openapi/editor/cells/EditorCell;" />
       <scope id="3978102045101877183" at="11,79,12,71" />
@@ -204,64 +134,26 @@
       <node id="3978102045101877249" at="56,63,57,42" concept="1" />
       <node id="3978102045101877249" at="57,42,58,73" concept="1" />
       <node id="3978102045101877249" at="58,73,59,57" concept="5" />
-      <node id="3978102045101877249" at="59,57,60,59" concept="5" />
-      <node id="3978102045101877249" at="61,35,62,87" concept="5" />
-      <node id="3978102045101877249" at="62,87,63,94" concept="6" />
-      <node id="3978102045101877249" at="64,10,65,22" concept="6" />
-      <node id="3978102045101877256" at="67,49,68,94" concept="5" />
-      <node id="3978102045101877256" at="68,94,69,47" concept="1" />
-      <node id="3978102045101877256" at="69,47,70,34" concept="1" />
-      <node id="3978102045101877256" at="70,34,71,22" concept="6" />
+      <node id="3978102045101877249" at="60,35,61,87" concept="5" />
+      <node id="3978102045101877249" at="61,87,62,112" concept="6" />
+      <node id="3978102045101877249" at="63,10,64,22" concept="6" />
+      <node id="3978102045101877256" at="66,49,67,94" concept="5" />
+      <node id="3978102045101877256" at="67,94,68,47" concept="1" />
+      <node id="3978102045101877256" at="68,47,69,34" concept="1" />
+      <node id="3978102045101877256" at="69,34,70,22" concept="6" />
       <node id="3978102045101877183" at="17,0,19,0" concept="2" trace="myNode" />
       <node id="3978102045101877183" at="31,0,34,0" concept="4" trace="createCell#()Ljetbrains/mps/openapi/editor/cells/EditorCell;" />
       <node id="3978102045101877183" at="20,0,24,0" concept="0" trace="Label_EditorBuilder_a#(Ljetbrains/mps/openapi/editor/EditorContext;Lorg/jetbrains/mps/openapi/model/SNode;)V" />
       <node id="3978102045101877183" at="25,0,30,0" concept="4" trace="getNode#()Lorg/jetbrains/mps/openapi/model/SNode;" />
-      <node id="3978102045101877249" at="60,59,65,22" concept="3" />
+      <node id="3978102045101877249" at="59,57,64,22" concept="3" />
       <node id="3978102045101877243" at="45,0,51,0" concept="4" trace="createConstant_n2z1yk_a0#()Ljetbrains/mps/openapi/editor/cells/EditorCell;" />
-      <node id="3978102045101877256" at="67,0,73,0" concept="4" trace="createConstant_n2z1yk_c0#()Ljetbrains/mps/openapi/editor/cells/EditorCell;" />
+      <node id="3978102045101877256" at="66,0,72,0" concept="4" trace="createConstant_n2z1yk_c0#()Ljetbrains/mps/openapi/editor/cells/EditorCell;" />
       <node id="3978102045101877183" at="35,0,45,0" concept="4" trace="createCollection_n2z1yk_a#()Ljetbrains/mps/openapi/editor/cells/EditorCell;" />
-      <node id="3978102045101877249" at="51,0,67,0" concept="4" trace="createProperty_n2z1yk_b0#()Ljetbrains/mps/openapi/editor/cells/EditorCell;" />
+      <node id="3978102045101877249" at="51,0,66,0" concept="4" trace="createProperty_n2z1yk_b0#()Ljetbrains/mps/openapi/editor/cells/EditorCell;" />
       <scope id="3978102045101877183" at="27,26,28,18" />
       <scope id="3978102045101877183" at="31,39,32,39" />
       <scope id="3978102045101877183" at="20,85,22,18" />
-      <scope id="3978102045101877249" at="61,35,63,94">
-=======
-      <node id="3978102045101877183" at="16,79,17,63" concept="4" />
-      <node id="3978102045101877183" at="19,89,20,99" concept="3" />
-      <node id="3978102045101877183" at="20,99,21,48" concept="0" />
-      <node id="3978102045101877183" at="21,48,22,28" concept="0" />
-      <node id="3978102045101877183" at="22,28,23,81" concept="0" />
-      <node id="3978102045101877183" at="23,81,24,81" concept="0" />
-      <node id="3978102045101877183" at="24,81,25,81" concept="0" />
-      <node id="3978102045101877183" at="25,81,26,22" concept="4" />
-      <node id="3978102045101877243" at="28,88,29,93" concept="3" />
-      <node id="3978102045101877243" at="29,93,30,47" concept="0" />
-      <node id="3978102045101877243" at="30,47,31,34" concept="0" />
-      <node id="3978102045101877243" at="31,34,32,22" concept="4" />
-      <node id="3978102045101877249" at="34,88,35,82" concept="3" />
-      <node id="3978102045101877249" at="35,82,36,29" concept="0" />
-      <node id="3978102045101877249" at="36,29,37,42" concept="0" />
-      <node id="3978102045101877249" at="37,42,38,26" concept="3" />
-      <node id="3978102045101877249" at="38,26,39,58" concept="0" />
-      <node id="3978102045101877249" at="39,58,40,42" concept="0" />
-      <node id="3978102045101877249" at="40,42,41,73" concept="0" />
-      <node id="3978102045101877249" at="41,73,42,57" concept="3" />
-      <node id="3978102045101877249" at="43,35,44,82" concept="3" />
-      <node id="3978102045101877249" at="44,82,45,112" concept="4" />
-      <node id="3978102045101877249" at="46,10,47,22" concept="4" />
-      <node id="3978102045101877256" at="49,88,50,87" concept="3" />
-      <node id="3978102045101877256" at="50,87,51,47" concept="0" />
-      <node id="3978102045101877256" at="51,47,52,34" concept="0" />
-      <node id="3978102045101877256" at="52,34,53,22" concept="4" />
-      <node id="3978102045101877183" at="16,0,19,0" concept="2" trace="createEditorCell#(Ljetbrains/mps/openapi/editor/EditorContext;Lorg/jetbrains/mps/openapi/model/SNode;)Ljetbrains/mps/openapi/editor/cells/EditorCell;" />
-      <node id="3978102045101877249" at="42,57,47,22" concept="1" />
-      <node id="3978102045101877243" at="28,0,34,0" concept="2" trace="createConstant_n2z1yk_a0#(Ljetbrains/mps/openapi/editor/EditorContext;Lorg/jetbrains/mps/openapi/model/SNode;)Ljetbrains/mps/openapi/editor/cells/EditorCell;" />
-      <node id="3978102045101877256" at="49,0,55,0" concept="2" trace="createConstant_n2z1yk_c0#(Ljetbrains/mps/openapi/editor/EditorContext;Lorg/jetbrains/mps/openapi/model/SNode;)Ljetbrains/mps/openapi/editor/cells/EditorCell;" />
-      <node id="3978102045101877183" at="19,0,28,0" concept="2" trace="createCollection_n2z1yk_a#(Ljetbrains/mps/openapi/editor/EditorContext;Lorg/jetbrains/mps/openapi/model/SNode;)Ljetbrains/mps/openapi/editor/cells/EditorCell;" />
-      <node id="3978102045101877249" at="34,0,49,0" concept="2" trace="createProperty_n2z1yk_b0#(Ljetbrains/mps/openapi/editor/EditorContext;Lorg/jetbrains/mps/openapi/model/SNode;)Ljetbrains/mps/openapi/editor/cells/EditorCell;" />
-      <scope id="3978102045101877183" at="16,79,17,63" />
-      <scope id="3978102045101877249" at="43,35,45,112">
->>>>>>> bd830ede
+      <scope id="3978102045101877249" at="60,35,62,112">
         <var name="manager" id="3978102045101877249" />
       </scope>
       <scope id="3978102045101877183" at="31,0,34,0" />
@@ -272,53 +164,23 @@
       <scope id="3978102045101877243" at="45,49,49,22">
         <var name="editorCell" id="3978102045101877243" />
       </scope>
-<<<<<<< HEAD
-      <scope id="3978102045101877256" at="67,49,71,22">
+      <scope id="3978102045101877256" at="66,49,70,22">
         <var name="editorCell" id="3978102045101877256" />
       </scope>
       <scope id="3978102045101877183" at="25,0,30,0" />
       <scope id="3978102045101877243" at="45,0,51,0" />
-      <scope id="3978102045101877256" at="67,0,73,0" />
+      <scope id="3978102045101877256" at="66,0,72,0" />
       <scope id="3978102045101877183" at="35,50,43,22">
         <var name="editorCell" id="3978102045101877183" />
       </scope>
       <scope id="3978102045101877183" at="35,0,45,0" />
-      <scope id="3978102045101877249" at="51,49,65,22">
-=======
-      <scope id="3978102045101877256" at="49,88,53,22">
-        <var name="editorCell" id="3978102045101877256" />
-      </scope>
-      <scope id="3978102045101877243" at="28,0,34,0">
-        <var name="editorContext" id="3978102045101877243" />
-        <var name="node" id="3978102045101877243" />
-      </scope>
-      <scope id="3978102045101877256" at="49,0,55,0">
-        <var name="editorContext" id="3978102045101877256" />
-        <var name="node" id="3978102045101877256" />
-      </scope>
-      <scope id="3978102045101877183" at="19,89,26,22">
-        <var name="editorCell" id="3978102045101877183" />
-      </scope>
-      <scope id="3978102045101877183" at="19,0,28,0">
-        <var name="editorContext" id="3978102045101877183" />
-        <var name="node" id="3978102045101877183" />
-      </scope>
-      <scope id="3978102045101877249" at="34,88,47,22">
->>>>>>> bd830ede
+      <scope id="3978102045101877249" at="51,49,64,22">
         <var name="attributeConcept" id="3978102045101877249" />
         <var name="editorCell" id="3978102045101877249" />
         <var name="provider" id="3978102045101877249" />
       </scope>
-<<<<<<< HEAD
-      <scope id="3978102045101877249" at="51,0,67,0" />
-      <unit id="3978102045101877183" at="16,0,74,0" name="jetbrains.mps.samples.generator_demo.demoLang6.editor.Label_EditorBuilder_a" />
-=======
-      <scope id="3978102045101877249" at="34,0,49,0">
-        <var name="editorContext" id="3978102045101877249" />
-        <var name="node" id="3978102045101877249" />
-      </scope>
-      <unit id="3978102045101877183" at="15,0,56,0" name="jetbrains.mps.samples.generator_demo.demoLang6.editor.Label_Editor" />
->>>>>>> bd830ede
+      <scope id="3978102045101877249" at="51,0,66,0" />
+      <unit id="3978102045101877183" at="16,0,73,0" name="jetbrains.mps.samples.generator_demo.demoLang6.editor.Label_EditorBuilder_a" />
     </file>
   </root>
 </debug-info>
