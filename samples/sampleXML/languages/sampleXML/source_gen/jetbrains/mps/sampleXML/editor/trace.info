<?xml version="1.0" encoding="UTF-8"?>
<debug-info>
  <concept fqn="jetbrains.mps.baseLanguage.structure.BlockStatement" />
  <concept fqn="jetbrains.mps.baseLanguage.structure.ConstructorDeclaration" />
  <concept fqn="jetbrains.mps.baseLanguage.structure.ExpressionStatement" />
  <concept fqn="jetbrains.mps.baseLanguage.structure.IfStatement" />
  <concept fqn="jetbrains.mps.baseLanguage.structure.InstanceMethodDeclaration" />
  <concept fqn="jetbrains.mps.baseLanguage.structure.LocalVariableDeclarationStatement" />
  <concept fqn="jetbrains.mps.baseLanguage.structure.ReturnStatement" />
  <concept fqn="jetbrains.mps.baseLanguage.structure.SuperConstructorInvocation" />
  <root>
    <file name="EditorAspectDescriptorImpl.java">
      <unit at="13,0,41,0" name="jetbrains.mps.sampleXML.editor.EditorAspectDescriptorImpl" />
    </file>
  </root>
  <root nodeRef="r:947a2b3f-3d1a-4e17-8fcb-13d001da9172(jetbrains.mps.sampleXML.editor)/1225239646537">
    <file name="Attribute_Editor.java">
      <node id="1225239646537" at="24,79,25,63" concept="6" />
      <node id="1225239646537" at="28,89,29,99" concept="5" />
      <node id="1225239646537" at="29,99,30,48" concept="2" />
      <node id="1225239646537" at="30,48,31,28" concept="2" />
      <node id="1225239646537" at="31,28,32,81" concept="0" />
      <node id="1225239646537" at="31,28,32,81" concept="2" />
      <node id="1225239646537" at="32,81,33,81" concept="0" />
      <node id="1225239646537" at="32,81,33,81" concept="2" />
      <node id="1225239646537" at="33,81,34,81" concept="0" />
      <node id="1225239646537" at="33,81,34,81" concept="2" />
      <node id="1225239646537" at="34,81,35,81" concept="0" />
      <node id="1225239646537" at="34,81,35,81" concept="2" />
      <node id="1225239646537" at="35,81,36,81" concept="0" />
      <node id="1225239646537" at="35,81,36,81" concept="2" />
      <node id="1225239646537" at="36,81,37,22" concept="6" />
      <node id="1225239646539" at="40,88,41,82" concept="5" />
      <node id="1225239646539" at="41,82,42,29" concept="2" />
      <node id="1225239646539" at="42,29,43,42" concept="2" />
      <node id="1225239646539" at="43,42,44,26" concept="5" />
      <node id="1225239646539" at="44,26,45,58" concept="2" />
      <node id="1225239646539" at="45,58,46,42" concept="2" />
      <node id="1225239646539" at="46,42,47,34" concept="5" />
      <node id="1225239646539" at="47,34,48,57" concept="2" />
      <node id="1225239646539" at="48,57,49,102" concept="2" />
      <node id="1225239646539" at="49,102,50,40" concept="2" />
      <node id="1225239646539" at="51,15,52,90" concept="2" />
      <node id="1225239646539" at="53,5,54,73" concept="2" />
      <node id="1225239646539" at="54,73,55,57" concept="5" />
      <node id="1225239646539" at="55,57,56,59" concept="5" />
      <node id="1225239646539" at="57,35,58,72" concept="5" />
      <node id="1225239646539" at="58,72,59,78" concept="5" />
      <node id="1225239646539" at="59,78,60,109" concept="6" />
      <node id="1225239646539" at="61,10,62,22" concept="6" />
      <node id="1225239646542" at="65,88,66,87" concept="5" />
      <node id="1225239646542" at="66,87,67,47" concept="2" />
      <node id="1225239646542" at="67,47,68,34" concept="2" />
      <node id="1225239646542" at="68,34,69,22" concept="6" />
      <node id="1225239646543" at="72,88,73,88" concept="5" />
      <node id="1225239646543" at="73,88,74,47" concept="2" />
      <node id="1225239646543" at="74,47,75,34" concept="5" />
      <node id="1225239646543" at="75,34,76,57" concept="2" />
      <node id="1225239646543" at="76,57,77,108" concept="2" />
      <node id="1225239646543" at="77,108,78,40" concept="2" />
      <node id="1225239646543" at="78,40,79,34" concept="2" />
      <node id="1225239646543" at="79,34,80,22" concept="6" />
      <node id="1225239646546" at="83,88,84,82" concept="5" />
      <node id="1225239646546" at="84,82,85,30" concept="2" />
      <node id="1225239646546" at="85,30,86,43" concept="2" />
      <node id="1225239646546" at="86,43,87,26" concept="5" />
      <node id="1225239646546" at="87,26,88,58" concept="2" />
      <node id="1225239646546" at="88,58,89,43" concept="2" />
      <node id="1225239646546" at="89,43,90,34" concept="5" />
      <node id="1225239646546" at="90,34,91,57" concept="2" />
      <node id="1225239646546" at="91,57,92,108" concept="2" />
      <node id="1225239646546" at="92,108,93,40" concept="2" />
      <node id="1225239646546" at="93,40,94,73" concept="2" />
      <node id="1225239646546" at="94,73,95,57" concept="5" />
      <node id="1225239646546" at="95,57,96,59" concept="5" />
      <node id="1225239646546" at="97,35,98,72" concept="5" />
      <node id="1225239646546" at="98,72,99,78" concept="5" />
      <node id="1225239646546" at="99,78,100,109" concept="6" />
      <node id="1225239646546" at="101,10,102,22" concept="6" />
      <node id="1225239646549" at="105,88,106,88" concept="5" />
      <node id="1225239646549" at="106,88,107,47" concept="2" />
      <node id="1225239646549" at="107,47,108,34" concept="5" />
      <node id="1225239646549" at="108,34,109,57" concept="2" />
      <node id="1225239646549" at="109,57,110,108" concept="2" />
      <node id="1225239646549" at="110,108,111,40" concept="2" />
      <node id="1225239646549" at="111,40,112,34" concept="2" />
      <node id="1225239646549" at="112,34,113,22" concept="6" />
      <node id="1225239646537" at="24,0,27,0" concept="4" trace="createEditorCell#(Ljetbrains/mps/openapi/editor/EditorContext;Lorg/jetbrains/mps/openapi/model/SNode;)Ljetbrains/mps/openapi/editor/cells/EditorCell;" />
      <node id="1225239646539" at="50,40,53,5" concept="3" />
      <node id="1225239646539" at="56,59,62,22" concept="3" />
      <node id="1225239646542" at="65,0,71,0" concept="4" trace="createConstant_mc4j88_b0#(Ljetbrains/mps/openapi/editor/EditorContext;Lorg/jetbrains/mps/openapi/model/SNode;)Ljetbrains/mps/openapi/editor/cells/EditorCell;" />
      <node id="1225239646546" at="96,59,102,22" concept="3" />
      <node id="1225239646543" at="72,0,82,0" concept="4" trace="createConstant_mc4j88_c0#(Ljetbrains/mps/openapi/editor/EditorContext;Lorg/jetbrains/mps/openapi/model/SNode;)Ljetbrains/mps/openapi/editor/cells/EditorCell;" />
      <node id="1225239646549" at="105,0,115,0" concept="4" trace="createConstant_mc4j88_e0#(Ljetbrains/mps/openapi/editor/EditorContext;Lorg/jetbrains/mps/openapi/model/SNode;)Ljetbrains/mps/openapi/editor/cells/EditorCell;" />
      <node id="1225239646537" at="28,0,39,0" concept="4" trace="createCollection_mc4j88_a#(Ljetbrains/mps/openapi/editor/EditorContext;Lorg/jetbrains/mps/openapi/model/SNode;)Ljetbrains/mps/openapi/editor/cells/EditorCell;" />
      <node id="1225239646546" at="83,0,104,0" concept="4" trace="createProperty_mc4j88_d0#(Ljetbrains/mps/openapi/editor/EditorContext;Lorg/jetbrains/mps/openapi/model/SNode;)Ljetbrains/mps/openapi/editor/cells/EditorCell;" />
      <node id="1225239646539" at="40,0,64,0" concept="4" trace="createProperty_mc4j88_a0#(Ljetbrains/mps/openapi/editor/EditorContext;Lorg/jetbrains/mps/openapi/model/SNode;)Ljetbrains/mps/openapi/editor/cells/EditorCell;" />
      <scope id="1225239646537" at="24,79,25,63" />
      <scope id="1225239646537" at="31,28,32,81" />
      <scope id="1225239646537" at="32,81,33,81" />
      <scope id="1225239646537" at="33,81,34,81" />
      <scope id="1225239646537" at="34,81,35,81" />
      <scope id="1225239646537" at="35,81,36,81" />
      <scope id="1225239646539" at="51,15,52,90" />
      <scope id="1225239646537" at="24,0,27,0">
        <var name="editorContext" id="1225239646537" />
        <var name="node" id="1225239646537" />
      </scope>
      <scope id="1225239646539" at="57,35,60,109">
        <var name="manager" id="1225239646539" />
        <var name="opContext" id="1225239646539" />
      </scope>
      <scope id="1225239646546" at="97,35,100,109">
        <var name="manager" id="1225239646546" />
        <var name="opContext" id="1225239646546" />
      </scope>
      <scope id="1225239646542" at="65,88,69,22">
        <var name="editorCell" id="1225239646542" />
      </scope>
      <scope id="1225239646542" at="65,0,71,0">
        <var name="editorContext" id="1225239646542" />
        <var name="node" id="1225239646542" />
      </scope>
      <scope id="1225239646543" at="72,88,80,22">
        <var name="editorCell" id="1225239646543" />
        <var name="style" id="1225239646543" />
      </scope>
      <scope id="1225239646549" at="105,88,113,22">
        <var name="editorCell" id="1225239646549" />
        <var name="style" id="1225239646549" />
      </scope>
      <scope id="1225239646537" at="28,89,37,22">
        <var name="editorCell" id="1225239646537" />
      </scope>
      <scope id="1225239646543" at="72,0,82,0">
        <var name="editorContext" id="1225239646543" />
        <var name="node" id="1225239646543" />
      </scope>
      <scope id="1225239646549" at="105,0,115,0">
        <var name="editorContext" id="1225239646549" />
        <var name="node" id="1225239646549" />
      </scope>
      <scope id="1225239646537" at="28,0,39,0">
        <var name="editorContext" id="1225239646537" />
        <var name="node" id="1225239646537" />
      </scope>
      <scope id="1225239646546" at="83,88,102,22">
        <var name="attributeConcept" id="1225239646546" />
        <var name="attributeKind" id="1225239646546" />
        <var name="editorCell" id="1225239646546" />
        <var name="provider" id="1225239646546" />
        <var name="style" id="1225239646546" />
      </scope>
      <scope id="1225239646546" at="83,0,104,0">
        <var name="editorContext" id="1225239646546" />
        <var name="node" id="1225239646546" />
      </scope>
      <scope id="1225239646539" at="40,88,62,22">
        <var name="attributeConcept" id="1225239646539" />
        <var name="attributeKind" id="1225239646539" />
        <var name="editorCell" id="1225239646539" />
        <var name="provider" id="1225239646539" />
        <var name="style" id="1225239646539" />
      </scope>
      <scope id="1225239646539" at="40,0,64,0">
        <var name="editorContext" id="1225239646539" />
        <var name="node" id="1225239646539" />
      </scope>
      <unit id="1225239646537" at="23,0,116,0" name="jetbrains.mps.sampleXML.editor.Attribute_Editor" />
    </file>
  </root>
  <root nodeRef="r:947a2b3f-3d1a-4e17-8fcb-13d001da9172(jetbrains.mps.sampleXML.editor)/1225239646552">
    <file name="Document_Editor.java">
      <node id="1225239646552" at="24,79,25,63" concept="6" />
      <node id="1225239646552" at="28,89,29,97" concept="5" />
      <node id="1225239646552" at="29,97,30,48" concept="2" />
      <node id="1225239646552" at="30,48,31,28" concept="2" />
      <node id="1225239646552" at="31,28,32,83" concept="0" />
      <node id="1225239646552" at="31,28,32,83" concept="2" />
      <node id="1225239646552" at="32,83,33,81" concept="0" />
      <node id="1225239646552" at="32,83,33,81" concept="2" />
      <node id="1225239646552" at="33,81,34,80" concept="0" />
      <node id="1225239646552" at="33,81,34,80" concept="2" />
      <node id="1225239646552" at="34,80,35,22" concept="6" />
      <node id="1225239646552" at="38,90,39,99" concept="5" />
      <node id="1225239646552" at="39,99,40,49" concept="2" />
      <node id="1225239646552" at="40,49,41,34" concept="5" />
      <node id="1225239646552" at="41,34,42,49" concept="2" />
      <node id="1225239646552" at="42,49,43,40" concept="2" />
      <node id="1225239646552" at="43,40,44,82" concept="0" />
      <node id="1225239646552" at="43,40,44,82" concept="2" />
      <node id="1225239646552" at="44,82,45,82" concept="0" />
      <node id="1225239646552" at="44,82,45,82" concept="2" />
      <node id="1225239646552" at="45,82,46,22" concept="6" />
      <node id="1225239646555" at="49,89,50,94" concept="5" />
      <node id="1225239646555" at="50,94,51,48" concept="2" />
      <node id="1225239646555" at="51,48,52,34" concept="5" />
      <node id="1225239646555" at="52,34,53,57" concept="2" />
      <node id="1225239646555" at="53,57,54,107" concept="2" />
      <node id="1225239646555" at="54,107,55,40" concept="2" />
      <node id="1225239646555" at="55,40,56,34" concept="2" />
      <node id="1225239646555" at="56,34,57,22" concept="6" />
      <node id="1225239646558" at="60,89,61,82" concept="5" />
      <node id="1225239646558" at="61,82,62,29" concept="2" />
      <node id="1225239646558" at="62,29,63,39" concept="2" />
      <node id="1225239646558" at="63,39,64,26" concept="5" />
      <node id="1225239646558" at="64,26,65,58" concept="2" />
      <node id="1225239646558" at="65,58,66,42" concept="2" />
      <node id="1225239646558" at="66,42,67,34" concept="5" />
      <node id="1225239646558" at="67,34,68,57" concept="2" />
      <node id="1225239646558" at="68,57,69,108" concept="2" />
      <node id="1225239646558" at="69,108,70,40" concept="2" />
      <node id="1225239646558" at="70,40,71,73" concept="2" />
      <node id="1225239646558" at="71,73,72,57" concept="5" />
      <node id="1225239646558" at="72,57,73,59" concept="5" />
      <node id="1225239646558" at="74,35,75,72" concept="5" />
      <node id="1225239646558" at="75,72,76,78" concept="5" />
      <node id="1225239646558" at="76,78,77,109" concept="6" />
      <node id="1225239646558" at="78,10,79,22" concept="6" />
      <node id="1225239646562" at="82,88,83,86" concept="5" />
      <node id="1225239646562" at="83,86,84,47" concept="2" />
      <node id="1225239646562" at="84,47,85,34" concept="5" />
      <node id="1225239646562" at="85,34,86,49" concept="2" />
      <node id="1225239646562" at="86,49,87,40" concept="2" />
      <node id="1225239646562" at="87,40,88,34" concept="2" />
      <node id="1225239646562" at="88,34,89,22" concept="6" />
      <node id="1225239646564" at="92,87,93,81" concept="5" />
      <node id="1225239646564" at="93,81,94,36" concept="2" />
      <node id="1225239646564" at="94,36,95,50" concept="2" />
      <node id="1225239646564" at="95,50,96,26" concept="5" />
      <node id="1225239646564" at="96,26,97,58" concept="2" />
      <node id="1225239646564" at="98,39,99,40" concept="2" />
      <node id="1225239646564" at="100,5,101,73" concept="2" />
      <node id="1225239646564" at="101,73,102,57" concept="5" />
      <node id="1225239646564" at="102,57,103,59" concept="5" />
      <node id="1225239646564" at="104,35,105,72" concept="5" />
      <node id="1225239646564" at="105,72,106,78" concept="5" />
      <node id="1225239646564" at="106,78,107,109" concept="6" />
      <node id="1225239646564" at="108,10,109,22" concept="6" />
      <node id="1225239646552" at="24,0,27,0" concept="4" trace="createEditorCell#(Ljetbrains/mps/openapi/editor/EditorContext;Lorg/jetbrains/mps/openapi/model/SNode;)Ljetbrains/mps/openapi/editor/cells/EditorCell;" />
      <node id="1225239646564" at="97,58,100,5" concept="3" />
      <node id="1225239646558" at="73,59,79,22" concept="3" />
      <node id="1225239646564" at="103,59,109,22" concept="3" />
      <node id="1225239646552" at="28,0,37,0" concept="4" trace="createCollection_7wjwco_a#(Ljetbrains/mps/openapi/editor/EditorContext;Lorg/jetbrains/mps/openapi/model/SNode;)Ljetbrains/mps/openapi/editor/cells/EditorCell;" />
      <node id="1225239646562" at="82,0,91,0" concept="4" trace="createConstant_7wjwco_b0#(Ljetbrains/mps/openapi/editor/EditorContext;Lorg/jetbrains/mps/openapi/model/SNode;)Ljetbrains/mps/openapi/editor/cells/EditorCell;" />
      <node id="1225239646552" at="38,0,48,0" concept="4" trace="createCollection_7wjwco_a0#(Ljetbrains/mps/openapi/editor/EditorContext;Lorg/jetbrains/mps/openapi/model/SNode;)Ljetbrains/mps/openapi/editor/cells/EditorCell;" />
      <node id="1225239646555" at="49,0,59,0" concept="4" trace="createConstant_7wjwco_a0a#(Ljetbrains/mps/openapi/editor/EditorContext;Lorg/jetbrains/mps/openapi/model/SNode;)Ljetbrains/mps/openapi/editor/cells/EditorCell;" />
      <node id="1225239646564" at="92,0,111,0" concept="4" trace="createRefNode_7wjwco_c0#(Ljetbrains/mps/openapi/editor/EditorContext;Lorg/jetbrains/mps/openapi/model/SNode;)Ljetbrains/mps/openapi/editor/cells/EditorCell;" />
      <node id="1225239646558" at="60,0,81,0" concept="4" trace="createProperty_7wjwco_b0a#(Ljetbrains/mps/openapi/editor/EditorContext;Lorg/jetbrains/mps/openapi/model/SNode;)Ljetbrains/mps/openapi/editor/cells/EditorCell;" />
      <scope id="1225239646552" at="24,79,25,63" />
      <scope id="1225239646552" at="31,28,32,83" />
      <scope id="1225239646552" at="32,83,33,81" />
      <scope id="1225239646552" at="33,81,34,80" />
      <scope id="1225239646552" at="43,40,44,82" />
      <scope id="1225239646552" at="44,82,45,82" />
      <scope id="1225239646564" at="98,39,99,40" />
      <scope id="1225239646552" at="24,0,27,0">
        <var name="editorContext" id="1225239646552" />
        <var name="node" id="1225239646552" />
      </scope>
      <scope id="1225239646558" at="74,35,77,109">
        <var name="manager" id="1225239646558" />
        <var name="opContext" id="1225239646558" />
      </scope>
      <scope id="1225239646564" at="104,35,107,109">
        <var name="manager" id="1225239646564" />
        <var name="opContext" id="1225239646564" />
      </scope>
      <scope id="1225239646552" at="28,89,35,22">
        <var name="editorCell" id="1225239646552" />
      </scope>
      <scope id="1225239646562" at="82,88,89,22">
        <var name="editorCell" id="1225239646562" />
        <var name="style" id="1225239646562" />
      </scope>
      <scope id="1225239646552" at="38,90,46,22">
        <var name="editorCell" id="1225239646552" />
        <var name="style" id="1225239646552" />
      </scope>
      <scope id="1225239646555" at="49,89,57,22">
        <var name="editorCell" id="1225239646555" />
        <var name="style" id="1225239646555" />
      </scope>
      <scope id="1225239646552" at="28,0,37,0">
        <var name="editorContext" id="1225239646552" />
        <var name="node" id="1225239646552" />
      </scope>
      <scope id="1225239646562" at="82,0,91,0">
        <var name="editorContext" id="1225239646562" />
        <var name="node" id="1225239646562" />
      </scope>
      <scope id="1225239646552" at="38,0,48,0">
        <var name="editorContext" id="1225239646552" />
        <var name="node" id="1225239646552" />
      </scope>
      <scope id="1225239646555" at="49,0,59,0">
        <var name="editorContext" id="1225239646555" />
        <var name="node" id="1225239646555" />
      </scope>
      <scope id="1225239646564" at="92,87,109,22">
        <var name="attributeConcept" id="1225239646564" />
        <var name="attributeKind" id="1225239646564" />
        <var name="editorCell" id="1225239646564" />
        <var name="provider" id="1225239646564" />
      </scope>
      <scope id="1225239646558" at="60,89,79,22">
        <var name="attributeConcept" id="1225239646558" />
        <var name="attributeKind" id="1225239646558" />
        <var name="editorCell" id="1225239646558" />
        <var name="provider" id="1225239646558" />
        <var name="style" id="1225239646558" />
      </scope>
      <scope id="1225239646564" at="92,0,111,0">
        <var name="editorContext" id="1225239646564" />
        <var name="node" id="1225239646564" />
      </scope>
      <scope id="1225239646558" at="60,0,81,0">
        <var name="editorContext" id="1225239646558" />
        <var name="node" id="1225239646558" />
      </scope>
      <unit id="1225239646552" at="23,0,112,0" name="jetbrains.mps.sampleXML.editor.Document_Editor" />
    </file>
  </root>
  <root nodeRef="r:947a2b3f-3d1a-4e17-8fcb-13d001da9172(jetbrains.mps.sampleXML.editor)/1225239646565">
    <file name="ElementPart_Editor.java">
      <node id="1225239646565" at="12,79,13,58" concept="6" />
      <node id="1225239646566" at="16,84,17,96" concept="5" />
      <node id="1225239646566" at="17,96,18,43" concept="2" />
      <node id="1225239646566" at="18,43,19,28" concept="2" />
      <node id="1225239646566" at="19,28,20,22" concept="6" />
      <node id="1225239646565" at="12,0,15,0" concept="4" trace="createEditorCell#(Ljetbrains/mps/openapi/editor/EditorContext;Lorg/jetbrains/mps/openapi/model/SNode;)Ljetbrains/mps/openapi/editor/cells/EditorCell;" />
      <node id="1225239646566" at="16,0,22,0" concept="4" trace="createError_n0qhke_a#(Ljetbrains/mps/openapi/editor/EditorContext;Lorg/jetbrains/mps/openapi/model/SNode;)Ljetbrains/mps/openapi/editor/cells/EditorCell;" />
      <scope id="1225239646565" at="12,79,13,58" />
      <scope id="1225239646565" at="12,0,15,0">
        <var name="editorContext" id="1225239646565" />
        <var name="node" id="1225239646565" />
      </scope>
      <scope id="1225239646566" at="16,84,20,22">
        <var name="editorCell" id="1225239646566" />
      </scope>
      <scope id="1225239646566" at="16,0,22,0">
        <var name="editorContext" id="1225239646566" />
        <var name="node" id="1225239646566" />
      </scope>
      <unit id="1225239646565" at="11,0,23,0" name="jetbrains.mps.sampleXML.editor.ElementPart_Editor" />
    </file>
  </root>
  <root nodeRef="r:947a2b3f-3d1a-4e17-8fcb-13d001da9172(jetbrains.mps.sampleXML.editor)/1225239646567">
<<<<<<< HEAD
    <file name="Element_Editor.java">
      <node id="1225239646567" at="34,79,35,63" concept="6" />
      <node id="1225239646567" at="38,89,39,97" concept="5" />
      <node id="1225239646567" at="39,97,40,48" concept="2" />
      <node id="1225239646567" at="40,48,41,28" concept="2" />
      <node id="1225239646567" at="41,28,42,83" concept="0" />
      <node id="1225239646567" at="41,28,42,83" concept="2" />
      <node id="1225239646567" at="42,83,43,83" concept="0" />
      <node id="1225239646567" at="42,83,43,83" concept="2" />
      <node id="1225239646567" at="43,83,44,83" concept="0" />
      <node id="1225239646567" at="43,83,44,83" concept="2" />
      <node id="1225239646567" at="44,83,45,22" concept="6" />
      <node id="1225239646567" at="48,90,49,99" concept="5" />
      <node id="1225239646567" at="49,99,50,49" concept="2" />
      <node id="1225239646567" at="50,49,51,34" concept="5" />
      <node id="1225239646567" at="51,34,52,49" concept="2" />
      <node id="1225239646567" at="52,49,53,40" concept="2" />
      <node id="1225239646567" at="53,40,54,82" concept="0" />
      <node id="1225239646567" at="53,40,54,82" concept="2" />
      <node id="1225239646567" at="54,82,55,82" concept="0" />
      <node id="1225239646567" at="54,82,55,82" concept="2" />
      <node id="1225239646567" at="55,82,56,85" concept="0" />
      <node id="1225239646567" at="55,82,56,85" concept="2" />
      <node id="1225239646567" at="56,85,57,82" concept="0" />
      <node id="1225239646567" at="56,85,57,82" concept="2" />
      <node id="1225239646567" at="57,82,58,22" concept="6" />
      <node id="1225239646570" at="61,89,62,87" concept="5" />
      <node id="1225239646570" at="62,87,63,48" concept="2" />
      <node id="1225239646570" at="63,48,64,34" concept="5" />
      <node id="1225239646570" at="64,34,65,57" concept="2" />
      <node id="1225239646570" at="65,57,66,40" concept="2" />
      <node id="1225239646570" at="66,40,67,34" concept="2" />
      <node id="1225239646570" at="67,34,68,22" concept="6" />
      <node id="1225239646572" at="71,89,72,82" concept="5" />
      <node id="1225239646572" at="72,82,73,29" concept="2" />
      <node id="1225239646572" at="73,29,74,42" concept="2" />
      <node id="1225239646572" at="74,42,75,26" concept="5" />
      <node id="1225239646572" at="75,26,76,58" concept="2" />
      <node id="1225239646572" at="76,58,77,42" concept="2" />
      <node id="1225239646572" at="77,42,78,34" concept="5" />
      <node id="1225239646572" at="78,34,79,57" concept="2" />
      <node id="1225239646572" at="79,57,80,107" concept="2" />
      <node id="1225239646572" at="80,107,81,40" concept="2" />
      <node id="1225239646572" at="82,15,83,90" concept="2" />
      <node id="1225239646572" at="84,5,85,73" concept="2" />
      <node id="1225239646572" at="85,73,86,57" concept="5" />
      <node id="1225239646572" at="86,57,87,59" concept="5" />
      <node id="1225239646572" at="88,35,89,72" concept="5" />
      <node id="1225239646572" at="89,72,90,78" concept="5" />
      <node id="1225239646572" at="90,78,91,109" concept="6" />
      <node id="1225239646572" at="92,10,93,22" concept="6" />
      <node id="1225239646567" at="96,92,97,123" concept="5" />
      <node id="1225239646567" at="97,123,98,110" concept="5" />
      <node id="1225239646567" at="98,110,99,50" concept="2" />
      <node id="1225239646567" at="99,50,100,49" concept="2" />
      <node id="1225239646567" at="100,49,101,22" concept="6" />
      <node id="1225239646567" at="105,102,106,50" concept="7" />
      <node id="1225239646567" at="109,66,110,41" concept="5" />
      <node id="1225239646567" at="110,41,111,93" concept="6" />
      <node id="1225239646567" at="114,86,115,80" concept="5" />
      <node id="1225239646567" at="115,80,116,95" concept="2" />
      <node id="1225239646567" at="116,95,117,25" concept="6" />
      <node id="1225239646567" at="120,68,121,34" concept="5" />
      <node id="1225239646567" at="121,34,122,80" concept="2" />
      <node id="1225239646567" at="122,80,123,87" concept="2" />
      <node id="1225239646567" at="123,87,124,23" concept="6" />
      <node id="1225239646567" at="127,89,128,66" concept="6" />
      <node id="1225239646567" at="132,96,133,134" concept="2" />
      <node id="1225239646567" at="134,34,135,95" concept="2" />
      <node id="1225239646567" at="137,131,138,139" concept="2" />
      <node id="1225239646576" at="143,92,144,88" concept="5" />
      <node id="1225239646576" at="144,88,145,51" concept="2" />
      <node id="1225239646576" at="145,51,146,36" concept="5" />
      <node id="1225239646576" at="146,36,147,48" concept="2" />
      <node id="1225239646576" at="147,48,148,42" concept="2" />
      <node id="1225239646576" at="148,42,149,39" concept="2" />
      <node id="1225239646576" at="149,39,150,24" concept="6" />
      <node id="1225239646578" at="154,89,155,87" concept="5" />
      <node id="1225239646578" at="155,87,156,48" concept="2" />
      <node id="1225239646578" at="156,48,157,34" concept="5" />
      <node id="1225239646578" at="157,34,158,57" concept="2" />
      <node id="1225239646578" at="158,57,159,40" concept="2" />
      <node id="1225239646578" at="159,40,160,34" concept="2" />
      <node id="1225239646578" at="160,34,161,22" concept="6" />
      <node id="1225239646567" at="164,90,165,99" concept="5" />
      <node id="1225239646567" at="165,99,166,49" concept="2" />
      <node id="1225239646567" at="166,49,167,34" concept="5" />
      <node id="1225239646567" at="167,34,168,49" concept="2" />
      <node id="1225239646567" at="168,49,169,40" concept="2" />
      <node id="1225239646567" at="169,40,170,84" concept="0" />
      <node id="1225239646567" at="169,40,170,84" concept="2" />
      <node id="1225239646567" at="170,84,171,85" concept="0" />
      <node id="1225239646567" at="170,84,171,85" concept="2" />
      <node id="1225239646567" at="171,85,172,22" concept="6" />
      <node id="1225239646582" at="175,91,176,78" concept="5" />
      <node id="1225239646582" at="176,78,177,22" concept="6" />
      <node id="1225239646567" at="180,92,181,119" concept="5" />
      <node id="1225239646567" at="181,119,182,108" concept="5" />
      <node id="1225239646567" at="182,108,183,48" concept="2" />
      <node id="1225239646567" at="183,48,184,49" concept="2" />
      <node id="1225239646567" at="184,49,185,22" concept="6" />
      <node id="1225239646567" at="189,100,190,50" concept="7" />
      <node id="1225239646567" at="193,66,194,41" concept="5" />
      <node id="1225239646567" at="194,41,195,93" concept="6" />
      <node id="1225239646567" at="198,86,199,80" concept="5" />
      <node id="1225239646567" at="199,80,200,95" concept="2" />
      <node id="1225239646567" at="200,95,201,25" concept="6" />
      <node id="1225239646567" at="204,68,205,34" concept="5" />
      <node id="1225239646567" at="205,34,206,80" concept="2" />
      <node id="1225239646567" at="206,80,207,87" concept="2" />
      <node id="1225239646567" at="207,87,208,23" concept="6" />
      <node id="1225239646567" at="211,89,212,66" concept="6" />
      <node id="1225239646567" at="216,96,217,134" concept="2" />
      <node id="1225239646567" at="218,34,219,95" concept="2" />
      <node id="1225239646567" at="221,131,222,139" concept="2" />
      <node id="1225239646584" at="227,92,228,88" concept="5" />
      <node id="1225239646584" at="228,88,229,51" concept="2" />
      <node id="1225239646584" at="229,51,230,36" concept="5" />
      <node id="1225239646584" at="230,36,231,48" concept="2" />
      <node id="1225239646584" at="231,48,232,42" concept="2" />
      <node id="1225239646584" at="232,42,233,39" concept="2" />
      <node id="1225239646584" at="233,39,234,24" concept="6" />
      <node id="1225239646567" at="238,90,239,99" concept="5" />
      <node id="1225239646567" at="239,99,240,49" concept="2" />
      <node id="1225239646567" at="240,49,241,34" concept="5" />
      <node id="1225239646567" at="241,34,242,49" concept="2" />
      <node id="1225239646567" at="242,49,243,40" concept="2" />
      <node id="1225239646567" at="243,40,244,82" concept="0" />
      <node id="1225239646567" at="243,40,244,82" concept="2" />
      <node id="1225239646567" at="244,82,245,82" concept="0" />
      <node id="1225239646567" at="244,82,245,82" concept="2" />
      <node id="1225239646567" at="245,82,246,82" concept="0" />
      <node id="1225239646567" at="245,82,246,82" concept="2" />
      <node id="1225239646567" at="246,82,247,22" concept="6" />
      <node id="1225239646588" at="250,89,251,88" concept="5" />
      <node id="1225239646588" at="251,88,252,48" concept="2" />
      <node id="1225239646588" at="252,48,253,34" concept="5" />
      <node id="1225239646588" at="253,34,254,57" concept="2" />
      <node id="1225239646588" at="254,57,255,40" concept="2" />
      <node id="1225239646588" at="255,40,256,34" concept="2" />
      <node id="1225239646588" at="256,34,257,22" concept="6" />
      <node id="1225239646590" at="260,89,261,82" concept="5" />
      <node id="1225239646590" at="261,82,262,29" concept="2" />
      <node id="1225239646590" at="262,29,263,42" concept="2" />
      <node id="1225239646590" at="263,42,264,26" concept="5" />
      <node id="1225239646590" at="264,26,265,58" concept="2" />
      <node id="1225239646590" at="265,58,266,44" concept="2" />
      <node id="1225239646590" at="266,44,267,34" concept="5" />
      <node id="1225239646590" at="267,34,268,57" concept="2" />
      <node id="1225239646590" at="268,57,269,107" concept="2" />
      <node id="1225239646590" at="269,107,270,40" concept="2" />
      <node id="1225239646590" at="270,40,271,73" concept="2" />
      <node id="1225239646590" at="271,73,272,57" concept="5" />
      <node id="1225239646590" at="272,57,273,59" concept="5" />
      <node id="1225239646590" at="274,35,275,72" concept="5" />
      <node id="1225239646590" at="275,72,276,78" concept="5" />
      <node id="1225239646590" at="276,78,277,109" concept="6" />
      <node id="1225239646590" at="278,10,279,22" concept="6" />
      <node id="1225239646593" at="282,89,283,87" concept="5" />
      <node id="1225239646593" at="283,87,284,48" concept="2" />
      <node id="1225239646593" at="284,48,285,34" concept="5" />
      <node id="1225239646593" at="285,34,286,57" concept="2" />
      <node id="1225239646593" at="286,57,287,40" concept="2" />
      <node id="1225239646593" at="287,40,288,34" concept="2" />
      <node id="1225239646593" at="288,34,289,22" concept="6" />
      <node id="1225239646567" at="34,0,37,0" concept="4" trace="createEditorCell#(Ljetbrains/mps/openapi/editor/EditorContext;Lorg/jetbrains/mps/openapi/model/SNode;)Ljetbrains/mps/openapi/editor/cells/EditorCell;" />
      <node id="1225239646572" at="81,40,84,5" concept="3" />
      <node id="1225239646567" at="105,0,108,0" concept="1" trace="attributeListHandler_76r4mg_c0a#(Lorg/jetbrains/mps/openapi/model/SNode;Ljava/lang/String;Ljetbrains/mps/openapi/editor/EditorContext;)V" />
      <node id="1225239646567" at="127,0,130,0" concept="4" trace="createEmptyCell_internal#(Ljetbrains/mps/openapi/editor/EditorContext;Lorg/jetbrains/mps/openapi/model/SNode;)Ljetbrains/mps/openapi/editor/cells/EditorCell;" />
      <node id="1225239646567" at="133,134,136,9" concept="3" />
      <node id="1225239646567" at="136,9,139,9" concept="3" />
      <node id="1225239646567" at="189,0,192,0" concept="1" trace="contentListHandler_76r4mg_b1a#(Lorg/jetbrains/mps/openapi/model/SNode;Ljava/lang/String;Ljetbrains/mps/openapi/editor/EditorContext;)V" />
      <node id="1225239646567" at="211,0,214,0" concept="4" trace="createEmptyCell_internal#(Ljetbrains/mps/openapi/editor/EditorContext;Lorg/jetbrains/mps/openapi/model/SNode;)Ljetbrains/mps/openapi/editor/cells/EditorCell;" />
      <node id="1225239646567" at="217,134,220,9" concept="3" />
      <node id="1225239646567" at="220,9,223,9" concept="3" />
      <node id="1225239646567" at="109,0,113,0" concept="4" trace="createNodeToInsert#(Ljetbrains/mps/openapi/editor/EditorContext;)Lorg/jetbrains/mps/openapi/model/SNode;" />
      <node id="1225239646582" at="175,0,179,0" concept="4" trace="createIndentCell_76r4mg_a1a#(Ljetbrains/mps/openapi/editor/EditorContext;Lorg/jetbrains/mps/openapi/model/SNode;)Ljetbrains/mps/openapi/editor/cells/EditorCell;" />
      <node id="1225239646567" at="193,0,197,0" concept="4" trace="createNodeToInsert#(Ljetbrains/mps/openapi/editor/EditorContext;)Lorg/jetbrains/mps/openapi/model/SNode;" />
      <node id="1225239646567" at="114,0,119,0" concept="4" trace="createNodeCell#(Ljetbrains/mps/openapi/editor/EditorContext;Lorg/jetbrains/mps/openapi/model/SNode;)Ljetbrains/mps/openapi/editor/cells/EditorCell;" />
      <node id="1225239646567" at="198,0,203,0" concept="4" trace="createNodeCell#(Ljetbrains/mps/openapi/editor/EditorContext;Lorg/jetbrains/mps/openapi/model/SNode;)Ljetbrains/mps/openapi/editor/cells/EditorCell;" />
      <node id="1225239646572" at="87,59,93,22" concept="3" />
      <node id="1225239646567" at="120,0,126,0" concept="4" trace="createEmptyCell#(Ljetbrains/mps/openapi/editor/EditorContext;)Ljetbrains/mps/openapi/editor/cells/EditorCell;" />
      <node id="1225239646567" at="204,0,210,0" concept="4" trace="createEmptyCell#(Ljetbrains/mps/openapi/editor/EditorContext;)Ljetbrains/mps/openapi/editor/cells/EditorCell;" />
      <node id="1225239646590" at="273,59,279,22" concept="3" />
      <node id="1225239646567" at="96,0,103,0" concept="4" trace="createRefNodeList_76r4mg_c0a#(Ljetbrains/mps/openapi/editor/EditorContext;Lorg/jetbrains/mps/openapi/model/SNode;)Ljetbrains/mps/openapi/editor/cells/EditorCell;" />
      <node id="1225239646567" at="180,0,187,0" concept="4" trace="createRefNodeList_76r4mg_b1a#(Ljetbrains/mps/openapi/editor/EditorContext;Lorg/jetbrains/mps/openapi/model/SNode;)Ljetbrains/mps/openapi/editor/cells/EditorCell;" />
      <node id="1225239646567" at="38,0,47,0" concept="4" trace="createCollection_76r4mg_a#(Ljetbrains/mps/openapi/editor/EditorContext;Lorg/jetbrains/mps/openapi/model/SNode;)Ljetbrains/mps/openapi/editor/cells/EditorCell;" />
      <node id="1225239646570" at="61,0,70,0" concept="4" trace="createConstant_76r4mg_a0a#(Ljetbrains/mps/openapi/editor/EditorContext;Lorg/jetbrains/mps/openapi/model/SNode;)Ljetbrains/mps/openapi/editor/cells/EditorCell;" />
      <node id="1225239646567" at="131,132,140,7" concept="3" />
      <node id="1225239646576" at="143,0,152,0" concept="4" trace="createConstant_76r4mg_a2a0#(Ljetbrains/mps/openapi/editor/EditorContext;Lorg/jetbrains/mps/openapi/model/SNode;)Ljetbrains/mps/openapi/editor/cells/EditorCell;" />
      <node id="1225239646578" at="154,0,163,0" concept="4" trace="createConstant_76r4mg_d0a#(Ljetbrains/mps/openapi/editor/EditorContext;Lorg/jetbrains/mps/openapi/model/SNode;)Ljetbrains/mps/openapi/editor/cells/EditorCell;" />
      <node id="1225239646567" at="215,132,224,7" concept="3" />
      <node id="1225239646584" at="227,0,236,0" concept="4" trace="createConstant_76r4mg_a1b0#(Ljetbrains/mps/openapi/editor/EditorContext;Lorg/jetbrains/mps/openapi/model/SNode;)Ljetbrains/mps/openapi/editor/cells/EditorCell;" />
      <node id="1225239646588" at="250,0,259,0" concept="4" trace="createConstant_76r4mg_a2a#(Ljetbrains/mps/openapi/editor/EditorContext;Lorg/jetbrains/mps/openapi/model/SNode;)Ljetbrains/mps/openapi/editor/cells/EditorCell;" />
      <node id="1225239646593" at="282,0,291,0" concept="4" trace="createConstant_76r4mg_c2a#(Ljetbrains/mps/openapi/editor/EditorContext;Lorg/jetbrains/mps/openapi/model/SNode;)Ljetbrains/mps/openapi/editor/cells/EditorCell;" />
      <node id="1225239646567" at="164,0,174,0" concept="4" trace="createCollection_76r4mg_b0#(Ljetbrains/mps/openapi/editor/EditorContext;Lorg/jetbrains/mps/openapi/model/SNode;)Ljetbrains/mps/openapi/editor/cells/EditorCell;" />
      <node id="1225239646567" at="131,0,142,0" concept="4" trace="installElementCellActions#(Lorg/jetbrains/mps/openapi/model/SNode;Lorg/jetbrains/mps/openapi/model/SNode;Ljetbrains/mps/openapi/editor/cells/EditorCell;Ljetbrains/mps/openapi/editor/EditorContext;)V" />
      <node id="1225239646567" at="215,0,226,0" concept="4" trace="installElementCellActions#(Lorg/jetbrains/mps/openapi/model/SNode;Lorg/jetbrains/mps/openapi/model/SNode;Ljetbrains/mps/openapi/editor/cells/EditorCell;Ljetbrains/mps/openapi/editor/EditorContext;)V" />
      <node id="1225239646567" at="238,0,249,0" concept="4" trace="createCollection_76r4mg_c0#(Ljetbrains/mps/openapi/editor/EditorContext;Lorg/jetbrains/mps/openapi/model/SNode;)Ljetbrains/mps/openapi/editor/cells/EditorCell;" />
      <node id="1225239646567" at="48,0,60,0" concept="4" trace="createCollection_76r4mg_a0#(Ljetbrains/mps/openapi/editor/EditorContext;Lorg/jetbrains/mps/openapi/model/SNode;)Ljetbrains/mps/openapi/editor/cells/EditorCell;" />
      <node id="1225239646590" at="260,0,281,0" concept="4" trace="createProperty_76r4mg_b2a#(Ljetbrains/mps/openapi/editor/EditorContext;Lorg/jetbrains/mps/openapi/model/SNode;)Ljetbrains/mps/openapi/editor/cells/EditorCell;" />
      <node id="1225239646572" at="71,0,95,0" concept="4" trace="createProperty_76r4mg_b0a#(Ljetbrains/mps/openapi/editor/EditorContext;Lorg/jetbrains/mps/openapi/model/SNode;)Ljetbrains/mps/openapi/editor/cells/EditorCell;" />
      <scope id="1225239646567" at="34,79,35,63" />
      <scope id="1225239646567" at="41,28,42,83" />
      <scope id="1225239646567" at="42,83,43,83" />
      <scope id="1225239646567" at="43,83,44,83" />
      <scope id="1225239646567" at="53,40,54,82" />
      <scope id="1225239646567" at="54,82,55,82" />
      <scope id="1225239646567" at="55,82,56,85" />
      <scope id="1225239646567" at="56,85,57,82" />
      <scope id="1225239646572" at="82,15,83,90" />
      <scope id="1225239646567" at="105,102,106,50" />
      <scope id="1225239646567" at="127,89,128,66" />
      <scope id="1225239646567" at="134,34,135,95" />
      <scope id="1225239646567" at="137,131,138,139" />
      <scope id="1225239646567" at="169,40,170,84" />
      <scope id="1225239646567" at="170,84,171,85" />
      <scope id="1225239646567" at="189,100,190,50" />
      <scope id="1225239646567" at="211,89,212,66" />
      <scope id="1225239646567" at="218,34,219,95" />
      <scope id="1225239646567" at="221,131,222,139" />
      <scope id="1225239646567" at="243,40,244,82" />
      <scope id="1225239646567" at="244,82,245,82" />
      <scope id="1225239646567" at="245,82,246,82" />
      <scope id="1225239646567" at="109,66,111,93">
        <var name="listOwner" id="1225239646567" />
      </scope>
      <scope id="1225239646582" at="175,91,177,22">
        <var name="editorCell" id="1225239646582" />
      </scope>
      <scope id="1225239646567" at="193,66,195,93">
        <var name="listOwner" id="1225239646567" />
      </scope>
      <scope id="1225239646567" at="34,0,37,0">
        <var name="editorContext" id="1225239646567" />
        <var name="node" id="1225239646567" />
      </scope>
      <scope id="1225239646572" at="88,35,91,109">
        <var name="manager" id="1225239646572" />
        <var name="opContext" id="1225239646572" />
      </scope>
      <scope id="1225239646567" at="105,0,108,0">
        <var name="childRole" id="1225239646567" />
        <var name="context" id="1225239646567" />
        <var name="ownerNode" id="1225239646567" />
      </scope>
      <scope id="1225239646567" at="114,86,117,25">
        <var name="elementCell" id="1225239646567" />
      </scope>
      <scope id="1225239646567" at="127,0,130,0">
        <var name="editorContext" id="1225239646567" />
        <var name="node" id="1225239646567" />
      </scope>
      <scope id="1225239646567" at="189,0,192,0">
        <var name="childRole" id="1225239646567" />
        <var name="context" id="1225239646567" />
        <var name="ownerNode" id="1225239646567" />
      </scope>
      <scope id="1225239646567" at="198,86,201,25">
        <var name="elementCell" id="1225239646567" />
      </scope>
      <scope id="1225239646567" at="211,0,214,0">
        <var name="editorContext" id="1225239646567" />
        <var name="node" id="1225239646567" />
      </scope>
      <scope id="1225239646590" at="274,35,277,109">
        <var name="manager" id="1225239646590" />
        <var name="opContext" id="1225239646590" />
      </scope>
      <scope id="1225239646567" at="109,0,113,0">
        <var name="editorContext" id="1225239646567" />
      </scope>
      <scope id="1225239646567" at="120,68,124,23">
        <var name="emptyCell" id="1225239646567" />
      </scope>
      <scope id="1225239646582" at="175,0,179,0">
        <var name="editorContext" id="1225239646582" />
        <var name="node" id="1225239646582" />
      </scope>
      <scope id="1225239646567" at="193,0,197,0">
        <var name="editorContext" id="1225239646567" />
      </scope>
      <scope id="1225239646567" at="204,68,208,23">
        <var name="emptyCell" id="1225239646567" />
      </scope>
      <scope id="1225239646567" at="96,92,101,22">
        <var name="editorCell" id="1225239646567" />
        <var name="handler" id="1225239646567" />
      </scope>
      <scope id="1225239646567" at="114,0,119,0">
        <var name="editorContext" id="1225239646567" />
        <var name="elementNode" id="1225239646567" />
      </scope>
      <scope id="1225239646567" at="180,92,185,22">
        <var name="editorCell" id="1225239646567" />
        <var name="handler" id="1225239646567" />
      </scope>
      <scope id="1225239646567" at="198,0,203,0">
        <var name="editorContext" id="1225239646567" />
        <var name="elementNode" id="1225239646567" />
      </scope>
      <scope id="1225239646567" at="120,0,126,0">
        <var name="editorContext" id="1225239646567" />
      </scope>
      <scope id="1225239646567" at="204,0,210,0">
        <var name="editorContext" id="1225239646567" />
      </scope>
      <scope id="1225239646567" at="38,89,45,22">
        <var name="editorCell" id="1225239646567" />
      </scope>
      <scope id="1225239646570" at="61,89,68,22">
        <var name="editorCell" id="1225239646570" />
        <var name="style" id="1225239646570" />
      </scope>
      <scope id="1225239646567" at="96,0,103,0">
        <var name="editorContext" id="1225239646567" />
        <var name="node" id="1225239646567" />
      </scope>
      <scope id="1225239646567" at="132,96,139,9" />
      <scope id="1225239646576" at="143,92,150,24">
        <var name="editorCell" id="1225239646576" />
        <var name="style" id="1225239646576" />
      </scope>
      <scope id="1225239646578" at="154,89,161,22">
        <var name="editorCell" id="1225239646578" />
        <var name="style" id="1225239646578" />
      </scope>
      <scope id="1225239646567" at="180,0,187,0">
        <var name="editorContext" id="1225239646567" />
        <var name="node" id="1225239646567" />
      </scope>
      <scope id="1225239646567" at="216,96,223,9" />
      <scope id="1225239646584" at="227,92,234,24">
        <var name="editorCell" id="1225239646584" />
        <var name="style" id="1225239646584" />
      </scope>
      <scope id="1225239646588" at="250,89,257,22">
        <var name="editorCell" id="1225239646588" />
        <var name="style" id="1225239646588" />
      </scope>
      <scope id="1225239646593" at="282,89,289,22">
        <var name="editorCell" id="1225239646593" />
        <var name="style" id="1225239646593" />
      </scope>
      <scope id="1225239646567" at="164,90,172,22">
        <var name="editorCell" id="1225239646567" />
        <var name="style" id="1225239646567" />
      </scope>
      <scope id="1225239646567" at="38,0,47,0">
        <var name="editorContext" id="1225239646567" />
        <var name="node" id="1225239646567" />
      </scope>
      <scope id="1225239646570" at="61,0,70,0">
        <var name="editorContext" id="1225239646570" />
        <var name="node" id="1225239646570" />
      </scope>
      <scope id="1225239646567" at="131,132,140,7" />
      <scope id="1225239646576" at="143,0,152,0">
        <var name="editorContext" id="1225239646576" />
        <var name="node" id="1225239646576" />
      </scope>
      <scope id="1225239646578" at="154,0,163,0">
        <var name="editorContext" id="1225239646578" />
        <var name="node" id="1225239646578" />
      </scope>
      <scope id="1225239646567" at="215,132,224,7" />
      <scope id="1225239646584" at="227,0,236,0">
        <var name="editorContext" id="1225239646584" />
        <var name="node" id="1225239646584" />
      </scope>
      <scope id="1225239646567" at="238,90,247,22">
        <var name="editorCell" id="1225239646567" />
        <var name="style" id="1225239646567" />
      </scope>
      <scope id="1225239646588" at="250,0,259,0">
        <var name="editorContext" id="1225239646588" />
        <var name="node" id="1225239646588" />
      </scope>
      <scope id="1225239646593" at="282,0,291,0">
        <var name="editorContext" id="1225239646593" />
        <var name="node" id="1225239646593" />
      </scope>
      <scope id="1225239646567" at="48,90,58,22">
        <var name="editorCell" id="1225239646567" />
        <var name="style" id="1225239646567" />
      </scope>
      <scope id="1225239646567" at="164,0,174,0">
        <var name="editorContext" id="1225239646567" />
        <var name="node" id="1225239646567" />
      </scope>
      <scope id="1225239646567" at="131,0,142,0">
        <var name="editorContext" id="1225239646567" />
        <var name="elementCell" id="1225239646567" />
        <var name="elementNode" id="1225239646567" />
        <var name="listOwner" id="1225239646567" />
      </scope>
      <scope id="1225239646567" at="215,0,226,0">
        <var name="editorContext" id="1225239646567" />
        <var name="elementCell" id="1225239646567" />
        <var name="elementNode" id="1225239646567" />
        <var name="listOwner" id="1225239646567" />
      </scope>
      <scope id="1225239646567" at="238,0,249,0">
        <var name="editorContext" id="1225239646567" />
        <var name="node" id="1225239646567" />
      </scope>
      <scope id="1225239646567" at="48,0,60,0">
        <var name="editorContext" id="1225239646567" />
        <var name="node" id="1225239646567" />
      </scope>
      <scope id="1225239646590" at="260,89,279,22">
        <var name="attributeConcept" id="1225239646590" />
        <var name="attributeKind" id="1225239646590" />
        <var name="editorCell" id="1225239646590" />
        <var name="provider" id="1225239646590" />
        <var name="style" id="1225239646590" />
      </scope>
      <scope id="1225239646590" at="260,0,281,0">
        <var name="editorContext" id="1225239646590" />
        <var name="node" id="1225239646590" />
      </scope>
      <scope id="1225239646572" at="71,89,93,22">
        <var name="attributeConcept" id="1225239646572" />
        <var name="attributeKind" id="1225239646572" />
        <var name="editorCell" id="1225239646572" />
        <var name="provider" id="1225239646572" />
        <var name="style" id="1225239646572" />
      </scope>
      <scope id="1225239646572" at="71,0,95,0">
        <var name="editorContext" id="1225239646572" />
        <var name="node" id="1225239646572" />
      </scope>
      <unit id="1225239646567" at="104,0,153,0" name="jetbrains.mps.sampleXML.editor.Element_Editor$attributeListHandler_76r4mg_c0a" />
      <unit id="1225239646567" at="188,0,237,0" name="jetbrains.mps.sampleXML.editor.Element_Editor$contentListHandler_76r4mg_b1a" />
      <unit id="1225239646567" at="33,0,292,0" name="jetbrains.mps.sampleXML.editor.Element_Editor" />
    </file>
=======
    <nodeInfo nodeId="1225239646567" fileName="Element_Editor.java" startLine="34" startPosition="79" endLine="35" endPosition="63" conceptFqName="jetbrains.mps.baseLanguage.structure.ReturnStatement" />
    <nodeInfo nodeId="1225239646567" fileName="Element_Editor.java" startLine="38" startPosition="89" endLine="39" endPosition="97" conceptFqName="jetbrains.mps.baseLanguage.structure.LocalVariableDeclarationStatement" />
    <nodeInfo nodeId="1225239646567" fileName="Element_Editor.java" startLine="39" startPosition="97" endLine="40" endPosition="48" conceptFqName="jetbrains.mps.baseLanguage.structure.ExpressionStatement" />
    <nodeInfo nodeId="1225239646567" fileName="Element_Editor.java" startLine="40" startPosition="48" endLine="41" endPosition="28" conceptFqName="jetbrains.mps.baseLanguage.structure.ExpressionStatement" />
    <nodeInfo nodeId="1225239646567" fileName="Element_Editor.java" startLine="41" startPosition="28" endLine="42" endPosition="83" conceptFqName="jetbrains.mps.baseLanguage.structure.BlockStatement" />
    <nodeInfo nodeId="1225239646567" fileName="Element_Editor.java" startLine="41" startPosition="28" endLine="42" endPosition="83" conceptFqName="jetbrains.mps.baseLanguage.structure.ExpressionStatement" />
    <nodeInfo nodeId="1225239646567" fileName="Element_Editor.java" startLine="42" startPosition="83" endLine="43" endPosition="83" conceptFqName="jetbrains.mps.baseLanguage.structure.BlockStatement" />
    <nodeInfo nodeId="1225239646567" fileName="Element_Editor.java" startLine="42" startPosition="83" endLine="43" endPosition="83" conceptFqName="jetbrains.mps.baseLanguage.structure.ExpressionStatement" />
    <nodeInfo nodeId="1225239646567" fileName="Element_Editor.java" startLine="43" startPosition="83" endLine="44" endPosition="83" conceptFqName="jetbrains.mps.baseLanguage.structure.BlockStatement" />
    <nodeInfo nodeId="1225239646567" fileName="Element_Editor.java" startLine="43" startPosition="83" endLine="44" endPosition="83" conceptFqName="jetbrains.mps.baseLanguage.structure.ExpressionStatement" />
    <nodeInfo nodeId="1225239646567" fileName="Element_Editor.java" startLine="44" startPosition="83" endLine="45" endPosition="22" conceptFqName="jetbrains.mps.baseLanguage.structure.ReturnStatement" />
    <nodeInfo nodeId="1225239646567" fileName="Element_Editor.java" startLine="48" startPosition="90" endLine="49" endPosition="99" conceptFqName="jetbrains.mps.baseLanguage.structure.LocalVariableDeclarationStatement" />
    <nodeInfo nodeId="1225239646567" fileName="Element_Editor.java" startLine="49" startPosition="99" endLine="50" endPosition="49" conceptFqName="jetbrains.mps.baseLanguage.structure.ExpressionStatement" />
    <nodeInfo nodeId="1225239646567" fileName="Element_Editor.java" startLine="50" startPosition="49" endLine="51" endPosition="34" conceptFqName="jetbrains.mps.baseLanguage.structure.LocalVariableDeclarationStatement" />
    <nodeInfo nodeId="1225239646567" fileName="Element_Editor.java" startLine="51" startPosition="34" endLine="52" endPosition="49" conceptFqName="jetbrains.mps.baseLanguage.structure.ExpressionStatement" />
    <nodeInfo nodeId="1225239646567" fileName="Element_Editor.java" startLine="52" startPosition="49" endLine="53" endPosition="40" conceptFqName="jetbrains.mps.baseLanguage.structure.ExpressionStatement" />
    <nodeInfo nodeId="1225239646567" fileName="Element_Editor.java" startLine="53" startPosition="40" endLine="54" endPosition="82" conceptFqName="jetbrains.mps.baseLanguage.structure.BlockStatement" />
    <nodeInfo nodeId="1225239646567" fileName="Element_Editor.java" startLine="53" startPosition="40" endLine="54" endPosition="82" conceptFqName="jetbrains.mps.baseLanguage.structure.ExpressionStatement" />
    <nodeInfo nodeId="1225239646567" fileName="Element_Editor.java" startLine="54" startPosition="82" endLine="55" endPosition="82" conceptFqName="jetbrains.mps.baseLanguage.structure.BlockStatement" />
    <nodeInfo nodeId="1225239646567" fileName="Element_Editor.java" startLine="54" startPosition="82" endLine="55" endPosition="82" conceptFqName="jetbrains.mps.baseLanguage.structure.ExpressionStatement" />
    <nodeInfo nodeId="1225239646567" fileName="Element_Editor.java" startLine="55" startPosition="82" endLine="56" endPosition="85" conceptFqName="jetbrains.mps.baseLanguage.structure.BlockStatement" />
    <nodeInfo nodeId="1225239646567" fileName="Element_Editor.java" startLine="55" startPosition="82" endLine="56" endPosition="85" conceptFqName="jetbrains.mps.baseLanguage.structure.ExpressionStatement" />
    <nodeInfo nodeId="1225239646567" fileName="Element_Editor.java" startLine="56" startPosition="85" endLine="57" endPosition="82" conceptFqName="jetbrains.mps.baseLanguage.structure.BlockStatement" />
    <nodeInfo nodeId="1225239646567" fileName="Element_Editor.java" startLine="56" startPosition="85" endLine="57" endPosition="82" conceptFqName="jetbrains.mps.baseLanguage.structure.ExpressionStatement" />
    <nodeInfo nodeId="1225239646567" fileName="Element_Editor.java" startLine="57" startPosition="82" endLine="58" endPosition="22" conceptFqName="jetbrains.mps.baseLanguage.structure.ReturnStatement" />
    <nodeInfo nodeId="1225239646570" fileName="Element_Editor.java" startLine="61" startPosition="89" endLine="62" endPosition="87" conceptFqName="jetbrains.mps.baseLanguage.structure.LocalVariableDeclarationStatement" />
    <nodeInfo nodeId="1225239646570" fileName="Element_Editor.java" startLine="62" startPosition="87" endLine="63" endPosition="48" conceptFqName="jetbrains.mps.baseLanguage.structure.ExpressionStatement" />
    <nodeInfo nodeId="1225239646570" fileName="Element_Editor.java" startLine="63" startPosition="48" endLine="64" endPosition="34" conceptFqName="jetbrains.mps.baseLanguage.structure.LocalVariableDeclarationStatement" />
    <nodeInfo nodeId="1225239646570" fileName="Element_Editor.java" startLine="64" startPosition="34" endLine="65" endPosition="57" conceptFqName="jetbrains.mps.baseLanguage.structure.ExpressionStatement" />
    <nodeInfo nodeId="1225239646570" fileName="Element_Editor.java" startLine="65" startPosition="57" endLine="66" endPosition="40" conceptFqName="jetbrains.mps.baseLanguage.structure.ExpressionStatement" />
    <nodeInfo nodeId="1225239646570" fileName="Element_Editor.java" startLine="66" startPosition="40" endLine="67" endPosition="34" conceptFqName="jetbrains.mps.baseLanguage.structure.ExpressionStatement" />
    <nodeInfo nodeId="1225239646570" fileName="Element_Editor.java" startLine="67" startPosition="34" endLine="68" endPosition="22" conceptFqName="jetbrains.mps.baseLanguage.structure.ReturnStatement" />
    <nodeInfo nodeId="1225239646572" fileName="Element_Editor.java" startLine="71" startPosition="89" endLine="72" endPosition="82" conceptFqName="jetbrains.mps.baseLanguage.structure.LocalVariableDeclarationStatement" />
    <nodeInfo nodeId="1225239646572" fileName="Element_Editor.java" startLine="72" startPosition="82" endLine="73" endPosition="29" conceptFqName="jetbrains.mps.baseLanguage.structure.ExpressionStatement" />
    <nodeInfo nodeId="1225239646572" fileName="Element_Editor.java" startLine="73" startPosition="29" endLine="74" endPosition="42" conceptFqName="jetbrains.mps.baseLanguage.structure.ExpressionStatement" />
    <nodeInfo nodeId="1225239646572" fileName="Element_Editor.java" startLine="74" startPosition="42" endLine="75" endPosition="26" conceptFqName="jetbrains.mps.baseLanguage.structure.LocalVariableDeclarationStatement" />
    <nodeInfo nodeId="1225239646572" fileName="Element_Editor.java" startLine="75" startPosition="26" endLine="76" endPosition="58" conceptFqName="jetbrains.mps.baseLanguage.structure.ExpressionStatement" />
    <nodeInfo nodeId="1225239646572" fileName="Element_Editor.java" startLine="76" startPosition="58" endLine="77" endPosition="42" conceptFqName="jetbrains.mps.baseLanguage.structure.ExpressionStatement" />
    <nodeInfo nodeId="1225239646572" fileName="Element_Editor.java" startLine="77" startPosition="42" endLine="78" endPosition="34" conceptFqName="jetbrains.mps.baseLanguage.structure.LocalVariableDeclarationStatement" />
    <nodeInfo nodeId="1225239646572" fileName="Element_Editor.java" startLine="78" startPosition="34" endLine="79" endPosition="57" conceptFqName="jetbrains.mps.baseLanguage.structure.ExpressionStatement" />
    <nodeInfo nodeId="1225239646572" fileName="Element_Editor.java" startLine="79" startPosition="57" endLine="80" endPosition="107" conceptFqName="jetbrains.mps.baseLanguage.structure.ExpressionStatement" />
    <nodeInfo nodeId="1225239646572" fileName="Element_Editor.java" startLine="80" startPosition="107" endLine="81" endPosition="40" conceptFqName="jetbrains.mps.baseLanguage.structure.ExpressionStatement" />
    <nodeInfo nodeId="1225239646572" fileName="Element_Editor.java" startLine="82" startPosition="15" endLine="83" endPosition="90" conceptFqName="jetbrains.mps.baseLanguage.structure.ExpressionStatement" />
    <nodeInfo nodeId="1225239646572" fileName="Element_Editor.java" startLine="84" startPosition="5" endLine="85" endPosition="73" conceptFqName="jetbrains.mps.baseLanguage.structure.ExpressionStatement" />
    <nodeInfo nodeId="1225239646572" fileName="Element_Editor.java" startLine="85" startPosition="73" endLine="86" endPosition="57" conceptFqName="jetbrains.mps.baseLanguage.structure.LocalVariableDeclarationStatement" />
    <nodeInfo nodeId="1225239646572" fileName="Element_Editor.java" startLine="86" startPosition="57" endLine="87" endPosition="59" conceptFqName="jetbrains.mps.baseLanguage.structure.LocalVariableDeclarationStatement" />
    <nodeInfo nodeId="1225239646572" fileName="Element_Editor.java" startLine="88" startPosition="35" endLine="89" endPosition="72" conceptFqName="jetbrains.mps.baseLanguage.structure.LocalVariableDeclarationStatement" />
    <nodeInfo nodeId="1225239646572" fileName="Element_Editor.java" startLine="89" startPosition="72" endLine="90" endPosition="78" conceptFqName="jetbrains.mps.baseLanguage.structure.LocalVariableDeclarationStatement" />
    <nodeInfo nodeId="1225239646572" fileName="Element_Editor.java" startLine="90" startPosition="78" endLine="91" endPosition="109" conceptFqName="jetbrains.mps.baseLanguage.structure.ReturnStatement" />
    <nodeInfo nodeId="1225239646572" fileName="Element_Editor.java" startLine="92" startPosition="10" endLine="93" endPosition="22" conceptFqName="jetbrains.mps.baseLanguage.structure.ReturnStatement" />
    <nodeInfo nodeId="1225239646567" fileName="Element_Editor.java" startLine="96" startPosition="92" endLine="97" endPosition="123" conceptFqName="jetbrains.mps.baseLanguage.structure.LocalVariableDeclarationStatement" />
    <nodeInfo nodeId="1225239646567" fileName="Element_Editor.java" startLine="97" startPosition="123" endLine="98" endPosition="110" conceptFqName="jetbrains.mps.baseLanguage.structure.LocalVariableDeclarationStatement" />
    <nodeInfo nodeId="1225239646567" fileName="Element_Editor.java" startLine="98" startPosition="110" endLine="99" endPosition="50" conceptFqName="jetbrains.mps.baseLanguage.structure.ExpressionStatement" />
    <nodeInfo nodeId="1225239646567" fileName="Element_Editor.java" startLine="99" startPosition="50" endLine="100" endPosition="49" conceptFqName="jetbrains.mps.baseLanguage.structure.ExpressionStatement" />
    <nodeInfo nodeId="1225239646567" fileName="Element_Editor.java" startLine="100" startPosition="49" endLine="101" endPosition="22" conceptFqName="jetbrains.mps.baseLanguage.structure.ReturnStatement" />
    <nodeInfo nodeId="1225239646567" fileName="Element_Editor.java" startLine="105" startPosition="102" endLine="106" endPosition="50" conceptFqName="jetbrains.mps.baseLanguage.structure.SuperConstructorInvocation" />
    <nodeInfo nodeId="1225239646567" fileName="Element_Editor.java" startLine="109" startPosition="66" endLine="110" endPosition="41" conceptFqName="jetbrains.mps.baseLanguage.structure.LocalVariableDeclarationStatement" />
    <nodeInfo nodeId="1225239646567" fileName="Element_Editor.java" startLine="110" startPosition="41" endLine="111" endPosition="93" conceptFqName="jetbrains.mps.baseLanguage.structure.ReturnStatement" />
    <nodeInfo nodeId="1225239646567" fileName="Element_Editor.java" startLine="114" startPosition="86" endLine="115" endPosition="80" conceptFqName="jetbrains.mps.baseLanguage.structure.LocalVariableDeclarationStatement" />
    <nodeInfo nodeId="1225239646567" fileName="Element_Editor.java" startLine="115" startPosition="80" endLine="116" endPosition="95" conceptFqName="jetbrains.mps.baseLanguage.structure.ExpressionStatement" />
    <nodeInfo nodeId="1225239646567" fileName="Element_Editor.java" startLine="116" startPosition="95" endLine="117" endPosition="25" conceptFqName="jetbrains.mps.baseLanguage.structure.ReturnStatement" />
    <nodeInfo nodeId="1225239646567" fileName="Element_Editor.java" startLine="120" startPosition="68" endLine="121" endPosition="34" conceptFqName="jetbrains.mps.baseLanguage.structure.LocalVariableDeclarationStatement" />
    <nodeInfo nodeId="1225239646567" fileName="Element_Editor.java" startLine="121" startPosition="34" endLine="122" endPosition="80" conceptFqName="jetbrains.mps.baseLanguage.structure.ExpressionStatement" />
    <nodeInfo nodeId="1225239646567" fileName="Element_Editor.java" startLine="122" startPosition="80" endLine="123" endPosition="87" conceptFqName="jetbrains.mps.baseLanguage.structure.ExpressionStatement" />
    <nodeInfo nodeId="1225239646567" fileName="Element_Editor.java" startLine="123" startPosition="87" endLine="124" endPosition="23" conceptFqName="jetbrains.mps.baseLanguage.structure.ReturnStatement" />
    <nodeInfo nodeId="1225239646567" fileName="Element_Editor.java" startLine="127" startPosition="89" endLine="128" endPosition="66" conceptFqName="jetbrains.mps.baseLanguage.structure.ReturnStatement" />
    <nodeInfo nodeId="1225239646567" fileName="Element_Editor.java" startLine="132" startPosition="96" endLine="133" endPosition="134" conceptFqName="jetbrains.mps.baseLanguage.structure.ExpressionStatement" />
    <nodeInfo nodeId="1225239646567" fileName="Element_Editor.java" startLine="134" startPosition="34" endLine="135" endPosition="95" conceptFqName="jetbrains.mps.baseLanguage.structure.ExpressionStatement" />
    <nodeInfo nodeId="1225239646567" fileName="Element_Editor.java" startLine="135" startPosition="95" endLine="136" endPosition="98" conceptFqName="jetbrains.mps.baseLanguage.structure.ExpressionStatement" />
    <nodeInfo nodeId="1225239646567" fileName="Element_Editor.java" startLine="138" startPosition="131" endLine="139" endPosition="139" conceptFqName="jetbrains.mps.baseLanguage.structure.ExpressionStatement" />
    <nodeInfo nodeId="1225239646576" fileName="Element_Editor.java" startLine="144" startPosition="92" endLine="145" endPosition="88" conceptFqName="jetbrains.mps.baseLanguage.structure.LocalVariableDeclarationStatement" />
    <nodeInfo nodeId="1225239646576" fileName="Element_Editor.java" startLine="145" startPosition="88" endLine="146" endPosition="51" conceptFqName="jetbrains.mps.baseLanguage.structure.ExpressionStatement" />
    <nodeInfo nodeId="1225239646576" fileName="Element_Editor.java" startLine="146" startPosition="51" endLine="147" endPosition="36" conceptFqName="jetbrains.mps.baseLanguage.structure.LocalVariableDeclarationStatement" />
    <nodeInfo nodeId="1225239646576" fileName="Element_Editor.java" startLine="147" startPosition="36" endLine="148" endPosition="48" conceptFqName="jetbrains.mps.baseLanguage.structure.ExpressionStatement" />
    <nodeInfo nodeId="1225239646576" fileName="Element_Editor.java" startLine="148" startPosition="48" endLine="149" endPosition="42" conceptFqName="jetbrains.mps.baseLanguage.structure.ExpressionStatement" />
    <nodeInfo nodeId="1225239646576" fileName="Element_Editor.java" startLine="149" startPosition="42" endLine="150" endPosition="39" conceptFqName="jetbrains.mps.baseLanguage.structure.ExpressionStatement" />
    <nodeInfo nodeId="1225239646576" fileName="Element_Editor.java" startLine="150" startPosition="39" endLine="151" endPosition="24" conceptFqName="jetbrains.mps.baseLanguage.structure.ReturnStatement" />
    <nodeInfo nodeId="1225239646578" fileName="Element_Editor.java" startLine="155" startPosition="89" endLine="156" endPosition="87" conceptFqName="jetbrains.mps.baseLanguage.structure.LocalVariableDeclarationStatement" />
    <nodeInfo nodeId="1225239646578" fileName="Element_Editor.java" startLine="156" startPosition="87" endLine="157" endPosition="48" conceptFqName="jetbrains.mps.baseLanguage.structure.ExpressionStatement" />
    <nodeInfo nodeId="1225239646578" fileName="Element_Editor.java" startLine="157" startPosition="48" endLine="158" endPosition="34" conceptFqName="jetbrains.mps.baseLanguage.structure.LocalVariableDeclarationStatement" />
    <nodeInfo nodeId="1225239646578" fileName="Element_Editor.java" startLine="158" startPosition="34" endLine="159" endPosition="57" conceptFqName="jetbrains.mps.baseLanguage.structure.ExpressionStatement" />
    <nodeInfo nodeId="1225239646578" fileName="Element_Editor.java" startLine="159" startPosition="57" endLine="160" endPosition="40" conceptFqName="jetbrains.mps.baseLanguage.structure.ExpressionStatement" />
    <nodeInfo nodeId="1225239646578" fileName="Element_Editor.java" startLine="160" startPosition="40" endLine="161" endPosition="34" conceptFqName="jetbrains.mps.baseLanguage.structure.ExpressionStatement" />
    <nodeInfo nodeId="1225239646578" fileName="Element_Editor.java" startLine="161" startPosition="34" endLine="162" endPosition="22" conceptFqName="jetbrains.mps.baseLanguage.structure.ReturnStatement" />
    <nodeInfo nodeId="1225239646567" fileName="Element_Editor.java" startLine="165" startPosition="90" endLine="166" endPosition="99" conceptFqName="jetbrains.mps.baseLanguage.structure.LocalVariableDeclarationStatement" />
    <nodeInfo nodeId="1225239646567" fileName="Element_Editor.java" startLine="166" startPosition="99" endLine="167" endPosition="49" conceptFqName="jetbrains.mps.baseLanguage.structure.ExpressionStatement" />
    <nodeInfo nodeId="1225239646567" fileName="Element_Editor.java" startLine="167" startPosition="49" endLine="168" endPosition="34" conceptFqName="jetbrains.mps.baseLanguage.structure.LocalVariableDeclarationStatement" />
    <nodeInfo nodeId="1225239646567" fileName="Element_Editor.java" startLine="168" startPosition="34" endLine="169" endPosition="49" conceptFqName="jetbrains.mps.baseLanguage.structure.ExpressionStatement" />
    <nodeInfo nodeId="1225239646567" fileName="Element_Editor.java" startLine="169" startPosition="49" endLine="170" endPosition="40" conceptFqName="jetbrains.mps.baseLanguage.structure.ExpressionStatement" />
    <nodeInfo nodeId="1225239646567" fileName="Element_Editor.java" startLine="170" startPosition="40" endLine="171" endPosition="84" conceptFqName="jetbrains.mps.baseLanguage.structure.BlockStatement" />
    <nodeInfo nodeId="1225239646567" fileName="Element_Editor.java" startLine="170" startPosition="40" endLine="171" endPosition="84" conceptFqName="jetbrains.mps.baseLanguage.structure.ExpressionStatement" />
    <nodeInfo nodeId="1225239646567" fileName="Element_Editor.java" startLine="171" startPosition="84" endLine="172" endPosition="85" conceptFqName="jetbrains.mps.baseLanguage.structure.BlockStatement" />
    <nodeInfo nodeId="1225239646567" fileName="Element_Editor.java" startLine="171" startPosition="84" endLine="172" endPosition="85" conceptFqName="jetbrains.mps.baseLanguage.structure.ExpressionStatement" />
    <nodeInfo nodeId="1225239646567" fileName="Element_Editor.java" startLine="172" startPosition="85" endLine="173" endPosition="22" conceptFqName="jetbrains.mps.baseLanguage.structure.ReturnStatement" />
    <nodeInfo nodeId="1225239646582" fileName="Element_Editor.java" startLine="176" startPosition="91" endLine="177" endPosition="78" conceptFqName="jetbrains.mps.baseLanguage.structure.LocalVariableDeclarationStatement" />
    <nodeInfo nodeId="1225239646582" fileName="Element_Editor.java" startLine="177" startPosition="78" endLine="178" endPosition="22" conceptFqName="jetbrains.mps.baseLanguage.structure.ReturnStatement" />
    <nodeInfo nodeId="1225239646567" fileName="Element_Editor.java" startLine="181" startPosition="92" endLine="182" endPosition="119" conceptFqName="jetbrains.mps.baseLanguage.structure.LocalVariableDeclarationStatement" />
    <nodeInfo nodeId="1225239646567" fileName="Element_Editor.java" startLine="182" startPosition="119" endLine="183" endPosition="108" conceptFqName="jetbrains.mps.baseLanguage.structure.LocalVariableDeclarationStatement" />
    <nodeInfo nodeId="1225239646567" fileName="Element_Editor.java" startLine="183" startPosition="108" endLine="184" endPosition="48" conceptFqName="jetbrains.mps.baseLanguage.structure.ExpressionStatement" />
    <nodeInfo nodeId="1225239646567" fileName="Element_Editor.java" startLine="184" startPosition="48" endLine="185" endPosition="49" conceptFqName="jetbrains.mps.baseLanguage.structure.ExpressionStatement" />
    <nodeInfo nodeId="1225239646567" fileName="Element_Editor.java" startLine="185" startPosition="49" endLine="186" endPosition="22" conceptFqName="jetbrains.mps.baseLanguage.structure.ReturnStatement" />
    <nodeInfo nodeId="1225239646567" fileName="Element_Editor.java" startLine="190" startPosition="100" endLine="191" endPosition="50" conceptFqName="jetbrains.mps.baseLanguage.structure.SuperConstructorInvocation" />
    <nodeInfo nodeId="1225239646567" fileName="Element_Editor.java" startLine="194" startPosition="66" endLine="195" endPosition="41" conceptFqName="jetbrains.mps.baseLanguage.structure.LocalVariableDeclarationStatement" />
    <nodeInfo nodeId="1225239646567" fileName="Element_Editor.java" startLine="195" startPosition="41" endLine="196" endPosition="93" conceptFqName="jetbrains.mps.baseLanguage.structure.ReturnStatement" />
    <nodeInfo nodeId="1225239646567" fileName="Element_Editor.java" startLine="199" startPosition="86" endLine="200" endPosition="80" conceptFqName="jetbrains.mps.baseLanguage.structure.LocalVariableDeclarationStatement" />
    <nodeInfo nodeId="1225239646567" fileName="Element_Editor.java" startLine="200" startPosition="80" endLine="201" endPosition="95" conceptFqName="jetbrains.mps.baseLanguage.structure.ExpressionStatement" />
    <nodeInfo nodeId="1225239646567" fileName="Element_Editor.java" startLine="201" startPosition="95" endLine="202" endPosition="25" conceptFqName="jetbrains.mps.baseLanguage.structure.ReturnStatement" />
    <nodeInfo nodeId="1225239646567" fileName="Element_Editor.java" startLine="205" startPosition="68" endLine="206" endPosition="34" conceptFqName="jetbrains.mps.baseLanguage.structure.LocalVariableDeclarationStatement" />
    <nodeInfo nodeId="1225239646567" fileName="Element_Editor.java" startLine="206" startPosition="34" endLine="207" endPosition="80" conceptFqName="jetbrains.mps.baseLanguage.structure.ExpressionStatement" />
    <nodeInfo nodeId="1225239646567" fileName="Element_Editor.java" startLine="207" startPosition="80" endLine="208" endPosition="87" conceptFqName="jetbrains.mps.baseLanguage.structure.ExpressionStatement" />
    <nodeInfo nodeId="1225239646567" fileName="Element_Editor.java" startLine="208" startPosition="87" endLine="209" endPosition="23" conceptFqName="jetbrains.mps.baseLanguage.structure.ReturnStatement" />
    <nodeInfo nodeId="1225239646567" fileName="Element_Editor.java" startLine="212" startPosition="89" endLine="213" endPosition="66" conceptFqName="jetbrains.mps.baseLanguage.structure.ReturnStatement" />
    <nodeInfo nodeId="1225239646567" fileName="Element_Editor.java" startLine="217" startPosition="96" endLine="218" endPosition="134" conceptFqName="jetbrains.mps.baseLanguage.structure.ExpressionStatement" />
    <nodeInfo nodeId="1225239646567" fileName="Element_Editor.java" startLine="219" startPosition="34" endLine="220" endPosition="95" conceptFqName="jetbrains.mps.baseLanguage.structure.ExpressionStatement" />
    <nodeInfo nodeId="1225239646567" fileName="Element_Editor.java" startLine="220" startPosition="95" endLine="221" endPosition="98" conceptFqName="jetbrains.mps.baseLanguage.structure.ExpressionStatement" />
    <nodeInfo nodeId="1225239646567" fileName="Element_Editor.java" startLine="223" startPosition="131" endLine="224" endPosition="139" conceptFqName="jetbrains.mps.baseLanguage.structure.ExpressionStatement" />
    <nodeInfo nodeId="1225239646584" fileName="Element_Editor.java" startLine="229" startPosition="92" endLine="230" endPosition="88" conceptFqName="jetbrains.mps.baseLanguage.structure.LocalVariableDeclarationStatement" />
    <nodeInfo nodeId="1225239646584" fileName="Element_Editor.java" startLine="230" startPosition="88" endLine="231" endPosition="51" conceptFqName="jetbrains.mps.baseLanguage.structure.ExpressionStatement" />
    <nodeInfo nodeId="1225239646584" fileName="Element_Editor.java" startLine="231" startPosition="51" endLine="232" endPosition="36" conceptFqName="jetbrains.mps.baseLanguage.structure.LocalVariableDeclarationStatement" />
    <nodeInfo nodeId="1225239646584" fileName="Element_Editor.java" startLine="232" startPosition="36" endLine="233" endPosition="48" conceptFqName="jetbrains.mps.baseLanguage.structure.ExpressionStatement" />
    <nodeInfo nodeId="1225239646584" fileName="Element_Editor.java" startLine="233" startPosition="48" endLine="234" endPosition="42" conceptFqName="jetbrains.mps.baseLanguage.structure.ExpressionStatement" />
    <nodeInfo nodeId="1225239646584" fileName="Element_Editor.java" startLine="234" startPosition="42" endLine="235" endPosition="39" conceptFqName="jetbrains.mps.baseLanguage.structure.ExpressionStatement" />
    <nodeInfo nodeId="1225239646584" fileName="Element_Editor.java" startLine="235" startPosition="39" endLine="236" endPosition="24" conceptFqName="jetbrains.mps.baseLanguage.structure.ReturnStatement" />
    <nodeInfo nodeId="1225239646567" fileName="Element_Editor.java" startLine="240" startPosition="90" endLine="241" endPosition="99" conceptFqName="jetbrains.mps.baseLanguage.structure.LocalVariableDeclarationStatement" />
    <nodeInfo nodeId="1225239646567" fileName="Element_Editor.java" startLine="241" startPosition="99" endLine="242" endPosition="49" conceptFqName="jetbrains.mps.baseLanguage.structure.ExpressionStatement" />
    <nodeInfo nodeId="1225239646567" fileName="Element_Editor.java" startLine="242" startPosition="49" endLine="243" endPosition="34" conceptFqName="jetbrains.mps.baseLanguage.structure.LocalVariableDeclarationStatement" />
    <nodeInfo nodeId="1225239646567" fileName="Element_Editor.java" startLine="243" startPosition="34" endLine="244" endPosition="49" conceptFqName="jetbrains.mps.baseLanguage.structure.ExpressionStatement" />
    <nodeInfo nodeId="1225239646567" fileName="Element_Editor.java" startLine="244" startPosition="49" endLine="245" endPosition="40" conceptFqName="jetbrains.mps.baseLanguage.structure.ExpressionStatement" />
    <nodeInfo nodeId="1225239646567" fileName="Element_Editor.java" startLine="245" startPosition="40" endLine="246" endPosition="82" conceptFqName="jetbrains.mps.baseLanguage.structure.BlockStatement" />
    <nodeInfo nodeId="1225239646567" fileName="Element_Editor.java" startLine="245" startPosition="40" endLine="246" endPosition="82" conceptFqName="jetbrains.mps.baseLanguage.structure.ExpressionStatement" />
    <nodeInfo nodeId="1225239646567" fileName="Element_Editor.java" startLine="246" startPosition="82" endLine="247" endPosition="82" conceptFqName="jetbrains.mps.baseLanguage.structure.BlockStatement" />
    <nodeInfo nodeId="1225239646567" fileName="Element_Editor.java" startLine="246" startPosition="82" endLine="247" endPosition="82" conceptFqName="jetbrains.mps.baseLanguage.structure.ExpressionStatement" />
    <nodeInfo nodeId="1225239646567" fileName="Element_Editor.java" startLine="247" startPosition="82" endLine="248" endPosition="82" conceptFqName="jetbrains.mps.baseLanguage.structure.BlockStatement" />
    <nodeInfo nodeId="1225239646567" fileName="Element_Editor.java" startLine="247" startPosition="82" endLine="248" endPosition="82" conceptFqName="jetbrains.mps.baseLanguage.structure.ExpressionStatement" />
    <nodeInfo nodeId="1225239646567" fileName="Element_Editor.java" startLine="248" startPosition="82" endLine="249" endPosition="22" conceptFqName="jetbrains.mps.baseLanguage.structure.ReturnStatement" />
    <nodeInfo nodeId="1225239646588" fileName="Element_Editor.java" startLine="252" startPosition="89" endLine="253" endPosition="88" conceptFqName="jetbrains.mps.baseLanguage.structure.LocalVariableDeclarationStatement" />
    <nodeInfo nodeId="1225239646588" fileName="Element_Editor.java" startLine="253" startPosition="88" endLine="254" endPosition="48" conceptFqName="jetbrains.mps.baseLanguage.structure.ExpressionStatement" />
    <nodeInfo nodeId="1225239646588" fileName="Element_Editor.java" startLine="254" startPosition="48" endLine="255" endPosition="34" conceptFqName="jetbrains.mps.baseLanguage.structure.LocalVariableDeclarationStatement" />
    <nodeInfo nodeId="1225239646588" fileName="Element_Editor.java" startLine="255" startPosition="34" endLine="256" endPosition="57" conceptFqName="jetbrains.mps.baseLanguage.structure.ExpressionStatement" />
    <nodeInfo nodeId="1225239646588" fileName="Element_Editor.java" startLine="256" startPosition="57" endLine="257" endPosition="40" conceptFqName="jetbrains.mps.baseLanguage.structure.ExpressionStatement" />
    <nodeInfo nodeId="1225239646588" fileName="Element_Editor.java" startLine="257" startPosition="40" endLine="258" endPosition="34" conceptFqName="jetbrains.mps.baseLanguage.structure.ExpressionStatement" />
    <nodeInfo nodeId="1225239646588" fileName="Element_Editor.java" startLine="258" startPosition="34" endLine="259" endPosition="22" conceptFqName="jetbrains.mps.baseLanguage.structure.ReturnStatement" />
    <nodeInfo nodeId="1225239646590" fileName="Element_Editor.java" startLine="262" startPosition="89" endLine="263" endPosition="82" conceptFqName="jetbrains.mps.baseLanguage.structure.LocalVariableDeclarationStatement" />
    <nodeInfo nodeId="1225239646590" fileName="Element_Editor.java" startLine="263" startPosition="82" endLine="264" endPosition="29" conceptFqName="jetbrains.mps.baseLanguage.structure.ExpressionStatement" />
    <nodeInfo nodeId="1225239646590" fileName="Element_Editor.java" startLine="264" startPosition="29" endLine="265" endPosition="42" conceptFqName="jetbrains.mps.baseLanguage.structure.ExpressionStatement" />
    <nodeInfo nodeId="1225239646590" fileName="Element_Editor.java" startLine="265" startPosition="42" endLine="266" endPosition="26" conceptFqName="jetbrains.mps.baseLanguage.structure.LocalVariableDeclarationStatement" />
    <nodeInfo nodeId="1225239646590" fileName="Element_Editor.java" startLine="266" startPosition="26" endLine="267" endPosition="58" conceptFqName="jetbrains.mps.baseLanguage.structure.ExpressionStatement" />
    <nodeInfo nodeId="1225239646590" fileName="Element_Editor.java" startLine="267" startPosition="58" endLine="268" endPosition="44" conceptFqName="jetbrains.mps.baseLanguage.structure.ExpressionStatement" />
    <nodeInfo nodeId="1225239646590" fileName="Element_Editor.java" startLine="268" startPosition="44" endLine="269" endPosition="34" conceptFqName="jetbrains.mps.baseLanguage.structure.LocalVariableDeclarationStatement" />
    <nodeInfo nodeId="1225239646590" fileName="Element_Editor.java" startLine="269" startPosition="34" endLine="270" endPosition="57" conceptFqName="jetbrains.mps.baseLanguage.structure.ExpressionStatement" />
    <nodeInfo nodeId="1225239646590" fileName="Element_Editor.java" startLine="270" startPosition="57" endLine="271" endPosition="107" conceptFqName="jetbrains.mps.baseLanguage.structure.ExpressionStatement" />
    <nodeInfo nodeId="1225239646590" fileName="Element_Editor.java" startLine="271" startPosition="107" endLine="272" endPosition="40" conceptFqName="jetbrains.mps.baseLanguage.structure.ExpressionStatement" />
    <nodeInfo nodeId="1225239646590" fileName="Element_Editor.java" startLine="272" startPosition="40" endLine="273" endPosition="73" conceptFqName="jetbrains.mps.baseLanguage.structure.ExpressionStatement" />
    <nodeInfo nodeId="1225239646590" fileName="Element_Editor.java" startLine="273" startPosition="73" endLine="274" endPosition="57" conceptFqName="jetbrains.mps.baseLanguage.structure.LocalVariableDeclarationStatement" />
    <nodeInfo nodeId="1225239646590" fileName="Element_Editor.java" startLine="274" startPosition="57" endLine="275" endPosition="59" conceptFqName="jetbrains.mps.baseLanguage.structure.LocalVariableDeclarationStatement" />
    <nodeInfo nodeId="1225239646590" fileName="Element_Editor.java" startLine="276" startPosition="35" endLine="277" endPosition="72" conceptFqName="jetbrains.mps.baseLanguage.structure.LocalVariableDeclarationStatement" />
    <nodeInfo nodeId="1225239646590" fileName="Element_Editor.java" startLine="277" startPosition="72" endLine="278" endPosition="78" conceptFqName="jetbrains.mps.baseLanguage.structure.LocalVariableDeclarationStatement" />
    <nodeInfo nodeId="1225239646590" fileName="Element_Editor.java" startLine="278" startPosition="78" endLine="279" endPosition="109" conceptFqName="jetbrains.mps.baseLanguage.structure.ReturnStatement" />
    <nodeInfo nodeId="1225239646590" fileName="Element_Editor.java" startLine="280" startPosition="10" endLine="281" endPosition="22" conceptFqName="jetbrains.mps.baseLanguage.structure.ReturnStatement" />
    <nodeInfo nodeId="1225239646593" fileName="Element_Editor.java" startLine="284" startPosition="89" endLine="285" endPosition="87" conceptFqName="jetbrains.mps.baseLanguage.structure.LocalVariableDeclarationStatement" />
    <nodeInfo nodeId="1225239646593" fileName="Element_Editor.java" startLine="285" startPosition="87" endLine="286" endPosition="48" conceptFqName="jetbrains.mps.baseLanguage.structure.ExpressionStatement" />
    <nodeInfo nodeId="1225239646593" fileName="Element_Editor.java" startLine="286" startPosition="48" endLine="287" endPosition="34" conceptFqName="jetbrains.mps.baseLanguage.structure.LocalVariableDeclarationStatement" />
    <nodeInfo nodeId="1225239646593" fileName="Element_Editor.java" startLine="287" startPosition="34" endLine="288" endPosition="57" conceptFqName="jetbrains.mps.baseLanguage.structure.ExpressionStatement" />
    <nodeInfo nodeId="1225239646593" fileName="Element_Editor.java" startLine="288" startPosition="57" endLine="289" endPosition="40" conceptFqName="jetbrains.mps.baseLanguage.structure.ExpressionStatement" />
    <nodeInfo nodeId="1225239646593" fileName="Element_Editor.java" startLine="289" startPosition="40" endLine="290" endPosition="34" conceptFqName="jetbrains.mps.baseLanguage.structure.ExpressionStatement" />
    <nodeInfo nodeId="1225239646593" fileName="Element_Editor.java" startLine="290" startPosition="34" endLine="291" endPosition="22" conceptFqName="jetbrains.mps.baseLanguage.structure.ReturnStatement" />
    <nodeInfo nodeId="1225239646567" fileName="Element_Editor.java" startLine="34" startPosition="0" endLine="37" endPosition="0" conceptFqName="jetbrains.mps.baseLanguage.structure.InstanceMethodDeclaration" propertyString="createEditorCell#(Ljetbrains/mps/openapi/editor/EditorContext;Lorg/jetbrains/mps/openapi/model/SNode;)Ljetbrains/mps/openapi/editor/cells/EditorCell;" />
    <nodeInfo nodeId="1225239646572" fileName="Element_Editor.java" startLine="81" startPosition="40" endLine="84" endPosition="5" conceptFqName="jetbrains.mps.baseLanguage.structure.IfStatement" />
    <nodeInfo nodeId="1225239646567" fileName="Element_Editor.java" startLine="105" startPosition="0" endLine="108" endPosition="0" conceptFqName="jetbrains.mps.baseLanguage.structure.ConstructorDeclaration" propertyString="attributeListHandler_76r4mg_c0a#(Lorg/jetbrains/mps/openapi/model/SNode;Ljava/lang/String;Ljetbrains/mps/openapi/editor/EditorContext;)V" />
    <nodeInfo nodeId="1225239646567" fileName="Element_Editor.java" startLine="127" startPosition="0" endLine="130" endPosition="0" conceptFqName="jetbrains.mps.baseLanguage.structure.InstanceMethodDeclaration" propertyString="createEmptyCell_internal#(Ljetbrains/mps/openapi/editor/EditorContext;Lorg/jetbrains/mps/openapi/model/SNode;)Ljetbrains/mps/openapi/editor/cells/EditorCell;" />
    <nodeInfo nodeId="1225239646567" fileName="Element_Editor.java" startLine="137" startPosition="9" endLine="140" endPosition="9" conceptFqName="jetbrains.mps.baseLanguage.structure.IfStatement" />
    <nodeInfo nodeId="1225239646567" fileName="Element_Editor.java" startLine="190" startPosition="0" endLine="193" endPosition="0" conceptFqName="jetbrains.mps.baseLanguage.structure.ConstructorDeclaration" propertyString="contentListHandler_76r4mg_b1a#(Lorg/jetbrains/mps/openapi/model/SNode;Ljava/lang/String;Ljetbrains/mps/openapi/editor/EditorContext;)V" />
    <nodeInfo nodeId="1225239646567" fileName="Element_Editor.java" startLine="212" startPosition="0" endLine="215" endPosition="0" conceptFqName="jetbrains.mps.baseLanguage.structure.InstanceMethodDeclaration" propertyString="createEmptyCell_internal#(Ljetbrains/mps/openapi/editor/EditorContext;Lorg/jetbrains/mps/openapi/model/SNode;)Ljetbrains/mps/openapi/editor/cells/EditorCell;" />
    <nodeInfo nodeId="1225239646567" fileName="Element_Editor.java" startLine="222" startPosition="9" endLine="225" endPosition="9" conceptFqName="jetbrains.mps.baseLanguage.structure.IfStatement" />
    <nodeInfo nodeId="1225239646567" fileName="Element_Editor.java" startLine="109" startPosition="0" endLine="113" endPosition="0" conceptFqName="jetbrains.mps.baseLanguage.structure.InstanceMethodDeclaration" propertyString="createNodeToInsert#(Ljetbrains/mps/openapi/editor/EditorContext;)Lorg/jetbrains/mps/openapi/model/SNode;" />
    <nodeInfo nodeId="1225239646567" fileName="Element_Editor.java" startLine="133" startPosition="134" endLine="137" endPosition="9" conceptFqName="jetbrains.mps.baseLanguage.structure.IfStatement" />
    <nodeInfo nodeId="1225239646582" fileName="Element_Editor.java" startLine="176" startPosition="0" endLine="180" endPosition="0" conceptFqName="jetbrains.mps.baseLanguage.structure.InstanceMethodDeclaration" propertyString="createIndentCell_76r4mg_a1a#(Ljetbrains/mps/openapi/editor/EditorContext;Lorg/jetbrains/mps/openapi/model/SNode;)Ljetbrains/mps/openapi/editor/cells/EditorCell;" />
    <nodeInfo nodeId="1225239646567" fileName="Element_Editor.java" startLine="194" startPosition="0" endLine="198" endPosition="0" conceptFqName="jetbrains.mps.baseLanguage.structure.InstanceMethodDeclaration" propertyString="createNodeToInsert#(Ljetbrains/mps/openapi/editor/EditorContext;)Lorg/jetbrains/mps/openapi/model/SNode;" />
    <nodeInfo nodeId="1225239646567" fileName="Element_Editor.java" startLine="218" startPosition="134" endLine="222" endPosition="9" conceptFqName="jetbrains.mps.baseLanguage.structure.IfStatement" />
    <nodeInfo nodeId="1225239646567" fileName="Element_Editor.java" startLine="114" startPosition="0" endLine="119" endPosition="0" conceptFqName="jetbrains.mps.baseLanguage.structure.InstanceMethodDeclaration" propertyString="createNodeCell#(Ljetbrains/mps/openapi/editor/EditorContext;Lorg/jetbrains/mps/openapi/model/SNode;)Ljetbrains/mps/openapi/editor/cells/EditorCell;" />
    <nodeInfo nodeId="1225239646567" fileName="Element_Editor.java" startLine="199" startPosition="0" endLine="204" endPosition="0" conceptFqName="jetbrains.mps.baseLanguage.structure.InstanceMethodDeclaration" propertyString="createNodeCell#(Ljetbrains/mps/openapi/editor/EditorContext;Lorg/jetbrains/mps/openapi/model/SNode;)Ljetbrains/mps/openapi/editor/cells/EditorCell;" />
    <nodeInfo nodeId="1225239646572" fileName="Element_Editor.java" startLine="87" startPosition="59" endLine="93" endPosition="22" conceptFqName="jetbrains.mps.baseLanguage.structure.IfStatement" />
    <nodeInfo nodeId="1225239646567" fileName="Element_Editor.java" startLine="120" startPosition="0" endLine="126" endPosition="0" conceptFqName="jetbrains.mps.baseLanguage.structure.InstanceMethodDeclaration" propertyString="createEmptyCell#(Ljetbrains/mps/openapi/editor/EditorContext;)Ljetbrains/mps/openapi/editor/cells/EditorCell;" />
    <nodeInfo nodeId="1225239646567" fileName="Element_Editor.java" startLine="205" startPosition="0" endLine="211" endPosition="0" conceptFqName="jetbrains.mps.baseLanguage.structure.InstanceMethodDeclaration" propertyString="createEmptyCell#(Ljetbrains/mps/openapi/editor/EditorContext;)Ljetbrains/mps/openapi/editor/cells/EditorCell;" />
    <nodeInfo nodeId="1225239646590" fileName="Element_Editor.java" startLine="275" startPosition="59" endLine="281" endPosition="22" conceptFqName="jetbrains.mps.baseLanguage.structure.IfStatement" />
    <nodeInfo nodeId="1225239646567" fileName="Element_Editor.java" startLine="96" startPosition="0" endLine="103" endPosition="0" conceptFqName="jetbrains.mps.baseLanguage.structure.InstanceMethodDeclaration" propertyString="createRefNodeList_76r4mg_c0a#(Ljetbrains/mps/openapi/editor/EditorContext;Lorg/jetbrains/mps/openapi/model/SNode;)Ljetbrains/mps/openapi/editor/cells/EditorCell;" />
    <nodeInfo nodeId="1225239646567" fileName="Element_Editor.java" startLine="181" startPosition="0" endLine="188" endPosition="0" conceptFqName="jetbrains.mps.baseLanguage.structure.InstanceMethodDeclaration" propertyString="createRefNodeList_76r4mg_b1a#(Ljetbrains/mps/openapi/editor/EditorContext;Lorg/jetbrains/mps/openapi/model/SNode;)Ljetbrains/mps/openapi/editor/cells/EditorCell;" />
    <nodeInfo nodeId="1225239646567" fileName="Element_Editor.java" startLine="38" startPosition="0" endLine="47" endPosition="0" conceptFqName="jetbrains.mps.baseLanguage.structure.InstanceMethodDeclaration" propertyString="createCollection_76r4mg_a#(Ljetbrains/mps/openapi/editor/EditorContext;Lorg/jetbrains/mps/openapi/model/SNode;)Ljetbrains/mps/openapi/editor/cells/EditorCell;" />
    <nodeInfo nodeId="1225239646570" fileName="Element_Editor.java" startLine="61" startPosition="0" endLine="70" endPosition="0" conceptFqName="jetbrains.mps.baseLanguage.structure.InstanceMethodDeclaration" propertyString="createConstant_76r4mg_a0a#(Ljetbrains/mps/openapi/editor/EditorContext;Lorg/jetbrains/mps/openapi/model/SNode;)Ljetbrains/mps/openapi/editor/cells/EditorCell;" />
    <nodeInfo nodeId="1225239646576" fileName="Element_Editor.java" startLine="144" startPosition="0" endLine="153" endPosition="0" conceptFqName="jetbrains.mps.baseLanguage.structure.InstanceMethodDeclaration" propertyString="createConstant_76r4mg_a2a0#(Ljetbrains/mps/openapi/editor/EditorContext;Lorg/jetbrains/mps/openapi/model/SNode;)Ljetbrains/mps/openapi/editor/cells/EditorCell;" />
    <nodeInfo nodeId="1225239646578" fileName="Element_Editor.java" startLine="155" startPosition="0" endLine="164" endPosition="0" conceptFqName="jetbrains.mps.baseLanguage.structure.InstanceMethodDeclaration" propertyString="createConstant_76r4mg_d0a#(Ljetbrains/mps/openapi/editor/EditorContext;Lorg/jetbrains/mps/openapi/model/SNode;)Ljetbrains/mps/openapi/editor/cells/EditorCell;" />
    <nodeInfo nodeId="1225239646584" fileName="Element_Editor.java" startLine="229" startPosition="0" endLine="238" endPosition="0" conceptFqName="jetbrains.mps.baseLanguage.structure.InstanceMethodDeclaration" propertyString="createConstant_76r4mg_a1b0#(Ljetbrains/mps/openapi/editor/EditorContext;Lorg/jetbrains/mps/openapi/model/SNode;)Ljetbrains/mps/openapi/editor/cells/EditorCell;" />
    <nodeInfo nodeId="1225239646588" fileName="Element_Editor.java" startLine="252" startPosition="0" endLine="261" endPosition="0" conceptFqName="jetbrains.mps.baseLanguage.structure.InstanceMethodDeclaration" propertyString="createConstant_76r4mg_a2a#(Ljetbrains/mps/openapi/editor/EditorContext;Lorg/jetbrains/mps/openapi/model/SNode;)Ljetbrains/mps/openapi/editor/cells/EditorCell;" />
    <nodeInfo nodeId="1225239646593" fileName="Element_Editor.java" startLine="284" startPosition="0" endLine="293" endPosition="0" conceptFqName="jetbrains.mps.baseLanguage.structure.InstanceMethodDeclaration" propertyString="createConstant_76r4mg_c2a#(Ljetbrains/mps/openapi/editor/EditorContext;Lorg/jetbrains/mps/openapi/model/SNode;)Ljetbrains/mps/openapi/editor/cells/EditorCell;" />
    <nodeInfo nodeId="1225239646567" fileName="Element_Editor.java" startLine="131" startPosition="132" endLine="141" endPosition="7" conceptFqName="jetbrains.mps.baseLanguage.structure.IfStatement" />
    <nodeInfo nodeId="1225239646567" fileName="Element_Editor.java" startLine="165" startPosition="0" endLine="175" endPosition="0" conceptFqName="jetbrains.mps.baseLanguage.structure.InstanceMethodDeclaration" propertyString="createCollection_76r4mg_b0#(Ljetbrains/mps/openapi/editor/EditorContext;Lorg/jetbrains/mps/openapi/model/SNode;)Ljetbrains/mps/openapi/editor/cells/EditorCell;" />
    <nodeInfo nodeId="1225239646567" fileName="Element_Editor.java" startLine="216" startPosition="132" endLine="226" endPosition="7" conceptFqName="jetbrains.mps.baseLanguage.structure.IfStatement" />
    <nodeInfo nodeId="1225239646567" fileName="Element_Editor.java" startLine="240" startPosition="0" endLine="251" endPosition="0" conceptFqName="jetbrains.mps.baseLanguage.structure.InstanceMethodDeclaration" propertyString="createCollection_76r4mg_c0#(Ljetbrains/mps/openapi/editor/EditorContext;Lorg/jetbrains/mps/openapi/model/SNode;)Ljetbrains/mps/openapi/editor/cells/EditorCell;" />
    <nodeInfo nodeId="1225239646567" fileName="Element_Editor.java" startLine="48" startPosition="0" endLine="60" endPosition="0" conceptFqName="jetbrains.mps.baseLanguage.structure.InstanceMethodDeclaration" propertyString="createCollection_76r4mg_a0#(Ljetbrains/mps/openapi/editor/EditorContext;Lorg/jetbrains/mps/openapi/model/SNode;)Ljetbrains/mps/openapi/editor/cells/EditorCell;" />
    <nodeInfo nodeId="1225239646567" fileName="Element_Editor.java" startLine="131" startPosition="0" endLine="143" endPosition="0" conceptFqName="jetbrains.mps.baseLanguage.structure.InstanceMethodDeclaration" propertyString="installElementCellActions#(Lorg/jetbrains/mps/openapi/model/SNode;Lorg/jetbrains/mps/openapi/model/SNode;Ljetbrains/mps/openapi/editor/cells/EditorCell;Ljetbrains/mps/openapi/editor/EditorContext;)V" />
    <nodeInfo nodeId="1225239646567" fileName="Element_Editor.java" startLine="216" startPosition="0" endLine="228" endPosition="0" conceptFqName="jetbrains.mps.baseLanguage.structure.InstanceMethodDeclaration" propertyString="installElementCellActions#(Lorg/jetbrains/mps/openapi/model/SNode;Lorg/jetbrains/mps/openapi/model/SNode;Ljetbrains/mps/openapi/editor/cells/EditorCell;Ljetbrains/mps/openapi/editor/EditorContext;)V" />
    <nodeInfo nodeId="1225239646590" fileName="Element_Editor.java" startLine="262" startPosition="0" endLine="283" endPosition="0" conceptFqName="jetbrains.mps.baseLanguage.structure.InstanceMethodDeclaration" propertyString="createProperty_76r4mg_b2a#(Ljetbrains/mps/openapi/editor/EditorContext;Lorg/jetbrains/mps/openapi/model/SNode;)Ljetbrains/mps/openapi/editor/cells/EditorCell;" />
    <nodeInfo nodeId="1225239646572" fileName="Element_Editor.java" startLine="71" startPosition="0" endLine="95" endPosition="0" conceptFqName="jetbrains.mps.baseLanguage.structure.InstanceMethodDeclaration" propertyString="createProperty_76r4mg_b0a#(Ljetbrains/mps/openapi/editor/EditorContext;Lorg/jetbrains/mps/openapi/model/SNode;)Ljetbrains/mps/openapi/editor/cells/EditorCell;" />
    <scopeInfo nodeId="1225239646567" fileName="Element_Editor.java" startLine="34" startPosition="79" endLine="35" endPosition="63" />
    <scopeInfo nodeId="1225239646567" fileName="Element_Editor.java" startLine="41" startPosition="28" endLine="42" endPosition="83" />
    <scopeInfo nodeId="1225239646567" fileName="Element_Editor.java" startLine="42" startPosition="83" endLine="43" endPosition="83" />
    <scopeInfo nodeId="1225239646567" fileName="Element_Editor.java" startLine="43" startPosition="83" endLine="44" endPosition="83" />
    <scopeInfo nodeId="1225239646567" fileName="Element_Editor.java" startLine="53" startPosition="40" endLine="54" endPosition="82" />
    <scopeInfo nodeId="1225239646567" fileName="Element_Editor.java" startLine="54" startPosition="82" endLine="55" endPosition="82" />
    <scopeInfo nodeId="1225239646567" fileName="Element_Editor.java" startLine="55" startPosition="82" endLine="56" endPosition="85" />
    <scopeInfo nodeId="1225239646567" fileName="Element_Editor.java" startLine="56" startPosition="85" endLine="57" endPosition="82" />
    <scopeInfo nodeId="1225239646572" fileName="Element_Editor.java" startLine="82" startPosition="15" endLine="83" endPosition="90" />
    <scopeInfo nodeId="1225239646567" fileName="Element_Editor.java" startLine="105" startPosition="102" endLine="106" endPosition="50" />
    <scopeInfo nodeId="1225239646567" fileName="Element_Editor.java" startLine="127" startPosition="89" endLine="128" endPosition="66" />
    <scopeInfo nodeId="1225239646567" fileName="Element_Editor.java" startLine="138" startPosition="131" endLine="139" endPosition="139" />
    <scopeInfo nodeId="1225239646567" fileName="Element_Editor.java" startLine="170" startPosition="40" endLine="171" endPosition="84" />
    <scopeInfo nodeId="1225239646567" fileName="Element_Editor.java" startLine="171" startPosition="84" endLine="172" endPosition="85" />
    <scopeInfo nodeId="1225239646567" fileName="Element_Editor.java" startLine="190" startPosition="100" endLine="191" endPosition="50" />
    <scopeInfo nodeId="1225239646567" fileName="Element_Editor.java" startLine="212" startPosition="89" endLine="213" endPosition="66" />
    <scopeInfo nodeId="1225239646567" fileName="Element_Editor.java" startLine="223" startPosition="131" endLine="224" endPosition="139" />
    <scopeInfo nodeId="1225239646567" fileName="Element_Editor.java" startLine="245" startPosition="40" endLine="246" endPosition="82" />
    <scopeInfo nodeId="1225239646567" fileName="Element_Editor.java" startLine="246" startPosition="82" endLine="247" endPosition="82" />
    <scopeInfo nodeId="1225239646567" fileName="Element_Editor.java" startLine="247" startPosition="82" endLine="248" endPosition="82" />
    <scopeInfo nodeId="1225239646567" fileName="Element_Editor.java" startLine="109" startPosition="66" endLine="111" endPosition="93">
      <varInfo nodeId="1225239646567" varName="listOwner" />
    </scopeInfo>
    <scopeInfo nodeId="1225239646567" fileName="Element_Editor.java" startLine="134" startPosition="34" endLine="136" endPosition="98" />
    <scopeInfo nodeId="1225239646582" fileName="Element_Editor.java" startLine="176" startPosition="91" endLine="178" endPosition="22">
      <varInfo nodeId="1225239646582" varName="editorCell" />
    </scopeInfo>
    <scopeInfo nodeId="1225239646567" fileName="Element_Editor.java" startLine="194" startPosition="66" endLine="196" endPosition="93">
      <varInfo nodeId="1225239646567" varName="listOwner" />
    </scopeInfo>
    <scopeInfo nodeId="1225239646567" fileName="Element_Editor.java" startLine="219" startPosition="34" endLine="221" endPosition="98" />
    <scopeInfo nodeId="1225239646567" fileName="Element_Editor.java" startLine="34" startPosition="0" endLine="37" endPosition="0">
      <varInfo nodeId="1225239646567" varName="editorContext" />
      <varInfo nodeId="1225239646567" varName="node" />
    </scopeInfo>
    <scopeInfo nodeId="1225239646572" fileName="Element_Editor.java" startLine="88" startPosition="35" endLine="91" endPosition="109">
      <varInfo nodeId="1225239646572" varName="manager" />
      <varInfo nodeId="1225239646572" varName="opContext" />
    </scopeInfo>
    <scopeInfo nodeId="1225239646567" fileName="Element_Editor.java" startLine="105" startPosition="0" endLine="108" endPosition="0">
      <varInfo nodeId="1225239646567" varName="childRole" />
      <varInfo nodeId="1225239646567" varName="context" />
      <varInfo nodeId="1225239646567" varName="ownerNode" />
    </scopeInfo>
    <scopeInfo nodeId="1225239646567" fileName="Element_Editor.java" startLine="114" startPosition="86" endLine="117" endPosition="25">
      <varInfo nodeId="1225239646567" varName="elementCell" />
    </scopeInfo>
    <scopeInfo nodeId="1225239646567" fileName="Element_Editor.java" startLine="127" startPosition="0" endLine="130" endPosition="0">
      <varInfo nodeId="1225239646567" varName="editorContext" />
      <varInfo nodeId="1225239646567" varName="node" />
    </scopeInfo>
    <scopeInfo nodeId="1225239646567" fileName="Element_Editor.java" startLine="190" startPosition="0" endLine="193" endPosition="0">
      <varInfo nodeId="1225239646567" varName="childRole" />
      <varInfo nodeId="1225239646567" varName="context" />
      <varInfo nodeId="1225239646567" varName="ownerNode" />
    </scopeInfo>
    <scopeInfo nodeId="1225239646567" fileName="Element_Editor.java" startLine="199" startPosition="86" endLine="202" endPosition="25">
      <varInfo nodeId="1225239646567" varName="elementCell" />
    </scopeInfo>
    <scopeInfo nodeId="1225239646567" fileName="Element_Editor.java" startLine="212" startPosition="0" endLine="215" endPosition="0">
      <varInfo nodeId="1225239646567" varName="editorContext" />
      <varInfo nodeId="1225239646567" varName="node" />
    </scopeInfo>
    <scopeInfo nodeId="1225239646590" fileName="Element_Editor.java" startLine="276" startPosition="35" endLine="279" endPosition="109">
      <varInfo nodeId="1225239646590" varName="manager" />
      <varInfo nodeId="1225239646590" varName="opContext" />
    </scopeInfo>
    <scopeInfo nodeId="1225239646567" fileName="Element_Editor.java" startLine="109" startPosition="0" endLine="113" endPosition="0">
      <varInfo nodeId="1225239646567" varName="editorContext" />
    </scopeInfo>
    <scopeInfo nodeId="1225239646567" fileName="Element_Editor.java" startLine="120" startPosition="68" endLine="124" endPosition="23">
      <varInfo nodeId="1225239646567" varName="emptyCell" />
    </scopeInfo>
    <scopeInfo nodeId="1225239646582" fileName="Element_Editor.java" startLine="176" startPosition="0" endLine="180" endPosition="0">
      <varInfo nodeId="1225239646582" varName="editorContext" />
      <varInfo nodeId="1225239646582" varName="node" />
    </scopeInfo>
    <scopeInfo nodeId="1225239646567" fileName="Element_Editor.java" startLine="194" startPosition="0" endLine="198" endPosition="0">
      <varInfo nodeId="1225239646567" varName="editorContext" />
    </scopeInfo>
    <scopeInfo nodeId="1225239646567" fileName="Element_Editor.java" startLine="205" startPosition="68" endLine="209" endPosition="23">
      <varInfo nodeId="1225239646567" varName="emptyCell" />
    </scopeInfo>
    <scopeInfo nodeId="1225239646567" fileName="Element_Editor.java" startLine="96" startPosition="92" endLine="101" endPosition="22">
      <varInfo nodeId="1225239646567" varName="editorCell" />
      <varInfo nodeId="1225239646567" varName="handler" />
    </scopeInfo>
    <scopeInfo nodeId="1225239646567" fileName="Element_Editor.java" startLine="114" startPosition="0" endLine="119" endPosition="0">
      <varInfo nodeId="1225239646567" varName="editorContext" />
      <varInfo nodeId="1225239646567" varName="elementNode" />
    </scopeInfo>
    <scopeInfo nodeId="1225239646567" fileName="Element_Editor.java" startLine="181" startPosition="92" endLine="186" endPosition="22">
      <varInfo nodeId="1225239646567" varName="editorCell" />
      <varInfo nodeId="1225239646567" varName="handler" />
    </scopeInfo>
    <scopeInfo nodeId="1225239646567" fileName="Element_Editor.java" startLine="199" startPosition="0" endLine="204" endPosition="0">
      <varInfo nodeId="1225239646567" varName="editorContext" />
      <varInfo nodeId="1225239646567" varName="elementNode" />
    </scopeInfo>
    <scopeInfo nodeId="1225239646567" fileName="Element_Editor.java" startLine="120" startPosition="0" endLine="126" endPosition="0">
      <varInfo nodeId="1225239646567" varName="editorContext" />
    </scopeInfo>
    <scopeInfo nodeId="1225239646567" fileName="Element_Editor.java" startLine="205" startPosition="0" endLine="211" endPosition="0">
      <varInfo nodeId="1225239646567" varName="editorContext" />
    </scopeInfo>
    <scopeInfo nodeId="1225239646567" fileName="Element_Editor.java" startLine="38" startPosition="89" endLine="45" endPosition="22">
      <varInfo nodeId="1225239646567" varName="editorCell" />
    </scopeInfo>
    <scopeInfo nodeId="1225239646570" fileName="Element_Editor.java" startLine="61" startPosition="89" endLine="68" endPosition="22">
      <varInfo nodeId="1225239646570" varName="editorCell" />
      <varInfo nodeId="1225239646570" varName="style" />
    </scopeInfo>
    <scopeInfo nodeId="1225239646567" fileName="Element_Editor.java" startLine="96" startPosition="0" endLine="103" endPosition="0">
      <varInfo nodeId="1225239646567" varName="editorContext" />
      <varInfo nodeId="1225239646567" varName="node" />
    </scopeInfo>
    <scopeInfo nodeId="1225239646576" fileName="Element_Editor.java" startLine="144" startPosition="92" endLine="151" endPosition="24">
      <varInfo nodeId="1225239646576" varName="editorCell" />
      <varInfo nodeId="1225239646576" varName="style" />
    </scopeInfo>
    <scopeInfo nodeId="1225239646578" fileName="Element_Editor.java" startLine="155" startPosition="89" endLine="162" endPosition="22">
      <varInfo nodeId="1225239646578" varName="editorCell" />
      <varInfo nodeId="1225239646578" varName="style" />
    </scopeInfo>
    <scopeInfo nodeId="1225239646567" fileName="Element_Editor.java" startLine="181" startPosition="0" endLine="188" endPosition="0">
      <varInfo nodeId="1225239646567" varName="editorContext" />
      <varInfo nodeId="1225239646567" varName="node" />
    </scopeInfo>
    <scopeInfo nodeId="1225239646584" fileName="Element_Editor.java" startLine="229" startPosition="92" endLine="236" endPosition="24">
      <varInfo nodeId="1225239646584" varName="editorCell" />
      <varInfo nodeId="1225239646584" varName="style" />
    </scopeInfo>
    <scopeInfo nodeId="1225239646588" fileName="Element_Editor.java" startLine="252" startPosition="89" endLine="259" endPosition="22">
      <varInfo nodeId="1225239646588" varName="editorCell" />
      <varInfo nodeId="1225239646588" varName="style" />
    </scopeInfo>
    <scopeInfo nodeId="1225239646593" fileName="Element_Editor.java" startLine="284" startPosition="89" endLine="291" endPosition="22">
      <varInfo nodeId="1225239646593" varName="editorCell" />
      <varInfo nodeId="1225239646593" varName="style" />
    </scopeInfo>
    <scopeInfo nodeId="1225239646567" fileName="Element_Editor.java" startLine="132" startPosition="96" endLine="140" endPosition="9" />
    <scopeInfo nodeId="1225239646567" fileName="Element_Editor.java" startLine="165" startPosition="90" endLine="173" endPosition="22">
      <varInfo nodeId="1225239646567" varName="editorCell" />
      <varInfo nodeId="1225239646567" varName="style" />
    </scopeInfo>
    <scopeInfo nodeId="1225239646567" fileName="Element_Editor.java" startLine="217" startPosition="96" endLine="225" endPosition="9" />
    <scopeInfo nodeId="1225239646567" fileName="Element_Editor.java" startLine="38" startPosition="0" endLine="47" endPosition="0">
      <varInfo nodeId="1225239646567" varName="editorContext" />
      <varInfo nodeId="1225239646567" varName="node" />
    </scopeInfo>
    <scopeInfo nodeId="1225239646570" fileName="Element_Editor.java" startLine="61" startPosition="0" endLine="70" endPosition="0">
      <varInfo nodeId="1225239646570" varName="editorContext" />
      <varInfo nodeId="1225239646570" varName="node" />
    </scopeInfo>
    <scopeInfo nodeId="1225239646576" fileName="Element_Editor.java" startLine="144" startPosition="0" endLine="153" endPosition="0">
      <varInfo nodeId="1225239646576" varName="editorContext" />
      <varInfo nodeId="1225239646576" varName="node" />
    </scopeInfo>
    <scopeInfo nodeId="1225239646578" fileName="Element_Editor.java" startLine="155" startPosition="0" endLine="164" endPosition="0">
      <varInfo nodeId="1225239646578" varName="editorContext" />
      <varInfo nodeId="1225239646578" varName="node" />
    </scopeInfo>
    <scopeInfo nodeId="1225239646584" fileName="Element_Editor.java" startLine="229" startPosition="0" endLine="238" endPosition="0">
      <varInfo nodeId="1225239646584" varName="editorContext" />
      <varInfo nodeId="1225239646584" varName="node" />
    </scopeInfo>
    <scopeInfo nodeId="1225239646567" fileName="Element_Editor.java" startLine="240" startPosition="90" endLine="249" endPosition="22">
      <varInfo nodeId="1225239646567" varName="editorCell" />
      <varInfo nodeId="1225239646567" varName="style" />
    </scopeInfo>
    <scopeInfo nodeId="1225239646588" fileName="Element_Editor.java" startLine="252" startPosition="0" endLine="261" endPosition="0">
      <varInfo nodeId="1225239646588" varName="editorContext" />
      <varInfo nodeId="1225239646588" varName="node" />
    </scopeInfo>
    <scopeInfo nodeId="1225239646593" fileName="Element_Editor.java" startLine="284" startPosition="0" endLine="293" endPosition="0">
      <varInfo nodeId="1225239646593" varName="editorContext" />
      <varInfo nodeId="1225239646593" varName="node" />
    </scopeInfo>
    <scopeInfo nodeId="1225239646567" fileName="Element_Editor.java" startLine="48" startPosition="90" endLine="58" endPosition="22">
      <varInfo nodeId="1225239646567" varName="editorCell" />
      <varInfo nodeId="1225239646567" varName="style" />
    </scopeInfo>
    <scopeInfo nodeId="1225239646567" fileName="Element_Editor.java" startLine="131" startPosition="132" endLine="141" endPosition="7" />
    <scopeInfo nodeId="1225239646567" fileName="Element_Editor.java" startLine="165" startPosition="0" endLine="175" endPosition="0">
      <varInfo nodeId="1225239646567" varName="editorContext" />
      <varInfo nodeId="1225239646567" varName="node" />
    </scopeInfo>
    <scopeInfo nodeId="1225239646567" fileName="Element_Editor.java" startLine="216" startPosition="132" endLine="226" endPosition="7" />
    <scopeInfo nodeId="1225239646567" fileName="Element_Editor.java" startLine="240" startPosition="0" endLine="251" endPosition="0">
      <varInfo nodeId="1225239646567" varName="editorContext" />
      <varInfo nodeId="1225239646567" varName="node" />
    </scopeInfo>
    <scopeInfo nodeId="1225239646567" fileName="Element_Editor.java" startLine="48" startPosition="0" endLine="60" endPosition="0">
      <varInfo nodeId="1225239646567" varName="editorContext" />
      <varInfo nodeId="1225239646567" varName="node" />
    </scopeInfo>
    <scopeInfo nodeId="1225239646567" fileName="Element_Editor.java" startLine="131" startPosition="0" endLine="143" endPosition="0">
      <varInfo nodeId="1225239646567" varName="editorContext" />
      <varInfo nodeId="1225239646567" varName="elementCell" />
      <varInfo nodeId="1225239646567" varName="elementNode" />
      <varInfo nodeId="1225239646567" varName="listOwner" />
    </scopeInfo>
    <scopeInfo nodeId="1225239646567" fileName="Element_Editor.java" startLine="216" startPosition="0" endLine="228" endPosition="0">
      <varInfo nodeId="1225239646567" varName="editorContext" />
      <varInfo nodeId="1225239646567" varName="elementCell" />
      <varInfo nodeId="1225239646567" varName="elementNode" />
      <varInfo nodeId="1225239646567" varName="listOwner" />
    </scopeInfo>
    <scopeInfo nodeId="1225239646590" fileName="Element_Editor.java" startLine="262" startPosition="89" endLine="281" endPosition="22">
      <varInfo nodeId="1225239646590" varName="attributeConcept" />
      <varInfo nodeId="1225239646590" varName="attributeKind" />
      <varInfo nodeId="1225239646590" varName="editorCell" />
      <varInfo nodeId="1225239646590" varName="provider" />
      <varInfo nodeId="1225239646590" varName="style" />
    </scopeInfo>
    <scopeInfo nodeId="1225239646590" fileName="Element_Editor.java" startLine="262" startPosition="0" endLine="283" endPosition="0">
      <varInfo nodeId="1225239646590" varName="editorContext" />
      <varInfo nodeId="1225239646590" varName="node" />
    </scopeInfo>
    <scopeInfo nodeId="1225239646572" fileName="Element_Editor.java" startLine="71" startPosition="89" endLine="93" endPosition="22">
      <varInfo nodeId="1225239646572" varName="attributeConcept" />
      <varInfo nodeId="1225239646572" varName="attributeKind" />
      <varInfo nodeId="1225239646572" varName="editorCell" />
      <varInfo nodeId="1225239646572" varName="provider" />
      <varInfo nodeId="1225239646572" varName="style" />
    </scopeInfo>
    <scopeInfo nodeId="1225239646572" fileName="Element_Editor.java" startLine="71" startPosition="0" endLine="95" endPosition="0">
      <varInfo nodeId="1225239646572" varName="editorContext" />
      <varInfo nodeId="1225239646572" varName="node" />
    </scopeInfo>
    <unitInfo nodeId="1225239646567" fileName="Element_Editor.java" startLine="104" startPosition="0" endLine="154" endPosition="0" unitName="jetbrains.mps.sampleXML.editor.Element_Editor$attributeListHandler_76r4mg_c0a" />
    <unitInfo nodeId="1225239646567" fileName="Element_Editor.java" startLine="189" startPosition="0" endLine="239" endPosition="0" unitName="jetbrains.mps.sampleXML.editor.Element_Editor$contentListHandler_76r4mg_b1a" />
    <unitInfo nodeId="1225239646567" fileName="Element_Editor.java" startLine="33" startPosition="0" endLine="294" endPosition="0" unitName="jetbrains.mps.sampleXML.editor.Element_Editor" />
>>>>>>> 6ac3e57c
  </root>
  <root nodeRef="r:947a2b3f-3d1a-4e17-8fcb-13d001da9172(jetbrains.mps.sampleXML.editor)/1225239646612">
    <file name="Text_Editor.java">
      <node id="1225239646612" at="21,79,22,61" concept="6" />
      <node id="1225239646613" at="25,87,26,82" concept="5" />
      <node id="1225239646613" at="26,82,27,29" concept="2" />
      <node id="1225239646613" at="27,29,28,42" concept="2" />
      <node id="1225239646613" at="28,42,29,26" concept="5" />
      <node id="1225239646613" at="29,26,30,58" concept="2" />
      <node id="1225239646613" at="30,58,31,42" concept="2" />
      <node id="1225239646613" at="31,42,32,28" concept="2" />
      <node id="1225239646613" at="32,28,33,34" concept="5" />
      <node id="1225239646613" at="33,34,34,59" concept="2" />
      <node id="1225239646613" at="34,59,35,102" concept="2" />
      <node id="1225239646613" at="35,102,36,40" concept="2" />
      <node id="1225239646613" at="36,40,37,73" concept="2" />
      <node id="1225239646613" at="37,73,38,57" concept="5" />
      <node id="1225239646613" at="38,57,39,59" concept="5" />
      <node id="1225239646613" at="40,35,41,72" concept="5" />
      <node id="1225239646613" at="41,72,42,78" concept="5" />
      <node id="1225239646613" at="42,78,43,109" concept="6" />
      <node id="1225239646613" at="44,10,45,22" concept="6" />
      <node id="1225239646612" at="21,0,24,0" concept="4" trace="createEditorCell#(Ljetbrains/mps/openapi/editor/EditorContext;Lorg/jetbrains/mps/openapi/model/SNode;)Ljetbrains/mps/openapi/editor/cells/EditorCell;" />
      <node id="1225239646613" at="39,59,45,22" concept="3" />
      <node id="1225239646613" at="25,0,47,0" concept="4" trace="createProperty_wlph7j_a#(Ljetbrains/mps/openapi/editor/EditorContext;Lorg/jetbrains/mps/openapi/model/SNode;)Ljetbrains/mps/openapi/editor/cells/EditorCell;" />
      <scope id="1225239646612" at="21,79,22,61" />
      <scope id="1225239646612" at="21,0,24,0">
        <var name="editorContext" id="1225239646612" />
        <var name="node" id="1225239646612" />
      </scope>
      <scope id="1225239646613" at="40,35,43,109">
        <var name="manager" id="1225239646613" />
        <var name="opContext" id="1225239646613" />
      </scope>
      <scope id="1225239646613" at="25,87,45,22">
        <var name="attributeConcept" id="1225239646613" />
        <var name="attributeKind" id="1225239646613" />
        <var name="editorCell" id="1225239646613" />
        <var name="provider" id="1225239646613" />
        <var name="style" id="1225239646613" />
      </scope>
      <scope id="1225239646613" at="25,0,47,0">
        <var name="editorContext" id="1225239646613" />
        <var name="node" id="1225239646613" />
      </scope>
      <unit id="1225239646612" at="20,0,48,0" name="jetbrains.mps.sampleXML.editor.Text_Editor" />
    </file>
  </root>
</debug-info>
<|MERGE_RESOLUTION|>--- conflicted
+++ resolved
@@ -346,7 +346,6 @@
     </file>
   </root>
   <root nodeRef="r:947a2b3f-3d1a-4e17-8fcb-13d001da9172(jetbrains.mps.sampleXML.editor)/1225239646567">
-<<<<<<< HEAD
     <file name="Element_Editor.java">
       <node id="1225239646567" at="34,79,35,63" concept="6" />
       <node id="1225239646567" at="38,89,39,97" concept="5" />
@@ -416,138 +415,140 @@
       <node id="1225239646567" at="127,89,128,66" concept="6" />
       <node id="1225239646567" at="132,96,133,134" concept="2" />
       <node id="1225239646567" at="134,34,135,95" concept="2" />
-      <node id="1225239646567" at="137,131,138,139" concept="2" />
-      <node id="1225239646576" at="143,92,144,88" concept="5" />
-      <node id="1225239646576" at="144,88,145,51" concept="2" />
-      <node id="1225239646576" at="145,51,146,36" concept="5" />
-      <node id="1225239646576" at="146,36,147,48" concept="2" />
-      <node id="1225239646576" at="147,48,148,42" concept="2" />
-      <node id="1225239646576" at="148,42,149,39" concept="2" />
-      <node id="1225239646576" at="149,39,150,24" concept="6" />
-      <node id="1225239646578" at="154,89,155,87" concept="5" />
-      <node id="1225239646578" at="155,87,156,48" concept="2" />
-      <node id="1225239646578" at="156,48,157,34" concept="5" />
-      <node id="1225239646578" at="157,34,158,57" concept="2" />
-      <node id="1225239646578" at="158,57,159,40" concept="2" />
-      <node id="1225239646578" at="159,40,160,34" concept="2" />
-      <node id="1225239646578" at="160,34,161,22" concept="6" />
-      <node id="1225239646567" at="164,90,165,99" concept="5" />
-      <node id="1225239646567" at="165,99,166,49" concept="2" />
-      <node id="1225239646567" at="166,49,167,34" concept="5" />
-      <node id="1225239646567" at="167,34,168,49" concept="2" />
-      <node id="1225239646567" at="168,49,169,40" concept="2" />
-      <node id="1225239646567" at="169,40,170,84" concept="0" />
-      <node id="1225239646567" at="169,40,170,84" concept="2" />
-      <node id="1225239646567" at="170,84,171,85" concept="0" />
-      <node id="1225239646567" at="170,84,171,85" concept="2" />
-      <node id="1225239646567" at="171,85,172,22" concept="6" />
-      <node id="1225239646582" at="175,91,176,78" concept="5" />
-      <node id="1225239646582" at="176,78,177,22" concept="6" />
-      <node id="1225239646567" at="180,92,181,119" concept="5" />
-      <node id="1225239646567" at="181,119,182,108" concept="5" />
-      <node id="1225239646567" at="182,108,183,48" concept="2" />
-      <node id="1225239646567" at="183,48,184,49" concept="2" />
-      <node id="1225239646567" at="184,49,185,22" concept="6" />
-      <node id="1225239646567" at="189,100,190,50" concept="7" />
-      <node id="1225239646567" at="193,66,194,41" concept="5" />
-      <node id="1225239646567" at="194,41,195,93" concept="6" />
-      <node id="1225239646567" at="198,86,199,80" concept="5" />
-      <node id="1225239646567" at="199,80,200,95" concept="2" />
-      <node id="1225239646567" at="200,95,201,25" concept="6" />
-      <node id="1225239646567" at="204,68,205,34" concept="5" />
-      <node id="1225239646567" at="205,34,206,80" concept="2" />
-      <node id="1225239646567" at="206,80,207,87" concept="2" />
-      <node id="1225239646567" at="207,87,208,23" concept="6" />
-      <node id="1225239646567" at="211,89,212,66" concept="6" />
-      <node id="1225239646567" at="216,96,217,134" concept="2" />
-      <node id="1225239646567" at="218,34,219,95" concept="2" />
-      <node id="1225239646567" at="221,131,222,139" concept="2" />
-      <node id="1225239646584" at="227,92,228,88" concept="5" />
-      <node id="1225239646584" at="228,88,229,51" concept="2" />
-      <node id="1225239646584" at="229,51,230,36" concept="5" />
-      <node id="1225239646584" at="230,36,231,48" concept="2" />
-      <node id="1225239646584" at="231,48,232,42" concept="2" />
-      <node id="1225239646584" at="232,42,233,39" concept="2" />
-      <node id="1225239646584" at="233,39,234,24" concept="6" />
-      <node id="1225239646567" at="238,90,239,99" concept="5" />
-      <node id="1225239646567" at="239,99,240,49" concept="2" />
-      <node id="1225239646567" at="240,49,241,34" concept="5" />
-      <node id="1225239646567" at="241,34,242,49" concept="2" />
-      <node id="1225239646567" at="242,49,243,40" concept="2" />
-      <node id="1225239646567" at="243,40,244,82" concept="0" />
-      <node id="1225239646567" at="243,40,244,82" concept="2" />
-      <node id="1225239646567" at="244,82,245,82" concept="0" />
-      <node id="1225239646567" at="244,82,245,82" concept="2" />
-      <node id="1225239646567" at="245,82,246,82" concept="0" />
-      <node id="1225239646567" at="245,82,246,82" concept="2" />
-      <node id="1225239646567" at="246,82,247,22" concept="6" />
-      <node id="1225239646588" at="250,89,251,88" concept="5" />
-      <node id="1225239646588" at="251,88,252,48" concept="2" />
-      <node id="1225239646588" at="252,48,253,34" concept="5" />
-      <node id="1225239646588" at="253,34,254,57" concept="2" />
-      <node id="1225239646588" at="254,57,255,40" concept="2" />
-      <node id="1225239646588" at="255,40,256,34" concept="2" />
-      <node id="1225239646588" at="256,34,257,22" concept="6" />
-      <node id="1225239646590" at="260,89,261,82" concept="5" />
-      <node id="1225239646590" at="261,82,262,29" concept="2" />
-      <node id="1225239646590" at="262,29,263,42" concept="2" />
-      <node id="1225239646590" at="263,42,264,26" concept="5" />
-      <node id="1225239646590" at="264,26,265,58" concept="2" />
-      <node id="1225239646590" at="265,58,266,44" concept="2" />
-      <node id="1225239646590" at="266,44,267,34" concept="5" />
-      <node id="1225239646590" at="267,34,268,57" concept="2" />
-      <node id="1225239646590" at="268,57,269,107" concept="2" />
-      <node id="1225239646590" at="269,107,270,40" concept="2" />
-      <node id="1225239646590" at="270,40,271,73" concept="2" />
-      <node id="1225239646590" at="271,73,272,57" concept="5" />
-      <node id="1225239646590" at="272,57,273,59" concept="5" />
-      <node id="1225239646590" at="274,35,275,72" concept="5" />
-      <node id="1225239646590" at="275,72,276,78" concept="5" />
-      <node id="1225239646590" at="276,78,277,109" concept="6" />
-      <node id="1225239646590" at="278,10,279,22" concept="6" />
-      <node id="1225239646593" at="282,89,283,87" concept="5" />
-      <node id="1225239646593" at="283,87,284,48" concept="2" />
-      <node id="1225239646593" at="284,48,285,34" concept="5" />
-      <node id="1225239646593" at="285,34,286,57" concept="2" />
-      <node id="1225239646593" at="286,57,287,40" concept="2" />
-      <node id="1225239646593" at="287,40,288,34" concept="2" />
-      <node id="1225239646593" at="288,34,289,22" concept="6" />
+      <node id="1225239646567" at="135,95,136,98" concept="2" />
+      <node id="1225239646567" at="138,131,139,139" concept="2" />
+      <node id="1225239646576" at="144,92,145,88" concept="5" />
+      <node id="1225239646576" at="145,88,146,51" concept="2" />
+      <node id="1225239646576" at="146,51,147,36" concept="5" />
+      <node id="1225239646576" at="147,36,148,48" concept="2" />
+      <node id="1225239646576" at="148,48,149,42" concept="2" />
+      <node id="1225239646576" at="149,42,150,39" concept="2" />
+      <node id="1225239646576" at="150,39,151,24" concept="6" />
+      <node id="1225239646578" at="155,89,156,87" concept="5" />
+      <node id="1225239646578" at="156,87,157,48" concept="2" />
+      <node id="1225239646578" at="157,48,158,34" concept="5" />
+      <node id="1225239646578" at="158,34,159,57" concept="2" />
+      <node id="1225239646578" at="159,57,160,40" concept="2" />
+      <node id="1225239646578" at="160,40,161,34" concept="2" />
+      <node id="1225239646578" at="161,34,162,22" concept="6" />
+      <node id="1225239646567" at="165,90,166,99" concept="5" />
+      <node id="1225239646567" at="166,99,167,49" concept="2" />
+      <node id="1225239646567" at="167,49,168,34" concept="5" />
+      <node id="1225239646567" at="168,34,169,49" concept="2" />
+      <node id="1225239646567" at="169,49,170,40" concept="2" />
+      <node id="1225239646567" at="170,40,171,84" concept="0" />
+      <node id="1225239646567" at="170,40,171,84" concept="2" />
+      <node id="1225239646567" at="171,84,172,85" concept="0" />
+      <node id="1225239646567" at="171,84,172,85" concept="2" />
+      <node id="1225239646567" at="172,85,173,22" concept="6" />
+      <node id="1225239646582" at="176,91,177,78" concept="5" />
+      <node id="1225239646582" at="177,78,178,22" concept="6" />
+      <node id="1225239646567" at="181,92,182,119" concept="5" />
+      <node id="1225239646567" at="182,119,183,108" concept="5" />
+      <node id="1225239646567" at="183,108,184,48" concept="2" />
+      <node id="1225239646567" at="184,48,185,49" concept="2" />
+      <node id="1225239646567" at="185,49,186,22" concept="6" />
+      <node id="1225239646567" at="190,100,191,50" concept="7" />
+      <node id="1225239646567" at="194,66,195,41" concept="5" />
+      <node id="1225239646567" at="195,41,196,93" concept="6" />
+      <node id="1225239646567" at="199,86,200,80" concept="5" />
+      <node id="1225239646567" at="200,80,201,95" concept="2" />
+      <node id="1225239646567" at="201,95,202,25" concept="6" />
+      <node id="1225239646567" at="205,68,206,34" concept="5" />
+      <node id="1225239646567" at="206,34,207,80" concept="2" />
+      <node id="1225239646567" at="207,80,208,87" concept="2" />
+      <node id="1225239646567" at="208,87,209,23" concept="6" />
+      <node id="1225239646567" at="212,89,213,66" concept="6" />
+      <node id="1225239646567" at="217,96,218,134" concept="2" />
+      <node id="1225239646567" at="219,34,220,95" concept="2" />
+      <node id="1225239646567" at="220,95,221,98" concept="2" />
+      <node id="1225239646567" at="223,131,224,139" concept="2" />
+      <node id="1225239646584" at="229,92,230,88" concept="5" />
+      <node id="1225239646584" at="230,88,231,51" concept="2" />
+      <node id="1225239646584" at="231,51,232,36" concept="5" />
+      <node id="1225239646584" at="232,36,233,48" concept="2" />
+      <node id="1225239646584" at="233,48,234,42" concept="2" />
+      <node id="1225239646584" at="234,42,235,39" concept="2" />
+      <node id="1225239646584" at="235,39,236,24" concept="6" />
+      <node id="1225239646567" at="240,90,241,99" concept="5" />
+      <node id="1225239646567" at="241,99,242,49" concept="2" />
+      <node id="1225239646567" at="242,49,243,34" concept="5" />
+      <node id="1225239646567" at="243,34,244,49" concept="2" />
+      <node id="1225239646567" at="244,49,245,40" concept="2" />
+      <node id="1225239646567" at="245,40,246,82" concept="0" />
+      <node id="1225239646567" at="245,40,246,82" concept="2" />
+      <node id="1225239646567" at="246,82,247,82" concept="0" />
+      <node id="1225239646567" at="246,82,247,82" concept="2" />
+      <node id="1225239646567" at="247,82,248,82" concept="0" />
+      <node id="1225239646567" at="247,82,248,82" concept="2" />
+      <node id="1225239646567" at="248,82,249,22" concept="6" />
+      <node id="1225239646588" at="252,89,253,88" concept="5" />
+      <node id="1225239646588" at="253,88,254,48" concept="2" />
+      <node id="1225239646588" at="254,48,255,34" concept="5" />
+      <node id="1225239646588" at="255,34,256,57" concept="2" />
+      <node id="1225239646588" at="256,57,257,40" concept="2" />
+      <node id="1225239646588" at="257,40,258,34" concept="2" />
+      <node id="1225239646588" at="258,34,259,22" concept="6" />
+      <node id="1225239646590" at="262,89,263,82" concept="5" />
+      <node id="1225239646590" at="263,82,264,29" concept="2" />
+      <node id="1225239646590" at="264,29,265,42" concept="2" />
+      <node id="1225239646590" at="265,42,266,26" concept="5" />
+      <node id="1225239646590" at="266,26,267,58" concept="2" />
+      <node id="1225239646590" at="267,58,268,44" concept="2" />
+      <node id="1225239646590" at="268,44,269,34" concept="5" />
+      <node id="1225239646590" at="269,34,270,57" concept="2" />
+      <node id="1225239646590" at="270,57,271,107" concept="2" />
+      <node id="1225239646590" at="271,107,272,40" concept="2" />
+      <node id="1225239646590" at="272,40,273,73" concept="2" />
+      <node id="1225239646590" at="273,73,274,57" concept="5" />
+      <node id="1225239646590" at="274,57,275,59" concept="5" />
+      <node id="1225239646590" at="276,35,277,72" concept="5" />
+      <node id="1225239646590" at="277,72,278,78" concept="5" />
+      <node id="1225239646590" at="278,78,279,109" concept="6" />
+      <node id="1225239646590" at="280,10,281,22" concept="6" />
+      <node id="1225239646593" at="284,89,285,87" concept="5" />
+      <node id="1225239646593" at="285,87,286,48" concept="2" />
+      <node id="1225239646593" at="286,48,287,34" concept="5" />
+      <node id="1225239646593" at="287,34,288,57" concept="2" />
+      <node id="1225239646593" at="288,57,289,40" concept="2" />
+      <node id="1225239646593" at="289,40,290,34" concept="2" />
+      <node id="1225239646593" at="290,34,291,22" concept="6" />
       <node id="1225239646567" at="34,0,37,0" concept="4" trace="createEditorCell#(Ljetbrains/mps/openapi/editor/EditorContext;Lorg/jetbrains/mps/openapi/model/SNode;)Ljetbrains/mps/openapi/editor/cells/EditorCell;" />
       <node id="1225239646572" at="81,40,84,5" concept="3" />
       <node id="1225239646567" at="105,0,108,0" concept="1" trace="attributeListHandler_76r4mg_c0a#(Lorg/jetbrains/mps/openapi/model/SNode;Ljava/lang/String;Ljetbrains/mps/openapi/editor/EditorContext;)V" />
       <node id="1225239646567" at="127,0,130,0" concept="4" trace="createEmptyCell_internal#(Ljetbrains/mps/openapi/editor/EditorContext;Lorg/jetbrains/mps/openapi/model/SNode;)Ljetbrains/mps/openapi/editor/cells/EditorCell;" />
-      <node id="1225239646567" at="133,134,136,9" concept="3" />
-      <node id="1225239646567" at="136,9,139,9" concept="3" />
-      <node id="1225239646567" at="189,0,192,0" concept="1" trace="contentListHandler_76r4mg_b1a#(Lorg/jetbrains/mps/openapi/model/SNode;Ljava/lang/String;Ljetbrains/mps/openapi/editor/EditorContext;)V" />
-      <node id="1225239646567" at="211,0,214,0" concept="4" trace="createEmptyCell_internal#(Ljetbrains/mps/openapi/editor/EditorContext;Lorg/jetbrains/mps/openapi/model/SNode;)Ljetbrains/mps/openapi/editor/cells/EditorCell;" />
-      <node id="1225239646567" at="217,134,220,9" concept="3" />
-      <node id="1225239646567" at="220,9,223,9" concept="3" />
+      <node id="1225239646567" at="137,9,140,9" concept="3" />
+      <node id="1225239646567" at="190,0,193,0" concept="1" trace="contentListHandler_76r4mg_b1a#(Lorg/jetbrains/mps/openapi/model/SNode;Ljava/lang/String;Ljetbrains/mps/openapi/editor/EditorContext;)V" />
+      <node id="1225239646567" at="212,0,215,0" concept="4" trace="createEmptyCell_internal#(Ljetbrains/mps/openapi/editor/EditorContext;Lorg/jetbrains/mps/openapi/model/SNode;)Ljetbrains/mps/openapi/editor/cells/EditorCell;" />
+      <node id="1225239646567" at="222,9,225,9" concept="3" />
       <node id="1225239646567" at="109,0,113,0" concept="4" trace="createNodeToInsert#(Ljetbrains/mps/openapi/editor/EditorContext;)Lorg/jetbrains/mps/openapi/model/SNode;" />
-      <node id="1225239646582" at="175,0,179,0" concept="4" trace="createIndentCell_76r4mg_a1a#(Ljetbrains/mps/openapi/editor/EditorContext;Lorg/jetbrains/mps/openapi/model/SNode;)Ljetbrains/mps/openapi/editor/cells/EditorCell;" />
-      <node id="1225239646567" at="193,0,197,0" concept="4" trace="createNodeToInsert#(Ljetbrains/mps/openapi/editor/EditorContext;)Lorg/jetbrains/mps/openapi/model/SNode;" />
+      <node id="1225239646567" at="133,134,137,9" concept="3" />
+      <node id="1225239646582" at="176,0,180,0" concept="4" trace="createIndentCell_76r4mg_a1a#(Ljetbrains/mps/openapi/editor/EditorContext;Lorg/jetbrains/mps/openapi/model/SNode;)Ljetbrains/mps/openapi/editor/cells/EditorCell;" />
+      <node id="1225239646567" at="194,0,198,0" concept="4" trace="createNodeToInsert#(Ljetbrains/mps/openapi/editor/EditorContext;)Lorg/jetbrains/mps/openapi/model/SNode;" />
+      <node id="1225239646567" at="218,134,222,9" concept="3" />
       <node id="1225239646567" at="114,0,119,0" concept="4" trace="createNodeCell#(Ljetbrains/mps/openapi/editor/EditorContext;Lorg/jetbrains/mps/openapi/model/SNode;)Ljetbrains/mps/openapi/editor/cells/EditorCell;" />
-      <node id="1225239646567" at="198,0,203,0" concept="4" trace="createNodeCell#(Ljetbrains/mps/openapi/editor/EditorContext;Lorg/jetbrains/mps/openapi/model/SNode;)Ljetbrains/mps/openapi/editor/cells/EditorCell;" />
+      <node id="1225239646567" at="199,0,204,0" concept="4" trace="createNodeCell#(Ljetbrains/mps/openapi/editor/EditorContext;Lorg/jetbrains/mps/openapi/model/SNode;)Ljetbrains/mps/openapi/editor/cells/EditorCell;" />
       <node id="1225239646572" at="87,59,93,22" concept="3" />
       <node id="1225239646567" at="120,0,126,0" concept="4" trace="createEmptyCell#(Ljetbrains/mps/openapi/editor/EditorContext;)Ljetbrains/mps/openapi/editor/cells/EditorCell;" />
-      <node id="1225239646567" at="204,0,210,0" concept="4" trace="createEmptyCell#(Ljetbrains/mps/openapi/editor/EditorContext;)Ljetbrains/mps/openapi/editor/cells/EditorCell;" />
-      <node id="1225239646590" at="273,59,279,22" concept="3" />
+      <node id="1225239646567" at="205,0,211,0" concept="4" trace="createEmptyCell#(Ljetbrains/mps/openapi/editor/EditorContext;)Ljetbrains/mps/openapi/editor/cells/EditorCell;" />
+      <node id="1225239646590" at="275,59,281,22" concept="3" />
       <node id="1225239646567" at="96,0,103,0" concept="4" trace="createRefNodeList_76r4mg_c0a#(Ljetbrains/mps/openapi/editor/EditorContext;Lorg/jetbrains/mps/openapi/model/SNode;)Ljetbrains/mps/openapi/editor/cells/EditorCell;" />
-      <node id="1225239646567" at="180,0,187,0" concept="4" trace="createRefNodeList_76r4mg_b1a#(Ljetbrains/mps/openapi/editor/EditorContext;Lorg/jetbrains/mps/openapi/model/SNode;)Ljetbrains/mps/openapi/editor/cells/EditorCell;" />
+      <node id="1225239646567" at="181,0,188,0" concept="4" trace="createRefNodeList_76r4mg_b1a#(Ljetbrains/mps/openapi/editor/EditorContext;Lorg/jetbrains/mps/openapi/model/SNode;)Ljetbrains/mps/openapi/editor/cells/EditorCell;" />
       <node id="1225239646567" at="38,0,47,0" concept="4" trace="createCollection_76r4mg_a#(Ljetbrains/mps/openapi/editor/EditorContext;Lorg/jetbrains/mps/openapi/model/SNode;)Ljetbrains/mps/openapi/editor/cells/EditorCell;" />
       <node id="1225239646570" at="61,0,70,0" concept="4" trace="createConstant_76r4mg_a0a#(Ljetbrains/mps/openapi/editor/EditorContext;Lorg/jetbrains/mps/openapi/model/SNode;)Ljetbrains/mps/openapi/editor/cells/EditorCell;" />
-      <node id="1225239646567" at="131,132,140,7" concept="3" />
-      <node id="1225239646576" at="143,0,152,0" concept="4" trace="createConstant_76r4mg_a2a0#(Ljetbrains/mps/openapi/editor/EditorContext;Lorg/jetbrains/mps/openapi/model/SNode;)Ljetbrains/mps/openapi/editor/cells/EditorCell;" />
-      <node id="1225239646578" at="154,0,163,0" concept="4" trace="createConstant_76r4mg_d0a#(Ljetbrains/mps/openapi/editor/EditorContext;Lorg/jetbrains/mps/openapi/model/SNode;)Ljetbrains/mps/openapi/editor/cells/EditorCell;" />
-      <node id="1225239646567" at="215,132,224,7" concept="3" />
-      <node id="1225239646584" at="227,0,236,0" concept="4" trace="createConstant_76r4mg_a1b0#(Ljetbrains/mps/openapi/editor/EditorContext;Lorg/jetbrains/mps/openapi/model/SNode;)Ljetbrains/mps/openapi/editor/cells/EditorCell;" />
-      <node id="1225239646588" at="250,0,259,0" concept="4" trace="createConstant_76r4mg_a2a#(Ljetbrains/mps/openapi/editor/EditorContext;Lorg/jetbrains/mps/openapi/model/SNode;)Ljetbrains/mps/openapi/editor/cells/EditorCell;" />
-      <node id="1225239646593" at="282,0,291,0" concept="4" trace="createConstant_76r4mg_c2a#(Ljetbrains/mps/openapi/editor/EditorContext;Lorg/jetbrains/mps/openapi/model/SNode;)Ljetbrains/mps/openapi/editor/cells/EditorCell;" />
-      <node id="1225239646567" at="164,0,174,0" concept="4" trace="createCollection_76r4mg_b0#(Ljetbrains/mps/openapi/editor/EditorContext;Lorg/jetbrains/mps/openapi/model/SNode;)Ljetbrains/mps/openapi/editor/cells/EditorCell;" />
-      <node id="1225239646567" at="131,0,142,0" concept="4" trace="installElementCellActions#(Lorg/jetbrains/mps/openapi/model/SNode;Lorg/jetbrains/mps/openapi/model/SNode;Ljetbrains/mps/openapi/editor/cells/EditorCell;Ljetbrains/mps/openapi/editor/EditorContext;)V" />
-      <node id="1225239646567" at="215,0,226,0" concept="4" trace="installElementCellActions#(Lorg/jetbrains/mps/openapi/model/SNode;Lorg/jetbrains/mps/openapi/model/SNode;Ljetbrains/mps/openapi/editor/cells/EditorCell;Ljetbrains/mps/openapi/editor/EditorContext;)V" />
-      <node id="1225239646567" at="238,0,249,0" concept="4" trace="createCollection_76r4mg_c0#(Ljetbrains/mps/openapi/editor/EditorContext;Lorg/jetbrains/mps/openapi/model/SNode;)Ljetbrains/mps/openapi/editor/cells/EditorCell;" />
+      <node id="1225239646576" at="144,0,153,0" concept="4" trace="createConstant_76r4mg_a2a0#(Ljetbrains/mps/openapi/editor/EditorContext;Lorg/jetbrains/mps/openapi/model/SNode;)Ljetbrains/mps/openapi/editor/cells/EditorCell;" />
+      <node id="1225239646578" at="155,0,164,0" concept="4" trace="createConstant_76r4mg_d0a#(Ljetbrains/mps/openapi/editor/EditorContext;Lorg/jetbrains/mps/openapi/model/SNode;)Ljetbrains/mps/openapi/editor/cells/EditorCell;" />
+      <node id="1225239646584" at="229,0,238,0" concept="4" trace="createConstant_76r4mg_a1b0#(Ljetbrains/mps/openapi/editor/EditorContext;Lorg/jetbrains/mps/openapi/model/SNode;)Ljetbrains/mps/openapi/editor/cells/EditorCell;" />
+      <node id="1225239646588" at="252,0,261,0" concept="4" trace="createConstant_76r4mg_a2a#(Ljetbrains/mps/openapi/editor/EditorContext;Lorg/jetbrains/mps/openapi/model/SNode;)Ljetbrains/mps/openapi/editor/cells/EditorCell;" />
+      <node id="1225239646593" at="284,0,293,0" concept="4" trace="createConstant_76r4mg_c2a#(Ljetbrains/mps/openapi/editor/EditorContext;Lorg/jetbrains/mps/openapi/model/SNode;)Ljetbrains/mps/openapi/editor/cells/EditorCell;" />
+      <node id="1225239646567" at="131,132,141,7" concept="3" />
+      <node id="1225239646567" at="165,0,175,0" concept="4" trace="createCollection_76r4mg_b0#(Ljetbrains/mps/openapi/editor/EditorContext;Lorg/jetbrains/mps/openapi/model/SNode;)Ljetbrains/mps/openapi/editor/cells/EditorCell;" />
+      <node id="1225239646567" at="216,132,226,7" concept="3" />
+      <node id="1225239646567" at="240,0,251,0" concept="4" trace="createCollection_76r4mg_c0#(Ljetbrains/mps/openapi/editor/EditorContext;Lorg/jetbrains/mps/openapi/model/SNode;)Ljetbrains/mps/openapi/editor/cells/EditorCell;" />
       <node id="1225239646567" at="48,0,60,0" concept="4" trace="createCollection_76r4mg_a0#(Ljetbrains/mps/openapi/editor/EditorContext;Lorg/jetbrains/mps/openapi/model/SNode;)Ljetbrains/mps/openapi/editor/cells/EditorCell;" />
-      <node id="1225239646590" at="260,0,281,0" concept="4" trace="createProperty_76r4mg_b2a#(Ljetbrains/mps/openapi/editor/EditorContext;Lorg/jetbrains/mps/openapi/model/SNode;)Ljetbrains/mps/openapi/editor/cells/EditorCell;" />
+      <node id="1225239646567" at="131,0,143,0" concept="4" trace="installElementCellActions#(Lorg/jetbrains/mps/openapi/model/SNode;Lorg/jetbrains/mps/openapi/model/SNode;Ljetbrains/mps/openapi/editor/cells/EditorCell;Ljetbrains/mps/openapi/editor/EditorContext;)V" />
+      <node id="1225239646567" at="216,0,228,0" concept="4" trace="installElementCellActions#(Lorg/jetbrains/mps/openapi/model/SNode;Lorg/jetbrains/mps/openapi/model/SNode;Ljetbrains/mps/openapi/editor/cells/EditorCell;Ljetbrains/mps/openapi/editor/EditorContext;)V" />
+      <node id="1225239646590" at="262,0,283,0" concept="4" trace="createProperty_76r4mg_b2a#(Ljetbrains/mps/openapi/editor/EditorContext;Lorg/jetbrains/mps/openapi/model/SNode;)Ljetbrains/mps/openapi/editor/cells/EditorCell;" />
       <node id="1225239646572" at="71,0,95,0" concept="4" trace="createProperty_76r4mg_b0a#(Ljetbrains/mps/openapi/editor/EditorContext;Lorg/jetbrains/mps/openapi/model/SNode;)Ljetbrains/mps/openapi/editor/cells/EditorCell;" />
       <scope id="1225239646567" at="34,79,35,63" />
       <scope id="1225239646567" at="41,28,42,83" />
@@ -560,26 +561,26 @@
       <scope id="1225239646572" at="82,15,83,90" />
       <scope id="1225239646567" at="105,102,106,50" />
       <scope id="1225239646567" at="127,89,128,66" />
-      <scope id="1225239646567" at="134,34,135,95" />
-      <scope id="1225239646567" at="137,131,138,139" />
-      <scope id="1225239646567" at="169,40,170,84" />
-      <scope id="1225239646567" at="170,84,171,85" />
-      <scope id="1225239646567" at="189,100,190,50" />
-      <scope id="1225239646567" at="211,89,212,66" />
-      <scope id="1225239646567" at="218,34,219,95" />
-      <scope id="1225239646567" at="221,131,222,139" />
-      <scope id="1225239646567" at="243,40,244,82" />
-      <scope id="1225239646567" at="244,82,245,82" />
-      <scope id="1225239646567" at="245,82,246,82" />
+      <scope id="1225239646567" at="138,131,139,139" />
+      <scope id="1225239646567" at="170,40,171,84" />
+      <scope id="1225239646567" at="171,84,172,85" />
+      <scope id="1225239646567" at="190,100,191,50" />
+      <scope id="1225239646567" at="212,89,213,66" />
+      <scope id="1225239646567" at="223,131,224,139" />
+      <scope id="1225239646567" at="245,40,246,82" />
+      <scope id="1225239646567" at="246,82,247,82" />
+      <scope id="1225239646567" at="247,82,248,82" />
       <scope id="1225239646567" at="109,66,111,93">
         <var name="listOwner" id="1225239646567" />
       </scope>
-      <scope id="1225239646582" at="175,91,177,22">
+      <scope id="1225239646567" at="134,34,136,98" />
+      <scope id="1225239646582" at="176,91,178,22">
         <var name="editorCell" id="1225239646582" />
       </scope>
-      <scope id="1225239646567" at="193,66,195,93">
+      <scope id="1225239646567" at="194,66,196,93">
         <var name="listOwner" id="1225239646567" />
       </scope>
+      <scope id="1225239646567" at="219,34,221,98" />
       <scope id="1225239646567" at="34,0,37,0">
         <var name="editorContext" id="1225239646567" />
         <var name="node" id="1225239646567" />
@@ -600,19 +601,19 @@
         <var name="editorContext" id="1225239646567" />
         <var name="node" id="1225239646567" />
       </scope>
-      <scope id="1225239646567" at="189,0,192,0">
+      <scope id="1225239646567" at="190,0,193,0">
         <var name="childRole" id="1225239646567" />
         <var name="context" id="1225239646567" />
         <var name="ownerNode" id="1225239646567" />
       </scope>
-      <scope id="1225239646567" at="198,86,201,25">
+      <scope id="1225239646567" at="199,86,202,25">
         <var name="elementCell" id="1225239646567" />
       </scope>
-      <scope id="1225239646567" at="211,0,214,0">
+      <scope id="1225239646567" at="212,0,215,0">
         <var name="editorContext" id="1225239646567" />
         <var name="node" id="1225239646567" />
       </scope>
-      <scope id="1225239646590" at="274,35,277,109">
+      <scope id="1225239646590" at="276,35,279,109">
         <var name="manager" id="1225239646590" />
         <var name="opContext" id="1225239646590" />
       </scope>
@@ -622,14 +623,14 @@
       <scope id="1225239646567" at="120,68,124,23">
         <var name="emptyCell" id="1225239646567" />
       </scope>
-      <scope id="1225239646582" at="175,0,179,0">
+      <scope id="1225239646582" at="176,0,180,0">
         <var name="editorContext" id="1225239646582" />
         <var name="node" id="1225239646582" />
       </scope>
-      <scope id="1225239646567" at="193,0,197,0">
-        <var name="editorContext" id="1225239646567" />
-      </scope>
-      <scope id="1225239646567" at="204,68,208,23">
+      <scope id="1225239646567" at="194,0,198,0">
+        <var name="editorContext" id="1225239646567" />
+      </scope>
+      <scope id="1225239646567" at="205,68,209,23">
         <var name="emptyCell" id="1225239646567" />
       </scope>
       <scope id="1225239646567" at="96,92,101,22">
@@ -640,18 +641,18 @@
         <var name="editorContext" id="1225239646567" />
         <var name="elementNode" id="1225239646567" />
       </scope>
-      <scope id="1225239646567" at="180,92,185,22">
+      <scope id="1225239646567" at="181,92,186,22">
         <var name="editorCell" id="1225239646567" />
         <var name="handler" id="1225239646567" />
       </scope>
-      <scope id="1225239646567" at="198,0,203,0">
+      <scope id="1225239646567" at="199,0,204,0">
         <var name="editorContext" id="1225239646567" />
         <var name="elementNode" id="1225239646567" />
       </scope>
       <scope id="1225239646567" at="120,0,126,0">
         <var name="editorContext" id="1225239646567" />
       </scope>
-      <scope id="1225239646567" at="204,0,210,0">
+      <scope id="1225239646567" at="205,0,211,0">
         <var name="editorContext" id="1225239646567" />
       </scope>
       <scope id="1225239646567" at="38,89,45,22">
@@ -665,36 +666,36 @@
         <var name="editorContext" id="1225239646567" />
         <var name="node" id="1225239646567" />
       </scope>
-      <scope id="1225239646567" at="132,96,139,9" />
-      <scope id="1225239646576" at="143,92,150,24">
+      <scope id="1225239646576" at="144,92,151,24">
         <var name="editorCell" id="1225239646576" />
         <var name="style" id="1225239646576" />
       </scope>
-      <scope id="1225239646578" at="154,89,161,22">
+      <scope id="1225239646578" at="155,89,162,22">
         <var name="editorCell" id="1225239646578" />
         <var name="style" id="1225239646578" />
       </scope>
-      <scope id="1225239646567" at="180,0,187,0">
+      <scope id="1225239646567" at="181,0,188,0">
         <var name="editorContext" id="1225239646567" />
         <var name="node" id="1225239646567" />
       </scope>
-      <scope id="1225239646567" at="216,96,223,9" />
-      <scope id="1225239646584" at="227,92,234,24">
+      <scope id="1225239646584" at="229,92,236,24">
         <var name="editorCell" id="1225239646584" />
         <var name="style" id="1225239646584" />
       </scope>
-      <scope id="1225239646588" at="250,89,257,22">
+      <scope id="1225239646588" at="252,89,259,22">
         <var name="editorCell" id="1225239646588" />
         <var name="style" id="1225239646588" />
       </scope>
-      <scope id="1225239646593" at="282,89,289,22">
+      <scope id="1225239646593" at="284,89,291,22">
         <var name="editorCell" id="1225239646593" />
         <var name="style" id="1225239646593" />
       </scope>
-      <scope id="1225239646567" at="164,90,172,22">
+      <scope id="1225239646567" at="132,96,140,9" />
+      <scope id="1225239646567" at="165,90,173,22">
         <var name="editorCell" id="1225239646567" />
         <var name="style" id="1225239646567" />
       </scope>
+      <scope id="1225239646567" at="217,96,225,9" />
       <scope id="1225239646567" at="38,0,47,0">
         <var name="editorContext" id="1225239646567" />
         <var name="node" id="1225239646567" />
@@ -703,29 +704,27 @@
         <var name="editorContext" id="1225239646570" />
         <var name="node" id="1225239646570" />
       </scope>
-      <scope id="1225239646567" at="131,132,140,7" />
-      <scope id="1225239646576" at="143,0,152,0">
+      <scope id="1225239646576" at="144,0,153,0">
         <var name="editorContext" id="1225239646576" />
         <var name="node" id="1225239646576" />
       </scope>
-      <scope id="1225239646578" at="154,0,163,0">
+      <scope id="1225239646578" at="155,0,164,0">
         <var name="editorContext" id="1225239646578" />
         <var name="node" id="1225239646578" />
       </scope>
-      <scope id="1225239646567" at="215,132,224,7" />
-      <scope id="1225239646584" at="227,0,236,0">
+      <scope id="1225239646584" at="229,0,238,0">
         <var name="editorContext" id="1225239646584" />
         <var name="node" id="1225239646584" />
       </scope>
-      <scope id="1225239646567" at="238,90,247,22">
+      <scope id="1225239646567" at="240,90,249,22">
         <var name="editorCell" id="1225239646567" />
         <var name="style" id="1225239646567" />
       </scope>
-      <scope id="1225239646588" at="250,0,259,0">
+      <scope id="1225239646588" at="252,0,261,0">
         <var name="editorContext" id="1225239646588" />
         <var name="node" id="1225239646588" />
       </scope>
-      <scope id="1225239646593" at="282,0,291,0">
+      <scope id="1225239646593" at="284,0,293,0">
         <var name="editorContext" id="1225239646593" />
         <var name="node" id="1225239646593" />
       </scope>
@@ -733,38 +732,40 @@
         <var name="editorCell" id="1225239646567" />
         <var name="style" id="1225239646567" />
       </scope>
-      <scope id="1225239646567" at="164,0,174,0">
+      <scope id="1225239646567" at="131,132,141,7" />
+      <scope id="1225239646567" at="165,0,175,0">
         <var name="editorContext" id="1225239646567" />
         <var name="node" id="1225239646567" />
       </scope>
-      <scope id="1225239646567" at="131,0,142,0">
+      <scope id="1225239646567" at="216,132,226,7" />
+      <scope id="1225239646567" at="240,0,251,0">
+        <var name="editorContext" id="1225239646567" />
+        <var name="node" id="1225239646567" />
+      </scope>
+      <scope id="1225239646567" at="48,0,60,0">
+        <var name="editorContext" id="1225239646567" />
+        <var name="node" id="1225239646567" />
+      </scope>
+      <scope id="1225239646567" at="131,0,143,0">
         <var name="editorContext" id="1225239646567" />
         <var name="elementCell" id="1225239646567" />
         <var name="elementNode" id="1225239646567" />
         <var name="listOwner" id="1225239646567" />
       </scope>
-      <scope id="1225239646567" at="215,0,226,0">
+      <scope id="1225239646567" at="216,0,228,0">
         <var name="editorContext" id="1225239646567" />
         <var name="elementCell" id="1225239646567" />
         <var name="elementNode" id="1225239646567" />
         <var name="listOwner" id="1225239646567" />
       </scope>
-      <scope id="1225239646567" at="238,0,249,0">
-        <var name="editorContext" id="1225239646567" />
-        <var name="node" id="1225239646567" />
-      </scope>
-      <scope id="1225239646567" at="48,0,60,0">
-        <var name="editorContext" id="1225239646567" />
-        <var name="node" id="1225239646567" />
-      </scope>
-      <scope id="1225239646590" at="260,89,279,22">
+      <scope id="1225239646590" at="262,89,281,22">
         <var name="attributeConcept" id="1225239646590" />
         <var name="attributeKind" id="1225239646590" />
         <var name="editorCell" id="1225239646590" />
         <var name="provider" id="1225239646590" />
         <var name="style" id="1225239646590" />
       </scope>
-      <scope id="1225239646590" at="260,0,281,0">
+      <scope id="1225239646590" at="262,0,283,0">
         <var name="editorContext" id="1225239646590" />
         <var name="node" id="1225239646590" />
       </scope>
@@ -779,448 +780,10 @@
         <var name="editorContext" id="1225239646572" />
         <var name="node" id="1225239646572" />
       </scope>
-      <unit id="1225239646567" at="104,0,153,0" name="jetbrains.mps.sampleXML.editor.Element_Editor$attributeListHandler_76r4mg_c0a" />
-      <unit id="1225239646567" at="188,0,237,0" name="jetbrains.mps.sampleXML.editor.Element_Editor$contentListHandler_76r4mg_b1a" />
-      <unit id="1225239646567" at="33,0,292,0" name="jetbrains.mps.sampleXML.editor.Element_Editor" />
+      <unit id="1225239646567" at="104,0,154,0" name="jetbrains.mps.sampleXML.editor.Element_Editor$attributeListHandler_76r4mg_c0a" />
+      <unit id="1225239646567" at="189,0,239,0" name="jetbrains.mps.sampleXML.editor.Element_Editor$contentListHandler_76r4mg_b1a" />
+      <unit id="1225239646567" at="33,0,294,0" name="jetbrains.mps.sampleXML.editor.Element_Editor" />
     </file>
-=======
-    <nodeInfo nodeId="1225239646567" fileName="Element_Editor.java" startLine="34" startPosition="79" endLine="35" endPosition="63" conceptFqName="jetbrains.mps.baseLanguage.structure.ReturnStatement" />
-    <nodeInfo nodeId="1225239646567" fileName="Element_Editor.java" startLine="38" startPosition="89" endLine="39" endPosition="97" conceptFqName="jetbrains.mps.baseLanguage.structure.LocalVariableDeclarationStatement" />
-    <nodeInfo nodeId="1225239646567" fileName="Element_Editor.java" startLine="39" startPosition="97" endLine="40" endPosition="48" conceptFqName="jetbrains.mps.baseLanguage.structure.ExpressionStatement" />
-    <nodeInfo nodeId="1225239646567" fileName="Element_Editor.java" startLine="40" startPosition="48" endLine="41" endPosition="28" conceptFqName="jetbrains.mps.baseLanguage.structure.ExpressionStatement" />
-    <nodeInfo nodeId="1225239646567" fileName="Element_Editor.java" startLine="41" startPosition="28" endLine="42" endPosition="83" conceptFqName="jetbrains.mps.baseLanguage.structure.BlockStatement" />
-    <nodeInfo nodeId="1225239646567" fileName="Element_Editor.java" startLine="41" startPosition="28" endLine="42" endPosition="83" conceptFqName="jetbrains.mps.baseLanguage.structure.ExpressionStatement" />
-    <nodeInfo nodeId="1225239646567" fileName="Element_Editor.java" startLine="42" startPosition="83" endLine="43" endPosition="83" conceptFqName="jetbrains.mps.baseLanguage.structure.BlockStatement" />
-    <nodeInfo nodeId="1225239646567" fileName="Element_Editor.java" startLine="42" startPosition="83" endLine="43" endPosition="83" conceptFqName="jetbrains.mps.baseLanguage.structure.ExpressionStatement" />
-    <nodeInfo nodeId="1225239646567" fileName="Element_Editor.java" startLine="43" startPosition="83" endLine="44" endPosition="83" conceptFqName="jetbrains.mps.baseLanguage.structure.BlockStatement" />
-    <nodeInfo nodeId="1225239646567" fileName="Element_Editor.java" startLine="43" startPosition="83" endLine="44" endPosition="83" conceptFqName="jetbrains.mps.baseLanguage.structure.ExpressionStatement" />
-    <nodeInfo nodeId="1225239646567" fileName="Element_Editor.java" startLine="44" startPosition="83" endLine="45" endPosition="22" conceptFqName="jetbrains.mps.baseLanguage.structure.ReturnStatement" />
-    <nodeInfo nodeId="1225239646567" fileName="Element_Editor.java" startLine="48" startPosition="90" endLine="49" endPosition="99" conceptFqName="jetbrains.mps.baseLanguage.structure.LocalVariableDeclarationStatement" />
-    <nodeInfo nodeId="1225239646567" fileName="Element_Editor.java" startLine="49" startPosition="99" endLine="50" endPosition="49" conceptFqName="jetbrains.mps.baseLanguage.structure.ExpressionStatement" />
-    <nodeInfo nodeId="1225239646567" fileName="Element_Editor.java" startLine="50" startPosition="49" endLine="51" endPosition="34" conceptFqName="jetbrains.mps.baseLanguage.structure.LocalVariableDeclarationStatement" />
-    <nodeInfo nodeId="1225239646567" fileName="Element_Editor.java" startLine="51" startPosition="34" endLine="52" endPosition="49" conceptFqName="jetbrains.mps.baseLanguage.structure.ExpressionStatement" />
-    <nodeInfo nodeId="1225239646567" fileName="Element_Editor.java" startLine="52" startPosition="49" endLine="53" endPosition="40" conceptFqName="jetbrains.mps.baseLanguage.structure.ExpressionStatement" />
-    <nodeInfo nodeId="1225239646567" fileName="Element_Editor.java" startLine="53" startPosition="40" endLine="54" endPosition="82" conceptFqName="jetbrains.mps.baseLanguage.structure.BlockStatement" />
-    <nodeInfo nodeId="1225239646567" fileName="Element_Editor.java" startLine="53" startPosition="40" endLine="54" endPosition="82" conceptFqName="jetbrains.mps.baseLanguage.structure.ExpressionStatement" />
-    <nodeInfo nodeId="1225239646567" fileName="Element_Editor.java" startLine="54" startPosition="82" endLine="55" endPosition="82" conceptFqName="jetbrains.mps.baseLanguage.structure.BlockStatement" />
-    <nodeInfo nodeId="1225239646567" fileName="Element_Editor.java" startLine="54" startPosition="82" endLine="55" endPosition="82" conceptFqName="jetbrains.mps.baseLanguage.structure.ExpressionStatement" />
-    <nodeInfo nodeId="1225239646567" fileName="Element_Editor.java" startLine="55" startPosition="82" endLine="56" endPosition="85" conceptFqName="jetbrains.mps.baseLanguage.structure.BlockStatement" />
-    <nodeInfo nodeId="1225239646567" fileName="Element_Editor.java" startLine="55" startPosition="82" endLine="56" endPosition="85" conceptFqName="jetbrains.mps.baseLanguage.structure.ExpressionStatement" />
-    <nodeInfo nodeId="1225239646567" fileName="Element_Editor.java" startLine="56" startPosition="85" endLine="57" endPosition="82" conceptFqName="jetbrains.mps.baseLanguage.structure.BlockStatement" />
-    <nodeInfo nodeId="1225239646567" fileName="Element_Editor.java" startLine="56" startPosition="85" endLine="57" endPosition="82" conceptFqName="jetbrains.mps.baseLanguage.structure.ExpressionStatement" />
-    <nodeInfo nodeId="1225239646567" fileName="Element_Editor.java" startLine="57" startPosition="82" endLine="58" endPosition="22" conceptFqName="jetbrains.mps.baseLanguage.structure.ReturnStatement" />
-    <nodeInfo nodeId="1225239646570" fileName="Element_Editor.java" startLine="61" startPosition="89" endLine="62" endPosition="87" conceptFqName="jetbrains.mps.baseLanguage.structure.LocalVariableDeclarationStatement" />
-    <nodeInfo nodeId="1225239646570" fileName="Element_Editor.java" startLine="62" startPosition="87" endLine="63" endPosition="48" conceptFqName="jetbrains.mps.baseLanguage.structure.ExpressionStatement" />
-    <nodeInfo nodeId="1225239646570" fileName="Element_Editor.java" startLine="63" startPosition="48" endLine="64" endPosition="34" conceptFqName="jetbrains.mps.baseLanguage.structure.LocalVariableDeclarationStatement" />
-    <nodeInfo nodeId="1225239646570" fileName="Element_Editor.java" startLine="64" startPosition="34" endLine="65" endPosition="57" conceptFqName="jetbrains.mps.baseLanguage.structure.ExpressionStatement" />
-    <nodeInfo nodeId="1225239646570" fileName="Element_Editor.java" startLine="65" startPosition="57" endLine="66" endPosition="40" conceptFqName="jetbrains.mps.baseLanguage.structure.ExpressionStatement" />
-    <nodeInfo nodeId="1225239646570" fileName="Element_Editor.java" startLine="66" startPosition="40" endLine="67" endPosition="34" conceptFqName="jetbrains.mps.baseLanguage.structure.ExpressionStatement" />
-    <nodeInfo nodeId="1225239646570" fileName="Element_Editor.java" startLine="67" startPosition="34" endLine="68" endPosition="22" conceptFqName="jetbrains.mps.baseLanguage.structure.ReturnStatement" />
-    <nodeInfo nodeId="1225239646572" fileName="Element_Editor.java" startLine="71" startPosition="89" endLine="72" endPosition="82" conceptFqName="jetbrains.mps.baseLanguage.structure.LocalVariableDeclarationStatement" />
-    <nodeInfo nodeId="1225239646572" fileName="Element_Editor.java" startLine="72" startPosition="82" endLine="73" endPosition="29" conceptFqName="jetbrains.mps.baseLanguage.structure.ExpressionStatement" />
-    <nodeInfo nodeId="1225239646572" fileName="Element_Editor.java" startLine="73" startPosition="29" endLine="74" endPosition="42" conceptFqName="jetbrains.mps.baseLanguage.structure.ExpressionStatement" />
-    <nodeInfo nodeId="1225239646572" fileName="Element_Editor.java" startLine="74" startPosition="42" endLine="75" endPosition="26" conceptFqName="jetbrains.mps.baseLanguage.structure.LocalVariableDeclarationStatement" />
-    <nodeInfo nodeId="1225239646572" fileName="Element_Editor.java" startLine="75" startPosition="26" endLine="76" endPosition="58" conceptFqName="jetbrains.mps.baseLanguage.structure.ExpressionStatement" />
-    <nodeInfo nodeId="1225239646572" fileName="Element_Editor.java" startLine="76" startPosition="58" endLine="77" endPosition="42" conceptFqName="jetbrains.mps.baseLanguage.structure.ExpressionStatement" />
-    <nodeInfo nodeId="1225239646572" fileName="Element_Editor.java" startLine="77" startPosition="42" endLine="78" endPosition="34" conceptFqName="jetbrains.mps.baseLanguage.structure.LocalVariableDeclarationStatement" />
-    <nodeInfo nodeId="1225239646572" fileName="Element_Editor.java" startLine="78" startPosition="34" endLine="79" endPosition="57" conceptFqName="jetbrains.mps.baseLanguage.structure.ExpressionStatement" />
-    <nodeInfo nodeId="1225239646572" fileName="Element_Editor.java" startLine="79" startPosition="57" endLine="80" endPosition="107" conceptFqName="jetbrains.mps.baseLanguage.structure.ExpressionStatement" />
-    <nodeInfo nodeId="1225239646572" fileName="Element_Editor.java" startLine="80" startPosition="107" endLine="81" endPosition="40" conceptFqName="jetbrains.mps.baseLanguage.structure.ExpressionStatement" />
-    <nodeInfo nodeId="1225239646572" fileName="Element_Editor.java" startLine="82" startPosition="15" endLine="83" endPosition="90" conceptFqName="jetbrains.mps.baseLanguage.structure.ExpressionStatement" />
-    <nodeInfo nodeId="1225239646572" fileName="Element_Editor.java" startLine="84" startPosition="5" endLine="85" endPosition="73" conceptFqName="jetbrains.mps.baseLanguage.structure.ExpressionStatement" />
-    <nodeInfo nodeId="1225239646572" fileName="Element_Editor.java" startLine="85" startPosition="73" endLine="86" endPosition="57" conceptFqName="jetbrains.mps.baseLanguage.structure.LocalVariableDeclarationStatement" />
-    <nodeInfo nodeId="1225239646572" fileName="Element_Editor.java" startLine="86" startPosition="57" endLine="87" endPosition="59" conceptFqName="jetbrains.mps.baseLanguage.structure.LocalVariableDeclarationStatement" />
-    <nodeInfo nodeId="1225239646572" fileName="Element_Editor.java" startLine="88" startPosition="35" endLine="89" endPosition="72" conceptFqName="jetbrains.mps.baseLanguage.structure.LocalVariableDeclarationStatement" />
-    <nodeInfo nodeId="1225239646572" fileName="Element_Editor.java" startLine="89" startPosition="72" endLine="90" endPosition="78" conceptFqName="jetbrains.mps.baseLanguage.structure.LocalVariableDeclarationStatement" />
-    <nodeInfo nodeId="1225239646572" fileName="Element_Editor.java" startLine="90" startPosition="78" endLine="91" endPosition="109" conceptFqName="jetbrains.mps.baseLanguage.structure.ReturnStatement" />
-    <nodeInfo nodeId="1225239646572" fileName="Element_Editor.java" startLine="92" startPosition="10" endLine="93" endPosition="22" conceptFqName="jetbrains.mps.baseLanguage.structure.ReturnStatement" />
-    <nodeInfo nodeId="1225239646567" fileName="Element_Editor.java" startLine="96" startPosition="92" endLine="97" endPosition="123" conceptFqName="jetbrains.mps.baseLanguage.structure.LocalVariableDeclarationStatement" />
-    <nodeInfo nodeId="1225239646567" fileName="Element_Editor.java" startLine="97" startPosition="123" endLine="98" endPosition="110" conceptFqName="jetbrains.mps.baseLanguage.structure.LocalVariableDeclarationStatement" />
-    <nodeInfo nodeId="1225239646567" fileName="Element_Editor.java" startLine="98" startPosition="110" endLine="99" endPosition="50" conceptFqName="jetbrains.mps.baseLanguage.structure.ExpressionStatement" />
-    <nodeInfo nodeId="1225239646567" fileName="Element_Editor.java" startLine="99" startPosition="50" endLine="100" endPosition="49" conceptFqName="jetbrains.mps.baseLanguage.structure.ExpressionStatement" />
-    <nodeInfo nodeId="1225239646567" fileName="Element_Editor.java" startLine="100" startPosition="49" endLine="101" endPosition="22" conceptFqName="jetbrains.mps.baseLanguage.structure.ReturnStatement" />
-    <nodeInfo nodeId="1225239646567" fileName="Element_Editor.java" startLine="105" startPosition="102" endLine="106" endPosition="50" conceptFqName="jetbrains.mps.baseLanguage.structure.SuperConstructorInvocation" />
-    <nodeInfo nodeId="1225239646567" fileName="Element_Editor.java" startLine="109" startPosition="66" endLine="110" endPosition="41" conceptFqName="jetbrains.mps.baseLanguage.structure.LocalVariableDeclarationStatement" />
-    <nodeInfo nodeId="1225239646567" fileName="Element_Editor.java" startLine="110" startPosition="41" endLine="111" endPosition="93" conceptFqName="jetbrains.mps.baseLanguage.structure.ReturnStatement" />
-    <nodeInfo nodeId="1225239646567" fileName="Element_Editor.java" startLine="114" startPosition="86" endLine="115" endPosition="80" conceptFqName="jetbrains.mps.baseLanguage.structure.LocalVariableDeclarationStatement" />
-    <nodeInfo nodeId="1225239646567" fileName="Element_Editor.java" startLine="115" startPosition="80" endLine="116" endPosition="95" conceptFqName="jetbrains.mps.baseLanguage.structure.ExpressionStatement" />
-    <nodeInfo nodeId="1225239646567" fileName="Element_Editor.java" startLine="116" startPosition="95" endLine="117" endPosition="25" conceptFqName="jetbrains.mps.baseLanguage.structure.ReturnStatement" />
-    <nodeInfo nodeId="1225239646567" fileName="Element_Editor.java" startLine="120" startPosition="68" endLine="121" endPosition="34" conceptFqName="jetbrains.mps.baseLanguage.structure.LocalVariableDeclarationStatement" />
-    <nodeInfo nodeId="1225239646567" fileName="Element_Editor.java" startLine="121" startPosition="34" endLine="122" endPosition="80" conceptFqName="jetbrains.mps.baseLanguage.structure.ExpressionStatement" />
-    <nodeInfo nodeId="1225239646567" fileName="Element_Editor.java" startLine="122" startPosition="80" endLine="123" endPosition="87" conceptFqName="jetbrains.mps.baseLanguage.structure.ExpressionStatement" />
-    <nodeInfo nodeId="1225239646567" fileName="Element_Editor.java" startLine="123" startPosition="87" endLine="124" endPosition="23" conceptFqName="jetbrains.mps.baseLanguage.structure.ReturnStatement" />
-    <nodeInfo nodeId="1225239646567" fileName="Element_Editor.java" startLine="127" startPosition="89" endLine="128" endPosition="66" conceptFqName="jetbrains.mps.baseLanguage.structure.ReturnStatement" />
-    <nodeInfo nodeId="1225239646567" fileName="Element_Editor.java" startLine="132" startPosition="96" endLine="133" endPosition="134" conceptFqName="jetbrains.mps.baseLanguage.structure.ExpressionStatement" />
-    <nodeInfo nodeId="1225239646567" fileName="Element_Editor.java" startLine="134" startPosition="34" endLine="135" endPosition="95" conceptFqName="jetbrains.mps.baseLanguage.structure.ExpressionStatement" />
-    <nodeInfo nodeId="1225239646567" fileName="Element_Editor.java" startLine="135" startPosition="95" endLine="136" endPosition="98" conceptFqName="jetbrains.mps.baseLanguage.structure.ExpressionStatement" />
-    <nodeInfo nodeId="1225239646567" fileName="Element_Editor.java" startLine="138" startPosition="131" endLine="139" endPosition="139" conceptFqName="jetbrains.mps.baseLanguage.structure.ExpressionStatement" />
-    <nodeInfo nodeId="1225239646576" fileName="Element_Editor.java" startLine="144" startPosition="92" endLine="145" endPosition="88" conceptFqName="jetbrains.mps.baseLanguage.structure.LocalVariableDeclarationStatement" />
-    <nodeInfo nodeId="1225239646576" fileName="Element_Editor.java" startLine="145" startPosition="88" endLine="146" endPosition="51" conceptFqName="jetbrains.mps.baseLanguage.structure.ExpressionStatement" />
-    <nodeInfo nodeId="1225239646576" fileName="Element_Editor.java" startLine="146" startPosition="51" endLine="147" endPosition="36" conceptFqName="jetbrains.mps.baseLanguage.structure.LocalVariableDeclarationStatement" />
-    <nodeInfo nodeId="1225239646576" fileName="Element_Editor.java" startLine="147" startPosition="36" endLine="148" endPosition="48" conceptFqName="jetbrains.mps.baseLanguage.structure.ExpressionStatement" />
-    <nodeInfo nodeId="1225239646576" fileName="Element_Editor.java" startLine="148" startPosition="48" endLine="149" endPosition="42" conceptFqName="jetbrains.mps.baseLanguage.structure.ExpressionStatement" />
-    <nodeInfo nodeId="1225239646576" fileName="Element_Editor.java" startLine="149" startPosition="42" endLine="150" endPosition="39" conceptFqName="jetbrains.mps.baseLanguage.structure.ExpressionStatement" />
-    <nodeInfo nodeId="1225239646576" fileName="Element_Editor.java" startLine="150" startPosition="39" endLine="151" endPosition="24" conceptFqName="jetbrains.mps.baseLanguage.structure.ReturnStatement" />
-    <nodeInfo nodeId="1225239646578" fileName="Element_Editor.java" startLine="155" startPosition="89" endLine="156" endPosition="87" conceptFqName="jetbrains.mps.baseLanguage.structure.LocalVariableDeclarationStatement" />
-    <nodeInfo nodeId="1225239646578" fileName="Element_Editor.java" startLine="156" startPosition="87" endLine="157" endPosition="48" conceptFqName="jetbrains.mps.baseLanguage.structure.ExpressionStatement" />
-    <nodeInfo nodeId="1225239646578" fileName="Element_Editor.java" startLine="157" startPosition="48" endLine="158" endPosition="34" conceptFqName="jetbrains.mps.baseLanguage.structure.LocalVariableDeclarationStatement" />
-    <nodeInfo nodeId="1225239646578" fileName="Element_Editor.java" startLine="158" startPosition="34" endLine="159" endPosition="57" conceptFqName="jetbrains.mps.baseLanguage.structure.ExpressionStatement" />
-    <nodeInfo nodeId="1225239646578" fileName="Element_Editor.java" startLine="159" startPosition="57" endLine="160" endPosition="40" conceptFqName="jetbrains.mps.baseLanguage.structure.ExpressionStatement" />
-    <nodeInfo nodeId="1225239646578" fileName="Element_Editor.java" startLine="160" startPosition="40" endLine="161" endPosition="34" conceptFqName="jetbrains.mps.baseLanguage.structure.ExpressionStatement" />
-    <nodeInfo nodeId="1225239646578" fileName="Element_Editor.java" startLine="161" startPosition="34" endLine="162" endPosition="22" conceptFqName="jetbrains.mps.baseLanguage.structure.ReturnStatement" />
-    <nodeInfo nodeId="1225239646567" fileName="Element_Editor.java" startLine="165" startPosition="90" endLine="166" endPosition="99" conceptFqName="jetbrains.mps.baseLanguage.structure.LocalVariableDeclarationStatement" />
-    <nodeInfo nodeId="1225239646567" fileName="Element_Editor.java" startLine="166" startPosition="99" endLine="167" endPosition="49" conceptFqName="jetbrains.mps.baseLanguage.structure.ExpressionStatement" />
-    <nodeInfo nodeId="1225239646567" fileName="Element_Editor.java" startLine="167" startPosition="49" endLine="168" endPosition="34" conceptFqName="jetbrains.mps.baseLanguage.structure.LocalVariableDeclarationStatement" />
-    <nodeInfo nodeId="1225239646567" fileName="Element_Editor.java" startLine="168" startPosition="34" endLine="169" endPosition="49" conceptFqName="jetbrains.mps.baseLanguage.structure.ExpressionStatement" />
-    <nodeInfo nodeId="1225239646567" fileName="Element_Editor.java" startLine="169" startPosition="49" endLine="170" endPosition="40" conceptFqName="jetbrains.mps.baseLanguage.structure.ExpressionStatement" />
-    <nodeInfo nodeId="1225239646567" fileName="Element_Editor.java" startLine="170" startPosition="40" endLine="171" endPosition="84" conceptFqName="jetbrains.mps.baseLanguage.structure.BlockStatement" />
-    <nodeInfo nodeId="1225239646567" fileName="Element_Editor.java" startLine="170" startPosition="40" endLine="171" endPosition="84" conceptFqName="jetbrains.mps.baseLanguage.structure.ExpressionStatement" />
-    <nodeInfo nodeId="1225239646567" fileName="Element_Editor.java" startLine="171" startPosition="84" endLine="172" endPosition="85" conceptFqName="jetbrains.mps.baseLanguage.structure.BlockStatement" />
-    <nodeInfo nodeId="1225239646567" fileName="Element_Editor.java" startLine="171" startPosition="84" endLine="172" endPosition="85" conceptFqName="jetbrains.mps.baseLanguage.structure.ExpressionStatement" />
-    <nodeInfo nodeId="1225239646567" fileName="Element_Editor.java" startLine="172" startPosition="85" endLine="173" endPosition="22" conceptFqName="jetbrains.mps.baseLanguage.structure.ReturnStatement" />
-    <nodeInfo nodeId="1225239646582" fileName="Element_Editor.java" startLine="176" startPosition="91" endLine="177" endPosition="78" conceptFqName="jetbrains.mps.baseLanguage.structure.LocalVariableDeclarationStatement" />
-    <nodeInfo nodeId="1225239646582" fileName="Element_Editor.java" startLine="177" startPosition="78" endLine="178" endPosition="22" conceptFqName="jetbrains.mps.baseLanguage.structure.ReturnStatement" />
-    <nodeInfo nodeId="1225239646567" fileName="Element_Editor.java" startLine="181" startPosition="92" endLine="182" endPosition="119" conceptFqName="jetbrains.mps.baseLanguage.structure.LocalVariableDeclarationStatement" />
-    <nodeInfo nodeId="1225239646567" fileName="Element_Editor.java" startLine="182" startPosition="119" endLine="183" endPosition="108" conceptFqName="jetbrains.mps.baseLanguage.structure.LocalVariableDeclarationStatement" />
-    <nodeInfo nodeId="1225239646567" fileName="Element_Editor.java" startLine="183" startPosition="108" endLine="184" endPosition="48" conceptFqName="jetbrains.mps.baseLanguage.structure.ExpressionStatement" />
-    <nodeInfo nodeId="1225239646567" fileName="Element_Editor.java" startLine="184" startPosition="48" endLine="185" endPosition="49" conceptFqName="jetbrains.mps.baseLanguage.structure.ExpressionStatement" />
-    <nodeInfo nodeId="1225239646567" fileName="Element_Editor.java" startLine="185" startPosition="49" endLine="186" endPosition="22" conceptFqName="jetbrains.mps.baseLanguage.structure.ReturnStatement" />
-    <nodeInfo nodeId="1225239646567" fileName="Element_Editor.java" startLine="190" startPosition="100" endLine="191" endPosition="50" conceptFqName="jetbrains.mps.baseLanguage.structure.SuperConstructorInvocation" />
-    <nodeInfo nodeId="1225239646567" fileName="Element_Editor.java" startLine="194" startPosition="66" endLine="195" endPosition="41" conceptFqName="jetbrains.mps.baseLanguage.structure.LocalVariableDeclarationStatement" />
-    <nodeInfo nodeId="1225239646567" fileName="Element_Editor.java" startLine="195" startPosition="41" endLine="196" endPosition="93" conceptFqName="jetbrains.mps.baseLanguage.structure.ReturnStatement" />
-    <nodeInfo nodeId="1225239646567" fileName="Element_Editor.java" startLine="199" startPosition="86" endLine="200" endPosition="80" conceptFqName="jetbrains.mps.baseLanguage.structure.LocalVariableDeclarationStatement" />
-    <nodeInfo nodeId="1225239646567" fileName="Element_Editor.java" startLine="200" startPosition="80" endLine="201" endPosition="95" conceptFqName="jetbrains.mps.baseLanguage.structure.ExpressionStatement" />
-    <nodeInfo nodeId="1225239646567" fileName="Element_Editor.java" startLine="201" startPosition="95" endLine="202" endPosition="25" conceptFqName="jetbrains.mps.baseLanguage.structure.ReturnStatement" />
-    <nodeInfo nodeId="1225239646567" fileName="Element_Editor.java" startLine="205" startPosition="68" endLine="206" endPosition="34" conceptFqName="jetbrains.mps.baseLanguage.structure.LocalVariableDeclarationStatement" />
-    <nodeInfo nodeId="1225239646567" fileName="Element_Editor.java" startLine="206" startPosition="34" endLine="207" endPosition="80" conceptFqName="jetbrains.mps.baseLanguage.structure.ExpressionStatement" />
-    <nodeInfo nodeId="1225239646567" fileName="Element_Editor.java" startLine="207" startPosition="80" endLine="208" endPosition="87" conceptFqName="jetbrains.mps.baseLanguage.structure.ExpressionStatement" />
-    <nodeInfo nodeId="1225239646567" fileName="Element_Editor.java" startLine="208" startPosition="87" endLine="209" endPosition="23" conceptFqName="jetbrains.mps.baseLanguage.structure.ReturnStatement" />
-    <nodeInfo nodeId="1225239646567" fileName="Element_Editor.java" startLine="212" startPosition="89" endLine="213" endPosition="66" conceptFqName="jetbrains.mps.baseLanguage.structure.ReturnStatement" />
-    <nodeInfo nodeId="1225239646567" fileName="Element_Editor.java" startLine="217" startPosition="96" endLine="218" endPosition="134" conceptFqName="jetbrains.mps.baseLanguage.structure.ExpressionStatement" />
-    <nodeInfo nodeId="1225239646567" fileName="Element_Editor.java" startLine="219" startPosition="34" endLine="220" endPosition="95" conceptFqName="jetbrains.mps.baseLanguage.structure.ExpressionStatement" />
-    <nodeInfo nodeId="1225239646567" fileName="Element_Editor.java" startLine="220" startPosition="95" endLine="221" endPosition="98" conceptFqName="jetbrains.mps.baseLanguage.structure.ExpressionStatement" />
-    <nodeInfo nodeId="1225239646567" fileName="Element_Editor.java" startLine="223" startPosition="131" endLine="224" endPosition="139" conceptFqName="jetbrains.mps.baseLanguage.structure.ExpressionStatement" />
-    <nodeInfo nodeId="1225239646584" fileName="Element_Editor.java" startLine="229" startPosition="92" endLine="230" endPosition="88" conceptFqName="jetbrains.mps.baseLanguage.structure.LocalVariableDeclarationStatement" />
-    <nodeInfo nodeId="1225239646584" fileName="Element_Editor.java" startLine="230" startPosition="88" endLine="231" endPosition="51" conceptFqName="jetbrains.mps.baseLanguage.structure.ExpressionStatement" />
-    <nodeInfo nodeId="1225239646584" fileName="Element_Editor.java" startLine="231" startPosition="51" endLine="232" endPosition="36" conceptFqName="jetbrains.mps.baseLanguage.structure.LocalVariableDeclarationStatement" />
-    <nodeInfo nodeId="1225239646584" fileName="Element_Editor.java" startLine="232" startPosition="36" endLine="233" endPosition="48" conceptFqName="jetbrains.mps.baseLanguage.structure.ExpressionStatement" />
-    <nodeInfo nodeId="1225239646584" fileName="Element_Editor.java" startLine="233" startPosition="48" endLine="234" endPosition="42" conceptFqName="jetbrains.mps.baseLanguage.structure.ExpressionStatement" />
-    <nodeInfo nodeId="1225239646584" fileName="Element_Editor.java" startLine="234" startPosition="42" endLine="235" endPosition="39" conceptFqName="jetbrains.mps.baseLanguage.structure.ExpressionStatement" />
-    <nodeInfo nodeId="1225239646584" fileName="Element_Editor.java" startLine="235" startPosition="39" endLine="236" endPosition="24" conceptFqName="jetbrains.mps.baseLanguage.structure.ReturnStatement" />
-    <nodeInfo nodeId="1225239646567" fileName="Element_Editor.java" startLine="240" startPosition="90" endLine="241" endPosition="99" conceptFqName="jetbrains.mps.baseLanguage.structure.LocalVariableDeclarationStatement" />
-    <nodeInfo nodeId="1225239646567" fileName="Element_Editor.java" startLine="241" startPosition="99" endLine="242" endPosition="49" conceptFqName="jetbrains.mps.baseLanguage.structure.ExpressionStatement" />
-    <nodeInfo nodeId="1225239646567" fileName="Element_Editor.java" startLine="242" startPosition="49" endLine="243" endPosition="34" conceptFqName="jetbrains.mps.baseLanguage.structure.LocalVariableDeclarationStatement" />
-    <nodeInfo nodeId="1225239646567" fileName="Element_Editor.java" startLine="243" startPosition="34" endLine="244" endPosition="49" conceptFqName="jetbrains.mps.baseLanguage.structure.ExpressionStatement" />
-    <nodeInfo nodeId="1225239646567" fileName="Element_Editor.java" startLine="244" startPosition="49" endLine="245" endPosition="40" conceptFqName="jetbrains.mps.baseLanguage.structure.ExpressionStatement" />
-    <nodeInfo nodeId="1225239646567" fileName="Element_Editor.java" startLine="245" startPosition="40" endLine="246" endPosition="82" conceptFqName="jetbrains.mps.baseLanguage.structure.BlockStatement" />
-    <nodeInfo nodeId="1225239646567" fileName="Element_Editor.java" startLine="245" startPosition="40" endLine="246" endPosition="82" conceptFqName="jetbrains.mps.baseLanguage.structure.ExpressionStatement" />
-    <nodeInfo nodeId="1225239646567" fileName="Element_Editor.java" startLine="246" startPosition="82" endLine="247" endPosition="82" conceptFqName="jetbrains.mps.baseLanguage.structure.BlockStatement" />
-    <nodeInfo nodeId="1225239646567" fileName="Element_Editor.java" startLine="246" startPosition="82" endLine="247" endPosition="82" conceptFqName="jetbrains.mps.baseLanguage.structure.ExpressionStatement" />
-    <nodeInfo nodeId="1225239646567" fileName="Element_Editor.java" startLine="247" startPosition="82" endLine="248" endPosition="82" conceptFqName="jetbrains.mps.baseLanguage.structure.BlockStatement" />
-    <nodeInfo nodeId="1225239646567" fileName="Element_Editor.java" startLine="247" startPosition="82" endLine="248" endPosition="82" conceptFqName="jetbrains.mps.baseLanguage.structure.ExpressionStatement" />
-    <nodeInfo nodeId="1225239646567" fileName="Element_Editor.java" startLine="248" startPosition="82" endLine="249" endPosition="22" conceptFqName="jetbrains.mps.baseLanguage.structure.ReturnStatement" />
-    <nodeInfo nodeId="1225239646588" fileName="Element_Editor.java" startLine="252" startPosition="89" endLine="253" endPosition="88" conceptFqName="jetbrains.mps.baseLanguage.structure.LocalVariableDeclarationStatement" />
-    <nodeInfo nodeId="1225239646588" fileName="Element_Editor.java" startLine="253" startPosition="88" endLine="254" endPosition="48" conceptFqName="jetbrains.mps.baseLanguage.structure.ExpressionStatement" />
-    <nodeInfo nodeId="1225239646588" fileName="Element_Editor.java" startLine="254" startPosition="48" endLine="255" endPosition="34" conceptFqName="jetbrains.mps.baseLanguage.structure.LocalVariableDeclarationStatement" />
-    <nodeInfo nodeId="1225239646588" fileName="Element_Editor.java" startLine="255" startPosition="34" endLine="256" endPosition="57" conceptFqName="jetbrains.mps.baseLanguage.structure.ExpressionStatement" />
-    <nodeInfo nodeId="1225239646588" fileName="Element_Editor.java" startLine="256" startPosition="57" endLine="257" endPosition="40" conceptFqName="jetbrains.mps.baseLanguage.structure.ExpressionStatement" />
-    <nodeInfo nodeId="1225239646588" fileName="Element_Editor.java" startLine="257" startPosition="40" endLine="258" endPosition="34" conceptFqName="jetbrains.mps.baseLanguage.structure.ExpressionStatement" />
-    <nodeInfo nodeId="1225239646588" fileName="Element_Editor.java" startLine="258" startPosition="34" endLine="259" endPosition="22" conceptFqName="jetbrains.mps.baseLanguage.structure.ReturnStatement" />
-    <nodeInfo nodeId="1225239646590" fileName="Element_Editor.java" startLine="262" startPosition="89" endLine="263" endPosition="82" conceptFqName="jetbrains.mps.baseLanguage.structure.LocalVariableDeclarationStatement" />
-    <nodeInfo nodeId="1225239646590" fileName="Element_Editor.java" startLine="263" startPosition="82" endLine="264" endPosition="29" conceptFqName="jetbrains.mps.baseLanguage.structure.ExpressionStatement" />
-    <nodeInfo nodeId="1225239646590" fileName="Element_Editor.java" startLine="264" startPosition="29" endLine="265" endPosition="42" conceptFqName="jetbrains.mps.baseLanguage.structure.ExpressionStatement" />
-    <nodeInfo nodeId="1225239646590" fileName="Element_Editor.java" startLine="265" startPosition="42" endLine="266" endPosition="26" conceptFqName="jetbrains.mps.baseLanguage.structure.LocalVariableDeclarationStatement" />
-    <nodeInfo nodeId="1225239646590" fileName="Element_Editor.java" startLine="266" startPosition="26" endLine="267" endPosition="58" conceptFqName="jetbrains.mps.baseLanguage.structure.ExpressionStatement" />
-    <nodeInfo nodeId="1225239646590" fileName="Element_Editor.java" startLine="267" startPosition="58" endLine="268" endPosition="44" conceptFqName="jetbrains.mps.baseLanguage.structure.ExpressionStatement" />
-    <nodeInfo nodeId="1225239646590" fileName="Element_Editor.java" startLine="268" startPosition="44" endLine="269" endPosition="34" conceptFqName="jetbrains.mps.baseLanguage.structure.LocalVariableDeclarationStatement" />
-    <nodeInfo nodeId="1225239646590" fileName="Element_Editor.java" startLine="269" startPosition="34" endLine="270" endPosition="57" conceptFqName="jetbrains.mps.baseLanguage.structure.ExpressionStatement" />
-    <nodeInfo nodeId="1225239646590" fileName="Element_Editor.java" startLine="270" startPosition="57" endLine="271" endPosition="107" conceptFqName="jetbrains.mps.baseLanguage.structure.ExpressionStatement" />
-    <nodeInfo nodeId="1225239646590" fileName="Element_Editor.java" startLine="271" startPosition="107" endLine="272" endPosition="40" conceptFqName="jetbrains.mps.baseLanguage.structure.ExpressionStatement" />
-    <nodeInfo nodeId="1225239646590" fileName="Element_Editor.java" startLine="272" startPosition="40" endLine="273" endPosition="73" conceptFqName="jetbrains.mps.baseLanguage.structure.ExpressionStatement" />
-    <nodeInfo nodeId="1225239646590" fileName="Element_Editor.java" startLine="273" startPosition="73" endLine="274" endPosition="57" conceptFqName="jetbrains.mps.baseLanguage.structure.LocalVariableDeclarationStatement" />
-    <nodeInfo nodeId="1225239646590" fileName="Element_Editor.java" startLine="274" startPosition="57" endLine="275" endPosition="59" conceptFqName="jetbrains.mps.baseLanguage.structure.LocalVariableDeclarationStatement" />
-    <nodeInfo nodeId="1225239646590" fileName="Element_Editor.java" startLine="276" startPosition="35" endLine="277" endPosition="72" conceptFqName="jetbrains.mps.baseLanguage.structure.LocalVariableDeclarationStatement" />
-    <nodeInfo nodeId="1225239646590" fileName="Element_Editor.java" startLine="277" startPosition="72" endLine="278" endPosition="78" conceptFqName="jetbrains.mps.baseLanguage.structure.LocalVariableDeclarationStatement" />
-    <nodeInfo nodeId="1225239646590" fileName="Element_Editor.java" startLine="278" startPosition="78" endLine="279" endPosition="109" conceptFqName="jetbrains.mps.baseLanguage.structure.ReturnStatement" />
-    <nodeInfo nodeId="1225239646590" fileName="Element_Editor.java" startLine="280" startPosition="10" endLine="281" endPosition="22" conceptFqName="jetbrains.mps.baseLanguage.structure.ReturnStatement" />
-    <nodeInfo nodeId="1225239646593" fileName="Element_Editor.java" startLine="284" startPosition="89" endLine="285" endPosition="87" conceptFqName="jetbrains.mps.baseLanguage.structure.LocalVariableDeclarationStatement" />
-    <nodeInfo nodeId="1225239646593" fileName="Element_Editor.java" startLine="285" startPosition="87" endLine="286" endPosition="48" conceptFqName="jetbrains.mps.baseLanguage.structure.ExpressionStatement" />
-    <nodeInfo nodeId="1225239646593" fileName="Element_Editor.java" startLine="286" startPosition="48" endLine="287" endPosition="34" conceptFqName="jetbrains.mps.baseLanguage.structure.LocalVariableDeclarationStatement" />
-    <nodeInfo nodeId="1225239646593" fileName="Element_Editor.java" startLine="287" startPosition="34" endLine="288" endPosition="57" conceptFqName="jetbrains.mps.baseLanguage.structure.ExpressionStatement" />
-    <nodeInfo nodeId="1225239646593" fileName="Element_Editor.java" startLine="288" startPosition="57" endLine="289" endPosition="40" conceptFqName="jetbrains.mps.baseLanguage.structure.ExpressionStatement" />
-    <nodeInfo nodeId="1225239646593" fileName="Element_Editor.java" startLine="289" startPosition="40" endLine="290" endPosition="34" conceptFqName="jetbrains.mps.baseLanguage.structure.ExpressionStatement" />
-    <nodeInfo nodeId="1225239646593" fileName="Element_Editor.java" startLine="290" startPosition="34" endLine="291" endPosition="22" conceptFqName="jetbrains.mps.baseLanguage.structure.ReturnStatement" />
-    <nodeInfo nodeId="1225239646567" fileName="Element_Editor.java" startLine="34" startPosition="0" endLine="37" endPosition="0" conceptFqName="jetbrains.mps.baseLanguage.structure.InstanceMethodDeclaration" propertyString="createEditorCell#(Ljetbrains/mps/openapi/editor/EditorContext;Lorg/jetbrains/mps/openapi/model/SNode;)Ljetbrains/mps/openapi/editor/cells/EditorCell;" />
-    <nodeInfo nodeId="1225239646572" fileName="Element_Editor.java" startLine="81" startPosition="40" endLine="84" endPosition="5" conceptFqName="jetbrains.mps.baseLanguage.structure.IfStatement" />
-    <nodeInfo nodeId="1225239646567" fileName="Element_Editor.java" startLine="105" startPosition="0" endLine="108" endPosition="0" conceptFqName="jetbrains.mps.baseLanguage.structure.ConstructorDeclaration" propertyString="attributeListHandler_76r4mg_c0a#(Lorg/jetbrains/mps/openapi/model/SNode;Ljava/lang/String;Ljetbrains/mps/openapi/editor/EditorContext;)V" />
-    <nodeInfo nodeId="1225239646567" fileName="Element_Editor.java" startLine="127" startPosition="0" endLine="130" endPosition="0" conceptFqName="jetbrains.mps.baseLanguage.structure.InstanceMethodDeclaration" propertyString="createEmptyCell_internal#(Ljetbrains/mps/openapi/editor/EditorContext;Lorg/jetbrains/mps/openapi/model/SNode;)Ljetbrains/mps/openapi/editor/cells/EditorCell;" />
-    <nodeInfo nodeId="1225239646567" fileName="Element_Editor.java" startLine="137" startPosition="9" endLine="140" endPosition="9" conceptFqName="jetbrains.mps.baseLanguage.structure.IfStatement" />
-    <nodeInfo nodeId="1225239646567" fileName="Element_Editor.java" startLine="190" startPosition="0" endLine="193" endPosition="0" conceptFqName="jetbrains.mps.baseLanguage.structure.ConstructorDeclaration" propertyString="contentListHandler_76r4mg_b1a#(Lorg/jetbrains/mps/openapi/model/SNode;Ljava/lang/String;Ljetbrains/mps/openapi/editor/EditorContext;)V" />
-    <nodeInfo nodeId="1225239646567" fileName="Element_Editor.java" startLine="212" startPosition="0" endLine="215" endPosition="0" conceptFqName="jetbrains.mps.baseLanguage.structure.InstanceMethodDeclaration" propertyString="createEmptyCell_internal#(Ljetbrains/mps/openapi/editor/EditorContext;Lorg/jetbrains/mps/openapi/model/SNode;)Ljetbrains/mps/openapi/editor/cells/EditorCell;" />
-    <nodeInfo nodeId="1225239646567" fileName="Element_Editor.java" startLine="222" startPosition="9" endLine="225" endPosition="9" conceptFqName="jetbrains.mps.baseLanguage.structure.IfStatement" />
-    <nodeInfo nodeId="1225239646567" fileName="Element_Editor.java" startLine="109" startPosition="0" endLine="113" endPosition="0" conceptFqName="jetbrains.mps.baseLanguage.structure.InstanceMethodDeclaration" propertyString="createNodeToInsert#(Ljetbrains/mps/openapi/editor/EditorContext;)Lorg/jetbrains/mps/openapi/model/SNode;" />
-    <nodeInfo nodeId="1225239646567" fileName="Element_Editor.java" startLine="133" startPosition="134" endLine="137" endPosition="9" conceptFqName="jetbrains.mps.baseLanguage.structure.IfStatement" />
-    <nodeInfo nodeId="1225239646582" fileName="Element_Editor.java" startLine="176" startPosition="0" endLine="180" endPosition="0" conceptFqName="jetbrains.mps.baseLanguage.structure.InstanceMethodDeclaration" propertyString="createIndentCell_76r4mg_a1a#(Ljetbrains/mps/openapi/editor/EditorContext;Lorg/jetbrains/mps/openapi/model/SNode;)Ljetbrains/mps/openapi/editor/cells/EditorCell;" />
-    <nodeInfo nodeId="1225239646567" fileName="Element_Editor.java" startLine="194" startPosition="0" endLine="198" endPosition="0" conceptFqName="jetbrains.mps.baseLanguage.structure.InstanceMethodDeclaration" propertyString="createNodeToInsert#(Ljetbrains/mps/openapi/editor/EditorContext;)Lorg/jetbrains/mps/openapi/model/SNode;" />
-    <nodeInfo nodeId="1225239646567" fileName="Element_Editor.java" startLine="218" startPosition="134" endLine="222" endPosition="9" conceptFqName="jetbrains.mps.baseLanguage.structure.IfStatement" />
-    <nodeInfo nodeId="1225239646567" fileName="Element_Editor.java" startLine="114" startPosition="0" endLine="119" endPosition="0" conceptFqName="jetbrains.mps.baseLanguage.structure.InstanceMethodDeclaration" propertyString="createNodeCell#(Ljetbrains/mps/openapi/editor/EditorContext;Lorg/jetbrains/mps/openapi/model/SNode;)Ljetbrains/mps/openapi/editor/cells/EditorCell;" />
-    <nodeInfo nodeId="1225239646567" fileName="Element_Editor.java" startLine="199" startPosition="0" endLine="204" endPosition="0" conceptFqName="jetbrains.mps.baseLanguage.structure.InstanceMethodDeclaration" propertyString="createNodeCell#(Ljetbrains/mps/openapi/editor/EditorContext;Lorg/jetbrains/mps/openapi/model/SNode;)Ljetbrains/mps/openapi/editor/cells/EditorCell;" />
-    <nodeInfo nodeId="1225239646572" fileName="Element_Editor.java" startLine="87" startPosition="59" endLine="93" endPosition="22" conceptFqName="jetbrains.mps.baseLanguage.structure.IfStatement" />
-    <nodeInfo nodeId="1225239646567" fileName="Element_Editor.java" startLine="120" startPosition="0" endLine="126" endPosition="0" conceptFqName="jetbrains.mps.baseLanguage.structure.InstanceMethodDeclaration" propertyString="createEmptyCell#(Ljetbrains/mps/openapi/editor/EditorContext;)Ljetbrains/mps/openapi/editor/cells/EditorCell;" />
-    <nodeInfo nodeId="1225239646567" fileName="Element_Editor.java" startLine="205" startPosition="0" endLine="211" endPosition="0" conceptFqName="jetbrains.mps.baseLanguage.structure.InstanceMethodDeclaration" propertyString="createEmptyCell#(Ljetbrains/mps/openapi/editor/EditorContext;)Ljetbrains/mps/openapi/editor/cells/EditorCell;" />
-    <nodeInfo nodeId="1225239646590" fileName="Element_Editor.java" startLine="275" startPosition="59" endLine="281" endPosition="22" conceptFqName="jetbrains.mps.baseLanguage.structure.IfStatement" />
-    <nodeInfo nodeId="1225239646567" fileName="Element_Editor.java" startLine="96" startPosition="0" endLine="103" endPosition="0" conceptFqName="jetbrains.mps.baseLanguage.structure.InstanceMethodDeclaration" propertyString="createRefNodeList_76r4mg_c0a#(Ljetbrains/mps/openapi/editor/EditorContext;Lorg/jetbrains/mps/openapi/model/SNode;)Ljetbrains/mps/openapi/editor/cells/EditorCell;" />
-    <nodeInfo nodeId="1225239646567" fileName="Element_Editor.java" startLine="181" startPosition="0" endLine="188" endPosition="0" conceptFqName="jetbrains.mps.baseLanguage.structure.InstanceMethodDeclaration" propertyString="createRefNodeList_76r4mg_b1a#(Ljetbrains/mps/openapi/editor/EditorContext;Lorg/jetbrains/mps/openapi/model/SNode;)Ljetbrains/mps/openapi/editor/cells/EditorCell;" />
-    <nodeInfo nodeId="1225239646567" fileName="Element_Editor.java" startLine="38" startPosition="0" endLine="47" endPosition="0" conceptFqName="jetbrains.mps.baseLanguage.structure.InstanceMethodDeclaration" propertyString="createCollection_76r4mg_a#(Ljetbrains/mps/openapi/editor/EditorContext;Lorg/jetbrains/mps/openapi/model/SNode;)Ljetbrains/mps/openapi/editor/cells/EditorCell;" />
-    <nodeInfo nodeId="1225239646570" fileName="Element_Editor.java" startLine="61" startPosition="0" endLine="70" endPosition="0" conceptFqName="jetbrains.mps.baseLanguage.structure.InstanceMethodDeclaration" propertyString="createConstant_76r4mg_a0a#(Ljetbrains/mps/openapi/editor/EditorContext;Lorg/jetbrains/mps/openapi/model/SNode;)Ljetbrains/mps/openapi/editor/cells/EditorCell;" />
-    <nodeInfo nodeId="1225239646576" fileName="Element_Editor.java" startLine="144" startPosition="0" endLine="153" endPosition="0" conceptFqName="jetbrains.mps.baseLanguage.structure.InstanceMethodDeclaration" propertyString="createConstant_76r4mg_a2a0#(Ljetbrains/mps/openapi/editor/EditorContext;Lorg/jetbrains/mps/openapi/model/SNode;)Ljetbrains/mps/openapi/editor/cells/EditorCell;" />
-    <nodeInfo nodeId="1225239646578" fileName="Element_Editor.java" startLine="155" startPosition="0" endLine="164" endPosition="0" conceptFqName="jetbrains.mps.baseLanguage.structure.InstanceMethodDeclaration" propertyString="createConstant_76r4mg_d0a#(Ljetbrains/mps/openapi/editor/EditorContext;Lorg/jetbrains/mps/openapi/model/SNode;)Ljetbrains/mps/openapi/editor/cells/EditorCell;" />
-    <nodeInfo nodeId="1225239646584" fileName="Element_Editor.java" startLine="229" startPosition="0" endLine="238" endPosition="0" conceptFqName="jetbrains.mps.baseLanguage.structure.InstanceMethodDeclaration" propertyString="createConstant_76r4mg_a1b0#(Ljetbrains/mps/openapi/editor/EditorContext;Lorg/jetbrains/mps/openapi/model/SNode;)Ljetbrains/mps/openapi/editor/cells/EditorCell;" />
-    <nodeInfo nodeId="1225239646588" fileName="Element_Editor.java" startLine="252" startPosition="0" endLine="261" endPosition="0" conceptFqName="jetbrains.mps.baseLanguage.structure.InstanceMethodDeclaration" propertyString="createConstant_76r4mg_a2a#(Ljetbrains/mps/openapi/editor/EditorContext;Lorg/jetbrains/mps/openapi/model/SNode;)Ljetbrains/mps/openapi/editor/cells/EditorCell;" />
-    <nodeInfo nodeId="1225239646593" fileName="Element_Editor.java" startLine="284" startPosition="0" endLine="293" endPosition="0" conceptFqName="jetbrains.mps.baseLanguage.structure.InstanceMethodDeclaration" propertyString="createConstant_76r4mg_c2a#(Ljetbrains/mps/openapi/editor/EditorContext;Lorg/jetbrains/mps/openapi/model/SNode;)Ljetbrains/mps/openapi/editor/cells/EditorCell;" />
-    <nodeInfo nodeId="1225239646567" fileName="Element_Editor.java" startLine="131" startPosition="132" endLine="141" endPosition="7" conceptFqName="jetbrains.mps.baseLanguage.structure.IfStatement" />
-    <nodeInfo nodeId="1225239646567" fileName="Element_Editor.java" startLine="165" startPosition="0" endLine="175" endPosition="0" conceptFqName="jetbrains.mps.baseLanguage.structure.InstanceMethodDeclaration" propertyString="createCollection_76r4mg_b0#(Ljetbrains/mps/openapi/editor/EditorContext;Lorg/jetbrains/mps/openapi/model/SNode;)Ljetbrains/mps/openapi/editor/cells/EditorCell;" />
-    <nodeInfo nodeId="1225239646567" fileName="Element_Editor.java" startLine="216" startPosition="132" endLine="226" endPosition="7" conceptFqName="jetbrains.mps.baseLanguage.structure.IfStatement" />
-    <nodeInfo nodeId="1225239646567" fileName="Element_Editor.java" startLine="240" startPosition="0" endLine="251" endPosition="0" conceptFqName="jetbrains.mps.baseLanguage.structure.InstanceMethodDeclaration" propertyString="createCollection_76r4mg_c0#(Ljetbrains/mps/openapi/editor/EditorContext;Lorg/jetbrains/mps/openapi/model/SNode;)Ljetbrains/mps/openapi/editor/cells/EditorCell;" />
-    <nodeInfo nodeId="1225239646567" fileName="Element_Editor.java" startLine="48" startPosition="0" endLine="60" endPosition="0" conceptFqName="jetbrains.mps.baseLanguage.structure.InstanceMethodDeclaration" propertyString="createCollection_76r4mg_a0#(Ljetbrains/mps/openapi/editor/EditorContext;Lorg/jetbrains/mps/openapi/model/SNode;)Ljetbrains/mps/openapi/editor/cells/EditorCell;" />
-    <nodeInfo nodeId="1225239646567" fileName="Element_Editor.java" startLine="131" startPosition="0" endLine="143" endPosition="0" conceptFqName="jetbrains.mps.baseLanguage.structure.InstanceMethodDeclaration" propertyString="installElementCellActions#(Lorg/jetbrains/mps/openapi/model/SNode;Lorg/jetbrains/mps/openapi/model/SNode;Ljetbrains/mps/openapi/editor/cells/EditorCell;Ljetbrains/mps/openapi/editor/EditorContext;)V" />
-    <nodeInfo nodeId="1225239646567" fileName="Element_Editor.java" startLine="216" startPosition="0" endLine="228" endPosition="0" conceptFqName="jetbrains.mps.baseLanguage.structure.InstanceMethodDeclaration" propertyString="installElementCellActions#(Lorg/jetbrains/mps/openapi/model/SNode;Lorg/jetbrains/mps/openapi/model/SNode;Ljetbrains/mps/openapi/editor/cells/EditorCell;Ljetbrains/mps/openapi/editor/EditorContext;)V" />
-    <nodeInfo nodeId="1225239646590" fileName="Element_Editor.java" startLine="262" startPosition="0" endLine="283" endPosition="0" conceptFqName="jetbrains.mps.baseLanguage.structure.InstanceMethodDeclaration" propertyString="createProperty_76r4mg_b2a#(Ljetbrains/mps/openapi/editor/EditorContext;Lorg/jetbrains/mps/openapi/model/SNode;)Ljetbrains/mps/openapi/editor/cells/EditorCell;" />
-    <nodeInfo nodeId="1225239646572" fileName="Element_Editor.java" startLine="71" startPosition="0" endLine="95" endPosition="0" conceptFqName="jetbrains.mps.baseLanguage.structure.InstanceMethodDeclaration" propertyString="createProperty_76r4mg_b0a#(Ljetbrains/mps/openapi/editor/EditorContext;Lorg/jetbrains/mps/openapi/model/SNode;)Ljetbrains/mps/openapi/editor/cells/EditorCell;" />
-    <scopeInfo nodeId="1225239646567" fileName="Element_Editor.java" startLine="34" startPosition="79" endLine="35" endPosition="63" />
-    <scopeInfo nodeId="1225239646567" fileName="Element_Editor.java" startLine="41" startPosition="28" endLine="42" endPosition="83" />
-    <scopeInfo nodeId="1225239646567" fileName="Element_Editor.java" startLine="42" startPosition="83" endLine="43" endPosition="83" />
-    <scopeInfo nodeId="1225239646567" fileName="Element_Editor.java" startLine="43" startPosition="83" endLine="44" endPosition="83" />
-    <scopeInfo nodeId="1225239646567" fileName="Element_Editor.java" startLine="53" startPosition="40" endLine="54" endPosition="82" />
-    <scopeInfo nodeId="1225239646567" fileName="Element_Editor.java" startLine="54" startPosition="82" endLine="55" endPosition="82" />
-    <scopeInfo nodeId="1225239646567" fileName="Element_Editor.java" startLine="55" startPosition="82" endLine="56" endPosition="85" />
-    <scopeInfo nodeId="1225239646567" fileName="Element_Editor.java" startLine="56" startPosition="85" endLine="57" endPosition="82" />
-    <scopeInfo nodeId="1225239646572" fileName="Element_Editor.java" startLine="82" startPosition="15" endLine="83" endPosition="90" />
-    <scopeInfo nodeId="1225239646567" fileName="Element_Editor.java" startLine="105" startPosition="102" endLine="106" endPosition="50" />
-    <scopeInfo nodeId="1225239646567" fileName="Element_Editor.java" startLine="127" startPosition="89" endLine="128" endPosition="66" />
-    <scopeInfo nodeId="1225239646567" fileName="Element_Editor.java" startLine="138" startPosition="131" endLine="139" endPosition="139" />
-    <scopeInfo nodeId="1225239646567" fileName="Element_Editor.java" startLine="170" startPosition="40" endLine="171" endPosition="84" />
-    <scopeInfo nodeId="1225239646567" fileName="Element_Editor.java" startLine="171" startPosition="84" endLine="172" endPosition="85" />
-    <scopeInfo nodeId="1225239646567" fileName="Element_Editor.java" startLine="190" startPosition="100" endLine="191" endPosition="50" />
-    <scopeInfo nodeId="1225239646567" fileName="Element_Editor.java" startLine="212" startPosition="89" endLine="213" endPosition="66" />
-    <scopeInfo nodeId="1225239646567" fileName="Element_Editor.java" startLine="223" startPosition="131" endLine="224" endPosition="139" />
-    <scopeInfo nodeId="1225239646567" fileName="Element_Editor.java" startLine="245" startPosition="40" endLine="246" endPosition="82" />
-    <scopeInfo nodeId="1225239646567" fileName="Element_Editor.java" startLine="246" startPosition="82" endLine="247" endPosition="82" />
-    <scopeInfo nodeId="1225239646567" fileName="Element_Editor.java" startLine="247" startPosition="82" endLine="248" endPosition="82" />
-    <scopeInfo nodeId="1225239646567" fileName="Element_Editor.java" startLine="109" startPosition="66" endLine="111" endPosition="93">
-      <varInfo nodeId="1225239646567" varName="listOwner" />
-    </scopeInfo>
-    <scopeInfo nodeId="1225239646567" fileName="Element_Editor.java" startLine="134" startPosition="34" endLine="136" endPosition="98" />
-    <scopeInfo nodeId="1225239646582" fileName="Element_Editor.java" startLine="176" startPosition="91" endLine="178" endPosition="22">
-      <varInfo nodeId="1225239646582" varName="editorCell" />
-    </scopeInfo>
-    <scopeInfo nodeId="1225239646567" fileName="Element_Editor.java" startLine="194" startPosition="66" endLine="196" endPosition="93">
-      <varInfo nodeId="1225239646567" varName="listOwner" />
-    </scopeInfo>
-    <scopeInfo nodeId="1225239646567" fileName="Element_Editor.java" startLine="219" startPosition="34" endLine="221" endPosition="98" />
-    <scopeInfo nodeId="1225239646567" fileName="Element_Editor.java" startLine="34" startPosition="0" endLine="37" endPosition="0">
-      <varInfo nodeId="1225239646567" varName="editorContext" />
-      <varInfo nodeId="1225239646567" varName="node" />
-    </scopeInfo>
-    <scopeInfo nodeId="1225239646572" fileName="Element_Editor.java" startLine="88" startPosition="35" endLine="91" endPosition="109">
-      <varInfo nodeId="1225239646572" varName="manager" />
-      <varInfo nodeId="1225239646572" varName="opContext" />
-    </scopeInfo>
-    <scopeInfo nodeId="1225239646567" fileName="Element_Editor.java" startLine="105" startPosition="0" endLine="108" endPosition="0">
-      <varInfo nodeId="1225239646567" varName="childRole" />
-      <varInfo nodeId="1225239646567" varName="context" />
-      <varInfo nodeId="1225239646567" varName="ownerNode" />
-    </scopeInfo>
-    <scopeInfo nodeId="1225239646567" fileName="Element_Editor.java" startLine="114" startPosition="86" endLine="117" endPosition="25">
-      <varInfo nodeId="1225239646567" varName="elementCell" />
-    </scopeInfo>
-    <scopeInfo nodeId="1225239646567" fileName="Element_Editor.java" startLine="127" startPosition="0" endLine="130" endPosition="0">
-      <varInfo nodeId="1225239646567" varName="editorContext" />
-      <varInfo nodeId="1225239646567" varName="node" />
-    </scopeInfo>
-    <scopeInfo nodeId="1225239646567" fileName="Element_Editor.java" startLine="190" startPosition="0" endLine="193" endPosition="0">
-      <varInfo nodeId="1225239646567" varName="childRole" />
-      <varInfo nodeId="1225239646567" varName="context" />
-      <varInfo nodeId="1225239646567" varName="ownerNode" />
-    </scopeInfo>
-    <scopeInfo nodeId="1225239646567" fileName="Element_Editor.java" startLine="199" startPosition="86" endLine="202" endPosition="25">
-      <varInfo nodeId="1225239646567" varName="elementCell" />
-    </scopeInfo>
-    <scopeInfo nodeId="1225239646567" fileName="Element_Editor.java" startLine="212" startPosition="0" endLine="215" endPosition="0">
-      <varInfo nodeId="1225239646567" varName="editorContext" />
-      <varInfo nodeId="1225239646567" varName="node" />
-    </scopeInfo>
-    <scopeInfo nodeId="1225239646590" fileName="Element_Editor.java" startLine="276" startPosition="35" endLine="279" endPosition="109">
-      <varInfo nodeId="1225239646590" varName="manager" />
-      <varInfo nodeId="1225239646590" varName="opContext" />
-    </scopeInfo>
-    <scopeInfo nodeId="1225239646567" fileName="Element_Editor.java" startLine="109" startPosition="0" endLine="113" endPosition="0">
-      <varInfo nodeId="1225239646567" varName="editorContext" />
-    </scopeInfo>
-    <scopeInfo nodeId="1225239646567" fileName="Element_Editor.java" startLine="120" startPosition="68" endLine="124" endPosition="23">
-      <varInfo nodeId="1225239646567" varName="emptyCell" />
-    </scopeInfo>
-    <scopeInfo nodeId="1225239646582" fileName="Element_Editor.java" startLine="176" startPosition="0" endLine="180" endPosition="0">
-      <varInfo nodeId="1225239646582" varName="editorContext" />
-      <varInfo nodeId="1225239646582" varName="node" />
-    </scopeInfo>
-    <scopeInfo nodeId="1225239646567" fileName="Element_Editor.java" startLine="194" startPosition="0" endLine="198" endPosition="0">
-      <varInfo nodeId="1225239646567" varName="editorContext" />
-    </scopeInfo>
-    <scopeInfo nodeId="1225239646567" fileName="Element_Editor.java" startLine="205" startPosition="68" endLine="209" endPosition="23">
-      <varInfo nodeId="1225239646567" varName="emptyCell" />
-    </scopeInfo>
-    <scopeInfo nodeId="1225239646567" fileName="Element_Editor.java" startLine="96" startPosition="92" endLine="101" endPosition="22">
-      <varInfo nodeId="1225239646567" varName="editorCell" />
-      <varInfo nodeId="1225239646567" varName="handler" />
-    </scopeInfo>
-    <scopeInfo nodeId="1225239646567" fileName="Element_Editor.java" startLine="114" startPosition="0" endLine="119" endPosition="0">
-      <varInfo nodeId="1225239646567" varName="editorContext" />
-      <varInfo nodeId="1225239646567" varName="elementNode" />
-    </scopeInfo>
-    <scopeInfo nodeId="1225239646567" fileName="Element_Editor.java" startLine="181" startPosition="92" endLine="186" endPosition="22">
-      <varInfo nodeId="1225239646567" varName="editorCell" />
-      <varInfo nodeId="1225239646567" varName="handler" />
-    </scopeInfo>
-    <scopeInfo nodeId="1225239646567" fileName="Element_Editor.java" startLine="199" startPosition="0" endLine="204" endPosition="0">
-      <varInfo nodeId="1225239646567" varName="editorContext" />
-      <varInfo nodeId="1225239646567" varName="elementNode" />
-    </scopeInfo>
-    <scopeInfo nodeId="1225239646567" fileName="Element_Editor.java" startLine="120" startPosition="0" endLine="126" endPosition="0">
-      <varInfo nodeId="1225239646567" varName="editorContext" />
-    </scopeInfo>
-    <scopeInfo nodeId="1225239646567" fileName="Element_Editor.java" startLine="205" startPosition="0" endLine="211" endPosition="0">
-      <varInfo nodeId="1225239646567" varName="editorContext" />
-    </scopeInfo>
-    <scopeInfo nodeId="1225239646567" fileName="Element_Editor.java" startLine="38" startPosition="89" endLine="45" endPosition="22">
-      <varInfo nodeId="1225239646567" varName="editorCell" />
-    </scopeInfo>
-    <scopeInfo nodeId="1225239646570" fileName="Element_Editor.java" startLine="61" startPosition="89" endLine="68" endPosition="22">
-      <varInfo nodeId="1225239646570" varName="editorCell" />
-      <varInfo nodeId="1225239646570" varName="style" />
-    </scopeInfo>
-    <scopeInfo nodeId="1225239646567" fileName="Element_Editor.java" startLine="96" startPosition="0" endLine="103" endPosition="0">
-      <varInfo nodeId="1225239646567" varName="editorContext" />
-      <varInfo nodeId="1225239646567" varName="node" />
-    </scopeInfo>
-    <scopeInfo nodeId="1225239646576" fileName="Element_Editor.java" startLine="144" startPosition="92" endLine="151" endPosition="24">
-      <varInfo nodeId="1225239646576" varName="editorCell" />
-      <varInfo nodeId="1225239646576" varName="style" />
-    </scopeInfo>
-    <scopeInfo nodeId="1225239646578" fileName="Element_Editor.java" startLine="155" startPosition="89" endLine="162" endPosition="22">
-      <varInfo nodeId="1225239646578" varName="editorCell" />
-      <varInfo nodeId="1225239646578" varName="style" />
-    </scopeInfo>
-    <scopeInfo nodeId="1225239646567" fileName="Element_Editor.java" startLine="181" startPosition="0" endLine="188" endPosition="0">
-      <varInfo nodeId="1225239646567" varName="editorContext" />
-      <varInfo nodeId="1225239646567" varName="node" />
-    </scopeInfo>
-    <scopeInfo nodeId="1225239646584" fileName="Element_Editor.java" startLine="229" startPosition="92" endLine="236" endPosition="24">
-      <varInfo nodeId="1225239646584" varName="editorCell" />
-      <varInfo nodeId="1225239646584" varName="style" />
-    </scopeInfo>
-    <scopeInfo nodeId="1225239646588" fileName="Element_Editor.java" startLine="252" startPosition="89" endLine="259" endPosition="22">
-      <varInfo nodeId="1225239646588" varName="editorCell" />
-      <varInfo nodeId="1225239646588" varName="style" />
-    </scopeInfo>
-    <scopeInfo nodeId="1225239646593" fileName="Element_Editor.java" startLine="284" startPosition="89" endLine="291" endPosition="22">
-      <varInfo nodeId="1225239646593" varName="editorCell" />
-      <varInfo nodeId="1225239646593" varName="style" />
-    </scopeInfo>
-    <scopeInfo nodeId="1225239646567" fileName="Element_Editor.java" startLine="132" startPosition="96" endLine="140" endPosition="9" />
-    <scopeInfo nodeId="1225239646567" fileName="Element_Editor.java" startLine="165" startPosition="90" endLine="173" endPosition="22">
-      <varInfo nodeId="1225239646567" varName="editorCell" />
-      <varInfo nodeId="1225239646567" varName="style" />
-    </scopeInfo>
-    <scopeInfo nodeId="1225239646567" fileName="Element_Editor.java" startLine="217" startPosition="96" endLine="225" endPosition="9" />
-    <scopeInfo nodeId="1225239646567" fileName="Element_Editor.java" startLine="38" startPosition="0" endLine="47" endPosition="0">
-      <varInfo nodeId="1225239646567" varName="editorContext" />
-      <varInfo nodeId="1225239646567" varName="node" />
-    </scopeInfo>
-    <scopeInfo nodeId="1225239646570" fileName="Element_Editor.java" startLine="61" startPosition="0" endLine="70" endPosition="0">
-      <varInfo nodeId="1225239646570" varName="editorContext" />
-      <varInfo nodeId="1225239646570" varName="node" />
-    </scopeInfo>
-    <scopeInfo nodeId="1225239646576" fileName="Element_Editor.java" startLine="144" startPosition="0" endLine="153" endPosition="0">
-      <varInfo nodeId="1225239646576" varName="editorContext" />
-      <varInfo nodeId="1225239646576" varName="node" />
-    </scopeInfo>
-    <scopeInfo nodeId="1225239646578" fileName="Element_Editor.java" startLine="155" startPosition="0" endLine="164" endPosition="0">
-      <varInfo nodeId="1225239646578" varName="editorContext" />
-      <varInfo nodeId="1225239646578" varName="node" />
-    </scopeInfo>
-    <scopeInfo nodeId="1225239646584" fileName="Element_Editor.java" startLine="229" startPosition="0" endLine="238" endPosition="0">
-      <varInfo nodeId="1225239646584" varName="editorContext" />
-      <varInfo nodeId="1225239646584" varName="node" />
-    </scopeInfo>
-    <scopeInfo nodeId="1225239646567" fileName="Element_Editor.java" startLine="240" startPosition="90" endLine="249" endPosition="22">
-      <varInfo nodeId="1225239646567" varName="editorCell" />
-      <varInfo nodeId="1225239646567" varName="style" />
-    </scopeInfo>
-    <scopeInfo nodeId="1225239646588" fileName="Element_Editor.java" startLine="252" startPosition="0" endLine="261" endPosition="0">
-      <varInfo nodeId="1225239646588" varName="editorContext" />
-      <varInfo nodeId="1225239646588" varName="node" />
-    </scopeInfo>
-    <scopeInfo nodeId="1225239646593" fileName="Element_Editor.java" startLine="284" startPosition="0" endLine="293" endPosition="0">
-      <varInfo nodeId="1225239646593" varName="editorContext" />
-      <varInfo nodeId="1225239646593" varName="node" />
-    </scopeInfo>
-    <scopeInfo nodeId="1225239646567" fileName="Element_Editor.java" startLine="48" startPosition="90" endLine="58" endPosition="22">
-      <varInfo nodeId="1225239646567" varName="editorCell" />
-      <varInfo nodeId="1225239646567" varName="style" />
-    </scopeInfo>
-    <scopeInfo nodeId="1225239646567" fileName="Element_Editor.java" startLine="131" startPosition="132" endLine="141" endPosition="7" />
-    <scopeInfo nodeId="1225239646567" fileName="Element_Editor.java" startLine="165" startPosition="0" endLine="175" endPosition="0">
-      <varInfo nodeId="1225239646567" varName="editorContext" />
-      <varInfo nodeId="1225239646567" varName="node" />
-    </scopeInfo>
-    <scopeInfo nodeId="1225239646567" fileName="Element_Editor.java" startLine="216" startPosition="132" endLine="226" endPosition="7" />
-    <scopeInfo nodeId="1225239646567" fileName="Element_Editor.java" startLine="240" startPosition="0" endLine="251" endPosition="0">
-      <varInfo nodeId="1225239646567" varName="editorContext" />
-      <varInfo nodeId="1225239646567" varName="node" />
-    </scopeInfo>
-    <scopeInfo nodeId="1225239646567" fileName="Element_Editor.java" startLine="48" startPosition="0" endLine="60" endPosition="0">
-      <varInfo nodeId="1225239646567" varName="editorContext" />
-      <varInfo nodeId="1225239646567" varName="node" />
-    </scopeInfo>
-    <scopeInfo nodeId="1225239646567" fileName="Element_Editor.java" startLine="131" startPosition="0" endLine="143" endPosition="0">
-      <varInfo nodeId="1225239646567" varName="editorContext" />
-      <varInfo nodeId="1225239646567" varName="elementCell" />
-      <varInfo nodeId="1225239646567" varName="elementNode" />
-      <varInfo nodeId="1225239646567" varName="listOwner" />
-    </scopeInfo>
-    <scopeInfo nodeId="1225239646567" fileName="Element_Editor.java" startLine="216" startPosition="0" endLine="228" endPosition="0">
-      <varInfo nodeId="1225239646567" varName="editorContext" />
-      <varInfo nodeId="1225239646567" varName="elementCell" />
-      <varInfo nodeId="1225239646567" varName="elementNode" />
-      <varInfo nodeId="1225239646567" varName="listOwner" />
-    </scopeInfo>
-    <scopeInfo nodeId="1225239646590" fileName="Element_Editor.java" startLine="262" startPosition="89" endLine="281" endPosition="22">
-      <varInfo nodeId="1225239646590" varName="attributeConcept" />
-      <varInfo nodeId="1225239646590" varName="attributeKind" />
-      <varInfo nodeId="1225239646590" varName="editorCell" />
-      <varInfo nodeId="1225239646590" varName="provider" />
-      <varInfo nodeId="1225239646590" varName="style" />
-    </scopeInfo>
-    <scopeInfo nodeId="1225239646590" fileName="Element_Editor.java" startLine="262" startPosition="0" endLine="283" endPosition="0">
-      <varInfo nodeId="1225239646590" varName="editorContext" />
-      <varInfo nodeId="1225239646590" varName="node" />
-    </scopeInfo>
-    <scopeInfo nodeId="1225239646572" fileName="Element_Editor.java" startLine="71" startPosition="89" endLine="93" endPosition="22">
-      <varInfo nodeId="1225239646572" varName="attributeConcept" />
-      <varInfo nodeId="1225239646572" varName="attributeKind" />
-      <varInfo nodeId="1225239646572" varName="editorCell" />
-      <varInfo nodeId="1225239646572" varName="provider" />
-      <varInfo nodeId="1225239646572" varName="style" />
-    </scopeInfo>
-    <scopeInfo nodeId="1225239646572" fileName="Element_Editor.java" startLine="71" startPosition="0" endLine="95" endPosition="0">
-      <varInfo nodeId="1225239646572" varName="editorContext" />
-      <varInfo nodeId="1225239646572" varName="node" />
-    </scopeInfo>
-    <unitInfo nodeId="1225239646567" fileName="Element_Editor.java" startLine="104" startPosition="0" endLine="154" endPosition="0" unitName="jetbrains.mps.sampleXML.editor.Element_Editor$attributeListHandler_76r4mg_c0a" />
-    <unitInfo nodeId="1225239646567" fileName="Element_Editor.java" startLine="189" startPosition="0" endLine="239" endPosition="0" unitName="jetbrains.mps.sampleXML.editor.Element_Editor$contentListHandler_76r4mg_b1a" />
-    <unitInfo nodeId="1225239646567" fileName="Element_Editor.java" startLine="33" startPosition="0" endLine="294" endPosition="0" unitName="jetbrains.mps.sampleXML.editor.Element_Editor" />
->>>>>>> 6ac3e57c
   </root>
   <root nodeRef="r:947a2b3f-3d1a-4e17-8fcb-13d001da9172(jetbrains.mps.sampleXML.editor)/1225239646612">
     <file name="Text_Editor.java">
