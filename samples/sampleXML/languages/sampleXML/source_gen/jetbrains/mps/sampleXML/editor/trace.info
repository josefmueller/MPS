<?xml version="1.0" encoding="UTF-8"?>
<debug-info version="2">
  <concept fqn="c:f3061a53-9226-4cc5-a443-f952ceaf5816/1068580123140:jetbrains.mps.baseLanguage.structure.ConstructorDeclaration" />
  <concept fqn="c:f3061a53-9226-4cc5-a443-f952ceaf5816/1068580123155:jetbrains.mps.baseLanguage.structure.ExpressionStatement" />
  <concept fqn="c:f3061a53-9226-4cc5-a443-f952ceaf5816/1068390468200:jetbrains.mps.baseLanguage.structure.FieldDeclaration" />
  <concept fqn="c:f3061a53-9226-4cc5-a443-f952ceaf5816/1068580123159:jetbrains.mps.baseLanguage.structure.IfStatement" />
  <concept fqn="c:f3061a53-9226-4cc5-a443-f952ceaf5816/1068580123165:jetbrains.mps.baseLanguage.structure.InstanceMethodDeclaration" />
  <concept fqn="c:f3061a53-9226-4cc5-a443-f952ceaf5816/1068581242864:jetbrains.mps.baseLanguage.structure.LocalVariableDeclarationStatement" />
  <concept fqn="c:f3061a53-9226-4cc5-a443-f952ceaf5816/1068581242878:jetbrains.mps.baseLanguage.structure.ReturnStatement" />
  <concept fqn="c:f3061a53-9226-4cc5-a443-f952ceaf5816/1068580123157:jetbrains.mps.baseLanguage.structure.Statement" />
  <concept fqn="c:f3061a53-9226-4cc5-a443-f952ceaf5816/1070475587102:jetbrains.mps.baseLanguage.structure.SuperConstructorInvocation" />
  <root>
    <file name="EditorAspectDescriptorImpl.java">
      <unit at="15,0,39,0" name="jetbrains.mps.sampleXML.editor.EditorAspectDescriptorImpl" />
    </file>
  </root>
  <root nodeRef="r:947a2b3f-3d1a-4e17-8fcb-13d001da9172(jetbrains.mps.sampleXML.editor)/1225239646537">
    <file name="Attribute_Editor.java">
<<<<<<< HEAD
      <node id="1225239646537" at="11,79,12,75" concept="6" />
      <node id="1225239646537" at="11,0,14,0" concept="4" trace="createEditorCell#(Ljetbrains/mps/openapi/editor/EditorContext;Lorg/jetbrains/mps/openapi/model/SNode;)Ljetbrains/mps/openapi/editor/cells/EditorCell;" />
      <scope id="1225239646537" at="11,79,12,75" />
      <scope id="1225239646537" at="11,0,14,0">
        <var name="editorContext" id="1225239646537" />
        <var name="node" id="1225239646537" />
      </scope>
      <unit id="1225239646537" at="10,0,15,0" name="jetbrains.mps.sampleXML.editor.Attribute_Editor" />
    </file>
    <file name="Attribute_EditorBuilder_a.java">
      <node id="1225239646537" at="27,89,28,19" concept="8" />
      <node id="1225239646537" at="28,19,29,18" concept="1" />
      <node id="1225239646537" at="34,26,35,18" concept="6" />
      <node id="1225239646537" at="38,39,39,39" concept="6" />
      <node id="1225239646537" at="42,50,43,106" concept="5" />
      <node id="1225239646537" at="43,106,44,48" concept="1" />
      <node id="1225239646537" at="44,48,45,28" concept="1" />
      <node id="1225239646537" at="45,28,46,65" concept="1" />
      <node id="1225239646537" at="46,65,47,57" concept="1" />
      <node id="1225239646537" at="47,57,48,57" concept="1" />
      <node id="1225239646537" at="48,57,49,57" concept="1" />
      <node id="1225239646537" at="49,57,50,57" concept="1" />
      <node id="1225239646537" at="50,57,51,57" concept="1" />
      <node id="1225239646537" at="51,57,52,22" concept="6" />
      <node id="1225239646539" at="54,49,55,89" concept="5" />
      <node id="1225239646539" at="55,89,56,29" concept="1" />
      <node id="1225239646539" at="56,29,57,42" concept="1" />
      <node id="1225239646539" at="57,42,58,26" concept="5" />
      <node id="1225239646539" at="58,26,59,63" concept="1" />
      <node id="1225239646539" at="59,63,60,42" concept="1" />
      <node id="1225239646539" at="60,42,61,34" concept="5" />
      <node id="1225239646539" at="61,34,62,57" concept="1" />
      <node id="1225239646539" at="62,57,63,102" concept="1" />
      <node id="1225239646539" at="63,102,64,40" concept="1" />
      <node id="1225239646539" at="65,15,66,90" concept="1" />
      <node id="1225239646539" at="67,5,68,73" concept="1" />
      <node id="1225239646539" at="68,73,69,57" concept="5" />
      <node id="1225239646539" at="69,57,70,59" concept="5" />
      <node id="1225239646539" at="71,35,72,87" concept="5" />
      <node id="1225239646539" at="72,87,73,94" concept="6" />
      <node id="1225239646539" at="74,10,75,22" concept="6" />
      <node id="1225239646542" at="77,49,78,94" concept="5" />
      <node id="1225239646542" at="78,94,79,47" concept="1" />
      <node id="1225239646542" at="79,47,80,34" concept="1" />
      <node id="1225239646542" at="80,34,81,22" concept="6" />
      <node id="1225239646543" at="83,49,84,95" concept="5" />
      <node id="1225239646543" at="84,95,85,47" concept="1" />
      <node id="1225239646543" at="85,47,86,34" concept="5" />
      <node id="1225239646543" at="86,34,87,57" concept="1" />
      <node id="1225239646543" at="87,57,88,108" concept="1" />
      <node id="1225239646543" at="88,108,89,40" concept="1" />
      <node id="1225239646543" at="89,40,90,34" concept="1" />
      <node id="1225239646543" at="90,34,91,22" concept="6" />
      <node id="1225239646546" at="93,49,94,89" concept="5" />
      <node id="1225239646546" at="94,89,95,30" concept="1" />
      <node id="1225239646546" at="95,30,96,43" concept="1" />
      <node id="1225239646546" at="96,43,97,26" concept="5" />
      <node id="1225239646546" at="97,26,98,63" concept="1" />
      <node id="1225239646546" at="98,63,99,43" concept="1" />
      <node id="1225239646546" at="99,43,100,34" concept="5" />
      <node id="1225239646546" at="100,34,101,57" concept="1" />
      <node id="1225239646546" at="101,57,102,108" concept="1" />
      <node id="1225239646546" at="102,108,103,40" concept="1" />
      <node id="1225239646546" at="103,40,104,73" concept="1" />
      <node id="1225239646546" at="104,73,105,57" concept="5" />
      <node id="1225239646546" at="105,57,106,59" concept="5" />
      <node id="1225239646546" at="107,35,108,87" concept="5" />
      <node id="1225239646546" at="108,87,109,94" concept="6" />
      <node id="1225239646546" at="110,10,111,22" concept="6" />
      <node id="1225239646549" at="113,49,114,95" concept="5" />
      <node id="1225239646549" at="114,95,115,47" concept="1" />
      <node id="1225239646549" at="115,47,116,34" concept="5" />
      <node id="1225239646549" at="116,34,117,57" concept="1" />
      <node id="1225239646549" at="117,57,118,108" concept="1" />
      <node id="1225239646549" at="118,108,119,40" concept="1" />
      <node id="1225239646549" at="119,40,120,34" concept="1" />
      <node id="1225239646549" at="120,34,121,22" concept="6" />
      <node id="1225239646537" at="24,0,26,0" concept="2" trace="myNode" />
      <node id="1225239646537" at="38,0,41,0" concept="4" trace="createCell#()Ljetbrains/mps/openapi/editor/cells/EditorCell;" />
      <node id="1225239646539" at="64,40,67,5" concept="3" />
      <node id="1225239646537" at="27,0,31,0" concept="0" trace="Attribute_EditorBuilder_a#(Ljetbrains/mps/openapi/editor/EditorContext;Lorg/jetbrains/mps/openapi/model/SNode;)V" />
      <node id="1225239646537" at="32,0,37,0" concept="4" trace="getNode#()Lorg/jetbrains/mps/openapi/model/SNode;" />
      <node id="1225239646539" at="70,59,75,22" concept="3" />
      <node id="1225239646546" at="106,59,111,22" concept="3" />
      <node id="1225239646542" at="77,0,83,0" concept="4" trace="createConstant_mc4j88_b0#()Ljetbrains/mps/openapi/editor/cells/EditorCell;" />
      <node id="1225239646543" at="83,0,93,0" concept="4" trace="createConstant_mc4j88_c0#()Ljetbrains/mps/openapi/editor/cells/EditorCell;" />
      <node id="1225239646549" at="113,0,123,0" concept="4" trace="createConstant_mc4j88_e0#()Ljetbrains/mps/openapi/editor/cells/EditorCell;" />
      <node id="1225239646537" at="42,0,54,0" concept="4" trace="createCollection_mc4j88_a#()Ljetbrains/mps/openapi/editor/cells/EditorCell;" />
      <node id="1225239646546" at="93,0,113,0" concept="4" trace="createProperty_mc4j88_d0#()Ljetbrains/mps/openapi/editor/cells/EditorCell;" />
      <node id="1225239646539" at="54,0,77,0" concept="4" trace="createProperty_mc4j88_a0#()Ljetbrains/mps/openapi/editor/cells/EditorCell;" />
      <scope id="1225239646537" at="34,26,35,18" />
      <scope id="1225239646537" at="38,39,39,39" />
      <scope id="1225239646539" at="65,15,66,90" />
      <scope id="1225239646537" at="27,89,29,18" />
      <scope id="1225239646539" at="71,35,73,94">
        <var name="manager" id="1225239646539" />
      </scope>
      <scope id="1225239646546" at="107,35,109,94">
=======
      <node id="1225239646537" at="23,79,24,63" concept="5" />
      <node id="1225239646537" at="26,89,27,99" concept="4" />
      <node id="1225239646537" at="27,99,28,48" concept="1" />
      <node id="1225239646537" at="28,48,29,28" concept="1" />
      <node id="1225239646537" at="29,28,30,81" concept="1" />
      <node id="1225239646537" at="30,81,31,81" concept="1" />
      <node id="1225239646537" at="31,81,32,81" concept="1" />
      <node id="1225239646537" at="32,81,33,81" concept="1" />
      <node id="1225239646537" at="33,81,34,81" concept="1" />
      <node id="1225239646537" at="34,81,35,22" concept="5" />
      <node id="1225239646539" at="37,88,38,82" concept="4" />
      <node id="1225239646539" at="38,82,39,29" concept="1" />
      <node id="1225239646539" at="39,29,40,42" concept="1" />
      <node id="1225239646539" at="40,42,41,26" concept="4" />
      <node id="1225239646539" at="41,26,42,58" concept="1" />
      <node id="1225239646539" at="42,58,43,42" concept="1" />
      <node id="1225239646539" at="43,42,44,34" concept="4" />
      <node id="1225239646539" at="44,34,45,60" concept="1" />
      <node id="1225239646539" at="45,60,46,105" concept="1" />
      <node id="1225239646539" at="46,105,47,40" concept="1" />
      <node id="1225239646539" at="48,15,49,90" concept="1" />
      <node id="1225239646539" at="50,5,51,73" concept="1" />
      <node id="1225239646539" at="51,73,52,57" concept="4" />
      <node id="1225239646539" at="53,35,54,82" concept="4" />
      <node id="1225239646539" at="54,82,55,112" concept="5" />
      <node id="1225239646539" at="56,10,57,22" concept="5" />
      <node id="1225239646542" at="59,88,60,87" concept="4" />
      <node id="1225239646542" at="60,87,61,47" concept="1" />
      <node id="1225239646542" at="61,47,62,34" concept="1" />
      <node id="1225239646542" at="62,34,63,22" concept="5" />
      <node id="1225239646543" at="65,88,66,88" concept="4" />
      <node id="1225239646543" at="66,88,67,47" concept="1" />
      <node id="1225239646543" at="67,47,68,34" concept="4" />
      <node id="1225239646543" at="68,34,69,60" concept="1" />
      <node id="1225239646543" at="69,60,70,111" concept="1" />
      <node id="1225239646543" at="70,111,71,40" concept="1" />
      <node id="1225239646543" at="71,40,72,34" concept="1" />
      <node id="1225239646543" at="72,34,73,22" concept="5" />
      <node id="1225239646546" at="75,88,76,82" concept="4" />
      <node id="1225239646546" at="76,82,77,30" concept="1" />
      <node id="1225239646546" at="77,30,78,43" concept="1" />
      <node id="1225239646546" at="78,43,79,26" concept="4" />
      <node id="1225239646546" at="79,26,80,58" concept="1" />
      <node id="1225239646546" at="80,58,81,43" concept="1" />
      <node id="1225239646546" at="81,43,82,34" concept="4" />
      <node id="1225239646546" at="82,34,83,60" concept="1" />
      <node id="1225239646546" at="83,60,84,111" concept="1" />
      <node id="1225239646546" at="84,111,85,40" concept="1" />
      <node id="1225239646546" at="85,40,86,73" concept="1" />
      <node id="1225239646546" at="86,73,87,57" concept="4" />
      <node id="1225239646546" at="88,35,89,82" concept="4" />
      <node id="1225239646546" at="89,82,90,112" concept="5" />
      <node id="1225239646546" at="91,10,92,22" concept="5" />
      <node id="1225239646549" at="94,88,95,88" concept="4" />
      <node id="1225239646549" at="95,88,96,47" concept="1" />
      <node id="1225239646549" at="96,47,97,34" concept="4" />
      <node id="1225239646549" at="97,34,98,60" concept="1" />
      <node id="1225239646549" at="98,60,99,111" concept="1" />
      <node id="1225239646549" at="99,111,100,40" concept="1" />
      <node id="1225239646549" at="100,40,101,34" concept="1" />
      <node id="1225239646549" at="101,34,102,22" concept="5" />
      <node id="1225239646537" at="23,0,26,0" concept="3" trace="createEditorCell#(Ljetbrains/mps/openapi/editor/EditorContext;Lorg/jetbrains/mps/openapi/model/SNode;)Ljetbrains/mps/openapi/editor/cells/EditorCell;" />
      <node id="1225239646539" at="47,40,50,5" concept="2" />
      <node id="1225239646539" at="52,57,57,22" concept="2" />
      <node id="1225239646546" at="87,57,92,22" concept="2" />
      <node id="1225239646542" at="59,0,65,0" concept="3" trace="createConstant_mc4j88_b0#(Ljetbrains/mps/openapi/editor/EditorContext;Lorg/jetbrains/mps/openapi/model/SNode;)Ljetbrains/mps/openapi/editor/cells/EditorCell;" />
      <node id="1225239646543" at="65,0,75,0" concept="3" trace="createConstant_mc4j88_c0#(Ljetbrains/mps/openapi/editor/EditorContext;Lorg/jetbrains/mps/openapi/model/SNode;)Ljetbrains/mps/openapi/editor/cells/EditorCell;" />
      <node id="1225239646549" at="94,0,104,0" concept="3" trace="createConstant_mc4j88_e0#(Ljetbrains/mps/openapi/editor/EditorContext;Lorg/jetbrains/mps/openapi/model/SNode;)Ljetbrains/mps/openapi/editor/cells/EditorCell;" />
      <node id="1225239646537" at="26,0,37,0" concept="3" trace="createCollection_mc4j88_a#(Ljetbrains/mps/openapi/editor/EditorContext;Lorg/jetbrains/mps/openapi/model/SNode;)Ljetbrains/mps/openapi/editor/cells/EditorCell;" />
      <node id="1225239646546" at="75,0,94,0" concept="3" trace="createProperty_mc4j88_d0#(Ljetbrains/mps/openapi/editor/EditorContext;Lorg/jetbrains/mps/openapi/model/SNode;)Ljetbrains/mps/openapi/editor/cells/EditorCell;" />
      <node id="1225239646539" at="37,0,59,0" concept="3" trace="createProperty_mc4j88_a0#(Ljetbrains/mps/openapi/editor/EditorContext;Lorg/jetbrains/mps/openapi/model/SNode;)Ljetbrains/mps/openapi/editor/cells/EditorCell;" />
      <scope id="1225239646537" at="23,79,24,63" />
      <scope id="1225239646539" at="48,15,49,90" />
      <scope id="1225239646539" at="53,35,55,112">
        <var name="manager" id="1225239646539" />
      </scope>
      <scope id="1225239646546" at="88,35,90,112">
>>>>>>> bd830ede
        <var name="manager" id="1225239646546" />
      </scope>
      <scope id="1225239646537" at="38,0,41,0" />
      <scope id="1225239646537" at="27,0,31,0">
        <var name="context" id="1225239646537" />
        <var name="node" id="1225239646537" />
      </scope>
<<<<<<< HEAD
      <scope id="1225239646542" at="77,49,81,22">
        <var name="editorCell" id="1225239646542" />
      </scope>
      <scope id="1225239646537" at="32,0,37,0" />
      <scope id="1225239646542" at="77,0,83,0" />
      <scope id="1225239646543" at="83,49,91,22">
        <var name="editorCell" id="1225239646543" />
        <var name="style" id="1225239646543" />
      </scope>
      <scope id="1225239646549" at="113,49,121,22">
=======
      <scope id="1225239646542" at="59,88,63,22">
        <var name="editorCell" id="1225239646542" />
      </scope>
      <scope id="1225239646542" at="59,0,65,0">
        <var name="editorContext" id="1225239646542" />
        <var name="node" id="1225239646542" />
      </scope>
      <scope id="1225239646543" at="65,88,73,22">
        <var name="editorCell" id="1225239646543" />
        <var name="style" id="1225239646543" />
      </scope>
      <scope id="1225239646549" at="94,88,102,22">
>>>>>>> bd830ede
        <var name="editorCell" id="1225239646549" />
        <var name="style" id="1225239646549" />
      </scope>
      <scope id="1225239646537" at="42,50,52,22">
        <var name="editorCell" id="1225239646537" />
      </scope>
<<<<<<< HEAD
      <scope id="1225239646543" at="83,0,93,0" />
      <scope id="1225239646549" at="113,0,123,0" />
      <scope id="1225239646537" at="42,0,54,0" />
      <scope id="1225239646546" at="93,49,111,22">
=======
      <scope id="1225239646543" at="65,0,75,0">
        <var name="editorContext" id="1225239646543" />
        <var name="node" id="1225239646543" />
      </scope>
      <scope id="1225239646549" at="94,0,104,0">
        <var name="editorContext" id="1225239646549" />
        <var name="node" id="1225239646549" />
      </scope>
      <scope id="1225239646537" at="26,0,37,0">
        <var name="editorContext" id="1225239646537" />
        <var name="node" id="1225239646537" />
      </scope>
      <scope id="1225239646546" at="75,88,92,22">
>>>>>>> bd830ede
        <var name="attributeConcept" id="1225239646546" />
        <var name="editorCell" id="1225239646546" />
        <var name="provider" id="1225239646546" />
        <var name="style" id="1225239646546" />
      </scope>
<<<<<<< HEAD
      <scope id="1225239646546" at="93,0,113,0" />
      <scope id="1225239646539" at="54,49,75,22">
=======
      <scope id="1225239646546" at="75,0,94,0">
        <var name="editorContext" id="1225239646546" />
        <var name="node" id="1225239646546" />
      </scope>
      <scope id="1225239646539" at="37,88,57,22">
>>>>>>> bd830ede
        <var name="attributeConcept" id="1225239646539" />
        <var name="editorCell" id="1225239646539" />
        <var name="provider" id="1225239646539" />
        <var name="style" id="1225239646539" />
      </scope>
<<<<<<< HEAD
      <scope id="1225239646539" at="54,0,77,0" />
      <unit id="1225239646537" at="23,0,124,0" name="jetbrains.mps.sampleXML.editor.Attribute_EditorBuilder_a" />
=======
      <scope id="1225239646539" at="37,0,59,0">
        <var name="editorContext" id="1225239646539" />
        <var name="node" id="1225239646539" />
      </scope>
      <unit id="1225239646537" at="22,0,105,0" name="jetbrains.mps.sampleXML.editor.Attribute_Editor" />
>>>>>>> bd830ede
    </file>
  </root>
  <root nodeRef="r:947a2b3f-3d1a-4e17-8fcb-13d001da9172(jetbrains.mps.sampleXML.editor)/1225239646552">
    <file name="Document_Editor.java">
<<<<<<< HEAD
      <node id="1225239646552" at="11,79,12,74" concept="6" />
      <node id="1225239646552" at="11,0,14,0" concept="4" trace="createEditorCell#(Ljetbrains/mps/openapi/editor/EditorContext;Lorg/jetbrains/mps/openapi/model/SNode;)Ljetbrains/mps/openapi/editor/cells/EditorCell;" />
      <scope id="1225239646552" at="11,79,12,74" />
      <scope id="1225239646552" at="11,0,14,0">
        <var name="editorContext" id="1225239646552" />
        <var name="node" id="1225239646552" />
      </scope>
      <unit id="1225239646552" at="10,0,15,0" name="jetbrains.mps.sampleXML.editor.Document_Editor" />
    </file>
    <file name="Document_EditorBuilder_a.java">
      <node id="1225239646552" at="33,88,34,19" concept="8" />
      <node id="1225239646552" at="34,19,35,18" concept="1" />
      <node id="1225239646552" at="40,26,41,18" concept="6" />
      <node id="1225239646552" at="44,39,45,39" concept="6" />
      <node id="1225239646552" at="48,50,49,104" concept="5" />
      <node id="1225239646552" at="49,104,50,48" concept="1" />
      <node id="1225239646552" at="50,48,51,28" concept="1" />
      <node id="1225239646552" at="51,28,52,65" concept="1" />
      <node id="1225239646552" at="52,65,53,59" concept="1" />
      <node id="1225239646552" at="53,59,54,57" concept="1" />
      <node id="1225239646552" at="54,57,55,56" concept="1" />
      <node id="1225239646552" at="55,56,56,22" concept="6" />
      <node id="1225239646552" at="58,51,59,106" concept="5" />
      <node id="1225239646552" at="59,106,60,49" concept="1" />
      <node id="1225239646552" at="60,49,61,34" concept="5" />
      <node id="1225239646552" at="61,34,62,49" concept="1" />
      <node id="1225239646552" at="62,49,63,40" concept="1" />
      <node id="1225239646552" at="63,40,64,58" concept="1" />
      <node id="1225239646552" at="64,58,65,58" concept="1" />
      <node id="1225239646552" at="65,58,66,22" concept="6" />
      <node id="1225239646555" at="68,50,69,101" concept="5" />
      <node id="1225239646555" at="69,101,70,48" concept="1" />
      <node id="1225239646555" at="70,48,71,34" concept="5" />
      <node id="1225239646555" at="71,34,72,57" concept="1" />
      <node id="1225239646555" at="72,57,73,107" concept="1" />
      <node id="1225239646555" at="73,107,74,40" concept="1" />
      <node id="1225239646555" at="74,40,75,34" concept="1" />
      <node id="1225239646555" at="75,34,76,22" concept="6" />
      <node id="1225239646558" at="78,50,79,89" concept="5" />
      <node id="1225239646558" at="79,89,80,29" concept="1" />
      <node id="1225239646558" at="80,29,81,39" concept="1" />
      <node id="1225239646558" at="81,39,82,26" concept="5" />
      <node id="1225239646558" at="82,26,83,63" concept="1" />
      <node id="1225239646558" at="83,63,84,42" concept="1" />
      <node id="1225239646558" at="84,42,85,34" concept="5" />
      <node id="1225239646558" at="85,34,86,57" concept="1" />
      <node id="1225239646558" at="86,57,87,108" concept="1" />
      <node id="1225239646558" at="87,108,88,40" concept="1" />
      <node id="1225239646558" at="88,40,89,73" concept="1" />
      <node id="1225239646558" at="89,73,90,57" concept="5" />
      <node id="1225239646558" at="90,57,91,59" concept="5" />
      <node id="1225239646558" at="92,35,93,87" concept="5" />
      <node id="1225239646558" at="93,87,94,94" concept="6" />
      <node id="1225239646558" at="95,10,96,22" concept="6" />
      <node id="1225239646562" at="98,49,99,93" concept="5" />
      <node id="1225239646562" at="99,93,100,47" concept="1" />
      <node id="1225239646562" at="100,47,101,34" concept="5" />
      <node id="1225239646562" at="101,34,102,49" concept="1" />
      <node id="1225239646562" at="102,49,103,40" concept="1" />
      <node id="1225239646562" at="103,40,104,34" concept="1" />
      <node id="1225239646562" at="104,34,105,22" concept="6" />
      <node id="1225239646552" at="107,48,108,262" concept="5" />
      <node id="1225239646552" at="108,262,109,33" concept="6" />
      <node id="1225239646552" at="112,125,113,49" concept="8" />
      <node id="1225239646552" at="115,55,116,59" concept="5" />
      <node id="1225239646552" at="116,59,117,41" concept="1" />
      <node id="1225239646552" at="117,41,118,24" concept="6" />
      <node id="1225239646552" at="121,118,122,379" concept="1" />
      <node id="1225239646552" at="124,41,125,42" concept="1" />
      <node id="1225239646552" at="129,44,130,54" concept="5" />
      <node id="1225239646552" at="130,54,131,48" concept="1" />
      <node id="1225239646552" at="131,48,132,0" concept="7" />
      <node id="1225239646552" at="132,0,133,40" concept="1" />
      <node id="1225239646552" at="133,40,134,24" concept="6" />
      <node id="1225239646552" at="136,40,137,33" concept="6" />
      <node id="1225239646552" at="30,0,32,0" concept="2" trace="myNode" />
      <node id="1225239646552" at="44,0,47,0" concept="4" trace="createCell#()Ljetbrains/mps/openapi/editor/cells/EditorCell;" />
      <node id="1225239646552" at="112,0,115,0" concept="0" trace="rootElementSingleRoleHandler_7wjwco_c0#(Lorg/jetbrains/mps/openapi/model/SNode;Lorg/jetbrains/mps/openapi/language/SContainmentLink;Ljetbrains/mps/openapi/editor/EditorContext;)V" />
      <node id="1225239646552" at="120,70,123,7" concept="3" />
      <node id="1225239646552" at="123,7,126,7" concept="3" />
      <node id="1225239646552" at="136,0,139,0" concept="4" trace="getNoTargetText#()Ljava/lang/String;" />
      <node id="1225239646552" at="33,0,37,0" concept="0" trace="Document_EditorBuilder_a#(Ljetbrains/mps/openapi/editor/EditorContext;Lorg/jetbrains/mps/openapi/model/SNode;)V" />
      <node id="1225239646552" at="107,0,111,0" concept="4" trace="createRefNode_7wjwco_c0#()Ljetbrains/mps/openapi/editor/cells/EditorCell;" />
      <node id="1225239646552" at="38,0,43,0" concept="4" trace="getNode#()Lorg/jetbrains/mps/openapi/model/SNode;" />
      <node id="1225239646558" at="91,59,96,22" concept="3" />
      <node id="1225239646552" at="115,0,120,0" concept="4" trace="createChildCell#(Lorg/jetbrains/mps/openapi/model/SNode;)Ljetbrains/mps/openapi/editor/cells/EditorCell;" />
      <node id="1225239646552" at="120,0,128,0" concept="4" trace="installCellInfo#(Lorg/jetbrains/mps/openapi/model/SNode;Ljetbrains/mps/openapi/editor/cells/EditorCell;)V" />
      <node id="1225239646552" at="128,0,136,0" concept="4" trace="createEmptyCell#()Ljetbrains/mps/openapi/editor/cells/EditorCell;" />
      <node id="1225239646562" at="98,0,107,0" concept="4" trace="createConstant_7wjwco_b0#()Ljetbrains/mps/openapi/editor/cells/EditorCell;" />
      <node id="1225239646552" at="48,0,58,0" concept="4" trace="createCollection_7wjwco_a#()Ljetbrains/mps/openapi/editor/cells/EditorCell;" />
      <node id="1225239646552" at="58,0,68,0" concept="4" trace="createCollection_7wjwco_a0#()Ljetbrains/mps/openapi/editor/cells/EditorCell;" />
      <node id="1225239646555" at="68,0,78,0" concept="4" trace="createConstant_7wjwco_a0a#()Ljetbrains/mps/openapi/editor/cells/EditorCell;" />
      <node id="1225239646558" at="78,0,98,0" concept="4" trace="createProperty_7wjwco_b0a#()Ljetbrains/mps/openapi/editor/cells/EditorCell;" />
      <scope id="1225239646552" at="40,26,41,18" />
      <scope id="1225239646552" at="44,39,45,39" />
      <scope id="1225239646552" at="112,125,113,49" />
      <scope id="1225239646552" at="121,118,122,379" />
      <scope id="1225239646552" at="124,41,125,42" />
      <scope id="1225239646552" at="136,40,137,33" />
      <scope id="1225239646552" at="33,88,35,18" />
      <scope id="1225239646558" at="92,35,94,94">
        <var name="manager" id="1225239646558" />
      </scope>
      <scope id="1225239646552" at="107,48,109,33">
        <var name="provider" id="1225239646552" />
      </scope>
      <scope id="1225239646552" at="44,0,47,0" />
      <scope id="1225239646552" at="112,0,115,0">
=======
      <node id="1225239646552" at="29,79,30,63" concept="5" />
      <node id="1225239646552" at="32,89,33,97" concept="4" />
      <node id="1225239646552" at="33,97,34,48" concept="1" />
      <node id="1225239646552" at="34,48,35,28" concept="1" />
      <node id="1225239646552" at="35,28,36,83" concept="1" />
      <node id="1225239646552" at="36,83,37,81" concept="1" />
      <node id="1225239646552" at="37,81,38,80" concept="1" />
      <node id="1225239646552" at="38,80,39,22" concept="5" />
      <node id="1225239646552" at="41,90,42,99" concept="4" />
      <node id="1225239646552" at="42,99,43,49" concept="1" />
      <node id="1225239646552" at="43,49,44,34" concept="4" />
      <node id="1225239646552" at="44,34,45,52" concept="1" />
      <node id="1225239646552" at="45,52,46,40" concept="1" />
      <node id="1225239646552" at="46,40,47,82" concept="1" />
      <node id="1225239646552" at="47,82,48,82" concept="1" />
      <node id="1225239646552" at="48,82,49,22" concept="5" />
      <node id="1225239646555" at="51,89,52,94" concept="4" />
      <node id="1225239646555" at="52,94,53,48" concept="1" />
      <node id="1225239646555" at="53,48,54,34" concept="4" />
      <node id="1225239646555" at="54,34,55,60" concept="1" />
      <node id="1225239646555" at="55,60,56,110" concept="1" />
      <node id="1225239646555" at="56,110,57,40" concept="1" />
      <node id="1225239646555" at="57,40,58,34" concept="1" />
      <node id="1225239646555" at="58,34,59,22" concept="5" />
      <node id="1225239646558" at="61,89,62,82" concept="4" />
      <node id="1225239646558" at="62,82,63,29" concept="1" />
      <node id="1225239646558" at="63,29,64,39" concept="1" />
      <node id="1225239646558" at="64,39,65,26" concept="4" />
      <node id="1225239646558" at="65,26,66,58" concept="1" />
      <node id="1225239646558" at="66,58,67,42" concept="1" />
      <node id="1225239646558" at="67,42,68,34" concept="4" />
      <node id="1225239646558" at="68,34,69,60" concept="1" />
      <node id="1225239646558" at="69,60,70,111" concept="1" />
      <node id="1225239646558" at="70,111,71,40" concept="1" />
      <node id="1225239646558" at="71,40,72,73" concept="1" />
      <node id="1225239646558" at="72,73,73,57" concept="4" />
      <node id="1225239646558" at="74,35,75,82" concept="4" />
      <node id="1225239646558" at="75,82,76,112" concept="5" />
      <node id="1225239646558" at="77,10,78,22" concept="5" />
      <node id="1225239646562" at="80,88,81,86" concept="4" />
      <node id="1225239646562" at="81,86,82,47" concept="1" />
      <node id="1225239646562" at="82,47,83,34" concept="4" />
      <node id="1225239646562" at="83,34,84,52" concept="1" />
      <node id="1225239646562" at="84,52,85,40" concept="1" />
      <node id="1225239646562" at="85,40,86,34" concept="1" />
      <node id="1225239646562" at="86,34,87,22" concept="5" />
      <node id="1225239646552" at="89,87,90,246" concept="4" />
      <node id="1225239646552" at="90,246,91,33" concept="5" />
      <node id="1225239646552" at="94,125,95,49" concept="7" />
      <node id="1225239646552" at="97,55,98,59" concept="4" />
      <node id="1225239646552" at="98,59,99,41" concept="1" />
      <node id="1225239646552" at="99,41,100,24" concept="5" />
      <node id="1225239646552" at="103,118,104,377" concept="1" />
      <node id="1225239646552" at="106,41,107,42" concept="1" />
      <node id="1225239646552" at="111,44,112,54" concept="4" />
      <node id="1225239646552" at="112,54,113,48" concept="1" />
      <node id="1225239646552" at="113,48,114,0" concept="6" />
      <node id="1225239646552" at="114,0,115,40" concept="1" />
      <node id="1225239646552" at="115,40,116,24" concept="5" />
      <node id="1225239646552" at="118,40,119,33" concept="5" />
      <node id="1225239646552" at="29,0,32,0" concept="3" trace="createEditorCell#(Ljetbrains/mps/openapi/editor/EditorContext;Lorg/jetbrains/mps/openapi/model/SNode;)Ljetbrains/mps/openapi/editor/cells/EditorCell;" />
      <node id="1225239646552" at="94,0,97,0" concept="0" trace="rootElementSingleRoleHandler_7wjwco_c0#(Lorg/jetbrains/mps/openapi/model/SNode;Lorg/jetbrains/mps/openapi/language/SContainmentLink;Ljetbrains/mps/openapi/editor/EditorContext;)V" />
      <node id="1225239646552" at="102,70,105,7" concept="2" />
      <node id="1225239646552" at="105,7,108,7" concept="2" />
      <node id="1225239646552" at="118,0,121,0" concept="3" trace="getNoTargetText#()Ljava/lang/String;" />
      <node id="1225239646552" at="89,0,93,0" concept="3" trace="createRefNode_7wjwco_c0#(Ljetbrains/mps/openapi/editor/EditorContext;Lorg/jetbrains/mps/openapi/model/SNode;)Ljetbrains/mps/openapi/editor/cells/EditorCell;" />
      <node id="1225239646558" at="73,57,78,22" concept="2" />
      <node id="1225239646552" at="97,0,102,0" concept="3" trace="createChildCell#(Lorg/jetbrains/mps/openapi/model/SNode;)Ljetbrains/mps/openapi/editor/cells/EditorCell;" />
      <node id="1225239646552" at="102,0,110,0" concept="3" trace="installCellInfo#(Lorg/jetbrains/mps/openapi/model/SNode;Ljetbrains/mps/openapi/editor/cells/EditorCell;)V" />
      <node id="1225239646552" at="110,0,118,0" concept="3" trace="createEmptyCell#()Ljetbrains/mps/openapi/editor/cells/EditorCell;" />
      <node id="1225239646552" at="32,0,41,0" concept="3" trace="createCollection_7wjwco_a#(Ljetbrains/mps/openapi/editor/EditorContext;Lorg/jetbrains/mps/openapi/model/SNode;)Ljetbrains/mps/openapi/editor/cells/EditorCell;" />
      <node id="1225239646562" at="80,0,89,0" concept="3" trace="createConstant_7wjwco_b0#(Ljetbrains/mps/openapi/editor/EditorContext;Lorg/jetbrains/mps/openapi/model/SNode;)Ljetbrains/mps/openapi/editor/cells/EditorCell;" />
      <node id="1225239646552" at="41,0,51,0" concept="3" trace="createCollection_7wjwco_a0#(Ljetbrains/mps/openapi/editor/EditorContext;Lorg/jetbrains/mps/openapi/model/SNode;)Ljetbrains/mps/openapi/editor/cells/EditorCell;" />
      <node id="1225239646555" at="51,0,61,0" concept="3" trace="createConstant_7wjwco_a0a#(Ljetbrains/mps/openapi/editor/EditorContext;Lorg/jetbrains/mps/openapi/model/SNode;)Ljetbrains/mps/openapi/editor/cells/EditorCell;" />
      <node id="1225239646558" at="61,0,80,0" concept="3" trace="createProperty_7wjwco_b0a#(Ljetbrains/mps/openapi/editor/EditorContext;Lorg/jetbrains/mps/openapi/model/SNode;)Ljetbrains/mps/openapi/editor/cells/EditorCell;" />
      <scope id="1225239646552" at="29,79,30,63" />
      <scope id="1225239646552" at="94,125,95,49" />
      <scope id="1225239646552" at="103,118,104,377" />
      <scope id="1225239646552" at="106,41,107,42" />
      <scope id="1225239646552" at="118,40,119,33" />
      <scope id="1225239646558" at="74,35,76,112">
        <var name="manager" id="1225239646558" />
      </scope>
      <scope id="1225239646552" at="89,87,91,33">
        <var name="provider" id="1225239646552" />
      </scope>
      <scope id="1225239646552" at="29,0,32,0">
        <var name="editorContext" id="1225239646552" />
        <var name="node" id="1225239646552" />
      </scope>
      <scope id="1225239646552" at="94,0,97,0">
>>>>>>> bd830ede
        <var name="containmentLink" id="1225239646552" />
        <var name="context" id="1225239646552" />
        <var name="ownerNode" id="1225239646552" />
      </scope>
<<<<<<< HEAD
      <scope id="1225239646552" at="115,55,118,24">
        <var name="editorCell" id="1225239646552" />
      </scope>
      <scope id="1225239646552" at="136,0,139,0" />
      <scope id="1225239646552" at="33,0,37,0">
        <var name="context" id="1225239646552" />
        <var name="node" id="1225239646552" />
      </scope>
      <scope id="1225239646552" at="107,0,111,0" />
      <scope id="1225239646552" at="38,0,43,0" />
      <scope id="1225239646552" at="115,0,120,0">
        <var name="child" id="1225239646552" />
      </scope>
      <scope id="1225239646552" at="129,44,134,24">
        <var name="editorCell" id="1225239646552" />
      </scope>
      <scope id="1225239646552" at="120,70,126,7" />
      <scope id="1225239646562" at="98,49,105,22">
=======
      <scope id="1225239646552" at="97,55,100,24">
        <var name="editorCell" id="1225239646552" />
      </scope>
      <scope id="1225239646552" at="118,0,121,0" />
      <scope id="1225239646552" at="89,0,93,0">
        <var name="editorContext" id="1225239646552" />
        <var name="node" id="1225239646552" />
      </scope>
      <scope id="1225239646552" at="97,0,102,0">
        <var name="child" id="1225239646552" />
      </scope>
      <scope id="1225239646552" at="111,44,116,24">
        <var name="editorCell" id="1225239646552" />
      </scope>
      <scope id="1225239646552" at="102,70,108,7" />
      <scope id="1225239646552" at="32,89,39,22">
        <var name="editorCell" id="1225239646552" />
      </scope>
      <scope id="1225239646562" at="80,88,87,22">
>>>>>>> bd830ede
        <var name="editorCell" id="1225239646562" />
        <var name="style" id="1225239646562" />
      </scope>
      <scope id="1225239646552" at="48,50,56,22">
        <var name="editorCell" id="1225239646552" />
      </scope>
      <scope id="1225239646552" at="58,51,66,22">
        <var name="editorCell" id="1225239646552" />
        <var name="style" id="1225239646552" />
      </scope>
      <scope id="1225239646555" at="68,50,76,22">
        <var name="editorCell" id="1225239646555" />
        <var name="style" id="1225239646555" />
      </scope>
<<<<<<< HEAD
      <scope id="1225239646552" at="120,0,128,0">
        <var name="child" id="1225239646552" />
        <var name="editorCell" id="1225239646552" />
      </scope>
      <scope id="1225239646552" at="128,0,136,0" />
      <scope id="1225239646562" at="98,0,107,0" />
      <scope id="1225239646552" at="48,0,58,0" />
      <scope id="1225239646552" at="58,0,68,0" />
      <scope id="1225239646555" at="68,0,78,0" />
      <scope id="1225239646558" at="78,50,96,22">
=======
      <scope id="1225239646552" at="102,0,110,0">
        <var name="child" id="1225239646552" />
        <var name="editorCell" id="1225239646552" />
      </scope>
      <scope id="1225239646552" at="110,0,118,0" />
      <scope id="1225239646552" at="32,0,41,0">
        <var name="editorContext" id="1225239646552" />
        <var name="node" id="1225239646552" />
      </scope>
      <scope id="1225239646562" at="80,0,89,0">
        <var name="editorContext" id="1225239646562" />
        <var name="node" id="1225239646562" />
      </scope>
      <scope id="1225239646552" at="41,0,51,0">
        <var name="editorContext" id="1225239646552" />
        <var name="node" id="1225239646552" />
      </scope>
      <scope id="1225239646555" at="51,0,61,0">
        <var name="editorContext" id="1225239646555" />
        <var name="node" id="1225239646555" />
      </scope>
      <scope id="1225239646558" at="61,89,78,22">
>>>>>>> bd830ede
        <var name="attributeConcept" id="1225239646558" />
        <var name="editorCell" id="1225239646558" />
        <var name="provider" id="1225239646558" />
        <var name="style" id="1225239646558" />
      </scope>
<<<<<<< HEAD
      <scope id="1225239646558" at="78,0,98,0" />
      <unit id="1225239646552" at="111,0,140,0" name="jetbrains.mps.sampleXML.editor.Document_EditorBuilder_a$rootElementSingleRoleHandler_7wjwco_c0" />
      <unit id="1225239646552" at="29,0,141,0" name="jetbrains.mps.sampleXML.editor.Document_EditorBuilder_a" />
=======
      <scope id="1225239646558" at="61,0,80,0">
        <var name="editorContext" id="1225239646558" />
        <var name="node" id="1225239646558" />
      </scope>
      <unit id="1225239646552" at="93,0,122,0" name="jetbrains.mps.sampleXML.editor.Document_Editor$rootElementSingleRoleHandler_7wjwco_c0" />
      <unit id="1225239646552" at="28,0,123,0" name="jetbrains.mps.sampleXML.editor.Document_Editor" />
>>>>>>> bd830ede
    </file>
  </root>
  <root nodeRef="r:947a2b3f-3d1a-4e17-8fcb-13d001da9172(jetbrains.mps.sampleXML.editor)/1225239646565">
    <file name="ElementPart_Editor.java">
      <node id="1225239646565" at="11,79,12,77" concept="6" />
      <node id="1225239646565" at="11,0,14,0" concept="4" trace="createEditorCell#(Ljetbrains/mps/openapi/editor/EditorContext;Lorg/jetbrains/mps/openapi/model/SNode;)Ljetbrains/mps/openapi/editor/cells/EditorCell;" />
      <scope id="1225239646565" at="11,79,12,77" />
      <scope id="1225239646565" at="11,0,14,0">
        <var name="editorContext" id="1225239646565" />
        <var name="node" id="1225239646565" />
      </scope>
      <unit id="1225239646565" at="10,0,15,0" name="jetbrains.mps.sampleXML.editor.ElementPart_Editor" />
    </file>
    <file name="ElementPart_EditorBuilder_a.java">
      <node id="1225239646565" at="16,91,17,19" concept="8" />
      <node id="1225239646565" at="17,19,18,18" concept="1" />
      <node id="1225239646565" at="23,26,24,18" concept="6" />
      <node id="1225239646565" at="27,39,28,34" concept="6" />
      <node id="1225239646566" at="31,45,32,103" concept="5" />
      <node id="1225239646566" at="32,103,33,43" concept="1" />
      <node id="1225239646566" at="33,43,34,28" concept="1" />
      <node id="1225239646566" at="34,28,35,65" concept="1" />
      <node id="1225239646566" at="35,65,36,22" concept="6" />
      <node id="1225239646565" at="13,0,15,0" concept="2" trace="myNode" />
      <node id="1225239646565" at="27,0,30,0" concept="4" trace="createCell#()Ljetbrains/mps/openapi/editor/cells/EditorCell;" />
      <node id="1225239646565" at="16,0,20,0" concept="0" trace="ElementPart_EditorBuilder_a#(Ljetbrains/mps/openapi/editor/EditorContext;Lorg/jetbrains/mps/openapi/model/SNode;)V" />
      <node id="1225239646565" at="21,0,26,0" concept="4" trace="getNode#()Lorg/jetbrains/mps/openapi/model/SNode;" />
      <node id="1225239646566" at="31,0,38,0" concept="4" trace="createError_n0qhke_a#()Ljetbrains/mps/openapi/editor/cells/EditorCell;" />
      <scope id="1225239646565" at="23,26,24,18" />
      <scope id="1225239646565" at="27,39,28,34" />
      <scope id="1225239646565" at="16,91,18,18" />
      <scope id="1225239646565" at="27,0,30,0" />
      <scope id="1225239646565" at="16,0,20,0">
        <var name="context" id="1225239646565" />
        <var name="node" id="1225239646565" />
      </scope>
      <scope id="1225239646565" at="21,0,26,0" />
      <scope id="1225239646566" at="31,45,36,22">
        <var name="editorCell" id="1225239646566" />
      </scope>
      <scope id="1225239646566" at="31,0,38,0" />
      <unit id="1225239646565" at="12,0,39,0" name="jetbrains.mps.sampleXML.editor.ElementPart_EditorBuilder_a" />
    </file>
  </root>
  <root nodeRef="r:947a2b3f-3d1a-4e17-8fcb-13d001da9172(jetbrains.mps.sampleXML.editor)/1225239646567">
    <file name="Element_Editor.java">
<<<<<<< HEAD
      <node id="1225239646567" at="11,79,12,73" concept="6" />
      <node id="1225239646567" at="11,0,14,0" concept="4" trace="createEditorCell#(Ljetbrains/mps/openapi/editor/EditorContext;Lorg/jetbrains/mps/openapi/model/SNode;)Ljetbrains/mps/openapi/editor/cells/EditorCell;" />
      <scope id="1225239646567" at="11,79,12,73" />
      <scope id="1225239646567" at="11,0,14,0">
        <var name="editorContext" id="1225239646567" />
        <var name="node" id="1225239646567" />
      </scope>
      <unit id="1225239646567" at="10,0,15,0" name="jetbrains.mps.sampleXML.editor.Element_Editor" />
    </file>
    <file name="Element_EditorBuilder_a.java">
      <node id="1225239646567" at="40,87,41,19" concept="8" />
      <node id="1225239646567" at="41,19,42,18" concept="1" />
      <node id="1225239646567" at="47,26,48,18" concept="6" />
      <node id="1225239646567" at="51,39,52,39" concept="6" />
      <node id="1225239646567" at="55,50,56,104" concept="5" />
      <node id="1225239646567" at="56,104,57,48" concept="1" />
      <node id="1225239646567" at="57,48,58,28" concept="1" />
      <node id="1225239646567" at="58,28,59,65" concept="1" />
      <node id="1225239646567" at="59,65,60,59" concept="1" />
      <node id="1225239646567" at="60,59,61,59" concept="1" />
      <node id="1225239646567" at="61,59,62,59" concept="1" />
      <node id="1225239646567" at="62,59,63,22" concept="6" />
      <node id="1225239646567" at="65,51,66,106" concept="5" />
      <node id="1225239646567" at="66,106,67,49" concept="1" />
      <node id="1225239646567" at="67,49,68,34" concept="5" />
      <node id="1225239646567" at="68,34,69,49" concept="1" />
      <node id="1225239646567" at="69,49,70,40" concept="1" />
      <node id="1225239646567" at="70,40,71,58" concept="1" />
      <node id="1225239646567" at="71,58,72,58" concept="1" />
      <node id="1225239646567" at="72,58,73,61" concept="1" />
      <node id="1225239646567" at="73,61,74,58" concept="1" />
      <node id="1225239646567" at="74,58,75,22" concept="6" />
      <node id="1225239646570" at="77,50,78,94" concept="5" />
      <node id="1225239646570" at="78,94,79,48" concept="1" />
      <node id="1225239646570" at="79,48,80,34" concept="5" />
      <node id="1225239646570" at="80,34,81,57" concept="1" />
      <node id="1225239646570" at="81,57,82,40" concept="1" />
      <node id="1225239646570" at="82,40,83,34" concept="1" />
      <node id="1225239646570" at="83,34,84,22" concept="6" />
      <node id="1225239646572" at="86,50,87,89" concept="5" />
      <node id="1225239646572" at="87,89,88,29" concept="1" />
      <node id="1225239646572" at="88,29,89,42" concept="1" />
      <node id="1225239646572" at="89,42,90,26" concept="5" />
      <node id="1225239646572" at="90,26,91,63" concept="1" />
      <node id="1225239646572" at="91,63,92,42" concept="1" />
      <node id="1225239646572" at="92,42,93,34" concept="5" />
      <node id="1225239646572" at="93,34,94,57" concept="1" />
      <node id="1225239646572" at="94,57,95,107" concept="1" />
      <node id="1225239646572" at="95,107,96,40" concept="1" />
      <node id="1225239646572" at="97,15,98,90" concept="1" />
      <node id="1225239646572" at="99,5,100,73" concept="1" />
      <node id="1225239646572" at="100,73,101,57" concept="5" />
      <node id="1225239646572" at="101,57,102,59" concept="5" />
      <node id="1225239646572" at="103,35,104,87" concept="5" />
      <node id="1225239646572" at="104,87,105,94" concept="6" />
      <node id="1225239646572" at="106,10,107,22" concept="6" />
      <node id="1225239646567" at="109,53,110,139" concept="5" />
      <node id="1225239646567" at="110,139,111,95" concept="5" />
      <node id="1225239646567" at="111,95,112,50" concept="1" />
      <node id="1225239646567" at="112,50,113,49" concept="1" />
      <node id="1225239646567" at="113,49,114,22" concept="6" />
      <node id="1225239646567" at="117,102,118,50" concept="8" />
      <node id="1225239646567" at="120,66,121,93" concept="6" />
      <node id="1225239646567" at="123,57,124,65" concept="5" />
      <node id="1225239646567" at="124,65,125,58" concept="1" />
      <node id="1225239646567" at="125,58,126,25" concept="6" />
      <node id="1225239646567" at="128,41,129,34" concept="5" />
      <node id="1225239646567" at="129,34,130,47" concept="1" />
      <node id="1225239646567" at="130,47,131,49" concept="1" />
      <node id="1225239646567" at="131,49,132,23" concept="6" />
      <node id="1225239646567" at="135,96,136,134" concept="1" />
      <node id="1225239646567" at="137,34,138,142" concept="1" />
      <node id="1225239646567" at="138,142,139,146" concept="1" />
      <node id="1225239646567" at="141,122,142,388" concept="1" />
      <node id="1225239646576" at="146,53,147,95" concept="5" />
      <node id="1225239646576" at="147,95,148,51" concept="1" />
      <node id="1225239646576" at="148,51,149,36" concept="5" />
      <node id="1225239646576" at="149,36,150,48" concept="1" />
      <node id="1225239646576" at="150,48,151,42" concept="1" />
      <node id="1225239646576" at="151,42,152,39" concept="1" />
      <node id="1225239646576" at="152,39,153,24" concept="6" />
      <node id="1225239646578" at="156,50,157,94" concept="5" />
      <node id="1225239646578" at="157,94,158,48" concept="1" />
      <node id="1225239646578" at="158,48,159,34" concept="5" />
      <node id="1225239646578" at="159,34,160,57" concept="1" />
      <node id="1225239646578" at="160,57,161,40" concept="1" />
      <node id="1225239646578" at="161,40,162,34" concept="1" />
      <node id="1225239646578" at="162,34,163,22" concept="6" />
      <node id="1225239646567" at="165,51,166,106" concept="5" />
      <node id="1225239646567" at="166,106,167,49" concept="1" />
      <node id="1225239646567" at="167,49,168,34" concept="5" />
      <node id="1225239646567" at="168,34,169,49" concept="1" />
      <node id="1225239646567" at="169,49,170,40" concept="1" />
      <node id="1225239646567" at="170,40,171,60" concept="1" />
      <node id="1225239646567" at="171,60,172,61" concept="1" />
      <node id="1225239646567" at="172,61,173,22" concept="6" />
      <node id="1225239646582" at="175,52,176,85" concept="5" />
      <node id="1225239646582" at="176,85,177,22" concept="6" />
      <node id="1225239646567" at="179,53,180,135" concept="5" />
      <node id="1225239646567" at="180,135,181,93" concept="5" />
      <node id="1225239646567" at="181,93,182,48" concept="1" />
      <node id="1225239646567" at="182,48,183,49" concept="1" />
      <node id="1225239646567" at="183,49,184,22" concept="6" />
      <node id="1225239646567" at="187,100,188,50" concept="8" />
      <node id="1225239646567" at="190,66,191,93" concept="6" />
      <node id="1225239646567" at="193,57,194,65" concept="5" />
      <node id="1225239646567" at="194,65,195,58" concept="1" />
      <node id="1225239646567" at="195,58,196,25" concept="6" />
      <node id="1225239646567" at="198,41,199,34" concept="5" />
      <node id="1225239646567" at="199,34,200,47" concept="1" />
      <node id="1225239646567" at="200,47,201,49" concept="1" />
      <node id="1225239646567" at="201,49,202,23" concept="6" />
      <node id="1225239646567" at="205,96,206,134" concept="1" />
      <node id="1225239646567" at="207,34,208,142" concept="1" />
      <node id="1225239646567" at="208,142,209,146" concept="1" />
      <node id="1225239646567" at="211,122,212,386" concept="1" />
      <node id="1225239646584" at="216,53,217,95" concept="5" />
      <node id="1225239646584" at="217,95,218,51" concept="1" />
      <node id="1225239646584" at="218,51,219,36" concept="5" />
      <node id="1225239646584" at="219,36,220,48" concept="1" />
      <node id="1225239646584" at="220,48,221,42" concept="1" />
      <node id="1225239646584" at="221,42,222,39" concept="1" />
      <node id="1225239646584" at="222,39,223,24" concept="6" />
      <node id="1225239646567" at="226,51,227,106" concept="5" />
      <node id="1225239646567" at="227,106,228,49" concept="1" />
      <node id="1225239646567" at="228,49,229,34" concept="5" />
      <node id="1225239646567" at="229,34,230,49" concept="1" />
      <node id="1225239646567" at="230,49,231,40" concept="1" />
      <node id="1225239646567" at="231,40,232,58" concept="1" />
      <node id="1225239646567" at="232,58,233,58" concept="1" />
      <node id="1225239646567" at="233,58,234,58" concept="1" />
      <node id="1225239646567" at="234,58,235,22" concept="6" />
      <node id="1225239646588" at="237,50,238,95" concept="5" />
      <node id="1225239646588" at="238,95,239,48" concept="1" />
      <node id="1225239646588" at="239,48,240,34" concept="5" />
      <node id="1225239646588" at="240,34,241,57" concept="1" />
      <node id="1225239646588" at="241,57,242,40" concept="1" />
      <node id="1225239646588" at="242,40,243,34" concept="1" />
      <node id="1225239646588" at="243,34,244,22" concept="6" />
      <node id="1225239646590" at="246,50,247,89" concept="5" />
      <node id="1225239646590" at="247,89,248,29" concept="1" />
      <node id="1225239646590" at="248,29,249,42" concept="1" />
      <node id="1225239646590" at="249,42,250,26" concept="5" />
      <node id="1225239646590" at="250,26,251,63" concept="1" />
      <node id="1225239646590" at="251,63,252,44" concept="1" />
      <node id="1225239646590" at="252,44,253,34" concept="5" />
      <node id="1225239646590" at="253,34,254,57" concept="1" />
      <node id="1225239646590" at="254,57,255,107" concept="1" />
      <node id="1225239646590" at="255,107,256,40" concept="1" />
      <node id="1225239646590" at="256,40,257,73" concept="1" />
      <node id="1225239646590" at="257,73,258,57" concept="5" />
      <node id="1225239646590" at="258,57,259,59" concept="5" />
      <node id="1225239646590" at="260,35,261,87" concept="5" />
      <node id="1225239646590" at="261,87,262,94" concept="6" />
      <node id="1225239646590" at="263,10,264,22" concept="6" />
      <node id="1225239646593" at="266,50,267,94" concept="5" />
      <node id="1225239646593" at="267,94,268,48" concept="1" />
      <node id="1225239646593" at="268,48,269,34" concept="5" />
      <node id="1225239646593" at="269,34,270,57" concept="1" />
      <node id="1225239646593" at="270,57,271,40" concept="1" />
      <node id="1225239646593" at="271,40,272,34" concept="1" />
      <node id="1225239646593" at="272,34,273,22" concept="6" />
      <node id="1225239646567" at="37,0,39,0" concept="2" trace="myNode" />
      <node id="1225239646567" at="51,0,54,0" concept="4" trace="createCell#()Ljetbrains/mps/openapi/editor/cells/EditorCell;" />
      <node id="1225239646572" at="96,40,99,5" concept="3" />
      <node id="1225239646567" at="117,0,120,0" concept="0" trace="attributeListHandler_76r4mg_c0a#(Lorg/jetbrains/mps/openapi/model/SNode;Ljava/lang/String;Ljetbrains/mps/openapi/editor/EditorContext;)V" />
      <node id="1225239646567" at="120,0,123,0" concept="4" trace="createNodeToInsert#(Ljetbrains/mps/openapi/editor/EditorContext;)Lorg/jetbrains/mps/openapi/model/SNode;" />
      <node id="1225239646567" at="140,9,143,9" concept="3" />
      <node id="1225239646567" at="187,0,190,0" concept="0" trace="contentListHandler_76r4mg_b1a#(Lorg/jetbrains/mps/openapi/model/SNode;Ljava/lang/String;Ljetbrains/mps/openapi/editor/EditorContext;)V" />
      <node id="1225239646567" at="190,0,193,0" concept="4" trace="createNodeToInsert#(Ljetbrains/mps/openapi/editor/EditorContext;)Lorg/jetbrains/mps/openapi/model/SNode;" />
      <node id="1225239646567" at="210,9,213,9" concept="3" />
      <node id="1225239646567" at="40,0,44,0" concept="0" trace="Element_EditorBuilder_a#(Ljetbrains/mps/openapi/editor/EditorContext;Lorg/jetbrains/mps/openapi/model/SNode;)V" />
      <node id="1225239646567" at="136,134,140,9" concept="3" />
      <node id="1225239646582" at="175,0,179,0" concept="4" trace="createIndentCell_76r4mg_a1a#()Ljetbrains/mps/openapi/editor/cells/EditorCell;" />
      <node id="1225239646567" at="206,134,210,9" concept="3" />
      <node id="1225239646567" at="45,0,50,0" concept="4" trace="getNode#()Lorg/jetbrains/mps/openapi/model/SNode;" />
      <node id="1225239646572" at="102,59,107,22" concept="3" />
      <node id="1225239646567" at="123,0,128,0" concept="4" trace="createNodeCell#(Lorg/jetbrains/mps/openapi/model/SNode;)Ljetbrains/mps/openapi/editor/cells/EditorCell;" />
      <node id="1225239646567" at="193,0,198,0" concept="4" trace="createNodeCell#(Lorg/jetbrains/mps/openapi/model/SNode;)Ljetbrains/mps/openapi/editor/cells/EditorCell;" />
      <node id="1225239646590" at="259,59,264,22" concept="3" />
      <node id="1225239646567" at="128,0,134,0" concept="4" trace="createEmptyCell#()Ljetbrains/mps/openapi/editor/cells/EditorCell;" />
      <node id="1225239646567" at="198,0,204,0" concept="4" trace="createEmptyCell#()Ljetbrains/mps/openapi/editor/cells/EditorCell;" />
      <node id="1225239646567" at="109,0,116,0" concept="4" trace="createRefNodeList_76r4mg_c0a#()Ljetbrains/mps/openapi/editor/cells/EditorCell;" />
      <node id="1225239646567" at="179,0,186,0" concept="4" trace="createRefNodeList_76r4mg_b1a#()Ljetbrains/mps/openapi/editor/cells/EditorCell;" />
      <node id="1225239646570" at="77,0,86,0" concept="4" trace="createConstant_76r4mg_a0a#()Ljetbrains/mps/openapi/editor/cells/EditorCell;" />
      <node id="1225239646576" at="146,0,155,0" concept="4" trace="createConstant_76r4mg_a2a0#()Ljetbrains/mps/openapi/editor/cells/EditorCell;" />
      <node id="1225239646578" at="156,0,165,0" concept="4" trace="createConstant_76r4mg_d0a#()Ljetbrains/mps/openapi/editor/cells/EditorCell;" />
      <node id="1225239646584" at="216,0,225,0" concept="4" trace="createConstant_76r4mg_a1b0#()Ljetbrains/mps/openapi/editor/cells/EditorCell;" />
      <node id="1225239646588" at="237,0,246,0" concept="4" trace="createConstant_76r4mg_a2a#()Ljetbrains/mps/openapi/editor/cells/EditorCell;" />
      <node id="1225239646593" at="266,0,275,0" concept="4" trace="createConstant_76r4mg_c2a#()Ljetbrains/mps/openapi/editor/cells/EditorCell;" />
      <node id="1225239646567" at="55,0,65,0" concept="4" trace="createCollection_76r4mg_a#()Ljetbrains/mps/openapi/editor/cells/EditorCell;" />
      <node id="1225239646567" at="134,86,144,7" concept="3" />
      <node id="1225239646567" at="165,0,175,0" concept="4" trace="createCollection_76r4mg_b0#()Ljetbrains/mps/openapi/editor/cells/EditorCell;" />
      <node id="1225239646567" at="204,86,214,7" concept="3" />
      <node id="1225239646567" at="226,0,237,0" concept="4" trace="createCollection_76r4mg_c0#()Ljetbrains/mps/openapi/editor/cells/EditorCell;" />
      <node id="1225239646567" at="65,0,77,0" concept="4" trace="createCollection_76r4mg_a0#()Ljetbrains/mps/openapi/editor/cells/EditorCell;" />
      <node id="1225239646567" at="134,0,146,0" concept="4" trace="installElementCellActions#(Lorg/jetbrains/mps/openapi/model/SNode;Ljetbrains/mps/openapi/editor/cells/EditorCell;)V" />
      <node id="1225239646567" at="204,0,216,0" concept="4" trace="installElementCellActions#(Lorg/jetbrains/mps/openapi/model/SNode;Ljetbrains/mps/openapi/editor/cells/EditorCell;)V" />
      <node id="1225239646590" at="246,0,266,0" concept="4" trace="createProperty_76r4mg_b2a#()Ljetbrains/mps/openapi/editor/cells/EditorCell;" />
      <node id="1225239646572" at="86,0,109,0" concept="4" trace="createProperty_76r4mg_b0a#()Ljetbrains/mps/openapi/editor/cells/EditorCell;" />
      <scope id="1225239646567" at="47,26,48,18" />
      <scope id="1225239646567" at="51,39,52,39" />
      <scope id="1225239646572" at="97,15,98,90" />
      <scope id="1225239646567" at="117,102,118,50" />
      <scope id="1225239646567" at="120,66,121,93" />
      <scope id="1225239646567" at="141,122,142,388" />
      <scope id="1225239646567" at="187,100,188,50" />
      <scope id="1225239646567" at="190,66,191,93" />
      <scope id="1225239646567" at="211,122,212,386" />
      <scope id="1225239646567" at="40,87,42,18" />
      <scope id="1225239646572" at="103,35,105,94">
        <var name="manager" id="1225239646572" />
      </scope>
      <scope id="1225239646567" at="137,34,139,146" />
      <scope id="1225239646582" at="175,52,177,22">
        <var name="editorCell" id="1225239646582" />
      </scope>
      <scope id="1225239646567" at="207,34,209,146" />
      <scope id="1225239646590" at="260,35,262,94">
        <var name="manager" id="1225239646590" />
      </scope>
      <scope id="1225239646567" at="51,0,54,0" />
      <scope id="1225239646567" at="117,0,120,0">
=======
      <node id="1225239646567" at="36,79,37,63" concept="5" />
      <node id="1225239646567" at="39,89,40,97" concept="4" />
      <node id="1225239646567" at="40,97,41,48" concept="1" />
      <node id="1225239646567" at="41,48,42,28" concept="1" />
      <node id="1225239646567" at="42,28,43,83" concept="1" />
      <node id="1225239646567" at="43,83,44,83" concept="1" />
      <node id="1225239646567" at="44,83,45,83" concept="1" />
      <node id="1225239646567" at="45,83,46,22" concept="5" />
      <node id="1225239646567" at="48,90,49,99" concept="4" />
      <node id="1225239646567" at="49,99,50,49" concept="1" />
      <node id="1225239646567" at="50,49,51,34" concept="4" />
      <node id="1225239646567" at="51,34,52,52" concept="1" />
      <node id="1225239646567" at="52,52,53,40" concept="1" />
      <node id="1225239646567" at="53,40,54,82" concept="1" />
      <node id="1225239646567" at="54,82,55,82" concept="1" />
      <node id="1225239646567" at="55,82,56,85" concept="1" />
      <node id="1225239646567" at="56,85,57,82" concept="1" />
      <node id="1225239646567" at="57,82,58,22" concept="5" />
      <node id="1225239646570" at="60,89,61,87" concept="4" />
      <node id="1225239646570" at="61,87,62,48" concept="1" />
      <node id="1225239646570" at="62,48,63,34" concept="4" />
      <node id="1225239646570" at="63,34,64,60" concept="1" />
      <node id="1225239646570" at="64,60,65,40" concept="1" />
      <node id="1225239646570" at="65,40,66,34" concept="1" />
      <node id="1225239646570" at="66,34,67,22" concept="5" />
      <node id="1225239646572" at="69,89,70,82" concept="4" />
      <node id="1225239646572" at="70,82,71,29" concept="1" />
      <node id="1225239646572" at="71,29,72,42" concept="1" />
      <node id="1225239646572" at="72,42,73,26" concept="4" />
      <node id="1225239646572" at="73,26,74,58" concept="1" />
      <node id="1225239646572" at="74,58,75,42" concept="1" />
      <node id="1225239646572" at="75,42,76,34" concept="4" />
      <node id="1225239646572" at="76,34,77,60" concept="1" />
      <node id="1225239646572" at="77,60,78,110" concept="1" />
      <node id="1225239646572" at="78,110,79,40" concept="1" />
      <node id="1225239646572" at="80,15,81,90" concept="1" />
      <node id="1225239646572" at="82,5,83,73" concept="1" />
      <node id="1225239646572" at="83,73,84,57" concept="4" />
      <node id="1225239646572" at="85,35,86,82" concept="4" />
      <node id="1225239646572" at="86,82,87,112" concept="5" />
      <node id="1225239646572" at="88,10,89,22" concept="5" />
      <node id="1225239646567" at="91,92,92,123" concept="4" />
      <node id="1225239646567" at="92,123,93,110" concept="4" />
      <node id="1225239646567" at="93,110,94,50" concept="1" />
      <node id="1225239646567" at="94,50,95,49" concept="1" />
      <node id="1225239646567" at="95,49,96,22" concept="5" />
      <node id="1225239646567" at="99,102,100,50" concept="7" />
      <node id="1225239646567" at="102,66,103,41" concept="4" />
      <node id="1225239646567" at="103,41,104,93" concept="5" />
      <node id="1225239646567" at="106,86,107,80" concept="4" />
      <node id="1225239646567" at="107,80,108,95" concept="1" />
      <node id="1225239646567" at="108,95,109,25" concept="5" />
      <node id="1225239646567" at="111,68,112,34" concept="4" />
      <node id="1225239646567" at="112,34,113,80" concept="1" />
      <node id="1225239646567" at="113,80,114,87" concept="1" />
      <node id="1225239646567" at="114,87,115,23" concept="5" />
      <node id="1225239646567" at="117,89,118,66" concept="5" />
      <node id="1225239646567" at="121,96,122,134" concept="1" />
      <node id="1225239646567" at="123,34,124,142" concept="1" />
      <node id="1225239646567" at="124,142,125,146" concept="1" />
      <node id="1225239646567" at="127,122,128,386" concept="1" />
      <node id="1225239646576" at="132,92,133,88" concept="4" />
      <node id="1225239646576" at="133,88,134,51" concept="1" />
      <node id="1225239646576" at="134,51,135,36" concept="4" />
      <node id="1225239646576" at="135,36,136,51" concept="1" />
      <node id="1225239646576" at="136,51,137,42" concept="1" />
      <node id="1225239646576" at="137,42,138,39" concept="1" />
      <node id="1225239646576" at="138,39,139,24" concept="5" />
      <node id="1225239646578" at="142,89,143,87" concept="4" />
      <node id="1225239646578" at="143,87,144,48" concept="1" />
      <node id="1225239646578" at="144,48,145,34" concept="4" />
      <node id="1225239646578" at="145,34,146,60" concept="1" />
      <node id="1225239646578" at="146,60,147,40" concept="1" />
      <node id="1225239646578" at="147,40,148,34" concept="1" />
      <node id="1225239646578" at="148,34,149,22" concept="5" />
      <node id="1225239646567" at="151,90,152,99" concept="4" />
      <node id="1225239646567" at="152,99,153,49" concept="1" />
      <node id="1225239646567" at="153,49,154,34" concept="4" />
      <node id="1225239646567" at="154,34,155,52" concept="1" />
      <node id="1225239646567" at="155,52,156,40" concept="1" />
      <node id="1225239646567" at="156,40,157,84" concept="1" />
      <node id="1225239646567" at="157,84,158,85" concept="1" />
      <node id="1225239646567" at="158,85,159,22" concept="5" />
      <node id="1225239646582" at="161,91,162,78" concept="4" />
      <node id="1225239646582" at="162,78,163,22" concept="5" />
      <node id="1225239646567" at="165,92,166,119" concept="4" />
      <node id="1225239646567" at="166,119,167,108" concept="4" />
      <node id="1225239646567" at="167,108,168,48" concept="1" />
      <node id="1225239646567" at="168,48,169,49" concept="1" />
      <node id="1225239646567" at="169,49,170,22" concept="5" />
      <node id="1225239646567" at="173,100,174,50" concept="7" />
      <node id="1225239646567" at="176,66,177,41" concept="4" />
      <node id="1225239646567" at="177,41,178,93" concept="5" />
      <node id="1225239646567" at="180,86,181,80" concept="4" />
      <node id="1225239646567" at="181,80,182,95" concept="1" />
      <node id="1225239646567" at="182,95,183,25" concept="5" />
      <node id="1225239646567" at="185,68,186,34" concept="4" />
      <node id="1225239646567" at="186,34,187,80" concept="1" />
      <node id="1225239646567" at="187,80,188,87" concept="1" />
      <node id="1225239646567" at="188,87,189,23" concept="5" />
      <node id="1225239646567" at="191,89,192,66" concept="5" />
      <node id="1225239646567" at="195,96,196,134" concept="1" />
      <node id="1225239646567" at="197,34,198,142" concept="1" />
      <node id="1225239646567" at="198,142,199,146" concept="1" />
      <node id="1225239646567" at="201,122,202,384" concept="1" />
      <node id="1225239646584" at="206,92,207,88" concept="4" />
      <node id="1225239646584" at="207,88,208,51" concept="1" />
      <node id="1225239646584" at="208,51,209,36" concept="4" />
      <node id="1225239646584" at="209,36,210,51" concept="1" />
      <node id="1225239646584" at="210,51,211,42" concept="1" />
      <node id="1225239646584" at="211,42,212,39" concept="1" />
      <node id="1225239646584" at="212,39,213,24" concept="5" />
      <node id="1225239646567" at="216,90,217,99" concept="4" />
      <node id="1225239646567" at="217,99,218,49" concept="1" />
      <node id="1225239646567" at="218,49,219,34" concept="4" />
      <node id="1225239646567" at="219,34,220,52" concept="1" />
      <node id="1225239646567" at="220,52,221,40" concept="1" />
      <node id="1225239646567" at="221,40,222,82" concept="1" />
      <node id="1225239646567" at="222,82,223,82" concept="1" />
      <node id="1225239646567" at="223,82,224,82" concept="1" />
      <node id="1225239646567" at="224,82,225,22" concept="5" />
      <node id="1225239646588" at="227,89,228,88" concept="4" />
      <node id="1225239646588" at="228,88,229,48" concept="1" />
      <node id="1225239646588" at="229,48,230,34" concept="4" />
      <node id="1225239646588" at="230,34,231,60" concept="1" />
      <node id="1225239646588" at="231,60,232,40" concept="1" />
      <node id="1225239646588" at="232,40,233,34" concept="1" />
      <node id="1225239646588" at="233,34,234,22" concept="5" />
      <node id="1225239646590" at="236,89,237,82" concept="4" />
      <node id="1225239646590" at="237,82,238,29" concept="1" />
      <node id="1225239646590" at="238,29,239,42" concept="1" />
      <node id="1225239646590" at="239,42,240,26" concept="4" />
      <node id="1225239646590" at="240,26,241,58" concept="1" />
      <node id="1225239646590" at="241,58,242,44" concept="1" />
      <node id="1225239646590" at="242,44,243,34" concept="4" />
      <node id="1225239646590" at="243,34,244,60" concept="1" />
      <node id="1225239646590" at="244,60,245,110" concept="1" />
      <node id="1225239646590" at="245,110,246,40" concept="1" />
      <node id="1225239646590" at="246,40,247,73" concept="1" />
      <node id="1225239646590" at="247,73,248,57" concept="4" />
      <node id="1225239646590" at="249,35,250,82" concept="4" />
      <node id="1225239646590" at="250,82,251,112" concept="5" />
      <node id="1225239646590" at="252,10,253,22" concept="5" />
      <node id="1225239646593" at="255,89,256,87" concept="4" />
      <node id="1225239646593" at="256,87,257,48" concept="1" />
      <node id="1225239646593" at="257,48,258,34" concept="4" />
      <node id="1225239646593" at="258,34,259,60" concept="1" />
      <node id="1225239646593" at="259,60,260,40" concept="1" />
      <node id="1225239646593" at="260,40,261,34" concept="1" />
      <node id="1225239646593" at="261,34,262,22" concept="5" />
      <node id="1225239646567" at="36,0,39,0" concept="3" trace="createEditorCell#(Ljetbrains/mps/openapi/editor/EditorContext;Lorg/jetbrains/mps/openapi/model/SNode;)Ljetbrains/mps/openapi/editor/cells/EditorCell;" />
      <node id="1225239646572" at="79,40,82,5" concept="2" />
      <node id="1225239646567" at="99,0,102,0" concept="0" trace="attributeListHandler_76r4mg_c0a#(Lorg/jetbrains/mps/openapi/model/SNode;Ljava/lang/String;Ljetbrains/mps/openapi/editor/EditorContext;)V" />
      <node id="1225239646567" at="117,0,120,0" concept="3" trace="createEmptyCell_internal#(Ljetbrains/mps/openapi/editor/EditorContext;Lorg/jetbrains/mps/openapi/model/SNode;)Ljetbrains/mps/openapi/editor/cells/EditorCell;" />
      <node id="1225239646567" at="126,9,129,9" concept="2" />
      <node id="1225239646567" at="173,0,176,0" concept="0" trace="contentListHandler_76r4mg_b1a#(Lorg/jetbrains/mps/openapi/model/SNode;Ljava/lang/String;Ljetbrains/mps/openapi/editor/EditorContext;)V" />
      <node id="1225239646567" at="191,0,194,0" concept="3" trace="createEmptyCell_internal#(Ljetbrains/mps/openapi/editor/EditorContext;Lorg/jetbrains/mps/openapi/model/SNode;)Ljetbrains/mps/openapi/editor/cells/EditorCell;" />
      <node id="1225239646567" at="200,9,203,9" concept="2" />
      <node id="1225239646567" at="102,0,106,0" concept="3" trace="createNodeToInsert#(Ljetbrains/mps/openapi/editor/EditorContext;)Lorg/jetbrains/mps/openapi/model/SNode;" />
      <node id="1225239646567" at="122,134,126,9" concept="2" />
      <node id="1225239646582" at="161,0,165,0" concept="3" trace="createIndentCell_76r4mg_a1a#(Ljetbrains/mps/openapi/editor/EditorContext;Lorg/jetbrains/mps/openapi/model/SNode;)Ljetbrains/mps/openapi/editor/cells/EditorCell;" />
      <node id="1225239646567" at="176,0,180,0" concept="3" trace="createNodeToInsert#(Ljetbrains/mps/openapi/editor/EditorContext;)Lorg/jetbrains/mps/openapi/model/SNode;" />
      <node id="1225239646567" at="196,134,200,9" concept="2" />
      <node id="1225239646572" at="84,57,89,22" concept="2" />
      <node id="1225239646567" at="106,0,111,0" concept="3" trace="createNodeCell#(Ljetbrains/mps/openapi/editor/EditorContext;Lorg/jetbrains/mps/openapi/model/SNode;)Ljetbrains/mps/openapi/editor/cells/EditorCell;" />
      <node id="1225239646567" at="180,0,185,0" concept="3" trace="createNodeCell#(Ljetbrains/mps/openapi/editor/EditorContext;Lorg/jetbrains/mps/openapi/model/SNode;)Ljetbrains/mps/openapi/editor/cells/EditorCell;" />
      <node id="1225239646590" at="248,57,253,22" concept="2" />
      <node id="1225239646567" at="111,0,117,0" concept="3" trace="createEmptyCell#(Ljetbrains/mps/openapi/editor/EditorContext;)Ljetbrains/mps/openapi/editor/cells/EditorCell;" />
      <node id="1225239646567" at="185,0,191,0" concept="3" trace="createEmptyCell#(Ljetbrains/mps/openapi/editor/EditorContext;)Ljetbrains/mps/openapi/editor/cells/EditorCell;" />
      <node id="1225239646567" at="91,0,98,0" concept="3" trace="createRefNodeList_76r4mg_c0a#(Ljetbrains/mps/openapi/editor/EditorContext;Lorg/jetbrains/mps/openapi/model/SNode;)Ljetbrains/mps/openapi/editor/cells/EditorCell;" />
      <node id="1225239646567" at="165,0,172,0" concept="3" trace="createRefNodeList_76r4mg_b1a#(Ljetbrains/mps/openapi/editor/EditorContext;Lorg/jetbrains/mps/openapi/model/SNode;)Ljetbrains/mps/openapi/editor/cells/EditorCell;" />
      <node id="1225239646567" at="39,0,48,0" concept="3" trace="createCollection_76r4mg_a#(Ljetbrains/mps/openapi/editor/EditorContext;Lorg/jetbrains/mps/openapi/model/SNode;)Ljetbrains/mps/openapi/editor/cells/EditorCell;" />
      <node id="1225239646570" at="60,0,69,0" concept="3" trace="createConstant_76r4mg_a0a#(Ljetbrains/mps/openapi/editor/EditorContext;Lorg/jetbrains/mps/openapi/model/SNode;)Ljetbrains/mps/openapi/editor/cells/EditorCell;" />
      <node id="1225239646576" at="132,0,141,0" concept="3" trace="createConstant_76r4mg_a2a0#(Ljetbrains/mps/openapi/editor/EditorContext;Lorg/jetbrains/mps/openapi/model/SNode;)Ljetbrains/mps/openapi/editor/cells/EditorCell;" />
      <node id="1225239646578" at="142,0,151,0" concept="3" trace="createConstant_76r4mg_d0a#(Ljetbrains/mps/openapi/editor/EditorContext;Lorg/jetbrains/mps/openapi/model/SNode;)Ljetbrains/mps/openapi/editor/cells/EditorCell;" />
      <node id="1225239646584" at="206,0,215,0" concept="3" trace="createConstant_76r4mg_a1b0#(Ljetbrains/mps/openapi/editor/EditorContext;Lorg/jetbrains/mps/openapi/model/SNode;)Ljetbrains/mps/openapi/editor/cells/EditorCell;" />
      <node id="1225239646588" at="227,0,236,0" concept="3" trace="createConstant_76r4mg_a2a#(Ljetbrains/mps/openapi/editor/EditorContext;Lorg/jetbrains/mps/openapi/model/SNode;)Ljetbrains/mps/openapi/editor/cells/EditorCell;" />
      <node id="1225239646593" at="255,0,264,0" concept="3" trace="createConstant_76r4mg_c2a#(Ljetbrains/mps/openapi/editor/EditorContext;Lorg/jetbrains/mps/openapi/model/SNode;)Ljetbrains/mps/openapi/editor/cells/EditorCell;" />
      <node id="1225239646567" at="120,132,130,7" concept="2" />
      <node id="1225239646567" at="151,0,161,0" concept="3" trace="createCollection_76r4mg_b0#(Ljetbrains/mps/openapi/editor/EditorContext;Lorg/jetbrains/mps/openapi/model/SNode;)Ljetbrains/mps/openapi/editor/cells/EditorCell;" />
      <node id="1225239646567" at="194,132,204,7" concept="2" />
      <node id="1225239646567" at="216,0,227,0" concept="3" trace="createCollection_76r4mg_c0#(Ljetbrains/mps/openapi/editor/EditorContext;Lorg/jetbrains/mps/openapi/model/SNode;)Ljetbrains/mps/openapi/editor/cells/EditorCell;" />
      <node id="1225239646567" at="48,0,60,0" concept="3" trace="createCollection_76r4mg_a0#(Ljetbrains/mps/openapi/editor/EditorContext;Lorg/jetbrains/mps/openapi/model/SNode;)Ljetbrains/mps/openapi/editor/cells/EditorCell;" />
      <node id="1225239646567" at="120,0,132,0" concept="3" trace="installElementCellActions#(Lorg/jetbrains/mps/openapi/model/SNode;Lorg/jetbrains/mps/openapi/model/SNode;Ljetbrains/mps/openapi/editor/cells/EditorCell;Ljetbrains/mps/openapi/editor/EditorContext;)V" />
      <node id="1225239646567" at="194,0,206,0" concept="3" trace="installElementCellActions#(Lorg/jetbrains/mps/openapi/model/SNode;Lorg/jetbrains/mps/openapi/model/SNode;Ljetbrains/mps/openapi/editor/cells/EditorCell;Ljetbrains/mps/openapi/editor/EditorContext;)V" />
      <node id="1225239646590" at="236,0,255,0" concept="3" trace="createProperty_76r4mg_b2a#(Ljetbrains/mps/openapi/editor/EditorContext;Lorg/jetbrains/mps/openapi/model/SNode;)Ljetbrains/mps/openapi/editor/cells/EditorCell;" />
      <node id="1225239646572" at="69,0,91,0" concept="3" trace="createProperty_76r4mg_b0a#(Ljetbrains/mps/openapi/editor/EditorContext;Lorg/jetbrains/mps/openapi/model/SNode;)Ljetbrains/mps/openapi/editor/cells/EditorCell;" />
      <scope id="1225239646567" at="36,79,37,63" />
      <scope id="1225239646572" at="80,15,81,90" />
      <scope id="1225239646567" at="99,102,100,50" />
      <scope id="1225239646567" at="117,89,118,66" />
      <scope id="1225239646567" at="127,122,128,386" />
      <scope id="1225239646567" at="173,100,174,50" />
      <scope id="1225239646567" at="191,89,192,66" />
      <scope id="1225239646567" at="201,122,202,384" />
      <scope id="1225239646572" at="85,35,87,112">
        <var name="manager" id="1225239646572" />
      </scope>
      <scope id="1225239646567" at="102,66,104,93">
        <var name="listOwner" id="1225239646567" />
      </scope>
      <scope id="1225239646567" at="123,34,125,146" />
      <scope id="1225239646582" at="161,91,163,22">
        <var name="editorCell" id="1225239646582" />
      </scope>
      <scope id="1225239646567" at="176,66,178,93">
        <var name="listOwner" id="1225239646567" />
      </scope>
      <scope id="1225239646567" at="197,34,199,146" />
      <scope id="1225239646590" at="249,35,251,112">
        <var name="manager" id="1225239646590" />
      </scope>
      <scope id="1225239646567" at="36,0,39,0">
        <var name="editorContext" id="1225239646567" />
        <var name="node" id="1225239646567" />
      </scope>
      <scope id="1225239646567" at="99,0,102,0">
>>>>>>> bd830ede
        <var name="childRole" id="1225239646567" />
        <var name="context" id="1225239646567" />
        <var name="ownerNode" id="1225239646567" />
      </scope>
<<<<<<< HEAD
      <scope id="1225239646567" at="120,0,123,0">
=======
      <scope id="1225239646567" at="106,86,109,25">
        <var name="elementCell" id="1225239646567" />
      </scope>
      <scope id="1225239646567" at="117,0,120,0">
>>>>>>> bd830ede
        <var name="editorContext" id="1225239646567" />
      </scope>
<<<<<<< HEAD
      <scope id="1225239646567" at="123,57,126,25">
        <var name="elementCell" id="1225239646567" />
      </scope>
      <scope id="1225239646567" at="187,0,190,0">
=======
      <scope id="1225239646567" at="173,0,176,0">
>>>>>>> bd830ede
        <var name="childRole" id="1225239646567" />
        <var name="context" id="1225239646567" />
        <var name="ownerNode" id="1225239646567" />
      </scope>
<<<<<<< HEAD
      <scope id="1225239646567" at="190,0,193,0">
        <var name="editorContext" id="1225239646567" />
      </scope>
      <scope id="1225239646567" at="193,57,196,25">
        <var name="elementCell" id="1225239646567" />
      </scope>
      <scope id="1225239646567" at="40,0,44,0">
        <var name="context" id="1225239646567" />
        <var name="node" id="1225239646567" />
      </scope>
      <scope id="1225239646567" at="128,41,132,23">
        <var name="emptyCell" id="1225239646567" />
      </scope>
      <scope id="1225239646582" at="175,0,179,0" />
      <scope id="1225239646567" at="198,41,202,23">
        <var name="emptyCell" id="1225239646567" />
      </scope>
      <scope id="1225239646567" at="45,0,50,0" />
      <scope id="1225239646567" at="109,53,114,22">
        <var name="editorCell" id="1225239646567" />
        <var name="handler" id="1225239646567" />
      </scope>
      <scope id="1225239646567" at="123,0,128,0">
        <var name="elementNode" id="1225239646567" />
      </scope>
      <scope id="1225239646567" at="179,53,184,22">
        <var name="editorCell" id="1225239646567" />
        <var name="handler" id="1225239646567" />
      </scope>
      <scope id="1225239646567" at="193,0,198,0">
        <var name="elementNode" id="1225239646567" />
      </scope>
      <scope id="1225239646567" at="128,0,134,0" />
      <scope id="1225239646567" at="198,0,204,0" />
      <scope id="1225239646570" at="77,50,84,22">
        <var name="editorCell" id="1225239646570" />
        <var name="style" id="1225239646570" />
      </scope>
      <scope id="1225239646567" at="109,0,116,0" />
      <scope id="1225239646576" at="146,53,153,24">
        <var name="editorCell" id="1225239646576" />
        <var name="style" id="1225239646576" />
      </scope>
      <scope id="1225239646578" at="156,50,163,22">
        <var name="editorCell" id="1225239646578" />
        <var name="style" id="1225239646578" />
      </scope>
      <scope id="1225239646567" at="179,0,186,0" />
      <scope id="1225239646584" at="216,53,223,24">
        <var name="editorCell" id="1225239646584" />
        <var name="style" id="1225239646584" />
      </scope>
      <scope id="1225239646588" at="237,50,244,22">
        <var name="editorCell" id="1225239646588" />
        <var name="style" id="1225239646588" />
      </scope>
      <scope id="1225239646593" at="266,50,273,22">
        <var name="editorCell" id="1225239646593" />
        <var name="style" id="1225239646593" />
      </scope>
      <scope id="1225239646567" at="55,50,63,22">
        <var name="editorCell" id="1225239646567" />
      </scope>
      <scope id="1225239646567" at="135,96,143,9" />
      <scope id="1225239646567" at="165,51,173,22">
        <var name="editorCell" id="1225239646567" />
        <var name="style" id="1225239646567" />
      </scope>
      <scope id="1225239646567" at="205,96,213,9" />
      <scope id="1225239646570" at="77,0,86,0" />
      <scope id="1225239646576" at="146,0,155,0" />
      <scope id="1225239646578" at="156,0,165,0" />
      <scope id="1225239646584" at="216,0,225,0" />
      <scope id="1225239646567" at="226,51,235,22">
        <var name="editorCell" id="1225239646567" />
        <var name="style" id="1225239646567" />
      </scope>
      <scope id="1225239646588" at="237,0,246,0" />
      <scope id="1225239646593" at="266,0,275,0" />
      <scope id="1225239646567" at="55,0,65,0" />
      <scope id="1225239646567" at="65,51,75,22">
        <var name="editorCell" id="1225239646567" />
        <var name="style" id="1225239646567" />
      </scope>
      <scope id="1225239646567" at="134,86,144,7" />
      <scope id="1225239646567" at="165,0,175,0" />
      <scope id="1225239646567" at="204,86,214,7" />
      <scope id="1225239646567" at="226,0,237,0" />
      <scope id="1225239646567" at="65,0,77,0" />
      <scope id="1225239646567" at="134,0,146,0">
=======
      <scope id="1225239646567" at="180,86,183,25">
        <var name="elementCell" id="1225239646567" />
      </scope>
      <scope id="1225239646567" at="191,0,194,0">
        <var name="editorContext" id="1225239646567" />
        <var name="node" id="1225239646567" />
      </scope>
      <scope id="1225239646567" at="102,0,106,0">
        <var name="editorContext" id="1225239646567" />
      </scope>
      <scope id="1225239646567" at="111,68,115,23">
        <var name="emptyCell" id="1225239646567" />
      </scope>
      <scope id="1225239646582" at="161,0,165,0">
        <var name="editorContext" id="1225239646582" />
        <var name="node" id="1225239646582" />
      </scope>
      <scope id="1225239646567" at="176,0,180,0">
        <var name="editorContext" id="1225239646567" />
      </scope>
      <scope id="1225239646567" at="185,68,189,23">
        <var name="emptyCell" id="1225239646567" />
      </scope>
      <scope id="1225239646567" at="91,92,96,22">
        <var name="editorCell" id="1225239646567" />
        <var name="handler" id="1225239646567" />
      </scope>
      <scope id="1225239646567" at="106,0,111,0">
        <var name="editorContext" id="1225239646567" />
        <var name="elementNode" id="1225239646567" />
      </scope>
      <scope id="1225239646567" at="165,92,170,22">
        <var name="editorCell" id="1225239646567" />
        <var name="handler" id="1225239646567" />
      </scope>
      <scope id="1225239646567" at="180,0,185,0">
        <var name="editorContext" id="1225239646567" />
        <var name="elementNode" id="1225239646567" />
      </scope>
      <scope id="1225239646567" at="111,0,117,0">
        <var name="editorContext" id="1225239646567" />
      </scope>
      <scope id="1225239646567" at="185,0,191,0">
        <var name="editorContext" id="1225239646567" />
      </scope>
      <scope id="1225239646567" at="39,89,46,22">
        <var name="editorCell" id="1225239646567" />
      </scope>
      <scope id="1225239646570" at="60,89,67,22">
        <var name="editorCell" id="1225239646570" />
        <var name="style" id="1225239646570" />
      </scope>
      <scope id="1225239646567" at="91,0,98,0">
        <var name="editorContext" id="1225239646567" />
        <var name="node" id="1225239646567" />
      </scope>
      <scope id="1225239646576" at="132,92,139,24">
        <var name="editorCell" id="1225239646576" />
        <var name="style" id="1225239646576" />
      </scope>
      <scope id="1225239646578" at="142,89,149,22">
        <var name="editorCell" id="1225239646578" />
        <var name="style" id="1225239646578" />
      </scope>
      <scope id="1225239646567" at="165,0,172,0">
        <var name="editorContext" id="1225239646567" />
        <var name="node" id="1225239646567" />
      </scope>
      <scope id="1225239646584" at="206,92,213,24">
        <var name="editorCell" id="1225239646584" />
        <var name="style" id="1225239646584" />
      </scope>
      <scope id="1225239646588" at="227,89,234,22">
        <var name="editorCell" id="1225239646588" />
        <var name="style" id="1225239646588" />
      </scope>
      <scope id="1225239646593" at="255,89,262,22">
        <var name="editorCell" id="1225239646593" />
        <var name="style" id="1225239646593" />
      </scope>
      <scope id="1225239646567" at="121,96,129,9" />
      <scope id="1225239646567" at="151,90,159,22">
        <var name="editorCell" id="1225239646567" />
        <var name="style" id="1225239646567" />
      </scope>
      <scope id="1225239646567" at="195,96,203,9" />
      <scope id="1225239646567" at="39,0,48,0">
        <var name="editorContext" id="1225239646567" />
        <var name="node" id="1225239646567" />
      </scope>
      <scope id="1225239646570" at="60,0,69,0">
        <var name="editorContext" id="1225239646570" />
        <var name="node" id="1225239646570" />
      </scope>
      <scope id="1225239646576" at="132,0,141,0">
        <var name="editorContext" id="1225239646576" />
        <var name="node" id="1225239646576" />
      </scope>
      <scope id="1225239646578" at="142,0,151,0">
        <var name="editorContext" id="1225239646578" />
        <var name="node" id="1225239646578" />
      </scope>
      <scope id="1225239646584" at="206,0,215,0">
        <var name="editorContext" id="1225239646584" />
        <var name="node" id="1225239646584" />
      </scope>
      <scope id="1225239646567" at="216,90,225,22">
        <var name="editorCell" id="1225239646567" />
        <var name="style" id="1225239646567" />
      </scope>
      <scope id="1225239646588" at="227,0,236,0">
        <var name="editorContext" id="1225239646588" />
        <var name="node" id="1225239646588" />
      </scope>
      <scope id="1225239646593" at="255,0,264,0">
        <var name="editorContext" id="1225239646593" />
        <var name="node" id="1225239646593" />
      </scope>
      <scope id="1225239646567" at="48,90,58,22">
        <var name="editorCell" id="1225239646567" />
        <var name="style" id="1225239646567" />
      </scope>
      <scope id="1225239646567" at="120,132,130,7" />
      <scope id="1225239646567" at="151,0,161,0">
        <var name="editorContext" id="1225239646567" />
        <var name="node" id="1225239646567" />
      </scope>
      <scope id="1225239646567" at="194,132,204,7" />
      <scope id="1225239646567" at="216,0,227,0">
        <var name="editorContext" id="1225239646567" />
        <var name="node" id="1225239646567" />
      </scope>
      <scope id="1225239646567" at="48,0,60,0">
        <var name="editorContext" id="1225239646567" />
        <var name="node" id="1225239646567" />
      </scope>
      <scope id="1225239646567" at="120,0,132,0">
        <var name="editorContext" id="1225239646567" />
>>>>>>> bd830ede
        <var name="elementCell" id="1225239646567" />
        <var name="elementNode" id="1225239646567" />
      </scope>
<<<<<<< HEAD
      <scope id="1225239646567" at="204,0,216,0">
=======
      <scope id="1225239646567" at="194,0,206,0">
        <var name="editorContext" id="1225239646567" />
>>>>>>> bd830ede
        <var name="elementCell" id="1225239646567" />
        <var name="elementNode" id="1225239646567" />
      </scope>
<<<<<<< HEAD
      <scope id="1225239646590" at="246,50,264,22">
=======
      <scope id="1225239646590" at="236,89,253,22">
>>>>>>> bd830ede
        <var name="attributeConcept" id="1225239646590" />
        <var name="editorCell" id="1225239646590" />
        <var name="provider" id="1225239646590" />
        <var name="style" id="1225239646590" />
      </scope>
<<<<<<< HEAD
      <scope id="1225239646590" at="246,0,266,0" />
      <scope id="1225239646572" at="86,50,107,22">
=======
      <scope id="1225239646590" at="236,0,255,0">
        <var name="editorContext" id="1225239646590" />
        <var name="node" id="1225239646590" />
      </scope>
      <scope id="1225239646572" at="69,89,89,22">
>>>>>>> bd830ede
        <var name="attributeConcept" id="1225239646572" />
        <var name="editorCell" id="1225239646572" />
        <var name="provider" id="1225239646572" />
        <var name="style" id="1225239646572" />
      </scope>
<<<<<<< HEAD
      <scope id="1225239646572" at="86,0,109,0" />
      <unit id="1225239646567" at="116,0,156,0" name="jetbrains.mps.sampleXML.editor.Element_EditorBuilder_a$attributeListHandler_76r4mg_c0a" />
      <unit id="1225239646567" at="186,0,226,0" name="jetbrains.mps.sampleXML.editor.Element_EditorBuilder_a$contentListHandler_76r4mg_b1a" />
      <unit id="1225239646567" at="36,0,276,0" name="jetbrains.mps.sampleXML.editor.Element_EditorBuilder_a" />
=======
      <scope id="1225239646572" at="69,0,91,0">
        <var name="editorContext" id="1225239646572" />
        <var name="node" id="1225239646572" />
      </scope>
      <unit id="1225239646567" at="98,0,142,0" name="jetbrains.mps.sampleXML.editor.Element_Editor$attributeListHandler_76r4mg_c0a" />
      <unit id="1225239646567" at="172,0,216,0" name="jetbrains.mps.sampleXML.editor.Element_Editor$contentListHandler_76r4mg_b1a" />
      <unit id="1225239646567" at="35,0,265,0" name="jetbrains.mps.sampleXML.editor.Element_Editor" />
>>>>>>> bd830ede
    </file>
  </root>
  <root nodeRef="r:947a2b3f-3d1a-4e17-8fcb-13d001da9172(jetbrains.mps.sampleXML.editor)/1225239646612">
    <file name="Text_Editor.java">
<<<<<<< HEAD
      <node id="1225239646612" at="11,79,12,70" concept="6" />
      <node id="1225239646612" at="11,0,14,0" concept="4" trace="createEditorCell#(Ljetbrains/mps/openapi/editor/EditorContext;Lorg/jetbrains/mps/openapi/model/SNode;)Ljetbrains/mps/openapi/editor/cells/EditorCell;" />
      <scope id="1225239646612" at="11,79,12,70" />
      <scope id="1225239646612" at="11,0,14,0">
        <var name="editorContext" id="1225239646612" />
        <var name="node" id="1225239646612" />
      </scope>
      <unit id="1225239646612" at="10,0,15,0" name="jetbrains.mps.sampleXML.editor.Text_Editor" />
    </file>
    <file name="Text_EditorBuilder_a.java">
      <node id="1225239646612" at="24,84,25,19" concept="8" />
      <node id="1225239646612" at="25,19,26,18" concept="1" />
      <node id="1225239646612" at="31,26,32,18" concept="6" />
      <node id="1225239646612" at="35,39,36,37" concept="6" />
      <node id="1225239646613" at="39,48,40,89" concept="5" />
      <node id="1225239646613" at="40,89,41,29" concept="1" />
      <node id="1225239646613" at="41,29,42,42" concept="1" />
      <node id="1225239646613" at="42,42,43,26" concept="5" />
      <node id="1225239646613" at="43,26,44,63" concept="1" />
      <node id="1225239646613" at="44,63,45,42" concept="1" />
      <node id="1225239646613" at="45,42,46,28" concept="1" />
      <node id="1225239646613" at="46,28,47,65" concept="1" />
      <node id="1225239646613" at="47,65,48,34" concept="5" />
      <node id="1225239646613" at="48,34,49,59" concept="1" />
      <node id="1225239646613" at="49,59,50,102" concept="1" />
      <node id="1225239646613" at="50,102,51,40" concept="1" />
      <node id="1225239646613" at="51,40,52,73" concept="1" />
      <node id="1225239646613" at="52,73,53,57" concept="5" />
      <node id="1225239646613" at="53,57,54,59" concept="5" />
      <node id="1225239646613" at="55,35,56,87" concept="5" />
      <node id="1225239646613" at="56,87,57,94" concept="6" />
      <node id="1225239646613" at="58,10,59,22" concept="6" />
      <node id="1225239646612" at="21,0,23,0" concept="2" trace="myNode" />
      <node id="1225239646612" at="35,0,38,0" concept="4" trace="createCell#()Ljetbrains/mps/openapi/editor/cells/EditorCell;" />
      <node id="1225239646612" at="24,0,28,0" concept="0" trace="Text_EditorBuilder_a#(Ljetbrains/mps/openapi/editor/EditorContext;Lorg/jetbrains/mps/openapi/model/SNode;)V" />
      <node id="1225239646612" at="29,0,34,0" concept="4" trace="getNode#()Lorg/jetbrains/mps/openapi/model/SNode;" />
      <node id="1225239646613" at="54,59,59,22" concept="3" />
      <node id="1225239646613" at="39,0,61,0" concept="4" trace="createProperty_wlph7j_a#()Ljetbrains/mps/openapi/editor/cells/EditorCell;" />
      <scope id="1225239646612" at="31,26,32,18" />
      <scope id="1225239646612" at="35,39,36,37" />
      <scope id="1225239646612" at="24,84,26,18" />
      <scope id="1225239646613" at="55,35,57,94">
=======
      <node id="1225239646612" at="20,79,21,61" concept="5" />
      <node id="1225239646613" at="23,87,24,82" concept="4" />
      <node id="1225239646613" at="24,82,25,29" concept="1" />
      <node id="1225239646613" at="25,29,26,42" concept="1" />
      <node id="1225239646613" at="26,42,27,26" concept="4" />
      <node id="1225239646613" at="27,26,28,58" concept="1" />
      <node id="1225239646613" at="28,58,29,42" concept="1" />
      <node id="1225239646613" at="29,42,30,28" concept="1" />
      <node id="1225239646613" at="30,28,31,34" concept="4" />
      <node id="1225239646613" at="31,34,32,62" concept="1" />
      <node id="1225239646613" at="32,62,33,105" concept="1" />
      <node id="1225239646613" at="33,105,34,40" concept="1" />
      <node id="1225239646613" at="34,40,35,73" concept="1" />
      <node id="1225239646613" at="35,73,36,57" concept="4" />
      <node id="1225239646613" at="37,35,38,82" concept="4" />
      <node id="1225239646613" at="38,82,39,112" concept="5" />
      <node id="1225239646613" at="40,10,41,22" concept="5" />
      <node id="1225239646612" at="20,0,23,0" concept="3" trace="createEditorCell#(Ljetbrains/mps/openapi/editor/EditorContext;Lorg/jetbrains/mps/openapi/model/SNode;)Ljetbrains/mps/openapi/editor/cells/EditorCell;" />
      <node id="1225239646613" at="36,57,41,22" concept="2" />
      <node id="1225239646613" at="23,0,43,0" concept="3" trace="createProperty_wlph7j_a#(Ljetbrains/mps/openapi/editor/EditorContext;Lorg/jetbrains/mps/openapi/model/SNode;)Ljetbrains/mps/openapi/editor/cells/EditorCell;" />
      <scope id="1225239646612" at="20,79,21,61" />
      <scope id="1225239646613" at="37,35,39,112">
>>>>>>> bd830ede
        <var name="manager" id="1225239646613" />
      </scope>
      <scope id="1225239646612" at="35,0,38,0" />
      <scope id="1225239646612" at="24,0,28,0">
        <var name="context" id="1225239646612" />
        <var name="node" id="1225239646612" />
      </scope>
<<<<<<< HEAD
      <scope id="1225239646612" at="29,0,34,0" />
      <scope id="1225239646613" at="39,48,59,22">
=======
      <scope id="1225239646613" at="23,87,41,22">
>>>>>>> bd830ede
        <var name="attributeConcept" id="1225239646613" />
        <var name="editorCell" id="1225239646613" />
        <var name="provider" id="1225239646613" />
        <var name="style" id="1225239646613" />
      </scope>
<<<<<<< HEAD
      <scope id="1225239646613" at="39,0,61,0" />
      <unit id="1225239646612" at="20,0,62,0" name="jetbrains.mps.sampleXML.editor.Text_EditorBuilder_a" />
=======
      <scope id="1225239646613" at="23,0,43,0">
        <var name="editorContext" id="1225239646613" />
        <var name="node" id="1225239646613" />
      </scope>
      <unit id="1225239646612" at="19,0,44,0" name="jetbrains.mps.sampleXML.editor.Text_Editor" />
>>>>>>> bd830ede
    </file>
  </root>
</debug-info>
<|MERGE_RESOLUTION|>--- conflicted
+++ resolved
@@ -16,7 +16,6 @@
   </root>
   <root nodeRef="r:947a2b3f-3d1a-4e17-8fcb-13d001da9172(jetbrains.mps.sampleXML.editor)/1225239646537">
     <file name="Attribute_Editor.java">
-<<<<<<< HEAD
       <node id="1225239646537" at="11,79,12,75" concept="6" />
       <node id="1225239646537" at="11,0,14,0" concept="4" trace="createEditorCell#(Ljetbrains/mps/openapi/editor/EditorContext;Lorg/jetbrains/mps/openapi/model/SNode;)Ljetbrains/mps/openapi/editor/cells/EditorCell;" />
       <scope id="1225239646537" at="11,79,12,75" />
@@ -54,146 +53,65 @@
       <node id="1225239646539" at="65,15,66,90" concept="1" />
       <node id="1225239646539" at="67,5,68,73" concept="1" />
       <node id="1225239646539" at="68,73,69,57" concept="5" />
-      <node id="1225239646539" at="69,57,70,59" concept="5" />
-      <node id="1225239646539" at="71,35,72,87" concept="5" />
-      <node id="1225239646539" at="72,87,73,94" concept="6" />
-      <node id="1225239646539" at="74,10,75,22" concept="6" />
-      <node id="1225239646542" at="77,49,78,94" concept="5" />
-      <node id="1225239646542" at="78,94,79,47" concept="1" />
-      <node id="1225239646542" at="79,47,80,34" concept="1" />
-      <node id="1225239646542" at="80,34,81,22" concept="6" />
-      <node id="1225239646543" at="83,49,84,95" concept="5" />
-      <node id="1225239646543" at="84,95,85,47" concept="1" />
-      <node id="1225239646543" at="85,47,86,34" concept="5" />
-      <node id="1225239646543" at="86,34,87,57" concept="1" />
-      <node id="1225239646543" at="87,57,88,108" concept="1" />
-      <node id="1225239646543" at="88,108,89,40" concept="1" />
-      <node id="1225239646543" at="89,40,90,34" concept="1" />
-      <node id="1225239646543" at="90,34,91,22" concept="6" />
-      <node id="1225239646546" at="93,49,94,89" concept="5" />
-      <node id="1225239646546" at="94,89,95,30" concept="1" />
-      <node id="1225239646546" at="95,30,96,43" concept="1" />
-      <node id="1225239646546" at="96,43,97,26" concept="5" />
-      <node id="1225239646546" at="97,26,98,63" concept="1" />
-      <node id="1225239646546" at="98,63,99,43" concept="1" />
-      <node id="1225239646546" at="99,43,100,34" concept="5" />
-      <node id="1225239646546" at="100,34,101,57" concept="1" />
-      <node id="1225239646546" at="101,57,102,108" concept="1" />
-      <node id="1225239646546" at="102,108,103,40" concept="1" />
-      <node id="1225239646546" at="103,40,104,73" concept="1" />
-      <node id="1225239646546" at="104,73,105,57" concept="5" />
-      <node id="1225239646546" at="105,57,106,59" concept="5" />
-      <node id="1225239646546" at="107,35,108,87" concept="5" />
-      <node id="1225239646546" at="108,87,109,94" concept="6" />
-      <node id="1225239646546" at="110,10,111,22" concept="6" />
-      <node id="1225239646549" at="113,49,114,95" concept="5" />
-      <node id="1225239646549" at="114,95,115,47" concept="1" />
-      <node id="1225239646549" at="115,47,116,34" concept="5" />
-      <node id="1225239646549" at="116,34,117,57" concept="1" />
-      <node id="1225239646549" at="117,57,118,108" concept="1" />
-      <node id="1225239646549" at="118,108,119,40" concept="1" />
-      <node id="1225239646549" at="119,40,120,34" concept="1" />
-      <node id="1225239646549" at="120,34,121,22" concept="6" />
+      <node id="1225239646539" at="70,35,71,87" concept="5" />
+      <node id="1225239646539" at="71,87,72,112" concept="6" />
+      <node id="1225239646539" at="73,10,74,22" concept="6" />
+      <node id="1225239646542" at="76,49,77,94" concept="5" />
+      <node id="1225239646542" at="77,94,78,47" concept="1" />
+      <node id="1225239646542" at="78,47,79,34" concept="1" />
+      <node id="1225239646542" at="79,34,80,22" concept="6" />
+      <node id="1225239646543" at="82,49,83,95" concept="5" />
+      <node id="1225239646543" at="83,95,84,47" concept="1" />
+      <node id="1225239646543" at="84,47,85,34" concept="5" />
+      <node id="1225239646543" at="85,34,86,57" concept="1" />
+      <node id="1225239646543" at="86,57,87,108" concept="1" />
+      <node id="1225239646543" at="87,108,88,40" concept="1" />
+      <node id="1225239646543" at="88,40,89,34" concept="1" />
+      <node id="1225239646543" at="89,34,90,22" concept="6" />
+      <node id="1225239646546" at="92,49,93,89" concept="5" />
+      <node id="1225239646546" at="93,89,94,30" concept="1" />
+      <node id="1225239646546" at="94,30,95,43" concept="1" />
+      <node id="1225239646546" at="95,43,96,26" concept="5" />
+      <node id="1225239646546" at="96,26,97,63" concept="1" />
+      <node id="1225239646546" at="97,63,98,43" concept="1" />
+      <node id="1225239646546" at="98,43,99,34" concept="5" />
+      <node id="1225239646546" at="99,34,100,57" concept="1" />
+      <node id="1225239646546" at="100,57,101,108" concept="1" />
+      <node id="1225239646546" at="101,108,102,40" concept="1" />
+      <node id="1225239646546" at="102,40,103,73" concept="1" />
+      <node id="1225239646546" at="103,73,104,57" concept="5" />
+      <node id="1225239646546" at="105,35,106,87" concept="5" />
+      <node id="1225239646546" at="106,87,107,112" concept="6" />
+      <node id="1225239646546" at="108,10,109,22" concept="6" />
+      <node id="1225239646549" at="111,49,112,95" concept="5" />
+      <node id="1225239646549" at="112,95,113,47" concept="1" />
+      <node id="1225239646549" at="113,47,114,34" concept="5" />
+      <node id="1225239646549" at="114,34,115,57" concept="1" />
+      <node id="1225239646549" at="115,57,116,108" concept="1" />
+      <node id="1225239646549" at="116,108,117,40" concept="1" />
+      <node id="1225239646549" at="117,40,118,34" concept="1" />
+      <node id="1225239646549" at="118,34,119,22" concept="6" />
       <node id="1225239646537" at="24,0,26,0" concept="2" trace="myNode" />
       <node id="1225239646537" at="38,0,41,0" concept="4" trace="createCell#()Ljetbrains/mps/openapi/editor/cells/EditorCell;" />
       <node id="1225239646539" at="64,40,67,5" concept="3" />
       <node id="1225239646537" at="27,0,31,0" concept="0" trace="Attribute_EditorBuilder_a#(Ljetbrains/mps/openapi/editor/EditorContext;Lorg/jetbrains/mps/openapi/model/SNode;)V" />
       <node id="1225239646537" at="32,0,37,0" concept="4" trace="getNode#()Lorg/jetbrains/mps/openapi/model/SNode;" />
-      <node id="1225239646539" at="70,59,75,22" concept="3" />
-      <node id="1225239646546" at="106,59,111,22" concept="3" />
-      <node id="1225239646542" at="77,0,83,0" concept="4" trace="createConstant_mc4j88_b0#()Ljetbrains/mps/openapi/editor/cells/EditorCell;" />
-      <node id="1225239646543" at="83,0,93,0" concept="4" trace="createConstant_mc4j88_c0#()Ljetbrains/mps/openapi/editor/cells/EditorCell;" />
-      <node id="1225239646549" at="113,0,123,0" concept="4" trace="createConstant_mc4j88_e0#()Ljetbrains/mps/openapi/editor/cells/EditorCell;" />
+      <node id="1225239646539" at="69,57,74,22" concept="3" />
+      <node id="1225239646546" at="104,57,109,22" concept="3" />
+      <node id="1225239646542" at="76,0,82,0" concept="4" trace="createConstant_mc4j88_b0#()Ljetbrains/mps/openapi/editor/cells/EditorCell;" />
+      <node id="1225239646543" at="82,0,92,0" concept="4" trace="createConstant_mc4j88_c0#()Ljetbrains/mps/openapi/editor/cells/EditorCell;" />
+      <node id="1225239646549" at="111,0,121,0" concept="4" trace="createConstant_mc4j88_e0#()Ljetbrains/mps/openapi/editor/cells/EditorCell;" />
       <node id="1225239646537" at="42,0,54,0" concept="4" trace="createCollection_mc4j88_a#()Ljetbrains/mps/openapi/editor/cells/EditorCell;" />
-      <node id="1225239646546" at="93,0,113,0" concept="4" trace="createProperty_mc4j88_d0#()Ljetbrains/mps/openapi/editor/cells/EditorCell;" />
-      <node id="1225239646539" at="54,0,77,0" concept="4" trace="createProperty_mc4j88_a0#()Ljetbrains/mps/openapi/editor/cells/EditorCell;" />
+      <node id="1225239646546" at="92,0,111,0" concept="4" trace="createProperty_mc4j88_d0#()Ljetbrains/mps/openapi/editor/cells/EditorCell;" />
+      <node id="1225239646539" at="54,0,76,0" concept="4" trace="createProperty_mc4j88_a0#()Ljetbrains/mps/openapi/editor/cells/EditorCell;" />
       <scope id="1225239646537" at="34,26,35,18" />
       <scope id="1225239646537" at="38,39,39,39" />
       <scope id="1225239646539" at="65,15,66,90" />
       <scope id="1225239646537" at="27,89,29,18" />
-      <scope id="1225239646539" at="71,35,73,94">
+      <scope id="1225239646539" at="70,35,72,112">
         <var name="manager" id="1225239646539" />
       </scope>
-      <scope id="1225239646546" at="107,35,109,94">
-=======
-      <node id="1225239646537" at="23,79,24,63" concept="5" />
-      <node id="1225239646537" at="26,89,27,99" concept="4" />
-      <node id="1225239646537" at="27,99,28,48" concept="1" />
-      <node id="1225239646537" at="28,48,29,28" concept="1" />
-      <node id="1225239646537" at="29,28,30,81" concept="1" />
-      <node id="1225239646537" at="30,81,31,81" concept="1" />
-      <node id="1225239646537" at="31,81,32,81" concept="1" />
-      <node id="1225239646537" at="32,81,33,81" concept="1" />
-      <node id="1225239646537" at="33,81,34,81" concept="1" />
-      <node id="1225239646537" at="34,81,35,22" concept="5" />
-      <node id="1225239646539" at="37,88,38,82" concept="4" />
-      <node id="1225239646539" at="38,82,39,29" concept="1" />
-      <node id="1225239646539" at="39,29,40,42" concept="1" />
-      <node id="1225239646539" at="40,42,41,26" concept="4" />
-      <node id="1225239646539" at="41,26,42,58" concept="1" />
-      <node id="1225239646539" at="42,58,43,42" concept="1" />
-      <node id="1225239646539" at="43,42,44,34" concept="4" />
-      <node id="1225239646539" at="44,34,45,60" concept="1" />
-      <node id="1225239646539" at="45,60,46,105" concept="1" />
-      <node id="1225239646539" at="46,105,47,40" concept="1" />
-      <node id="1225239646539" at="48,15,49,90" concept="1" />
-      <node id="1225239646539" at="50,5,51,73" concept="1" />
-      <node id="1225239646539" at="51,73,52,57" concept="4" />
-      <node id="1225239646539" at="53,35,54,82" concept="4" />
-      <node id="1225239646539" at="54,82,55,112" concept="5" />
-      <node id="1225239646539" at="56,10,57,22" concept="5" />
-      <node id="1225239646542" at="59,88,60,87" concept="4" />
-      <node id="1225239646542" at="60,87,61,47" concept="1" />
-      <node id="1225239646542" at="61,47,62,34" concept="1" />
-      <node id="1225239646542" at="62,34,63,22" concept="5" />
-      <node id="1225239646543" at="65,88,66,88" concept="4" />
-      <node id="1225239646543" at="66,88,67,47" concept="1" />
-      <node id="1225239646543" at="67,47,68,34" concept="4" />
-      <node id="1225239646543" at="68,34,69,60" concept="1" />
-      <node id="1225239646543" at="69,60,70,111" concept="1" />
-      <node id="1225239646543" at="70,111,71,40" concept="1" />
-      <node id="1225239646543" at="71,40,72,34" concept="1" />
-      <node id="1225239646543" at="72,34,73,22" concept="5" />
-      <node id="1225239646546" at="75,88,76,82" concept="4" />
-      <node id="1225239646546" at="76,82,77,30" concept="1" />
-      <node id="1225239646546" at="77,30,78,43" concept="1" />
-      <node id="1225239646546" at="78,43,79,26" concept="4" />
-      <node id="1225239646546" at="79,26,80,58" concept="1" />
-      <node id="1225239646546" at="80,58,81,43" concept="1" />
-      <node id="1225239646546" at="81,43,82,34" concept="4" />
-      <node id="1225239646546" at="82,34,83,60" concept="1" />
-      <node id="1225239646546" at="83,60,84,111" concept="1" />
-      <node id="1225239646546" at="84,111,85,40" concept="1" />
-      <node id="1225239646546" at="85,40,86,73" concept="1" />
-      <node id="1225239646546" at="86,73,87,57" concept="4" />
-      <node id="1225239646546" at="88,35,89,82" concept="4" />
-      <node id="1225239646546" at="89,82,90,112" concept="5" />
-      <node id="1225239646546" at="91,10,92,22" concept="5" />
-      <node id="1225239646549" at="94,88,95,88" concept="4" />
-      <node id="1225239646549" at="95,88,96,47" concept="1" />
-      <node id="1225239646549" at="96,47,97,34" concept="4" />
-      <node id="1225239646549" at="97,34,98,60" concept="1" />
-      <node id="1225239646549" at="98,60,99,111" concept="1" />
-      <node id="1225239646549" at="99,111,100,40" concept="1" />
-      <node id="1225239646549" at="100,40,101,34" concept="1" />
-      <node id="1225239646549" at="101,34,102,22" concept="5" />
-      <node id="1225239646537" at="23,0,26,0" concept="3" trace="createEditorCell#(Ljetbrains/mps/openapi/editor/EditorContext;Lorg/jetbrains/mps/openapi/model/SNode;)Ljetbrains/mps/openapi/editor/cells/EditorCell;" />
-      <node id="1225239646539" at="47,40,50,5" concept="2" />
-      <node id="1225239646539" at="52,57,57,22" concept="2" />
-      <node id="1225239646546" at="87,57,92,22" concept="2" />
-      <node id="1225239646542" at="59,0,65,0" concept="3" trace="createConstant_mc4j88_b0#(Ljetbrains/mps/openapi/editor/EditorContext;Lorg/jetbrains/mps/openapi/model/SNode;)Ljetbrains/mps/openapi/editor/cells/EditorCell;" />
-      <node id="1225239646543" at="65,0,75,0" concept="3" trace="createConstant_mc4j88_c0#(Ljetbrains/mps/openapi/editor/EditorContext;Lorg/jetbrains/mps/openapi/model/SNode;)Ljetbrains/mps/openapi/editor/cells/EditorCell;" />
-      <node id="1225239646549" at="94,0,104,0" concept="3" trace="createConstant_mc4j88_e0#(Ljetbrains/mps/openapi/editor/EditorContext;Lorg/jetbrains/mps/openapi/model/SNode;)Ljetbrains/mps/openapi/editor/cells/EditorCell;" />
-      <node id="1225239646537" at="26,0,37,0" concept="3" trace="createCollection_mc4j88_a#(Ljetbrains/mps/openapi/editor/EditorContext;Lorg/jetbrains/mps/openapi/model/SNode;)Ljetbrains/mps/openapi/editor/cells/EditorCell;" />
-      <node id="1225239646546" at="75,0,94,0" concept="3" trace="createProperty_mc4j88_d0#(Ljetbrains/mps/openapi/editor/EditorContext;Lorg/jetbrains/mps/openapi/model/SNode;)Ljetbrains/mps/openapi/editor/cells/EditorCell;" />
-      <node id="1225239646539" at="37,0,59,0" concept="3" trace="createProperty_mc4j88_a0#(Ljetbrains/mps/openapi/editor/EditorContext;Lorg/jetbrains/mps/openapi/model/SNode;)Ljetbrains/mps/openapi/editor/cells/EditorCell;" />
-      <scope id="1225239646537" at="23,79,24,63" />
-      <scope id="1225239646539" at="48,15,49,90" />
-      <scope id="1225239646539" at="53,35,55,112">
-        <var name="manager" id="1225239646539" />
-      </scope>
-      <scope id="1225239646546" at="88,35,90,112">
->>>>>>> bd830ede
+      <scope id="1225239646546" at="105,35,107,112">
         <var name="manager" id="1225239646546" />
       </scope>
       <scope id="1225239646537" at="38,0,41,0" />
@@ -201,92 +119,44 @@
         <var name="context" id="1225239646537" />
         <var name="node" id="1225239646537" />
       </scope>
-<<<<<<< HEAD
-      <scope id="1225239646542" at="77,49,81,22">
+      <scope id="1225239646542" at="76,49,80,22">
         <var name="editorCell" id="1225239646542" />
       </scope>
       <scope id="1225239646537" at="32,0,37,0" />
-      <scope id="1225239646542" at="77,0,83,0" />
-      <scope id="1225239646543" at="83,49,91,22">
+      <scope id="1225239646542" at="76,0,82,0" />
+      <scope id="1225239646543" at="82,49,90,22">
         <var name="editorCell" id="1225239646543" />
         <var name="style" id="1225239646543" />
       </scope>
-      <scope id="1225239646549" at="113,49,121,22">
-=======
-      <scope id="1225239646542" at="59,88,63,22">
-        <var name="editorCell" id="1225239646542" />
-      </scope>
-      <scope id="1225239646542" at="59,0,65,0">
-        <var name="editorContext" id="1225239646542" />
-        <var name="node" id="1225239646542" />
-      </scope>
-      <scope id="1225239646543" at="65,88,73,22">
-        <var name="editorCell" id="1225239646543" />
-        <var name="style" id="1225239646543" />
-      </scope>
-      <scope id="1225239646549" at="94,88,102,22">
->>>>>>> bd830ede
+      <scope id="1225239646549" at="111,49,119,22">
         <var name="editorCell" id="1225239646549" />
         <var name="style" id="1225239646549" />
       </scope>
       <scope id="1225239646537" at="42,50,52,22">
         <var name="editorCell" id="1225239646537" />
       </scope>
-<<<<<<< HEAD
-      <scope id="1225239646543" at="83,0,93,0" />
-      <scope id="1225239646549" at="113,0,123,0" />
+      <scope id="1225239646543" at="82,0,92,0" />
+      <scope id="1225239646549" at="111,0,121,0" />
       <scope id="1225239646537" at="42,0,54,0" />
-      <scope id="1225239646546" at="93,49,111,22">
-=======
-      <scope id="1225239646543" at="65,0,75,0">
-        <var name="editorContext" id="1225239646543" />
-        <var name="node" id="1225239646543" />
-      </scope>
-      <scope id="1225239646549" at="94,0,104,0">
-        <var name="editorContext" id="1225239646549" />
-        <var name="node" id="1225239646549" />
-      </scope>
-      <scope id="1225239646537" at="26,0,37,0">
-        <var name="editorContext" id="1225239646537" />
-        <var name="node" id="1225239646537" />
-      </scope>
-      <scope id="1225239646546" at="75,88,92,22">
->>>>>>> bd830ede
+      <scope id="1225239646546" at="92,49,109,22">
         <var name="attributeConcept" id="1225239646546" />
         <var name="editorCell" id="1225239646546" />
         <var name="provider" id="1225239646546" />
         <var name="style" id="1225239646546" />
       </scope>
-<<<<<<< HEAD
-      <scope id="1225239646546" at="93,0,113,0" />
-      <scope id="1225239646539" at="54,49,75,22">
-=======
-      <scope id="1225239646546" at="75,0,94,0">
-        <var name="editorContext" id="1225239646546" />
-        <var name="node" id="1225239646546" />
-      </scope>
-      <scope id="1225239646539" at="37,88,57,22">
->>>>>>> bd830ede
+      <scope id="1225239646546" at="92,0,111,0" />
+      <scope id="1225239646539" at="54,49,74,22">
         <var name="attributeConcept" id="1225239646539" />
         <var name="editorCell" id="1225239646539" />
         <var name="provider" id="1225239646539" />
         <var name="style" id="1225239646539" />
       </scope>
-<<<<<<< HEAD
-      <scope id="1225239646539" at="54,0,77,0" />
-      <unit id="1225239646537" at="23,0,124,0" name="jetbrains.mps.sampleXML.editor.Attribute_EditorBuilder_a" />
-=======
-      <scope id="1225239646539" at="37,0,59,0">
-        <var name="editorContext" id="1225239646539" />
-        <var name="node" id="1225239646539" />
-      </scope>
-      <unit id="1225239646537" at="22,0,105,0" name="jetbrains.mps.sampleXML.editor.Attribute_Editor" />
->>>>>>> bd830ede
+      <scope id="1225239646539" at="54,0,76,0" />
+      <unit id="1225239646537" at="23,0,122,0" name="jetbrains.mps.sampleXML.editor.Attribute_EditorBuilder_a" />
     </file>
   </root>
   <root nodeRef="r:947a2b3f-3d1a-4e17-8fcb-13d001da9172(jetbrains.mps.sampleXML.editor)/1225239646552">
     <file name="Document_Editor.java">
-<<<<<<< HEAD
       <node id="1225239646552" at="11,79,12,74" concept="6" />
       <node id="1225239646552" at="11,0,14,0" concept="4" trace="createEditorCell#(Ljetbrains/mps/openapi/editor/EditorContext;Lorg/jetbrains/mps/openapi/model/SNode;)Ljetbrains/mps/openapi/editor/cells/EditorCell;" />
       <scope id="1225239646552" at="11,79,12,74" />
@@ -337,201 +207,85 @@
       <node id="1225239646558" at="87,108,88,40" concept="1" />
       <node id="1225239646558" at="88,40,89,73" concept="1" />
       <node id="1225239646558" at="89,73,90,57" concept="5" />
-      <node id="1225239646558" at="90,57,91,59" concept="5" />
-      <node id="1225239646558" at="92,35,93,87" concept="5" />
-      <node id="1225239646558" at="93,87,94,94" concept="6" />
-      <node id="1225239646558" at="95,10,96,22" concept="6" />
-      <node id="1225239646562" at="98,49,99,93" concept="5" />
-      <node id="1225239646562" at="99,93,100,47" concept="1" />
-      <node id="1225239646562" at="100,47,101,34" concept="5" />
-      <node id="1225239646562" at="101,34,102,49" concept="1" />
-      <node id="1225239646562" at="102,49,103,40" concept="1" />
-      <node id="1225239646562" at="103,40,104,34" concept="1" />
-      <node id="1225239646562" at="104,34,105,22" concept="6" />
-      <node id="1225239646552" at="107,48,108,262" concept="5" />
-      <node id="1225239646552" at="108,262,109,33" concept="6" />
-      <node id="1225239646552" at="112,125,113,49" concept="8" />
-      <node id="1225239646552" at="115,55,116,59" concept="5" />
-      <node id="1225239646552" at="116,59,117,41" concept="1" />
-      <node id="1225239646552" at="117,41,118,24" concept="6" />
-      <node id="1225239646552" at="121,118,122,379" concept="1" />
-      <node id="1225239646552" at="124,41,125,42" concept="1" />
-      <node id="1225239646552" at="129,44,130,54" concept="5" />
-      <node id="1225239646552" at="130,54,131,48" concept="1" />
-      <node id="1225239646552" at="131,48,132,0" concept="7" />
-      <node id="1225239646552" at="132,0,133,40" concept="1" />
-      <node id="1225239646552" at="133,40,134,24" concept="6" />
-      <node id="1225239646552" at="136,40,137,33" concept="6" />
+      <node id="1225239646558" at="91,35,92,87" concept="5" />
+      <node id="1225239646558" at="92,87,93,112" concept="6" />
+      <node id="1225239646558" at="94,10,95,22" concept="6" />
+      <node id="1225239646562" at="97,49,98,93" concept="5" />
+      <node id="1225239646562" at="98,93,99,47" concept="1" />
+      <node id="1225239646562" at="99,47,100,34" concept="5" />
+      <node id="1225239646562" at="100,34,101,49" concept="1" />
+      <node id="1225239646562" at="101,49,102,40" concept="1" />
+      <node id="1225239646562" at="102,40,103,34" concept="1" />
+      <node id="1225239646562" at="103,34,104,22" concept="6" />
+      <node id="1225239646552" at="106,48,107,262" concept="5" />
+      <node id="1225239646552" at="107,262,108,33" concept="6" />
+      <node id="1225239646552" at="111,125,112,49" concept="8" />
+      <node id="1225239646552" at="114,55,115,59" concept="5" />
+      <node id="1225239646552" at="115,59,116,41" concept="1" />
+      <node id="1225239646552" at="116,41,117,24" concept="6" />
+      <node id="1225239646552" at="120,118,121,379" concept="1" />
+      <node id="1225239646552" at="123,41,124,42" concept="1" />
+      <node id="1225239646552" at="128,44,129,54" concept="5" />
+      <node id="1225239646552" at="129,54,130,48" concept="1" />
+      <node id="1225239646552" at="130,48,131,0" concept="7" />
+      <node id="1225239646552" at="131,0,132,40" concept="1" />
+      <node id="1225239646552" at="132,40,133,24" concept="6" />
+      <node id="1225239646552" at="135,40,136,33" concept="6" />
       <node id="1225239646552" at="30,0,32,0" concept="2" trace="myNode" />
       <node id="1225239646552" at="44,0,47,0" concept="4" trace="createCell#()Ljetbrains/mps/openapi/editor/cells/EditorCell;" />
-      <node id="1225239646552" at="112,0,115,0" concept="0" trace="rootElementSingleRoleHandler_7wjwco_c0#(Lorg/jetbrains/mps/openapi/model/SNode;Lorg/jetbrains/mps/openapi/language/SContainmentLink;Ljetbrains/mps/openapi/editor/EditorContext;)V" />
-      <node id="1225239646552" at="120,70,123,7" concept="3" />
-      <node id="1225239646552" at="123,7,126,7" concept="3" />
-      <node id="1225239646552" at="136,0,139,0" concept="4" trace="getNoTargetText#()Ljava/lang/String;" />
+      <node id="1225239646552" at="111,0,114,0" concept="0" trace="rootElementSingleRoleHandler_7wjwco_c0#(Lorg/jetbrains/mps/openapi/model/SNode;Lorg/jetbrains/mps/openapi/language/SContainmentLink;Ljetbrains/mps/openapi/editor/EditorContext;)V" />
+      <node id="1225239646552" at="119,70,122,7" concept="3" />
+      <node id="1225239646552" at="122,7,125,7" concept="3" />
+      <node id="1225239646552" at="135,0,138,0" concept="4" trace="getNoTargetText#()Ljava/lang/String;" />
       <node id="1225239646552" at="33,0,37,0" concept="0" trace="Document_EditorBuilder_a#(Ljetbrains/mps/openapi/editor/EditorContext;Lorg/jetbrains/mps/openapi/model/SNode;)V" />
-      <node id="1225239646552" at="107,0,111,0" concept="4" trace="createRefNode_7wjwco_c0#()Ljetbrains/mps/openapi/editor/cells/EditorCell;" />
+      <node id="1225239646552" at="106,0,110,0" concept="4" trace="createRefNode_7wjwco_c0#()Ljetbrains/mps/openapi/editor/cells/EditorCell;" />
       <node id="1225239646552" at="38,0,43,0" concept="4" trace="getNode#()Lorg/jetbrains/mps/openapi/model/SNode;" />
-      <node id="1225239646558" at="91,59,96,22" concept="3" />
-      <node id="1225239646552" at="115,0,120,0" concept="4" trace="createChildCell#(Lorg/jetbrains/mps/openapi/model/SNode;)Ljetbrains/mps/openapi/editor/cells/EditorCell;" />
-      <node id="1225239646552" at="120,0,128,0" concept="4" trace="installCellInfo#(Lorg/jetbrains/mps/openapi/model/SNode;Ljetbrains/mps/openapi/editor/cells/EditorCell;)V" />
-      <node id="1225239646552" at="128,0,136,0" concept="4" trace="createEmptyCell#()Ljetbrains/mps/openapi/editor/cells/EditorCell;" />
-      <node id="1225239646562" at="98,0,107,0" concept="4" trace="createConstant_7wjwco_b0#()Ljetbrains/mps/openapi/editor/cells/EditorCell;" />
+      <node id="1225239646558" at="90,57,95,22" concept="3" />
+      <node id="1225239646552" at="114,0,119,0" concept="4" trace="createChildCell#(Lorg/jetbrains/mps/openapi/model/SNode;)Ljetbrains/mps/openapi/editor/cells/EditorCell;" />
+      <node id="1225239646552" at="119,0,127,0" concept="4" trace="installCellInfo#(Lorg/jetbrains/mps/openapi/model/SNode;Ljetbrains/mps/openapi/editor/cells/EditorCell;)V" />
+      <node id="1225239646552" at="127,0,135,0" concept="4" trace="createEmptyCell#()Ljetbrains/mps/openapi/editor/cells/EditorCell;" />
+      <node id="1225239646562" at="97,0,106,0" concept="4" trace="createConstant_7wjwco_b0#()Ljetbrains/mps/openapi/editor/cells/EditorCell;" />
       <node id="1225239646552" at="48,0,58,0" concept="4" trace="createCollection_7wjwco_a#()Ljetbrains/mps/openapi/editor/cells/EditorCell;" />
       <node id="1225239646552" at="58,0,68,0" concept="4" trace="createCollection_7wjwco_a0#()Ljetbrains/mps/openapi/editor/cells/EditorCell;" />
       <node id="1225239646555" at="68,0,78,0" concept="4" trace="createConstant_7wjwco_a0a#()Ljetbrains/mps/openapi/editor/cells/EditorCell;" />
-      <node id="1225239646558" at="78,0,98,0" concept="4" trace="createProperty_7wjwco_b0a#()Ljetbrains/mps/openapi/editor/cells/EditorCell;" />
+      <node id="1225239646558" at="78,0,97,0" concept="4" trace="createProperty_7wjwco_b0a#()Ljetbrains/mps/openapi/editor/cells/EditorCell;" />
       <scope id="1225239646552" at="40,26,41,18" />
       <scope id="1225239646552" at="44,39,45,39" />
-      <scope id="1225239646552" at="112,125,113,49" />
-      <scope id="1225239646552" at="121,118,122,379" />
-      <scope id="1225239646552" at="124,41,125,42" />
-      <scope id="1225239646552" at="136,40,137,33" />
+      <scope id="1225239646552" at="111,125,112,49" />
+      <scope id="1225239646552" at="120,118,121,379" />
+      <scope id="1225239646552" at="123,41,124,42" />
+      <scope id="1225239646552" at="135,40,136,33" />
       <scope id="1225239646552" at="33,88,35,18" />
-      <scope id="1225239646558" at="92,35,94,94">
+      <scope id="1225239646558" at="91,35,93,112">
         <var name="manager" id="1225239646558" />
       </scope>
-      <scope id="1225239646552" at="107,48,109,33">
+      <scope id="1225239646552" at="106,48,108,33">
         <var name="provider" id="1225239646552" />
       </scope>
       <scope id="1225239646552" at="44,0,47,0" />
-      <scope id="1225239646552" at="112,0,115,0">
-=======
-      <node id="1225239646552" at="29,79,30,63" concept="5" />
-      <node id="1225239646552" at="32,89,33,97" concept="4" />
-      <node id="1225239646552" at="33,97,34,48" concept="1" />
-      <node id="1225239646552" at="34,48,35,28" concept="1" />
-      <node id="1225239646552" at="35,28,36,83" concept="1" />
-      <node id="1225239646552" at="36,83,37,81" concept="1" />
-      <node id="1225239646552" at="37,81,38,80" concept="1" />
-      <node id="1225239646552" at="38,80,39,22" concept="5" />
-      <node id="1225239646552" at="41,90,42,99" concept="4" />
-      <node id="1225239646552" at="42,99,43,49" concept="1" />
-      <node id="1225239646552" at="43,49,44,34" concept="4" />
-      <node id="1225239646552" at="44,34,45,52" concept="1" />
-      <node id="1225239646552" at="45,52,46,40" concept="1" />
-      <node id="1225239646552" at="46,40,47,82" concept="1" />
-      <node id="1225239646552" at="47,82,48,82" concept="1" />
-      <node id="1225239646552" at="48,82,49,22" concept="5" />
-      <node id="1225239646555" at="51,89,52,94" concept="4" />
-      <node id="1225239646555" at="52,94,53,48" concept="1" />
-      <node id="1225239646555" at="53,48,54,34" concept="4" />
-      <node id="1225239646555" at="54,34,55,60" concept="1" />
-      <node id="1225239646555" at="55,60,56,110" concept="1" />
-      <node id="1225239646555" at="56,110,57,40" concept="1" />
-      <node id="1225239646555" at="57,40,58,34" concept="1" />
-      <node id="1225239646555" at="58,34,59,22" concept="5" />
-      <node id="1225239646558" at="61,89,62,82" concept="4" />
-      <node id="1225239646558" at="62,82,63,29" concept="1" />
-      <node id="1225239646558" at="63,29,64,39" concept="1" />
-      <node id="1225239646558" at="64,39,65,26" concept="4" />
-      <node id="1225239646558" at="65,26,66,58" concept="1" />
-      <node id="1225239646558" at="66,58,67,42" concept="1" />
-      <node id="1225239646558" at="67,42,68,34" concept="4" />
-      <node id="1225239646558" at="68,34,69,60" concept="1" />
-      <node id="1225239646558" at="69,60,70,111" concept="1" />
-      <node id="1225239646558" at="70,111,71,40" concept="1" />
-      <node id="1225239646558" at="71,40,72,73" concept="1" />
-      <node id="1225239646558" at="72,73,73,57" concept="4" />
-      <node id="1225239646558" at="74,35,75,82" concept="4" />
-      <node id="1225239646558" at="75,82,76,112" concept="5" />
-      <node id="1225239646558" at="77,10,78,22" concept="5" />
-      <node id="1225239646562" at="80,88,81,86" concept="4" />
-      <node id="1225239646562" at="81,86,82,47" concept="1" />
-      <node id="1225239646562" at="82,47,83,34" concept="4" />
-      <node id="1225239646562" at="83,34,84,52" concept="1" />
-      <node id="1225239646562" at="84,52,85,40" concept="1" />
-      <node id="1225239646562" at="85,40,86,34" concept="1" />
-      <node id="1225239646562" at="86,34,87,22" concept="5" />
-      <node id="1225239646552" at="89,87,90,246" concept="4" />
-      <node id="1225239646552" at="90,246,91,33" concept="5" />
-      <node id="1225239646552" at="94,125,95,49" concept="7" />
-      <node id="1225239646552" at="97,55,98,59" concept="4" />
-      <node id="1225239646552" at="98,59,99,41" concept="1" />
-      <node id="1225239646552" at="99,41,100,24" concept="5" />
-      <node id="1225239646552" at="103,118,104,377" concept="1" />
-      <node id="1225239646552" at="106,41,107,42" concept="1" />
-      <node id="1225239646552" at="111,44,112,54" concept="4" />
-      <node id="1225239646552" at="112,54,113,48" concept="1" />
-      <node id="1225239646552" at="113,48,114,0" concept="6" />
-      <node id="1225239646552" at="114,0,115,40" concept="1" />
-      <node id="1225239646552" at="115,40,116,24" concept="5" />
-      <node id="1225239646552" at="118,40,119,33" concept="5" />
-      <node id="1225239646552" at="29,0,32,0" concept="3" trace="createEditorCell#(Ljetbrains/mps/openapi/editor/EditorContext;Lorg/jetbrains/mps/openapi/model/SNode;)Ljetbrains/mps/openapi/editor/cells/EditorCell;" />
-      <node id="1225239646552" at="94,0,97,0" concept="0" trace="rootElementSingleRoleHandler_7wjwco_c0#(Lorg/jetbrains/mps/openapi/model/SNode;Lorg/jetbrains/mps/openapi/language/SContainmentLink;Ljetbrains/mps/openapi/editor/EditorContext;)V" />
-      <node id="1225239646552" at="102,70,105,7" concept="2" />
-      <node id="1225239646552" at="105,7,108,7" concept="2" />
-      <node id="1225239646552" at="118,0,121,0" concept="3" trace="getNoTargetText#()Ljava/lang/String;" />
-      <node id="1225239646552" at="89,0,93,0" concept="3" trace="createRefNode_7wjwco_c0#(Ljetbrains/mps/openapi/editor/EditorContext;Lorg/jetbrains/mps/openapi/model/SNode;)Ljetbrains/mps/openapi/editor/cells/EditorCell;" />
-      <node id="1225239646558" at="73,57,78,22" concept="2" />
-      <node id="1225239646552" at="97,0,102,0" concept="3" trace="createChildCell#(Lorg/jetbrains/mps/openapi/model/SNode;)Ljetbrains/mps/openapi/editor/cells/EditorCell;" />
-      <node id="1225239646552" at="102,0,110,0" concept="3" trace="installCellInfo#(Lorg/jetbrains/mps/openapi/model/SNode;Ljetbrains/mps/openapi/editor/cells/EditorCell;)V" />
-      <node id="1225239646552" at="110,0,118,0" concept="3" trace="createEmptyCell#()Ljetbrains/mps/openapi/editor/cells/EditorCell;" />
-      <node id="1225239646552" at="32,0,41,0" concept="3" trace="createCollection_7wjwco_a#(Ljetbrains/mps/openapi/editor/EditorContext;Lorg/jetbrains/mps/openapi/model/SNode;)Ljetbrains/mps/openapi/editor/cells/EditorCell;" />
-      <node id="1225239646562" at="80,0,89,0" concept="3" trace="createConstant_7wjwco_b0#(Ljetbrains/mps/openapi/editor/EditorContext;Lorg/jetbrains/mps/openapi/model/SNode;)Ljetbrains/mps/openapi/editor/cells/EditorCell;" />
-      <node id="1225239646552" at="41,0,51,0" concept="3" trace="createCollection_7wjwco_a0#(Ljetbrains/mps/openapi/editor/EditorContext;Lorg/jetbrains/mps/openapi/model/SNode;)Ljetbrains/mps/openapi/editor/cells/EditorCell;" />
-      <node id="1225239646555" at="51,0,61,0" concept="3" trace="createConstant_7wjwco_a0a#(Ljetbrains/mps/openapi/editor/EditorContext;Lorg/jetbrains/mps/openapi/model/SNode;)Ljetbrains/mps/openapi/editor/cells/EditorCell;" />
-      <node id="1225239646558" at="61,0,80,0" concept="3" trace="createProperty_7wjwco_b0a#(Ljetbrains/mps/openapi/editor/EditorContext;Lorg/jetbrains/mps/openapi/model/SNode;)Ljetbrains/mps/openapi/editor/cells/EditorCell;" />
-      <scope id="1225239646552" at="29,79,30,63" />
-      <scope id="1225239646552" at="94,125,95,49" />
-      <scope id="1225239646552" at="103,118,104,377" />
-      <scope id="1225239646552" at="106,41,107,42" />
-      <scope id="1225239646552" at="118,40,119,33" />
-      <scope id="1225239646558" at="74,35,76,112">
-        <var name="manager" id="1225239646558" />
-      </scope>
-      <scope id="1225239646552" at="89,87,91,33">
-        <var name="provider" id="1225239646552" />
-      </scope>
-      <scope id="1225239646552" at="29,0,32,0">
-        <var name="editorContext" id="1225239646552" />
-        <var name="node" id="1225239646552" />
-      </scope>
-      <scope id="1225239646552" at="94,0,97,0">
->>>>>>> bd830ede
+      <scope id="1225239646552" at="111,0,114,0">
         <var name="containmentLink" id="1225239646552" />
         <var name="context" id="1225239646552" />
         <var name="ownerNode" id="1225239646552" />
       </scope>
-<<<<<<< HEAD
-      <scope id="1225239646552" at="115,55,118,24">
+      <scope id="1225239646552" at="114,55,117,24">
         <var name="editorCell" id="1225239646552" />
       </scope>
-      <scope id="1225239646552" at="136,0,139,0" />
+      <scope id="1225239646552" at="135,0,138,0" />
       <scope id="1225239646552" at="33,0,37,0">
         <var name="context" id="1225239646552" />
         <var name="node" id="1225239646552" />
       </scope>
-      <scope id="1225239646552" at="107,0,111,0" />
+      <scope id="1225239646552" at="106,0,110,0" />
       <scope id="1225239646552" at="38,0,43,0" />
-      <scope id="1225239646552" at="115,0,120,0">
+      <scope id="1225239646552" at="114,0,119,0">
         <var name="child" id="1225239646552" />
       </scope>
-      <scope id="1225239646552" at="129,44,134,24">
+      <scope id="1225239646552" at="128,44,133,24">
         <var name="editorCell" id="1225239646552" />
       </scope>
-      <scope id="1225239646552" at="120,70,126,7" />
-      <scope id="1225239646562" at="98,49,105,22">
-=======
-      <scope id="1225239646552" at="97,55,100,24">
-        <var name="editorCell" id="1225239646552" />
-      </scope>
-      <scope id="1225239646552" at="118,0,121,0" />
-      <scope id="1225239646552" at="89,0,93,0">
-        <var name="editorContext" id="1225239646552" />
-        <var name="node" id="1225239646552" />
-      </scope>
-      <scope id="1225239646552" at="97,0,102,0">
-        <var name="child" id="1225239646552" />
-      </scope>
-      <scope id="1225239646552" at="111,44,116,24">
-        <var name="editorCell" id="1225239646552" />
-      </scope>
-      <scope id="1225239646552" at="102,70,108,7" />
-      <scope id="1225239646552" at="32,89,39,22">
-        <var name="editorCell" id="1225239646552" />
-      </scope>
-      <scope id="1225239646562" at="80,88,87,22">
->>>>>>> bd830ede
+      <scope id="1225239646552" at="119,70,125,7" />
+      <scope id="1225239646562" at="97,49,104,22">
         <var name="editorCell" id="1225239646562" />
         <var name="style" id="1225239646562" />
       </scope>
@@ -546,58 +300,24 @@
         <var name="editorCell" id="1225239646555" />
         <var name="style" id="1225239646555" />
       </scope>
-<<<<<<< HEAD
-      <scope id="1225239646552" at="120,0,128,0">
+      <scope id="1225239646552" at="119,0,127,0">
         <var name="child" id="1225239646552" />
         <var name="editorCell" id="1225239646552" />
       </scope>
-      <scope id="1225239646552" at="128,0,136,0" />
-      <scope id="1225239646562" at="98,0,107,0" />
+      <scope id="1225239646552" at="127,0,135,0" />
+      <scope id="1225239646562" at="97,0,106,0" />
       <scope id="1225239646552" at="48,0,58,0" />
       <scope id="1225239646552" at="58,0,68,0" />
       <scope id="1225239646555" at="68,0,78,0" />
-      <scope id="1225239646558" at="78,50,96,22">
-=======
-      <scope id="1225239646552" at="102,0,110,0">
-        <var name="child" id="1225239646552" />
-        <var name="editorCell" id="1225239646552" />
-      </scope>
-      <scope id="1225239646552" at="110,0,118,0" />
-      <scope id="1225239646552" at="32,0,41,0">
-        <var name="editorContext" id="1225239646552" />
-        <var name="node" id="1225239646552" />
-      </scope>
-      <scope id="1225239646562" at="80,0,89,0">
-        <var name="editorContext" id="1225239646562" />
-        <var name="node" id="1225239646562" />
-      </scope>
-      <scope id="1225239646552" at="41,0,51,0">
-        <var name="editorContext" id="1225239646552" />
-        <var name="node" id="1225239646552" />
-      </scope>
-      <scope id="1225239646555" at="51,0,61,0">
-        <var name="editorContext" id="1225239646555" />
-        <var name="node" id="1225239646555" />
-      </scope>
-      <scope id="1225239646558" at="61,89,78,22">
->>>>>>> bd830ede
+      <scope id="1225239646558" at="78,50,95,22">
         <var name="attributeConcept" id="1225239646558" />
         <var name="editorCell" id="1225239646558" />
         <var name="provider" id="1225239646558" />
         <var name="style" id="1225239646558" />
       </scope>
-<<<<<<< HEAD
-      <scope id="1225239646558" at="78,0,98,0" />
-      <unit id="1225239646552" at="111,0,140,0" name="jetbrains.mps.sampleXML.editor.Document_EditorBuilder_a$rootElementSingleRoleHandler_7wjwco_c0" />
-      <unit id="1225239646552" at="29,0,141,0" name="jetbrains.mps.sampleXML.editor.Document_EditorBuilder_a" />
-=======
-      <scope id="1225239646558" at="61,0,80,0">
-        <var name="editorContext" id="1225239646558" />
-        <var name="node" id="1225239646558" />
-      </scope>
-      <unit id="1225239646552" at="93,0,122,0" name="jetbrains.mps.sampleXML.editor.Document_Editor$rootElementSingleRoleHandler_7wjwco_c0" />
-      <unit id="1225239646552" at="28,0,123,0" name="jetbrains.mps.sampleXML.editor.Document_Editor" />
->>>>>>> bd830ede
+      <scope id="1225239646558" at="78,0,97,0" />
+      <unit id="1225239646552" at="110,0,139,0" name="jetbrains.mps.sampleXML.editor.Document_EditorBuilder_a$rootElementSingleRoleHandler_7wjwco_c0" />
+      <unit id="1225239646552" at="29,0,140,0" name="jetbrains.mps.sampleXML.editor.Document_EditorBuilder_a" />
     </file>
   </root>
   <root nodeRef="r:947a2b3f-3d1a-4e17-8fcb-13d001da9172(jetbrains.mps.sampleXML.editor)/1225239646565">
@@ -644,7 +364,6 @@
   </root>
   <root nodeRef="r:947a2b3f-3d1a-4e17-8fcb-13d001da9172(jetbrains.mps.sampleXML.editor)/1225239646567">
     <file name="Element_Editor.java">
-<<<<<<< HEAD
       <node id="1225239646567" at="11,79,12,73" concept="6" />
       <node id="1225239646567" at="11,0,14,0" concept="4" trace="createEditorCell#(Ljetbrains/mps/openapi/editor/EditorContext;Lorg/jetbrains/mps/openapi/model/SNode;)Ljetbrains/mps/openapi/editor/cells/EditorCell;" />
       <scope id="1225239646567" at="11,79,12,73" />
@@ -697,709 +416,308 @@
       <node id="1225239646572" at="97,15,98,90" concept="1" />
       <node id="1225239646572" at="99,5,100,73" concept="1" />
       <node id="1225239646572" at="100,73,101,57" concept="5" />
-      <node id="1225239646572" at="101,57,102,59" concept="5" />
-      <node id="1225239646572" at="103,35,104,87" concept="5" />
-      <node id="1225239646572" at="104,87,105,94" concept="6" />
-      <node id="1225239646572" at="106,10,107,22" concept="6" />
-      <node id="1225239646567" at="109,53,110,139" concept="5" />
-      <node id="1225239646567" at="110,139,111,95" concept="5" />
-      <node id="1225239646567" at="111,95,112,50" concept="1" />
-      <node id="1225239646567" at="112,50,113,49" concept="1" />
-      <node id="1225239646567" at="113,49,114,22" concept="6" />
-      <node id="1225239646567" at="117,102,118,50" concept="8" />
-      <node id="1225239646567" at="120,66,121,93" concept="6" />
-      <node id="1225239646567" at="123,57,124,65" concept="5" />
-      <node id="1225239646567" at="124,65,125,58" concept="1" />
-      <node id="1225239646567" at="125,58,126,25" concept="6" />
-      <node id="1225239646567" at="128,41,129,34" concept="5" />
-      <node id="1225239646567" at="129,34,130,47" concept="1" />
-      <node id="1225239646567" at="130,47,131,49" concept="1" />
-      <node id="1225239646567" at="131,49,132,23" concept="6" />
-      <node id="1225239646567" at="135,96,136,134" concept="1" />
-      <node id="1225239646567" at="137,34,138,142" concept="1" />
-      <node id="1225239646567" at="138,142,139,146" concept="1" />
-      <node id="1225239646567" at="141,122,142,388" concept="1" />
-      <node id="1225239646576" at="146,53,147,95" concept="5" />
-      <node id="1225239646576" at="147,95,148,51" concept="1" />
-      <node id="1225239646576" at="148,51,149,36" concept="5" />
-      <node id="1225239646576" at="149,36,150,48" concept="1" />
-      <node id="1225239646576" at="150,48,151,42" concept="1" />
-      <node id="1225239646576" at="151,42,152,39" concept="1" />
-      <node id="1225239646576" at="152,39,153,24" concept="6" />
-      <node id="1225239646578" at="156,50,157,94" concept="5" />
-      <node id="1225239646578" at="157,94,158,48" concept="1" />
-      <node id="1225239646578" at="158,48,159,34" concept="5" />
-      <node id="1225239646578" at="159,34,160,57" concept="1" />
-      <node id="1225239646578" at="160,57,161,40" concept="1" />
-      <node id="1225239646578" at="161,40,162,34" concept="1" />
-      <node id="1225239646578" at="162,34,163,22" concept="6" />
-      <node id="1225239646567" at="165,51,166,106" concept="5" />
-      <node id="1225239646567" at="166,106,167,49" concept="1" />
-      <node id="1225239646567" at="167,49,168,34" concept="5" />
-      <node id="1225239646567" at="168,34,169,49" concept="1" />
-      <node id="1225239646567" at="169,49,170,40" concept="1" />
-      <node id="1225239646567" at="170,40,171,60" concept="1" />
-      <node id="1225239646567" at="171,60,172,61" concept="1" />
-      <node id="1225239646567" at="172,61,173,22" concept="6" />
-      <node id="1225239646582" at="175,52,176,85" concept="5" />
-      <node id="1225239646582" at="176,85,177,22" concept="6" />
-      <node id="1225239646567" at="179,53,180,135" concept="5" />
-      <node id="1225239646567" at="180,135,181,93" concept="5" />
-      <node id="1225239646567" at="181,93,182,48" concept="1" />
-      <node id="1225239646567" at="182,48,183,49" concept="1" />
-      <node id="1225239646567" at="183,49,184,22" concept="6" />
-      <node id="1225239646567" at="187,100,188,50" concept="8" />
-      <node id="1225239646567" at="190,66,191,93" concept="6" />
-      <node id="1225239646567" at="193,57,194,65" concept="5" />
-      <node id="1225239646567" at="194,65,195,58" concept="1" />
-      <node id="1225239646567" at="195,58,196,25" concept="6" />
-      <node id="1225239646567" at="198,41,199,34" concept="5" />
-      <node id="1225239646567" at="199,34,200,47" concept="1" />
-      <node id="1225239646567" at="200,47,201,49" concept="1" />
-      <node id="1225239646567" at="201,49,202,23" concept="6" />
-      <node id="1225239646567" at="205,96,206,134" concept="1" />
-      <node id="1225239646567" at="207,34,208,142" concept="1" />
-      <node id="1225239646567" at="208,142,209,146" concept="1" />
-      <node id="1225239646567" at="211,122,212,386" concept="1" />
-      <node id="1225239646584" at="216,53,217,95" concept="5" />
-      <node id="1225239646584" at="217,95,218,51" concept="1" />
-      <node id="1225239646584" at="218,51,219,36" concept="5" />
-      <node id="1225239646584" at="219,36,220,48" concept="1" />
-      <node id="1225239646584" at="220,48,221,42" concept="1" />
-      <node id="1225239646584" at="221,42,222,39" concept="1" />
-      <node id="1225239646584" at="222,39,223,24" concept="6" />
-      <node id="1225239646567" at="226,51,227,106" concept="5" />
-      <node id="1225239646567" at="227,106,228,49" concept="1" />
-      <node id="1225239646567" at="228,49,229,34" concept="5" />
-      <node id="1225239646567" at="229,34,230,49" concept="1" />
-      <node id="1225239646567" at="230,49,231,40" concept="1" />
-      <node id="1225239646567" at="231,40,232,58" concept="1" />
+      <node id="1225239646572" at="102,35,103,87" concept="5" />
+      <node id="1225239646572" at="103,87,104,112" concept="6" />
+      <node id="1225239646572" at="105,10,106,22" concept="6" />
+      <node id="1225239646567" at="108,53,109,139" concept="5" />
+      <node id="1225239646567" at="109,139,110,95" concept="5" />
+      <node id="1225239646567" at="110,95,111,50" concept="1" />
+      <node id="1225239646567" at="111,50,112,49" concept="1" />
+      <node id="1225239646567" at="112,49,113,22" concept="6" />
+      <node id="1225239646567" at="116,102,117,50" concept="8" />
+      <node id="1225239646567" at="119,66,120,93" concept="6" />
+      <node id="1225239646567" at="122,57,123,65" concept="5" />
+      <node id="1225239646567" at="123,65,124,58" concept="1" />
+      <node id="1225239646567" at="124,58,125,25" concept="6" />
+      <node id="1225239646567" at="127,41,128,34" concept="5" />
+      <node id="1225239646567" at="128,34,129,47" concept="1" />
+      <node id="1225239646567" at="129,47,130,49" concept="1" />
+      <node id="1225239646567" at="130,49,131,23" concept="6" />
+      <node id="1225239646567" at="134,96,135,134" concept="1" />
+      <node id="1225239646567" at="136,34,137,142" concept="1" />
+      <node id="1225239646567" at="137,142,138,146" concept="1" />
+      <node id="1225239646567" at="140,122,141,388" concept="1" />
+      <node id="1225239646576" at="145,53,146,95" concept="5" />
+      <node id="1225239646576" at="146,95,147,51" concept="1" />
+      <node id="1225239646576" at="147,51,148,36" concept="5" />
+      <node id="1225239646576" at="148,36,149,48" concept="1" />
+      <node id="1225239646576" at="149,48,150,42" concept="1" />
+      <node id="1225239646576" at="150,42,151,39" concept="1" />
+      <node id="1225239646576" at="151,39,152,24" concept="6" />
+      <node id="1225239646578" at="155,50,156,94" concept="5" />
+      <node id="1225239646578" at="156,94,157,48" concept="1" />
+      <node id="1225239646578" at="157,48,158,34" concept="5" />
+      <node id="1225239646578" at="158,34,159,57" concept="1" />
+      <node id="1225239646578" at="159,57,160,40" concept="1" />
+      <node id="1225239646578" at="160,40,161,34" concept="1" />
+      <node id="1225239646578" at="161,34,162,22" concept="6" />
+      <node id="1225239646567" at="164,51,165,106" concept="5" />
+      <node id="1225239646567" at="165,106,166,49" concept="1" />
+      <node id="1225239646567" at="166,49,167,34" concept="5" />
+      <node id="1225239646567" at="167,34,168,49" concept="1" />
+      <node id="1225239646567" at="168,49,169,40" concept="1" />
+      <node id="1225239646567" at="169,40,170,60" concept="1" />
+      <node id="1225239646567" at="170,60,171,61" concept="1" />
+      <node id="1225239646567" at="171,61,172,22" concept="6" />
+      <node id="1225239646582" at="174,52,175,85" concept="5" />
+      <node id="1225239646582" at="175,85,176,22" concept="6" />
+      <node id="1225239646567" at="178,53,179,135" concept="5" />
+      <node id="1225239646567" at="179,135,180,93" concept="5" />
+      <node id="1225239646567" at="180,93,181,48" concept="1" />
+      <node id="1225239646567" at="181,48,182,49" concept="1" />
+      <node id="1225239646567" at="182,49,183,22" concept="6" />
+      <node id="1225239646567" at="186,100,187,50" concept="8" />
+      <node id="1225239646567" at="189,66,190,93" concept="6" />
+      <node id="1225239646567" at="192,57,193,65" concept="5" />
+      <node id="1225239646567" at="193,65,194,58" concept="1" />
+      <node id="1225239646567" at="194,58,195,25" concept="6" />
+      <node id="1225239646567" at="197,41,198,34" concept="5" />
+      <node id="1225239646567" at="198,34,199,47" concept="1" />
+      <node id="1225239646567" at="199,47,200,49" concept="1" />
+      <node id="1225239646567" at="200,49,201,23" concept="6" />
+      <node id="1225239646567" at="204,96,205,134" concept="1" />
+      <node id="1225239646567" at="206,34,207,142" concept="1" />
+      <node id="1225239646567" at="207,142,208,146" concept="1" />
+      <node id="1225239646567" at="210,122,211,386" concept="1" />
+      <node id="1225239646584" at="215,53,216,95" concept="5" />
+      <node id="1225239646584" at="216,95,217,51" concept="1" />
+      <node id="1225239646584" at="217,51,218,36" concept="5" />
+      <node id="1225239646584" at="218,36,219,48" concept="1" />
+      <node id="1225239646584" at="219,48,220,42" concept="1" />
+      <node id="1225239646584" at="220,42,221,39" concept="1" />
+      <node id="1225239646584" at="221,39,222,24" concept="6" />
+      <node id="1225239646567" at="225,51,226,106" concept="5" />
+      <node id="1225239646567" at="226,106,227,49" concept="1" />
+      <node id="1225239646567" at="227,49,228,34" concept="5" />
+      <node id="1225239646567" at="228,34,229,49" concept="1" />
+      <node id="1225239646567" at="229,49,230,40" concept="1" />
+      <node id="1225239646567" at="230,40,231,58" concept="1" />
+      <node id="1225239646567" at="231,58,232,58" concept="1" />
       <node id="1225239646567" at="232,58,233,58" concept="1" />
-      <node id="1225239646567" at="233,58,234,58" concept="1" />
-      <node id="1225239646567" at="234,58,235,22" concept="6" />
-      <node id="1225239646588" at="237,50,238,95" concept="5" />
-      <node id="1225239646588" at="238,95,239,48" concept="1" />
-      <node id="1225239646588" at="239,48,240,34" concept="5" />
-      <node id="1225239646588" at="240,34,241,57" concept="1" />
-      <node id="1225239646588" at="241,57,242,40" concept="1" />
-      <node id="1225239646588" at="242,40,243,34" concept="1" />
-      <node id="1225239646588" at="243,34,244,22" concept="6" />
-      <node id="1225239646590" at="246,50,247,89" concept="5" />
-      <node id="1225239646590" at="247,89,248,29" concept="1" />
-      <node id="1225239646590" at="248,29,249,42" concept="1" />
-      <node id="1225239646590" at="249,42,250,26" concept="5" />
-      <node id="1225239646590" at="250,26,251,63" concept="1" />
-      <node id="1225239646590" at="251,63,252,44" concept="1" />
-      <node id="1225239646590" at="252,44,253,34" concept="5" />
-      <node id="1225239646590" at="253,34,254,57" concept="1" />
-      <node id="1225239646590" at="254,57,255,107" concept="1" />
-      <node id="1225239646590" at="255,107,256,40" concept="1" />
-      <node id="1225239646590" at="256,40,257,73" concept="1" />
-      <node id="1225239646590" at="257,73,258,57" concept="5" />
-      <node id="1225239646590" at="258,57,259,59" concept="5" />
-      <node id="1225239646590" at="260,35,261,87" concept="5" />
-      <node id="1225239646590" at="261,87,262,94" concept="6" />
-      <node id="1225239646590" at="263,10,264,22" concept="6" />
-      <node id="1225239646593" at="266,50,267,94" concept="5" />
-      <node id="1225239646593" at="267,94,268,48" concept="1" />
-      <node id="1225239646593" at="268,48,269,34" concept="5" />
-      <node id="1225239646593" at="269,34,270,57" concept="1" />
-      <node id="1225239646593" at="270,57,271,40" concept="1" />
-      <node id="1225239646593" at="271,40,272,34" concept="1" />
-      <node id="1225239646593" at="272,34,273,22" concept="6" />
+      <node id="1225239646567" at="233,58,234,22" concept="6" />
+      <node id="1225239646588" at="236,50,237,95" concept="5" />
+      <node id="1225239646588" at="237,95,238,48" concept="1" />
+      <node id="1225239646588" at="238,48,239,34" concept="5" />
+      <node id="1225239646588" at="239,34,240,57" concept="1" />
+      <node id="1225239646588" at="240,57,241,40" concept="1" />
+      <node id="1225239646588" at="241,40,242,34" concept="1" />
+      <node id="1225239646588" at="242,34,243,22" concept="6" />
+      <node id="1225239646590" at="245,50,246,89" concept="5" />
+      <node id="1225239646590" at="246,89,247,29" concept="1" />
+      <node id="1225239646590" at="247,29,248,42" concept="1" />
+      <node id="1225239646590" at="248,42,249,26" concept="5" />
+      <node id="1225239646590" at="249,26,250,63" concept="1" />
+      <node id="1225239646590" at="250,63,251,44" concept="1" />
+      <node id="1225239646590" at="251,44,252,34" concept="5" />
+      <node id="1225239646590" at="252,34,253,57" concept="1" />
+      <node id="1225239646590" at="253,57,254,107" concept="1" />
+      <node id="1225239646590" at="254,107,255,40" concept="1" />
+      <node id="1225239646590" at="255,40,256,73" concept="1" />
+      <node id="1225239646590" at="256,73,257,57" concept="5" />
+      <node id="1225239646590" at="258,35,259,87" concept="5" />
+      <node id="1225239646590" at="259,87,260,112" concept="6" />
+      <node id="1225239646590" at="261,10,262,22" concept="6" />
+      <node id="1225239646593" at="264,50,265,94" concept="5" />
+      <node id="1225239646593" at="265,94,266,48" concept="1" />
+      <node id="1225239646593" at="266,48,267,34" concept="5" />
+      <node id="1225239646593" at="267,34,268,57" concept="1" />
+      <node id="1225239646593" at="268,57,269,40" concept="1" />
+      <node id="1225239646593" at="269,40,270,34" concept="1" />
+      <node id="1225239646593" at="270,34,271,22" concept="6" />
       <node id="1225239646567" at="37,0,39,0" concept="2" trace="myNode" />
       <node id="1225239646567" at="51,0,54,0" concept="4" trace="createCell#()Ljetbrains/mps/openapi/editor/cells/EditorCell;" />
       <node id="1225239646572" at="96,40,99,5" concept="3" />
-      <node id="1225239646567" at="117,0,120,0" concept="0" trace="attributeListHandler_76r4mg_c0a#(Lorg/jetbrains/mps/openapi/model/SNode;Ljava/lang/String;Ljetbrains/mps/openapi/editor/EditorContext;)V" />
-      <node id="1225239646567" at="120,0,123,0" concept="4" trace="createNodeToInsert#(Ljetbrains/mps/openapi/editor/EditorContext;)Lorg/jetbrains/mps/openapi/model/SNode;" />
-      <node id="1225239646567" at="140,9,143,9" concept="3" />
-      <node id="1225239646567" at="187,0,190,0" concept="0" trace="contentListHandler_76r4mg_b1a#(Lorg/jetbrains/mps/openapi/model/SNode;Ljava/lang/String;Ljetbrains/mps/openapi/editor/EditorContext;)V" />
-      <node id="1225239646567" at="190,0,193,0" concept="4" trace="createNodeToInsert#(Ljetbrains/mps/openapi/editor/EditorContext;)Lorg/jetbrains/mps/openapi/model/SNode;" />
-      <node id="1225239646567" at="210,9,213,9" concept="3" />
+      <node id="1225239646567" at="116,0,119,0" concept="0" trace="attributeListHandler_76r4mg_c0a#(Lorg/jetbrains/mps/openapi/model/SNode;Ljava/lang/String;Ljetbrains/mps/openapi/editor/EditorContext;)V" />
+      <node id="1225239646567" at="119,0,122,0" concept="4" trace="createNodeToInsert#(Ljetbrains/mps/openapi/editor/EditorContext;)Lorg/jetbrains/mps/openapi/model/SNode;" />
+      <node id="1225239646567" at="139,9,142,9" concept="3" />
+      <node id="1225239646567" at="186,0,189,0" concept="0" trace="contentListHandler_76r4mg_b1a#(Lorg/jetbrains/mps/openapi/model/SNode;Ljava/lang/String;Ljetbrains/mps/openapi/editor/EditorContext;)V" />
+      <node id="1225239646567" at="189,0,192,0" concept="4" trace="createNodeToInsert#(Ljetbrains/mps/openapi/editor/EditorContext;)Lorg/jetbrains/mps/openapi/model/SNode;" />
+      <node id="1225239646567" at="209,9,212,9" concept="3" />
       <node id="1225239646567" at="40,0,44,0" concept="0" trace="Element_EditorBuilder_a#(Ljetbrains/mps/openapi/editor/EditorContext;Lorg/jetbrains/mps/openapi/model/SNode;)V" />
-      <node id="1225239646567" at="136,134,140,9" concept="3" />
-      <node id="1225239646582" at="175,0,179,0" concept="4" trace="createIndentCell_76r4mg_a1a#()Ljetbrains/mps/openapi/editor/cells/EditorCell;" />
-      <node id="1225239646567" at="206,134,210,9" concept="3" />
+      <node id="1225239646567" at="135,134,139,9" concept="3" />
+      <node id="1225239646582" at="174,0,178,0" concept="4" trace="createIndentCell_76r4mg_a1a#()Ljetbrains/mps/openapi/editor/cells/EditorCell;" />
+      <node id="1225239646567" at="205,134,209,9" concept="3" />
       <node id="1225239646567" at="45,0,50,0" concept="4" trace="getNode#()Lorg/jetbrains/mps/openapi/model/SNode;" />
-      <node id="1225239646572" at="102,59,107,22" concept="3" />
-      <node id="1225239646567" at="123,0,128,0" concept="4" trace="createNodeCell#(Lorg/jetbrains/mps/openapi/model/SNode;)Ljetbrains/mps/openapi/editor/cells/EditorCell;" />
-      <node id="1225239646567" at="193,0,198,0" concept="4" trace="createNodeCell#(Lorg/jetbrains/mps/openapi/model/SNode;)Ljetbrains/mps/openapi/editor/cells/EditorCell;" />
-      <node id="1225239646590" at="259,59,264,22" concept="3" />
-      <node id="1225239646567" at="128,0,134,0" concept="4" trace="createEmptyCell#()Ljetbrains/mps/openapi/editor/cells/EditorCell;" />
-      <node id="1225239646567" at="198,0,204,0" concept="4" trace="createEmptyCell#()Ljetbrains/mps/openapi/editor/cells/EditorCell;" />
-      <node id="1225239646567" at="109,0,116,0" concept="4" trace="createRefNodeList_76r4mg_c0a#()Ljetbrains/mps/openapi/editor/cells/EditorCell;" />
-      <node id="1225239646567" at="179,0,186,0" concept="4" trace="createRefNodeList_76r4mg_b1a#()Ljetbrains/mps/openapi/editor/cells/EditorCell;" />
+      <node id="1225239646572" at="101,57,106,22" concept="3" />
+      <node id="1225239646567" at="122,0,127,0" concept="4" trace="createNodeCell#(Lorg/jetbrains/mps/openapi/model/SNode;)Ljetbrains/mps/openapi/editor/cells/EditorCell;" />
+      <node id="1225239646567" at="192,0,197,0" concept="4" trace="createNodeCell#(Lorg/jetbrains/mps/openapi/model/SNode;)Ljetbrains/mps/openapi/editor/cells/EditorCell;" />
+      <node id="1225239646590" at="257,57,262,22" concept="3" />
+      <node id="1225239646567" at="127,0,133,0" concept="4" trace="createEmptyCell#()Ljetbrains/mps/openapi/editor/cells/EditorCell;" />
+      <node id="1225239646567" at="197,0,203,0" concept="4" trace="createEmptyCell#()Ljetbrains/mps/openapi/editor/cells/EditorCell;" />
+      <node id="1225239646567" at="108,0,115,0" concept="4" trace="createRefNodeList_76r4mg_c0a#()Ljetbrains/mps/openapi/editor/cells/EditorCell;" />
+      <node id="1225239646567" at="178,0,185,0" concept="4" trace="createRefNodeList_76r4mg_b1a#()Ljetbrains/mps/openapi/editor/cells/EditorCell;" />
       <node id="1225239646570" at="77,0,86,0" concept="4" trace="createConstant_76r4mg_a0a#()Ljetbrains/mps/openapi/editor/cells/EditorCell;" />
-      <node id="1225239646576" at="146,0,155,0" concept="4" trace="createConstant_76r4mg_a2a0#()Ljetbrains/mps/openapi/editor/cells/EditorCell;" />
-      <node id="1225239646578" at="156,0,165,0" concept="4" trace="createConstant_76r4mg_d0a#()Ljetbrains/mps/openapi/editor/cells/EditorCell;" />
-      <node id="1225239646584" at="216,0,225,0" concept="4" trace="createConstant_76r4mg_a1b0#()Ljetbrains/mps/openapi/editor/cells/EditorCell;" />
-      <node id="1225239646588" at="237,0,246,0" concept="4" trace="createConstant_76r4mg_a2a#()Ljetbrains/mps/openapi/editor/cells/EditorCell;" />
-      <node id="1225239646593" at="266,0,275,0" concept="4" trace="createConstant_76r4mg_c2a#()Ljetbrains/mps/openapi/editor/cells/EditorCell;" />
+      <node id="1225239646576" at="145,0,154,0" concept="4" trace="createConstant_76r4mg_a2a0#()Ljetbrains/mps/openapi/editor/cells/EditorCell;" />
+      <node id="1225239646578" at="155,0,164,0" concept="4" trace="createConstant_76r4mg_d0a#()Ljetbrains/mps/openapi/editor/cells/EditorCell;" />
+      <node id="1225239646584" at="215,0,224,0" concept="4" trace="createConstant_76r4mg_a1b0#()Ljetbrains/mps/openapi/editor/cells/EditorCell;" />
+      <node id="1225239646588" at="236,0,245,0" concept="4" trace="createConstant_76r4mg_a2a#()Ljetbrains/mps/openapi/editor/cells/EditorCell;" />
+      <node id="1225239646593" at="264,0,273,0" concept="4" trace="createConstant_76r4mg_c2a#()Ljetbrains/mps/openapi/editor/cells/EditorCell;" />
       <node id="1225239646567" at="55,0,65,0" concept="4" trace="createCollection_76r4mg_a#()Ljetbrains/mps/openapi/editor/cells/EditorCell;" />
-      <node id="1225239646567" at="134,86,144,7" concept="3" />
-      <node id="1225239646567" at="165,0,175,0" concept="4" trace="createCollection_76r4mg_b0#()Ljetbrains/mps/openapi/editor/cells/EditorCell;" />
-      <node id="1225239646567" at="204,86,214,7" concept="3" />
-      <node id="1225239646567" at="226,0,237,0" concept="4" trace="createCollection_76r4mg_c0#()Ljetbrains/mps/openapi/editor/cells/EditorCell;" />
+      <node id="1225239646567" at="133,86,143,7" concept="3" />
+      <node id="1225239646567" at="164,0,174,0" concept="4" trace="createCollection_76r4mg_b0#()Ljetbrains/mps/openapi/editor/cells/EditorCell;" />
+      <node id="1225239646567" at="203,86,213,7" concept="3" />
+      <node id="1225239646567" at="225,0,236,0" concept="4" trace="createCollection_76r4mg_c0#()Ljetbrains/mps/openapi/editor/cells/EditorCell;" />
       <node id="1225239646567" at="65,0,77,0" concept="4" trace="createCollection_76r4mg_a0#()Ljetbrains/mps/openapi/editor/cells/EditorCell;" />
-      <node id="1225239646567" at="134,0,146,0" concept="4" trace="installElementCellActions#(Lorg/jetbrains/mps/openapi/model/SNode;Ljetbrains/mps/openapi/editor/cells/EditorCell;)V" />
-      <node id="1225239646567" at="204,0,216,0" concept="4" trace="installElementCellActions#(Lorg/jetbrains/mps/openapi/model/SNode;Ljetbrains/mps/openapi/editor/cells/EditorCell;)V" />
-      <node id="1225239646590" at="246,0,266,0" concept="4" trace="createProperty_76r4mg_b2a#()Ljetbrains/mps/openapi/editor/cells/EditorCell;" />
-      <node id="1225239646572" at="86,0,109,0" concept="4" trace="createProperty_76r4mg_b0a#()Ljetbrains/mps/openapi/editor/cells/EditorCell;" />
+      <node id="1225239646567" at="133,0,145,0" concept="4" trace="installElementCellActions#(Lorg/jetbrains/mps/openapi/model/SNode;Ljetbrains/mps/openapi/editor/cells/EditorCell;)V" />
+      <node id="1225239646567" at="203,0,215,0" concept="4" trace="installElementCellActions#(Lorg/jetbrains/mps/openapi/model/SNode;Ljetbrains/mps/openapi/editor/cells/EditorCell;)V" />
+      <node id="1225239646590" at="245,0,264,0" concept="4" trace="createProperty_76r4mg_b2a#()Ljetbrains/mps/openapi/editor/cells/EditorCell;" />
+      <node id="1225239646572" at="86,0,108,0" concept="4" trace="createProperty_76r4mg_b0a#()Ljetbrains/mps/openapi/editor/cells/EditorCell;" />
       <scope id="1225239646567" at="47,26,48,18" />
       <scope id="1225239646567" at="51,39,52,39" />
       <scope id="1225239646572" at="97,15,98,90" />
-      <scope id="1225239646567" at="117,102,118,50" />
-      <scope id="1225239646567" at="120,66,121,93" />
-      <scope id="1225239646567" at="141,122,142,388" />
-      <scope id="1225239646567" at="187,100,188,50" />
-      <scope id="1225239646567" at="190,66,191,93" />
-      <scope id="1225239646567" at="211,122,212,386" />
+      <scope id="1225239646567" at="116,102,117,50" />
+      <scope id="1225239646567" at="119,66,120,93" />
+      <scope id="1225239646567" at="140,122,141,388" />
+      <scope id="1225239646567" at="186,100,187,50" />
+      <scope id="1225239646567" at="189,66,190,93" />
+      <scope id="1225239646567" at="210,122,211,386" />
       <scope id="1225239646567" at="40,87,42,18" />
-      <scope id="1225239646572" at="103,35,105,94">
+      <scope id="1225239646572" at="102,35,104,112">
         <var name="manager" id="1225239646572" />
       </scope>
-      <scope id="1225239646567" at="137,34,139,146" />
-      <scope id="1225239646582" at="175,52,177,22">
+      <scope id="1225239646567" at="136,34,138,146" />
+      <scope id="1225239646582" at="174,52,176,22">
         <var name="editorCell" id="1225239646582" />
       </scope>
-      <scope id="1225239646567" at="207,34,209,146" />
-      <scope id="1225239646590" at="260,35,262,94">
+      <scope id="1225239646567" at="206,34,208,146" />
+      <scope id="1225239646590" at="258,35,260,112">
         <var name="manager" id="1225239646590" />
       </scope>
       <scope id="1225239646567" at="51,0,54,0" />
-      <scope id="1225239646567" at="117,0,120,0">
-=======
-      <node id="1225239646567" at="36,79,37,63" concept="5" />
-      <node id="1225239646567" at="39,89,40,97" concept="4" />
-      <node id="1225239646567" at="40,97,41,48" concept="1" />
-      <node id="1225239646567" at="41,48,42,28" concept="1" />
-      <node id="1225239646567" at="42,28,43,83" concept="1" />
-      <node id="1225239646567" at="43,83,44,83" concept="1" />
-      <node id="1225239646567" at="44,83,45,83" concept="1" />
-      <node id="1225239646567" at="45,83,46,22" concept="5" />
-      <node id="1225239646567" at="48,90,49,99" concept="4" />
-      <node id="1225239646567" at="49,99,50,49" concept="1" />
-      <node id="1225239646567" at="50,49,51,34" concept="4" />
-      <node id="1225239646567" at="51,34,52,52" concept="1" />
-      <node id="1225239646567" at="52,52,53,40" concept="1" />
-      <node id="1225239646567" at="53,40,54,82" concept="1" />
-      <node id="1225239646567" at="54,82,55,82" concept="1" />
-      <node id="1225239646567" at="55,82,56,85" concept="1" />
-      <node id="1225239646567" at="56,85,57,82" concept="1" />
-      <node id="1225239646567" at="57,82,58,22" concept="5" />
-      <node id="1225239646570" at="60,89,61,87" concept="4" />
-      <node id="1225239646570" at="61,87,62,48" concept="1" />
-      <node id="1225239646570" at="62,48,63,34" concept="4" />
-      <node id="1225239646570" at="63,34,64,60" concept="1" />
-      <node id="1225239646570" at="64,60,65,40" concept="1" />
-      <node id="1225239646570" at="65,40,66,34" concept="1" />
-      <node id="1225239646570" at="66,34,67,22" concept="5" />
-      <node id="1225239646572" at="69,89,70,82" concept="4" />
-      <node id="1225239646572" at="70,82,71,29" concept="1" />
-      <node id="1225239646572" at="71,29,72,42" concept="1" />
-      <node id="1225239646572" at="72,42,73,26" concept="4" />
-      <node id="1225239646572" at="73,26,74,58" concept="1" />
-      <node id="1225239646572" at="74,58,75,42" concept="1" />
-      <node id="1225239646572" at="75,42,76,34" concept="4" />
-      <node id="1225239646572" at="76,34,77,60" concept="1" />
-      <node id="1225239646572" at="77,60,78,110" concept="1" />
-      <node id="1225239646572" at="78,110,79,40" concept="1" />
-      <node id="1225239646572" at="80,15,81,90" concept="1" />
-      <node id="1225239646572" at="82,5,83,73" concept="1" />
-      <node id="1225239646572" at="83,73,84,57" concept="4" />
-      <node id="1225239646572" at="85,35,86,82" concept="4" />
-      <node id="1225239646572" at="86,82,87,112" concept="5" />
-      <node id="1225239646572" at="88,10,89,22" concept="5" />
-      <node id="1225239646567" at="91,92,92,123" concept="4" />
-      <node id="1225239646567" at="92,123,93,110" concept="4" />
-      <node id="1225239646567" at="93,110,94,50" concept="1" />
-      <node id="1225239646567" at="94,50,95,49" concept="1" />
-      <node id="1225239646567" at="95,49,96,22" concept="5" />
-      <node id="1225239646567" at="99,102,100,50" concept="7" />
-      <node id="1225239646567" at="102,66,103,41" concept="4" />
-      <node id="1225239646567" at="103,41,104,93" concept="5" />
-      <node id="1225239646567" at="106,86,107,80" concept="4" />
-      <node id="1225239646567" at="107,80,108,95" concept="1" />
-      <node id="1225239646567" at="108,95,109,25" concept="5" />
-      <node id="1225239646567" at="111,68,112,34" concept="4" />
-      <node id="1225239646567" at="112,34,113,80" concept="1" />
-      <node id="1225239646567" at="113,80,114,87" concept="1" />
-      <node id="1225239646567" at="114,87,115,23" concept="5" />
-      <node id="1225239646567" at="117,89,118,66" concept="5" />
-      <node id="1225239646567" at="121,96,122,134" concept="1" />
-      <node id="1225239646567" at="123,34,124,142" concept="1" />
-      <node id="1225239646567" at="124,142,125,146" concept="1" />
-      <node id="1225239646567" at="127,122,128,386" concept="1" />
-      <node id="1225239646576" at="132,92,133,88" concept="4" />
-      <node id="1225239646576" at="133,88,134,51" concept="1" />
-      <node id="1225239646576" at="134,51,135,36" concept="4" />
-      <node id="1225239646576" at="135,36,136,51" concept="1" />
-      <node id="1225239646576" at="136,51,137,42" concept="1" />
-      <node id="1225239646576" at="137,42,138,39" concept="1" />
-      <node id="1225239646576" at="138,39,139,24" concept="5" />
-      <node id="1225239646578" at="142,89,143,87" concept="4" />
-      <node id="1225239646578" at="143,87,144,48" concept="1" />
-      <node id="1225239646578" at="144,48,145,34" concept="4" />
-      <node id="1225239646578" at="145,34,146,60" concept="1" />
-      <node id="1225239646578" at="146,60,147,40" concept="1" />
-      <node id="1225239646578" at="147,40,148,34" concept="1" />
-      <node id="1225239646578" at="148,34,149,22" concept="5" />
-      <node id="1225239646567" at="151,90,152,99" concept="4" />
-      <node id="1225239646567" at="152,99,153,49" concept="1" />
-      <node id="1225239646567" at="153,49,154,34" concept="4" />
-      <node id="1225239646567" at="154,34,155,52" concept="1" />
-      <node id="1225239646567" at="155,52,156,40" concept="1" />
-      <node id="1225239646567" at="156,40,157,84" concept="1" />
-      <node id="1225239646567" at="157,84,158,85" concept="1" />
-      <node id="1225239646567" at="158,85,159,22" concept="5" />
-      <node id="1225239646582" at="161,91,162,78" concept="4" />
-      <node id="1225239646582" at="162,78,163,22" concept="5" />
-      <node id="1225239646567" at="165,92,166,119" concept="4" />
-      <node id="1225239646567" at="166,119,167,108" concept="4" />
-      <node id="1225239646567" at="167,108,168,48" concept="1" />
-      <node id="1225239646567" at="168,48,169,49" concept="1" />
-      <node id="1225239646567" at="169,49,170,22" concept="5" />
-      <node id="1225239646567" at="173,100,174,50" concept="7" />
-      <node id="1225239646567" at="176,66,177,41" concept="4" />
-      <node id="1225239646567" at="177,41,178,93" concept="5" />
-      <node id="1225239646567" at="180,86,181,80" concept="4" />
-      <node id="1225239646567" at="181,80,182,95" concept="1" />
-      <node id="1225239646567" at="182,95,183,25" concept="5" />
-      <node id="1225239646567" at="185,68,186,34" concept="4" />
-      <node id="1225239646567" at="186,34,187,80" concept="1" />
-      <node id="1225239646567" at="187,80,188,87" concept="1" />
-      <node id="1225239646567" at="188,87,189,23" concept="5" />
-      <node id="1225239646567" at="191,89,192,66" concept="5" />
-      <node id="1225239646567" at="195,96,196,134" concept="1" />
-      <node id="1225239646567" at="197,34,198,142" concept="1" />
-      <node id="1225239646567" at="198,142,199,146" concept="1" />
-      <node id="1225239646567" at="201,122,202,384" concept="1" />
-      <node id="1225239646584" at="206,92,207,88" concept="4" />
-      <node id="1225239646584" at="207,88,208,51" concept="1" />
-      <node id="1225239646584" at="208,51,209,36" concept="4" />
-      <node id="1225239646584" at="209,36,210,51" concept="1" />
-      <node id="1225239646584" at="210,51,211,42" concept="1" />
-      <node id="1225239646584" at="211,42,212,39" concept="1" />
-      <node id="1225239646584" at="212,39,213,24" concept="5" />
-      <node id="1225239646567" at="216,90,217,99" concept="4" />
-      <node id="1225239646567" at="217,99,218,49" concept="1" />
-      <node id="1225239646567" at="218,49,219,34" concept="4" />
-      <node id="1225239646567" at="219,34,220,52" concept="1" />
-      <node id="1225239646567" at="220,52,221,40" concept="1" />
-      <node id="1225239646567" at="221,40,222,82" concept="1" />
-      <node id="1225239646567" at="222,82,223,82" concept="1" />
-      <node id="1225239646567" at="223,82,224,82" concept="1" />
-      <node id="1225239646567" at="224,82,225,22" concept="5" />
-      <node id="1225239646588" at="227,89,228,88" concept="4" />
-      <node id="1225239646588" at="228,88,229,48" concept="1" />
-      <node id="1225239646588" at="229,48,230,34" concept="4" />
-      <node id="1225239646588" at="230,34,231,60" concept="1" />
-      <node id="1225239646588" at="231,60,232,40" concept="1" />
-      <node id="1225239646588" at="232,40,233,34" concept="1" />
-      <node id="1225239646588" at="233,34,234,22" concept="5" />
-      <node id="1225239646590" at="236,89,237,82" concept="4" />
-      <node id="1225239646590" at="237,82,238,29" concept="1" />
-      <node id="1225239646590" at="238,29,239,42" concept="1" />
-      <node id="1225239646590" at="239,42,240,26" concept="4" />
-      <node id="1225239646590" at="240,26,241,58" concept="1" />
-      <node id="1225239646590" at="241,58,242,44" concept="1" />
-      <node id="1225239646590" at="242,44,243,34" concept="4" />
-      <node id="1225239646590" at="243,34,244,60" concept="1" />
-      <node id="1225239646590" at="244,60,245,110" concept="1" />
-      <node id="1225239646590" at="245,110,246,40" concept="1" />
-      <node id="1225239646590" at="246,40,247,73" concept="1" />
-      <node id="1225239646590" at="247,73,248,57" concept="4" />
-      <node id="1225239646590" at="249,35,250,82" concept="4" />
-      <node id="1225239646590" at="250,82,251,112" concept="5" />
-      <node id="1225239646590" at="252,10,253,22" concept="5" />
-      <node id="1225239646593" at="255,89,256,87" concept="4" />
-      <node id="1225239646593" at="256,87,257,48" concept="1" />
-      <node id="1225239646593" at="257,48,258,34" concept="4" />
-      <node id="1225239646593" at="258,34,259,60" concept="1" />
-      <node id="1225239646593" at="259,60,260,40" concept="1" />
-      <node id="1225239646593" at="260,40,261,34" concept="1" />
-      <node id="1225239646593" at="261,34,262,22" concept="5" />
-      <node id="1225239646567" at="36,0,39,0" concept="3" trace="createEditorCell#(Ljetbrains/mps/openapi/editor/EditorContext;Lorg/jetbrains/mps/openapi/model/SNode;)Ljetbrains/mps/openapi/editor/cells/EditorCell;" />
-      <node id="1225239646572" at="79,40,82,5" concept="2" />
-      <node id="1225239646567" at="99,0,102,0" concept="0" trace="attributeListHandler_76r4mg_c0a#(Lorg/jetbrains/mps/openapi/model/SNode;Ljava/lang/String;Ljetbrains/mps/openapi/editor/EditorContext;)V" />
-      <node id="1225239646567" at="117,0,120,0" concept="3" trace="createEmptyCell_internal#(Ljetbrains/mps/openapi/editor/EditorContext;Lorg/jetbrains/mps/openapi/model/SNode;)Ljetbrains/mps/openapi/editor/cells/EditorCell;" />
-      <node id="1225239646567" at="126,9,129,9" concept="2" />
-      <node id="1225239646567" at="173,0,176,0" concept="0" trace="contentListHandler_76r4mg_b1a#(Lorg/jetbrains/mps/openapi/model/SNode;Ljava/lang/String;Ljetbrains/mps/openapi/editor/EditorContext;)V" />
-      <node id="1225239646567" at="191,0,194,0" concept="3" trace="createEmptyCell_internal#(Ljetbrains/mps/openapi/editor/EditorContext;Lorg/jetbrains/mps/openapi/model/SNode;)Ljetbrains/mps/openapi/editor/cells/EditorCell;" />
-      <node id="1225239646567" at="200,9,203,9" concept="2" />
-      <node id="1225239646567" at="102,0,106,0" concept="3" trace="createNodeToInsert#(Ljetbrains/mps/openapi/editor/EditorContext;)Lorg/jetbrains/mps/openapi/model/SNode;" />
-      <node id="1225239646567" at="122,134,126,9" concept="2" />
-      <node id="1225239646582" at="161,0,165,0" concept="3" trace="createIndentCell_76r4mg_a1a#(Ljetbrains/mps/openapi/editor/EditorContext;Lorg/jetbrains/mps/openapi/model/SNode;)Ljetbrains/mps/openapi/editor/cells/EditorCell;" />
-      <node id="1225239646567" at="176,0,180,0" concept="3" trace="createNodeToInsert#(Ljetbrains/mps/openapi/editor/EditorContext;)Lorg/jetbrains/mps/openapi/model/SNode;" />
-      <node id="1225239646567" at="196,134,200,9" concept="2" />
-      <node id="1225239646572" at="84,57,89,22" concept="2" />
-      <node id="1225239646567" at="106,0,111,0" concept="3" trace="createNodeCell#(Ljetbrains/mps/openapi/editor/EditorContext;Lorg/jetbrains/mps/openapi/model/SNode;)Ljetbrains/mps/openapi/editor/cells/EditorCell;" />
-      <node id="1225239646567" at="180,0,185,0" concept="3" trace="createNodeCell#(Ljetbrains/mps/openapi/editor/EditorContext;Lorg/jetbrains/mps/openapi/model/SNode;)Ljetbrains/mps/openapi/editor/cells/EditorCell;" />
-      <node id="1225239646590" at="248,57,253,22" concept="2" />
-      <node id="1225239646567" at="111,0,117,0" concept="3" trace="createEmptyCell#(Ljetbrains/mps/openapi/editor/EditorContext;)Ljetbrains/mps/openapi/editor/cells/EditorCell;" />
-      <node id="1225239646567" at="185,0,191,0" concept="3" trace="createEmptyCell#(Ljetbrains/mps/openapi/editor/EditorContext;)Ljetbrains/mps/openapi/editor/cells/EditorCell;" />
-      <node id="1225239646567" at="91,0,98,0" concept="3" trace="createRefNodeList_76r4mg_c0a#(Ljetbrains/mps/openapi/editor/EditorContext;Lorg/jetbrains/mps/openapi/model/SNode;)Ljetbrains/mps/openapi/editor/cells/EditorCell;" />
-      <node id="1225239646567" at="165,0,172,0" concept="3" trace="createRefNodeList_76r4mg_b1a#(Ljetbrains/mps/openapi/editor/EditorContext;Lorg/jetbrains/mps/openapi/model/SNode;)Ljetbrains/mps/openapi/editor/cells/EditorCell;" />
-      <node id="1225239646567" at="39,0,48,0" concept="3" trace="createCollection_76r4mg_a#(Ljetbrains/mps/openapi/editor/EditorContext;Lorg/jetbrains/mps/openapi/model/SNode;)Ljetbrains/mps/openapi/editor/cells/EditorCell;" />
-      <node id="1225239646570" at="60,0,69,0" concept="3" trace="createConstant_76r4mg_a0a#(Ljetbrains/mps/openapi/editor/EditorContext;Lorg/jetbrains/mps/openapi/model/SNode;)Ljetbrains/mps/openapi/editor/cells/EditorCell;" />
-      <node id="1225239646576" at="132,0,141,0" concept="3" trace="createConstant_76r4mg_a2a0#(Ljetbrains/mps/openapi/editor/EditorContext;Lorg/jetbrains/mps/openapi/model/SNode;)Ljetbrains/mps/openapi/editor/cells/EditorCell;" />
-      <node id="1225239646578" at="142,0,151,0" concept="3" trace="createConstant_76r4mg_d0a#(Ljetbrains/mps/openapi/editor/EditorContext;Lorg/jetbrains/mps/openapi/model/SNode;)Ljetbrains/mps/openapi/editor/cells/EditorCell;" />
-      <node id="1225239646584" at="206,0,215,0" concept="3" trace="createConstant_76r4mg_a1b0#(Ljetbrains/mps/openapi/editor/EditorContext;Lorg/jetbrains/mps/openapi/model/SNode;)Ljetbrains/mps/openapi/editor/cells/EditorCell;" />
-      <node id="1225239646588" at="227,0,236,0" concept="3" trace="createConstant_76r4mg_a2a#(Ljetbrains/mps/openapi/editor/EditorContext;Lorg/jetbrains/mps/openapi/model/SNode;)Ljetbrains/mps/openapi/editor/cells/EditorCell;" />
-      <node id="1225239646593" at="255,0,264,0" concept="3" trace="createConstant_76r4mg_c2a#(Ljetbrains/mps/openapi/editor/EditorContext;Lorg/jetbrains/mps/openapi/model/SNode;)Ljetbrains/mps/openapi/editor/cells/EditorCell;" />
-      <node id="1225239646567" at="120,132,130,7" concept="2" />
-      <node id="1225239646567" at="151,0,161,0" concept="3" trace="createCollection_76r4mg_b0#(Ljetbrains/mps/openapi/editor/EditorContext;Lorg/jetbrains/mps/openapi/model/SNode;)Ljetbrains/mps/openapi/editor/cells/EditorCell;" />
-      <node id="1225239646567" at="194,132,204,7" concept="2" />
-      <node id="1225239646567" at="216,0,227,0" concept="3" trace="createCollection_76r4mg_c0#(Ljetbrains/mps/openapi/editor/EditorContext;Lorg/jetbrains/mps/openapi/model/SNode;)Ljetbrains/mps/openapi/editor/cells/EditorCell;" />
-      <node id="1225239646567" at="48,0,60,0" concept="3" trace="createCollection_76r4mg_a0#(Ljetbrains/mps/openapi/editor/EditorContext;Lorg/jetbrains/mps/openapi/model/SNode;)Ljetbrains/mps/openapi/editor/cells/EditorCell;" />
-      <node id="1225239646567" at="120,0,132,0" concept="3" trace="installElementCellActions#(Lorg/jetbrains/mps/openapi/model/SNode;Lorg/jetbrains/mps/openapi/model/SNode;Ljetbrains/mps/openapi/editor/cells/EditorCell;Ljetbrains/mps/openapi/editor/EditorContext;)V" />
-      <node id="1225239646567" at="194,0,206,0" concept="3" trace="installElementCellActions#(Lorg/jetbrains/mps/openapi/model/SNode;Lorg/jetbrains/mps/openapi/model/SNode;Ljetbrains/mps/openapi/editor/cells/EditorCell;Ljetbrains/mps/openapi/editor/EditorContext;)V" />
-      <node id="1225239646590" at="236,0,255,0" concept="3" trace="createProperty_76r4mg_b2a#(Ljetbrains/mps/openapi/editor/EditorContext;Lorg/jetbrains/mps/openapi/model/SNode;)Ljetbrains/mps/openapi/editor/cells/EditorCell;" />
-      <node id="1225239646572" at="69,0,91,0" concept="3" trace="createProperty_76r4mg_b0a#(Ljetbrains/mps/openapi/editor/EditorContext;Lorg/jetbrains/mps/openapi/model/SNode;)Ljetbrains/mps/openapi/editor/cells/EditorCell;" />
-      <scope id="1225239646567" at="36,79,37,63" />
-      <scope id="1225239646572" at="80,15,81,90" />
-      <scope id="1225239646567" at="99,102,100,50" />
-      <scope id="1225239646567" at="117,89,118,66" />
-      <scope id="1225239646567" at="127,122,128,386" />
-      <scope id="1225239646567" at="173,100,174,50" />
-      <scope id="1225239646567" at="191,89,192,66" />
-      <scope id="1225239646567" at="201,122,202,384" />
-      <scope id="1225239646572" at="85,35,87,112">
-        <var name="manager" id="1225239646572" />
-      </scope>
-      <scope id="1225239646567" at="102,66,104,93">
-        <var name="listOwner" id="1225239646567" />
-      </scope>
-      <scope id="1225239646567" at="123,34,125,146" />
-      <scope id="1225239646582" at="161,91,163,22">
-        <var name="editorCell" id="1225239646582" />
-      </scope>
-      <scope id="1225239646567" at="176,66,178,93">
-        <var name="listOwner" id="1225239646567" />
-      </scope>
-      <scope id="1225239646567" at="197,34,199,146" />
-      <scope id="1225239646590" at="249,35,251,112">
-        <var name="manager" id="1225239646590" />
-      </scope>
-      <scope id="1225239646567" at="36,0,39,0">
-        <var name="editorContext" id="1225239646567" />
-        <var name="node" id="1225239646567" />
-      </scope>
-      <scope id="1225239646567" at="99,0,102,0">
->>>>>>> bd830ede
+      <scope id="1225239646567" at="116,0,119,0">
         <var name="childRole" id="1225239646567" />
         <var name="context" id="1225239646567" />
         <var name="ownerNode" id="1225239646567" />
       </scope>
-<<<<<<< HEAD
-      <scope id="1225239646567" at="120,0,123,0">
-=======
-      <scope id="1225239646567" at="106,86,109,25">
+      <scope id="1225239646567" at="119,0,122,0">
+        <var name="editorContext" id="1225239646567" />
+      </scope>
+      <scope id="1225239646567" at="122,57,125,25">
         <var name="elementCell" id="1225239646567" />
       </scope>
-      <scope id="1225239646567" at="117,0,120,0">
->>>>>>> bd830ede
-        <var name="editorContext" id="1225239646567" />
-      </scope>
-<<<<<<< HEAD
-      <scope id="1225239646567" at="123,57,126,25">
-        <var name="elementCell" id="1225239646567" />
-      </scope>
-      <scope id="1225239646567" at="187,0,190,0">
-=======
-      <scope id="1225239646567" at="173,0,176,0">
->>>>>>> bd830ede
+      <scope id="1225239646567" at="186,0,189,0">
         <var name="childRole" id="1225239646567" />
         <var name="context" id="1225239646567" />
         <var name="ownerNode" id="1225239646567" />
       </scope>
-<<<<<<< HEAD
-      <scope id="1225239646567" at="190,0,193,0">
+      <scope id="1225239646567" at="189,0,192,0">
         <var name="editorContext" id="1225239646567" />
       </scope>
-      <scope id="1225239646567" at="193,57,196,25">
+      <scope id="1225239646567" at="192,57,195,25">
         <var name="elementCell" id="1225239646567" />
       </scope>
       <scope id="1225239646567" at="40,0,44,0">
         <var name="context" id="1225239646567" />
         <var name="node" id="1225239646567" />
       </scope>
-      <scope id="1225239646567" at="128,41,132,23">
+      <scope id="1225239646567" at="127,41,131,23">
         <var name="emptyCell" id="1225239646567" />
       </scope>
-      <scope id="1225239646582" at="175,0,179,0" />
-      <scope id="1225239646567" at="198,41,202,23">
+      <scope id="1225239646582" at="174,0,178,0" />
+      <scope id="1225239646567" at="197,41,201,23">
         <var name="emptyCell" id="1225239646567" />
       </scope>
       <scope id="1225239646567" at="45,0,50,0" />
-      <scope id="1225239646567" at="109,53,114,22">
+      <scope id="1225239646567" at="108,53,113,22">
         <var name="editorCell" id="1225239646567" />
         <var name="handler" id="1225239646567" />
       </scope>
-      <scope id="1225239646567" at="123,0,128,0">
+      <scope id="1225239646567" at="122,0,127,0">
         <var name="elementNode" id="1225239646567" />
       </scope>
-      <scope id="1225239646567" at="179,53,184,22">
+      <scope id="1225239646567" at="178,53,183,22">
         <var name="editorCell" id="1225239646567" />
         <var name="handler" id="1225239646567" />
       </scope>
-      <scope id="1225239646567" at="193,0,198,0">
+      <scope id="1225239646567" at="192,0,197,0">
         <var name="elementNode" id="1225239646567" />
       </scope>
-      <scope id="1225239646567" at="128,0,134,0" />
-      <scope id="1225239646567" at="198,0,204,0" />
+      <scope id="1225239646567" at="127,0,133,0" />
+      <scope id="1225239646567" at="197,0,203,0" />
       <scope id="1225239646570" at="77,50,84,22">
         <var name="editorCell" id="1225239646570" />
         <var name="style" id="1225239646570" />
       </scope>
-      <scope id="1225239646567" at="109,0,116,0" />
-      <scope id="1225239646576" at="146,53,153,24">
+      <scope id="1225239646567" at="108,0,115,0" />
+      <scope id="1225239646576" at="145,53,152,24">
         <var name="editorCell" id="1225239646576" />
         <var name="style" id="1225239646576" />
       </scope>
-      <scope id="1225239646578" at="156,50,163,22">
+      <scope id="1225239646578" at="155,50,162,22">
         <var name="editorCell" id="1225239646578" />
         <var name="style" id="1225239646578" />
       </scope>
-      <scope id="1225239646567" at="179,0,186,0" />
-      <scope id="1225239646584" at="216,53,223,24">
+      <scope id="1225239646567" at="178,0,185,0" />
+      <scope id="1225239646584" at="215,53,222,24">
         <var name="editorCell" id="1225239646584" />
         <var name="style" id="1225239646584" />
       </scope>
-      <scope id="1225239646588" at="237,50,244,22">
+      <scope id="1225239646588" at="236,50,243,22">
         <var name="editorCell" id="1225239646588" />
         <var name="style" id="1225239646588" />
       </scope>
-      <scope id="1225239646593" at="266,50,273,22">
+      <scope id="1225239646593" at="264,50,271,22">
         <var name="editorCell" id="1225239646593" />
         <var name="style" id="1225239646593" />
       </scope>
       <scope id="1225239646567" at="55,50,63,22">
         <var name="editorCell" id="1225239646567" />
       </scope>
-      <scope id="1225239646567" at="135,96,143,9" />
-      <scope id="1225239646567" at="165,51,173,22">
+      <scope id="1225239646567" at="134,96,142,9" />
+      <scope id="1225239646567" at="164,51,172,22">
         <var name="editorCell" id="1225239646567" />
         <var name="style" id="1225239646567" />
       </scope>
-      <scope id="1225239646567" at="205,96,213,9" />
+      <scope id="1225239646567" at="204,96,212,9" />
       <scope id="1225239646570" at="77,0,86,0" />
-      <scope id="1225239646576" at="146,0,155,0" />
-      <scope id="1225239646578" at="156,0,165,0" />
-      <scope id="1225239646584" at="216,0,225,0" />
-      <scope id="1225239646567" at="226,51,235,22">
+      <scope id="1225239646576" at="145,0,154,0" />
+      <scope id="1225239646578" at="155,0,164,0" />
+      <scope id="1225239646584" at="215,0,224,0" />
+      <scope id="1225239646567" at="225,51,234,22">
         <var name="editorCell" id="1225239646567" />
         <var name="style" id="1225239646567" />
       </scope>
-      <scope id="1225239646588" at="237,0,246,0" />
-      <scope id="1225239646593" at="266,0,275,0" />
+      <scope id="1225239646588" at="236,0,245,0" />
+      <scope id="1225239646593" at="264,0,273,0" />
       <scope id="1225239646567" at="55,0,65,0" />
       <scope id="1225239646567" at="65,51,75,22">
         <var name="editorCell" id="1225239646567" />
         <var name="style" id="1225239646567" />
       </scope>
-      <scope id="1225239646567" at="134,86,144,7" />
-      <scope id="1225239646567" at="165,0,175,0" />
-      <scope id="1225239646567" at="204,86,214,7" />
-      <scope id="1225239646567" at="226,0,237,0" />
+      <scope id="1225239646567" at="133,86,143,7" />
+      <scope id="1225239646567" at="164,0,174,0" />
+      <scope id="1225239646567" at="203,86,213,7" />
+      <scope id="1225239646567" at="225,0,236,0" />
       <scope id="1225239646567" at="65,0,77,0" />
-      <scope id="1225239646567" at="134,0,146,0">
-=======
-      <scope id="1225239646567" at="180,86,183,25">
-        <var name="elementCell" id="1225239646567" />
-      </scope>
-      <scope id="1225239646567" at="191,0,194,0">
-        <var name="editorContext" id="1225239646567" />
-        <var name="node" id="1225239646567" />
-      </scope>
-      <scope id="1225239646567" at="102,0,106,0">
-        <var name="editorContext" id="1225239646567" />
-      </scope>
-      <scope id="1225239646567" at="111,68,115,23">
-        <var name="emptyCell" id="1225239646567" />
-      </scope>
-      <scope id="1225239646582" at="161,0,165,0">
-        <var name="editorContext" id="1225239646582" />
-        <var name="node" id="1225239646582" />
-      </scope>
-      <scope id="1225239646567" at="176,0,180,0">
-        <var name="editorContext" id="1225239646567" />
-      </scope>
-      <scope id="1225239646567" at="185,68,189,23">
-        <var name="emptyCell" id="1225239646567" />
-      </scope>
-      <scope id="1225239646567" at="91,92,96,22">
-        <var name="editorCell" id="1225239646567" />
-        <var name="handler" id="1225239646567" />
-      </scope>
-      <scope id="1225239646567" at="106,0,111,0">
-        <var name="editorContext" id="1225239646567" />
-        <var name="elementNode" id="1225239646567" />
-      </scope>
-      <scope id="1225239646567" at="165,92,170,22">
-        <var name="editorCell" id="1225239646567" />
-        <var name="handler" id="1225239646567" />
-      </scope>
-      <scope id="1225239646567" at="180,0,185,0">
-        <var name="editorContext" id="1225239646567" />
-        <var name="elementNode" id="1225239646567" />
-      </scope>
-      <scope id="1225239646567" at="111,0,117,0">
-        <var name="editorContext" id="1225239646567" />
-      </scope>
-      <scope id="1225239646567" at="185,0,191,0">
-        <var name="editorContext" id="1225239646567" />
-      </scope>
-      <scope id="1225239646567" at="39,89,46,22">
-        <var name="editorCell" id="1225239646567" />
-      </scope>
-      <scope id="1225239646570" at="60,89,67,22">
-        <var name="editorCell" id="1225239646570" />
-        <var name="style" id="1225239646570" />
-      </scope>
-      <scope id="1225239646567" at="91,0,98,0">
-        <var name="editorContext" id="1225239646567" />
-        <var name="node" id="1225239646567" />
-      </scope>
-      <scope id="1225239646576" at="132,92,139,24">
-        <var name="editorCell" id="1225239646576" />
-        <var name="style" id="1225239646576" />
-      </scope>
-      <scope id="1225239646578" at="142,89,149,22">
-        <var name="editorCell" id="1225239646578" />
-        <var name="style" id="1225239646578" />
-      </scope>
-      <scope id="1225239646567" at="165,0,172,0">
-        <var name="editorContext" id="1225239646567" />
-        <var name="node" id="1225239646567" />
-      </scope>
-      <scope id="1225239646584" at="206,92,213,24">
-        <var name="editorCell" id="1225239646584" />
-        <var name="style" id="1225239646584" />
-      </scope>
-      <scope id="1225239646588" at="227,89,234,22">
-        <var name="editorCell" id="1225239646588" />
-        <var name="style" id="1225239646588" />
-      </scope>
-      <scope id="1225239646593" at="255,89,262,22">
-        <var name="editorCell" id="1225239646593" />
-        <var name="style" id="1225239646593" />
-      </scope>
-      <scope id="1225239646567" at="121,96,129,9" />
-      <scope id="1225239646567" at="151,90,159,22">
-        <var name="editorCell" id="1225239646567" />
-        <var name="style" id="1225239646567" />
-      </scope>
-      <scope id="1225239646567" at="195,96,203,9" />
-      <scope id="1225239646567" at="39,0,48,0">
-        <var name="editorContext" id="1225239646567" />
-        <var name="node" id="1225239646567" />
-      </scope>
-      <scope id="1225239646570" at="60,0,69,0">
-        <var name="editorContext" id="1225239646570" />
-        <var name="node" id="1225239646570" />
-      </scope>
-      <scope id="1225239646576" at="132,0,141,0">
-        <var name="editorContext" id="1225239646576" />
-        <var name="node" id="1225239646576" />
-      </scope>
-      <scope id="1225239646578" at="142,0,151,0">
-        <var name="editorContext" id="1225239646578" />
-        <var name="node" id="1225239646578" />
-      </scope>
-      <scope id="1225239646584" at="206,0,215,0">
-        <var name="editorContext" id="1225239646584" />
-        <var name="node" id="1225239646584" />
-      </scope>
-      <scope id="1225239646567" at="216,90,225,22">
-        <var name="editorCell" id="1225239646567" />
-        <var name="style" id="1225239646567" />
-      </scope>
-      <scope id="1225239646588" at="227,0,236,0">
-        <var name="editorContext" id="1225239646588" />
-        <var name="node" id="1225239646588" />
-      </scope>
-      <scope id="1225239646593" at="255,0,264,0">
-        <var name="editorContext" id="1225239646593" />
-        <var name="node" id="1225239646593" />
-      </scope>
-      <scope id="1225239646567" at="48,90,58,22">
-        <var name="editorCell" id="1225239646567" />
-        <var name="style" id="1225239646567" />
-      </scope>
-      <scope id="1225239646567" at="120,132,130,7" />
-      <scope id="1225239646567" at="151,0,161,0">
-        <var name="editorContext" id="1225239646567" />
-        <var name="node" id="1225239646567" />
-      </scope>
-      <scope id="1225239646567" at="194,132,204,7" />
-      <scope id="1225239646567" at="216,0,227,0">
-        <var name="editorContext" id="1225239646567" />
-        <var name="node" id="1225239646567" />
-      </scope>
-      <scope id="1225239646567" at="48,0,60,0">
-        <var name="editorContext" id="1225239646567" />
-        <var name="node" id="1225239646567" />
-      </scope>
-      <scope id="1225239646567" at="120,0,132,0">
-        <var name="editorContext" id="1225239646567" />
->>>>>>> bd830ede
+      <scope id="1225239646567" at="133,0,145,0">
         <var name="elementCell" id="1225239646567" />
         <var name="elementNode" id="1225239646567" />
       </scope>
-<<<<<<< HEAD
-      <scope id="1225239646567" at="204,0,216,0">
-=======
-      <scope id="1225239646567" at="194,0,206,0">
-        <var name="editorContext" id="1225239646567" />
->>>>>>> bd830ede
+      <scope id="1225239646567" at="203,0,215,0">
         <var name="elementCell" id="1225239646567" />
         <var name="elementNode" id="1225239646567" />
       </scope>
-<<<<<<< HEAD
-      <scope id="1225239646590" at="246,50,264,22">
-=======
-      <scope id="1225239646590" at="236,89,253,22">
->>>>>>> bd830ede
+      <scope id="1225239646590" at="245,50,262,22">
         <var name="attributeConcept" id="1225239646590" />
         <var name="editorCell" id="1225239646590" />
         <var name="provider" id="1225239646590" />
         <var name="style" id="1225239646590" />
       </scope>
-<<<<<<< HEAD
-      <scope id="1225239646590" at="246,0,266,0" />
-      <scope id="1225239646572" at="86,50,107,22">
-=======
-      <scope id="1225239646590" at="236,0,255,0">
-        <var name="editorContext" id="1225239646590" />
-        <var name="node" id="1225239646590" />
-      </scope>
-      <scope id="1225239646572" at="69,89,89,22">
->>>>>>> bd830ede
+      <scope id="1225239646590" at="245,0,264,0" />
+      <scope id="1225239646572" at="86,50,106,22">
         <var name="attributeConcept" id="1225239646572" />
         <var name="editorCell" id="1225239646572" />
         <var name="provider" id="1225239646572" />
         <var name="style" id="1225239646572" />
       </scope>
-<<<<<<< HEAD
-      <scope id="1225239646572" at="86,0,109,0" />
-      <unit id="1225239646567" at="116,0,156,0" name="jetbrains.mps.sampleXML.editor.Element_EditorBuilder_a$attributeListHandler_76r4mg_c0a" />
-      <unit id="1225239646567" at="186,0,226,0" name="jetbrains.mps.sampleXML.editor.Element_EditorBuilder_a$contentListHandler_76r4mg_b1a" />
-      <unit id="1225239646567" at="36,0,276,0" name="jetbrains.mps.sampleXML.editor.Element_EditorBuilder_a" />
-=======
-      <scope id="1225239646572" at="69,0,91,0">
-        <var name="editorContext" id="1225239646572" />
-        <var name="node" id="1225239646572" />
-      </scope>
-      <unit id="1225239646567" at="98,0,142,0" name="jetbrains.mps.sampleXML.editor.Element_Editor$attributeListHandler_76r4mg_c0a" />
-      <unit id="1225239646567" at="172,0,216,0" name="jetbrains.mps.sampleXML.editor.Element_Editor$contentListHandler_76r4mg_b1a" />
-      <unit id="1225239646567" at="35,0,265,0" name="jetbrains.mps.sampleXML.editor.Element_Editor" />
->>>>>>> bd830ede
+      <scope id="1225239646572" at="86,0,108,0" />
+      <unit id="1225239646567" at="115,0,155,0" name="jetbrains.mps.sampleXML.editor.Element_EditorBuilder_a$attributeListHandler_76r4mg_c0a" />
+      <unit id="1225239646567" at="185,0,225,0" name="jetbrains.mps.sampleXML.editor.Element_EditorBuilder_a$contentListHandler_76r4mg_b1a" />
+      <unit id="1225239646567" at="36,0,274,0" name="jetbrains.mps.sampleXML.editor.Element_EditorBuilder_a" />
     </file>
   </root>
   <root nodeRef="r:947a2b3f-3d1a-4e17-8fcb-13d001da9172(jetbrains.mps.sampleXML.editor)/1225239646612">
     <file name="Text_Editor.java">
-<<<<<<< HEAD
       <node id="1225239646612" at="11,79,12,70" concept="6" />
       <node id="1225239646612" at="11,0,14,0" concept="4" trace="createEditorCell#(Ljetbrains/mps/openapi/editor/EditorContext;Lorg/jetbrains/mps/openapi/model/SNode;)Ljetbrains/mps/openapi/editor/cells/EditorCell;" />
       <scope id="1225239646612" at="11,79,12,70" />
@@ -1428,44 +746,19 @@
       <node id="1225239646613" at="50,102,51,40" concept="1" />
       <node id="1225239646613" at="51,40,52,73" concept="1" />
       <node id="1225239646613" at="52,73,53,57" concept="5" />
-      <node id="1225239646613" at="53,57,54,59" concept="5" />
-      <node id="1225239646613" at="55,35,56,87" concept="5" />
-      <node id="1225239646613" at="56,87,57,94" concept="6" />
-      <node id="1225239646613" at="58,10,59,22" concept="6" />
+      <node id="1225239646613" at="54,35,55,87" concept="5" />
+      <node id="1225239646613" at="55,87,56,112" concept="6" />
+      <node id="1225239646613" at="57,10,58,22" concept="6" />
       <node id="1225239646612" at="21,0,23,0" concept="2" trace="myNode" />
       <node id="1225239646612" at="35,0,38,0" concept="4" trace="createCell#()Ljetbrains/mps/openapi/editor/cells/EditorCell;" />
       <node id="1225239646612" at="24,0,28,0" concept="0" trace="Text_EditorBuilder_a#(Ljetbrains/mps/openapi/editor/EditorContext;Lorg/jetbrains/mps/openapi/model/SNode;)V" />
       <node id="1225239646612" at="29,0,34,0" concept="4" trace="getNode#()Lorg/jetbrains/mps/openapi/model/SNode;" />
-      <node id="1225239646613" at="54,59,59,22" concept="3" />
-      <node id="1225239646613" at="39,0,61,0" concept="4" trace="createProperty_wlph7j_a#()Ljetbrains/mps/openapi/editor/cells/EditorCell;" />
+      <node id="1225239646613" at="53,57,58,22" concept="3" />
+      <node id="1225239646613" at="39,0,60,0" concept="4" trace="createProperty_wlph7j_a#()Ljetbrains/mps/openapi/editor/cells/EditorCell;" />
       <scope id="1225239646612" at="31,26,32,18" />
       <scope id="1225239646612" at="35,39,36,37" />
       <scope id="1225239646612" at="24,84,26,18" />
-      <scope id="1225239646613" at="55,35,57,94">
-=======
-      <node id="1225239646612" at="20,79,21,61" concept="5" />
-      <node id="1225239646613" at="23,87,24,82" concept="4" />
-      <node id="1225239646613" at="24,82,25,29" concept="1" />
-      <node id="1225239646613" at="25,29,26,42" concept="1" />
-      <node id="1225239646613" at="26,42,27,26" concept="4" />
-      <node id="1225239646613" at="27,26,28,58" concept="1" />
-      <node id="1225239646613" at="28,58,29,42" concept="1" />
-      <node id="1225239646613" at="29,42,30,28" concept="1" />
-      <node id="1225239646613" at="30,28,31,34" concept="4" />
-      <node id="1225239646613" at="31,34,32,62" concept="1" />
-      <node id="1225239646613" at="32,62,33,105" concept="1" />
-      <node id="1225239646613" at="33,105,34,40" concept="1" />
-      <node id="1225239646613" at="34,40,35,73" concept="1" />
-      <node id="1225239646613" at="35,73,36,57" concept="4" />
-      <node id="1225239646613" at="37,35,38,82" concept="4" />
-      <node id="1225239646613" at="38,82,39,112" concept="5" />
-      <node id="1225239646613" at="40,10,41,22" concept="5" />
-      <node id="1225239646612" at="20,0,23,0" concept="3" trace="createEditorCell#(Ljetbrains/mps/openapi/editor/EditorContext;Lorg/jetbrains/mps/openapi/model/SNode;)Ljetbrains/mps/openapi/editor/cells/EditorCell;" />
-      <node id="1225239646613" at="36,57,41,22" concept="2" />
-      <node id="1225239646613" at="23,0,43,0" concept="3" trace="createProperty_wlph7j_a#(Ljetbrains/mps/openapi/editor/EditorContext;Lorg/jetbrains/mps/openapi/model/SNode;)Ljetbrains/mps/openapi/editor/cells/EditorCell;" />
-      <scope id="1225239646612" at="20,79,21,61" />
-      <scope id="1225239646613" at="37,35,39,112">
->>>>>>> bd830ede
+      <scope id="1225239646613" at="54,35,56,112">
         <var name="manager" id="1225239646613" />
       </scope>
       <scope id="1225239646612" at="35,0,38,0" />
@@ -1473,27 +766,15 @@
         <var name="context" id="1225239646612" />
         <var name="node" id="1225239646612" />
       </scope>
-<<<<<<< HEAD
       <scope id="1225239646612" at="29,0,34,0" />
-      <scope id="1225239646613" at="39,48,59,22">
-=======
-      <scope id="1225239646613" at="23,87,41,22">
->>>>>>> bd830ede
+      <scope id="1225239646613" at="39,48,58,22">
         <var name="attributeConcept" id="1225239646613" />
         <var name="editorCell" id="1225239646613" />
         <var name="provider" id="1225239646613" />
         <var name="style" id="1225239646613" />
       </scope>
-<<<<<<< HEAD
-      <scope id="1225239646613" at="39,0,61,0" />
-      <unit id="1225239646612" at="20,0,62,0" name="jetbrains.mps.sampleXML.editor.Text_EditorBuilder_a" />
-=======
-      <scope id="1225239646613" at="23,0,43,0">
-        <var name="editorContext" id="1225239646613" />
-        <var name="node" id="1225239646613" />
-      </scope>
-      <unit id="1225239646612" at="19,0,44,0" name="jetbrains.mps.sampleXML.editor.Text_Editor" />
->>>>>>> bd830ede
+      <scope id="1225239646613" at="39,0,60,0" />
+      <unit id="1225239646612" at="20,0,61,0" name="jetbrains.mps.sampleXML.editor.Text_EditorBuilder_a" />
     </file>
   </root>
 </debug-info>
