<?xml version="1.0" encoding="UTF-8"?>
<debug-info version="2">
  <concept fqn="c:f3061a53-9226-4cc5-a443-f952ceaf5816/1068580123140:jetbrains.mps.baseLanguage.structure.ConstructorDeclaration" />
  <concept fqn="c:f3061a53-9226-4cc5-a443-f952ceaf5816/1068580123155:jetbrains.mps.baseLanguage.structure.ExpressionStatement" />
  <concept fqn="c:f3061a53-9226-4cc5-a443-f952ceaf5816/1068390468200:jetbrains.mps.baseLanguage.structure.FieldDeclaration" />
  <concept fqn="c:f3061a53-9226-4cc5-a443-f952ceaf5816/1068580123159:jetbrains.mps.baseLanguage.structure.IfStatement" />
  <concept fqn="c:f3061a53-9226-4cc5-a443-f952ceaf5816/1068580123165:jetbrains.mps.baseLanguage.structure.InstanceMethodDeclaration" />
  <concept fqn="c:f3061a53-9226-4cc5-a443-f952ceaf5816/1068581242864:jetbrains.mps.baseLanguage.structure.LocalVariableDeclarationStatement" />
  <concept fqn="c:f3061a53-9226-4cc5-a443-f952ceaf5816/1068581242878:jetbrains.mps.baseLanguage.structure.ReturnStatement" />
  <concept fqn="c:f3061a53-9226-4cc5-a443-f952ceaf5816/1070475587102:jetbrains.mps.baseLanguage.structure.SuperConstructorInvocation" />
  <root>
    <file name="EditorAspectDescriptorImpl.java">
      <unit at="15,0,41,0" name="jetbrains.mps.samples.attribute.editor.EditorAspectDescriptorImpl" />
    </file>
  </root>
  <root nodeRef="r:8561f8de-2895-494b-93be-4f557afb8444(jetbrains.mps.samples.attribute.editor)/3741392693834238965">
    <file name="HandlerAsChild_Editor.java">
<<<<<<< HEAD
      <node id="3741392693834238965" at="11,79,12,80" concept="6" />
      <node id="3741392693834238965" at="11,0,14,0" concept="4" trace="createEditorCell#(Ljetbrains/mps/openapi/editor/EditorContext;Lorg/jetbrains/mps/openapi/model/SNode;)Ljetbrains/mps/openapi/editor/cells/EditorCell;" />
      <scope id="3741392693834238965" at="11,79,12,80" />
      <scope id="3741392693834238965" at="11,0,14,0">
        <var name="editorContext" id="3741392693834238965" />
        <var name="node" id="3741392693834238965" />
      </scope>
      <unit id="3741392693834238965" at="10,0,15,0" name="jetbrains.mps.samples.attribute.editor.HandlerAsChild_Editor" />
    </file>
    <file name="HandlerAsChild_EditorBuilder_a.java">
      <node id="3741392693834238965" at="20,94,21,19" concept="7" />
      <node id="3741392693834238965" at="21,19,22,18" concept="1" />
      <node id="3741392693834238965" at="27,26,28,18" concept="6" />
      <node id="3741392693834238965" at="31,39,32,39" concept="6" />
      <node id="3741392693834238965" at="35,50,36,106" concept="5" />
      <node id="3741392693834238965" at="36,106,37,48" concept="1" />
      <node id="3741392693834238965" at="37,48,38,28" concept="1" />
      <node id="3741392693834238965" at="38,28,39,65" concept="1" />
      <node id="3741392693834238965" at="39,65,40,57" concept="1" />
      <node id="3741392693834238965" at="40,57,41,57" concept="1" />
      <node id="3741392693834238965" at="41,57,42,22" concept="6" />
      <node id="3741392693834238990" at="44,49,45,107" concept="5" />
      <node id="3741392693834238990" at="45,107,46,47" concept="1" />
      <node id="3741392693834238990" at="46,47,47,34" concept="1" />
      <node id="3741392693834238990" at="47,34,48,22" concept="6" />
      <node id="3741392693834238998" at="50,49,51,89" concept="5" />
      <node id="3741392693834238998" at="51,89,52,29" concept="1" />
      <node id="3741392693834238998" at="52,29,53,42" concept="1" />
      <node id="3741392693834238998" at="53,42,54,26" concept="5" />
      <node id="3741392693834238998" at="54,26,55,63" concept="1" />
      <node id="3741392693834238998" at="55,63,56,42" concept="1" />
      <node id="3741392693834238998" at="56,42,57,73" concept="1" />
      <node id="3741392693834238998" at="57,73,58,57" concept="5" />
      <node id="3741392693834238998" at="58,57,59,59" concept="5" />
      <node id="3741392693834238998" at="60,35,61,87" concept="5" />
      <node id="3741392693834238998" at="61,87,62,94" concept="6" />
      <node id="3741392693834238998" at="63,10,64,22" concept="6" />
      <node id="3741392693834238965" at="17,0,19,0" concept="2" trace="myNode" />
      <node id="3741392693834238965" at="31,0,34,0" concept="4" trace="createCell#()Ljetbrains/mps/openapi/editor/cells/EditorCell;" />
      <node id="3741392693834238965" at="20,0,24,0" concept="0" trace="HandlerAsChild_EditorBuilder_a#(Ljetbrains/mps/openapi/editor/EditorContext;Lorg/jetbrains/mps/openapi/model/SNode;)V" />
      <node id="3741392693834238965" at="25,0,30,0" concept="4" trace="getNode#()Lorg/jetbrains/mps/openapi/model/SNode;" />
      <node id="3741392693834238998" at="59,59,64,22" concept="3" />
      <node id="3741392693834238990" at="44,0,50,0" concept="4" trace="createConstant_x9yn4m_a0#()Ljetbrains/mps/openapi/editor/cells/EditorCell;" />
      <node id="3741392693834238965" at="35,0,44,0" concept="4" trace="createCollection_x9yn4m_a#()Ljetbrains/mps/openapi/editor/cells/EditorCell;" />
      <node id="3741392693834238998" at="50,0,66,0" concept="4" trace="createProperty_x9yn4m_b0#()Ljetbrains/mps/openapi/editor/cells/EditorCell;" />
      <scope id="3741392693834238965" at="27,26,28,18" />
      <scope id="3741392693834238965" at="31,39,32,39" />
      <scope id="3741392693834238965" at="20,94,22,18" />
      <scope id="3741392693834238998" at="60,35,62,94">
=======
      <node id="3741392693834238965" at="16,79,17,63" concept="5" />
      <node id="3741392693834238965" at="19,89,20,99" concept="4" />
      <node id="3741392693834238965" at="20,99,21,48" concept="1" />
      <node id="3741392693834238965" at="21,48,22,28" concept="1" />
      <node id="3741392693834238965" at="22,28,23,81" concept="1" />
      <node id="3741392693834238965" at="23,81,24,81" concept="1" />
      <node id="3741392693834238965" at="24,81,25,22" concept="5" />
      <node id="3741392693834238990" at="27,88,28,100" concept="4" />
      <node id="3741392693834238990" at="28,100,29,47" concept="1" />
      <node id="3741392693834238990" at="29,47,30,34" concept="1" />
      <node id="3741392693834238990" at="30,34,31,22" concept="5" />
      <node id="3741392693834238998" at="33,88,34,82" concept="4" />
      <node id="3741392693834238998" at="34,82,35,29" concept="1" />
      <node id="3741392693834238998" at="35,29,36,42" concept="1" />
      <node id="3741392693834238998" at="36,42,37,26" concept="4" />
      <node id="3741392693834238998" at="37,26,38,58" concept="1" />
      <node id="3741392693834238998" at="38,58,39,42" concept="1" />
      <node id="3741392693834238998" at="39,42,40,73" concept="1" />
      <node id="3741392693834238998" at="40,73,41,57" concept="4" />
      <node id="3741392693834238998" at="42,35,43,82" concept="4" />
      <node id="3741392693834238998" at="43,82,44,112" concept="5" />
      <node id="3741392693834238998" at="45,10,46,22" concept="5" />
      <node id="3741392693834238965" at="16,0,19,0" concept="3" trace="createEditorCell#(Ljetbrains/mps/openapi/editor/EditorContext;Lorg/jetbrains/mps/openapi/model/SNode;)Ljetbrains/mps/openapi/editor/cells/EditorCell;" />
      <node id="3741392693834238998" at="41,57,46,22" concept="2" />
      <node id="3741392693834238990" at="27,0,33,0" concept="3" trace="createConstant_x9yn4m_a0#(Ljetbrains/mps/openapi/editor/EditorContext;Lorg/jetbrains/mps/openapi/model/SNode;)Ljetbrains/mps/openapi/editor/cells/EditorCell;" />
      <node id="3741392693834238965" at="19,0,27,0" concept="3" trace="createCollection_x9yn4m_a#(Ljetbrains/mps/openapi/editor/EditorContext;Lorg/jetbrains/mps/openapi/model/SNode;)Ljetbrains/mps/openapi/editor/cells/EditorCell;" />
      <node id="3741392693834238998" at="33,0,48,0" concept="3" trace="createProperty_x9yn4m_b0#(Ljetbrains/mps/openapi/editor/EditorContext;Lorg/jetbrains/mps/openapi/model/SNode;)Ljetbrains/mps/openapi/editor/cells/EditorCell;" />
      <scope id="3741392693834238965" at="16,79,17,63" />
      <scope id="3741392693834238998" at="42,35,44,112">
>>>>>>> bd830ede
        <var name="manager" id="3741392693834238998" />
      </scope>
      <scope id="3741392693834238965" at="31,0,34,0" />
      <scope id="3741392693834238965" at="20,0,24,0">
        <var name="context" id="3741392693834238965" />
        <var name="node" id="3741392693834238965" />
      </scope>
      <scope id="3741392693834238990" at="44,49,48,22">
        <var name="editorCell" id="3741392693834238990" />
      </scope>
      <scope id="3741392693834238965" at="25,0,30,0" />
      <scope id="3741392693834238990" at="44,0,50,0" />
      <scope id="3741392693834238965" at="35,50,42,22">
        <var name="editorCell" id="3741392693834238965" />
      </scope>
<<<<<<< HEAD
      <scope id="3741392693834238965" at="35,0,44,0" />
      <scope id="3741392693834238998" at="50,49,64,22">
=======
      <scope id="3741392693834238990" at="27,0,33,0">
        <var name="editorContext" id="3741392693834238990" />
        <var name="node" id="3741392693834238990" />
      </scope>
      <scope id="3741392693834238965" at="19,0,27,0">
        <var name="editorContext" id="3741392693834238965" />
        <var name="node" id="3741392693834238965" />
      </scope>
      <scope id="3741392693834238998" at="33,88,46,22">
>>>>>>> bd830ede
        <var name="attributeConcept" id="3741392693834238998" />
        <var name="editorCell" id="3741392693834238998" />
        <var name="provider" id="3741392693834238998" />
      </scope>
<<<<<<< HEAD
      <scope id="3741392693834238998" at="50,0,66,0" />
      <unit id="3741392693834238965" at="16,0,67,0" name="jetbrains.mps.samples.attribute.editor.HandlerAsChild_EditorBuilder_a" />
=======
      <scope id="3741392693834238998" at="33,0,48,0">
        <var name="editorContext" id="3741392693834238998" />
        <var name="node" id="3741392693834238998" />
      </scope>
      <unit id="3741392693834238965" at="15,0,49,0" name="jetbrains.mps.samples.attribute.editor.HandlerAsChild_Editor" />
>>>>>>> bd830ede
    </file>
  </root>
  <root nodeRef="r:8561f8de-2895-494b-93be-4f557afb8444(jetbrains.mps.samples.attribute.editor)/3741392693834239026">
    <file name="HandlerAsRoot_Editor.java">
<<<<<<< HEAD
      <node id="3741392693834239026" at="11,79,12,79" concept="6" />
      <node id="3741392693834239026" at="11,0,14,0" concept="4" trace="createEditorCell#(Ljetbrains/mps/openapi/editor/EditorContext;Lorg/jetbrains/mps/openapi/model/SNode;)Ljetbrains/mps/openapi/editor/cells/EditorCell;" />
      <scope id="3741392693834239026" at="11,79,12,79" />
      <scope id="3741392693834239026" at="11,0,14,0">
        <var name="editorContext" id="3741392693834239026" />
        <var name="node" id="3741392693834239026" />
      </scope>
      <unit id="3741392693834239026" at="10,0,15,0" name="jetbrains.mps.samples.attribute.editor.HandlerAsRoot_Editor" />
    </file>
    <file name="HandlerAsRoot_EditorBuilder_a.java">
      <node id="3741392693834239026" at="20,93,21,19" concept="7" />
      <node id="3741392693834239026" at="21,19,22,18" concept="1" />
      <node id="3741392693834239026" at="27,26,28,18" concept="6" />
      <node id="3741392693834239026" at="31,39,32,39" concept="6" />
      <node id="3741392693834239026" at="35,50,36,106" concept="5" />
      <node id="3741392693834239026" at="36,106,37,48" concept="1" />
      <node id="3741392693834239026" at="37,48,38,28" concept="1" />
      <node id="3741392693834239026" at="38,28,39,65" concept="1" />
      <node id="3741392693834239026" at="39,65,40,57" concept="1" />
      <node id="3741392693834239026" at="40,57,41,57" concept="1" />
      <node id="3741392693834239026" at="41,57,42,22" concept="6" />
      <node id="3741392693834239029" at="44,49,45,106" concept="5" />
      <node id="3741392693834239029" at="45,106,46,47" concept="1" />
      <node id="3741392693834239029" at="46,47,47,34" concept="1" />
      <node id="3741392693834239029" at="47,34,48,22" concept="6" />
      <node id="3741392693834239030" at="50,49,51,89" concept="5" />
      <node id="3741392693834239030" at="51,89,52,29" concept="1" />
      <node id="3741392693834239030" at="52,29,53,42" concept="1" />
      <node id="3741392693834239030" at="53,42,54,26" concept="5" />
      <node id="3741392693834239030" at="54,26,55,63" concept="1" />
      <node id="3741392693834239030" at="55,63,56,42" concept="1" />
      <node id="3741392693834239030" at="56,42,57,73" concept="1" />
      <node id="3741392693834239030" at="57,73,58,57" concept="5" />
      <node id="3741392693834239030" at="58,57,59,59" concept="5" />
      <node id="3741392693834239030" at="60,35,61,87" concept="5" />
      <node id="3741392693834239030" at="61,87,62,94" concept="6" />
      <node id="3741392693834239030" at="63,10,64,22" concept="6" />
      <node id="3741392693834239026" at="17,0,19,0" concept="2" trace="myNode" />
      <node id="3741392693834239026" at="31,0,34,0" concept="4" trace="createCell#()Ljetbrains/mps/openapi/editor/cells/EditorCell;" />
      <node id="3741392693834239026" at="20,0,24,0" concept="0" trace="HandlerAsRoot_EditorBuilder_a#(Ljetbrains/mps/openapi/editor/EditorContext;Lorg/jetbrains/mps/openapi/model/SNode;)V" />
      <node id="3741392693834239026" at="25,0,30,0" concept="4" trace="getNode#()Lorg/jetbrains/mps/openapi/model/SNode;" />
      <node id="3741392693834239030" at="59,59,64,22" concept="3" />
      <node id="3741392693834239029" at="44,0,50,0" concept="4" trace="createConstant_c66kc7_a0#()Ljetbrains/mps/openapi/editor/cells/EditorCell;" />
      <node id="3741392693834239026" at="35,0,44,0" concept="4" trace="createCollection_c66kc7_a#()Ljetbrains/mps/openapi/editor/cells/EditorCell;" />
      <node id="3741392693834239030" at="50,0,66,0" concept="4" trace="createProperty_c66kc7_b0#()Ljetbrains/mps/openapi/editor/cells/EditorCell;" />
      <scope id="3741392693834239026" at="27,26,28,18" />
      <scope id="3741392693834239026" at="31,39,32,39" />
      <scope id="3741392693834239026" at="20,93,22,18" />
      <scope id="3741392693834239030" at="60,35,62,94">
=======
      <node id="3741392693834239026" at="16,79,17,63" concept="5" />
      <node id="3741392693834239026" at="19,89,20,99" concept="4" />
      <node id="3741392693834239026" at="20,99,21,48" concept="1" />
      <node id="3741392693834239026" at="21,48,22,28" concept="1" />
      <node id="3741392693834239026" at="22,28,23,81" concept="1" />
      <node id="3741392693834239026" at="23,81,24,81" concept="1" />
      <node id="3741392693834239026" at="24,81,25,22" concept="5" />
      <node id="3741392693834239029" at="27,88,28,99" concept="4" />
      <node id="3741392693834239029" at="28,99,29,47" concept="1" />
      <node id="3741392693834239029" at="29,47,30,34" concept="1" />
      <node id="3741392693834239029" at="30,34,31,22" concept="5" />
      <node id="3741392693834239030" at="33,88,34,82" concept="4" />
      <node id="3741392693834239030" at="34,82,35,29" concept="1" />
      <node id="3741392693834239030" at="35,29,36,42" concept="1" />
      <node id="3741392693834239030" at="36,42,37,26" concept="4" />
      <node id="3741392693834239030" at="37,26,38,58" concept="1" />
      <node id="3741392693834239030" at="38,58,39,42" concept="1" />
      <node id="3741392693834239030" at="39,42,40,73" concept="1" />
      <node id="3741392693834239030" at="40,73,41,57" concept="4" />
      <node id="3741392693834239030" at="42,35,43,82" concept="4" />
      <node id="3741392693834239030" at="43,82,44,112" concept="5" />
      <node id="3741392693834239030" at="45,10,46,22" concept="5" />
      <node id="3741392693834239026" at="16,0,19,0" concept="3" trace="createEditorCell#(Ljetbrains/mps/openapi/editor/EditorContext;Lorg/jetbrains/mps/openapi/model/SNode;)Ljetbrains/mps/openapi/editor/cells/EditorCell;" />
      <node id="3741392693834239030" at="41,57,46,22" concept="2" />
      <node id="3741392693834239029" at="27,0,33,0" concept="3" trace="createConstant_c66kc7_a0#(Ljetbrains/mps/openapi/editor/EditorContext;Lorg/jetbrains/mps/openapi/model/SNode;)Ljetbrains/mps/openapi/editor/cells/EditorCell;" />
      <node id="3741392693834239026" at="19,0,27,0" concept="3" trace="createCollection_c66kc7_a#(Ljetbrains/mps/openapi/editor/EditorContext;Lorg/jetbrains/mps/openapi/model/SNode;)Ljetbrains/mps/openapi/editor/cells/EditorCell;" />
      <node id="3741392693834239030" at="33,0,48,0" concept="3" trace="createProperty_c66kc7_b0#(Ljetbrains/mps/openapi/editor/EditorContext;Lorg/jetbrains/mps/openapi/model/SNode;)Ljetbrains/mps/openapi/editor/cells/EditorCell;" />
      <scope id="3741392693834239026" at="16,79,17,63" />
      <scope id="3741392693834239030" at="42,35,44,112">
>>>>>>> bd830ede
        <var name="manager" id="3741392693834239030" />
      </scope>
      <scope id="3741392693834239026" at="31,0,34,0" />
      <scope id="3741392693834239026" at="20,0,24,0">
        <var name="context" id="3741392693834239026" />
        <var name="node" id="3741392693834239026" />
      </scope>
      <scope id="3741392693834239029" at="44,49,48,22">
        <var name="editorCell" id="3741392693834239029" />
      </scope>
      <scope id="3741392693834239026" at="25,0,30,0" />
      <scope id="3741392693834239029" at="44,0,50,0" />
      <scope id="3741392693834239026" at="35,50,42,22">
        <var name="editorCell" id="3741392693834239026" />
      </scope>
<<<<<<< HEAD
      <scope id="3741392693834239026" at="35,0,44,0" />
      <scope id="3741392693834239030" at="50,49,64,22">
=======
      <scope id="3741392693834239029" at="27,0,33,0">
        <var name="editorContext" id="3741392693834239029" />
        <var name="node" id="3741392693834239029" />
      </scope>
      <scope id="3741392693834239026" at="19,0,27,0">
        <var name="editorContext" id="3741392693834239026" />
        <var name="node" id="3741392693834239026" />
      </scope>
      <scope id="3741392693834239030" at="33,88,46,22">
>>>>>>> bd830ede
        <var name="attributeConcept" id="3741392693834239030" />
        <var name="editorCell" id="3741392693834239030" />
        <var name="provider" id="3741392693834239030" />
      </scope>
<<<<<<< HEAD
      <scope id="3741392693834239030" at="50,0,66,0" />
      <unit id="3741392693834239026" at="16,0,67,0" name="jetbrains.mps.samples.attribute.editor.HandlerAsRoot_EditorBuilder_a" />
=======
      <scope id="3741392693834239030" at="33,0,48,0">
        <var name="editorContext" id="3741392693834239030" />
        <var name="node" id="3741392693834239030" />
      </scope>
      <unit id="3741392693834239026" at="15,0,49,0" name="jetbrains.mps.samples.attribute.editor.HandlerAsRoot_Editor" />
>>>>>>> bd830ede
    </file>
  </root>
  <root nodeRef="r:8561f8de-2895-494b-93be-4f557afb8444(jetbrains.mps.samples.attribute.editor)/7205391946760621796">
    <file name="CommentAttribute_Editor.java">
<<<<<<< HEAD
      <node id="7205391946760621796" at="11,79,12,82" concept="6" />
      <node id="7205391946760621796" at="11,0,14,0" concept="4" trace="createEditorCell#(Ljetbrains/mps/openapi/editor/EditorContext;Lorg/jetbrains/mps/openapi/model/SNode;)Ljetbrains/mps/openapi/editor/cells/EditorCell;" />
      <scope id="7205391946760621796" at="11,79,12,82" />
      <scope id="7205391946760621796" at="11,0,14,0">
=======
      <node id="7205391946760621796" at="17,79,18,63" concept="5" />
      <node id="7205391946760621796" at="20,89,21,96" concept="4" />
      <node id="7205391946760621796" at="21,96,22,48" concept="1" />
      <node id="7205391946760621796" at="22,48,23,28" concept="1" />
      <node id="7205391946760621796" at="23,28,24,91" concept="1" />
      <node id="7205391946760621796" at="24,91,25,81" concept="1" />
      <node id="7205391946760621796" at="25,81,26,81" concept="1" />
      <node id="7205391946760621796" at="26,81,27,22" concept="5" />
      <node id="7205391946760664374" at="29,98,30,80" concept="4" />
      <node id="7205391946760664374" at="30,80,31,146" concept="4" />
      <node id="7205391946760664374" at="31,146,32,22" concept="5" />
      <node id="7205391946760621817" at="34,88,35,94" concept="4" />
      <node id="7205391946760621817" at="35,94,36,47" concept="1" />
      <node id="7205391946760621817" at="36,47,37,34" concept="1" />
      <node id="7205391946760621817" at="37,34,38,22" concept="5" />
      <node id="7205391946760621813" at="40,88,41,82" concept="4" />
      <node id="7205391946760621813" at="41,82,42,29" concept="1" />
      <node id="7205391946760621813" at="42,29,43,42" concept="1" />
      <node id="7205391946760621813" at="43,42,44,26" concept="4" />
      <node id="7205391946760621813" at="44,26,45,58" concept="1" />
      <node id="7205391946760621813" at="45,58,46,42" concept="1" />
      <node id="7205391946760621813" at="46,42,47,73" concept="1" />
      <node id="7205391946760621813" at="47,73,48,57" concept="4" />
      <node id="7205391946760621813" at="49,35,50,82" concept="4" />
      <node id="7205391946760621813" at="50,82,51,112" concept="5" />
      <node id="7205391946760621813" at="52,10,53,22" concept="5" />
      <node id="7205391946760621796" at="17,0,20,0" concept="3" trace="createEditorCell#(Ljetbrains/mps/openapi/editor/EditorContext;Lorg/jetbrains/mps/openapi/model/SNode;)Ljetbrains/mps/openapi/editor/cells/EditorCell;" />
      <node id="7205391946760664374" at="29,0,34,0" concept="3" trace="createAttributedNodeCell_ifnurb_a0#(Ljetbrains/mps/openapi/editor/EditorContext;Lorg/jetbrains/mps/openapi/model/SNode;)Ljetbrains/mps/openapi/editor/cells/EditorCell;" />
      <node id="7205391946760621813" at="48,57,53,22" concept="2" />
      <node id="7205391946760621817" at="34,0,40,0" concept="3" trace="createConstant_ifnurb_b0#(Ljetbrains/mps/openapi/editor/EditorContext;Lorg/jetbrains/mps/openapi/model/SNode;)Ljetbrains/mps/openapi/editor/cells/EditorCell;" />
      <node id="7205391946760621796" at="20,0,29,0" concept="3" trace="createCollection_ifnurb_a#(Ljetbrains/mps/openapi/editor/EditorContext;Lorg/jetbrains/mps/openapi/model/SNode;)Ljetbrains/mps/openapi/editor/cells/EditorCell;" />
      <node id="7205391946760621813" at="40,0,55,0" concept="3" trace="createProperty_ifnurb_c0#(Ljetbrains/mps/openapi/editor/EditorContext;Lorg/jetbrains/mps/openapi/model/SNode;)Ljetbrains/mps/openapi/editor/cells/EditorCell;" />
      <scope id="7205391946760621796" at="17,79,18,63" />
      <scope id="7205391946760621813" at="49,35,51,112">
        <var name="manager" id="7205391946760621813" />
      </scope>
      <scope id="7205391946760621796" at="17,0,20,0">
>>>>>>> bd830ede
        <var name="editorContext" id="7205391946760621796" />
        <var name="node" id="7205391946760621796" />
      </scope>
      <unit id="7205391946760621796" at="10,0,15,0" name="jetbrains.mps.samples.attribute.editor.CommentAttribute_Editor" />
    </file>
    <file name="CommentAttribute_EditorBuilder_a.java">
      <node id="7205391946760621796" at="21,96,22,19" concept="7" />
      <node id="7205391946760621796" at="22,19,23,18" concept="1" />
      <node id="7205391946760621796" at="28,26,29,18" concept="6" />
      <node id="7205391946760621796" at="32,39,33,39" concept="6" />
      <node id="7205391946760621796" at="36,50,37,103" concept="5" />
      <node id="7205391946760621796" at="37,103,38,48" concept="1" />
      <node id="7205391946760621796" at="38,48,39,28" concept="1" />
      <node id="7205391946760621796" at="39,28,40,65" concept="1" />
      <node id="7205391946760621796" at="40,65,41,67" concept="1" />
      <node id="7205391946760621796" at="41,67,42,57" concept="1" />
      <node id="7205391946760621796" at="42,57,43,57" concept="1" />
      <node id="7205391946760621796" at="43,57,44,22" concept="6" />
      <node id="7205391946760664374" at="46,59,47,85" concept="5" />
      <node id="7205391946760664374" at="47,85,48,103" concept="5" />
      <node id="7205391946760664374" at="48,103,49,22" concept="6" />
      <node id="7205391946760621817" at="51,49,52,101" concept="5" />
      <node id="7205391946760621817" at="52,101,53,47" concept="1" />
      <node id="7205391946760621817" at="53,47,54,34" concept="1" />
      <node id="7205391946760621817" at="54,34,55,22" concept="6" />
      <node id="7205391946760621813" at="57,49,58,89" concept="5" />
      <node id="7205391946760621813" at="58,89,59,29" concept="1" />
      <node id="7205391946760621813" at="59,29,60,42" concept="1" />
      <node id="7205391946760621813" at="60,42,61,26" concept="5" />
      <node id="7205391946760621813" at="61,26,62,63" concept="1" />
      <node id="7205391946760621813" at="62,63,63,42" concept="1" />
      <node id="7205391946760621813" at="63,42,64,73" concept="1" />
      <node id="7205391946760621813" at="64,73,65,57" concept="5" />
      <node id="7205391946760621813" at="65,57,66,59" concept="5" />
      <node id="7205391946760621813" at="67,35,68,87" concept="5" />
      <node id="7205391946760621813" at="68,87,69,94" concept="6" />
      <node id="7205391946760621813" at="70,10,71,22" concept="6" />
      <node id="7205391946760621796" at="18,0,20,0" concept="2" trace="myNode" />
      <node id="7205391946760621796" at="32,0,35,0" concept="4" trace="createCell#()Ljetbrains/mps/openapi/editor/cells/EditorCell;" />
      <node id="7205391946760621796" at="21,0,25,0" concept="0" trace="CommentAttribute_EditorBuilder_a#(Ljetbrains/mps/openapi/editor/EditorContext;Lorg/jetbrains/mps/openapi/model/SNode;)V" />
      <node id="7205391946760621796" at="26,0,31,0" concept="4" trace="getNode#()Lorg/jetbrains/mps/openapi/model/SNode;" />
      <node id="7205391946760664374" at="46,0,51,0" concept="4" trace="createAttributedNodeCell_ifnurb_a0#()Ljetbrains/mps/openapi/editor/cells/EditorCell;" />
      <node id="7205391946760621813" at="66,59,71,22" concept="3" />
      <node id="7205391946760621817" at="51,0,57,0" concept="4" trace="createConstant_ifnurb_b0#()Ljetbrains/mps/openapi/editor/cells/EditorCell;" />
      <node id="7205391946760621796" at="36,0,46,0" concept="4" trace="createCollection_ifnurb_a#()Ljetbrains/mps/openapi/editor/cells/EditorCell;" />
      <node id="7205391946760621813" at="57,0,73,0" concept="4" trace="createProperty_ifnurb_c0#()Ljetbrains/mps/openapi/editor/cells/EditorCell;" />
      <scope id="7205391946760621796" at="28,26,29,18" />
      <scope id="7205391946760621796" at="32,39,33,39" />
      <scope id="7205391946760621796" at="21,96,23,18" />
      <scope id="7205391946760621813" at="67,35,69,94">
        <var name="manager" id="7205391946760621813" />
      </scope>
      <scope id="7205391946760621796" at="32,0,35,0" />
      <scope id="7205391946760664374" at="46,59,49,22">
        <var name="editorCell" id="7205391946760664374" />
        <var name="manager" id="7205391946760664374" />
      </scope>
      <scope id="7205391946760621796" at="21,0,25,0">
        <var name="context" id="7205391946760621796" />
        <var name="node" id="7205391946760621796" />
      </scope>
      <scope id="7205391946760621817" at="51,49,55,22">
        <var name="editorCell" id="7205391946760621817" />
      </scope>
      <scope id="7205391946760621796" at="26,0,31,0" />
      <scope id="7205391946760664374" at="46,0,51,0" />
      <scope id="7205391946760621817" at="51,0,57,0" />
      <scope id="7205391946760621796" at="36,50,44,22">
        <var name="editorCell" id="7205391946760621796" />
      </scope>
<<<<<<< HEAD
      <scope id="7205391946760621796" at="36,0,46,0" />
      <scope id="7205391946760621813" at="57,49,71,22">
=======
      <scope id="7205391946760621796" at="20,0,29,0">
        <var name="editorContext" id="7205391946760621796" />
        <var name="node" id="7205391946760621796" />
      </scope>
      <scope id="7205391946760621813" at="40,88,53,22">
>>>>>>> bd830ede
        <var name="attributeConcept" id="7205391946760621813" />
        <var name="editorCell" id="7205391946760621813" />
        <var name="provider" id="7205391946760621813" />
      </scope>
<<<<<<< HEAD
      <scope id="7205391946760621813" at="57,0,73,0" />
      <unit id="7205391946760621796" at="17,0,74,0" name="jetbrains.mps.samples.attribute.editor.CommentAttribute_EditorBuilder_a" />
=======
      <scope id="7205391946760621813" at="40,0,55,0">
        <var name="editorContext" id="7205391946760621813" />
        <var name="node" id="7205391946760621813" />
      </scope>
      <unit id="7205391946760621796" at="16,0,56,0" name="jetbrains.mps.samples.attribute.editor.CommentAttribute_Editor" />
>>>>>>> bd830ede
    </file>
  </root>
  <root nodeRef="r:8561f8de-2895-494b-93be-4f557afb8444(jetbrains.mps.samples.attribute.editor)/8081432364527497196">
    <file name="CommentAttribute2_Editor.java">
<<<<<<< HEAD
      <node id="8081432364527497196" at="11,79,12,83" concept="6" />
      <node id="8081432364527497196" at="11,0,14,0" concept="4" trace="createEditorCell#(Ljetbrains/mps/openapi/editor/EditorContext;Lorg/jetbrains/mps/openapi/model/SNode;)Ljetbrains/mps/openapi/editor/cells/EditorCell;" />
      <scope id="8081432364527497196" at="11,79,12,83" />
      <scope id="8081432364527497196" at="11,0,14,0">
        <var name="editorContext" id="8081432364527497196" />
        <var name="node" id="8081432364527497196" />
      </scope>
      <unit id="8081432364527497196" at="10,0,15,0" name="jetbrains.mps.samples.attribute.editor.CommentAttribute2_Editor" />
    </file>
    <file name="CommentAttribute2_EditorBuilder_a.java">
      <node id="8081432364527497196" at="24,97,25,19" concept="7" />
      <node id="8081432364527497196" at="25,19,26,18" concept="1" />
      <node id="8081432364527497196" at="31,26,32,18" concept="6" />
      <node id="8081432364527497196" at="35,39,36,39" concept="6" />
      <node id="8081432364527497196" at="39,50,40,104" concept="5" />
      <node id="8081432364527497196" at="40,104,41,48" concept="1" />
      <node id="8081432364527497196" at="41,48,42,28" concept="1" />
      <node id="8081432364527497196" at="42,28,43,65" concept="1" />
      <node id="8081432364527497196" at="43,65,44,59" concept="1" />
      <node id="8081432364527497196" at="44,59,45,67" concept="1" />
      <node id="8081432364527497196" at="45,67,46,22" concept="6" />
      <node id="8081432364527497196" at="48,51,49,106" concept="5" />
      <node id="8081432364527497196" at="49,106,50,49" concept="1" />
      <node id="8081432364527497196" at="50,49,51,34" concept="5" />
      <node id="8081432364527497196" at="51,34,52,49" concept="1" />
      <node id="8081432364527497196" at="52,49,53,40" concept="1" />
      <node id="8081432364527497196" at="53,40,54,58" concept="1" />
      <node id="8081432364527497196" at="54,58,55,58" concept="1" />
      <node id="8081432364527497196" at="55,58,56,22" concept="6" />
      <node id="8081432364527497222" at="58,50,59,103" concept="5" />
      <node id="8081432364527497222" at="59,103,60,48" concept="1" />
      <node id="8081432364527497222" at="60,48,61,34" concept="1" />
      <node id="8081432364527497222" at="61,34,62,22" concept="6" />
      <node id="8081432364527497232" at="64,50,65,89" concept="5" />
      <node id="8081432364527497232" at="65,89,66,29" concept="1" />
      <node id="8081432364527497232" at="66,29,67,42" concept="1" />
      <node id="8081432364527497232" at="67,42,68,26" concept="5" />
      <node id="8081432364527497232" at="68,26,69,63" concept="1" />
      <node id="8081432364527497232" at="69,63,70,42" concept="1" />
      <node id="8081432364527497232" at="70,42,71,73" concept="1" />
      <node id="8081432364527497232" at="71,73,72,57" concept="5" />
      <node id="8081432364527497232" at="72,57,73,59" concept="5" />
      <node id="8081432364527497232" at="74,35,75,87" concept="5" />
      <node id="8081432364527497232" at="75,87,76,94" concept="6" />
      <node id="8081432364527497232" at="77,10,78,22" concept="6" />
      <node id="8081432364527497236" at="80,59,81,85" concept="5" />
      <node id="8081432364527497236" at="81,85,82,103" concept="5" />
      <node id="8081432364527497236" at="82,103,83,22" concept="6" />
      <node id="8081432364527497196" at="21,0,23,0" concept="2" trace="myNode" />
      <node id="8081432364527497196" at="35,0,38,0" concept="4" trace="createCell#()Ljetbrains/mps/openapi/editor/cells/EditorCell;" />
      <node id="8081432364527497196" at="24,0,28,0" concept="0" trace="CommentAttribute2_EditorBuilder_a#(Ljetbrains/mps/openapi/editor/EditorContext;Lorg/jetbrains/mps/openapi/model/SNode;)V" />
      <node id="8081432364527497196" at="29,0,34,0" concept="4" trace="getNode#()Lorg/jetbrains/mps/openapi/model/SNode;" />
      <node id="8081432364527497232" at="73,59,78,22" concept="3" />
      <node id="8081432364527497236" at="80,0,85,0" concept="4" trace="createAttributedNodeCell_zdddez_b0#()Ljetbrains/mps/openapi/editor/cells/EditorCell;" />
      <node id="8081432364527497222" at="58,0,64,0" concept="4" trace="createConstant_zdddez_a0a#()Ljetbrains/mps/openapi/editor/cells/EditorCell;" />
      <node id="8081432364527497196" at="39,0,48,0" concept="4" trace="createCollection_zdddez_a#()Ljetbrains/mps/openapi/editor/cells/EditorCell;" />
      <node id="8081432364527497196" at="48,0,58,0" concept="4" trace="createCollection_zdddez_a0#()Ljetbrains/mps/openapi/editor/cells/EditorCell;" />
      <node id="8081432364527497232" at="64,0,80,0" concept="4" trace="createProperty_zdddez_b0a#()Ljetbrains/mps/openapi/editor/cells/EditorCell;" />
      <scope id="8081432364527497196" at="31,26,32,18" />
      <scope id="8081432364527497196" at="35,39,36,39" />
      <scope id="8081432364527497196" at="24,97,26,18" />
      <scope id="8081432364527497232" at="74,35,76,94">
        <var name="manager" id="8081432364527497232" />
      </scope>
      <scope id="8081432364527497196" at="35,0,38,0" />
      <scope id="8081432364527497236" at="80,59,83,22">
=======
      <node id="8081432364527497196" at="20,79,21,63" concept="5" />
      <node id="8081432364527497196" at="23,89,24,97" concept="4" />
      <node id="8081432364527497196" at="24,97,25,48" concept="1" />
      <node id="8081432364527497196" at="25,48,26,28" concept="1" />
      <node id="8081432364527497196" at="26,28,27,83" concept="1" />
      <node id="8081432364527497196" at="27,83,28,91" concept="1" />
      <node id="8081432364527497196" at="28,91,29,22" concept="5" />
      <node id="8081432364527497196" at="31,90,32,99" concept="4" />
      <node id="8081432364527497196" at="32,99,33,49" concept="1" />
      <node id="8081432364527497196" at="33,49,34,34" concept="4" />
      <node id="8081432364527497196" at="34,34,35,52" concept="1" />
      <node id="8081432364527497196" at="35,52,36,40" concept="1" />
      <node id="8081432364527497196" at="36,40,37,82" concept="1" />
      <node id="8081432364527497196" at="37,82,38,82" concept="1" />
      <node id="8081432364527497196" at="38,82,39,22" concept="5" />
      <node id="8081432364527497222" at="41,89,42,96" concept="4" />
      <node id="8081432364527497222" at="42,96,43,48" concept="1" />
      <node id="8081432364527497222" at="43,48,44,34" concept="1" />
      <node id="8081432364527497222" at="44,34,45,22" concept="5" />
      <node id="8081432364527497232" at="47,89,48,82" concept="4" />
      <node id="8081432364527497232" at="48,82,49,29" concept="1" />
      <node id="8081432364527497232" at="49,29,50,42" concept="1" />
      <node id="8081432364527497232" at="50,42,51,26" concept="4" />
      <node id="8081432364527497232" at="51,26,52,58" concept="1" />
      <node id="8081432364527497232" at="52,58,53,42" concept="1" />
      <node id="8081432364527497232" at="53,42,54,73" concept="1" />
      <node id="8081432364527497232" at="54,73,55,57" concept="4" />
      <node id="8081432364527497232" at="56,35,57,82" concept="4" />
      <node id="8081432364527497232" at="57,82,58,112" concept="5" />
      <node id="8081432364527497232" at="59,10,60,22" concept="5" />
      <node id="8081432364527497236" at="62,98,63,80" concept="4" />
      <node id="8081432364527497236" at="63,80,64,146" concept="4" />
      <node id="8081432364527497236" at="64,146,65,22" concept="5" />
      <node id="8081432364527497196" at="20,0,23,0" concept="3" trace="createEditorCell#(Ljetbrains/mps/openapi/editor/EditorContext;Lorg/jetbrains/mps/openapi/model/SNode;)Ljetbrains/mps/openapi/editor/cells/EditorCell;" />
      <node id="8081432364527497232" at="55,57,60,22" concept="2" />
      <node id="8081432364527497236" at="62,0,67,0" concept="3" trace="createAttributedNodeCell_zdddez_b0#(Ljetbrains/mps/openapi/editor/EditorContext;Lorg/jetbrains/mps/openapi/model/SNode;)Ljetbrains/mps/openapi/editor/cells/EditorCell;" />
      <node id="8081432364527497222" at="41,0,47,0" concept="3" trace="createConstant_zdddez_a0a#(Ljetbrains/mps/openapi/editor/EditorContext;Lorg/jetbrains/mps/openapi/model/SNode;)Ljetbrains/mps/openapi/editor/cells/EditorCell;" />
      <node id="8081432364527497196" at="23,0,31,0" concept="3" trace="createCollection_zdddez_a#(Ljetbrains/mps/openapi/editor/EditorContext;Lorg/jetbrains/mps/openapi/model/SNode;)Ljetbrains/mps/openapi/editor/cells/EditorCell;" />
      <node id="8081432364527497196" at="31,0,41,0" concept="3" trace="createCollection_zdddez_a0#(Ljetbrains/mps/openapi/editor/EditorContext;Lorg/jetbrains/mps/openapi/model/SNode;)Ljetbrains/mps/openapi/editor/cells/EditorCell;" />
      <node id="8081432364527497232" at="47,0,62,0" concept="3" trace="createProperty_zdddez_b0a#(Ljetbrains/mps/openapi/editor/EditorContext;Lorg/jetbrains/mps/openapi/model/SNode;)Ljetbrains/mps/openapi/editor/cells/EditorCell;" />
      <scope id="8081432364527497196" at="20,79,21,63" />
      <scope id="8081432364527497232" at="56,35,58,112">
        <var name="manager" id="8081432364527497232" />
      </scope>
      <scope id="8081432364527497196" at="20,0,23,0">
        <var name="editorContext" id="8081432364527497196" />
        <var name="node" id="8081432364527497196" />
      </scope>
      <scope id="8081432364527497236" at="62,98,65,22">
>>>>>>> bd830ede
        <var name="editorCell" id="8081432364527497236" />
        <var name="manager" id="8081432364527497236" />
      </scope>
      <scope id="8081432364527497196" at="24,0,28,0">
        <var name="context" id="8081432364527497196" />
        <var name="node" id="8081432364527497196" />
      </scope>
<<<<<<< HEAD
      <scope id="8081432364527497222" at="58,50,62,22">
        <var name="editorCell" id="8081432364527497222" />
=======
      <scope id="8081432364527497236" at="62,0,67,0">
        <var name="editorContext" id="8081432364527497236" />
        <var name="node" id="8081432364527497236" />
>>>>>>> bd830ede
      </scope>
      <scope id="8081432364527497196" at="29,0,34,0" />
      <scope id="8081432364527497236" at="80,0,85,0" />
      <scope id="8081432364527497222" at="58,0,64,0" />
      <scope id="8081432364527497196" at="39,50,46,22">
        <var name="editorCell" id="8081432364527497196" />
      </scope>
      <scope id="8081432364527497196" at="48,51,56,22">
        <var name="editorCell" id="8081432364527497196" />
        <var name="style" id="8081432364527497196" />
      </scope>
<<<<<<< HEAD
      <scope id="8081432364527497196" at="39,0,48,0" />
      <scope id="8081432364527497196" at="48,0,58,0" />
      <scope id="8081432364527497232" at="64,50,78,22">
=======
      <scope id="8081432364527497196" at="31,0,41,0">
        <var name="editorContext" id="8081432364527497196" />
        <var name="node" id="8081432364527497196" />
      </scope>
      <scope id="8081432364527497232" at="47,89,60,22">
>>>>>>> bd830ede
        <var name="attributeConcept" id="8081432364527497232" />
        <var name="editorCell" id="8081432364527497232" />
        <var name="provider" id="8081432364527497232" />
      </scope>
<<<<<<< HEAD
      <scope id="8081432364527497232" at="64,0,80,0" />
      <unit id="8081432364527497196" at="20,0,86,0" name="jetbrains.mps.samples.attribute.editor.CommentAttribute2_EditorBuilder_a" />
=======
      <scope id="8081432364527497232" at="47,0,62,0">
        <var name="editorContext" id="8081432364527497232" />
        <var name="node" id="8081432364527497232" />
      </scope>
      <unit id="8081432364527497196" at="19,0,68,0" name="jetbrains.mps.samples.attribute.editor.CommentAttribute2_Editor" />
>>>>>>> bd830ede
    </file>
  </root>
  <root nodeRef="r:8561f8de-2895-494b-93be-4f557afb8444(jetbrains.mps.samples.attribute.editor)/8081432364527544762">
    <file name="SubConceptToTransform_Editor.java">
<<<<<<< HEAD
      <node id="8081432364527544762" at="11,79,12,87" concept="6" />
      <node id="8081432364527544762" at="11,0,14,0" concept="4" trace="createEditorCell#(Ljetbrains/mps/openapi/editor/EditorContext;Lorg/jetbrains/mps/openapi/model/SNode;)Ljetbrains/mps/openapi/editor/cells/EditorCell;" />
      <scope id="8081432364527544762" at="11,79,12,87" />
      <scope id="8081432364527544762" at="11,0,14,0">
        <var name="editorContext" id="8081432364527544762" />
        <var name="node" id="8081432364527544762" />
      </scope>
      <unit id="8081432364527544762" at="10,0,15,0" name="jetbrains.mps.samples.attribute.editor.SubConceptToTransform_Editor" />
    </file>
    <file name="SubConceptToTransform_EditorBuilder_a.java">
      <node id="8081432364527544762" at="34,101,35,19" concept="7" />
      <node id="8081432364527544762" at="35,19,36,18" concept="1" />
      <node id="8081432364527544762" at="41,26,42,18" concept="6" />
      <node id="8081432364527544762" at="45,39,46,39" concept="6" />
      <node id="8081432364527544762" at="49,50,50,104" concept="5" />
      <node id="8081432364527544762" at="50,104,51,48" concept="1" />
      <node id="8081432364527544762" at="51,48,52,28" concept="1" />
      <node id="8081432364527544762" at="52,28,53,65" concept="1" />
      <node id="8081432364527544762" at="53,65,54,59" concept="1" />
      <node id="8081432364527544762" at="54,59,55,59" concept="1" />
      <node id="8081432364527544762" at="55,59,56,22" concept="6" />
      <node id="8081432364527544762" at="58,51,59,106" concept="5" />
      <node id="8081432364527544762" at="59,106,60,49" concept="1" />
      <node id="8081432364527544762" at="60,49,61,58" concept="1" />
      <node id="8081432364527544762" at="61,58,62,58" concept="1" />
      <node id="8081432364527544762" at="62,58,63,22" concept="6" />
      <node id="8081432364527544774" at="65,50,66,115" concept="5" />
      <node id="8081432364527544774" at="66,115,67,48" concept="1" />
      <node id="8081432364527544774" at="67,48,68,34" concept="1" />
      <node id="8081432364527544774" at="68,34,69,22" concept="6" />
      <node id="8081432364527544778" at="71,50,72,89" concept="5" />
      <node id="8081432364527544778" at="72,89,73,29" concept="1" />
      <node id="8081432364527544778" at="73,29,74,42" concept="1" />
      <node id="8081432364527544778" at="74,42,75,26" concept="5" />
      <node id="8081432364527544778" at="75,26,76,63" concept="1" />
      <node id="8081432364527544778" at="76,63,77,42" concept="1" />
      <node id="8081432364527544778" at="77,42,78,73" concept="1" />
      <node id="8081432364527544778" at="78,73,79,57" concept="5" />
      <node id="8081432364527544778" at="79,57,80,59" concept="5" />
      <node id="8081432364527544778" at="81,35,82,87" concept="5" />
      <node id="8081432364527544778" at="82,87,83,94" concept="6" />
      <node id="8081432364527544778" at="84,10,85,22" concept="6" />
      <node id="8081432364527544762" at="87,51,88,103" concept="5" />
      <node id="8081432364527544762" at="88,103,89,49" concept="1" />
      <node id="8081432364527544762" at="89,49,90,34" concept="5" />
      <node id="8081432364527544762" at="90,34,91,49" concept="1" />
      <node id="8081432364527544762" at="91,49,92,61" concept="1" />
      <node id="8081432364527544762" at="92,61,93,60" concept="1" />
      <node id="8081432364527544762" at="93,60,94,40" concept="1" />
      <node id="8081432364527544762" at="94,40,95,61" concept="1" />
      <node id="8081432364527544762" at="95,61,96,22" concept="6" />
      <node id="8081432364527544762" at="98,53,99,147" concept="5" />
      <node id="8081432364527544762" at="99,147,100,91" concept="5" />
      <node id="8081432364527544762" at="100,91,101,47" concept="1" />
      <node id="8081432364527544762" at="101,47,102,34" concept="5" />
      <node id="8081432364527544762" at="102,34,103,58" concept="1" />
      <node id="8081432364527544762" at="103,58,104,60" concept="1" />
      <node id="8081432364527544762" at="104,60,105,68" concept="1" />
      <node id="8081432364527544762" at="105,68,106,40" concept="1" />
      <node id="8081432364527544762" at="106,40,107,49" concept="1" />
      <node id="8081432364527544762" at="107,49,108,22" concept="6" />
      <node id="8081432364527544762" at="111,99,112,50" concept="7" />
      <node id="8081432364527544762" at="114,66,115,93" concept="6" />
      <node id="8081432364527544762" at="117,57,118,65" concept="5" />
      <node id="8081432364527544762" at="118,65,119,58" concept="1" />
      <node id="8081432364527544762" at="119,58,120,25" concept="6" />
      <node id="8081432364527544762" at="122,41,123,34" concept="5" />
      <node id="8081432364527544762" at="123,34,124,42" concept="1" />
      <node id="8081432364527544762" at="124,42,125,49" concept="1" />
      <node id="8081432364527544762" at="125,49,126,23" concept="6" />
      <node id="8081432364527544762" at="129,96,130,134" concept="1" />
      <node id="8081432364527544762" at="131,34,132,142" concept="1" />
      <node id="8081432364527544762" at="132,142,133,146" concept="1" />
      <node id="8081432364527544762" at="135,122,136,395" concept="1" />
      <node id="8081432364527544762" at="31,0,33,0" concept="2" trace="myNode" />
      <node id="8081432364527544762" at="45,0,48,0" concept="4" trace="createCell#()Ljetbrains/mps/openapi/editor/cells/EditorCell;" />
      <node id="8081432364527544762" at="111,0,114,0" concept="0" trace="nestedListHandler_vnevkh_a1a#(Lorg/jetbrains/mps/openapi/model/SNode;Ljava/lang/String;Ljetbrains/mps/openapi/editor/EditorContext;)V" />
      <node id="8081432364527544762" at="114,0,117,0" concept="4" trace="createNodeToInsert#(Ljetbrains/mps/openapi/editor/EditorContext;)Lorg/jetbrains/mps/openapi/model/SNode;" />
      <node id="8081432364527544762" at="134,9,137,9" concept="3" />
      <node id="8081432364527544762" at="34,0,38,0" concept="0" trace="SubConceptToTransform_EditorBuilder_a#(Ljetbrains/mps/openapi/editor/EditorContext;Lorg/jetbrains/mps/openapi/model/SNode;)V" />
      <node id="8081432364527544762" at="130,134,134,9" concept="3" />
      <node id="8081432364527544762" at="39,0,44,0" concept="4" trace="getNode#()Lorg/jetbrains/mps/openapi/model/SNode;" />
      <node id="8081432364527544778" at="80,59,85,22" concept="3" />
      <node id="8081432364527544762" at="117,0,122,0" concept="4" trace="createNodeCell#(Lorg/jetbrains/mps/openapi/model/SNode;)Ljetbrains/mps/openapi/editor/cells/EditorCell;" />
      <node id="8081432364527544774" at="65,0,71,0" concept="4" trace="createConstant_vnevkh_a0a#()Ljetbrains/mps/openapi/editor/cells/EditorCell;" />
      <node id="8081432364527544762" at="122,0,128,0" concept="4" trace="createEmptyCell#()Ljetbrains/mps/openapi/editor/cells/EditorCell;" />
      <node id="8081432364527544762" at="58,0,65,0" concept="4" trace="createCollection_vnevkh_a0#()Ljetbrains/mps/openapi/editor/cells/EditorCell;" />
      <node id="8081432364527544762" at="49,0,58,0" concept="4" trace="createCollection_vnevkh_a#()Ljetbrains/mps/openapi/editor/cells/EditorCell;" />
      <node id="8081432364527544762" at="128,86,138,7" concept="3" />
      <node id="8081432364527544762" at="87,0,98,0" concept="4" trace="createCollection_vnevkh_b0#()Ljetbrains/mps/openapi/editor/cells/EditorCell;" />
      <node id="8081432364527544762" at="98,0,110,0" concept="4" trace="createRefNodeList_vnevkh_a1a#()Ljetbrains/mps/openapi/editor/cells/EditorCell;" />
      <node id="8081432364527544762" at="128,0,140,0" concept="4" trace="installElementCellActions#(Lorg/jetbrains/mps/openapi/model/SNode;Ljetbrains/mps/openapi/editor/cells/EditorCell;)V" />
      <node id="8081432364527544778" at="71,0,87,0" concept="4" trace="createProperty_vnevkh_b0a#()Ljetbrains/mps/openapi/editor/cells/EditorCell;" />
      <scope id="8081432364527544762" at="41,26,42,18" />
      <scope id="8081432364527544762" at="45,39,46,39" />
      <scope id="8081432364527544762" at="111,99,112,50" />
      <scope id="8081432364527544762" at="114,66,115,93" />
      <scope id="8081432364527544762" at="135,122,136,395" />
      <scope id="8081432364527544762" at="34,101,36,18" />
      <scope id="8081432364527544778" at="81,35,83,94">
        <var name="manager" id="8081432364527544778" />
      </scope>
      <scope id="8081432364527544762" at="131,34,133,146" />
      <scope id="8081432364527544762" at="45,0,48,0" />
      <scope id="8081432364527544762" at="111,0,114,0">
=======
      <node id="8081432364527544762" at="30,79,31,63" concept="5" />
      <node id="8081432364527544762" at="33,89,34,97" concept="4" />
      <node id="8081432364527544762" at="34,97,35,48" concept="1" />
      <node id="8081432364527544762" at="35,48,36,28" concept="1" />
      <node id="8081432364527544762" at="36,28,37,83" concept="1" />
      <node id="8081432364527544762" at="37,83,38,83" concept="1" />
      <node id="8081432364527544762" at="38,83,39,22" concept="5" />
      <node id="8081432364527544762" at="41,90,42,99" concept="4" />
      <node id="8081432364527544762" at="42,99,43,49" concept="1" />
      <node id="8081432364527544762" at="43,49,44,82" concept="1" />
      <node id="8081432364527544762" at="44,82,45,82" concept="1" />
      <node id="8081432364527544762" at="45,82,46,22" concept="5" />
      <node id="8081432364527544774" at="48,89,49,108" concept="4" />
      <node id="8081432364527544774" at="49,108,50,48" concept="1" />
      <node id="8081432364527544774" at="50,48,51,34" concept="1" />
      <node id="8081432364527544774" at="51,34,52,22" concept="5" />
      <node id="8081432364527544778" at="54,89,55,82" concept="4" />
      <node id="8081432364527544778" at="55,82,56,29" concept="1" />
      <node id="8081432364527544778" at="56,29,57,42" concept="1" />
      <node id="8081432364527544778" at="57,42,58,26" concept="4" />
      <node id="8081432364527544778" at="58,26,59,58" concept="1" />
      <node id="8081432364527544778" at="59,58,60,42" concept="1" />
      <node id="8081432364527544778" at="60,42,61,73" concept="1" />
      <node id="8081432364527544778" at="61,73,62,57" concept="4" />
      <node id="8081432364527544778" at="63,35,64,82" concept="4" />
      <node id="8081432364527544778" at="64,82,65,112" concept="5" />
      <node id="8081432364527544778" at="66,10,67,22" concept="5" />
      <node id="8081432364527544762" at="69,90,70,96" concept="4" />
      <node id="8081432364527544762" at="70,96,71,49" concept="1" />
      <node id="8081432364527544762" at="71,49,72,34" concept="4" />
      <node id="8081432364527544762" at="72,34,73,52" concept="1" />
      <node id="8081432364527544762" at="73,52,74,64" concept="1" />
      <node id="8081432364527544762" at="74,64,75,63" concept="1" />
      <node id="8081432364527544762" at="75,63,76,40" concept="1" />
      <node id="8081432364527544762" at="76,40,77,85" concept="1" />
      <node id="8081432364527544762" at="77,85,78,22" concept="5" />
      <node id="8081432364527544762" at="80,92,81,131" concept="4" />
      <node id="8081432364527544762" at="81,131,82,106" concept="4" />
      <node id="8081432364527544762" at="82,106,83,47" concept="1" />
      <node id="8081432364527544762" at="83,47,84,34" concept="4" />
      <node id="8081432364527544762" at="84,34,85,61" concept="1" />
      <node id="8081432364527544762" at="85,61,86,63" concept="1" />
      <node id="8081432364527544762" at="86,63,87,71" concept="1" />
      <node id="8081432364527544762" at="87,71,88,40" concept="1" />
      <node id="8081432364527544762" at="88,40,89,49" concept="1" />
      <node id="8081432364527544762" at="89,49,90,22" concept="5" />
      <node id="8081432364527544762" at="93,99,94,50" concept="6" />
      <node id="8081432364527544762" at="96,66,97,41" concept="4" />
      <node id="8081432364527544762" at="97,41,98,93" concept="5" />
      <node id="8081432364527544762" at="100,86,101,80" concept="4" />
      <node id="8081432364527544762" at="101,80,102,95" concept="1" />
      <node id="8081432364527544762" at="102,95,103,25" concept="5" />
      <node id="8081432364527544762" at="105,68,106,34" concept="4" />
      <node id="8081432364527544762" at="106,34,107,55" concept="1" />
      <node id="8081432364527544762" at="107,55,108,87" concept="1" />
      <node id="8081432364527544762" at="108,87,109,23" concept="5" />
      <node id="8081432364527544762" at="112,96,113,134" concept="1" />
      <node id="8081432364527544762" at="114,34,115,142" concept="1" />
      <node id="8081432364527544762" at="115,142,116,146" concept="1" />
      <node id="8081432364527544762" at="118,122,119,393" concept="1" />
      <node id="8081432364527544762" at="30,0,33,0" concept="3" trace="createEditorCell#(Ljetbrains/mps/openapi/editor/EditorContext;Lorg/jetbrains/mps/openapi/model/SNode;)Ljetbrains/mps/openapi/editor/cells/EditorCell;" />
      <node id="8081432364527544762" at="93,0,96,0" concept="0" trace="nestedListHandler_vnevkh_a1a#(Lorg/jetbrains/mps/openapi/model/SNode;Ljava/lang/String;Ljetbrains/mps/openapi/editor/EditorContext;)V" />
      <node id="8081432364527544762" at="117,9,120,9" concept="2" />
      <node id="8081432364527544762" at="96,0,100,0" concept="3" trace="createNodeToInsert#(Ljetbrains/mps/openapi/editor/EditorContext;)Lorg/jetbrains/mps/openapi/model/SNode;" />
      <node id="8081432364527544762" at="113,134,117,9" concept="2" />
      <node id="8081432364527544778" at="62,57,67,22" concept="2" />
      <node id="8081432364527544762" at="100,0,105,0" concept="3" trace="createNodeCell#(Ljetbrains/mps/openapi/editor/EditorContext;Lorg/jetbrains/mps/openapi/model/SNode;)Ljetbrains/mps/openapi/editor/cells/EditorCell;" />
      <node id="8081432364527544774" at="48,0,54,0" concept="3" trace="createConstant_vnevkh_a0a#(Ljetbrains/mps/openapi/editor/EditorContext;Lorg/jetbrains/mps/openapi/model/SNode;)Ljetbrains/mps/openapi/editor/cells/EditorCell;" />
      <node id="8081432364527544762" at="105,0,111,0" concept="3" trace="createEmptyCell#(Ljetbrains/mps/openapi/editor/EditorContext;)Ljetbrains/mps/openapi/editor/cells/EditorCell;" />
      <node id="8081432364527544762" at="41,0,48,0" concept="3" trace="createCollection_vnevkh_a0#(Ljetbrains/mps/openapi/editor/EditorContext;Lorg/jetbrains/mps/openapi/model/SNode;)Ljetbrains/mps/openapi/editor/cells/EditorCell;" />
      <node id="8081432364527544762" at="33,0,41,0" concept="3" trace="createCollection_vnevkh_a#(Ljetbrains/mps/openapi/editor/EditorContext;Lorg/jetbrains/mps/openapi/model/SNode;)Ljetbrains/mps/openapi/editor/cells/EditorCell;" />
      <node id="8081432364527544762" at="111,132,121,7" concept="2" />
      <node id="8081432364527544762" at="69,0,80,0" concept="3" trace="createCollection_vnevkh_b0#(Ljetbrains/mps/openapi/editor/EditorContext;Lorg/jetbrains/mps/openapi/model/SNode;)Ljetbrains/mps/openapi/editor/cells/EditorCell;" />
      <node id="8081432364527544762" at="80,0,92,0" concept="3" trace="createRefNodeList_vnevkh_a1a#(Ljetbrains/mps/openapi/editor/EditorContext;Lorg/jetbrains/mps/openapi/model/SNode;)Ljetbrains/mps/openapi/editor/cells/EditorCell;" />
      <node id="8081432364527544762" at="111,0,123,0" concept="3" trace="installElementCellActions#(Lorg/jetbrains/mps/openapi/model/SNode;Lorg/jetbrains/mps/openapi/model/SNode;Ljetbrains/mps/openapi/editor/cells/EditorCell;Ljetbrains/mps/openapi/editor/EditorContext;)V" />
      <node id="8081432364527544778" at="54,0,69,0" concept="3" trace="createProperty_vnevkh_b0a#(Ljetbrains/mps/openapi/editor/EditorContext;Lorg/jetbrains/mps/openapi/model/SNode;)Ljetbrains/mps/openapi/editor/cells/EditorCell;" />
      <scope id="8081432364527544762" at="30,79,31,63" />
      <scope id="8081432364527544762" at="93,99,94,50" />
      <scope id="8081432364527544762" at="118,122,119,393" />
      <scope id="8081432364527544778" at="63,35,65,112">
        <var name="manager" id="8081432364527544778" />
      </scope>
      <scope id="8081432364527544762" at="96,66,98,93">
        <var name="listOwner" id="8081432364527544762" />
      </scope>
      <scope id="8081432364527544762" at="114,34,116,146" />
      <scope id="8081432364527544762" at="30,0,33,0">
        <var name="editorContext" id="8081432364527544762" />
        <var name="node" id="8081432364527544762" />
      </scope>
      <scope id="8081432364527544762" at="93,0,96,0">
>>>>>>> bd830ede
        <var name="childRole" id="8081432364527544762" />
        <var name="context" id="8081432364527544762" />
        <var name="ownerNode" id="8081432364527544762" />
      </scope>
<<<<<<< HEAD
      <scope id="8081432364527544762" at="114,0,117,0">
        <var name="editorContext" id="8081432364527544762" />
      </scope>
      <scope id="8081432364527544762" at="117,57,120,25">
=======
      <scope id="8081432364527544762" at="100,86,103,25">
>>>>>>> bd830ede
        <var name="elementCell" id="8081432364527544762" />
      </scope>
      <scope id="8081432364527544762" at="34,0,38,0">
        <var name="context" id="8081432364527544762" />
        <var name="node" id="8081432364527544762" />
      </scope>
<<<<<<< HEAD
      <scope id="8081432364527544774" at="65,50,69,22">
        <var name="editorCell" id="8081432364527544774" />
      </scope>
      <scope id="8081432364527544762" at="122,41,126,23">
=======
      <scope id="8081432364527544762" at="96,0,100,0">
        <var name="editorContext" id="8081432364527544762" />
      </scope>
      <scope id="8081432364527544762" at="105,68,109,23">
>>>>>>> bd830ede
        <var name="emptyCell" id="8081432364527544762" />
      </scope>
      <scope id="8081432364527544762" at="39,0,44,0" />
      <scope id="8081432364527544762" at="58,51,63,22">
        <var name="editorCell" id="8081432364527544762" />
      </scope>
<<<<<<< HEAD
      <scope id="8081432364527544762" at="117,0,122,0">
=======
      <scope id="8081432364527544762" at="100,0,105,0">
        <var name="editorContext" id="8081432364527544762" />
>>>>>>> bd830ede
        <var name="elementNode" id="8081432364527544762" />
      </scope>
      <scope id="8081432364527544774" at="65,0,71,0" />
      <scope id="8081432364527544762" at="122,0,128,0" />
      <scope id="8081432364527544762" at="49,50,56,22">
        <var name="editorCell" id="8081432364527544762" />
      </scope>
<<<<<<< HEAD
      <scope id="8081432364527544762" at="58,0,65,0" />
      <scope id="8081432364527544762" at="129,96,137,9" />
      <scope id="8081432364527544762" at="49,0,58,0" />
      <scope id="8081432364527544762" at="87,51,96,22">
        <var name="editorCell" id="8081432364527544762" />
        <var name="style" id="8081432364527544762" />
      </scope>
      <scope id="8081432364527544762" at="98,53,108,22">
=======
      <scope id="8081432364527544774" at="48,0,54,0">
        <var name="editorContext" id="8081432364527544774" />
        <var name="node" id="8081432364527544774" />
      </scope>
      <scope id="8081432364527544762" at="105,0,111,0">
        <var name="editorContext" id="8081432364527544762" />
      </scope>
      <scope id="8081432364527544762" at="41,0,48,0">
        <var name="editorContext" id="8081432364527544762" />
        <var name="node" id="8081432364527544762" />
      </scope>
      <scope id="8081432364527544762" at="33,0,41,0">
        <var name="editorContext" id="8081432364527544762" />
        <var name="node" id="8081432364527544762" />
      </scope>
      <scope id="8081432364527544762" at="112,96,120,9" />
      <scope id="8081432364527544762" at="69,90,78,22">
        <var name="editorCell" id="8081432364527544762" />
        <var name="style" id="8081432364527544762" />
      </scope>
      <scope id="8081432364527544762" at="80,92,90,22">
>>>>>>> bd830ede
        <var name="editorCell" id="8081432364527544762" />
        <var name="handler" id="8081432364527544762" />
        <var name="style" id="8081432364527544762" />
      </scope>
<<<<<<< HEAD
      <scope id="8081432364527544762" at="128,86,138,7" />
      <scope id="8081432364527544762" at="87,0,98,0" />
      <scope id="8081432364527544762" at="98,0,110,0" />
      <scope id="8081432364527544762" at="128,0,140,0">
=======
      <scope id="8081432364527544762" at="111,132,121,7" />
      <scope id="8081432364527544762" at="69,0,80,0">
        <var name="editorContext" id="8081432364527544762" />
        <var name="node" id="8081432364527544762" />
      </scope>
      <scope id="8081432364527544762" at="80,0,92,0">
        <var name="editorContext" id="8081432364527544762" />
        <var name="node" id="8081432364527544762" />
      </scope>
      <scope id="8081432364527544762" at="111,0,123,0">
        <var name="editorContext" id="8081432364527544762" />
>>>>>>> bd830ede
        <var name="elementCell" id="8081432364527544762" />
        <var name="elementNode" id="8081432364527544762" />
      </scope>
<<<<<<< HEAD
      <scope id="8081432364527544778" at="71,50,85,22">
=======
      <scope id="8081432364527544778" at="54,89,67,22">
>>>>>>> bd830ede
        <var name="attributeConcept" id="8081432364527544778" />
        <var name="editorCell" id="8081432364527544778" />
        <var name="provider" id="8081432364527544778" />
      </scope>
<<<<<<< HEAD
      <scope id="8081432364527544778" at="71,0,87,0" />
      <unit id="8081432364527544762" at="110,0,141,0" name="jetbrains.mps.samples.attribute.editor.SubConceptToTransform_EditorBuilder_a$nestedListHandler_vnevkh_a1a" />
      <unit id="8081432364527544762" at="30,0,142,0" name="jetbrains.mps.samples.attribute.editor.SubConceptToTransform_EditorBuilder_a" />
=======
      <scope id="8081432364527544778" at="54,0,69,0">
        <var name="editorContext" id="8081432364527544778" />
        <var name="node" id="8081432364527544778" />
      </scope>
      <unit id="8081432364527544762" at="92,0,124,0" name="jetbrains.mps.samples.attribute.editor.SubConceptToTransform_Editor$nestedListHandler_vnevkh_a1a" />
      <unit id="8081432364527544762" at="29,0,125,0" name="jetbrains.mps.samples.attribute.editor.SubConceptToTransform_Editor" />
>>>>>>> bd830ede
    </file>
  </root>
  <root nodeRef="r:8561f8de-2895-494b-93be-4f557afb8444(jetbrains.mps.samples.attribute.editor)/8081432364527550993">
    <file name="SubConceptToTransformNested_Editor.java">
<<<<<<< HEAD
      <node id="8081432364527550993" at="11,79,12,93" concept="6" />
      <node id="8081432364527550993" at="11,0,14,0" concept="4" trace="createEditorCell#(Ljetbrains/mps/openapi/editor/EditorContext;Lorg/jetbrains/mps/openapi/model/SNode;)Ljetbrains/mps/openapi/editor/cells/EditorCell;" />
      <scope id="8081432364527550993" at="11,79,12,93" />
      <scope id="8081432364527550993" at="11,0,14,0">
        <var name="editorContext" id="8081432364527550993" />
        <var name="node" id="8081432364527550993" />
      </scope>
      <unit id="8081432364527550993" at="10,0,15,0" name="jetbrains.mps.samples.attribute.editor.SubConceptToTransformNested_Editor" />
    </file>
    <file name="SubConceptToTransformNested_EditorBuilder_a.java">
      <node id="8081432364527550993" at="20,107,21,19" concept="7" />
      <node id="8081432364527550993" at="21,19,22,18" concept="1" />
      <node id="8081432364527550993" at="27,26,28,18" concept="6" />
      <node id="8081432364527550993" at="31,39,32,39" concept="6" />
      <node id="8081432364527550993" at="35,50,36,106" concept="5" />
      <node id="8081432364527550993" at="36,106,37,48" concept="1" />
      <node id="8081432364527550993" at="37,48,38,28" concept="1" />
      <node id="8081432364527550993" at="38,28,39,65" concept="1" />
      <node id="8081432364527550993" at="39,65,40,57" concept="1" />
      <node id="8081432364527550993" at="40,57,41,57" concept="1" />
      <node id="8081432364527550993" at="41,57,42,22" concept="6" />
      <node id="8081432364527551005" at="44,49,45,100" concept="5" />
      <node id="8081432364527551005" at="45,100,46,47" concept="1" />
      <node id="8081432364527551005" at="46,47,47,34" concept="1" />
      <node id="8081432364527551005" at="47,34,48,22" concept="6" />
      <node id="8081432364527551009" at="50,49,51,89" concept="5" />
      <node id="8081432364527551009" at="51,89,52,29" concept="1" />
      <node id="8081432364527551009" at="52,29,53,42" concept="1" />
      <node id="8081432364527551009" at="53,42,54,26" concept="5" />
      <node id="8081432364527551009" at="54,26,55,63" concept="1" />
      <node id="8081432364527551009" at="55,63,56,42" concept="1" />
      <node id="8081432364527551009" at="56,42,57,73" concept="1" />
      <node id="8081432364527551009" at="57,73,58,57" concept="5" />
      <node id="8081432364527551009" at="58,57,59,59" concept="5" />
      <node id="8081432364527551009" at="60,35,61,87" concept="5" />
      <node id="8081432364527551009" at="61,87,62,94" concept="6" />
      <node id="8081432364527551009" at="63,10,64,22" concept="6" />
      <node id="8081432364527550993" at="17,0,19,0" concept="2" trace="myNode" />
      <node id="8081432364527550993" at="31,0,34,0" concept="4" trace="createCell#()Ljetbrains/mps/openapi/editor/cells/EditorCell;" />
      <node id="8081432364527550993" at="20,0,24,0" concept="0" trace="SubConceptToTransformNested_EditorBuilder_a#(Ljetbrains/mps/openapi/editor/EditorContext;Lorg/jetbrains/mps/openapi/model/SNode;)V" />
      <node id="8081432364527550993" at="25,0,30,0" concept="4" trace="getNode#()Lorg/jetbrains/mps/openapi/model/SNode;" />
      <node id="8081432364527551009" at="59,59,64,22" concept="3" />
      <node id="8081432364527551005" at="44,0,50,0" concept="4" trace="createConstant_2y9uly_a0#()Ljetbrains/mps/openapi/editor/cells/EditorCell;" />
      <node id="8081432364527550993" at="35,0,44,0" concept="4" trace="createCollection_2y9uly_a#()Ljetbrains/mps/openapi/editor/cells/EditorCell;" />
      <node id="8081432364527551009" at="50,0,66,0" concept="4" trace="createProperty_2y9uly_b0#()Ljetbrains/mps/openapi/editor/cells/EditorCell;" />
      <scope id="8081432364527550993" at="27,26,28,18" />
      <scope id="8081432364527550993" at="31,39,32,39" />
      <scope id="8081432364527550993" at="20,107,22,18" />
      <scope id="8081432364527551009" at="60,35,62,94">
=======
      <node id="8081432364527550993" at="16,79,17,63" concept="5" />
      <node id="8081432364527550993" at="19,89,20,99" concept="4" />
      <node id="8081432364527550993" at="20,99,21,48" concept="1" />
      <node id="8081432364527550993" at="21,48,22,28" concept="1" />
      <node id="8081432364527550993" at="22,28,23,81" concept="1" />
      <node id="8081432364527550993" at="23,81,24,81" concept="1" />
      <node id="8081432364527550993" at="24,81,25,22" concept="5" />
      <node id="8081432364527551005" at="27,88,28,93" concept="4" />
      <node id="8081432364527551005" at="28,93,29,47" concept="1" />
      <node id="8081432364527551005" at="29,47,30,34" concept="1" />
      <node id="8081432364527551005" at="30,34,31,22" concept="5" />
      <node id="8081432364527551009" at="33,88,34,82" concept="4" />
      <node id="8081432364527551009" at="34,82,35,29" concept="1" />
      <node id="8081432364527551009" at="35,29,36,42" concept="1" />
      <node id="8081432364527551009" at="36,42,37,26" concept="4" />
      <node id="8081432364527551009" at="37,26,38,58" concept="1" />
      <node id="8081432364527551009" at="38,58,39,42" concept="1" />
      <node id="8081432364527551009" at="39,42,40,73" concept="1" />
      <node id="8081432364527551009" at="40,73,41,57" concept="4" />
      <node id="8081432364527551009" at="42,35,43,82" concept="4" />
      <node id="8081432364527551009" at="43,82,44,112" concept="5" />
      <node id="8081432364527551009" at="45,10,46,22" concept="5" />
      <node id="8081432364527550993" at="16,0,19,0" concept="3" trace="createEditorCell#(Ljetbrains/mps/openapi/editor/EditorContext;Lorg/jetbrains/mps/openapi/model/SNode;)Ljetbrains/mps/openapi/editor/cells/EditorCell;" />
      <node id="8081432364527551009" at="41,57,46,22" concept="2" />
      <node id="8081432364527551005" at="27,0,33,0" concept="3" trace="createConstant_2y9uly_a0#(Ljetbrains/mps/openapi/editor/EditorContext;Lorg/jetbrains/mps/openapi/model/SNode;)Ljetbrains/mps/openapi/editor/cells/EditorCell;" />
      <node id="8081432364527550993" at="19,0,27,0" concept="3" trace="createCollection_2y9uly_a#(Ljetbrains/mps/openapi/editor/EditorContext;Lorg/jetbrains/mps/openapi/model/SNode;)Ljetbrains/mps/openapi/editor/cells/EditorCell;" />
      <node id="8081432364527551009" at="33,0,48,0" concept="3" trace="createProperty_2y9uly_b0#(Ljetbrains/mps/openapi/editor/EditorContext;Lorg/jetbrains/mps/openapi/model/SNode;)Ljetbrains/mps/openapi/editor/cells/EditorCell;" />
      <scope id="8081432364527550993" at="16,79,17,63" />
      <scope id="8081432364527551009" at="42,35,44,112">
>>>>>>> bd830ede
        <var name="manager" id="8081432364527551009" />
      </scope>
      <scope id="8081432364527550993" at="31,0,34,0" />
      <scope id="8081432364527550993" at="20,0,24,0">
        <var name="context" id="8081432364527550993" />
        <var name="node" id="8081432364527550993" />
      </scope>
      <scope id="8081432364527551005" at="44,49,48,22">
        <var name="editorCell" id="8081432364527551005" />
      </scope>
      <scope id="8081432364527550993" at="25,0,30,0" />
      <scope id="8081432364527551005" at="44,0,50,0" />
      <scope id="8081432364527550993" at="35,50,42,22">
        <var name="editorCell" id="8081432364527550993" />
      </scope>
<<<<<<< HEAD
      <scope id="8081432364527550993" at="35,0,44,0" />
      <scope id="8081432364527551009" at="50,49,64,22">
=======
      <scope id="8081432364527551005" at="27,0,33,0">
        <var name="editorContext" id="8081432364527551005" />
        <var name="node" id="8081432364527551005" />
      </scope>
      <scope id="8081432364527550993" at="19,0,27,0">
        <var name="editorContext" id="8081432364527550993" />
        <var name="node" id="8081432364527550993" />
      </scope>
      <scope id="8081432364527551009" at="33,88,46,22">
>>>>>>> bd830ede
        <var name="attributeConcept" id="8081432364527551009" />
        <var name="editorCell" id="8081432364527551009" />
        <var name="provider" id="8081432364527551009" />
      </scope>
<<<<<<< HEAD
      <scope id="8081432364527551009" at="50,0,66,0" />
      <unit id="8081432364527550993" at="16,0,67,0" name="jetbrains.mps.samples.attribute.editor.SubConceptToTransformNested_EditorBuilder_a" />
=======
      <scope id="8081432364527551009" at="33,0,48,0">
        <var name="editorContext" id="8081432364527551009" />
        <var name="node" id="8081432364527551009" />
      </scope>
      <unit id="8081432364527550993" at="15,0,49,0" name="jetbrains.mps.samples.attribute.editor.SubConceptToTransformNested_Editor" />
>>>>>>> bd830ede
    </file>
  </root>
</debug-info>
<|MERGE_RESOLUTION|>--- conflicted
+++ resolved
@@ -15,7 +15,6 @@
   </root>
   <root nodeRef="r:8561f8de-2895-494b-93be-4f557afb8444(jetbrains.mps.samples.attribute.editor)/3741392693834238965">
     <file name="HandlerAsChild_Editor.java">
-<<<<<<< HEAD
       <node id="3741392693834238965" at="11,79,12,80" concept="6" />
       <node id="3741392693834238965" at="11,0,14,0" concept="4" trace="createEditorCell#(Ljetbrains/mps/openapi/editor/EditorContext;Lorg/jetbrains/mps/openapi/model/SNode;)Ljetbrains/mps/openapi/editor/cells/EditorCell;" />
       <scope id="3741392693834238965" at="11,79,12,80" />
@@ -49,53 +48,21 @@
       <node id="3741392693834238998" at="55,63,56,42" concept="1" />
       <node id="3741392693834238998" at="56,42,57,73" concept="1" />
       <node id="3741392693834238998" at="57,73,58,57" concept="5" />
-      <node id="3741392693834238998" at="58,57,59,59" concept="5" />
-      <node id="3741392693834238998" at="60,35,61,87" concept="5" />
-      <node id="3741392693834238998" at="61,87,62,94" concept="6" />
-      <node id="3741392693834238998" at="63,10,64,22" concept="6" />
+      <node id="3741392693834238998" at="59,35,60,87" concept="5" />
+      <node id="3741392693834238998" at="60,87,61,112" concept="6" />
+      <node id="3741392693834238998" at="62,10,63,22" concept="6" />
       <node id="3741392693834238965" at="17,0,19,0" concept="2" trace="myNode" />
       <node id="3741392693834238965" at="31,0,34,0" concept="4" trace="createCell#()Ljetbrains/mps/openapi/editor/cells/EditorCell;" />
       <node id="3741392693834238965" at="20,0,24,0" concept="0" trace="HandlerAsChild_EditorBuilder_a#(Ljetbrains/mps/openapi/editor/EditorContext;Lorg/jetbrains/mps/openapi/model/SNode;)V" />
       <node id="3741392693834238965" at="25,0,30,0" concept="4" trace="getNode#()Lorg/jetbrains/mps/openapi/model/SNode;" />
-      <node id="3741392693834238998" at="59,59,64,22" concept="3" />
+      <node id="3741392693834238998" at="58,57,63,22" concept="3" />
       <node id="3741392693834238990" at="44,0,50,0" concept="4" trace="createConstant_x9yn4m_a0#()Ljetbrains/mps/openapi/editor/cells/EditorCell;" />
       <node id="3741392693834238965" at="35,0,44,0" concept="4" trace="createCollection_x9yn4m_a#()Ljetbrains/mps/openapi/editor/cells/EditorCell;" />
-      <node id="3741392693834238998" at="50,0,66,0" concept="4" trace="createProperty_x9yn4m_b0#()Ljetbrains/mps/openapi/editor/cells/EditorCell;" />
+      <node id="3741392693834238998" at="50,0,65,0" concept="4" trace="createProperty_x9yn4m_b0#()Ljetbrains/mps/openapi/editor/cells/EditorCell;" />
       <scope id="3741392693834238965" at="27,26,28,18" />
       <scope id="3741392693834238965" at="31,39,32,39" />
       <scope id="3741392693834238965" at="20,94,22,18" />
-      <scope id="3741392693834238998" at="60,35,62,94">
-=======
-      <node id="3741392693834238965" at="16,79,17,63" concept="5" />
-      <node id="3741392693834238965" at="19,89,20,99" concept="4" />
-      <node id="3741392693834238965" at="20,99,21,48" concept="1" />
-      <node id="3741392693834238965" at="21,48,22,28" concept="1" />
-      <node id="3741392693834238965" at="22,28,23,81" concept="1" />
-      <node id="3741392693834238965" at="23,81,24,81" concept="1" />
-      <node id="3741392693834238965" at="24,81,25,22" concept="5" />
-      <node id="3741392693834238990" at="27,88,28,100" concept="4" />
-      <node id="3741392693834238990" at="28,100,29,47" concept="1" />
-      <node id="3741392693834238990" at="29,47,30,34" concept="1" />
-      <node id="3741392693834238990" at="30,34,31,22" concept="5" />
-      <node id="3741392693834238998" at="33,88,34,82" concept="4" />
-      <node id="3741392693834238998" at="34,82,35,29" concept="1" />
-      <node id="3741392693834238998" at="35,29,36,42" concept="1" />
-      <node id="3741392693834238998" at="36,42,37,26" concept="4" />
-      <node id="3741392693834238998" at="37,26,38,58" concept="1" />
-      <node id="3741392693834238998" at="38,58,39,42" concept="1" />
-      <node id="3741392693834238998" at="39,42,40,73" concept="1" />
-      <node id="3741392693834238998" at="40,73,41,57" concept="4" />
-      <node id="3741392693834238998" at="42,35,43,82" concept="4" />
-      <node id="3741392693834238998" at="43,82,44,112" concept="5" />
-      <node id="3741392693834238998" at="45,10,46,22" concept="5" />
-      <node id="3741392693834238965" at="16,0,19,0" concept="3" trace="createEditorCell#(Ljetbrains/mps/openapi/editor/EditorContext;Lorg/jetbrains/mps/openapi/model/SNode;)Ljetbrains/mps/openapi/editor/cells/EditorCell;" />
-      <node id="3741392693834238998" at="41,57,46,22" concept="2" />
-      <node id="3741392693834238990" at="27,0,33,0" concept="3" trace="createConstant_x9yn4m_a0#(Ljetbrains/mps/openapi/editor/EditorContext;Lorg/jetbrains/mps/openapi/model/SNode;)Ljetbrains/mps/openapi/editor/cells/EditorCell;" />
-      <node id="3741392693834238965" at="19,0,27,0" concept="3" trace="createCollection_x9yn4m_a#(Ljetbrains/mps/openapi/editor/EditorContext;Lorg/jetbrains/mps/openapi/model/SNode;)Ljetbrains/mps/openapi/editor/cells/EditorCell;" />
-      <node id="3741392693834238998" at="33,0,48,0" concept="3" trace="createProperty_x9yn4m_b0#(Ljetbrains/mps/openapi/editor/EditorContext;Lorg/jetbrains/mps/openapi/model/SNode;)Ljetbrains/mps/openapi/editor/cells/EditorCell;" />
-      <scope id="3741392693834238965" at="16,79,17,63" />
-      <scope id="3741392693834238998" at="42,35,44,112">
->>>>>>> bd830ede
+      <scope id="3741392693834238998" at="59,35,61,112">
         <var name="manager" id="3741392693834238998" />
       </scope>
       <scope id="3741392693834238965" at="31,0,34,0" />
@@ -111,39 +78,18 @@
       <scope id="3741392693834238965" at="35,50,42,22">
         <var name="editorCell" id="3741392693834238965" />
       </scope>
-<<<<<<< HEAD
       <scope id="3741392693834238965" at="35,0,44,0" />
-      <scope id="3741392693834238998" at="50,49,64,22">
-=======
-      <scope id="3741392693834238990" at="27,0,33,0">
-        <var name="editorContext" id="3741392693834238990" />
-        <var name="node" id="3741392693834238990" />
-      </scope>
-      <scope id="3741392693834238965" at="19,0,27,0">
-        <var name="editorContext" id="3741392693834238965" />
-        <var name="node" id="3741392693834238965" />
-      </scope>
-      <scope id="3741392693834238998" at="33,88,46,22">
->>>>>>> bd830ede
+      <scope id="3741392693834238998" at="50,49,63,22">
         <var name="attributeConcept" id="3741392693834238998" />
         <var name="editorCell" id="3741392693834238998" />
         <var name="provider" id="3741392693834238998" />
       </scope>
-<<<<<<< HEAD
-      <scope id="3741392693834238998" at="50,0,66,0" />
-      <unit id="3741392693834238965" at="16,0,67,0" name="jetbrains.mps.samples.attribute.editor.HandlerAsChild_EditorBuilder_a" />
-=======
-      <scope id="3741392693834238998" at="33,0,48,0">
-        <var name="editorContext" id="3741392693834238998" />
-        <var name="node" id="3741392693834238998" />
-      </scope>
-      <unit id="3741392693834238965" at="15,0,49,0" name="jetbrains.mps.samples.attribute.editor.HandlerAsChild_Editor" />
->>>>>>> bd830ede
+      <scope id="3741392693834238998" at="50,0,65,0" />
+      <unit id="3741392693834238965" at="16,0,66,0" name="jetbrains.mps.samples.attribute.editor.HandlerAsChild_EditorBuilder_a" />
     </file>
   </root>
   <root nodeRef="r:8561f8de-2895-494b-93be-4f557afb8444(jetbrains.mps.samples.attribute.editor)/3741392693834239026">
     <file name="HandlerAsRoot_Editor.java">
-<<<<<<< HEAD
       <node id="3741392693834239026" at="11,79,12,79" concept="6" />
       <node id="3741392693834239026" at="11,0,14,0" concept="4" trace="createEditorCell#(Ljetbrains/mps/openapi/editor/EditorContext;Lorg/jetbrains/mps/openapi/model/SNode;)Ljetbrains/mps/openapi/editor/cells/EditorCell;" />
       <scope id="3741392693834239026" at="11,79,12,79" />
@@ -177,53 +123,21 @@
       <node id="3741392693834239030" at="55,63,56,42" concept="1" />
       <node id="3741392693834239030" at="56,42,57,73" concept="1" />
       <node id="3741392693834239030" at="57,73,58,57" concept="5" />
-      <node id="3741392693834239030" at="58,57,59,59" concept="5" />
-      <node id="3741392693834239030" at="60,35,61,87" concept="5" />
-      <node id="3741392693834239030" at="61,87,62,94" concept="6" />
-      <node id="3741392693834239030" at="63,10,64,22" concept="6" />
+      <node id="3741392693834239030" at="59,35,60,87" concept="5" />
+      <node id="3741392693834239030" at="60,87,61,112" concept="6" />
+      <node id="3741392693834239030" at="62,10,63,22" concept="6" />
       <node id="3741392693834239026" at="17,0,19,0" concept="2" trace="myNode" />
       <node id="3741392693834239026" at="31,0,34,0" concept="4" trace="createCell#()Ljetbrains/mps/openapi/editor/cells/EditorCell;" />
       <node id="3741392693834239026" at="20,0,24,0" concept="0" trace="HandlerAsRoot_EditorBuilder_a#(Ljetbrains/mps/openapi/editor/EditorContext;Lorg/jetbrains/mps/openapi/model/SNode;)V" />
       <node id="3741392693834239026" at="25,0,30,0" concept="4" trace="getNode#()Lorg/jetbrains/mps/openapi/model/SNode;" />
-      <node id="3741392693834239030" at="59,59,64,22" concept="3" />
+      <node id="3741392693834239030" at="58,57,63,22" concept="3" />
       <node id="3741392693834239029" at="44,0,50,0" concept="4" trace="createConstant_c66kc7_a0#()Ljetbrains/mps/openapi/editor/cells/EditorCell;" />
       <node id="3741392693834239026" at="35,0,44,0" concept="4" trace="createCollection_c66kc7_a#()Ljetbrains/mps/openapi/editor/cells/EditorCell;" />
-      <node id="3741392693834239030" at="50,0,66,0" concept="4" trace="createProperty_c66kc7_b0#()Ljetbrains/mps/openapi/editor/cells/EditorCell;" />
+      <node id="3741392693834239030" at="50,0,65,0" concept="4" trace="createProperty_c66kc7_b0#()Ljetbrains/mps/openapi/editor/cells/EditorCell;" />
       <scope id="3741392693834239026" at="27,26,28,18" />
       <scope id="3741392693834239026" at="31,39,32,39" />
       <scope id="3741392693834239026" at="20,93,22,18" />
-      <scope id="3741392693834239030" at="60,35,62,94">
-=======
-      <node id="3741392693834239026" at="16,79,17,63" concept="5" />
-      <node id="3741392693834239026" at="19,89,20,99" concept="4" />
-      <node id="3741392693834239026" at="20,99,21,48" concept="1" />
-      <node id="3741392693834239026" at="21,48,22,28" concept="1" />
-      <node id="3741392693834239026" at="22,28,23,81" concept="1" />
-      <node id="3741392693834239026" at="23,81,24,81" concept="1" />
-      <node id="3741392693834239026" at="24,81,25,22" concept="5" />
-      <node id="3741392693834239029" at="27,88,28,99" concept="4" />
-      <node id="3741392693834239029" at="28,99,29,47" concept="1" />
-      <node id="3741392693834239029" at="29,47,30,34" concept="1" />
-      <node id="3741392693834239029" at="30,34,31,22" concept="5" />
-      <node id="3741392693834239030" at="33,88,34,82" concept="4" />
-      <node id="3741392693834239030" at="34,82,35,29" concept="1" />
-      <node id="3741392693834239030" at="35,29,36,42" concept="1" />
-      <node id="3741392693834239030" at="36,42,37,26" concept="4" />
-      <node id="3741392693834239030" at="37,26,38,58" concept="1" />
-      <node id="3741392693834239030" at="38,58,39,42" concept="1" />
-      <node id="3741392693834239030" at="39,42,40,73" concept="1" />
-      <node id="3741392693834239030" at="40,73,41,57" concept="4" />
-      <node id="3741392693834239030" at="42,35,43,82" concept="4" />
-      <node id="3741392693834239030" at="43,82,44,112" concept="5" />
-      <node id="3741392693834239030" at="45,10,46,22" concept="5" />
-      <node id="3741392693834239026" at="16,0,19,0" concept="3" trace="createEditorCell#(Ljetbrains/mps/openapi/editor/EditorContext;Lorg/jetbrains/mps/openapi/model/SNode;)Ljetbrains/mps/openapi/editor/cells/EditorCell;" />
-      <node id="3741392693834239030" at="41,57,46,22" concept="2" />
-      <node id="3741392693834239029" at="27,0,33,0" concept="3" trace="createConstant_c66kc7_a0#(Ljetbrains/mps/openapi/editor/EditorContext;Lorg/jetbrains/mps/openapi/model/SNode;)Ljetbrains/mps/openapi/editor/cells/EditorCell;" />
-      <node id="3741392693834239026" at="19,0,27,0" concept="3" trace="createCollection_c66kc7_a#(Ljetbrains/mps/openapi/editor/EditorContext;Lorg/jetbrains/mps/openapi/model/SNode;)Ljetbrains/mps/openapi/editor/cells/EditorCell;" />
-      <node id="3741392693834239030" at="33,0,48,0" concept="3" trace="createProperty_c66kc7_b0#(Ljetbrains/mps/openapi/editor/EditorContext;Lorg/jetbrains/mps/openapi/model/SNode;)Ljetbrains/mps/openapi/editor/cells/EditorCell;" />
-      <scope id="3741392693834239026" at="16,79,17,63" />
-      <scope id="3741392693834239030" at="42,35,44,112">
->>>>>>> bd830ede
+      <scope id="3741392693834239030" at="59,35,61,112">
         <var name="manager" id="3741392693834239030" />
       </scope>
       <scope id="3741392693834239026" at="31,0,34,0" />
@@ -239,82 +153,22 @@
       <scope id="3741392693834239026" at="35,50,42,22">
         <var name="editorCell" id="3741392693834239026" />
       </scope>
-<<<<<<< HEAD
       <scope id="3741392693834239026" at="35,0,44,0" />
-      <scope id="3741392693834239030" at="50,49,64,22">
-=======
-      <scope id="3741392693834239029" at="27,0,33,0">
-        <var name="editorContext" id="3741392693834239029" />
-        <var name="node" id="3741392693834239029" />
-      </scope>
-      <scope id="3741392693834239026" at="19,0,27,0">
-        <var name="editorContext" id="3741392693834239026" />
-        <var name="node" id="3741392693834239026" />
-      </scope>
-      <scope id="3741392693834239030" at="33,88,46,22">
->>>>>>> bd830ede
+      <scope id="3741392693834239030" at="50,49,63,22">
         <var name="attributeConcept" id="3741392693834239030" />
         <var name="editorCell" id="3741392693834239030" />
         <var name="provider" id="3741392693834239030" />
       </scope>
-<<<<<<< HEAD
-      <scope id="3741392693834239030" at="50,0,66,0" />
-      <unit id="3741392693834239026" at="16,0,67,0" name="jetbrains.mps.samples.attribute.editor.HandlerAsRoot_EditorBuilder_a" />
-=======
-      <scope id="3741392693834239030" at="33,0,48,0">
-        <var name="editorContext" id="3741392693834239030" />
-        <var name="node" id="3741392693834239030" />
-      </scope>
-      <unit id="3741392693834239026" at="15,0,49,0" name="jetbrains.mps.samples.attribute.editor.HandlerAsRoot_Editor" />
->>>>>>> bd830ede
+      <scope id="3741392693834239030" at="50,0,65,0" />
+      <unit id="3741392693834239026" at="16,0,66,0" name="jetbrains.mps.samples.attribute.editor.HandlerAsRoot_EditorBuilder_a" />
     </file>
   </root>
   <root nodeRef="r:8561f8de-2895-494b-93be-4f557afb8444(jetbrains.mps.samples.attribute.editor)/7205391946760621796">
     <file name="CommentAttribute_Editor.java">
-<<<<<<< HEAD
       <node id="7205391946760621796" at="11,79,12,82" concept="6" />
       <node id="7205391946760621796" at="11,0,14,0" concept="4" trace="createEditorCell#(Ljetbrains/mps/openapi/editor/EditorContext;Lorg/jetbrains/mps/openapi/model/SNode;)Ljetbrains/mps/openapi/editor/cells/EditorCell;" />
       <scope id="7205391946760621796" at="11,79,12,82" />
       <scope id="7205391946760621796" at="11,0,14,0">
-=======
-      <node id="7205391946760621796" at="17,79,18,63" concept="5" />
-      <node id="7205391946760621796" at="20,89,21,96" concept="4" />
-      <node id="7205391946760621796" at="21,96,22,48" concept="1" />
-      <node id="7205391946760621796" at="22,48,23,28" concept="1" />
-      <node id="7205391946760621796" at="23,28,24,91" concept="1" />
-      <node id="7205391946760621796" at="24,91,25,81" concept="1" />
-      <node id="7205391946760621796" at="25,81,26,81" concept="1" />
-      <node id="7205391946760621796" at="26,81,27,22" concept="5" />
-      <node id="7205391946760664374" at="29,98,30,80" concept="4" />
-      <node id="7205391946760664374" at="30,80,31,146" concept="4" />
-      <node id="7205391946760664374" at="31,146,32,22" concept="5" />
-      <node id="7205391946760621817" at="34,88,35,94" concept="4" />
-      <node id="7205391946760621817" at="35,94,36,47" concept="1" />
-      <node id="7205391946760621817" at="36,47,37,34" concept="1" />
-      <node id="7205391946760621817" at="37,34,38,22" concept="5" />
-      <node id="7205391946760621813" at="40,88,41,82" concept="4" />
-      <node id="7205391946760621813" at="41,82,42,29" concept="1" />
-      <node id="7205391946760621813" at="42,29,43,42" concept="1" />
-      <node id="7205391946760621813" at="43,42,44,26" concept="4" />
-      <node id="7205391946760621813" at="44,26,45,58" concept="1" />
-      <node id="7205391946760621813" at="45,58,46,42" concept="1" />
-      <node id="7205391946760621813" at="46,42,47,73" concept="1" />
-      <node id="7205391946760621813" at="47,73,48,57" concept="4" />
-      <node id="7205391946760621813" at="49,35,50,82" concept="4" />
-      <node id="7205391946760621813" at="50,82,51,112" concept="5" />
-      <node id="7205391946760621813" at="52,10,53,22" concept="5" />
-      <node id="7205391946760621796" at="17,0,20,0" concept="3" trace="createEditorCell#(Ljetbrains/mps/openapi/editor/EditorContext;Lorg/jetbrains/mps/openapi/model/SNode;)Ljetbrains/mps/openapi/editor/cells/EditorCell;" />
-      <node id="7205391946760664374" at="29,0,34,0" concept="3" trace="createAttributedNodeCell_ifnurb_a0#(Ljetbrains/mps/openapi/editor/EditorContext;Lorg/jetbrains/mps/openapi/model/SNode;)Ljetbrains/mps/openapi/editor/cells/EditorCell;" />
-      <node id="7205391946760621813" at="48,57,53,22" concept="2" />
-      <node id="7205391946760621817" at="34,0,40,0" concept="3" trace="createConstant_ifnurb_b0#(Ljetbrains/mps/openapi/editor/EditorContext;Lorg/jetbrains/mps/openapi/model/SNode;)Ljetbrains/mps/openapi/editor/cells/EditorCell;" />
-      <node id="7205391946760621796" at="20,0,29,0" concept="3" trace="createCollection_ifnurb_a#(Ljetbrains/mps/openapi/editor/EditorContext;Lorg/jetbrains/mps/openapi/model/SNode;)Ljetbrains/mps/openapi/editor/cells/EditorCell;" />
-      <node id="7205391946760621813" at="40,0,55,0" concept="3" trace="createProperty_ifnurb_c0#(Ljetbrains/mps/openapi/editor/EditorContext;Lorg/jetbrains/mps/openapi/model/SNode;)Ljetbrains/mps/openapi/editor/cells/EditorCell;" />
-      <scope id="7205391946760621796" at="17,79,18,63" />
-      <scope id="7205391946760621813" at="49,35,51,112">
-        <var name="manager" id="7205391946760621813" />
-      </scope>
-      <scope id="7205391946760621796" at="17,0,20,0">
->>>>>>> bd830ede
         <var name="editorContext" id="7205391946760621796" />
         <var name="node" id="7205391946760621796" />
       </scope>
@@ -334,8 +188,8 @@
       <node id="7205391946760621796" at="42,57,43,57" concept="1" />
       <node id="7205391946760621796" at="43,57,44,22" concept="6" />
       <node id="7205391946760664374" at="46,59,47,85" concept="5" />
-      <node id="7205391946760664374" at="47,85,48,103" concept="5" />
-      <node id="7205391946760664374" at="48,103,49,22" concept="6" />
+      <node id="7205391946760664374" at="47,85,48,93" concept="5" />
+      <node id="7205391946760664374" at="48,93,49,22" concept="6" />
       <node id="7205391946760621817" at="51,49,52,101" concept="5" />
       <node id="7205391946760621817" at="52,101,53,47" concept="1" />
       <node id="7205391946760621817" at="53,47,54,34" concept="1" />
@@ -348,23 +202,22 @@
       <node id="7205391946760621813" at="62,63,63,42" concept="1" />
       <node id="7205391946760621813" at="63,42,64,73" concept="1" />
       <node id="7205391946760621813" at="64,73,65,57" concept="5" />
-      <node id="7205391946760621813" at="65,57,66,59" concept="5" />
-      <node id="7205391946760621813" at="67,35,68,87" concept="5" />
-      <node id="7205391946760621813" at="68,87,69,94" concept="6" />
-      <node id="7205391946760621813" at="70,10,71,22" concept="6" />
+      <node id="7205391946760621813" at="66,35,67,87" concept="5" />
+      <node id="7205391946760621813" at="67,87,68,112" concept="6" />
+      <node id="7205391946760621813" at="69,10,70,22" concept="6" />
       <node id="7205391946760621796" at="18,0,20,0" concept="2" trace="myNode" />
       <node id="7205391946760621796" at="32,0,35,0" concept="4" trace="createCell#()Ljetbrains/mps/openapi/editor/cells/EditorCell;" />
       <node id="7205391946760621796" at="21,0,25,0" concept="0" trace="CommentAttribute_EditorBuilder_a#(Ljetbrains/mps/openapi/editor/EditorContext;Lorg/jetbrains/mps/openapi/model/SNode;)V" />
       <node id="7205391946760621796" at="26,0,31,0" concept="4" trace="getNode#()Lorg/jetbrains/mps/openapi/model/SNode;" />
       <node id="7205391946760664374" at="46,0,51,0" concept="4" trace="createAttributedNodeCell_ifnurb_a0#()Ljetbrains/mps/openapi/editor/cells/EditorCell;" />
-      <node id="7205391946760621813" at="66,59,71,22" concept="3" />
+      <node id="7205391946760621813" at="65,57,70,22" concept="3" />
       <node id="7205391946760621817" at="51,0,57,0" concept="4" trace="createConstant_ifnurb_b0#()Ljetbrains/mps/openapi/editor/cells/EditorCell;" />
       <node id="7205391946760621796" at="36,0,46,0" concept="4" trace="createCollection_ifnurb_a#()Ljetbrains/mps/openapi/editor/cells/EditorCell;" />
-      <node id="7205391946760621813" at="57,0,73,0" concept="4" trace="createProperty_ifnurb_c0#()Ljetbrains/mps/openapi/editor/cells/EditorCell;" />
+      <node id="7205391946760621813" at="57,0,72,0" concept="4" trace="createProperty_ifnurb_c0#()Ljetbrains/mps/openapi/editor/cells/EditorCell;" />
       <scope id="7205391946760621796" at="28,26,29,18" />
       <scope id="7205391946760621796" at="32,39,33,39" />
       <scope id="7205391946760621796" at="21,96,23,18" />
-      <scope id="7205391946760621813" at="67,35,69,94">
+      <scope id="7205391946760621813" at="66,35,68,112">
         <var name="manager" id="7205391946760621813" />
       </scope>
       <scope id="7205391946760621796" at="32,0,35,0" />
@@ -385,35 +238,18 @@
       <scope id="7205391946760621796" at="36,50,44,22">
         <var name="editorCell" id="7205391946760621796" />
       </scope>
-<<<<<<< HEAD
       <scope id="7205391946760621796" at="36,0,46,0" />
-      <scope id="7205391946760621813" at="57,49,71,22">
-=======
-      <scope id="7205391946760621796" at="20,0,29,0">
-        <var name="editorContext" id="7205391946760621796" />
-        <var name="node" id="7205391946760621796" />
-      </scope>
-      <scope id="7205391946760621813" at="40,88,53,22">
->>>>>>> bd830ede
+      <scope id="7205391946760621813" at="57,49,70,22">
         <var name="attributeConcept" id="7205391946760621813" />
         <var name="editorCell" id="7205391946760621813" />
         <var name="provider" id="7205391946760621813" />
       </scope>
-<<<<<<< HEAD
-      <scope id="7205391946760621813" at="57,0,73,0" />
-      <unit id="7205391946760621796" at="17,0,74,0" name="jetbrains.mps.samples.attribute.editor.CommentAttribute_EditorBuilder_a" />
-=======
-      <scope id="7205391946760621813" at="40,0,55,0">
-        <var name="editorContext" id="7205391946760621813" />
-        <var name="node" id="7205391946760621813" />
-      </scope>
-      <unit id="7205391946760621796" at="16,0,56,0" name="jetbrains.mps.samples.attribute.editor.CommentAttribute_Editor" />
->>>>>>> bd830ede
+      <scope id="7205391946760621813" at="57,0,72,0" />
+      <unit id="7205391946760621796" at="17,0,73,0" name="jetbrains.mps.samples.attribute.editor.CommentAttribute_EditorBuilder_a" />
     </file>
   </root>
   <root nodeRef="r:8561f8de-2895-494b-93be-4f557afb8444(jetbrains.mps.samples.attribute.editor)/8081432364527497196">
     <file name="CommentAttribute2_Editor.java">
-<<<<<<< HEAD
       <node id="8081432364527497196" at="11,79,12,83" concept="6" />
       <node id="8081432364527497196" at="11,0,14,0" concept="4" trace="createEditorCell#(Ljetbrains/mps/openapi/editor/EditorContext;Lorg/jetbrains/mps/openapi/model/SNode;)Ljetbrains/mps/openapi/editor/cells/EditorCell;" />
       <scope id="8081432364527497196" at="11,79,12,83" />
@@ -455,82 +291,30 @@
       <node id="8081432364527497232" at="69,63,70,42" concept="1" />
       <node id="8081432364527497232" at="70,42,71,73" concept="1" />
       <node id="8081432364527497232" at="71,73,72,57" concept="5" />
-      <node id="8081432364527497232" at="72,57,73,59" concept="5" />
-      <node id="8081432364527497232" at="74,35,75,87" concept="5" />
-      <node id="8081432364527497232" at="75,87,76,94" concept="6" />
-      <node id="8081432364527497232" at="77,10,78,22" concept="6" />
-      <node id="8081432364527497236" at="80,59,81,85" concept="5" />
-      <node id="8081432364527497236" at="81,85,82,103" concept="5" />
-      <node id="8081432364527497236" at="82,103,83,22" concept="6" />
+      <node id="8081432364527497232" at="73,35,74,87" concept="5" />
+      <node id="8081432364527497232" at="74,87,75,112" concept="6" />
+      <node id="8081432364527497232" at="76,10,77,22" concept="6" />
+      <node id="8081432364527497236" at="79,59,80,85" concept="5" />
+      <node id="8081432364527497236" at="80,85,81,93" concept="5" />
+      <node id="8081432364527497236" at="81,93,82,22" concept="6" />
       <node id="8081432364527497196" at="21,0,23,0" concept="2" trace="myNode" />
       <node id="8081432364527497196" at="35,0,38,0" concept="4" trace="createCell#()Ljetbrains/mps/openapi/editor/cells/EditorCell;" />
       <node id="8081432364527497196" at="24,0,28,0" concept="0" trace="CommentAttribute2_EditorBuilder_a#(Ljetbrains/mps/openapi/editor/EditorContext;Lorg/jetbrains/mps/openapi/model/SNode;)V" />
       <node id="8081432364527497196" at="29,0,34,0" concept="4" trace="getNode#()Lorg/jetbrains/mps/openapi/model/SNode;" />
-      <node id="8081432364527497232" at="73,59,78,22" concept="3" />
-      <node id="8081432364527497236" at="80,0,85,0" concept="4" trace="createAttributedNodeCell_zdddez_b0#()Ljetbrains/mps/openapi/editor/cells/EditorCell;" />
+      <node id="8081432364527497232" at="72,57,77,22" concept="3" />
+      <node id="8081432364527497236" at="79,0,84,0" concept="4" trace="createAttributedNodeCell_zdddez_b0#()Ljetbrains/mps/openapi/editor/cells/EditorCell;" />
       <node id="8081432364527497222" at="58,0,64,0" concept="4" trace="createConstant_zdddez_a0a#()Ljetbrains/mps/openapi/editor/cells/EditorCell;" />
       <node id="8081432364527497196" at="39,0,48,0" concept="4" trace="createCollection_zdddez_a#()Ljetbrains/mps/openapi/editor/cells/EditorCell;" />
       <node id="8081432364527497196" at="48,0,58,0" concept="4" trace="createCollection_zdddez_a0#()Ljetbrains/mps/openapi/editor/cells/EditorCell;" />
-      <node id="8081432364527497232" at="64,0,80,0" concept="4" trace="createProperty_zdddez_b0a#()Ljetbrains/mps/openapi/editor/cells/EditorCell;" />
+      <node id="8081432364527497232" at="64,0,79,0" concept="4" trace="createProperty_zdddez_b0a#()Ljetbrains/mps/openapi/editor/cells/EditorCell;" />
       <scope id="8081432364527497196" at="31,26,32,18" />
       <scope id="8081432364527497196" at="35,39,36,39" />
       <scope id="8081432364527497196" at="24,97,26,18" />
-      <scope id="8081432364527497232" at="74,35,76,94">
+      <scope id="8081432364527497232" at="73,35,75,112">
         <var name="manager" id="8081432364527497232" />
       </scope>
       <scope id="8081432364527497196" at="35,0,38,0" />
-      <scope id="8081432364527497236" at="80,59,83,22">
-=======
-      <node id="8081432364527497196" at="20,79,21,63" concept="5" />
-      <node id="8081432364527497196" at="23,89,24,97" concept="4" />
-      <node id="8081432364527497196" at="24,97,25,48" concept="1" />
-      <node id="8081432364527497196" at="25,48,26,28" concept="1" />
-      <node id="8081432364527497196" at="26,28,27,83" concept="1" />
-      <node id="8081432364527497196" at="27,83,28,91" concept="1" />
-      <node id="8081432364527497196" at="28,91,29,22" concept="5" />
-      <node id="8081432364527497196" at="31,90,32,99" concept="4" />
-      <node id="8081432364527497196" at="32,99,33,49" concept="1" />
-      <node id="8081432364527497196" at="33,49,34,34" concept="4" />
-      <node id="8081432364527497196" at="34,34,35,52" concept="1" />
-      <node id="8081432364527497196" at="35,52,36,40" concept="1" />
-      <node id="8081432364527497196" at="36,40,37,82" concept="1" />
-      <node id="8081432364527497196" at="37,82,38,82" concept="1" />
-      <node id="8081432364527497196" at="38,82,39,22" concept="5" />
-      <node id="8081432364527497222" at="41,89,42,96" concept="4" />
-      <node id="8081432364527497222" at="42,96,43,48" concept="1" />
-      <node id="8081432364527497222" at="43,48,44,34" concept="1" />
-      <node id="8081432364527497222" at="44,34,45,22" concept="5" />
-      <node id="8081432364527497232" at="47,89,48,82" concept="4" />
-      <node id="8081432364527497232" at="48,82,49,29" concept="1" />
-      <node id="8081432364527497232" at="49,29,50,42" concept="1" />
-      <node id="8081432364527497232" at="50,42,51,26" concept="4" />
-      <node id="8081432364527497232" at="51,26,52,58" concept="1" />
-      <node id="8081432364527497232" at="52,58,53,42" concept="1" />
-      <node id="8081432364527497232" at="53,42,54,73" concept="1" />
-      <node id="8081432364527497232" at="54,73,55,57" concept="4" />
-      <node id="8081432364527497232" at="56,35,57,82" concept="4" />
-      <node id="8081432364527497232" at="57,82,58,112" concept="5" />
-      <node id="8081432364527497232" at="59,10,60,22" concept="5" />
-      <node id="8081432364527497236" at="62,98,63,80" concept="4" />
-      <node id="8081432364527497236" at="63,80,64,146" concept="4" />
-      <node id="8081432364527497236" at="64,146,65,22" concept="5" />
-      <node id="8081432364527497196" at="20,0,23,0" concept="3" trace="createEditorCell#(Ljetbrains/mps/openapi/editor/EditorContext;Lorg/jetbrains/mps/openapi/model/SNode;)Ljetbrains/mps/openapi/editor/cells/EditorCell;" />
-      <node id="8081432364527497232" at="55,57,60,22" concept="2" />
-      <node id="8081432364527497236" at="62,0,67,0" concept="3" trace="createAttributedNodeCell_zdddez_b0#(Ljetbrains/mps/openapi/editor/EditorContext;Lorg/jetbrains/mps/openapi/model/SNode;)Ljetbrains/mps/openapi/editor/cells/EditorCell;" />
-      <node id="8081432364527497222" at="41,0,47,0" concept="3" trace="createConstant_zdddez_a0a#(Ljetbrains/mps/openapi/editor/EditorContext;Lorg/jetbrains/mps/openapi/model/SNode;)Ljetbrains/mps/openapi/editor/cells/EditorCell;" />
-      <node id="8081432364527497196" at="23,0,31,0" concept="3" trace="createCollection_zdddez_a#(Ljetbrains/mps/openapi/editor/EditorContext;Lorg/jetbrains/mps/openapi/model/SNode;)Ljetbrains/mps/openapi/editor/cells/EditorCell;" />
-      <node id="8081432364527497196" at="31,0,41,0" concept="3" trace="createCollection_zdddez_a0#(Ljetbrains/mps/openapi/editor/EditorContext;Lorg/jetbrains/mps/openapi/model/SNode;)Ljetbrains/mps/openapi/editor/cells/EditorCell;" />
-      <node id="8081432364527497232" at="47,0,62,0" concept="3" trace="createProperty_zdddez_b0a#(Ljetbrains/mps/openapi/editor/EditorContext;Lorg/jetbrains/mps/openapi/model/SNode;)Ljetbrains/mps/openapi/editor/cells/EditorCell;" />
-      <scope id="8081432364527497196" at="20,79,21,63" />
-      <scope id="8081432364527497232" at="56,35,58,112">
-        <var name="manager" id="8081432364527497232" />
-      </scope>
-      <scope id="8081432364527497196" at="20,0,23,0">
-        <var name="editorContext" id="8081432364527497196" />
-        <var name="node" id="8081432364527497196" />
-      </scope>
-      <scope id="8081432364527497236" at="62,98,65,22">
->>>>>>> bd830ede
+      <scope id="8081432364527497236" at="79,59,82,22">
         <var name="editorCell" id="8081432364527497236" />
         <var name="manager" id="8081432364527497236" />
       </scope>
@@ -538,17 +322,11 @@
         <var name="context" id="8081432364527497196" />
         <var name="node" id="8081432364527497196" />
       </scope>
-<<<<<<< HEAD
       <scope id="8081432364527497222" at="58,50,62,22">
         <var name="editorCell" id="8081432364527497222" />
-=======
-      <scope id="8081432364527497236" at="62,0,67,0">
-        <var name="editorContext" id="8081432364527497236" />
-        <var name="node" id="8081432364527497236" />
->>>>>>> bd830ede
       </scope>
       <scope id="8081432364527497196" at="29,0,34,0" />
-      <scope id="8081432364527497236" at="80,0,85,0" />
+      <scope id="8081432364527497236" at="79,0,84,0" />
       <scope id="8081432364527497222" at="58,0,64,0" />
       <scope id="8081432364527497196" at="39,50,46,22">
         <var name="editorCell" id="8081432364527497196" />
@@ -557,36 +335,19 @@
         <var name="editorCell" id="8081432364527497196" />
         <var name="style" id="8081432364527497196" />
       </scope>
-<<<<<<< HEAD
       <scope id="8081432364527497196" at="39,0,48,0" />
       <scope id="8081432364527497196" at="48,0,58,0" />
-      <scope id="8081432364527497232" at="64,50,78,22">
-=======
-      <scope id="8081432364527497196" at="31,0,41,0">
-        <var name="editorContext" id="8081432364527497196" />
-        <var name="node" id="8081432364527497196" />
-      </scope>
-      <scope id="8081432364527497232" at="47,89,60,22">
->>>>>>> bd830ede
+      <scope id="8081432364527497232" at="64,50,77,22">
         <var name="attributeConcept" id="8081432364527497232" />
         <var name="editorCell" id="8081432364527497232" />
         <var name="provider" id="8081432364527497232" />
       </scope>
-<<<<<<< HEAD
-      <scope id="8081432364527497232" at="64,0,80,0" />
-      <unit id="8081432364527497196" at="20,0,86,0" name="jetbrains.mps.samples.attribute.editor.CommentAttribute2_EditorBuilder_a" />
-=======
-      <scope id="8081432364527497232" at="47,0,62,0">
-        <var name="editorContext" id="8081432364527497232" />
-        <var name="node" id="8081432364527497232" />
-      </scope>
-      <unit id="8081432364527497196" at="19,0,68,0" name="jetbrains.mps.samples.attribute.editor.CommentAttribute2_Editor" />
->>>>>>> bd830ede
+      <scope id="8081432364527497232" at="64,0,79,0" />
+      <unit id="8081432364527497196" at="20,0,85,0" name="jetbrains.mps.samples.attribute.editor.CommentAttribute2_EditorBuilder_a" />
     </file>
   </root>
   <root nodeRef="r:8561f8de-2895-494b-93be-4f557afb8444(jetbrains.mps.samples.attribute.editor)/8081432364527544762">
     <file name="SubConceptToTransform_Editor.java">
-<<<<<<< HEAD
       <node id="8081432364527544762" at="11,79,12,87" concept="6" />
       <node id="8081432364527544762" at="11,0,14,0" concept="4" trace="createEditorCell#(Ljetbrains/mps/openapi/editor/EditorContext;Lorg/jetbrains/mps/openapi/model/SNode;)Ljetbrains/mps/openapi/editor/cells/EditorCell;" />
       <scope id="8081432364527544762" at="11,79,12,87" />
@@ -625,297 +386,135 @@
       <node id="8081432364527544778" at="76,63,77,42" concept="1" />
       <node id="8081432364527544778" at="77,42,78,73" concept="1" />
       <node id="8081432364527544778" at="78,73,79,57" concept="5" />
-      <node id="8081432364527544778" at="79,57,80,59" concept="5" />
-      <node id="8081432364527544778" at="81,35,82,87" concept="5" />
-      <node id="8081432364527544778" at="82,87,83,94" concept="6" />
-      <node id="8081432364527544778" at="84,10,85,22" concept="6" />
-      <node id="8081432364527544762" at="87,51,88,103" concept="5" />
-      <node id="8081432364527544762" at="88,103,89,49" concept="1" />
-      <node id="8081432364527544762" at="89,49,90,34" concept="5" />
-      <node id="8081432364527544762" at="90,34,91,49" concept="1" />
-      <node id="8081432364527544762" at="91,49,92,61" concept="1" />
-      <node id="8081432364527544762" at="92,61,93,60" concept="1" />
-      <node id="8081432364527544762" at="93,60,94,40" concept="1" />
-      <node id="8081432364527544762" at="94,40,95,61" concept="1" />
-      <node id="8081432364527544762" at="95,61,96,22" concept="6" />
-      <node id="8081432364527544762" at="98,53,99,147" concept="5" />
-      <node id="8081432364527544762" at="99,147,100,91" concept="5" />
-      <node id="8081432364527544762" at="100,91,101,47" concept="1" />
-      <node id="8081432364527544762" at="101,47,102,34" concept="5" />
-      <node id="8081432364527544762" at="102,34,103,58" concept="1" />
-      <node id="8081432364527544762" at="103,58,104,60" concept="1" />
-      <node id="8081432364527544762" at="104,60,105,68" concept="1" />
-      <node id="8081432364527544762" at="105,68,106,40" concept="1" />
-      <node id="8081432364527544762" at="106,40,107,49" concept="1" />
-      <node id="8081432364527544762" at="107,49,108,22" concept="6" />
-      <node id="8081432364527544762" at="111,99,112,50" concept="7" />
-      <node id="8081432364527544762" at="114,66,115,93" concept="6" />
-      <node id="8081432364527544762" at="117,57,118,65" concept="5" />
-      <node id="8081432364527544762" at="118,65,119,58" concept="1" />
-      <node id="8081432364527544762" at="119,58,120,25" concept="6" />
-      <node id="8081432364527544762" at="122,41,123,34" concept="5" />
-      <node id="8081432364527544762" at="123,34,124,42" concept="1" />
-      <node id="8081432364527544762" at="124,42,125,49" concept="1" />
-      <node id="8081432364527544762" at="125,49,126,23" concept="6" />
-      <node id="8081432364527544762" at="129,96,130,134" concept="1" />
-      <node id="8081432364527544762" at="131,34,132,142" concept="1" />
-      <node id="8081432364527544762" at="132,142,133,146" concept="1" />
-      <node id="8081432364527544762" at="135,122,136,395" concept="1" />
+      <node id="8081432364527544778" at="80,35,81,87" concept="5" />
+      <node id="8081432364527544778" at="81,87,82,112" concept="6" />
+      <node id="8081432364527544778" at="83,10,84,22" concept="6" />
+      <node id="8081432364527544762" at="86,51,87,103" concept="5" />
+      <node id="8081432364527544762" at="87,103,88,49" concept="1" />
+      <node id="8081432364527544762" at="88,49,89,34" concept="5" />
+      <node id="8081432364527544762" at="89,34,90,49" concept="1" />
+      <node id="8081432364527544762" at="90,49,91,61" concept="1" />
+      <node id="8081432364527544762" at="91,61,92,60" concept="1" />
+      <node id="8081432364527544762" at="92,60,93,40" concept="1" />
+      <node id="8081432364527544762" at="93,40,94,61" concept="1" />
+      <node id="8081432364527544762" at="94,61,95,22" concept="6" />
+      <node id="8081432364527544762" at="97,53,98,147" concept="5" />
+      <node id="8081432364527544762" at="98,147,99,91" concept="5" />
+      <node id="8081432364527544762" at="99,91,100,47" concept="1" />
+      <node id="8081432364527544762" at="100,47,101,34" concept="5" />
+      <node id="8081432364527544762" at="101,34,102,58" concept="1" />
+      <node id="8081432364527544762" at="102,58,103,60" concept="1" />
+      <node id="8081432364527544762" at="103,60,104,68" concept="1" />
+      <node id="8081432364527544762" at="104,68,105,40" concept="1" />
+      <node id="8081432364527544762" at="105,40,106,49" concept="1" />
+      <node id="8081432364527544762" at="106,49,107,22" concept="6" />
+      <node id="8081432364527544762" at="110,99,111,50" concept="7" />
+      <node id="8081432364527544762" at="113,66,114,93" concept="6" />
+      <node id="8081432364527544762" at="116,57,117,65" concept="5" />
+      <node id="8081432364527544762" at="117,65,118,58" concept="1" />
+      <node id="8081432364527544762" at="118,58,119,25" concept="6" />
+      <node id="8081432364527544762" at="121,41,122,34" concept="5" />
+      <node id="8081432364527544762" at="122,34,123,42" concept="1" />
+      <node id="8081432364527544762" at="123,42,124,49" concept="1" />
+      <node id="8081432364527544762" at="124,49,125,23" concept="6" />
+      <node id="8081432364527544762" at="128,96,129,134" concept="1" />
+      <node id="8081432364527544762" at="130,34,131,142" concept="1" />
+      <node id="8081432364527544762" at="131,142,132,146" concept="1" />
+      <node id="8081432364527544762" at="134,122,135,395" concept="1" />
       <node id="8081432364527544762" at="31,0,33,0" concept="2" trace="myNode" />
       <node id="8081432364527544762" at="45,0,48,0" concept="4" trace="createCell#()Ljetbrains/mps/openapi/editor/cells/EditorCell;" />
-      <node id="8081432364527544762" at="111,0,114,0" concept="0" trace="nestedListHandler_vnevkh_a1a#(Lorg/jetbrains/mps/openapi/model/SNode;Ljava/lang/String;Ljetbrains/mps/openapi/editor/EditorContext;)V" />
-      <node id="8081432364527544762" at="114,0,117,0" concept="4" trace="createNodeToInsert#(Ljetbrains/mps/openapi/editor/EditorContext;)Lorg/jetbrains/mps/openapi/model/SNode;" />
-      <node id="8081432364527544762" at="134,9,137,9" concept="3" />
+      <node id="8081432364527544762" at="110,0,113,0" concept="0" trace="nestedListHandler_vnevkh_a1a#(Lorg/jetbrains/mps/openapi/model/SNode;Ljava/lang/String;Ljetbrains/mps/openapi/editor/EditorContext;)V" />
+      <node id="8081432364527544762" at="113,0,116,0" concept="4" trace="createNodeToInsert#(Ljetbrains/mps/openapi/editor/EditorContext;)Lorg/jetbrains/mps/openapi/model/SNode;" />
+      <node id="8081432364527544762" at="133,9,136,9" concept="3" />
       <node id="8081432364527544762" at="34,0,38,0" concept="0" trace="SubConceptToTransform_EditorBuilder_a#(Ljetbrains/mps/openapi/editor/EditorContext;Lorg/jetbrains/mps/openapi/model/SNode;)V" />
-      <node id="8081432364527544762" at="130,134,134,9" concept="3" />
+      <node id="8081432364527544762" at="129,134,133,9" concept="3" />
       <node id="8081432364527544762" at="39,0,44,0" concept="4" trace="getNode#()Lorg/jetbrains/mps/openapi/model/SNode;" />
-      <node id="8081432364527544778" at="80,59,85,22" concept="3" />
-      <node id="8081432364527544762" at="117,0,122,0" concept="4" trace="createNodeCell#(Lorg/jetbrains/mps/openapi/model/SNode;)Ljetbrains/mps/openapi/editor/cells/EditorCell;" />
+      <node id="8081432364527544778" at="79,57,84,22" concept="3" />
+      <node id="8081432364527544762" at="116,0,121,0" concept="4" trace="createNodeCell#(Lorg/jetbrains/mps/openapi/model/SNode;)Ljetbrains/mps/openapi/editor/cells/EditorCell;" />
       <node id="8081432364527544774" at="65,0,71,0" concept="4" trace="createConstant_vnevkh_a0a#()Ljetbrains/mps/openapi/editor/cells/EditorCell;" />
-      <node id="8081432364527544762" at="122,0,128,0" concept="4" trace="createEmptyCell#()Ljetbrains/mps/openapi/editor/cells/EditorCell;" />
+      <node id="8081432364527544762" at="121,0,127,0" concept="4" trace="createEmptyCell#()Ljetbrains/mps/openapi/editor/cells/EditorCell;" />
       <node id="8081432364527544762" at="58,0,65,0" concept="4" trace="createCollection_vnevkh_a0#()Ljetbrains/mps/openapi/editor/cells/EditorCell;" />
       <node id="8081432364527544762" at="49,0,58,0" concept="4" trace="createCollection_vnevkh_a#()Ljetbrains/mps/openapi/editor/cells/EditorCell;" />
-      <node id="8081432364527544762" at="128,86,138,7" concept="3" />
-      <node id="8081432364527544762" at="87,0,98,0" concept="4" trace="createCollection_vnevkh_b0#()Ljetbrains/mps/openapi/editor/cells/EditorCell;" />
-      <node id="8081432364527544762" at="98,0,110,0" concept="4" trace="createRefNodeList_vnevkh_a1a#()Ljetbrains/mps/openapi/editor/cells/EditorCell;" />
-      <node id="8081432364527544762" at="128,0,140,0" concept="4" trace="installElementCellActions#(Lorg/jetbrains/mps/openapi/model/SNode;Ljetbrains/mps/openapi/editor/cells/EditorCell;)V" />
-      <node id="8081432364527544778" at="71,0,87,0" concept="4" trace="createProperty_vnevkh_b0a#()Ljetbrains/mps/openapi/editor/cells/EditorCell;" />
+      <node id="8081432364527544762" at="127,86,137,7" concept="3" />
+      <node id="8081432364527544762" at="86,0,97,0" concept="4" trace="createCollection_vnevkh_b0#()Ljetbrains/mps/openapi/editor/cells/EditorCell;" />
+      <node id="8081432364527544762" at="97,0,109,0" concept="4" trace="createRefNodeList_vnevkh_a1a#()Ljetbrains/mps/openapi/editor/cells/EditorCell;" />
+      <node id="8081432364527544762" at="127,0,139,0" concept="4" trace="installElementCellActions#(Lorg/jetbrains/mps/openapi/model/SNode;Ljetbrains/mps/openapi/editor/cells/EditorCell;)V" />
+      <node id="8081432364527544778" at="71,0,86,0" concept="4" trace="createProperty_vnevkh_b0a#()Ljetbrains/mps/openapi/editor/cells/EditorCell;" />
       <scope id="8081432364527544762" at="41,26,42,18" />
       <scope id="8081432364527544762" at="45,39,46,39" />
-      <scope id="8081432364527544762" at="111,99,112,50" />
-      <scope id="8081432364527544762" at="114,66,115,93" />
-      <scope id="8081432364527544762" at="135,122,136,395" />
+      <scope id="8081432364527544762" at="110,99,111,50" />
+      <scope id="8081432364527544762" at="113,66,114,93" />
+      <scope id="8081432364527544762" at="134,122,135,395" />
       <scope id="8081432364527544762" at="34,101,36,18" />
-      <scope id="8081432364527544778" at="81,35,83,94">
+      <scope id="8081432364527544778" at="80,35,82,112">
         <var name="manager" id="8081432364527544778" />
       </scope>
-      <scope id="8081432364527544762" at="131,34,133,146" />
+      <scope id="8081432364527544762" at="130,34,132,146" />
       <scope id="8081432364527544762" at="45,0,48,0" />
-      <scope id="8081432364527544762" at="111,0,114,0">
-=======
-      <node id="8081432364527544762" at="30,79,31,63" concept="5" />
-      <node id="8081432364527544762" at="33,89,34,97" concept="4" />
-      <node id="8081432364527544762" at="34,97,35,48" concept="1" />
-      <node id="8081432364527544762" at="35,48,36,28" concept="1" />
-      <node id="8081432364527544762" at="36,28,37,83" concept="1" />
-      <node id="8081432364527544762" at="37,83,38,83" concept="1" />
-      <node id="8081432364527544762" at="38,83,39,22" concept="5" />
-      <node id="8081432364527544762" at="41,90,42,99" concept="4" />
-      <node id="8081432364527544762" at="42,99,43,49" concept="1" />
-      <node id="8081432364527544762" at="43,49,44,82" concept="1" />
-      <node id="8081432364527544762" at="44,82,45,82" concept="1" />
-      <node id="8081432364527544762" at="45,82,46,22" concept="5" />
-      <node id="8081432364527544774" at="48,89,49,108" concept="4" />
-      <node id="8081432364527544774" at="49,108,50,48" concept="1" />
-      <node id="8081432364527544774" at="50,48,51,34" concept="1" />
-      <node id="8081432364527544774" at="51,34,52,22" concept="5" />
-      <node id="8081432364527544778" at="54,89,55,82" concept="4" />
-      <node id="8081432364527544778" at="55,82,56,29" concept="1" />
-      <node id="8081432364527544778" at="56,29,57,42" concept="1" />
-      <node id="8081432364527544778" at="57,42,58,26" concept="4" />
-      <node id="8081432364527544778" at="58,26,59,58" concept="1" />
-      <node id="8081432364527544778" at="59,58,60,42" concept="1" />
-      <node id="8081432364527544778" at="60,42,61,73" concept="1" />
-      <node id="8081432364527544778" at="61,73,62,57" concept="4" />
-      <node id="8081432364527544778" at="63,35,64,82" concept="4" />
-      <node id="8081432364527544778" at="64,82,65,112" concept="5" />
-      <node id="8081432364527544778" at="66,10,67,22" concept="5" />
-      <node id="8081432364527544762" at="69,90,70,96" concept="4" />
-      <node id="8081432364527544762" at="70,96,71,49" concept="1" />
-      <node id="8081432364527544762" at="71,49,72,34" concept="4" />
-      <node id="8081432364527544762" at="72,34,73,52" concept="1" />
-      <node id="8081432364527544762" at="73,52,74,64" concept="1" />
-      <node id="8081432364527544762" at="74,64,75,63" concept="1" />
-      <node id="8081432364527544762" at="75,63,76,40" concept="1" />
-      <node id="8081432364527544762" at="76,40,77,85" concept="1" />
-      <node id="8081432364527544762" at="77,85,78,22" concept="5" />
-      <node id="8081432364527544762" at="80,92,81,131" concept="4" />
-      <node id="8081432364527544762" at="81,131,82,106" concept="4" />
-      <node id="8081432364527544762" at="82,106,83,47" concept="1" />
-      <node id="8081432364527544762" at="83,47,84,34" concept="4" />
-      <node id="8081432364527544762" at="84,34,85,61" concept="1" />
-      <node id="8081432364527544762" at="85,61,86,63" concept="1" />
-      <node id="8081432364527544762" at="86,63,87,71" concept="1" />
-      <node id="8081432364527544762" at="87,71,88,40" concept="1" />
-      <node id="8081432364527544762" at="88,40,89,49" concept="1" />
-      <node id="8081432364527544762" at="89,49,90,22" concept="5" />
-      <node id="8081432364527544762" at="93,99,94,50" concept="6" />
-      <node id="8081432364527544762" at="96,66,97,41" concept="4" />
-      <node id="8081432364527544762" at="97,41,98,93" concept="5" />
-      <node id="8081432364527544762" at="100,86,101,80" concept="4" />
-      <node id="8081432364527544762" at="101,80,102,95" concept="1" />
-      <node id="8081432364527544762" at="102,95,103,25" concept="5" />
-      <node id="8081432364527544762" at="105,68,106,34" concept="4" />
-      <node id="8081432364527544762" at="106,34,107,55" concept="1" />
-      <node id="8081432364527544762" at="107,55,108,87" concept="1" />
-      <node id="8081432364527544762" at="108,87,109,23" concept="5" />
-      <node id="8081432364527544762" at="112,96,113,134" concept="1" />
-      <node id="8081432364527544762" at="114,34,115,142" concept="1" />
-      <node id="8081432364527544762" at="115,142,116,146" concept="1" />
-      <node id="8081432364527544762" at="118,122,119,393" concept="1" />
-      <node id="8081432364527544762" at="30,0,33,0" concept="3" trace="createEditorCell#(Ljetbrains/mps/openapi/editor/EditorContext;Lorg/jetbrains/mps/openapi/model/SNode;)Ljetbrains/mps/openapi/editor/cells/EditorCell;" />
-      <node id="8081432364527544762" at="93,0,96,0" concept="0" trace="nestedListHandler_vnevkh_a1a#(Lorg/jetbrains/mps/openapi/model/SNode;Ljava/lang/String;Ljetbrains/mps/openapi/editor/EditorContext;)V" />
-      <node id="8081432364527544762" at="117,9,120,9" concept="2" />
-      <node id="8081432364527544762" at="96,0,100,0" concept="3" trace="createNodeToInsert#(Ljetbrains/mps/openapi/editor/EditorContext;)Lorg/jetbrains/mps/openapi/model/SNode;" />
-      <node id="8081432364527544762" at="113,134,117,9" concept="2" />
-      <node id="8081432364527544778" at="62,57,67,22" concept="2" />
-      <node id="8081432364527544762" at="100,0,105,0" concept="3" trace="createNodeCell#(Ljetbrains/mps/openapi/editor/EditorContext;Lorg/jetbrains/mps/openapi/model/SNode;)Ljetbrains/mps/openapi/editor/cells/EditorCell;" />
-      <node id="8081432364527544774" at="48,0,54,0" concept="3" trace="createConstant_vnevkh_a0a#(Ljetbrains/mps/openapi/editor/EditorContext;Lorg/jetbrains/mps/openapi/model/SNode;)Ljetbrains/mps/openapi/editor/cells/EditorCell;" />
-      <node id="8081432364527544762" at="105,0,111,0" concept="3" trace="createEmptyCell#(Ljetbrains/mps/openapi/editor/EditorContext;)Ljetbrains/mps/openapi/editor/cells/EditorCell;" />
-      <node id="8081432364527544762" at="41,0,48,0" concept="3" trace="createCollection_vnevkh_a0#(Ljetbrains/mps/openapi/editor/EditorContext;Lorg/jetbrains/mps/openapi/model/SNode;)Ljetbrains/mps/openapi/editor/cells/EditorCell;" />
-      <node id="8081432364527544762" at="33,0,41,0" concept="3" trace="createCollection_vnevkh_a#(Ljetbrains/mps/openapi/editor/EditorContext;Lorg/jetbrains/mps/openapi/model/SNode;)Ljetbrains/mps/openapi/editor/cells/EditorCell;" />
-      <node id="8081432364527544762" at="111,132,121,7" concept="2" />
-      <node id="8081432364527544762" at="69,0,80,0" concept="3" trace="createCollection_vnevkh_b0#(Ljetbrains/mps/openapi/editor/EditorContext;Lorg/jetbrains/mps/openapi/model/SNode;)Ljetbrains/mps/openapi/editor/cells/EditorCell;" />
-      <node id="8081432364527544762" at="80,0,92,0" concept="3" trace="createRefNodeList_vnevkh_a1a#(Ljetbrains/mps/openapi/editor/EditorContext;Lorg/jetbrains/mps/openapi/model/SNode;)Ljetbrains/mps/openapi/editor/cells/EditorCell;" />
-      <node id="8081432364527544762" at="111,0,123,0" concept="3" trace="installElementCellActions#(Lorg/jetbrains/mps/openapi/model/SNode;Lorg/jetbrains/mps/openapi/model/SNode;Ljetbrains/mps/openapi/editor/cells/EditorCell;Ljetbrains/mps/openapi/editor/EditorContext;)V" />
-      <node id="8081432364527544778" at="54,0,69,0" concept="3" trace="createProperty_vnevkh_b0a#(Ljetbrains/mps/openapi/editor/EditorContext;Lorg/jetbrains/mps/openapi/model/SNode;)Ljetbrains/mps/openapi/editor/cells/EditorCell;" />
-      <scope id="8081432364527544762" at="30,79,31,63" />
-      <scope id="8081432364527544762" at="93,99,94,50" />
-      <scope id="8081432364527544762" at="118,122,119,393" />
-      <scope id="8081432364527544778" at="63,35,65,112">
-        <var name="manager" id="8081432364527544778" />
-      </scope>
-      <scope id="8081432364527544762" at="96,66,98,93">
-        <var name="listOwner" id="8081432364527544762" />
-      </scope>
-      <scope id="8081432364527544762" at="114,34,116,146" />
-      <scope id="8081432364527544762" at="30,0,33,0">
-        <var name="editorContext" id="8081432364527544762" />
-        <var name="node" id="8081432364527544762" />
-      </scope>
-      <scope id="8081432364527544762" at="93,0,96,0">
->>>>>>> bd830ede
+      <scope id="8081432364527544762" at="110,0,113,0">
         <var name="childRole" id="8081432364527544762" />
         <var name="context" id="8081432364527544762" />
         <var name="ownerNode" id="8081432364527544762" />
       </scope>
-<<<<<<< HEAD
-      <scope id="8081432364527544762" at="114,0,117,0">
+      <scope id="8081432364527544762" at="113,0,116,0">
         <var name="editorContext" id="8081432364527544762" />
       </scope>
-      <scope id="8081432364527544762" at="117,57,120,25">
-=======
-      <scope id="8081432364527544762" at="100,86,103,25">
->>>>>>> bd830ede
+      <scope id="8081432364527544762" at="116,57,119,25">
         <var name="elementCell" id="8081432364527544762" />
       </scope>
       <scope id="8081432364527544762" at="34,0,38,0">
         <var name="context" id="8081432364527544762" />
         <var name="node" id="8081432364527544762" />
       </scope>
-<<<<<<< HEAD
       <scope id="8081432364527544774" at="65,50,69,22">
         <var name="editorCell" id="8081432364527544774" />
       </scope>
-      <scope id="8081432364527544762" at="122,41,126,23">
-=======
-      <scope id="8081432364527544762" at="96,0,100,0">
-        <var name="editorContext" id="8081432364527544762" />
-      </scope>
-      <scope id="8081432364527544762" at="105,68,109,23">
->>>>>>> bd830ede
+      <scope id="8081432364527544762" at="121,41,125,23">
         <var name="emptyCell" id="8081432364527544762" />
       </scope>
       <scope id="8081432364527544762" at="39,0,44,0" />
       <scope id="8081432364527544762" at="58,51,63,22">
         <var name="editorCell" id="8081432364527544762" />
       </scope>
-<<<<<<< HEAD
-      <scope id="8081432364527544762" at="117,0,122,0">
-=======
-      <scope id="8081432364527544762" at="100,0,105,0">
-        <var name="editorContext" id="8081432364527544762" />
->>>>>>> bd830ede
+      <scope id="8081432364527544762" at="116,0,121,0">
         <var name="elementNode" id="8081432364527544762" />
       </scope>
       <scope id="8081432364527544774" at="65,0,71,0" />
-      <scope id="8081432364527544762" at="122,0,128,0" />
+      <scope id="8081432364527544762" at="121,0,127,0" />
       <scope id="8081432364527544762" at="49,50,56,22">
         <var name="editorCell" id="8081432364527544762" />
       </scope>
-<<<<<<< HEAD
       <scope id="8081432364527544762" at="58,0,65,0" />
-      <scope id="8081432364527544762" at="129,96,137,9" />
+      <scope id="8081432364527544762" at="128,96,136,9" />
       <scope id="8081432364527544762" at="49,0,58,0" />
-      <scope id="8081432364527544762" at="87,51,96,22">
+      <scope id="8081432364527544762" at="86,51,95,22">
         <var name="editorCell" id="8081432364527544762" />
         <var name="style" id="8081432364527544762" />
       </scope>
-      <scope id="8081432364527544762" at="98,53,108,22">
-=======
-      <scope id="8081432364527544774" at="48,0,54,0">
-        <var name="editorContext" id="8081432364527544774" />
-        <var name="node" id="8081432364527544774" />
-      </scope>
-      <scope id="8081432364527544762" at="105,0,111,0">
-        <var name="editorContext" id="8081432364527544762" />
-      </scope>
-      <scope id="8081432364527544762" at="41,0,48,0">
-        <var name="editorContext" id="8081432364527544762" />
-        <var name="node" id="8081432364527544762" />
-      </scope>
-      <scope id="8081432364527544762" at="33,0,41,0">
-        <var name="editorContext" id="8081432364527544762" />
-        <var name="node" id="8081432364527544762" />
-      </scope>
-      <scope id="8081432364527544762" at="112,96,120,9" />
-      <scope id="8081432364527544762" at="69,90,78,22">
-        <var name="editorCell" id="8081432364527544762" />
-        <var name="style" id="8081432364527544762" />
-      </scope>
-      <scope id="8081432364527544762" at="80,92,90,22">
->>>>>>> bd830ede
+      <scope id="8081432364527544762" at="97,53,107,22">
         <var name="editorCell" id="8081432364527544762" />
         <var name="handler" id="8081432364527544762" />
         <var name="style" id="8081432364527544762" />
       </scope>
-<<<<<<< HEAD
-      <scope id="8081432364527544762" at="128,86,138,7" />
-      <scope id="8081432364527544762" at="87,0,98,0" />
-      <scope id="8081432364527544762" at="98,0,110,0" />
-      <scope id="8081432364527544762" at="128,0,140,0">
-=======
-      <scope id="8081432364527544762" at="111,132,121,7" />
-      <scope id="8081432364527544762" at="69,0,80,0">
-        <var name="editorContext" id="8081432364527544762" />
-        <var name="node" id="8081432364527544762" />
-      </scope>
-      <scope id="8081432364527544762" at="80,0,92,0">
-        <var name="editorContext" id="8081432364527544762" />
-        <var name="node" id="8081432364527544762" />
-      </scope>
-      <scope id="8081432364527544762" at="111,0,123,0">
-        <var name="editorContext" id="8081432364527544762" />
->>>>>>> bd830ede
+      <scope id="8081432364527544762" at="127,86,137,7" />
+      <scope id="8081432364527544762" at="86,0,97,0" />
+      <scope id="8081432364527544762" at="97,0,109,0" />
+      <scope id="8081432364527544762" at="127,0,139,0">
         <var name="elementCell" id="8081432364527544762" />
         <var name="elementNode" id="8081432364527544762" />
       </scope>
-<<<<<<< HEAD
-      <scope id="8081432364527544778" at="71,50,85,22">
-=======
-      <scope id="8081432364527544778" at="54,89,67,22">
->>>>>>> bd830ede
+      <scope id="8081432364527544778" at="71,50,84,22">
         <var name="attributeConcept" id="8081432364527544778" />
         <var name="editorCell" id="8081432364527544778" />
         <var name="provider" id="8081432364527544778" />
       </scope>
-<<<<<<< HEAD
-      <scope id="8081432364527544778" at="71,0,87,0" />
-      <unit id="8081432364527544762" at="110,0,141,0" name="jetbrains.mps.samples.attribute.editor.SubConceptToTransform_EditorBuilder_a$nestedListHandler_vnevkh_a1a" />
-      <unit id="8081432364527544762" at="30,0,142,0" name="jetbrains.mps.samples.attribute.editor.SubConceptToTransform_EditorBuilder_a" />
-=======
-      <scope id="8081432364527544778" at="54,0,69,0">
-        <var name="editorContext" id="8081432364527544778" />
-        <var name="node" id="8081432364527544778" />
-      </scope>
-      <unit id="8081432364527544762" at="92,0,124,0" name="jetbrains.mps.samples.attribute.editor.SubConceptToTransform_Editor$nestedListHandler_vnevkh_a1a" />
-      <unit id="8081432364527544762" at="29,0,125,0" name="jetbrains.mps.samples.attribute.editor.SubConceptToTransform_Editor" />
->>>>>>> bd830ede
+      <scope id="8081432364527544778" at="71,0,86,0" />
+      <unit id="8081432364527544762" at="109,0,140,0" name="jetbrains.mps.samples.attribute.editor.SubConceptToTransform_EditorBuilder_a$nestedListHandler_vnevkh_a1a" />
+      <unit id="8081432364527544762" at="30,0,141,0" name="jetbrains.mps.samples.attribute.editor.SubConceptToTransform_EditorBuilder_a" />
     </file>
   </root>
   <root nodeRef="r:8561f8de-2895-494b-93be-4f557afb8444(jetbrains.mps.samples.attribute.editor)/8081432364527550993">
     <file name="SubConceptToTransformNested_Editor.java">
-<<<<<<< HEAD
       <node id="8081432364527550993" at="11,79,12,93" concept="6" />
       <node id="8081432364527550993" at="11,0,14,0" concept="4" trace="createEditorCell#(Ljetbrains/mps/openapi/editor/EditorContext;Lorg/jetbrains/mps/openapi/model/SNode;)Ljetbrains/mps/openapi/editor/cells/EditorCell;" />
       <scope id="8081432364527550993" at="11,79,12,93" />
@@ -949,53 +548,21 @@
       <node id="8081432364527551009" at="55,63,56,42" concept="1" />
       <node id="8081432364527551009" at="56,42,57,73" concept="1" />
       <node id="8081432364527551009" at="57,73,58,57" concept="5" />
-      <node id="8081432364527551009" at="58,57,59,59" concept="5" />
-      <node id="8081432364527551009" at="60,35,61,87" concept="5" />
-      <node id="8081432364527551009" at="61,87,62,94" concept="6" />
-      <node id="8081432364527551009" at="63,10,64,22" concept="6" />
+      <node id="8081432364527551009" at="59,35,60,87" concept="5" />
+      <node id="8081432364527551009" at="60,87,61,112" concept="6" />
+      <node id="8081432364527551009" at="62,10,63,22" concept="6" />
       <node id="8081432364527550993" at="17,0,19,0" concept="2" trace="myNode" />
       <node id="8081432364527550993" at="31,0,34,0" concept="4" trace="createCell#()Ljetbrains/mps/openapi/editor/cells/EditorCell;" />
       <node id="8081432364527550993" at="20,0,24,0" concept="0" trace="SubConceptToTransformNested_EditorBuilder_a#(Ljetbrains/mps/openapi/editor/EditorContext;Lorg/jetbrains/mps/openapi/model/SNode;)V" />
       <node id="8081432364527550993" at="25,0,30,0" concept="4" trace="getNode#()Lorg/jetbrains/mps/openapi/model/SNode;" />
-      <node id="8081432364527551009" at="59,59,64,22" concept="3" />
+      <node id="8081432364527551009" at="58,57,63,22" concept="3" />
       <node id="8081432364527551005" at="44,0,50,0" concept="4" trace="createConstant_2y9uly_a0#()Ljetbrains/mps/openapi/editor/cells/EditorCell;" />
       <node id="8081432364527550993" at="35,0,44,0" concept="4" trace="createCollection_2y9uly_a#()Ljetbrains/mps/openapi/editor/cells/EditorCell;" />
-      <node id="8081432364527551009" at="50,0,66,0" concept="4" trace="createProperty_2y9uly_b0#()Ljetbrains/mps/openapi/editor/cells/EditorCell;" />
+      <node id="8081432364527551009" at="50,0,65,0" concept="4" trace="createProperty_2y9uly_b0#()Ljetbrains/mps/openapi/editor/cells/EditorCell;" />
       <scope id="8081432364527550993" at="27,26,28,18" />
       <scope id="8081432364527550993" at="31,39,32,39" />
       <scope id="8081432364527550993" at="20,107,22,18" />
-      <scope id="8081432364527551009" at="60,35,62,94">
-=======
-      <node id="8081432364527550993" at="16,79,17,63" concept="5" />
-      <node id="8081432364527550993" at="19,89,20,99" concept="4" />
-      <node id="8081432364527550993" at="20,99,21,48" concept="1" />
-      <node id="8081432364527550993" at="21,48,22,28" concept="1" />
-      <node id="8081432364527550993" at="22,28,23,81" concept="1" />
-      <node id="8081432364527550993" at="23,81,24,81" concept="1" />
-      <node id="8081432364527550993" at="24,81,25,22" concept="5" />
-      <node id="8081432364527551005" at="27,88,28,93" concept="4" />
-      <node id="8081432364527551005" at="28,93,29,47" concept="1" />
-      <node id="8081432364527551005" at="29,47,30,34" concept="1" />
-      <node id="8081432364527551005" at="30,34,31,22" concept="5" />
-      <node id="8081432364527551009" at="33,88,34,82" concept="4" />
-      <node id="8081432364527551009" at="34,82,35,29" concept="1" />
-      <node id="8081432364527551009" at="35,29,36,42" concept="1" />
-      <node id="8081432364527551009" at="36,42,37,26" concept="4" />
-      <node id="8081432364527551009" at="37,26,38,58" concept="1" />
-      <node id="8081432364527551009" at="38,58,39,42" concept="1" />
-      <node id="8081432364527551009" at="39,42,40,73" concept="1" />
-      <node id="8081432364527551009" at="40,73,41,57" concept="4" />
-      <node id="8081432364527551009" at="42,35,43,82" concept="4" />
-      <node id="8081432364527551009" at="43,82,44,112" concept="5" />
-      <node id="8081432364527551009" at="45,10,46,22" concept="5" />
-      <node id="8081432364527550993" at="16,0,19,0" concept="3" trace="createEditorCell#(Ljetbrains/mps/openapi/editor/EditorContext;Lorg/jetbrains/mps/openapi/model/SNode;)Ljetbrains/mps/openapi/editor/cells/EditorCell;" />
-      <node id="8081432364527551009" at="41,57,46,22" concept="2" />
-      <node id="8081432364527551005" at="27,0,33,0" concept="3" trace="createConstant_2y9uly_a0#(Ljetbrains/mps/openapi/editor/EditorContext;Lorg/jetbrains/mps/openapi/model/SNode;)Ljetbrains/mps/openapi/editor/cells/EditorCell;" />
-      <node id="8081432364527550993" at="19,0,27,0" concept="3" trace="createCollection_2y9uly_a#(Ljetbrains/mps/openapi/editor/EditorContext;Lorg/jetbrains/mps/openapi/model/SNode;)Ljetbrains/mps/openapi/editor/cells/EditorCell;" />
-      <node id="8081432364527551009" at="33,0,48,0" concept="3" trace="createProperty_2y9uly_b0#(Ljetbrains/mps/openapi/editor/EditorContext;Lorg/jetbrains/mps/openapi/model/SNode;)Ljetbrains/mps/openapi/editor/cells/EditorCell;" />
-      <scope id="8081432364527550993" at="16,79,17,63" />
-      <scope id="8081432364527551009" at="42,35,44,112">
->>>>>>> bd830ede
+      <scope id="8081432364527551009" at="59,35,61,112">
         <var name="manager" id="8081432364527551009" />
       </scope>
       <scope id="8081432364527550993" at="31,0,34,0" />
@@ -1011,34 +578,14 @@
       <scope id="8081432364527550993" at="35,50,42,22">
         <var name="editorCell" id="8081432364527550993" />
       </scope>
-<<<<<<< HEAD
       <scope id="8081432364527550993" at="35,0,44,0" />
-      <scope id="8081432364527551009" at="50,49,64,22">
-=======
-      <scope id="8081432364527551005" at="27,0,33,0">
-        <var name="editorContext" id="8081432364527551005" />
-        <var name="node" id="8081432364527551005" />
-      </scope>
-      <scope id="8081432364527550993" at="19,0,27,0">
-        <var name="editorContext" id="8081432364527550993" />
-        <var name="node" id="8081432364527550993" />
-      </scope>
-      <scope id="8081432364527551009" at="33,88,46,22">
->>>>>>> bd830ede
+      <scope id="8081432364527551009" at="50,49,63,22">
         <var name="attributeConcept" id="8081432364527551009" />
         <var name="editorCell" id="8081432364527551009" />
         <var name="provider" id="8081432364527551009" />
       </scope>
-<<<<<<< HEAD
-      <scope id="8081432364527551009" at="50,0,66,0" />
-      <unit id="8081432364527550993" at="16,0,67,0" name="jetbrains.mps.samples.attribute.editor.SubConceptToTransformNested_EditorBuilder_a" />
-=======
-      <scope id="8081432364527551009" at="33,0,48,0">
-        <var name="editorContext" id="8081432364527551009" />
-        <var name="node" id="8081432364527551009" />
-      </scope>
-      <unit id="8081432364527550993" at="15,0,49,0" name="jetbrains.mps.samples.attribute.editor.SubConceptToTransformNested_Editor" />
->>>>>>> bd830ede
+      <scope id="8081432364527551009" at="50,0,65,0" />
+      <unit id="8081432364527550993" at="16,0,66,0" name="jetbrains.mps.samples.attribute.editor.SubConceptToTransformNested_EditorBuilder_a" />
     </file>
   </root>
 </debug-info>
