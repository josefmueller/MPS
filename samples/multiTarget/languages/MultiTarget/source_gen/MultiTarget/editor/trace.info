<?xml version="1.0" encoding="UTF-8"?>
<debug-info version="2">
  <concept fqn="c:f3061a53-9226-4cc5-a443-f952ceaf5816/1068580123140:jetbrains.mps.baseLanguage.structure.ConstructorDeclaration" />
  <concept fqn="c:f3061a53-9226-4cc5-a443-f952ceaf5816/1068580123155:jetbrains.mps.baseLanguage.structure.ExpressionStatement" />
  <concept fqn="c:f3061a53-9226-4cc5-a443-f952ceaf5816/1068390468200:jetbrains.mps.baseLanguage.structure.FieldDeclaration" />
  <concept fqn="c:f3061a53-9226-4cc5-a443-f952ceaf5816/1068580123159:jetbrains.mps.baseLanguage.structure.IfStatement" />
  <concept fqn="c:f3061a53-9226-4cc5-a443-f952ceaf5816/1068580123165:jetbrains.mps.baseLanguage.structure.InstanceMethodDeclaration" />
  <concept fqn="c:f3061a53-9226-4cc5-a443-f952ceaf5816/1068581242864:jetbrains.mps.baseLanguage.structure.LocalVariableDeclarationStatement" />
  <concept fqn="c:f3061a53-9226-4cc5-a443-f952ceaf5816/1068581242878:jetbrains.mps.baseLanguage.structure.ReturnStatement" />
  <concept fqn="c:f3061a53-9226-4cc5-a443-f952ceaf5816/1070475587102:jetbrains.mps.baseLanguage.structure.SuperConstructorInvocation" />
  <root>
    <file name="EditorAspectDescriptorImpl.java">
      <unit at="15,0,35,0" name="MultiTarget.editor.EditorAspectDescriptorImpl" />
    </file>
  </root>
  <root nodeRef="r:ea768d15-a9c9-488b-8295-d4b967b40487(MultiTarget.editor)/852022627621592891">
    <file name="Container_Editor.java">
<<<<<<< HEAD
      <node id="852022627621592891" at="11,79,12,75" concept="6" />
      <node id="852022627621592891" at="11,0,14,0" concept="4" trace="createEditorCell#(Ljetbrains/mps/openapi/editor/EditorContext;Lorg/jetbrains/mps/openapi/model/SNode;)Ljetbrains/mps/openapi/editor/cells/EditorCell;" />
      <scope id="852022627621592891" at="11,79,12,75" />
      <scope id="852022627621592891" at="11,0,14,0">
        <var name="editorContext" id="852022627621592891" />
        <var name="node" id="852022627621592891" />
      </scope>
      <unit id="852022627621592891" at="10,0,15,0" name="MultiTarget.editor.Container_Editor" />
    </file>
    <file name="Container_EditorBuilder_a.java">
      <node id="852022627621592891" at="34,89,35,19" concept="7" />
      <node id="852022627621592891" at="35,19,36,18" concept="1" />
      <node id="852022627621592891" at="41,26,42,18" concept="6" />
      <node id="852022627621592891" at="45,39,46,39" concept="6" />
      <node id="852022627621592891" at="49,50,50,103" concept="5" />
      <node id="852022627621592891" at="50,103,51,48" concept="1" />
      <node id="852022627621592891" at="51,48,52,28" concept="1" />
      <node id="852022627621592891" at="52,28,53,65" concept="1" />
      <node id="852022627621592891" at="53,65,54,57" concept="1" />
      <node id="852022627621592891" at="54,57,55,57" concept="1" />
      <node id="852022627621592891" at="55,57,56,60" concept="1" />
      <node id="852022627621592891" at="56,60,57,22" concept="6" />
      <node id="852022627621592900" at="59,49,60,102" concept="5" />
      <node id="852022627621592900" at="60,102,61,47" concept="1" />
      <node id="852022627621592900" at="61,47,62,34" concept="1" />
      <node id="852022627621592900" at="62,34,63,22" concept="6" />
      <node id="852022627621592906" at="65,49,66,89" concept="5" />
      <node id="852022627621592906" at="66,89,67,29" concept="1" />
      <node id="852022627621592906" at="67,29,68,42" concept="1" />
      <node id="852022627621592906" at="68,42,69,26" concept="5" />
      <node id="852022627621592906" at="69,26,70,63" concept="1" />
      <node id="852022627621592906" at="70,63,71,42" concept="1" />
      <node id="852022627621592906" at="71,42,72,34" concept="5" />
      <node id="852022627621592906" at="72,34,73,60" concept="1" />
      <node id="852022627621592906" at="73,60,74,40" concept="1" />
      <node id="852022627621592906" at="74,40,75,73" concept="1" />
      <node id="852022627621592906" at="75,73,76,57" concept="5" />
      <node id="852022627621592906" at="76,57,77,59" concept="5" />
      <node id="852022627621592906" at="78,35,79,87" concept="5" />
      <node id="852022627621592906" at="79,87,80,94" concept="6" />
      <node id="852022627621592906" at="81,10,82,22" concept="6" />
      <node id="852022627621592891" at="84,52,85,136" concept="5" />
      <node id="852022627621592891" at="85,136,86,93" concept="5" />
      <node id="852022627621592891" at="86,93,87,48" concept="1" />
      <node id="852022627621592891" at="87,48,88,34" concept="5" />
      <node id="852022627621592891" at="88,34,89,58" concept="1" />
      <node id="852022627621592891" at="89,58,90,40" concept="1" />
      <node id="852022627621592891" at="90,40,91,49" concept="1" />
      <node id="852022627621592891" at="91,49,92,22" concept="6" />
      <node id="852022627621592891" at="95,99,96,50" concept="7" />
      <node id="852022627621592891" at="98,66,99,93" concept="6" />
      <node id="852022627621592891" at="101,57,102,65" concept="5" />
      <node id="852022627621592891" at="102,65,103,58" concept="1" />
      <node id="852022627621592891" at="103,58,104,25" concept="6" />
      <node id="852022627621592891" at="106,41,107,34" concept="5" />
      <node id="852022627621592891" at="107,34,108,42" concept="1" />
      <node id="852022627621592891" at="108,42,109,49" concept="1" />
      <node id="852022627621592891" at="109,49,110,23" concept="6" />
      <node id="852022627621592891" at="113,96,114,134" concept="1" />
      <node id="852022627621592891" at="115,34,116,142" concept="1" />
      <node id="852022627621592891" at="116,142,117,146" concept="1" />
      <node id="852022627621592891" at="119,122,120,394" concept="1" />
      <node id="852022627621592891" at="31,0,33,0" concept="2" trace="myNode" />
      <node id="852022627621592891" at="45,0,48,0" concept="4" trace="createCell#()Ljetbrains/mps/openapi/editor/cells/EditorCell;" />
      <node id="852022627621592891" at="95,0,98,0" concept="0" trace="membersListHandler_xjnu6t_c0#(Lorg/jetbrains/mps/openapi/model/SNode;Ljava/lang/String;Ljetbrains/mps/openapi/editor/EditorContext;)V" />
      <node id="852022627621592891" at="98,0,101,0" concept="4" trace="createNodeToInsert#(Ljetbrains/mps/openapi/editor/EditorContext;)Lorg/jetbrains/mps/openapi/model/SNode;" />
      <node id="852022627621592891" at="118,9,121,9" concept="3" />
      <node id="852022627621592891" at="34,0,38,0" concept="0" trace="Container_EditorBuilder_a#(Ljetbrains/mps/openapi/editor/EditorContext;Lorg/jetbrains/mps/openapi/model/SNode;)V" />
      <node id="852022627621592891" at="114,134,118,9" concept="3" />
      <node id="852022627621592891" at="39,0,44,0" concept="4" trace="getNode#()Lorg/jetbrains/mps/openapi/model/SNode;" />
      <node id="852022627621592906" at="77,59,82,22" concept="3" />
      <node id="852022627621592891" at="101,0,106,0" concept="4" trace="createNodeCell#(Lorg/jetbrains/mps/openapi/model/SNode;)Ljetbrains/mps/openapi/editor/cells/EditorCell;" />
      <node id="852022627621592900" at="59,0,65,0" concept="4" trace="createConstant_xjnu6t_a0#()Ljetbrains/mps/openapi/editor/cells/EditorCell;" />
      <node id="852022627621592891" at="106,0,112,0" concept="4" trace="createEmptyCell#()Ljetbrains/mps/openapi/editor/cells/EditorCell;" />
      <node id="852022627621592891" at="49,0,59,0" concept="4" trace="createCollection_xjnu6t_a#()Ljetbrains/mps/openapi/editor/cells/EditorCell;" />
      <node id="852022627621592891" at="84,0,94,0" concept="4" trace="createRefNodeList_xjnu6t_c0#()Ljetbrains/mps/openapi/editor/cells/EditorCell;" />
      <node id="852022627621592891" at="112,86,122,7" concept="3" />
      <node id="852022627621592891" at="112,0,124,0" concept="4" trace="installElementCellActions#(Lorg/jetbrains/mps/openapi/model/SNode;Ljetbrains/mps/openapi/editor/cells/EditorCell;)V" />
      <node id="852022627621592906" at="65,0,84,0" concept="4" trace="createProperty_xjnu6t_b0#()Ljetbrains/mps/openapi/editor/cells/EditorCell;" />
      <scope id="852022627621592891" at="41,26,42,18" />
      <scope id="852022627621592891" at="45,39,46,39" />
      <scope id="852022627621592891" at="95,99,96,50" />
      <scope id="852022627621592891" at="98,66,99,93" />
      <scope id="852022627621592891" at="119,122,120,394" />
      <scope id="852022627621592891" at="34,89,36,18" />
      <scope id="852022627621592906" at="78,35,80,94">
        <var name="manager" id="852022627621592906" />
      </scope>
      <scope id="852022627621592891" at="115,34,117,146" />
      <scope id="852022627621592891" at="45,0,48,0" />
      <scope id="852022627621592891" at="95,0,98,0">
=======
      <node id="852022627621592891" at="30,79,31,63" concept="5" />
      <node id="852022627621592891" at="33,89,34,96" concept="4" />
      <node id="852022627621592891" at="34,96,35,48" concept="1" />
      <node id="852022627621592891" at="35,48,36,28" concept="1" />
      <node id="852022627621592891" at="36,28,37,81" concept="1" />
      <node id="852022627621592891" at="37,81,38,81" concept="1" />
      <node id="852022627621592891" at="38,81,39,84" concept="1" />
      <node id="852022627621592891" at="39,84,40,22" concept="5" />
      <node id="852022627621592900" at="42,88,43,95" concept="4" />
      <node id="852022627621592900" at="43,95,44,47" concept="1" />
      <node id="852022627621592900" at="44,47,45,34" concept="1" />
      <node id="852022627621592900" at="45,34,46,22" concept="5" />
      <node id="852022627621592906" at="48,88,49,82" concept="4" />
      <node id="852022627621592906" at="49,82,50,29" concept="1" />
      <node id="852022627621592906" at="50,29,51,42" concept="1" />
      <node id="852022627621592906" at="51,42,52,26" concept="4" />
      <node id="852022627621592906" at="52,26,53,58" concept="1" />
      <node id="852022627621592906" at="53,58,54,42" concept="1" />
      <node id="852022627621592906" at="54,42,55,34" concept="4" />
      <node id="852022627621592906" at="55,34,56,63" concept="1" />
      <node id="852022627621592906" at="56,63,57,40" concept="1" />
      <node id="852022627621592906" at="57,40,58,73" concept="1" />
      <node id="852022627621592906" at="58,73,59,57" concept="4" />
      <node id="852022627621592906" at="60,35,61,82" concept="4" />
      <node id="852022627621592906" at="61,82,62,112" concept="5" />
      <node id="852022627621592906" at="63,10,64,22" concept="5" />
      <node id="852022627621592891" at="66,91,67,120" concept="4" />
      <node id="852022627621592891" at="67,120,68,108" concept="4" />
      <node id="852022627621592891" at="68,108,69,48" concept="1" />
      <node id="852022627621592891" at="69,48,70,34" concept="4" />
      <node id="852022627621592891" at="70,34,71,61" concept="1" />
      <node id="852022627621592891" at="71,61,72,40" concept="1" />
      <node id="852022627621592891" at="72,40,73,49" concept="1" />
      <node id="852022627621592891" at="73,49,74,22" concept="5" />
      <node id="852022627621592891" at="77,99,78,50" concept="6" />
      <node id="852022627621592891" at="80,66,81,41" concept="4" />
      <node id="852022627621592891" at="81,41,82,93" concept="5" />
      <node id="852022627621592891" at="84,86,85,80" concept="4" />
      <node id="852022627621592891" at="85,80,86,95" concept="1" />
      <node id="852022627621592891" at="86,95,87,25" concept="5" />
      <node id="852022627621592891" at="89,68,90,34" concept="4" />
      <node id="852022627621592891" at="90,34,91,55" concept="1" />
      <node id="852022627621592891" at="91,55,92,87" concept="1" />
      <node id="852022627621592891" at="92,87,93,23" concept="5" />
      <node id="852022627621592891" at="96,96,97,134" concept="1" />
      <node id="852022627621592891" at="98,34,99,142" concept="1" />
      <node id="852022627621592891" at="99,142,100,146" concept="1" />
      <node id="852022627621592891" at="102,122,103,392" concept="1" />
      <node id="852022627621592891" at="30,0,33,0" concept="3" trace="createEditorCell#(Ljetbrains/mps/openapi/editor/EditorContext;Lorg/jetbrains/mps/openapi/model/SNode;)Ljetbrains/mps/openapi/editor/cells/EditorCell;" />
      <node id="852022627621592891" at="77,0,80,0" concept="0" trace="membersListHandler_xjnu6t_c0#(Lorg/jetbrains/mps/openapi/model/SNode;Ljava/lang/String;Ljetbrains/mps/openapi/editor/EditorContext;)V" />
      <node id="852022627621592891" at="101,9,104,9" concept="2" />
      <node id="852022627621592891" at="80,0,84,0" concept="3" trace="createNodeToInsert#(Ljetbrains/mps/openapi/editor/EditorContext;)Lorg/jetbrains/mps/openapi/model/SNode;" />
      <node id="852022627621592891" at="97,134,101,9" concept="2" />
      <node id="852022627621592906" at="59,57,64,22" concept="2" />
      <node id="852022627621592891" at="84,0,89,0" concept="3" trace="createNodeCell#(Ljetbrains/mps/openapi/editor/EditorContext;Lorg/jetbrains/mps/openapi/model/SNode;)Ljetbrains/mps/openapi/editor/cells/EditorCell;" />
      <node id="852022627621592900" at="42,0,48,0" concept="3" trace="createConstant_xjnu6t_a0#(Ljetbrains/mps/openapi/editor/EditorContext;Lorg/jetbrains/mps/openapi/model/SNode;)Ljetbrains/mps/openapi/editor/cells/EditorCell;" />
      <node id="852022627621592891" at="89,0,95,0" concept="3" trace="createEmptyCell#(Ljetbrains/mps/openapi/editor/EditorContext;)Ljetbrains/mps/openapi/editor/cells/EditorCell;" />
      <node id="852022627621592891" at="33,0,42,0" concept="3" trace="createCollection_xjnu6t_a#(Ljetbrains/mps/openapi/editor/EditorContext;Lorg/jetbrains/mps/openapi/model/SNode;)Ljetbrains/mps/openapi/editor/cells/EditorCell;" />
      <node id="852022627621592891" at="66,0,76,0" concept="3" trace="createRefNodeList_xjnu6t_c0#(Ljetbrains/mps/openapi/editor/EditorContext;Lorg/jetbrains/mps/openapi/model/SNode;)Ljetbrains/mps/openapi/editor/cells/EditorCell;" />
      <node id="852022627621592891" at="95,132,105,7" concept="2" />
      <node id="852022627621592891" at="95,0,107,0" concept="3" trace="installElementCellActions#(Lorg/jetbrains/mps/openapi/model/SNode;Lorg/jetbrains/mps/openapi/model/SNode;Ljetbrains/mps/openapi/editor/cells/EditorCell;Ljetbrains/mps/openapi/editor/EditorContext;)V" />
      <node id="852022627621592906" at="48,0,66,0" concept="3" trace="createProperty_xjnu6t_b0#(Ljetbrains/mps/openapi/editor/EditorContext;Lorg/jetbrains/mps/openapi/model/SNode;)Ljetbrains/mps/openapi/editor/cells/EditorCell;" />
      <scope id="852022627621592891" at="30,79,31,63" />
      <scope id="852022627621592891" at="77,99,78,50" />
      <scope id="852022627621592891" at="102,122,103,392" />
      <scope id="852022627621592906" at="60,35,62,112">
        <var name="manager" id="852022627621592906" />
      </scope>
      <scope id="852022627621592891" at="80,66,82,93">
        <var name="listOwner" id="852022627621592891" />
      </scope>
      <scope id="852022627621592891" at="98,34,100,146" />
      <scope id="852022627621592891" at="30,0,33,0">
        <var name="editorContext" id="852022627621592891" />
        <var name="node" id="852022627621592891" />
      </scope>
      <scope id="852022627621592891" at="77,0,80,0">
>>>>>>> bd830ede
        <var name="childRole" id="852022627621592891" />
        <var name="context" id="852022627621592891" />
        <var name="ownerNode" id="852022627621592891" />
      </scope>
<<<<<<< HEAD
      <scope id="852022627621592891" at="98,0,101,0">
        <var name="editorContext" id="852022627621592891" />
      </scope>
      <scope id="852022627621592891" at="101,57,104,25">
=======
      <scope id="852022627621592891" at="84,86,87,25">
>>>>>>> bd830ede
        <var name="elementCell" id="852022627621592891" />
      </scope>
      <scope id="852022627621592891" at="34,0,38,0">
        <var name="context" id="852022627621592891" />
        <var name="node" id="852022627621592891" />
      </scope>
<<<<<<< HEAD
      <scope id="852022627621592900" at="59,49,63,22">
        <var name="editorCell" id="852022627621592900" />
      </scope>
      <scope id="852022627621592891" at="106,41,110,23">
        <var name="emptyCell" id="852022627621592891" />
      </scope>
      <scope id="852022627621592891" at="39,0,44,0" />
      <scope id="852022627621592891" at="101,0,106,0">
        <var name="elementNode" id="852022627621592891" />
      </scope>
      <scope id="852022627621592900" at="59,0,65,0" />
      <scope id="852022627621592891" at="106,0,112,0" />
      <scope id="852022627621592891" at="49,50,57,22">
        <var name="editorCell" id="852022627621592891" />
      </scope>
      <scope id="852022627621592891" at="84,52,92,22">
=======
      <scope id="852022627621592891" at="80,0,84,0">
        <var name="editorContext" id="852022627621592891" />
      </scope>
      <scope id="852022627621592891" at="89,68,93,23">
        <var name="emptyCell" id="852022627621592891" />
      </scope>
      <scope id="852022627621592891" at="84,0,89,0">
        <var name="editorContext" id="852022627621592891" />
        <var name="elementNode" id="852022627621592891" />
      </scope>
      <scope id="852022627621592900" at="42,0,48,0">
        <var name="editorContext" id="852022627621592900" />
        <var name="node" id="852022627621592900" />
      </scope>
      <scope id="852022627621592891" at="89,0,95,0">
        <var name="editorContext" id="852022627621592891" />
      </scope>
      <scope id="852022627621592891" at="33,89,40,22">
        <var name="editorCell" id="852022627621592891" />
      </scope>
      <scope id="852022627621592891" at="66,91,74,22">
>>>>>>> bd830ede
        <var name="editorCell" id="852022627621592891" />
        <var name="handler" id="852022627621592891" />
        <var name="style" id="852022627621592891" />
      </scope>
<<<<<<< HEAD
      <scope id="852022627621592891" at="113,96,121,9" />
      <scope id="852022627621592891" at="49,0,59,0" />
      <scope id="852022627621592891" at="84,0,94,0" />
      <scope id="852022627621592891" at="112,86,122,7" />
      <scope id="852022627621592891" at="112,0,124,0">
=======
      <scope id="852022627621592891" at="96,96,104,9" />
      <scope id="852022627621592891" at="33,0,42,0">
        <var name="editorContext" id="852022627621592891" />
        <var name="node" id="852022627621592891" />
      </scope>
      <scope id="852022627621592891" at="66,0,76,0">
        <var name="editorContext" id="852022627621592891" />
        <var name="node" id="852022627621592891" />
      </scope>
      <scope id="852022627621592891" at="95,132,105,7" />
      <scope id="852022627621592891" at="95,0,107,0">
        <var name="editorContext" id="852022627621592891" />
>>>>>>> bd830ede
        <var name="elementCell" id="852022627621592891" />
        <var name="elementNode" id="852022627621592891" />
      </scope>
<<<<<<< HEAD
      <scope id="852022627621592906" at="65,49,82,22">
=======
      <scope id="852022627621592906" at="48,88,64,22">
>>>>>>> bd830ede
        <var name="attributeConcept" id="852022627621592906" />
        <var name="editorCell" id="852022627621592906" />
        <var name="provider" id="852022627621592906" />
        <var name="style" id="852022627621592906" />
      </scope>
<<<<<<< HEAD
      <scope id="852022627621592906" at="65,0,84,0" />
      <unit id="852022627621592891" at="94,0,125,0" name="MultiTarget.editor.Container_EditorBuilder_a$membersListHandler_xjnu6t_c0" />
      <unit id="852022627621592891" at="30,0,126,0" name="MultiTarget.editor.Container_EditorBuilder_a" />
=======
      <scope id="852022627621592906" at="48,0,66,0">
        <var name="editorContext" id="852022627621592906" />
        <var name="node" id="852022627621592906" />
      </scope>
      <unit id="852022627621592891" at="76,0,108,0" name="MultiTarget.editor.Container_Editor$membersListHandler_xjnu6t_c0" />
      <unit id="852022627621592891" at="29,0,109,0" name="MultiTarget.editor.Container_Editor" />
>>>>>>> bd830ede
    </file>
  </root>
  <root nodeRef="r:ea768d15-a9c9-488b-8295-d4b967b40487(MultiTarget.editor)/852022627621592954">
    <file name="StringValue_Editor.java">
<<<<<<< HEAD
      <node id="852022627621592954" at="11,79,12,77" concept="6" />
      <node id="852022627621592954" at="11,0,14,0" concept="4" trace="createEditorCell#(Ljetbrains/mps/openapi/editor/EditorContext;Lorg/jetbrains/mps/openapi/model/SNode;)Ljetbrains/mps/openapi/editor/cells/EditorCell;" />
      <scope id="852022627621592954" at="11,79,12,77" />
      <scope id="852022627621592954" at="11,0,14,0">
        <var name="editorContext" id="852022627621592954" />
        <var name="node" id="852022627621592954" />
      </scope>
      <unit id="852022627621592954" at="10,0,15,0" name="MultiTarget.editor.StringValue_Editor" />
    </file>
    <file name="StringValue_EditorBuilder_a.java">
      <node id="852022627621592954" at="20,91,21,19" concept="7" />
      <node id="852022627621592954" at="21,19,22,18" concept="1" />
      <node id="852022627621592954" at="27,26,28,18" concept="6" />
      <node id="852022627621592954" at="31,39,32,39" concept="6" />
      <node id="852022627621592954" at="35,50,36,103" concept="5" />
      <node id="852022627621592954" at="36,103,37,48" concept="1" />
      <node id="852022627621592954" at="37,48,38,28" concept="1" />
      <node id="852022627621592954" at="38,28,39,65" concept="1" />
      <node id="852022627621592954" at="39,65,40,57" concept="1" />
      <node id="852022627621592954" at="40,57,41,57" concept="1" />
      <node id="852022627621592954" at="41,57,42,22" concept="6" />
      <node id="852022627621592963" at="44,49,45,105" concept="5" />
      <node id="852022627621592963" at="45,105,46,47" concept="1" />
      <node id="852022627621592963" at="46,47,47,34" concept="1" />
      <node id="852022627621592963" at="47,34,48,22" concept="6" />
      <node id="852022627621592969" at="50,49,51,89" concept="5" />
      <node id="852022627621592969" at="51,89,52,30" concept="1" />
      <node id="852022627621592969" at="52,30,53,43" concept="1" />
      <node id="852022627621592969" at="53,43,54,26" concept="5" />
      <node id="852022627621592969" at="54,26,55,63" concept="1" />
      <node id="852022627621592969" at="55,63,56,43" concept="1" />
      <node id="852022627621592969" at="56,43,57,73" concept="1" />
      <node id="852022627621592969" at="57,73,58,57" concept="5" />
      <node id="852022627621592969" at="58,57,59,59" concept="5" />
      <node id="852022627621592969" at="60,35,61,87" concept="5" />
      <node id="852022627621592969" at="61,87,62,94" concept="6" />
      <node id="852022627621592969" at="63,10,64,22" concept="6" />
      <node id="852022627621592954" at="17,0,19,0" concept="2" trace="myNode" />
      <node id="852022627621592954" at="31,0,34,0" concept="4" trace="createCell#()Ljetbrains/mps/openapi/editor/cells/EditorCell;" />
      <node id="852022627621592954" at="20,0,24,0" concept="0" trace="StringValue_EditorBuilder_a#(Ljetbrains/mps/openapi/editor/EditorContext;Lorg/jetbrains/mps/openapi/model/SNode;)V" />
      <node id="852022627621592954" at="25,0,30,0" concept="4" trace="getNode#()Lorg/jetbrains/mps/openapi/model/SNode;" />
      <node id="852022627621592969" at="59,59,64,22" concept="3" />
      <node id="852022627621592963" at="44,0,50,0" concept="4" trace="createConstant_iizcdy_a0#()Ljetbrains/mps/openapi/editor/cells/EditorCell;" />
      <node id="852022627621592954" at="35,0,44,0" concept="4" trace="createCollection_iizcdy_a#()Ljetbrains/mps/openapi/editor/cells/EditorCell;" />
      <node id="852022627621592969" at="50,0,66,0" concept="4" trace="createProperty_iizcdy_b0#()Ljetbrains/mps/openapi/editor/cells/EditorCell;" />
      <scope id="852022627621592954" at="27,26,28,18" />
      <scope id="852022627621592954" at="31,39,32,39" />
      <scope id="852022627621592954" at="20,91,22,18" />
      <scope id="852022627621592969" at="60,35,62,94">
=======
      <node id="852022627621592954" at="16,79,17,63" concept="5" />
      <node id="852022627621592954" at="19,89,20,96" concept="4" />
      <node id="852022627621592954" at="20,96,21,48" concept="1" />
      <node id="852022627621592954" at="21,48,22,28" concept="1" />
      <node id="852022627621592954" at="22,28,23,81" concept="1" />
      <node id="852022627621592954" at="23,81,24,81" concept="1" />
      <node id="852022627621592954" at="24,81,25,22" concept="5" />
      <node id="852022627621592963" at="27,88,28,98" concept="4" />
      <node id="852022627621592963" at="28,98,29,47" concept="1" />
      <node id="852022627621592963" at="29,47,30,34" concept="1" />
      <node id="852022627621592963" at="30,34,31,22" concept="5" />
      <node id="852022627621592969" at="33,88,34,82" concept="4" />
      <node id="852022627621592969" at="34,82,35,30" concept="1" />
      <node id="852022627621592969" at="35,30,36,43" concept="1" />
      <node id="852022627621592969" at="36,43,37,26" concept="4" />
      <node id="852022627621592969" at="37,26,38,58" concept="1" />
      <node id="852022627621592969" at="38,58,39,43" concept="1" />
      <node id="852022627621592969" at="39,43,40,73" concept="1" />
      <node id="852022627621592969" at="40,73,41,57" concept="4" />
      <node id="852022627621592969" at="42,35,43,82" concept="4" />
      <node id="852022627621592969" at="43,82,44,112" concept="5" />
      <node id="852022627621592969" at="45,10,46,22" concept="5" />
      <node id="852022627621592954" at="16,0,19,0" concept="3" trace="createEditorCell#(Ljetbrains/mps/openapi/editor/EditorContext;Lorg/jetbrains/mps/openapi/model/SNode;)Ljetbrains/mps/openapi/editor/cells/EditorCell;" />
      <node id="852022627621592969" at="41,57,46,22" concept="2" />
      <node id="852022627621592963" at="27,0,33,0" concept="3" trace="createConstant_iizcdy_a0#(Ljetbrains/mps/openapi/editor/EditorContext;Lorg/jetbrains/mps/openapi/model/SNode;)Ljetbrains/mps/openapi/editor/cells/EditorCell;" />
      <node id="852022627621592954" at="19,0,27,0" concept="3" trace="createCollection_iizcdy_a#(Ljetbrains/mps/openapi/editor/EditorContext;Lorg/jetbrains/mps/openapi/model/SNode;)Ljetbrains/mps/openapi/editor/cells/EditorCell;" />
      <node id="852022627621592969" at="33,0,48,0" concept="3" trace="createProperty_iizcdy_b0#(Ljetbrains/mps/openapi/editor/EditorContext;Lorg/jetbrains/mps/openapi/model/SNode;)Ljetbrains/mps/openapi/editor/cells/EditorCell;" />
      <scope id="852022627621592954" at="16,79,17,63" />
      <scope id="852022627621592969" at="42,35,44,112">
>>>>>>> bd830ede
        <var name="manager" id="852022627621592969" />
      </scope>
      <scope id="852022627621592954" at="31,0,34,0" />
      <scope id="852022627621592954" at="20,0,24,0">
        <var name="context" id="852022627621592954" />
        <var name="node" id="852022627621592954" />
      </scope>
      <scope id="852022627621592963" at="44,49,48,22">
        <var name="editorCell" id="852022627621592963" />
      </scope>
      <scope id="852022627621592954" at="25,0,30,0" />
      <scope id="852022627621592963" at="44,0,50,0" />
      <scope id="852022627621592954" at="35,50,42,22">
        <var name="editorCell" id="852022627621592954" />
      </scope>
<<<<<<< HEAD
      <scope id="852022627621592954" at="35,0,44,0" />
      <scope id="852022627621592969" at="50,49,64,22">
=======
      <scope id="852022627621592963" at="27,0,33,0">
        <var name="editorContext" id="852022627621592963" />
        <var name="node" id="852022627621592963" />
      </scope>
      <scope id="852022627621592954" at="19,0,27,0">
        <var name="editorContext" id="852022627621592954" />
        <var name="node" id="852022627621592954" />
      </scope>
      <scope id="852022627621592969" at="33,88,46,22">
>>>>>>> bd830ede
        <var name="attributeConcept" id="852022627621592969" />
        <var name="editorCell" id="852022627621592969" />
        <var name="provider" id="852022627621592969" />
      </scope>
<<<<<<< HEAD
      <scope id="852022627621592969" at="50,0,66,0" />
      <unit id="852022627621592954" at="16,0,67,0" name="MultiTarget.editor.StringValue_EditorBuilder_a" />
=======
      <scope id="852022627621592969" at="33,0,48,0">
        <var name="editorContext" id="852022627621592969" />
        <var name="node" id="852022627621592969" />
      </scope>
      <unit id="852022627621592954" at="15,0,49,0" name="MultiTarget.editor.StringValue_Editor" />
>>>>>>> bd830ede
    </file>
  </root>
  <root nodeRef="r:ea768d15-a9c9-488b-8295-d4b967b40487(MultiTarget.editor)/852022627621593000">
    <file name="NumericValue_Editor.java">
<<<<<<< HEAD
      <node id="852022627621593000" at="11,79,12,78" concept="6" />
      <node id="852022627621593000" at="11,0,14,0" concept="4" trace="createEditorCell#(Ljetbrains/mps/openapi/editor/EditorContext;Lorg/jetbrains/mps/openapi/model/SNode;)Ljetbrains/mps/openapi/editor/cells/EditorCell;" />
      <scope id="852022627621593000" at="11,79,12,78" />
      <scope id="852022627621593000" at="11,0,14,0">
        <var name="editorContext" id="852022627621593000" />
        <var name="node" id="852022627621593000" />
      </scope>
      <unit id="852022627621593000" at="10,0,15,0" name="MultiTarget.editor.NumericValue_Editor" />
    </file>
    <file name="NumericValue_EditorBuilder_a.java">
      <node id="852022627621593000" at="20,92,21,19" concept="7" />
      <node id="852022627621593000" at="21,19,22,18" concept="1" />
      <node id="852022627621593000" at="27,26,28,18" concept="6" />
      <node id="852022627621593000" at="31,39,32,39" concept="6" />
      <node id="852022627621593000" at="35,50,36,103" concept="5" />
      <node id="852022627621593000" at="36,103,37,48" concept="1" />
      <node id="852022627621593000" at="37,48,38,28" concept="1" />
      <node id="852022627621593000" at="38,28,39,65" concept="1" />
      <node id="852022627621593000" at="39,65,40,57" concept="1" />
      <node id="852022627621593000" at="40,57,41,57" concept="1" />
      <node id="852022627621593000" at="41,57,42,22" concept="6" />
      <node id="852022627621593009" at="44,49,45,106" concept="5" />
      <node id="852022627621593009" at="45,106,46,47" concept="1" />
      <node id="852022627621593009" at="46,47,47,34" concept="1" />
      <node id="852022627621593009" at="47,34,48,22" concept="6" />
      <node id="852022627621593015" at="50,49,51,89" concept="5" />
      <node id="852022627621593015" at="51,89,52,30" concept="1" />
      <node id="852022627621593015" at="52,30,53,43" concept="1" />
      <node id="852022627621593015" at="53,43,54,26" concept="5" />
      <node id="852022627621593015" at="54,26,55,63" concept="1" />
      <node id="852022627621593015" at="55,63,56,43" concept="1" />
      <node id="852022627621593015" at="56,43,57,73" concept="1" />
      <node id="852022627621593015" at="57,73,58,57" concept="5" />
      <node id="852022627621593015" at="58,57,59,59" concept="5" />
      <node id="852022627621593015" at="60,35,61,87" concept="5" />
      <node id="852022627621593015" at="61,87,62,94" concept="6" />
      <node id="852022627621593015" at="63,10,64,22" concept="6" />
      <node id="852022627621593000" at="17,0,19,0" concept="2" trace="myNode" />
      <node id="852022627621593000" at="31,0,34,0" concept="4" trace="createCell#()Ljetbrains/mps/openapi/editor/cells/EditorCell;" />
      <node id="852022627621593000" at="20,0,24,0" concept="0" trace="NumericValue_EditorBuilder_a#(Ljetbrains/mps/openapi/editor/EditorContext;Lorg/jetbrains/mps/openapi/model/SNode;)V" />
      <node id="852022627621593000" at="25,0,30,0" concept="4" trace="getNode#()Lorg/jetbrains/mps/openapi/model/SNode;" />
      <node id="852022627621593015" at="59,59,64,22" concept="3" />
      <node id="852022627621593009" at="44,0,50,0" concept="4" trace="createConstant_n6nb2s_a0#()Ljetbrains/mps/openapi/editor/cells/EditorCell;" />
      <node id="852022627621593000" at="35,0,44,0" concept="4" trace="createCollection_n6nb2s_a#()Ljetbrains/mps/openapi/editor/cells/EditorCell;" />
      <node id="852022627621593015" at="50,0,66,0" concept="4" trace="createProperty_n6nb2s_b0#()Ljetbrains/mps/openapi/editor/cells/EditorCell;" />
      <scope id="852022627621593000" at="27,26,28,18" />
      <scope id="852022627621593000" at="31,39,32,39" />
      <scope id="852022627621593000" at="20,92,22,18" />
      <scope id="852022627621593015" at="60,35,62,94">
=======
      <node id="852022627621593000" at="16,79,17,63" concept="5" />
      <node id="852022627621593000" at="19,89,20,96" concept="4" />
      <node id="852022627621593000" at="20,96,21,48" concept="1" />
      <node id="852022627621593000" at="21,48,22,28" concept="1" />
      <node id="852022627621593000" at="22,28,23,81" concept="1" />
      <node id="852022627621593000" at="23,81,24,81" concept="1" />
      <node id="852022627621593000" at="24,81,25,22" concept="5" />
      <node id="852022627621593009" at="27,88,28,99" concept="4" />
      <node id="852022627621593009" at="28,99,29,47" concept="1" />
      <node id="852022627621593009" at="29,47,30,34" concept="1" />
      <node id="852022627621593009" at="30,34,31,22" concept="5" />
      <node id="852022627621593015" at="33,88,34,82" concept="4" />
      <node id="852022627621593015" at="34,82,35,30" concept="1" />
      <node id="852022627621593015" at="35,30,36,43" concept="1" />
      <node id="852022627621593015" at="36,43,37,26" concept="4" />
      <node id="852022627621593015" at="37,26,38,58" concept="1" />
      <node id="852022627621593015" at="38,58,39,43" concept="1" />
      <node id="852022627621593015" at="39,43,40,73" concept="1" />
      <node id="852022627621593015" at="40,73,41,57" concept="4" />
      <node id="852022627621593015" at="42,35,43,82" concept="4" />
      <node id="852022627621593015" at="43,82,44,112" concept="5" />
      <node id="852022627621593015" at="45,10,46,22" concept="5" />
      <node id="852022627621593000" at="16,0,19,0" concept="3" trace="createEditorCell#(Ljetbrains/mps/openapi/editor/EditorContext;Lorg/jetbrains/mps/openapi/model/SNode;)Ljetbrains/mps/openapi/editor/cells/EditorCell;" />
      <node id="852022627621593015" at="41,57,46,22" concept="2" />
      <node id="852022627621593009" at="27,0,33,0" concept="3" trace="createConstant_n6nb2s_a0#(Ljetbrains/mps/openapi/editor/EditorContext;Lorg/jetbrains/mps/openapi/model/SNode;)Ljetbrains/mps/openapi/editor/cells/EditorCell;" />
      <node id="852022627621593000" at="19,0,27,0" concept="3" trace="createCollection_n6nb2s_a#(Ljetbrains/mps/openapi/editor/EditorContext;Lorg/jetbrains/mps/openapi/model/SNode;)Ljetbrains/mps/openapi/editor/cells/EditorCell;" />
      <node id="852022627621593015" at="33,0,48,0" concept="3" trace="createProperty_n6nb2s_b0#(Ljetbrains/mps/openapi/editor/EditorContext;Lorg/jetbrains/mps/openapi/model/SNode;)Ljetbrains/mps/openapi/editor/cells/EditorCell;" />
      <scope id="852022627621593000" at="16,79,17,63" />
      <scope id="852022627621593015" at="42,35,44,112">
>>>>>>> bd830ede
        <var name="manager" id="852022627621593015" />
      </scope>
      <scope id="852022627621593000" at="31,0,34,0" />
      <scope id="852022627621593000" at="20,0,24,0">
        <var name="context" id="852022627621593000" />
        <var name="node" id="852022627621593000" />
      </scope>
      <scope id="852022627621593009" at="44,49,48,22">
        <var name="editorCell" id="852022627621593009" />
      </scope>
      <scope id="852022627621593000" at="25,0,30,0" />
      <scope id="852022627621593009" at="44,0,50,0" />
      <scope id="852022627621593000" at="35,50,42,22">
        <var name="editorCell" id="852022627621593000" />
      </scope>
<<<<<<< HEAD
      <scope id="852022627621593000" at="35,0,44,0" />
      <scope id="852022627621593015" at="50,49,64,22">
=======
      <scope id="852022627621593009" at="27,0,33,0">
        <var name="editorContext" id="852022627621593009" />
        <var name="node" id="852022627621593009" />
      </scope>
      <scope id="852022627621593000" at="19,0,27,0">
        <var name="editorContext" id="852022627621593000" />
        <var name="node" id="852022627621593000" />
      </scope>
      <scope id="852022627621593015" at="33,88,46,22">
>>>>>>> bd830ede
        <var name="attributeConcept" id="852022627621593015" />
        <var name="editorCell" id="852022627621593015" />
        <var name="provider" id="852022627621593015" />
      </scope>
<<<<<<< HEAD
      <scope id="852022627621593015" at="50,0,66,0" />
      <unit id="852022627621593000" at="16,0,67,0" name="MultiTarget.editor.NumericValue_EditorBuilder_a" />
=======
      <scope id="852022627621593015" at="33,0,48,0">
        <var name="editorContext" id="852022627621593015" />
        <var name="node" id="852022627621593015" />
      </scope>
      <unit id="852022627621593000" at="15,0,49,0" name="MultiTarget.editor.NumericValue_Editor" />
>>>>>>> bd830ede
    </file>
  </root>
</debug-info>
<|MERGE_RESOLUTION|>--- conflicted
+++ resolved
@@ -15,7 +15,6 @@
   </root>
   <root nodeRef="r:ea768d15-a9c9-488b-8295-d4b967b40487(MultiTarget.editor)/852022627621592891">
     <file name="Container_Editor.java">
-<<<<<<< HEAD
       <node id="852022627621592891" at="11,79,12,75" concept="6" />
       <node id="852022627621592891" at="11,0,14,0" concept="4" trace="createEditorCell#(Ljetbrains/mps/openapi/editor/EditorContext;Lorg/jetbrains/mps/openapi/model/SNode;)Ljetbrains/mps/openapi/editor/cells/EditorCell;" />
       <scope id="852022627621592891" at="11,79,12,75" />
@@ -53,251 +52,114 @@
       <node id="852022627621592906" at="73,60,74,40" concept="1" />
       <node id="852022627621592906" at="74,40,75,73" concept="1" />
       <node id="852022627621592906" at="75,73,76,57" concept="5" />
-      <node id="852022627621592906" at="76,57,77,59" concept="5" />
-      <node id="852022627621592906" at="78,35,79,87" concept="5" />
-      <node id="852022627621592906" at="79,87,80,94" concept="6" />
-      <node id="852022627621592906" at="81,10,82,22" concept="6" />
-      <node id="852022627621592891" at="84,52,85,136" concept="5" />
-      <node id="852022627621592891" at="85,136,86,93" concept="5" />
-      <node id="852022627621592891" at="86,93,87,48" concept="1" />
-      <node id="852022627621592891" at="87,48,88,34" concept="5" />
-      <node id="852022627621592891" at="88,34,89,58" concept="1" />
-      <node id="852022627621592891" at="89,58,90,40" concept="1" />
-      <node id="852022627621592891" at="90,40,91,49" concept="1" />
-      <node id="852022627621592891" at="91,49,92,22" concept="6" />
-      <node id="852022627621592891" at="95,99,96,50" concept="7" />
-      <node id="852022627621592891" at="98,66,99,93" concept="6" />
-      <node id="852022627621592891" at="101,57,102,65" concept="5" />
-      <node id="852022627621592891" at="102,65,103,58" concept="1" />
-      <node id="852022627621592891" at="103,58,104,25" concept="6" />
-      <node id="852022627621592891" at="106,41,107,34" concept="5" />
-      <node id="852022627621592891" at="107,34,108,42" concept="1" />
-      <node id="852022627621592891" at="108,42,109,49" concept="1" />
-      <node id="852022627621592891" at="109,49,110,23" concept="6" />
-      <node id="852022627621592891" at="113,96,114,134" concept="1" />
-      <node id="852022627621592891" at="115,34,116,142" concept="1" />
-      <node id="852022627621592891" at="116,142,117,146" concept="1" />
-      <node id="852022627621592891" at="119,122,120,394" concept="1" />
+      <node id="852022627621592906" at="77,35,78,87" concept="5" />
+      <node id="852022627621592906" at="78,87,79,112" concept="6" />
+      <node id="852022627621592906" at="80,10,81,22" concept="6" />
+      <node id="852022627621592891" at="83,52,84,136" concept="5" />
+      <node id="852022627621592891" at="84,136,85,93" concept="5" />
+      <node id="852022627621592891" at="85,93,86,48" concept="1" />
+      <node id="852022627621592891" at="86,48,87,34" concept="5" />
+      <node id="852022627621592891" at="87,34,88,58" concept="1" />
+      <node id="852022627621592891" at="88,58,89,40" concept="1" />
+      <node id="852022627621592891" at="89,40,90,49" concept="1" />
+      <node id="852022627621592891" at="90,49,91,22" concept="6" />
+      <node id="852022627621592891" at="94,99,95,50" concept="7" />
+      <node id="852022627621592891" at="97,66,98,93" concept="6" />
+      <node id="852022627621592891" at="100,57,101,65" concept="5" />
+      <node id="852022627621592891" at="101,65,102,58" concept="1" />
+      <node id="852022627621592891" at="102,58,103,25" concept="6" />
+      <node id="852022627621592891" at="105,41,106,34" concept="5" />
+      <node id="852022627621592891" at="106,34,107,42" concept="1" />
+      <node id="852022627621592891" at="107,42,108,49" concept="1" />
+      <node id="852022627621592891" at="108,49,109,23" concept="6" />
+      <node id="852022627621592891" at="112,96,113,134" concept="1" />
+      <node id="852022627621592891" at="114,34,115,142" concept="1" />
+      <node id="852022627621592891" at="115,142,116,146" concept="1" />
+      <node id="852022627621592891" at="118,122,119,394" concept="1" />
       <node id="852022627621592891" at="31,0,33,0" concept="2" trace="myNode" />
       <node id="852022627621592891" at="45,0,48,0" concept="4" trace="createCell#()Ljetbrains/mps/openapi/editor/cells/EditorCell;" />
-      <node id="852022627621592891" at="95,0,98,0" concept="0" trace="membersListHandler_xjnu6t_c0#(Lorg/jetbrains/mps/openapi/model/SNode;Ljava/lang/String;Ljetbrains/mps/openapi/editor/EditorContext;)V" />
-      <node id="852022627621592891" at="98,0,101,0" concept="4" trace="createNodeToInsert#(Ljetbrains/mps/openapi/editor/EditorContext;)Lorg/jetbrains/mps/openapi/model/SNode;" />
-      <node id="852022627621592891" at="118,9,121,9" concept="3" />
+      <node id="852022627621592891" at="94,0,97,0" concept="0" trace="membersListHandler_xjnu6t_c0#(Lorg/jetbrains/mps/openapi/model/SNode;Ljava/lang/String;Ljetbrains/mps/openapi/editor/EditorContext;)V" />
+      <node id="852022627621592891" at="97,0,100,0" concept="4" trace="createNodeToInsert#(Ljetbrains/mps/openapi/editor/EditorContext;)Lorg/jetbrains/mps/openapi/model/SNode;" />
+      <node id="852022627621592891" at="117,9,120,9" concept="3" />
       <node id="852022627621592891" at="34,0,38,0" concept="0" trace="Container_EditorBuilder_a#(Ljetbrains/mps/openapi/editor/EditorContext;Lorg/jetbrains/mps/openapi/model/SNode;)V" />
-      <node id="852022627621592891" at="114,134,118,9" concept="3" />
+      <node id="852022627621592891" at="113,134,117,9" concept="3" />
       <node id="852022627621592891" at="39,0,44,0" concept="4" trace="getNode#()Lorg/jetbrains/mps/openapi/model/SNode;" />
-      <node id="852022627621592906" at="77,59,82,22" concept="3" />
-      <node id="852022627621592891" at="101,0,106,0" concept="4" trace="createNodeCell#(Lorg/jetbrains/mps/openapi/model/SNode;)Ljetbrains/mps/openapi/editor/cells/EditorCell;" />
+      <node id="852022627621592906" at="76,57,81,22" concept="3" />
+      <node id="852022627621592891" at="100,0,105,0" concept="4" trace="createNodeCell#(Lorg/jetbrains/mps/openapi/model/SNode;)Ljetbrains/mps/openapi/editor/cells/EditorCell;" />
       <node id="852022627621592900" at="59,0,65,0" concept="4" trace="createConstant_xjnu6t_a0#()Ljetbrains/mps/openapi/editor/cells/EditorCell;" />
-      <node id="852022627621592891" at="106,0,112,0" concept="4" trace="createEmptyCell#()Ljetbrains/mps/openapi/editor/cells/EditorCell;" />
+      <node id="852022627621592891" at="105,0,111,0" concept="4" trace="createEmptyCell#()Ljetbrains/mps/openapi/editor/cells/EditorCell;" />
       <node id="852022627621592891" at="49,0,59,0" concept="4" trace="createCollection_xjnu6t_a#()Ljetbrains/mps/openapi/editor/cells/EditorCell;" />
-      <node id="852022627621592891" at="84,0,94,0" concept="4" trace="createRefNodeList_xjnu6t_c0#()Ljetbrains/mps/openapi/editor/cells/EditorCell;" />
-      <node id="852022627621592891" at="112,86,122,7" concept="3" />
-      <node id="852022627621592891" at="112,0,124,0" concept="4" trace="installElementCellActions#(Lorg/jetbrains/mps/openapi/model/SNode;Ljetbrains/mps/openapi/editor/cells/EditorCell;)V" />
-      <node id="852022627621592906" at="65,0,84,0" concept="4" trace="createProperty_xjnu6t_b0#()Ljetbrains/mps/openapi/editor/cells/EditorCell;" />
+      <node id="852022627621592891" at="83,0,93,0" concept="4" trace="createRefNodeList_xjnu6t_c0#()Ljetbrains/mps/openapi/editor/cells/EditorCell;" />
+      <node id="852022627621592891" at="111,86,121,7" concept="3" />
+      <node id="852022627621592891" at="111,0,123,0" concept="4" trace="installElementCellActions#(Lorg/jetbrains/mps/openapi/model/SNode;Ljetbrains/mps/openapi/editor/cells/EditorCell;)V" />
+      <node id="852022627621592906" at="65,0,83,0" concept="4" trace="createProperty_xjnu6t_b0#()Ljetbrains/mps/openapi/editor/cells/EditorCell;" />
       <scope id="852022627621592891" at="41,26,42,18" />
       <scope id="852022627621592891" at="45,39,46,39" />
-      <scope id="852022627621592891" at="95,99,96,50" />
-      <scope id="852022627621592891" at="98,66,99,93" />
-      <scope id="852022627621592891" at="119,122,120,394" />
+      <scope id="852022627621592891" at="94,99,95,50" />
+      <scope id="852022627621592891" at="97,66,98,93" />
+      <scope id="852022627621592891" at="118,122,119,394" />
       <scope id="852022627621592891" at="34,89,36,18" />
-      <scope id="852022627621592906" at="78,35,80,94">
+      <scope id="852022627621592906" at="77,35,79,112">
         <var name="manager" id="852022627621592906" />
       </scope>
-      <scope id="852022627621592891" at="115,34,117,146" />
+      <scope id="852022627621592891" at="114,34,116,146" />
       <scope id="852022627621592891" at="45,0,48,0" />
-      <scope id="852022627621592891" at="95,0,98,0">
-=======
-      <node id="852022627621592891" at="30,79,31,63" concept="5" />
-      <node id="852022627621592891" at="33,89,34,96" concept="4" />
-      <node id="852022627621592891" at="34,96,35,48" concept="1" />
-      <node id="852022627621592891" at="35,48,36,28" concept="1" />
-      <node id="852022627621592891" at="36,28,37,81" concept="1" />
-      <node id="852022627621592891" at="37,81,38,81" concept="1" />
-      <node id="852022627621592891" at="38,81,39,84" concept="1" />
-      <node id="852022627621592891" at="39,84,40,22" concept="5" />
-      <node id="852022627621592900" at="42,88,43,95" concept="4" />
-      <node id="852022627621592900" at="43,95,44,47" concept="1" />
-      <node id="852022627621592900" at="44,47,45,34" concept="1" />
-      <node id="852022627621592900" at="45,34,46,22" concept="5" />
-      <node id="852022627621592906" at="48,88,49,82" concept="4" />
-      <node id="852022627621592906" at="49,82,50,29" concept="1" />
-      <node id="852022627621592906" at="50,29,51,42" concept="1" />
-      <node id="852022627621592906" at="51,42,52,26" concept="4" />
-      <node id="852022627621592906" at="52,26,53,58" concept="1" />
-      <node id="852022627621592906" at="53,58,54,42" concept="1" />
-      <node id="852022627621592906" at="54,42,55,34" concept="4" />
-      <node id="852022627621592906" at="55,34,56,63" concept="1" />
-      <node id="852022627621592906" at="56,63,57,40" concept="1" />
-      <node id="852022627621592906" at="57,40,58,73" concept="1" />
-      <node id="852022627621592906" at="58,73,59,57" concept="4" />
-      <node id="852022627621592906" at="60,35,61,82" concept="4" />
-      <node id="852022627621592906" at="61,82,62,112" concept="5" />
-      <node id="852022627621592906" at="63,10,64,22" concept="5" />
-      <node id="852022627621592891" at="66,91,67,120" concept="4" />
-      <node id="852022627621592891" at="67,120,68,108" concept="4" />
-      <node id="852022627621592891" at="68,108,69,48" concept="1" />
-      <node id="852022627621592891" at="69,48,70,34" concept="4" />
-      <node id="852022627621592891" at="70,34,71,61" concept="1" />
-      <node id="852022627621592891" at="71,61,72,40" concept="1" />
-      <node id="852022627621592891" at="72,40,73,49" concept="1" />
-      <node id="852022627621592891" at="73,49,74,22" concept="5" />
-      <node id="852022627621592891" at="77,99,78,50" concept="6" />
-      <node id="852022627621592891" at="80,66,81,41" concept="4" />
-      <node id="852022627621592891" at="81,41,82,93" concept="5" />
-      <node id="852022627621592891" at="84,86,85,80" concept="4" />
-      <node id="852022627621592891" at="85,80,86,95" concept="1" />
-      <node id="852022627621592891" at="86,95,87,25" concept="5" />
-      <node id="852022627621592891" at="89,68,90,34" concept="4" />
-      <node id="852022627621592891" at="90,34,91,55" concept="1" />
-      <node id="852022627621592891" at="91,55,92,87" concept="1" />
-      <node id="852022627621592891" at="92,87,93,23" concept="5" />
-      <node id="852022627621592891" at="96,96,97,134" concept="1" />
-      <node id="852022627621592891" at="98,34,99,142" concept="1" />
-      <node id="852022627621592891" at="99,142,100,146" concept="1" />
-      <node id="852022627621592891" at="102,122,103,392" concept="1" />
-      <node id="852022627621592891" at="30,0,33,0" concept="3" trace="createEditorCell#(Ljetbrains/mps/openapi/editor/EditorContext;Lorg/jetbrains/mps/openapi/model/SNode;)Ljetbrains/mps/openapi/editor/cells/EditorCell;" />
-      <node id="852022627621592891" at="77,0,80,0" concept="0" trace="membersListHandler_xjnu6t_c0#(Lorg/jetbrains/mps/openapi/model/SNode;Ljava/lang/String;Ljetbrains/mps/openapi/editor/EditorContext;)V" />
-      <node id="852022627621592891" at="101,9,104,9" concept="2" />
-      <node id="852022627621592891" at="80,0,84,0" concept="3" trace="createNodeToInsert#(Ljetbrains/mps/openapi/editor/EditorContext;)Lorg/jetbrains/mps/openapi/model/SNode;" />
-      <node id="852022627621592891" at="97,134,101,9" concept="2" />
-      <node id="852022627621592906" at="59,57,64,22" concept="2" />
-      <node id="852022627621592891" at="84,0,89,0" concept="3" trace="createNodeCell#(Ljetbrains/mps/openapi/editor/EditorContext;Lorg/jetbrains/mps/openapi/model/SNode;)Ljetbrains/mps/openapi/editor/cells/EditorCell;" />
-      <node id="852022627621592900" at="42,0,48,0" concept="3" trace="createConstant_xjnu6t_a0#(Ljetbrains/mps/openapi/editor/EditorContext;Lorg/jetbrains/mps/openapi/model/SNode;)Ljetbrains/mps/openapi/editor/cells/EditorCell;" />
-      <node id="852022627621592891" at="89,0,95,0" concept="3" trace="createEmptyCell#(Ljetbrains/mps/openapi/editor/EditorContext;)Ljetbrains/mps/openapi/editor/cells/EditorCell;" />
-      <node id="852022627621592891" at="33,0,42,0" concept="3" trace="createCollection_xjnu6t_a#(Ljetbrains/mps/openapi/editor/EditorContext;Lorg/jetbrains/mps/openapi/model/SNode;)Ljetbrains/mps/openapi/editor/cells/EditorCell;" />
-      <node id="852022627621592891" at="66,0,76,0" concept="3" trace="createRefNodeList_xjnu6t_c0#(Ljetbrains/mps/openapi/editor/EditorContext;Lorg/jetbrains/mps/openapi/model/SNode;)Ljetbrains/mps/openapi/editor/cells/EditorCell;" />
-      <node id="852022627621592891" at="95,132,105,7" concept="2" />
-      <node id="852022627621592891" at="95,0,107,0" concept="3" trace="installElementCellActions#(Lorg/jetbrains/mps/openapi/model/SNode;Lorg/jetbrains/mps/openapi/model/SNode;Ljetbrains/mps/openapi/editor/cells/EditorCell;Ljetbrains/mps/openapi/editor/EditorContext;)V" />
-      <node id="852022627621592906" at="48,0,66,0" concept="3" trace="createProperty_xjnu6t_b0#(Ljetbrains/mps/openapi/editor/EditorContext;Lorg/jetbrains/mps/openapi/model/SNode;)Ljetbrains/mps/openapi/editor/cells/EditorCell;" />
-      <scope id="852022627621592891" at="30,79,31,63" />
-      <scope id="852022627621592891" at="77,99,78,50" />
-      <scope id="852022627621592891" at="102,122,103,392" />
-      <scope id="852022627621592906" at="60,35,62,112">
-        <var name="manager" id="852022627621592906" />
-      </scope>
-      <scope id="852022627621592891" at="80,66,82,93">
-        <var name="listOwner" id="852022627621592891" />
-      </scope>
-      <scope id="852022627621592891" at="98,34,100,146" />
-      <scope id="852022627621592891" at="30,0,33,0">
-        <var name="editorContext" id="852022627621592891" />
-        <var name="node" id="852022627621592891" />
-      </scope>
-      <scope id="852022627621592891" at="77,0,80,0">
->>>>>>> bd830ede
+      <scope id="852022627621592891" at="94,0,97,0">
         <var name="childRole" id="852022627621592891" />
         <var name="context" id="852022627621592891" />
         <var name="ownerNode" id="852022627621592891" />
       </scope>
-<<<<<<< HEAD
-      <scope id="852022627621592891" at="98,0,101,0">
+      <scope id="852022627621592891" at="97,0,100,0">
         <var name="editorContext" id="852022627621592891" />
       </scope>
-      <scope id="852022627621592891" at="101,57,104,25">
-=======
-      <scope id="852022627621592891" at="84,86,87,25">
->>>>>>> bd830ede
+      <scope id="852022627621592891" at="100,57,103,25">
         <var name="elementCell" id="852022627621592891" />
       </scope>
       <scope id="852022627621592891" at="34,0,38,0">
         <var name="context" id="852022627621592891" />
         <var name="node" id="852022627621592891" />
       </scope>
-<<<<<<< HEAD
       <scope id="852022627621592900" at="59,49,63,22">
         <var name="editorCell" id="852022627621592900" />
       </scope>
-      <scope id="852022627621592891" at="106,41,110,23">
+      <scope id="852022627621592891" at="105,41,109,23">
         <var name="emptyCell" id="852022627621592891" />
       </scope>
       <scope id="852022627621592891" at="39,0,44,0" />
-      <scope id="852022627621592891" at="101,0,106,0">
+      <scope id="852022627621592891" at="100,0,105,0">
         <var name="elementNode" id="852022627621592891" />
       </scope>
       <scope id="852022627621592900" at="59,0,65,0" />
-      <scope id="852022627621592891" at="106,0,112,0" />
+      <scope id="852022627621592891" at="105,0,111,0" />
       <scope id="852022627621592891" at="49,50,57,22">
         <var name="editorCell" id="852022627621592891" />
       </scope>
-      <scope id="852022627621592891" at="84,52,92,22">
-=======
-      <scope id="852022627621592891" at="80,0,84,0">
-        <var name="editorContext" id="852022627621592891" />
-      </scope>
-      <scope id="852022627621592891" at="89,68,93,23">
-        <var name="emptyCell" id="852022627621592891" />
-      </scope>
-      <scope id="852022627621592891" at="84,0,89,0">
-        <var name="editorContext" id="852022627621592891" />
-        <var name="elementNode" id="852022627621592891" />
-      </scope>
-      <scope id="852022627621592900" at="42,0,48,0">
-        <var name="editorContext" id="852022627621592900" />
-        <var name="node" id="852022627621592900" />
-      </scope>
-      <scope id="852022627621592891" at="89,0,95,0">
-        <var name="editorContext" id="852022627621592891" />
-      </scope>
-      <scope id="852022627621592891" at="33,89,40,22">
-        <var name="editorCell" id="852022627621592891" />
-      </scope>
-      <scope id="852022627621592891" at="66,91,74,22">
->>>>>>> bd830ede
+      <scope id="852022627621592891" at="83,52,91,22">
         <var name="editorCell" id="852022627621592891" />
         <var name="handler" id="852022627621592891" />
         <var name="style" id="852022627621592891" />
       </scope>
-<<<<<<< HEAD
-      <scope id="852022627621592891" at="113,96,121,9" />
+      <scope id="852022627621592891" at="112,96,120,9" />
       <scope id="852022627621592891" at="49,0,59,0" />
-      <scope id="852022627621592891" at="84,0,94,0" />
-      <scope id="852022627621592891" at="112,86,122,7" />
-      <scope id="852022627621592891" at="112,0,124,0">
-=======
-      <scope id="852022627621592891" at="96,96,104,9" />
-      <scope id="852022627621592891" at="33,0,42,0">
-        <var name="editorContext" id="852022627621592891" />
-        <var name="node" id="852022627621592891" />
-      </scope>
-      <scope id="852022627621592891" at="66,0,76,0">
-        <var name="editorContext" id="852022627621592891" />
-        <var name="node" id="852022627621592891" />
-      </scope>
-      <scope id="852022627621592891" at="95,132,105,7" />
-      <scope id="852022627621592891" at="95,0,107,0">
-        <var name="editorContext" id="852022627621592891" />
->>>>>>> bd830ede
+      <scope id="852022627621592891" at="83,0,93,0" />
+      <scope id="852022627621592891" at="111,86,121,7" />
+      <scope id="852022627621592891" at="111,0,123,0">
         <var name="elementCell" id="852022627621592891" />
         <var name="elementNode" id="852022627621592891" />
       </scope>
-<<<<<<< HEAD
-      <scope id="852022627621592906" at="65,49,82,22">
-=======
-      <scope id="852022627621592906" at="48,88,64,22">
->>>>>>> bd830ede
+      <scope id="852022627621592906" at="65,49,81,22">
         <var name="attributeConcept" id="852022627621592906" />
         <var name="editorCell" id="852022627621592906" />
         <var name="provider" id="852022627621592906" />
         <var name="style" id="852022627621592906" />
       </scope>
-<<<<<<< HEAD
-      <scope id="852022627621592906" at="65,0,84,0" />
-      <unit id="852022627621592891" at="94,0,125,0" name="MultiTarget.editor.Container_EditorBuilder_a$membersListHandler_xjnu6t_c0" />
-      <unit id="852022627621592891" at="30,0,126,0" name="MultiTarget.editor.Container_EditorBuilder_a" />
-=======
-      <scope id="852022627621592906" at="48,0,66,0">
-        <var name="editorContext" id="852022627621592906" />
-        <var name="node" id="852022627621592906" />
-      </scope>
-      <unit id="852022627621592891" at="76,0,108,0" name="MultiTarget.editor.Container_Editor$membersListHandler_xjnu6t_c0" />
-      <unit id="852022627621592891" at="29,0,109,0" name="MultiTarget.editor.Container_Editor" />
->>>>>>> bd830ede
+      <scope id="852022627621592906" at="65,0,83,0" />
+      <unit id="852022627621592891" at="93,0,124,0" name="MultiTarget.editor.Container_EditorBuilder_a$membersListHandler_xjnu6t_c0" />
+      <unit id="852022627621592891" at="30,0,125,0" name="MultiTarget.editor.Container_EditorBuilder_a" />
     </file>
   </root>
   <root nodeRef="r:ea768d15-a9c9-488b-8295-d4b967b40487(MultiTarget.editor)/852022627621592954">
     <file name="StringValue_Editor.java">
-<<<<<<< HEAD
       <node id="852022627621592954" at="11,79,12,77" concept="6" />
       <node id="852022627621592954" at="11,0,14,0" concept="4" trace="createEditorCell#(Ljetbrains/mps/openapi/editor/EditorContext;Lorg/jetbrains/mps/openapi/model/SNode;)Ljetbrains/mps/openapi/editor/cells/EditorCell;" />
       <scope id="852022627621592954" at="11,79,12,77" />
@@ -331,53 +193,21 @@
       <node id="852022627621592969" at="55,63,56,43" concept="1" />
       <node id="852022627621592969" at="56,43,57,73" concept="1" />
       <node id="852022627621592969" at="57,73,58,57" concept="5" />
-      <node id="852022627621592969" at="58,57,59,59" concept="5" />
-      <node id="852022627621592969" at="60,35,61,87" concept="5" />
-      <node id="852022627621592969" at="61,87,62,94" concept="6" />
-      <node id="852022627621592969" at="63,10,64,22" concept="6" />
+      <node id="852022627621592969" at="59,35,60,87" concept="5" />
+      <node id="852022627621592969" at="60,87,61,112" concept="6" />
+      <node id="852022627621592969" at="62,10,63,22" concept="6" />
       <node id="852022627621592954" at="17,0,19,0" concept="2" trace="myNode" />
       <node id="852022627621592954" at="31,0,34,0" concept="4" trace="createCell#()Ljetbrains/mps/openapi/editor/cells/EditorCell;" />
       <node id="852022627621592954" at="20,0,24,0" concept="0" trace="StringValue_EditorBuilder_a#(Ljetbrains/mps/openapi/editor/EditorContext;Lorg/jetbrains/mps/openapi/model/SNode;)V" />
       <node id="852022627621592954" at="25,0,30,0" concept="4" trace="getNode#()Lorg/jetbrains/mps/openapi/model/SNode;" />
-      <node id="852022627621592969" at="59,59,64,22" concept="3" />
+      <node id="852022627621592969" at="58,57,63,22" concept="3" />
       <node id="852022627621592963" at="44,0,50,0" concept="4" trace="createConstant_iizcdy_a0#()Ljetbrains/mps/openapi/editor/cells/EditorCell;" />
       <node id="852022627621592954" at="35,0,44,0" concept="4" trace="createCollection_iizcdy_a#()Ljetbrains/mps/openapi/editor/cells/EditorCell;" />
-      <node id="852022627621592969" at="50,0,66,0" concept="4" trace="createProperty_iizcdy_b0#()Ljetbrains/mps/openapi/editor/cells/EditorCell;" />
+      <node id="852022627621592969" at="50,0,65,0" concept="4" trace="createProperty_iizcdy_b0#()Ljetbrains/mps/openapi/editor/cells/EditorCell;" />
       <scope id="852022627621592954" at="27,26,28,18" />
       <scope id="852022627621592954" at="31,39,32,39" />
       <scope id="852022627621592954" at="20,91,22,18" />
-      <scope id="852022627621592969" at="60,35,62,94">
-=======
-      <node id="852022627621592954" at="16,79,17,63" concept="5" />
-      <node id="852022627621592954" at="19,89,20,96" concept="4" />
-      <node id="852022627621592954" at="20,96,21,48" concept="1" />
-      <node id="852022627621592954" at="21,48,22,28" concept="1" />
-      <node id="852022627621592954" at="22,28,23,81" concept="1" />
-      <node id="852022627621592954" at="23,81,24,81" concept="1" />
-      <node id="852022627621592954" at="24,81,25,22" concept="5" />
-      <node id="852022627621592963" at="27,88,28,98" concept="4" />
-      <node id="852022627621592963" at="28,98,29,47" concept="1" />
-      <node id="852022627621592963" at="29,47,30,34" concept="1" />
-      <node id="852022627621592963" at="30,34,31,22" concept="5" />
-      <node id="852022627621592969" at="33,88,34,82" concept="4" />
-      <node id="852022627621592969" at="34,82,35,30" concept="1" />
-      <node id="852022627621592969" at="35,30,36,43" concept="1" />
-      <node id="852022627621592969" at="36,43,37,26" concept="4" />
-      <node id="852022627621592969" at="37,26,38,58" concept="1" />
-      <node id="852022627621592969" at="38,58,39,43" concept="1" />
-      <node id="852022627621592969" at="39,43,40,73" concept="1" />
-      <node id="852022627621592969" at="40,73,41,57" concept="4" />
-      <node id="852022627621592969" at="42,35,43,82" concept="4" />
-      <node id="852022627621592969" at="43,82,44,112" concept="5" />
-      <node id="852022627621592969" at="45,10,46,22" concept="5" />
-      <node id="852022627621592954" at="16,0,19,0" concept="3" trace="createEditorCell#(Ljetbrains/mps/openapi/editor/EditorContext;Lorg/jetbrains/mps/openapi/model/SNode;)Ljetbrains/mps/openapi/editor/cells/EditorCell;" />
-      <node id="852022627621592969" at="41,57,46,22" concept="2" />
-      <node id="852022627621592963" at="27,0,33,0" concept="3" trace="createConstant_iizcdy_a0#(Ljetbrains/mps/openapi/editor/EditorContext;Lorg/jetbrains/mps/openapi/model/SNode;)Ljetbrains/mps/openapi/editor/cells/EditorCell;" />
-      <node id="852022627621592954" at="19,0,27,0" concept="3" trace="createCollection_iizcdy_a#(Ljetbrains/mps/openapi/editor/EditorContext;Lorg/jetbrains/mps/openapi/model/SNode;)Ljetbrains/mps/openapi/editor/cells/EditorCell;" />
-      <node id="852022627621592969" at="33,0,48,0" concept="3" trace="createProperty_iizcdy_b0#(Ljetbrains/mps/openapi/editor/EditorContext;Lorg/jetbrains/mps/openapi/model/SNode;)Ljetbrains/mps/openapi/editor/cells/EditorCell;" />
-      <scope id="852022627621592954" at="16,79,17,63" />
-      <scope id="852022627621592969" at="42,35,44,112">
->>>>>>> bd830ede
+      <scope id="852022627621592969" at="59,35,61,112">
         <var name="manager" id="852022627621592969" />
       </scope>
       <scope id="852022627621592954" at="31,0,34,0" />
@@ -393,39 +223,18 @@
       <scope id="852022627621592954" at="35,50,42,22">
         <var name="editorCell" id="852022627621592954" />
       </scope>
-<<<<<<< HEAD
       <scope id="852022627621592954" at="35,0,44,0" />
-      <scope id="852022627621592969" at="50,49,64,22">
-=======
-      <scope id="852022627621592963" at="27,0,33,0">
-        <var name="editorContext" id="852022627621592963" />
-        <var name="node" id="852022627621592963" />
-      </scope>
-      <scope id="852022627621592954" at="19,0,27,0">
-        <var name="editorContext" id="852022627621592954" />
-        <var name="node" id="852022627621592954" />
-      </scope>
-      <scope id="852022627621592969" at="33,88,46,22">
->>>>>>> bd830ede
+      <scope id="852022627621592969" at="50,49,63,22">
         <var name="attributeConcept" id="852022627621592969" />
         <var name="editorCell" id="852022627621592969" />
         <var name="provider" id="852022627621592969" />
       </scope>
-<<<<<<< HEAD
-      <scope id="852022627621592969" at="50,0,66,0" />
-      <unit id="852022627621592954" at="16,0,67,0" name="MultiTarget.editor.StringValue_EditorBuilder_a" />
-=======
-      <scope id="852022627621592969" at="33,0,48,0">
-        <var name="editorContext" id="852022627621592969" />
-        <var name="node" id="852022627621592969" />
-      </scope>
-      <unit id="852022627621592954" at="15,0,49,0" name="MultiTarget.editor.StringValue_Editor" />
->>>>>>> bd830ede
+      <scope id="852022627621592969" at="50,0,65,0" />
+      <unit id="852022627621592954" at="16,0,66,0" name="MultiTarget.editor.StringValue_EditorBuilder_a" />
     </file>
   </root>
   <root nodeRef="r:ea768d15-a9c9-488b-8295-d4b967b40487(MultiTarget.editor)/852022627621593000">
     <file name="NumericValue_Editor.java">
-<<<<<<< HEAD
       <node id="852022627621593000" at="11,79,12,78" concept="6" />
       <node id="852022627621593000" at="11,0,14,0" concept="4" trace="createEditorCell#(Ljetbrains/mps/openapi/editor/EditorContext;Lorg/jetbrains/mps/openapi/model/SNode;)Ljetbrains/mps/openapi/editor/cells/EditorCell;" />
       <scope id="852022627621593000" at="11,79,12,78" />
@@ -459,53 +268,21 @@
       <node id="852022627621593015" at="55,63,56,43" concept="1" />
       <node id="852022627621593015" at="56,43,57,73" concept="1" />
       <node id="852022627621593015" at="57,73,58,57" concept="5" />
-      <node id="852022627621593015" at="58,57,59,59" concept="5" />
-      <node id="852022627621593015" at="60,35,61,87" concept="5" />
-      <node id="852022627621593015" at="61,87,62,94" concept="6" />
-      <node id="852022627621593015" at="63,10,64,22" concept="6" />
+      <node id="852022627621593015" at="59,35,60,87" concept="5" />
+      <node id="852022627621593015" at="60,87,61,112" concept="6" />
+      <node id="852022627621593015" at="62,10,63,22" concept="6" />
       <node id="852022627621593000" at="17,0,19,0" concept="2" trace="myNode" />
       <node id="852022627621593000" at="31,0,34,0" concept="4" trace="createCell#()Ljetbrains/mps/openapi/editor/cells/EditorCell;" />
       <node id="852022627621593000" at="20,0,24,0" concept="0" trace="NumericValue_EditorBuilder_a#(Ljetbrains/mps/openapi/editor/EditorContext;Lorg/jetbrains/mps/openapi/model/SNode;)V" />
       <node id="852022627621593000" at="25,0,30,0" concept="4" trace="getNode#()Lorg/jetbrains/mps/openapi/model/SNode;" />
-      <node id="852022627621593015" at="59,59,64,22" concept="3" />
+      <node id="852022627621593015" at="58,57,63,22" concept="3" />
       <node id="852022627621593009" at="44,0,50,0" concept="4" trace="createConstant_n6nb2s_a0#()Ljetbrains/mps/openapi/editor/cells/EditorCell;" />
       <node id="852022627621593000" at="35,0,44,0" concept="4" trace="createCollection_n6nb2s_a#()Ljetbrains/mps/openapi/editor/cells/EditorCell;" />
-      <node id="852022627621593015" at="50,0,66,0" concept="4" trace="createProperty_n6nb2s_b0#()Ljetbrains/mps/openapi/editor/cells/EditorCell;" />
+      <node id="852022627621593015" at="50,0,65,0" concept="4" trace="createProperty_n6nb2s_b0#()Ljetbrains/mps/openapi/editor/cells/EditorCell;" />
       <scope id="852022627621593000" at="27,26,28,18" />
       <scope id="852022627621593000" at="31,39,32,39" />
       <scope id="852022627621593000" at="20,92,22,18" />
-      <scope id="852022627621593015" at="60,35,62,94">
-=======
-      <node id="852022627621593000" at="16,79,17,63" concept="5" />
-      <node id="852022627621593000" at="19,89,20,96" concept="4" />
-      <node id="852022627621593000" at="20,96,21,48" concept="1" />
-      <node id="852022627621593000" at="21,48,22,28" concept="1" />
-      <node id="852022627621593000" at="22,28,23,81" concept="1" />
-      <node id="852022627621593000" at="23,81,24,81" concept="1" />
-      <node id="852022627621593000" at="24,81,25,22" concept="5" />
-      <node id="852022627621593009" at="27,88,28,99" concept="4" />
-      <node id="852022627621593009" at="28,99,29,47" concept="1" />
-      <node id="852022627621593009" at="29,47,30,34" concept="1" />
-      <node id="852022627621593009" at="30,34,31,22" concept="5" />
-      <node id="852022627621593015" at="33,88,34,82" concept="4" />
-      <node id="852022627621593015" at="34,82,35,30" concept="1" />
-      <node id="852022627621593015" at="35,30,36,43" concept="1" />
-      <node id="852022627621593015" at="36,43,37,26" concept="4" />
-      <node id="852022627621593015" at="37,26,38,58" concept="1" />
-      <node id="852022627621593015" at="38,58,39,43" concept="1" />
-      <node id="852022627621593015" at="39,43,40,73" concept="1" />
-      <node id="852022627621593015" at="40,73,41,57" concept="4" />
-      <node id="852022627621593015" at="42,35,43,82" concept="4" />
-      <node id="852022627621593015" at="43,82,44,112" concept="5" />
-      <node id="852022627621593015" at="45,10,46,22" concept="5" />
-      <node id="852022627621593000" at="16,0,19,0" concept="3" trace="createEditorCell#(Ljetbrains/mps/openapi/editor/EditorContext;Lorg/jetbrains/mps/openapi/model/SNode;)Ljetbrains/mps/openapi/editor/cells/EditorCell;" />
-      <node id="852022627621593015" at="41,57,46,22" concept="2" />
-      <node id="852022627621593009" at="27,0,33,0" concept="3" trace="createConstant_n6nb2s_a0#(Ljetbrains/mps/openapi/editor/EditorContext;Lorg/jetbrains/mps/openapi/model/SNode;)Ljetbrains/mps/openapi/editor/cells/EditorCell;" />
-      <node id="852022627621593000" at="19,0,27,0" concept="3" trace="createCollection_n6nb2s_a#(Ljetbrains/mps/openapi/editor/EditorContext;Lorg/jetbrains/mps/openapi/model/SNode;)Ljetbrains/mps/openapi/editor/cells/EditorCell;" />
-      <node id="852022627621593015" at="33,0,48,0" concept="3" trace="createProperty_n6nb2s_b0#(Ljetbrains/mps/openapi/editor/EditorContext;Lorg/jetbrains/mps/openapi/model/SNode;)Ljetbrains/mps/openapi/editor/cells/EditorCell;" />
-      <scope id="852022627621593000" at="16,79,17,63" />
-      <scope id="852022627621593015" at="42,35,44,112">
->>>>>>> bd830ede
+      <scope id="852022627621593015" at="59,35,61,112">
         <var name="manager" id="852022627621593015" />
       </scope>
       <scope id="852022627621593000" at="31,0,34,0" />
@@ -521,34 +298,14 @@
       <scope id="852022627621593000" at="35,50,42,22">
         <var name="editorCell" id="852022627621593000" />
       </scope>
-<<<<<<< HEAD
       <scope id="852022627621593000" at="35,0,44,0" />
-      <scope id="852022627621593015" at="50,49,64,22">
-=======
-      <scope id="852022627621593009" at="27,0,33,0">
-        <var name="editorContext" id="852022627621593009" />
-        <var name="node" id="852022627621593009" />
-      </scope>
-      <scope id="852022627621593000" at="19,0,27,0">
-        <var name="editorContext" id="852022627621593000" />
-        <var name="node" id="852022627621593000" />
-      </scope>
-      <scope id="852022627621593015" at="33,88,46,22">
->>>>>>> bd830ede
+      <scope id="852022627621593015" at="50,49,63,22">
         <var name="attributeConcept" id="852022627621593015" />
         <var name="editorCell" id="852022627621593015" />
         <var name="provider" id="852022627621593015" />
       </scope>
-<<<<<<< HEAD
-      <scope id="852022627621593015" at="50,0,66,0" />
-      <unit id="852022627621593000" at="16,0,67,0" name="MultiTarget.editor.NumericValue_EditorBuilder_a" />
-=======
-      <scope id="852022627621593015" at="33,0,48,0">
-        <var name="editorContext" id="852022627621593015" />
-        <var name="node" id="852022627621593015" />
-      </scope>
-      <unit id="852022627621593000" at="15,0,49,0" name="MultiTarget.editor.NumericValue_Editor" />
->>>>>>> bd830ede
+      <scope id="852022627621593015" at="50,0,65,0" />
+      <unit id="852022627621593000" at="16,0,66,0" name="MultiTarget.editor.NumericValue_EditorBuilder_a" />
     </file>
   </root>
 </debug-info>
