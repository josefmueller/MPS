--- conflicted
+++ resolved
@@ -220,7 +220,6 @@
   </root>
   <root nodeRef="r:4b82218b-d47e-4120-8b44-e2530c2efcf5(jetbrains.mps.samples.heating.editor)/4664795093170605760">
     <file name="SpecificDay_Editor.java">
-<<<<<<< HEAD
       <node id="4664795093170605760" at="11,79,12,77" concept="6" />
       <node id="4664795093170605760" at="11,0,14,0" concept="4" trace="createEditorCell#(Ljetbrains/mps/openapi/editor/EditorContext;Lorg/jetbrains/mps/openapi/model/SNode;)Ljetbrains/mps/openapi/editor/cells/EditorCell;" />
       <scope id="4664795093170605760" at="11,79,12,77" />
@@ -259,68 +258,26 @@
       <node id="4664795093170605769" at="76,80,77,40" concept="1" />
       <node id="4664795093170605769" at="77,40,78,73" concept="1" />
       <node id="4664795093170605769" at="78,73,79,57" concept="5" />
-      <node id="4664795093170605769" at="79,57,80,59" concept="5" />
-      <node id="4664795093170605769" at="81,35,82,87" concept="5" />
-      <node id="4664795093170605769" at="82,87,83,94" concept="6" />
-      <node id="4664795093170605769" at="84,10,85,22" concept="6" />
+      <node id="4664795093170605769" at="80,35,81,87" concept="5" />
+      <node id="4664795093170605769" at="81,87,82,112" concept="6" />
+      <node id="4664795093170605769" at="83,10,84,22" concept="6" />
       <node id="4664795093170605760" at="27,0,29,0" concept="2" trace="myNode" />
       <node id="4001397103658746243" at="62,0,64,0" concept="0" trace="ReplaceWith_Applicability_cellMenu_g4jrcx_a0a0#()V" />
       <node id="4664795093170605760" at="41,0,44,0" concept="4" trace="createCell#()Ljetbrains/mps/openapi/editor/cells/EditorCell;" />
       <node id="4001397103658746243" at="64,0,67,0" concept="4" trace="getReplacementConcept#()Lorg/jetbrains/mps/openapi/language/SAbstractConcept;" />
       <node id="4664795093170605760" at="30,0,34,0" concept="0" trace="SpecificDay_EditorBuilder_a#(Ljetbrains/mps/openapi/editor/EditorContext;Lorg/jetbrains/mps/openapi/model/SNode;)V" />
       <node id="4664795093170605760" at="35,0,40,0" concept="4" trace="getNode#()Lorg/jetbrains/mps/openapi/model/SNode;" />
-      <node id="4664795093170605769" at="80,59,85,22" concept="3" />
+      <node id="4664795093170605769" at="79,57,84,22" concept="3" />
       <node id="4664795093170605760" at="54,0,61,0" concept="4" trace="createConstant_g4jrcx_a0#()Ljetbrains/mps/openapi/editor/cells/EditorCell;" />
       <node id="4664795093170605760" at="45,0,54,0" concept="4" trace="createCollection_g4jrcx_a#()Ljetbrains/mps/openapi/editor/cells/EditorCell;" />
-      <node id="4664795093170605769" at="68,0,87,0" concept="4" trace="createProperty_g4jrcx_b0#()Ljetbrains/mps/openapi/editor/cells/EditorCell;" />
+      <node id="4664795093170605769" at="68,0,86,0" concept="4" trace="createProperty_g4jrcx_b0#()Ljetbrains/mps/openapi/editor/cells/EditorCell;" />
       <scope id="4001397103658746243" at="62,61,62,61" />
       <scope id="4664795093170605760" at="37,26,38,18" />
       <scope id="4664795093170605760" at="41,39,42,39" />
       <scope id="4001397103658746243" at="64,53,65,163" />
       <scope id="4664795093170605760" at="30,91,32,18" />
       <scope id="4001397103658746243" at="62,0,64,0" />
-      <scope id="4664795093170605769" at="81,35,83,94">
-=======
-      <node id="4664795093170605760" at="26,79,27,63" concept="6" />
-      <node id="4664795093170605760" at="29,89,30,96" concept="5" />
-      <node id="4664795093170605760" at="30,96,31,48" concept="1" />
-      <node id="4664795093170605760" at="31,48,32,28" concept="1" />
-      <node id="4664795093170605760" at="32,28,33,81" concept="1" />
-      <node id="4664795093170605760" at="33,81,34,81" concept="1" />
-      <node id="4664795093170605760" at="34,81,35,22" concept="6" />
-      <node id="4664795093170605760" at="37,88,38,88" concept="5" />
-      <node id="4664795093170605760" at="38,88,39,47" concept="1" />
-      <node id="4664795093170605760" at="39,47,40,34" concept="1" />
-      <node id="4664795093170605760" at="40,34,41,251" concept="1" />
-      <node id="4664795093170605760" at="41,251,42,22" concept="6" />
-      <node id="4001397103658746243" at="47,53,48,163" concept="6" />
-      <node id="4664795093170605769" at="51,88,52,82" concept="5" />
-      <node id="4664795093170605769" at="52,82,53,28" concept="1" />
-      <node id="4664795093170605769" at="53,28,54,41" concept="1" />
-      <node id="4664795093170605769" at="54,41,55,26" concept="5" />
-      <node id="4664795093170605769" at="55,26,56,58" concept="1" />
-      <node id="4664795093170605769" at="56,58,57,41" concept="1" />
-      <node id="4664795093170605769" at="57,41,58,34" concept="5" />
-      <node id="4664795093170605769" at="58,34,59,64" concept="1" />
-      <node id="4664795093170605769" at="59,64,60,40" concept="1" />
-      <node id="4664795093170605769" at="60,40,61,73" concept="1" />
-      <node id="4664795093170605769" at="61,73,62,57" concept="5" />
-      <node id="4664795093170605769" at="63,35,64,82" concept="5" />
-      <node id="4664795093170605769" at="64,82,65,112" concept="6" />
-      <node id="4664795093170605769" at="66,10,67,22" concept="6" />
-      <node id="4001397103658746243" at="45,0,47,0" concept="0" trace="ReplaceWith_Applicability_cellMenu_g4jrcx_a0a0#()V" />
-      <node id="4664795093170605760" at="26,0,29,0" concept="4" trace="createEditorCell#(Ljetbrains/mps/openapi/editor/EditorContext;Lorg/jetbrains/mps/openapi/model/SNode;)Ljetbrains/mps/openapi/editor/cells/EditorCell;" />
-      <node id="4001397103658746243" at="47,0,50,0" concept="4" trace="getReplacementConcept#()Lorg/jetbrains/mps/openapi/language/SAbstractConcept;" />
-      <node id="4664795093170605769" at="62,57,67,22" concept="3" />
-      <node id="4664795093170605760" at="37,0,44,0" concept="4" trace="createConstant_g4jrcx_a0#(Ljetbrains/mps/openapi/editor/EditorContext;Lorg/jetbrains/mps/openapi/model/SNode;)Ljetbrains/mps/openapi/editor/cells/EditorCell;" />
-      <node id="4664795093170605760" at="29,0,37,0" concept="4" trace="createCollection_g4jrcx_a#(Ljetbrains/mps/openapi/editor/EditorContext;Lorg/jetbrains/mps/openapi/model/SNode;)Ljetbrains/mps/openapi/editor/cells/EditorCell;" />
-      <node id="4664795093170605769" at="51,0,69,0" concept="4" trace="createProperty_g4jrcx_b0#(Ljetbrains/mps/openapi/editor/EditorContext;Lorg/jetbrains/mps/openapi/model/SNode;)Ljetbrains/mps/openapi/editor/cells/EditorCell;" />
-      <scope id="4001397103658746243" at="45,61,45,61" />
-      <scope id="4664795093170605760" at="26,79,27,63" />
-      <scope id="4001397103658746243" at="47,53,48,163" />
-      <scope id="4001397103658746243" at="45,0,47,0" />
-      <scope id="4664795093170605769" at="63,35,65,112">
->>>>>>> bd830ede
+      <scope id="4664795093170605769" at="80,35,82,112">
         <var name="manager" id="4664795093170605769" />
       </scope>
       <scope id="4664795093170605760" at="41,0,44,0" />
@@ -336,43 +293,21 @@
       <scope id="4664795093170605760" at="45,50,52,22">
         <var name="editorCell" id="4664795093170605760" />
       </scope>
-<<<<<<< HEAD
       <scope id="4664795093170605760" at="54,0,61,0" />
       <scope id="4664795093170605760" at="45,0,54,0" />
-      <scope id="4664795093170605769" at="68,49,85,22">
-=======
-      <scope id="4664795093170605760" at="37,0,44,0">
-        <var name="editorContext" id="4664795093170605760" />
-        <var name="node" id="4664795093170605760" />
-      </scope>
-      <scope id="4664795093170605760" at="29,0,37,0">
-        <var name="editorContext" id="4664795093170605760" />
-        <var name="node" id="4664795093170605760" />
-      </scope>
-      <scope id="4664795093170605769" at="51,88,67,22">
->>>>>>> bd830ede
+      <scope id="4664795093170605769" at="68,49,84,22">
         <var name="attributeConcept" id="4664795093170605769" />
         <var name="editorCell" id="4664795093170605769" />
         <var name="provider" id="4664795093170605769" />
         <var name="style" id="4664795093170605769" />
       </scope>
-<<<<<<< HEAD
-      <scope id="4664795093170605769" at="68,0,87,0" />
+      <scope id="4664795093170605769" at="68,0,86,0" />
       <unit id="4001397103658746243" at="61,0,68,0" name="jetbrains.mps.samples.heating.editor.SpecificDay_EditorBuilder_a$ReplaceWith_Applicability_cellMenu_g4jrcx_a0a0" />
-      <unit id="4664795093170605760" at="26,0,88,0" name="jetbrains.mps.samples.heating.editor.SpecificDay_EditorBuilder_a" />
-=======
-      <scope id="4664795093170605769" at="51,0,69,0">
-        <var name="editorContext" id="4664795093170605769" />
-        <var name="node" id="4664795093170605769" />
-      </scope>
-      <unit id="4001397103658746243" at="44,0,51,0" name="jetbrains.mps.samples.heating.editor.SpecificDay_Editor$ReplaceWith_Applicability_cellMenu_g4jrcx_a0a0" />
-      <unit id="4664795093170605760" at="25,0,70,0" name="jetbrains.mps.samples.heating.editor.SpecificDay_Editor" />
->>>>>>> bd830ede
+      <unit id="4664795093170605760" at="26,0,87,0" name="jetbrains.mps.samples.heating.editor.SpecificDay_EditorBuilder_a" />
     </file>
   </root>
   <root nodeRef="r:4b82218b-d47e-4120-8b44-e2530c2efcf5(jetbrains.mps.samples.heating.editor)/4664795093170636242">
     <file name="DayRange_Editor.java">
-<<<<<<< HEAD
       <node id="4664795093170636242" at="11,79,12,74" concept="6" />
       <node id="4664795093170636242" at="11,0,14,0" concept="4" trace="createEditorCell#(Ljetbrains/mps/openapi/editor/EditorContext;Lorg/jetbrains/mps/openapi/model/SNode;)Ljetbrains/mps/openapi/editor/cells/EditorCell;" />
       <scope id="4664795093170636242" at="11,79,12,74" />
@@ -413,119 +348,50 @@
       <node id="4664795093170636257" at="78,80,79,40" concept="1" />
       <node id="4664795093170636257" at="79,40,80,73" concept="1" />
       <node id="4664795093170636257" at="80,73,81,57" concept="5" />
-      <node id="4664795093170636257" at="81,57,82,59" concept="5" />
-      <node id="4664795093170636257" at="83,35,84,87" concept="5" />
-      <node id="4664795093170636257" at="84,87,85,94" concept="6" />
-      <node id="4664795093170636257" at="86,10,87,22" concept="6" />
-      <node id="4664795093170636264" at="89,49,90,95" concept="5" />
-      <node id="4664795093170636264" at="90,95,91,47" concept="1" />
-      <node id="4664795093170636264" at="91,47,92,34" concept="1" />
-      <node id="4664795093170636264" at="92,34,93,22" concept="6" />
-      <node id="4664795093170636274" at="95,49,96,89" concept="5" />
-      <node id="4664795093170636274" at="96,89,97,28" concept="1" />
-      <node id="4664795093170636274" at="97,28,98,41" concept="1" />
-      <node id="4664795093170636274" at="98,41,99,26" concept="5" />
-      <node id="4664795093170636274" at="99,26,100,63" concept="1" />
-      <node id="4664795093170636274" at="100,63,101,41" concept="1" />
-      <node id="4664795093170636274" at="101,41,102,34" concept="5" />
-      <node id="4664795093170636274" at="102,34,103,80" concept="1" />
-      <node id="4664795093170636274" at="103,80,104,40" concept="1" />
-      <node id="4664795093170636274" at="104,40,105,73" concept="1" />
-      <node id="4664795093170636274" at="105,73,106,57" concept="5" />
-      <node id="4664795093170636274" at="106,57,107,59" concept="5" />
-      <node id="4664795093170636274" at="108,35,109,87" concept="5" />
-      <node id="4664795093170636274" at="109,87,110,94" concept="6" />
-      <node id="4664795093170636274" at="111,10,112,22" concept="6" />
+      <node id="4664795093170636257" at="82,35,83,87" concept="5" />
+      <node id="4664795093170636257" at="83,87,84,112" concept="6" />
+      <node id="4664795093170636257" at="85,10,86,22" concept="6" />
+      <node id="4664795093170636264" at="88,49,89,95" concept="5" />
+      <node id="4664795093170636264" at="89,95,90,47" concept="1" />
+      <node id="4664795093170636264" at="90,47,91,34" concept="1" />
+      <node id="4664795093170636264" at="91,34,92,22" concept="6" />
+      <node id="4664795093170636274" at="94,49,95,89" concept="5" />
+      <node id="4664795093170636274" at="95,89,96,28" concept="1" />
+      <node id="4664795093170636274" at="96,28,97,41" concept="1" />
+      <node id="4664795093170636274" at="97,41,98,26" concept="5" />
+      <node id="4664795093170636274" at="98,26,99,63" concept="1" />
+      <node id="4664795093170636274" at="99,63,100,41" concept="1" />
+      <node id="4664795093170636274" at="100,41,101,34" concept="5" />
+      <node id="4664795093170636274" at="101,34,102,80" concept="1" />
+      <node id="4664795093170636274" at="102,80,103,40" concept="1" />
+      <node id="4664795093170636274" at="103,40,104,73" concept="1" />
+      <node id="4664795093170636274" at="104,73,105,57" concept="5" />
+      <node id="4664795093170636274" at="106,35,107,87" concept="5" />
+      <node id="4664795093170636274" at="107,87,108,112" concept="6" />
+      <node id="4664795093170636274" at="109,10,110,22" concept="6" />
       <node id="4664795093170636242" at="27,0,29,0" concept="2" trace="myNode" />
       <node id="4001397103658720674" at="64,0,66,0" concept="0" trace="ReplaceWith_Applicability_cellMenu_rtxy5x_a0a0#()V" />
       <node id="4664795093170636242" at="41,0,44,0" concept="4" trace="createCell#()Ljetbrains/mps/openapi/editor/cells/EditorCell;" />
       <node id="4001397103658720674" at="66,0,69,0" concept="4" trace="getReplacementConcept#()Lorg/jetbrains/mps/openapi/language/SAbstractConcept;" />
       <node id="4664795093170636242" at="30,0,34,0" concept="0" trace="DayRange_EditorBuilder_a#(Ljetbrains/mps/openapi/editor/EditorContext;Lorg/jetbrains/mps/openapi/model/SNode;)V" />
       <node id="4664795093170636242" at="35,0,40,0" concept="4" trace="getNode#()Lorg/jetbrains/mps/openapi/model/SNode;" />
-      <node id="4664795093170636257" at="82,59,87,22" concept="3" />
-      <node id="4664795093170636274" at="107,59,112,22" concept="3" />
-      <node id="4664795093170636264" at="89,0,95,0" concept="4" trace="createConstant_rtxy5x_c0#()Ljetbrains/mps/openapi/editor/cells/EditorCell;" />
+      <node id="4664795093170636257" at="81,57,86,22" concept="3" />
+      <node id="4664795093170636274" at="105,57,110,22" concept="3" />
+      <node id="4664795093170636264" at="88,0,94,0" concept="4" trace="createConstant_rtxy5x_c0#()Ljetbrains/mps/openapi/editor/cells/EditorCell;" />
       <node id="4664795093170636242" at="56,0,63,0" concept="4" trace="createConstant_rtxy5x_a0#()Ljetbrains/mps/openapi/editor/cells/EditorCell;" />
       <node id="4664795093170636242" at="45,0,56,0" concept="4" trace="createCollection_rtxy5x_a#()Ljetbrains/mps/openapi/editor/cells/EditorCell;" />
-      <node id="4664795093170636257" at="70,0,89,0" concept="4" trace="createProperty_rtxy5x_b0#()Ljetbrains/mps/openapi/editor/cells/EditorCell;" />
-      <node id="4664795093170636274" at="95,0,114,0" concept="4" trace="createProperty_rtxy5x_d0#()Ljetbrains/mps/openapi/editor/cells/EditorCell;" />
+      <node id="4664795093170636257" at="70,0,88,0" concept="4" trace="createProperty_rtxy5x_b0#()Ljetbrains/mps/openapi/editor/cells/EditorCell;" />
+      <node id="4664795093170636274" at="94,0,112,0" concept="4" trace="createProperty_rtxy5x_d0#()Ljetbrains/mps/openapi/editor/cells/EditorCell;" />
       <scope id="4001397103658720674" at="64,61,64,61" />
       <scope id="4664795093170636242" at="37,26,38,18" />
       <scope id="4664795093170636242" at="41,39,42,39" />
       <scope id="4001397103658720674" at="66,53,67,163" />
       <scope id="4664795093170636242" at="30,88,32,18" />
       <scope id="4001397103658720674" at="64,0,66,0" />
-      <scope id="4664795093170636257" at="83,35,85,94">
+      <scope id="4664795093170636257" at="82,35,84,112">
         <var name="manager" id="4664795093170636257" />
       </scope>
-      <scope id="4664795093170636274" at="108,35,110,94">
-=======
-      <node id="4664795093170636242" at="26,79,27,63" concept="6" />
-      <node id="4664795093170636242" at="29,89,30,96" concept="5" />
-      <node id="4664795093170636242" at="30,96,31,48" concept="1" />
-      <node id="4664795093170636242" at="31,48,32,28" concept="1" />
-      <node id="4664795093170636242" at="32,28,33,81" concept="1" />
-      <node id="4664795093170636242" at="33,81,34,81" concept="1" />
-      <node id="4664795093170636242" at="34,81,35,81" concept="1" />
-      <node id="4664795093170636242" at="35,81,36,81" concept="1" />
-      <node id="4664795093170636242" at="36,81,37,22" concept="6" />
-      <node id="4664795093170636242" at="39,88,40,90" concept="5" />
-      <node id="4664795093170636242" at="40,90,41,47" concept="1" />
-      <node id="4664795093170636242" at="41,47,42,34" concept="1" />
-      <node id="4664795093170636242" at="42,34,43,248" concept="1" />
-      <node id="4664795093170636242" at="43,248,44,22" concept="6" />
-      <node id="4001397103658720674" at="49,53,50,163" concept="6" />
-      <node id="4664795093170636257" at="53,88,54,82" concept="5" />
-      <node id="4664795093170636257" at="54,82,55,30" concept="1" />
-      <node id="4664795093170636257" at="55,30,56,43" concept="1" />
-      <node id="4664795093170636257" at="56,43,57,26" concept="5" />
-      <node id="4664795093170636257" at="57,26,58,58" concept="1" />
-      <node id="4664795093170636257" at="58,58,59,43" concept="1" />
-      <node id="4664795093170636257" at="59,43,60,34" concept="5" />
-      <node id="4664795093170636257" at="60,34,61,64" concept="1" />
-      <node id="4664795093170636257" at="61,64,62,40" concept="1" />
-      <node id="4664795093170636257" at="62,40,63,73" concept="1" />
-      <node id="4664795093170636257" at="63,73,64,57" concept="5" />
-      <node id="4664795093170636257" at="65,35,66,82" concept="5" />
-      <node id="4664795093170636257" at="66,82,67,112" concept="6" />
-      <node id="4664795093170636257" at="68,10,69,22" concept="6" />
-      <node id="4664795093170636264" at="71,88,72,88" concept="5" />
-      <node id="4664795093170636264" at="72,88,73,47" concept="1" />
-      <node id="4664795093170636264" at="73,47,74,34" concept="1" />
-      <node id="4664795093170636264" at="74,34,75,22" concept="6" />
-      <node id="4664795093170636274" at="77,88,78,82" concept="5" />
-      <node id="4664795093170636274" at="78,82,79,28" concept="1" />
-      <node id="4664795093170636274" at="79,28,80,41" concept="1" />
-      <node id="4664795093170636274" at="80,41,81,26" concept="5" />
-      <node id="4664795093170636274" at="81,26,82,58" concept="1" />
-      <node id="4664795093170636274" at="82,58,83,41" concept="1" />
-      <node id="4664795093170636274" at="83,41,84,34" concept="5" />
-      <node id="4664795093170636274" at="84,34,85,64" concept="1" />
-      <node id="4664795093170636274" at="85,64,86,40" concept="1" />
-      <node id="4664795093170636274" at="86,40,87,73" concept="1" />
-      <node id="4664795093170636274" at="87,73,88,57" concept="5" />
-      <node id="4664795093170636274" at="89,35,90,82" concept="5" />
-      <node id="4664795093170636274" at="90,82,91,112" concept="6" />
-      <node id="4664795093170636274" at="92,10,93,22" concept="6" />
-      <node id="4001397103658720674" at="47,0,49,0" concept="0" trace="ReplaceWith_Applicability_cellMenu_rtxy5x_a0a0#()V" />
-      <node id="4664795093170636242" at="26,0,29,0" concept="4" trace="createEditorCell#(Ljetbrains/mps/openapi/editor/EditorContext;Lorg/jetbrains/mps/openapi/model/SNode;)Ljetbrains/mps/openapi/editor/cells/EditorCell;" />
-      <node id="4001397103658720674" at="49,0,52,0" concept="4" trace="getReplacementConcept#()Lorg/jetbrains/mps/openapi/language/SAbstractConcept;" />
-      <node id="4664795093170636257" at="64,57,69,22" concept="3" />
-      <node id="4664795093170636274" at="88,57,93,22" concept="3" />
-      <node id="4664795093170636264" at="71,0,77,0" concept="4" trace="createConstant_rtxy5x_c0#(Ljetbrains/mps/openapi/editor/EditorContext;Lorg/jetbrains/mps/openapi/model/SNode;)Ljetbrains/mps/openapi/editor/cells/EditorCell;" />
-      <node id="4664795093170636242" at="39,0,46,0" concept="4" trace="createConstant_rtxy5x_a0#(Ljetbrains/mps/openapi/editor/EditorContext;Lorg/jetbrains/mps/openapi/model/SNode;)Ljetbrains/mps/openapi/editor/cells/EditorCell;" />
-      <node id="4664795093170636242" at="29,0,39,0" concept="4" trace="createCollection_rtxy5x_a#(Ljetbrains/mps/openapi/editor/EditorContext;Lorg/jetbrains/mps/openapi/model/SNode;)Ljetbrains/mps/openapi/editor/cells/EditorCell;" />
-      <node id="4664795093170636257" at="53,0,71,0" concept="4" trace="createProperty_rtxy5x_b0#(Ljetbrains/mps/openapi/editor/EditorContext;Lorg/jetbrains/mps/openapi/model/SNode;)Ljetbrains/mps/openapi/editor/cells/EditorCell;" />
-      <node id="4664795093170636274" at="77,0,95,0" concept="4" trace="createProperty_rtxy5x_d0#(Ljetbrains/mps/openapi/editor/EditorContext;Lorg/jetbrains/mps/openapi/model/SNode;)Ljetbrains/mps/openapi/editor/cells/EditorCell;" />
-      <scope id="4001397103658720674" at="47,61,47,61" />
-      <scope id="4664795093170636242" at="26,79,27,63" />
-      <scope id="4001397103658720674" at="49,53,50,163" />
-      <scope id="4001397103658720674" at="47,0,49,0" />
-      <scope id="4664795093170636257" at="65,35,67,112">
-        <var name="manager" id="4664795093170636257" />
-      </scope>
-      <scope id="4664795093170636274" at="89,35,91,112">
->>>>>>> bd830ede
+      <scope id="4664795093170636274" at="106,35,108,112">
         <var name="manager" id="4664795093170636274" />
       </scope>
       <scope id="4664795093170636242" at="41,0,44,0" />
@@ -534,76 +400,35 @@
         <var name="context" id="4664795093170636242" />
         <var name="node" id="4664795093170636242" />
       </scope>
-<<<<<<< HEAD
-      <scope id="4664795093170636264" at="89,49,93,22">
-=======
-      <scope id="4001397103658720674" at="49,0,52,0" />
-      <scope id="4664795093170636264" at="71,88,75,22">
->>>>>>> bd830ede
+      <scope id="4664795093170636264" at="88,49,92,22">
         <var name="editorCell" id="4664795093170636264" />
       </scope>
       <scope id="4664795093170636242" at="35,0,40,0" />
       <scope id="4664795093170636242" at="56,49,61,22">
         <var name="editorCell" id="4664795093170636242" />
       </scope>
-<<<<<<< HEAD
-      <scope id="4664795093170636264" at="89,0,95,0" />
+      <scope id="4664795093170636264" at="88,0,94,0" />
       <scope id="4664795093170636242" at="56,0,63,0" />
       <scope id="4664795093170636242" at="45,50,54,22">
         <var name="editorCell" id="4664795093170636242" />
       </scope>
       <scope id="4664795093170636242" at="45,0,56,0" />
-      <scope id="4664795093170636257" at="70,49,87,22">
-=======
-      <scope id="4664795093170636264" at="71,0,77,0">
-        <var name="editorContext" id="4664795093170636264" />
-        <var name="node" id="4664795093170636264" />
-      </scope>
-      <scope id="4664795093170636242" at="39,0,46,0">
-        <var name="editorContext" id="4664795093170636242" />
-        <var name="node" id="4664795093170636242" />
-      </scope>
-      <scope id="4664795093170636242" at="29,89,37,22">
-        <var name="editorCell" id="4664795093170636242" />
-      </scope>
-      <scope id="4664795093170636242" at="29,0,39,0">
-        <var name="editorContext" id="4664795093170636242" />
-        <var name="node" id="4664795093170636242" />
-      </scope>
-      <scope id="4664795093170636257" at="53,88,69,22">
->>>>>>> bd830ede
+      <scope id="4664795093170636257" at="70,49,86,22">
         <var name="attributeConcept" id="4664795093170636257" />
         <var name="editorCell" id="4664795093170636257" />
         <var name="provider" id="4664795093170636257" />
         <var name="style" id="4664795093170636257" />
       </scope>
-<<<<<<< HEAD
-      <scope id="4664795093170636274" at="95,49,112,22">
-=======
-      <scope id="4664795093170636274" at="77,88,93,22">
->>>>>>> bd830ede
+      <scope id="4664795093170636274" at="94,49,110,22">
         <var name="attributeConcept" id="4664795093170636274" />
         <var name="editorCell" id="4664795093170636274" />
         <var name="provider" id="4664795093170636274" />
         <var name="style" id="4664795093170636274" />
       </scope>
-<<<<<<< HEAD
-      <scope id="4664795093170636257" at="70,0,89,0" />
-      <scope id="4664795093170636274" at="95,0,114,0" />
+      <scope id="4664795093170636257" at="70,0,88,0" />
+      <scope id="4664795093170636274" at="94,0,112,0" />
       <unit id="4001397103658720674" at="63,0,70,0" name="jetbrains.mps.samples.heating.editor.DayRange_EditorBuilder_a$ReplaceWith_Applicability_cellMenu_rtxy5x_a0a0" />
-      <unit id="4664795093170636242" at="26,0,115,0" name="jetbrains.mps.samples.heating.editor.DayRange_EditorBuilder_a" />
-=======
-      <scope id="4664795093170636257" at="53,0,71,0">
-        <var name="editorContext" id="4664795093170636257" />
-        <var name="node" id="4664795093170636257" />
-      </scope>
-      <scope id="4664795093170636274" at="77,0,95,0">
-        <var name="editorContext" id="4664795093170636274" />
-        <var name="node" id="4664795093170636274" />
-      </scope>
-      <unit id="4001397103658720674" at="46,0,53,0" name="jetbrains.mps.samples.heating.editor.DayRange_Editor$ReplaceWith_Applicability_cellMenu_rtxy5x_a0a0" />
-      <unit id="4664795093170636242" at="25,0,96,0" name="jetbrains.mps.samples.heating.editor.DayRange_Editor" />
->>>>>>> bd830ede
+      <unit id="4664795093170636242" at="26,0,113,0" name="jetbrains.mps.samples.heating.editor.DayRange_EditorBuilder_a" />
     </file>
   </root>
   <root nodeRef="r:4b82218b-d47e-4120-8b44-e2530c2efcf5(jetbrains.mps.samples.heating.editor)/4664795093170802633">
@@ -681,57 +506,10 @@
   </root>
   <root nodeRef="r:4b82218b-d47e-4120-8b44-e2530c2efcf5(jetbrains.mps.samples.heating.editor)/5063359128232940655">
     <file name="ChangeEvent_Editor.java">
-<<<<<<< HEAD
       <node id="5063359128232940655" at="11,79,12,77" concept="6" />
       <node id="5063359128232940655" at="11,0,14,0" concept="4" trace="createEditorCell#(Ljetbrains/mps/openapi/editor/EditorContext;Lorg/jetbrains/mps/openapi/model/SNode;)Ljetbrains/mps/openapi/editor/cells/EditorCell;" />
       <scope id="5063359128232940655" at="11,79,12,77" />
       <scope id="5063359128232940655" at="11,0,14,0">
-=======
-      <node id="5063359128232940655" at="19,79,20,63" concept="6" />
-      <node id="5063359128232940655" at="22,89,23,96" concept="5" />
-      <node id="5063359128232940655" at="23,96,24,48" concept="1" />
-      <node id="5063359128232940655" at="24,48,25,28" concept="1" />
-      <node id="5063359128232940655" at="25,28,26,81" concept="1" />
-      <node id="5063359128232940655" at="26,81,27,81" concept="1" />
-      <node id="5063359128232940655" at="27,81,28,81" concept="1" />
-      <node id="5063359128232940655" at="28,81,29,22" concept="6" />
-      <node id="5063359128232942964" at="31,88,32,104" concept="5" />
-      <node id="5063359128232942964" at="32,104,33,47" concept="1" />
-      <node id="5063359128232942964" at="33,47,34,34" concept="5" />
-      <node id="5063359128232942964" at="34,34,35,64" concept="1" />
-      <node id="5063359128232942964" at="35,64,36,40" concept="1" />
-      <node id="5063359128232942964" at="36,40,37,34" concept="1" />
-      <node id="5063359128232942964" at="37,34,38,22" concept="6" />
-      <node id="5063359128232942978" at="40,88,41,82" concept="5" />
-      <node id="5063359128232942978" at="41,82,42,36" concept="1" />
-      <node id="5063359128232942978" at="42,36,43,49" concept="1" />
-      <node id="5063359128232942978" at="43,49,44,26" concept="5" />
-      <node id="5063359128232942978" at="44,26,45,58" concept="1" />
-      <node id="5063359128232942978" at="45,58,46,49" concept="1" />
-      <node id="5063359128232942978" at="46,49,47,73" concept="1" />
-      <node id="5063359128232942978" at="47,73,48,57" concept="5" />
-      <node id="5063359128232942978" at="49,35,50,82" concept="5" />
-      <node id="5063359128232942978" at="50,82,51,112" concept="6" />
-      <node id="5063359128232942978" at="52,10,53,22" concept="6" />
-      <node id="5063359128232942993" at="55,88,56,93" concept="5" />
-      <node id="5063359128232942993" at="56,93,57,47" concept="1" />
-      <node id="5063359128232942993" at="57,47,58,34" concept="5" />
-      <node id="5063359128232942993" at="58,34,59,66" concept="1" />
-      <node id="5063359128232942993" at="59,66,60,40" concept="1" />
-      <node id="5063359128232942993" at="60,40,61,34" concept="1" />
-      <node id="5063359128232942993" at="61,34,62,22" concept="6" />
-      <node id="5063359128232940655" at="19,0,22,0" concept="4" trace="createEditorCell#(Ljetbrains/mps/openapi/editor/EditorContext;Lorg/jetbrains/mps/openapi/model/SNode;)Ljetbrains/mps/openapi/editor/cells/EditorCell;" />
-      <node id="5063359128232942978" at="48,57,53,22" concept="3" />
-      <node id="5063359128232940655" at="22,0,31,0" concept="4" trace="createCollection_8rx6ch_a#(Ljetbrains/mps/openapi/editor/EditorContext;Lorg/jetbrains/mps/openapi/model/SNode;)Ljetbrains/mps/openapi/editor/cells/EditorCell;" />
-      <node id="5063359128232942964" at="31,0,40,0" concept="4" trace="createConstant_8rx6ch_a0#(Ljetbrains/mps/openapi/editor/EditorContext;Lorg/jetbrains/mps/openapi/model/SNode;)Ljetbrains/mps/openapi/editor/cells/EditorCell;" />
-      <node id="5063359128232942993" at="55,0,64,0" concept="4" trace="createConstant_8rx6ch_c0#(Ljetbrains/mps/openapi/editor/EditorContext;Lorg/jetbrains/mps/openapi/model/SNode;)Ljetbrains/mps/openapi/editor/cells/EditorCell;" />
-      <node id="5063359128232942978" at="40,0,55,0" concept="4" trace="createProperty_8rx6ch_b0#(Ljetbrains/mps/openapi/editor/EditorContext;Lorg/jetbrains/mps/openapi/model/SNode;)Ljetbrains/mps/openapi/editor/cells/EditorCell;" />
-      <scope id="5063359128232940655" at="19,79,20,63" />
-      <scope id="5063359128232942978" at="49,35,51,112">
-        <var name="manager" id="5063359128232942978" />
-      </scope>
-      <scope id="5063359128232940655" at="19,0,22,0">
->>>>>>> bd830ede
         <var name="editorContext" id="5063359128232940655" />
         <var name="node" id="5063359128232940655" />
       </scope>
@@ -765,30 +543,29 @@
       <node id="5063359128232942978" at="63,63,64,49" concept="1" />
       <node id="5063359128232942978" at="64,49,65,73" concept="1" />
       <node id="5063359128232942978" at="65,73,66,57" concept="5" />
-      <node id="5063359128232942978" at="66,57,67,59" concept="5" />
-      <node id="5063359128232942978" at="68,35,69,87" concept="5" />
-      <node id="5063359128232942978" at="69,87,70,94" concept="6" />
-      <node id="5063359128232942978" at="71,10,72,22" concept="6" />
-      <node id="5063359128232942993" at="74,49,75,100" concept="5" />
-      <node id="5063359128232942993" at="75,100,76,47" concept="1" />
-      <node id="5063359128232942993" at="76,47,77,34" concept="5" />
-      <node id="5063359128232942993" at="77,34,78,82" concept="1" />
-      <node id="5063359128232942993" at="78,82,79,40" concept="1" />
-      <node id="5063359128232942993" at="79,40,80,34" concept="1" />
-      <node id="5063359128232942993" at="80,34,81,22" concept="6" />
+      <node id="5063359128232942978" at="67,35,68,87" concept="5" />
+      <node id="5063359128232942978" at="68,87,69,112" concept="6" />
+      <node id="5063359128232942978" at="70,10,71,22" concept="6" />
+      <node id="5063359128232942993" at="73,49,74,100" concept="5" />
+      <node id="5063359128232942993" at="74,100,75,47" concept="1" />
+      <node id="5063359128232942993" at="75,47,76,34" concept="5" />
+      <node id="5063359128232942993" at="76,34,77,82" concept="1" />
+      <node id="5063359128232942993" at="77,82,78,40" concept="1" />
+      <node id="5063359128232942993" at="78,40,79,34" concept="1" />
+      <node id="5063359128232942993" at="79,34,80,22" concept="6" />
       <node id="5063359128232940655" at="21,0,23,0" concept="2" trace="myNode" />
       <node id="5063359128232940655" at="35,0,38,0" concept="4" trace="createCell#()Ljetbrains/mps/openapi/editor/cells/EditorCell;" />
       <node id="5063359128232940655" at="24,0,28,0" concept="0" trace="ChangeEvent_EditorBuilder_a#(Ljetbrains/mps/openapi/editor/EditorContext;Lorg/jetbrains/mps/openapi/model/SNode;)V" />
       <node id="5063359128232940655" at="29,0,34,0" concept="4" trace="getNode#()Lorg/jetbrains/mps/openapi/model/SNode;" />
-      <node id="5063359128232942978" at="67,59,72,22" concept="3" />
+      <node id="5063359128232942978" at="66,57,71,22" concept="3" />
       <node id="5063359128232942964" at="49,0,58,0" concept="4" trace="createConstant_8rx6ch_a0#()Ljetbrains/mps/openapi/editor/cells/EditorCell;" />
-      <node id="5063359128232942993" at="74,0,83,0" concept="4" trace="createConstant_8rx6ch_c0#()Ljetbrains/mps/openapi/editor/cells/EditorCell;" />
+      <node id="5063359128232942993" at="73,0,82,0" concept="4" trace="createConstant_8rx6ch_c0#()Ljetbrains/mps/openapi/editor/cells/EditorCell;" />
       <node id="5063359128232940655" at="39,0,49,0" concept="4" trace="createCollection_8rx6ch_a#()Ljetbrains/mps/openapi/editor/cells/EditorCell;" />
-      <node id="5063359128232942978" at="58,0,74,0" concept="4" trace="createProperty_8rx6ch_b0#()Ljetbrains/mps/openapi/editor/cells/EditorCell;" />
+      <node id="5063359128232942978" at="58,0,73,0" concept="4" trace="createProperty_8rx6ch_b0#()Ljetbrains/mps/openapi/editor/cells/EditorCell;" />
       <scope id="5063359128232940655" at="31,26,32,18" />
       <scope id="5063359128232940655" at="35,39,36,39" />
       <scope id="5063359128232940655" at="24,91,26,18" />
-      <scope id="5063359128232942978" at="68,35,70,94">
+      <scope id="5063359128232942978" at="67,35,69,112">
         <var name="manager" id="5063359128232942978" />
       </scope>
       <scope id="5063359128232940655" at="35,0,38,0" />
@@ -801,8 +578,7 @@
         <var name="editorCell" id="5063359128232942964" />
         <var name="style" id="5063359128232942964" />
       </scope>
-<<<<<<< HEAD
-      <scope id="5063359128232942993" at="74,49,81,22">
+      <scope id="5063359128232942993" at="73,49,80,22">
         <var name="editorCell" id="5063359128232942993" />
         <var name="style" id="5063359128232942993" />
       </scope>
@@ -810,42 +586,15 @@
         <var name="editorCell" id="5063359128232940655" />
       </scope>
       <scope id="5063359128232942964" at="49,0,58,0" />
-      <scope id="5063359128232942993" at="74,0,83,0" />
+      <scope id="5063359128232942993" at="73,0,82,0" />
       <scope id="5063359128232940655" at="39,0,49,0" />
-      <scope id="5063359128232942978" at="58,49,72,22">
-=======
-      <scope id="5063359128232942993" at="55,88,62,22">
-        <var name="editorCell" id="5063359128232942993" />
-        <var name="style" id="5063359128232942993" />
-      </scope>
-      <scope id="5063359128232940655" at="22,0,31,0">
-        <var name="editorContext" id="5063359128232940655" />
-        <var name="node" id="5063359128232940655" />
-      </scope>
-      <scope id="5063359128232942964" at="31,0,40,0">
-        <var name="editorContext" id="5063359128232942964" />
-        <var name="node" id="5063359128232942964" />
-      </scope>
-      <scope id="5063359128232942993" at="55,0,64,0">
-        <var name="editorContext" id="5063359128232942993" />
-        <var name="node" id="5063359128232942993" />
-      </scope>
-      <scope id="5063359128232942978" at="40,88,53,22">
->>>>>>> bd830ede
+      <scope id="5063359128232942978" at="58,49,71,22">
         <var name="attributeConcept" id="5063359128232942978" />
         <var name="editorCell" id="5063359128232942978" />
         <var name="provider" id="5063359128232942978" />
       </scope>
-<<<<<<< HEAD
-      <scope id="5063359128232942978" at="58,0,74,0" />
-      <unit id="5063359128232940655" at="20,0,84,0" name="jetbrains.mps.samples.heating.editor.ChangeEvent_EditorBuilder_a" />
-=======
-      <scope id="5063359128232942978" at="40,0,55,0">
-        <var name="editorContext" id="5063359128232942978" />
-        <var name="node" id="5063359128232942978" />
-      </scope>
-      <unit id="5063359128232940655" at="18,0,65,0" name="jetbrains.mps.samples.heating.editor.ChangeEvent_Editor" />
->>>>>>> bd830ede
+      <scope id="5063359128232942978" at="58,0,73,0" />
+      <unit id="5063359128232940655" at="20,0,83,0" name="jetbrains.mps.samples.heating.editor.ChangeEvent_EditorBuilder_a" />
     </file>
   </root>
   <root nodeRef="r:4b82218b-d47e-4120-8b44-e2530c2efcf5(jetbrains.mps.samples.heating.editor)/5063359128232955353">
@@ -1201,7 +950,6 @@
   </root>
   <root nodeRef="r:4b82218b-d47e-4120-8b44-e2530c2efcf5(jetbrains.mps.samples.heating.editor)/5063359128232955516">
     <file name="HeatingPlan_Editor.java">
-<<<<<<< HEAD
       <node id="5063359128232955516" at="11,79,12,77" concept="6" />
       <node id="5063359128232955516" at="11,0,14,0" concept="4" trace="createEditorCell#(Ljetbrains/mps/openapi/editor/EditorContext;Lorg/jetbrains/mps/openapi/model/SNode;)Ljetbrains/mps/openapi/editor/cells/EditorCell;" />
       <scope id="5063359128232955516" at="11,79,12,77" />
@@ -1240,182 +988,85 @@
       <node id="5063359128232955531" at="75,60,76,40" concept="1" />
       <node id="5063359128232955531" at="76,40,77,73" concept="1" />
       <node id="5063359128232955531" at="77,73,78,57" concept="5" />
-      <node id="5063359128232955531" at="78,57,79,59" concept="5" />
-      <node id="5063359128232955531" at="80,35,81,87" concept="5" />
-      <node id="5063359128232955531" at="81,87,82,94" concept="6" />
-      <node id="5063359128232955531" at="83,10,84,22" concept="6" />
-      <node id="5063359128233115129" at="86,49,87,93" concept="5" />
-      <node id="5063359128233115129" at="87,93,88,47" concept="1" />
-      <node id="5063359128233115129" at="88,47,89,34" concept="5" />
-      <node id="5063359128233115129" at="89,34,90,60" concept="1" />
-      <node id="5063359128233115129" at="90,60,91,40" concept="1" />
-      <node id="5063359128233115129" at="91,40,92,34" concept="1" />
-      <node id="5063359128233115129" at="92,34,93,22" concept="6" />
-      <node id="5063359128232955516" at="95,52,96,144" concept="5" />
-      <node id="5063359128232955516" at="96,144,97,93" concept="5" />
-      <node id="5063359128232955516" at="97,93,98,51" concept="1" />
-      <node id="5063359128232955516" at="98,51,99,49" concept="1" />
-      <node id="5063359128232955516" at="99,49,100,22" concept="6" />
-      <node id="5063359128232955516" at="103,102,104,50" concept="10" />
-      <node id="5063359128232955516" at="106,66,107,93" concept="6" />
-      <node id="5063359128232955516" at="109,57,110,65" concept="5" />
-      <node id="5063359128232955516" at="110,65,111,58" concept="1" />
-      <node id="5063359128232955516" at="111,58,112,25" concept="6" />
-      <node id="5063359128232955516" at="114,41,115,34" concept="5" />
-      <node id="5063359128232955516" at="115,34,116,42" concept="1" />
-      <node id="5063359128232955516" at="116,42,117,49" concept="1" />
-      <node id="5063359128232955516" at="117,49,118,23" concept="6" />
-      <node id="5063359128232955516" at="121,96,122,134" concept="1" />
-      <node id="5063359128232955516" at="123,34,124,142" concept="1" />
-      <node id="5063359128232955516" at="124,142,125,146" concept="1" />
-      <node id="5063359128232955516" at="125,146,126,80" concept="1" />
-      <node id="5063359128232955516" at="128,122,129,399" concept="1" />
-      <node id="5063359128232955516" at="134,75,135,99" concept="5" />
-      <node id="5063359128232955516" at="135,99,136,38" concept="1" />
-      <node id="5063359128232955516" at="136,38,137,36" concept="5" />
-      <node id="5063359128232955516" at="137,36,138,55" concept="1" />
-      <node id="5063359128232955516" at="138,55,139,56" concept="1" />
-      <node id="5063359128232955516" at="139,56,140,42" concept="1" />
-      <node id="5063359128232955516" at="140,42,141,134" concept="1" />
-      <node id="5063359128232955516" at="141,134,142,138" concept="1" />
-      <node id="5063359128232955516" at="142,138,143,24" concept="6" />
+      <node id="5063359128232955531" at="79,35,80,87" concept="5" />
+      <node id="5063359128232955531" at="80,87,81,112" concept="6" />
+      <node id="5063359128232955531" at="82,10,83,22" concept="6" />
+      <node id="5063359128233115129" at="85,49,86,93" concept="5" />
+      <node id="5063359128233115129" at="86,93,87,47" concept="1" />
+      <node id="5063359128233115129" at="87,47,88,34" concept="5" />
+      <node id="5063359128233115129" at="88,34,89,60" concept="1" />
+      <node id="5063359128233115129" at="89,60,90,40" concept="1" />
+      <node id="5063359128233115129" at="90,40,91,34" concept="1" />
+      <node id="5063359128233115129" at="91,34,92,22" concept="6" />
+      <node id="5063359128232955516" at="94,52,95,144" concept="5" />
+      <node id="5063359128232955516" at="95,144,96,93" concept="5" />
+      <node id="5063359128232955516" at="96,93,97,51" concept="1" />
+      <node id="5063359128232955516" at="97,51,98,49" concept="1" />
+      <node id="5063359128232955516" at="98,49,99,22" concept="6" />
+      <node id="5063359128232955516" at="102,102,103,50" concept="10" />
+      <node id="5063359128232955516" at="105,66,106,93" concept="6" />
+      <node id="5063359128232955516" at="108,57,109,65" concept="5" />
+      <node id="5063359128232955516" at="109,65,110,58" concept="1" />
+      <node id="5063359128232955516" at="110,58,111,25" concept="6" />
+      <node id="5063359128232955516" at="113,41,114,34" concept="5" />
+      <node id="5063359128232955516" at="114,34,115,42" concept="1" />
+      <node id="5063359128232955516" at="115,42,116,49" concept="1" />
+      <node id="5063359128232955516" at="116,49,117,23" concept="6" />
+      <node id="5063359128232955516" at="120,96,121,134" concept="1" />
+      <node id="5063359128232955516" at="122,34,123,142" concept="1" />
+      <node id="5063359128232955516" at="123,142,124,146" concept="1" />
+      <node id="5063359128232955516" at="124,146,125,80" concept="1" />
+      <node id="5063359128232955516" at="127,122,128,399" concept="1" />
+      <node id="5063359128232955516" at="133,75,134,99" concept="5" />
+      <node id="5063359128232955516" at="134,99,135,38" concept="1" />
+      <node id="5063359128232955516" at="135,38,136,36" concept="5" />
+      <node id="5063359128232955516" at="136,36,137,55" concept="1" />
+      <node id="5063359128232955516" at="137,55,138,56" concept="1" />
+      <node id="5063359128232955516" at="138,56,139,42" concept="1" />
+      <node id="5063359128232955516" at="139,42,140,134" concept="1" />
+      <node id="5063359128232955516" at="140,134,141,138" concept="1" />
+      <node id="5063359128232955516" at="141,138,142,24" concept="6" />
       <node id="5063359128232955516" at="32,0,34,0" concept="2" trace="myNode" />
       <node id="5063359128232955516" at="46,0,49,0" concept="4" trace="createCell#()Ljetbrains/mps/openapi/editor/cells/EditorCell;" />
-      <node id="5063359128232955516" at="103,0,106,0" concept="0" trace="dailyPlansListHandler_16fuhk_d0#(Lorg/jetbrains/mps/openapi/model/SNode;Ljava/lang/String;Ljetbrains/mps/openapi/editor/EditorContext;)V" />
-      <node id="5063359128232955516" at="106,0,109,0" concept="4" trace="createNodeToInsert#(Ljetbrains/mps/openapi/editor/EditorContext;)Lorg/jetbrains/mps/openapi/model/SNode;" />
-      <node id="5063359128232955516" at="127,9,130,9" concept="3" />
+      <node id="5063359128232955516" at="102,0,105,0" concept="0" trace="dailyPlansListHandler_16fuhk_d0#(Lorg/jetbrains/mps/openapi/model/SNode;Ljava/lang/String;Ljetbrains/mps/openapi/editor/EditorContext;)V" />
+      <node id="5063359128232955516" at="105,0,108,0" concept="4" trace="createNodeToInsert#(Ljetbrains/mps/openapi/editor/EditorContext;)Lorg/jetbrains/mps/openapi/model/SNode;" />
+      <node id="5063359128232955516" at="126,9,129,9" concept="3" />
       <node id="5063359128232955516" at="35,0,39,0" concept="0" trace="HeatingPlan_EditorBuilder_a#(Ljetbrains/mps/openapi/editor/EditorContext;Lorg/jetbrains/mps/openapi/model/SNode;)V" />
       <node id="5063359128232955516" at="40,0,45,0" concept="4" trace="getNode#()Lorg/jetbrains/mps/openapi/model/SNode;" />
-      <node id="5063359128232955531" at="79,59,84,22" concept="3" />
-      <node id="5063359128232955516" at="109,0,114,0" concept="4" trace="createNodeCell#(Lorg/jetbrains/mps/openapi/model/SNode;)Ljetbrains/mps/openapi/editor/cells/EditorCell;" />
-      <node id="5063359128232955516" at="122,134,127,9" concept="3" />
+      <node id="5063359128232955531" at="78,57,83,22" concept="3" />
+      <node id="5063359128232955516" at="108,0,113,0" concept="4" trace="createNodeCell#(Lorg/jetbrains/mps/openapi/model/SNode;)Ljetbrains/mps/openapi/editor/cells/EditorCell;" />
+      <node id="5063359128232955516" at="121,134,126,9" concept="3" />
       <node id="5063359128232955525" at="61,0,67,0" concept="4" trace="createConstant_16fuhk_a0#()Ljetbrains/mps/openapi/editor/cells/EditorCell;" />
-      <node id="5063359128232955516" at="114,0,120,0" concept="4" trace="createEmptyCell#()Ljetbrains/mps/openapi/editor/cells/EditorCell;" />
-      <node id="5063359128232955516" at="95,0,102,0" concept="4" trace="createRefNodeList_16fuhk_d0#()Ljetbrains/mps/openapi/editor/cells/EditorCell;" />
-      <node id="5063359128233115129" at="86,0,95,0" concept="4" trace="createConstant_16fuhk_c0#()Ljetbrains/mps/openapi/editor/cells/EditorCell;" />
+      <node id="5063359128232955516" at="113,0,119,0" concept="4" trace="createEmptyCell#()Ljetbrains/mps/openapi/editor/cells/EditorCell;" />
+      <node id="5063359128232955516" at="94,0,101,0" concept="4" trace="createRefNodeList_16fuhk_d0#()Ljetbrains/mps/openapi/editor/cells/EditorCell;" />
+      <node id="5063359128233115129" at="85,0,94,0" concept="4" trace="createConstant_16fuhk_c0#()Ljetbrains/mps/openapi/editor/cells/EditorCell;" />
       <node id="5063359128232955516" at="50,0,61,0" concept="4" trace="createCollection_16fuhk_a#()Ljetbrains/mps/openapi/editor/cells/EditorCell;" />
-      <node id="5063359128232955516" at="120,86,131,7" concept="3" />
-      <node id="5063359128232955516" at="133,0,145,0" concept="4" trace="createSeparatorCell#(Lorg/jetbrains/mps/openapi/model/SNode;Lorg/jetbrains/mps/openapi/model/SNode;)Ljetbrains/mps/openapi/editor/cells/EditorCell;" />
-      <node id="5063359128232955516" at="120,0,133,0" concept="4" trace="installElementCellActions#(Lorg/jetbrains/mps/openapi/model/SNode;Ljetbrains/mps/openapi/editor/cells/EditorCell;)V" />
-      <node id="5063359128232955531" at="67,0,86,0" concept="4" trace="createProperty_16fuhk_b0#()Ljetbrains/mps/openapi/editor/cells/EditorCell;" />
+      <node id="5063359128232955516" at="119,86,130,7" concept="3" />
+      <node id="5063359128232955516" at="132,0,144,0" concept="4" trace="createSeparatorCell#(Lorg/jetbrains/mps/openapi/model/SNode;Lorg/jetbrains/mps/openapi/model/SNode;)Ljetbrains/mps/openapi/editor/cells/EditorCell;" />
+      <node id="5063359128232955516" at="119,0,132,0" concept="4" trace="installElementCellActions#(Lorg/jetbrains/mps/openapi/model/SNode;Ljetbrains/mps/openapi/editor/cells/EditorCell;)V" />
+      <node id="5063359128232955531" at="67,0,85,0" concept="4" trace="createProperty_16fuhk_b0#()Ljetbrains/mps/openapi/editor/cells/EditorCell;" />
       <scope id="5063359128232955516" at="42,26,43,18" />
       <scope id="5063359128232955516" at="46,39,47,39" />
-      <scope id="5063359128232955516" at="103,102,104,50" />
-      <scope id="5063359128232955516" at="106,66,107,93" />
-      <scope id="5063359128232955516" at="128,122,129,399" />
+      <scope id="5063359128232955516" at="102,102,103,50" />
+      <scope id="5063359128232955516" at="105,66,106,93" />
+      <scope id="5063359128232955516" at="127,122,128,399" />
       <scope id="5063359128232955516" at="35,91,37,18" />
-      <scope id="5063359128232955531" at="80,35,82,94">
+      <scope id="5063359128232955531" at="79,35,81,112">
         <var name="manager" id="5063359128232955531" />
       </scope>
       <scope id="5063359128232955516" at="46,0,49,0" />
-      <scope id="5063359128232955516" at="103,0,106,0">
-=======
-      <node id="5063359128232955516" at="31,79,32,63" concept="6" />
-      <node id="5063359128232955516" at="34,89,35,96" concept="5" />
-      <node id="5063359128232955516" at="35,96,36,48" concept="1" />
-      <node id="5063359128232955516" at="36,48,37,28" concept="1" />
-      <node id="5063359128232955516" at="37,28,38,81" concept="1" />
-      <node id="5063359128232955516" at="38,81,39,81" concept="1" />
-      <node id="5063359128232955516" at="39,81,40,81" concept="1" />
-      <node id="5063359128232955516" at="40,81,41,84" concept="1" />
-      <node id="5063359128232955516" at="41,84,42,22" concept="6" />
-      <node id="5063359128232955525" at="44,88,45,108" concept="5" />
-      <node id="5063359128232955525" at="45,108,46,47" concept="1" />
-      <node id="5063359128232955525" at="46,47,47,34" concept="1" />
-      <node id="5063359128232955525" at="47,34,48,22" concept="6" />
-      <node id="5063359128232955531" at="50,88,51,82" concept="5" />
-      <node id="5063359128232955531" at="51,82,52,29" concept="1" />
-      <node id="5063359128232955531" at="52,29,53,42" concept="1" />
-      <node id="5063359128232955531" at="53,42,54,26" concept="5" />
-      <node id="5063359128232955531" at="54,26,55,58" concept="1" />
-      <node id="5063359128232955531" at="55,58,56,42" concept="1" />
-      <node id="5063359128232955531" at="56,42,57,34" concept="5" />
-      <node id="5063359128232955531" at="57,34,58,63" concept="1" />
-      <node id="5063359128232955531" at="58,63,59,40" concept="1" />
-      <node id="5063359128232955531" at="59,40,60,73" concept="1" />
-      <node id="5063359128232955531" at="60,73,61,57" concept="5" />
-      <node id="5063359128232955531" at="62,35,63,82" concept="5" />
-      <node id="5063359128232955531" at="63,82,64,112" concept="6" />
-      <node id="5063359128232955531" at="65,10,66,22" concept="6" />
-      <node id="5063359128233115129" at="68,88,69,86" concept="5" />
-      <node id="5063359128233115129" at="69,86,70,47" concept="1" />
-      <node id="5063359128233115129" at="70,47,71,34" concept="5" />
-      <node id="5063359128233115129" at="71,34,72,63" concept="1" />
-      <node id="5063359128233115129" at="72,63,73,40" concept="1" />
-      <node id="5063359128233115129" at="73,40,74,34" concept="1" />
-      <node id="5063359128233115129" at="74,34,75,22" concept="6" />
-      <node id="5063359128232955516" at="77,91,78,128" concept="5" />
-      <node id="5063359128232955516" at="78,128,79,108" concept="5" />
-      <node id="5063359128232955516" at="79,108,80,51" concept="1" />
-      <node id="5063359128232955516" at="80,51,81,49" concept="1" />
-      <node id="5063359128232955516" at="81,49,82,22" concept="6" />
-      <node id="5063359128232955516" at="85,102,86,50" concept="9" />
-      <node id="5063359128232955516" at="88,66,89,41" concept="5" />
-      <node id="5063359128232955516" at="89,41,90,93" concept="6" />
-      <node id="5063359128232955516" at="92,86,93,80" concept="5" />
-      <node id="5063359128232955516" at="93,80,94,95" concept="1" />
-      <node id="5063359128232955516" at="94,95,95,25" concept="6" />
-      <node id="5063359128232955516" at="97,68,98,34" concept="5" />
-      <node id="5063359128232955516" at="98,34,99,55" concept="1" />
-      <node id="5063359128232955516" at="99,55,100,87" concept="1" />
-      <node id="5063359128232955516" at="100,87,101,23" concept="6" />
-      <node id="5063359128232955516" at="104,96,105,134" concept="1" />
-      <node id="5063359128232955516" at="106,34,107,142" concept="1" />
-      <node id="5063359128232955516" at="107,142,108,146" concept="1" />
-      <node id="5063359128232955516" at="108,146,109,80" concept="1" />
-      <node id="5063359128232955516" at="111,122,112,397" concept="1" />
-      <node id="5063359128232955516" at="117,104,118,100" concept="5" />
-      <node id="5063359128232955516" at="118,100,119,38" concept="1" />
-      <node id="5063359128232955516" at="119,38,120,36" concept="5" />
-      <node id="5063359128232955516" at="120,36,121,55" concept="1" />
-      <node id="5063359128232955516" at="121,55,122,56" concept="1" />
-      <node id="5063359128232955516" at="122,56,123,42" concept="1" />
-      <node id="5063359128232955516" at="123,42,124,134" concept="1" />
-      <node id="5063359128232955516" at="124,134,125,138" concept="1" />
-      <node id="5063359128232955516" at="125,138,126,24" concept="6" />
-      <node id="5063359128232955516" at="31,0,34,0" concept="4" trace="createEditorCell#(Ljetbrains/mps/openapi/editor/EditorContext;Lorg/jetbrains/mps/openapi/model/SNode;)Ljetbrains/mps/openapi/editor/cells/EditorCell;" />
-      <node id="5063359128232955516" at="85,0,88,0" concept="0" trace="dailyPlansListHandler_16fuhk_d0#(Lorg/jetbrains/mps/openapi/model/SNode;Ljava/lang/String;Ljetbrains/mps/openapi/editor/EditorContext;)V" />
-      <node id="5063359128232955516" at="110,9,113,9" concept="3" />
-      <node id="5063359128232955516" at="88,0,92,0" concept="4" trace="createNodeToInsert#(Ljetbrains/mps/openapi/editor/EditorContext;)Lorg/jetbrains/mps/openapi/model/SNode;" />
-      <node id="5063359128232955531" at="61,57,66,22" concept="3" />
-      <node id="5063359128232955516" at="92,0,97,0" concept="4" trace="createNodeCell#(Ljetbrains/mps/openapi/editor/EditorContext;Lorg/jetbrains/mps/openapi/model/SNode;)Ljetbrains/mps/openapi/editor/cells/EditorCell;" />
-      <node id="5063359128232955516" at="105,134,110,9" concept="3" />
-      <node id="5063359128232955525" at="44,0,50,0" concept="4" trace="createConstant_16fuhk_a0#(Ljetbrains/mps/openapi/editor/EditorContext;Lorg/jetbrains/mps/openapi/model/SNode;)Ljetbrains/mps/openapi/editor/cells/EditorCell;" />
-      <node id="5063359128232955516" at="97,0,103,0" concept="4" trace="createEmptyCell#(Ljetbrains/mps/openapi/editor/EditorContext;)Ljetbrains/mps/openapi/editor/cells/EditorCell;" />
-      <node id="5063359128232955516" at="77,0,84,0" concept="4" trace="createRefNodeList_16fuhk_d0#(Ljetbrains/mps/openapi/editor/EditorContext;Lorg/jetbrains/mps/openapi/model/SNode;)Ljetbrains/mps/openapi/editor/cells/EditorCell;" />
-      <node id="5063359128233115129" at="68,0,77,0" concept="4" trace="createConstant_16fuhk_c0#(Ljetbrains/mps/openapi/editor/EditorContext;Lorg/jetbrains/mps/openapi/model/SNode;)Ljetbrains/mps/openapi/editor/cells/EditorCell;" />
-      <node id="5063359128232955516" at="34,0,44,0" concept="4" trace="createCollection_16fuhk_a#(Ljetbrains/mps/openapi/editor/EditorContext;Lorg/jetbrains/mps/openapi/model/SNode;)Ljetbrains/mps/openapi/editor/cells/EditorCell;" />
-      <node id="5063359128232955516" at="103,132,114,7" concept="3" />
-      <node id="5063359128232955516" at="116,0,128,0" concept="4" trace="createSeparatorCell#(Ljetbrains/mps/openapi/editor/EditorContext;Lorg/jetbrains/mps/openapi/model/SNode;Lorg/jetbrains/mps/openapi/model/SNode;)Ljetbrains/mps/openapi/editor/cells/EditorCell;" />
-      <node id="5063359128232955516" at="103,0,116,0" concept="4" trace="installElementCellActions#(Lorg/jetbrains/mps/openapi/model/SNode;Lorg/jetbrains/mps/openapi/model/SNode;Ljetbrains/mps/openapi/editor/cells/EditorCell;Ljetbrains/mps/openapi/editor/EditorContext;)V" />
-      <node id="5063359128232955531" at="50,0,68,0" concept="4" trace="createProperty_16fuhk_b0#(Ljetbrains/mps/openapi/editor/EditorContext;Lorg/jetbrains/mps/openapi/model/SNode;)Ljetbrains/mps/openapi/editor/cells/EditorCell;" />
-      <scope id="5063359128232955516" at="31,79,32,63" />
-      <scope id="5063359128232955516" at="85,102,86,50" />
-      <scope id="5063359128232955516" at="111,122,112,397" />
-      <scope id="5063359128232955531" at="62,35,64,112">
-        <var name="manager" id="5063359128232955531" />
-      </scope>
-      <scope id="5063359128232955516" at="88,66,90,93">
-        <var name="listOwner" id="5063359128232955516" />
-      </scope>
-      <scope id="5063359128232955516" at="31,0,34,0">
-        <var name="editorContext" id="5063359128232955516" />
-        <var name="node" id="5063359128232955516" />
-      </scope>
-      <scope id="5063359128232955516" at="85,0,88,0">
->>>>>>> bd830ede
+      <scope id="5063359128232955516" at="102,0,105,0">
         <var name="childRole" id="5063359128232955516" />
         <var name="context" id="5063359128232955516" />
         <var name="ownerNode" id="5063359128232955516" />
       </scope>
-<<<<<<< HEAD
-      <scope id="5063359128232955516" at="106,0,109,0">
+      <scope id="5063359128232955516" at="105,0,108,0">
         <var name="editorContext" id="5063359128232955516" />
       </scope>
-      <scope id="5063359128232955516" at="109,57,112,25">
+      <scope id="5063359128232955516" at="108,57,111,25">
         <var name="elementCell" id="5063359128232955516" />
       </scope>
-      <scope id="5063359128232955516" at="123,34,126,80" />
+      <scope id="5063359128232955516" at="122,34,125,80" />
       <scope id="5063359128232955516" at="35,0,39,0">
         <var name="context" id="5063359128232955516" />
         <var name="node" id="5063359128232955516" />
@@ -1423,132 +1074,56 @@
       <scope id="5063359128232955525" at="61,49,65,22">
         <var name="editorCell" id="5063359128232955525" />
       </scope>
-      <scope id="5063359128232955516" at="114,41,118,23">
+      <scope id="5063359128232955516" at="113,41,117,23">
         <var name="emptyCell" id="5063359128232955516" />
       </scope>
       <scope id="5063359128232955516" at="40,0,45,0" />
-      <scope id="5063359128232955516" at="95,52,100,22">
+      <scope id="5063359128232955516" at="94,52,99,22">
         <var name="editorCell" id="5063359128232955516" />
         <var name="handler" id="5063359128232955516" />
       </scope>
-      <scope id="5063359128232955516" at="109,0,114,0">
+      <scope id="5063359128232955516" at="108,0,113,0">
         <var name="elementNode" id="5063359128232955516" />
       </scope>
       <scope id="5063359128232955525" at="61,0,67,0" />
-      <scope id="5063359128232955516" at="114,0,120,0" />
-      <scope id="5063359128233115129" at="86,49,93,22">
+      <scope id="5063359128232955516" at="113,0,119,0" />
+      <scope id="5063359128233115129" at="85,49,92,22">
         <var name="editorCell" id="5063359128233115129" />
         <var name="style" id="5063359128233115129" />
       </scope>
-      <scope id="5063359128232955516" at="95,0,102,0" />
+      <scope id="5063359128232955516" at="94,0,101,0" />
       <scope id="5063359128232955516" at="50,50,59,22">
         <var name="editorCell" id="5063359128232955516" />
       </scope>
-      <scope id="5063359128233115129" at="86,0,95,0" />
-      <scope id="5063359128232955516" at="121,96,130,9" />
-      <scope id="5063359128232955516" at="134,75,143,24">
+      <scope id="5063359128233115129" at="85,0,94,0" />
+      <scope id="5063359128232955516" at="120,96,129,9" />
+      <scope id="5063359128232955516" at="133,75,142,24">
         <var name="editorCell" id="5063359128232955516" />
         <var name="style" id="5063359128232955516" />
       </scope>
       <scope id="5063359128232955516" at="50,0,61,0" />
-      <scope id="5063359128232955516" at="120,86,131,7" />
-      <scope id="5063359128232955516" at="133,0,145,0">
+      <scope id="5063359128232955516" at="119,86,130,7" />
+      <scope id="5063359128232955516" at="132,0,144,0">
         <var name="nextNode" id="5063359128232955516" />
         <var name="prevNode" id="5063359128232955516" />
       </scope>
-      <scope id="5063359128232955516" at="120,0,133,0">
-=======
-      <scope id="5063359128232955516" at="92,86,95,25">
-        <var name="elementCell" id="5063359128232955516" />
-      </scope>
-      <scope id="5063359128232955516" at="106,34,109,80" />
-      <scope id="5063359128232955525" at="44,88,48,22">
-        <var name="editorCell" id="5063359128232955525" />
-      </scope>
-      <scope id="5063359128232955516" at="88,0,92,0">
-        <var name="editorContext" id="5063359128232955516" />
-      </scope>
-      <scope id="5063359128232955516" at="97,68,101,23">
-        <var name="emptyCell" id="5063359128232955516" />
-      </scope>
-      <scope id="5063359128232955516" at="77,91,82,22">
-        <var name="editorCell" id="5063359128232955516" />
-        <var name="handler" id="5063359128232955516" />
-      </scope>
-      <scope id="5063359128232955516" at="92,0,97,0">
-        <var name="editorContext" id="5063359128232955516" />
-        <var name="elementNode" id="5063359128232955516" />
-      </scope>
-      <scope id="5063359128232955525" at="44,0,50,0">
-        <var name="editorContext" id="5063359128232955525" />
-        <var name="node" id="5063359128232955525" />
-      </scope>
-      <scope id="5063359128232955516" at="97,0,103,0">
-        <var name="editorContext" id="5063359128232955516" />
-      </scope>
-      <scope id="5063359128233115129" at="68,88,75,22">
-        <var name="editorCell" id="5063359128233115129" />
-        <var name="style" id="5063359128233115129" />
-      </scope>
-      <scope id="5063359128232955516" at="77,0,84,0">
-        <var name="editorContext" id="5063359128232955516" />
-        <var name="node" id="5063359128232955516" />
-      </scope>
-      <scope id="5063359128232955516" at="34,89,42,22">
-        <var name="editorCell" id="5063359128232955516" />
-      </scope>
-      <scope id="5063359128233115129" at="68,0,77,0">
-        <var name="editorContext" id="5063359128233115129" />
-        <var name="node" id="5063359128233115129" />
-      </scope>
-      <scope id="5063359128232955516" at="104,96,113,9" />
-      <scope id="5063359128232955516" at="117,104,126,24">
-        <var name="editorCell" id="5063359128232955516" />
-        <var name="style" id="5063359128232955516" />
-      </scope>
-      <scope id="5063359128232955516" at="34,0,44,0">
-        <var name="editorContext" id="5063359128232955516" />
-        <var name="node" id="5063359128232955516" />
-      </scope>
-      <scope id="5063359128232955516" at="103,132,114,7" />
-      <scope id="5063359128232955516" at="116,0,128,0">
-        <var name="editorContext" id="5063359128232955516" />
-        <var name="nextNode" id="5063359128232955516" />
-        <var name="prevNode" id="5063359128232955516" />
-      </scope>
-      <scope id="5063359128232955516" at="103,0,116,0">
-        <var name="editorContext" id="5063359128232955516" />
->>>>>>> bd830ede
+      <scope id="5063359128232955516" at="119,0,132,0">
         <var name="elementCell" id="5063359128232955516" />
         <var name="elementNode" id="5063359128232955516" />
       </scope>
-<<<<<<< HEAD
-      <scope id="5063359128232955531" at="67,49,84,22">
-=======
-      <scope id="5063359128232955531" at="50,88,66,22">
->>>>>>> bd830ede
+      <scope id="5063359128232955531" at="67,49,83,22">
         <var name="attributeConcept" id="5063359128232955531" />
         <var name="editorCell" id="5063359128232955531" />
         <var name="provider" id="5063359128232955531" />
         <var name="style" id="5063359128232955531" />
       </scope>
-<<<<<<< HEAD
-      <scope id="5063359128232955531" at="67,0,86,0" />
-      <unit id="5063359128232955516" at="102,0,146,0" name="jetbrains.mps.samples.heating.editor.HeatingPlan_EditorBuilder_a$dailyPlansListHandler_16fuhk_d0" />
-      <unit id="5063359128232955516" at="31,0,147,0" name="jetbrains.mps.samples.heating.editor.HeatingPlan_EditorBuilder_a" />
-=======
-      <scope id="5063359128232955531" at="50,0,68,0">
-        <var name="editorContext" id="5063359128232955531" />
-        <var name="node" id="5063359128232955531" />
-      </scope>
-      <unit id="5063359128232955516" at="84,0,129,0" name="jetbrains.mps.samples.heating.editor.HeatingPlan_Editor$dailyPlansListHandler_16fuhk_d0" />
-      <unit id="5063359128232955516" at="30,0,130,0" name="jetbrains.mps.samples.heating.editor.HeatingPlan_Editor" />
->>>>>>> bd830ede
+      <scope id="5063359128232955531" at="67,0,85,0" />
+      <unit id="5063359128232955516" at="101,0,145,0" name="jetbrains.mps.samples.heating.editor.HeatingPlan_EditorBuilder_a$dailyPlansListHandler_16fuhk_d0" />
+      <unit id="5063359128232955516" at="31,0,146,0" name="jetbrains.mps.samples.heating.editor.HeatingPlan_EditorBuilder_a" />
     </file>
   </root>
   <root nodeRef="r:4b82218b-d47e-4120-8b44-e2530c2efcf5(jetbrains.mps.samples.heating.editor)/5726447348463731349">
     <file name="Slot_Editor.java">
-<<<<<<< HEAD
       <node id="5726447348463731349" at="11,79,12,70" concept="6" />
       <node id="5726447348463731349" at="11,0,14,0" concept="4" trace="createEditorCell#(Ljetbrains/mps/openapi/editor/EditorContext;Lorg/jetbrains/mps/openapi/model/SNode;)Ljetbrains/mps/openapi/editor/cells/EditorCell;" />
       <scope id="5726447348463731349" at="11,79,12,70" />
@@ -1593,142 +1168,60 @@
       <node id="5726447348463738298" at="83,63,84,43" concept="1" />
       <node id="5726447348463738298" at="84,43,85,73" concept="1" />
       <node id="5726447348463738298" at="85,73,86,57" concept="5" />
-      <node id="5726447348463738298" at="86,57,87,59" concept="5" />
-      <node id="5726447348463738298" at="88,35,89,87" concept="5" />
-      <node id="5726447348463738298" at="89,87,90,94" concept="6" />
-      <node id="5726447348463738298" at="91,10,92,22" concept="6" />
-      <node id="5726447348463738311" at="94,49,95,100" concept="5" />
-      <node id="5726447348463738311" at="95,100,96,47" concept="1" />
-      <node id="5726447348463738311" at="96,47,97,34" concept="1" />
-      <node id="5726447348463738311" at="97,34,98,22" concept="6" />
-      <node id="5726447348463731349" at="100,48,101,256" concept="5" />
-      <node id="5726447348463731349" at="101,256,102,33" concept="6" />
-      <node id="5726447348463731349" at="105,119,106,49" concept="10" />
-      <node id="5726447348463731349" at="108,55,109,59" concept="5" />
-      <node id="5726447348463731349" at="109,59,110,41" concept="1" />
-      <node id="5726447348463731349" at="110,41,111,24" concept="6" />
-      <node id="5726447348463731349" at="114,118,115,383" concept="1" />
-      <node id="5726447348463731349" at="117,41,118,36" concept="1" />
-      <node id="5726447348463731349" at="122,44,123,54" concept="5" />
-      <node id="5726447348463731349" at="123,54,124,42" concept="1" />
-      <node id="5726447348463731349" at="124,42,125,0" concept="8" />
-      <node id="5726447348463731349" at="125,0,126,40" concept="1" />
-      <node id="5726447348463731349" at="126,40,127,24" concept="6" />
-      <node id="5726447348463731349" at="129,40,130,26" concept="6" />
+      <node id="5726447348463738298" at="87,35,88,87" concept="5" />
+      <node id="5726447348463738298" at="88,87,89,112" concept="6" />
+      <node id="5726447348463738298" at="90,10,91,22" concept="6" />
+      <node id="5726447348463738311" at="93,49,94,100" concept="5" />
+      <node id="5726447348463738311" at="94,100,95,47" concept="1" />
+      <node id="5726447348463738311" at="95,47,96,34" concept="1" />
+      <node id="5726447348463738311" at="96,34,97,22" concept="6" />
+      <node id="5726447348463731349" at="99,48,100,256" concept="5" />
+      <node id="5726447348463731349" at="100,256,101,33" concept="6" />
+      <node id="5726447348463731349" at="104,119,105,49" concept="10" />
+      <node id="5726447348463731349" at="107,55,108,59" concept="5" />
+      <node id="5726447348463731349" at="108,59,109,41" concept="1" />
+      <node id="5726447348463731349" at="109,41,110,24" concept="6" />
+      <node id="5726447348463731349" at="113,118,114,383" concept="1" />
+      <node id="5726447348463731349" at="116,41,117,36" concept="1" />
+      <node id="5726447348463731349" at="121,44,122,54" concept="5" />
+      <node id="5726447348463731349" at="122,54,123,42" concept="1" />
+      <node id="5726447348463731349" at="123,42,124,0" concept="8" />
+      <node id="5726447348463731349" at="124,0,125,40" concept="1" />
+      <node id="5726447348463731349" at="125,40,126,24" concept="6" />
+      <node id="5726447348463731349" at="128,40,129,26" concept="6" />
       <node id="5726447348463731349" at="28,0,30,0" concept="2" trace="myNode" />
       <node id="5726447348463731349" at="42,0,45,0" concept="4" trace="createCell#()Ljetbrains/mps/openapi/editor/cells/EditorCell;" />
       <node id="5726447348463731349" at="50,65,53,5" concept="3" />
       <node id="935069066463668428" at="69,0,72,0" concept="9" trace="renderingCondition_sjf1bb_a0a#(Lorg/jetbrains/mps/openapi/model/SNode;Ljetbrains/mps/openapi/editor/EditorContext;)Z" />
-      <node id="5726447348463731349" at="105,0,108,0" concept="0" trace="eventSingleRoleHandler_sjf1bb_e0#(Lorg/jetbrains/mps/openapi/model/SNode;Lorg/jetbrains/mps/openapi/language/SContainmentLink;Ljetbrains/mps/openapi/editor/EditorContext;)V" />
-      <node id="5726447348463731349" at="113,70,116,7" concept="3" />
-      <node id="5726447348463731349" at="116,7,119,7" concept="3" />
-      <node id="5726447348463731349" at="129,0,132,0" concept="4" trace="getNoTargetText#()Ljava/lang/String;" />
+      <node id="5726447348463731349" at="104,0,107,0" concept="0" trace="eventSingleRoleHandler_sjf1bb_e0#(Lorg/jetbrains/mps/openapi/model/SNode;Lorg/jetbrains/mps/openapi/language/SContainmentLink;Ljetbrains/mps/openapi/editor/EditorContext;)V" />
+      <node id="5726447348463731349" at="112,70,115,7" concept="3" />
+      <node id="5726447348463731349" at="115,7,118,7" concept="3" />
+      <node id="5726447348463731349" at="128,0,131,0" concept="4" trace="getNoTargetText#()Ljava/lang/String;" />
       <node id="5726447348463731349" at="31,0,35,0" concept="0" trace="Slot_EditorBuilder_a#(Ljetbrains/mps/openapi/editor/EditorContext;Lorg/jetbrains/mps/openapi/model/SNode;)V" />
-      <node id="5726447348463731349" at="100,0,104,0" concept="4" trace="createRefNode_sjf1bb_e0#()Ljetbrains/mps/openapi/editor/cells/EditorCell;" />
+      <node id="5726447348463731349" at="99,0,103,0" concept="4" trace="createRefNode_sjf1bb_e0#()Ljetbrains/mps/openapi/editor/cells/EditorCell;" />
       <node id="5726447348463731349" at="36,0,41,0" concept="4" trace="getNode#()Lorg/jetbrains/mps/openapi/model/SNode;" />
-      <node id="5726447348463738298" at="87,59,92,22" concept="3" />
-      <node id="5726447348463731349" at="108,0,113,0" concept="4" trace="createChildCell#(Lorg/jetbrains/mps/openapi/model/SNode;)Ljetbrains/mps/openapi/editor/cells/EditorCell;" />
+      <node id="5726447348463738298" at="86,57,91,22" concept="3" />
+      <node id="5726447348463731349" at="107,0,112,0" concept="4" trace="createChildCell#(Lorg/jetbrains/mps/openapi/model/SNode;)Ljetbrains/mps/openapi/editor/cells/EditorCell;" />
       <node id="5726447348463738303" at="72,0,78,0" concept="4" trace="createConstant_sjf1bb_b0#()Ljetbrains/mps/openapi/editor/cells/EditorCell;" />
-      <node id="5726447348463738311" at="94,0,100,0" concept="4" trace="createConstant_sjf1bb_d0#()Ljetbrains/mps/openapi/editor/cells/EditorCell;" />
-      <node id="5726447348463731349" at="113,0,121,0" concept="4" trace="installCellInfo#(Lorg/jetbrains/mps/openapi/model/SNode;Ljetbrains/mps/openapi/editor/cells/EditorCell;)V" />
-      <node id="5726447348463731349" at="121,0,129,0" concept="4" trace="createEmptyCell#()Ljetbrains/mps/openapi/editor/cells/EditorCell;" />
+      <node id="5726447348463738311" at="93,0,99,0" concept="4" trace="createConstant_sjf1bb_d0#()Ljetbrains/mps/openapi/editor/cells/EditorCell;" />
+      <node id="5726447348463731349" at="112,0,120,0" concept="4" trace="installCellInfo#(Lorg/jetbrains/mps/openapi/model/SNode;Ljetbrains/mps/openapi/editor/cells/EditorCell;)V" />
+      <node id="5726447348463731349" at="120,0,128,0" concept="4" trace="createEmptyCell#()Ljetbrains/mps/openapi/editor/cells/EditorCell;" />
       <node id="5726447348463731349" at="60,0,69,0" concept="4" trace="createConstant_sjf1bb_a0#()Ljetbrains/mps/openapi/editor/cells/EditorCell;" />
       <node id="5726447348463731349" at="46,0,60,0" concept="4" trace="createCollection_sjf1bb_a#()Ljetbrains/mps/openapi/editor/cells/EditorCell;" />
-      <node id="5726447348463738298" at="78,0,94,0" concept="4" trace="createProperty_sjf1bb_c0#()Ljetbrains/mps/openapi/editor/cells/EditorCell;" />
+      <node id="5726447348463738298" at="78,0,93,0" concept="4" trace="createProperty_sjf1bb_c0#()Ljetbrains/mps/openapi/editor/cells/EditorCell;" />
       <scope id="5726447348463731349" at="38,26,39,18" />
       <scope id="5726447348463731349" at="42,39,43,39" />
       <scope id="5726447348463731349" at="51,68,52,59" />
       <scope id="935069066463668429" at="69,97,70,86" />
-      <scope id="5726447348463731349" at="105,119,106,49" />
-      <scope id="5726447348463731349" at="114,118,115,383" />
-      <scope id="5726447348463731349" at="117,41,118,36" />
-      <scope id="5726447348463731349" at="129,40,130,26" />
+      <scope id="5726447348463731349" at="104,119,105,49" />
+      <scope id="5726447348463731349" at="113,118,114,383" />
+      <scope id="5726447348463731349" at="116,41,117,36" />
+      <scope id="5726447348463731349" at="128,40,129,26" />
       <scope id="5726447348463731349" at="31,84,33,18" />
-      <scope id="5726447348463738298" at="88,35,90,94">
+      <scope id="5726447348463738298" at="87,35,89,112">
         <var name="manager" id="5726447348463738298" />
       </scope>
-      <scope id="5726447348463731349" at="100,48,102,33">
-=======
-      <node id="5726447348463731349" at="27,79,28,63" concept="6" />
-      <node id="5726447348463731349" at="30,89,31,96" concept="5" />
-      <node id="5726447348463731349" at="31,96,32,48" concept="1" />
-      <node id="5726447348463731349" at="32,48,33,28" concept="1" />
-      <node id="5726447348463731349" at="34,61,35,83" concept="1" />
-      <node id="5726447348463731349" at="36,5,37,81" concept="1" />
-      <node id="5726447348463731349" at="37,81,38,81" concept="1" />
-      <node id="5726447348463731349" at="38,81,39,81" concept="1" />
-      <node id="5726447348463731349" at="39,81,40,80" concept="1" />
-      <node id="5726447348463731349" at="40,80,41,22" concept="6" />
-      <node id="5726447348463731349" at="43,88,44,97" concept="5" />
-      <node id="5726447348463731349" at="44,97,45,47" concept="1" />
-      <node id="5726447348463731349" at="45,47,46,34" concept="5" />
-      <node id="5726447348463731349" at="46,34,47,66" concept="1" />
-      <node id="5726447348463731349" at="47,66,48,40" concept="1" />
-      <node id="5726447348463731349" at="48,40,49,34" concept="1" />
-      <node id="5726447348463731349" at="49,34,50,22" concept="6" />
-      <node id="935069066463669091" at="52,97,53,86" concept="6" />
-      <node id="5726447348463738303" at="55,88,56,88" concept="5" />
-      <node id="5726447348463738303" at="56,88,57,47" concept="1" />
-      <node id="5726447348463738303" at="57,47,58,34" concept="1" />
-      <node id="5726447348463738303" at="58,34,59,22" concept="6" />
-      <node id="5726447348463738298" at="61,88,62,82" concept="5" />
-      <node id="5726447348463738298" at="62,82,63,30" concept="1" />
-      <node id="5726447348463738298" at="63,30,64,43" concept="1" />
-      <node id="5726447348463738298" at="64,43,65,26" concept="5" />
-      <node id="5726447348463738298" at="65,26,66,58" concept="1" />
-      <node id="5726447348463738298" at="66,58,67,43" concept="1" />
-      <node id="5726447348463738298" at="67,43,68,73" concept="1" />
-      <node id="5726447348463738298" at="68,73,69,57" concept="5" />
-      <node id="5726447348463738298" at="70,35,71,82" concept="5" />
-      <node id="5726447348463738298" at="71,82,72,112" concept="6" />
-      <node id="5726447348463738298" at="73,10,74,22" concept="6" />
-      <node id="5726447348463738311" at="76,88,77,93" concept="5" />
-      <node id="5726447348463738311" at="77,93,78,47" concept="1" />
-      <node id="5726447348463738311" at="78,47,79,34" concept="1" />
-      <node id="5726447348463738311" at="79,34,80,22" concept="6" />
-      <node id="5726447348463731349" at="82,87,83,240" concept="5" />
-      <node id="5726447348463731349" at="83,240,84,33" concept="6" />
-      <node id="5726447348463731349" at="87,119,88,49" concept="9" />
-      <node id="5726447348463731349" at="90,55,91,59" concept="5" />
-      <node id="5726447348463731349" at="91,59,92,41" concept="1" />
-      <node id="5726447348463731349" at="92,41,93,24" concept="6" />
-      <node id="5726447348463731349" at="96,118,97,381" concept="1" />
-      <node id="5726447348463731349" at="99,41,100,36" concept="1" />
-      <node id="5726447348463731349" at="104,44,105,54" concept="5" />
-      <node id="5726447348463731349" at="105,54,106,42" concept="1" />
-      <node id="5726447348463731349" at="106,42,107,0" concept="7" />
-      <node id="5726447348463731349" at="107,0,108,40" concept="1" />
-      <node id="5726447348463731349" at="108,40,109,24" concept="6" />
-      <node id="5726447348463731349" at="111,40,112,26" concept="6" />
-      <node id="5726447348463731349" at="27,0,30,0" concept="4" trace="createEditorCell#(Ljetbrains/mps/openapi/editor/EditorContext;Lorg/jetbrains/mps/openapi/model/SNode;)Ljetbrains/mps/openapi/editor/cells/EditorCell;" />
-      <node id="5726447348463731349" at="33,28,36,5" concept="3" />
-      <node id="935069066463668428" at="52,0,55,0" concept="8" trace="renderingCondition_sjf1bb_a0a#(Lorg/jetbrains/mps/openapi/model/SNode;Ljetbrains/mps/openapi/editor/EditorContext;)Z" />
-      <node id="5726447348463731349" at="87,0,90,0" concept="0" trace="eventSingleRoleHandler_sjf1bb_e0#(Lorg/jetbrains/mps/openapi/model/SNode;Lorg/jetbrains/mps/openapi/language/SContainmentLink;Ljetbrains/mps/openapi/editor/EditorContext;)V" />
-      <node id="5726447348463731349" at="95,70,98,7" concept="3" />
-      <node id="5726447348463731349" at="98,7,101,7" concept="3" />
-      <node id="5726447348463731349" at="111,0,114,0" concept="4" trace="getNoTargetText#()Ljava/lang/String;" />
-      <node id="5726447348463731349" at="82,0,86,0" concept="4" trace="createRefNode_sjf1bb_e0#(Ljetbrains/mps/openapi/editor/EditorContext;Lorg/jetbrains/mps/openapi/model/SNode;)Ljetbrains/mps/openapi/editor/cells/EditorCell;" />
-      <node id="5726447348463738298" at="69,57,74,22" concept="3" />
-      <node id="5726447348463731349" at="90,0,95,0" concept="4" trace="createChildCell#(Lorg/jetbrains/mps/openapi/model/SNode;)Ljetbrains/mps/openapi/editor/cells/EditorCell;" />
-      <node id="5726447348463738303" at="55,0,61,0" concept="4" trace="createConstant_sjf1bb_b0#(Ljetbrains/mps/openapi/editor/EditorContext;Lorg/jetbrains/mps/openapi/model/SNode;)Ljetbrains/mps/openapi/editor/cells/EditorCell;" />
-      <node id="5726447348463738311" at="76,0,82,0" concept="4" trace="createConstant_sjf1bb_d0#(Ljetbrains/mps/openapi/editor/EditorContext;Lorg/jetbrains/mps/openapi/model/SNode;)Ljetbrains/mps/openapi/editor/cells/EditorCell;" />
-      <node id="5726447348463731349" at="95,0,103,0" concept="4" trace="installCellInfo#(Lorg/jetbrains/mps/openapi/model/SNode;Ljetbrains/mps/openapi/editor/cells/EditorCell;)V" />
-      <node id="5726447348463731349" at="103,0,111,0" concept="4" trace="createEmptyCell#()Ljetbrains/mps/openapi/editor/cells/EditorCell;" />
-      <node id="5726447348463731349" at="43,0,52,0" concept="4" trace="createConstant_sjf1bb_a0#(Ljetbrains/mps/openapi/editor/EditorContext;Lorg/jetbrains/mps/openapi/model/SNode;)Ljetbrains/mps/openapi/editor/cells/EditorCell;" />
-      <node id="5726447348463731349" at="30,0,43,0" concept="4" trace="createCollection_sjf1bb_a#(Ljetbrains/mps/openapi/editor/EditorContext;Lorg/jetbrains/mps/openapi/model/SNode;)Ljetbrains/mps/openapi/editor/cells/EditorCell;" />
-      <node id="5726447348463738298" at="61,0,76,0" concept="4" trace="createProperty_sjf1bb_c0#(Ljetbrains/mps/openapi/editor/EditorContext;Lorg/jetbrains/mps/openapi/model/SNode;)Ljetbrains/mps/openapi/editor/cells/EditorCell;" />
-      <scope id="5726447348463731349" at="27,79,28,63" />
-      <scope id="5726447348463731349" at="34,61,35,83" />
-      <scope id="935069066463668429" at="52,97,53,86" />
-      <scope id="5726447348463731349" at="87,119,88,49" />
-      <scope id="5726447348463731349" at="96,118,97,381" />
-      <scope id="5726447348463731349" at="99,41,100,36" />
-      <scope id="5726447348463731349" at="111,40,112,26" />
-      <scope id="5726447348463738298" at="70,35,72,112">
-        <var name="manager" id="5726447348463738298" />
-      </scope>
-      <scope id="5726447348463731349" at="82,87,84,33">
->>>>>>> bd830ede
+      <scope id="5726447348463731349" at="99,48,101,33">
         <var name="provider" id="5726447348463731349" />
       </scope>
       <scope id="5726447348463731349" at="42,0,45,0" />
@@ -1736,20 +1229,15 @@
         <var name="editorContext" id="935069066463668428" />
         <var name="node" id="935069066463668428" />
       </scope>
-<<<<<<< HEAD
-      <scope id="5726447348463731349" at="105,0,108,0">
-=======
-      <scope id="5726447348463731349" at="87,0,90,0">
->>>>>>> bd830ede
+      <scope id="5726447348463731349" at="104,0,107,0">
         <var name="containmentLink" id="5726447348463731349" />
         <var name="context" id="5726447348463731349" />
         <var name="ownerNode" id="5726447348463731349" />
       </scope>
-<<<<<<< HEAD
-      <scope id="5726447348463731349" at="108,55,111,24">
+      <scope id="5726447348463731349" at="107,55,110,24">
         <var name="editorCell" id="5726447348463731349" />
       </scope>
-      <scope id="5726447348463731349" at="129,0,132,0" />
+      <scope id="5726447348463731349" at="128,0,131,0" />
       <scope id="5726447348463731349" at="31,0,35,0">
         <var name="context" id="5726447348463731349" />
         <var name="node" id="5726447348463731349" />
@@ -1757,108 +1245,46 @@
       <scope id="5726447348463738303" at="72,49,76,22">
         <var name="editorCell" id="5726447348463738303" />
       </scope>
-      <scope id="5726447348463738311" at="94,49,98,22">
+      <scope id="5726447348463738311" at="93,49,97,22">
         <var name="editorCell" id="5726447348463738311" />
       </scope>
-      <scope id="5726447348463731349" at="100,0,104,0" />
+      <scope id="5726447348463731349" at="99,0,103,0" />
       <scope id="5726447348463731349" at="36,0,41,0" />
-      <scope id="5726447348463731349" at="108,0,113,0">
+      <scope id="5726447348463731349" at="107,0,112,0">
         <var name="child" id="5726447348463731349" />
       </scope>
-      <scope id="5726447348463731349" at="122,44,127,24">
+      <scope id="5726447348463731349" at="121,44,126,24">
         <var name="editorCell" id="5726447348463731349" />
       </scope>
       <scope id="5726447348463738303" at="72,0,78,0" />
-      <scope id="5726447348463738311" at="94,0,100,0" />
-      <scope id="5726447348463731349" at="113,70,119,7" />
+      <scope id="5726447348463738311" at="93,0,99,0" />
+      <scope id="5726447348463731349" at="112,70,118,7" />
       <scope id="5726447348463731349" at="60,49,67,22">
         <var name="editorCell" id="5726447348463731349" />
         <var name="style" id="5726447348463731349" />
       </scope>
-      <scope id="5726447348463731349" at="113,0,121,0">
+      <scope id="5726447348463731349" at="112,0,120,0">
         <var name="child" id="5726447348463731349" />
         <var name="editorCell" id="5726447348463731349" />
       </scope>
-      <scope id="5726447348463731349" at="121,0,129,0" />
+      <scope id="5726447348463731349" at="120,0,128,0" />
       <scope id="5726447348463731349" at="60,0,69,0" />
       <scope id="5726447348463731349" at="46,50,58,22">
         <var name="editorCell" id="5726447348463731349" />
       </scope>
-      <scope id="5726447348463731349" at="46,0,60,0" />
-      <scope id="5726447348463738298" at="78,49,92,22">
-=======
-      <scope id="5726447348463731349" at="90,55,93,24">
-        <var name="editorCell" id="5726447348463731349" />
-      </scope>
-      <scope id="5726447348463731349" at="111,0,114,0" />
-      <scope id="5726447348463738303" at="55,88,59,22">
-        <var name="editorCell" id="5726447348463738303" />
-      </scope>
-      <scope id="5726447348463738311" at="76,88,80,22">
-        <var name="editorCell" id="5726447348463738311" />
-      </scope>
-      <scope id="5726447348463731349" at="82,0,86,0">
-        <var name="editorContext" id="5726447348463731349" />
-        <var name="node" id="5726447348463731349" />
-      </scope>
-      <scope id="5726447348463731349" at="90,0,95,0">
-        <var name="child" id="5726447348463731349" />
-      </scope>
-      <scope id="5726447348463731349" at="104,44,109,24">
-        <var name="editorCell" id="5726447348463731349" />
-      </scope>
-      <scope id="5726447348463738303" at="55,0,61,0">
-        <var name="editorContext" id="5726447348463738303" />
-        <var name="node" id="5726447348463738303" />
-      </scope>
-      <scope id="5726447348463738311" at="76,0,82,0">
-        <var name="editorContext" id="5726447348463738311" />
-        <var name="node" id="5726447348463738311" />
-      </scope>
-      <scope id="5726447348463731349" at="95,70,101,7" />
-      <scope id="5726447348463731349" at="43,88,50,22">
-        <var name="editorCell" id="5726447348463731349" />
-        <var name="style" id="5726447348463731349" />
-      </scope>
-      <scope id="5726447348463731349" at="95,0,103,0">
-        <var name="child" id="5726447348463731349" />
-        <var name="editorCell" id="5726447348463731349" />
-      </scope>
-      <scope id="5726447348463731349" at="103,0,111,0" />
-      <scope id="5726447348463731349" at="43,0,52,0">
-        <var name="editorContext" id="5726447348463731349" />
-        <var name="node" id="5726447348463731349" />
-      </scope>
-      <scope id="5726447348463731349" at="30,89,41,22">
-        <var name="editorCell" id="5726447348463731349" />
-      </scope>
-      <scope id="5726447348463731349" at="30,0,43,0">
-        <var name="editorContext" id="5726447348463731349" />
-        <var name="node" id="5726447348463731349" />
-      </scope>
-      <scope id="5726447348463738298" at="61,88,74,22">
->>>>>>> bd830ede
+      <scope id="5726447348463738298" at="78,49,91,22">
         <var name="attributeConcept" id="5726447348463738298" />
         <var name="editorCell" id="5726447348463738298" />
         <var name="provider" id="5726447348463738298" />
       </scope>
-<<<<<<< HEAD
-      <scope id="5726447348463738298" at="78,0,94,0" />
-      <unit id="5726447348463731349" at="104,0,133,0" name="jetbrains.mps.samples.heating.editor.Slot_EditorBuilder_a$eventSingleRoleHandler_sjf1bb_e0" />
-      <unit id="5726447348463731349" at="27,0,134,0" name="jetbrains.mps.samples.heating.editor.Slot_EditorBuilder_a" />
-=======
-      <scope id="5726447348463738298" at="61,0,76,0">
-        <var name="editorContext" id="5726447348463738298" />
-        <var name="node" id="5726447348463738298" />
-      </scope>
-      <unit id="5726447348463731349" at="86,0,115,0" name="jetbrains.mps.samples.heating.editor.Slot_Editor$eventSingleRoleHandler_sjf1bb_e0" />
-      <unit id="5726447348463731349" at="26,0,116,0" name="jetbrains.mps.samples.heating.editor.Slot_Editor" />
->>>>>>> bd830ede
+      <scope id="5726447348463731349" at="46,0,60,0" />
+      <scope id="5726447348463738298" at="78,0,93,0" />
+      <unit id="5726447348463731349" at="103,0,132,0" name="jetbrains.mps.samples.heating.editor.Slot_EditorBuilder_a$eventSingleRoleHandler_sjf1bb_e0" />
+      <unit id="5726447348463731349" at="27,0,133,0" name="jetbrains.mps.samples.heating.editor.Slot_EditorBuilder_a" />
     </file>
   </root>
   <root nodeRef="r:4b82218b-d47e-4120-8b44-e2530c2efcf5(jetbrains.mps.samples.heating.editor)/935069066462619722">
     <file name="DailyPlanReference_Editor.java">
-<<<<<<< HEAD
       <node id="935069066462619722" at="11,79,12,84" concept="6" />
       <node id="935069066462619722" at="11,0,14,0" concept="4" trace="createEditorCell#(Ljetbrains/mps/openapi/editor/EditorContext;Lorg/jetbrains/mps/openapi/model/SNode;)Ljetbrains/mps/openapi/editor/cells/EditorCell;" />
       <scope id="935069066462619722" at="11,79,12,84" />
@@ -1889,203 +1315,108 @@
       <node id="935069066462619722" at="55,40,56,35" concept="1" />
       <node id="935069066462619722" at="57,5,58,73" concept="1" />
       <node id="935069066462619722" at="58,73,59,57" concept="5" />
-      <node id="935069066462619722" at="59,57,60,59" concept="5" />
-      <node id="935069066462619722" at="61,35,62,87" concept="5" />
-      <node id="935069066462619722" at="62,87,63,94" concept="6" />
-      <node id="935069066462619722" at="64,10,65,22" concept="6" />
-      <node id="935069066462619722" at="68,33,69,14" concept="10" />
-      <node id="935069066462619722" at="71,69,72,57" concept="6" />
-      <node id="935069066462619722" at="74,81,75,41" concept="7" />
-      <node id="935069066462619722" at="75,41,76,126" concept="6" />
-      <node id="935069066462619722" at="82,0,83,0" concept="2" trace="myReferencingNode" />
-      <node id="935069066462619722" at="84,119,85,21" concept="10" />
-      <node id="935069066462619722" at="85,21,86,42" concept="1" />
-      <node id="935069066462619722" at="86,42,87,20" concept="1" />
-      <node id="935069066462619722" at="90,41,91,42" concept="6" />
-      <node id="935069066462619722" at="96,28,97,20" concept="6" />
-      <node id="2161719505004888347" at="100,53,101,91" concept="5" />
-      <node id="2161719505004888347" at="101,91,102,38" concept="1" />
-      <node id="2161719505004888347" at="102,38,103,51" concept="1" />
-      <node id="2161719505004888347" at="103,51,104,33" concept="1" />
-      <node id="2161719505004888347" at="104,33,105,28" concept="5" />
-      <node id="2161719505004888347" at="105,28,106,65" concept="1" />
-      <node id="2161719505004888347" at="106,65,107,51" concept="1" />
-      <node id="2161719505004888347" at="107,51,108,36" concept="5" />
-      <node id="2161719505004888347" at="108,36,109,54" concept="1" />
-      <node id="2161719505004888347" at="109,54,110,42" concept="1" />
-      <node id="2161719505004888347" at="110,42,111,75" concept="1" />
-      <node id="2161719505004888347" at="111,75,112,59" concept="5" />
-      <node id="2161719505004888347" at="112,59,113,61" concept="5" />
-      <node id="2161719505004888347" at="114,37,115,89" concept="5" />
-      <node id="2161719505004888347" at="115,89,116,96" concept="6" />
-      <node id="2161719505004888347" at="117,12,118,24" concept="6" />
+      <node id="935069066462619722" at="60,35,61,87" concept="5" />
+      <node id="935069066462619722" at="61,87,62,112" concept="6" />
+      <node id="935069066462619722" at="63,10,64,22" concept="6" />
+      <node id="935069066462619722" at="67,33,68,14" concept="10" />
+      <node id="935069066462619722" at="70,69,71,57" concept="6" />
+      <node id="935069066462619722" at="73,81,74,41" concept="7" />
+      <node id="935069066462619722" at="74,41,75,126" concept="6" />
+      <node id="935069066462619722" at="81,0,82,0" concept="2" trace="myReferencingNode" />
+      <node id="935069066462619722" at="83,119,84,21" concept="10" />
+      <node id="935069066462619722" at="84,21,85,42" concept="1" />
+      <node id="935069066462619722" at="85,42,86,20" concept="1" />
+      <node id="935069066462619722" at="89,41,90,42" concept="6" />
+      <node id="935069066462619722" at="95,28,96,20" concept="6" />
+      <node id="2161719505004888347" at="99,53,100,91" concept="5" />
+      <node id="2161719505004888347" at="100,91,101,38" concept="1" />
+      <node id="2161719505004888347" at="101,38,102,51" concept="1" />
+      <node id="2161719505004888347" at="102,51,103,33" concept="1" />
+      <node id="2161719505004888347" at="103,33,104,28" concept="5" />
+      <node id="2161719505004888347" at="104,28,105,65" concept="1" />
+      <node id="2161719505004888347" at="105,65,106,51" concept="1" />
+      <node id="2161719505004888347" at="106,51,107,36" concept="5" />
+      <node id="2161719505004888347" at="107,36,108,54" concept="1" />
+      <node id="2161719505004888347" at="108,54,109,42" concept="1" />
+      <node id="2161719505004888347" at="109,42,110,75" concept="1" />
+      <node id="2161719505004888347" at="110,75,111,59" concept="5" />
+      <node id="2161719505004888347" at="112,37,113,89" concept="5" />
+      <node id="2161719505004888347" at="113,89,114,114" concept="6" />
+      <node id="2161719505004888347" at="115,12,116,24" concept="6" />
       <node id="935069066462619722" at="21,0,23,0" concept="2" trace="myNode" />
-      <node id="935069066462619722" at="80,0,82,0" concept="2" trace="myNode" />
+      <node id="935069066462619722" at="79,0,81,0" concept="2" trace="myNode" />
       <node id="935069066462619722" at="35,0,38,0" concept="4" trace="createCell#()Ljetbrains/mps/openapi/editor/cells/EditorCell;" />
-      <node id="935069066462619722" at="68,0,71,0" concept="0" trace="_Inline_e3jrht_a0a#()V" />
-      <node id="935069066462619722" at="71,0,74,0" concept="4" trace="createEditorCell#(Ljetbrains/mps/openapi/editor/EditorContext;)Ljetbrains/mps/openapi/editor/cells/EditorCell;" />
-      <node id="935069066462619722" at="90,0,93,0" concept="4" trace="createCell#()Ljetbrains/mps/openapi/editor/cells/EditorCell;" />
+      <node id="935069066462619722" at="67,0,70,0" concept="0" trace="_Inline_e3jrht_a0a#()V" />
+      <node id="935069066462619722" at="70,0,73,0" concept="4" trace="createEditorCell#(Ljetbrains/mps/openapi/editor/EditorContext;)Ljetbrains/mps/openapi/editor/cells/EditorCell;" />
+      <node id="935069066462619722" at="89,0,92,0" concept="4" trace="createCell#()Ljetbrains/mps/openapi/editor/cells/EditorCell;" />
       <node id="935069066462619722" at="24,0,28,0" concept="0" trace="DailyPlanReference_EditorBuilder_a#(Ljetbrains/mps/openapi/editor/EditorContext;Lorg/jetbrains/mps/openapi/model/SNode;)V" />
       <node id="935069066462619722" at="53,63,57,5" concept="3" />
-      <node id="935069066462619722" at="74,0,78,0" concept="4" trace="createEditorCell#(Ljetbrains/mps/openapi/editor/EditorContext;Lorg/jetbrains/mps/openapi/model/SNode;)Ljetbrains/mps/openapi/editor/cells/EditorCell;" />
+      <node id="935069066462619722" at="73,0,77,0" concept="4" trace="createEditorCell#(Ljetbrains/mps/openapi/editor/EditorContext;Lorg/jetbrains/mps/openapi/model/SNode;)Ljetbrains/mps/openapi/editor/cells/EditorCell;" />
       <node id="935069066462619722" at="29,0,34,0" concept="4" trace="getNode#()Lorg/jetbrains/mps/openapi/model/SNode;" />
-      <node id="935069066462619722" at="60,59,65,22" concept="3" />
-      <node id="935069066462619722" at="84,0,89,0" concept="0" trace="Inline_Builder_e3jrht_a0a#(Ljetbrains/mps/openapi/editor/EditorContext;Lorg/jetbrains/mps/openapi/model/SNode;Lorg/jetbrains/mps/openapi/model/SNode;)V" />
-      <node id="935069066462619722" at="94,0,99,0" concept="4" trace="getNode#()Lorg/jetbrains/mps/openapi/model/SNode;" />
-      <node id="2161719505004888347" at="113,61,118,24" concept="3" />
+      <node id="935069066462619722" at="59,57,64,22" concept="3" />
+      <node id="935069066462619722" at="83,0,88,0" concept="0" trace="Inline_Builder_e3jrht_a0a#(Ljetbrains/mps/openapi/editor/EditorContext;Lorg/jetbrains/mps/openapi/model/SNode;Lorg/jetbrains/mps/openapi/model/SNode;)V" />
+      <node id="935069066462619722" at="93,0,98,0" concept="4" trace="getNode#()Lorg/jetbrains/mps/openapi/model/SNode;" />
+      <node id="2161719505004888347" at="111,59,116,24" concept="3" />
       <node id="935069066462619722" at="39,0,47,0" concept="4" trace="createCollection_e3jrht_a#()Ljetbrains/mps/openapi/editor/cells/EditorCell;" />
-      <node id="935069066462619722" at="47,0,67,0" concept="4" trace="createRefCell_e3jrht_a0#()Ljetbrains/mps/openapi/editor/cells/EditorCell;" />
-      <node id="2161719505004888347" at="100,0,120,0" concept="4" trace="createProperty_e3jrht_a0a0#()Ljetbrains/mps/openapi/editor/cells/EditorCell;" />
+      <node id="935069066462619722" at="47,0,66,0" concept="4" trace="createRefCell_e3jrht_a0#()Ljetbrains/mps/openapi/editor/cells/EditorCell;" />
+      <node id="2161719505004888347" at="99,0,118,0" concept="4" trace="createProperty_e3jrht_a0a0#()Ljetbrains/mps/openapi/editor/cells/EditorCell;" />
       <scope id="935069066462619722" at="31,26,32,18" />
       <scope id="935069066462619722" at="35,39,36,39" />
-      <scope id="935069066462619722" at="68,33,69,14" />
-      <scope id="935069066462619722" at="71,69,72,57" />
-      <scope id="935069066462619722" at="90,41,91,42" />
-      <scope id="935069066462619722" at="96,28,97,20" />
+      <scope id="935069066462619722" at="67,33,68,14" />
+      <scope id="935069066462619722" at="70,69,71,57" />
+      <scope id="935069066462619722" at="89,41,90,42" />
+      <scope id="935069066462619722" at="95,28,96,20" />
       <scope id="935069066462619722" at="24,98,26,18" />
       <scope id="935069066462619722" at="54,39,56,35" />
-      <scope id="935069066462619722" at="61,35,63,94">
+      <scope id="935069066462619722" at="60,35,62,112">
         <var name="manager" id="935069066462619722" />
       </scope>
-      <scope id="935069066462619722" at="74,81,76,126" />
-      <scope id="2161719505004888347" at="114,37,116,96">
-=======
-      <node id="935069066462619722" at="20,79,21,63" concept="6" />
-      <node id="935069066462619722" at="23,89,24,96" concept="5" />
-      <node id="935069066462619722" at="24,96,25,48" concept="1" />
-      <node id="935069066462619722" at="25,48,26,28" concept="1" />
-      <node id="935069066462619722" at="26,28,27,80" concept="1" />
-      <node id="935069066462619722" at="27,80,28,22" concept="6" />
-      <node id="935069066462619722" at="30,87,31,81" concept="5" />
-      <node id="935069066462619722" at="31,81,32,31" concept="1" />
-      <node id="935069066462619722" at="32,31,33,44" concept="1" />
-      <node id="935069066462619722" at="33,44,34,26" concept="5" />
-      <node id="935069066462619722" at="34,26,35,90" concept="1" />
-      <node id="935069066462619722" at="35,90,36,58" concept="1" />
-      <node id="935069066462619722" at="37,39,38,40" concept="1" />
-      <node id="935069066462619722" at="38,40,39,35" concept="1" />
-      <node id="935069066462619722" at="40,5,41,73" concept="1" />
-      <node id="935069066462619722" at="41,73,42,57" concept="5" />
-      <node id="935069066462619722" at="43,35,44,82" concept="5" />
-      <node id="935069066462619722" at="44,82,45,112" concept="6" />
-      <node id="935069066462619722" at="46,10,47,22" concept="6" />
-      <node id="2161719505004888342" at="50,33,51,14" concept="9" />
-      <node id="2161719505004888342" at="53,69,54,67" concept="6" />
-      <node id="2161719505004888342" at="56,81,57,66" concept="6" />
-      <node id="2161719505004888347" at="59,92,60,84" concept="5" />
-      <node id="2161719505004888347" at="60,84,61,38" concept="1" />
-      <node id="2161719505004888347" at="61,38,62,51" concept="1" />
-      <node id="2161719505004888347" at="62,51,63,33" concept="1" />
-      <node id="2161719505004888347" at="63,33,64,28" concept="5" />
-      <node id="2161719505004888347" at="64,28,65,60" concept="1" />
-      <node id="2161719505004888347" at="65,60,66,51" concept="1" />
-      <node id="2161719505004888347" at="66,51,67,36" concept="5" />
-      <node id="2161719505004888347" at="67,36,68,57" concept="1" />
-      <node id="2161719505004888347" at="68,57,69,42" concept="1" />
-      <node id="2161719505004888347" at="69,42,70,75" concept="1" />
-      <node id="2161719505004888347" at="70,75,71,59" concept="5" />
-      <node id="2161719505004888347" at="72,37,73,84" concept="5" />
-      <node id="2161719505004888347" at="73,84,74,114" concept="6" />
-      <node id="2161719505004888347" at="75,12,76,24" concept="6" />
-      <node id="935069066462619722" at="20,0,23,0" concept="4" trace="createEditorCell#(Ljetbrains/mps/openapi/editor/EditorContext;Lorg/jetbrains/mps/openapi/model/SNode;)Ljetbrains/mps/openapi/editor/cells/EditorCell;" />
-      <node id="2161719505004888342" at="50,0,53,0" concept="0" trace="_Inline_e3jrht_a0a#()V" />
-      <node id="2161719505004888342" at="53,0,56,0" concept="4" trace="createEditorCell#(Ljetbrains/mps/openapi/editor/EditorContext;)Ljetbrains/mps/openapi/editor/cells/EditorCell;" />
-      <node id="2161719505004888342" at="56,0,59,0" concept="4" trace="createEditorCell#(Ljetbrains/mps/openapi/editor/EditorContext;Lorg/jetbrains/mps/openapi/model/SNode;)Ljetbrains/mps/openapi/editor/cells/EditorCell;" />
-      <node id="935069066462619722" at="36,58,40,5" concept="3" />
-      <node id="935069066462619722" at="42,57,47,22" concept="3" />
-      <node id="2161719505004888347" at="71,59,76,24" concept="3" />
-      <node id="935069066462619722" at="23,0,30,0" concept="4" trace="createCollection_e3jrht_a#(Ljetbrains/mps/openapi/editor/EditorContext;Lorg/jetbrains/mps/openapi/model/SNode;)Ljetbrains/mps/openapi/editor/cells/EditorCell;" />
-      <node id="935069066462619722" at="30,0,49,0" concept="4" trace="createRefCell_e3jrht_a0#(Ljetbrains/mps/openapi/editor/EditorContext;Lorg/jetbrains/mps/openapi/model/SNode;)Ljetbrains/mps/openapi/editor/cells/EditorCell;" />
-      <node id="2161719505004888347" at="59,0,78,0" concept="4" trace="createProperty_e3jrht_a0a0#(Ljetbrains/mps/openapi/editor/EditorContext;Lorg/jetbrains/mps/openapi/model/SNode;)Ljetbrains/mps/openapi/editor/cells/EditorCell;" />
-      <scope id="935069066462619722" at="20,79,21,63" />
-      <scope id="2161719505004888342" at="50,33,51,14" />
-      <scope id="2161719505004888342" at="53,69,54,67" />
-      <scope id="2161719505004888342" at="56,81,57,66" />
-      <scope id="935069066462619722" at="37,39,39,35" />
-      <scope id="935069066462619722" at="43,35,45,112">
-        <var name="manager" id="935069066462619722" />
-      </scope>
-      <scope id="2161719505004888347" at="72,37,74,114">
->>>>>>> bd830ede
+      <scope id="935069066462619722" at="73,81,75,126" />
+      <scope id="2161719505004888347" at="112,37,114,114">
         <var name="manager" id="2161719505004888347" />
       </scope>
       <scope id="935069066462619722" at="35,0,38,0" />
-      <scope id="935069066462619722" at="68,0,71,0" />
-      <scope id="935069066462619722" at="71,0,74,0">
+      <scope id="935069066462619722" at="67,0,70,0" />
+      <scope id="935069066462619722" at="70,0,73,0">
         <var name="editorContext" id="935069066462619722" />
       </scope>
-      <scope id="935069066462619722" at="84,119,87,20" />
-      <scope id="935069066462619722" at="90,0,93,0" />
+      <scope id="935069066462619722" at="83,119,86,20" />
+      <scope id="935069066462619722" at="89,0,92,0" />
       <scope id="935069066462619722" at="24,0,28,0">
         <var name="context" id="935069066462619722" />
         <var name="node" id="935069066462619722" />
       </scope>
-<<<<<<< HEAD
-      <scope id="935069066462619722" at="74,0,78,0">
+      <scope id="935069066462619722" at="73,0,77,0">
         <var name="editorContext" id="935069066462619722" />
         <var name="node" id="935069066462619722" />
       </scope>
       <scope id="935069066462619722" at="29,0,34,0" />
-      <scope id="935069066462619722" at="84,0,89,0">
+      <scope id="935069066462619722" at="83,0,88,0">
         <var name="context" id="935069066462619722" />
         <var name="node" id="935069066462619722" />
         <var name="referencingNode" id="935069066462619722" />
-=======
-      <scope id="2161719505004888342" at="50,0,53,0" />
-      <scope id="2161719505004888342" at="53,0,56,0">
-        <var name="editorContext" id="2161719505004888342" />
-      </scope>
-      <scope id="2161719505004888342" at="56,0,59,0">
-        <var name="editorContext" id="2161719505004888342" />
-        <var name="node" id="2161719505004888342" />
->>>>>>> bd830ede
-      </scope>
-      <scope id="935069066462619722" at="94,0,99,0" />
+      </scope>
+      <scope id="935069066462619722" at="93,0,98,0" />
       <scope id="935069066462619722" at="39,50,45,22">
         <var name="editorCell" id="935069066462619722" />
       </scope>
-<<<<<<< HEAD
       <scope id="935069066462619722" at="39,0,47,0" />
-      <scope id="935069066462619722" at="47,48,65,22">
-=======
-      <scope id="935069066462619722" at="23,0,30,0">
-        <var name="editorContext" id="935069066462619722" />
-        <var name="node" id="935069066462619722" />
-      </scope>
-      <scope id="935069066462619722" at="30,87,47,22">
->>>>>>> bd830ede
+      <scope id="935069066462619722" at="47,48,64,22">
         <var name="attributeConcept" id="935069066462619722" />
         <var name="editorCell" id="935069066462619722" />
         <var name="provider" id="935069066462619722" />
       </scope>
-<<<<<<< HEAD
-      <scope id="2161719505004888347" at="100,53,118,24">
-=======
-      <scope id="2161719505004888347" at="59,92,76,24">
->>>>>>> bd830ede
+      <scope id="2161719505004888347" at="99,53,116,24">
         <var name="attributeConcept" id="2161719505004888347" />
         <var name="editorCell" id="2161719505004888347" />
         <var name="provider" id="2161719505004888347" />
         <var name="style" id="2161719505004888347" />
       </scope>
-<<<<<<< HEAD
-      <scope id="935069066462619722" at="47,0,67,0" />
-      <scope id="2161719505004888347" at="100,0,120,0" />
-      <unit id="935069066462619722" at="67,0,79,0" name="jetbrains.mps.samples.heating.editor.DailyPlanReference_EditorBuilder_a$_Inline_e3jrht_a0a" />
-      <unit id="935069066462619722" at="79,0,121,0" name="jetbrains.mps.samples.heating.editor.DailyPlanReference_EditorBuilder_a$Inline_Builder_e3jrht_a0a" />
-      <unit id="935069066462619722" at="20,0,122,0" name="jetbrains.mps.samples.heating.editor.DailyPlanReference_EditorBuilder_a" />
-=======
-      <scope id="935069066462619722" at="30,0,49,0">
-        <var name="editorContext" id="935069066462619722" />
-        <var name="node" id="935069066462619722" />
-      </scope>
-      <scope id="2161719505004888347" at="59,0,78,0">
-        <var name="editorContext" id="2161719505004888347" />
-        <var name="node" id="2161719505004888347" />
-      </scope>
-      <unit id="2161719505004888342" at="49,0,79,0" name="jetbrains.mps.samples.heating.editor.DailyPlanReference_Editor$_Inline_e3jrht_a0a" />
-      <unit id="935069066462619722" at="19,0,80,0" name="jetbrains.mps.samples.heating.editor.DailyPlanReference_Editor" />
->>>>>>> bd830ede
+      <scope id="935069066462619722" at="47,0,66,0" />
+      <scope id="2161719505004888347" at="99,0,118,0" />
+      <unit id="935069066462619722" at="66,0,78,0" name="jetbrains.mps.samples.heating.editor.DailyPlanReference_EditorBuilder_a$_Inline_e3jrht_a0a" />
+      <unit id="935069066462619722" at="78,0,119,0" name="jetbrains.mps.samples.heating.editor.DailyPlanReference_EditorBuilder_a$Inline_Builder_e3jrht_a0a" />
+      <unit id="935069066462619722" at="20,0,120,0" name="jetbrains.mps.samples.heating.editor.DailyPlanReference_EditorBuilder_a" />
     </file>
   </root>
   <root nodeRef="r:4b82218b-d47e-4120-8b44-e2530c2efcf5(jetbrains.mps.samples.heating.editor)/935069066462802861">
