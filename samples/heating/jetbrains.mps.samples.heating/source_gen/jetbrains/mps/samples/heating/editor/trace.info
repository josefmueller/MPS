<?xml version="1.0" encoding="UTF-8"?>
<debug-info>
  <concept fqn="jetbrains.mps.baseLanguage.structure.BlockStatement" />
  <concept fqn="jetbrains.mps.baseLanguage.structure.ConstructorDeclaration" />
  <concept fqn="jetbrains.mps.baseLanguage.structure.ExpressionStatement" />
  <concept fqn="jetbrains.mps.baseLanguage.structure.FieldDeclaration" />
  <concept fqn="jetbrains.mps.baseLanguage.structure.IfStatement" />
  <concept fqn="jetbrains.mps.baseLanguage.structure.InstanceMethodDeclaration" />
  <concept fqn="jetbrains.mps.baseLanguage.structure.LocalVariableDeclarationStatement" />
  <concept fqn="jetbrains.mps.baseLanguage.structure.ReturnStatement" />
  <concept fqn="jetbrains.mps.baseLanguage.structure.StaticMethodDeclaration" />
  <concept fqn="jetbrains.mps.baseLanguage.structure.SuperConstructorInvocation" />
  <root>
    <file name="EditorAspectDescriptorImpl.java">
      <unit at="14,0,52,0" name="jetbrains.mps.samples.heating.editor.EditorAspectDescriptorImpl" />
    </file>
  </root>
  <root nodeRef="r:4b82218b-d47e-4120-8b44-e2530c2efcf5(jetbrains.mps.samples.heating.editor)/4664795093170436393">
    <file name="Applicability_Editor.java">
      <node id="4664795093170436393" at="21,79,22,63" concept="7" />
      <node id="4664795093170436393" at="24,89,25,96" concept="6" />
      <node id="4664795093170436393" at="25,96,26,48" concept="2" />
      <node id="4664795093170436393" at="26,48,27,28" concept="2" />
      <node id="4664795093170436393" at="27,28,28,81" concept="0" />
      <node id="4664795093170436393" at="27,28,28,81" concept="2" />
      <node id="4664795093170436393" at="28,81,29,82" concept="0" />
      <node id="4664795093170436393" at="28,81,29,82" concept="2" />
      <node id="4664795093170436393" at="29,82,30,22" concept="7" />
      <node id="4664795093170725665" at="32,88,33,88" concept="6" />
      <node id="4664795093170725665" at="33,88,34,47" concept="2" />
      <node id="4664795093170725665" at="34,47,35,34" concept="6" />
      <node id="4664795093170725665" at="35,34,36,52" concept="2" />
      <node id="4664795093170725665" at="36,52,37,40" concept="2" />
      <node id="4664795093170725665" at="37,40,38,34" concept="2" />
      <node id="4664795093170725665" at="38,34,39,22" concept="7" />
      <node id="4664795093170436393" at="41,89,42,131" concept="6" />
      <node id="4664795093170436393" at="42,131,43,34" concept="6" />
      <node id="4664795093170436393" at="43,34,44,64" concept="2" />
      <node id="4664795093170436393" at="44,64,45,40" concept="2" />
      <node id="4664795093170436393" at="45,40,46,209" concept="2" />
      <node id="4664795093170436393" at="46,209,47,22" concept="7" />
      <node id="4664795093170775878" at="52,47,53,69" concept="7" />
      <node id="4664795093170775878" at="50,0,52,0" concept="1" trace="ReplaceWith_Applicability_cellMenu_j44m5v_a0b0#()V" />
      <node id="4664795093170436393" at="21,0,24,0" concept="5" trace="createEditorCell#(Ljetbrains/mps/openapi/editor/EditorContext;Lorg/jetbrains/mps/openapi/model/SNode;)Ljetbrains/mps/openapi/editor/cells/EditorCell;" />
      <node id="4664795093170775878" at="52,0,55,0" concept="5" trace="getReplacementConceptName#()Ljava/lang/String;" />
      <node id="4664795093170436393" at="24,0,32,0" concept="5" trace="createCollection_j44m5v_a#(Ljetbrains/mps/openapi/editor/EditorContext;Lorg/jetbrains/mps/openapi/model/SNode;)Ljetbrains/mps/openapi/editor/cells/EditorCell;" />
      <node id="4664795093170436393" at="41,0,49,0" concept="5" trace="createComponent_j44m5v_b0#(Ljetbrains/mps/openapi/editor/EditorContext;Lorg/jetbrains/mps/openapi/model/SNode;)Ljetbrains/mps/openapi/editor/cells/EditorCell;" />
      <node id="4664795093170725665" at="32,0,41,0" concept="5" trace="createConstant_j44m5v_a0#(Ljetbrains/mps/openapi/editor/EditorContext;Lorg/jetbrains/mps/openapi/model/SNode;)Ljetbrains/mps/openapi/editor/cells/EditorCell;" />
      <scope id="4664795093170775878" at="50,61,50,61" />
      <scope id="4664795093170436393" at="21,79,22,63" />
      <scope id="4664795093170436393" at="27,28,28,81" />
      <scope id="4664795093170436393" at="28,81,29,82" />
      <scope id="4664795093170775878" at="52,47,53,69" />
      <scope id="4664795093170775878" at="50,0,52,0" />
      <scope id="4664795093170436393" at="21,0,24,0">
        <var name="editorContext" id="4664795093170436393" />
        <var name="node" id="4664795093170436393" />
      </scope>
      <scope id="4664795093170775878" at="52,0,55,0" />
      <scope id="4664795093170436393" at="24,89,30,22">
        <var name="editorCell" id="4664795093170436393" />
      </scope>
      <scope id="4664795093170436393" at="41,89,47,22">
        <var name="editorCell" id="4664795093170436393" />
        <var name="style" id="4664795093170436393" />
      </scope>
      <scope id="4664795093170725665" at="32,88,39,22">
        <var name="editorCell" id="4664795093170725665" />
        <var name="style" id="4664795093170725665" />
      </scope>
      <scope id="4664795093170436393" at="24,0,32,0">
        <var name="editorContext" id="4664795093170436393" />
        <var name="node" id="4664795093170436393" />
      </scope>
      <scope id="4664795093170436393" at="41,0,49,0">
        <var name="editorContext" id="4664795093170436393" />
        <var name="node" id="4664795093170436393" />
      </scope>
      <scope id="4664795093170725665" at="32,0,41,0">
        <var name="editorContext" id="4664795093170725665" />
        <var name="node" id="4664795093170725665" />
      </scope>
      <unit id="4664795093170775878" at="49,0,56,0" name="jetbrains.mps.samples.heating.editor.Applicability_Editor$ReplaceWith_Applicability_cellMenu_j44m5v_a0b0" />
      <unit id="4664795093170436393" at="20,0,57,0" name="jetbrains.mps.samples.heating.editor.Applicability_Editor" />
    </file>
  </root>
  <root nodeRef="r:4b82218b-d47e-4120-8b44-e2530c2efcf5(jetbrains.mps.samples.heating.editor)/4664795093170605760">
    <file name="SpecificDay_Editor.java">
      <node id="4664795093170605760" at="23,79,24,63" concept="7" />
      <node id="4664795093170605760" at="26,89,27,96" concept="6" />
      <node id="4664795093170605760" at="27,96,28,48" concept="2" />
      <node id="4664795093170605760" at="28,48,29,28" concept="2" />
      <node id="4664795093170605760" at="29,28,30,81" concept="0" />
      <node id="4664795093170605760" at="29,28,30,81" concept="2" />
      <node id="4664795093170605760" at="30,81,31,81" concept="0" />
      <node id="4664795093170605760" at="30,81,31,81" concept="2" />
      <node id="4664795093170605760" at="31,81,32,22" concept="7" />
      <node id="4664795093170605760" at="34,88,35,88" concept="6" />
      <node id="4664795093170605760" at="35,88,36,47" concept="2" />
      <node id="4664795093170605760" at="36,47,37,34" concept="2" />
      <node id="4664795093170605760" at="37,34,38,207" concept="2" />
      <node id="4664795093170605760" at="38,207,39,22" concept="7" />
      <node id="4001397103658746243" at="44,47,45,69" concept="7" />
      <node id="4664795093170605769" at="48,88,49,82" concept="6" />
      <node id="4664795093170605769" at="49,82,50,28" concept="2" />
      <node id="4664795093170605769" at="50,28,51,41" concept="2" />
      <node id="4664795093170605769" at="51,41,52,26" concept="6" />
      <node id="4664795093170605769" at="52,26,53,58" concept="2" />
      <node id="4664795093170605769" at="53,58,54,41" concept="2" />
      <node id="4664795093170605769" at="54,41,55,34" concept="6" />
      <node id="4664795093170605769" at="55,34,56,64" concept="2" />
      <node id="4664795093170605769" at="56,64,57,40" concept="2" />
      <node id="4664795093170605769" at="57,40,58,73" concept="2" />
      <node id="4664795093170605769" at="58,73,59,57" concept="6" />
      <node id="4664795093170605769" at="59,57,60,59" concept="6" />
      <node id="4664795093170605769" at="61,35,62,82" concept="6" />
      <node id="4664795093170605769" at="62,82,63,94" concept="7" />
      <node id="4664795093170605769" at="64,10,65,22" concept="7" />
      <node id="4001397103658746243" at="42,0,44,0" concept="1" trace="ReplaceWith_Applicability_cellMenu_g4jrcx_a0a0#()V" />
      <node id="4664795093170605760" at="23,0,26,0" concept="5" trace="createEditorCell#(Ljetbrains/mps/openapi/editor/EditorContext;Lorg/jetbrains/mps/openapi/model/SNode;)Ljetbrains/mps/openapi/editor/cells/EditorCell;" />
      <node id="4001397103658746243" at="44,0,47,0" concept="5" trace="getReplacementConceptName#()Ljava/lang/String;" />
      <node id="4664795093170605769" at="60,59,65,22" concept="4" />
      <node id="4664795093170605760" at="34,0,41,0" concept="5" trace="createConstant_g4jrcx_a0#(Ljetbrains/mps/openapi/editor/EditorContext;Lorg/jetbrains/mps/openapi/model/SNode;)Ljetbrains/mps/openapi/editor/cells/EditorCell;" />
      <node id="4664795093170605760" at="26,0,34,0" concept="5" trace="createCollection_g4jrcx_a#(Ljetbrains/mps/openapi/editor/EditorContext;Lorg/jetbrains/mps/openapi/model/SNode;)Ljetbrains/mps/openapi/editor/cells/EditorCell;" />
      <node id="4664795093170605769" at="48,0,67,0" concept="5" trace="createProperty_g4jrcx_b0#(Ljetbrains/mps/openapi/editor/EditorContext;Lorg/jetbrains/mps/openapi/model/SNode;)Ljetbrains/mps/openapi/editor/cells/EditorCell;" />
      <scope id="4001397103658746243" at="42,61,42,61" />
      <scope id="4664795093170605760" at="23,79,24,63" />
      <scope id="4664795093170605760" at="29,28,30,81" />
      <scope id="4664795093170605760" at="30,81,31,81" />
      <scope id="4001397103658746243" at="44,47,45,69" />
      <scope id="4001397103658746243" at="42,0,44,0" />
      <scope id="4664795093170605769" at="61,35,63,94">
        <var name="manager" id="4664795093170605769" />
      </scope>
      <scope id="4664795093170605760" at="23,0,26,0">
        <var name="editorContext" id="4664795093170605760" />
        <var name="node" id="4664795093170605760" />
      </scope>
      <scope id="4001397103658746243" at="44,0,47,0" />
      <scope id="4664795093170605760" at="34,88,39,22">
        <var name="editorCell" id="4664795093170605760" />
      </scope>
      <scope id="4664795093170605760" at="26,89,32,22">
        <var name="editorCell" id="4664795093170605760" />
      </scope>
      <scope id="4664795093170605760" at="34,0,41,0">
        <var name="editorContext" id="4664795093170605760" />
        <var name="node" id="4664795093170605760" />
      </scope>
      <scope id="4664795093170605760" at="26,0,34,0">
        <var name="editorContext" id="4664795093170605760" />
        <var name="node" id="4664795093170605760" />
      </scope>
      <scope id="4664795093170605769" at="48,88,65,22">
        <var name="attributeConcept" id="4664795093170605769" />
        <var name="attributeKind" id="4664795093170605769" />
        <var name="editorCell" id="4664795093170605769" />
        <var name="provider" id="4664795093170605769" />
        <var name="style" id="4664795093170605769" />
      </scope>
      <scope id="4664795093170605769" at="48,0,67,0">
        <var name="editorContext" id="4664795093170605769" />
        <var name="node" id="4664795093170605769" />
      </scope>
      <unit id="4001397103658746243" at="41,0,48,0" name="jetbrains.mps.samples.heating.editor.SpecificDay_Editor$ReplaceWith_Applicability_cellMenu_g4jrcx_a0a0" />
      <unit id="4664795093170605760" at="22,0,68,0" name="jetbrains.mps.samples.heating.editor.SpecificDay_Editor" />
    </file>
  </root>
  <root nodeRef="r:4b82218b-d47e-4120-8b44-e2530c2efcf5(jetbrains.mps.samples.heating.editor)/4664795093170636242">
    <file name="DayRange_Editor.java">
      <node id="4664795093170636242" at="23,79,24,63" concept="7" />
      <node id="4664795093170636242" at="26,89,27,96" concept="6" />
      <node id="4664795093170636242" at="27,96,28,48" concept="2" />
      <node id="4664795093170636242" at="28,48,29,28" concept="2" />
      <node id="4664795093170636242" at="29,28,30,81" concept="0" />
      <node id="4664795093170636242" at="29,28,30,81" concept="2" />
      <node id="4664795093170636242" at="30,81,31,81" concept="0" />
      <node id="4664795093170636242" at="30,81,31,81" concept="2" />
      <node id="4664795093170636242" at="31,81,32,81" concept="0" />
      <node id="4664795093170636242" at="31,81,32,81" concept="2" />
      <node id="4664795093170636242" at="32,81,33,81" concept="0" />
      <node id="4664795093170636242" at="32,81,33,81" concept="2" />
      <node id="4664795093170636242" at="33,81,34,22" concept="7" />
      <node id="4664795093170636242" at="36,88,37,90" concept="6" />
      <node id="4664795093170636242" at="37,90,38,47" concept="2" />
      <node id="4664795093170636242" at="38,47,39,34" concept="2" />
      <node id="4664795093170636242" at="39,34,40,204" concept="2" />
      <node id="4664795093170636242" at="40,204,41,22" concept="7" />
      <node id="4001397103658720674" at="46,47,47,69" concept="7" />
      <node id="4664795093170636257" at="50,88,51,82" concept="6" />
      <node id="4664795093170636257" at="51,82,52,30" concept="2" />
      <node id="4664795093170636257" at="52,30,53,43" concept="2" />
      <node id="4664795093170636257" at="53,43,54,26" concept="6" />
      <node id="4664795093170636257" at="54,26,55,58" concept="2" />
      <node id="4664795093170636257" at="55,58,56,43" concept="2" />
      <node id="4664795093170636257" at="56,43,57,34" concept="6" />
      <node id="4664795093170636257" at="57,34,58,64" concept="2" />
      <node id="4664795093170636257" at="58,64,59,40" concept="2" />
      <node id="4664795093170636257" at="59,40,60,73" concept="2" />
      <node id="4664795093170636257" at="60,73,61,57" concept="6" />
      <node id="4664795093170636257" at="61,57,62,59" concept="6" />
      <node id="4664795093170636257" at="63,35,64,82" concept="6" />
      <node id="4664795093170636257" at="64,82,65,94" concept="7" />
      <node id="4664795093170636257" at="66,10,67,22" concept="7" />
      <node id="4664795093170636264" at="69,88,70,88" concept="6" />
      <node id="4664795093170636264" at="70,88,71,47" concept="2" />
      <node id="4664795093170636264" at="71,47,72,34" concept="2" />
      <node id="4664795093170636264" at="72,34,73,22" concept="7" />
      <node id="4664795093170636274" at="75,88,76,82" concept="6" />
      <node id="4664795093170636274" at="76,82,77,28" concept="2" />
      <node id="4664795093170636274" at="77,28,78,41" concept="2" />
      <node id="4664795093170636274" at="78,41,79,26" concept="6" />
      <node id="4664795093170636274" at="79,26,80,58" concept="2" />
      <node id="4664795093170636274" at="80,58,81,41" concept="2" />
      <node id="4664795093170636274" at="81,41,82,34" concept="6" />
      <node id="4664795093170636274" at="82,34,83,64" concept="2" />
      <node id="4664795093170636274" at="83,64,84,40" concept="2" />
      <node id="4664795093170636274" at="84,40,85,73" concept="2" />
      <node id="4664795093170636274" at="85,73,86,57" concept="6" />
      <node id="4664795093170636274" at="86,57,87,59" concept="6" />
      <node id="4664795093170636274" at="88,35,89,82" concept="6" />
      <node id="4664795093170636274" at="89,82,90,94" concept="7" />
      <node id="4664795093170636274" at="91,10,92,22" concept="7" />
      <node id="4001397103658720674" at="44,0,46,0" concept="1" trace="ReplaceWith_Applicability_cellMenu_rtxy5x_a0a0#()V" />
      <node id="4664795093170636242" at="23,0,26,0" concept="5" trace="createEditorCell#(Ljetbrains/mps/openapi/editor/EditorContext;Lorg/jetbrains/mps/openapi/model/SNode;)Ljetbrains/mps/openapi/editor/cells/EditorCell;" />
      <node id="4001397103658720674" at="46,0,49,0" concept="5" trace="getReplacementConceptName#()Ljava/lang/String;" />
      <node id="4664795093170636257" at="62,59,67,22" concept="4" />
      <node id="4664795093170636274" at="87,59,92,22" concept="4" />
      <node id="4664795093170636264" at="69,0,75,0" concept="5" trace="createConstant_rtxy5x_c0#(Ljetbrains/mps/openapi/editor/EditorContext;Lorg/jetbrains/mps/openapi/model/SNode;)Ljetbrains/mps/openapi/editor/cells/EditorCell;" />
      <node id="4664795093170636242" at="36,0,43,0" concept="5" trace="createConstant_rtxy5x_a0#(Ljetbrains/mps/openapi/editor/EditorContext;Lorg/jetbrains/mps/openapi/model/SNode;)Ljetbrains/mps/openapi/editor/cells/EditorCell;" />
      <node id="4664795093170636242" at="26,0,36,0" concept="5" trace="createCollection_rtxy5x_a#(Ljetbrains/mps/openapi/editor/EditorContext;Lorg/jetbrains/mps/openapi/model/SNode;)Ljetbrains/mps/openapi/editor/cells/EditorCell;" />
      <node id="4664795093170636257" at="50,0,69,0" concept="5" trace="createProperty_rtxy5x_b0#(Ljetbrains/mps/openapi/editor/EditorContext;Lorg/jetbrains/mps/openapi/model/SNode;)Ljetbrains/mps/openapi/editor/cells/EditorCell;" />
      <node id="4664795093170636274" at="75,0,94,0" concept="5" trace="createProperty_rtxy5x_d0#(Ljetbrains/mps/openapi/editor/EditorContext;Lorg/jetbrains/mps/openapi/model/SNode;)Ljetbrains/mps/openapi/editor/cells/EditorCell;" />
      <scope id="4001397103658720674" at="44,61,44,61" />
      <scope id="4664795093170636242" at="23,79,24,63" />
      <scope id="4664795093170636242" at="29,28,30,81" />
      <scope id="4664795093170636242" at="30,81,31,81" />
      <scope id="4664795093170636242" at="31,81,32,81" />
      <scope id="4664795093170636242" at="32,81,33,81" />
      <scope id="4001397103658720674" at="46,47,47,69" />
      <scope id="4001397103658720674" at="44,0,46,0" />
      <scope id="4664795093170636257" at="63,35,65,94">
        <var name="manager" id="4664795093170636257" />
      </scope>
      <scope id="4664795093170636274" at="88,35,90,94">
        <var name="manager" id="4664795093170636274" />
      </scope>
      <scope id="4664795093170636242" at="23,0,26,0">
        <var name="editorContext" id="4664795093170636242" />
        <var name="node" id="4664795093170636242" />
      </scope>
      <scope id="4001397103658720674" at="46,0,49,0" />
      <scope id="4664795093170636264" at="69,88,73,22">
        <var name="editorCell" id="4664795093170636264" />
      </scope>
      <scope id="4664795093170636242" at="36,88,41,22">
        <var name="editorCell" id="4664795093170636242" />
      </scope>
      <scope id="4664795093170636264" at="69,0,75,0">
        <var name="editorContext" id="4664795093170636264" />
        <var name="node" id="4664795093170636264" />
      </scope>
      <scope id="4664795093170636242" at="36,0,43,0">
        <var name="editorContext" id="4664795093170636242" />
        <var name="node" id="4664795093170636242" />
      </scope>
      <scope id="4664795093170636242" at="26,89,34,22">
        <var name="editorCell" id="4664795093170636242" />
      </scope>
      <scope id="4664795093170636242" at="26,0,36,0">
        <var name="editorContext" id="4664795093170636242" />
        <var name="node" id="4664795093170636242" />
      </scope>
      <scope id="4664795093170636257" at="50,88,67,22">
        <var name="attributeConcept" id="4664795093170636257" />
        <var name="attributeKind" id="4664795093170636257" />
        <var name="editorCell" id="4664795093170636257" />
        <var name="provider" id="4664795093170636257" />
        <var name="style" id="4664795093170636257" />
      </scope>
      <scope id="4664795093170636274" at="75,88,92,22">
        <var name="attributeConcept" id="4664795093170636274" />
        <var name="attributeKind" id="4664795093170636274" />
        <var name="editorCell" id="4664795093170636274" />
        <var name="provider" id="4664795093170636274" />
        <var name="style" id="4664795093170636274" />
      </scope>
      <scope id="4664795093170636257" at="50,0,69,0">
        <var name="editorContext" id="4664795093170636257" />
        <var name="node" id="4664795093170636257" />
      </scope>
      <scope id="4664795093170636274" at="75,0,94,0">
        <var name="editorContext" id="4664795093170636274" />
        <var name="node" id="4664795093170636274" />
      </scope>
      <unit id="4001397103658720674" at="43,0,50,0" name="jetbrains.mps.samples.heating.editor.DayRange_Editor$ReplaceWith_Applicability_cellMenu_rtxy5x_a0a0" />
      <unit id="4664795093170636242" at="22,0,95,0" name="jetbrains.mps.samples.heating.editor.DayRange_Editor" />
    </file>
  </root>
  <root nodeRef="r:4b82218b-d47e-4120-8b44-e2530c2efcf5(jetbrains.mps.samples.heating.editor)/4664795093170802633">
    <file name="NotSpecified_Editor.java">
      <node id="4664795093170802633" at="20,79,21,63" concept="7" />
      <node id="4664795093170802633" at="23,89,24,96" concept="6" />
      <node id="4664795093170802633" at="24,96,25,48" concept="2" />
      <node id="4664795093170802633" at="25,48,26,28" concept="2" />
      <node id="4664795093170802633" at="26,28,27,82" concept="0" />
      <node id="4664795093170802633" at="26,28,27,82" concept="2" />
      <node id="4664795093170802633" at="27,82,28,81" concept="0" />
      <node id="4664795093170802633" at="27,82,28,81" concept="2" />
      <node id="4664795093170802633" at="28,81,29,22" concept="7" />
      <node id="4664795093170802633" at="31,89,32,131" concept="6" />
      <node id="4664795093170802633" at="32,131,33,34" concept="6" />
      <node id="4664795093170802633" at="33,34,34,66" concept="2" />
      <node id="4664795093170802633" at="34,66,35,40" concept="2" />
      <node id="4664795093170802633" at="35,40,36,208" concept="2" />
      <node id="4664795093170802633" at="36,208,37,22" concept="7" />
      <node id="2161719505004948412" at="42,47,43,69" concept="7" />
      <node id="2161719505005122750" at="46,88,47,86" concept="6" />
      <node id="2161719505005122750" at="47,86,48,47" concept="2" />
      <node id="2161719505005122750" at="48,47,49,34" concept="2" />
      <node id="2161719505005122750" at="49,34,50,22" concept="7" />
      <node id="2161719505004948412" at="40,0,42,0" concept="1" trace="ReplaceWith_Applicability_cellMenu_3ok5bb_a0a0#()V" />
      <node id="4664795093170802633" at="20,0,23,0" concept="5" trace="createEditorCell#(Ljetbrains/mps/openapi/editor/EditorContext;Lorg/jetbrains/mps/openapi/model/SNode;)Ljetbrains/mps/openapi/editor/cells/EditorCell;" />
      <node id="2161719505004948412" at="42,0,45,0" concept="5" trace="getReplacementConceptName#()Ljava/lang/String;" />
      <node id="2161719505005122750" at="46,0,52,0" concept="5" trace="createConstant_3ok5bb_b0#(Ljetbrains/mps/openapi/editor/EditorContext;Lorg/jetbrains/mps/openapi/model/SNode;)Ljetbrains/mps/openapi/editor/cells/EditorCell;" />
      <node id="4664795093170802633" at="23,0,31,0" concept="5" trace="createCollection_3ok5bb_a#(Ljetbrains/mps/openapi/editor/EditorContext;Lorg/jetbrains/mps/openapi/model/SNode;)Ljetbrains/mps/openapi/editor/cells/EditorCell;" />
      <node id="4664795093170802633" at="31,0,39,0" concept="5" trace="createComponent_3ok5bb_a0#(Ljetbrains/mps/openapi/editor/EditorContext;Lorg/jetbrains/mps/openapi/model/SNode;)Ljetbrains/mps/openapi/editor/cells/EditorCell;" />
      <scope id="2161719505004948412" at="40,61,40,61" />
      <scope id="4664795093170802633" at="20,79,21,63" />
      <scope id="4664795093170802633" at="26,28,27,82" />
      <scope id="4664795093170802633" at="27,82,28,81" />
      <scope id="2161719505004948412" at="42,47,43,69" />
      <scope id="2161719505004948412" at="40,0,42,0" />
      <scope id="4664795093170802633" at="20,0,23,0">
        <var name="editorContext" id="4664795093170802633" />
        <var name="node" id="4664795093170802633" />
      </scope>
      <scope id="2161719505004948412" at="42,0,45,0" />
      <scope id="2161719505005122750" at="46,88,50,22">
        <var name="editorCell" id="2161719505005122750" />
      </scope>
      <scope id="4664795093170802633" at="23,89,29,22">
        <var name="editorCell" id="4664795093170802633" />
      </scope>
      <scope id="4664795093170802633" at="31,89,37,22">
        <var name="editorCell" id="4664795093170802633" />
        <var name="style" id="4664795093170802633" />
      </scope>
      <scope id="2161719505005122750" at="46,0,52,0">
        <var name="editorContext" id="2161719505005122750" />
        <var name="node" id="2161719505005122750" />
      </scope>
      <scope id="4664795093170802633" at="23,0,31,0">
        <var name="editorContext" id="4664795093170802633" />
        <var name="node" id="4664795093170802633" />
      </scope>
      <scope id="4664795093170802633" at="31,0,39,0">
        <var name="editorContext" id="4664795093170802633" />
        <var name="node" id="4664795093170802633" />
      </scope>
      <unit id="2161719505004948412" at="39,0,46,0" name="jetbrains.mps.samples.heating.editor.NotSpecified_Editor$ReplaceWith_Applicability_cellMenu_3ok5bb_a0a0" />
      <unit id="4664795093170802633" at="19,0,53,0" name="jetbrains.mps.samples.heating.editor.NotSpecified_Editor" />
    </file>
  </root>
  <root nodeRef="r:4b82218b-d47e-4120-8b44-e2530c2efcf5(jetbrains.mps.samples.heating.editor)/5063359128232940655">
    <file name="ChangeEvent_Editor.java">
      <node id="5063359128232940655" at="19,79,20,63" concept="7" />
      <node id="5063359128232940655" at="22,89,23,96" concept="6" />
      <node id="5063359128232940655" at="23,96,24,48" concept="2" />
      <node id="5063359128232940655" at="24,48,25,28" concept="2" />
      <node id="5063359128232940655" at="25,28,26,81" concept="0" />
      <node id="5063359128232940655" at="25,28,26,81" concept="2" />
      <node id="5063359128232940655" at="26,81,27,81" concept="0" />
      <node id="5063359128232940655" at="26,81,27,81" concept="2" />
      <node id="5063359128232940655" at="27,81,28,81" concept="0" />
      <node id="5063359128232940655" at="27,81,28,81" concept="2" />
      <node id="5063359128232940655" at="28,81,29,22" concept="7" />
      <node id="5063359128232942964" at="31,88,32,104" concept="6" />
      <node id="5063359128232942964" at="32,104,33,47" concept="2" />
      <node id="5063359128232942964" at="33,47,34,34" concept="6" />
      <node id="5063359128232942964" at="34,34,35,64" concept="2" />
      <node id="5063359128232942964" at="35,64,36,40" concept="2" />
      <node id="5063359128232942964" at="36,40,37,34" concept="2" />
      <node id="5063359128232942964" at="37,34,38,22" concept="7" />
      <node id="5063359128232942978" at="40,88,41,82" concept="6" />
      <node id="5063359128232942978" at="41,82,42,36" concept="2" />
      <node id="5063359128232942978" at="42,36,43,49" concept="2" />
      <node id="5063359128232942978" at="43,49,44,26" concept="6" />
      <node id="5063359128232942978" at="44,26,45,58" concept="2" />
      <node id="5063359128232942978" at="45,58,46,49" concept="2" />
      <node id="5063359128232942978" at="46,49,47,73" concept="2" />
      <node id="5063359128232942978" at="47,73,48,57" concept="6" />
      <node id="5063359128232942978" at="48,57,49,59" concept="6" />
      <node id="5063359128232942978" at="50,35,51,82" concept="6" />
      <node id="5063359128232942978" at="51,82,52,94" concept="7" />
      <node id="5063359128232942978" at="53,10,54,22" concept="7" />
      <node id="5063359128232942993" at="56,88,57,93" concept="6" />
      <node id="5063359128232942993" at="57,93,58,47" concept="2" />
      <node id="5063359128232942993" at="58,47,59,34" concept="6" />
      <node id="5063359128232942993" at="59,34,60,66" concept="2" />
      <node id="5063359128232942993" at="60,66,61,40" concept="2" />
      <node id="5063359128232942993" at="61,40,62,34" concept="2" />
      <node id="5063359128232942993" at="62,34,63,22" concept="7" />
      <node id="5063359128232940655" at="19,0,22,0" concept="5" trace="createEditorCell#(Ljetbrains/mps/openapi/editor/EditorContext;Lorg/jetbrains/mps/openapi/model/SNode;)Ljetbrains/mps/openapi/editor/cells/EditorCell;" />
      <node id="5063359128232942978" at="49,59,54,22" concept="4" />
      <node id="5063359128232940655" at="22,0,31,0" concept="5" trace="createCollection_8rx6ch_a#(Ljetbrains/mps/openapi/editor/EditorContext;Lorg/jetbrains/mps/openapi/model/SNode;)Ljetbrains/mps/openapi/editor/cells/EditorCell;" />
      <node id="5063359128232942964" at="31,0,40,0" concept="5" trace="createConstant_8rx6ch_a0#(Ljetbrains/mps/openapi/editor/EditorContext;Lorg/jetbrains/mps/openapi/model/SNode;)Ljetbrains/mps/openapi/editor/cells/EditorCell;" />
      <node id="5063359128232942993" at="56,0,65,0" concept="5" trace="createConstant_8rx6ch_c0#(Ljetbrains/mps/openapi/editor/EditorContext;Lorg/jetbrains/mps/openapi/model/SNode;)Ljetbrains/mps/openapi/editor/cells/EditorCell;" />
      <node id="5063359128232942978" at="40,0,56,0" concept="5" trace="createProperty_8rx6ch_b0#(Ljetbrains/mps/openapi/editor/EditorContext;Lorg/jetbrains/mps/openapi/model/SNode;)Ljetbrains/mps/openapi/editor/cells/EditorCell;" />
      <scope id="5063359128232940655" at="19,79,20,63" />
      <scope id="5063359128232940655" at="25,28,26,81" />
      <scope id="5063359128232940655" at="26,81,27,81" />
      <scope id="5063359128232940655" at="27,81,28,81" />
      <scope id="5063359128232942978" at="50,35,52,94">
        <var name="manager" id="5063359128232942978" />
      </scope>
      <scope id="5063359128232940655" at="19,0,22,0">
        <var name="editorContext" id="5063359128232940655" />
        <var name="node" id="5063359128232940655" />
      </scope>
      <scope id="5063359128232940655" at="22,89,29,22">
        <var name="editorCell" id="5063359128232940655" />
      </scope>
      <scope id="5063359128232942964" at="31,88,38,22">
        <var name="editorCell" id="5063359128232942964" />
        <var name="style" id="5063359128232942964" />
      </scope>
      <scope id="5063359128232942993" at="56,88,63,22">
        <var name="editorCell" id="5063359128232942993" />
        <var name="style" id="5063359128232942993" />
      </scope>
      <scope id="5063359128232940655" at="22,0,31,0">
        <var name="editorContext" id="5063359128232940655" />
        <var name="node" id="5063359128232940655" />
      </scope>
      <scope id="5063359128232942964" at="31,0,40,0">
        <var name="editorContext" id="5063359128232942964" />
        <var name="node" id="5063359128232942964" />
      </scope>
      <scope id="5063359128232942993" at="56,0,65,0">
        <var name="editorContext" id="5063359128232942993" />
        <var name="node" id="5063359128232942993" />
      </scope>
      <scope id="5063359128232942978" at="40,88,54,22">
        <var name="attributeConcept" id="5063359128232942978" />
        <var name="attributeKind" id="5063359128232942978" />
        <var name="editorCell" id="5063359128232942978" />
        <var name="provider" id="5063359128232942978" />
      </scope>
      <scope id="5063359128232942978" at="40,0,56,0">
        <var name="editorContext" id="5063359128232942978" />
        <var name="node" id="5063359128232942978" />
      </scope>
      <unit id="5063359128232940655" at="18,0,66,0" name="jetbrains.mps.samples.heating.editor.ChangeEvent_Editor" />
    </file>
  </root>
  <root nodeRef="r:4b82218b-d47e-4120-8b44-e2530c2efcf5(jetbrains.mps.samples.heating.editor)/5063359128232955353">
    <file name="DailyPlan_Editor.java">
<<<<<<< HEAD
      <node id="5063359128232955353" at="35,79,36,63" concept="7" />
      <node id="5063359128232955353" at="38,89,39,96" concept="6" />
      <node id="5063359128232955353" at="39,96,40,48" concept="2" />
      <node id="5063359128232955353" at="40,48,41,28" concept="2" />
      <node id="5063359128232955353" at="41,28,42,81" concept="0" />
      <node id="5063359128232955353" at="41,28,42,81" concept="2" />
      <node id="5063359128232955353" at="42,81,43,80" concept="0" />
      <node id="5063359128232955353" at="42,81,43,80" concept="2" />
      <node id="5063359128232955353" at="44,61,45,83" concept="2" />
      <node id="5063359128232955353" at="46,5,47,80" concept="0" />
      <node id="5063359128232955353" at="46,5,47,80" concept="2" />
      <node id="5063359128232955353" at="48,61,49,83" concept="2" />
      <node id="5063359128232955353" at="51,61,52,83" concept="2" />
      <node id="5063359128232955353" at="53,5,54,83" concept="0" />
      <node id="5063359128232955353" at="53,5,54,83" concept="2" />
      <node id="5063359128232955353" at="54,83,55,81" concept="0" />
      <node id="5063359128232955353" at="54,83,55,81" concept="2" />
      <node id="5063359128232955353" at="55,81,56,22" concept="7" />
      <node id="5063359128232955433" at="58,88,59,107" concept="6" />
      <node id="5063359128232955433" at="59,107,60,47" concept="2" />
      <node id="5063359128232955433" at="60,47,61,34" concept="6" />
      <node id="5063359128232955433" at="61,34,62,64" concept="2" />
      <node id="5063359128232955433" at="62,64,63,40" concept="2" />
      <node id="5063359128232955433" at="63,40,64,34" concept="2" />
      <node id="5063359128232955433" at="64,34,65,22" concept="7" />
      <node id="5063359128232955353" at="67,87,68,261" concept="6" />
      <node id="5063359128232955353" at="68,261,69,33" concept="7" />
      <node id="5063359128232955353" at="72,127,73,49" concept="9" />
      <node id="5063359128232955353" at="75,55,76,59" concept="6" />
      <node id="5063359128232955353" at="76,59,77,41" concept="2" />
      <node id="5063359128232955353" at="77,41,78,24" concept="7" />
      <node id="5063359128232955353" at="80,70,81,137" concept="2" />
      <node id="5063359128232955353" at="82,41,83,44" concept="2" />
      <node id="5063359128232955353" at="84,7,85,36" concept="6" />
      <node id="5063359128232955353" at="85,36,86,70" concept="2" />
      <node id="5063359128232955353" at="86,70,87,42" concept="2" />
      <node id="5063359128232955353" at="90,44,91,54" concept="6" />
      <node id="5063359128232955353" at="91,54,92,50" concept="2" />
      <node id="5063359128232955353" at="92,50,93,40" concept="2" />
      <node id="5063359128232955353" at="93,40,94,24" concept="7" />
      <node id="5063359128232955353" at="96,40,97,34" concept="7" />
      <node id="5063359128232955353" at="100,88,101,101" concept="6" />
      <node id="5063359128232955353" at="101,101,102,47" concept="2" />
      <node id="5063359128232955353" at="102,47,103,34" concept="6" />
      <node id="5063359128232955353" at="103,34,104,66" concept="2" />
      <node id="5063359128232955353" at="104,66,105,40" concept="2" />
      <node id="5063359128232955353" at="105,40,106,69" concept="2" />
      <node id="5063359128232955353" at="106,69,107,34" concept="2" />
      <node id="5063359128232955353" at="107,34,108,22" concept="7" />
      <node id="935069066462601987" at="110,97,111,189" concept="7" />
      <node id="5063359128232955353" at="113,87,114,254" concept="6" />
      <node id="5063359128232955353" at="114,254,115,33" concept="7" />
      <node id="5063359128232955353" at="118,124,119,49" concept="9" />
      <node id="5063359128232955353" at="121,55,122,59" concept="6" />
      <node id="5063359128232955353" at="122,59,123,41" concept="2" />
      <node id="5063359128232955353" at="123,41,124,24" concept="7" />
      <node id="5063359128232955353" at="126,70,127,137" concept="2" />
      <node id="5063359128232955353" at="128,41,129,41" concept="2" />
      <node id="5063359128232955353" at="130,7,131,36" concept="6" />
      <node id="5063359128232955353" at="131,36,132,66" concept="2" />
      <node id="5063359128232955353" at="132,66,133,42" concept="2" />
      <node id="5063359128232955353" at="136,44,137,85" concept="6" />
      <node id="5063359128232955353" at="137,85,138,40" concept="2" />
      <node id="5063359128232955353" at="138,40,139,24" concept="7" />
      <node id="5063359128232955353" at="141,90,142,67" concept="7" />
      <node id="9138995380685195598" at="144,93,145,98" concept="6" />
      <node id="9138995380685195598" at="145,98,146,52" concept="2" />
      <node id="9138995380685195598" at="146,52,147,36" concept="6" />
      <node id="9138995380685195598" at="147,36,148,54" concept="2" />
      <node id="9138995380685195598" at="148,54,149,42" concept="2" />
      <node id="9138995380685195598" at="149,42,150,24" concept="7" />
      <node id="5063359128232955353" at="153,88,154,86" concept="6" />
      <node id="5063359128232955353" at="154,86,155,47" concept="2" />
      <node id="5063359128232955353" at="155,47,156,34" concept="6" />
      <node id="5063359128232955353" at="156,34,157,63" concept="2" />
      <node id="5063359128232955353" at="157,63,158,68" concept="2" />
      <node id="5063359128232955353" at="158,68,159,40" concept="2" />
      <node id="5063359128232955353" at="159,40,160,69" concept="2" />
      <node id="5063359128232955353" at="160,69,161,34" concept="2" />
      <node id="5063359128232955353" at="161,34,162,204" concept="2" />
      <node id="5063359128232955353" at="162,204,163,22" concept="7" />
      <node id="2161719505005270890" at="165,97,166,189" concept="7" />
      <node id="935069066462873980" at="169,60,170,31" concept="9" />
      <node id="5063359128232955353" at="173,88,174,90" concept="6" />
      <node id="5063359128232955353" at="174,90,175,47" concept="2" />
      <node id="5063359128232955353" at="175,47,176,34" concept="6" />
      <node id="5063359128232955353" at="176,34,177,66" concept="2" />
      <node id="5063359128232955353" at="177,66,178,63" concept="2" />
      <node id="5063359128232955353" at="178,63,179,40" concept="2" />
      <node id="5063359128232955353" at="179,40,180,69" concept="2" />
      <node id="5063359128232955353" at="180,69,181,34" concept="2" />
      <node id="5063359128232955353" at="181,34,182,22" concept="7" />
      <node id="2161719505005264973" at="184,97,185,189" concept="7" />
      <node id="5063359128232955353" at="187,90,188,97" concept="6" />
      <node id="5063359128232955353" at="188,97,189,49" concept="2" />
      <node id="5063359128232955353" at="189,49,190,34" concept="6" />
      <node id="5063359128232955353" at="190,34,191,52" concept="2" />
      <node id="5063359128232955353" at="191,52,192,61" concept="2" />
      <node id="5063359128232955353" at="192,61,193,40" concept="2" />
      <node id="5063359128232955353" at="193,40,194,85" concept="0" />
      <node id="5063359128232955353" at="193,40,194,85" concept="2" />
      <node id="5063359128232955353" at="194,85,195,22" concept="7" />
      <node id="5063359128232955353" at="197,92,198,117" concept="6" />
      <node id="5063359128232955353" at="198,117,199,108" concept="6" />
      <node id="5063359128232955353" at="199,108,200,46" concept="2" />
      <node id="5063359128232955353" at="200,46,201,49" concept="2" />
      <node id="5063359128232955353" at="201,49,202,22" concept="7" />
      <node id="5063359128232955353" at="205,98,206,50" concept="9" />
      <node id="5063359128232955353" at="208,66,209,41" concept="6" />
      <node id="5063359128232955353" at="209,41,210,51" concept="7" />
      <node id="5063359128233260816" at="212,71,213,246" concept="6" />
      <node id="2978080762093906539" at="213,246,214,172" concept="2" />
      <node id="5063359128233270450" at="214,172,215,337" concept="2" />
      <node id="5063359128233282167" at="215,337,216,18" concept="7" />
      <node id="5063359128232955353" at="218,86,219,80" concept="6" />
      <node id="5063359128232955353" at="219,80,220,95" concept="2" />
      <node id="5063359128232955353" at="220,95,221,25" concept="7" />
      <node id="5063359128232955353" at="223,68,224,34" concept="6" />
      <node id="5063359128232955353" at="224,34,225,55" concept="2" />
      <node id="5063359128232955353" at="225,55,226,87" concept="2" />
      <node id="5063359128232955353" at="226,87,227,23" concept="7" />
      <node id="5063359128232955353" at="230,96,231,134" concept="2" />
      <node id="5063359128232955353" at="232,34,233,95" concept="2" />
      <node id="5063359128232955353" at="233,95,234,98" concept="2" />
      <node id="5063359128232955353" at="236,122,237,139" concept="2" />
      <node id="5063359128233223358" at="242,88,243,86" concept="6" />
      <node id="5063359128233223358" at="243,86,244,47" concept="2" />
      <node id="5063359128233223358" at="244,47,245,34" concept="6" />
      <node id="5063359128233223358" at="245,34,246,66" concept="2" />
      <node id="5063359128233223358" at="246,66,247,40" concept="2" />
      <node id="5063359128233223358" at="247,40,248,34" concept="2" />
      <node id="5063359128233223358" at="248,34,249,22" concept="7" />
      <node id="5063359128232955353" at="35,0,38,0" concept="5" trace="createEditorCell#(Ljetbrains/mps/openapi/editor/EditorContext;Lorg/jetbrains/mps/openapi/model/SNode;)Ljetbrains/mps/openapi/editor/cells/EditorCell;" />
      <node id="5063359128232955353" at="43,80,46,5" concept="0" />
      <node id="5063359128232955353" at="43,80,46,5" concept="4" />
      <node id="5063359128232955353" at="47,80,50,5" concept="0" />
      <node id="5063359128232955353" at="47,80,50,5" concept="4" />
      <node id="5063359128232955353" at="50,5,53,5" concept="0" />
      <node id="5063359128232955353" at="50,5,53,5" concept="4" />
      <node id="5063359128232955353" at="72,0,75,0" concept="1" trace="applicabilitySingleRoleHandler_dgzt1x_b0#(Lorg/jetbrains/mps/openapi/model/SNode;Lorg/jetbrains/mps/openapi/language/SContainmentLink;Ljetbrains/mps/openapi/editor/EditorContext;)V" />
      <node id="5063359128232955353" at="81,137,84,7" concept="4" />
      <node id="5063359128232955353" at="96,0,99,0" concept="5" trace="getNoTargetText#()Ljava/lang/String;" />
      <node id="935069066462601311" at="110,0,113,0" concept="8" trace="renderingCondition_dgzt1x_a2a#(Lorg/jetbrains/mps/openapi/model/SNode;Ljetbrains/mps/openapi/editor/EditorContext;)Z" />
      <node id="5063359128232955353" at="118,0,121,0" concept="1" trace="customizesSingleRoleHandler_dgzt1x_d0#(Lorg/jetbrains/mps/openapi/model/SNode;Lorg/jetbrains/mps/openapi/language/SContainmentLink;Ljetbrains/mps/openapi/editor/EditorContext;)V" />
      <node id="5063359128232955353" at="127,137,130,7" concept="4" />
      <node id="5063359128232955353" at="141,0,144,0" concept="5" trace="createEmptyCell_internal#(Ljetbrains/mps/openapi/editor/EditorContext;Lorg/jetbrains/mps/openapi/model/SNode;)Ljetbrains/mps/openapi/editor/cells/EditorCell;" />
      <node id="2161719505005270213" at="165,0,168,0" concept="8" trace="renderingCondition_dgzt1x_a4a#(Lorg/jetbrains/mps/openapi/model/SNode;Ljetbrains/mps/openapi/editor/EditorContext;)Z" />
      <node id="935069066462873980" at="169,0,172,0" concept="1" trace="ApplySideTransforms_left_cellMenu_dgzt1x_a0e0#()V" />
      <node id="2161719505005264309" at="184,0,187,0" concept="8" trace="renderingCondition_dgzt1x_a5a#(Lorg/jetbrains/mps/openapi/model/SNode;Ljetbrains/mps/openapi/editor/EditorContext;)Z" />
      <node id="5063359128232955353" at="205,0,208,0" concept="1" trace="itemsListHandler_dgzt1x_a6a#(Lorg/jetbrains/mps/openapi/model/SNode;Ljava/lang/String;Ljetbrains/mps/openapi/editor/EditorContext;)V" />
      <node id="5063359128232955353" at="235,9,238,9" concept="4" />
      <node id="5063359128232955353" at="67,0,71,0" concept="5" trace="createRefNode_dgzt1x_b0#(Ljetbrains/mps/openapi/editor/EditorContext;Lorg/jetbrains/mps/openapi/model/SNode;)Ljetbrains/mps/openapi/editor/cells/EditorCell;" />
      <node id="5063359128232955353" at="113,0,117,0" concept="5" trace="createRefNode_dgzt1x_d0#(Ljetbrains/mps/openapi/editor/EditorContext;Lorg/jetbrains/mps/openapi/model/SNode;)Ljetbrains/mps/openapi/editor/cells/EditorCell;" />
      <node id="5063359128232955353" at="208,0,212,0" concept="5" trace="createNodeToInsert#(Ljetbrains/mps/openapi/editor/EditorContext;)Lorg/jetbrains/mps/openapi/model/SNode;" />
      <node id="5063359128232955353" at="231,134,235,9" concept="4" />
      <node id="5063359128232955353" at="75,0,80,0" concept="5" trace="createChildCell#(Lorg/jetbrains/mps/openapi/model/SNode;)Ljetbrains/mps/openapi/editor/cells/EditorCell;" />
      <node id="5063359128232955353" at="121,0,126,0" concept="5" trace="createChildCell#(Lorg/jetbrains/mps/openapi/model/SNode;)Ljetbrains/mps/openapi/editor/cells/EditorCell;" />
      <node id="5063359128232955353" at="218,0,223,0" concept="5" trace="createNodeCell#(Ljetbrains/mps/openapi/editor/EditorContext;Lorg/jetbrains/mps/openapi/model/SNode;)Ljetbrains/mps/openapi/editor/cells/EditorCell;" />
      <node id="5063359128232955353" at="135,0,141,0" concept="5" trace="createEmptyCell#()Ljetbrains/mps/openapi/editor/cells/EditorCell;" />
      <node id="5063359128232955353" at="212,0,218,0" concept="5" trace="nodeFactory#(Lorg/jetbrains/mps/openapi/model/SNode;Ljetbrains/mps/openapi/editor/EditorContext;)Lorg/jetbrains/mps/openapi/model/SNode;" />
      <node id="5063359128232955353" at="223,0,229,0" concept="5" trace="createEmptyCell#(Ljetbrains/mps/openapi/editor/EditorContext;)Ljetbrains/mps/openapi/editor/cells/EditorCell;" />
      <node id="5063359128232955353" at="89,0,96,0" concept="5" trace="createEmptyCell#()Ljetbrains/mps/openapi/editor/cells/EditorCell;" />
      <node id="5063359128232955353" at="197,0,204,0" concept="5" trace="createRefNodeList_dgzt1x_a6a#(Ljetbrains/mps/openapi/editor/EditorContext;Lorg/jetbrains/mps/openapi/model/SNode;)Ljetbrains/mps/openapi/editor/cells/EditorCell;" />
      <node id="9138995380685195598" at="144,0,152,0" concept="5" trace="createCollection_dgzt1x_a3a#(Ljetbrains/mps/openapi/editor/EditorContext;Lorg/jetbrains/mps/openapi/model/SNode;)Ljetbrains/mps/openapi/editor/cells/EditorCell;" />
      <node id="5063359128232955433" at="58,0,67,0" concept="5" trace="createConstant_dgzt1x_a0#(Ljetbrains/mps/openapi/editor/EditorContext;Lorg/jetbrains/mps/openapi/model/SNode;)Ljetbrains/mps/openapi/editor/cells/EditorCell;" />
      <node id="5063359128232955353" at="80,0,89,0" concept="5" trace="installCellInfo#(Lorg/jetbrains/mps/openapi/model/SNode;Ljetbrains/mps/openapi/editor/cells/EditorCell;)V" />
      <node id="5063359128232955353" at="126,0,135,0" concept="5" trace="installCellInfo#(Lorg/jetbrains/mps/openapi/model/SNode;Ljetbrains/mps/openapi/editor/cells/EditorCell;)V" />
      <node id="5063359128233223358" at="242,0,251,0" concept="5" trace="createConstant_dgzt1x_h0#(Ljetbrains/mps/openapi/editor/EditorContext;Lorg/jetbrains/mps/openapi/model/SNode;)Ljetbrains/mps/openapi/editor/cells/EditorCell;" />
      <node id="5063359128232955353" at="100,0,110,0" concept="5" trace="createConstant_dgzt1x_c0#(Ljetbrains/mps/openapi/editor/EditorContext;Lorg/jetbrains/mps/openapi/model/SNode;)Ljetbrains/mps/openapi/editor/cells/EditorCell;" />
      <node id="5063359128232955353" at="187,0,197,0" concept="5" trace="createCollection_dgzt1x_g0#(Ljetbrains/mps/openapi/editor/EditorContext;Lorg/jetbrains/mps/openapi/model/SNode;)Ljetbrains/mps/openapi/editor/cells/EditorCell;" />
      <node id="5063359128232955353" at="229,132,239,7" concept="4" />
      <node id="5063359128232955353" at="173,0,184,0" concept="5" trace="createConstant_dgzt1x_f0#(Ljetbrains/mps/openapi/editor/EditorContext;Lorg/jetbrains/mps/openapi/model/SNode;)Ljetbrains/mps/openapi/editor/cells/EditorCell;" />
      <node id="5063359128232955353" at="153,0,165,0" concept="5" trace="createConstant_dgzt1x_e0#(Ljetbrains/mps/openapi/editor/EditorContext;Lorg/jetbrains/mps/openapi/model/SNode;)Ljetbrains/mps/openapi/editor/cells/EditorCell;" />
      <node id="5063359128232955353" at="229,0,241,0" concept="5" trace="installElementCellActions#(Lorg/jetbrains/mps/openapi/model/SNode;Lorg/jetbrains/mps/openapi/model/SNode;Ljetbrains/mps/openapi/editor/cells/EditorCell;Ljetbrains/mps/openapi/editor/EditorContext;)V" />
      <node id="5063359128232955353" at="38,0,58,0" concept="5" trace="createCollection_dgzt1x_a#(Ljetbrains/mps/openapi/editor/EditorContext;Lorg/jetbrains/mps/openapi/model/SNode;)Ljetbrains/mps/openapi/editor/cells/EditorCell;" />
      <scope id="5063359128232955353" at="35,79,36,63" />
      <scope id="5063359128232955353" at="41,28,42,81" />
      <scope id="5063359128232955353" at="42,81,43,80" />
      <scope id="5063359128232955353" at="44,61,45,83" />
      <scope id="5063359128232955353" at="46,5,47,80" />
      <scope id="5063359128232955353" at="48,61,49,83" />
      <scope id="5063359128232955353" at="51,61,52,83" />
      <scope id="5063359128232955353" at="53,5,54,83" />
      <scope id="5063359128232955353" at="54,83,55,81" />
      <scope id="5063359128232955353" at="72,127,73,49" />
      <scope id="5063359128232955353" at="82,41,83,44" />
      <scope id="5063359128232955353" at="96,40,97,34" />
      <scope id="935069066462601312" at="110,97,111,189" />
      <scope id="5063359128232955353" at="118,124,119,49" />
      <scope id="5063359128232955353" at="128,41,129,41" />
      <scope id="5063359128232955353" at="141,90,142,67" />
      <scope id="2161719505005270214" at="165,97,166,189" />
      <scope id="935069066462873980" at="169,60,170,31" />
      <scope id="2161719505005264310" at="184,97,185,189" />
      <scope id="5063359128232955353" at="193,40,194,85" />
      <scope id="5063359128232955353" at="205,98,206,50" />
      <scope id="5063359128232955353" at="236,122,237,139" />
      <scope id="5063359128232955353" at="67,87,69,33">
=======
      <node id="5063359128232955353" at="37,79,38,63" concept="7" />
      <node id="5063359128232955353" at="40,89,41,96" concept="6" />
      <node id="5063359128232955353" at="41,96,42,48" concept="2" />
      <node id="5063359128232955353" at="42,48,43,28" concept="2" />
      <node id="5063359128232955353" at="43,28,44,81" concept="0" />
      <node id="5063359128232955353" at="43,28,44,81" concept="2" />
      <node id="5063359128232955353" at="44,81,45,80" concept="0" />
      <node id="5063359128232955353" at="44,81,45,80" concept="2" />
      <node id="5063359128232955353" at="46,61,47,83" concept="2" />
      <node id="5063359128232955353" at="49,61,50,82" concept="2" />
      <node id="5063359128232955353" at="52,61,53,83" concept="2" />
      <node id="5063359128232955353" at="55,61,56,83" concept="2" />
      <node id="5063359128232955353" at="57,5,58,83" concept="0" />
      <node id="5063359128232955353" at="57,5,58,83" concept="2" />
      <node id="5063359128232955353" at="58,83,59,81" concept="0" />
      <node id="5063359128232955353" at="58,83,59,81" concept="2" />
      <node id="5063359128232955353" at="59,81,60,22" concept="7" />
      <node id="5063359128232955433" at="62,88,63,107" concept="6" />
      <node id="5063359128232955433" at="63,107,64,47" concept="2" />
      <node id="5063359128232955433" at="64,47,65,34" concept="6" />
      <node id="5063359128232955433" at="65,34,66,64" concept="2" />
      <node id="5063359128232955433" at="66,64,67,40" concept="2" />
      <node id="5063359128232955433" at="67,40,68,34" concept="2" />
      <node id="5063359128232955433" at="68,34,69,22" concept="7" />
      <node id="5063359128232955353" at="71,87,72,261" concept="6" />
      <node id="5063359128232955353" at="72,261,73,33" concept="7" />
      <node id="5063359128232955353" at="76,127,77,49" concept="9" />
      <node id="5063359128232955353" at="79,81,80,74" concept="6" />
      <node id="5063359128232955353" at="80,74,81,41" concept="2" />
      <node id="5063359128232955353" at="81,41,82,24" concept="7" />
      <node id="5063359128232955353" at="84,69,85,137" concept="2" />
      <node id="5063359128232955353" at="86,41,87,44" concept="2" />
      <node id="5063359128232955353" at="88,7,89,36" concept="6" />
      <node id="5063359128232955353" at="89,36,90,70" concept="2" />
      <node id="5063359128232955353" at="90,70,91,42" concept="2" />
      <node id="5063359128232955353" at="96,44,97,54" concept="6" />
      <node id="5063359128232955353" at="97,54,98,50" concept="2" />
      <node id="5063359128232955353" at="98,50,99,40" concept="2" />
      <node id="5063359128232955353" at="99,40,100,24" concept="7" />
      <node id="5063359128232955353" at="103,40,104,34" concept="7" />
      <node id="5063359128232955353" at="108,88,109,101" concept="6" />
      <node id="5063359128232955353" at="109,101,110,47" concept="2" />
      <node id="5063359128232955353" at="110,47,111,34" concept="6" />
      <node id="5063359128232955353" at="111,34,112,66" concept="2" />
      <node id="5063359128232955353" at="112,66,113,40" concept="2" />
      <node id="5063359128232955353" at="113,40,114,69" concept="2" />
      <node id="5063359128232955353" at="114,69,115,34" concept="2" />
      <node id="5063359128232955353" at="115,34,116,22" concept="7" />
      <node id="935069066462601987" at="118,97,119,189" concept="7" />
      <node id="5063359128232955353" at="121,87,122,254" concept="6" />
      <node id="5063359128232955353" at="122,254,123,33" concept="7" />
      <node id="5063359128232955353" at="126,124,127,49" concept="9" />
      <node id="5063359128232955353" at="129,81,130,74" concept="6" />
      <node id="5063359128232955353" at="130,74,131,41" concept="2" />
      <node id="5063359128232955353" at="131,41,132,24" concept="7" />
      <node id="5063359128232955353" at="134,69,135,137" concept="2" />
      <node id="5063359128232955353" at="136,41,137,41" concept="2" />
      <node id="5063359128232955353" at="138,7,139,36" concept="6" />
      <node id="5063359128232955353" at="139,36,140,66" concept="2" />
      <node id="5063359128232955353" at="140,66,141,42" concept="2" />
      <node id="5063359128232955353" at="146,44,147,54" concept="6" />
      <node id="5063359128232955353" at="147,54,148,47" concept="2" />
      <node id="5063359128232955353" at="148,47,149,40" concept="2" />
      <node id="5063359128232955353" at="149,40,150,24" concept="7" />
      <node id="5063359128232955353" at="153,40,154,31" concept="7" />
      <node id="935069066462797648" at="158,97,159,236" concept="7" />
      <node id="5063359128232955353" at="161,88,162,86" concept="6" />
      <node id="5063359128232955353" at="162,86,163,47" concept="2" />
      <node id="5063359128232955353" at="163,47,164,34" concept="6" />
      <node id="5063359128232955353" at="164,34,165,63" concept="2" />
      <node id="5063359128232955353" at="165,63,166,68" concept="2" />
      <node id="5063359128232955353" at="166,68,167,40" concept="2" />
      <node id="5063359128232955353" at="167,40,168,69" concept="2" />
      <node id="5063359128232955353" at="168,69,169,34" concept="2" />
      <node id="5063359128232955353" at="169,34,170,204" concept="2" />
      <node id="5063359128232955353" at="170,204,171,22" concept="7" />
      <node id="2161719505005270890" at="173,97,174,189" concept="7" />
      <node id="935069066462873980" at="177,60,178,31" concept="9" />
      <node id="5063359128232955353" at="181,88,182,90" concept="6" />
      <node id="5063359128232955353" at="182,90,183,47" concept="2" />
      <node id="5063359128232955353" at="183,47,184,34" concept="6" />
      <node id="5063359128232955353" at="184,34,185,66" concept="2" />
      <node id="5063359128232955353" at="185,66,186,63" concept="2" />
      <node id="5063359128232955353" at="186,63,187,40" concept="2" />
      <node id="5063359128232955353" at="187,40,188,69" concept="2" />
      <node id="5063359128232955353" at="188,69,189,34" concept="2" />
      <node id="5063359128232955353" at="189,34,190,22" concept="7" />
      <node id="2161719505005264973" at="192,97,193,189" concept="7" />
      <node id="5063359128232955353" at="195,90,196,97" concept="6" />
      <node id="5063359128232955353" at="196,97,197,49" concept="2" />
      <node id="5063359128232955353" at="197,49,198,34" concept="6" />
      <node id="5063359128232955353" at="198,34,199,52" concept="2" />
      <node id="5063359128232955353" at="199,52,200,61" concept="2" />
      <node id="5063359128232955353" at="200,61,201,40" concept="2" />
      <node id="5063359128232955353" at="201,40,202,85" concept="0" />
      <node id="5063359128232955353" at="201,40,202,85" concept="2" />
      <node id="5063359128232955353" at="202,85,203,22" concept="7" />
      <node id="5063359128232955353" at="205,92,206,117" concept="6" />
      <node id="5063359128232955353" at="206,117,207,108" concept="6" />
      <node id="5063359128232955353" at="207,108,208,46" concept="2" />
      <node id="5063359128232955353" at="208,46,209,49" concept="2" />
      <node id="5063359128232955353" at="209,49,210,22" concept="7" />
      <node id="5063359128232955353" at="213,98,214,50" concept="9" />
      <node id="5063359128232955353" at="216,66,217,41" concept="6" />
      <node id="5063359128232955353" at="217,41,218,51" concept="7" />
      <node id="5063359128233260816" at="220,71,221,246" concept="6" />
      <node id="2978080762093906539" at="221,246,222,172" concept="2" />
      <node id="5063359128233270450" at="222,172,223,337" concept="2" />
      <node id="5063359128233282167" at="223,337,224,18" concept="7" />
      <node id="5063359128232955353" at="226,86,227,80" concept="6" />
      <node id="5063359128232955353" at="227,80,228,95" concept="2" />
      <node id="5063359128232955353" at="228,95,229,25" concept="7" />
      <node id="5063359128232955353" at="231,68,232,34" concept="6" />
      <node id="5063359128232955353" at="232,34,233,55" concept="2" />
      <node id="5063359128232955353" at="233,55,234,87" concept="2" />
      <node id="5063359128232955353" at="234,87,235,23" concept="7" />
      <node id="5063359128232955353" at="238,96,239,134" concept="2" />
      <node id="5063359128232955353" at="240,34,241,142" concept="2" />
      <node id="5063359128232955353" at="241,142,242,146" concept="2" />
      <node id="5063359128232955353" at="244,122,245,139" concept="2" />
      <node id="5063359128233223358" at="250,88,251,86" concept="6" />
      <node id="5063359128233223358" at="251,86,252,47" concept="2" />
      <node id="5063359128233223358" at="252,47,253,34" concept="6" />
      <node id="5063359128233223358" at="253,34,254,66" concept="2" />
      <node id="5063359128233223358" at="254,66,255,40" concept="2" />
      <node id="5063359128233223358" at="255,40,256,34" concept="2" />
      <node id="5063359128233223358" at="256,34,257,22" concept="7" />
      <node id="5063359128232955353" at="37,0,40,0" concept="5" trace="createEditorCell#(Ljetbrains/mps/openapi/editor/EditorContext;Lorg/jetbrains/mps/openapi/model/SNode;)Ljetbrains/mps/openapi/editor/cells/EditorCell;" />
      <node id="5063359128232955353" at="45,80,48,5" concept="0" />
      <node id="5063359128232955353" at="45,80,48,5" concept="4" />
      <node id="5063359128232955353" at="48,5,51,5" concept="0" />
      <node id="5063359128232955353" at="48,5,51,5" concept="4" />
      <node id="5063359128232955353" at="51,5,54,5" concept="0" />
      <node id="5063359128232955353" at="51,5,54,5" concept="4" />
      <node id="5063359128232955353" at="54,5,57,5" concept="0" />
      <node id="5063359128232955353" at="54,5,57,5" concept="4" />
      <node id="5063359128232955353" at="76,0,79,0" concept="1" trace="applicabilitySingleRoleHandler_dgzt1x_b0#(Lorg/jetbrains/mps/openapi/model/SNode;Lorg/jetbrains/mps/openapi/language/SContainmentLink;Ljetbrains/mps/openapi/editor/EditorContext;)V" />
      <node id="5063359128232955353" at="85,137,88,7" concept="4" />
      <node id="5063359128232955353" at="103,0,106,0" concept="5" trace="getNoTargetText#()Ljava/lang/String;" />
      <node id="935069066462601311" at="118,0,121,0" concept="8" trace="renderingCondition_dgzt1x_a2a#(Lorg/jetbrains/mps/openapi/model/SNode;Ljetbrains/mps/openapi/editor/EditorContext;)Z" />
      <node id="5063359128232955353" at="126,0,129,0" concept="1" trace="customizesSingleRoleHandler_dgzt1x_d0#(Lorg/jetbrains/mps/openapi/model/SNode;Lorg/jetbrains/mps/openapi/language/SContainmentLink;Ljetbrains/mps/openapi/editor/EditorContext;)V" />
      <node id="5063359128232955353" at="135,137,138,7" concept="4" />
      <node id="5063359128232955353" at="153,0,156,0" concept="5" trace="getNoTargetText#()Ljava/lang/String;" />
      <node id="935069066462796985" at="158,0,161,0" concept="8" trace="renderingCondition_dgzt1x_a3a#(Lorg/jetbrains/mps/openapi/model/SNode;Ljetbrains/mps/openapi/editor/EditorContext;)Z" />
      <node id="2161719505005270213" at="173,0,176,0" concept="8" trace="renderingCondition_dgzt1x_a4a#(Lorg/jetbrains/mps/openapi/model/SNode;Ljetbrains/mps/openapi/editor/EditorContext;)Z" />
      <node id="935069066462873980" at="177,0,180,0" concept="1" trace="ApplySideTransforms_left_cellMenu_dgzt1x_a0e0#()V" />
      <node id="2161719505005264309" at="192,0,195,0" concept="8" trace="renderingCondition_dgzt1x_a5a#(Lorg/jetbrains/mps/openapi/model/SNode;Ljetbrains/mps/openapi/editor/EditorContext;)Z" />
      <node id="5063359128232955353" at="213,0,216,0" concept="1" trace="itemsListHandler_dgzt1x_a6a#(Lorg/jetbrains/mps/openapi/model/SNode;Ljava/lang/String;Ljetbrains/mps/openapi/editor/EditorContext;)V" />
      <node id="5063359128232955353" at="243,9,246,9" concept="4" />
      <node id="5063359128232955353" at="71,0,75,0" concept="5" trace="createRefNode_dgzt1x_b0#(Ljetbrains/mps/openapi/editor/EditorContext;Lorg/jetbrains/mps/openapi/model/SNode;)Ljetbrains/mps/openapi/editor/cells/EditorCell;" />
      <node id="5063359128232955353" at="121,0,125,0" concept="5" trace="createRefNode_dgzt1x_d0#(Ljetbrains/mps/openapi/editor/EditorContext;Lorg/jetbrains/mps/openapi/model/SNode;)Ljetbrains/mps/openapi/editor/cells/EditorCell;" />
      <node id="5063359128232955353" at="216,0,220,0" concept="5" trace="createNodeToInsert#(Ljetbrains/mps/openapi/editor/EditorContext;)Lorg/jetbrains/mps/openapi/model/SNode;" />
      <node id="5063359128232955353" at="239,134,243,9" concept="4" />
      <node id="5063359128232955353" at="79,0,84,0" concept="5" trace="createChildCell#(Ljetbrains/mps/openapi/editor/EditorContext;Lorg/jetbrains/mps/openapi/model/SNode;)Ljetbrains/mps/openapi/editor/cells/EditorCell;" />
      <node id="5063359128232955353" at="129,0,134,0" concept="5" trace="createChildCell#(Ljetbrains/mps/openapi/editor/EditorContext;Lorg/jetbrains/mps/openapi/model/SNode;)Ljetbrains/mps/openapi/editor/cells/EditorCell;" />
      <node id="5063359128232955353" at="226,0,231,0" concept="5" trace="createNodeCell#(Ljetbrains/mps/openapi/editor/EditorContext;Lorg/jetbrains/mps/openapi/model/SNode;)Ljetbrains/mps/openapi/editor/cells/EditorCell;" />
      <node id="5063359128232955353" at="220,0,226,0" concept="5" trace="nodeFactory#(Lorg/jetbrains/mps/openapi/model/SNode;Ljetbrains/mps/openapi/editor/EditorContext;)Lorg/jetbrains/mps/openapi/model/SNode;" />
      <node id="5063359128232955353" at="231,0,237,0" concept="5" trace="createEmptyCell#(Ljetbrains/mps/openapi/editor/EditorContext;)Ljetbrains/mps/openapi/editor/cells/EditorCell;" />
      <node id="5063359128232955353" at="95,0,102,0" concept="5" trace="createEmptyCell#()Ljetbrains/mps/openapi/editor/cells/EditorCell;" />
      <node id="5063359128232955353" at="145,0,152,0" concept="5" trace="createEmptyCell#()Ljetbrains/mps/openapi/editor/cells/EditorCell;" />
      <node id="5063359128232955353" at="205,0,212,0" concept="5" trace="createRefNodeList_dgzt1x_a6a#(Ljetbrains/mps/openapi/editor/EditorContext;Lorg/jetbrains/mps/openapi/model/SNode;)Ljetbrains/mps/openapi/editor/cells/EditorCell;" />
      <node id="5063359128232955433" at="62,0,71,0" concept="5" trace="createConstant_dgzt1x_a0#(Ljetbrains/mps/openapi/editor/EditorContext;Lorg/jetbrains/mps/openapi/model/SNode;)Ljetbrains/mps/openapi/editor/cells/EditorCell;" />
      <node id="5063359128232955353" at="84,0,93,0" concept="5" trace="installCellInfo#(Lorg/jetbrains/mps/openapi/model/SNode;Ljetbrains/mps/openapi/editor/cells/EditorCell;)V" />
      <node id="5063359128232955353" at="134,0,143,0" concept="5" trace="installCellInfo#(Lorg/jetbrains/mps/openapi/model/SNode;Ljetbrains/mps/openapi/editor/cells/EditorCell;)V" />
      <node id="5063359128233223358" at="250,0,259,0" concept="5" trace="createConstant_dgzt1x_h0#(Ljetbrains/mps/openapi/editor/EditorContext;Lorg/jetbrains/mps/openapi/model/SNode;)Ljetbrains/mps/openapi/editor/cells/EditorCell;" />
      <node id="5063359128232955353" at="108,0,118,0" concept="5" trace="createConstant_dgzt1x_c0#(Ljetbrains/mps/openapi/editor/EditorContext;Lorg/jetbrains/mps/openapi/model/SNode;)Ljetbrains/mps/openapi/editor/cells/EditorCell;" />
      <node id="5063359128232955353" at="195,0,205,0" concept="5" trace="createCollection_dgzt1x_g0#(Ljetbrains/mps/openapi/editor/EditorContext;Lorg/jetbrains/mps/openapi/model/SNode;)Ljetbrains/mps/openapi/editor/cells/EditorCell;" />
      <node id="5063359128232955353" at="237,132,247,7" concept="4" />
      <node id="5063359128232955353" at="181,0,192,0" concept="5" trace="createConstant_dgzt1x_f0#(Ljetbrains/mps/openapi/editor/EditorContext;Lorg/jetbrains/mps/openapi/model/SNode;)Ljetbrains/mps/openapi/editor/cells/EditorCell;" />
      <node id="5063359128232955353" at="161,0,173,0" concept="5" trace="createConstant_dgzt1x_e0#(Ljetbrains/mps/openapi/editor/EditorContext;Lorg/jetbrains/mps/openapi/model/SNode;)Ljetbrains/mps/openapi/editor/cells/EditorCell;" />
      <node id="5063359128232955353" at="237,0,249,0" concept="5" trace="installElementCellActions#(Lorg/jetbrains/mps/openapi/model/SNode;Lorg/jetbrains/mps/openapi/model/SNode;Ljetbrains/mps/openapi/editor/cells/EditorCell;Ljetbrains/mps/openapi/editor/EditorContext;)V" />
      <node id="5063359128232955353" at="40,0,62,0" concept="5" trace="createCollection_dgzt1x_a#(Ljetbrains/mps/openapi/editor/EditorContext;Lorg/jetbrains/mps/openapi/model/SNode;)Ljetbrains/mps/openapi/editor/cells/EditorCell;" />
      <scope id="5063359128232955353" at="37,79,38,63" />
      <scope id="5063359128232955353" at="43,28,44,81" />
      <scope id="5063359128232955353" at="44,81,45,80" />
      <scope id="5063359128232955353" at="46,61,47,83" />
      <scope id="5063359128232955353" at="49,61,50,82" />
      <scope id="5063359128232955353" at="52,61,53,83" />
      <scope id="5063359128232955353" at="55,61,56,83" />
      <scope id="5063359128232955353" at="57,5,58,83" />
      <scope id="5063359128232955353" at="58,83,59,81" />
      <scope id="5063359128232955353" at="76,127,77,49" />
      <scope id="5063359128232955353" at="86,41,87,44" />
      <scope id="5063359128232955353" at="103,40,104,34" />
      <scope id="935069066462601312" at="118,97,119,189" />
      <scope id="5063359128232955353" at="126,124,127,49" />
      <scope id="5063359128232955353" at="136,41,137,41" />
      <scope id="5063359128232955353" at="153,40,154,31" />
      <scope id="935069066462796986" at="158,97,159,236" />
      <scope id="2161719505005270214" at="173,97,174,189" />
      <scope id="935069066462873980" at="177,60,178,31" />
      <scope id="2161719505005264310" at="192,97,193,189" />
      <scope id="5063359128232955353" at="201,40,202,85" />
      <scope id="5063359128232955353" at="213,98,214,50" />
      <scope id="5063359128232955353" at="244,122,245,139" />
      <scope id="5063359128232955353" at="71,87,73,33">
>>>>>>> 5f9e8d49
        <var name="provider" id="5063359128232955353" />
      </scope>
      <scope id="5063359128232955353" at="113,87,115,33">
        <var name="provider" id="5063359128232955353" />
      </scope>
      <scope id="5063359128232955353" at="208,66,210,51">
        <var name="listOwner" id="5063359128232955353" />
      </scope>
<<<<<<< HEAD
      <scope id="5063359128232955353" at="232,34,234,98" />
      <scope id="5063359128232955353" at="35,0,38,0">
=======
      <scope id="5063359128232955353" at="240,34,242,146" />
      <scope id="5063359128232955353" at="37,0,40,0">
>>>>>>> 5f9e8d49
        <var name="editorContext" id="5063359128232955353" />
        <var name="node" id="5063359128232955353" />
      </scope>
      <scope id="5063359128232955353" at="43,80,46,5" />
      <scope id="5063359128232955353" at="47,80,50,5" />
      <scope id="5063359128232955353" at="50,5,53,5" />
      <scope id="5063359128232955353" at="72,0,75,0">
        <var name="containmentLink" id="5063359128232955353" />
        <var name="context" id="5063359128232955353" />
        <var name="ownerNode" id="5063359128232955353" />
      </scope>
      <scope id="5063359128232955353" at="75,55,78,24">
        <var name="editorCell" id="5063359128232955353" />
      </scope>
      <scope id="5063359128232955353" at="96,0,99,0" />
      <scope id="935069066462601311" at="110,0,113,0">
        <var name="editorContext" id="935069066462601311" />
        <var name="node" id="935069066462601311" />
      </scope>
      <scope id="5063359128232955353" at="118,0,121,0">
        <var name="containmentLink" id="5063359128232955353" />
        <var name="context" id="5063359128232955353" />
        <var name="ownerNode" id="5063359128232955353" />
      </scope>
      <scope id="5063359128232955353" at="121,55,124,24">
        <var name="editorCell" id="5063359128232955353" />
      </scope>
      <scope id="5063359128232955353" at="136,44,139,24">
        <var name="editorCell" id="5063359128232955353" />
      </scope>
      <scope id="5063359128232955353" at="141,0,144,0">
        <var name="editorContext" id="5063359128232955353" />
        <var name="node" id="5063359128232955353" />
      </scope>
      <scope id="2161719505005270213" at="165,0,168,0">
        <var name="editorContext" id="2161719505005270213" />
        <var name="node" id="2161719505005270213" />
      </scope>
      <scope id="935069066462873980" at="169,0,172,0" />
      <scope id="2161719505005264309" at="184,0,187,0">
        <var name="editorContext" id="2161719505005264309" />
        <var name="node" id="2161719505005264309" />
      </scope>
      <scope id="5063359128232955353" at="205,0,208,0">
        <var name="childRole" id="5063359128232955353" />
        <var name="context" id="5063359128232955353" />
        <var name="ownerNode" id="5063359128232955353" />
      </scope>
      <scope id="5063359128232955353" at="218,86,221,25">
        <var name="elementCell" id="5063359128232955353" />
      </scope>
      <scope id="5063359128232955353" at="67,0,71,0">
        <var name="editorContext" id="5063359128232955353" />
        <var name="node" id="5063359128232955353" />
      </scope>
      <scope id="5063359128232955353" at="90,44,94,24">
        <var name="editorCell" id="5063359128232955353" />
      </scope>
      <scope id="5063359128232955353" at="113,0,117,0">
        <var name="editorContext" id="5063359128232955353" />
        <var name="node" id="5063359128232955353" />
      </scope>
      <scope id="5063359128232955353" at="208,0,212,0">
        <var name="editorContext" id="5063359128232955353" />
      </scope>
      <scope id="5063359128233253319" at="212,71,216,18">
        <var name="item" id="5063359128233260817" />
      </scope>
      <scope id="5063359128232955353" at="223,68,227,23">
        <var name="emptyCell" id="5063359128232955353" />
      </scope>
      <scope id="5063359128232955353" at="75,0,80,0">
        <var name="child" id="5063359128232955353" />
      </scope>
      <scope id="5063359128232955353" at="121,0,126,0">
        <var name="child" id="5063359128232955353" />
      </scope>
      <scope id="5063359128232955353" at="197,92,202,22">
        <var name="editorCell" id="5063359128232955353" />
        <var name="handler" id="5063359128232955353" />
      </scope>
      <scope id="5063359128232955353" at="218,0,223,0">
        <var name="editorContext" id="5063359128232955353" />
        <var name="elementNode" id="5063359128232955353" />
      </scope>
      <scope id="5063359128232955353" at="135,0,141,0" />
      <scope id="9138995380685195598" at="144,93,150,24">
        <var name="editorCell" id="9138995380685195598" />
        <var name="style" id="9138995380685195598" />
      </scope>
      <scope id="5063359128232955353" at="212,0,218,0">
        <var name="editorContext" id="5063359128232955353" />
        <var name="node" id="5063359128232955353" />
      </scope>
      <scope id="5063359128232955353" at="223,0,229,0">
        <var name="editorContext" id="5063359128232955353" />
      </scope>
      <scope id="5063359128232955433" at="58,88,65,22">
        <var name="editorCell" id="5063359128232955433" />
        <var name="style" id="5063359128232955433" />
      </scope>
      <scope id="5063359128232955353" at="80,70,87,42">
        <var name="style" id="5063359128232955353" />
      </scope>
      <scope id="5063359128232955353" at="89,0,96,0" />
      <scope id="5063359128232955353" at="126,70,133,42">
        <var name="style" id="5063359128232955353" />
      </scope>
      <scope id="5063359128232955353" at="197,0,204,0">
        <var name="editorContext" id="5063359128232955353" />
        <var name="node" id="5063359128232955353" />
      </scope>
      <scope id="5063359128233223358" at="242,88,249,22">
        <var name="editorCell" id="5063359128233223358" />
        <var name="style" id="5063359128233223358" />
      </scope>
      <scope id="5063359128232955353" at="100,88,108,22">
        <var name="editorCell" id="5063359128232955353" />
        <var name="style" id="5063359128232955353" />
      </scope>
      <scope id="9138995380685195598" at="144,0,152,0">
        <var name="editorContext" id="9138995380685195598" />
        <var name="node" id="9138995380685195598" />
      </scope>
      <scope id="5063359128232955353" at="187,90,195,22">
        <var name="editorCell" id="5063359128232955353" />
        <var name="style" id="5063359128232955353" />
      </scope>
      <scope id="5063359128232955353" at="230,96,238,9" />
      <scope id="5063359128232955433" at="58,0,67,0">
        <var name="editorContext" id="5063359128232955433" />
        <var name="node" id="5063359128232955433" />
      </scope>
      <scope id="5063359128232955353" at="80,0,89,0">
        <var name="child" id="5063359128232955353" />
        <var name="editorCell" id="5063359128232955353" />
      </scope>
      <scope id="5063359128232955353" at="126,0,135,0">
        <var name="child" id="5063359128232955353" />
        <var name="editorCell" id="5063359128232955353" />
      </scope>
      <scope id="5063359128232955353" at="173,88,182,22">
        <var name="editorCell" id="5063359128232955353" />
        <var name="style" id="5063359128232955353" />
      </scope>
      <scope id="5063359128233223358" at="242,0,251,0">
        <var name="editorContext" id="5063359128233223358" />
        <var name="node" id="5063359128233223358" />
      </scope>
      <scope id="5063359128232955353" at="100,0,110,0">
        <var name="editorContext" id="5063359128232955353" />
        <var name="node" id="5063359128232955353" />
      </scope>
      <scope id="5063359128232955353" at="153,88,163,22">
        <var name="editorCell" id="5063359128232955353" />
        <var name="style" id="5063359128232955353" />
      </scope>
      <scope id="5063359128232955353" at="187,0,197,0">
        <var name="editorContext" id="5063359128232955353" />
        <var name="node" id="5063359128232955353" />
      </scope>
      <scope id="5063359128232955353" at="229,132,239,7" />
      <scope id="5063359128232955353" at="173,0,184,0">
        <var name="editorContext" id="5063359128232955353" />
        <var name="node" id="5063359128232955353" />
      </scope>
      <scope id="5063359128232955353" at="153,0,165,0">
        <var name="editorContext" id="5063359128232955353" />
        <var name="node" id="5063359128232955353" />
      </scope>
      <scope id="5063359128232955353" at="229,0,241,0">
        <var name="editorContext" id="5063359128232955353" />
        <var name="elementCell" id="5063359128232955353" />
        <var name="elementNode" id="5063359128232955353" />
        <var name="listOwner" id="5063359128232955353" />
      </scope>
      <scope id="5063359128232955353" at="38,89,56,22">
        <var name="editorCell" id="5063359128232955353" />
      </scope>
      <scope id="5063359128232955353" at="38,0,58,0">
        <var name="editorContext" id="5063359128232955353" />
        <var name="node" id="5063359128232955353" />
      </scope>
      <unit id="935069066462873980" at="168,0,173,0" name="jetbrains.mps.samples.heating.editor.DailyPlan_Editor$ApplySideTransforms_left_cellMenu_dgzt1x_a0e0" />
      <unit id="5063359128232955353" at="71,0,100,0" name="jetbrains.mps.samples.heating.editor.DailyPlan_Editor$applicabilitySingleRoleHandler_dgzt1x_b0" />
      <unit id="5063359128232955353" at="117,0,153,0" name="jetbrains.mps.samples.heating.editor.DailyPlan_Editor$customizesSingleRoleHandler_dgzt1x_d0" />
      <unit id="5063359128232955353" at="204,0,242,0" name="jetbrains.mps.samples.heating.editor.DailyPlan_Editor$itemsListHandler_dgzt1x_a6a" />
      <unit id="5063359128232955353" at="34,0,252,0" name="jetbrains.mps.samples.heating.editor.DailyPlan_Editor" />
    </file>
  </root>
  <root nodeRef="r:4b82218b-d47e-4120-8b44-e2530c2efcf5(jetbrains.mps.samples.heating.editor)/5063359128232955516">
    <file name="HeatingPlan_Editor.java">
      <node id="5063359128232955516" at="28,79,29,63" concept="7" />
      <node id="5063359128232955516" at="31,89,32,96" concept="6" />
      <node id="5063359128232955516" at="32,96,33,48" concept="2" />
      <node id="5063359128232955516" at="33,48,34,28" concept="2" />
      <node id="5063359128232955516" at="34,28,35,81" concept="0" />
      <node id="5063359128232955516" at="34,28,35,81" concept="2" />
      <node id="5063359128232955516" at="35,81,36,81" concept="0" />
      <node id="5063359128232955516" at="35,81,36,81" concept="2" />
      <node id="5063359128232955516" at="36,81,37,81" concept="0" />
      <node id="5063359128232955516" at="36,81,37,81" concept="2" />
      <node id="5063359128232955516" at="37,81,38,84" concept="0" />
      <node id="5063359128232955516" at="37,81,38,84" concept="2" />
      <node id="5063359128232955516" at="38,84,39,22" concept="7" />
      <node id="5063359128232955525" at="41,88,42,108" concept="6" />
      <node id="5063359128232955525" at="42,108,43,47" concept="2" />
      <node id="5063359128232955525" at="43,47,44,34" concept="2" />
      <node id="5063359128232955525" at="44,34,45,22" concept="7" />
      <node id="5063359128232955531" at="47,88,48,82" concept="6" />
      <node id="5063359128232955531" at="48,82,49,29" concept="2" />
      <node id="5063359128232955531" at="49,29,50,42" concept="2" />
      <node id="5063359128232955531" at="50,42,51,26" concept="6" />
      <node id="5063359128232955531" at="51,26,52,58" concept="2" />
      <node id="5063359128232955531" at="52,58,53,42" concept="2" />
      <node id="5063359128232955531" at="53,42,54,34" concept="6" />
      <node id="5063359128232955531" at="54,34,55,63" concept="2" />
      <node id="5063359128232955531" at="55,63,56,40" concept="2" />
      <node id="5063359128232955531" at="56,40,57,73" concept="2" />
      <node id="5063359128232955531" at="57,73,58,57" concept="6" />
      <node id="5063359128232955531" at="58,57,59,59" concept="6" />
      <node id="5063359128232955531" at="60,35,61,82" concept="6" />
      <node id="5063359128232955531" at="61,82,62,94" concept="7" />
      <node id="5063359128232955531" at="63,10,64,22" concept="7" />
      <node id="5063359128233115129" at="66,88,67,86" concept="6" />
      <node id="5063359128233115129" at="67,86,68,47" concept="2" />
      <node id="5063359128233115129" at="68,47,69,34" concept="6" />
      <node id="5063359128233115129" at="69,34,70,63" concept="2" />
      <node id="5063359128233115129" at="70,63,71,40" concept="2" />
      <node id="5063359128233115129" at="71,40,72,34" concept="2" />
      <node id="5063359128233115129" at="72,34,73,22" concept="7" />
      <node id="5063359128232955516" at="75,91,76,128" concept="6" />
      <node id="5063359128232955516" at="76,128,77,108" concept="6" />
      <node id="5063359128232955516" at="77,108,78,51" concept="2" />
      <node id="5063359128232955516" at="78,51,79,49" concept="2" />
      <node id="5063359128232955516" at="79,49,80,22" concept="7" />
      <node id="5063359128232955516" at="83,102,84,50" concept="9" />
      <node id="5063359128232955516" at="86,66,87,41" concept="6" />
      <node id="5063359128232955516" at="87,41,88,93" concept="7" />
      <node id="5063359128232955516" at="90,86,91,80" concept="6" />
      <node id="5063359128232955516" at="91,80,92,95" concept="2" />
      <node id="5063359128232955516" at="92,95,93,25" concept="7" />
      <node id="5063359128232955516" at="95,68,96,34" concept="6" />
      <node id="5063359128232955516" at="96,34,97,55" concept="2" />
      <node id="5063359128232955516" at="97,55,98,87" concept="2" />
      <node id="5063359128232955516" at="98,87,99,23" concept="7" />
      <node id="5063359128232955516" at="102,96,103,134" concept="2" />
      <node id="5063359128232955516" at="104,34,105,142" concept="2" />
      <node id="5063359128232955516" at="105,142,106,146" concept="2" />
      <node id="5063359128232955516" at="106,146,107,80" concept="2" />
      <node id="5063359128232955516" at="109,122,110,139" concept="2" />
      <node id="5063359128232955516" at="115,104,116,100" concept="6" />
      <node id="5063359128232955516" at="116,100,117,38" concept="2" />
      <node id="5063359128232955516" at="117,38,118,36" concept="6" />
      <node id="5063359128232955516" at="118,36,119,55" concept="2" />
      <node id="5063359128232955516" at="119,55,120,56" concept="2" />
      <node id="5063359128232955516" at="120,56,121,42" concept="2" />
      <node id="5063359128232955516" at="121,42,122,134" concept="2" />
      <node id="5063359128232955516" at="122,134,123,138" concept="2" />
      <node id="5063359128232955516" at="123,138,124,24" concept="7" />
      <node id="5063359128232955516" at="28,0,31,0" concept="5" trace="createEditorCell#(Ljetbrains/mps/openapi/editor/EditorContext;Lorg/jetbrains/mps/openapi/model/SNode;)Ljetbrains/mps/openapi/editor/cells/EditorCell;" />
      <node id="5063359128232955516" at="83,0,86,0" concept="1" trace="dailyPlansListHandler_16fuhk_d0#(Lorg/jetbrains/mps/openapi/model/SNode;Ljava/lang/String;Ljetbrains/mps/openapi/editor/EditorContext;)V" />
      <node id="5063359128232955516" at="108,9,111,9" concept="4" />
      <node id="5063359128232955516" at="86,0,90,0" concept="5" trace="createNodeToInsert#(Ljetbrains/mps/openapi/editor/EditorContext;)Lorg/jetbrains/mps/openapi/model/SNode;" />
      <node id="5063359128232955531" at="59,59,64,22" concept="4" />
      <node id="5063359128232955516" at="90,0,95,0" concept="5" trace="createNodeCell#(Ljetbrains/mps/openapi/editor/EditorContext;Lorg/jetbrains/mps/openapi/model/SNode;)Ljetbrains/mps/openapi/editor/cells/EditorCell;" />
      <node id="5063359128232955516" at="103,134,108,9" concept="4" />
      <node id="5063359128232955525" at="41,0,47,0" concept="5" trace="createConstant_16fuhk_a0#(Ljetbrains/mps/openapi/editor/EditorContext;Lorg/jetbrains/mps/openapi/model/SNode;)Ljetbrains/mps/openapi/editor/cells/EditorCell;" />
      <node id="5063359128232955516" at="95,0,101,0" concept="5" trace="createEmptyCell#(Ljetbrains/mps/openapi/editor/EditorContext;)Ljetbrains/mps/openapi/editor/cells/EditorCell;" />
      <node id="5063359128232955516" at="75,0,82,0" concept="5" trace="createRefNodeList_16fuhk_d0#(Ljetbrains/mps/openapi/editor/EditorContext;Lorg/jetbrains/mps/openapi/model/SNode;)Ljetbrains/mps/openapi/editor/cells/EditorCell;" />
      <node id="5063359128233115129" at="66,0,75,0" concept="5" trace="createConstant_16fuhk_c0#(Ljetbrains/mps/openapi/editor/EditorContext;Lorg/jetbrains/mps/openapi/model/SNode;)Ljetbrains/mps/openapi/editor/cells/EditorCell;" />
      <node id="5063359128232955516" at="31,0,41,0" concept="5" trace="createCollection_16fuhk_a#(Ljetbrains/mps/openapi/editor/EditorContext;Lorg/jetbrains/mps/openapi/model/SNode;)Ljetbrains/mps/openapi/editor/cells/EditorCell;" />
      <node id="5063359128232955516" at="101,132,112,7" concept="4" />
      <node id="5063359128232955516" at="114,0,126,0" concept="5" trace="createSeparatorCell#(Ljetbrains/mps/openapi/editor/EditorContext;Lorg/jetbrains/mps/openapi/model/SNode;Lorg/jetbrains/mps/openapi/model/SNode;)Ljetbrains/mps/openapi/editor/cells/EditorCell;" />
      <node id="5063359128232955516" at="101,0,114,0" concept="5" trace="installElementCellActions#(Lorg/jetbrains/mps/openapi/model/SNode;Lorg/jetbrains/mps/openapi/model/SNode;Ljetbrains/mps/openapi/editor/cells/EditorCell;Ljetbrains/mps/openapi/editor/EditorContext;)V" />
      <node id="5063359128232955531" at="47,0,66,0" concept="5" trace="createProperty_16fuhk_b0#(Ljetbrains/mps/openapi/editor/EditorContext;Lorg/jetbrains/mps/openapi/model/SNode;)Ljetbrains/mps/openapi/editor/cells/EditorCell;" />
      <scope id="5063359128232955516" at="28,79,29,63" />
      <scope id="5063359128232955516" at="34,28,35,81" />
      <scope id="5063359128232955516" at="35,81,36,81" />
      <scope id="5063359128232955516" at="36,81,37,81" />
      <scope id="5063359128232955516" at="37,81,38,84" />
      <scope id="5063359128232955516" at="83,102,84,50" />
      <scope id="5063359128232955516" at="109,122,110,139" />
      <scope id="5063359128232955531" at="60,35,62,94">
        <var name="manager" id="5063359128232955531" />
      </scope>
      <scope id="5063359128232955516" at="86,66,88,93">
        <var name="listOwner" id="5063359128232955516" />
      </scope>
      <scope id="5063359128232955516" at="28,0,31,0">
        <var name="editorContext" id="5063359128232955516" />
        <var name="node" id="5063359128232955516" />
      </scope>
      <scope id="5063359128232955516" at="83,0,86,0">
        <var name="childRole" id="5063359128232955516" />
        <var name="context" id="5063359128232955516" />
        <var name="ownerNode" id="5063359128232955516" />
      </scope>
      <scope id="5063359128232955516" at="90,86,93,25">
        <var name="elementCell" id="5063359128232955516" />
      </scope>
      <scope id="5063359128232955516" at="104,34,107,80" />
      <scope id="5063359128232955525" at="41,88,45,22">
        <var name="editorCell" id="5063359128232955525" />
      </scope>
      <scope id="5063359128232955516" at="86,0,90,0">
        <var name="editorContext" id="5063359128232955516" />
      </scope>
      <scope id="5063359128232955516" at="95,68,99,23">
        <var name="emptyCell" id="5063359128232955516" />
      </scope>
      <scope id="5063359128232955516" at="75,91,80,22">
        <var name="editorCell" id="5063359128232955516" />
        <var name="handler" id="5063359128232955516" />
      </scope>
      <scope id="5063359128232955516" at="90,0,95,0">
        <var name="editorContext" id="5063359128232955516" />
        <var name="elementNode" id="5063359128232955516" />
      </scope>
      <scope id="5063359128232955525" at="41,0,47,0">
        <var name="editorContext" id="5063359128232955525" />
        <var name="node" id="5063359128232955525" />
      </scope>
      <scope id="5063359128232955516" at="95,0,101,0">
        <var name="editorContext" id="5063359128232955516" />
      </scope>
      <scope id="5063359128233115129" at="66,88,73,22">
        <var name="editorCell" id="5063359128233115129" />
        <var name="style" id="5063359128233115129" />
      </scope>
      <scope id="5063359128232955516" at="75,0,82,0">
        <var name="editorContext" id="5063359128232955516" />
        <var name="node" id="5063359128232955516" />
      </scope>
      <scope id="5063359128232955516" at="31,89,39,22">
        <var name="editorCell" id="5063359128232955516" />
      </scope>
      <scope id="5063359128233115129" at="66,0,75,0">
        <var name="editorContext" id="5063359128233115129" />
        <var name="node" id="5063359128233115129" />
      </scope>
      <scope id="5063359128232955516" at="102,96,111,9" />
      <scope id="5063359128232955516" at="115,104,124,24">
        <var name="editorCell" id="5063359128232955516" />
        <var name="style" id="5063359128232955516" />
      </scope>
      <scope id="5063359128232955516" at="31,0,41,0">
        <var name="editorContext" id="5063359128232955516" />
        <var name="node" id="5063359128232955516" />
      </scope>
      <scope id="5063359128232955516" at="101,132,112,7" />
      <scope id="5063359128232955516" at="114,0,126,0">
        <var name="editorContext" id="5063359128232955516" />
        <var name="nextNode" id="5063359128232955516" />
        <var name="prevNode" id="5063359128232955516" />
      </scope>
      <scope id="5063359128232955516" at="101,0,114,0">
        <var name="editorContext" id="5063359128232955516" />
        <var name="elementCell" id="5063359128232955516" />
        <var name="elementNode" id="5063359128232955516" />
        <var name="listOwner" id="5063359128232955516" />
      </scope>
      <scope id="5063359128232955531" at="47,88,64,22">
        <var name="attributeConcept" id="5063359128232955531" />
        <var name="attributeKind" id="5063359128232955531" />
        <var name="editorCell" id="5063359128232955531" />
        <var name="provider" id="5063359128232955531" />
        <var name="style" id="5063359128232955531" />
      </scope>
      <scope id="5063359128232955531" at="47,0,66,0">
        <var name="editorContext" id="5063359128232955531" />
        <var name="node" id="5063359128232955531" />
      </scope>
      <unit id="5063359128232955516" at="82,0,127,0" name="jetbrains.mps.samples.heating.editor.HeatingPlan_Editor$dailyPlansListHandler_16fuhk_d0" />
      <unit id="5063359128232955516" at="27,0,128,0" name="jetbrains.mps.samples.heating.editor.HeatingPlan_Editor" />
    </file>
  </root>
  <root nodeRef="r:4b82218b-d47e-4120-8b44-e2530c2efcf5(jetbrains.mps.samples.heating.editor)/5726447348463731349">
    <file name="Slot_Editor.java">
      <node id="5726447348463731349" at="24,79,25,63" concept="7" />
      <node id="5726447348463731349" at="27,89,28,96" concept="6" />
      <node id="5726447348463731349" at="28,96,29,48" concept="2" />
      <node id="5726447348463731349" at="29,48,30,28" concept="2" />
      <node id="5726447348463731349" at="31,61,32,83" concept="2" />
      <node id="5726447348463731349" at="33,5,34,81" concept="0" />
      <node id="5726447348463731349" at="33,5,34,81" concept="2" />
      <node id="5726447348463731349" at="34,81,35,81" concept="0" />
      <node id="5726447348463731349" at="34,81,35,81" concept="2" />
      <node id="5726447348463731349" at="35,81,36,81" concept="0" />
      <node id="5726447348463731349" at="35,81,36,81" concept="2" />
      <node id="5726447348463731349" at="36,81,37,80" concept="0" />
      <node id="5726447348463731349" at="36,81,37,80" concept="2" />
      <node id="5726447348463731349" at="37,80,38,22" concept="7" />
      <node id="5726447348463731349" at="40,88,41,97" concept="6" />
      <node id="5726447348463731349" at="41,97,42,47" concept="2" />
      <node id="5726447348463731349" at="42,47,43,34" concept="6" />
      <node id="5726447348463731349" at="43,34,44,66" concept="2" />
      <node id="5726447348463731349" at="44,66,45,40" concept="2" />
      <node id="5726447348463731349" at="45,40,46,34" concept="2" />
      <node id="5726447348463731349" at="46,34,47,22" concept="7" />
      <node id="935069066463669091" at="49,97,50,86" concept="7" />
      <node id="5726447348463738303" at="52,88,53,88" concept="6" />
      <node id="5726447348463738303" at="53,88,54,47" concept="2" />
      <node id="5726447348463738303" at="54,47,55,34" concept="2" />
      <node id="5726447348463738303" at="55,34,56,22" concept="7" />
      <node id="5726447348463738298" at="58,88,59,82" concept="6" />
      <node id="5726447348463738298" at="59,82,60,30" concept="2" />
      <node id="5726447348463738298" at="60,30,61,43" concept="2" />
      <node id="5726447348463738298" at="61,43,62,26" concept="6" />
      <node id="5726447348463738298" at="62,26,63,58" concept="2" />
      <node id="5726447348463738298" at="63,58,64,43" concept="2" />
      <node id="5726447348463738298" at="64,43,65,73" concept="2" />
      <node id="5726447348463738298" at="65,73,66,57" concept="6" />
      <node id="5726447348463738298" at="66,57,67,59" concept="6" />
      <node id="5726447348463738298" at="68,35,69,82" concept="6" />
      <node id="5726447348463738298" at="69,82,70,94" concept="7" />
      <node id="5726447348463738298" at="71,10,72,22" concept="7" />
      <node id="5726447348463738311" at="74,88,75,93" concept="6" />
      <node id="5726447348463738311" at="75,93,76,47" concept="2" />
      <node id="5726447348463738311" at="76,47,77,34" concept="2" />
      <node id="5726447348463738311" at="77,34,78,22" concept="7" />
      <node id="5726447348463731349" at="80,87,81,240" concept="6" />
      <node id="5726447348463731349" at="81,240,82,33" concept="7" />
      <node id="5726447348463731349" at="85,119,86,49" concept="9" />
      <node id="5726447348463731349" at="88,55,89,59" concept="6" />
      <node id="5726447348463731349" at="89,59,90,41" concept="2" />
      <node id="5726447348463731349" at="90,41,91,24" concept="7" />
      <node id="5726447348463731349" at="93,70,94,137" concept="2" />
      <node id="5726447348463731349" at="95,41,96,36" concept="2" />
      <node id="5726447348463731349" at="100,44,101,54" concept="6" />
      <node id="5726447348463731349" at="101,54,102,42" concept="2" />
      <node id="5726447348463731349" at="102,42,103,40" concept="2" />
      <node id="5726447348463731349" at="103,40,104,24" concept="7" />
      <node id="5726447348463731349" at="106,40,107,26" concept="7" />
      <node id="5726447348463731349" at="24,0,27,0" concept="5" trace="createEditorCell#(Ljetbrains/mps/openapi/editor/EditorContext;Lorg/jetbrains/mps/openapi/model/SNode;)Ljetbrains/mps/openapi/editor/cells/EditorCell;" />
      <node id="5726447348463731349" at="30,28,33,5" concept="0" />
      <node id="5726447348463731349" at="30,28,33,5" concept="4" />
      <node id="935069066463668428" at="49,0,52,0" concept="8" trace="renderingCondition_sjf1bb_a0a#(Lorg/jetbrains/mps/openapi/model/SNode;Ljetbrains/mps/openapi/editor/EditorContext;)Z" />
      <node id="5726447348463731349" at="85,0,88,0" concept="1" trace="eventSingleRoleHandler_sjf1bb_e0#(Lorg/jetbrains/mps/openapi/model/SNode;Lorg/jetbrains/mps/openapi/language/SContainmentLink;Ljetbrains/mps/openapi/editor/EditorContext;)V" />
      <node id="5726447348463731349" at="94,137,97,7" concept="4" />
      <node id="5726447348463731349" at="106,0,109,0" concept="5" trace="getNoTargetText#()Ljava/lang/String;" />
      <node id="5726447348463731349" at="80,0,84,0" concept="5" trace="createRefNode_sjf1bb_e0#(Ljetbrains/mps/openapi/editor/EditorContext;Lorg/jetbrains/mps/openapi/model/SNode;)Ljetbrains/mps/openapi/editor/cells/EditorCell;" />
      <node id="5726447348463738298" at="67,59,72,22" concept="4" />
      <node id="5726447348463731349" at="88,0,93,0" concept="5" trace="createChildCell#(Lorg/jetbrains/mps/openapi/model/SNode;)Ljetbrains/mps/openapi/editor/cells/EditorCell;" />
      <node id="5726447348463738303" at="52,0,58,0" concept="5" trace="createConstant_sjf1bb_b0#(Ljetbrains/mps/openapi/editor/EditorContext;Lorg/jetbrains/mps/openapi/model/SNode;)Ljetbrains/mps/openapi/editor/cells/EditorCell;" />
      <node id="5726447348463738311" at="74,0,80,0" concept="5" trace="createConstant_sjf1bb_d0#(Ljetbrains/mps/openapi/editor/EditorContext;Lorg/jetbrains/mps/openapi/model/SNode;)Ljetbrains/mps/openapi/editor/cells/EditorCell;" />
      <node id="5726447348463731349" at="93,0,99,0" concept="5" trace="installCellInfo#(Lorg/jetbrains/mps/openapi/model/SNode;Ljetbrains/mps/openapi/editor/cells/EditorCell;)V" />
      <node id="5726447348463731349" at="99,0,106,0" concept="5" trace="createEmptyCell#()Ljetbrains/mps/openapi/editor/cells/EditorCell;" />
      <node id="5726447348463731349" at="40,0,49,0" concept="5" trace="createConstant_sjf1bb_a0#(Ljetbrains/mps/openapi/editor/EditorContext;Lorg/jetbrains/mps/openapi/model/SNode;)Ljetbrains/mps/openapi/editor/cells/EditorCell;" />
      <node id="5726447348463731349" at="27,0,40,0" concept="5" trace="createCollection_sjf1bb_a#(Ljetbrains/mps/openapi/editor/EditorContext;Lorg/jetbrains/mps/openapi/model/SNode;)Ljetbrains/mps/openapi/editor/cells/EditorCell;" />
      <node id="5726447348463738298" at="58,0,74,0" concept="5" trace="createProperty_sjf1bb_c0#(Ljetbrains/mps/openapi/editor/EditorContext;Lorg/jetbrains/mps/openapi/model/SNode;)Ljetbrains/mps/openapi/editor/cells/EditorCell;" />
      <scope id="5726447348463731349" at="24,79,25,63" />
      <scope id="5726447348463731349" at="31,61,32,83" />
      <scope id="5726447348463731349" at="33,5,34,81" />
      <scope id="5726447348463731349" at="34,81,35,81" />
      <scope id="5726447348463731349" at="35,81,36,81" />
      <scope id="5726447348463731349" at="36,81,37,80" />
      <scope id="935069066463668429" at="49,97,50,86" />
      <scope id="5726447348463731349" at="85,119,86,49" />
      <scope id="5726447348463731349" at="95,41,96,36" />
      <scope id="5726447348463731349" at="106,40,107,26" />
      <scope id="5726447348463738298" at="68,35,70,94">
        <var name="manager" id="5726447348463738298" />
      </scope>
      <scope id="5726447348463731349" at="80,87,82,33">
        <var name="provider" id="5726447348463731349" />
      </scope>
      <scope id="5726447348463731349" at="24,0,27,0">
        <var name="editorContext" id="5726447348463731349" />
        <var name="node" id="5726447348463731349" />
      </scope>
      <scope id="5726447348463731349" at="30,28,33,5" />
      <scope id="935069066463668428" at="49,0,52,0">
        <var name="editorContext" id="935069066463668428" />
        <var name="node" id="935069066463668428" />
      </scope>
      <scope id="5726447348463731349" at="85,0,88,0">
        <var name="containmentLink" id="5726447348463731349" />
        <var name="context" id="5726447348463731349" />
        <var name="ownerNode" id="5726447348463731349" />
      </scope>
      <scope id="5726447348463731349" at="88,55,91,24">
        <var name="editorCell" id="5726447348463731349" />
      </scope>
      <scope id="5726447348463731349" at="106,0,109,0" />
      <scope id="5726447348463738303" at="52,88,56,22">
        <var name="editorCell" id="5726447348463738303" />
      </scope>
      <scope id="5726447348463738311" at="74,88,78,22">
        <var name="editorCell" id="5726447348463738311" />
      </scope>
      <scope id="5726447348463731349" at="80,0,84,0">
        <var name="editorContext" id="5726447348463731349" />
        <var name="node" id="5726447348463731349" />
      </scope>
      <scope id="5726447348463731349" at="93,70,97,7" />
      <scope id="5726447348463731349" at="100,44,104,24">
        <var name="editorCell" id="5726447348463731349" />
      </scope>
      <scope id="5726447348463731349" at="88,0,93,0">
        <var name="child" id="5726447348463731349" />
      </scope>
      <scope id="5726447348463738303" at="52,0,58,0">
        <var name="editorContext" id="5726447348463738303" />
        <var name="node" id="5726447348463738303" />
      </scope>
      <scope id="5726447348463738311" at="74,0,80,0">
        <var name="editorContext" id="5726447348463738311" />
        <var name="node" id="5726447348463738311" />
      </scope>
      <scope id="5726447348463731349" at="93,0,99,0">
        <var name="child" id="5726447348463731349" />
        <var name="editorCell" id="5726447348463731349" />
      </scope>
      <scope id="5726447348463731349" at="40,88,47,22">
        <var name="editorCell" id="5726447348463731349" />
        <var name="style" id="5726447348463731349" />
      </scope>
      <scope id="5726447348463731349" at="99,0,106,0" />
      <scope id="5726447348463731349" at="40,0,49,0">
        <var name="editorContext" id="5726447348463731349" />
        <var name="node" id="5726447348463731349" />
      </scope>
      <scope id="5726447348463731349" at="27,89,38,22">
        <var name="editorCell" id="5726447348463731349" />
      </scope>
      <scope id="5726447348463731349" at="27,0,40,0">
        <var name="editorContext" id="5726447348463731349" />
        <var name="node" id="5726447348463731349" />
      </scope>
      <scope id="5726447348463738298" at="58,88,72,22">
        <var name="attributeConcept" id="5726447348463738298" />
        <var name="attributeKind" id="5726447348463738298" />
        <var name="editorCell" id="5726447348463738298" />
        <var name="provider" id="5726447348463738298" />
      </scope>
      <scope id="5726447348463738298" at="58,0,74,0">
        <var name="editorContext" id="5726447348463738298" />
        <var name="node" id="5726447348463738298" />
      </scope>
      <unit id="5726447348463731349" at="84,0,110,0" name="jetbrains.mps.samples.heating.editor.Slot_Editor$eventSingleRoleHandler_sjf1bb_e0" />
      <unit id="5726447348463731349" at="23,0,111,0" name="jetbrains.mps.samples.heating.editor.Slot_Editor" />
    </file>
  </root>
  <root nodeRef="r:4b82218b-d47e-4120-8b44-e2530c2efcf5(jetbrains.mps.samples.heating.editor)/935069066462619722">
    <file name="DailyPlanReference_Editor.java">
      <node id="935069066462619722" at="20,79,21,63" concept="7" />
      <node id="935069066462619722" at="23,89,24,96" concept="6" />
      <node id="935069066462619722" at="24,96,25,48" concept="2" />
      <node id="935069066462619722" at="25,48,26,28" concept="2" />
      <node id="935069066462619722" at="26,28,27,80" concept="0" />
      <node id="935069066462619722" at="26,28,27,80" concept="2" />
      <node id="935069066462619722" at="27,80,28,22" concept="7" />
      <node id="935069066462619722" at="30,87,31,81" concept="6" />
      <node id="935069066462619722" at="31,81,32,31" concept="2" />
      <node id="935069066462619722" at="32,31,33,44" concept="2" />
      <node id="935069066462619722" at="33,44,34,26" concept="6" />
      <node id="935069066462619722" at="34,26,35,90" concept="2" />
      <node id="935069066462619722" at="35,90,36,58" concept="2" />
      <node id="935069066462619722" at="37,39,38,40" concept="2" />
      <node id="935069066462619722" at="38,40,39,35" concept="2" />
      <node id="935069066462619722" at="40,5,41,73" concept="2" />
      <node id="935069066462619722" at="41,73,42,57" concept="6" />
      <node id="935069066462619722" at="42,57,43,59" concept="6" />
      <node id="935069066462619722" at="44,35,45,82" concept="6" />
      <node id="935069066462619722" at="45,82,46,94" concept="7" />
      <node id="935069066462619722" at="47,10,48,22" concept="7" />
      <node id="2161719505004888342" at="51,33,52,14" concept="9" />
      <node id="2161719505004888342" at="54,69,55,67" concept="7" />
      <node id="2161719505004888342" at="57,81,58,66" concept="7" />
      <node id="2161719505004888347" at="60,92,61,84" concept="6" />
      <node id="2161719505004888347" at="61,84,62,38" concept="2" />
      <node id="2161719505004888347" at="62,38,63,51" concept="2" />
      <node id="2161719505004888347" at="63,51,64,33" concept="2" />
      <node id="2161719505004888347" at="64,33,65,28" concept="6" />
      <node id="2161719505004888347" at="65,28,66,60" concept="2" />
      <node id="2161719505004888347" at="66,60,67,51" concept="2" />
      <node id="2161719505004888347" at="67,51,68,36" concept="6" />
      <node id="2161719505004888347" at="68,36,69,57" concept="2" />
      <node id="2161719505004888347" at="69,57,70,42" concept="2" />
      <node id="2161719505004888347" at="70,42,71,75" concept="2" />
      <node id="2161719505004888347" at="71,75,72,59" concept="6" />
      <node id="2161719505004888347" at="72,59,73,61" concept="6" />
      <node id="2161719505004888347" at="74,37,75,84" concept="6" />
      <node id="2161719505004888347" at="75,84,76,96" concept="7" />
      <node id="2161719505004888347" at="77,12,78,24" concept="7" />
      <node id="935069066462619722" at="20,0,23,0" concept="5" trace="createEditorCell#(Ljetbrains/mps/openapi/editor/EditorContext;Lorg/jetbrains/mps/openapi/model/SNode;)Ljetbrains/mps/openapi/editor/cells/EditorCell;" />
      <node id="2161719505004888342" at="51,0,54,0" concept="1" trace="_Inline_e3jrht_a0a#()V" />
      <node id="2161719505004888342" at="54,0,57,0" concept="5" trace="createEditorCell#(Ljetbrains/mps/openapi/editor/EditorContext;)Ljetbrains/mps/openapi/editor/cells/EditorCell;" />
      <node id="2161719505004888342" at="57,0,60,0" concept="5" trace="createEditorCell#(Ljetbrains/mps/openapi/editor/EditorContext;Lorg/jetbrains/mps/openapi/model/SNode;)Ljetbrains/mps/openapi/editor/cells/EditorCell;" />
      <node id="935069066462619722" at="36,58,40,5" concept="4" />
      <node id="935069066462619722" at="43,59,48,22" concept="4" />
      <node id="2161719505004888347" at="73,61,78,24" concept="4" />
      <node id="935069066462619722" at="23,0,30,0" concept="5" trace="createCollection_e3jrht_a#(Ljetbrains/mps/openapi/editor/EditorContext;Lorg/jetbrains/mps/openapi/model/SNode;)Ljetbrains/mps/openapi/editor/cells/EditorCell;" />
      <node id="935069066462619722" at="30,0,50,0" concept="5" trace="createRefCell_e3jrht_a0#(Ljetbrains/mps/openapi/editor/EditorContext;Lorg/jetbrains/mps/openapi/model/SNode;)Ljetbrains/mps/openapi/editor/cells/EditorCell;" />
      <node id="2161719505004888347" at="60,0,80,0" concept="5" trace="createProperty_e3jrht_a0a0#(Ljetbrains/mps/openapi/editor/EditorContext;Lorg/jetbrains/mps/openapi/model/SNode;)Ljetbrains/mps/openapi/editor/cells/EditorCell;" />
      <scope id="935069066462619722" at="20,79,21,63" />
      <scope id="935069066462619722" at="26,28,27,80" />
      <scope id="2161719505004888342" at="51,33,52,14" />
      <scope id="2161719505004888342" at="54,69,55,67" />
      <scope id="2161719505004888342" at="57,81,58,66" />
      <scope id="935069066462619722" at="37,39,39,35" />
      <scope id="935069066462619722" at="44,35,46,94">
        <var name="manager" id="935069066462619722" />
      </scope>
      <scope id="2161719505004888347" at="74,37,76,96">
        <var name="manager" id="2161719505004888347" />
      </scope>
      <scope id="935069066462619722" at="20,0,23,0">
        <var name="editorContext" id="935069066462619722" />
        <var name="node" id="935069066462619722" />
      </scope>
      <scope id="2161719505004888342" at="51,0,54,0" />
      <scope id="2161719505004888342" at="54,0,57,0">
        <var name="editorContext" id="2161719505004888342" />
      </scope>
      <scope id="2161719505004888342" at="57,0,60,0">
        <var name="editorContext" id="2161719505004888342" />
        <var name="node" id="2161719505004888342" />
      </scope>
      <scope id="935069066462619722" at="23,89,28,22">
        <var name="editorCell" id="935069066462619722" />
      </scope>
      <scope id="935069066462619722" at="23,0,30,0">
        <var name="editorContext" id="935069066462619722" />
        <var name="node" id="935069066462619722" />
      </scope>
      <scope id="935069066462619722" at="30,87,48,22">
        <var name="attributeConcept" id="935069066462619722" />
        <var name="attributeKind" id="935069066462619722" />
        <var name="editorCell" id="935069066462619722" />
        <var name="provider" id="935069066462619722" />
      </scope>
      <scope id="2161719505004888347" at="60,92,78,24">
        <var name="attributeConcept" id="2161719505004888347" />
        <var name="attributeKind" id="2161719505004888347" />
        <var name="editorCell" id="2161719505004888347" />
        <var name="provider" id="2161719505004888347" />
        <var name="style" id="2161719505004888347" />
      </scope>
      <scope id="935069066462619722" at="30,0,50,0">
        <var name="editorContext" id="935069066462619722" />
        <var name="node" id="935069066462619722" />
      </scope>
      <scope id="2161719505004888347" at="60,0,80,0">
        <var name="editorContext" id="2161719505004888347" />
        <var name="node" id="2161719505004888347" />
      </scope>
      <unit id="2161719505004888342" at="50,0,81,0" name="jetbrains.mps.samples.heating.editor.DailyPlanReference_Editor$_Inline_e3jrht_a0a" />
      <unit id="935069066462619722" at="19,0,82,0" name="jetbrains.mps.samples.heating.editor.DailyPlanReference_Editor" />
    </file>
  </root>
  <root nodeRef="r:4b82218b-d47e-4120-8b44-e2530c2efcf5(jetbrains.mps.samples.heating.editor)/935069066462802861">
    <file name="DeleteCustomizes.java">
      <node id="935069066462802861" at="14,95,15,100" concept="2" />
      <node id="935069066462802861" at="15,100,16,106" concept="2" />
      <node id="935069066462802861" at="19,0,20,0" concept="3" trace="myNode" />
      <node id="935069066462802861" at="20,48,21,25" concept="2" />
      <node id="935069066462802861" at="23,54,24,56" concept="2" />
      <node id="935069066462802873" at="26,75,27,180" concept="2" />
      <node id="935069066462802861" at="31,0,32,0" concept="3" trace="myNode" />
      <node id="935069066462802861" at="32,51,33,25" concept="2" />
      <node id="935069066462802861" at="35,54,36,56" concept="2" />
      <node id="935069066462802873" at="38,75,39,180" concept="2" />
      <node id="935069066462802861" at="20,0,23,0" concept="1" trace="DeleteCustomizes_DELETE#(Lorg/jetbrains/mps/openapi/model/SNode;)V" />
      <node id="935069066462802861" at="23,0,26,0" concept="5" trace="execute#(Ljetbrains/mps/openapi/editor/EditorContext;)V" />
      <node id="935069066462802861" at="26,0,29,0" concept="5" trace="execute_internal#(Ljetbrains/mps/openapi/editor/EditorContext;Lorg/jetbrains/mps/openapi/model/SNode;)V" />
      <node id="935069066462802861" at="32,0,35,0" concept="1" trace="DeleteCustomizes_BACKSPACE#(Lorg/jetbrains/mps/openapi/model/SNode;)V" />
      <node id="935069066462802861" at="35,0,38,0" concept="5" trace="execute#(Ljetbrains/mps/openapi/editor/EditorContext;)V" />
      <node id="935069066462802861" at="38,0,41,0" concept="5" trace="execute_internal#(Ljetbrains/mps/openapi/editor/EditorContext;Lorg/jetbrains/mps/openapi/model/SNode;)V" />
      <node id="935069066462802861" at="14,0,18,0" concept="8" trace="setCellActions#(Ljetbrains/mps/openapi/editor/cells/EditorCell;Lorg/jetbrains/mps/openapi/model/SNode;Ljetbrains/mps/openapi/editor/EditorContext;)V" />
      <scope id="935069066462802861" at="20,48,21,25" />
      <scope id="935069066462802861" at="23,54,24,56" />
      <scope id="935069066462802864" at="26,75,27,180" />
      <scope id="935069066462802861" at="32,51,33,25" />
      <scope id="935069066462802861" at="35,54,36,56" />
      <scope id="935069066462802864" at="38,75,39,180" />
      <scope id="935069066462802861" at="14,95,16,106" />
      <scope id="935069066462802861" at="20,0,23,0">
        <var name="node" id="935069066462802861" />
      </scope>
      <scope id="935069066462802861" at="23,0,26,0">
        <var name="editorContext" id="935069066462802861" />
      </scope>
      <scope id="935069066462802861" at="26,0,29,0">
        <var name="editorContext" id="935069066462802861" />
        <var name="node" id="935069066462802861" />
      </scope>
      <scope id="935069066462802861" at="32,0,35,0">
        <var name="node" id="935069066462802861" />
      </scope>
      <scope id="935069066462802861" at="35,0,38,0">
        <var name="editorContext" id="935069066462802861" />
      </scope>
      <scope id="935069066462802861" at="38,0,41,0">
        <var name="editorContext" id="935069066462802861" />
        <var name="node" id="935069066462802861" />
      </scope>
      <scope id="935069066462802861" at="14,0,18,0">
        <var name="context" id="935069066462802861" />
        <var name="editorCell" id="935069066462802861" />
        <var name="node" id="935069066462802861" />
      </scope>
      <unit id="935069066462802861" at="18,0,30,0" name="jetbrains.mps.samples.heating.editor.DeleteCustomizes$DeleteCustomizes_DELETE" />
      <unit id="935069066462802861" at="30,0,42,0" name="jetbrains.mps.samples.heating.editor.DeleteCustomizes$DeleteCustomizes_BACKSPACE" />
      <unit id="935069066462802861" at="13,0,43,0" name="jetbrains.mps.samples.heating.editor.DeleteCustomizes" />
    </file>
  </root>
</debug-info>
<|MERGE_RESOLUTION|>--- conflicted
+++ resolved
@@ -456,7 +456,6 @@
   </root>
   <root nodeRef="r:4b82218b-d47e-4120-8b44-e2530c2efcf5(jetbrains.mps.samples.heating.editor)/5063359128232955353">
     <file name="DailyPlan_Editor.java">
-<<<<<<< HEAD
       <node id="5063359128232955353" at="35,79,36,63" concept="7" />
       <node id="5063359128232955353" at="38,89,39,96" concept="6" />
       <node id="5063359128232955353" at="39,96,40,48" concept="2" />
@@ -579,8 +578,8 @@
       <node id="5063359128232955353" at="225,55,226,87" concept="2" />
       <node id="5063359128232955353" at="226,87,227,23" concept="7" />
       <node id="5063359128232955353" at="230,96,231,134" concept="2" />
-      <node id="5063359128232955353" at="232,34,233,95" concept="2" />
-      <node id="5063359128232955353" at="233,95,234,98" concept="2" />
+      <node id="5063359128232955353" at="232,34,233,142" concept="2" />
+      <node id="5063359128232955353" at="233,142,234,146" concept="2" />
       <node id="5063359128232955353" at="236,122,237,139" concept="2" />
       <node id="5063359128233223358" at="242,88,243,86" concept="6" />
       <node id="5063359128233223358" at="243,86,244,47" concept="2" />
@@ -655,204 +654,6 @@
       <scope id="5063359128232955353" at="205,98,206,50" />
       <scope id="5063359128232955353" at="236,122,237,139" />
       <scope id="5063359128232955353" at="67,87,69,33">
-=======
-      <node id="5063359128232955353" at="37,79,38,63" concept="7" />
-      <node id="5063359128232955353" at="40,89,41,96" concept="6" />
-      <node id="5063359128232955353" at="41,96,42,48" concept="2" />
-      <node id="5063359128232955353" at="42,48,43,28" concept="2" />
-      <node id="5063359128232955353" at="43,28,44,81" concept="0" />
-      <node id="5063359128232955353" at="43,28,44,81" concept="2" />
-      <node id="5063359128232955353" at="44,81,45,80" concept="0" />
-      <node id="5063359128232955353" at="44,81,45,80" concept="2" />
-      <node id="5063359128232955353" at="46,61,47,83" concept="2" />
-      <node id="5063359128232955353" at="49,61,50,82" concept="2" />
-      <node id="5063359128232955353" at="52,61,53,83" concept="2" />
-      <node id="5063359128232955353" at="55,61,56,83" concept="2" />
-      <node id="5063359128232955353" at="57,5,58,83" concept="0" />
-      <node id="5063359128232955353" at="57,5,58,83" concept="2" />
-      <node id="5063359128232955353" at="58,83,59,81" concept="0" />
-      <node id="5063359128232955353" at="58,83,59,81" concept="2" />
-      <node id="5063359128232955353" at="59,81,60,22" concept="7" />
-      <node id="5063359128232955433" at="62,88,63,107" concept="6" />
-      <node id="5063359128232955433" at="63,107,64,47" concept="2" />
-      <node id="5063359128232955433" at="64,47,65,34" concept="6" />
-      <node id="5063359128232955433" at="65,34,66,64" concept="2" />
-      <node id="5063359128232955433" at="66,64,67,40" concept="2" />
-      <node id="5063359128232955433" at="67,40,68,34" concept="2" />
-      <node id="5063359128232955433" at="68,34,69,22" concept="7" />
-      <node id="5063359128232955353" at="71,87,72,261" concept="6" />
-      <node id="5063359128232955353" at="72,261,73,33" concept="7" />
-      <node id="5063359128232955353" at="76,127,77,49" concept="9" />
-      <node id="5063359128232955353" at="79,81,80,74" concept="6" />
-      <node id="5063359128232955353" at="80,74,81,41" concept="2" />
-      <node id="5063359128232955353" at="81,41,82,24" concept="7" />
-      <node id="5063359128232955353" at="84,69,85,137" concept="2" />
-      <node id="5063359128232955353" at="86,41,87,44" concept="2" />
-      <node id="5063359128232955353" at="88,7,89,36" concept="6" />
-      <node id="5063359128232955353" at="89,36,90,70" concept="2" />
-      <node id="5063359128232955353" at="90,70,91,42" concept="2" />
-      <node id="5063359128232955353" at="96,44,97,54" concept="6" />
-      <node id="5063359128232955353" at="97,54,98,50" concept="2" />
-      <node id="5063359128232955353" at="98,50,99,40" concept="2" />
-      <node id="5063359128232955353" at="99,40,100,24" concept="7" />
-      <node id="5063359128232955353" at="103,40,104,34" concept="7" />
-      <node id="5063359128232955353" at="108,88,109,101" concept="6" />
-      <node id="5063359128232955353" at="109,101,110,47" concept="2" />
-      <node id="5063359128232955353" at="110,47,111,34" concept="6" />
-      <node id="5063359128232955353" at="111,34,112,66" concept="2" />
-      <node id="5063359128232955353" at="112,66,113,40" concept="2" />
-      <node id="5063359128232955353" at="113,40,114,69" concept="2" />
-      <node id="5063359128232955353" at="114,69,115,34" concept="2" />
-      <node id="5063359128232955353" at="115,34,116,22" concept="7" />
-      <node id="935069066462601987" at="118,97,119,189" concept="7" />
-      <node id="5063359128232955353" at="121,87,122,254" concept="6" />
-      <node id="5063359128232955353" at="122,254,123,33" concept="7" />
-      <node id="5063359128232955353" at="126,124,127,49" concept="9" />
-      <node id="5063359128232955353" at="129,81,130,74" concept="6" />
-      <node id="5063359128232955353" at="130,74,131,41" concept="2" />
-      <node id="5063359128232955353" at="131,41,132,24" concept="7" />
-      <node id="5063359128232955353" at="134,69,135,137" concept="2" />
-      <node id="5063359128232955353" at="136,41,137,41" concept="2" />
-      <node id="5063359128232955353" at="138,7,139,36" concept="6" />
-      <node id="5063359128232955353" at="139,36,140,66" concept="2" />
-      <node id="5063359128232955353" at="140,66,141,42" concept="2" />
-      <node id="5063359128232955353" at="146,44,147,54" concept="6" />
-      <node id="5063359128232955353" at="147,54,148,47" concept="2" />
-      <node id="5063359128232955353" at="148,47,149,40" concept="2" />
-      <node id="5063359128232955353" at="149,40,150,24" concept="7" />
-      <node id="5063359128232955353" at="153,40,154,31" concept="7" />
-      <node id="935069066462797648" at="158,97,159,236" concept="7" />
-      <node id="5063359128232955353" at="161,88,162,86" concept="6" />
-      <node id="5063359128232955353" at="162,86,163,47" concept="2" />
-      <node id="5063359128232955353" at="163,47,164,34" concept="6" />
-      <node id="5063359128232955353" at="164,34,165,63" concept="2" />
-      <node id="5063359128232955353" at="165,63,166,68" concept="2" />
-      <node id="5063359128232955353" at="166,68,167,40" concept="2" />
-      <node id="5063359128232955353" at="167,40,168,69" concept="2" />
-      <node id="5063359128232955353" at="168,69,169,34" concept="2" />
-      <node id="5063359128232955353" at="169,34,170,204" concept="2" />
-      <node id="5063359128232955353" at="170,204,171,22" concept="7" />
-      <node id="2161719505005270890" at="173,97,174,189" concept="7" />
-      <node id="935069066462873980" at="177,60,178,31" concept="9" />
-      <node id="5063359128232955353" at="181,88,182,90" concept="6" />
-      <node id="5063359128232955353" at="182,90,183,47" concept="2" />
-      <node id="5063359128232955353" at="183,47,184,34" concept="6" />
-      <node id="5063359128232955353" at="184,34,185,66" concept="2" />
-      <node id="5063359128232955353" at="185,66,186,63" concept="2" />
-      <node id="5063359128232955353" at="186,63,187,40" concept="2" />
-      <node id="5063359128232955353" at="187,40,188,69" concept="2" />
-      <node id="5063359128232955353" at="188,69,189,34" concept="2" />
-      <node id="5063359128232955353" at="189,34,190,22" concept="7" />
-      <node id="2161719505005264973" at="192,97,193,189" concept="7" />
-      <node id="5063359128232955353" at="195,90,196,97" concept="6" />
-      <node id="5063359128232955353" at="196,97,197,49" concept="2" />
-      <node id="5063359128232955353" at="197,49,198,34" concept="6" />
-      <node id="5063359128232955353" at="198,34,199,52" concept="2" />
-      <node id="5063359128232955353" at="199,52,200,61" concept="2" />
-      <node id="5063359128232955353" at="200,61,201,40" concept="2" />
-      <node id="5063359128232955353" at="201,40,202,85" concept="0" />
-      <node id="5063359128232955353" at="201,40,202,85" concept="2" />
-      <node id="5063359128232955353" at="202,85,203,22" concept="7" />
-      <node id="5063359128232955353" at="205,92,206,117" concept="6" />
-      <node id="5063359128232955353" at="206,117,207,108" concept="6" />
-      <node id="5063359128232955353" at="207,108,208,46" concept="2" />
-      <node id="5063359128232955353" at="208,46,209,49" concept="2" />
-      <node id="5063359128232955353" at="209,49,210,22" concept="7" />
-      <node id="5063359128232955353" at="213,98,214,50" concept="9" />
-      <node id="5063359128232955353" at="216,66,217,41" concept="6" />
-      <node id="5063359128232955353" at="217,41,218,51" concept="7" />
-      <node id="5063359128233260816" at="220,71,221,246" concept="6" />
-      <node id="2978080762093906539" at="221,246,222,172" concept="2" />
-      <node id="5063359128233270450" at="222,172,223,337" concept="2" />
-      <node id="5063359128233282167" at="223,337,224,18" concept="7" />
-      <node id="5063359128232955353" at="226,86,227,80" concept="6" />
-      <node id="5063359128232955353" at="227,80,228,95" concept="2" />
-      <node id="5063359128232955353" at="228,95,229,25" concept="7" />
-      <node id="5063359128232955353" at="231,68,232,34" concept="6" />
-      <node id="5063359128232955353" at="232,34,233,55" concept="2" />
-      <node id="5063359128232955353" at="233,55,234,87" concept="2" />
-      <node id="5063359128232955353" at="234,87,235,23" concept="7" />
-      <node id="5063359128232955353" at="238,96,239,134" concept="2" />
-      <node id="5063359128232955353" at="240,34,241,142" concept="2" />
-      <node id="5063359128232955353" at="241,142,242,146" concept="2" />
-      <node id="5063359128232955353" at="244,122,245,139" concept="2" />
-      <node id="5063359128233223358" at="250,88,251,86" concept="6" />
-      <node id="5063359128233223358" at="251,86,252,47" concept="2" />
-      <node id="5063359128233223358" at="252,47,253,34" concept="6" />
-      <node id="5063359128233223358" at="253,34,254,66" concept="2" />
-      <node id="5063359128233223358" at="254,66,255,40" concept="2" />
-      <node id="5063359128233223358" at="255,40,256,34" concept="2" />
-      <node id="5063359128233223358" at="256,34,257,22" concept="7" />
-      <node id="5063359128232955353" at="37,0,40,0" concept="5" trace="createEditorCell#(Ljetbrains/mps/openapi/editor/EditorContext;Lorg/jetbrains/mps/openapi/model/SNode;)Ljetbrains/mps/openapi/editor/cells/EditorCell;" />
-      <node id="5063359128232955353" at="45,80,48,5" concept="0" />
-      <node id="5063359128232955353" at="45,80,48,5" concept="4" />
-      <node id="5063359128232955353" at="48,5,51,5" concept="0" />
-      <node id="5063359128232955353" at="48,5,51,5" concept="4" />
-      <node id="5063359128232955353" at="51,5,54,5" concept="0" />
-      <node id="5063359128232955353" at="51,5,54,5" concept="4" />
-      <node id="5063359128232955353" at="54,5,57,5" concept="0" />
-      <node id="5063359128232955353" at="54,5,57,5" concept="4" />
-      <node id="5063359128232955353" at="76,0,79,0" concept="1" trace="applicabilitySingleRoleHandler_dgzt1x_b0#(Lorg/jetbrains/mps/openapi/model/SNode;Lorg/jetbrains/mps/openapi/language/SContainmentLink;Ljetbrains/mps/openapi/editor/EditorContext;)V" />
-      <node id="5063359128232955353" at="85,137,88,7" concept="4" />
-      <node id="5063359128232955353" at="103,0,106,0" concept="5" trace="getNoTargetText#()Ljava/lang/String;" />
-      <node id="935069066462601311" at="118,0,121,0" concept="8" trace="renderingCondition_dgzt1x_a2a#(Lorg/jetbrains/mps/openapi/model/SNode;Ljetbrains/mps/openapi/editor/EditorContext;)Z" />
-      <node id="5063359128232955353" at="126,0,129,0" concept="1" trace="customizesSingleRoleHandler_dgzt1x_d0#(Lorg/jetbrains/mps/openapi/model/SNode;Lorg/jetbrains/mps/openapi/language/SContainmentLink;Ljetbrains/mps/openapi/editor/EditorContext;)V" />
-      <node id="5063359128232955353" at="135,137,138,7" concept="4" />
-      <node id="5063359128232955353" at="153,0,156,0" concept="5" trace="getNoTargetText#()Ljava/lang/String;" />
-      <node id="935069066462796985" at="158,0,161,0" concept="8" trace="renderingCondition_dgzt1x_a3a#(Lorg/jetbrains/mps/openapi/model/SNode;Ljetbrains/mps/openapi/editor/EditorContext;)Z" />
-      <node id="2161719505005270213" at="173,0,176,0" concept="8" trace="renderingCondition_dgzt1x_a4a#(Lorg/jetbrains/mps/openapi/model/SNode;Ljetbrains/mps/openapi/editor/EditorContext;)Z" />
-      <node id="935069066462873980" at="177,0,180,0" concept="1" trace="ApplySideTransforms_left_cellMenu_dgzt1x_a0e0#()V" />
-      <node id="2161719505005264309" at="192,0,195,0" concept="8" trace="renderingCondition_dgzt1x_a5a#(Lorg/jetbrains/mps/openapi/model/SNode;Ljetbrains/mps/openapi/editor/EditorContext;)Z" />
-      <node id="5063359128232955353" at="213,0,216,0" concept="1" trace="itemsListHandler_dgzt1x_a6a#(Lorg/jetbrains/mps/openapi/model/SNode;Ljava/lang/String;Ljetbrains/mps/openapi/editor/EditorContext;)V" />
-      <node id="5063359128232955353" at="243,9,246,9" concept="4" />
-      <node id="5063359128232955353" at="71,0,75,0" concept="5" trace="createRefNode_dgzt1x_b0#(Ljetbrains/mps/openapi/editor/EditorContext;Lorg/jetbrains/mps/openapi/model/SNode;)Ljetbrains/mps/openapi/editor/cells/EditorCell;" />
-      <node id="5063359128232955353" at="121,0,125,0" concept="5" trace="createRefNode_dgzt1x_d0#(Ljetbrains/mps/openapi/editor/EditorContext;Lorg/jetbrains/mps/openapi/model/SNode;)Ljetbrains/mps/openapi/editor/cells/EditorCell;" />
-      <node id="5063359128232955353" at="216,0,220,0" concept="5" trace="createNodeToInsert#(Ljetbrains/mps/openapi/editor/EditorContext;)Lorg/jetbrains/mps/openapi/model/SNode;" />
-      <node id="5063359128232955353" at="239,134,243,9" concept="4" />
-      <node id="5063359128232955353" at="79,0,84,0" concept="5" trace="createChildCell#(Ljetbrains/mps/openapi/editor/EditorContext;Lorg/jetbrains/mps/openapi/model/SNode;)Ljetbrains/mps/openapi/editor/cells/EditorCell;" />
-      <node id="5063359128232955353" at="129,0,134,0" concept="5" trace="createChildCell#(Ljetbrains/mps/openapi/editor/EditorContext;Lorg/jetbrains/mps/openapi/model/SNode;)Ljetbrains/mps/openapi/editor/cells/EditorCell;" />
-      <node id="5063359128232955353" at="226,0,231,0" concept="5" trace="createNodeCell#(Ljetbrains/mps/openapi/editor/EditorContext;Lorg/jetbrains/mps/openapi/model/SNode;)Ljetbrains/mps/openapi/editor/cells/EditorCell;" />
-      <node id="5063359128232955353" at="220,0,226,0" concept="5" trace="nodeFactory#(Lorg/jetbrains/mps/openapi/model/SNode;Ljetbrains/mps/openapi/editor/EditorContext;)Lorg/jetbrains/mps/openapi/model/SNode;" />
-      <node id="5063359128232955353" at="231,0,237,0" concept="5" trace="createEmptyCell#(Ljetbrains/mps/openapi/editor/EditorContext;)Ljetbrains/mps/openapi/editor/cells/EditorCell;" />
-      <node id="5063359128232955353" at="95,0,102,0" concept="5" trace="createEmptyCell#()Ljetbrains/mps/openapi/editor/cells/EditorCell;" />
-      <node id="5063359128232955353" at="145,0,152,0" concept="5" trace="createEmptyCell#()Ljetbrains/mps/openapi/editor/cells/EditorCell;" />
-      <node id="5063359128232955353" at="205,0,212,0" concept="5" trace="createRefNodeList_dgzt1x_a6a#(Ljetbrains/mps/openapi/editor/EditorContext;Lorg/jetbrains/mps/openapi/model/SNode;)Ljetbrains/mps/openapi/editor/cells/EditorCell;" />
-      <node id="5063359128232955433" at="62,0,71,0" concept="5" trace="createConstant_dgzt1x_a0#(Ljetbrains/mps/openapi/editor/EditorContext;Lorg/jetbrains/mps/openapi/model/SNode;)Ljetbrains/mps/openapi/editor/cells/EditorCell;" />
-      <node id="5063359128232955353" at="84,0,93,0" concept="5" trace="installCellInfo#(Lorg/jetbrains/mps/openapi/model/SNode;Ljetbrains/mps/openapi/editor/cells/EditorCell;)V" />
-      <node id="5063359128232955353" at="134,0,143,0" concept="5" trace="installCellInfo#(Lorg/jetbrains/mps/openapi/model/SNode;Ljetbrains/mps/openapi/editor/cells/EditorCell;)V" />
-      <node id="5063359128233223358" at="250,0,259,0" concept="5" trace="createConstant_dgzt1x_h0#(Ljetbrains/mps/openapi/editor/EditorContext;Lorg/jetbrains/mps/openapi/model/SNode;)Ljetbrains/mps/openapi/editor/cells/EditorCell;" />
-      <node id="5063359128232955353" at="108,0,118,0" concept="5" trace="createConstant_dgzt1x_c0#(Ljetbrains/mps/openapi/editor/EditorContext;Lorg/jetbrains/mps/openapi/model/SNode;)Ljetbrains/mps/openapi/editor/cells/EditorCell;" />
-      <node id="5063359128232955353" at="195,0,205,0" concept="5" trace="createCollection_dgzt1x_g0#(Ljetbrains/mps/openapi/editor/EditorContext;Lorg/jetbrains/mps/openapi/model/SNode;)Ljetbrains/mps/openapi/editor/cells/EditorCell;" />
-      <node id="5063359128232955353" at="237,132,247,7" concept="4" />
-      <node id="5063359128232955353" at="181,0,192,0" concept="5" trace="createConstant_dgzt1x_f0#(Ljetbrains/mps/openapi/editor/EditorContext;Lorg/jetbrains/mps/openapi/model/SNode;)Ljetbrains/mps/openapi/editor/cells/EditorCell;" />
-      <node id="5063359128232955353" at="161,0,173,0" concept="5" trace="createConstant_dgzt1x_e0#(Ljetbrains/mps/openapi/editor/EditorContext;Lorg/jetbrains/mps/openapi/model/SNode;)Ljetbrains/mps/openapi/editor/cells/EditorCell;" />
-      <node id="5063359128232955353" at="237,0,249,0" concept="5" trace="installElementCellActions#(Lorg/jetbrains/mps/openapi/model/SNode;Lorg/jetbrains/mps/openapi/model/SNode;Ljetbrains/mps/openapi/editor/cells/EditorCell;Ljetbrains/mps/openapi/editor/EditorContext;)V" />
-      <node id="5063359128232955353" at="40,0,62,0" concept="5" trace="createCollection_dgzt1x_a#(Ljetbrains/mps/openapi/editor/EditorContext;Lorg/jetbrains/mps/openapi/model/SNode;)Ljetbrains/mps/openapi/editor/cells/EditorCell;" />
-      <scope id="5063359128232955353" at="37,79,38,63" />
-      <scope id="5063359128232955353" at="43,28,44,81" />
-      <scope id="5063359128232955353" at="44,81,45,80" />
-      <scope id="5063359128232955353" at="46,61,47,83" />
-      <scope id="5063359128232955353" at="49,61,50,82" />
-      <scope id="5063359128232955353" at="52,61,53,83" />
-      <scope id="5063359128232955353" at="55,61,56,83" />
-      <scope id="5063359128232955353" at="57,5,58,83" />
-      <scope id="5063359128232955353" at="58,83,59,81" />
-      <scope id="5063359128232955353" at="76,127,77,49" />
-      <scope id="5063359128232955353" at="86,41,87,44" />
-      <scope id="5063359128232955353" at="103,40,104,34" />
-      <scope id="935069066462601312" at="118,97,119,189" />
-      <scope id="5063359128232955353" at="126,124,127,49" />
-      <scope id="5063359128232955353" at="136,41,137,41" />
-      <scope id="5063359128232955353" at="153,40,154,31" />
-      <scope id="935069066462796986" at="158,97,159,236" />
-      <scope id="2161719505005270214" at="173,97,174,189" />
-      <scope id="935069066462873980" at="177,60,178,31" />
-      <scope id="2161719505005264310" at="192,97,193,189" />
-      <scope id="5063359128232955353" at="201,40,202,85" />
-      <scope id="5063359128232955353" at="213,98,214,50" />
-      <scope id="5063359128232955353" at="244,122,245,139" />
-      <scope id="5063359128232955353" at="71,87,73,33">
->>>>>>> 5f9e8d49
         <var name="provider" id="5063359128232955353" />
       </scope>
       <scope id="5063359128232955353" at="113,87,115,33">
@@ -861,13 +662,8 @@
       <scope id="5063359128232955353" at="208,66,210,51">
         <var name="listOwner" id="5063359128232955353" />
       </scope>
-<<<<<<< HEAD
-      <scope id="5063359128232955353" at="232,34,234,98" />
+      <scope id="5063359128232955353" at="232,34,234,146" />
       <scope id="5063359128232955353" at="35,0,38,0">
-=======
-      <scope id="5063359128232955353" at="240,34,242,146" />
-      <scope id="5063359128232955353" at="37,0,40,0">
->>>>>>> 5f9e8d49
         <var name="editorContext" id="5063359128232955353" />
         <var name="node" id="5063359128232955353" />
       </scope>
