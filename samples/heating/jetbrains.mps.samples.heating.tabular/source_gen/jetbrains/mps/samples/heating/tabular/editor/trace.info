--- conflicted
+++ resolved
@@ -18,7 +18,6 @@
   </root>
   <root nodeRef="r:95e92d5c-6235-488e-83d6-2c12aa581230(jetbrains.mps.samples.heating.tabular.editor)/1185481067857141563">
     <file name="ChangeEvent_tabular_Editor.java">
-<<<<<<< HEAD
       <node id="1185481067857141563" at="14,0,15,0" concept="3" trace="myContextHints" />
       <node id="1185481067857141563" at="17,47,18,26" concept="7" />
       <node id="1185481067857141563" at="20,79,21,85" concept="7" />
@@ -53,61 +52,25 @@
       <node id="1185481067857160718" at="49,63,50,49" concept="2" />
       <node id="1185481067857160718" at="50,49,51,73" concept="2" />
       <node id="1185481067857160718" at="51,73,52,57" concept="6" />
-      <node id="1185481067857160718" at="52,57,53,59" concept="6" />
-      <node id="1185481067857160718" at="54,35,55,87" concept="6" />
-      <node id="1185481067857160718" at="55,87,56,94" concept="7" />
-      <node id="1185481067857160718" at="57,10,58,22" concept="7" />
-      <node id="1185481067857160727" at="60,49,61,100" concept="6" />
-      <node id="1185481067857160727" at="61,100,62,47" concept="2" />
-      <node id="1185481067857160727" at="62,47,63,34" concept="2" />
-      <node id="1185481067857160727" at="63,34,64,22" concept="7" />
+      <node id="1185481067857160718" at="53,35,54,87" concept="6" />
+      <node id="1185481067857160718" at="54,87,55,112" concept="7" />
+      <node id="1185481067857160718" at="56,10,57,22" concept="7" />
+      <node id="1185481067857160727" at="59,49,60,100" concept="6" />
+      <node id="1185481067857160727" at="60,100,61,47" concept="2" />
+      <node id="1185481067857160727" at="61,47,62,34" concept="2" />
+      <node id="1185481067857160727" at="62,34,63,22" concept="7" />
       <node id="1185481067857141563" at="17,0,19,0" concept="3" trace="myNode" />
       <node id="1185481067857141563" at="31,0,34,0" concept="5" trace="createCell#()Ljetbrains/mps/openapi/editor/cells/EditorCell;" />
       <node id="1185481067857141563" at="20,0,24,0" concept="1" trace="ChangeEvent_tabular_EditorBuilder_a#(Ljetbrains/mps/openapi/editor/EditorContext;Lorg/jetbrains/mps/openapi/model/SNode;)V" />
       <node id="1185481067857141563" at="25,0,30,0" concept="5" trace="getNode#()Lorg/jetbrains/mps/openapi/model/SNode;" />
-      <node id="1185481067857160718" at="53,59,58,22" concept="4" />
-      <node id="1185481067857160727" at="60,0,66,0" concept="5" trace="createConstant_yh5nv6_b0#()Ljetbrains/mps/openapi/editor/cells/EditorCell;" />
+      <node id="1185481067857160718" at="52,57,57,22" concept="4" />
+      <node id="1185481067857160727" at="59,0,65,0" concept="5" trace="createConstant_yh5nv6_b0#()Ljetbrains/mps/openapi/editor/cells/EditorCell;" />
       <node id="1185481067857141563" at="35,0,44,0" concept="5" trace="createCollection_yh5nv6_a#()Ljetbrains/mps/openapi/editor/cells/EditorCell;" />
-      <node id="1185481067857160718" at="44,0,60,0" concept="5" trace="createProperty_yh5nv6_a0#()Ljetbrains/mps/openapi/editor/cells/EditorCell;" />
+      <node id="1185481067857160718" at="44,0,59,0" concept="5" trace="createProperty_yh5nv6_a0#()Ljetbrains/mps/openapi/editor/cells/EditorCell;" />
       <scope id="1185481067857141563" at="27,26,28,18" />
       <scope id="1185481067857141563" at="31,39,32,39" />
       <scope id="1185481067857141563" at="20,99,22,18" />
-      <scope id="1185481067857160718" at="54,35,56,94">
-=======
-      <node id="1185481067857141563" at="19,0,20,0" concept="3" trace="myContextHints" />
-      <node id="1185481067857141563" at="22,47,23,26" concept="7" />
-      <node id="1185481067857141563" at="25,79,26,63" concept="7" />
-      <node id="1185481067857141563" at="28,89,29,96" concept="6" />
-      <node id="1185481067857141563" at="29,96,30,48" concept="2" />
-      <node id="1185481067857141563" at="30,48,31,28" concept="2" />
-      <node id="1185481067857141563" at="31,28,32,81" concept="2" />
-      <node id="1185481067857141563" at="32,81,33,81" concept="2" />
-      <node id="1185481067857141563" at="33,81,34,22" concept="7" />
-      <node id="1185481067857160718" at="36,88,37,82" concept="6" />
-      <node id="1185481067857160718" at="37,82,38,36" concept="2" />
-      <node id="1185481067857160718" at="38,36,39,49" concept="2" />
-      <node id="1185481067857160718" at="39,49,40,26" concept="6" />
-      <node id="1185481067857160718" at="40,26,41,58" concept="2" />
-      <node id="1185481067857160718" at="41,58,42,49" concept="2" />
-      <node id="1185481067857160718" at="42,49,43,73" concept="2" />
-      <node id="1185481067857160718" at="43,73,44,57" concept="6" />
-      <node id="1185481067857160718" at="45,35,46,82" concept="6" />
-      <node id="1185481067857160718" at="46,82,47,112" concept="7" />
-      <node id="1185481067857160718" at="48,10,49,22" concept="7" />
-      <node id="1185481067857160727" at="51,88,52,93" concept="6" />
-      <node id="1185481067857160727" at="52,93,53,47" concept="2" />
-      <node id="1185481067857160727" at="53,47,54,34" concept="2" />
-      <node id="1185481067857160727" at="54,34,55,22" concept="7" />
-      <node id="1185481067857141563" at="25,0,28,0" concept="5" trace="createEditorCell#(Ljetbrains/mps/openapi/editor/EditorContext;Lorg/jetbrains/mps/openapi/model/SNode;)Ljetbrains/mps/openapi/editor/cells/EditorCell;" />
-      <node id="1185481067857141563" at="20,0,25,0" concept="5" trace="getContextHints#()Ljava/util/Collection;" />
-      <node id="1185481067857160718" at="44,57,49,22" concept="4" />
-      <node id="1185481067857160727" at="51,0,57,0" concept="5" trace="createConstant_yh5nv6_b0#(Ljetbrains/mps/openapi/editor/EditorContext;Lorg/jetbrains/mps/openapi/model/SNode;)Ljetbrains/mps/openapi/editor/cells/EditorCell;" />
-      <node id="1185481067857141563" at="28,0,36,0" concept="5" trace="createCollection_yh5nv6_a#(Ljetbrains/mps/openapi/editor/EditorContext;Lorg/jetbrains/mps/openapi/model/SNode;)Ljetbrains/mps/openapi/editor/cells/EditorCell;" />
-      <node id="1185481067857160718" at="36,0,51,0" concept="5" trace="createProperty_yh5nv6_a0#(Ljetbrains/mps/openapi/editor/EditorContext;Lorg/jetbrains/mps/openapi/model/SNode;)Ljetbrains/mps/openapi/editor/cells/EditorCell;" />
-      <scope id="1185481067857141563" at="22,47,23,26" />
-      <scope id="1185481067857141563" at="25,79,26,63" />
-      <scope id="1185481067857160718" at="45,35,47,112">
->>>>>>> bd830ede
+      <scope id="1185481067857160718" at="53,35,55,112">
         <var name="manager" id="1185481067857160718" />
       </scope>
       <scope id="1185481067857141563" at="31,0,34,0" />
@@ -115,46 +78,22 @@
         <var name="context" id="1185481067857141563" />
         <var name="node" id="1185481067857141563" />
       </scope>
-<<<<<<< HEAD
-      <scope id="1185481067857160727" at="60,49,64,22">
-=======
-      <scope id="1185481067857160727" at="51,88,55,22">
->>>>>>> bd830ede
+      <scope id="1185481067857160727" at="59,49,63,22">
         <var name="editorCell" id="1185481067857160727" />
       </scope>
       <scope id="1185481067857141563" at="25,0,30,0" />
-      <scope id="1185481067857160727" at="60,0,66,0" />
+      <scope id="1185481067857160727" at="59,0,65,0" />
       <scope id="1185481067857141563" at="35,50,42,22">
         <var name="editorCell" id="1185481067857141563" />
       </scope>
-<<<<<<< HEAD
       <scope id="1185481067857141563" at="35,0,44,0" />
-      <scope id="1185481067857160718" at="44,49,58,22">
-=======
-      <scope id="1185481067857160727" at="51,0,57,0">
-        <var name="editorContext" id="1185481067857160727" />
-        <var name="node" id="1185481067857160727" />
-      </scope>
-      <scope id="1185481067857141563" at="28,0,36,0">
-        <var name="editorContext" id="1185481067857141563" />
-        <var name="node" id="1185481067857141563" />
-      </scope>
-      <scope id="1185481067857160718" at="36,88,49,22">
->>>>>>> bd830ede
+      <scope id="1185481067857160718" at="44,49,57,22">
         <var name="attributeConcept" id="1185481067857160718" />
         <var name="editorCell" id="1185481067857160718" />
         <var name="provider" id="1185481067857160718" />
       </scope>
-<<<<<<< HEAD
-      <scope id="1185481067857160718" at="44,0,60,0" />
-      <unit id="1185481067857141563" at="16,0,67,0" name="jetbrains.mps.samples.heating.tabular.editor.ChangeEvent_tabular_EditorBuilder_a" />
-=======
-      <scope id="1185481067857160718" at="36,0,51,0">
-        <var name="editorContext" id="1185481067857160718" />
-        <var name="node" id="1185481067857160718" />
-      </scope>
-      <unit id="1185481067857141563" at="18,0,58,0" name="jetbrains.mps.samples.heating.tabular.editor.ChangeEvent_tabular_Editor" />
->>>>>>> bd830ede
+      <scope id="1185481067857160718" at="44,0,59,0" />
+      <unit id="1185481067857141563" at="16,0,66,0" name="jetbrains.mps.samples.heating.tabular.editor.ChangeEvent_tabular_EditorBuilder_a" />
     </file>
   </root>
   <root nodeRef="r:95e92d5c-6235-488e-83d6-2c12aa581230(jetbrains.mps.samples.heating.tabular.editor)/1741258697587239262">
@@ -274,7 +213,6 @@
   </root>
   <root nodeRef="r:95e92d5c-6235-488e-83d6-2c12aa581230(jetbrains.mps.samples.heating.tabular.editor)/3409470686614952150">
     <file name="HeatingPlan_tabular_Editor.java">
-<<<<<<< HEAD
       <node id="3409470686614952150" at="14,0,15,0" concept="3" trace="myContextHints" />
       <node id="3409470686614952150" at="17,47,18,26" concept="7" />
       <node id="3409470686614952150" at="20,79,21,85" concept="7" />
@@ -319,177 +257,77 @@
       <node id="5063359128232955531" at="75,60,76,40" concept="2" />
       <node id="5063359128232955531" at="76,40,77,73" concept="2" />
       <node id="5063359128232955531" at="77,73,78,57" concept="6" />
-      <node id="5063359128232955531" at="78,57,79,59" concept="6" />
-      <node id="5063359128232955531" at="80,35,81,87" concept="6" />
-      <node id="5063359128232955531" at="81,87,82,94" concept="7" />
-      <node id="5063359128232955531" at="83,10,84,22" concept="7" />
-      <node id="5063359128233115129" at="86,49,87,93" concept="6" />
-      <node id="5063359128233115129" at="87,93,88,47" concept="2" />
-      <node id="5063359128233115129" at="88,47,89,34" concept="6" />
-      <node id="5063359128233115129" at="89,34,90,60" concept="2" />
-      <node id="5063359128233115129" at="90,60,91,40" concept="2" />
-      <node id="5063359128233115129" at="91,40,92,34" concept="2" />
-      <node id="5063359128233115129" at="92,34,93,22" concept="7" />
-      <node id="935069066462359239" at="95,49,96,93" concept="6" />
-      <node id="935069066462359239" at="96,93,97,47" concept="2" />
-      <node id="935069066462359239" at="97,47,98,34" concept="2" />
-      <node id="935069066462359239" at="98,34,99,22" concept="7" />
-      <node id="3409470686614952150" at="101,52,102,152" concept="6" />
-      <node id="3409470686614952150" at="102,152,103,91" concept="6" />
-      <node id="3409470686614952150" at="103,91,104,51" concept="2" />
-      <node id="3409470686614952150" at="104,51,105,49" concept="2" />
-      <node id="3409470686614952150" at="105,49,106,22" concept="7" />
-      <node id="3409470686614952150" at="109,102,110,50" concept="10" />
-      <node id="3409470686614952150" at="112,66,113,93" concept="7" />
-      <node id="3409470686614952150" at="115,57,116,65" concept="6" />
-      <node id="3409470686614952150" at="116,65,117,58" concept="2" />
-      <node id="3409470686614952150" at="117,58,118,25" concept="7" />
-      <node id="3409470686614952150" at="120,41,121,34" concept="6" />
-      <node id="3409470686614952150" at="121,34,122,42" concept="2" />
-      <node id="3409470686614952150" at="122,42,123,49" concept="2" />
-      <node id="3409470686614952150" at="123,49,124,23" concept="7" />
-      <node id="3409470686614952150" at="127,96,128,134" concept="2" />
-      <node id="3409470686614952150" at="129,34,130,142" concept="2" />
-      <node id="3409470686614952150" at="130,142,131,146" concept="2" />
-      <node id="3409470686614952150" at="133,122,134,399" concept="2" />
+      <node id="5063359128232955531" at="79,35,80,87" concept="6" />
+      <node id="5063359128232955531" at="80,87,81,112" concept="7" />
+      <node id="5063359128232955531" at="82,10,83,22" concept="7" />
+      <node id="5063359128233115129" at="85,49,86,93" concept="6" />
+      <node id="5063359128233115129" at="86,93,87,47" concept="2" />
+      <node id="5063359128233115129" at="87,47,88,34" concept="6" />
+      <node id="5063359128233115129" at="88,34,89,60" concept="2" />
+      <node id="5063359128233115129" at="89,60,90,40" concept="2" />
+      <node id="5063359128233115129" at="90,40,91,34" concept="2" />
+      <node id="5063359128233115129" at="91,34,92,22" concept="7" />
+      <node id="935069066462359239" at="94,49,95,93" concept="6" />
+      <node id="935069066462359239" at="95,93,96,47" concept="2" />
+      <node id="935069066462359239" at="96,47,97,34" concept="2" />
+      <node id="935069066462359239" at="97,34,98,22" concept="7" />
+      <node id="3409470686614952150" at="100,52,101,152" concept="6" />
+      <node id="3409470686614952150" at="101,152,102,91" concept="6" />
+      <node id="3409470686614952150" at="102,91,103,51" concept="2" />
+      <node id="3409470686614952150" at="103,51,104,49" concept="2" />
+      <node id="3409470686614952150" at="104,49,105,22" concept="7" />
+      <node id="3409470686614952150" at="108,102,109,50" concept="10" />
+      <node id="3409470686614952150" at="111,66,112,93" concept="7" />
+      <node id="3409470686614952150" at="114,57,115,65" concept="6" />
+      <node id="3409470686614952150" at="115,65,116,58" concept="2" />
+      <node id="3409470686614952150" at="116,58,117,25" concept="7" />
+      <node id="3409470686614952150" at="119,41,120,34" concept="6" />
+      <node id="3409470686614952150" at="120,34,121,42" concept="2" />
+      <node id="3409470686614952150" at="121,42,122,49" concept="2" />
+      <node id="3409470686614952150" at="122,49,123,23" concept="7" />
+      <node id="3409470686614952150" at="126,96,127,134" concept="2" />
+      <node id="3409470686614952150" at="128,34,129,142" concept="2" />
+      <node id="3409470686614952150" at="129,142,130,146" concept="2" />
+      <node id="3409470686614952150" at="132,122,133,399" concept="2" />
       <node id="3409470686614952150" at="31,0,33,0" concept="3" trace="myNode" />
       <node id="3409470686614952150" at="45,0,48,0" concept="5" trace="createCell#()Ljetbrains/mps/openapi/editor/cells/EditorCell;" />
-      <node id="3409470686614952150" at="109,0,112,0" concept="1" trace="dailyPlansListHandler_wlaatl_e0#(Lorg/jetbrains/mps/openapi/model/SNode;Ljava/lang/String;Ljetbrains/mps/openapi/editor/EditorContext;)V" />
-      <node id="3409470686614952150" at="112,0,115,0" concept="5" trace="createNodeToInsert#(Ljetbrains/mps/openapi/editor/EditorContext;)Lorg/jetbrains/mps/openapi/model/SNode;" />
-      <node id="3409470686614952150" at="132,9,135,9" concept="4" />
+      <node id="3409470686614952150" at="108,0,111,0" concept="1" trace="dailyPlansListHandler_wlaatl_e0#(Lorg/jetbrains/mps/openapi/model/SNode;Ljava/lang/String;Ljetbrains/mps/openapi/editor/EditorContext;)V" />
+      <node id="3409470686614952150" at="111,0,114,0" concept="5" trace="createNodeToInsert#(Ljetbrains/mps/openapi/editor/EditorContext;)Lorg/jetbrains/mps/openapi/model/SNode;" />
+      <node id="3409470686614952150" at="131,9,134,9" concept="4" />
       <node id="3409470686614952150" at="34,0,38,0" concept="1" trace="HeatingPlan_tabular_EditorBuilder_a#(Ljetbrains/mps/openapi/editor/EditorContext;Lorg/jetbrains/mps/openapi/model/SNode;)V" />
-      <node id="3409470686614952150" at="128,134,132,9" concept="4" />
+      <node id="3409470686614952150" at="127,134,131,9" concept="4" />
       <node id="3409470686614952150" at="39,0,44,0" concept="5" trace="getNode#()Lorg/jetbrains/mps/openapi/model/SNode;" />
-      <node id="5063359128232955531" at="79,59,84,22" concept="4" />
-      <node id="3409470686614952150" at="115,0,120,0" concept="5" trace="createNodeCell#(Lorg/jetbrains/mps/openapi/model/SNode;)Ljetbrains/mps/openapi/editor/cells/EditorCell;" />
+      <node id="5063359128232955531" at="78,57,83,22" concept="4" />
+      <node id="3409470686614952150" at="114,0,119,0" concept="5" trace="createNodeCell#(Lorg/jetbrains/mps/openapi/model/SNode;)Ljetbrains/mps/openapi/editor/cells/EditorCell;" />
       <node id="5063359128232955525" at="61,0,67,0" concept="5" trace="createConstant_wlaatl_a0#()Ljetbrains/mps/openapi/editor/cells/EditorCell;" />
-      <node id="935069066462359239" at="95,0,101,0" concept="5" trace="createConstant_wlaatl_d0#()Ljetbrains/mps/openapi/editor/cells/EditorCell;" />
-      <node id="3409470686614952150" at="120,0,126,0" concept="5" trace="createEmptyCell#()Ljetbrains/mps/openapi/editor/cells/EditorCell;" />
-      <node id="3409470686614952150" at="101,0,108,0" concept="5" trace="createRefNodeList_wlaatl_e0#()Ljetbrains/mps/openapi/editor/cells/EditorCell;" />
-      <node id="5063359128233115129" at="86,0,95,0" concept="5" trace="createConstant_wlaatl_c0#()Ljetbrains/mps/openapi/editor/cells/EditorCell;" />
-      <node id="3409470686614952150" at="126,86,136,7" concept="4" />
+      <node id="935069066462359239" at="94,0,100,0" concept="5" trace="createConstant_wlaatl_d0#()Ljetbrains/mps/openapi/editor/cells/EditorCell;" />
+      <node id="3409470686614952150" at="119,0,125,0" concept="5" trace="createEmptyCell#()Ljetbrains/mps/openapi/editor/cells/EditorCell;" />
+      <node id="3409470686614952150" at="100,0,107,0" concept="5" trace="createRefNodeList_wlaatl_e0#()Ljetbrains/mps/openapi/editor/cells/EditorCell;" />
+      <node id="5063359128233115129" at="85,0,94,0" concept="5" trace="createConstant_wlaatl_c0#()Ljetbrains/mps/openapi/editor/cells/EditorCell;" />
+      <node id="3409470686614952150" at="125,86,135,7" concept="4" />
       <node id="3409470686614952150" at="49,0,61,0" concept="5" trace="createCollection_wlaatl_a#()Ljetbrains/mps/openapi/editor/cells/EditorCell;" />
-      <node id="3409470686614952150" at="126,0,138,0" concept="5" trace="installElementCellActions#(Lorg/jetbrains/mps/openapi/model/SNode;Ljetbrains/mps/openapi/editor/cells/EditorCell;)V" />
-      <node id="5063359128232955531" at="67,0,86,0" concept="5" trace="createProperty_wlaatl_b0#()Ljetbrains/mps/openapi/editor/cells/EditorCell;" />
+      <node id="3409470686614952150" at="125,0,137,0" concept="5" trace="installElementCellActions#(Lorg/jetbrains/mps/openapi/model/SNode;Ljetbrains/mps/openapi/editor/cells/EditorCell;)V" />
+      <node id="5063359128232955531" at="67,0,85,0" concept="5" trace="createProperty_wlaatl_b0#()Ljetbrains/mps/openapi/editor/cells/EditorCell;" />
       <scope id="3409470686614952150" at="41,26,42,18" />
       <scope id="3409470686614952150" at="45,39,46,39" />
-      <scope id="3409470686614952150" at="109,102,110,50" />
-      <scope id="3409470686614952150" at="112,66,113,93" />
-      <scope id="3409470686614952150" at="133,122,134,399" />
+      <scope id="3409470686614952150" at="108,102,109,50" />
+      <scope id="3409470686614952150" at="111,66,112,93" />
+      <scope id="3409470686614952150" at="132,122,133,399" />
       <scope id="3409470686614952150" at="34,99,36,18" />
-      <scope id="5063359128232955531" at="80,35,82,94">
+      <scope id="5063359128232955531" at="79,35,81,112">
         <var name="manager" id="5063359128232955531" />
       </scope>
-      <scope id="3409470686614952150" at="129,34,131,146" />
+      <scope id="3409470686614952150" at="128,34,130,146" />
       <scope id="3409470686614952150" at="45,0,48,0" />
-      <scope id="3409470686614952150" at="109,0,112,0">
-=======
-      <node id="3409470686614952150" at="33,0,34,0" concept="3" trace="myContextHints" />
-      <node id="3409470686614952150" at="36,47,37,26" concept="7" />
-      <node id="3409470686614952150" at="39,79,40,63" concept="7" />
-      <node id="3409470686614952150" at="42,89,43,96" concept="6" />
-      <node id="3409470686614952150" at="43,96,44,48" concept="2" />
-      <node id="3409470686614952150" at="44,48,45,28" concept="2" />
-      <node id="3409470686614952150" at="45,28,46,81" concept="2" />
-      <node id="3409470686614952150" at="46,81,47,81" concept="2" />
-      <node id="3409470686614952150" at="47,81,48,81" concept="2" />
-      <node id="3409470686614952150" at="48,81,49,81" concept="2" />
-      <node id="3409470686614952150" at="49,81,50,84" concept="2" />
-      <node id="3409470686614952150" at="50,84,51,22" concept="7" />
-      <node id="5063359128232955525" at="53,88,54,108" concept="6" />
-      <node id="5063359128232955525" at="54,108,55,47" concept="2" />
-      <node id="5063359128232955525" at="55,47,56,34" concept="2" />
-      <node id="5063359128232955525" at="56,34,57,22" concept="7" />
-      <node id="5063359128232955531" at="59,88,60,82" concept="6" />
-      <node id="5063359128232955531" at="60,82,61,29" concept="2" />
-      <node id="5063359128232955531" at="61,29,62,42" concept="2" />
-      <node id="5063359128232955531" at="62,42,63,26" concept="6" />
-      <node id="5063359128232955531" at="63,26,64,58" concept="2" />
-      <node id="5063359128232955531" at="64,58,65,42" concept="2" />
-      <node id="5063359128232955531" at="65,42,66,34" concept="6" />
-      <node id="5063359128232955531" at="66,34,67,63" concept="2" />
-      <node id="5063359128232955531" at="67,63,68,40" concept="2" />
-      <node id="5063359128232955531" at="68,40,69,73" concept="2" />
-      <node id="5063359128232955531" at="69,73,70,57" concept="6" />
-      <node id="5063359128232955531" at="71,35,72,82" concept="6" />
-      <node id="5063359128232955531" at="72,82,73,112" concept="7" />
-      <node id="5063359128232955531" at="74,10,75,22" concept="7" />
-      <node id="5063359128233115129" at="77,88,78,86" concept="6" />
-      <node id="5063359128233115129" at="78,86,79,47" concept="2" />
-      <node id="5063359128233115129" at="79,47,80,34" concept="6" />
-      <node id="5063359128233115129" at="80,34,81,63" concept="2" />
-      <node id="5063359128233115129" at="81,63,82,40" concept="2" />
-      <node id="5063359128233115129" at="82,40,83,34" concept="2" />
-      <node id="5063359128233115129" at="83,34,84,22" concept="7" />
-      <node id="935069066462359239" at="86,88,87,86" concept="6" />
-      <node id="935069066462359239" at="87,86,88,47" concept="2" />
-      <node id="935069066462359239" at="88,47,89,34" concept="2" />
-      <node id="935069066462359239" at="89,34,90,22" concept="7" />
-      <node id="3409470686614952150" at="92,91,93,136" concept="6" />
-      <node id="3409470686614952150" at="93,136,94,106" concept="6" />
-      <node id="3409470686614952150" at="94,106,95,51" concept="2" />
-      <node id="3409470686614952150" at="95,51,96,49" concept="2" />
-      <node id="3409470686614952150" at="96,49,97,22" concept="7" />
-      <node id="3409470686614952150" at="100,102,101,50" concept="10" />
-      <node id="3409470686614952150" at="103,66,104,41" concept="6" />
-      <node id="3409470686614952150" at="104,41,105,93" concept="7" />
-      <node id="3409470686614952150" at="107,86,108,80" concept="6" />
-      <node id="3409470686614952150" at="108,80,109,95" concept="2" />
-      <node id="3409470686614952150" at="109,95,110,25" concept="7" />
-      <node id="3409470686614952150" at="112,68,113,34" concept="6" />
-      <node id="3409470686614952150" at="113,34,114,55" concept="2" />
-      <node id="3409470686614952150" at="114,55,115,87" concept="2" />
-      <node id="3409470686614952150" at="115,87,116,23" concept="7" />
-      <node id="3409470686614952150" at="119,96,120,134" concept="2" />
-      <node id="3409470686614952150" at="121,34,122,142" concept="2" />
-      <node id="3409470686614952150" at="122,142,123,146" concept="2" />
-      <node id="3409470686614952150" at="125,122,126,397" concept="2" />
-      <node id="3409470686614952150" at="39,0,42,0" concept="5" trace="createEditorCell#(Ljetbrains/mps/openapi/editor/EditorContext;Lorg/jetbrains/mps/openapi/model/SNode;)Ljetbrains/mps/openapi/editor/cells/EditorCell;" />
-      <node id="3409470686614952150" at="100,0,103,0" concept="1" trace="dailyPlansListHandler_wlaatl_e0#(Lorg/jetbrains/mps/openapi/model/SNode;Ljava/lang/String;Ljetbrains/mps/openapi/editor/EditorContext;)V" />
-      <node id="3409470686614952150" at="124,9,127,9" concept="4" />
-      <node id="3409470686614952150" at="103,0,107,0" concept="5" trace="createNodeToInsert#(Ljetbrains/mps/openapi/editor/EditorContext;)Lorg/jetbrains/mps/openapi/model/SNode;" />
-      <node id="3409470686614952150" at="120,134,124,9" concept="4" />
-      <node id="3409470686614952150" at="34,0,39,0" concept="5" trace="getContextHints#()Ljava/util/Collection;" />
-      <node id="5063359128232955531" at="70,57,75,22" concept="4" />
-      <node id="3409470686614952150" at="107,0,112,0" concept="5" trace="createNodeCell#(Ljetbrains/mps/openapi/editor/EditorContext;Lorg/jetbrains/mps/openapi/model/SNode;)Ljetbrains/mps/openapi/editor/cells/EditorCell;" />
-      <node id="5063359128232955525" at="53,0,59,0" concept="5" trace="createConstant_wlaatl_a0#(Ljetbrains/mps/openapi/editor/EditorContext;Lorg/jetbrains/mps/openapi/model/SNode;)Ljetbrains/mps/openapi/editor/cells/EditorCell;" />
-      <node id="935069066462359239" at="86,0,92,0" concept="5" trace="createConstant_wlaatl_d0#(Ljetbrains/mps/openapi/editor/EditorContext;Lorg/jetbrains/mps/openapi/model/SNode;)Ljetbrains/mps/openapi/editor/cells/EditorCell;" />
-      <node id="3409470686614952150" at="112,0,118,0" concept="5" trace="createEmptyCell#(Ljetbrains/mps/openapi/editor/EditorContext;)Ljetbrains/mps/openapi/editor/cells/EditorCell;" />
-      <node id="3409470686614952150" at="92,0,99,0" concept="5" trace="createRefNodeList_wlaatl_e0#(Ljetbrains/mps/openapi/editor/EditorContext;Lorg/jetbrains/mps/openapi/model/SNode;)Ljetbrains/mps/openapi/editor/cells/EditorCell;" />
-      <node id="5063359128233115129" at="77,0,86,0" concept="5" trace="createConstant_wlaatl_c0#(Ljetbrains/mps/openapi/editor/EditorContext;Lorg/jetbrains/mps/openapi/model/SNode;)Ljetbrains/mps/openapi/editor/cells/EditorCell;" />
-      <node id="3409470686614952150" at="118,132,128,7" concept="4" />
-      <node id="3409470686614952150" at="42,0,53,0" concept="5" trace="createCollection_wlaatl_a#(Ljetbrains/mps/openapi/editor/EditorContext;Lorg/jetbrains/mps/openapi/model/SNode;)Ljetbrains/mps/openapi/editor/cells/EditorCell;" />
-      <node id="3409470686614952150" at="118,0,130,0" concept="5" trace="installElementCellActions#(Lorg/jetbrains/mps/openapi/model/SNode;Lorg/jetbrains/mps/openapi/model/SNode;Ljetbrains/mps/openapi/editor/cells/EditorCell;Ljetbrains/mps/openapi/editor/EditorContext;)V" />
-      <node id="5063359128232955531" at="59,0,77,0" concept="5" trace="createProperty_wlaatl_b0#(Ljetbrains/mps/openapi/editor/EditorContext;Lorg/jetbrains/mps/openapi/model/SNode;)Ljetbrains/mps/openapi/editor/cells/EditorCell;" />
-      <scope id="3409470686614952150" at="36,47,37,26" />
-      <scope id="3409470686614952150" at="39,79,40,63" />
-      <scope id="3409470686614952150" at="100,102,101,50" />
-      <scope id="3409470686614952150" at="125,122,126,397" />
-      <scope id="5063359128232955531" at="71,35,73,112">
-        <var name="manager" id="5063359128232955531" />
-      </scope>
-      <scope id="3409470686614952150" at="103,66,105,93">
-        <var name="listOwner" id="3409470686614952150" />
-      </scope>
-      <scope id="3409470686614952150" at="121,34,123,146" />
-      <scope id="3409470686614952150" at="39,0,42,0">
-        <var name="editorContext" id="3409470686614952150" />
-        <var name="node" id="3409470686614952150" />
-      </scope>
-      <scope id="3409470686614952150" at="100,0,103,0">
->>>>>>> bd830ede
+      <scope id="3409470686614952150" at="108,0,111,0">
         <var name="childRole" id="3409470686614952150" />
         <var name="context" id="3409470686614952150" />
         <var name="ownerNode" id="3409470686614952150" />
       </scope>
-<<<<<<< HEAD
-      <scope id="3409470686614952150" at="112,0,115,0">
+      <scope id="3409470686614952150" at="111,0,114,0">
         <var name="editorContext" id="3409470686614952150" />
       </scope>
-      <scope id="3409470686614952150" at="115,57,118,25">
-=======
-      <scope id="3409470686614952150" at="107,86,110,25">
->>>>>>> bd830ede
+      <scope id="3409470686614952150" at="114,57,117,25">
         <var name="elementCell" id="3409470686614952150" />
       </scope>
       <scope id="3409470686614952150" at="34,0,38,0">
@@ -499,116 +337,48 @@
       <scope id="5063359128232955525" at="61,49,65,22">
         <var name="editorCell" id="5063359128232955525" />
       </scope>
-<<<<<<< HEAD
-      <scope id="935069066462359239" at="95,49,99,22">
+      <scope id="935069066462359239" at="94,49,98,22">
         <var name="editorCell" id="935069066462359239" />
       </scope>
-      <scope id="3409470686614952150" at="120,41,124,23">
+      <scope id="3409470686614952150" at="119,41,123,23">
         <var name="emptyCell" id="3409470686614952150" />
       </scope>
       <scope id="3409470686614952150" at="39,0,44,0" />
-      <scope id="3409470686614952150" at="101,52,106,22">
+      <scope id="3409470686614952150" at="100,52,105,22">
         <var name="editorCell" id="3409470686614952150" />
         <var name="handler" id="3409470686614952150" />
       </scope>
-      <scope id="3409470686614952150" at="115,0,120,0">
+      <scope id="3409470686614952150" at="114,0,119,0">
         <var name="elementNode" id="3409470686614952150" />
       </scope>
       <scope id="5063359128232955525" at="61,0,67,0" />
-      <scope id="935069066462359239" at="95,0,101,0" />
-      <scope id="3409470686614952150" at="120,0,126,0" />
-      <scope id="5063359128233115129" at="86,49,93,22">
+      <scope id="935069066462359239" at="94,0,100,0" />
+      <scope id="3409470686614952150" at="119,0,125,0" />
+      <scope id="5063359128233115129" at="85,49,92,22">
         <var name="editorCell" id="5063359128233115129" />
         <var name="style" id="5063359128233115129" />
       </scope>
-      <scope id="3409470686614952150" at="101,0,108,0" />
-      <scope id="3409470686614952150" at="127,96,135,9" />
-      <scope id="5063359128233115129" at="86,0,95,0" />
+      <scope id="3409470686614952150" at="100,0,107,0" />
+      <scope id="3409470686614952150" at="126,96,134,9" />
+      <scope id="5063359128233115129" at="85,0,94,0" />
       <scope id="3409470686614952150" at="49,50,59,22">
         <var name="editorCell" id="3409470686614952150" />
       </scope>
-      <scope id="3409470686614952150" at="126,86,136,7" />
+      <scope id="3409470686614952150" at="125,86,135,7" />
       <scope id="3409470686614952150" at="49,0,61,0" />
-      <scope id="3409470686614952150" at="126,0,138,0">
-=======
-      <scope id="935069066462359239" at="86,88,90,22">
-        <var name="editorCell" id="935069066462359239" />
-      </scope>
-      <scope id="3409470686614952150" at="103,0,107,0">
-        <var name="editorContext" id="3409470686614952150" />
-      </scope>
-      <scope id="3409470686614952150" at="112,68,116,23">
-        <var name="emptyCell" id="3409470686614952150" />
-      </scope>
-      <scope id="3409470686614952150" at="34,0,39,0" />
-      <scope id="3409470686614952150" at="92,91,97,22">
-        <var name="editorCell" id="3409470686614952150" />
-        <var name="handler" id="3409470686614952150" />
-      </scope>
-      <scope id="3409470686614952150" at="107,0,112,0">
-        <var name="editorContext" id="3409470686614952150" />
-        <var name="elementNode" id="3409470686614952150" />
-      </scope>
-      <scope id="5063359128232955525" at="53,0,59,0">
-        <var name="editorContext" id="5063359128232955525" />
-        <var name="node" id="5063359128232955525" />
-      </scope>
-      <scope id="935069066462359239" at="86,0,92,0">
-        <var name="editorContext" id="935069066462359239" />
-        <var name="node" id="935069066462359239" />
-      </scope>
-      <scope id="3409470686614952150" at="112,0,118,0">
-        <var name="editorContext" id="3409470686614952150" />
-      </scope>
-      <scope id="5063359128233115129" at="77,88,84,22">
-        <var name="editorCell" id="5063359128233115129" />
-        <var name="style" id="5063359128233115129" />
-      </scope>
-      <scope id="3409470686614952150" at="92,0,99,0">
-        <var name="editorContext" id="3409470686614952150" />
-        <var name="node" id="3409470686614952150" />
-      </scope>
-      <scope id="3409470686614952150" at="119,96,127,9" />
-      <scope id="3409470686614952150" at="42,89,51,22">
-        <var name="editorCell" id="3409470686614952150" />
-      </scope>
-      <scope id="5063359128233115129" at="77,0,86,0">
-        <var name="editorContext" id="5063359128233115129" />
-        <var name="node" id="5063359128233115129" />
-      </scope>
-      <scope id="3409470686614952150" at="118,132,128,7" />
-      <scope id="3409470686614952150" at="42,0,53,0">
-        <var name="editorContext" id="3409470686614952150" />
-        <var name="node" id="3409470686614952150" />
-      </scope>
-      <scope id="3409470686614952150" at="118,0,130,0">
-        <var name="editorContext" id="3409470686614952150" />
->>>>>>> bd830ede
+      <scope id="3409470686614952150" at="125,0,137,0">
         <var name="elementCell" id="3409470686614952150" />
         <var name="elementNode" id="3409470686614952150" />
       </scope>
-<<<<<<< HEAD
-      <scope id="5063359128232955531" at="67,49,84,22">
-=======
-      <scope id="5063359128232955531" at="59,88,75,22">
->>>>>>> bd830ede
+      <scope id="5063359128232955531" at="67,49,83,22">
         <var name="attributeConcept" id="5063359128232955531" />
         <var name="editorCell" id="5063359128232955531" />
         <var name="provider" id="5063359128232955531" />
         <var name="style" id="5063359128232955531" />
       </scope>
-<<<<<<< HEAD
-      <scope id="5063359128232955531" at="67,0,86,0" />
-      <unit id="3409470686614952150" at="108,0,139,0" name="jetbrains.mps.samples.heating.tabular.editor.HeatingPlan_tabular_EditorBuilder_a$dailyPlansListHandler_wlaatl_e0" />
-      <unit id="3409470686614952150" at="30,0,140,0" name="jetbrains.mps.samples.heating.tabular.editor.HeatingPlan_tabular_EditorBuilder_a" />
-=======
-      <scope id="5063359128232955531" at="59,0,77,0">
-        <var name="editorContext" id="5063359128232955531" />
-        <var name="node" id="5063359128232955531" />
-      </scope>
-      <unit id="3409470686614952150" at="99,0,131,0" name="jetbrains.mps.samples.heating.tabular.editor.HeatingPlan_tabular_Editor$dailyPlansListHandler_wlaatl_e0" />
-      <unit id="3409470686614952150" at="32,0,132,0" name="jetbrains.mps.samples.heating.tabular.editor.HeatingPlan_tabular_Editor" />
->>>>>>> bd830ede
+      <scope id="5063359128232955531" at="67,0,85,0" />
+      <unit id="3409470686614952150" at="107,0,138,0" name="jetbrains.mps.samples.heating.tabular.editor.HeatingPlan_tabular_EditorBuilder_a$dailyPlansListHandler_wlaatl_e0" />
+      <unit id="3409470686614952150" at="30,0,139,0" name="jetbrains.mps.samples.heating.tabular.editor.HeatingPlan_tabular_EditorBuilder_a" />
     </file>
   </root>
   <root nodeRef="r:95e92d5c-6235-488e-83d6-2c12aa581230(jetbrains.mps.samples.heating.tabular.editor)/4383917556650626168">
@@ -957,7 +727,6 @@
   </root>
   <root nodeRef="r:95e92d5c-6235-488e-83d6-2c12aa581230(jetbrains.mps.samples.heating.tabular.editor)/4383917556650816775">
     <file name="Slot_tabular_Editor.java">
-<<<<<<< HEAD
       <node id="4383917556650816775" at="14,0,15,0" concept="3" trace="myContextHints" />
       <node id="4383917556650816775" at="17,47,18,26" concept="7" />
       <node id="4383917556650816775" at="20,79,21,78" concept="7" />
@@ -966,58 +735,6 @@
       <scope id="4383917556650816775" at="17,47,18,26" />
       <scope id="4383917556650816775" at="20,79,21,78" />
       <scope id="4383917556650816775" at="20,0,23,0">
-=======
-      <node id="4383917556650816775" at="23,0,24,0" concept="3" trace="myContextHints" />
-      <node id="4383917556650816775" at="26,47,27,26" concept="7" />
-      <node id="4383917556650816775" at="29,79,30,63" concept="7" />
-      <node id="4383917556650816775" at="32,89,33,96" concept="6" />
-      <node id="4383917556650816775" at="33,96,34,48" concept="2" />
-      <node id="4383917556650816775" at="34,48,35,28" concept="2" />
-      <node id="4383917556650816775" at="36,61,37,83" concept="2" />
-      <node id="4383917556650816775" at="38,5,39,81" concept="2" />
-      <node id="4383917556650816775" at="39,81,40,81" concept="2" />
-      <node id="4383917556650816775" at="40,81,41,22" concept="7" />
-      <node id="4383917556650816775" at="43,88,44,97" concept="6" />
-      <node id="4383917556650816775" at="44,97,45,47" concept="2" />
-      <node id="4383917556650816775" at="45,47,46,34" concept="6" />
-      <node id="4383917556650816775" at="46,34,47,66" concept="2" />
-      <node id="4383917556650816775" at="47,66,48,40" concept="2" />
-      <node id="4383917556650816775" at="48,40,49,34" concept="2" />
-      <node id="4383917556650816775" at="49,34,50,22" concept="7" />
-      <node id="935069066463672540" at="52,97,53,86" concept="7" />
-      <node id="5726447348463738298" at="55,88,56,82" concept="6" />
-      <node id="5726447348463738298" at="56,82,57,30" concept="2" />
-      <node id="5726447348463738298" at="57,30,58,43" concept="2" />
-      <node id="5726447348463738298" at="58,43,59,26" concept="6" />
-      <node id="5726447348463738298" at="59,26,60,58" concept="2" />
-      <node id="5726447348463738298" at="60,58,61,43" concept="2" />
-      <node id="5726447348463738298" at="61,43,62,73" concept="2" />
-      <node id="5726447348463738298" at="62,73,63,57" concept="6" />
-      <node id="5726447348463738298" at="64,35,65,82" concept="6" />
-      <node id="5726447348463738298" at="65,82,66,112" concept="7" />
-      <node id="5726447348463738298" at="67,10,68,22" concept="7" />
-      <node id="5726447348463738311" at="70,88,71,93" concept="6" />
-      <node id="5726447348463738311" at="71,93,72,47" concept="2" />
-      <node id="5726447348463738311" at="72,47,73,34" concept="2" />
-      <node id="5726447348463738311" at="73,34,74,22" concept="7" />
-      <node id="4383917556650816775" at="29,0,32,0" concept="5" trace="createEditorCell#(Ljetbrains/mps/openapi/editor/EditorContext;Lorg/jetbrains/mps/openapi/model/SNode;)Ljetbrains/mps/openapi/editor/cells/EditorCell;" />
-      <node id="4383917556650816775" at="35,28,38,5" concept="4" />
-      <node id="935069066463671881" at="52,0,55,0" concept="9" trace="renderingCondition_ggt0rc_a0a#(Lorg/jetbrains/mps/openapi/model/SNode;Ljetbrains/mps/openapi/editor/EditorContext;)Z" />
-      <node id="4383917556650816775" at="24,0,29,0" concept="5" trace="getContextHints#()Ljava/util/Collection;" />
-      <node id="5726447348463738298" at="63,57,68,22" concept="4" />
-      <node id="5726447348463738311" at="70,0,76,0" concept="5" trace="createConstant_ggt0rc_c0#(Ljetbrains/mps/openapi/editor/EditorContext;Lorg/jetbrains/mps/openapi/model/SNode;)Ljetbrains/mps/openapi/editor/cells/EditorCell;" />
-      <node id="4383917556650816775" at="43,0,52,0" concept="5" trace="createConstant_ggt0rc_a0#(Ljetbrains/mps/openapi/editor/EditorContext;Lorg/jetbrains/mps/openapi/model/SNode;)Ljetbrains/mps/openapi/editor/cells/EditorCell;" />
-      <node id="4383917556650816775" at="32,0,43,0" concept="5" trace="createCollection_ggt0rc_a#(Ljetbrains/mps/openapi/editor/EditorContext;Lorg/jetbrains/mps/openapi/model/SNode;)Ljetbrains/mps/openapi/editor/cells/EditorCell;" />
-      <node id="5726447348463738298" at="55,0,70,0" concept="5" trace="createProperty_ggt0rc_b0#(Ljetbrains/mps/openapi/editor/EditorContext;Lorg/jetbrains/mps/openapi/model/SNode;)Ljetbrains/mps/openapi/editor/cells/EditorCell;" />
-      <scope id="4383917556650816775" at="26,47,27,26" />
-      <scope id="4383917556650816775" at="29,79,30,63" />
-      <scope id="4383917556650816775" at="36,61,37,83" />
-      <scope id="935069066463671882" at="52,97,53,86" />
-      <scope id="5726447348463738298" at="64,35,66,112">
-        <var name="manager" id="5726447348463738298" />
-      </scope>
-      <scope id="4383917556650816775" at="29,0,32,0">
->>>>>>> bd830ede
         <var name="editorContext" id="4383917556650816775" />
         <var name="node" id="4383917556650816775" />
       </scope>
@@ -1053,31 +770,30 @@
       <node id="5726447348463738298" at="68,63,69,43" concept="2" />
       <node id="5726447348463738298" at="69,43,70,73" concept="2" />
       <node id="5726447348463738298" at="70,73,71,57" concept="6" />
-      <node id="5726447348463738298" at="71,57,72,59" concept="6" />
-      <node id="5726447348463738298" at="73,35,74,87" concept="6" />
-      <node id="5726447348463738298" at="74,87,75,94" concept="7" />
-      <node id="5726447348463738298" at="76,10,77,22" concept="7" />
-      <node id="5726447348463738311" at="79,49,80,100" concept="6" />
-      <node id="5726447348463738311" at="80,100,81,47" concept="2" />
-      <node id="5726447348463738311" at="81,47,82,34" concept="2" />
-      <node id="5726447348463738311" at="82,34,83,22" concept="7" />
+      <node id="5726447348463738298" at="72,35,73,87" concept="6" />
+      <node id="5726447348463738298" at="73,87,74,112" concept="7" />
+      <node id="5726447348463738298" at="75,10,76,22" concept="7" />
+      <node id="5726447348463738311" at="78,49,79,100" concept="6" />
+      <node id="5726447348463738311" at="79,100,80,47" concept="2" />
+      <node id="5726447348463738311" at="80,47,81,34" concept="2" />
+      <node id="5726447348463738311" at="81,34,82,22" concept="7" />
       <node id="4383917556650816775" at="21,0,23,0" concept="3" trace="myNode" />
       <node id="4383917556650816775" at="35,0,38,0" concept="5" trace="createCell#()Ljetbrains/mps/openapi/editor/cells/EditorCell;" />
       <node id="4383917556650816775" at="43,65,46,5" concept="4" />
       <node id="935069066463671881" at="60,0,63,0" concept="9" trace="renderingCondition_ggt0rc_a0a#(Lorg/jetbrains/mps/openapi/model/SNode;Ljetbrains/mps/openapi/editor/EditorContext;)Z" />
       <node id="4383917556650816775" at="24,0,28,0" concept="1" trace="Slot_tabular_EditorBuilder_a#(Ljetbrains/mps/openapi/editor/EditorContext;Lorg/jetbrains/mps/openapi/model/SNode;)V" />
       <node id="4383917556650816775" at="29,0,34,0" concept="5" trace="getNode#()Lorg/jetbrains/mps/openapi/model/SNode;" />
-      <node id="5726447348463738298" at="72,59,77,22" concept="4" />
-      <node id="5726447348463738311" at="79,0,85,0" concept="5" trace="createConstant_ggt0rc_c0#()Ljetbrains/mps/openapi/editor/cells/EditorCell;" />
+      <node id="5726447348463738298" at="71,57,76,22" concept="4" />
+      <node id="5726447348463738311" at="78,0,84,0" concept="5" trace="createConstant_ggt0rc_c0#()Ljetbrains/mps/openapi/editor/cells/EditorCell;" />
       <node id="4383917556650816775" at="51,0,60,0" concept="5" trace="createConstant_ggt0rc_a0#()Ljetbrains/mps/openapi/editor/cells/EditorCell;" />
       <node id="4383917556650816775" at="39,0,51,0" concept="5" trace="createCollection_ggt0rc_a#()Ljetbrains/mps/openapi/editor/cells/EditorCell;" />
-      <node id="5726447348463738298" at="63,0,79,0" concept="5" trace="createProperty_ggt0rc_b0#()Ljetbrains/mps/openapi/editor/cells/EditorCell;" />
+      <node id="5726447348463738298" at="63,0,78,0" concept="5" trace="createProperty_ggt0rc_b0#()Ljetbrains/mps/openapi/editor/cells/EditorCell;" />
       <scope id="4383917556650816775" at="31,26,32,18" />
       <scope id="4383917556650816775" at="35,39,36,39" />
       <scope id="4383917556650816775" at="44,68,45,59" />
       <scope id="935069066463671882" at="60,97,61,86" />
       <scope id="4383917556650816775" at="24,92,26,18" />
-      <scope id="5726447348463738298" at="73,35,75,94">
+      <scope id="5726447348463738298" at="72,35,74,112">
         <var name="manager" id="5726447348463738298" />
       </scope>
       <scope id="4383917556650816775" at="35,0,38,0" />
@@ -1085,25 +801,15 @@
         <var name="editorContext" id="935069066463671881" />
         <var name="node" id="935069066463671881" />
       </scope>
-<<<<<<< HEAD
       <scope id="4383917556650816775" at="24,0,28,0">
         <var name="context" id="4383917556650816775" />
         <var name="node" id="4383917556650816775" />
       </scope>
-      <scope id="5726447348463738311" at="79,49,83,22">
+      <scope id="5726447348463738311" at="78,49,82,22">
         <var name="editorCell" id="5726447348463738311" />
-=======
-      <scope id="5726447348463738311" at="70,88,74,22">
-        <var name="editorCell" id="5726447348463738311" />
-      </scope>
-      <scope id="4383917556650816775" at="24,0,29,0" />
-      <scope id="5726447348463738311" at="70,0,76,0">
-        <var name="editorContext" id="5726447348463738311" />
-        <var name="node" id="5726447348463738311" />
->>>>>>> bd830ede
       </scope>
       <scope id="4383917556650816775" at="29,0,34,0" />
-      <scope id="5726447348463738311" at="79,0,85,0" />
+      <scope id="5726447348463738311" at="78,0,84,0" />
       <scope id="4383917556650816775" at="51,49,58,22">
         <var name="editorCell" id="4383917556650816775" />
         <var name="style" id="4383917556650816775" />
@@ -1112,34 +818,14 @@
       <scope id="4383917556650816775" at="39,50,49,22">
         <var name="editorCell" id="4383917556650816775" />
       </scope>
-<<<<<<< HEAD
       <scope id="4383917556650816775" at="39,0,51,0" />
-      <scope id="5726447348463738298" at="63,49,77,22">
-=======
-      <scope id="4383917556650816775" at="43,0,52,0">
-        <var name="editorContext" id="4383917556650816775" />
-        <var name="node" id="4383917556650816775" />
-      </scope>
-      <scope id="4383917556650816775" at="32,0,43,0">
-        <var name="editorContext" id="4383917556650816775" />
-        <var name="node" id="4383917556650816775" />
-      </scope>
-      <scope id="5726447348463738298" at="55,88,68,22">
->>>>>>> bd830ede
+      <scope id="5726447348463738298" at="63,49,76,22">
         <var name="attributeConcept" id="5726447348463738298" />
         <var name="editorCell" id="5726447348463738298" />
         <var name="provider" id="5726447348463738298" />
       </scope>
-<<<<<<< HEAD
-      <scope id="5726447348463738298" at="63,0,79,0" />
-      <unit id="4383917556650816775" at="20,0,86,0" name="jetbrains.mps.samples.heating.tabular.editor.Slot_tabular_EditorBuilder_a" />
-=======
-      <scope id="5726447348463738298" at="55,0,70,0">
-        <var name="editorContext" id="5726447348463738298" />
-        <var name="node" id="5726447348463738298" />
-      </scope>
-      <unit id="4383917556650816775" at="22,0,77,0" name="jetbrains.mps.samples.heating.tabular.editor.Slot_tabular_Editor" />
->>>>>>> bd830ede
+      <scope id="5726447348463738298" at="63,0,78,0" />
+      <unit id="4383917556650816775" at="20,0,85,0" name="jetbrains.mps.samples.heating.tabular.editor.Slot_tabular_EditorBuilder_a" />
     </file>
   </root>
 </debug-info>
