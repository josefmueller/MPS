<?xml version="1.0" encoding="UTF-8"?>
<debug-info version="2">
  <concept fqn="c:f3061a53-9226-4cc5-a443-f952ceaf5816/1068580123140:jetbrains.mps.baseLanguage.structure.ConstructorDeclaration" />
  <concept fqn="c:f3061a53-9226-4cc5-a443-f952ceaf5816/1068580123155:jetbrains.mps.baseLanguage.structure.ExpressionStatement" />
  <concept fqn="c:f3061a53-9226-4cc5-a443-f952ceaf5816/1068390468200:jetbrains.mps.baseLanguage.structure.FieldDeclaration" />
  <concept fqn="c:f3061a53-9226-4cc5-a443-f952ceaf5816/1068580123159:jetbrains.mps.baseLanguage.structure.IfStatement" />
  <concept fqn="c:f3061a53-9226-4cc5-a443-f952ceaf5816/1068580123165:jetbrains.mps.baseLanguage.structure.InstanceMethodDeclaration" />
  <concept fqn="c:f3061a53-9226-4cc5-a443-f952ceaf5816/1068581242864:jetbrains.mps.baseLanguage.structure.LocalVariableDeclarationStatement" />
  <concept fqn="c:f3061a53-9226-4cc5-a443-f952ceaf5816/1068581242878:jetbrains.mps.baseLanguage.structure.ReturnStatement" />
  <concept fqn="c:f3061a53-9226-4cc5-a443-f952ceaf5816/6329021646629104954:jetbrains.mps.baseLanguage.structure.SingleLineComment" />
  <concept fqn="c:f3061a53-9226-4cc5-a443-f952ceaf5816/1070475587102:jetbrains.mps.baseLanguage.structure.SuperConstructorInvocation" />
  <root>
    <file name="EditorAspectDescriptorImpl.java">
      <unit at="15,0,31,0" name="jetbrains.mps.samples.customAspect.documentation.editor.EditorAspectDescriptorImpl" />
    </file>
  </root>
  <root nodeRef="r:e334d3cd-5673-450f-8ba2-6a08949884ac(jetbrains.mps.samples.customAspect.documentation.editor)/2897519568668511754">
    <file name="ConceptDocumentation_Editor.java">
<<<<<<< HEAD
      <node id="2897519568668511754" at="11,79,12,86" concept="6" />
      <node id="2897519568668511754" at="11,0,14,0" concept="4" trace="createEditorCell#(Ljetbrains/mps/openapi/editor/EditorContext;Lorg/jetbrains/mps/openapi/model/SNode;)Ljetbrains/mps/openapi/editor/cells/EditorCell;" />
      <scope id="2897519568668511754" at="11,79,12,86" />
      <scope id="2897519568668511754" at="11,0,14,0">
        <var name="editorContext" id="2897519568668511754" />
        <var name="node" id="2897519568668511754" />
      </scope>
      <unit id="2897519568668511754" at="10,0,15,0" name="jetbrains.mps.samples.customAspect.documentation.editor.ConceptDocumentation_Editor" />
    </file>
    <file name="ConceptDocumentation_EditorBuilder_a.java">
      <node id="2897519568668511754" at="26,100,27,19" concept="8" />
      <node id="2897519568668511754" at="27,19,28,18" concept="1" />
      <node id="2897519568668511754" at="33,26,34,18" concept="6" />
      <node id="2897519568668511754" at="37,39,38,39" concept="6" />
      <node id="2897519568668511754" at="41,50,42,104" concept="5" />
      <node id="2897519568668511754" at="42,104,43,48" concept="1" />
      <node id="2897519568668511754" at="43,48,44,28" concept="1" />
      <node id="2897519568668511754" at="44,28,45,65" concept="1" />
      <node id="2897519568668511754" at="45,65,46,59" concept="1" />
      <node id="2897519568668511754" at="46,59,47,59" concept="1" />
      <node id="2897519568668511754" at="47,59,48,22" concept="6" />
      <node id="2897519568668511754" at="50,51,51,106" concept="5" />
      <node id="2897519568668511754" at="51,106,52,49" concept="1" />
      <node id="2897519568668511754" at="52,49,53,34" concept="5" />
      <node id="2897519568668511754" at="53,34,54,49" concept="1" />
      <node id="2897519568668511754" at="54,49,55,40" concept="1" />
      <node id="2897519568668511754" at="55,40,56,58" concept="1" />
      <node id="2897519568668511754" at="56,58,57,57" concept="1" />
      <node id="2897519568668511754" at="57,57,58,22" concept="6" />
      <node id="2897519568668513363" at="60,50,61,108" concept="5" />
      <node id="2897519568668513363" at="61,108,62,48" concept="1" />
      <node id="2897519568668513363" at="62,48,63,34" concept="1" />
      <node id="2897519568668513363" at="63,34,64,22" concept="6" />
      <node id="2897519568668511754" at="66,49,67,88" concept="5" />
      <node id="2897519568668511754" at="67,88,68,30" concept="1" />
      <node id="2897519568668511754" at="68,30,69,43" concept="1" />
      <node id="2897519568668511754" at="69,43,70,26" concept="5" />
      <node id="2897519568668511754" at="70,26,71,102" concept="1" />
      <node id="2897519568668511754" at="71,102,72,63" concept="1" />
      <node id="2897519568668511754" at="73,39,74,40" concept="1" />
      <node id="2897519568668511754" at="74,40,75,34" concept="1" />
      <node id="2897519568668511754" at="76,5,77,73" concept="1" />
      <node id="2897519568668511754" at="77,73,78,57" concept="5" />
      <node id="2897519568668511754" at="78,57,79,59" concept="5" />
      <node id="2897519568668511754" at="80,35,81,87" concept="5" />
      <node id="2897519568668511754" at="81,87,82,94" concept="6" />
      <node id="2897519568668511754" at="83,10,84,22" concept="6" />
      <node id="2897519568668511754" at="87,34,88,14" concept="8" />
      <node id="2897519568668511754" at="90,69,91,57" concept="6" />
      <node id="2897519568668511754" at="93,81,94,41" concept="7" />
      <node id="2897519568668511754" at="94,41,95,129" concept="6" />
      <node id="2897519568668511754" at="101,0,102,0" concept="2" trace="myReferencingNode" />
      <node id="2897519568668511754" at="103,120,104,21" concept="8" />
      <node id="2897519568668511754" at="104,21,105,42" concept="1" />
      <node id="2897519568668511754" at="105,42,106,20" concept="1" />
      <node id="2897519568668511754" at="109,41,110,43" concept="6" />
      <node id="2897519568668511754" at="115,28,116,20" concept="6" />
      <node id="2897519568668513379" at="119,54,120,91" concept="5" />
      <node id="2897519568668513379" at="120,91,121,31" concept="1" />
      <node id="2897519568668513379" at="121,31,122,44" concept="1" />
      <node id="2897519568668513379" at="122,44,123,33" concept="1" />
      <node id="2897519568668513379" at="123,33,124,28" concept="5" />
      <node id="2897519568668513379" at="124,28,125,65" concept="1" />
      <node id="2897519568668513379" at="125,65,126,44" concept="1" />
      <node id="2897519568668513379" at="126,44,127,75" concept="1" />
      <node id="2897519568668513379" at="127,75,128,59" concept="5" />
      <node id="2897519568668513379" at="128,59,129,61" concept="5" />
      <node id="2897519568668513379" at="130,37,131,89" concept="5" />
      <node id="2897519568668513379" at="131,89,132,96" concept="6" />
      <node id="2897519568668513379" at="133,12,134,24" concept="6" />
      <node id="2897519568668511754" at="137,51,138,106" concept="5" />
      <node id="2897519568668511754" at="138,106,139,49" concept="1" />
      <node id="2897519568668511754" at="139,49,140,60" concept="1" />
      <node id="2897519568668511754" at="140,60,141,58" concept="1" />
      <node id="2897519568668511754" at="141,58,142,58" concept="1" />
      <node id="2897519568668511754" at="142,58,143,22" concept="6" />
      <node id="2897519568668513401" at="145,52,146,85" concept="5" />
      <node id="2897519568668513401" at="146,85,147,22" concept="6" />
      <node id="2897519568668513427" at="149,50,150,98" concept="5" />
      <node id="2897519568668513427" at="150,98,151,48" concept="1" />
      <node id="2897519568668513427" at="151,48,152,34" concept="1" />
      <node id="2897519568668513427" at="152,34,153,22" concept="6" />
      <node id="2897519568668513435" at="155,50,156,89" concept="5" />
      <node id="2897519568668513435" at="156,89,157,29" concept="1" />
      <node id="2897519568668513435" at="157,29,158,42" concept="1" />
      <node id="2897519568668513435" at="158,42,159,26" concept="5" />
      <node id="2897519568668513435" at="159,26,160,63" concept="1" />
      <node id="2897519568668513435" at="160,63,161,42" concept="1" />
      <node id="2897519568668513435" at="161,42,162,73" concept="1" />
      <node id="2897519568668513435" at="162,73,163,57" concept="5" />
      <node id="2897519568668513435" at="163,57,164,59" concept="5" />
      <node id="2897519568668513435" at="165,35,166,87" concept="5" />
      <node id="2897519568668513435" at="166,87,167,94" concept="6" />
      <node id="2897519568668513435" at="168,10,169,22" concept="6" />
      <node id="2897519568668511754" at="23,0,25,0" concept="2" trace="myNode" />
      <node id="2897519568668511754" at="99,0,101,0" concept="2" trace="myNode" />
      <node id="2897519568668511754" at="37,0,40,0" concept="4" trace="createCell#()Ljetbrains/mps/openapi/editor/cells/EditorCell;" />
      <node id="2897519568668511754" at="87,0,90,0" concept="0" trace="_Inline_pd1pxp_a1a0#()V" />
      <node id="2897519568668511754" at="90,0,93,0" concept="4" trace="createEditorCell#(Ljetbrains/mps/openapi/editor/EditorContext;)Ljetbrains/mps/openapi/editor/cells/EditorCell;" />
      <node id="2897519568668511754" at="109,0,112,0" concept="4" trace="createCell#()Ljetbrains/mps/openapi/editor/cells/EditorCell;" />
      <node id="2897519568668511754" at="26,0,30,0" concept="0" trace="ConceptDocumentation_EditorBuilder_a#(Ljetbrains/mps/openapi/editor/EditorContext;Lorg/jetbrains/mps/openapi/model/SNode;)V" />
      <node id="2897519568668511754" at="72,63,76,5" concept="3" />
      <node id="2897519568668511754" at="93,0,97,0" concept="4" trace="createEditorCell#(Ljetbrains/mps/openapi/editor/EditorContext;Lorg/jetbrains/mps/openapi/model/SNode;)Ljetbrains/mps/openapi/editor/cells/EditorCell;" />
      <node id="2897519568668513401" at="145,0,149,0" concept="4" trace="createIndentCell_pd1pxp_a1a#()Ljetbrains/mps/openapi/editor/cells/EditorCell;" />
      <node id="2897519568668511754" at="31,0,36,0" concept="4" trace="getNode#()Lorg/jetbrains/mps/openapi/model/SNode;" />
      <node id="2897519568668511754" at="79,59,84,22" concept="3" />
      <node id="2897519568668511754" at="103,0,108,0" concept="0" trace="Inline_Builder_pd1pxp_a1a0#(Ljetbrains/mps/openapi/editor/EditorContext;Lorg/jetbrains/mps/openapi/model/SNode;Lorg/jetbrains/mps/openapi/model/SNode;)V" />
      <node id="2897519568668511754" at="113,0,118,0" concept="4" trace="getNode#()Lorg/jetbrains/mps/openapi/model/SNode;" />
      <node id="2897519568668513379" at="129,61,134,24" concept="3" />
      <node id="2897519568668513435" at="164,59,169,22" concept="3" />
      <node id="2897519568668513363" at="60,0,66,0" concept="4" trace="createConstant_pd1pxp_a0a#()Ljetbrains/mps/openapi/editor/cells/EditorCell;" />
      <node id="2897519568668513427" at="149,0,155,0" concept="4" trace="createConstant_pd1pxp_b1a#()Ljetbrains/mps/openapi/editor/cells/EditorCell;" />
      <node id="2897519568668511754" at="137,0,145,0" concept="4" trace="createCollection_pd1pxp_b0#()Ljetbrains/mps/openapi/editor/cells/EditorCell;" />
      <node id="2897519568668511754" at="41,0,50,0" concept="4" trace="createCollection_pd1pxp_a#()Ljetbrains/mps/openapi/editor/cells/EditorCell;" />
      <node id="2897519568668511754" at="50,0,60,0" concept="4" trace="createCollection_pd1pxp_a0#()Ljetbrains/mps/openapi/editor/cells/EditorCell;" />
      <node id="2897519568668513435" at="155,0,171,0" concept="4" trace="createProperty_pd1pxp_c1a#()Ljetbrains/mps/openapi/editor/cells/EditorCell;" />
      <node id="2897519568668513379" at="119,0,136,0" concept="4" trace="createProperty_pd1pxp_a0b0a#()Ljetbrains/mps/openapi/editor/cells/EditorCell;" />
      <node id="2897519568668511754" at="66,0,86,0" concept="4" trace="createRefCell_pd1pxp_b0a#()Ljetbrains/mps/openapi/editor/cells/EditorCell;" />
      <scope id="2897519568668511754" at="33,26,34,18" />
      <scope id="2897519568668511754" at="37,39,38,39" />
      <scope id="2897519568668511754" at="87,34,88,14" />
      <scope id="2897519568668511754" at="90,69,91,57" />
      <scope id="2897519568668511754" at="109,41,110,43" />
      <scope id="2897519568668511754" at="115,28,116,20" />
      <scope id="2897519568668511754" at="26,100,28,18" />
      <scope id="2897519568668511754" at="73,39,75,34" />
      <scope id="2897519568668511754" at="80,35,82,94">
        <var name="manager" id="2897519568668511754" />
      </scope>
      <scope id="2897519568668511754" at="93,81,95,129" />
      <scope id="2897519568668513379" at="130,37,132,96">
        <var name="manager" id="2897519568668513379" />
      </scope>
      <scope id="2897519568668513401" at="145,52,147,22">
        <var name="editorCell" id="2897519568668513401" />
      </scope>
      <scope id="2897519568668513435" at="165,35,167,94">
=======
      <node id="2897519568668511754" at="22,79,23,63" concept="5" />
      <node id="2897519568668511754" at="25,89,26,97" concept="4" />
      <node id="2897519568668511754" at="26,97,27,48" concept="1" />
      <node id="2897519568668511754" at="27,48,28,28" concept="1" />
      <node id="2897519568668511754" at="28,28,29,83" concept="1" />
      <node id="2897519568668511754" at="29,83,30,83" concept="1" />
      <node id="2897519568668511754" at="30,83,31,22" concept="5" />
      <node id="2897519568668511754" at="33,90,34,99" concept="4" />
      <node id="2897519568668511754" at="34,99,35,49" concept="1" />
      <node id="2897519568668511754" at="35,49,36,34" concept="4" />
      <node id="2897519568668511754" at="36,34,37,52" concept="1" />
      <node id="2897519568668511754" at="37,52,38,40" concept="1" />
      <node id="2897519568668511754" at="38,40,39,82" concept="1" />
      <node id="2897519568668511754" at="39,82,40,81" concept="1" />
      <node id="2897519568668511754" at="40,81,41,22" concept="5" />
      <node id="2897519568668513363" at="43,89,44,101" concept="4" />
      <node id="2897519568668513363" at="44,101,45,48" concept="1" />
      <node id="2897519568668513363" at="45,48,46,34" concept="1" />
      <node id="2897519568668513363" at="46,34,47,22" concept="5" />
      <node id="2897519568668511754" at="49,88,50,81" concept="4" />
      <node id="2897519568668511754" at="50,81,51,30" concept="1" />
      <node id="2897519568668511754" at="51,30,52,43" concept="1" />
      <node id="2897519568668511754" at="52,43,53,26" concept="4" />
      <node id="2897519568668511754" at="53,26,54,93" concept="1" />
      <node id="2897519568668511754" at="54,93,55,58" concept="1" />
      <node id="2897519568668511754" at="56,39,57,40" concept="1" />
      <node id="2897519568668511754" at="57,40,58,34" concept="1" />
      <node id="2897519568668511754" at="59,5,60,73" concept="1" />
      <node id="2897519568668511754" at="60,73,61,57" concept="4" />
      <node id="2897519568668511754" at="62,35,63,82" concept="4" />
      <node id="2897519568668511754" at="63,82,64,112" concept="5" />
      <node id="2897519568668511754" at="65,10,66,22" concept="5" />
      <node id="2897519568668513371" at="69,34,70,14" concept="6" />
      <node id="2897519568668513371" at="72,69,73,67" concept="5" />
      <node id="2897519568668513371" at="75,81,76,67" concept="5" />
      <node id="2897519568668513379" at="78,93,79,84" concept="4" />
      <node id="2897519568668513379" at="79,84,80,31" concept="1" />
      <node id="2897519568668513379" at="80,31,81,44" concept="1" />
      <node id="2897519568668513379" at="81,44,82,33" concept="1" />
      <node id="2897519568668513379" at="82,33,83,28" concept="4" />
      <node id="2897519568668513379" at="83,28,84,60" concept="1" />
      <node id="2897519568668513379" at="84,60,85,44" concept="1" />
      <node id="2897519568668513379" at="85,44,86,75" concept="1" />
      <node id="2897519568668513379" at="86,75,87,59" concept="4" />
      <node id="2897519568668513379" at="88,37,89,84" concept="4" />
      <node id="2897519568668513379" at="89,84,90,114" concept="5" />
      <node id="2897519568668513379" at="91,12,92,24" concept="5" />
      <node id="2897519568668511754" at="95,90,96,99" concept="4" />
      <node id="2897519568668511754" at="96,99,97,49" concept="1" />
      <node id="2897519568668511754" at="97,49,98,84" concept="1" />
      <node id="2897519568668511754" at="98,84,99,82" concept="1" />
      <node id="2897519568668511754" at="99,82,100,82" concept="1" />
      <node id="2897519568668511754" at="100,82,101,22" concept="5" />
      <node id="2897519568668513401" at="103,91,104,78" concept="4" />
      <node id="2897519568668513401" at="104,78,105,22" concept="5" />
      <node id="2897519568668513427" at="107,89,108,91" concept="4" />
      <node id="2897519568668513427" at="108,91,109,48" concept="1" />
      <node id="2897519568668513427" at="109,48,110,34" concept="1" />
      <node id="2897519568668513427" at="110,34,111,22" concept="5" />
      <node id="2897519568668513435" at="113,89,114,82" concept="4" />
      <node id="2897519568668513435" at="114,82,115,29" concept="1" />
      <node id="2897519568668513435" at="115,29,116,42" concept="1" />
      <node id="2897519568668513435" at="116,42,117,26" concept="4" />
      <node id="2897519568668513435" at="117,26,118,58" concept="1" />
      <node id="2897519568668513435" at="118,58,119,42" concept="1" />
      <node id="2897519568668513435" at="119,42,120,73" concept="1" />
      <node id="2897519568668513435" at="120,73,121,57" concept="4" />
      <node id="2897519568668513435" at="122,35,123,82" concept="4" />
      <node id="2897519568668513435" at="123,82,124,112" concept="5" />
      <node id="2897519568668513435" at="125,10,126,22" concept="5" />
      <node id="2897519568668511754" at="22,0,25,0" concept="3" trace="createEditorCell#(Ljetbrains/mps/openapi/editor/EditorContext;Lorg/jetbrains/mps/openapi/model/SNode;)Ljetbrains/mps/openapi/editor/cells/EditorCell;" />
      <node id="2897519568668513371" at="69,0,72,0" concept="0" trace="_Inline_pd1pxp_a1a0#()V" />
      <node id="2897519568668513371" at="72,0,75,0" concept="3" trace="createEditorCell#(Ljetbrains/mps/openapi/editor/EditorContext;)Ljetbrains/mps/openapi/editor/cells/EditorCell;" />
      <node id="2897519568668513371" at="75,0,78,0" concept="3" trace="createEditorCell#(Ljetbrains/mps/openapi/editor/EditorContext;Lorg/jetbrains/mps/openapi/model/SNode;)Ljetbrains/mps/openapi/editor/cells/EditorCell;" />
      <node id="2897519568668511754" at="55,58,59,5" concept="2" />
      <node id="2897519568668513401" at="103,0,107,0" concept="3" trace="createIndentCell_pd1pxp_a1a#(Ljetbrains/mps/openapi/editor/EditorContext;Lorg/jetbrains/mps/openapi/model/SNode;)Ljetbrains/mps/openapi/editor/cells/EditorCell;" />
      <node id="2897519568668511754" at="61,57,66,22" concept="2" />
      <node id="2897519568668513379" at="87,59,92,24" concept="2" />
      <node id="2897519568668513435" at="121,57,126,22" concept="2" />
      <node id="2897519568668513363" at="43,0,49,0" concept="3" trace="createConstant_pd1pxp_a0a#(Ljetbrains/mps/openapi/editor/EditorContext;Lorg/jetbrains/mps/openapi/model/SNode;)Ljetbrains/mps/openapi/editor/cells/EditorCell;" />
      <node id="2897519568668513427" at="107,0,113,0" concept="3" trace="createConstant_pd1pxp_b1a#(Ljetbrains/mps/openapi/editor/EditorContext;Lorg/jetbrains/mps/openapi/model/SNode;)Ljetbrains/mps/openapi/editor/cells/EditorCell;" />
      <node id="2897519568668511754" at="25,0,33,0" concept="3" trace="createCollection_pd1pxp_a#(Ljetbrains/mps/openapi/editor/EditorContext;Lorg/jetbrains/mps/openapi/model/SNode;)Ljetbrains/mps/openapi/editor/cells/EditorCell;" />
      <node id="2897519568668511754" at="95,0,103,0" concept="3" trace="createCollection_pd1pxp_b0#(Ljetbrains/mps/openapi/editor/EditorContext;Lorg/jetbrains/mps/openapi/model/SNode;)Ljetbrains/mps/openapi/editor/cells/EditorCell;" />
      <node id="2897519568668511754" at="33,0,43,0" concept="3" trace="createCollection_pd1pxp_a0#(Ljetbrains/mps/openapi/editor/EditorContext;Lorg/jetbrains/mps/openapi/model/SNode;)Ljetbrains/mps/openapi/editor/cells/EditorCell;" />
      <node id="2897519568668513435" at="113,0,128,0" concept="3" trace="createProperty_pd1pxp_c1a#(Ljetbrains/mps/openapi/editor/EditorContext;Lorg/jetbrains/mps/openapi/model/SNode;)Ljetbrains/mps/openapi/editor/cells/EditorCell;" />
      <node id="2897519568668513379" at="78,0,94,0" concept="3" trace="createProperty_pd1pxp_a0b0a#(Ljetbrains/mps/openapi/editor/EditorContext;Lorg/jetbrains/mps/openapi/model/SNode;)Ljetbrains/mps/openapi/editor/cells/EditorCell;" />
      <node id="2897519568668511754" at="49,0,68,0" concept="3" trace="createRefCell_pd1pxp_b0a#(Ljetbrains/mps/openapi/editor/EditorContext;Lorg/jetbrains/mps/openapi/model/SNode;)Ljetbrains/mps/openapi/editor/cells/EditorCell;" />
      <scope id="2897519568668511754" at="22,79,23,63" />
      <scope id="2897519568668513371" at="69,34,70,14" />
      <scope id="2897519568668513371" at="72,69,73,67" />
      <scope id="2897519568668513371" at="75,81,76,67" />
      <scope id="2897519568668511754" at="56,39,58,34" />
      <scope id="2897519568668511754" at="62,35,64,112">
        <var name="manager" id="2897519568668511754" />
      </scope>
      <scope id="2897519568668513379" at="88,37,90,114">
        <var name="manager" id="2897519568668513379" />
      </scope>
      <scope id="2897519568668513401" at="103,91,105,22">
        <var name="editorCell" id="2897519568668513401" />
      </scope>
      <scope id="2897519568668513435" at="122,35,124,112">
>>>>>>> bd830ede
        <var name="manager" id="2897519568668513435" />
      </scope>
      <scope id="2897519568668511754" at="37,0,40,0" />
      <scope id="2897519568668511754" at="87,0,90,0" />
      <scope id="2897519568668511754" at="90,0,93,0">
        <var name="editorContext" id="2897519568668511754" />
<<<<<<< HEAD
      </scope>
      <scope id="2897519568668511754" at="103,120,106,20" />
      <scope id="2897519568668511754" at="109,0,112,0" />
      <scope id="2897519568668511754" at="26,0,30,0">
        <var name="context" id="2897519568668511754" />
        <var name="node" id="2897519568668511754" />
=======
        <var name="node" id="2897519568668511754" />
      </scope>
      <scope id="2897519568668513371" at="69,0,72,0" />
      <scope id="2897519568668513371" at="72,0,75,0">
        <var name="editorContext" id="2897519568668513371" />
      </scope>
      <scope id="2897519568668513371" at="75,0,78,0">
        <var name="editorContext" id="2897519568668513371" />
        <var name="node" id="2897519568668513371" />
>>>>>>> bd830ede
      </scope>
      <scope id="2897519568668513363" at="60,50,64,22">
        <var name="editorCell" id="2897519568668513363" />
      </scope>
<<<<<<< HEAD
      <scope id="2897519568668511754" at="93,0,97,0">
        <var name="editorContext" id="2897519568668511754" />
        <var name="node" id="2897519568668511754" />
      </scope>
      <scope id="2897519568668513401" at="145,0,149,0" />
      <scope id="2897519568668513427" at="149,50,153,22">
=======
      <scope id="2897519568668513401" at="103,0,107,0">
        <var name="editorContext" id="2897519568668513401" />
        <var name="node" id="2897519568668513401" />
      </scope>
      <scope id="2897519568668513427" at="107,89,111,22">
>>>>>>> bd830ede
        <var name="editorCell" id="2897519568668513427" />
      </scope>
      <scope id="2897519568668511754" at="31,0,36,0" />
      <scope id="2897519568668511754" at="103,0,108,0">
        <var name="context" id="2897519568668511754" />
        <var name="node" id="2897519568668511754" />
        <var name="referencingNode" id="2897519568668511754" />
      </scope>
<<<<<<< HEAD
      <scope id="2897519568668511754" at="113,0,118,0" />
      <scope id="2897519568668513363" at="60,0,66,0" />
      <scope id="2897519568668511754" at="137,51,143,22">
        <var name="editorCell" id="2897519568668511754" />
      </scope>
      <scope id="2897519568668513427" at="149,0,155,0" />
      <scope id="2897519568668511754" at="41,50,48,22">
        <var name="editorCell" id="2897519568668511754" />
=======
      <scope id="2897519568668511754" at="95,90,101,22">
        <var name="editorCell" id="2897519568668511754" />
      </scope>
      <scope id="2897519568668513427" at="107,0,113,0">
        <var name="editorContext" id="2897519568668513427" />
        <var name="node" id="2897519568668513427" />
      </scope>
      <scope id="2897519568668511754" at="25,0,33,0">
        <var name="editorContext" id="2897519568668511754" />
        <var name="node" id="2897519568668511754" />
>>>>>>> bd830ede
      </scope>
      <scope id="2897519568668511754" at="50,51,58,22">
        <var name="editorCell" id="2897519568668511754" />
        <var name="style" id="2897519568668511754" />
      </scope>
<<<<<<< HEAD
      <scope id="2897519568668511754" at="137,0,145,0" />
      <scope id="2897519568668511754" at="41,0,50,0" />
      <scope id="2897519568668511754" at="50,0,60,0" />
      <scope id="2897519568668513435" at="155,50,169,22">
=======
      <scope id="2897519568668511754" at="95,0,103,0">
        <var name="editorContext" id="2897519568668511754" />
        <var name="node" id="2897519568668511754" />
      </scope>
      <scope id="2897519568668511754" at="33,0,43,0">
        <var name="editorContext" id="2897519568668511754" />
        <var name="node" id="2897519568668511754" />
      </scope>
      <scope id="2897519568668513435" at="113,89,126,22">
>>>>>>> bd830ede
        <var name="attributeConcept" id="2897519568668513435" />
        <var name="editorCell" id="2897519568668513435" />
        <var name="provider" id="2897519568668513435" />
      </scope>
<<<<<<< HEAD
      <scope id="2897519568668513379" at="119,54,134,24">
=======
      <scope id="2897519568668513379" at="78,93,92,24">
>>>>>>> bd830ede
        <var name="attributeConcept" id="2897519568668513379" />
        <var name="editorCell" id="2897519568668513379" />
        <var name="provider" id="2897519568668513379" />
      </scope>
<<<<<<< HEAD
      <scope id="2897519568668513435" at="155,0,171,0" />
      <scope id="2897519568668513379" at="119,0,136,0" />
      <scope id="2897519568668511754" at="66,49,84,22">
=======
      <scope id="2897519568668513435" at="113,0,128,0">
        <var name="editorContext" id="2897519568668513435" />
        <var name="node" id="2897519568668513435" />
      </scope>
      <scope id="2897519568668513379" at="78,0,94,0">
        <var name="editorContext" id="2897519568668513379" />
        <var name="node" id="2897519568668513379" />
      </scope>
      <scope id="2897519568668511754" at="49,88,66,22">
>>>>>>> bd830ede
        <var name="attributeConcept" id="2897519568668511754" />
        <var name="editorCell" id="2897519568668511754" />
        <var name="provider" id="2897519568668511754" />
      </scope>
<<<<<<< HEAD
      <scope id="2897519568668511754" at="66,0,86,0" />
      <unit id="2897519568668511754" at="86,0,98,0" name="jetbrains.mps.samples.customAspect.documentation.editor.ConceptDocumentation_EditorBuilder_a$_Inline_pd1pxp_a1a0" />
      <unit id="2897519568668511754" at="98,0,137,0" name="jetbrains.mps.samples.customAspect.documentation.editor.ConceptDocumentation_EditorBuilder_a$Inline_Builder_pd1pxp_a1a0" />
      <unit id="2897519568668511754" at="22,0,172,0" name="jetbrains.mps.samples.customAspect.documentation.editor.ConceptDocumentation_EditorBuilder_a" />
=======
      <scope id="2897519568668511754" at="49,0,68,0">
        <var name="editorContext" id="2897519568668511754" />
        <var name="node" id="2897519568668511754" />
      </scope>
      <unit id="2897519568668513371" at="68,0,95,0" name="jetbrains.mps.samples.customAspect.documentation.editor.ConceptDocumentation_Editor$_Inline_pd1pxp_a1a0" />
      <unit id="2897519568668511754" at="21,0,129,0" name="jetbrains.mps.samples.customAspect.documentation.editor.ConceptDocumentation_Editor" />
>>>>>>> bd830ede
    </file>
  </root>
</debug-info>
<|MERGE_RESOLUTION|>--- conflicted
+++ resolved
@@ -16,7 +16,6 @@
   </root>
   <root nodeRef="r:e334d3cd-5673-450f-8ba2-6a08949884ac(jetbrains.mps.samples.customAspect.documentation.editor)/2897519568668511754">
     <file name="ConceptDocumentation_Editor.java">
-<<<<<<< HEAD
       <node id="2897519568668511754" at="11,79,12,86" concept="6" />
       <node id="2897519568668511754" at="11,0,14,0" concept="4" trace="createEditorCell#(Ljetbrains/mps/openapi/editor/EditorContext;Lorg/jetbrains/mps/openapi/model/SNode;)Ljetbrains/mps/openapi/editor/cells/EditorCell;" />
       <scope id="2897519568668511754" at="11,79,12,86" />
@@ -60,341 +59,164 @@
       <node id="2897519568668511754" at="74,40,75,34" concept="1" />
       <node id="2897519568668511754" at="76,5,77,73" concept="1" />
       <node id="2897519568668511754" at="77,73,78,57" concept="5" />
-      <node id="2897519568668511754" at="78,57,79,59" concept="5" />
-      <node id="2897519568668511754" at="80,35,81,87" concept="5" />
-      <node id="2897519568668511754" at="81,87,82,94" concept="6" />
-      <node id="2897519568668511754" at="83,10,84,22" concept="6" />
-      <node id="2897519568668511754" at="87,34,88,14" concept="8" />
-      <node id="2897519568668511754" at="90,69,91,57" concept="6" />
-      <node id="2897519568668511754" at="93,81,94,41" concept="7" />
-      <node id="2897519568668511754" at="94,41,95,129" concept="6" />
-      <node id="2897519568668511754" at="101,0,102,0" concept="2" trace="myReferencingNode" />
-      <node id="2897519568668511754" at="103,120,104,21" concept="8" />
-      <node id="2897519568668511754" at="104,21,105,42" concept="1" />
-      <node id="2897519568668511754" at="105,42,106,20" concept="1" />
-      <node id="2897519568668511754" at="109,41,110,43" concept="6" />
-      <node id="2897519568668511754" at="115,28,116,20" concept="6" />
-      <node id="2897519568668513379" at="119,54,120,91" concept="5" />
-      <node id="2897519568668513379" at="120,91,121,31" concept="1" />
-      <node id="2897519568668513379" at="121,31,122,44" concept="1" />
-      <node id="2897519568668513379" at="122,44,123,33" concept="1" />
-      <node id="2897519568668513379" at="123,33,124,28" concept="5" />
-      <node id="2897519568668513379" at="124,28,125,65" concept="1" />
-      <node id="2897519568668513379" at="125,65,126,44" concept="1" />
-      <node id="2897519568668513379" at="126,44,127,75" concept="1" />
-      <node id="2897519568668513379" at="127,75,128,59" concept="5" />
-      <node id="2897519568668513379" at="128,59,129,61" concept="5" />
-      <node id="2897519568668513379" at="130,37,131,89" concept="5" />
-      <node id="2897519568668513379" at="131,89,132,96" concept="6" />
-      <node id="2897519568668513379" at="133,12,134,24" concept="6" />
-      <node id="2897519568668511754" at="137,51,138,106" concept="5" />
-      <node id="2897519568668511754" at="138,106,139,49" concept="1" />
-      <node id="2897519568668511754" at="139,49,140,60" concept="1" />
-      <node id="2897519568668511754" at="140,60,141,58" concept="1" />
-      <node id="2897519568668511754" at="141,58,142,58" concept="1" />
-      <node id="2897519568668511754" at="142,58,143,22" concept="6" />
-      <node id="2897519568668513401" at="145,52,146,85" concept="5" />
-      <node id="2897519568668513401" at="146,85,147,22" concept="6" />
-      <node id="2897519568668513427" at="149,50,150,98" concept="5" />
-      <node id="2897519568668513427" at="150,98,151,48" concept="1" />
-      <node id="2897519568668513427" at="151,48,152,34" concept="1" />
-      <node id="2897519568668513427" at="152,34,153,22" concept="6" />
-      <node id="2897519568668513435" at="155,50,156,89" concept="5" />
-      <node id="2897519568668513435" at="156,89,157,29" concept="1" />
-      <node id="2897519568668513435" at="157,29,158,42" concept="1" />
-      <node id="2897519568668513435" at="158,42,159,26" concept="5" />
-      <node id="2897519568668513435" at="159,26,160,63" concept="1" />
-      <node id="2897519568668513435" at="160,63,161,42" concept="1" />
-      <node id="2897519568668513435" at="161,42,162,73" concept="1" />
-      <node id="2897519568668513435" at="162,73,163,57" concept="5" />
-      <node id="2897519568668513435" at="163,57,164,59" concept="5" />
-      <node id="2897519568668513435" at="165,35,166,87" concept="5" />
-      <node id="2897519568668513435" at="166,87,167,94" concept="6" />
-      <node id="2897519568668513435" at="168,10,169,22" concept="6" />
+      <node id="2897519568668511754" at="79,35,80,87" concept="5" />
+      <node id="2897519568668511754" at="80,87,81,112" concept="6" />
+      <node id="2897519568668511754" at="82,10,83,22" concept="6" />
+      <node id="2897519568668511754" at="86,34,87,14" concept="8" />
+      <node id="2897519568668511754" at="89,69,90,57" concept="6" />
+      <node id="2897519568668511754" at="92,81,93,41" concept="7" />
+      <node id="2897519568668511754" at="93,41,94,129" concept="6" />
+      <node id="2897519568668511754" at="100,0,101,0" concept="2" trace="myReferencingNode" />
+      <node id="2897519568668511754" at="102,120,103,21" concept="8" />
+      <node id="2897519568668511754" at="103,21,104,42" concept="1" />
+      <node id="2897519568668511754" at="104,42,105,20" concept="1" />
+      <node id="2897519568668511754" at="108,41,109,43" concept="6" />
+      <node id="2897519568668511754" at="114,28,115,20" concept="6" />
+      <node id="2897519568668513379" at="118,54,119,91" concept="5" />
+      <node id="2897519568668513379" at="119,91,120,31" concept="1" />
+      <node id="2897519568668513379" at="120,31,121,44" concept="1" />
+      <node id="2897519568668513379" at="121,44,122,33" concept="1" />
+      <node id="2897519568668513379" at="122,33,123,28" concept="5" />
+      <node id="2897519568668513379" at="123,28,124,65" concept="1" />
+      <node id="2897519568668513379" at="124,65,125,44" concept="1" />
+      <node id="2897519568668513379" at="125,44,126,75" concept="1" />
+      <node id="2897519568668513379" at="126,75,127,59" concept="5" />
+      <node id="2897519568668513379" at="128,37,129,89" concept="5" />
+      <node id="2897519568668513379" at="129,89,130,114" concept="6" />
+      <node id="2897519568668513379" at="131,12,132,24" concept="6" />
+      <node id="2897519568668511754" at="135,51,136,106" concept="5" />
+      <node id="2897519568668511754" at="136,106,137,49" concept="1" />
+      <node id="2897519568668511754" at="137,49,138,60" concept="1" />
+      <node id="2897519568668511754" at="138,60,139,58" concept="1" />
+      <node id="2897519568668511754" at="139,58,140,58" concept="1" />
+      <node id="2897519568668511754" at="140,58,141,22" concept="6" />
+      <node id="2897519568668513401" at="143,52,144,85" concept="5" />
+      <node id="2897519568668513401" at="144,85,145,22" concept="6" />
+      <node id="2897519568668513427" at="147,50,148,98" concept="5" />
+      <node id="2897519568668513427" at="148,98,149,48" concept="1" />
+      <node id="2897519568668513427" at="149,48,150,34" concept="1" />
+      <node id="2897519568668513427" at="150,34,151,22" concept="6" />
+      <node id="2897519568668513435" at="153,50,154,89" concept="5" />
+      <node id="2897519568668513435" at="154,89,155,29" concept="1" />
+      <node id="2897519568668513435" at="155,29,156,42" concept="1" />
+      <node id="2897519568668513435" at="156,42,157,26" concept="5" />
+      <node id="2897519568668513435" at="157,26,158,63" concept="1" />
+      <node id="2897519568668513435" at="158,63,159,42" concept="1" />
+      <node id="2897519568668513435" at="159,42,160,73" concept="1" />
+      <node id="2897519568668513435" at="160,73,161,57" concept="5" />
+      <node id="2897519568668513435" at="162,35,163,87" concept="5" />
+      <node id="2897519568668513435" at="163,87,164,112" concept="6" />
+      <node id="2897519568668513435" at="165,10,166,22" concept="6" />
       <node id="2897519568668511754" at="23,0,25,0" concept="2" trace="myNode" />
-      <node id="2897519568668511754" at="99,0,101,0" concept="2" trace="myNode" />
+      <node id="2897519568668511754" at="98,0,100,0" concept="2" trace="myNode" />
       <node id="2897519568668511754" at="37,0,40,0" concept="4" trace="createCell#()Ljetbrains/mps/openapi/editor/cells/EditorCell;" />
-      <node id="2897519568668511754" at="87,0,90,0" concept="0" trace="_Inline_pd1pxp_a1a0#()V" />
-      <node id="2897519568668511754" at="90,0,93,0" concept="4" trace="createEditorCell#(Ljetbrains/mps/openapi/editor/EditorContext;)Ljetbrains/mps/openapi/editor/cells/EditorCell;" />
-      <node id="2897519568668511754" at="109,0,112,0" concept="4" trace="createCell#()Ljetbrains/mps/openapi/editor/cells/EditorCell;" />
+      <node id="2897519568668511754" at="86,0,89,0" concept="0" trace="_Inline_pd1pxp_a1a0#()V" />
+      <node id="2897519568668511754" at="89,0,92,0" concept="4" trace="createEditorCell#(Ljetbrains/mps/openapi/editor/EditorContext;)Ljetbrains/mps/openapi/editor/cells/EditorCell;" />
+      <node id="2897519568668511754" at="108,0,111,0" concept="4" trace="createCell#()Ljetbrains/mps/openapi/editor/cells/EditorCell;" />
       <node id="2897519568668511754" at="26,0,30,0" concept="0" trace="ConceptDocumentation_EditorBuilder_a#(Ljetbrains/mps/openapi/editor/EditorContext;Lorg/jetbrains/mps/openapi/model/SNode;)V" />
       <node id="2897519568668511754" at="72,63,76,5" concept="3" />
-      <node id="2897519568668511754" at="93,0,97,0" concept="4" trace="createEditorCell#(Ljetbrains/mps/openapi/editor/EditorContext;Lorg/jetbrains/mps/openapi/model/SNode;)Ljetbrains/mps/openapi/editor/cells/EditorCell;" />
-      <node id="2897519568668513401" at="145,0,149,0" concept="4" trace="createIndentCell_pd1pxp_a1a#()Ljetbrains/mps/openapi/editor/cells/EditorCell;" />
+      <node id="2897519568668511754" at="92,0,96,0" concept="4" trace="createEditorCell#(Ljetbrains/mps/openapi/editor/EditorContext;Lorg/jetbrains/mps/openapi/model/SNode;)Ljetbrains/mps/openapi/editor/cells/EditorCell;" />
+      <node id="2897519568668513401" at="143,0,147,0" concept="4" trace="createIndentCell_pd1pxp_a1a#()Ljetbrains/mps/openapi/editor/cells/EditorCell;" />
       <node id="2897519568668511754" at="31,0,36,0" concept="4" trace="getNode#()Lorg/jetbrains/mps/openapi/model/SNode;" />
-      <node id="2897519568668511754" at="79,59,84,22" concept="3" />
-      <node id="2897519568668511754" at="103,0,108,0" concept="0" trace="Inline_Builder_pd1pxp_a1a0#(Ljetbrains/mps/openapi/editor/EditorContext;Lorg/jetbrains/mps/openapi/model/SNode;Lorg/jetbrains/mps/openapi/model/SNode;)V" />
-      <node id="2897519568668511754" at="113,0,118,0" concept="4" trace="getNode#()Lorg/jetbrains/mps/openapi/model/SNode;" />
-      <node id="2897519568668513379" at="129,61,134,24" concept="3" />
-      <node id="2897519568668513435" at="164,59,169,22" concept="3" />
+      <node id="2897519568668511754" at="78,57,83,22" concept="3" />
+      <node id="2897519568668511754" at="102,0,107,0" concept="0" trace="Inline_Builder_pd1pxp_a1a0#(Ljetbrains/mps/openapi/editor/EditorContext;Lorg/jetbrains/mps/openapi/model/SNode;Lorg/jetbrains/mps/openapi/model/SNode;)V" />
+      <node id="2897519568668511754" at="112,0,117,0" concept="4" trace="getNode#()Lorg/jetbrains/mps/openapi/model/SNode;" />
+      <node id="2897519568668513379" at="127,59,132,24" concept="3" />
+      <node id="2897519568668513435" at="161,57,166,22" concept="3" />
       <node id="2897519568668513363" at="60,0,66,0" concept="4" trace="createConstant_pd1pxp_a0a#()Ljetbrains/mps/openapi/editor/cells/EditorCell;" />
-      <node id="2897519568668513427" at="149,0,155,0" concept="4" trace="createConstant_pd1pxp_b1a#()Ljetbrains/mps/openapi/editor/cells/EditorCell;" />
-      <node id="2897519568668511754" at="137,0,145,0" concept="4" trace="createCollection_pd1pxp_b0#()Ljetbrains/mps/openapi/editor/cells/EditorCell;" />
+      <node id="2897519568668513427" at="147,0,153,0" concept="4" trace="createConstant_pd1pxp_b1a#()Ljetbrains/mps/openapi/editor/cells/EditorCell;" />
+      <node id="2897519568668511754" at="135,0,143,0" concept="4" trace="createCollection_pd1pxp_b0#()Ljetbrains/mps/openapi/editor/cells/EditorCell;" />
       <node id="2897519568668511754" at="41,0,50,0" concept="4" trace="createCollection_pd1pxp_a#()Ljetbrains/mps/openapi/editor/cells/EditorCell;" />
       <node id="2897519568668511754" at="50,0,60,0" concept="4" trace="createCollection_pd1pxp_a0#()Ljetbrains/mps/openapi/editor/cells/EditorCell;" />
-      <node id="2897519568668513435" at="155,0,171,0" concept="4" trace="createProperty_pd1pxp_c1a#()Ljetbrains/mps/openapi/editor/cells/EditorCell;" />
-      <node id="2897519568668513379" at="119,0,136,0" concept="4" trace="createProperty_pd1pxp_a0b0a#()Ljetbrains/mps/openapi/editor/cells/EditorCell;" />
-      <node id="2897519568668511754" at="66,0,86,0" concept="4" trace="createRefCell_pd1pxp_b0a#()Ljetbrains/mps/openapi/editor/cells/EditorCell;" />
+      <node id="2897519568668513435" at="153,0,168,0" concept="4" trace="createProperty_pd1pxp_c1a#()Ljetbrains/mps/openapi/editor/cells/EditorCell;" />
+      <node id="2897519568668513379" at="118,0,134,0" concept="4" trace="createProperty_pd1pxp_a0b0a#()Ljetbrains/mps/openapi/editor/cells/EditorCell;" />
+      <node id="2897519568668511754" at="66,0,85,0" concept="4" trace="createRefCell_pd1pxp_b0a#()Ljetbrains/mps/openapi/editor/cells/EditorCell;" />
       <scope id="2897519568668511754" at="33,26,34,18" />
       <scope id="2897519568668511754" at="37,39,38,39" />
-      <scope id="2897519568668511754" at="87,34,88,14" />
-      <scope id="2897519568668511754" at="90,69,91,57" />
-      <scope id="2897519568668511754" at="109,41,110,43" />
-      <scope id="2897519568668511754" at="115,28,116,20" />
+      <scope id="2897519568668511754" at="86,34,87,14" />
+      <scope id="2897519568668511754" at="89,69,90,57" />
+      <scope id="2897519568668511754" at="108,41,109,43" />
+      <scope id="2897519568668511754" at="114,28,115,20" />
       <scope id="2897519568668511754" at="26,100,28,18" />
       <scope id="2897519568668511754" at="73,39,75,34" />
-      <scope id="2897519568668511754" at="80,35,82,94">
+      <scope id="2897519568668511754" at="79,35,81,112">
         <var name="manager" id="2897519568668511754" />
       </scope>
-      <scope id="2897519568668511754" at="93,81,95,129" />
-      <scope id="2897519568668513379" at="130,37,132,96">
+      <scope id="2897519568668511754" at="92,81,94,129" />
+      <scope id="2897519568668513379" at="128,37,130,114">
         <var name="manager" id="2897519568668513379" />
       </scope>
-      <scope id="2897519568668513401" at="145,52,147,22">
+      <scope id="2897519568668513401" at="143,52,145,22">
         <var name="editorCell" id="2897519568668513401" />
       </scope>
-      <scope id="2897519568668513435" at="165,35,167,94">
-=======
-      <node id="2897519568668511754" at="22,79,23,63" concept="5" />
-      <node id="2897519568668511754" at="25,89,26,97" concept="4" />
-      <node id="2897519568668511754" at="26,97,27,48" concept="1" />
-      <node id="2897519568668511754" at="27,48,28,28" concept="1" />
-      <node id="2897519568668511754" at="28,28,29,83" concept="1" />
-      <node id="2897519568668511754" at="29,83,30,83" concept="1" />
-      <node id="2897519568668511754" at="30,83,31,22" concept="5" />
-      <node id="2897519568668511754" at="33,90,34,99" concept="4" />
-      <node id="2897519568668511754" at="34,99,35,49" concept="1" />
-      <node id="2897519568668511754" at="35,49,36,34" concept="4" />
-      <node id="2897519568668511754" at="36,34,37,52" concept="1" />
-      <node id="2897519568668511754" at="37,52,38,40" concept="1" />
-      <node id="2897519568668511754" at="38,40,39,82" concept="1" />
-      <node id="2897519568668511754" at="39,82,40,81" concept="1" />
-      <node id="2897519568668511754" at="40,81,41,22" concept="5" />
-      <node id="2897519568668513363" at="43,89,44,101" concept="4" />
-      <node id="2897519568668513363" at="44,101,45,48" concept="1" />
-      <node id="2897519568668513363" at="45,48,46,34" concept="1" />
-      <node id="2897519568668513363" at="46,34,47,22" concept="5" />
-      <node id="2897519568668511754" at="49,88,50,81" concept="4" />
-      <node id="2897519568668511754" at="50,81,51,30" concept="1" />
-      <node id="2897519568668511754" at="51,30,52,43" concept="1" />
-      <node id="2897519568668511754" at="52,43,53,26" concept="4" />
-      <node id="2897519568668511754" at="53,26,54,93" concept="1" />
-      <node id="2897519568668511754" at="54,93,55,58" concept="1" />
-      <node id="2897519568668511754" at="56,39,57,40" concept="1" />
-      <node id="2897519568668511754" at="57,40,58,34" concept="1" />
-      <node id="2897519568668511754" at="59,5,60,73" concept="1" />
-      <node id="2897519568668511754" at="60,73,61,57" concept="4" />
-      <node id="2897519568668511754" at="62,35,63,82" concept="4" />
-      <node id="2897519568668511754" at="63,82,64,112" concept="5" />
-      <node id="2897519568668511754" at="65,10,66,22" concept="5" />
-      <node id="2897519568668513371" at="69,34,70,14" concept="6" />
-      <node id="2897519568668513371" at="72,69,73,67" concept="5" />
-      <node id="2897519568668513371" at="75,81,76,67" concept="5" />
-      <node id="2897519568668513379" at="78,93,79,84" concept="4" />
-      <node id="2897519568668513379" at="79,84,80,31" concept="1" />
-      <node id="2897519568668513379" at="80,31,81,44" concept="1" />
-      <node id="2897519568668513379" at="81,44,82,33" concept="1" />
-      <node id="2897519568668513379" at="82,33,83,28" concept="4" />
-      <node id="2897519568668513379" at="83,28,84,60" concept="1" />
-      <node id="2897519568668513379" at="84,60,85,44" concept="1" />
-      <node id="2897519568668513379" at="85,44,86,75" concept="1" />
-      <node id="2897519568668513379" at="86,75,87,59" concept="4" />
-      <node id="2897519568668513379" at="88,37,89,84" concept="4" />
-      <node id="2897519568668513379" at="89,84,90,114" concept="5" />
-      <node id="2897519568668513379" at="91,12,92,24" concept="5" />
-      <node id="2897519568668511754" at="95,90,96,99" concept="4" />
-      <node id="2897519568668511754" at="96,99,97,49" concept="1" />
-      <node id="2897519568668511754" at="97,49,98,84" concept="1" />
-      <node id="2897519568668511754" at="98,84,99,82" concept="1" />
-      <node id="2897519568668511754" at="99,82,100,82" concept="1" />
-      <node id="2897519568668511754" at="100,82,101,22" concept="5" />
-      <node id="2897519568668513401" at="103,91,104,78" concept="4" />
-      <node id="2897519568668513401" at="104,78,105,22" concept="5" />
-      <node id="2897519568668513427" at="107,89,108,91" concept="4" />
-      <node id="2897519568668513427" at="108,91,109,48" concept="1" />
-      <node id="2897519568668513427" at="109,48,110,34" concept="1" />
-      <node id="2897519568668513427" at="110,34,111,22" concept="5" />
-      <node id="2897519568668513435" at="113,89,114,82" concept="4" />
-      <node id="2897519568668513435" at="114,82,115,29" concept="1" />
-      <node id="2897519568668513435" at="115,29,116,42" concept="1" />
-      <node id="2897519568668513435" at="116,42,117,26" concept="4" />
-      <node id="2897519568668513435" at="117,26,118,58" concept="1" />
-      <node id="2897519568668513435" at="118,58,119,42" concept="1" />
-      <node id="2897519568668513435" at="119,42,120,73" concept="1" />
-      <node id="2897519568668513435" at="120,73,121,57" concept="4" />
-      <node id="2897519568668513435" at="122,35,123,82" concept="4" />
-      <node id="2897519568668513435" at="123,82,124,112" concept="5" />
-      <node id="2897519568668513435" at="125,10,126,22" concept="5" />
-      <node id="2897519568668511754" at="22,0,25,0" concept="3" trace="createEditorCell#(Ljetbrains/mps/openapi/editor/EditorContext;Lorg/jetbrains/mps/openapi/model/SNode;)Ljetbrains/mps/openapi/editor/cells/EditorCell;" />
-      <node id="2897519568668513371" at="69,0,72,0" concept="0" trace="_Inline_pd1pxp_a1a0#()V" />
-      <node id="2897519568668513371" at="72,0,75,0" concept="3" trace="createEditorCell#(Ljetbrains/mps/openapi/editor/EditorContext;)Ljetbrains/mps/openapi/editor/cells/EditorCell;" />
-      <node id="2897519568668513371" at="75,0,78,0" concept="3" trace="createEditorCell#(Ljetbrains/mps/openapi/editor/EditorContext;Lorg/jetbrains/mps/openapi/model/SNode;)Ljetbrains/mps/openapi/editor/cells/EditorCell;" />
-      <node id="2897519568668511754" at="55,58,59,5" concept="2" />
-      <node id="2897519568668513401" at="103,0,107,0" concept="3" trace="createIndentCell_pd1pxp_a1a#(Ljetbrains/mps/openapi/editor/EditorContext;Lorg/jetbrains/mps/openapi/model/SNode;)Ljetbrains/mps/openapi/editor/cells/EditorCell;" />
-      <node id="2897519568668511754" at="61,57,66,22" concept="2" />
-      <node id="2897519568668513379" at="87,59,92,24" concept="2" />
-      <node id="2897519568668513435" at="121,57,126,22" concept="2" />
-      <node id="2897519568668513363" at="43,0,49,0" concept="3" trace="createConstant_pd1pxp_a0a#(Ljetbrains/mps/openapi/editor/EditorContext;Lorg/jetbrains/mps/openapi/model/SNode;)Ljetbrains/mps/openapi/editor/cells/EditorCell;" />
-      <node id="2897519568668513427" at="107,0,113,0" concept="3" trace="createConstant_pd1pxp_b1a#(Ljetbrains/mps/openapi/editor/EditorContext;Lorg/jetbrains/mps/openapi/model/SNode;)Ljetbrains/mps/openapi/editor/cells/EditorCell;" />
-      <node id="2897519568668511754" at="25,0,33,0" concept="3" trace="createCollection_pd1pxp_a#(Ljetbrains/mps/openapi/editor/EditorContext;Lorg/jetbrains/mps/openapi/model/SNode;)Ljetbrains/mps/openapi/editor/cells/EditorCell;" />
-      <node id="2897519568668511754" at="95,0,103,0" concept="3" trace="createCollection_pd1pxp_b0#(Ljetbrains/mps/openapi/editor/EditorContext;Lorg/jetbrains/mps/openapi/model/SNode;)Ljetbrains/mps/openapi/editor/cells/EditorCell;" />
-      <node id="2897519568668511754" at="33,0,43,0" concept="3" trace="createCollection_pd1pxp_a0#(Ljetbrains/mps/openapi/editor/EditorContext;Lorg/jetbrains/mps/openapi/model/SNode;)Ljetbrains/mps/openapi/editor/cells/EditorCell;" />
-      <node id="2897519568668513435" at="113,0,128,0" concept="3" trace="createProperty_pd1pxp_c1a#(Ljetbrains/mps/openapi/editor/EditorContext;Lorg/jetbrains/mps/openapi/model/SNode;)Ljetbrains/mps/openapi/editor/cells/EditorCell;" />
-      <node id="2897519568668513379" at="78,0,94,0" concept="3" trace="createProperty_pd1pxp_a0b0a#(Ljetbrains/mps/openapi/editor/EditorContext;Lorg/jetbrains/mps/openapi/model/SNode;)Ljetbrains/mps/openapi/editor/cells/EditorCell;" />
-      <node id="2897519568668511754" at="49,0,68,0" concept="3" trace="createRefCell_pd1pxp_b0a#(Ljetbrains/mps/openapi/editor/EditorContext;Lorg/jetbrains/mps/openapi/model/SNode;)Ljetbrains/mps/openapi/editor/cells/EditorCell;" />
-      <scope id="2897519568668511754" at="22,79,23,63" />
-      <scope id="2897519568668513371" at="69,34,70,14" />
-      <scope id="2897519568668513371" at="72,69,73,67" />
-      <scope id="2897519568668513371" at="75,81,76,67" />
-      <scope id="2897519568668511754" at="56,39,58,34" />
-      <scope id="2897519568668511754" at="62,35,64,112">
-        <var name="manager" id="2897519568668511754" />
-      </scope>
-      <scope id="2897519568668513379" at="88,37,90,114">
-        <var name="manager" id="2897519568668513379" />
-      </scope>
-      <scope id="2897519568668513401" at="103,91,105,22">
-        <var name="editorCell" id="2897519568668513401" />
-      </scope>
-      <scope id="2897519568668513435" at="122,35,124,112">
->>>>>>> bd830ede
+      <scope id="2897519568668513435" at="162,35,164,112">
         <var name="manager" id="2897519568668513435" />
       </scope>
       <scope id="2897519568668511754" at="37,0,40,0" />
-      <scope id="2897519568668511754" at="87,0,90,0" />
-      <scope id="2897519568668511754" at="90,0,93,0">
+      <scope id="2897519568668511754" at="86,0,89,0" />
+      <scope id="2897519568668511754" at="89,0,92,0">
         <var name="editorContext" id="2897519568668511754" />
-<<<<<<< HEAD
-      </scope>
-      <scope id="2897519568668511754" at="103,120,106,20" />
-      <scope id="2897519568668511754" at="109,0,112,0" />
+      </scope>
+      <scope id="2897519568668511754" at="102,120,105,20" />
+      <scope id="2897519568668511754" at="108,0,111,0" />
       <scope id="2897519568668511754" at="26,0,30,0">
         <var name="context" id="2897519568668511754" />
         <var name="node" id="2897519568668511754" />
-=======
-        <var name="node" id="2897519568668511754" />
-      </scope>
-      <scope id="2897519568668513371" at="69,0,72,0" />
-      <scope id="2897519568668513371" at="72,0,75,0">
-        <var name="editorContext" id="2897519568668513371" />
-      </scope>
-      <scope id="2897519568668513371" at="75,0,78,0">
-        <var name="editorContext" id="2897519568668513371" />
-        <var name="node" id="2897519568668513371" />
->>>>>>> bd830ede
       </scope>
       <scope id="2897519568668513363" at="60,50,64,22">
         <var name="editorCell" id="2897519568668513363" />
       </scope>
-<<<<<<< HEAD
-      <scope id="2897519568668511754" at="93,0,97,0">
+      <scope id="2897519568668511754" at="92,0,96,0">
         <var name="editorContext" id="2897519568668511754" />
         <var name="node" id="2897519568668511754" />
       </scope>
-      <scope id="2897519568668513401" at="145,0,149,0" />
-      <scope id="2897519568668513427" at="149,50,153,22">
-=======
-      <scope id="2897519568668513401" at="103,0,107,0">
-        <var name="editorContext" id="2897519568668513401" />
-        <var name="node" id="2897519568668513401" />
-      </scope>
-      <scope id="2897519568668513427" at="107,89,111,22">
->>>>>>> bd830ede
+      <scope id="2897519568668513401" at="143,0,147,0" />
+      <scope id="2897519568668513427" at="147,50,151,22">
         <var name="editorCell" id="2897519568668513427" />
       </scope>
       <scope id="2897519568668511754" at="31,0,36,0" />
-      <scope id="2897519568668511754" at="103,0,108,0">
+      <scope id="2897519568668511754" at="102,0,107,0">
         <var name="context" id="2897519568668511754" />
         <var name="node" id="2897519568668511754" />
         <var name="referencingNode" id="2897519568668511754" />
       </scope>
-<<<<<<< HEAD
-      <scope id="2897519568668511754" at="113,0,118,0" />
+      <scope id="2897519568668511754" at="112,0,117,0" />
       <scope id="2897519568668513363" at="60,0,66,0" />
-      <scope id="2897519568668511754" at="137,51,143,22">
-        <var name="editorCell" id="2897519568668511754" />
-      </scope>
-      <scope id="2897519568668513427" at="149,0,155,0" />
+      <scope id="2897519568668511754" at="135,51,141,22">
+        <var name="editorCell" id="2897519568668511754" />
+      </scope>
+      <scope id="2897519568668513427" at="147,0,153,0" />
       <scope id="2897519568668511754" at="41,50,48,22">
         <var name="editorCell" id="2897519568668511754" />
-=======
-      <scope id="2897519568668511754" at="95,90,101,22">
-        <var name="editorCell" id="2897519568668511754" />
-      </scope>
-      <scope id="2897519568668513427" at="107,0,113,0">
-        <var name="editorContext" id="2897519568668513427" />
-        <var name="node" id="2897519568668513427" />
-      </scope>
-      <scope id="2897519568668511754" at="25,0,33,0">
-        <var name="editorContext" id="2897519568668511754" />
-        <var name="node" id="2897519568668511754" />
->>>>>>> bd830ede
       </scope>
       <scope id="2897519568668511754" at="50,51,58,22">
         <var name="editorCell" id="2897519568668511754" />
         <var name="style" id="2897519568668511754" />
       </scope>
-<<<<<<< HEAD
-      <scope id="2897519568668511754" at="137,0,145,0" />
+      <scope id="2897519568668511754" at="135,0,143,0" />
       <scope id="2897519568668511754" at="41,0,50,0" />
       <scope id="2897519568668511754" at="50,0,60,0" />
-      <scope id="2897519568668513435" at="155,50,169,22">
-=======
-      <scope id="2897519568668511754" at="95,0,103,0">
-        <var name="editorContext" id="2897519568668511754" />
-        <var name="node" id="2897519568668511754" />
-      </scope>
-      <scope id="2897519568668511754" at="33,0,43,0">
-        <var name="editorContext" id="2897519568668511754" />
-        <var name="node" id="2897519568668511754" />
-      </scope>
-      <scope id="2897519568668513435" at="113,89,126,22">
->>>>>>> bd830ede
+      <scope id="2897519568668513435" at="153,50,166,22">
         <var name="attributeConcept" id="2897519568668513435" />
         <var name="editorCell" id="2897519568668513435" />
         <var name="provider" id="2897519568668513435" />
       </scope>
-<<<<<<< HEAD
-      <scope id="2897519568668513379" at="119,54,134,24">
-=======
-      <scope id="2897519568668513379" at="78,93,92,24">
->>>>>>> bd830ede
+      <scope id="2897519568668513379" at="118,54,132,24">
         <var name="attributeConcept" id="2897519568668513379" />
         <var name="editorCell" id="2897519568668513379" />
         <var name="provider" id="2897519568668513379" />
       </scope>
-<<<<<<< HEAD
-      <scope id="2897519568668513435" at="155,0,171,0" />
-      <scope id="2897519568668513379" at="119,0,136,0" />
-      <scope id="2897519568668511754" at="66,49,84,22">
-=======
-      <scope id="2897519568668513435" at="113,0,128,0">
-        <var name="editorContext" id="2897519568668513435" />
-        <var name="node" id="2897519568668513435" />
-      </scope>
-      <scope id="2897519568668513379" at="78,0,94,0">
-        <var name="editorContext" id="2897519568668513379" />
-        <var name="node" id="2897519568668513379" />
-      </scope>
-      <scope id="2897519568668511754" at="49,88,66,22">
->>>>>>> bd830ede
+      <scope id="2897519568668513435" at="153,0,168,0" />
+      <scope id="2897519568668513379" at="118,0,134,0" />
+      <scope id="2897519568668511754" at="66,49,83,22">
         <var name="attributeConcept" id="2897519568668511754" />
         <var name="editorCell" id="2897519568668511754" />
         <var name="provider" id="2897519568668511754" />
       </scope>
-<<<<<<< HEAD
-      <scope id="2897519568668511754" at="66,0,86,0" />
-      <unit id="2897519568668511754" at="86,0,98,0" name="jetbrains.mps.samples.customAspect.documentation.editor.ConceptDocumentation_EditorBuilder_a$_Inline_pd1pxp_a1a0" />
-      <unit id="2897519568668511754" at="98,0,137,0" name="jetbrains.mps.samples.customAspect.documentation.editor.ConceptDocumentation_EditorBuilder_a$Inline_Builder_pd1pxp_a1a0" />
-      <unit id="2897519568668511754" at="22,0,172,0" name="jetbrains.mps.samples.customAspect.documentation.editor.ConceptDocumentation_EditorBuilder_a" />
-=======
-      <scope id="2897519568668511754" at="49,0,68,0">
-        <var name="editorContext" id="2897519568668511754" />
-        <var name="node" id="2897519568668511754" />
-      </scope>
-      <unit id="2897519568668513371" at="68,0,95,0" name="jetbrains.mps.samples.customAspect.documentation.editor.ConceptDocumentation_Editor$_Inline_pd1pxp_a1a0" />
-      <unit id="2897519568668511754" at="21,0,129,0" name="jetbrains.mps.samples.customAspect.documentation.editor.ConceptDocumentation_Editor" />
->>>>>>> bd830ede
+      <scope id="2897519568668511754" at="66,0,85,0" />
+      <unit id="2897519568668511754" at="85,0,97,0" name="jetbrains.mps.samples.customAspect.documentation.editor.ConceptDocumentation_EditorBuilder_a$_Inline_pd1pxp_a1a0" />
+      <unit id="2897519568668511754" at="97,0,135,0" name="jetbrains.mps.samples.customAspect.documentation.editor.ConceptDocumentation_EditorBuilder_a$Inline_Builder_pd1pxp_a1a0" />
+      <unit id="2897519568668511754" at="22,0,169,0" name="jetbrains.mps.samples.customAspect.documentation.editor.ConceptDocumentation_EditorBuilder_a" />
     </file>
   </root>
 </debug-info>
