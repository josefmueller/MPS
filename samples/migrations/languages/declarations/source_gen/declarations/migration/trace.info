<?xml version="1.0" encoding="UTF-8"?>
<debug-info>
  <concept fqn="jetbrains.mps.baseLanguage.structure.BlockStatement" />
  <concept fqn="jetbrains.mps.baseLanguage.structure.ConstructorDeclaration" />
  <concept fqn="jetbrains.mps.baseLanguage.structure.ExpressionStatement" />
  <concept fqn="jetbrains.mps.baseLanguage.structure.FieldDeclaration" />
  <concept fqn="jetbrains.mps.baseLanguage.structure.ForeachStatement" />
  <concept fqn="jetbrains.mps.baseLanguage.structure.IfStatement" />
  <concept fqn="jetbrains.mps.baseLanguage.structure.InstanceMethodDeclaration" />
  <concept fqn="jetbrains.mps.baseLanguage.structure.LocalVariableDeclarationStatement" />
  <concept fqn="jetbrains.mps.baseLanguage.structure.ReturnStatement" />
  <concept fqn="jetbrains.mps.baseLanguage.structure.StaticMethodDeclaration" />
  <root>
    <file name="MigrationDescriptorImpl.java">
      <unit at="11,0,17,0" name="declarations.migration.MigrationDescriptorImpl" />
    </file>
  </root>
  <root nodeRef="r:e6133b72-6431-4b21-89d3-93d483352bb6(declarations.migration)/1233082194732500533">
    <file name="MigrateDeclarations.java">
      <node id="1233082194732490269" at="96,57,96,57" concept="0" />
      <node id="1233082194732490269" at="96,57,96,57" concept="0" />
      <node id="1233082194732500533" at="33,30,34,65" concept="8" />
      <node id="1233082194732500533" at="37,33,38,17" concept="8" />
      <node id="1233082194732490267" at="41,5,42,97" concept="7" />
      <node id="1233082194732490267" at="44,53,45,94" concept="8" />
      <node id="1233082194732490267" at="48,41,49,35" concept="8" />
      <node id="1233082194732499716" at="52,40,53,77" concept="8" />
      <node id="1233082194732490267" at="56,41,57,98" concept="8" />
      <node id="1233082194732490267" at="60,54,61,39" concept="2" />
      <node id="1233082194732490267" at="63,36,64,161" concept="8" />
      <node id="1233082194732500533" at="69,5,70,16" concept="8" />
      <node id="1233082194732500533" at="72,51,73,133" concept="8" />
      <node id="1233082194732490269" at="77,0,78,0" concept="3" trace="patternVar_deps" />
      <node id="1233082194732490269" at="78,0,79,0" concept="3" trace="patternVar_name" />
      <node id="1233082194732490269" at="81,34,82,145" concept="8" />
      <node id="1233082194732490269" at="85,7,86,53" concept="7" />
      <node id="1233082194732490269" at="87,195,88,23" concept="8" />
      <node id="1233082194732490269" at="89,9,90,194" concept="2" />
      <node id="1233082194732490269" at="91,9,92,179" concept="7" />
      <node id="1233082194732490269" at="92,179,93,79" concept="2" />
      <node id="1233082194732490269" at="95,13,96,57" concept="7" />
      <node id="1233082194732490269" at="97,13,98,77" concept="2" />
      <node id="1233082194732490269" at="101,7,102,18" concept="8" />
      <node id="1233082194732490269" at="104,40,105,19" concept="8" />
      <node id="1233082194732490269" at="108,69,109,81" concept="2" />
      <node id="1233082194732490269" at="109,81,110,76" concept="2" />
      <node id="1233082194732490269" at="114,48,115,31" concept="8" />
      <node id="1233082194732490269" at="117,48,118,31" concept="8" />
      <node id="1233082194732490269" at="119,7,120,18" concept="8" />
      <node id="1233082194732492303" at="125,99,126,63" concept="7" />
      <node id="1233082194732492303" at="126,63,127,30" concept="7" />
      <node id="1233082194732492303" at="127,30,128,30" concept="7" />
      <node id="1233082194732492303" at="128,30,129,216" concept="2" />
      <node id="1233082194732492303" at="129,216,130,182" concept="2" />
      <node id="1233082194732492303" at="131,5,132,52" concept="7" />
      <node id="1233082194732492303" at="133,33,134,193" concept="2" />
      <node id="1233082194732492303" at="136,5,137,24" concept="8" />
      <node id="1233082194732490269" at="79,0,81,0" concept="1" trace="Pattern_9wc3oy_a0a0a0a2#()V" />
      <node id="1233082194732490269" at="122,0,124,0" concept="6" trace="performActions#(Ljava/lang/Object;)V" />
      <node id="1233082194732500533" at="33,0,36,0" concept="6" trace="getCaption#()Ljava/lang/String;" />
<<<<<<< HEAD
      <node id="1233082194732490267" at="40,0,43,0" concept="6" trace="translate#(Lorg/jetbrains/mps/openapi/model/SModel;)Ljava/lang/Iterable;" />
      <node id="1233082194732490267" at="44,0,47,0" concept="6" trace="accept#(Lorg/jetbrains/mps/openapi/model/SNode;)Z" />
      <node id="1233082194732499714" at="48,0,51,0" concept="6" trace="accept#(Lorg/jetbrains/mps/openapi/model/SNode;)Z" />
      <node id="1233082194732490267" at="52,0,55,0" concept="6" trace="select#(Lorg/jetbrains/mps/openapi/model/SNode;)Ljava/lang/Integer;" />
      <node id="1233082194732490267" at="59,0,62,0" concept="6" trace="compute#()Lorg/jetbrains/mps/openapi/model/SNode;" />
      <node id="1233082194732500533" at="68,0,71,0" concept="6" trace="getDescriptor#()Ljetbrains/mps/lang/migration/runtime/base/MigrationScriptReference;" />
      <node id="1233082194732490269" at="77,0,80,0" concept="6" trace="getConcept#()Lorg/jetbrains/mps/openapi/language/SConcept;" />
      <node id="1233082194732490269" at="82,53,85,9" concept="5" />
      <node id="1233082194732490269" at="90,90,93,13" concept="0" />
      <node id="1233082194732490269" at="100,0,103,0" concept="6" trace="hasAntiquotations#()Z" />
      <node id="1233082194732490269" at="109,51,112,7" concept="0" />
      <node id="1233082194732490269" at="109,51,112,7" concept="5" />
      <node id="1233082194732490269" at="112,7,115,7" concept="0" />
      <node id="1233082194732490269" at="112,7,115,7" concept="5" />
      <node id="1233082194732492303" at="128,52,131,7" concept="4" />
      <node id="1233082194732490269" at="103,71,107,7" concept="5" />
      <node id="1233082194732490267" at="57,39,62,19" concept="2" />
      <node id="1233082194732490269" at="89,79,95,11" concept="4" />
      <node id="1233082194732490269" at="103,0,109,0" concept="6" trace="fillFieldValuesFrom#(Ljetbrains/mps/lang/pattern/GeneratedMatchingPattern;)V" />
      <node id="1233082194732492303" at="126,182,132,5" concept="0" />
      <node id="1233082194732492303" at="126,182,132,5" concept="0" />
      <node id="1233082194732490269" at="88,179,95,11" concept="0" />
      <node id="1233082194732490267" at="56,0,64,0" concept="6" trace="visit#(Lorg/jetbrains/mps/openapi/model/SNode;)V" />
      <node id="1233082194732492303" at="124,30,132,5" concept="0" />
      <node id="1233082194732492303" at="124,30,132,5" concept="0" />
      <node id="1233082194732490269" at="109,0,118,0" concept="6" trace="getFieldValue#(Ljava/lang/String;)Ljava/lang/Object;" />
      <node id="1233082194732490269" at="86,194,96,9" concept="0" />
      <node id="1233082194732490269" at="85,9,96,9" concept="0" />
      <node id="1233082194732490269" at="82,53,96,9" concept="0" />
      <node id="1233082194732492303" at="121,0,135,0" concept="9" trace="_quotation_createNode_9wc3oy_a0a0f#(Ljava/lang/Object;Ljava/lang/Object;)Lorg/jetbrains/mps/openapi/model/SNode;" />
      <node id="1233082194732490269" at="80,45,97,7" concept="0" />
      <node id="1233082194732490269" at="80,0,100,0" concept="6" trace="match#(Lorg/jetbrains/mps/openapi/model/SNode;)Z" />
      <node id="1233082194732490267" at="38,97,64,9" concept="2" />
      <node id="1233082194732490267" at="36,41,65,5" concept="0" />
      <node id="1233082194732500533" at="36,0,68,0" concept="6" trace="execute#(Lorg/jetbrains/mps/openapi/module/SModule;)Lorg/jetbrains/mps/openapi/model/SNode;" />
      <scope id="1233082194732490269" at="75,38,75,38" />
      <scope id="1233082194732490269" at="92,57,92,57" />
      <scope id="1233082194732490269" at="118,42,118,42" />
=======
      <node id="1233082194732490267" at="44,0,47,0" concept="6" trace="translate#(Lorg/jetbrains/mps/openapi/model/SModel;)Ljava/lang/Iterable;" />
      <node id="1233082194732490267" at="48,0,51,0" concept="6" trace="accept#(Lorg/jetbrains/mps/openapi/model/SNode;)Z" />
      <node id="1233082194732499714" at="52,0,55,0" concept="6" trace="accept#(Lorg/jetbrains/mps/openapi/model/SNode;)Z" />
      <node id="1233082194732490267" at="56,0,59,0" concept="6" trace="select#(Lorg/jetbrains/mps/openapi/model/SNode;)Ljava/lang/Integer;" />
      <node id="1233082194732490267" at="63,0,66,0" concept="6" trace="compute#()Lorg/jetbrains/mps/openapi/model/SNode;" />
      <node id="1233082194732500533" at="72,0,75,0" concept="6" trace="getDescriptor#()Ljetbrains/mps/lang/migration/runtime/base/MigrationScriptReference;" />
      <node id="1233082194732490269" at="81,0,84,0" concept="6" trace="getConcept#()Lorg/jetbrains/mps/openapi/language/SConcept;" />
      <node id="1233082194732490269" at="86,53,89,9" concept="5" />
      <node id="1233082194732490269" at="94,90,97,13" concept="0" />
      <node id="1233082194732490269" at="104,0,107,0" concept="6" trace="hasAntiquotations#()Z" />
      <node id="1233082194732490269" at="113,51,116,7" concept="0" />
      <node id="1233082194732490269" at="113,51,116,7" concept="5" />
      <node id="1233082194732490269" at="116,7,119,7" concept="0" />
      <node id="1233082194732490269" at="116,7,119,7" concept="5" />
      <node id="1233082194732492303" at="132,52,135,7" concept="4" />
      <node id="1233082194732500533" at="36,0,40,0" concept="6" trace="isRerunnable#()Z" />
      <node id="1233082194732490269" at="107,71,111,7" concept="5" />
      <node id="1233082194732490267" at="61,39,66,19" concept="2" />
      <node id="1233082194732490269" at="93,79,99,11" concept="4" />
      <node id="1233082194732490269" at="107,0,113,0" concept="6" trace="fillFieldValuesFrom#(Ljetbrains/mps/lang/pattern/GeneratedMatchingPattern;)V" />
      <node id="1233082194732492303" at="130,182,136,5" concept="0" />
      <node id="1233082194732492303" at="130,182,136,5" concept="0" />
      <node id="1233082194732490269" at="92,179,99,11" concept="0" />
      <node id="1233082194732490267" at="60,0,68,0" concept="6" trace="visit#(Lorg/jetbrains/mps/openapi/model/SNode;)V" />
      <node id="1233082194732492303" at="128,30,136,5" concept="0" />
      <node id="1233082194732492303" at="128,30,136,5" concept="0" />
      <node id="1233082194732490269" at="113,0,122,0" concept="6" trace="getFieldValue#(Ljava/lang/String;)Ljava/lang/Object;" />
      <node id="1233082194732490269" at="90,194,100,9" concept="0" />
      <node id="1233082194732490269" at="89,9,100,9" concept="0" />
      <node id="1233082194732490269" at="86,53,100,9" concept="0" />
      <node id="1233082194732492303" at="125,0,139,0" concept="9" trace="_quotation_createNode_9wc3oy_a0a0f#(Ljava/lang/Object;Ljava/lang/Object;)Lorg/jetbrains/mps/openapi/model/SNode;" />
      <node id="1233082194732490269" at="84,45,101,7" concept="0" />
      <node id="1233082194732490269" at="84,0,104,0" concept="6" trace="match#(Lorg/jetbrains/mps/openapi/model/SNode;)Z" />
      <node id="1233082194732490267" at="42,97,68,9" concept="2" />
      <node id="1233082194732490267" at="40,35,69,5" concept="0" />
      <node id="1233082194732500533" at="40,0,72,0" concept="6" trace="execute#(Lorg/jetbrains/mps/openapi/module/SModule;)Lorg/jetbrains/mps/openapi/model/SNode;" />
      <scope id="1233082194732490269" at="79,38,79,38" />
      <scope id="1233082194732490269" at="96,57,96,57" />
      <scope id="1233082194732490269" at="122,42,122,42" />
>>>>>>> 736921de
      <scope id="1233082194732500533" at="33,30,34,65" />
      <scope id="1233082194732500533" at="37,33,38,17" />
      <scope id="1233082194732490267" at="44,53,45,94" />
      <scope id="1233082194732490267" at="48,41,49,35" />
      <scope id="1233082194732499715" at="52,40,53,77" />
      <scope id="1233082194732490267" at="56,41,57,98" />
      <scope id="1233082194732490267" at="63,36,64,161" />
      <scope id="1233082194732500533" at="72,51,73,133" />
      <scope id="1233082194732490269" at="81,34,82,145" />
      <scope id="1233082194732490269" at="87,195,88,23" />
      <scope id="1233082194732490269" at="95,13,96,57">
        <var name="nodeToMatch_9wc3oy_a0a0a5" id="1233082194732490269" />
      </scope>
      <scope id="1233082194732490269" at="104,40,105,19" />
      <scope id="1233082194732490269" at="114,48,115,31" />
      <scope id="1233082194732490269" at="117,48,118,31" />
      <scope id="1233082194732492303" at="133,33,134,193" />
      <scope id="1233082194732490269" at="79,0,81,0" />
      <scope id="1233082194732490269" at="108,69,110,76" />
      <scope id="1233082194732490269" at="122,0,124,0">
        <var name="o" id="1233082194732490269" />
      </scope>
      <scope id="1233082194732500533" at="33,0,36,0" />
      <scope id="1233082194732490267" at="44,0,47,0">
        <var name="it" id="1233082194732490267" />
      </scope>
      <scope id="1233082194732490267" at="48,0,51,0">
        <var name="it" id="1233082194732490267" />
      </scope>
      <scope id="1233082194732499714" at="52,0,55,0">
        <var name="n" id="1233082194732499714" />
      </scope>
      <scope id="1233082194732490267" at="56,0,59,0">
        <var name="it" id="1233082194732490267" />
      </scope>
      <scope id="1233082194732490267" at="63,0,66,0" />
      <scope id="1233082194732500533" at="72,0,75,0" />
      <scope id="1233082194732490269" at="81,0,84,0" />
      <scope id="1233082194732490269" at="104,0,107,0" />
      <scope id="1233082194732490269" at="113,51,116,7" />
      <scope id="1233082194732490269" at="116,7,119,7" />
      <scope id="1233082194732492303" at="132,52,135,7">
        <var name="child" id="1233082194732492303" />
      </scope>
      <scope id="1233082194732500533" at="36,0,40,0" />
      <scope id="1233082194732490269" at="94,90,98,77" />
      <scope id="1233082194732490269" at="107,71,111,7" />
      <scope id="1233082194732492303" at="131,5,135,7">
        <var name="nodes" id="1233082194732492303" />
      </scope>
      <scope id="1233082194732490267" at="60,54,66,19" />
      <scope id="1233082194732490269" at="93,79,99,11">
        <var name="childVar" id="1233082194732490269" />
      </scope>
      <scope id="1233082194732490269" at="107,0,113,0">
        <var name="pattern" id="1233082194732490269" />
      </scope>
      <scope id="1233082194732492303" at="130,182,136,5" />
      <scope id="1233082194732490269" at="92,179,99,11" />
      <scope id="1233082194732490269" at="113,51,120,18" />
      <scope id="1233082194732490267" at="60,0,68,0">
        <var name="nodeToMigrate" id="1233082194732490267" />
      </scope>
      <scope id="1233082194732490269" at="91,9,99,11">
        <var name="childRole_9wc3oy_" id="1233082194732490269" />
      </scope>
      <scope id="1233082194732492303" at="128,30,136,5" />
      <scope id="1233082194732490269" at="113,0,122,0">
        <var name="fieldName" id="1233082194732490269" />
      </scope>
      <scope id="1233082194732490269" at="89,9,100,9" />
      <scope id="1233082194732492303" at="125,99,137,24">
        <var name="facade" id="1233082194732492303" />
        <var name="quotedNode_3" id="1233082194732492303" />
        <var name="quotedNode_4" id="1233082194732492303" />
      </scope>
      <scope id="1233082194732490269" at="86,53,100,9" />
      <scope id="1233082194732492303" at="125,0,139,0">
        <var name="parameter_1" id="1233082194732492303" />
        <var name="parameter_2" id="1233082194732492303" />
      </scope>
      <scope id="1233082194732490269" at="85,7,100,9">
        <var name="nodeToMatch_9wc3oy_a0a0f" id="1233082194732490269" />
      </scope>
      <scope id="1233082194732490269" at="84,45,102,18" />
      <scope id="1233082194732490269" at="84,0,104,0">
        <var name="nodeToMatch" id="1233082194732490269" />
      </scope>
      <scope id="1233082194732490267" at="41,5,68,9">
        <var name="pattern" id="1233082194732490267" />
      </scope>
<<<<<<< HEAD
      <scope id="1233082194732500533" at="36,41,66,16" />
      <scope id="1233082194732500533" at="36,0,68,0">
=======
      <scope id="1233082194732500533" at="40,35,70,16" />
      <scope id="1233082194732500533" at="40,0,72,0">
>>>>>>> 736921de
        <var name="m" id="1233082194732500533" />
      </scope>
      <unit id="1233082194732490267" at="43,78,47,7" name="declarations.migration.MigrateDeclarations$1" />
      <unit id="1233082194732490267" at="47,19,51,7" name="declarations.migration.MigrateDeclarations$2" />
      <unit id="1233082194732499714" at="51,19,55,7" name="declarations.migration.MigrateDeclarations$3" />
      <unit id="1233082194732490267" at="55,18,59,7" name="declarations.migration.MigrateDeclarations$4" />
      <unit id="1233082194732490267" at="62,52,66,11" name="declarations.migration.MigrateDeclarations$6" />
      <unit id="1233082194732490267" at="59,29,68,7" name="declarations.migration.MigrateDeclarations$5" />
      <unit id="1233082194732490269" at="76,0,125,0" name="declarations.migration.MigrateDeclarations$Pattern_9wc3oy_a0a0a0a2" />
      <unit id="1233082194732500533" at="32,0,140,0" name="declarations.migration.MigrateDeclarations" />
    </file>
  </root>
</debug-info>
<|MERGE_RESOLUTION|>--- conflicted
+++ resolved
@@ -58,46 +58,6 @@
       <node id="1233082194732490269" at="79,0,81,0" concept="1" trace="Pattern_9wc3oy_a0a0a0a2#()V" />
       <node id="1233082194732490269" at="122,0,124,0" concept="6" trace="performActions#(Ljava/lang/Object;)V" />
       <node id="1233082194732500533" at="33,0,36,0" concept="6" trace="getCaption#()Ljava/lang/String;" />
-<<<<<<< HEAD
-      <node id="1233082194732490267" at="40,0,43,0" concept="6" trace="translate#(Lorg/jetbrains/mps/openapi/model/SModel;)Ljava/lang/Iterable;" />
-      <node id="1233082194732490267" at="44,0,47,0" concept="6" trace="accept#(Lorg/jetbrains/mps/openapi/model/SNode;)Z" />
-      <node id="1233082194732499714" at="48,0,51,0" concept="6" trace="accept#(Lorg/jetbrains/mps/openapi/model/SNode;)Z" />
-      <node id="1233082194732490267" at="52,0,55,0" concept="6" trace="select#(Lorg/jetbrains/mps/openapi/model/SNode;)Ljava/lang/Integer;" />
-      <node id="1233082194732490267" at="59,0,62,0" concept="6" trace="compute#()Lorg/jetbrains/mps/openapi/model/SNode;" />
-      <node id="1233082194732500533" at="68,0,71,0" concept="6" trace="getDescriptor#()Ljetbrains/mps/lang/migration/runtime/base/MigrationScriptReference;" />
-      <node id="1233082194732490269" at="77,0,80,0" concept="6" trace="getConcept#()Lorg/jetbrains/mps/openapi/language/SConcept;" />
-      <node id="1233082194732490269" at="82,53,85,9" concept="5" />
-      <node id="1233082194732490269" at="90,90,93,13" concept="0" />
-      <node id="1233082194732490269" at="100,0,103,0" concept="6" trace="hasAntiquotations#()Z" />
-      <node id="1233082194732490269" at="109,51,112,7" concept="0" />
-      <node id="1233082194732490269" at="109,51,112,7" concept="5" />
-      <node id="1233082194732490269" at="112,7,115,7" concept="0" />
-      <node id="1233082194732490269" at="112,7,115,7" concept="5" />
-      <node id="1233082194732492303" at="128,52,131,7" concept="4" />
-      <node id="1233082194732490269" at="103,71,107,7" concept="5" />
-      <node id="1233082194732490267" at="57,39,62,19" concept="2" />
-      <node id="1233082194732490269" at="89,79,95,11" concept="4" />
-      <node id="1233082194732490269" at="103,0,109,0" concept="6" trace="fillFieldValuesFrom#(Ljetbrains/mps/lang/pattern/GeneratedMatchingPattern;)V" />
-      <node id="1233082194732492303" at="126,182,132,5" concept="0" />
-      <node id="1233082194732492303" at="126,182,132,5" concept="0" />
-      <node id="1233082194732490269" at="88,179,95,11" concept="0" />
-      <node id="1233082194732490267" at="56,0,64,0" concept="6" trace="visit#(Lorg/jetbrains/mps/openapi/model/SNode;)V" />
-      <node id="1233082194732492303" at="124,30,132,5" concept="0" />
-      <node id="1233082194732492303" at="124,30,132,5" concept="0" />
-      <node id="1233082194732490269" at="109,0,118,0" concept="6" trace="getFieldValue#(Ljava/lang/String;)Ljava/lang/Object;" />
-      <node id="1233082194732490269" at="86,194,96,9" concept="0" />
-      <node id="1233082194732490269" at="85,9,96,9" concept="0" />
-      <node id="1233082194732490269" at="82,53,96,9" concept="0" />
-      <node id="1233082194732492303" at="121,0,135,0" concept="9" trace="_quotation_createNode_9wc3oy_a0a0f#(Ljava/lang/Object;Ljava/lang/Object;)Lorg/jetbrains/mps/openapi/model/SNode;" />
-      <node id="1233082194732490269" at="80,45,97,7" concept="0" />
-      <node id="1233082194732490269" at="80,0,100,0" concept="6" trace="match#(Lorg/jetbrains/mps/openapi/model/SNode;)Z" />
-      <node id="1233082194732490267" at="38,97,64,9" concept="2" />
-      <node id="1233082194732490267" at="36,41,65,5" concept="0" />
-      <node id="1233082194732500533" at="36,0,68,0" concept="6" trace="execute#(Lorg/jetbrains/mps/openapi/module/SModule;)Lorg/jetbrains/mps/openapi/model/SNode;" />
-      <scope id="1233082194732490269" at="75,38,75,38" />
-      <scope id="1233082194732490269" at="92,57,92,57" />
-      <scope id="1233082194732490269" at="118,42,118,42" />
-=======
       <node id="1233082194732490267" at="44,0,47,0" concept="6" trace="translate#(Lorg/jetbrains/mps/openapi/model/SModel;)Ljava/lang/Iterable;" />
       <node id="1233082194732490267" at="48,0,51,0" concept="6" trace="accept#(Lorg/jetbrains/mps/openapi/model/SNode;)Z" />
       <node id="1233082194732499714" at="52,0,55,0" concept="6" trace="accept#(Lorg/jetbrains/mps/openapi/model/SNode;)Z" />
@@ -132,12 +92,11 @@
       <node id="1233082194732490269" at="84,45,101,7" concept="0" />
       <node id="1233082194732490269" at="84,0,104,0" concept="6" trace="match#(Lorg/jetbrains/mps/openapi/model/SNode;)Z" />
       <node id="1233082194732490267" at="42,97,68,9" concept="2" />
-      <node id="1233082194732490267" at="40,35,69,5" concept="0" />
+      <node id="1233082194732490267" at="40,41,69,5" concept="0" />
       <node id="1233082194732500533" at="40,0,72,0" concept="6" trace="execute#(Lorg/jetbrains/mps/openapi/module/SModule;)Lorg/jetbrains/mps/openapi/model/SNode;" />
       <scope id="1233082194732490269" at="79,38,79,38" />
       <scope id="1233082194732490269" at="96,57,96,57" />
       <scope id="1233082194732490269" at="122,42,122,42" />
->>>>>>> 736921de
       <scope id="1233082194732500533" at="33,30,34,65" />
       <scope id="1233082194732500533" at="37,33,38,17" />
       <scope id="1233082194732490267" at="44,53,45,94" />
@@ -229,13 +188,8 @@
       <scope id="1233082194732490267" at="41,5,68,9">
         <var name="pattern" id="1233082194732490267" />
       </scope>
-<<<<<<< HEAD
-      <scope id="1233082194732500533" at="36,41,66,16" />
-      <scope id="1233082194732500533" at="36,0,68,0">
-=======
-      <scope id="1233082194732500533" at="40,35,70,16" />
+      <scope id="1233082194732500533" at="40,41,70,16" />
       <scope id="1233082194732500533" at="40,0,72,0">
->>>>>>> 736921de
         <var name="m" id="1233082194732500533" />
       </scope>
       <unit id="1233082194732490267" at="43,78,47,7" name="declarations.migration.MigrateDeclarations$1" />
