--- conflicted
+++ resolved
@@ -5,10 +5,10 @@
     <use id="90746344-04fd-4286-97d5-b46ae6a81709" name="jetbrains.mps.lang.migration" version="0" />
     <use id="28f9e497-3b42-4291-aeba-0a1039153ab1" name="jetbrains.mps.lang.plugin" version="0" />
     <use id="d4615e3b-d671-4ba9-af01-2b78369b0ba7" name="jetbrains.mps.lang.pattern" version="0" />
-    <use id="c7d5b9dd-a05f-4be2-bc73-f2e16994cc67" name="jetbrains.mps.baseLanguage.lightweightdsl" version="0" />
+    <use id="c7d5b9dd-a05f-4be2-bc73-f2e16994cc67" name="jetbrains.mps.lang.classLike" version="0" />
     <use id="1d2b03a4-7404-4a1e-939c-9c1c316327e7" name="declarations" version="1" />
     <use id="16100485-31ac-4899-9112-2289e22843dd" name="references" version="1" />
-    <use id="7866978e-a0f0-4cc7-81bc-4d213d9375e1" name="jetbrains.mps.lang.smodel" version="1" />
+    <use id="7866978e-a0f0-4cc7-81bc-4d213d9375e1" name="jetbrains.mps.lang.smodel" version="-1" />
     <devkit ref="fbc25dd2-5da4-483a-8b19-70928e1b62d7(jetbrains.mps.devkit.general-purpose)" />
   </languages>
   <imports>
@@ -44,7 +44,7 @@
         <child id="1068580123134" name="parameter" index="3clF46" />
         <child id="1068580123135" name="body" index="3clF47" />
       </concept>
-      <concept id="1068580123136" name="jetbrains.mps.baseLanguage.structure.StatementList" flags="sn" stub="5293379017992965193" index="3clFbS">
+      <concept id="1068580123136" name="jetbrains.mps.baseLanguage.structure.StatementList" flags="sn" index="3clFbS">
         <child id="1068581517665" name="statement" index="3cqZAp" />
       </concept>
       <concept id="1068581242878" name="jetbrains.mps.baseLanguage.structure.ReturnStatement" flags="nn" index="3cpWs6">
@@ -77,7 +77,6 @@
         <property id="1137418571428" name="varName" index="3jrwYG" />
       </concept>
     </language>
-<<<<<<< HEAD
     <language id="fd392034-7849-419d-9071-12563d152375" name="jetbrains.mps.baseLanguage.closures">
       <concept id="1199569711397" name="jetbrains.mps.baseLanguage.closures.structure.ClosureLiteral" flags="nn" index="1bVj0M">
         <child id="1199569906740" name="parameter" index="1bW2Oz" />
@@ -86,27 +85,23 @@
     </language>
     <language id="c7d5b9dd-a05f-4be2-bc73-f2e16994cc67" name="jetbrains.mps.lang.classLike">
       <concept id="3751132065236767083" name="jetbrains.mps.lang.classLike.structure.DependentTypeInstance" flags="ig" index="q3mfm">
-=======
-    <language id="c7d5b9dd-a05f-4be2-bc73-f2e16994cc67" name="jetbrains.mps.baseLanguage.lightweightdsl">
-      <concept id="3751132065236767083" name="jetbrains.mps.baseLanguage.lightweightdsl.structure.DependentTypeInstance" flags="ig" index="q3mfm">
->>>>>>> 91e9e633
         <reference id="3751132065236767084" name="decl" index="q3mfh" />
         <reference id="9097849371505568270" name="point" index="1QQUv3" />
       </concept>
-      <concept id="3751132065236767060" name="jetbrains.mps.baseLanguage.lightweightdsl.structure.MethodInstance" flags="ig" index="q3mfD">
+      <concept id="3751132065236767060" name="jetbrains.mps.lang.classLike.structure.ClassLikeMethod" flags="ig" index="q3mfD">
         <reference id="19209059688387895" name="decl" index="2VtyIY" />
       </concept>
-      <concept id="3571587574961713354" name="jetbrains.mps.baseLanguage.lightweightdsl.structure.DSLAnnotation" flags="ng" index="30mAcN">
+      <concept id="3571587574961713354" name="jetbrains.mps.lang.classLike.structure.ClassLikeAnnotation" flags="ng" index="30mAcN">
         <reference id="3571587574961717879" name="descriptor" index="30mx6e" />
       </concept>
-      <concept id="6478870542308708689" name="jetbrains.mps.baseLanguage.lightweightdsl.structure.PropertyInstance" flags="ig" index="3tT0cZ">
+      <concept id="6478870542308708689" name="jetbrains.mps.lang.classLike.structure.ClassLikeProperty" flags="ig" index="3tT0cZ">
         <reference id="8585153554445465961" name="decl" index="25KYV2" />
       </concept>
-      <concept id="6478870542308703666" name="jetbrains.mps.baseLanguage.lightweightdsl.structure.MemberPlaceholder" flags="ng" index="3tTeZs">
+      <concept id="6478870542308703666" name="jetbrains.mps.lang.classLike.structure.ClassLikeMemberPlaceholder" flags="ng" index="3tTeZs">
         <property id="6478870542308703667" name="caption" index="3tTeZt" />
         <reference id="6478870542308703669" name="decl" index="3tTeZr" />
       </concept>
-      <concept id="6478870542308871428" name="jetbrains.mps.baseLanguage.lightweightdsl.structure.StringPropertyInstance" flags="ig" index="3tYpXE">
+      <concept id="6478870542308871428" name="jetbrains.mps.lang.classLike.structure.ClassLikeStringProperty" flags="ig" index="3tYpXE">
         <property id="6478870542308871429" name="value" index="3tYpXF" />
       </concept>
     </language>
@@ -198,28 +193,6 @@
       <node concept="3Tm1VV" id="14sMr$jTewV" role="1B3o_S" />
       <node concept="3clFbS" id="14sMr$jTewX" role="3clF47">
         <node concept="3SqFnK" id="14sMr$jTeW8" role="3cqZAp">
-          <node concept="2DMOqp" id="14sMr$jTeWa" role="3SqFnn">
-            <node concept="zNBHt" id="7Cx8$vCcio$" role="2DMOqq">
-              <node concept="3jrphi" id="7Cx8$vCciqB" role="lGtFl">
-                <property role="P3scX" value="16100485-31ac-4899-9112-2289e22843dd/7709929535540647757/7709929535540733594" />
-                <property role="2qtEX8" value="target" />
-                <property role="3jrwYG" value="comp" />
-              </node>
-            </node>
-          </node>
-          <node concept="3SqKpS" id="14sMr$jTf2f" role="3SqFn9">
-            <node concept="2c44tf" id="14sMr$jTf2h" role="2SEiMu">
-              <node concept="zNoFp" id="14sMr$jTf2S" role="2c44tc">
-                <node concept="2c44tb" id="14sMr$jTf3r" role="lGtFl">
-                  <property role="P3scX" value="16100485-31ac-4899-9112-2289e22843dd/7709929535540733641/7709929535540733642" />
-                  <property role="2qtEX8" value="target" />
-                  <node concept="spIps" id="7Cx8$vCcirW" role="2c44t1">
-                    <ref role="spIpr" node="7Cx8$vCciqB" resolve="#comp" />
-                  </node>
-                </node>
-              </node>
-            </node>
-          </node>
           <node concept="1bVj0M" id="14sMr$jSWc2" role="3SqFnd">
             <node concept="3clFbS" id="14sMr$jSWc3" role="1bW5cS">
               <node concept="3cpWs6" id="14sMr$jSWc4" role="3cqZAp">
@@ -249,6 +222,28 @@
               </node>
             </node>
           </node>
+          <node concept="2DMOqp" id="14sMr$jTeWa" role="3SqFnn">
+            <node concept="zNBHt" id="7Cx8$vCcio$" role="2DMOqq">
+              <node concept="3jrphi" id="7Cx8$vCciqB" role="lGtFl">
+                <property role="P3scX" value="16100485-31ac-4899-9112-2289e22843dd/7709929535540647757/7709929535540733594" />
+                <property role="2qtEX8" value="target" />
+                <property role="3jrwYG" value="comp" />
+              </node>
+            </node>
+          </node>
+          <node concept="3SqKpS" id="14sMr$jTf2f" role="3SqFn9">
+            <node concept="2c44tf" id="14sMr$jTf2h" role="2SEiMu">
+              <node concept="zNoFp" id="14sMr$jTf2S" role="2c44tc">
+                <node concept="2c44tb" id="14sMr$jTf3r" role="lGtFl">
+                  <property role="P3scX" value="16100485-31ac-4899-9112-2289e22843dd/7709929535540733641/7709929535540733642" />
+                  <property role="2qtEX8" value="target" />
+                  <node concept="spIps" id="7Cx8$vCcirW" role="2c44t1">
+                    <ref role="spIpr" node="7Cx8$vCciqB" resolve="#comp" />
+                  </node>
+                </node>
+              </node>
+            </node>
+          </node>
         </node>
       </node>
       <node concept="37vLTG" id="14sMr$jTewZ" role="3clF46">
