<?xml version="1.0" encoding="UTF-8"?>
<model ref="r:bfbc3842-c5ca-4fa2-826a-4befb946143a(references.migration)">
  <persistence version="9" />
  <languages>
    <use id="90746344-04fd-4286-97d5-b46ae6a81709" name="jetbrains.mps.lang.migration" version="0" />
    <use id="d4615e3b-d671-4ba9-af01-2b78369b0ba7" name="jetbrains.mps.lang.pattern" version="1" />
    <use id="16100485-31ac-4899-9112-2289e22843dd" name="references" version="1" />
    <use id="c7d5b9dd-a05f-4be2-bc73-f2e16994cc67" name="jetbrains.mps.baseLanguage.lightweightdsl" version="1" />
<<<<<<< HEAD
    <use id="7866978e-a0f0-4cc7-81bc-4d213d9375e1" name="jetbrains.mps.lang.smodel" version="4" />
=======
    <use id="7866978e-a0f0-4cc7-81bc-4d213d9375e1" name="jetbrains.mps.lang.smodel" version="3" />
    <use id="69b8a993-9b87-4d96-bf0c-3559f4bb0c63" name="jetbrains.mps.lang.slanguage" version="0" />
>>>>>>> d968de6b
    <devkit ref="fbc25dd2-5da4-483a-8b19-70928e1b62d7(jetbrains.mps.devkit.general-purpose)" />
  </languages>
  <imports>
    <import index="lui2" ref="8865b7a8-5271-43d3-884c-6fd1d9cfdd34/java:org.jetbrains.mps.openapi.module(MPS.OpenAPI/)" />
    <import index="14xd" ref="r:e6133b72-6431-4b21-89d3-93d483352bb6(declarations.migration)" />
    <import index="gdil" ref="r:e4cb768c-551e-430a-8374-9cbd0ea2f656(references.structure)" />
    <import index="w1kc" ref="6ed54515-acc8-4d1e-a16c-9fd6cfe951ea/java:jetbrains.mps.smodel(MPS.Core/)" />
    <import index="che4" ref="r:e5186c75-12ba-46bf-934f-f0e026ef8c26(jetbrains.mps.lang.migration.plugin)" />
    <import index="slm6" ref="90746344-04fd-4286-97d5-b46ae6a81709/r:52a3d974-bd4f-4651-ba6e-a2de5e336d95(jetbrains.mps.lang.migration/jetbrains.mps.lang.migration.methods)" implicit="true" />
  </imports>
  <registry>
    <language id="f3061a53-9226-4cc5-a443-f952ceaf5816" name="jetbrains.mps.baseLanguage">
      <concept id="1465982738277781862" name="jetbrains.mps.baseLanguage.structure.PlaceholderMember" flags="ng" index="2tJIrI" />
      <concept id="1197027756228" name="jetbrains.mps.baseLanguage.structure.DotExpression" flags="nn" index="2OqwBi">
        <child id="1197027771414" name="operand" index="2Oq$k0" />
        <child id="1197027833540" name="operation" index="2OqNvi" />
      </concept>
      <concept id="1068498886296" name="jetbrains.mps.baseLanguage.structure.VariableReference" flags="nn" index="37vLTw">
        <reference id="1068581517664" name="variableDeclaration" index="3cqZAo" />
      </concept>
      <concept id="1068498886292" name="jetbrains.mps.baseLanguage.structure.ParameterDeclaration" flags="ir" index="37vLTG" />
      <concept id="1225271177708" name="jetbrains.mps.baseLanguage.structure.StringType" flags="in" index="17QB3L" />
      <concept id="4972933694980447171" name="jetbrains.mps.baseLanguage.structure.BaseVariableDeclaration" flags="ng" index="19Szcq">
        <child id="5680397130376446158" name="type" index="1tU5fm" />
      </concept>
      <concept id="1068580123132" name="jetbrains.mps.baseLanguage.structure.BaseMethodDeclaration" flags="ng" index="3clF44">
        <child id="1068580123133" name="returnType" index="3clF45" />
        <child id="1068580123134" name="parameter" index="3clF46" />
        <child id="1068580123135" name="body" index="3clF47" />
      </concept>
      <concept id="1068580123136" name="jetbrains.mps.baseLanguage.structure.StatementList" flags="sn" stub="5293379017992965193" index="3clFbS">
        <child id="1068581517665" name="statement" index="3cqZAp" />
      </concept>
      <concept id="1068581242878" name="jetbrains.mps.baseLanguage.structure.ReturnStatement" flags="nn" index="3cpWs6">
        <child id="1068581517676" name="expression" index="3cqZAk" />
      </concept>
      <concept id="1081516740877" name="jetbrains.mps.baseLanguage.structure.NotExpression" flags="nn" index="3fqX7Q">
        <child id="1081516765348" name="expression" index="3fr31v" />
      </concept>
      <concept id="1107461130800" name="jetbrains.mps.baseLanguage.structure.Classifier" flags="ng" index="3pOWGL">
        <child id="5375687026011219971" name="member" index="jymVt" unordered="true" />
      </concept>
      <concept id="1107535904670" name="jetbrains.mps.baseLanguage.structure.ClassifierType" flags="in" index="3uibUv">
        <reference id="1107535924139" name="classifier" index="3uigEE" />
      </concept>
      <concept id="1178549954367" name="jetbrains.mps.baseLanguage.structure.IVisible" flags="ng" index="1B3ioH">
        <child id="1178549979242" name="visibility" index="1B3o_S" />
      </concept>
      <concept id="1146644602865" name="jetbrains.mps.baseLanguage.structure.PublicVisibility" flags="nn" index="3Tm1VV" />
      <concept id="1146644623116" name="jetbrains.mps.baseLanguage.structure.PrivateVisibility" flags="nn" index="3Tm6S6" />
    </language>
    <language id="d4615e3b-d671-4ba9-af01-2b78369b0ba7" name="jetbrains.mps.lang.pattern">
      <concept id="1136720037777" name="jetbrains.mps.lang.pattern.structure.PatternExpression" flags="in" index="2DMOqp">
        <child id="9046399079000773837" name="pattern" index="HM535" />
      </concept>
      <concept id="1137418540378" name="jetbrains.mps.lang.pattern.structure.LinkPatternVariableDeclaration" flags="ng" index="3jrphi">
        <property id="1137418571428" name="varName" index="3jrwYG" />
      </concept>
    </language>
    <language id="fd392034-7849-419d-9071-12563d152375" name="jetbrains.mps.baseLanguage.closures">
      <concept id="1199569711397" name="jetbrains.mps.baseLanguage.closures.structure.ClosureLiteral" flags="nn" index="1bVj0M">
        <child id="1199569906740" name="parameter" index="1bW2Oz" />
        <child id="1199569916463" name="body" index="1bW5cS" />
      </concept>
    </language>
    <language id="c7d5b9dd-a05f-4be2-bc73-f2e16994cc67" name="jetbrains.mps.baseLanguage.lightweightdsl">
      <concept id="3751132065236767083" name="jetbrains.mps.baseLanguage.lightweightdsl.structure.DependentTypeInstance" flags="ig" index="q3mfm">
        <reference id="3751132065236767084" name="decl" index="q3mfh" />
        <reference id="9097849371505568270" name="point" index="1QQUv3" />
      </concept>
      <concept id="3751132065236767060" name="jetbrains.mps.baseLanguage.lightweightdsl.structure.MethodInstance" flags="ig" index="q3mfD">
        <reference id="19209059688387895" name="decl" index="2VtyIY" />
      </concept>
      <concept id="6478870542308708689" name="jetbrains.mps.baseLanguage.lightweightdsl.structure.PropertyInstance" flags="ig" index="3tT0cZ">
        <reference id="8585153554445465961" name="decl" index="25KYV2" />
      </concept>
      <concept id="6478870542308703666" name="jetbrains.mps.baseLanguage.lightweightdsl.structure.MemberPlaceholder" flags="ng" index="3tTeZs">
        <property id="6478870542308703667" name="caption" index="3tTeZt" />
        <reference id="6478870542308703669" name="decl" index="3tTeZr" />
      </concept>
      <concept id="6478870542308871428" name="jetbrains.mps.baseLanguage.lightweightdsl.structure.StringPropertyInstance" flags="ig" index="3tYpXE">
        <property id="6478870542308871429" name="value" index="3tYpXF" />
      </concept>
    </language>
    <language id="69b8a993-9b87-4d96-bf0c-3559f4bb0c63" name="jetbrains.mps.lang.slanguage">
      <concept id="2030416617761226491" name="jetbrains.mps.lang.slanguage.structure.Model_IsAspectOperation" flags="nn" index="3zA4fs">
        <reference id="2030416617761226680" name="aspect" index="3zA4av" />
      </concept>
    </language>
    <language id="3a13115c-633c-4c5c-bbcc-75c4219e9555" name="jetbrains.mps.lang.quotation">
      <concept id="1196350785110" name="jetbrains.mps.lang.quotation.structure.AbstractAntiquotation" flags="ng" index="2c44t0">
        <child id="1196350785111" name="expression" index="2c44t1" />
      </concept>
      <concept id="1196350785117" name="jetbrains.mps.lang.quotation.structure.ReferenceAntiquotation" flags="ng" index="2c44tb" />
      <concept id="1196350785113" name="jetbrains.mps.lang.quotation.structure.Quotation" flags="nn" index="2c44tf">
        <child id="1196350785114" name="quotedNode" index="2c44tc" />
      </concept>
    </language>
    <language id="16100485-31ac-4899-9112-2289e22843dd" name="references">
      <concept id="7709929535540733641" name="references.structure.NewComponentRef" flags="ng" index="zNoFp" />
      <concept id="7709929535540647757" name="references.structure.OldComponentRef" flags="ng" index="zNBHt" />
    </language>
    <language id="7866978e-a0f0-4cc7-81bc-4d213d9375e1" name="jetbrains.mps.lang.smodel">
      <concept id="1143234257716" name="jetbrains.mps.lang.smodel.structure.Node_GetModelOperation" flags="nn" index="I4A8Y" />
      <concept id="1138055754698" name="jetbrains.mps.lang.smodel.structure.SNodeType" flags="in" index="3Tqbb2">
        <reference id="1138405853777" name="concept" index="ehGHo" />
      </concept>
    </language>
    <language id="ceab5195-25ea-4f22-9b92-103b95ca8c0c" name="jetbrains.mps.lang.core">
      <concept id="1133920641626" name="jetbrains.mps.lang.core.structure.BaseConcept" flags="ng" index="2VYdi">
        <child id="5169995583184591170" name="smodelAttribute" index="lGtFl" />
      </concept>
      <concept id="3364660638048049745" name="jetbrains.mps.lang.core.structure.LinkAttribute" flags="ng" index="A9Btn">
        <property id="1757699476691236116" name="linkRole" index="2qtEX8" />
        <property id="1341860900488019036" name="linkId" index="P3scX" />
      </concept>
      <concept id="1169194658468" name="jetbrains.mps.lang.core.structure.INamedConcept" flags="ng" index="TrEIO">
        <property id="1169194664001" name="name" index="TrG5h" />
      </concept>
    </language>
    <language id="90746344-04fd-4286-97d5-b46ae6a81709" name="jetbrains.mps.lang.migration">
      <concept id="3220955710218421371" name="jetbrains.mps.lang.migration.structure.LinkPatternVariableReference" flags="ng" index="spIps">
        <reference id="3220955710218421372" name="declaration" index="spIpr" />
      </concept>
      <concept id="4144229974054253572" name="jetbrains.mps.lang.migration.structure.ExecuteAfterDeclaration" flags="ng" index="1QxfsK">
        <child id="4144229974054377645" name="dependencies" index="1QyHIp" />
      </concept>
      <concept id="4144229974054378362" name="jetbrains.mps.lang.migration.structure.OrderDependency" flags="ng" index="1QyHxe">
        <reference id="4144229974054378363" name="script" index="1QyHxf" />
      </concept>
      <concept id="5636302460526173897" name="jetbrains.mps.lang.migration.structure.TransformStatement" flags="ng" index="3SqFnK">
        <child id="5636302460526173936" name="consequence" index="3SqFn9" />
        <child id="5636302460526173940" name="precondition" index="3SqFnd" />
        <child id="5636302460526173934" name="pattern" index="3SqFnn" />
      </concept>
      <concept id="5636302460526210369" name="jetbrains.mps.lang.migration.structure.QuotationConsequence" flags="ng" index="3SqKpS">
        <child id="6129256022887780734" name="quotation" index="2SEiMu" />
      </concept>
      <concept id="8352104482584315555" name="jetbrains.mps.lang.migration.structure.MigrationScript" flags="ig" index="3SyAh_">
        <property id="5820409521797704727" name="fromVersion" index="qMTe8" />
      </concept>
    </language>
  </registry>
  <node concept="3SyAh_" id="14sMr$jTewL">
    <property role="qMTe8" value="0" />
    <property role="TrG5h" value="MigrateReferences" />
    <node concept="3Tm1VV" id="14sMr$jTewM" role="1B3o_S" />
    <node concept="1QxfsK" id="14sMr$jTeA3" role="jymVt">
      <node concept="1QyHxe" id="14sMr$jTeBi" role="1QyHIp">
        <ref role="1QyHxf" to="14xd:14sMr$jSWoP" resolve="MigrateDeclarations" />
      </node>
    </node>
    <node concept="3tTeZs" id="14sMr$jTewP" role="jymVt">
      <property role="3tTeZt" value="&lt;no required data&gt;" />
      <ref role="3tTeZr" to="slm6:3A3gNhf1WPI" resolve="requires data" />
    </node>
    <node concept="3tTeZs" id="14sMr$jTewQ" role="jymVt">
      <property role="3tTeZt" value="&lt;no produced data&gt;" />
      <ref role="3tTeZr" to="slm6:536fTXa4WHO" resolve="produces data" />
    </node>
    <node concept="2tJIrI" id="14sMr$jTewR" role="jymVt" />
    <node concept="3tYpXE" id="14sMr$jULKG" role="jymVt">
      <property role="TrG5h" value="description" />
      <property role="3tYpXF" value="migrate the references using a TransformStatement" />
      <ref role="25KYV2" to="slm6:1_lSsE3RFpE" resolve="description" />
      <node concept="3Tm6S6" id="14sMr$jULKH" role="1B3o_S" />
      <node concept="17QB3L" id="14sMr$jULKI" role="1tU5fm" />
    </node>
    <node concept="q3mfD" id="14sMr$jTewT" role="jymVt">
      <property role="TrG5h" value="execute" />
      <ref role="2VtyIY" to="slm6:4ubqdNOF9cA" resolve="execute" />
      <node concept="3Tm1VV" id="14sMr$jTewV" role="1B3o_S" />
      <node concept="3clFbS" id="14sMr$jTewX" role="3clF47">
        <node concept="3SqFnK" id="14sMr$jTeW8" role="3cqZAp">
          <node concept="1bVj0M" id="14sMr$jSWc2" role="3SqFnd">
            <node concept="3clFbS" id="14sMr$jSWc3" role="1bW5cS">
              <node concept="3cpWs6" id="14sMr$jSWc4" role="3cqZAp">
                <node concept="3fqX7Q" id="14sMr$jSWc5" role="3cqZAk">
                  <node concept="2OqwBi" id="7XWR6$5jt0D" role="3fr31v">
                    <node concept="3zA4fs" id="7XWR6$5jtib" role="2OqNvi">
                      <ref role="3zA4av" to="che4:2LiUEk8oQ$g" resolve="migration" />
                    </node>
                    <node concept="2OqwBi" id="7XWR6$5jFL9" role="2Oq$k0">
                      <node concept="37vLTw" id="7XWR6$5jFIk" role="2Oq$k0">
                        <ref role="3cqZAo" node="14sMr$jSWcc" resolve="n" />
                      </node>
                      <node concept="I4A8Y" id="7XWR6$5jFQL" role="2OqNvi" />
                    </node>
                  </node>
                </node>
              </node>
            </node>
            <node concept="37vLTG" id="14sMr$jSWcc" role="1bW2Oz">
              <property role="TrG5h" value="n" />
              <node concept="3Tqbb2" id="14sMr$jSWcd" role="1tU5fm">
                <ref role="ehGHo" to="gdil:6FZb119cltd" resolve="OldComponentRef" />
              </node>
            </node>
          </node>
          <node concept="2DMOqp" id="14sMr$jTeWa" role="3SqFnn">
            <node concept="2c44tf" id="7oTZmjkCr7O" role="HM535">
              <node concept="zNBHt" id="7Cx8$vCcio$" role="2c44tc">
                <node concept="3jrphi" id="7Cx8$vCciqB" role="lGtFl">
                  <property role="P3scX" value="16100485-31ac-4899-9112-2289e22843dd/7709929535540647757/7709929535540733594" />
                  <property role="2qtEX8" value="target" />
                  <property role="3jrwYG" value="comp" />
                </node>
              </node>
            </node>
          </node>
          <node concept="3SqKpS" id="14sMr$jTf2f" role="3SqFn9">
            <node concept="2c44tf" id="14sMr$jTf2h" role="2SEiMu">
              <node concept="zNoFp" id="14sMr$jTf2S" role="2c44tc">
                <node concept="2c44tb" id="14sMr$jTf3r" role="lGtFl">
                  <property role="P3scX" value="16100485-31ac-4899-9112-2289e22843dd/7709929535540733641/7709929535540733642" />
                  <property role="2qtEX8" value="target" />
                  <node concept="spIps" id="7Cx8$vCcirW" role="2c44t1">
                    <ref role="spIpr" node="7Cx8$vCciqB" resolve="#comp" />
                  </node>
                </node>
              </node>
            </node>
          </node>
        </node>
      </node>
      <node concept="37vLTG" id="14sMr$jTewZ" role="3clF46">
        <property role="TrG5h" value="m" />
        <node concept="3uibUv" id="14sMr$jTewY" role="1tU5fm">
          <ref role="3uigEE" to="lui2:~SModule" resolve="SModule" />
        </node>
      </node>
      <node concept="q3mfm" id="14sMr$jTex0" role="3clF45">
        <ref role="q3mfh" to="slm6:4F5w8gPXEEe" />
        <ref role="1QQUv3" node="14sMr$jTewT" resolve="execute" />
      </node>
    </node>
  </node>
</model>
<|MERGE_RESOLUTION|>--- conflicted
+++ resolved
@@ -2,16 +2,13 @@
 <model ref="r:bfbc3842-c5ca-4fa2-826a-4befb946143a(references.migration)">
   <persistence version="9" />
   <languages>
-    <use id="90746344-04fd-4286-97d5-b46ae6a81709" name="jetbrains.mps.lang.migration" version="0" />
-    <use id="d4615e3b-d671-4ba9-af01-2b78369b0ba7" name="jetbrains.mps.lang.pattern" version="1" />
-    <use id="16100485-31ac-4899-9112-2289e22843dd" name="references" version="1" />
-    <use id="c7d5b9dd-a05f-4be2-bc73-f2e16994cc67" name="jetbrains.mps.baseLanguage.lightweightdsl" version="1" />
-<<<<<<< HEAD
-    <use id="7866978e-a0f0-4cc7-81bc-4d213d9375e1" name="jetbrains.mps.lang.smodel" version="4" />
-=======
-    <use id="7866978e-a0f0-4cc7-81bc-4d213d9375e1" name="jetbrains.mps.lang.smodel" version="3" />
-    <use id="69b8a993-9b87-4d96-bf0c-3559f4bb0c63" name="jetbrains.mps.lang.slanguage" version="0" />
->>>>>>> d968de6b
+    <use id="90746344-04fd-4286-97d5-b46ae6a81709" name="jetbrains.mps.lang.migration" version="-1" />
+    <use id="28f9e497-3b42-4291-aeba-0a1039153ab1" name="jetbrains.mps.lang.plugin" version="-1" />
+    <use id="d4615e3b-d671-4ba9-af01-2b78369b0ba7" name="jetbrains.mps.lang.pattern" version="-1" />
+    <use id="1d2b03a4-7404-4a1e-939c-9c1c316327e7" name="declarations" version="-1" />
+    <use id="16100485-31ac-4899-9112-2289e22843dd" name="references" version="-1" />
+    <use id="c7d5b9dd-a05f-4be2-bc73-f2e16994cc67" name="jetbrains.mps.baseLanguage.lightweightdsl" version="-1" />
+    <use id="7866978e-a0f0-4cc7-81bc-4d213d9375e1" name="jetbrains.mps.lang.smodel" version="-1" />
     <devkit ref="fbc25dd2-5da4-483a-8b19-70928e1b62d7(jetbrains.mps.devkit.general-purpose)" />
   </languages>
   <imports>
@@ -42,7 +39,7 @@
         <child id="1068580123134" name="parameter" index="3clF46" />
         <child id="1068580123135" name="body" index="3clF47" />
       </concept>
-      <concept id="1068580123136" name="jetbrains.mps.baseLanguage.structure.StatementList" flags="sn" stub="5293379017992965193" index="3clFbS">
+      <concept id="1068580123136" name="jetbrains.mps.baseLanguage.structure.StatementList" flags="sn" index="3clFbS">
         <child id="1068581517665" name="statement" index="3cqZAp" />
       </concept>
       <concept id="1068581242878" name="jetbrains.mps.baseLanguage.structure.ReturnStatement" flags="nn" index="3cpWs6">
