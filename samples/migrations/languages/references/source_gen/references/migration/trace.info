--- conflicted
+++ resolved
@@ -49,34 +49,6 @@
       <node id="1233082194732576913" at="112,30,114,205" concept="0" />
       <node id="1233082194732576913" at="112,30,114,205" concept="0" />
       <node id="1233082194732574769" at="30,0,33,0" concept="5" trace="getCaption#()Ljava/lang/String;" />
-<<<<<<< HEAD
-      <node id="1233082194732576520" at="37,0,40,0" concept="5" trace="translate#(Lorg/jetbrains/mps/openapi/model/SModel;)Ljava/lang/Iterable;" />
-      <node id="1233082194732576520" at="41,0,44,0" concept="5" trace="accept#(Lorg/jetbrains/mps/openapi/model/SNode;)Z" />
-      <node id="1233082194732499714" at="45,0,48,0" concept="5" trace="accept#(Lorg/jetbrains/mps/openapi/model/SNode;)Z" />
-      <node id="1233082194732576520" at="49,0,52,0" concept="5" trace="select#(Lorg/jetbrains/mps/openapi/model/SNode;)Ljava/lang/Integer;" />
-      <node id="1233082194732576520" at="56,0,59,0" concept="5" trace="compute#()Lorg/jetbrains/mps/openapi/model/SNode;" />
-      <node id="1233082194732574769" at="65,0,68,0" concept="5" trace="executeAfter#()Ljava/lang/Iterable;" />
-      <node id="1233082194732574769" at="68,0,71,0" concept="5" trace="getDescriptor#()Ljetbrains/mps/lang/migration/runtime/base/MigrationScriptReference;" />
-      <node id="1233082194732576522" at="76,0,79,0" concept="5" trace="getConcept#()Lorg/jetbrains/mps/openapi/language/SConcept;" />
-      <node id="1233082194732576522" at="81,53,84,9" concept="4" />
-      <node id="1233082194732576522" at="89,0,92,0" concept="5" trace="hasAntiquotations#()Z" />
-      <node id="1233082194732576522" at="92,71,95,7" concept="4" />
-      <node id="1233082194732576522" at="97,51,100,7" concept="0" />
-      <node id="1233082194732576522" at="97,51,100,7" concept="4" />
-      <node id="1233082194732576522" at="81,53,85,201" concept="0" />
-      <node id="1233082194732576520" at="54,39,59,19" concept="2" />
-      <node id="1233082194732576522" at="92,0,97,0" concept="5" trace="fillFieldValuesFrom#(Ljetbrains/mps/lang/pattern/GeneratedMatchingPattern;)V" />
-      <node id="1233082194732576522" at="97,0,103,0" concept="5" trace="getFieldValue#(Ljava/lang/String;)Ljava/lang/Object;" />
-      <node id="1233082194732576522" at="79,45,86,7" concept="0" />
-      <node id="1233082194732576913" at="106,0,113,0" concept="8" trace="_quotation_createNode_w5820p_a0a0f#(Ljava/lang/Object;)Lorg/jetbrains/mps/openapi/model/SNode;" />
-      <node id="1233082194732576520" at="53,0,61,0" concept="5" trace="visit#(Lorg/jetbrains/mps/openapi/model/SNode;)V" />
-      <node id="1233082194732576522" at="79,0,89,0" concept="5" trace="match#(Lorg/jetbrains/mps/openapi/model/SNode;)Z" />
-      <node id="1233082194732576520" at="35,95,61,9" concept="2" />
-      <node id="1233082194732576520" at="33,41,62,5" concept="0" />
-      <node id="1233082194732574769" at="33,0,65,0" concept="5" trace="execute#(Lorg/jetbrains/mps/openapi/module/SModule;)Lorg/jetbrains/mps/openapi/model/SNode;" />
-      <scope id="1233082194732576522" at="74,38,74,38" />
-      <scope id="1233082194732576522" at="103,42,103,42" />
-=======
       <node id="1233082194732576520" at="41,0,44,0" concept="5" trace="translate#(Lorg/jetbrains/mps/openapi/model/SModel;)Ljava/lang/Iterable;" />
       <node id="1233082194732576520" at="45,0,48,0" concept="5" trace="accept#(Lorg/jetbrains/mps/openapi/model/SNode;)Z" />
       <node id="1233082194732499714" at="49,0,52,0" concept="5" trace="accept#(Lorg/jetbrains/mps/openapi/model/SNode;)Z" />
@@ -100,11 +72,10 @@
       <node id="1233082194732576520" at="57,0,65,0" concept="5" trace="visit#(Lorg/jetbrains/mps/openapi/model/SNode;)V" />
       <node id="1233082194732576522" at="83,0,93,0" concept="5" trace="match#(Lorg/jetbrains/mps/openapi/model/SNode;)Z" />
       <node id="1233082194732576520" at="39,95,65,9" concept="2" />
-      <node id="1233082194732576520" at="37,35,66,5" concept="0" />
+      <node id="1233082194732576520" at="37,41,66,5" concept="0" />
       <node id="1233082194732574769" at="37,0,69,0" concept="5" trace="execute#(Lorg/jetbrains/mps/openapi/module/SModule;)Lorg/jetbrains/mps/openapi/model/SNode;" />
       <scope id="1233082194732576522" at="78,38,78,38" />
       <scope id="1233082194732576522" at="107,42,107,42" />
->>>>>>> 736921de
       <scope id="1233082194732574769" at="30,30,31,63" />
       <scope id="1233082194732574769" at="34,33,35,17" />
       <scope id="1233082194732576520" at="41,53,42,94" />
@@ -175,13 +146,8 @@
       <scope id="1233082194732576520" at="38,5,65,9">
         <var name="pattern" id="1233082194732576520" />
       </scope>
-<<<<<<< HEAD
-      <scope id="1233082194732574769" at="33,41,63,16" />
-      <scope id="1233082194732574769" at="33,0,65,0">
-=======
-      <scope id="1233082194732574769" at="37,35,67,16" />
+      <scope id="1233082194732574769" at="37,41,67,16" />
       <scope id="1233082194732574769" at="37,0,69,0">
->>>>>>> 736921de
         <var name="m" id="1233082194732574769" />
       </scope>
       <unit id="1233082194732576520" at="40,78,44,7" name="references.migration.MigrateReferences$1" />
