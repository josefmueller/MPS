<?xml version="1.0" encoding="UTF-8"?>
<debug-info>
  <concept fqn="jetbrains.mps.baseLanguage.structure.BlockStatement" />
  <concept fqn="jetbrains.mps.baseLanguage.structure.ConstructorDeclaration" />
  <concept fqn="jetbrains.mps.baseLanguage.structure.ExpressionStatement" />
  <concept fqn="jetbrains.mps.baseLanguage.structure.FieldDeclaration" />
  <concept fqn="jetbrains.mps.baseLanguage.structure.IfStatement" />
  <concept fqn="jetbrains.mps.baseLanguage.structure.InstanceMethodDeclaration" />
  <concept fqn="jetbrains.mps.baseLanguage.structure.LocalVariableDeclarationStatement" />
  <concept fqn="jetbrains.mps.baseLanguage.structure.ReturnStatement" />
  <concept fqn="jetbrains.mps.baseLanguage.structure.StaticMethodDeclaration" />
  <root>
    <file name="MigrationDescriptorImpl.java">
      <unit at="11,0,17,0" name="references.migration.MigrationDescriptorImpl" />
    </file>
  </root>
  <root nodeRef="r:bfbc3842-c5ca-4fa2-826a-4befb946143a(references.migration)/1233082194732574769">
    <file name="MigrateReferences.java">
<<<<<<< HEAD
      <node id="1233082194732574769" at="29,30,30,63" concept="7" />
      <node id="1233082194732574769" at="32,35,33,91" concept="6" />
      <node id="1233082194732574769" at="35,51,36,92" concept="7" />
      <node id="1233082194732574769" at="39,38,40,20" concept="7" />
      <node id="1233082194732574769" at="43,39,44,96" concept="7" />
      <node id="1233082194732574769" at="48,46,49,17" concept="7" />
      <node id="1233082194732574769" at="52,34,53,96" concept="7" />
=======
      <node id="1233082194732574769" at="27,30,28,63" concept="7" />
      <node id="1233082194732576520" at="32,51,33,176" concept="7" />
      <node id="1233082194732576520" at="36,38,37,20" concept="7" />
      <node id="1233082194732576520" at="40,39,41,96" concept="7" />
      <node id="1233082194732576520" at="44,35,45,103" concept="6" />
      <node id="1233082194732576520" at="46,35,47,17" concept="7" />
      <node id="1233082194732576520" at="48,9,49,0" concept="8" />
      <node id="1233082194732576520" at="50,9,51,208" concept="6" />
      <node id="1233082194732576520" at="51,208,52,115" concept="6" />
      <node id="1233082194732576520" at="52,115,53,46" concept="2" />
      <node id="1233082194732576520" at="53,46,54,72" concept="2" />
>>>>>>> aba23669
      <node id="1233082194732574769" at="57,7,58,16" concept="7" />
      <node id="1233082194732574769" at="60,60,61,207" concept="7" />
      <node id="1233082194732574769" at="63,51,64,131" concept="7" />
      <node id="1233082194732576522" at="68,0,69,0" concept="3" trace="patternVar_comp" />
      <node id="1233082194732576522" at="71,34,72,146" concept="7" />
      <node id="1233082194732576522" at="75,7,76,53" concept="6" />
      <node id="1233082194732576522" at="77,196,78,23" concept="7" />
      <node id="1233082194732576522" at="79,9,80,201" concept="0" />
      <node id="1233082194732576522" at="79,9,80,201" concept="2" />
      <node id="1233082194732576522" at="81,7,82,18" concept="7" />
      <node id="1233082194732576522" at="84,40,85,19" concept="7" />
      <node id="1233082194732576522" at="88,69,89,75" concept="2" />
      <node id="1233082194732576522" at="93,48,94,31" concept="7" />
      <node id="1233082194732576522" at="95,7,96,18" concept="7" />
      <node id="1233082194732576913" at="101,79,102,63" concept="6" />
      <node id="1233082194732576913" at="102,63,103,30" concept="6" />
      <node id="1233082194732576913" at="103,30,104,217" concept="2" />
      <node id="1233082194732576913" at="104,217,105,205" concept="2" />
      <node id="1233082194732576913" at="105,205,106,24" concept="7" />
      <node id="1233082194732576522" at="69,0,71,0" concept="1" trace="Pattern_w5820p_a0a0a1#()V" />
      <node id="1233082194732576522" at="98,0,100,0" concept="5" trace="performActions#(Ljava/lang/Object;)V" />
      <node id="1233082194732576913" at="103,30,105,205" concept="0" />
      <node id="1233082194732576913" at="103,30,105,205" concept="0" />
      <node id="1233082194732574769" at="29,0,32,0" concept="5" trace="getCaption#()Ljava/lang/String;" />
      <node id="1233082194732574769" at="35,0,38,0" concept="5" trace="translate#(Lorg/jetbrains/mps/openapi/model/SModel;)Ljava/lang/Iterable;" />
      <node id="1233082194732574769" at="39,0,42,0" concept="5" trace="accept#(Lorg/jetbrains/mps/openapi/model/SNode;)Z" />
      <node id="1233082194732574769" at="43,0,46,0" concept="5" trace="select#(Lorg/jetbrains/mps/openapi/model/SNode;)Ljava/lang/Integer;" />
      <node id="1233082194732574769" at="47,52,50,9" concept="4" />
      <node id="1233082194732574769" at="52,0,55,0" concept="5" trace="compute#()Lorg/jetbrains/mps/openapi/model/SNode;" />
      <node id="1233082194732574769" at="60,0,63,0" concept="5" trace="executeAfter#()Ljava/lang/Iterable;" />
      <node id="1233082194732574769" at="63,0,66,0" concept="5" trace="getDescriptor#()Ljetbrains/mps/lang/migration/runtime/base/MigrationScriptReference;" />
      <node id="1233082194732576522" at="71,0,74,0" concept="5" trace="getConcept#()Lorg/jetbrains/mps/openapi/language/SConcept;" />
      <node id="1233082194732576522" at="76,53,79,9" concept="4" />
      <node id="1233082194732576522" at="84,0,87,0" concept="5" trace="hasAntiquotations#()Z" />
      <node id="1233082194732576522" at="87,71,90,7" concept="4" />
      <node id="1233082194732576522" at="92,51,95,7" concept="0" />
      <node id="1233082194732576522" at="92,51,95,7" concept="4" />
      <node id="1233082194732576522" at="76,53,80,201" concept="0" />
      <node id="1233082194732574769" at="50,9,55,11" concept="2" />
      <node id="1233082194732576522" at="87,0,92,0" concept="5" trace="fillFieldValuesFrom#(Ljetbrains/mps/lang/pattern/GeneratedMatchingPattern;)V" />
      <node id="1233082194732576522" at="92,0,98,0" concept="5" trace="getFieldValue#(Ljava/lang/String;)Ljava/lang/Object;" />
      <node id="1233082194732576522" at="74,45,81,7" concept="0" />
      <node id="1233082194732576913" at="101,0,108,0" concept="8" trace="_quotation_createNode_w5820p_a0a0f#(Ljava/lang/Object;)Lorg/jetbrains/mps/openapi/model/SNode;" />
      <node id="1233082194732574769" at="47,0,57,0" concept="5" trace="visit#(Lorg/jetbrains/mps/openapi/model/SNode;)V" />
      <node id="1233082194732576522" at="74,0,84,0" concept="5" trace="match#(Lorg/jetbrains/mps/openapi/model/SNode;)Z" />
      <node id="1233082194732574769" at="33,91,57,7" concept="2" />
      <node id="1233082194732574769" at="32,0,60,0" concept="5" trace="execute#(Lorg/jetbrains/mps/openapi/module/SModule;)Lorg/jetbrains/mps/openapi/model/SNode;" />
      <scope id="1233082194732576522" at="69,36,69,36" />
      <scope id="1233082194732576522" at="98,42,98,42" />
      <scope id="1233082194732574769" at="29,30,30,63" />
      <scope id="1233082194732574769" at="35,51,36,92" />
      <scope id="1233082194732574769" at="39,38,40,20" />
      <scope id="1233082194732574769" at="43,39,44,96" />
      <scope id="1233082194732574769" at="48,46,49,17" />
      <scope id="1233082194732574769" at="52,34,53,96" />
      <scope id="1233082194732574769" at="60,60,61,207" />
      <scope id="1233082194732574769" at="63,51,64,131" />
      <scope id="1233082194732576522" at="71,34,72,146" />
      <scope id="1233082194732576522" at="77,196,78,23" />
      <scope id="1233082194732576522" at="79,9,80,201" />
      <scope id="1233082194732576522" at="84,40,85,19" />
      <scope id="1233082194732576522" at="88,69,89,75" />
      <scope id="1233082194732576522" at="93,48,94,31" />
      <scope id="1233082194732576522" at="69,0,71,0" />
      <scope id="1233082194732576522" at="98,0,100,0">
        <var name="o" id="1233082194732576522" />
      </scope>
      <scope id="1233082194732576913" at="103,30,105,205" />
      <scope id="1233082194732574769" at="29,0,32,0" />
      <scope id="1233082194732574769" at="35,0,38,0">
        <var name="it" id="1233082194732574769" />
      </scope>
      <scope id="1233082194732574769" at="39,0,42,0">
        <var name="n" id="1233082194732574769" />
      </scope>
      <scope id="1233082194732574769" at="43,0,46,0">
        <var name="it" id="1233082194732574769" />
      </scope>
      <scope id="1233082194732574769" at="52,0,55,0" />
      <scope id="1233082194732574769" at="60,0,63,0" />
      <scope id="1233082194732574769" at="63,0,66,0" />
      <scope id="1233082194732576522" at="71,0,74,0" />
      <scope id="1233082194732576522" at="84,0,87,0" />
      <scope id="1233082194732576522" at="87,71,90,7" />
      <scope id="1233082194732576522" at="92,51,95,7" />
      <scope id="1233082194732576522" at="76,53,80,201" />
      <scope id="1233082194732576522" at="92,51,96,18" />
      <scope id="1233082194732576522" at="75,7,80,201">
        <var name="nodeToMatch_w5820p_a0a0f" id="1233082194732576522" />
      </scope>
      <scope id="1233082194732576522" at="87,0,92,0">
        <var name="pattern" id="1233082194732576522" />
      </scope>
      <scope id="1233082194732576913" at="101,79,106,24">
        <var name="facade" id="1233082194732576913" />
        <var name="quotedNode_2" id="1233082194732576913" />
      </scope>
      <scope id="1233082194732576522" at="92,0,98,0">
        <var name="fieldName" id="1233082194732576522" />
      </scope>
      <scope id="1233082194732576913" at="101,0,108,0">
        <var name="parameter_1" id="1233082194732576913" />
      </scope>
      <scope id="1233082194732574769" at="47,52,55,11" />
      <scope id="1233082194732576522" at="74,45,82,18" />
      <scope id="1233082194732574769" at="47,0,57,0">
        <var name="nodeToMigrate" id="1233082194732574769" />
      </scope>
      <scope id="1233082194732576522" at="74,0,84,0">
        <var name="nodeToMatch" id="1233082194732576522" />
      </scope>
      <scope id="1233082194732574769" at="32,35,58,16">
        <var name="pattern" id="1233082194732574769" />
      </scope>
      <scope id="1233082194732574769" at="32,0,60,0">
        <var name="m" id="1233082194732574769" />
      </scope>
      <unit id="1233082194732574769" at="34,76,38,5" name="references.migration.MigrateReferences$1" />
      <unit id="1233082194732574769" at="38,17,42,5" name="references.migration.MigrateReferences$2" />
      <unit id="1233082194732574769" at="42,16,46,5" name="references.migration.MigrateReferences$3" />
      <unit id="1233082194732574769" at="51,50,55,9" name="references.migration.MigrateReferences$5" />
      <unit id="1233082194732574769" at="46,27,57,5" name="references.migration.MigrateReferences$4" />
      <unit id="1233082194732576522" at="67,0,101,0" name="references.migration.MigrateReferences$Pattern_w5820p_a0a0a1" />
      <unit id="1233082194732574769" at="28,0,109,0" name="references.migration.MigrateReferences" />
    </file>
  </root>
</debug-info>
<|MERGE_RESOLUTION|>--- conflicted
+++ resolved
@@ -8,6 +8,7 @@
   <concept fqn="jetbrains.mps.baseLanguage.structure.InstanceMethodDeclaration" />
   <concept fqn="jetbrains.mps.baseLanguage.structure.LocalVariableDeclarationStatement" />
   <concept fqn="jetbrains.mps.baseLanguage.structure.ReturnStatement" />
+  <concept fqn="jetbrains.mps.baseLanguage.structure.Statement" />
   <concept fqn="jetbrains.mps.baseLanguage.structure.StaticMethodDeclaration" />
   <root>
     <file name="MigrationDescriptorImpl.java">
@@ -16,15 +17,6 @@
   </root>
   <root nodeRef="r:bfbc3842-c5ca-4fa2-826a-4befb946143a(references.migration)/1233082194732574769">
     <file name="MigrateReferences.java">
-<<<<<<< HEAD
-      <node id="1233082194732574769" at="29,30,30,63" concept="7" />
-      <node id="1233082194732574769" at="32,35,33,91" concept="6" />
-      <node id="1233082194732574769" at="35,51,36,92" concept="7" />
-      <node id="1233082194732574769" at="39,38,40,20" concept="7" />
-      <node id="1233082194732574769" at="43,39,44,96" concept="7" />
-      <node id="1233082194732574769" at="48,46,49,17" concept="7" />
-      <node id="1233082194732574769" at="52,34,53,96" concept="7" />
-=======
       <node id="1233082194732574769" at="27,30,28,63" concept="7" />
       <node id="1233082194732576520" at="32,51,33,176" concept="7" />
       <node id="1233082194732576520" at="36,38,37,20" concept="7" />
@@ -36,131 +28,126 @@
       <node id="1233082194732576520" at="51,208,52,115" concept="6" />
       <node id="1233082194732576520" at="52,115,53,46" concept="2" />
       <node id="1233082194732576520" at="53,46,54,72" concept="2" />
->>>>>>> aba23669
       <node id="1233082194732574769" at="57,7,58,16" concept="7" />
       <node id="1233082194732574769" at="60,60,61,207" concept="7" />
       <node id="1233082194732574769" at="63,51,64,131" concept="7" />
-      <node id="1233082194732576522" at="68,0,69,0" concept="3" trace="patternVar_comp" />
-      <node id="1233082194732576522" at="71,34,72,146" concept="7" />
-      <node id="1233082194732576522" at="75,7,76,53" concept="6" />
-      <node id="1233082194732576522" at="77,196,78,23" concept="7" />
-      <node id="1233082194732576522" at="79,9,80,201" concept="0" />
-      <node id="1233082194732576522" at="79,9,80,201" concept="2" />
-      <node id="1233082194732576522" at="81,7,82,18" concept="7" />
-      <node id="1233082194732576522" at="84,40,85,19" concept="7" />
-      <node id="1233082194732576522" at="88,69,89,75" concept="2" />
-      <node id="1233082194732576522" at="93,48,94,31" concept="7" />
-      <node id="1233082194732576522" at="95,7,96,18" concept="7" />
-      <node id="1233082194732576913" at="101,79,102,63" concept="6" />
-      <node id="1233082194732576913" at="102,63,103,30" concept="6" />
-      <node id="1233082194732576913" at="103,30,104,217" concept="2" />
-      <node id="1233082194732576913" at="104,217,105,205" concept="2" />
-      <node id="1233082194732576913" at="105,205,106,24" concept="7" />
-      <node id="1233082194732576522" at="69,0,71,0" concept="1" trace="Pattern_w5820p_a0a0a1#()V" />
-      <node id="1233082194732576522" at="98,0,100,0" concept="5" trace="performActions#(Ljava/lang/Object;)V" />
-      <node id="1233082194732576913" at="103,30,105,205" concept="0" />
-      <node id="1233082194732576913" at="103,30,105,205" concept="0" />
-      <node id="1233082194732574769" at="29,0,32,0" concept="5" trace="getCaption#()Ljava/lang/String;" />
-      <node id="1233082194732574769" at="35,0,38,0" concept="5" trace="translate#(Lorg/jetbrains/mps/openapi/model/SModel;)Ljava/lang/Iterable;" />
-      <node id="1233082194732574769" at="39,0,42,0" concept="5" trace="accept#(Lorg/jetbrains/mps/openapi/model/SNode;)Z" />
-      <node id="1233082194732574769" at="43,0,46,0" concept="5" trace="select#(Lorg/jetbrains/mps/openapi/model/SNode;)Ljava/lang/Integer;" />
-      <node id="1233082194732574769" at="47,52,50,9" concept="4" />
-      <node id="1233082194732574769" at="52,0,55,0" concept="5" trace="compute#()Lorg/jetbrains/mps/openapi/model/SNode;" />
+      <node id="1233082194732576522" at="67,0,68,0" concept="3" trace="patternVar_comp" />
+      <node id="1233082194732576522" at="71,7,72,59" concept="6" />
+      <node id="1233082194732576522" at="73,127,74,23" concept="7" />
+      <node id="1233082194732576522" at="75,9,76,207" concept="0" />
+      <node id="1233082194732576522" at="75,9,76,207" concept="2" />
+      <node id="1233082194732576522" at="77,7,78,18" concept="7" />
+      <node id="1233082194732576522" at="80,40,81,19" concept="7" />
+      <node id="1233082194732576522" at="84,69,85,75" concept="2" />
+      <node id="1233082194732576522" at="89,48,90,31" concept="7" />
+      <node id="1233082194732576522" at="91,7,92,18" concept="7" />
+      <node id="1233082194732576913" at="97,86,98,63" concept="6" />
+      <node id="1233082194732576913" at="98,63,99,30" concept="6" />
+      <node id="1233082194732576913" at="99,30,100,217" concept="2" />
+      <node id="1233082194732576913" at="100,217,101,205" concept="2" />
+      <node id="1233082194732576913" at="101,205,102,24" concept="7" />
+      <node id="1233082194732576522" at="68,0,70,0" concept="1" trace="Pattern_w5820p_a0a0a0a0a0a0a1#()V" />
+      <node id="1233082194732576522" at="94,0,96,0" concept="5" trace="performActions#(Ljava/lang/Object;)V" />
+      <node id="1233082194732576913" at="99,30,101,205" concept="0" />
+      <node id="1233082194732576913" at="99,30,101,205" concept="0" />
+      <node id="1233082194732574769" at="27,0,30,0" concept="5" trace="getCaption#()Ljava/lang/String;" />
+      <node id="1233082194732576520" at="32,0,35,0" concept="5" trace="translate#(Lorg/jetbrains/mps/openapi/model/SModel;)Ljava/lang/Iterable;" />
+      <node id="1233082194732576520" at="36,0,39,0" concept="5" trace="accept#(Lorg/jetbrains/mps/openapi/model/SNode;)Z" />
+      <node id="1233082194732576520" at="40,0,43,0" concept="5" trace="select#(Lorg/jetbrains/mps/openapi/model/SNode;)Ljava/lang/Integer;" />
+      <node id="1233082194732576520" at="45,103,48,9" concept="4" />
       <node id="1233082194732574769" at="60,0,63,0" concept="5" trace="executeAfter#()Ljava/lang/Iterable;" />
       <node id="1233082194732574769" at="63,0,66,0" concept="5" trace="getDescriptor#()Ljetbrains/mps/lang/migration/runtime/base/MigrationScriptReference;" />
-      <node id="1233082194732576522" at="71,0,74,0" concept="5" trace="getConcept#()Lorg/jetbrains/mps/openapi/language/SConcept;" />
-      <node id="1233082194732576522" at="76,53,79,9" concept="4" />
-      <node id="1233082194732576522" at="84,0,87,0" concept="5" trace="hasAntiquotations#()Z" />
-      <node id="1233082194732576522" at="87,71,90,7" concept="4" />
-      <node id="1233082194732576522" at="92,51,95,7" concept="0" />
-      <node id="1233082194732576522" at="92,51,95,7" concept="4" />
-      <node id="1233082194732576522" at="76,53,80,201" concept="0" />
-      <node id="1233082194732574769" at="50,9,55,11" concept="2" />
-      <node id="1233082194732576522" at="87,0,92,0" concept="5" trace="fillFieldValuesFrom#(Ljetbrains/mps/lang/pattern/GeneratedMatchingPattern;)V" />
-      <node id="1233082194732576522" at="92,0,98,0" concept="5" trace="getFieldValue#(Ljava/lang/String;)Ljava/lang/Object;" />
-      <node id="1233082194732576522" at="74,45,81,7" concept="0" />
-      <node id="1233082194732576913" at="101,0,108,0" concept="8" trace="_quotation_createNode_w5820p_a0a0f#(Ljava/lang/Object;)Lorg/jetbrains/mps/openapi/model/SNode;" />
-      <node id="1233082194732574769" at="47,0,57,0" concept="5" trace="visit#(Lorg/jetbrains/mps/openapi/model/SNode;)V" />
-      <node id="1233082194732576522" at="74,0,84,0" concept="5" trace="match#(Lorg/jetbrains/mps/openapi/model/SNode;)Z" />
-      <node id="1233082194732574769" at="33,91,57,7" concept="2" />
-      <node id="1233082194732574769" at="32,0,60,0" concept="5" trace="execute#(Lorg/jetbrains/mps/openapi/module/SModule;)Lorg/jetbrains/mps/openapi/model/SNode;" />
-      <scope id="1233082194732576522" at="69,36,69,36" />
-      <scope id="1233082194732576522" at="98,42,98,42" />
-      <scope id="1233082194732574769" at="29,30,30,63" />
-      <scope id="1233082194732574769" at="35,51,36,92" />
-      <scope id="1233082194732574769" at="39,38,40,20" />
-      <scope id="1233082194732574769" at="43,39,44,96" />
-      <scope id="1233082194732574769" at="48,46,49,17" />
-      <scope id="1233082194732574769" at="52,34,53,96" />
+      <node id="1233082194732576522" at="72,59,75,9" concept="4" />
+      <node id="1233082194732576522" at="80,0,83,0" concept="5" trace="hasAntiquotations#()Z" />
+      <node id="1233082194732576522" at="83,71,86,7" concept="4" />
+      <node id="1233082194732576522" at="88,51,91,7" concept="0" />
+      <node id="1233082194732576522" at="88,51,91,7" concept="4" />
+      <node id="1233082194732576522" at="72,59,76,207" concept="0" />
+      <node id="1233082194732576522" at="83,0,88,0" concept="5" trace="fillFieldValuesFrom#(Ljetbrains/mps/lang/pattern/GeneratedMatchingPattern;)V" />
+      <node id="1233082194732576520" at="49,0,55,9" concept="0" />
+      <node id="1233082194732576522" at="88,0,94,0" concept="5" trace="getFieldValue#(Ljava/lang/String;)Ljava/lang/Object;" />
+      <node id="1233082194732576522" at="70,45,77,7" concept="0" />
+      <node id="1233082194732576913" at="97,0,104,0" concept="9" trace="_quotation_createNode_w5820p_a0b0d0a0a0a1#(Ljava/lang/Object;)Lorg/jetbrains/mps/openapi/model/SNode;" />
+      <node id="1233082194732576522" at="70,0,80,0" concept="5" trace="match#(Lorg/jetbrains/mps/openapi/model/SNode;)Z" />
+      <node id="1233082194732576520" at="44,0,57,0" concept="5" trace="visit#(Lorg/jetbrains/mps/openapi/model/SNode;)V" />
+      <node id="1233082194732576520" at="30,35,57,7" concept="2" />
+      <node id="1233082194732574769" at="30,0,60,0" concept="5" trace="execute#(Lorg/jetbrains/mps/openapi/module/SModule;)Lorg/jetbrains/mps/openapi/model/SNode;" />
+      <scope id="1233082194732576522" at="68,44,68,44" />
+      <scope id="1233082194732576522" at="94,42,94,42" />
+      <scope id="1233082194732574769" at="27,30,28,63" />
+      <scope id="1233082194732576520" at="32,51,33,176" />
+      <scope id="1233082194732576520" at="36,38,37,20" />
+      <scope id="1233082194732576520" at="40,39,41,96" />
+      <scope id="1233082194732576520" at="46,35,47,17" />
       <scope id="1233082194732574769" at="60,60,61,207" />
       <scope id="1233082194732574769" at="63,51,64,131" />
-      <scope id="1233082194732576522" at="71,34,72,146" />
-      <scope id="1233082194732576522" at="77,196,78,23" />
-      <scope id="1233082194732576522" at="79,9,80,201" />
-      <scope id="1233082194732576522" at="84,40,85,19" />
-      <scope id="1233082194732576522" at="88,69,89,75" />
-      <scope id="1233082194732576522" at="93,48,94,31" />
-      <scope id="1233082194732576522" at="69,0,71,0" />
-      <scope id="1233082194732576522" at="98,0,100,0">
+      <scope id="1233082194732576522" at="73,127,74,23" />
+      <scope id="1233082194732576522" at="75,9,76,207" />
+      <scope id="1233082194732576522" at="80,40,81,19" />
+      <scope id="1233082194732576522" at="84,69,85,75" />
+      <scope id="1233082194732576522" at="89,48,90,31" />
+      <scope id="1233082194732576522" at="68,0,70,0" />
+      <scope id="1233082194732576522" at="94,0,96,0">
         <var name="o" id="1233082194732576522" />
       </scope>
-      <scope id="1233082194732576913" at="103,30,105,205" />
-      <scope id="1233082194732574769" at="29,0,32,0" />
-      <scope id="1233082194732574769" at="35,0,38,0">
-        <var name="it" id="1233082194732574769" />
+      <scope id="1233082194732576913" at="99,30,101,205" />
+      <scope id="1233082194732574769" at="27,0,30,0" />
+      <scope id="1233082194732576520" at="32,0,35,0">
+        <var name="it" id="1233082194732576520" />
       </scope>
-      <scope id="1233082194732574769" at="39,0,42,0">
-        <var name="n" id="1233082194732574769" />
+      <scope id="1233082194732576520" at="36,0,39,0">
+        <var name="n" id="1233082194732576520" />
       </scope>
-      <scope id="1233082194732574769" at="43,0,46,0">
-        <var name="it" id="1233082194732574769" />
+      <scope id="1233082194732576520" at="40,0,43,0">
+        <var name="it" id="1233082194732576520" />
       </scope>
-      <scope id="1233082194732574769" at="52,0,55,0" />
       <scope id="1233082194732574769" at="60,0,63,0" />
       <scope id="1233082194732574769" at="63,0,66,0" />
-      <scope id="1233082194732576522" at="71,0,74,0" />
-      <scope id="1233082194732576522" at="84,0,87,0" />
-      <scope id="1233082194732576522" at="87,71,90,7" />
-      <scope id="1233082194732576522" at="92,51,95,7" />
-      <scope id="1233082194732576522" at="76,53,80,201" />
-      <scope id="1233082194732576522" at="92,51,96,18" />
-      <scope id="1233082194732576522" at="75,7,80,201">
-        <var name="nodeToMatch_w5820p_a0a0f" id="1233082194732576522" />
+      <scope id="1233082194732576522" at="80,0,83,0" />
+      <scope id="1233082194732576522" at="83,71,86,7" />
+      <scope id="1233082194732576522" at="88,51,91,7" />
+      <scope id="1233082194732576520" at="50,9,54,72">
+        <var name="migratedNode" id="1233082194732576520" />
+        <var name="placeholder" id="1233082194732576520" />
       </scope>
-      <scope id="1233082194732576522" at="87,0,92,0">
+      <scope id="1233082194732576522" at="72,59,76,207" />
+      <scope id="1233082194732576522" at="88,51,92,18" />
+      <scope id="1233082194732576522" at="71,7,76,207">
+        <var name="nodeToMatch_w5820p_a0a0a0a0a0b" id="1233082194732576522" />
+      </scope>
+      <scope id="1233082194732576522" at="83,0,88,0">
         <var name="pattern" id="1233082194732576522" />
       </scope>
-      <scope id="1233082194732576913" at="101,79,106,24">
+      <scope id="1233082194732576913" at="97,86,102,24">
         <var name="facade" id="1233082194732576913" />
         <var name="quotedNode_2" id="1233082194732576913" />
       </scope>
-      <scope id="1233082194732576522" at="92,0,98,0">
+      <scope id="1233082194732576522" at="88,0,94,0">
         <var name="fieldName" id="1233082194732576522" />
       </scope>
-      <scope id="1233082194732576913" at="101,0,108,0">
+      <scope id="1233082194732576913" at="97,0,104,0">
         <var name="parameter_1" id="1233082194732576913" />
       </scope>
-      <scope id="1233082194732574769" at="47,52,55,11" />
-      <scope id="1233082194732576522" at="74,45,82,18" />
-      <scope id="1233082194732574769" at="47,0,57,0">
-        <var name="nodeToMigrate" id="1233082194732574769" />
-      </scope>
-      <scope id="1233082194732576522" at="74,0,84,0">
+      <scope id="1233082194732576522" at="70,45,78,18" />
+      <scope id="1233082194732576522" at="70,0,80,0">
         <var name="nodeToMatch" id="1233082194732576522" />
       </scope>
-      <scope id="1233082194732574769" at="32,35,58,16">
-        <var name="pattern" id="1233082194732574769" />
+      <scope id="1233082194732576520" at="44,35,55,9">
+        <var name="pattern" id="1233082194732576520" />
       </scope>
-      <scope id="1233082194732574769" at="32,0,60,0">
+      <scope id="1233082194732576520" at="44,0,57,0">
+        <var name="it" id="1233082194732576520" />
+      </scope>
+      <scope id="1233082194732574769" at="30,35,58,16" />
+      <scope id="1233082194732574769" at="30,0,60,0">
         <var name="m" id="1233082194732574769" />
       </scope>
-      <unit id="1233082194732574769" at="34,76,38,5" name="references.migration.MigrateReferences$1" />
-      <unit id="1233082194732574769" at="38,17,42,5" name="references.migration.MigrateReferences$2" />
-      <unit id="1233082194732574769" at="42,16,46,5" name="references.migration.MigrateReferences$3" />
-      <unit id="1233082194732574769" at="51,50,55,9" name="references.migration.MigrateReferences$5" />
-      <unit id="1233082194732574769" at="46,27,57,5" name="references.migration.MigrateReferences$4" />
-      <unit id="1233082194732576522" at="67,0,101,0" name="references.migration.MigrateReferences$Pattern_w5820p_a0a0a1" />
-      <unit id="1233082194732574769" at="28,0,109,0" name="references.migration.MigrateReferences" />
+      <unit id="1233082194732576520" at="31,124,35,5" name="references.migration.MigrateReferences$1" />
+      <unit id="1233082194732576520" at="35,153,39,5" name="references.migration.MigrateReferences$2" />
+      <unit id="1233082194732576520" at="39,16,43,5" name="references.migration.MigrateReferences$3" />
+      <unit id="1233082194732576520" at="43,27,57,5" name="references.migration.MigrateReferences$4" />
+      <unit id="1233082194732576522" at="66,0,97,0" name="references.migration.MigrateReferences$Pattern_w5820p_a0a0a0a0a0a0a1" />
+      <unit id="1233082194732574769" at="26,0,105,0" name="references.migration.MigrateReferences" />
     </file>
   </root>
 </debug-info>
