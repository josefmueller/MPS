--- conflicted
+++ resolved
@@ -16,7 +16,6 @@
   </root>
   <root nodeRef="r:7bfb891a-8e42-4611-8f45-4aa668f68d38(decl.editor)/7709929535540674261">
     <file name="OldComponent_Editor.java">
-<<<<<<< HEAD
       <node id="7709929535540674261" at="11,79,12,78" concept="6" />
       <node id="7709929535540674261" at="11,0,14,0" concept="4" trace="createEditorCell#(Ljetbrains/mps/openapi/editor/EditorContext;Lorg/jetbrains/mps/openapi/model/SNode;)Ljetbrains/mps/openapi/editor/cells/EditorCell;" />
       <scope id="7709929535540674261" at="11,79,12,78" />
@@ -67,260 +66,118 @@
       <node id="7709929535540722971" at="97,63,98,42" concept="1" />
       <node id="7709929535540722971" at="98,42,99,73" concept="1" />
       <node id="7709929535540722971" at="99,73,100,57" concept="5" />
-      <node id="7709929535540722971" at="100,57,101,59" concept="5" />
-      <node id="7709929535540722971" at="102,35,103,87" concept="5" />
-      <node id="7709929535540722971" at="103,87,104,94" concept="6" />
-      <node id="7709929535540722971" at="105,10,106,22" concept="6" />
-      <node id="7709929535540674261" at="108,49,109,94" concept="5" />
-      <node id="7709929535540674261" at="109,94,110,47" concept="1" />
-      <node id="7709929535540674261" at="110,47,111,34" concept="5" />
-      <node id="7709929535540674261" at="111,34,112,55" concept="1" />
-      <node id="7709929535540674261" at="112,55,113,59" concept="1" />
-      <node id="7709929535540674261" at="113,59,114,58" concept="1" />
-      <node id="7709929535540674261" at="114,58,115,40" concept="1" />
-      <node id="7709929535540674261" at="115,40,116,34" concept="1" />
-      <node id="7709929535540674261" at="116,34,117,22" concept="6" />
-      <node id="7709929535540674261" at="119,97,120,34" concept="6" />
-      <node id="7709929535540674261" at="122,50,123,106" concept="5" />
-      <node id="7709929535540674261" at="123,106,124,48" concept="1" />
-      <node id="7709929535540674261" at="124,48,125,34" concept="5" />
-      <node id="7709929535540674261" at="125,34,126,49" concept="1" />
-      <node id="7709929535540674261" at="126,49,127,40" concept="1" />
-      <node id="7709929535540674261" at="127,40,128,59" concept="1" />
-      <node id="7709929535540674261" at="128,59,129,60" concept="1" />
-      <node id="7709929535540674261" at="129,60,130,22" concept="6" />
-      <node id="7709929535540674261" at="132,51,133,85" concept="5" />
-      <node id="7709929535540674261" at="133,85,134,22" concept="6" />
-      <node id="7709929535540674261" at="136,52,137,137" concept="5" />
-      <node id="7709929535540674261" at="137,137,138,95" concept="5" />
-      <node id="7709929535540674261" at="138,95,139,47" concept="1" />
-      <node id="7709929535540674261" at="139,47,140,49" concept="1" />
-      <node id="7709929535540674261" at="140,49,141,22" concept="6" />
-      <node id="7709929535540674261" at="144,98,145,50" concept="8" />
-      <node id="7709929535540674261" at="147,66,148,93" concept="6" />
-      <node id="7709929535540674261" at="150,57,151,65" concept="5" />
-      <node id="7709929535540674261" at="151,65,152,58" concept="1" />
-      <node id="7709929535540674261" at="152,58,153,25" concept="6" />
-      <node id="7709929535540674261" at="155,41,156,34" concept="5" />
-      <node id="7709929535540674261" at="156,34,157,42" concept="1" />
-      <node id="7709929535540674261" at="157,42,158,49" concept="1" />
-      <node id="7709929535540674261" at="158,49,159,23" concept="6" />
-      <node id="7709929535540674261" at="162,96,163,134" concept="1" />
-      <node id="7709929535540674261" at="164,34,165,142" concept="1" />
-      <node id="7709929535540674261" at="165,142,166,146" concept="1" />
-      <node id="7709929535540674261" at="168,122,169,395" concept="1" />
-      <node id="7709929535540674261" at="174,48,175,94" concept="5" />
-      <node id="7709929535540674261" at="175,94,176,46" concept="1" />
-      <node id="7709929535540674261" at="176,46,177,34" concept="5" />
-      <node id="7709929535540674261" at="177,34,178,55" concept="1" />
-      <node id="7709929535540674261" at="178,55,179,59" concept="1" />
-      <node id="7709929535540674261" at="179,59,180,58" concept="1" />
-      <node id="7709929535540674261" at="180,58,181,40" concept="1" />
-      <node id="7709929535540674261" at="181,40,182,34" concept="1" />
-      <node id="7709929535540674261" at="182,34,183,22" concept="6" />
-      <node id="7709929535540674261" at="185,96,186,34" concept="6" />
+      <node id="7709929535540722971" at="101,35,102,87" concept="5" />
+      <node id="7709929535540722971" at="102,87,103,112" concept="6" />
+      <node id="7709929535540722971" at="104,10,105,22" concept="6" />
+      <node id="7709929535540674261" at="107,49,108,94" concept="5" />
+      <node id="7709929535540674261" at="108,94,109,47" concept="1" />
+      <node id="7709929535540674261" at="109,47,110,34" concept="5" />
+      <node id="7709929535540674261" at="110,34,111,55" concept="1" />
+      <node id="7709929535540674261" at="111,55,112,59" concept="1" />
+      <node id="7709929535540674261" at="112,59,113,58" concept="1" />
+      <node id="7709929535540674261" at="113,58,114,40" concept="1" />
+      <node id="7709929535540674261" at="114,40,115,34" concept="1" />
+      <node id="7709929535540674261" at="115,34,116,22" concept="6" />
+      <node id="7709929535540674261" at="118,97,119,34" concept="6" />
+      <node id="7709929535540674261" at="121,50,122,106" concept="5" />
+      <node id="7709929535540674261" at="122,106,123,48" concept="1" />
+      <node id="7709929535540674261" at="123,48,124,34" concept="5" />
+      <node id="7709929535540674261" at="124,34,125,49" concept="1" />
+      <node id="7709929535540674261" at="125,49,126,40" concept="1" />
+      <node id="7709929535540674261" at="126,40,127,59" concept="1" />
+      <node id="7709929535540674261" at="127,59,128,60" concept="1" />
+      <node id="7709929535540674261" at="128,60,129,22" concept="6" />
+      <node id="7709929535540674261" at="131,51,132,85" concept="5" />
+      <node id="7709929535540674261" at="132,85,133,22" concept="6" />
+      <node id="7709929535540674261" at="135,52,136,137" concept="5" />
+      <node id="7709929535540674261" at="136,137,137,95" concept="5" />
+      <node id="7709929535540674261" at="137,95,138,47" concept="1" />
+      <node id="7709929535540674261" at="138,47,139,49" concept="1" />
+      <node id="7709929535540674261" at="139,49,140,22" concept="6" />
+      <node id="7709929535540674261" at="143,98,144,50" concept="8" />
+      <node id="7709929535540674261" at="146,66,147,93" concept="6" />
+      <node id="7709929535540674261" at="149,57,150,65" concept="5" />
+      <node id="7709929535540674261" at="150,65,151,58" concept="1" />
+      <node id="7709929535540674261" at="151,58,152,25" concept="6" />
+      <node id="7709929535540674261" at="154,41,155,34" concept="5" />
+      <node id="7709929535540674261" at="155,34,156,42" concept="1" />
+      <node id="7709929535540674261" at="156,42,157,49" concept="1" />
+      <node id="7709929535540674261" at="157,49,158,23" concept="6" />
+      <node id="7709929535540674261" at="161,96,162,134" concept="1" />
+      <node id="7709929535540674261" at="163,34,164,142" concept="1" />
+      <node id="7709929535540674261" at="164,142,165,146" concept="1" />
+      <node id="7709929535540674261" at="167,122,168,395" concept="1" />
+      <node id="7709929535540674261" at="173,48,174,94" concept="5" />
+      <node id="7709929535540674261" at="174,94,175,46" concept="1" />
+      <node id="7709929535540674261" at="175,46,176,34" concept="5" />
+      <node id="7709929535540674261" at="176,34,177,55" concept="1" />
+      <node id="7709929535540674261" at="177,55,178,59" concept="1" />
+      <node id="7709929535540674261" at="178,59,179,58" concept="1" />
+      <node id="7709929535540674261" at="179,58,180,40" concept="1" />
+      <node id="7709929535540674261" at="180,40,181,34" concept="1" />
+      <node id="7709929535540674261" at="181,34,182,22" concept="6" />
+      <node id="7709929535540674261" at="184,96,185,34" concept="6" />
       <node id="7709929535540674261" at="34,0,36,0" concept="2" trace="myNode" />
       <node id="7709929535540674261" at="48,0,51,0" concept="4" trace="createCell#()Ljetbrains/mps/openapi/editor/cells/EditorCell;" />
       <node id="7709929535540674261" at="61,58,64,5" concept="3" />
       <node id="7709929535540674261" at="73,59,76,5" concept="3" />
-      <node id="7709929535540674261" at="119,0,122,0" concept="7" trace="renderingCondition_5nwkb_a1a0#(Lorg/jetbrains/mps/openapi/model/SNode;Ljetbrains/mps/openapi/editor/EditorContext;)Z" />
-      <node id="7709929535540674261" at="144,0,147,0" concept="0" trace="memberListHandler_5nwkb_b1a#(Lorg/jetbrains/mps/openapi/model/SNode;Ljava/lang/String;Ljetbrains/mps/openapi/editor/EditorContext;)V" />
-      <node id="7709929535540674261" at="147,0,150,0" concept="4" trace="createNodeToInsert#(Ljetbrains/mps/openapi/editor/EditorContext;)Lorg/jetbrains/mps/openapi/model/SNode;" />
-      <node id="7709929535540674261" at="167,9,170,9" concept="3" />
-      <node id="7709929535540674261" at="185,0,188,0" concept="7" trace="renderingCondition_5nwkb_a2a#(Lorg/jetbrains/mps/openapi/model/SNode;Ljetbrains/mps/openapi/editor/EditorContext;)Z" />
+      <node id="7709929535540674261" at="118,0,121,0" concept="7" trace="renderingCondition_5nwkb_a1a0#(Lorg/jetbrains/mps/openapi/model/SNode;Ljetbrains/mps/openapi/editor/EditorContext;)Z" />
+      <node id="7709929535540674261" at="143,0,146,0" concept="0" trace="memberListHandler_5nwkb_b1a#(Lorg/jetbrains/mps/openapi/model/SNode;Ljava/lang/String;Ljetbrains/mps/openapi/editor/EditorContext;)V" />
+      <node id="7709929535540674261" at="146,0,149,0" concept="4" trace="createNodeToInsert#(Ljetbrains/mps/openapi/editor/EditorContext;)Lorg/jetbrains/mps/openapi/model/SNode;" />
+      <node id="7709929535540674261" at="166,9,169,9" concept="3" />
+      <node id="7709929535540674261" at="184,0,187,0" concept="7" trace="renderingCondition_5nwkb_a2a#(Lorg/jetbrains/mps/openapi/model/SNode;Ljetbrains/mps/openapi/editor/EditorContext;)Z" />
       <node id="7709929535540674261" at="37,0,41,0" concept="0" trace="OldComponent_EditorBuilder_a#(Ljetbrains/mps/openapi/editor/EditorContext;Lorg/jetbrains/mps/openapi/model/SNode;)V" />
-      <node id="7709929535540674261" at="132,0,136,0" concept="4" trace="createIndentCell_5nwkb_a1a#()Ljetbrains/mps/openapi/editor/cells/EditorCell;" />
-      <node id="7709929535540674261" at="163,134,167,9" concept="3" />
+      <node id="7709929535540674261" at="131,0,135,0" concept="4" trace="createIndentCell_5nwkb_a1a#()Ljetbrains/mps/openapi/editor/cells/EditorCell;" />
+      <node id="7709929535540674261" at="162,134,166,9" concept="3" />
       <node id="7709929535540674261" at="42,0,47,0" concept="4" trace="getNode#()Lorg/jetbrains/mps/openapi/model/SNode;" />
-      <node id="7709929535540722971" at="101,59,106,22" concept="3" />
-      <node id="7709929535540674261" at="150,0,155,0" concept="4" trace="createNodeCell#(Lorg/jetbrains/mps/openapi/model/SNode;)Ljetbrains/mps/openapi/editor/cells/EditorCell;" />
+      <node id="7709929535540722971" at="100,57,105,22" concept="3" />
+      <node id="7709929535540674261" at="149,0,154,0" concept="4" trace="createNodeCell#(Lorg/jetbrains/mps/openapi/model/SNode;)Ljetbrains/mps/openapi/editor/cells/EditorCell;" />
       <node id="7709929535540722965" at="86,0,92,0" concept="4" trace="createConstant_5nwkb_a0a0#()Ljetbrains/mps/openapi/editor/cells/EditorCell;" />
-      <node id="7709929535540674261" at="155,0,161,0" concept="4" trace="createEmptyCell#()Ljetbrains/mps/openapi/editor/cells/EditorCell;" />
+      <node id="7709929535540674261" at="154,0,160,0" concept="4" trace="createEmptyCell#()Ljetbrains/mps/openapi/editor/cells/EditorCell;" />
       <node id="7709929535540674261" at="79,0,86,0" concept="4" trace="createCollection_5nwkb_a0a#()Ljetbrains/mps/openapi/editor/cells/EditorCell;" />
-      <node id="7709929535540674261" at="136,0,143,0" concept="4" trace="createRefNodeList_5nwkb_b1a#()Ljetbrains/mps/openapi/editor/cells/EditorCell;" />
-      <node id="7709929535540674261" at="122,0,132,0" concept="4" trace="createCollection_5nwkb_b0#()Ljetbrains/mps/openapi/editor/cells/EditorCell;" />
-      <node id="7709929535540674261" at="161,86,171,7" concept="3" />
-      <node id="7709929535540674261" at="108,0,119,0" concept="4" trace="createConstant_5nwkb_b0a#()Ljetbrains/mps/openapi/editor/cells/EditorCell;" />
-      <node id="7709929535540674261" at="174,0,185,0" concept="4" trace="createConstant_5nwkb_c0#()Ljetbrains/mps/openapi/editor/cells/EditorCell;" />
+      <node id="7709929535540674261" at="135,0,142,0" concept="4" trace="createRefNodeList_5nwkb_b1a#()Ljetbrains/mps/openapi/editor/cells/EditorCell;" />
+      <node id="7709929535540674261" at="121,0,131,0" concept="4" trace="createCollection_5nwkb_b0#()Ljetbrains/mps/openapi/editor/cells/EditorCell;" />
+      <node id="7709929535540674261" at="160,86,170,7" concept="3" />
+      <node id="7709929535540674261" at="107,0,118,0" concept="4" trace="createConstant_5nwkb_b0a#()Ljetbrains/mps/openapi/editor/cells/EditorCell;" />
+      <node id="7709929535540674261" at="173,0,184,0" concept="4" trace="createConstant_5nwkb_c0#()Ljetbrains/mps/openapi/editor/cells/EditorCell;" />
       <node id="7709929535540674261" at="67,0,79,0" concept="4" trace="createCollection_5nwkb_a0#()Ljetbrains/mps/openapi/editor/cells/EditorCell;" />
-      <node id="7709929535540674261" at="161,0,173,0" concept="4" trace="installElementCellActions#(Lorg/jetbrains/mps/openapi/model/SNode;Ljetbrains/mps/openapi/editor/cells/EditorCell;)V" />
+      <node id="7709929535540674261" at="160,0,172,0" concept="4" trace="installElementCellActions#(Lorg/jetbrains/mps/openapi/model/SNode;Ljetbrains/mps/openapi/editor/cells/EditorCell;)V" />
       <node id="7709929535540674261" at="52,0,67,0" concept="4" trace="createCollection_5nwkb_a#()Ljetbrains/mps/openapi/editor/cells/EditorCell;" />
-      <node id="7709929535540722971" at="92,0,108,0" concept="4" trace="createProperty_5nwkb_b0a0#()Ljetbrains/mps/openapi/editor/cells/EditorCell;" />
+      <node id="7709929535540722971" at="92,0,107,0" concept="4" trace="createProperty_5nwkb_b0a0#()Ljetbrains/mps/openapi/editor/cells/EditorCell;" />
       <scope id="7709929535540674261" at="44,26,45,18" />
       <scope id="7709929535540674261" at="48,39,49,38" />
       <scope id="7709929535540674261" at="62,67,63,58" />
       <scope id="7709929535540674261" at="74,68,75,59" />
-      <scope id="7709929535540674261" at="119,97,120,34" />
-      <scope id="7709929535540674261" at="144,98,145,50" />
-      <scope id="7709929535540674261" at="147,66,148,93" />
-      <scope id="7709929535540674261" at="168,122,169,395" />
-      <scope id="7709929535540674261" at="185,96,186,34" />
+      <scope id="7709929535540674261" at="118,97,119,34" />
+      <scope id="7709929535540674261" at="143,98,144,50" />
+      <scope id="7709929535540674261" at="146,66,147,93" />
+      <scope id="7709929535540674261" at="167,122,168,395" />
+      <scope id="7709929535540674261" at="184,96,185,34" />
       <scope id="7709929535540674261" at="37,92,39,18" />
-      <scope id="7709929535540722971" at="102,35,104,94">
+      <scope id="7709929535540722971" at="101,35,103,112">
         <var name="manager" id="7709929535540722971" />
       </scope>
-      <scope id="7709929535540674261" at="132,51,134,22">
-        <var name="editorCell" id="7709929535540674261" />
-      </scope>
-      <scope id="7709929535540674261" at="164,34,166,146" />
+      <scope id="7709929535540674261" at="131,51,133,22">
+        <var name="editorCell" id="7709929535540674261" />
+      </scope>
+      <scope id="7709929535540674261" at="163,34,165,146" />
       <scope id="7709929535540674261" at="48,0,51,0" />
-      <scope id="7709929535540674261" at="119,0,122,0">
+      <scope id="7709929535540674261" at="118,0,121,0">
         <var name="editorContext" id="7709929535540674261" />
         <var name="node" id="7709929535540674261" />
       </scope>
-      <scope id="7709929535540674261" at="144,0,147,0">
-=======
-      <node id="7709929535540674261" at="33,79,34,62" concept="5" />
-      <node id="7709929535540674261" at="36,88,37,97" concept="4" />
-      <node id="7709929535540674261" at="37,97,38,47" concept="1" />
-      <node id="7709929535540674261" at="38,47,39,28" concept="1" />
-      <node id="7709929535540674261" at="39,28,40,34" concept="4" />
-      <node id="7709929535540674261" at="40,34,41,52" concept="1" />
-      <node id="7709929535540674261" at="41,52,42,40" concept="1" />
-      <node id="7709929535540674261" at="42,40,43,82" concept="1" />
-      <node id="7709929535540674261" at="43,82,44,82" concept="1" />
-      <node id="7709929535540674261" at="45,60,46,82" concept="1" />
-      <node id="7709929535540674261" at="47,5,48,22" concept="5" />
-      <node id="7709929535540674261" at="50,89,51,99" concept="4" />
-      <node id="7709929535540674261" at="51,99,52,48" concept="1" />
-      <node id="7709929535540674261" at="52,48,53,34" concept="4" />
-      <node id="7709929535540674261" at="53,34,54,52" concept="1" />
-      <node id="7709929535540674261" at="54,52,55,40" concept="1" />
-      <node id="7709929535540674261" at="55,40,56,83" concept="1" />
-      <node id="7709929535540674261" at="57,61,58,83" concept="1" />
-      <node id="7709929535540674261" at="59,5,60,22" concept="5" />
-      <node id="7709929535540674261" at="62,90,63,99" concept="4" />
-      <node id="7709929535540674261" at="63,99,64,49" concept="1" />
-      <node id="7709929535540674261" at="64,49,65,82" concept="1" />
-      <node id="7709929535540674261" at="65,82,66,82" concept="1" />
-      <node id="7709929535540674261" at="66,82,67,22" concept="5" />
-      <node id="7709929535540722965" at="69,89,70,99" concept="4" />
-      <node id="7709929535540722965" at="70,99,71,48" concept="1" />
-      <node id="7709929535540722965" at="71,48,72,34" concept="1" />
-      <node id="7709929535540722965" at="72,34,73,22" concept="5" />
-      <node id="7709929535540722971" at="75,89,76,82" concept="4" />
-      <node id="7709929535540722971" at="76,82,77,29" concept="1" />
-      <node id="7709929535540722971" at="77,29,78,42" concept="1" />
-      <node id="7709929535540722971" at="78,42,79,26" concept="4" />
-      <node id="7709929535540722971" at="79,26,80,58" concept="1" />
-      <node id="7709929535540722971" at="80,58,81,42" concept="1" />
-      <node id="7709929535540722971" at="81,42,82,73" concept="1" />
-      <node id="7709929535540722971" at="82,73,83,57" concept="4" />
-      <node id="7709929535540722971" at="84,35,85,82" concept="4" />
-      <node id="7709929535540722971" at="85,82,86,112" concept="5" />
-      <node id="7709929535540722971" at="87,10,88,22" concept="5" />
-      <node id="7709929535540674261" at="90,88,91,87" concept="4" />
-      <node id="7709929535540674261" at="91,87,92,47" concept="1" />
-      <node id="7709929535540674261" at="92,47,93,34" concept="4" />
-      <node id="7709929535540674261" at="93,34,94,58" concept="1" />
-      <node id="7709929535540674261" at="94,58,95,62" concept="1" />
-      <node id="7709929535540674261" at="95,62,96,61" concept="1" />
-      <node id="7709929535540674261" at="96,61,97,40" concept="1" />
-      <node id="7709929535540674261" at="97,40,98,34" concept="1" />
-      <node id="7709929535540674261" at="98,34,99,22" concept="5" />
-      <node id="7709929535540674261" at="101,97,102,34" concept="5" />
-      <node id="7709929535540674261" at="104,89,105,99" concept="4" />
-      <node id="7709929535540674261" at="105,99,106,48" concept="1" />
-      <node id="7709929535540674261" at="106,48,107,34" concept="4" />
-      <node id="7709929535540674261" at="107,34,108,52" concept="1" />
-      <node id="7709929535540674261" at="108,52,109,40" concept="1" />
-      <node id="7709929535540674261" at="109,40,110,83" concept="1" />
-      <node id="7709929535540674261" at="110,83,111,84" concept="1" />
-      <node id="7709929535540674261" at="111,84,112,22" concept="5" />
-      <node id="7709929535540674261" at="114,90,115,78" concept="4" />
-      <node id="7709929535540674261" at="115,78,116,22" concept="5" />
-      <node id="7709929535540674261" at="118,91,119,121" concept="4" />
-      <node id="7709929535540674261" at="119,121,120,110" concept="4" />
-      <node id="7709929535540674261" at="120,110,121,47" concept="1" />
-      <node id="7709929535540674261" at="121,47,122,49" concept="1" />
-      <node id="7709929535540674261" at="122,49,123,22" concept="5" />
-      <node id="7709929535540674261" at="126,98,127,50" concept="7" />
-      <node id="7709929535540674261" at="129,66,130,41" concept="4" />
-      <node id="7709929535540674261" at="130,41,131,93" concept="5" />
-      <node id="7709929535540674261" at="133,86,134,80" concept="4" />
-      <node id="7709929535540674261" at="134,80,135,95" concept="1" />
-      <node id="7709929535540674261" at="135,95,136,25" concept="5" />
-      <node id="7709929535540674261" at="138,68,139,34" concept="4" />
-      <node id="7709929535540674261" at="139,34,140,55" concept="1" />
-      <node id="7709929535540674261" at="140,55,141,87" concept="1" />
-      <node id="7709929535540674261" at="141,87,142,23" concept="5" />
-      <node id="7709929535540674261" at="145,96,146,134" concept="1" />
-      <node id="7709929535540674261" at="147,34,148,142" concept="1" />
-      <node id="7709929535540674261" at="148,142,149,146" concept="1" />
-      <node id="7709929535540674261" at="151,122,152,393" concept="1" />
-      <node id="7709929535540674261" at="157,87,158,87" concept="4" />
-      <node id="7709929535540674261" at="158,87,159,46" concept="1" />
-      <node id="7709929535540674261" at="159,46,160,34" concept="4" />
-      <node id="7709929535540674261" at="160,34,161,58" concept="1" />
-      <node id="7709929535540674261" at="161,58,162,62" concept="1" />
-      <node id="7709929535540674261" at="162,62,163,61" concept="1" />
-      <node id="7709929535540674261" at="163,61,164,40" concept="1" />
-      <node id="7709929535540674261" at="164,40,165,34" concept="1" />
-      <node id="7709929535540674261" at="165,34,166,22" concept="5" />
-      <node id="7709929535540674261" at="168,96,169,34" concept="5" />
-      <node id="7709929535540674261" at="33,0,36,0" concept="3" trace="createEditorCell#(Ljetbrains/mps/openapi/editor/EditorContext;Lorg/jetbrains/mps/openapi/model/SNode;)Ljetbrains/mps/openapi/editor/cells/EditorCell;" />
-      <node id="7709929535540674261" at="44,82,47,5" concept="2" />
-      <node id="7709929535540674261" at="56,83,59,5" concept="2" />
-      <node id="7709929535540674261" at="101,0,104,0" concept="6" trace="renderingCondition_5nwkb_a1a0#(Lorg/jetbrains/mps/openapi/model/SNode;Ljetbrains/mps/openapi/editor/EditorContext;)Z" />
-      <node id="7709929535540674261" at="126,0,129,0" concept="0" trace="memberListHandler_5nwkb_b1a#(Lorg/jetbrains/mps/openapi/model/SNode;Ljava/lang/String;Ljetbrains/mps/openapi/editor/EditorContext;)V" />
-      <node id="7709929535540674261" at="150,9,153,9" concept="2" />
-      <node id="7709929535540674261" at="168,0,171,0" concept="6" trace="renderingCondition_5nwkb_a2a#(Lorg/jetbrains/mps/openapi/model/SNode;Ljetbrains/mps/openapi/editor/EditorContext;)Z" />
-      <node id="7709929535540674261" at="114,0,118,0" concept="3" trace="createIndentCell_5nwkb_a1a#(Ljetbrains/mps/openapi/editor/EditorContext;Lorg/jetbrains/mps/openapi/model/SNode;)Ljetbrains/mps/openapi/editor/cells/EditorCell;" />
-      <node id="7709929535540674261" at="129,0,133,0" concept="3" trace="createNodeToInsert#(Ljetbrains/mps/openapi/editor/EditorContext;)Lorg/jetbrains/mps/openapi/model/SNode;" />
-      <node id="7709929535540674261" at="146,134,150,9" concept="2" />
-      <node id="7709929535540722971" at="83,57,88,22" concept="2" />
-      <node id="7709929535540674261" at="133,0,138,0" concept="3" trace="createNodeCell#(Ljetbrains/mps/openapi/editor/EditorContext;Lorg/jetbrains/mps/openapi/model/SNode;)Ljetbrains/mps/openapi/editor/cells/EditorCell;" />
-      <node id="7709929535540722965" at="69,0,75,0" concept="3" trace="createConstant_5nwkb_a0a0#(Ljetbrains/mps/openapi/editor/EditorContext;Lorg/jetbrains/mps/openapi/model/SNode;)Ljetbrains/mps/openapi/editor/cells/EditorCell;" />
-      <node id="7709929535540674261" at="138,0,144,0" concept="3" trace="createEmptyCell#(Ljetbrains/mps/openapi/editor/EditorContext;)Ljetbrains/mps/openapi/editor/cells/EditorCell;" />
-      <node id="7709929535540674261" at="62,0,69,0" concept="3" trace="createCollection_5nwkb_a0a#(Ljetbrains/mps/openapi/editor/EditorContext;Lorg/jetbrains/mps/openapi/model/SNode;)Ljetbrains/mps/openapi/editor/cells/EditorCell;" />
-      <node id="7709929535540674261" at="118,0,125,0" concept="3" trace="createRefNodeList_5nwkb_b1a#(Ljetbrains/mps/openapi/editor/EditorContext;Lorg/jetbrains/mps/openapi/model/SNode;)Ljetbrains/mps/openapi/editor/cells/EditorCell;" />
-      <node id="7709929535540674261" at="104,0,114,0" concept="3" trace="createCollection_5nwkb_b0#(Ljetbrains/mps/openapi/editor/EditorContext;Lorg/jetbrains/mps/openapi/model/SNode;)Ljetbrains/mps/openapi/editor/cells/EditorCell;" />
-      <node id="7709929535540674261" at="144,132,154,7" concept="2" />
-      <node id="7709929535540674261" at="90,0,101,0" concept="3" trace="createConstant_5nwkb_b0a#(Ljetbrains/mps/openapi/editor/EditorContext;Lorg/jetbrains/mps/openapi/model/SNode;)Ljetbrains/mps/openapi/editor/cells/EditorCell;" />
-      <node id="7709929535540674261" at="157,0,168,0" concept="3" trace="createConstant_5nwkb_c0#(Ljetbrains/mps/openapi/editor/EditorContext;Lorg/jetbrains/mps/openapi/model/SNode;)Ljetbrains/mps/openapi/editor/cells/EditorCell;" />
-      <node id="7709929535540674261" at="50,0,62,0" concept="3" trace="createCollection_5nwkb_a0#(Ljetbrains/mps/openapi/editor/EditorContext;Lorg/jetbrains/mps/openapi/model/SNode;)Ljetbrains/mps/openapi/editor/cells/EditorCell;" />
-      <node id="7709929535540674261" at="144,0,156,0" concept="3" trace="installElementCellActions#(Lorg/jetbrains/mps/openapi/model/SNode;Lorg/jetbrains/mps/openapi/model/SNode;Ljetbrains/mps/openapi/editor/cells/EditorCell;Ljetbrains/mps/openapi/editor/EditorContext;)V" />
-      <node id="7709929535540674261" at="36,0,50,0" concept="3" trace="createCollection_5nwkb_a#(Ljetbrains/mps/openapi/editor/EditorContext;Lorg/jetbrains/mps/openapi/model/SNode;)Ljetbrains/mps/openapi/editor/cells/EditorCell;" />
-      <node id="7709929535540722971" at="75,0,90,0" concept="3" trace="createProperty_5nwkb_b0a0#(Ljetbrains/mps/openapi/editor/EditorContext;Lorg/jetbrains/mps/openapi/model/SNode;)Ljetbrains/mps/openapi/editor/cells/EditorCell;" />
-      <scope id="7709929535540674261" at="33,79,34,62" />
-      <scope id="7709929535540674261" at="45,60,46,82" />
-      <scope id="7709929535540674261" at="57,61,58,83" />
-      <scope id="7709929535540674261" at="101,97,102,34" />
-      <scope id="7709929535540674261" at="126,98,127,50" />
-      <scope id="7709929535540674261" at="151,122,152,393" />
-      <scope id="7709929535540674261" at="168,96,169,34" />
-      <scope id="7709929535540722971" at="84,35,86,112">
-        <var name="manager" id="7709929535540722971" />
-      </scope>
-      <scope id="7709929535540674261" at="114,90,116,22">
-        <var name="editorCell" id="7709929535540674261" />
-      </scope>
-      <scope id="7709929535540674261" at="129,66,131,93">
-        <var name="listOwner" id="7709929535540674261" />
-      </scope>
-      <scope id="7709929535540674261" at="147,34,149,146" />
-      <scope id="7709929535540674261" at="33,0,36,0">
-        <var name="editorContext" id="7709929535540674261" />
-        <var name="node" id="7709929535540674261" />
-      </scope>
-      <scope id="7709929535540674261" at="101,0,104,0">
-        <var name="editorContext" id="7709929535540674261" />
-        <var name="node" id="7709929535540674261" />
-      </scope>
-      <scope id="7709929535540674261" at="126,0,129,0">
->>>>>>> bd830ede
+      <scope id="7709929535540674261" at="143,0,146,0">
         <var name="childRole" id="7709929535540674261" />
         <var name="context" id="7709929535540674261" />
         <var name="ownerNode" id="7709929535540674261" />
       </scope>
-<<<<<<< HEAD
-      <scope id="7709929535540674261" at="147,0,150,0">
+      <scope id="7709929535540674261" at="146,0,149,0">
         <var name="editorContext" id="7709929535540674261" />
       </scope>
-      <scope id="7709929535540674261" at="150,57,153,25">
+      <scope id="7709929535540674261" at="149,57,152,25">
         <var name="elementCell" id="7709929535540674261" />
       </scope>
-      <scope id="7709929535540674261" at="185,0,188,0">
+      <scope id="7709929535540674261" at="184,0,187,0">
         <var name="editorContext" id="7709929535540674261" />
         <var name="node" id="7709929535540674261" />
       </scope>
@@ -331,168 +188,68 @@
       <scope id="7709929535540722965" at="86,50,90,22">
         <var name="editorCell" id="7709929535540722965" />
       </scope>
-      <scope id="7709929535540674261" at="132,0,136,0" />
-      <scope id="7709929535540674261" at="155,41,159,23">
-=======
-      <scope id="7709929535540674261" at="133,86,136,25">
-        <var name="elementCell" id="7709929535540674261" />
-      </scope>
-      <scope id="7709929535540674261" at="168,0,171,0">
-        <var name="editorContext" id="7709929535540674261" />
-        <var name="node" id="7709929535540674261" />
-      </scope>
-      <scope id="7709929535540722965" at="69,89,73,22">
-        <var name="editorCell" id="7709929535540722965" />
-      </scope>
-      <scope id="7709929535540674261" at="114,0,118,0">
-        <var name="editorContext" id="7709929535540674261" />
-        <var name="node" id="7709929535540674261" />
-      </scope>
-      <scope id="7709929535540674261" at="129,0,133,0">
-        <var name="editorContext" id="7709929535540674261" />
-      </scope>
-      <scope id="7709929535540674261" at="138,68,142,23">
->>>>>>> bd830ede
+      <scope id="7709929535540674261" at="131,0,135,0" />
+      <scope id="7709929535540674261" at="154,41,158,23">
         <var name="emptyCell" id="7709929535540674261" />
       </scope>
       <scope id="7709929535540674261" at="42,0,47,0" />
       <scope id="7709929535540674261" at="79,51,84,22">
         <var name="editorCell" id="7709929535540674261" />
       </scope>
-<<<<<<< HEAD
-      <scope id="7709929535540674261" at="136,52,141,22">
+      <scope id="7709929535540674261" at="135,52,140,22">
         <var name="editorCell" id="7709929535540674261" />
         <var name="handler" id="7709929535540674261" />
       </scope>
-      <scope id="7709929535540674261" at="150,0,155,0">
+      <scope id="7709929535540674261" at="149,0,154,0">
         <var name="elementNode" id="7709929535540674261" />
       </scope>
       <scope id="7709929535540722965" at="86,0,92,0" />
-      <scope id="7709929535540674261" at="155,0,161,0" />
+      <scope id="7709929535540674261" at="154,0,160,0" />
       <scope id="7709929535540674261" at="79,0,86,0" />
-      <scope id="7709929535540674261" at="136,0,143,0" />
-      <scope id="7709929535540674261" at="122,50,130,22">
+      <scope id="7709929535540674261" at="135,0,142,0" />
+      <scope id="7709929535540674261" at="121,50,129,22">
         <var name="editorCell" id="7709929535540674261" />
         <var name="style" id="7709929535540674261" />
       </scope>
-      <scope id="7709929535540674261" at="162,96,170,9" />
-      <scope id="7709929535540674261" at="108,49,117,22">
+      <scope id="7709929535540674261" at="161,96,169,9" />
+      <scope id="7709929535540674261" at="107,49,116,22">
         <var name="editorCell" id="7709929535540674261" />
         <var name="style" id="7709929535540674261" />
       </scope>
-      <scope id="7709929535540674261" at="174,48,183,22">
-=======
-      <scope id="7709929535540674261" at="118,91,123,22">
-        <var name="editorCell" id="7709929535540674261" />
-        <var name="handler" id="7709929535540674261" />
-      </scope>
-      <scope id="7709929535540674261" at="133,0,138,0">
-        <var name="editorContext" id="7709929535540674261" />
-        <var name="elementNode" id="7709929535540674261" />
-      </scope>
-      <scope id="7709929535540722965" at="69,0,75,0">
-        <var name="editorContext" id="7709929535540722965" />
-        <var name="node" id="7709929535540722965" />
-      </scope>
-      <scope id="7709929535540674261" at="138,0,144,0">
-        <var name="editorContext" id="7709929535540674261" />
-      </scope>
-      <scope id="7709929535540674261" at="62,0,69,0">
-        <var name="editorContext" id="7709929535540674261" />
-        <var name="node" id="7709929535540674261" />
-      </scope>
-      <scope id="7709929535540674261" at="118,0,125,0">
-        <var name="editorContext" id="7709929535540674261" />
-        <var name="node" id="7709929535540674261" />
-      </scope>
-      <scope id="7709929535540674261" at="104,89,112,22">
+      <scope id="7709929535540674261" at="173,48,182,22">
         <var name="editorCell" id="7709929535540674261" />
         <var name="style" id="7709929535540674261" />
       </scope>
-      <scope id="7709929535540674261" at="145,96,153,9" />
-      <scope id="7709929535540674261" at="90,88,99,22">
+      <scope id="7709929535540674261" at="67,50,77,22">
         <var name="editorCell" id="7709929535540674261" />
         <var name="style" id="7709929535540674261" />
       </scope>
-      <scope id="7709929535540674261" at="157,87,166,22">
->>>>>>> bd830ede
-        <var name="editorCell" id="7709929535540674261" />
-        <var name="style" id="7709929535540674261" />
-      </scope>
-      <scope id="7709929535540674261" at="67,50,77,22">
-        <var name="editorCell" id="7709929535540674261" />
-        <var name="style" id="7709929535540674261" />
-      </scope>
-<<<<<<< HEAD
-      <scope id="7709929535540674261" at="122,0,132,0" />
-      <scope id="7709929535540674261" at="161,86,171,7" />
-      <scope id="7709929535540674261" at="108,0,119,0" />
-      <scope id="7709929535540674261" at="174,0,185,0" />
+      <scope id="7709929535540674261" at="121,0,131,0" />
+      <scope id="7709929535540674261" at="160,86,170,7" />
+      <scope id="7709929535540674261" at="107,0,118,0" />
+      <scope id="7709929535540674261" at="173,0,184,0" />
       <scope id="7709929535540674261" at="67,0,79,0" />
-      <scope id="7709929535540674261" at="161,0,173,0">
-=======
-      <scope id="7709929535540674261" at="104,0,114,0">
-        <var name="editorContext" id="7709929535540674261" />
-        <var name="node" id="7709929535540674261" />
-      </scope>
-      <scope id="7709929535540674261" at="144,132,154,7" />
-      <scope id="7709929535540674261" at="90,0,101,0">
-        <var name="editorContext" id="7709929535540674261" />
-        <var name="node" id="7709929535540674261" />
-      </scope>
-      <scope id="7709929535540674261" at="157,0,168,0">
-        <var name="editorContext" id="7709929535540674261" />
-        <var name="node" id="7709929535540674261" />
-      </scope>
-      <scope id="7709929535540674261" at="36,88,48,22">
-        <var name="editorCell" id="7709929535540674261" />
-        <var name="style" id="7709929535540674261" />
-      </scope>
-      <scope id="7709929535540674261" at="50,0,62,0">
-        <var name="editorContext" id="7709929535540674261" />
-        <var name="node" id="7709929535540674261" />
-      </scope>
-      <scope id="7709929535540674261" at="144,0,156,0">
-        <var name="editorContext" id="7709929535540674261" />
->>>>>>> bd830ede
+      <scope id="7709929535540674261" at="160,0,172,0">
         <var name="elementCell" id="7709929535540674261" />
         <var name="elementNode" id="7709929535540674261" />
       </scope>
-<<<<<<< HEAD
       <scope id="7709929535540674261" at="52,49,65,22">
         <var name="editorCell" id="7709929535540674261" />
         <var name="style" id="7709929535540674261" />
       </scope>
-      <scope id="7709929535540722971" at="92,50,106,22">
-=======
-      <scope id="7709929535540722971" at="75,89,88,22">
->>>>>>> bd830ede
+      <scope id="7709929535540722971" at="92,50,105,22">
         <var name="attributeConcept" id="7709929535540722971" />
         <var name="editorCell" id="7709929535540722971" />
         <var name="provider" id="7709929535540722971" />
       </scope>
-<<<<<<< HEAD
       <scope id="7709929535540674261" at="52,0,67,0" />
-      <scope id="7709929535540722971" at="92,0,108,0" />
-      <unit id="7709929535540674261" at="143,0,174,0" name="decl.editor.OldComponent_EditorBuilder_a$memberListHandler_5nwkb_b1a" />
-      <unit id="7709929535540674261" at="33,0,189,0" name="decl.editor.OldComponent_EditorBuilder_a" />
-=======
-      <scope id="7709929535540674261" at="36,0,50,0">
-        <var name="editorContext" id="7709929535540674261" />
-        <var name="node" id="7709929535540674261" />
-      </scope>
-      <scope id="7709929535540722971" at="75,0,90,0">
-        <var name="editorContext" id="7709929535540722971" />
-        <var name="node" id="7709929535540722971" />
-      </scope>
-      <unit id="7709929535540674261" at="125,0,157,0" name="decl.editor.OldComponent_Editor$memberListHandler_5nwkb_b1a" />
-      <unit id="7709929535540674261" at="32,0,172,0" name="decl.editor.OldComponent_Editor" />
->>>>>>> bd830ede
+      <scope id="7709929535540722971" at="92,0,107,0" />
+      <unit id="7709929535540674261" at="142,0,173,0" name="decl.editor.OldComponent_EditorBuilder_a$memberListHandler_5nwkb_b1a" />
+      <unit id="7709929535540674261" at="33,0,188,0" name="decl.editor.OldComponent_EditorBuilder_a" />
     </file>
   </root>
   <root nodeRef="r:7bfb891a-8e42-4611-8f45-4aa668f68d38(decl.editor)/7709929535540733489">
     <file name="NewComponent_Editor.java">
-<<<<<<< HEAD
       <node id="7709929535540733489" at="11,79,12,78" concept="6" />
       <node id="7709929535540733489" at="11,0,14,0" concept="4" trace="createEditorCell#(Ljetbrains/mps/openapi/editor/EditorContext;Lorg/jetbrains/mps/openapi/model/SNode;)Ljetbrains/mps/openapi/editor/cells/EditorCell;" />
       <scope id="7709929535540733489" at="11,79,12,78" />
@@ -543,260 +300,118 @@
       <node id="7709929535540733513" at="97,63,98,42" concept="1" />
       <node id="7709929535540733513" at="98,42,99,73" concept="1" />
       <node id="7709929535540733513" at="99,73,100,57" concept="5" />
-      <node id="7709929535540733513" at="100,57,101,59" concept="5" />
-      <node id="7709929535540733513" at="102,35,103,87" concept="5" />
-      <node id="7709929535540733513" at="103,87,104,94" concept="6" />
-      <node id="7709929535540733513" at="105,10,106,22" concept="6" />
-      <node id="7709929535540733489" at="108,50,109,94" concept="5" />
-      <node id="7709929535540733489" at="109,94,110,48" concept="1" />
-      <node id="7709929535540733489" at="110,48,111,34" concept="5" />
-      <node id="7709929535540733489" at="111,34,112,55" concept="1" />
-      <node id="7709929535540733489" at="112,55,113,59" concept="1" />
-      <node id="7709929535540733489" at="113,59,114,58" concept="1" />
-      <node id="7709929535540733489" at="114,58,115,40" concept="1" />
-      <node id="7709929535540733489" at="115,40,116,34" concept="1" />
-      <node id="7709929535540733489" at="116,34,117,22" concept="6" />
-      <node id="7709929535540733489" at="119,98,120,34" concept="6" />
-      <node id="7709929535540733489" at="122,51,123,106" concept="5" />
-      <node id="7709929535540733489" at="123,106,124,49" concept="1" />
-      <node id="7709929535540733489" at="124,49,125,34" concept="5" />
-      <node id="7709929535540733489" at="125,34,126,49" concept="1" />
-      <node id="7709929535540733489" at="126,49,127,40" concept="1" />
-      <node id="7709929535540733489" at="127,40,128,60" concept="1" />
-      <node id="7709929535540733489" at="128,60,129,61" concept="1" />
-      <node id="7709929535540733489" at="129,61,130,22" concept="6" />
-      <node id="7709929535540733489" at="132,52,133,85" concept="5" />
-      <node id="7709929535540733489" at="133,85,134,22" concept="6" />
-      <node id="7709929535540733489" at="136,53,137,138" concept="5" />
-      <node id="7709929535540733489" at="137,138,138,95" concept="5" />
-      <node id="7709929535540733489" at="138,95,139,47" concept="1" />
-      <node id="7709929535540733489" at="139,47,140,49" concept="1" />
-      <node id="7709929535540733489" at="140,49,141,22" concept="6" />
-      <node id="7709929535540733489" at="144,99,145,50" concept="8" />
-      <node id="7709929535540733489" at="147,66,148,93" concept="6" />
-      <node id="7709929535540733489" at="150,57,151,65" concept="5" />
-      <node id="7709929535540733489" at="151,65,152,58" concept="1" />
-      <node id="7709929535540733489" at="152,58,153,25" concept="6" />
-      <node id="7709929535540733489" at="155,41,156,34" concept="5" />
-      <node id="7709929535540733489" at="156,34,157,42" concept="1" />
-      <node id="7709929535540733489" at="157,42,158,49" concept="1" />
-      <node id="7709929535540733489" at="158,49,159,23" concept="6" />
-      <node id="7709929535540733489" at="162,96,163,134" concept="1" />
-      <node id="7709929535540733489" at="164,34,165,142" concept="1" />
-      <node id="7709929535540733489" at="165,142,166,146" concept="1" />
-      <node id="7709929535540733489" at="168,122,169,395" concept="1" />
-      <node id="7709929535540733489" at="174,49,175,94" concept="5" />
-      <node id="7709929535540733489" at="175,94,176,47" concept="1" />
-      <node id="7709929535540733489" at="176,47,177,34" concept="5" />
-      <node id="7709929535540733489" at="177,34,178,55" concept="1" />
-      <node id="7709929535540733489" at="178,55,179,59" concept="1" />
-      <node id="7709929535540733489" at="179,59,180,58" concept="1" />
-      <node id="7709929535540733489" at="180,58,181,40" concept="1" />
-      <node id="7709929535540733489" at="181,40,182,34" concept="1" />
-      <node id="7709929535540733489" at="182,34,183,22" concept="6" />
-      <node id="7709929535540733489" at="185,97,186,34" concept="6" />
+      <node id="7709929535540733513" at="101,35,102,87" concept="5" />
+      <node id="7709929535540733513" at="102,87,103,112" concept="6" />
+      <node id="7709929535540733513" at="104,10,105,22" concept="6" />
+      <node id="7709929535540733489" at="107,50,108,94" concept="5" />
+      <node id="7709929535540733489" at="108,94,109,48" concept="1" />
+      <node id="7709929535540733489" at="109,48,110,34" concept="5" />
+      <node id="7709929535540733489" at="110,34,111,55" concept="1" />
+      <node id="7709929535540733489" at="111,55,112,59" concept="1" />
+      <node id="7709929535540733489" at="112,59,113,58" concept="1" />
+      <node id="7709929535540733489" at="113,58,114,40" concept="1" />
+      <node id="7709929535540733489" at="114,40,115,34" concept="1" />
+      <node id="7709929535540733489" at="115,34,116,22" concept="6" />
+      <node id="7709929535540733489" at="118,98,119,34" concept="6" />
+      <node id="7709929535540733489" at="121,51,122,106" concept="5" />
+      <node id="7709929535540733489" at="122,106,123,49" concept="1" />
+      <node id="7709929535540733489" at="123,49,124,34" concept="5" />
+      <node id="7709929535540733489" at="124,34,125,49" concept="1" />
+      <node id="7709929535540733489" at="125,49,126,40" concept="1" />
+      <node id="7709929535540733489" at="126,40,127,60" concept="1" />
+      <node id="7709929535540733489" at="127,60,128,61" concept="1" />
+      <node id="7709929535540733489" at="128,61,129,22" concept="6" />
+      <node id="7709929535540733489" at="131,52,132,85" concept="5" />
+      <node id="7709929535540733489" at="132,85,133,22" concept="6" />
+      <node id="7709929535540733489" at="135,53,136,138" concept="5" />
+      <node id="7709929535540733489" at="136,138,137,95" concept="5" />
+      <node id="7709929535540733489" at="137,95,138,47" concept="1" />
+      <node id="7709929535540733489" at="138,47,139,49" concept="1" />
+      <node id="7709929535540733489" at="139,49,140,22" concept="6" />
+      <node id="7709929535540733489" at="143,99,144,50" concept="8" />
+      <node id="7709929535540733489" at="146,66,147,93" concept="6" />
+      <node id="7709929535540733489" at="149,57,150,65" concept="5" />
+      <node id="7709929535540733489" at="150,65,151,58" concept="1" />
+      <node id="7709929535540733489" at="151,58,152,25" concept="6" />
+      <node id="7709929535540733489" at="154,41,155,34" concept="5" />
+      <node id="7709929535540733489" at="155,34,156,42" concept="1" />
+      <node id="7709929535540733489" at="156,42,157,49" concept="1" />
+      <node id="7709929535540733489" at="157,49,158,23" concept="6" />
+      <node id="7709929535540733489" at="161,96,162,134" concept="1" />
+      <node id="7709929535540733489" at="163,34,164,142" concept="1" />
+      <node id="7709929535540733489" at="164,142,165,146" concept="1" />
+      <node id="7709929535540733489" at="167,122,168,395" concept="1" />
+      <node id="7709929535540733489" at="173,49,174,94" concept="5" />
+      <node id="7709929535540733489" at="174,94,175,47" concept="1" />
+      <node id="7709929535540733489" at="175,47,176,34" concept="5" />
+      <node id="7709929535540733489" at="176,34,177,55" concept="1" />
+      <node id="7709929535540733489" at="177,55,178,59" concept="1" />
+      <node id="7709929535540733489" at="178,59,179,58" concept="1" />
+      <node id="7709929535540733489" at="179,58,180,40" concept="1" />
+      <node id="7709929535540733489" at="180,40,181,34" concept="1" />
+      <node id="7709929535540733489" at="181,34,182,22" concept="6" />
+      <node id="7709929535540733489" at="184,97,185,34" concept="6" />
       <node id="7709929535540733489" at="34,0,36,0" concept="2" trace="myNode" />
       <node id="7709929535540733489" at="48,0,51,0" concept="4" trace="createCell#()Ljetbrains/mps/openapi/editor/cells/EditorCell;" />
       <node id="7709929535540733489" at="61,59,64,5" concept="3" />
       <node id="7709929535540733489" at="73,60,76,5" concept="3" />
-      <node id="7709929535540733489" at="119,0,122,0" concept="7" trace="renderingCondition_sv9e1j_a1a0#(Lorg/jetbrains/mps/openapi/model/SNode;Ljetbrains/mps/openapi/editor/EditorContext;)Z" />
-      <node id="7709929535540733489" at="144,0,147,0" concept="0" trace="memberListHandler_sv9e1j_b1a#(Lorg/jetbrains/mps/openapi/model/SNode;Ljava/lang/String;Ljetbrains/mps/openapi/editor/EditorContext;)V" />
-      <node id="7709929535540733489" at="147,0,150,0" concept="4" trace="createNodeToInsert#(Ljetbrains/mps/openapi/editor/EditorContext;)Lorg/jetbrains/mps/openapi/model/SNode;" />
-      <node id="7709929535540733489" at="167,9,170,9" concept="3" />
-      <node id="7709929535540733489" at="185,0,188,0" concept="7" trace="renderingCondition_sv9e1j_a2a#(Lorg/jetbrains/mps/openapi/model/SNode;Ljetbrains/mps/openapi/editor/EditorContext;)Z" />
+      <node id="7709929535540733489" at="118,0,121,0" concept="7" trace="renderingCondition_sv9e1j_a1a0#(Lorg/jetbrains/mps/openapi/model/SNode;Ljetbrains/mps/openapi/editor/EditorContext;)Z" />
+      <node id="7709929535540733489" at="143,0,146,0" concept="0" trace="memberListHandler_sv9e1j_b1a#(Lorg/jetbrains/mps/openapi/model/SNode;Ljava/lang/String;Ljetbrains/mps/openapi/editor/EditorContext;)V" />
+      <node id="7709929535540733489" at="146,0,149,0" concept="4" trace="createNodeToInsert#(Ljetbrains/mps/openapi/editor/EditorContext;)Lorg/jetbrains/mps/openapi/model/SNode;" />
+      <node id="7709929535540733489" at="166,9,169,9" concept="3" />
+      <node id="7709929535540733489" at="184,0,187,0" concept="7" trace="renderingCondition_sv9e1j_a2a#(Lorg/jetbrains/mps/openapi/model/SNode;Ljetbrains/mps/openapi/editor/EditorContext;)Z" />
       <node id="7709929535540733489" at="37,0,41,0" concept="0" trace="NewComponent_EditorBuilder_a#(Ljetbrains/mps/openapi/editor/EditorContext;Lorg/jetbrains/mps/openapi/model/SNode;)V" />
-      <node id="7709929535540733489" at="132,0,136,0" concept="4" trace="createIndentCell_sv9e1j_a1a#()Ljetbrains/mps/openapi/editor/cells/EditorCell;" />
-      <node id="7709929535540733489" at="163,134,167,9" concept="3" />
+      <node id="7709929535540733489" at="131,0,135,0" concept="4" trace="createIndentCell_sv9e1j_a1a#()Ljetbrains/mps/openapi/editor/cells/EditorCell;" />
+      <node id="7709929535540733489" at="162,134,166,9" concept="3" />
       <node id="7709929535540733489" at="42,0,47,0" concept="4" trace="getNode#()Lorg/jetbrains/mps/openapi/model/SNode;" />
-      <node id="7709929535540733513" at="101,59,106,22" concept="3" />
-      <node id="7709929535540733489" at="150,0,155,0" concept="4" trace="createNodeCell#(Lorg/jetbrains/mps/openapi/model/SNode;)Ljetbrains/mps/openapi/editor/cells/EditorCell;" />
+      <node id="7709929535540733513" at="100,57,105,22" concept="3" />
+      <node id="7709929535540733489" at="149,0,154,0" concept="4" trace="createNodeCell#(Lorg/jetbrains/mps/openapi/model/SNode;)Ljetbrains/mps/openapi/editor/cells/EditorCell;" />
       <node id="7709929535540733512" at="86,0,92,0" concept="4" trace="createConstant_sv9e1j_a0a0#()Ljetbrains/mps/openapi/editor/cells/EditorCell;" />
-      <node id="7709929535540733489" at="155,0,161,0" concept="4" trace="createEmptyCell#()Ljetbrains/mps/openapi/editor/cells/EditorCell;" />
+      <node id="7709929535540733489" at="154,0,160,0" concept="4" trace="createEmptyCell#()Ljetbrains/mps/openapi/editor/cells/EditorCell;" />
       <node id="7709929535540733489" at="79,0,86,0" concept="4" trace="createCollection_sv9e1j_a0a#()Ljetbrains/mps/openapi/editor/cells/EditorCell;" />
-      <node id="7709929535540733489" at="136,0,143,0" concept="4" trace="createRefNodeList_sv9e1j_b1a#()Ljetbrains/mps/openapi/editor/cells/EditorCell;" />
-      <node id="7709929535540733489" at="122,0,132,0" concept="4" trace="createCollection_sv9e1j_b0#()Ljetbrains/mps/openapi/editor/cells/EditorCell;" />
-      <node id="7709929535540733489" at="161,86,171,7" concept="3" />
-      <node id="7709929535540733489" at="108,0,119,0" concept="4" trace="createConstant_sv9e1j_b0a#()Ljetbrains/mps/openapi/editor/cells/EditorCell;" />
-      <node id="7709929535540733489" at="174,0,185,0" concept="4" trace="createConstant_sv9e1j_c0#()Ljetbrains/mps/openapi/editor/cells/EditorCell;" />
+      <node id="7709929535540733489" at="135,0,142,0" concept="4" trace="createRefNodeList_sv9e1j_b1a#()Ljetbrains/mps/openapi/editor/cells/EditorCell;" />
+      <node id="7709929535540733489" at="121,0,131,0" concept="4" trace="createCollection_sv9e1j_b0#()Ljetbrains/mps/openapi/editor/cells/EditorCell;" />
+      <node id="7709929535540733489" at="160,86,170,7" concept="3" />
+      <node id="7709929535540733489" at="107,0,118,0" concept="4" trace="createConstant_sv9e1j_b0a#()Ljetbrains/mps/openapi/editor/cells/EditorCell;" />
+      <node id="7709929535540733489" at="173,0,184,0" concept="4" trace="createConstant_sv9e1j_c0#()Ljetbrains/mps/openapi/editor/cells/EditorCell;" />
       <node id="7709929535540733489" at="67,0,79,0" concept="4" trace="createCollection_sv9e1j_a0#()Ljetbrains/mps/openapi/editor/cells/EditorCell;" />
-      <node id="7709929535540733489" at="161,0,173,0" concept="4" trace="installElementCellActions#(Lorg/jetbrains/mps/openapi/model/SNode;Ljetbrains/mps/openapi/editor/cells/EditorCell;)V" />
+      <node id="7709929535540733489" at="160,0,172,0" concept="4" trace="installElementCellActions#(Lorg/jetbrains/mps/openapi/model/SNode;Ljetbrains/mps/openapi/editor/cells/EditorCell;)V" />
       <node id="7709929535540733489" at="52,0,67,0" concept="4" trace="createCollection_sv9e1j_a#()Ljetbrains/mps/openapi/editor/cells/EditorCell;" />
-      <node id="7709929535540733513" at="92,0,108,0" concept="4" trace="createProperty_sv9e1j_b0a0#()Ljetbrains/mps/openapi/editor/cells/EditorCell;" />
+      <node id="7709929535540733513" at="92,0,107,0" concept="4" trace="createProperty_sv9e1j_b0a0#()Ljetbrains/mps/openapi/editor/cells/EditorCell;" />
       <scope id="7709929535540733489" at="44,26,45,18" />
       <scope id="7709929535540733489" at="48,39,49,39" />
       <scope id="7709929535540733489" at="62,68,63,59" />
       <scope id="7709929535540733489" at="74,69,75,60" />
-      <scope id="7709929535540733489" at="119,98,120,34" />
-      <scope id="7709929535540733489" at="144,99,145,50" />
-      <scope id="7709929535540733489" at="147,66,148,93" />
-      <scope id="7709929535540733489" at="168,122,169,395" />
-      <scope id="7709929535540733489" at="185,97,186,34" />
+      <scope id="7709929535540733489" at="118,98,119,34" />
+      <scope id="7709929535540733489" at="143,99,144,50" />
+      <scope id="7709929535540733489" at="146,66,147,93" />
+      <scope id="7709929535540733489" at="167,122,168,395" />
+      <scope id="7709929535540733489" at="184,97,185,34" />
       <scope id="7709929535540733489" at="37,92,39,18" />
-      <scope id="7709929535540733513" at="102,35,104,94">
+      <scope id="7709929535540733513" at="101,35,103,112">
         <var name="manager" id="7709929535540733513" />
       </scope>
-      <scope id="7709929535540733489" at="132,52,134,22">
-        <var name="editorCell" id="7709929535540733489" />
-      </scope>
-      <scope id="7709929535540733489" at="164,34,166,146" />
+      <scope id="7709929535540733489" at="131,52,133,22">
+        <var name="editorCell" id="7709929535540733489" />
+      </scope>
+      <scope id="7709929535540733489" at="163,34,165,146" />
       <scope id="7709929535540733489" at="48,0,51,0" />
-      <scope id="7709929535540733489" at="119,0,122,0">
+      <scope id="7709929535540733489" at="118,0,121,0">
         <var name="editorContext" id="7709929535540733489" />
         <var name="node" id="7709929535540733489" />
       </scope>
-      <scope id="7709929535540733489" at="144,0,147,0">
-=======
-      <node id="7709929535540733489" at="33,79,34,63" concept="5" />
-      <node id="7709929535540733489" at="36,89,37,97" concept="4" />
-      <node id="7709929535540733489" at="37,97,38,48" concept="1" />
-      <node id="7709929535540733489" at="38,48,39,28" concept="1" />
-      <node id="7709929535540733489" at="39,28,40,34" concept="4" />
-      <node id="7709929535540733489" at="40,34,41,52" concept="1" />
-      <node id="7709929535540733489" at="41,52,42,40" concept="1" />
-      <node id="7709929535540733489" at="42,40,43,83" concept="1" />
-      <node id="7709929535540733489" at="43,83,44,83" concept="1" />
-      <node id="7709929535540733489" at="45,61,46,83" concept="1" />
-      <node id="7709929535540733489" at="47,5,48,22" concept="5" />
-      <node id="7709929535540733489" at="50,90,51,99" concept="4" />
-      <node id="7709929535540733489" at="51,99,52,49" concept="1" />
-      <node id="7709929535540733489" at="52,49,53,34" concept="4" />
-      <node id="7709929535540733489" at="53,34,54,52" concept="1" />
-      <node id="7709929535540733489" at="54,52,55,40" concept="1" />
-      <node id="7709929535540733489" at="55,40,56,84" concept="1" />
-      <node id="7709929535540733489" at="57,62,58,84" concept="1" />
-      <node id="7709929535540733489" at="59,5,60,22" concept="5" />
-      <node id="7709929535540733489" at="62,91,63,99" concept="4" />
-      <node id="7709929535540733489" at="63,99,64,50" concept="1" />
-      <node id="7709929535540733489" at="64,50,65,83" concept="1" />
-      <node id="7709929535540733489" at="65,83,66,83" concept="1" />
-      <node id="7709929535540733489" at="66,83,67,22" concept="5" />
-      <node id="7709929535540733512" at="69,90,70,99" concept="4" />
-      <node id="7709929535540733512" at="70,99,71,49" concept="1" />
-      <node id="7709929535540733512" at="71,49,72,34" concept="1" />
-      <node id="7709929535540733512" at="72,34,73,22" concept="5" />
-      <node id="7709929535540733513" at="75,90,76,82" concept="4" />
-      <node id="7709929535540733513" at="76,82,77,29" concept="1" />
-      <node id="7709929535540733513" at="77,29,78,42" concept="1" />
-      <node id="7709929535540733513" at="78,42,79,26" concept="4" />
-      <node id="7709929535540733513" at="79,26,80,58" concept="1" />
-      <node id="7709929535540733513" at="80,58,81,42" concept="1" />
-      <node id="7709929535540733513" at="81,42,82,73" concept="1" />
-      <node id="7709929535540733513" at="82,73,83,57" concept="4" />
-      <node id="7709929535540733513" at="84,35,85,82" concept="4" />
-      <node id="7709929535540733513" at="85,82,86,112" concept="5" />
-      <node id="7709929535540733513" at="87,10,88,22" concept="5" />
-      <node id="7709929535540733489" at="90,89,91,87" concept="4" />
-      <node id="7709929535540733489" at="91,87,92,48" concept="1" />
-      <node id="7709929535540733489" at="92,48,93,34" concept="4" />
-      <node id="7709929535540733489" at="93,34,94,58" concept="1" />
-      <node id="7709929535540733489" at="94,58,95,62" concept="1" />
-      <node id="7709929535540733489" at="95,62,96,61" concept="1" />
-      <node id="7709929535540733489" at="96,61,97,40" concept="1" />
-      <node id="7709929535540733489" at="97,40,98,34" concept="1" />
-      <node id="7709929535540733489" at="98,34,99,22" concept="5" />
-      <node id="7709929535540733489" at="101,98,102,34" concept="5" />
-      <node id="7709929535540733489" at="104,90,105,99" concept="4" />
-      <node id="7709929535540733489" at="105,99,106,49" concept="1" />
-      <node id="7709929535540733489" at="106,49,107,34" concept="4" />
-      <node id="7709929535540733489" at="107,34,108,52" concept="1" />
-      <node id="7709929535540733489" at="108,52,109,40" concept="1" />
-      <node id="7709929535540733489" at="109,40,110,84" concept="1" />
-      <node id="7709929535540733489" at="110,84,111,85" concept="1" />
-      <node id="7709929535540733489" at="111,85,112,22" concept="5" />
-      <node id="7709929535540733489" at="114,91,115,78" concept="4" />
-      <node id="7709929535540733489" at="115,78,116,22" concept="5" />
-      <node id="7709929535540733489" at="118,92,119,122" concept="4" />
-      <node id="7709929535540733489" at="119,122,120,110" concept="4" />
-      <node id="7709929535540733489" at="120,110,121,47" concept="1" />
-      <node id="7709929535540733489" at="121,47,122,49" concept="1" />
-      <node id="7709929535540733489" at="122,49,123,22" concept="5" />
-      <node id="7709929535540733489" at="126,99,127,50" concept="7" />
-      <node id="7709929535540733489" at="129,66,130,41" concept="4" />
-      <node id="7709929535540733489" at="130,41,131,93" concept="5" />
-      <node id="7709929535540733489" at="133,86,134,80" concept="4" />
-      <node id="7709929535540733489" at="134,80,135,95" concept="1" />
-      <node id="7709929535540733489" at="135,95,136,25" concept="5" />
-      <node id="7709929535540733489" at="138,68,139,34" concept="4" />
-      <node id="7709929535540733489" at="139,34,140,55" concept="1" />
-      <node id="7709929535540733489" at="140,55,141,87" concept="1" />
-      <node id="7709929535540733489" at="141,87,142,23" concept="5" />
-      <node id="7709929535540733489" at="145,96,146,134" concept="1" />
-      <node id="7709929535540733489" at="147,34,148,142" concept="1" />
-      <node id="7709929535540733489" at="148,142,149,146" concept="1" />
-      <node id="7709929535540733489" at="151,122,152,393" concept="1" />
-      <node id="7709929535540733489" at="157,88,158,87" concept="4" />
-      <node id="7709929535540733489" at="158,87,159,47" concept="1" />
-      <node id="7709929535540733489" at="159,47,160,34" concept="4" />
-      <node id="7709929535540733489" at="160,34,161,58" concept="1" />
-      <node id="7709929535540733489" at="161,58,162,62" concept="1" />
-      <node id="7709929535540733489" at="162,62,163,61" concept="1" />
-      <node id="7709929535540733489" at="163,61,164,40" concept="1" />
-      <node id="7709929535540733489" at="164,40,165,34" concept="1" />
-      <node id="7709929535540733489" at="165,34,166,22" concept="5" />
-      <node id="7709929535540733489" at="168,97,169,34" concept="5" />
-      <node id="7709929535540733489" at="33,0,36,0" concept="3" trace="createEditorCell#(Ljetbrains/mps/openapi/editor/EditorContext;Lorg/jetbrains/mps/openapi/model/SNode;)Ljetbrains/mps/openapi/editor/cells/EditorCell;" />
-      <node id="7709929535540733489" at="44,83,47,5" concept="2" />
-      <node id="7709929535540733489" at="56,84,59,5" concept="2" />
-      <node id="7709929535540733489" at="101,0,104,0" concept="6" trace="renderingCondition_sv9e1j_a1a0#(Lorg/jetbrains/mps/openapi/model/SNode;Ljetbrains/mps/openapi/editor/EditorContext;)Z" />
-      <node id="7709929535540733489" at="126,0,129,0" concept="0" trace="memberListHandler_sv9e1j_b1a#(Lorg/jetbrains/mps/openapi/model/SNode;Ljava/lang/String;Ljetbrains/mps/openapi/editor/EditorContext;)V" />
-      <node id="7709929535540733489" at="150,9,153,9" concept="2" />
-      <node id="7709929535540733489" at="168,0,171,0" concept="6" trace="renderingCondition_sv9e1j_a2a#(Lorg/jetbrains/mps/openapi/model/SNode;Ljetbrains/mps/openapi/editor/EditorContext;)Z" />
-      <node id="7709929535540733489" at="114,0,118,0" concept="3" trace="createIndentCell_sv9e1j_a1a#(Ljetbrains/mps/openapi/editor/EditorContext;Lorg/jetbrains/mps/openapi/model/SNode;)Ljetbrains/mps/openapi/editor/cells/EditorCell;" />
-      <node id="7709929535540733489" at="129,0,133,0" concept="3" trace="createNodeToInsert#(Ljetbrains/mps/openapi/editor/EditorContext;)Lorg/jetbrains/mps/openapi/model/SNode;" />
-      <node id="7709929535540733489" at="146,134,150,9" concept="2" />
-      <node id="7709929535540733513" at="83,57,88,22" concept="2" />
-      <node id="7709929535540733489" at="133,0,138,0" concept="3" trace="createNodeCell#(Ljetbrains/mps/openapi/editor/EditorContext;Lorg/jetbrains/mps/openapi/model/SNode;)Ljetbrains/mps/openapi/editor/cells/EditorCell;" />
-      <node id="7709929535540733512" at="69,0,75,0" concept="3" trace="createConstant_sv9e1j_a0a0#(Ljetbrains/mps/openapi/editor/EditorContext;Lorg/jetbrains/mps/openapi/model/SNode;)Ljetbrains/mps/openapi/editor/cells/EditorCell;" />
-      <node id="7709929535540733489" at="138,0,144,0" concept="3" trace="createEmptyCell#(Ljetbrains/mps/openapi/editor/EditorContext;)Ljetbrains/mps/openapi/editor/cells/EditorCell;" />
-      <node id="7709929535540733489" at="62,0,69,0" concept="3" trace="createCollection_sv9e1j_a0a#(Ljetbrains/mps/openapi/editor/EditorContext;Lorg/jetbrains/mps/openapi/model/SNode;)Ljetbrains/mps/openapi/editor/cells/EditorCell;" />
-      <node id="7709929535540733489" at="118,0,125,0" concept="3" trace="createRefNodeList_sv9e1j_b1a#(Ljetbrains/mps/openapi/editor/EditorContext;Lorg/jetbrains/mps/openapi/model/SNode;)Ljetbrains/mps/openapi/editor/cells/EditorCell;" />
-      <node id="7709929535540733489" at="104,0,114,0" concept="3" trace="createCollection_sv9e1j_b0#(Ljetbrains/mps/openapi/editor/EditorContext;Lorg/jetbrains/mps/openapi/model/SNode;)Ljetbrains/mps/openapi/editor/cells/EditorCell;" />
-      <node id="7709929535540733489" at="144,132,154,7" concept="2" />
-      <node id="7709929535540733489" at="90,0,101,0" concept="3" trace="createConstant_sv9e1j_b0a#(Ljetbrains/mps/openapi/editor/EditorContext;Lorg/jetbrains/mps/openapi/model/SNode;)Ljetbrains/mps/openapi/editor/cells/EditorCell;" />
-      <node id="7709929535540733489" at="157,0,168,0" concept="3" trace="createConstant_sv9e1j_c0#(Ljetbrains/mps/openapi/editor/EditorContext;Lorg/jetbrains/mps/openapi/model/SNode;)Ljetbrains/mps/openapi/editor/cells/EditorCell;" />
-      <node id="7709929535540733489" at="50,0,62,0" concept="3" trace="createCollection_sv9e1j_a0#(Ljetbrains/mps/openapi/editor/EditorContext;Lorg/jetbrains/mps/openapi/model/SNode;)Ljetbrains/mps/openapi/editor/cells/EditorCell;" />
-      <node id="7709929535540733489" at="144,0,156,0" concept="3" trace="installElementCellActions#(Lorg/jetbrains/mps/openapi/model/SNode;Lorg/jetbrains/mps/openapi/model/SNode;Ljetbrains/mps/openapi/editor/cells/EditorCell;Ljetbrains/mps/openapi/editor/EditorContext;)V" />
-      <node id="7709929535540733489" at="36,0,50,0" concept="3" trace="createCollection_sv9e1j_a#(Ljetbrains/mps/openapi/editor/EditorContext;Lorg/jetbrains/mps/openapi/model/SNode;)Ljetbrains/mps/openapi/editor/cells/EditorCell;" />
-      <node id="7709929535540733513" at="75,0,90,0" concept="3" trace="createProperty_sv9e1j_b0a0#(Ljetbrains/mps/openapi/editor/EditorContext;Lorg/jetbrains/mps/openapi/model/SNode;)Ljetbrains/mps/openapi/editor/cells/EditorCell;" />
-      <scope id="7709929535540733489" at="33,79,34,63" />
-      <scope id="7709929535540733489" at="45,61,46,83" />
-      <scope id="7709929535540733489" at="57,62,58,84" />
-      <scope id="7709929535540733489" at="101,98,102,34" />
-      <scope id="7709929535540733489" at="126,99,127,50" />
-      <scope id="7709929535540733489" at="151,122,152,393" />
-      <scope id="7709929535540733489" at="168,97,169,34" />
-      <scope id="7709929535540733513" at="84,35,86,112">
-        <var name="manager" id="7709929535540733513" />
-      </scope>
-      <scope id="7709929535540733489" at="114,91,116,22">
-        <var name="editorCell" id="7709929535540733489" />
-      </scope>
-      <scope id="7709929535540733489" at="129,66,131,93">
-        <var name="listOwner" id="7709929535540733489" />
-      </scope>
-      <scope id="7709929535540733489" at="147,34,149,146" />
-      <scope id="7709929535540733489" at="33,0,36,0">
-        <var name="editorContext" id="7709929535540733489" />
-        <var name="node" id="7709929535540733489" />
-      </scope>
-      <scope id="7709929535540733489" at="101,0,104,0">
-        <var name="editorContext" id="7709929535540733489" />
-        <var name="node" id="7709929535540733489" />
-      </scope>
-      <scope id="7709929535540733489" at="126,0,129,0">
->>>>>>> bd830ede
+      <scope id="7709929535540733489" at="143,0,146,0">
         <var name="childRole" id="7709929535540733489" />
         <var name="context" id="7709929535540733489" />
         <var name="ownerNode" id="7709929535540733489" />
       </scope>
-<<<<<<< HEAD
-      <scope id="7709929535540733489" at="147,0,150,0">
+      <scope id="7709929535540733489" at="146,0,149,0">
         <var name="editorContext" id="7709929535540733489" />
       </scope>
-      <scope id="7709929535540733489" at="150,57,153,25">
+      <scope id="7709929535540733489" at="149,57,152,25">
         <var name="elementCell" id="7709929535540733489" />
       </scope>
-      <scope id="7709929535540733489" at="185,0,188,0">
+      <scope id="7709929535540733489" at="184,0,187,0">
         <var name="editorContext" id="7709929535540733489" />
         <var name="node" id="7709929535540733489" />
       </scope>
@@ -807,163 +422,64 @@
       <scope id="7709929535540733512" at="86,51,90,22">
         <var name="editorCell" id="7709929535540733512" />
       </scope>
-      <scope id="7709929535540733489" at="132,0,136,0" />
-      <scope id="7709929535540733489" at="155,41,159,23">
-=======
-      <scope id="7709929535540733489" at="133,86,136,25">
-        <var name="elementCell" id="7709929535540733489" />
-      </scope>
-      <scope id="7709929535540733489" at="168,0,171,0">
-        <var name="editorContext" id="7709929535540733489" />
-        <var name="node" id="7709929535540733489" />
-      </scope>
-      <scope id="7709929535540733512" at="69,90,73,22">
-        <var name="editorCell" id="7709929535540733512" />
-      </scope>
-      <scope id="7709929535540733489" at="114,0,118,0">
-        <var name="editorContext" id="7709929535540733489" />
-        <var name="node" id="7709929535540733489" />
-      </scope>
-      <scope id="7709929535540733489" at="129,0,133,0">
-        <var name="editorContext" id="7709929535540733489" />
-      </scope>
-      <scope id="7709929535540733489" at="138,68,142,23">
->>>>>>> bd830ede
+      <scope id="7709929535540733489" at="131,0,135,0" />
+      <scope id="7709929535540733489" at="154,41,158,23">
         <var name="emptyCell" id="7709929535540733489" />
       </scope>
       <scope id="7709929535540733489" at="42,0,47,0" />
       <scope id="7709929535540733489" at="79,52,84,22">
         <var name="editorCell" id="7709929535540733489" />
       </scope>
-<<<<<<< HEAD
-      <scope id="7709929535540733489" at="136,53,141,22">
+      <scope id="7709929535540733489" at="135,53,140,22">
         <var name="editorCell" id="7709929535540733489" />
         <var name="handler" id="7709929535540733489" />
       </scope>
-      <scope id="7709929535540733489" at="150,0,155,0">
+      <scope id="7709929535540733489" at="149,0,154,0">
         <var name="elementNode" id="7709929535540733489" />
       </scope>
       <scope id="7709929535540733512" at="86,0,92,0" />
-      <scope id="7709929535540733489" at="155,0,161,0" />
+      <scope id="7709929535540733489" at="154,0,160,0" />
       <scope id="7709929535540733489" at="79,0,86,0" />
-      <scope id="7709929535540733489" at="136,0,143,0" />
-      <scope id="7709929535540733489" at="122,51,130,22">
+      <scope id="7709929535540733489" at="135,0,142,0" />
+      <scope id="7709929535540733489" at="121,51,129,22">
         <var name="editorCell" id="7709929535540733489" />
         <var name="style" id="7709929535540733489" />
       </scope>
-      <scope id="7709929535540733489" at="162,96,170,9" />
-      <scope id="7709929535540733489" at="108,50,117,22">
+      <scope id="7709929535540733489" at="161,96,169,9" />
+      <scope id="7709929535540733489" at="107,50,116,22">
         <var name="editorCell" id="7709929535540733489" />
         <var name="style" id="7709929535540733489" />
       </scope>
-      <scope id="7709929535540733489" at="174,49,183,22">
-=======
-      <scope id="7709929535540733489" at="118,92,123,22">
-        <var name="editorCell" id="7709929535540733489" />
-        <var name="handler" id="7709929535540733489" />
-      </scope>
-      <scope id="7709929535540733489" at="133,0,138,0">
-        <var name="editorContext" id="7709929535540733489" />
-        <var name="elementNode" id="7709929535540733489" />
-      </scope>
-      <scope id="7709929535540733512" at="69,0,75,0">
-        <var name="editorContext" id="7709929535540733512" />
-        <var name="node" id="7709929535540733512" />
-      </scope>
-      <scope id="7709929535540733489" at="138,0,144,0">
-        <var name="editorContext" id="7709929535540733489" />
-      </scope>
-      <scope id="7709929535540733489" at="62,0,69,0">
-        <var name="editorContext" id="7709929535540733489" />
-        <var name="node" id="7709929535540733489" />
-      </scope>
-      <scope id="7709929535540733489" at="118,0,125,0">
-        <var name="editorContext" id="7709929535540733489" />
-        <var name="node" id="7709929535540733489" />
-      </scope>
-      <scope id="7709929535540733489" at="104,90,112,22">
+      <scope id="7709929535540733489" at="173,49,182,22">
         <var name="editorCell" id="7709929535540733489" />
         <var name="style" id="7709929535540733489" />
       </scope>
-      <scope id="7709929535540733489" at="145,96,153,9" />
-      <scope id="7709929535540733489" at="90,89,99,22">
+      <scope id="7709929535540733489" at="67,51,77,22">
         <var name="editorCell" id="7709929535540733489" />
         <var name="style" id="7709929535540733489" />
       </scope>
-      <scope id="7709929535540733489" at="157,88,166,22">
->>>>>>> bd830ede
-        <var name="editorCell" id="7709929535540733489" />
-        <var name="style" id="7709929535540733489" />
-      </scope>
-      <scope id="7709929535540733489" at="67,51,77,22">
-        <var name="editorCell" id="7709929535540733489" />
-        <var name="style" id="7709929535540733489" />
-      </scope>
-<<<<<<< HEAD
-      <scope id="7709929535540733489" at="122,0,132,0" />
-      <scope id="7709929535540733489" at="161,86,171,7" />
-      <scope id="7709929535540733489" at="108,0,119,0" />
-      <scope id="7709929535540733489" at="174,0,185,0" />
+      <scope id="7709929535540733489" at="121,0,131,0" />
+      <scope id="7709929535540733489" at="160,86,170,7" />
+      <scope id="7709929535540733489" at="107,0,118,0" />
+      <scope id="7709929535540733489" at="173,0,184,0" />
       <scope id="7709929535540733489" at="67,0,79,0" />
-      <scope id="7709929535540733489" at="161,0,173,0">
-=======
-      <scope id="7709929535540733489" at="104,0,114,0">
-        <var name="editorContext" id="7709929535540733489" />
-        <var name="node" id="7709929535540733489" />
-      </scope>
-      <scope id="7709929535540733489" at="144,132,154,7" />
-      <scope id="7709929535540733489" at="90,0,101,0">
-        <var name="editorContext" id="7709929535540733489" />
-        <var name="node" id="7709929535540733489" />
-      </scope>
-      <scope id="7709929535540733489" at="157,0,168,0">
-        <var name="editorContext" id="7709929535540733489" />
-        <var name="node" id="7709929535540733489" />
-      </scope>
-      <scope id="7709929535540733489" at="36,89,48,22">
-        <var name="editorCell" id="7709929535540733489" />
-        <var name="style" id="7709929535540733489" />
-      </scope>
-      <scope id="7709929535540733489" at="50,0,62,0">
-        <var name="editorContext" id="7709929535540733489" />
-        <var name="node" id="7709929535540733489" />
-      </scope>
-      <scope id="7709929535540733489" at="144,0,156,0">
-        <var name="editorContext" id="7709929535540733489" />
->>>>>>> bd830ede
+      <scope id="7709929535540733489" at="160,0,172,0">
         <var name="elementCell" id="7709929535540733489" />
         <var name="elementNode" id="7709929535540733489" />
       </scope>
-<<<<<<< HEAD
       <scope id="7709929535540733489" at="52,50,65,22">
         <var name="editorCell" id="7709929535540733489" />
         <var name="style" id="7709929535540733489" />
       </scope>
-      <scope id="7709929535540733513" at="92,51,106,22">
-=======
-      <scope id="7709929535540733513" at="75,90,88,22">
->>>>>>> bd830ede
+      <scope id="7709929535540733513" at="92,51,105,22">
         <var name="attributeConcept" id="7709929535540733513" />
         <var name="editorCell" id="7709929535540733513" />
         <var name="provider" id="7709929535540733513" />
       </scope>
-<<<<<<< HEAD
       <scope id="7709929535540733489" at="52,0,67,0" />
-      <scope id="7709929535540733513" at="92,0,108,0" />
-      <unit id="7709929535540733489" at="143,0,174,0" name="decl.editor.NewComponent_EditorBuilder_a$memberListHandler_sv9e1j_b1a" />
-      <unit id="7709929535540733489" at="33,0,189,0" name="decl.editor.NewComponent_EditorBuilder_a" />
-=======
-      <scope id="7709929535540733489" at="36,0,50,0">
-        <var name="editorContext" id="7709929535540733489" />
-        <var name="node" id="7709929535540733489" />
-      </scope>
-      <scope id="7709929535540733513" at="75,0,90,0">
-        <var name="editorContext" id="7709929535540733513" />
-        <var name="node" id="7709929535540733513" />
-      </scope>
-      <unit id="7709929535540733489" at="125,0,157,0" name="decl.editor.NewComponent_Editor$memberListHandler_sv9e1j_b1a" />
-      <unit id="7709929535540733489" at="32,0,172,0" name="decl.editor.NewComponent_Editor" />
->>>>>>> bd830ede
+      <scope id="7709929535540733513" at="92,0,107,0" />
+      <unit id="7709929535540733489" at="142,0,173,0" name="decl.editor.NewComponent_EditorBuilder_a$memberListHandler_sv9e1j_b1a" />
+      <unit id="7709929535540733489" at="33,0,188,0" name="decl.editor.NewComponent_EditorBuilder_a" />
     </file>
   </root>
 </debug-info>
