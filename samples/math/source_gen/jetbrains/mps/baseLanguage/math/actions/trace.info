<?xml version="1.0" encoding="UTF-8"?>
<debug-info>
  <concept fqn="jetbrains.mps.baseLanguage.structure.BlockStatement" />
  <concept fqn="jetbrains.mps.baseLanguage.structure.ExpressionStatement" />
  <concept fqn="jetbrains.mps.baseLanguage.structure.ForeachStatement" />
  <concept fqn="jetbrains.mps.baseLanguage.structure.IfStatement" />
  <concept fqn="jetbrains.mps.baseLanguage.structure.InstanceMethodDeclaration" />
  <concept fqn="jetbrains.mps.baseLanguage.structure.LocalVariableDeclarationStatement" />
  <concept fqn="jetbrains.mps.baseLanguage.structure.ReturnStatement" />
  <concept fqn="jetbrains.mps.baseLanguage.structure.StaticMethodDeclaration" />
  <root>
    <file name="QueriesGenerated.java">
<<<<<<< HEAD
      <unit at="184,45,194,7" name="jetbrains.mps.baseLanguage.math.actions.QueriesGenerated$5" />
      <unit at="197,55,217,11" name="jetbrains.mps.baseLanguage.math.actions.QueriesGenerated$6" />
      <unit at="126,49,149,5" name="jetbrains.mps.baseLanguage.math.actions.QueriesGenerated$3" />
      <unit at="69,49,118,5" name="jetbrains.mps.baseLanguage.math.actions.QueriesGenerated$2" />
      <unit at="35,0,258,0" name="jetbrains.mps.baseLanguage.math.actions.QueriesGenerated" />
=======
      <unit at="209,45,219,7" name="jetbrains.mps.baseLanguage.math.actions.QueriesGenerated$5" />
      <unit at="222,55,246,11" name="jetbrains.mps.baseLanguage.math.actions.QueriesGenerated$6" />
      <unit at="137,49,164,5" name="jetbrains.mps.baseLanguage.math.actions.QueriesGenerated$3" />
      <unit at="74,49,127,5" name="jetbrains.mps.baseLanguage.math.actions.QueriesGenerated$2" />
      <unit at="35,0,291,0" name="jetbrains.mps.baseLanguage.math.actions.QueriesGenerated" />
>>>>>>> bf3a2c62
    </file>
  </root>
  <root nodeRef="r:f2cd2392-46a1-427a-8ead-0ef652525e04(jetbrains.mps.baseLanguage.math.actions)/3498370411873438847">
    <file name="QueriesGenerated.java">
      <node id="3498370411873438848" at="41,209,42,93" concept="5" />
      <node id="3498370411873438848" at="43,5,44,133" concept="5" />
      <node id="3498370411873438848" at="44,133,45,62" concept="5" />
      <node id="3498370411873438916" at="48,94,49,128" concept="5" />
      <node id="3498370411873438924" at="49,128,50,62" concept="1" />
      <node id="3498370411873438936" at="50,62,51,21" concept="6" />
      <node id="3498370411873438848" at="53,60,54,47" concept="6" />
      <node id="3498370411873438848" at="56,57,57,23" concept="6" />
      <node id="3498370411873438848" at="59,64,60,44" concept="6" />
      <node id="3498370411873438848" at="64,5,65,18" concept="6" />
      <node id="3498370411873438848" at="53,0,56,0" concept="4" trace="getDescriptionText#(Ljava/lang/String;)Ljava/lang/String;" />
      <node id="3498370411873438848" at="56,0,59,0" concept="4" trace="getMatchingText#(Ljava/lang/String;)Ljava/lang/String;" />
      <node id="3498370411873438848" at="59,0,62,0" concept="4" trace="getVisibleMatchingText#(Ljava/lang/String;)Ljava/lang/String;" />
      <node id="3498370411873438848" at="48,0,53,0" concept="4" trace="createChildNode#(Ljava/lang/Object;Lorg/jetbrains/mps/openapi/model/SModel;Ljava/lang/String;)Lorg/jetbrains/mps/openapi/model/SNode;" />
      <node id="3498370411873438848" at="46,123,62,11" concept="1" />
      <node id="3498370411873438848" at="45,62,63,7" concept="3" />
      <node id="3498370411873438848" at="42,93,64,5" concept="0" />
      <node id="3498370411873438848" at="42,93,64,5" concept="0" />
      <node id="3498370411873438848" at="41,0,67,0" concept="7" trace="nodeSubstituteActionsBuilder_ActionsFactory_Expression_3498370411873438848#(Ljetbrains/mps/smodel/IOperationContext;Ljetbrains/mps/smodel/action/NodeSubstituteActionsFactoryContext;)Ljava/util/List;" />
      <scope id="3498370411873438848" at="53,60,54,47" />
      <scope id="3498370411873438848" at="56,57,57,23" />
      <scope id="3498370411873438848" at="59,64,60,44" />
      <scope id="3498370411873438852" at="48,94,51,21">
        <var name="n" id="3498370411873438917" />
      </scope>
      <scope id="3498370411873438848" at="53,0,56,0">
        <var name="pattern" id="3498370411873438848" />
      </scope>
      <scope id="3498370411873438848" at="56,0,59,0">
        <var name="pattern" id="3498370411873438848" />
      </scope>
      <scope id="3498370411873438848" at="59,0,62,0">
        <var name="pattern" id="3498370411873438848" />
      </scope>
      <scope id="3498370411873438848" at="48,0,53,0">
        <var name="model" id="3498370411873438848" />
        <var name="parameterObject" id="3498370411873438848" />
        <var name="pattern" id="3498370411873438848" />
      </scope>
      <scope id="3498370411873438848" at="46,123,62,11" />
      <scope id="3498370411873438848" at="43,5,63,7">
        <var name="childConcept" id="3498370411873438848" />
        <var name="outputConcept" id="3498370411873438848" />
      </scope>
      <scope id="3498370411873438848" at="42,93,64,5" />
      <scope id="3498370411873438848" at="41,209,65,18">
        <var name="result" id="3498370411873438848" />
      </scope>
      <scope id="3498370411873438848" at="41,0,67,0">
        <var name="_context" id="3498370411873438848" />
        <var name="operationContext" id="3498370411873438848" />
      </scope>
      <unit id="3498370411873438848" at="47,53,62,9" name="jetbrains.mps.baseLanguage.math.actions.QueriesGenerated$1" />
    </file>
  </root>
  <root nodeRef="r:f2cd2392-46a1-427a-8ead-0ef652525e04(jetbrains.mps.baseLanguage.math.actions)/4334427517307386358">
    <file name="QueriesGenerated.java">
      <node id="4334427517307386481" at="37,116,38,168" concept="1" />
      <node id="4334427517307386469" at="36,160,39,5" concept="3" />
      <node id="4334427517307386393" at="36,0,41,0" concept="7" trace="nodeFactory_NodeSetup_ExponentialOperation_4334427517307386393#(Ljetbrains/mps/smodel/IOperationContext;Ljetbrains/mps/smodel/action/NodeSetupContext;)V" />
      <scope id="4334427517307386470" at="37,116,38,168" />
      <scope id="4334427517307386394" at="36,160,39,5" />
      <scope id="4334427517307386393" at="36,0,41,0">
        <var name="_context" id="4334427517307386393" />
        <var name="operationContext" id="4334427517307386393" />
      </scope>
    </file>
  </root>
  <root nodeRef="r:f2cd2392-46a1-427a-8ead-0ef652525e04(jetbrains.mps.baseLanguage.math.actions)/6389121991274660118">
    <file name="QueriesGenerated.java">
<<<<<<< HEAD
      <node id="5853558151363158483" at="70,94,71,129" concept="5" />
      <node id="5853558151363197632" at="72,9,73,110" concept="5" />
      <node id="5853558151363197634" at="74,11,75,51" concept="5" />
      <node id="5853558151363197634" at="76,13,77,116" concept="5" />
      <node id="5853558151363197634" at="78,56,79,193" concept="1" />
      <node id="5853558151363197634" at="82,41,83,204" concept="0" />
      <node id="5853558151363197649" at="82,41,83,204" concept="1" />
      <node id="5853558151363197644" at="84,20,85,53" concept="5" />
      <node id="5853558151363197644" at="86,15,87,118" concept="5" />
      <node id="5853558151363197644" at="88,58,89,195" concept="1" />
      <node id="5853558151363197644" at="92,43,93,206" concept="0" />
      <node id="5853558151363197657" at="92,43,93,206" concept="1" />
      <node id="5853558151363158511" at="97,9,98,110" concept="1" />
      <node id="5853558151363158474" at="98,110,99,74" concept="1" />
      <node id="5853558151363158536" at="99,74,100,62" concept="6" />
      <node id="5853558151363158450" at="121,216,122,171" concept="6" />
      <node id="6389121991274660196" at="127,94,128,141" concept="5" />
      <node id="6389121991274660218" at="128,141,129,77" concept="1" />
      <node id="6389121991274660207" at="129,77,130,88" concept="1" />
      <node id="6389121991274660204" at="130,88,131,67" concept="6" />
      <node id="6389121991274660122" at="152,202,153,172" concept="6" />
      <node id="963844843316088781" at="155,192,156,93" concept="5" />
      <node id="963844843316090087" at="158,94,159,151" concept="5" />
      <node id="963844843316090099" at="159,151,160,67" concept="6" />
      <node id="963844843316088781" at="162,53,163,19" concept="6" />
      <node id="963844843316088781" at="165,60,166,40" concept="6" />
      <node id="963844843316088781" at="168,56,169,32" concept="6" />
      <node id="963844843316088781" at="172,37,173,43" concept="5" />
      <node id="963844843316088781" at="173,43,174,61" concept="5" />
      <node id="963844843316088781" at="174,61,175,88" concept="5" />
      <node id="963844843316088781" at="175,88,176,368" concept="6" />
      <node id="963844843316088781" at="178,7,179,18" concept="6" />
      <node id="7388416617631603342" at="185,42,186,77" concept="5" />
      <node id="7388416617631603414" at="188,67,189,58" concept="1" />
      <node id="7388416617631603390" at="191,11,192,24" concept="6" />
      <node id="7255837154369496402" at="198,100,199,217" concept="6" />
      <node id="7255837154369354759" at="201,59,202,220" concept="6" />
      <node id="7255837154369354776" at="207,62,208,79" concept="6" />
      <node id="7388416617632092689" at="223,202,224,310" concept="6" />
      <node id="6389121991274660127" at="226,63,227,63" concept="5" />
      <node id="6389121991274660127" at="227,63,228,30" concept="5" />
      <node id="6389121991274660127" at="228,30,229,30" concept="5" />
      <node id="6389121991274660127" at="229,30,230,139" concept="1" />
      <node id="6389121991274660127" at="230,139,231,143" concept="1" />
      <node id="6389121991274660127" at="231,143,232,55" concept="1" />
      <node id="6389121991274660127" at="232,55,233,24" concept="6" />
      <node id="963844843316090106" at="235,84,236,63" concept="5" />
      <node id="963844843316090106" at="236,63,237,30" concept="5" />
      <node id="963844843316090106" at="237,30,238,30" concept="5" />
      <node id="963844843316090106" at="238,30,239,30" concept="5" />
      <node id="963844843316090106" at="239,30,240,142" concept="1" />
      <node id="963844843316090106" at="240,142,241,39" concept="1" />
      <node id="963844843316090106" at="242,31,243,73" concept="1" />
      <node id="963844843316090106" at="244,5,245,134" concept="1" />
      <node id="963844843316090106" at="245,134,246,52" concept="1" />
      <node id="963844843316090106" at="246,52,247,24" concept="6" />
      <node id="2505098507105945420" at="249,85,250,63" concept="5" />
      <node id="2505098507105945420" at="250,63,251,30" concept="5" />
      <node id="2505098507105945420" at="251,30,252,39" concept="1" />
      <node id="2505098507105945420" at="254,5,255,24" concept="6" />
      <node id="6389121991274660127" at="230,139,232,55" concept="0" />
      <node id="6389121991274660127" at="230,139,232,55" concept="0" />
      <node id="963844843316090106" at="244,5,246,52" concept="0" />
      <node id="963844843316090106" at="244,5,246,52" concept="0" />
      <node id="2505098507105945420" at="252,39,254,5" concept="3" />
      <node id="5853558151363197634" at="77,116,80,15" concept="3" />
      <node id="5853558151363197644" at="87,118,90,17" concept="3" />
      <node id="5853558151363197644" at="91,15,94,15" concept="3" />
      <node id="5853558151363158391" at="121,0,124,0" concept="7" trace="sideTransformHintSubstituteActionsBuilder_Precondition_LocalVariableDeclaration_5853558151363158391#(Ljetbrains/mps/smodel/IOperationContext;Ljetbrains/mps/smodel/action/SideTransformPreconditionContext;)Z" />
      <node id="6389121991274660120" at="152,0,155,0" concept="7" trace="sideTransformHintSubstituteActionsBuilder_Precondition_Expression_6389121991274660120#(Ljetbrains/mps/smodel/IOperationContext;Ljetbrains/mps/smodel/action/SideTransformPreconditionContext;)Z" />
      <node id="963844843316088781" at="162,0,165,0" concept="4" trace="getMatchingText#(Ljava/lang/String;)Ljava/lang/String;" />
      <node id="963844843316088781" at="165,0,168,0" concept="4" trace="getVisibleMatchingText#(Ljava/lang/String;)Ljava/lang/String;" />
      <node id="963844843316088781" at="168,0,171,0" concept="4" trace="getDescriptionText#(Ljava/lang/String;)Ljava/lang/String;" />
      <node id="7388416617631603392" at="187,223,190,13" concept="3" />
      <node id="7388416617632092630" at="223,0,226,0" concept="7" trace="sideTransformHintSubstituteActionsBuilder_Precondition_Expression_7388416617632092630#(Ljetbrains/mps/smodel/IOperationContext;Ljetbrains/mps/smodel/action/SideTransformPreconditionContext;)Z" />
      <node id="6389121991274660127" at="229,30,232,55" concept="0" />
      <node id="6389121991274660127" at="229,30,232,55" concept="0" />
      <node id="963844843316090106" at="241,39,244,5" concept="3" />
      <node id="2505098507105945420" at="251,30,254,5" concept="0" />
      <node id="2505098507105945420" at="251,30,254,5" concept="0" />
      <node id="963844843316088781" at="158,0,162,0" concept="4" trace="doSubstitute#(Ljetbrains/mps/openapi/editor/EditorContext;Ljava/lang/String;)Lorg/jetbrains/mps/openapi/model/SNode;" />
      <node id="963844843316090106" at="240,142,244,5" concept="0" />
      <node id="963844843316090106" at="240,142,244,5" concept="0" />
      <node id="7388416617631603370" at="186,77,191,11" concept="2" />
      <node id="5853558151363197634" at="75,51,81,13" concept="0" />
      <node id="5853558151363197644" at="85,53,91,15" concept="0" />
      <node id="963844843316088781" at="171,0,178,0" concept="4" trace="isEnabled#()Z" />
      <node id="963844843316090106" at="239,30,246,52" concept="0" />
      <node id="963844843316090106" at="239,30,246,52" concept="0" />
      <node id="2505098507105945420" at="249,0,257,0" concept="7" trace="_quotation_createNode_fo7if3_a0a0a0a0a0d#(Ljava/lang/Object;)Lorg/jetbrains/mps/openapi/model/SNode;" />
      <node id="6389121991274660127" at="226,0,235,0" concept="7" trace="_quotation_createNode_fo7if3_b0a0a0b#()Lorg/jetbrains/mps/openapi/model/SNode;" />
      <node id="5853558151363197644" at="84,18,95,13" concept="0" />
      <node id="5853558151363197634" at="81,13,95,13" concept="3" />
      <node id="963844843316090106" at="235,0,249,0" concept="7" trace="_quotation_createNode_fo7if3_a0a0a0a0a2#(Ljava/lang/Object;)Lorg/jetbrains/mps/openapi/model/SNode;" />
      <node id="963844843316088781" at="156,93,178,7" concept="0" />
      <node id="963844843316088781" at="156,93,178,7" concept="1" />
      <node id="5853558151363197634" at="73,110,96,11" concept="0" />
      <node id="5853558151363197632" at="71,129,97,9" concept="0" />
      <node id="963844843316088781" at="155,0,181,0" concept="7" trace="sideTransform_ActionsFactory_Expression_963844843316088781#(Ljetbrains/mps/smodel/IOperationContext;Ljetbrains/mps/smodel/action/SideTransformActionsBuilderContext;)Ljava/util/List;" />
      <scope id="2505098507105945420" at="253,31,253,31" />
      <scope id="5853558151363197634" at="78,56,79,193" />
      <scope id="5853558151363197634" at="82,41,83,204" />
      <scope id="5853558151363197636" at="82,41,83,204" />
      <scope id="5853558151363197644" at="88,58,89,195" />
      <scope id="5853558151363197644" at="92,43,93,206" />
      <scope id="5853558151363197646" at="92,43,93,206" />
      <scope id="5853558151363158392" at="121,216,122,171" />
      <scope id="6389121991274660121" at="152,202,153,172" />
      <scope id="963844843316088781" at="162,53,163,19" />
      <scope id="963844843316088781" at="165,60,166,40" />
      <scope id="963844843316088781" at="168,56,169,32" />
      <scope id="7388416617631603394" at="188,67,189,58" />
      <scope id="7255837154369354673" at="198,100,199,217" />
      <scope id="7255837154369354757" at="201,59,202,220" />
      <scope id="7255837154369354774" at="207,62,208,79" />
      <scope id="7388416617632092631" at="223,202,224,310" />
      <scope id="963844843316090106" at="242,31,243,73" />
      <scope id="963844843316088786" at="158,94,160,67">
        <var name="result" id="963844843316090088" />
      </scope>
      <scope id="6389121991274660127" at="230,139,232,55" />
      <scope id="963844843316090106" at="244,5,246,52" />
      <scope id="5853558151363158391" at="121,0,124,0">
        <var name="_context" id="5853558151363158391" />
        <var name="operationContext" id="5853558151363158391" />
      </scope>
      <scope id="6389121991274660120" at="152,0,155,0">
        <var name="_context" id="6389121991274660120" />
        <var name="operationContext" id="6389121991274660120" />
      </scope>
      <scope id="963844843316088781" at="162,0,165,0">
        <var name="pattern" id="963844843316088781" />
      </scope>
      <scope id="963844843316088781" at="165,0,168,0">
        <var name="pattern" id="963844843316088781" />
      </scope>
      <scope id="963844843316088781" at="168,0,171,0">
        <var name="pattern" id="963844843316088781" />
      </scope>
      <scope id="7388416617631603373" at="187,223,190,13" />
      <scope id="7388416617632092630" at="223,0,226,0">
        <var name="_context" id="7388416617632092630" />
        <var name="operationContext" id="7388416617632092630" />
      </scope>
      <scope id="6389121991274660127" at="229,30,232,55" />
      <scope id="2505098507105945420" at="251,30,254,5" />
      <scope id="5853558151363197634" at="76,13,80,15">
=======
      <node id="5853558151363158483" at="75,94,76,129" concept="5" />
      <node id="5853558151363197632" at="77,9,78,110" concept="5" />
      <node id="5853558151363197634" at="79,11,80,51" concept="5" />
      <node id="5853558151363197634" at="81,13,82,116" concept="5" />
      <node id="5853558151363197634" at="83,56,84,193" concept="1" />
      <node id="5853558151363197634" at="87,41,88,204" concept="0" />
      <node id="5853558151363197649" at="87,41,88,204" concept="1" />
      <node id="5853558151363197644" at="89,20,90,53" concept="5" />
      <node id="5853558151363197644" at="91,15,92,118" concept="5" />
      <node id="5853558151363197644" at="93,58,94,195" concept="1" />
      <node id="5853558151363197644" at="97,43,98,206" concept="0" />
      <node id="5853558151363197657" at="97,43,98,206" concept="1" />
      <node id="5853558151363158511" at="102,9,103,110" concept="1" />
      <node id="5853558151363158474" at="103,110,104,74" concept="1" />
      <node id="5853558151363158536" at="104,74,105,62" concept="6" />
      <node id="5853558151363158450" at="131,216,132,171" concept="6" />
      <node id="6389121991274660196" at="138,94,139,141" concept="5" />
      <node id="6389121991274660218" at="139,141,140,77" concept="1" />
      <node id="6389121991274660207" at="140,77,141,88" concept="1" />
      <node id="6389121991274660204" at="141,88,142,67" concept="6" />
      <node id="4151632368157656032" at="168,202,169,61" concept="5" />
      <node id="4151632368157680395" at="169,61,170,61" concept="1" />
      <node id="4151632368157748371" at="170,61,171,58" concept="1" />
      <node id="6389121991274660122" at="171,58,172,144" concept="6" />
      <node id="963844843316088781" at="175,192,176,93" concept="5" />
      <node id="963844843316090087" at="178,94,179,151" concept="5" />
      <node id="963844843316090099" at="179,151,180,67" concept="6" />
      <node id="963844843316088781" at="183,53,184,19" concept="6" />
      <node id="963844843316088781" at="187,60,188,40" concept="6" />
      <node id="963844843316088781" at="191,56,192,32" concept="6" />
      <node id="963844843316088781" at="196,37,197,43" concept="5" />
      <node id="963844843316088781" at="197,43,198,61" concept="5" />
      <node id="963844843316088781" at="198,61,199,88" concept="5" />
      <node id="963844843316088781" at="199,88,200,368" concept="6" />
      <node id="963844843316088781" at="202,7,203,18" concept="6" />
      <node id="7388416617631603342" at="210,42,211,77" concept="5" />
      <node id="7388416617631603414" at="213,67,214,58" concept="1" />
      <node id="7388416617631603390" at="216,11,217,24" concept="6" />
      <node id="7255837154369496402" at="223,100,224,217" concept="6" />
      <node id="7255837154369354759" at="227,59,228,220" concept="6" />
      <node id="7255837154369354776" at="235,62,236,79" concept="6" />
      <node id="7388416617632092689" at="253,202,254,310" concept="6" />
      <node id="4151632368157656034" at="257,62,258,63" concept="5" />
      <node id="4151632368157656034" at="258,63,259,30" concept="5" />
      <node id="4151632368157656034" at="259,30,260,30" concept="5" />
      <node id="4151632368157656034" at="260,30,261,139" concept="1" />
      <node id="4151632368157656034" at="261,139,262,143" concept="1" />
      <node id="4151632368157656034" at="262,143,263,55" concept="1" />
      <node id="4151632368157656034" at="263,55,264,24" concept="6" />
      <node id="963844843316090106" at="267,84,268,63" concept="5" />
      <node id="963844843316090106" at="268,63,269,30" concept="5" />
      <node id="963844843316090106" at="269,30,270,30" concept="5" />
      <node id="963844843316090106" at="270,30,271,30" concept="5" />
      <node id="963844843316090106" at="271,30,272,142" concept="1" />
      <node id="963844843316090106" at="272,142,273,39" concept="1" />
      <node id="963844843316090106" at="274,31,275,73" concept="1" />
      <node id="963844843316090106" at="276,5,277,134" concept="1" />
      <node id="963844843316090106" at="277,134,278,52" concept="1" />
      <node id="963844843316090106" at="278,52,279,24" concept="6" />
      <node id="2505098507105945420" at="282,85,283,63" concept="5" />
      <node id="2505098507105945420" at="283,63,284,30" concept="5" />
      <node id="2505098507105945420" at="284,30,285,39" concept="1" />
      <node id="2505098507105945420" at="287,5,288,24" concept="6" />
      <node id="4151632368157656034" at="261,139,263,55" concept="0" />
      <node id="4151632368157656034" at="261,139,263,55" concept="0" />
      <node id="963844843316090106" at="276,5,278,52" concept="0" />
      <node id="963844843316090106" at="276,5,278,52" concept="0" />
      <node id="2505098507105945420" at="285,39,287,5" concept="3" />
      <node id="5853558151363197634" at="82,116,85,15" concept="3" />
      <node id="5853558151363197644" at="92,118,95,17" concept="3" />
      <node id="5853558151363197644" at="96,15,99,15" concept="3" />
      <node id="5853558151363158391" at="131,0,134,0" concept="7" trace="sideTransformHintSubstituteActionsBuilder_Precondition_LocalVariableDeclaration_5853558151363158391#(Ljetbrains/mps/smodel/IOperationContext;Ljetbrains/mps/smodel/action/SideTransformPreconditionContext;)Z" />
      <node id="963844843316088781" at="183,0,186,0" concept="4" trace="getMatchingText#(Ljava/lang/String;)Ljava/lang/String;" />
      <node id="963844843316088781" at="187,0,190,0" concept="4" trace="getVisibleMatchingText#(Ljava/lang/String;)Ljava/lang/String;" />
      <node id="963844843316088781" at="191,0,194,0" concept="4" trace="getDescriptionText#(Ljava/lang/String;)Ljava/lang/String;" />
      <node id="7388416617631603392" at="212,223,215,13" concept="3" />
      <node id="7388416617632092630" at="253,0,256,0" concept="7" trace="sideTransformHintSubstituteActionsBuilder_Precondition_Expression_7388416617632092630#(Ljetbrains/mps/smodel/IOperationContext;Ljetbrains/mps/smodel/action/SideTransformPreconditionContext;)Z" />
      <node id="4151632368157656034" at="260,30,263,55" concept="0" />
      <node id="4151632368157656034" at="260,30,263,55" concept="0" />
      <node id="963844843316090106" at="273,39,276,5" concept="3" />
      <node id="2505098507105945420" at="284,30,287,5" concept="0" />
      <node id="2505098507105945420" at="284,30,287,5" concept="0" />
      <node id="963844843316088781" at="178,0,182,0" concept="4" trace="doSubstitute#(Ljetbrains/mps/openapi/editor/EditorContext;Ljava/lang/String;)Lorg/jetbrains/mps/openapi/model/SNode;" />
      <node id="963844843316090106" at="272,142,276,5" concept="0" />
      <node id="963844843316090106" at="272,142,276,5" concept="0" />
      <node id="7388416617631603370" at="211,77,216,11" concept="2" />
      <node id="5853558151363197634" at="80,51,86,13" concept="0" />
      <node id="5853558151363197644" at="90,53,96,15" concept="0" />
      <node id="6389121991274660120" at="168,0,174,0" concept="7" trace="sideTransformHintSubstituteActionsBuilder_Precondition_Expression_6389121991274660120#(Ljetbrains/mps/smodel/IOperationContext;Ljetbrains/mps/smodel/action/SideTransformPreconditionContext;)Z" />
      <node id="963844843316088781" at="195,0,202,0" concept="4" trace="isEnabled#()Z" />
      <node id="963844843316090106" at="271,30,278,52" concept="0" />
      <node id="963844843316090106" at="271,30,278,52" concept="0" />
      <node id="2505098507105945420" at="282,0,290,0" concept="7" trace="_quotation_createNode_fo7if3_a0a0a0a0a0d#(Ljava/lang/Object;)Lorg/jetbrains/mps/openapi/model/SNode;" />
      <node id="4151632368157656034" at="257,0,266,0" concept="7" trace="_quotation_createNode_fo7if3_a0a0a1#()Lorg/jetbrains/mps/openapi/model/SNode;" />
      <node id="5853558151363197644" at="89,18,100,13" concept="0" />
      <node id="5853558151363197634" at="86,13,100,13" concept="3" />
      <node id="963844843316090106" at="267,0,281,0" concept="7" trace="_quotation_createNode_fo7if3_a0a0a0a0a2#(Ljava/lang/Object;)Lorg/jetbrains/mps/openapi/model/SNode;" />
      <node id="5853558151363197634" at="78,110,101,11" concept="0" />
      <node id="5853558151363197632" at="76,129,102,9" concept="0" />
      <node id="963844843316088781" at="176,93,202,7" concept="0" />
      <node id="963844843316088781" at="176,93,202,7" concept="1" />
      <node id="963844843316088781" at="175,0,205,0" concept="7" trace="sideTransform_ActionsFactory_Expression_963844843316088781#(Ljetbrains/mps/smodel/IOperationContext;Ljetbrains/mps/smodel/action/SideTransformActionsBuilderContext;)Ljava/util/List;" />
      <scope id="2505098507105945420" at="286,31,286,31" />
      <scope id="5853558151363197634" at="83,56,84,193" />
      <scope id="5853558151363197634" at="87,41,88,204" />
      <scope id="5853558151363197636" at="87,41,88,204" />
      <scope id="5853558151363197644" at="93,58,94,195" />
      <scope id="5853558151363197644" at="97,43,98,206" />
      <scope id="5853558151363197646" at="97,43,98,206" />
      <scope id="5853558151363158392" at="131,216,132,171" />
      <scope id="963844843316088781" at="183,53,184,19" />
      <scope id="963844843316088781" at="187,60,188,40" />
      <scope id="963844843316088781" at="191,56,192,32" />
      <scope id="7388416617631603394" at="213,67,214,58" />
      <scope id="7255837154369354673" at="223,100,224,217" />
      <scope id="7255837154369354757" at="227,59,228,220" />
      <scope id="7255837154369354774" at="235,62,236,79" />
      <scope id="7388416617632092631" at="253,202,254,310" />
      <scope id="963844843316090106" at="274,31,275,73" />
      <scope id="963844843316088786" at="178,94,180,67">
        <var name="result" id="963844843316090088" />
      </scope>
      <scope id="4151632368157656034" at="261,139,263,55" />
      <scope id="963844843316090106" at="276,5,278,52" />
      <scope id="5853558151363158391" at="131,0,134,0">
        <var name="_context" id="5853558151363158391" />
        <var name="operationContext" id="5853558151363158391" />
      </scope>
      <scope id="963844843316088781" at="183,0,186,0">
        <var name="pattern" id="963844843316088781" />
      </scope>
      <scope id="963844843316088781" at="187,0,190,0">
        <var name="pattern" id="963844843316088781" />
      </scope>
      <scope id="963844843316088781" at="191,0,194,0">
        <var name="pattern" id="963844843316088781" />
      </scope>
      <scope id="7388416617631603373" at="212,223,215,13" />
      <scope id="7388416617632092630" at="253,0,256,0">
        <var name="_context" id="7388416617632092630" />
        <var name="operationContext" id="7388416617632092630" />
      </scope>
      <scope id="4151632368157656034" at="260,30,263,55" />
      <scope id="2505098507105945420" at="284,30,287,5" />
      <scope id="5853558151363197634" at="81,13,85,15">
>>>>>>> bf3a2c62
        <var name="matchingNode_fo7if3_a1a0a0a" id="5853558151363197634" />
      </scope>
      <scope id="5853558151363197644" at="86,15,90,17">
        <var name="matchingNode_fo7if3_b1a0a0a" id="5853558151363197644" />
      </scope>
      <scope id="6389121991274660193" at="127,94,131,67">
        <var name="result" id="6389121991274660197" />
      </scope>
<<<<<<< HEAD
      <scope id="963844843316088781" at="158,0,162,0">
        <var name="editorContext" id="963844843316088781" />
        <var name="pattern" id="963844843316088781" />
      </scope>
      <scope id="963844843316088781" at="172,37,176,368">
=======
      <scope id="6389121991274660121" at="168,202,172,144">
        <var name="matrixType" id="4151632368157656033" />
      </scope>
      <scope id="963844843316088781" at="178,0,182,0">
        <var name="editorContext" id="963844843316088781" />
        <var name="pattern" id="963844843316088781" />
      </scope>
      <scope id="963844843316088781" at="196,37,200,368">
>>>>>>> bf3a2c62
        <var name="containingLink" id="963844843316088781" />
        <var name="parent" id="963844843316088781" />
        <var name="sourceNode" id="963844843316088781" />
      </scope>
<<<<<<< HEAD
      <scope id="963844843316090106" at="240,142,244,5" />
      <scope id="7388416617631603370" at="186,77,191,11">
        <var name="a" id="7388416617631603371" />
      </scope>
      <scope id="2505098507105945420" at="249,85,255,24">
        <var name="facade" id="2505098507105945420" />
        <var name="quotedNode_2" id="2505098507105945420" />
      </scope>
      <scope id="963844843316088781" at="171,0,178,0" />
      <scope id="6389121991274660127" at="226,63,233,24">
        <var name="facade" id="6389121991274660127" />
        <var name="quotedNode_1" id="6389121991274660127" />
        <var name="quotedNode_2" id="6389121991274660127" />
      </scope>
      <scope id="963844843316090106" at="239,30,246,52" />
      <scope id="2505098507105945420" at="249,0,257,0">
        <var name="parameter_1" id="2505098507105945420" />
      </scope>
      <scope id="6389121991274660127" at="226,0,235,0" />
      <scope id="5853558151363197644" at="84,20,94,15">
        <var name="matches_fo7if3_b1a0a0a" id="5853558151363197644" />
      </scope>
      <scope id="963844843316090106" at="235,84,247,24">
=======
      <scope id="963844843316090106" at="272,142,276,5" />
      <scope id="7388416617631603370" at="211,77,216,11">
        <var name="a" id="7388416617631603371" />
      </scope>
      <scope id="6389121991274660120" at="168,0,174,0">
        <var name="_context" id="6389121991274660120" />
        <var name="operationContext" id="6389121991274660120" />
      </scope>
      <scope id="2505098507105945420" at="282,85,288,24">
        <var name="facade" id="2505098507105945420" />
        <var name="quotedNode_2" id="2505098507105945420" />
      </scope>
      <scope id="963844843316088781" at="195,0,202,0" />
      <scope id="4151632368157656034" at="257,62,264,24">
        <var name="facade" id="4151632368157656034" />
        <var name="quotedNode_1" id="4151632368157656034" />
        <var name="quotedNode_2" id="4151632368157656034" />
      </scope>
      <scope id="963844843316090106" at="271,30,278,52" />
      <scope id="2505098507105945420" at="282,0,290,0">
        <var name="parameter_1" id="2505098507105945420" />
      </scope>
      <scope id="4151632368157656034" at="257,0,266,0" />
      <scope id="5853558151363197644" at="89,20,99,15">
        <var name="matches_fo7if3_b1a0a0a" id="5853558151363197644" />
      </scope>
      <scope id="963844843316090106" at="267,84,279,24">
>>>>>>> bf3a2c62
        <var name="facade" id="963844843316090106" />
        <var name="quotedNode_2" id="963844843316090106" />
        <var name="quotedNode_3" id="963844843316090106" />
        <var name="quotedNode_4" id="963844843316090106" />
      </scope>
<<<<<<< HEAD
      <scope id="963844843316090106" at="235,0,249,0">
=======
      <scope id="963844843316090106" at="267,0,281,0">
>>>>>>> bf3a2c62
        <var name="parameter_1" id="963844843316090106" />
      </scope>
      <scope id="5853558151363197634" at="74,11,95,13">
        <var name="matches_fo7if3_a1a0a0a" id="5853558151363197634" />
      </scope>
      <scope id="963844843316088781" at="156,93,178,7" />
      <scope id="5853558151363197632" at="72,9,96,11">
        <var name="matchedNode_fo7if3_b0a0a0" id="5853558151363197632" />
      </scope>
<<<<<<< HEAD
      <scope id="963844843316088781" at="155,192,179,18">
        <var name="result" id="963844843316088781" />
      </scope>
      <scope id="963844843316088781" at="155,0,181,0">
        <var name="_context" id="963844843316088781" />
        <var name="operationContext" id="963844843316088781" />
      </scope>
      <scope id="5853558151363158467" at="70,94,100,62">
        <var name="lso" id="5853558151363158484" />
      </scope>
      <unit id="963844843316088781" at="157,49,178,5" name="jetbrains.mps.baseLanguage.math.actions.QueriesGenerated$4" />
=======
      <scope id="963844843316088781" at="176,93,202,7" />
      <scope id="963844843316088781" at="175,192,203,18">
        <var name="result" id="963844843316088781" />
      </scope>
      <scope id="5853558151363158467" at="75,94,105,62">
        <var name="lso" id="5853558151363158484" />
      </scope>
      <scope id="963844843316088781" at="175,0,205,0">
        <var name="_context" id="963844843316088781" />
        <var name="operationContext" id="963844843316088781" />
      </scope>
      <unit id="963844843316088781" at="177,49,202,5" name="jetbrains.mps.baseLanguage.math.actions.QueriesGenerated$4" />
>>>>>>> bf3a2c62
    </file>
  </root>
</debug-info>
<|MERGE_RESOLUTION|>--- conflicted
+++ resolved
@@ -10,19 +10,11 @@
   <concept fqn="jetbrains.mps.baseLanguage.structure.StaticMethodDeclaration" />
   <root>
     <file name="QueriesGenerated.java">
-<<<<<<< HEAD
-      <unit at="184,45,194,7" name="jetbrains.mps.baseLanguage.math.actions.QueriesGenerated$5" />
-      <unit at="197,55,217,11" name="jetbrains.mps.baseLanguage.math.actions.QueriesGenerated$6" />
+      <unit at="187,45,197,7" name="jetbrains.mps.baseLanguage.math.actions.QueriesGenerated$5" />
+      <unit at="200,55,220,11" name="jetbrains.mps.baseLanguage.math.actions.QueriesGenerated$6" />
       <unit at="126,49,149,5" name="jetbrains.mps.baseLanguage.math.actions.QueriesGenerated$3" />
       <unit at="69,49,118,5" name="jetbrains.mps.baseLanguage.math.actions.QueriesGenerated$2" />
-      <unit at="35,0,258,0" name="jetbrains.mps.baseLanguage.math.actions.QueriesGenerated" />
-=======
-      <unit at="209,45,219,7" name="jetbrains.mps.baseLanguage.math.actions.QueriesGenerated$5" />
-      <unit at="222,55,246,11" name="jetbrains.mps.baseLanguage.math.actions.QueriesGenerated$6" />
-      <unit at="137,49,164,5" name="jetbrains.mps.baseLanguage.math.actions.QueriesGenerated$3" />
-      <unit at="74,49,127,5" name="jetbrains.mps.baseLanguage.math.actions.QueriesGenerated$2" />
-      <unit at="35,0,291,0" name="jetbrains.mps.baseLanguage.math.actions.QueriesGenerated" />
->>>>>>> bf3a2c62
+      <unit at="35,0,261,0" name="jetbrains.mps.baseLanguage.math.actions.QueriesGenerated" />
     </file>
   </root>
   <root nodeRef="r:f2cd2392-46a1-427a-8ead-0ef652525e04(jetbrains.mps.baseLanguage.math.actions)/3498370411873438847">
@@ -97,7 +89,6 @@
   </root>
   <root nodeRef="r:f2cd2392-46a1-427a-8ead-0ef652525e04(jetbrains.mps.baseLanguage.math.actions)/6389121991274660118">
     <file name="QueriesGenerated.java">
-<<<<<<< HEAD
       <node id="5853558151363158483" at="70,94,71,129" concept="5" />
       <node id="5853558151363197632" at="72,9,73,110" concept="5" />
       <node id="5853558151363197634" at="74,11,75,51" concept="5" />
@@ -118,86 +109,89 @@
       <node id="6389121991274660218" at="128,141,129,77" concept="1" />
       <node id="6389121991274660207" at="129,77,130,88" concept="1" />
       <node id="6389121991274660204" at="130,88,131,67" concept="6" />
-      <node id="6389121991274660122" at="152,202,153,172" concept="6" />
-      <node id="963844843316088781" at="155,192,156,93" concept="5" />
-      <node id="963844843316090087" at="158,94,159,151" concept="5" />
-      <node id="963844843316090099" at="159,151,160,67" concept="6" />
-      <node id="963844843316088781" at="162,53,163,19" concept="6" />
-      <node id="963844843316088781" at="165,60,166,40" concept="6" />
-      <node id="963844843316088781" at="168,56,169,32" concept="6" />
-      <node id="963844843316088781" at="172,37,173,43" concept="5" />
-      <node id="963844843316088781" at="173,43,174,61" concept="5" />
-      <node id="963844843316088781" at="174,61,175,88" concept="5" />
-      <node id="963844843316088781" at="175,88,176,368" concept="6" />
-      <node id="963844843316088781" at="178,7,179,18" concept="6" />
-      <node id="7388416617631603342" at="185,42,186,77" concept="5" />
-      <node id="7388416617631603414" at="188,67,189,58" concept="1" />
-      <node id="7388416617631603390" at="191,11,192,24" concept="6" />
-      <node id="7255837154369496402" at="198,100,199,217" concept="6" />
-      <node id="7255837154369354759" at="201,59,202,220" concept="6" />
-      <node id="7255837154369354776" at="207,62,208,79" concept="6" />
-      <node id="7388416617632092689" at="223,202,224,310" concept="6" />
-      <node id="6389121991274660127" at="226,63,227,63" concept="5" />
-      <node id="6389121991274660127" at="227,63,228,30" concept="5" />
-      <node id="6389121991274660127" at="228,30,229,30" concept="5" />
-      <node id="6389121991274660127" at="229,30,230,139" concept="1" />
-      <node id="6389121991274660127" at="230,139,231,143" concept="1" />
-      <node id="6389121991274660127" at="231,143,232,55" concept="1" />
-      <node id="6389121991274660127" at="232,55,233,24" concept="6" />
-      <node id="963844843316090106" at="235,84,236,63" concept="5" />
-      <node id="963844843316090106" at="236,63,237,30" concept="5" />
-      <node id="963844843316090106" at="237,30,238,30" concept="5" />
-      <node id="963844843316090106" at="238,30,239,30" concept="5" />
-      <node id="963844843316090106" at="239,30,240,142" concept="1" />
-      <node id="963844843316090106" at="240,142,241,39" concept="1" />
-      <node id="963844843316090106" at="242,31,243,73" concept="1" />
-      <node id="963844843316090106" at="244,5,245,134" concept="1" />
-      <node id="963844843316090106" at="245,134,246,52" concept="1" />
-      <node id="963844843316090106" at="246,52,247,24" concept="6" />
-      <node id="2505098507105945420" at="249,85,250,63" concept="5" />
-      <node id="2505098507105945420" at="250,63,251,30" concept="5" />
-      <node id="2505098507105945420" at="251,30,252,39" concept="1" />
-      <node id="2505098507105945420" at="254,5,255,24" concept="6" />
-      <node id="6389121991274660127" at="230,139,232,55" concept="0" />
-      <node id="6389121991274660127" at="230,139,232,55" concept="0" />
-      <node id="963844843316090106" at="244,5,246,52" concept="0" />
-      <node id="963844843316090106" at="244,5,246,52" concept="0" />
-      <node id="2505098507105945420" at="252,39,254,5" concept="3" />
+      <node id="4151632368157656032" at="152,202,153,61" concept="5" />
+      <node id="4151632368157680395" at="153,61,154,61" concept="1" />
+      <node id="4151632368157748371" at="154,61,155,58" concept="1" />
+      <node id="6389121991274660122" at="155,58,156,144" concept="6" />
+      <node id="963844843316088781" at="158,192,159,93" concept="5" />
+      <node id="963844843316090087" at="161,94,162,151" concept="5" />
+      <node id="963844843316090099" at="162,151,163,67" concept="6" />
+      <node id="963844843316088781" at="165,53,166,19" concept="6" />
+      <node id="963844843316088781" at="168,60,169,40" concept="6" />
+      <node id="963844843316088781" at="171,56,172,32" concept="6" />
+      <node id="963844843316088781" at="175,37,176,43" concept="5" />
+      <node id="963844843316088781" at="176,43,177,61" concept="5" />
+      <node id="963844843316088781" at="177,61,178,88" concept="5" />
+      <node id="963844843316088781" at="178,88,179,368" concept="6" />
+      <node id="963844843316088781" at="181,7,182,18" concept="6" />
+      <node id="7388416617631603342" at="188,42,189,77" concept="5" />
+      <node id="7388416617631603414" at="191,67,192,58" concept="1" />
+      <node id="7388416617631603390" at="194,11,195,24" concept="6" />
+      <node id="7255837154369496402" at="201,100,202,217" concept="6" />
+      <node id="7255837154369354759" at="204,59,205,220" concept="6" />
+      <node id="7255837154369354776" at="210,62,211,79" concept="6" />
+      <node id="7388416617632092689" at="226,202,227,310" concept="6" />
+      <node id="4151632368157656034" at="229,62,230,63" concept="5" />
+      <node id="4151632368157656034" at="230,63,231,30" concept="5" />
+      <node id="4151632368157656034" at="231,30,232,30" concept="5" />
+      <node id="4151632368157656034" at="232,30,233,139" concept="1" />
+      <node id="4151632368157656034" at="233,139,234,143" concept="1" />
+      <node id="4151632368157656034" at="234,143,235,55" concept="1" />
+      <node id="4151632368157656034" at="235,55,236,24" concept="6" />
+      <node id="963844843316090106" at="238,84,239,63" concept="5" />
+      <node id="963844843316090106" at="239,63,240,30" concept="5" />
+      <node id="963844843316090106" at="240,30,241,30" concept="5" />
+      <node id="963844843316090106" at="241,30,242,30" concept="5" />
+      <node id="963844843316090106" at="242,30,243,142" concept="1" />
+      <node id="963844843316090106" at="243,142,244,39" concept="1" />
+      <node id="963844843316090106" at="245,31,246,73" concept="1" />
+      <node id="963844843316090106" at="247,5,248,134" concept="1" />
+      <node id="963844843316090106" at="248,134,249,52" concept="1" />
+      <node id="963844843316090106" at="249,52,250,24" concept="6" />
+      <node id="2505098507105945420" at="252,85,253,63" concept="5" />
+      <node id="2505098507105945420" at="253,63,254,30" concept="5" />
+      <node id="2505098507105945420" at="254,30,255,39" concept="1" />
+      <node id="2505098507105945420" at="257,5,258,24" concept="6" />
+      <node id="4151632368157656034" at="233,139,235,55" concept="0" />
+      <node id="4151632368157656034" at="233,139,235,55" concept="0" />
+      <node id="963844843316090106" at="247,5,249,52" concept="0" />
+      <node id="963844843316090106" at="247,5,249,52" concept="0" />
+      <node id="2505098507105945420" at="255,39,257,5" concept="3" />
       <node id="5853558151363197634" at="77,116,80,15" concept="3" />
       <node id="5853558151363197644" at="87,118,90,17" concept="3" />
       <node id="5853558151363197644" at="91,15,94,15" concept="3" />
       <node id="5853558151363158391" at="121,0,124,0" concept="7" trace="sideTransformHintSubstituteActionsBuilder_Precondition_LocalVariableDeclaration_5853558151363158391#(Ljetbrains/mps/smodel/IOperationContext;Ljetbrains/mps/smodel/action/SideTransformPreconditionContext;)Z" />
-      <node id="6389121991274660120" at="152,0,155,0" concept="7" trace="sideTransformHintSubstituteActionsBuilder_Precondition_Expression_6389121991274660120#(Ljetbrains/mps/smodel/IOperationContext;Ljetbrains/mps/smodel/action/SideTransformPreconditionContext;)Z" />
-      <node id="963844843316088781" at="162,0,165,0" concept="4" trace="getMatchingText#(Ljava/lang/String;)Ljava/lang/String;" />
-      <node id="963844843316088781" at="165,0,168,0" concept="4" trace="getVisibleMatchingText#(Ljava/lang/String;)Ljava/lang/String;" />
-      <node id="963844843316088781" at="168,0,171,0" concept="4" trace="getDescriptionText#(Ljava/lang/String;)Ljava/lang/String;" />
-      <node id="7388416617631603392" at="187,223,190,13" concept="3" />
-      <node id="7388416617632092630" at="223,0,226,0" concept="7" trace="sideTransformHintSubstituteActionsBuilder_Precondition_Expression_7388416617632092630#(Ljetbrains/mps/smodel/IOperationContext;Ljetbrains/mps/smodel/action/SideTransformPreconditionContext;)Z" />
-      <node id="6389121991274660127" at="229,30,232,55" concept="0" />
-      <node id="6389121991274660127" at="229,30,232,55" concept="0" />
-      <node id="963844843316090106" at="241,39,244,5" concept="3" />
-      <node id="2505098507105945420" at="251,30,254,5" concept="0" />
-      <node id="2505098507105945420" at="251,30,254,5" concept="0" />
-      <node id="963844843316088781" at="158,0,162,0" concept="4" trace="doSubstitute#(Ljetbrains/mps/openapi/editor/EditorContext;Ljava/lang/String;)Lorg/jetbrains/mps/openapi/model/SNode;" />
-      <node id="963844843316090106" at="240,142,244,5" concept="0" />
-      <node id="963844843316090106" at="240,142,244,5" concept="0" />
-      <node id="7388416617631603370" at="186,77,191,11" concept="2" />
+      <node id="963844843316088781" at="165,0,168,0" concept="4" trace="getMatchingText#(Ljava/lang/String;)Ljava/lang/String;" />
+      <node id="963844843316088781" at="168,0,171,0" concept="4" trace="getVisibleMatchingText#(Ljava/lang/String;)Ljava/lang/String;" />
+      <node id="963844843316088781" at="171,0,174,0" concept="4" trace="getDescriptionText#(Ljava/lang/String;)Ljava/lang/String;" />
+      <node id="7388416617631603392" at="190,223,193,13" concept="3" />
+      <node id="7388416617632092630" at="226,0,229,0" concept="7" trace="sideTransformHintSubstituteActionsBuilder_Precondition_Expression_7388416617632092630#(Ljetbrains/mps/smodel/IOperationContext;Ljetbrains/mps/smodel/action/SideTransformPreconditionContext;)Z" />
+      <node id="4151632368157656034" at="232,30,235,55" concept="0" />
+      <node id="4151632368157656034" at="232,30,235,55" concept="0" />
+      <node id="963844843316090106" at="244,39,247,5" concept="3" />
+      <node id="2505098507105945420" at="254,30,257,5" concept="0" />
+      <node id="2505098507105945420" at="254,30,257,5" concept="0" />
+      <node id="963844843316088781" at="161,0,165,0" concept="4" trace="doSubstitute#(Ljetbrains/mps/openapi/editor/EditorContext;Ljava/lang/String;)Lorg/jetbrains/mps/openapi/model/SNode;" />
+      <node id="963844843316090106" at="243,142,247,5" concept="0" />
+      <node id="963844843316090106" at="243,142,247,5" concept="0" />
+      <node id="7388416617631603370" at="189,77,194,11" concept="2" />
       <node id="5853558151363197634" at="75,51,81,13" concept="0" />
       <node id="5853558151363197644" at="85,53,91,15" concept="0" />
-      <node id="963844843316088781" at="171,0,178,0" concept="4" trace="isEnabled#()Z" />
-      <node id="963844843316090106" at="239,30,246,52" concept="0" />
-      <node id="963844843316090106" at="239,30,246,52" concept="0" />
-      <node id="2505098507105945420" at="249,0,257,0" concept="7" trace="_quotation_createNode_fo7if3_a0a0a0a0a0d#(Ljava/lang/Object;)Lorg/jetbrains/mps/openapi/model/SNode;" />
-      <node id="6389121991274660127" at="226,0,235,0" concept="7" trace="_quotation_createNode_fo7if3_b0a0a0b#()Lorg/jetbrains/mps/openapi/model/SNode;" />
+      <node id="6389121991274660120" at="152,0,158,0" concept="7" trace="sideTransformHintSubstituteActionsBuilder_Precondition_Expression_6389121991274660120#(Ljetbrains/mps/smodel/IOperationContext;Ljetbrains/mps/smodel/action/SideTransformPreconditionContext;)Z" />
+      <node id="963844843316088781" at="174,0,181,0" concept="4" trace="isEnabled#()Z" />
+      <node id="963844843316090106" at="242,30,249,52" concept="0" />
+      <node id="963844843316090106" at="242,30,249,52" concept="0" />
+      <node id="2505098507105945420" at="252,0,260,0" concept="7" trace="_quotation_createNode_fo7if3_a0a0a0a0a0d#(Ljava/lang/Object;)Lorg/jetbrains/mps/openapi/model/SNode;" />
+      <node id="4151632368157656034" at="229,0,238,0" concept="7" trace="_quotation_createNode_fo7if3_a0a0a1#()Lorg/jetbrains/mps/openapi/model/SNode;" />
       <node id="5853558151363197644" at="84,18,95,13" concept="0" />
       <node id="5853558151363197634" at="81,13,95,13" concept="3" />
-      <node id="963844843316090106" at="235,0,249,0" concept="7" trace="_quotation_createNode_fo7if3_a0a0a0a0a2#(Ljava/lang/Object;)Lorg/jetbrains/mps/openapi/model/SNode;" />
-      <node id="963844843316088781" at="156,93,178,7" concept="0" />
-      <node id="963844843316088781" at="156,93,178,7" concept="1" />
+      <node id="963844843316090106" at="238,0,252,0" concept="7" trace="_quotation_createNode_fo7if3_a0a0a0a0a2#(Ljava/lang/Object;)Lorg/jetbrains/mps/openapi/model/SNode;" />
+      <node id="963844843316088781" at="159,93,181,7" concept="0" />
+      <node id="963844843316088781" at="159,93,181,7" concept="1" />
       <node id="5853558151363197634" at="73,110,96,11" concept="0" />
       <node id="5853558151363197632" at="71,129,97,9" concept="0" />
-      <node id="963844843316088781" at="155,0,181,0" concept="7" trace="sideTransform_ActionsFactory_Expression_963844843316088781#(Ljetbrains/mps/smodel/IOperationContext;Ljetbrains/mps/smodel/action/SideTransformActionsBuilderContext;)Ljava/util/List;" />
-      <scope id="2505098507105945420" at="253,31,253,31" />
+      <node id="963844843316088781" at="158,0,184,0" concept="7" trace="sideTransform_ActionsFactory_Expression_963844843316088781#(Ljetbrains/mps/smodel/IOperationContext;Ljetbrains/mps/smodel/action/SideTransformActionsBuilderContext;)Ljava/util/List;" />
+      <scope id="2505098507105945420" at="256,31,256,31" />
       <scope id="5853558151363197634" at="78,56,79,193" />
       <scope id="5853558151363197634" at="82,41,83,204" />
       <scope id="5853558151363197636" at="82,41,83,204" />
@@ -205,193 +199,41 @@
       <scope id="5853558151363197644" at="92,43,93,206" />
       <scope id="5853558151363197646" at="92,43,93,206" />
       <scope id="5853558151363158392" at="121,216,122,171" />
-      <scope id="6389121991274660121" at="152,202,153,172" />
-      <scope id="963844843316088781" at="162,53,163,19" />
-      <scope id="963844843316088781" at="165,60,166,40" />
-      <scope id="963844843316088781" at="168,56,169,32" />
-      <scope id="7388416617631603394" at="188,67,189,58" />
-      <scope id="7255837154369354673" at="198,100,199,217" />
-      <scope id="7255837154369354757" at="201,59,202,220" />
-      <scope id="7255837154369354774" at="207,62,208,79" />
-      <scope id="7388416617632092631" at="223,202,224,310" />
-      <scope id="963844843316090106" at="242,31,243,73" />
-      <scope id="963844843316088786" at="158,94,160,67">
+      <scope id="963844843316088781" at="165,53,166,19" />
+      <scope id="963844843316088781" at="168,60,169,40" />
+      <scope id="963844843316088781" at="171,56,172,32" />
+      <scope id="7388416617631603394" at="191,67,192,58" />
+      <scope id="7255837154369354673" at="201,100,202,217" />
+      <scope id="7255837154369354757" at="204,59,205,220" />
+      <scope id="7255837154369354774" at="210,62,211,79" />
+      <scope id="7388416617632092631" at="226,202,227,310" />
+      <scope id="963844843316090106" at="245,31,246,73" />
+      <scope id="963844843316088786" at="161,94,163,67">
         <var name="result" id="963844843316090088" />
       </scope>
-      <scope id="6389121991274660127" at="230,139,232,55" />
-      <scope id="963844843316090106" at="244,5,246,52" />
+      <scope id="4151632368157656034" at="233,139,235,55" />
+      <scope id="963844843316090106" at="247,5,249,52" />
       <scope id="5853558151363158391" at="121,0,124,0">
         <var name="_context" id="5853558151363158391" />
         <var name="operationContext" id="5853558151363158391" />
       </scope>
-      <scope id="6389121991274660120" at="152,0,155,0">
-        <var name="_context" id="6389121991274660120" />
-        <var name="operationContext" id="6389121991274660120" />
-      </scope>
-      <scope id="963844843316088781" at="162,0,165,0">
-        <var name="pattern" id="963844843316088781" />
-      </scope>
       <scope id="963844843316088781" at="165,0,168,0">
         <var name="pattern" id="963844843316088781" />
       </scope>
       <scope id="963844843316088781" at="168,0,171,0">
         <var name="pattern" id="963844843316088781" />
       </scope>
-      <scope id="7388416617631603373" at="187,223,190,13" />
-      <scope id="7388416617632092630" at="223,0,226,0">
+      <scope id="963844843316088781" at="171,0,174,0">
+        <var name="pattern" id="963844843316088781" />
+      </scope>
+      <scope id="7388416617631603373" at="190,223,193,13" />
+      <scope id="7388416617632092630" at="226,0,229,0">
         <var name="_context" id="7388416617632092630" />
         <var name="operationContext" id="7388416617632092630" />
       </scope>
-      <scope id="6389121991274660127" at="229,30,232,55" />
-      <scope id="2505098507105945420" at="251,30,254,5" />
+      <scope id="4151632368157656034" at="232,30,235,55" />
+      <scope id="2505098507105945420" at="254,30,257,5" />
       <scope id="5853558151363197634" at="76,13,80,15">
-=======
-      <node id="5853558151363158483" at="75,94,76,129" concept="5" />
-      <node id="5853558151363197632" at="77,9,78,110" concept="5" />
-      <node id="5853558151363197634" at="79,11,80,51" concept="5" />
-      <node id="5853558151363197634" at="81,13,82,116" concept="5" />
-      <node id="5853558151363197634" at="83,56,84,193" concept="1" />
-      <node id="5853558151363197634" at="87,41,88,204" concept="0" />
-      <node id="5853558151363197649" at="87,41,88,204" concept="1" />
-      <node id="5853558151363197644" at="89,20,90,53" concept="5" />
-      <node id="5853558151363197644" at="91,15,92,118" concept="5" />
-      <node id="5853558151363197644" at="93,58,94,195" concept="1" />
-      <node id="5853558151363197644" at="97,43,98,206" concept="0" />
-      <node id="5853558151363197657" at="97,43,98,206" concept="1" />
-      <node id="5853558151363158511" at="102,9,103,110" concept="1" />
-      <node id="5853558151363158474" at="103,110,104,74" concept="1" />
-      <node id="5853558151363158536" at="104,74,105,62" concept="6" />
-      <node id="5853558151363158450" at="131,216,132,171" concept="6" />
-      <node id="6389121991274660196" at="138,94,139,141" concept="5" />
-      <node id="6389121991274660218" at="139,141,140,77" concept="1" />
-      <node id="6389121991274660207" at="140,77,141,88" concept="1" />
-      <node id="6389121991274660204" at="141,88,142,67" concept="6" />
-      <node id="4151632368157656032" at="168,202,169,61" concept="5" />
-      <node id="4151632368157680395" at="169,61,170,61" concept="1" />
-      <node id="4151632368157748371" at="170,61,171,58" concept="1" />
-      <node id="6389121991274660122" at="171,58,172,144" concept="6" />
-      <node id="963844843316088781" at="175,192,176,93" concept="5" />
-      <node id="963844843316090087" at="178,94,179,151" concept="5" />
-      <node id="963844843316090099" at="179,151,180,67" concept="6" />
-      <node id="963844843316088781" at="183,53,184,19" concept="6" />
-      <node id="963844843316088781" at="187,60,188,40" concept="6" />
-      <node id="963844843316088781" at="191,56,192,32" concept="6" />
-      <node id="963844843316088781" at="196,37,197,43" concept="5" />
-      <node id="963844843316088781" at="197,43,198,61" concept="5" />
-      <node id="963844843316088781" at="198,61,199,88" concept="5" />
-      <node id="963844843316088781" at="199,88,200,368" concept="6" />
-      <node id="963844843316088781" at="202,7,203,18" concept="6" />
-      <node id="7388416617631603342" at="210,42,211,77" concept="5" />
-      <node id="7388416617631603414" at="213,67,214,58" concept="1" />
-      <node id="7388416617631603390" at="216,11,217,24" concept="6" />
-      <node id="7255837154369496402" at="223,100,224,217" concept="6" />
-      <node id="7255837154369354759" at="227,59,228,220" concept="6" />
-      <node id="7255837154369354776" at="235,62,236,79" concept="6" />
-      <node id="7388416617632092689" at="253,202,254,310" concept="6" />
-      <node id="4151632368157656034" at="257,62,258,63" concept="5" />
-      <node id="4151632368157656034" at="258,63,259,30" concept="5" />
-      <node id="4151632368157656034" at="259,30,260,30" concept="5" />
-      <node id="4151632368157656034" at="260,30,261,139" concept="1" />
-      <node id="4151632368157656034" at="261,139,262,143" concept="1" />
-      <node id="4151632368157656034" at="262,143,263,55" concept="1" />
-      <node id="4151632368157656034" at="263,55,264,24" concept="6" />
-      <node id="963844843316090106" at="267,84,268,63" concept="5" />
-      <node id="963844843316090106" at="268,63,269,30" concept="5" />
-      <node id="963844843316090106" at="269,30,270,30" concept="5" />
-      <node id="963844843316090106" at="270,30,271,30" concept="5" />
-      <node id="963844843316090106" at="271,30,272,142" concept="1" />
-      <node id="963844843316090106" at="272,142,273,39" concept="1" />
-      <node id="963844843316090106" at="274,31,275,73" concept="1" />
-      <node id="963844843316090106" at="276,5,277,134" concept="1" />
-      <node id="963844843316090106" at="277,134,278,52" concept="1" />
-      <node id="963844843316090106" at="278,52,279,24" concept="6" />
-      <node id="2505098507105945420" at="282,85,283,63" concept="5" />
-      <node id="2505098507105945420" at="283,63,284,30" concept="5" />
-      <node id="2505098507105945420" at="284,30,285,39" concept="1" />
-      <node id="2505098507105945420" at="287,5,288,24" concept="6" />
-      <node id="4151632368157656034" at="261,139,263,55" concept="0" />
-      <node id="4151632368157656034" at="261,139,263,55" concept="0" />
-      <node id="963844843316090106" at="276,5,278,52" concept="0" />
-      <node id="963844843316090106" at="276,5,278,52" concept="0" />
-      <node id="2505098507105945420" at="285,39,287,5" concept="3" />
-      <node id="5853558151363197634" at="82,116,85,15" concept="3" />
-      <node id="5853558151363197644" at="92,118,95,17" concept="3" />
-      <node id="5853558151363197644" at="96,15,99,15" concept="3" />
-      <node id="5853558151363158391" at="131,0,134,0" concept="7" trace="sideTransformHintSubstituteActionsBuilder_Precondition_LocalVariableDeclaration_5853558151363158391#(Ljetbrains/mps/smodel/IOperationContext;Ljetbrains/mps/smodel/action/SideTransformPreconditionContext;)Z" />
-      <node id="963844843316088781" at="183,0,186,0" concept="4" trace="getMatchingText#(Ljava/lang/String;)Ljava/lang/String;" />
-      <node id="963844843316088781" at="187,0,190,0" concept="4" trace="getVisibleMatchingText#(Ljava/lang/String;)Ljava/lang/String;" />
-      <node id="963844843316088781" at="191,0,194,0" concept="4" trace="getDescriptionText#(Ljava/lang/String;)Ljava/lang/String;" />
-      <node id="7388416617631603392" at="212,223,215,13" concept="3" />
-      <node id="7388416617632092630" at="253,0,256,0" concept="7" trace="sideTransformHintSubstituteActionsBuilder_Precondition_Expression_7388416617632092630#(Ljetbrains/mps/smodel/IOperationContext;Ljetbrains/mps/smodel/action/SideTransformPreconditionContext;)Z" />
-      <node id="4151632368157656034" at="260,30,263,55" concept="0" />
-      <node id="4151632368157656034" at="260,30,263,55" concept="0" />
-      <node id="963844843316090106" at="273,39,276,5" concept="3" />
-      <node id="2505098507105945420" at="284,30,287,5" concept="0" />
-      <node id="2505098507105945420" at="284,30,287,5" concept="0" />
-      <node id="963844843316088781" at="178,0,182,0" concept="4" trace="doSubstitute#(Ljetbrains/mps/openapi/editor/EditorContext;Ljava/lang/String;)Lorg/jetbrains/mps/openapi/model/SNode;" />
-      <node id="963844843316090106" at="272,142,276,5" concept="0" />
-      <node id="963844843316090106" at="272,142,276,5" concept="0" />
-      <node id="7388416617631603370" at="211,77,216,11" concept="2" />
-      <node id="5853558151363197634" at="80,51,86,13" concept="0" />
-      <node id="5853558151363197644" at="90,53,96,15" concept="0" />
-      <node id="6389121991274660120" at="168,0,174,0" concept="7" trace="sideTransformHintSubstituteActionsBuilder_Precondition_Expression_6389121991274660120#(Ljetbrains/mps/smodel/IOperationContext;Ljetbrains/mps/smodel/action/SideTransformPreconditionContext;)Z" />
-      <node id="963844843316088781" at="195,0,202,0" concept="4" trace="isEnabled#()Z" />
-      <node id="963844843316090106" at="271,30,278,52" concept="0" />
-      <node id="963844843316090106" at="271,30,278,52" concept="0" />
-      <node id="2505098507105945420" at="282,0,290,0" concept="7" trace="_quotation_createNode_fo7if3_a0a0a0a0a0d#(Ljava/lang/Object;)Lorg/jetbrains/mps/openapi/model/SNode;" />
-      <node id="4151632368157656034" at="257,0,266,0" concept="7" trace="_quotation_createNode_fo7if3_a0a0a1#()Lorg/jetbrains/mps/openapi/model/SNode;" />
-      <node id="5853558151363197644" at="89,18,100,13" concept="0" />
-      <node id="5853558151363197634" at="86,13,100,13" concept="3" />
-      <node id="963844843316090106" at="267,0,281,0" concept="7" trace="_quotation_createNode_fo7if3_a0a0a0a0a2#(Ljava/lang/Object;)Lorg/jetbrains/mps/openapi/model/SNode;" />
-      <node id="5853558151363197634" at="78,110,101,11" concept="0" />
-      <node id="5853558151363197632" at="76,129,102,9" concept="0" />
-      <node id="963844843316088781" at="176,93,202,7" concept="0" />
-      <node id="963844843316088781" at="176,93,202,7" concept="1" />
-      <node id="963844843316088781" at="175,0,205,0" concept="7" trace="sideTransform_ActionsFactory_Expression_963844843316088781#(Ljetbrains/mps/smodel/IOperationContext;Ljetbrains/mps/smodel/action/SideTransformActionsBuilderContext;)Ljava/util/List;" />
-      <scope id="2505098507105945420" at="286,31,286,31" />
-      <scope id="5853558151363197634" at="83,56,84,193" />
-      <scope id="5853558151363197634" at="87,41,88,204" />
-      <scope id="5853558151363197636" at="87,41,88,204" />
-      <scope id="5853558151363197644" at="93,58,94,195" />
-      <scope id="5853558151363197644" at="97,43,98,206" />
-      <scope id="5853558151363197646" at="97,43,98,206" />
-      <scope id="5853558151363158392" at="131,216,132,171" />
-      <scope id="963844843316088781" at="183,53,184,19" />
-      <scope id="963844843316088781" at="187,60,188,40" />
-      <scope id="963844843316088781" at="191,56,192,32" />
-      <scope id="7388416617631603394" at="213,67,214,58" />
-      <scope id="7255837154369354673" at="223,100,224,217" />
-      <scope id="7255837154369354757" at="227,59,228,220" />
-      <scope id="7255837154369354774" at="235,62,236,79" />
-      <scope id="7388416617632092631" at="253,202,254,310" />
-      <scope id="963844843316090106" at="274,31,275,73" />
-      <scope id="963844843316088786" at="178,94,180,67">
-        <var name="result" id="963844843316090088" />
-      </scope>
-      <scope id="4151632368157656034" at="261,139,263,55" />
-      <scope id="963844843316090106" at="276,5,278,52" />
-      <scope id="5853558151363158391" at="131,0,134,0">
-        <var name="_context" id="5853558151363158391" />
-        <var name="operationContext" id="5853558151363158391" />
-      </scope>
-      <scope id="963844843316088781" at="183,0,186,0">
-        <var name="pattern" id="963844843316088781" />
-      </scope>
-      <scope id="963844843316088781" at="187,0,190,0">
-        <var name="pattern" id="963844843316088781" />
-      </scope>
-      <scope id="963844843316088781" at="191,0,194,0">
-        <var name="pattern" id="963844843316088781" />
-      </scope>
-      <scope id="7388416617631603373" at="212,223,215,13" />
-      <scope id="7388416617632092630" at="253,0,256,0">
-        <var name="_context" id="7388416617632092630" />
-        <var name="operationContext" id="7388416617632092630" />
-      </scope>
-      <scope id="4151632368157656034" at="260,30,263,55" />
-      <scope id="2505098507105945420" at="284,30,287,5" />
-      <scope id="5853558151363197634" at="81,13,85,15">
->>>>>>> bf3a2c62
         <var name="matchingNode_fo7if3_a1a0a0a" id="5853558151363197634" />
       </scope>
       <scope id="5853558151363197644" at="86,15,90,17">
@@ -400,124 +242,71 @@
       <scope id="6389121991274660193" at="127,94,131,67">
         <var name="result" id="6389121991274660197" />
       </scope>
-<<<<<<< HEAD
-      <scope id="963844843316088781" at="158,0,162,0">
+      <scope id="6389121991274660121" at="152,202,156,144">
+        <var name="matrixType" id="4151632368157656033" />
+      </scope>
+      <scope id="963844843316088781" at="161,0,165,0">
         <var name="editorContext" id="963844843316088781" />
         <var name="pattern" id="963844843316088781" />
       </scope>
-      <scope id="963844843316088781" at="172,37,176,368">
-=======
-      <scope id="6389121991274660121" at="168,202,172,144">
-        <var name="matrixType" id="4151632368157656033" />
-      </scope>
-      <scope id="963844843316088781" at="178,0,182,0">
-        <var name="editorContext" id="963844843316088781" />
-        <var name="pattern" id="963844843316088781" />
-      </scope>
-      <scope id="963844843316088781" at="196,37,200,368">
->>>>>>> bf3a2c62
+      <scope id="963844843316088781" at="175,37,179,368">
         <var name="containingLink" id="963844843316088781" />
         <var name="parent" id="963844843316088781" />
         <var name="sourceNode" id="963844843316088781" />
       </scope>
-<<<<<<< HEAD
-      <scope id="963844843316090106" at="240,142,244,5" />
-      <scope id="7388416617631603370" at="186,77,191,11">
+      <scope id="963844843316090106" at="243,142,247,5" />
+      <scope id="7388416617631603370" at="189,77,194,11">
         <var name="a" id="7388416617631603371" />
       </scope>
-      <scope id="2505098507105945420" at="249,85,255,24">
+      <scope id="6389121991274660120" at="152,0,158,0">
+        <var name="_context" id="6389121991274660120" />
+        <var name="operationContext" id="6389121991274660120" />
+      </scope>
+      <scope id="2505098507105945420" at="252,85,258,24">
         <var name="facade" id="2505098507105945420" />
         <var name="quotedNode_2" id="2505098507105945420" />
       </scope>
-      <scope id="963844843316088781" at="171,0,178,0" />
-      <scope id="6389121991274660127" at="226,63,233,24">
-        <var name="facade" id="6389121991274660127" />
-        <var name="quotedNode_1" id="6389121991274660127" />
-        <var name="quotedNode_2" id="6389121991274660127" />
-      </scope>
-      <scope id="963844843316090106" at="239,30,246,52" />
-      <scope id="2505098507105945420" at="249,0,257,0">
-        <var name="parameter_1" id="2505098507105945420" />
-      </scope>
-      <scope id="6389121991274660127" at="226,0,235,0" />
-      <scope id="5853558151363197644" at="84,20,94,15">
-        <var name="matches_fo7if3_b1a0a0a" id="5853558151363197644" />
-      </scope>
-      <scope id="963844843316090106" at="235,84,247,24">
-=======
-      <scope id="963844843316090106" at="272,142,276,5" />
-      <scope id="7388416617631603370" at="211,77,216,11">
-        <var name="a" id="7388416617631603371" />
-      </scope>
-      <scope id="6389121991274660120" at="168,0,174,0">
-        <var name="_context" id="6389121991274660120" />
-        <var name="operationContext" id="6389121991274660120" />
-      </scope>
-      <scope id="2505098507105945420" at="282,85,288,24">
-        <var name="facade" id="2505098507105945420" />
-        <var name="quotedNode_2" id="2505098507105945420" />
-      </scope>
-      <scope id="963844843316088781" at="195,0,202,0" />
-      <scope id="4151632368157656034" at="257,62,264,24">
+      <scope id="963844843316088781" at="174,0,181,0" />
+      <scope id="4151632368157656034" at="229,62,236,24">
         <var name="facade" id="4151632368157656034" />
         <var name="quotedNode_1" id="4151632368157656034" />
         <var name="quotedNode_2" id="4151632368157656034" />
       </scope>
-      <scope id="963844843316090106" at="271,30,278,52" />
-      <scope id="2505098507105945420" at="282,0,290,0">
+      <scope id="963844843316090106" at="242,30,249,52" />
+      <scope id="2505098507105945420" at="252,0,260,0">
         <var name="parameter_1" id="2505098507105945420" />
       </scope>
-      <scope id="4151632368157656034" at="257,0,266,0" />
-      <scope id="5853558151363197644" at="89,20,99,15">
+      <scope id="4151632368157656034" at="229,0,238,0" />
+      <scope id="5853558151363197644" at="84,20,94,15">
         <var name="matches_fo7if3_b1a0a0a" id="5853558151363197644" />
       </scope>
-      <scope id="963844843316090106" at="267,84,279,24">
->>>>>>> bf3a2c62
+      <scope id="963844843316090106" at="238,84,250,24">
         <var name="facade" id="963844843316090106" />
         <var name="quotedNode_2" id="963844843316090106" />
         <var name="quotedNode_3" id="963844843316090106" />
         <var name="quotedNode_4" id="963844843316090106" />
       </scope>
-<<<<<<< HEAD
-      <scope id="963844843316090106" at="235,0,249,0">
-=======
-      <scope id="963844843316090106" at="267,0,281,0">
->>>>>>> bf3a2c62
+      <scope id="963844843316090106" at="238,0,252,0">
         <var name="parameter_1" id="963844843316090106" />
       </scope>
       <scope id="5853558151363197634" at="74,11,95,13">
         <var name="matches_fo7if3_a1a0a0a" id="5853558151363197634" />
       </scope>
-      <scope id="963844843316088781" at="156,93,178,7" />
+      <scope id="963844843316088781" at="159,93,181,7" />
       <scope id="5853558151363197632" at="72,9,96,11">
         <var name="matchedNode_fo7if3_b0a0a0" id="5853558151363197632" />
       </scope>
-<<<<<<< HEAD
-      <scope id="963844843316088781" at="155,192,179,18">
+      <scope id="963844843316088781" at="158,192,182,18">
         <var name="result" id="963844843316088781" />
       </scope>
-      <scope id="963844843316088781" at="155,0,181,0">
+      <scope id="963844843316088781" at="158,0,184,0">
         <var name="_context" id="963844843316088781" />
         <var name="operationContext" id="963844843316088781" />
       </scope>
       <scope id="5853558151363158467" at="70,94,100,62">
         <var name="lso" id="5853558151363158484" />
       </scope>
-      <unit id="963844843316088781" at="157,49,178,5" name="jetbrains.mps.baseLanguage.math.actions.QueriesGenerated$4" />
-=======
-      <scope id="963844843316088781" at="176,93,202,7" />
-      <scope id="963844843316088781" at="175,192,203,18">
-        <var name="result" id="963844843316088781" />
-      </scope>
-      <scope id="5853558151363158467" at="75,94,105,62">
-        <var name="lso" id="5853558151363158484" />
-      </scope>
-      <scope id="963844843316088781" at="175,0,205,0">
-        <var name="_context" id="963844843316088781" />
-        <var name="operationContext" id="963844843316088781" />
-      </scope>
-      <unit id="963844843316088781" at="177,49,202,5" name="jetbrains.mps.baseLanguage.math.actions.QueriesGenerated$4" />
->>>>>>> bf3a2c62
+      <unit id="963844843316088781" at="160,49,181,5" name="jetbrains.mps.baseLanguage.math.actions.QueriesGenerated$4" />
     </file>
   </root>
 </debug-info>
