--- conflicted
+++ resolved
@@ -38,6 +38,7 @@
       SLinkOperations.setTarget(_context.getNewNode(), "expr", SNodeOperations.cast(_context.getSampleNode(), "jetbrains.mps.baseLanguage.structure.Expression"), true);
     }
   }
+
   public static List<SubstituteAction> nodeSubstituteActionsBuilder_ActionsFactory_Expression_3498370411873438848(final IOperationContext operationContext, final NodeSubstituteActionsFactoryContext _context) {
     List<SubstituteAction> result = ListSequence.fromList(new ArrayList<SubstituteAction>());
     {
@@ -50,12 +51,15 @@
             SPropertyOperations.set(n, "column", "" + (true));
             return n;
           }
+
           public String getDescriptionText(String pattern) {
             return "Matrix column constructor";
           }
+
           public String getMatchingText(String pattern) {
             return "<";
           }
+
           public String getVisibleMatchingText(String pattern) {
             return getMatchingText(pattern);
           }
@@ -64,6 +68,7 @@
     }
     return result;
   }
+
   public static List<SubstituteAction> sideTransform_ActionsFactory_LocalVariableDeclaration_5853558151363158390(final IOperationContext operationContext, final SideTransformActionsBuilderContext _context) {
     List<SubstituteAction> result = ListSequence.fromList(new ArrayList<SubstituteAction>());
     ListSequence.fromList(result).addElement(new AbstractSideTransformHintSubstituteAction(SConceptOperations.findConceptDeclaration("jetbrains.mps.baseLanguage.math.structure.LinearSolveOperation"), _context.getSourceNode()) {
@@ -99,15 +104,19 @@
         SNodeOperations.replaceWithAnother(_context.getSourceNode(), lso);
         return SLinkOperations.getTarget(lso, "matrix", true);
       }
+
       public String getMatchingText(String pattern) {
         return ":";
       }
+
       public String getVisibleMatchingText(String pattern) {
         return getMatchingText(pattern);
       }
+
       public String getDescriptionText(String pattern) {
         return "Initialize as a vector satisfying linear equation";
       }
+
       @Override
       protected boolean isEnabled() {
         SNode sourceNode = getSourceNode();
@@ -118,9 +127,11 @@
     });
     return result;
   }
+
   public static boolean sideTransformHintSubstituteActionsBuilder_Precondition_LocalVariableDeclaration_5853558151363158391(final IOperationContext operationContext, final SideTransformPreconditionContext _context) {
     return SNodeOperations.isInstanceOf(SLinkOperations.getTarget(_context.getSourceNode(), "type", true), "jetbrains.mps.baseLanguage.math.structure.MatrixOrVectorType");
   }
+
   public static List<SubstituteAction> sideTransform_ActionsFactory_Expression_6389121991274660119(final IOperationContext operationContext, final SideTransformActionsBuilderContext _context) {
     List<SubstituteAction> result = ListSequence.fromList(new ArrayList<SubstituteAction>());
     ListSequence.fromList(result).addElement(new AbstractSideTransformHintSubstituteAction(SConceptOperations.findConceptDeclaration("jetbrains.mps.baseLanguage.structure.Expression"), _context.getSourceNode()) {
@@ -130,15 +141,19 @@
         SLinkOperations.setTarget(result, "expression", _context.getSourceNode(), true);
         return SLinkOperations.getTarget(result, "rowIndex", true);
       }
+
       public String getMatchingText(String pattern) {
         return "[";
       }
+
       public String getVisibleMatchingText(String pattern) {
         return getMatchingText(pattern);
       }
+
       public String getDescriptionText(String pattern) {
         return "Matrix element access";
       }
+
       @Override
       protected boolean isEnabled() {
         SNode sourceNode = getSourceNode();
@@ -149,12 +164,11 @@
     });
     return result;
   }
+
   public static boolean sideTransformHintSubstituteActionsBuilder_Precondition_Expression_6389121991274660120(final IOperationContext operationContext, final SideTransformPreconditionContext _context) {
-    SNode matrixType = _quotation_createNode_fo7if3_a0a0a1();
-    SPropertyOperations.set(matrixType, "columns", "" + (0));
-    SPropertyOperations.set(matrixType, "rows", "" + (0));
-    return TypeChecker.getInstance().getSubtypingManager().isSubtype(TypeChecker.getInstance().getTypeOf(_context.getSourceNode()), matrixType);
-  }
+    return TypeChecker.getInstance().getSubtypingManager().isSubtype(TypeChecker.getInstance().getTypeOf(_context.getSourceNode()), _quotation_createNode_fo7if3_b0a0a0b());
+  }
+
   public static List<SubstituteAction> sideTransform_ActionsFactory_Expression_963844843316088781(final IOperationContext operationContext, final SideTransformActionsBuilderContext _context) {
     List<SubstituteAction> result = ListSequence.fromList(new ArrayList<SubstituteAction>());
     ListSequence.fromList(result).addElement(new AbstractSideTransformHintSubstituteAction(SConceptOperations.findConceptDeclaration("jetbrains.mps.baseLanguage.structure.Expression"), _context.getSourceNode()) {
@@ -162,15 +176,19 @@
         SNode result = SNodeOperations.replaceWithAnother(_context.getSourceNode(), _quotation_createNode_fo7if3_a0a0a0a0a2(_context.getSourceNode()));
         return SLinkOperations.getTarget(result, "exponent", true);
       }
+
       public String getMatchingText(String pattern) {
         return "^";
       }
+
       public String getVisibleMatchingText(String pattern) {
         return getMatchingText(pattern);
       }
+
       public String getDescriptionText(String pattern) {
         return "Raise to power";
       }
+
       @Override
       protected boolean isEnabled() {
         SNode sourceNode = getSourceNode();
@@ -181,6 +199,7 @@
     });
     return result;
   }
+
   public static List<SubstituteAction> sideTransform_ActionsFactory_Expression_7255837154369265165(final IOperationContext operationContext, final SideTransformActionsBuilderContext _context) {
     List<SubstituteAction> result = ListSequence.fromList(new ArrayList<SubstituteAction>());
     {
@@ -201,15 +220,19 @@
             public SNode doSubstitute(@Nullable final EditorContext editorContext, String pattern) {
               return SNodeOperations.replaceWithAnother(_context.getSourceNode(), SNodeFactoryOperations.createNewNode(NameUtil.nodeFQName((item)), _context.getSourceNode()));
             }
+
             public String getMatchingText(String pattern) {
               return "^" + BehaviorReflection.invokeVirtualStatic(String.class, SConceptRepository.getInstance().getConcept(NameUtil.nodeFQName((item))), "virtual_getOperationSymbol_1262430001741497831", new Object[]{});
             }
+
             public String getVisibleMatchingText(String pattern) {
               return getMatchingText(pattern);
             }
+
             public String getDescriptionText(String pattern) {
               return SPropertyOperations.getString((item), "shortDescription");
             }
+
             @Override
             protected boolean isEnabled() {
               SNode sourceNode = getSourceNode();
@@ -223,10 +246,12 @@
     }
     return result;
   }
+
   public static boolean sideTransformHintSubstituteActionsBuilder_Precondition_Expression_7388416617632092630(final IOperationContext operationContext, final SideTransformPreconditionContext _context) {
     return SNodeOperations.isInstanceOf(TypeChecker.getInstance().getTypeOf(_context.getSourceNode()), "jetbrains.mps.baseLanguage.math.structure.MatrixType") || SNodeOperations.isInstanceOf(TypeChecker.getInstance().getTypeOf(_context.getSourceNode()), "jetbrains.mps.baseLanguage.math.structure.VectorType");
   }
-  private static SNode _quotation_createNode_fo7if3_a0a0a1() {
+
+  private static SNode _quotation_createNode_fo7if3_b0a0a0b() {
     PersistenceFacade facade = PersistenceFacade.getInstance();
     SNode quotedNode_1 = null;
     SNode quotedNode_2 = null;
@@ -235,6 +260,7 @@
     quotedNode_1.addChild("elementType", quotedNode_2);
     return quotedNode_1;
   }
+
   private static SNode _quotation_createNode_fo7if3_a0a0a0a0a2(Object parameter_1) {
     PersistenceFacade facade = PersistenceFacade.getInstance();
     SNode quotedNode_2 = null;
@@ -249,15 +275,4 @@
     quotedNode_2.addChild("exponent", quotedNode_4);
     return quotedNode_2;
   }
-<<<<<<< HEAD
-  private static SNode _quotation_createNode_fo7if3_a0a0a0a0a0d(Object parameter_1) {
-    PersistenceFacade facade = PersistenceFacade.getInstance();
-    SNode quotedNode_2 = null;
-    quotedNode_2 = (SNode) parameter_1;
-    if (quotedNode_2 != null) {
-    }
-    return quotedNode_2;
-  }
-=======
->>>>>>> e6f711b7
 }