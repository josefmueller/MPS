--- conflicted
+++ resolved
@@ -683,9 +683,12 @@
       <link role="beforeTask" roleId="uhxm.6550182048787537881" targetNodeId="879s.259833884788814900" resolveInfo="MakeNodePointers" />
       <node role="parameter" roleId="uhxm.5475888311765521408" type="tpee.GenericNewExpression" typeId="tpee.1145552977093" id="6226796386650407356">
         <node role="creator" roleId="tpee.1145553007750" type="tp2q.ListCreatorWithInit" typeId="tp2q.1160600644654" id="6226796386650407357">
+          <node role="elementType" roleId="tp2q.1237721435807" type="tpee.ClassifierType" typeId="tpee.1107535904670" id="5039342337170376803">
+            <link role="classifier" roleId="tpee.1107535924139" targetNodeId="lkfb.~SNodePointer" resolveInfo="SNodePointer" />
+          </node>
           <node role="initValue" roleId="tp2q.1237721435808" type="tpee.DotExpression" typeId="tpee.1197027756228" id="6226796386650407359">
-            <node role="operation" roleId="tpee.1197027833540" type="tp4f.DefaultClassifierMethodCallOperation" typeId="tp4f.1205769149993" id="8709806323640726842">
-              <link role="member" roleId="tp4f.1205756909548" targetNodeId="qsa3.3822284879781071686" resolveInfo="getNode" />
+            <node role="operation" roleId="tpee.1197027833540" type="tp4f.DefaultClassifierMethodCallOperation" typeId="tp4f.1205769149993" id="5039342337170376801">
+              <link role="member" roleId="tp4f.1205756909548" targetNodeId="qsa3.5039342337170364823" resolveInfo="getNodePointer" />
             </node>
             <node role="operand" roleId="tpee.1197027771414" type="tpee.DotExpression" typeId="tpee.1197027756228" id="6226796386650407360">
               <node role="operand" roleId="tpee.1197027771414" type="uhxm.ConfigurationFromExecutorReference" typeId="uhxm.7806358006983738927" id="8709806323640726840" />
@@ -693,15 +696,6 @@
                 <link role="variableDeclaration" roleId="fb9u.946964771156066575" targetNodeId="3968096696026373697" resolveInfo="myNode" />
               </node>
             </node>
-<<<<<<< HEAD
-            <node role="operation" roleId="tpee.1197027833540" type="tp4f.DefaultClassifierMethodCallOperation" typeId="tp4f.1205769149993" id="5039342337170376801">
-              <link role="member" roleId="tp4f.1205756909548" targetNodeId="qsa3.5039342337170364823" resolveInfo="getNodePointer" />
-            </node>
-=======
->>>>>>> 454a91d1
-          </node>
-          <node role="elementType" roleId="tp2q.1237721435807" type="tpee.ClassifierType" typeId="tpee.1107535904670" id="5039342337170376803">
-            <link role="classifier" roleId="tpee.1107535924139" targetNodeId="lkfb.~SNodePointer" resolveInfo="SNodePointer" />
           </node>
         </node>
       </node>
