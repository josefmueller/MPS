--- conflicted
+++ resolved
@@ -16,7 +16,6 @@
   </root>
   <root nodeRef="r:00000000-0000-4000-0000-011c8959042d(jetbrains.mps.samples.secretCompartmentLanguage.editor)/1197149586039">
     <file name="StateMachine_Editor.java">
-<<<<<<< HEAD
       <node id="1197149586039" at="11,79,12,78" concept="6" />
       <node id="1197149586039" at="11,0,14,0" concept="4" trace="createEditorCell#(Ljetbrains/mps/openapi/editor/EditorContext;Lorg/jetbrains/mps/openapi/model/SNode;)Ljetbrains/mps/openapi/editor/cells/EditorCell;" />
       <scope id="1197149586039" at="11,79,12,78" />
@@ -60,764 +59,355 @@
       <node id="1197166579514" at="81,63,82,54" concept="1" />
       <node id="1197166579514" at="82,54,83,73" concept="1" />
       <node id="1197166579514" at="83,73,84,57" concept="5" />
-      <node id="1197166579514" at="84,57,85,59" concept="5" />
-      <node id="1197166579514" at="86,35,87,87" concept="5" />
-      <node id="1197166579514" at="87,87,88,94" concept="6" />
-      <node id="1197166579514" at="89,10,90,22" concept="6" />
-      <node id="1197167076360" at="92,50,93,106" concept="5" />
-      <node id="1197167076360" at="93,106,94,48" concept="1" />
-      <node id="1197167076360" at="94,48,95,34" concept="1" />
-      <node id="1197167076360" at="95,34,96,22" concept="6" />
-      <node id="1197169583168" at="98,49,99,93" concept="5" />
-      <node id="1197169583168" at="99,93,100,47" concept="1" />
-      <node id="1197169583168" at="100,47,101,34" concept="1" />
-      <node id="1197169583168" at="101,34,102,22" concept="6" />
-      <node id="1197169587108" at="104,49,105,99" concept="5" />
-      <node id="1197169587108" at="105,99,106,47" concept="1" />
-      <node id="1197169587108" at="106,47,107,34" concept="1" />
-      <node id="1197169587108" at="107,34,108,22" concept="6" />
-      <node id="1197149586039" at="110,51,111,106" concept="5" />
-      <node id="1197149586039" at="111,106,112,49" concept="1" />
-      <node id="1197149586039" at="112,49,113,34" concept="5" />
-      <node id="1197149586039" at="113,34,114,49" concept="1" />
-      <node id="1197149586039" at="114,49,115,40" concept="1" />
-      <node id="1197149586039" at="115,40,116,58" concept="1" />
-      <node id="1197149586039" at="116,58,117,61" concept="1" />
-      <node id="1197149586039" at="117,61,118,22" concept="6" />
-      <node id="1197169590861" at="120,50,121,95" concept="5" />
-      <node id="1197169590861" at="121,95,122,48" concept="1" />
-      <node id="1197169590861" at="122,48,123,34" concept="5" />
-      <node id="1197169590861" at="123,34,124,49" concept="1" />
-      <node id="1197169590861" at="124,49,125,40" concept="1" />
-      <node id="1197169590861" at="125,40,126,34" concept="1" />
-      <node id="1197169590861" at="126,34,127,22" concept="6" />
-      <node id="1197149586039" at="129,53,130,136" concept="5" />
-      <node id="1197149586039" at="130,136,131,93" concept="5" />
-      <node id="1197149586039" at="131,93,132,46" concept="1" />
-      <node id="1197149586039" at="132,46,133,49" concept="1" />
-      <node id="1197149586039" at="133,49,134,22" concept="6" />
-      <node id="1197149586039" at="137,98,138,50" concept="8" />
-      <node id="1197149586039" at="140,66,141,93" concept="6" />
-      <node id="1197149586039" at="143,57,144,65" concept="5" />
-      <node id="1197149586039" at="144,65,145,58" concept="1" />
-      <node id="1197149586039" at="145,58,146,25" concept="6" />
-      <node id="1197149586039" at="148,41,149,34" concept="5" />
-      <node id="1197149586039" at="149,34,150,42" concept="1" />
-      <node id="1197149586039" at="150,42,151,49" concept="1" />
-      <node id="1197149586039" at="151,49,152,23" concept="6" />
-      <node id="1197149586039" at="155,96,156,134" concept="1" />
-      <node id="1197149586039" at="157,34,158,142" concept="1" />
-      <node id="1197149586039" at="158,142,159,146" concept="1" />
-      <node id="1197149586039" at="161,122,162,384" concept="1" />
-      <node id="1197223580537" at="167,49,168,93" concept="5" />
-      <node id="1197223580537" at="168,93,169,47" concept="1" />
-      <node id="1197223580537" at="169,47,170,34" concept="1" />
-      <node id="1197223580537" at="170,34,171,22" concept="6" />
-      <node id="1197149586039" at="173,51,174,106" concept="5" />
-      <node id="1197149586039" at="174,106,175,49" concept="1" />
-      <node id="1197149586039" at="175,49,176,34" concept="5" />
-      <node id="1197149586039" at="176,34,177,49" concept="1" />
-      <node id="1197149586039" at="177,49,178,40" concept="1" />
-      <node id="1197149586039" at="178,40,179,58" concept="1" />
-      <node id="1197149586039" at="179,58,180,57" concept="1" />
-      <node id="1197149586039" at="180,57,181,22" concept="6" />
-      <node id="1197239432644" at="183,50,184,105" concept="5" />
-      <node id="1197239432644" at="184,105,185,48" concept="1" />
-      <node id="1197239432644" at="185,48,186,34" concept="1" />
-      <node id="1197239432644" at="186,34,187,22" concept="6" />
-      <node id="1197149586039" at="189,49,190,88" concept="5" />
-      <node id="1197149586039" at="190,88,191,35" concept="1" />
-      <node id="1197149586039" at="191,35,192,48" concept="1" />
-      <node id="1197149586039" at="192,48,193,26" concept="5" />
-      <node id="1197149586039" at="193,26,194,94" concept="1" />
-      <node id="1197149586039" at="194,94,195,63" concept="1" />
-      <node id="1197149586039" at="196,39,197,40" concept="1" />
-      <node id="1197149586039" at="197,40,198,39" concept="1" />
-      <node id="1197149586039" at="199,5,200,73" concept="1" />
-      <node id="1197149586039" at="200,73,201,57" concept="5" />
-      <node id="1197149586039" at="201,57,202,59" concept="5" />
-      <node id="1197149586039" at="203,35,204,87" concept="5" />
-      <node id="1197149586039" at="204,87,205,94" concept="6" />
-      <node id="1197149586039" at="206,10,207,22" concept="6" />
-      <node id="1197149586039" at="210,34,211,14" concept="8" />
-      <node id="1197149586039" at="213,69,214,57" concept="6" />
-      <node id="1197149586039" at="216,81,217,41" concept="7" />
-      <node id="1197149586039" at="217,41,218,121" concept="6" />
-      <node id="1197149586039" at="224,0,225,0" concept="2" trace="myReferencingNode" />
-      <node id="1197149586039" at="226,120,227,21" concept="8" />
-      <node id="1197149586039" at="227,21,228,42" concept="1" />
-      <node id="1197149586039" at="228,42,229,20" concept="1" />
-      <node id="1197149586039" at="232,41,233,43" concept="6" />
-      <node id="1197149586039" at="238,28,239,20" concept="6" />
-      <node id="1197239451383" at="242,54,243,91" concept="5" />
-      <node id="1197239451383" at="243,91,244,36" concept="1" />
-      <node id="1197239451383" at="244,36,245,49" concept="1" />
-      <node id="1197239451383" at="245,49,246,33" concept="1" />
-      <node id="1197239451383" at="246,33,247,28" concept="5" />
-      <node id="1197239451383" at="247,28,248,65" concept="1" />
-      <node id="1197239451383" at="248,65,249,49" concept="1" />
-      <node id="1197239451383" at="249,49,250,75" concept="1" />
-      <node id="1197239451383" at="250,75,251,59" concept="5" />
-      <node id="1197239451383" at="251,59,252,61" concept="5" />
-      <node id="1197239451383" at="253,37,254,89" concept="5" />
-      <node id="1197239451383" at="254,89,255,96" concept="6" />
-      <node id="1197239451383" at="256,12,257,24" concept="6" />
-      <node id="1197239456947" at="260,49,261,93" concept="5" />
-      <node id="1197239456947" at="261,93,262,47" concept="1" />
-      <node id="1197239456947" at="262,47,263,34" concept="1" />
-      <node id="1197239456947" at="263,34,264,22" concept="6" />
-      <node id="1197149586039" at="266,52,267,135" concept="5" />
-      <node id="1197149586039" at="267,135,268,93" concept="5" />
-      <node id="1197149586039" at="268,93,269,46" concept="1" />
-      <node id="1197149586039" at="269,46,270,49" concept="1" />
-      <node id="1197149586039" at="270,49,271,22" concept="6" />
-      <node id="1197149586039" at="274,97,275,50" concept="8" />
-      <node id="1197149586039" at="277,66,278,93" concept="6" />
-      <node id="1197149586039" at="280,57,281,65" concept="5" />
-      <node id="1197149586039" at="281,65,282,58" concept="1" />
-      <node id="1197149586039" at="282,58,283,25" concept="6" />
-      <node id="1197149586039" at="285,41,286,34" concept="5" />
-      <node id="1197149586039" at="286,34,287,42" concept="1" />
-      <node id="1197149586039" at="287,42,288,49" concept="1" />
-      <node id="1197149586039" at="288,49,289,23" concept="6" />
-      <node id="1197149586039" at="292,96,293,134" concept="1" />
-      <node id="1197149586039" at="294,34,295,142" concept="1" />
-      <node id="1197149586039" at="295,142,296,146" concept="1" />
-      <node id="1197149586039" at="298,122,299,384" concept="1" />
+      <node id="1197166579514" at="85,35,86,87" concept="5" />
+      <node id="1197166579514" at="86,87,87,112" concept="6" />
+      <node id="1197166579514" at="88,10,89,22" concept="6" />
+      <node id="1197167076360" at="91,50,92,106" concept="5" />
+      <node id="1197167076360" at="92,106,93,48" concept="1" />
+      <node id="1197167076360" at="93,48,94,34" concept="1" />
+      <node id="1197167076360" at="94,34,95,22" concept="6" />
+      <node id="1197169583168" at="97,49,98,93" concept="5" />
+      <node id="1197169583168" at="98,93,99,47" concept="1" />
+      <node id="1197169583168" at="99,47,100,34" concept="1" />
+      <node id="1197169583168" at="100,34,101,22" concept="6" />
+      <node id="1197169587108" at="103,49,104,99" concept="5" />
+      <node id="1197169587108" at="104,99,105,47" concept="1" />
+      <node id="1197169587108" at="105,47,106,34" concept="1" />
+      <node id="1197169587108" at="106,34,107,22" concept="6" />
+      <node id="1197149586039" at="109,51,110,106" concept="5" />
+      <node id="1197149586039" at="110,106,111,49" concept="1" />
+      <node id="1197149586039" at="111,49,112,34" concept="5" />
+      <node id="1197149586039" at="112,34,113,49" concept="1" />
+      <node id="1197149586039" at="113,49,114,40" concept="1" />
+      <node id="1197149586039" at="114,40,115,58" concept="1" />
+      <node id="1197149586039" at="115,58,116,61" concept="1" />
+      <node id="1197149586039" at="116,61,117,22" concept="6" />
+      <node id="1197169590861" at="119,50,120,95" concept="5" />
+      <node id="1197169590861" at="120,95,121,48" concept="1" />
+      <node id="1197169590861" at="121,48,122,34" concept="5" />
+      <node id="1197169590861" at="122,34,123,49" concept="1" />
+      <node id="1197169590861" at="123,49,124,40" concept="1" />
+      <node id="1197169590861" at="124,40,125,34" concept="1" />
+      <node id="1197169590861" at="125,34,126,22" concept="6" />
+      <node id="1197149586039" at="128,53,129,136" concept="5" />
+      <node id="1197149586039" at="129,136,130,93" concept="5" />
+      <node id="1197149586039" at="130,93,131,46" concept="1" />
+      <node id="1197149586039" at="131,46,132,49" concept="1" />
+      <node id="1197149586039" at="132,49,133,22" concept="6" />
+      <node id="1197149586039" at="136,98,137,50" concept="8" />
+      <node id="1197149586039" at="139,66,140,93" concept="6" />
+      <node id="1197149586039" at="142,57,143,65" concept="5" />
+      <node id="1197149586039" at="143,65,144,58" concept="1" />
+      <node id="1197149586039" at="144,58,145,25" concept="6" />
+      <node id="1197149586039" at="147,41,148,34" concept="5" />
+      <node id="1197149586039" at="148,34,149,42" concept="1" />
+      <node id="1197149586039" at="149,42,150,49" concept="1" />
+      <node id="1197149586039" at="150,49,151,23" concept="6" />
+      <node id="1197149586039" at="154,96,155,134" concept="1" />
+      <node id="1197149586039" at="156,34,157,142" concept="1" />
+      <node id="1197149586039" at="157,142,158,146" concept="1" />
+      <node id="1197149586039" at="160,122,161,384" concept="1" />
+      <node id="1197223580537" at="166,49,167,93" concept="5" />
+      <node id="1197223580537" at="167,93,168,47" concept="1" />
+      <node id="1197223580537" at="168,47,169,34" concept="1" />
+      <node id="1197223580537" at="169,34,170,22" concept="6" />
+      <node id="1197149586039" at="172,51,173,106" concept="5" />
+      <node id="1197149586039" at="173,106,174,49" concept="1" />
+      <node id="1197149586039" at="174,49,175,34" concept="5" />
+      <node id="1197149586039" at="175,34,176,49" concept="1" />
+      <node id="1197149586039" at="176,49,177,40" concept="1" />
+      <node id="1197149586039" at="177,40,178,58" concept="1" />
+      <node id="1197149586039" at="178,58,179,57" concept="1" />
+      <node id="1197149586039" at="179,57,180,22" concept="6" />
+      <node id="1197239432644" at="182,50,183,105" concept="5" />
+      <node id="1197239432644" at="183,105,184,48" concept="1" />
+      <node id="1197239432644" at="184,48,185,34" concept="1" />
+      <node id="1197239432644" at="185,34,186,22" concept="6" />
+      <node id="1197149586039" at="188,49,189,88" concept="5" />
+      <node id="1197149586039" at="189,88,190,35" concept="1" />
+      <node id="1197149586039" at="190,35,191,48" concept="1" />
+      <node id="1197149586039" at="191,48,192,26" concept="5" />
+      <node id="1197149586039" at="192,26,193,94" concept="1" />
+      <node id="1197149586039" at="193,94,194,63" concept="1" />
+      <node id="1197149586039" at="195,39,196,40" concept="1" />
+      <node id="1197149586039" at="196,40,197,39" concept="1" />
+      <node id="1197149586039" at="198,5,199,73" concept="1" />
+      <node id="1197149586039" at="199,73,200,57" concept="5" />
+      <node id="1197149586039" at="201,35,202,87" concept="5" />
+      <node id="1197149586039" at="202,87,203,112" concept="6" />
+      <node id="1197149586039" at="204,10,205,22" concept="6" />
+      <node id="1197149586039" at="208,34,209,14" concept="8" />
+      <node id="1197149586039" at="211,69,212,57" concept="6" />
+      <node id="1197149586039" at="214,81,215,41" concept="7" />
+      <node id="1197149586039" at="215,41,216,121" concept="6" />
+      <node id="1197149586039" at="222,0,223,0" concept="2" trace="myReferencingNode" />
+      <node id="1197149586039" at="224,120,225,21" concept="8" />
+      <node id="1197149586039" at="225,21,226,42" concept="1" />
+      <node id="1197149586039" at="226,42,227,20" concept="1" />
+      <node id="1197149586039" at="230,41,231,43" concept="6" />
+      <node id="1197149586039" at="236,28,237,20" concept="6" />
+      <node id="1197239451383" at="240,54,241,91" concept="5" />
+      <node id="1197239451383" at="241,91,242,36" concept="1" />
+      <node id="1197239451383" at="242,36,243,49" concept="1" />
+      <node id="1197239451383" at="243,49,244,33" concept="1" />
+      <node id="1197239451383" at="244,33,245,28" concept="5" />
+      <node id="1197239451383" at="245,28,246,65" concept="1" />
+      <node id="1197239451383" at="246,65,247,49" concept="1" />
+      <node id="1197239451383" at="247,49,248,75" concept="1" />
+      <node id="1197239451383" at="248,75,249,59" concept="5" />
+      <node id="1197239451383" at="250,37,251,89" concept="5" />
+      <node id="1197239451383" at="251,89,252,114" concept="6" />
+      <node id="1197239451383" at="253,12,254,24" concept="6" />
+      <node id="1197239456947" at="257,49,258,93" concept="5" />
+      <node id="1197239456947" at="258,93,259,47" concept="1" />
+      <node id="1197239456947" at="259,47,260,34" concept="1" />
+      <node id="1197239456947" at="260,34,261,22" concept="6" />
+      <node id="1197149586039" at="263,52,264,135" concept="5" />
+      <node id="1197149586039" at="264,135,265,93" concept="5" />
+      <node id="1197149586039" at="265,93,266,46" concept="1" />
+      <node id="1197149586039" at="266,46,267,49" concept="1" />
+      <node id="1197149586039" at="267,49,268,22" concept="6" />
+      <node id="1197149586039" at="271,97,272,50" concept="8" />
+      <node id="1197149586039" at="274,66,275,93" concept="6" />
+      <node id="1197149586039" at="277,57,278,65" concept="5" />
+      <node id="1197149586039" at="278,65,279,58" concept="1" />
+      <node id="1197149586039" at="279,58,280,25" concept="6" />
+      <node id="1197149586039" at="282,41,283,34" concept="5" />
+      <node id="1197149586039" at="283,34,284,42" concept="1" />
+      <node id="1197149586039" at="284,42,285,49" concept="1" />
+      <node id="1197149586039" at="285,49,286,23" concept="6" />
+      <node id="1197149586039" at="289,96,290,134" concept="1" />
+      <node id="1197149586039" at="291,34,292,142" concept="1" />
+      <node id="1197149586039" at="292,142,293,146" concept="1" />
+      <node id="1197149586039" at="295,122,296,384" concept="1" />
       <node id="1197149586039" at="33,0,35,0" concept="2" trace="myNode" />
-      <node id="1197149586039" at="222,0,224,0" concept="2" trace="myNode" />
+      <node id="1197149586039" at="220,0,222,0" concept="2" trace="myNode" />
       <node id="1197149586039" at="47,0,50,0" concept="4" trace="createCell#()Ljetbrains/mps/openapi/editor/cells/EditorCell;" />
-      <node id="1197149586039" at="137,0,140,0" concept="0" trace="eventListHandler_qpt50r_b3a#(Lorg/jetbrains/mps/openapi/model/SNode;Ljava/lang/String;Ljetbrains/mps/openapi/editor/EditorContext;)V" />
-      <node id="1197149586039" at="140,0,143,0" concept="4" trace="createNodeToInsert#(Ljetbrains/mps/openapi/editor/EditorContext;)Lorg/jetbrains/mps/openapi/model/SNode;" />
-      <node id="1197149586039" at="160,9,163,9" concept="3" />
-      <node id="1197149586039" at="210,0,213,0" concept="0" trace="_Inline_qpt50r_a1f0#()V" />
-      <node id="1197149586039" at="213,0,216,0" concept="4" trace="createEditorCell#(Ljetbrains/mps/openapi/editor/EditorContext;)Ljetbrains/mps/openapi/editor/cells/EditorCell;" />
-      <node id="1197149586039" at="232,0,235,0" concept="4" trace="createCell#()Ljetbrains/mps/openapi/editor/cells/EditorCell;" />
-      <node id="1197149586039" at="274,0,277,0" concept="0" trace="stateListHandler_qpt50r_h0#(Lorg/jetbrains/mps/openapi/model/SNode;Ljava/lang/String;Ljetbrains/mps/openapi/editor/EditorContext;)V" />
-      <node id="1197149586039" at="277,0,280,0" concept="4" trace="createNodeToInsert#(Ljetbrains/mps/openapi/editor/EditorContext;)Lorg/jetbrains/mps/openapi/model/SNode;" />
-      <node id="1197149586039" at="297,9,300,9" concept="3" />
+      <node id="1197149586039" at="136,0,139,0" concept="0" trace="eventListHandler_qpt50r_b3a#(Lorg/jetbrains/mps/openapi/model/SNode;Ljava/lang/String;Ljetbrains/mps/openapi/editor/EditorContext;)V" />
+      <node id="1197149586039" at="139,0,142,0" concept="4" trace="createNodeToInsert#(Ljetbrains/mps/openapi/editor/EditorContext;)Lorg/jetbrains/mps/openapi/model/SNode;" />
+      <node id="1197149586039" at="159,9,162,9" concept="3" />
+      <node id="1197149586039" at="208,0,211,0" concept="0" trace="_Inline_qpt50r_a1f0#()V" />
+      <node id="1197149586039" at="211,0,214,0" concept="4" trace="createEditorCell#(Ljetbrains/mps/openapi/editor/EditorContext;)Ljetbrains/mps/openapi/editor/cells/EditorCell;" />
+      <node id="1197149586039" at="230,0,233,0" concept="4" trace="createCell#()Ljetbrains/mps/openapi/editor/cells/EditorCell;" />
+      <node id="1197149586039" at="271,0,274,0" concept="0" trace="stateListHandler_qpt50r_h0#(Lorg/jetbrains/mps/openapi/model/SNode;Ljava/lang/String;Ljetbrains/mps/openapi/editor/EditorContext;)V" />
+      <node id="1197149586039" at="274,0,277,0" concept="4" trace="createNodeToInsert#(Ljetbrains/mps/openapi/editor/EditorContext;)Lorg/jetbrains/mps/openapi/model/SNode;" />
+      <node id="1197149586039" at="294,9,297,9" concept="3" />
       <node id="1197149586039" at="36,0,40,0" concept="0" trace="StateMachine_EditorBuilder_a#(Ljetbrains/mps/openapi/editor/EditorContext;Lorg/jetbrains/mps/openapi/model/SNode;)V" />
-      <node id="1197149586039" at="156,134,160,9" concept="3" />
-      <node id="1197149586039" at="195,63,199,5" concept="3" />
-      <node id="1197149586039" at="216,0,220,0" concept="4" trace="createEditorCell#(Ljetbrains/mps/openapi/editor/EditorContext;Lorg/jetbrains/mps/openapi/model/SNode;)Ljetbrains/mps/openapi/editor/cells/EditorCell;" />
-      <node id="1197149586039" at="293,134,297,9" concept="3" />
+      <node id="1197149586039" at="155,134,159,9" concept="3" />
+      <node id="1197149586039" at="194,63,198,5" concept="3" />
+      <node id="1197149586039" at="214,0,218,0" concept="4" trace="createEditorCell#(Ljetbrains/mps/openapi/editor/EditorContext;Lorg/jetbrains/mps/openapi/model/SNode;)Ljetbrains/mps/openapi/editor/cells/EditorCell;" />
+      <node id="1197149586039" at="290,134,294,9" concept="3" />
       <node id="1197149586039" at="41,0,46,0" concept="4" trace="getNode#()Lorg/jetbrains/mps/openapi/model/SNode;" />
-      <node id="1197166579514" at="85,59,90,22" concept="3" />
-      <node id="1197149586039" at="143,0,148,0" concept="4" trace="createNodeCell#(Lorg/jetbrains/mps/openapi/model/SNode;)Ljetbrains/mps/openapi/editor/cells/EditorCell;" />
-      <node id="1197149586039" at="202,59,207,22" concept="3" />
-      <node id="1197149586039" at="226,0,231,0" concept="0" trace="Inline_Builder_qpt50r_a1f0#(Ljetbrains/mps/openapi/editor/EditorContext;Lorg/jetbrains/mps/openapi/model/SNode;Lorg/jetbrains/mps/openapi/model/SNode;)V" />
-      <node id="1197149586039" at="236,0,241,0" concept="4" trace="getNode#()Lorg/jetbrains/mps/openapi/model/SNode;" />
-      <node id="1197239451383" at="252,61,257,24" concept="3" />
-      <node id="1197149586039" at="280,0,285,0" concept="4" trace="createNodeCell#(Lorg/jetbrains/mps/openapi/model/SNode;)Ljetbrains/mps/openapi/editor/cells/EditorCell;" />
-      <node id="1197167076360" at="92,0,98,0" concept="4" trace="createConstant_qpt50r_b0a#()Ljetbrains/mps/openapi/editor/cells/EditorCell;" />
-      <node id="1197169583168" at="98,0,104,0" concept="4" trace="createConstant_qpt50r_b0#()Ljetbrains/mps/openapi/editor/cells/EditorCell;" />
-      <node id="1197169587108" at="104,0,110,0" concept="4" trace="createConstant_qpt50r_c0#()Ljetbrains/mps/openapi/editor/cells/EditorCell;" />
-      <node id="1197149586039" at="148,0,154,0" concept="4" trace="createEmptyCell#()Ljetbrains/mps/openapi/editor/cells/EditorCell;" />
-      <node id="1197223580537" at="167,0,173,0" concept="4" trace="createConstant_qpt50r_e0#()Ljetbrains/mps/openapi/editor/cells/EditorCell;" />
-      <node id="1197239432644" at="183,0,189,0" concept="4" trace="createConstant_qpt50r_a5a#()Ljetbrains/mps/openapi/editor/cells/EditorCell;" />
-      <node id="1197239456947" at="260,0,266,0" concept="4" trace="createConstant_qpt50r_g0#()Ljetbrains/mps/openapi/editor/cells/EditorCell;" />
-      <node id="1197149586039" at="285,0,291,0" concept="4" trace="createEmptyCell#()Ljetbrains/mps/openapi/editor/cells/EditorCell;" />
-      <node id="1197149586039" at="129,0,136,0" concept="4" trace="createRefNodeList_qpt50r_b3a#()Ljetbrains/mps/openapi/editor/cells/EditorCell;" />
-      <node id="1197149586039" at="266,0,273,0" concept="4" trace="createRefNodeList_qpt50r_h0#()Ljetbrains/mps/openapi/editor/cells/EditorCell;" />
-      <node id="1197169590861" at="120,0,129,0" concept="4" trace="createConstant_qpt50r_a3a#()Ljetbrains/mps/openapi/editor/cells/EditorCell;" />
+      <node id="1197166579514" at="84,57,89,22" concept="3" />
+      <node id="1197149586039" at="142,0,147,0" concept="4" trace="createNodeCell#(Lorg/jetbrains/mps/openapi/model/SNode;)Ljetbrains/mps/openapi/editor/cells/EditorCell;" />
+      <node id="1197149586039" at="200,57,205,22" concept="3" />
+      <node id="1197149586039" at="224,0,229,0" concept="0" trace="Inline_Builder_qpt50r_a1f0#(Ljetbrains/mps/openapi/editor/EditorContext;Lorg/jetbrains/mps/openapi/model/SNode;Lorg/jetbrains/mps/openapi/model/SNode;)V" />
+      <node id="1197149586039" at="234,0,239,0" concept="4" trace="getNode#()Lorg/jetbrains/mps/openapi/model/SNode;" />
+      <node id="1197239451383" at="249,59,254,24" concept="3" />
+      <node id="1197149586039" at="277,0,282,0" concept="4" trace="createNodeCell#(Lorg/jetbrains/mps/openapi/model/SNode;)Ljetbrains/mps/openapi/editor/cells/EditorCell;" />
+      <node id="1197167076360" at="91,0,97,0" concept="4" trace="createConstant_qpt50r_b0a#()Ljetbrains/mps/openapi/editor/cells/EditorCell;" />
+      <node id="1197169583168" at="97,0,103,0" concept="4" trace="createConstant_qpt50r_b0#()Ljetbrains/mps/openapi/editor/cells/EditorCell;" />
+      <node id="1197169587108" at="103,0,109,0" concept="4" trace="createConstant_qpt50r_c0#()Ljetbrains/mps/openapi/editor/cells/EditorCell;" />
+      <node id="1197149586039" at="147,0,153,0" concept="4" trace="createEmptyCell#()Ljetbrains/mps/openapi/editor/cells/EditorCell;" />
+      <node id="1197223580537" at="166,0,172,0" concept="4" trace="createConstant_qpt50r_e0#()Ljetbrains/mps/openapi/editor/cells/EditorCell;" />
+      <node id="1197239432644" at="182,0,188,0" concept="4" trace="createConstant_qpt50r_a5a#()Ljetbrains/mps/openapi/editor/cells/EditorCell;" />
+      <node id="1197239456947" at="257,0,263,0" concept="4" trace="createConstant_qpt50r_g0#()Ljetbrains/mps/openapi/editor/cells/EditorCell;" />
+      <node id="1197149586039" at="282,0,288,0" concept="4" trace="createEmptyCell#()Ljetbrains/mps/openapi/editor/cells/EditorCell;" />
+      <node id="1197149586039" at="128,0,135,0" concept="4" trace="createRefNodeList_qpt50r_b3a#()Ljetbrains/mps/openapi/editor/cells/EditorCell;" />
+      <node id="1197149586039" at="263,0,270,0" concept="4" trace="createRefNodeList_qpt50r_h0#()Ljetbrains/mps/openapi/editor/cells/EditorCell;" />
+      <node id="1197169590861" at="119,0,128,0" concept="4" trace="createConstant_qpt50r_a3a#()Ljetbrains/mps/openapi/editor/cells/EditorCell;" />
       <node id="1197149586039" at="66,0,76,0" concept="4" trace="createCollection_qpt50r_a0#()Ljetbrains/mps/openapi/editor/cells/EditorCell;" />
-      <node id="1197149586039" at="110,0,120,0" concept="4" trace="createCollection_qpt50r_d0#()Ljetbrains/mps/openapi/editor/cells/EditorCell;" />
-      <node id="1197149586039" at="154,86,164,7" concept="3" />
-      <node id="1197149586039" at="173,0,183,0" concept="4" trace="createCollection_qpt50r_f0#()Ljetbrains/mps/openapi/editor/cells/EditorCell;" />
-      <node id="1197149586039" at="291,86,301,7" concept="3" />
-      <node id="1197149586039" at="154,0,166,0" concept="4" trace="installElementCellActions#(Lorg/jetbrains/mps/openapi/model/SNode;Ljetbrains/mps/openapi/editor/cells/EditorCell;)V" />
-      <node id="1197149586039" at="291,0,303,0" concept="4" trace="installElementCellActions#(Lorg/jetbrains/mps/openapi/model/SNode;Ljetbrains/mps/openapi/editor/cells/EditorCell;)V" />
+      <node id="1197149586039" at="109,0,119,0" concept="4" trace="createCollection_qpt50r_d0#()Ljetbrains/mps/openapi/editor/cells/EditorCell;" />
+      <node id="1197149586039" at="153,86,163,7" concept="3" />
+      <node id="1197149586039" at="172,0,182,0" concept="4" trace="createCollection_qpt50r_f0#()Ljetbrains/mps/openapi/editor/cells/EditorCell;" />
+      <node id="1197149586039" at="288,86,298,7" concept="3" />
+      <node id="1197149586039" at="153,0,165,0" concept="4" trace="installElementCellActions#(Lorg/jetbrains/mps/openapi/model/SNode;Ljetbrains/mps/openapi/editor/cells/EditorCell;)V" />
+      <node id="1197149586039" at="288,0,300,0" concept="4" trace="installElementCellActions#(Lorg/jetbrains/mps/openapi/model/SNode;Ljetbrains/mps/openapi/editor/cells/EditorCell;)V" />
       <node id="1197149586039" at="51,0,66,0" concept="4" trace="createCollection_qpt50r_a#()Ljetbrains/mps/openapi/editor/cells/EditorCell;" />
-      <node id="1197166579514" at="76,0,92,0" concept="4" trace="createProperty_qpt50r_a0a#()Ljetbrains/mps/openapi/editor/cells/EditorCell;" />
-      <node id="1197239451383" at="242,0,259,0" concept="4" trace="createProperty_qpt50r_a0b5a#()Ljetbrains/mps/openapi/editor/cells/EditorCell;" />
-      <node id="1197149586039" at="189,0,209,0" concept="4" trace="createRefCell_qpt50r_b5a#()Ljetbrains/mps/openapi/editor/cells/EditorCell;" />
+      <node id="1197166579514" at="76,0,91,0" concept="4" trace="createProperty_qpt50r_a0a#()Ljetbrains/mps/openapi/editor/cells/EditorCell;" />
+      <node id="1197239451383" at="240,0,256,0" concept="4" trace="createProperty_qpt50r_a0b5a#()Ljetbrains/mps/openapi/editor/cells/EditorCell;" />
+      <node id="1197149586039" at="188,0,207,0" concept="4" trace="createRefCell_qpt50r_b5a#()Ljetbrains/mps/openapi/editor/cells/EditorCell;" />
       <scope id="1197149586039" at="43,26,44,18" />
       <scope id="1197149586039" at="47,39,48,39" />
-      <scope id="1197149586039" at="137,98,138,50" />
-      <scope id="1197149586039" at="140,66,141,93" />
-      <scope id="1197149586039" at="161,122,162,384" />
-      <scope id="1197149586039" at="210,34,211,14" />
-      <scope id="1197149586039" at="213,69,214,57" />
-      <scope id="1197149586039" at="232,41,233,43" />
-      <scope id="1197149586039" at="238,28,239,20" />
-      <scope id="1197149586039" at="274,97,275,50" />
-      <scope id="1197149586039" at="277,66,278,93" />
-      <scope id="1197149586039" at="298,122,299,384" />
+      <scope id="1197149586039" at="136,98,137,50" />
+      <scope id="1197149586039" at="139,66,140,93" />
+      <scope id="1197149586039" at="160,122,161,384" />
+      <scope id="1197149586039" at="208,34,209,14" />
+      <scope id="1197149586039" at="211,69,212,57" />
+      <scope id="1197149586039" at="230,41,231,43" />
+      <scope id="1197149586039" at="236,28,237,20" />
+      <scope id="1197149586039" at="271,97,272,50" />
+      <scope id="1197149586039" at="274,66,275,93" />
+      <scope id="1197149586039" at="295,122,296,384" />
       <scope id="1197149586039" at="36,92,38,18" />
-      <scope id="1197166579514" at="86,35,88,94">
+      <scope id="1197166579514" at="85,35,87,112">
         <var name="manager" id="1197166579514" />
       </scope>
-      <scope id="1197149586039" at="157,34,159,146" />
-      <scope id="1197149586039" at="196,39,198,39" />
-      <scope id="1197149586039" at="203,35,205,94">
+      <scope id="1197149586039" at="156,34,158,146" />
+      <scope id="1197149586039" at="195,39,197,39" />
+      <scope id="1197149586039" at="201,35,203,112">
         <var name="manager" id="1197149586039" />
       </scope>
-      <scope id="1197149586039" at="216,81,218,121" />
-      <scope id="1197239451383" at="253,37,255,96">
+      <scope id="1197149586039" at="214,81,216,121" />
+      <scope id="1197239451383" at="250,37,252,114">
         <var name="manager" id="1197239451383" />
       </scope>
-      <scope id="1197149586039" at="294,34,296,146" />
+      <scope id="1197149586039" at="291,34,293,146" />
       <scope id="1197149586039" at="47,0,50,0" />
-      <scope id="1197149586039" at="137,0,140,0">
-=======
-      <node id="1197149586039" at="32,79,33,63" concept="5" />
-      <node id="1197149586039" at="35,89,36,97" concept="4" />
-      <node id="1197149586039" at="36,97,37,48" concept="1" />
-      <node id="1197149586039" at="37,48,38,28" concept="1" />
-      <node id="1197149586039" at="38,28,39,83" concept="1" />
-      <node id="1197149586039" at="39,83,40,81" concept="1" />
-      <node id="1197149586039" at="40,81,41,81" concept="1" />
-      <node id="1197149586039" at="41,81,42,83" concept="1" />
-      <node id="1197149586039" at="42,83,43,81" concept="1" />
-      <node id="1197149586039" at="43,81,44,83" concept="1" />
-      <node id="1197149586039" at="44,83,45,81" concept="1" />
-      <node id="1197149586039" at="45,81,46,84" concept="1" />
-      <node id="1197149586039" at="46,84,47,22" concept="5" />
-      <node id="1197149586039" at="49,90,50,99" concept="4" />
-      <node id="1197149586039" at="50,99,51,49" concept="1" />
-      <node id="1197149586039" at="51,49,52,34" concept="4" />
-      <node id="1197149586039" at="52,34,53,52" concept="1" />
-      <node id="1197149586039" at="53,52,54,40" concept="1" />
-      <node id="1197149586039" at="54,40,55,82" concept="1" />
-      <node id="1197149586039" at="55,82,56,82" concept="1" />
-      <node id="1197149586039" at="56,82,57,22" concept="5" />
-      <node id="1197166579514" at="59,89,60,82" concept="4" />
-      <node id="1197166579514" at="60,82,61,41" concept="1" />
-      <node id="1197166579514" at="61,41,62,54" concept="1" />
-      <node id="1197166579514" at="62,54,63,26" concept="4" />
-      <node id="1197166579514" at="63,26,64,58" concept="1" />
-      <node id="1197166579514" at="64,58,65,54" concept="1" />
-      <node id="1197166579514" at="65,54,66,73" concept="1" />
-      <node id="1197166579514" at="66,73,67,57" concept="4" />
-      <node id="1197166579514" at="68,35,69,82" concept="4" />
-      <node id="1197166579514" at="69,82,70,112" concept="5" />
-      <node id="1197166579514" at="71,10,72,22" concept="5" />
-      <node id="1197167076360" at="74,89,75,99" concept="4" />
-      <node id="1197167076360" at="75,99,76,48" concept="1" />
-      <node id="1197167076360" at="76,48,77,34" concept="1" />
-      <node id="1197167076360" at="77,34,78,22" concept="5" />
-      <node id="1197169583168" at="80,88,81,86" concept="4" />
-      <node id="1197169583168" at="81,86,82,47" concept="1" />
-      <node id="1197169583168" at="82,47,83,34" concept="1" />
-      <node id="1197169583168" at="83,34,84,22" concept="5" />
-      <node id="1197169587108" at="86,88,87,92" concept="4" />
-      <node id="1197169587108" at="87,92,88,47" concept="1" />
-      <node id="1197169587108" at="88,47,89,34" concept="1" />
-      <node id="1197169587108" at="89,34,90,22" concept="5" />
-      <node id="1197149586039" at="92,90,93,99" concept="4" />
-      <node id="1197149586039" at="93,99,94,49" concept="1" />
-      <node id="1197149586039" at="94,49,95,34" concept="4" />
-      <node id="1197149586039" at="95,34,96,52" concept="1" />
-      <node id="1197149586039" at="96,52,97,40" concept="1" />
-      <node id="1197149586039" at="97,40,98,82" concept="1" />
-      <node id="1197149586039" at="98,82,99,85" concept="1" />
-      <node id="1197149586039" at="99,85,100,22" concept="5" />
-      <node id="1197169590861" at="102,89,103,88" concept="4" />
-      <node id="1197169590861" at="103,88,104,48" concept="1" />
-      <node id="1197169590861" at="104,48,105,34" concept="4" />
-      <node id="1197169590861" at="105,34,106,52" concept="1" />
-      <node id="1197169590861" at="106,52,107,40" concept="1" />
-      <node id="1197169590861" at="107,40,108,34" concept="1" />
-      <node id="1197169590861" at="108,34,109,22" concept="5" />
-      <node id="1197149586039" at="111,92,112,120" concept="4" />
-      <node id="1197149586039" at="112,120,113,108" concept="4" />
-      <node id="1197149586039" at="113,108,114,46" concept="1" />
-      <node id="1197149586039" at="114,46,115,49" concept="1" />
-      <node id="1197149586039" at="115,49,116,22" concept="5" />
-      <node id="1197149586039" at="119,98,120,50" concept="6" />
-      <node id="1197149586039" at="122,66,123,41" concept="4" />
-      <node id="1197149586039" at="123,41,124,93" concept="5" />
-      <node id="1197149586039" at="126,86,127,80" concept="4" />
-      <node id="1197149586039" at="127,80,128,95" concept="1" />
-      <node id="1197149586039" at="128,95,129,25" concept="5" />
-      <node id="1197149586039" at="131,68,132,34" concept="4" />
-      <node id="1197149586039" at="132,34,133,55" concept="1" />
-      <node id="1197149586039" at="133,55,134,87" concept="1" />
-      <node id="1197149586039" at="134,87,135,23" concept="5" />
-      <node id="1197149586039" at="138,96,139,134" concept="1" />
-      <node id="1197149586039" at="140,34,141,142" concept="1" />
-      <node id="1197149586039" at="141,142,142,146" concept="1" />
-      <node id="1197149586039" at="144,122,145,382" concept="1" />
-      <node id="1197223580537" at="150,88,151,86" concept="4" />
-      <node id="1197223580537" at="151,86,152,47" concept="1" />
-      <node id="1197223580537" at="152,47,153,34" concept="1" />
-      <node id="1197223580537" at="153,34,154,22" concept="5" />
-      <node id="1197149586039" at="156,90,157,99" concept="4" />
-      <node id="1197149586039" at="157,99,158,49" concept="1" />
-      <node id="1197149586039" at="158,49,159,34" concept="4" />
-      <node id="1197149586039" at="159,34,160,52" concept="1" />
-      <node id="1197149586039" at="160,52,161,40" concept="1" />
-      <node id="1197149586039" at="161,40,162,82" concept="1" />
-      <node id="1197149586039" at="162,82,163,81" concept="1" />
-      <node id="1197149586039" at="163,81,164,22" concept="5" />
-      <node id="1197239432644" at="166,89,167,98" concept="4" />
-      <node id="1197239432644" at="167,98,168,48" concept="1" />
-      <node id="1197239432644" at="168,48,169,34" concept="1" />
-      <node id="1197239432644" at="169,34,170,22" concept="5" />
-      <node id="1197149586039" at="172,88,173,81" concept="4" />
-      <node id="1197149586039" at="173,81,174,35" concept="1" />
-      <node id="1197149586039" at="174,35,175,48" concept="1" />
-      <node id="1197149586039" at="175,48,176,26" concept="4" />
-      <node id="1197149586039" at="176,26,177,85" concept="1" />
-      <node id="1197149586039" at="177,85,178,58" concept="1" />
-      <node id="1197149586039" at="179,39,180,40" concept="1" />
-      <node id="1197149586039" at="180,40,181,39" concept="1" />
-      <node id="1197149586039" at="182,5,183,73" concept="1" />
-      <node id="1197149586039" at="183,73,184,57" concept="4" />
-      <node id="1197149586039" at="185,35,186,82" concept="4" />
-      <node id="1197149586039" at="186,82,187,112" concept="5" />
-      <node id="1197149586039" at="188,10,189,22" concept="5" />
-      <node id="1197239442209" at="192,34,193,14" concept="6" />
-      <node id="1197239442209" at="195,69,196,67" concept="5" />
-      <node id="1197239442209" at="198,81,199,67" concept="5" />
-      <node id="1197239451383" at="201,93,202,84" concept="4" />
-      <node id="1197239451383" at="202,84,203,36" concept="1" />
-      <node id="1197239451383" at="203,36,204,49" concept="1" />
-      <node id="1197239451383" at="204,49,205,33" concept="1" />
-      <node id="1197239451383" at="205,33,206,28" concept="4" />
-      <node id="1197239451383" at="206,28,207,60" concept="1" />
-      <node id="1197239451383" at="207,60,208,49" concept="1" />
-      <node id="1197239451383" at="208,49,209,75" concept="1" />
-      <node id="1197239451383" at="209,75,210,59" concept="4" />
-      <node id="1197239451383" at="211,37,212,84" concept="4" />
-      <node id="1197239451383" at="212,84,213,114" concept="5" />
-      <node id="1197239451383" at="214,12,215,24" concept="5" />
-      <node id="1197239456947" at="218,88,219,86" concept="4" />
-      <node id="1197239456947" at="219,86,220,47" concept="1" />
-      <node id="1197239456947" at="220,47,221,34" concept="1" />
-      <node id="1197239456947" at="221,34,222,22" concept="5" />
-      <node id="1197149586039" at="224,91,225,119" concept="4" />
-      <node id="1197149586039" at="225,119,226,108" concept="4" />
-      <node id="1197149586039" at="226,108,227,46" concept="1" />
-      <node id="1197149586039" at="227,46,228,49" concept="1" />
-      <node id="1197149586039" at="228,49,229,22" concept="5" />
-      <node id="1197149586039" at="232,97,233,50" concept="6" />
-      <node id="1197149586039" at="235,66,236,41" concept="4" />
-      <node id="1197149586039" at="236,41,237,93" concept="5" />
-      <node id="1197149586039" at="239,86,240,80" concept="4" />
-      <node id="1197149586039" at="240,80,241,95" concept="1" />
-      <node id="1197149586039" at="241,95,242,25" concept="5" />
-      <node id="1197149586039" at="244,68,245,34" concept="4" />
-      <node id="1197149586039" at="245,34,246,55" concept="1" />
-      <node id="1197149586039" at="246,55,247,87" concept="1" />
-      <node id="1197149586039" at="247,87,248,23" concept="5" />
-      <node id="1197149586039" at="251,96,252,134" concept="1" />
-      <node id="1197149586039" at="253,34,254,142" concept="1" />
-      <node id="1197149586039" at="254,142,255,146" concept="1" />
-      <node id="1197149586039" at="257,122,258,382" concept="1" />
-      <node id="1197149586039" at="32,0,35,0" concept="3" trace="createEditorCell#(Ljetbrains/mps/openapi/editor/EditorContext;Lorg/jetbrains/mps/openapi/model/SNode;)Ljetbrains/mps/openapi/editor/cells/EditorCell;" />
-      <node id="1197149586039" at="119,0,122,0" concept="0" trace="eventListHandler_qpt50r_b3a#(Lorg/jetbrains/mps/openapi/model/SNode;Ljava/lang/String;Ljetbrains/mps/openapi/editor/EditorContext;)V" />
-      <node id="1197149586039" at="143,9,146,9" concept="2" />
-      <node id="1197239442209" at="192,0,195,0" concept="0" trace="_Inline_qpt50r_a1f0#()V" />
-      <node id="1197239442209" at="195,0,198,0" concept="3" trace="createEditorCell#(Ljetbrains/mps/openapi/editor/EditorContext;)Ljetbrains/mps/openapi/editor/cells/EditorCell;" />
-      <node id="1197239442209" at="198,0,201,0" concept="3" trace="createEditorCell#(Ljetbrains/mps/openapi/editor/EditorContext;Lorg/jetbrains/mps/openapi/model/SNode;)Ljetbrains/mps/openapi/editor/cells/EditorCell;" />
-      <node id="1197149586039" at="232,0,235,0" concept="0" trace="stateListHandler_qpt50r_h0#(Lorg/jetbrains/mps/openapi/model/SNode;Ljava/lang/String;Ljetbrains/mps/openapi/editor/EditorContext;)V" />
-      <node id="1197149586039" at="256,9,259,9" concept="2" />
-      <node id="1197149586039" at="122,0,126,0" concept="3" trace="createNodeToInsert#(Ljetbrains/mps/openapi/editor/EditorContext;)Lorg/jetbrains/mps/openapi/model/SNode;" />
-      <node id="1197149586039" at="139,134,143,9" concept="2" />
-      <node id="1197149586039" at="178,58,182,5" concept="2" />
-      <node id="1197149586039" at="235,0,239,0" concept="3" trace="createNodeToInsert#(Ljetbrains/mps/openapi/editor/EditorContext;)Lorg/jetbrains/mps/openapi/model/SNode;" />
-      <node id="1197149586039" at="252,134,256,9" concept="2" />
-      <node id="1197166579514" at="67,57,72,22" concept="2" />
-      <node id="1197149586039" at="126,0,131,0" concept="3" trace="createNodeCell#(Ljetbrains/mps/openapi/editor/EditorContext;Lorg/jetbrains/mps/openapi/model/SNode;)Ljetbrains/mps/openapi/editor/cells/EditorCell;" />
-      <node id="1197149586039" at="184,57,189,22" concept="2" />
-      <node id="1197239451383" at="210,59,215,24" concept="2" />
-      <node id="1197149586039" at="239,0,244,0" concept="3" trace="createNodeCell#(Ljetbrains/mps/openapi/editor/EditorContext;Lorg/jetbrains/mps/openapi/model/SNode;)Ljetbrains/mps/openapi/editor/cells/EditorCell;" />
-      <node id="1197167076360" at="74,0,80,0" concept="3" trace="createConstant_qpt50r_b0a#(Ljetbrains/mps/openapi/editor/EditorContext;Lorg/jetbrains/mps/openapi/model/SNode;)Ljetbrains/mps/openapi/editor/cells/EditorCell;" />
-      <node id="1197169583168" at="80,0,86,0" concept="3" trace="createConstant_qpt50r_b0#(Ljetbrains/mps/openapi/editor/EditorContext;Lorg/jetbrains/mps/openapi/model/SNode;)Ljetbrains/mps/openapi/editor/cells/EditorCell;" />
-      <node id="1197169587108" at="86,0,92,0" concept="3" trace="createConstant_qpt50r_c0#(Ljetbrains/mps/openapi/editor/EditorContext;Lorg/jetbrains/mps/openapi/model/SNode;)Ljetbrains/mps/openapi/editor/cells/EditorCell;" />
-      <node id="1197149586039" at="131,0,137,0" concept="3" trace="createEmptyCell#(Ljetbrains/mps/openapi/editor/EditorContext;)Ljetbrains/mps/openapi/editor/cells/EditorCell;" />
-      <node id="1197223580537" at="150,0,156,0" concept="3" trace="createConstant_qpt50r_e0#(Ljetbrains/mps/openapi/editor/EditorContext;Lorg/jetbrains/mps/openapi/model/SNode;)Ljetbrains/mps/openapi/editor/cells/EditorCell;" />
-      <node id="1197239432644" at="166,0,172,0" concept="3" trace="createConstant_qpt50r_a5a#(Ljetbrains/mps/openapi/editor/EditorContext;Lorg/jetbrains/mps/openapi/model/SNode;)Ljetbrains/mps/openapi/editor/cells/EditorCell;" />
-      <node id="1197239456947" at="218,0,224,0" concept="3" trace="createConstant_qpt50r_g0#(Ljetbrains/mps/openapi/editor/EditorContext;Lorg/jetbrains/mps/openapi/model/SNode;)Ljetbrains/mps/openapi/editor/cells/EditorCell;" />
-      <node id="1197149586039" at="244,0,250,0" concept="3" trace="createEmptyCell#(Ljetbrains/mps/openapi/editor/EditorContext;)Ljetbrains/mps/openapi/editor/cells/EditorCell;" />
-      <node id="1197149586039" at="111,0,118,0" concept="3" trace="createRefNodeList_qpt50r_b3a#(Ljetbrains/mps/openapi/editor/EditorContext;Lorg/jetbrains/mps/openapi/model/SNode;)Ljetbrains/mps/openapi/editor/cells/EditorCell;" />
-      <node id="1197149586039" at="224,0,231,0" concept="3" trace="createRefNodeList_qpt50r_h0#(Ljetbrains/mps/openapi/editor/EditorContext;Lorg/jetbrains/mps/openapi/model/SNode;)Ljetbrains/mps/openapi/editor/cells/EditorCell;" />
-      <node id="1197169590861" at="102,0,111,0" concept="3" trace="createConstant_qpt50r_a3a#(Ljetbrains/mps/openapi/editor/EditorContext;Lorg/jetbrains/mps/openapi/model/SNode;)Ljetbrains/mps/openapi/editor/cells/EditorCell;" />
-      <node id="1197149586039" at="49,0,59,0" concept="3" trace="createCollection_qpt50r_a0#(Ljetbrains/mps/openapi/editor/EditorContext;Lorg/jetbrains/mps/openapi/model/SNode;)Ljetbrains/mps/openapi/editor/cells/EditorCell;" />
-      <node id="1197149586039" at="92,0,102,0" concept="3" trace="createCollection_qpt50r_d0#(Ljetbrains/mps/openapi/editor/EditorContext;Lorg/jetbrains/mps/openapi/model/SNode;)Ljetbrains/mps/openapi/editor/cells/EditorCell;" />
-      <node id="1197149586039" at="137,132,147,7" concept="2" />
-      <node id="1197149586039" at="156,0,166,0" concept="3" trace="createCollection_qpt50r_f0#(Ljetbrains/mps/openapi/editor/EditorContext;Lorg/jetbrains/mps/openapi/model/SNode;)Ljetbrains/mps/openapi/editor/cells/EditorCell;" />
-      <node id="1197149586039" at="250,132,260,7" concept="2" />
-      <node id="1197149586039" at="137,0,149,0" concept="3" trace="installElementCellActions#(Lorg/jetbrains/mps/openapi/model/SNode;Lorg/jetbrains/mps/openapi/model/SNode;Ljetbrains/mps/openapi/editor/cells/EditorCell;Ljetbrains/mps/openapi/editor/EditorContext;)V" />
-      <node id="1197149586039" at="250,0,262,0" concept="3" trace="installElementCellActions#(Lorg/jetbrains/mps/openapi/model/SNode;Lorg/jetbrains/mps/openapi/model/SNode;Ljetbrains/mps/openapi/editor/cells/EditorCell;Ljetbrains/mps/openapi/editor/EditorContext;)V" />
-      <node id="1197149586039" at="35,0,49,0" concept="3" trace="createCollection_qpt50r_a#(Ljetbrains/mps/openapi/editor/EditorContext;Lorg/jetbrains/mps/openapi/model/SNode;)Ljetbrains/mps/openapi/editor/cells/EditorCell;" />
-      <node id="1197166579514" at="59,0,74,0" concept="3" trace="createProperty_qpt50r_a0a#(Ljetbrains/mps/openapi/editor/EditorContext;Lorg/jetbrains/mps/openapi/model/SNode;)Ljetbrains/mps/openapi/editor/cells/EditorCell;" />
-      <node id="1197239451383" at="201,0,217,0" concept="3" trace="createProperty_qpt50r_a0b5a#(Ljetbrains/mps/openapi/editor/EditorContext;Lorg/jetbrains/mps/openapi/model/SNode;)Ljetbrains/mps/openapi/editor/cells/EditorCell;" />
-      <node id="1197149586039" at="172,0,191,0" concept="3" trace="createRefCell_qpt50r_b5a#(Ljetbrains/mps/openapi/editor/EditorContext;Lorg/jetbrains/mps/openapi/model/SNode;)Ljetbrains/mps/openapi/editor/cells/EditorCell;" />
-      <scope id="1197149586039" at="32,79,33,63" />
-      <scope id="1197149586039" at="119,98,120,50" />
-      <scope id="1197149586039" at="144,122,145,382" />
-      <scope id="1197239442209" at="192,34,193,14" />
-      <scope id="1197239442209" at="195,69,196,67" />
-      <scope id="1197239442209" at="198,81,199,67" />
-      <scope id="1197149586039" at="232,97,233,50" />
-      <scope id="1197149586039" at="257,122,258,382" />
-      <scope id="1197166579514" at="68,35,70,112">
-        <var name="manager" id="1197166579514" />
-      </scope>
-      <scope id="1197149586039" at="122,66,124,93">
-        <var name="listOwner" id="1197149586039" />
-      </scope>
-      <scope id="1197149586039" at="140,34,142,146" />
-      <scope id="1197149586039" at="179,39,181,39" />
-      <scope id="1197149586039" at="185,35,187,112">
-        <var name="manager" id="1197149586039" />
-      </scope>
-      <scope id="1197239451383" at="211,37,213,114">
-        <var name="manager" id="1197239451383" />
-      </scope>
-      <scope id="1197149586039" at="235,66,237,93">
-        <var name="listOwner" id="1197149586039" />
-      </scope>
-      <scope id="1197149586039" at="253,34,255,146" />
-      <scope id="1197149586039" at="32,0,35,0">
-        <var name="editorContext" id="1197149586039" />
-        <var name="node" id="1197149586039" />
-      </scope>
-      <scope id="1197149586039" at="119,0,122,0">
->>>>>>> bd830ede
+      <scope id="1197149586039" at="136,0,139,0">
         <var name="childRole" id="1197149586039" />
         <var name="context" id="1197149586039" />
         <var name="ownerNode" id="1197149586039" />
       </scope>
-<<<<<<< HEAD
-      <scope id="1197149586039" at="140,0,143,0">
+      <scope id="1197149586039" at="139,0,142,0">
         <var name="editorContext" id="1197149586039" />
       </scope>
-      <scope id="1197149586039" at="143,57,146,25">
+      <scope id="1197149586039" at="142,57,145,25">
         <var name="elementCell" id="1197149586039" />
       </scope>
-      <scope id="1197149586039" at="210,0,213,0" />
-      <scope id="1197149586039" at="213,0,216,0">
+      <scope id="1197149586039" at="208,0,211,0" />
+      <scope id="1197149586039" at="211,0,214,0">
         <var name="editorContext" id="1197149586039" />
       </scope>
-      <scope id="1197149586039" at="226,120,229,20" />
-      <scope id="1197149586039" at="232,0,235,0" />
-      <scope id="1197149586039" at="274,0,277,0">
-=======
-      <scope id="1197149586039" at="126,86,129,25">
-        <var name="elementCell" id="1197149586039" />
-      </scope>
-      <scope id="1197239442209" at="192,0,195,0" />
-      <scope id="1197239442209" at="195,0,198,0">
-        <var name="editorContext" id="1197239442209" />
-      </scope>
-      <scope id="1197239442209" at="198,0,201,0">
-        <var name="editorContext" id="1197239442209" />
-        <var name="node" id="1197239442209" />
-      </scope>
-      <scope id="1197149586039" at="232,0,235,0">
->>>>>>> bd830ede
+      <scope id="1197149586039" at="224,120,227,20" />
+      <scope id="1197149586039" at="230,0,233,0" />
+      <scope id="1197149586039" at="271,0,274,0">
         <var name="childRole" id="1197149586039" />
         <var name="context" id="1197149586039" />
         <var name="ownerNode" id="1197149586039" />
       </scope>
-<<<<<<< HEAD
-      <scope id="1197149586039" at="277,0,280,0">
+      <scope id="1197149586039" at="274,0,277,0">
         <var name="editorContext" id="1197149586039" />
       </scope>
-      <scope id="1197149586039" at="280,57,283,25">
+      <scope id="1197149586039" at="277,57,280,25">
         <var name="elementCell" id="1197149586039" />
       </scope>
       <scope id="1197149586039" at="36,0,40,0">
         <var name="context" id="1197149586039" />
         <var name="node" id="1197149586039" />
       </scope>
-      <scope id="1197167076360" at="92,50,96,22">
+      <scope id="1197167076360" at="91,50,95,22">
         <var name="editorCell" id="1197167076360" />
       </scope>
-      <scope id="1197169583168" at="98,49,102,22">
+      <scope id="1197169583168" at="97,49,101,22">
         <var name="editorCell" id="1197169583168" />
       </scope>
-      <scope id="1197169587108" at="104,49,108,22">
+      <scope id="1197169587108" at="103,49,107,22">
         <var name="editorCell" id="1197169587108" />
       </scope>
-      <scope id="1197149586039" at="148,41,152,23">
+      <scope id="1197149586039" at="147,41,151,23">
         <var name="emptyCell" id="1197149586039" />
       </scope>
-      <scope id="1197223580537" at="167,49,171,22">
+      <scope id="1197223580537" at="166,49,170,22">
         <var name="editorCell" id="1197223580537" />
       </scope>
-      <scope id="1197239432644" at="183,50,187,22">
+      <scope id="1197239432644" at="182,50,186,22">
         <var name="editorCell" id="1197239432644" />
       </scope>
-      <scope id="1197149586039" at="216,0,220,0">
-=======
-      <scope id="1197149586039" at="239,86,242,25">
-        <var name="elementCell" id="1197149586039" />
-      </scope>
-      <scope id="1197167076360" at="74,89,78,22">
-        <var name="editorCell" id="1197167076360" />
-      </scope>
-      <scope id="1197169583168" at="80,88,84,22">
-        <var name="editorCell" id="1197169583168" />
-      </scope>
-      <scope id="1197169587108" at="86,88,90,22">
-        <var name="editorCell" id="1197169587108" />
-      </scope>
-      <scope id="1197149586039" at="122,0,126,0">
-        <var name="editorContext" id="1197149586039" />
-      </scope>
-      <scope id="1197149586039" at="131,68,135,23">
-        <var name="emptyCell" id="1197149586039" />
-      </scope>
-      <scope id="1197223580537" at="150,88,154,22">
-        <var name="editorCell" id="1197223580537" />
-      </scope>
-      <scope id="1197239432644" at="166,89,170,22">
-        <var name="editorCell" id="1197239432644" />
-      </scope>
-      <scope id="1197239456947" at="218,88,222,22">
-        <var name="editorCell" id="1197239456947" />
-      </scope>
-      <scope id="1197149586039" at="235,0,239,0">
->>>>>>> bd830ede
+      <scope id="1197149586039" at="214,0,218,0">
         <var name="editorContext" id="1197149586039" />
         <var name="node" id="1197149586039" />
       </scope>
-<<<<<<< HEAD
-      <scope id="1197239456947" at="260,49,264,22">
+      <scope id="1197239456947" at="257,49,261,22">
         <var name="editorCell" id="1197239456947" />
       </scope>
-      <scope id="1197149586039" at="285,41,289,23">
+      <scope id="1197149586039" at="282,41,286,23">
         <var name="emptyCell" id="1197149586039" />
       </scope>
       <scope id="1197149586039" at="41,0,46,0" />
-      <scope id="1197149586039" at="129,53,134,22">
+      <scope id="1197149586039" at="128,53,133,22">
         <var name="editorCell" id="1197149586039" />
         <var name="handler" id="1197149586039" />
       </scope>
-      <scope id="1197149586039" at="143,0,148,0">
+      <scope id="1197149586039" at="142,0,147,0">
         <var name="elementNode" id="1197149586039" />
       </scope>
-      <scope id="1197149586039" at="226,0,231,0">
+      <scope id="1197149586039" at="224,0,229,0">
         <var name="context" id="1197149586039" />
         <var name="node" id="1197149586039" />
         <var name="referencingNode" id="1197149586039" />
       </scope>
-      <scope id="1197149586039" at="236,0,241,0" />
-      <scope id="1197149586039" at="266,52,271,22">
+      <scope id="1197149586039" at="234,0,239,0" />
+      <scope id="1197149586039" at="263,52,268,22">
         <var name="editorCell" id="1197149586039" />
         <var name="handler" id="1197149586039" />
       </scope>
-      <scope id="1197149586039" at="280,0,285,0">
+      <scope id="1197149586039" at="277,0,282,0">
         <var name="elementNode" id="1197149586039" />
       </scope>
-      <scope id="1197167076360" at="92,0,98,0" />
-      <scope id="1197169583168" at="98,0,104,0" />
-      <scope id="1197169587108" at="104,0,110,0" />
-      <scope id="1197149586039" at="148,0,154,0" />
-      <scope id="1197223580537" at="167,0,173,0" />
-      <scope id="1197239432644" at="183,0,189,0" />
-      <scope id="1197239456947" at="260,0,266,0" />
-      <scope id="1197149586039" at="285,0,291,0" />
-      <scope id="1197169590861" at="120,50,127,22">
+      <scope id="1197167076360" at="91,0,97,0" />
+      <scope id="1197169583168" at="97,0,103,0" />
+      <scope id="1197169587108" at="103,0,109,0" />
+      <scope id="1197149586039" at="147,0,153,0" />
+      <scope id="1197223580537" at="166,0,172,0" />
+      <scope id="1197239432644" at="182,0,188,0" />
+      <scope id="1197239456947" at="257,0,263,0" />
+      <scope id="1197149586039" at="282,0,288,0" />
+      <scope id="1197169590861" at="119,50,126,22">
         <var name="editorCell" id="1197169590861" />
         <var name="style" id="1197169590861" />
       </scope>
-      <scope id="1197149586039" at="129,0,136,0" />
-      <scope id="1197149586039" at="266,0,273,0" />
+      <scope id="1197149586039" at="128,0,135,0" />
+      <scope id="1197149586039" at="263,0,270,0" />
       <scope id="1197149586039" at="66,51,74,22">
         <var name="editorCell" id="1197149586039" />
         <var name="style" id="1197149586039" />
       </scope>
-      <scope id="1197149586039" at="110,51,118,22">
+      <scope id="1197149586039" at="109,51,117,22">
         <var name="editorCell" id="1197149586039" />
         <var name="style" id="1197149586039" />
       </scope>
-      <scope id="1197149586039" at="155,96,163,9" />
-      <scope id="1197149586039" at="173,51,181,22">
+      <scope id="1197149586039" at="154,96,162,9" />
+      <scope id="1197149586039" at="172,51,180,22">
         <var name="editorCell" id="1197149586039" />
         <var name="style" id="1197149586039" />
       </scope>
-      <scope id="1197149586039" at="292,96,300,9" />
-      <scope id="1197169590861" at="120,0,129,0" />
+      <scope id="1197149586039" at="289,96,297,9" />
+      <scope id="1197169590861" at="119,0,128,0" />
       <scope id="1197149586039" at="66,0,76,0" />
-      <scope id="1197149586039" at="110,0,120,0" />
-      <scope id="1197149586039" at="154,86,164,7" />
-      <scope id="1197149586039" at="173,0,183,0" />
-      <scope id="1197149586039" at="291,86,301,7" />
-      <scope id="1197149586039" at="154,0,166,0">
-=======
-      <scope id="1197149586039" at="244,68,248,23">
-        <var name="emptyCell" id="1197149586039" />
-      </scope>
-      <scope id="1197149586039" at="111,92,116,22">
-        <var name="editorCell" id="1197149586039" />
-        <var name="handler" id="1197149586039" />
-      </scope>
-      <scope id="1197149586039" at="126,0,131,0">
-        <var name="editorContext" id="1197149586039" />
-        <var name="elementNode" id="1197149586039" />
-      </scope>
-      <scope id="1197149586039" at="224,91,229,22">
-        <var name="editorCell" id="1197149586039" />
-        <var name="handler" id="1197149586039" />
-      </scope>
-      <scope id="1197149586039" at="239,0,244,0">
-        <var name="editorContext" id="1197149586039" />
-        <var name="elementNode" id="1197149586039" />
-      </scope>
-      <scope id="1197167076360" at="74,0,80,0">
-        <var name="editorContext" id="1197167076360" />
-        <var name="node" id="1197167076360" />
-      </scope>
-      <scope id="1197169583168" at="80,0,86,0">
-        <var name="editorContext" id="1197169583168" />
-        <var name="node" id="1197169583168" />
-      </scope>
-      <scope id="1197169587108" at="86,0,92,0">
-        <var name="editorContext" id="1197169587108" />
-        <var name="node" id="1197169587108" />
-      </scope>
-      <scope id="1197149586039" at="131,0,137,0">
-        <var name="editorContext" id="1197149586039" />
-      </scope>
-      <scope id="1197223580537" at="150,0,156,0">
-        <var name="editorContext" id="1197223580537" />
-        <var name="node" id="1197223580537" />
-      </scope>
-      <scope id="1197239432644" at="166,0,172,0">
-        <var name="editorContext" id="1197239432644" />
-        <var name="node" id="1197239432644" />
-      </scope>
-      <scope id="1197239456947" at="218,0,224,0">
-        <var name="editorContext" id="1197239456947" />
-        <var name="node" id="1197239456947" />
-      </scope>
-      <scope id="1197149586039" at="244,0,250,0">
-        <var name="editorContext" id="1197149586039" />
-      </scope>
-      <scope id="1197169590861" at="102,89,109,22">
-        <var name="editorCell" id="1197169590861" />
-        <var name="style" id="1197169590861" />
-      </scope>
-      <scope id="1197149586039" at="111,0,118,0">
-        <var name="editorContext" id="1197149586039" />
-        <var name="node" id="1197149586039" />
-      </scope>
-      <scope id="1197149586039" at="224,0,231,0">
-        <var name="editorContext" id="1197149586039" />
-        <var name="node" id="1197149586039" />
-      </scope>
-      <scope id="1197149586039" at="49,90,57,22">
-        <var name="editorCell" id="1197149586039" />
-        <var name="style" id="1197149586039" />
-      </scope>
-      <scope id="1197149586039" at="92,90,100,22">
-        <var name="editorCell" id="1197149586039" />
-        <var name="style" id="1197149586039" />
-      </scope>
-      <scope id="1197149586039" at="138,96,146,9" />
-      <scope id="1197149586039" at="156,90,164,22">
-        <var name="editorCell" id="1197149586039" />
-        <var name="style" id="1197149586039" />
-      </scope>
-      <scope id="1197149586039" at="251,96,259,9" />
-      <scope id="1197169590861" at="102,0,111,0">
-        <var name="editorContext" id="1197169590861" />
-        <var name="node" id="1197169590861" />
-      </scope>
-      <scope id="1197149586039" at="49,0,59,0">
-        <var name="editorContext" id="1197149586039" />
-        <var name="node" id="1197149586039" />
-      </scope>
-      <scope id="1197149586039" at="92,0,102,0">
-        <var name="editorContext" id="1197149586039" />
-        <var name="node" id="1197149586039" />
-      </scope>
-      <scope id="1197149586039" at="137,132,147,7" />
-      <scope id="1197149586039" at="156,0,166,0">
-        <var name="editorContext" id="1197149586039" />
-        <var name="node" id="1197149586039" />
-      </scope>
-      <scope id="1197149586039" at="250,132,260,7" />
-      <scope id="1197149586039" at="35,89,47,22">
-        <var name="editorCell" id="1197149586039" />
-      </scope>
-      <scope id="1197149586039" at="137,0,149,0">
-        <var name="editorContext" id="1197149586039" />
->>>>>>> bd830ede
+      <scope id="1197149586039" at="109,0,119,0" />
+      <scope id="1197149586039" at="153,86,163,7" />
+      <scope id="1197149586039" at="172,0,182,0" />
+      <scope id="1197149586039" at="288,86,298,7" />
+      <scope id="1197149586039" at="153,0,165,0">
         <var name="elementCell" id="1197149586039" />
         <var name="elementNode" id="1197149586039" />
       </scope>
-<<<<<<< HEAD
-      <scope id="1197149586039" at="291,0,303,0">
-=======
-      <scope id="1197149586039" at="250,0,262,0">
-        <var name="editorContext" id="1197149586039" />
->>>>>>> bd830ede
+      <scope id="1197149586039" at="288,0,300,0">
         <var name="elementCell" id="1197149586039" />
         <var name="elementNode" id="1197149586039" />
       </scope>
-<<<<<<< HEAD
       <scope id="1197149586039" at="51,50,64,22">
         <var name="editorCell" id="1197149586039" />
       </scope>
-      <scope id="1197166579514" at="76,50,90,22">
-=======
-      <scope id="1197166579514" at="59,89,72,22">
->>>>>>> bd830ede
+      <scope id="1197166579514" at="76,50,89,22">
         <var name="attributeConcept" id="1197166579514" />
         <var name="editorCell" id="1197166579514" />
         <var name="provider" id="1197166579514" />
       </scope>
-<<<<<<< HEAD
-      <scope id="1197149586039" at="51,0,66,0" />
-      <scope id="1197239451383" at="242,54,257,24">
-=======
-      <scope id="1197149586039" at="35,0,49,0">
-        <var name="editorContext" id="1197149586039" />
-        <var name="node" id="1197149586039" />
-      </scope>
-      <scope id="1197239451383" at="201,93,215,24">
->>>>>>> bd830ede
+      <scope id="1197239451383" at="240,54,254,24">
         <var name="attributeConcept" id="1197239451383" />
         <var name="editorCell" id="1197239451383" />
         <var name="provider" id="1197239451383" />
       </scope>
-<<<<<<< HEAD
-      <scope id="1197166579514" at="76,0,92,0" />
-      <scope id="1197239451383" at="242,0,259,0" />
-      <scope id="1197149586039" at="189,49,207,22">
-=======
-      <scope id="1197166579514" at="59,0,74,0">
-        <var name="editorContext" id="1197166579514" />
-        <var name="node" id="1197166579514" />
-      </scope>
-      <scope id="1197239451383" at="201,0,217,0">
-        <var name="editorContext" id="1197239451383" />
-        <var name="node" id="1197239451383" />
-      </scope>
-      <scope id="1197149586039" at="172,88,189,22">
->>>>>>> bd830ede
+      <scope id="1197149586039" at="51,0,66,0" />
+      <scope id="1197166579514" at="76,0,91,0" />
+      <scope id="1197239451383" at="240,0,256,0" />
+      <scope id="1197149586039" at="188,49,205,22">
         <var name="attributeConcept" id="1197149586039" />
         <var name="editorCell" id="1197149586039" />
         <var name="provider" id="1197149586039" />
       </scope>
-<<<<<<< HEAD
-      <scope id="1197149586039" at="189,0,209,0" />
-      <unit id="1197149586039" at="209,0,221,0" name="jetbrains.mps.samples.secretCompartmentLanguage.editor.StateMachine_EditorBuilder_a$_Inline_qpt50r_a1f0" />
-      <unit id="1197149586039" at="136,0,167,0" name="jetbrains.mps.samples.secretCompartmentLanguage.editor.StateMachine_EditorBuilder_a$eventListHandler_qpt50r_b3a" />
-      <unit id="1197149586039" at="273,0,304,0" name="jetbrains.mps.samples.secretCompartmentLanguage.editor.StateMachine_EditorBuilder_a$stateListHandler_qpt50r_h0" />
-      <unit id="1197149586039" at="221,0,260,0" name="jetbrains.mps.samples.secretCompartmentLanguage.editor.StateMachine_EditorBuilder_a$Inline_Builder_qpt50r_a1f0" />
-      <unit id="1197149586039" at="32,0,305,0" name="jetbrains.mps.samples.secretCompartmentLanguage.editor.StateMachine_EditorBuilder_a" />
-=======
-      <scope id="1197149586039" at="172,0,191,0">
-        <var name="editorContext" id="1197149586039" />
-        <var name="node" id="1197149586039" />
-      </scope>
-      <unit id="1197239442209" at="191,0,218,0" name="jetbrains.mps.samples.secretCompartmentLanguage.editor.StateMachine_Editor$_Inline_qpt50r_a1f0" />
-      <unit id="1197149586039" at="118,0,150,0" name="jetbrains.mps.samples.secretCompartmentLanguage.editor.StateMachine_Editor$eventListHandler_qpt50r_b3a" />
-      <unit id="1197149586039" at="231,0,263,0" name="jetbrains.mps.samples.secretCompartmentLanguage.editor.StateMachine_Editor$stateListHandler_qpt50r_h0" />
-      <unit id="1197149586039" at="31,0,264,0" name="jetbrains.mps.samples.secretCompartmentLanguage.editor.StateMachine_Editor" />
->>>>>>> bd830ede
+      <scope id="1197149586039" at="188,0,207,0" />
+      <unit id="1197149586039" at="207,0,219,0" name="jetbrains.mps.samples.secretCompartmentLanguage.editor.StateMachine_EditorBuilder_a$_Inline_qpt50r_a1f0" />
+      <unit id="1197149586039" at="135,0,166,0" name="jetbrains.mps.samples.secretCompartmentLanguage.editor.StateMachine_EditorBuilder_a$eventListHandler_qpt50r_b3a" />
+      <unit id="1197149586039" at="270,0,301,0" name="jetbrains.mps.samples.secretCompartmentLanguage.editor.StateMachine_EditorBuilder_a$stateListHandler_qpt50r_h0" />
+      <unit id="1197149586039" at="219,0,257,0" name="jetbrains.mps.samples.secretCompartmentLanguage.editor.StateMachine_EditorBuilder_a$Inline_Builder_qpt50r_a1f0" />
+      <unit id="1197149586039" at="32,0,302,0" name="jetbrains.mps.samples.secretCompartmentLanguage.editor.StateMachine_EditorBuilder_a" />
     </file>
   </root>
   <root nodeRef="r:00000000-0000-4000-0000-011c8959042d(jetbrains.mps.samples.secretCompartmentLanguage.editor)/1197169421748">
     <file name="Event_Editor.java">
-<<<<<<< HEAD
       <node id="1197169421748" at="11,79,12,71" concept="6" />
       <node id="1197169421748" at="11,0,14,0" concept="4" trace="createEditorCell#(Ljetbrains/mps/openapi/editor/EditorContext;Lorg/jetbrains/mps/openapi/model/SNode;)Ljetbrains/mps/openapi/editor/cells/EditorCell;" />
       <scope id="1197169421748" at="11,79,12,71" />
@@ -847,80 +437,36 @@
       <node id="1197169427033" at="48,63,49,47" concept="1" />
       <node id="1197169427033" at="49,47,50,73" concept="1" />
       <node id="1197169427033" at="50,73,51,57" concept="5" />
-      <node id="1197169427033" at="51,57,52,59" concept="5" />
-      <node id="1197169427033" at="53,35,54,87" concept="5" />
-      <node id="1197169427033" at="54,87,55,94" concept="6" />
-      <node id="1197169427033" at="56,10,57,22" concept="6" />
-      <node id="1197169429473" at="59,49,60,89" concept="5" />
-      <node id="1197169429473" at="60,89,61,29" concept="1" />
-      <node id="1197169429473" at="61,29,62,42" concept="1" />
-      <node id="1197169429473" at="62,42,63,26" concept="5" />
-      <node id="1197169429473" at="63,26,64,63" concept="1" />
-      <node id="1197169429473" at="64,63,65,42" concept="1" />
-      <node id="1197169429473" at="65,42,66,73" concept="1" />
-      <node id="1197169429473" at="66,73,67,57" concept="5" />
-      <node id="1197169429473" at="67,57,68,59" concept="5" />
-      <node id="1197169429473" at="69,35,70,87" concept="5" />
-      <node id="1197169429473" at="70,87,71,94" concept="6" />
-      <node id="1197169429473" at="72,10,73,22" concept="6" />
+      <node id="1197169427033" at="52,35,53,87" concept="5" />
+      <node id="1197169427033" at="53,87,54,112" concept="6" />
+      <node id="1197169427033" at="55,10,56,22" concept="6" />
+      <node id="1197169429473" at="58,49,59,89" concept="5" />
+      <node id="1197169429473" at="59,89,60,29" concept="1" />
+      <node id="1197169429473" at="60,29,61,42" concept="1" />
+      <node id="1197169429473" at="61,42,62,26" concept="5" />
+      <node id="1197169429473" at="62,26,63,63" concept="1" />
+      <node id="1197169429473" at="63,63,64,42" concept="1" />
+      <node id="1197169429473" at="64,42,65,73" concept="1" />
+      <node id="1197169429473" at="65,73,66,57" concept="5" />
+      <node id="1197169429473" at="67,35,68,87" concept="5" />
+      <node id="1197169429473" at="68,87,69,112" concept="6" />
+      <node id="1197169429473" at="70,10,71,22" concept="6" />
       <node id="1197169421748" at="16,0,18,0" concept="2" trace="myNode" />
       <node id="1197169421748" at="30,0,33,0" concept="4" trace="createCell#()Ljetbrains/mps/openapi/editor/cells/EditorCell;" />
       <node id="1197169421748" at="19,0,23,0" concept="0" trace="Event_EditorBuilder_a#(Ljetbrains/mps/openapi/editor/EditorContext;Lorg/jetbrains/mps/openapi/model/SNode;)V" />
       <node id="1197169421748" at="24,0,29,0" concept="4" trace="getNode#()Lorg/jetbrains/mps/openapi/model/SNode;" />
-      <node id="1197169427033" at="52,59,57,22" concept="3" />
-      <node id="1197169429473" at="68,59,73,22" concept="3" />
+      <node id="1197169427033" at="51,57,56,22" concept="3" />
+      <node id="1197169429473" at="66,57,71,22" concept="3" />
       <node id="1197169421748" at="34,0,43,0" concept="4" trace="createCollection_ymj9mh_a#()Ljetbrains/mps/openapi/editor/cells/EditorCell;" />
-      <node id="1197169427033" at="43,0,59,0" concept="4" trace="createProperty_ymj9mh_a0#()Ljetbrains/mps/openapi/editor/cells/EditorCell;" />
-      <node id="1197169429473" at="59,0,75,0" concept="4" trace="createProperty_ymj9mh_b0#()Ljetbrains/mps/openapi/editor/cells/EditorCell;" />
+      <node id="1197169427033" at="43,0,58,0" concept="4" trace="createProperty_ymj9mh_a0#()Ljetbrains/mps/openapi/editor/cells/EditorCell;" />
+      <node id="1197169429473" at="58,0,73,0" concept="4" trace="createProperty_ymj9mh_b0#()Ljetbrains/mps/openapi/editor/cells/EditorCell;" />
       <scope id="1197169421748" at="26,26,27,18" />
       <scope id="1197169421748" at="30,39,31,39" />
       <scope id="1197169421748" at="19,85,21,18" />
-      <scope id="1197169427033" at="53,35,55,94">
+      <scope id="1197169427033" at="52,35,54,112">
         <var name="manager" id="1197169427033" />
       </scope>
-      <scope id="1197169429473" at="69,35,71,94">
-=======
-      <node id="1197169421748" at="15,79,16,63" concept="5" />
-      <node id="1197169421748" at="18,89,19,99" concept="4" />
-      <node id="1197169421748" at="19,99,20,48" concept="1" />
-      <node id="1197169421748" at="20,48,21,28" concept="1" />
-      <node id="1197169421748" at="21,28,22,81" concept="1" />
-      <node id="1197169421748" at="22,81,23,81" concept="1" />
-      <node id="1197169421748" at="23,81,24,22" concept="5" />
-      <node id="1197169427033" at="26,88,27,82" concept="4" />
-      <node id="1197169427033" at="27,82,28,34" concept="1" />
-      <node id="1197169427033" at="28,34,29,47" concept="1" />
-      <node id="1197169427033" at="29,47,30,26" concept="4" />
-      <node id="1197169427033" at="30,26,31,58" concept="1" />
-      <node id="1197169427033" at="31,58,32,47" concept="1" />
-      <node id="1197169427033" at="32,47,33,73" concept="1" />
-      <node id="1197169427033" at="33,73,34,57" concept="4" />
-      <node id="1197169427033" at="35,35,36,82" concept="4" />
-      <node id="1197169427033" at="36,82,37,112" concept="5" />
-      <node id="1197169427033" at="38,10,39,22" concept="5" />
-      <node id="1197169429473" at="41,88,42,82" concept="4" />
-      <node id="1197169429473" at="42,82,43,29" concept="1" />
-      <node id="1197169429473" at="43,29,44,42" concept="1" />
-      <node id="1197169429473" at="44,42,45,26" concept="4" />
-      <node id="1197169429473" at="45,26,46,58" concept="1" />
-      <node id="1197169429473" at="46,58,47,42" concept="1" />
-      <node id="1197169429473" at="47,42,48,73" concept="1" />
-      <node id="1197169429473" at="48,73,49,57" concept="4" />
-      <node id="1197169429473" at="50,35,51,82" concept="4" />
-      <node id="1197169429473" at="51,82,52,112" concept="5" />
-      <node id="1197169429473" at="53,10,54,22" concept="5" />
-      <node id="1197169421748" at="15,0,18,0" concept="3" trace="createEditorCell#(Ljetbrains/mps/openapi/editor/EditorContext;Lorg/jetbrains/mps/openapi/model/SNode;)Ljetbrains/mps/openapi/editor/cells/EditorCell;" />
-      <node id="1197169427033" at="34,57,39,22" concept="2" />
-      <node id="1197169429473" at="49,57,54,22" concept="2" />
-      <node id="1197169421748" at="18,0,26,0" concept="3" trace="createCollection_ymj9mh_a#(Ljetbrains/mps/openapi/editor/EditorContext;Lorg/jetbrains/mps/openapi/model/SNode;)Ljetbrains/mps/openapi/editor/cells/EditorCell;" />
-      <node id="1197169427033" at="26,0,41,0" concept="3" trace="createProperty_ymj9mh_a0#(Ljetbrains/mps/openapi/editor/EditorContext;Lorg/jetbrains/mps/openapi/model/SNode;)Ljetbrains/mps/openapi/editor/cells/EditorCell;" />
-      <node id="1197169429473" at="41,0,56,0" concept="3" trace="createProperty_ymj9mh_b0#(Ljetbrains/mps/openapi/editor/EditorContext;Lorg/jetbrains/mps/openapi/model/SNode;)Ljetbrains/mps/openapi/editor/cells/EditorCell;" />
-      <scope id="1197169421748" at="15,79,16,63" />
-      <scope id="1197169427033" at="35,35,37,112">
-        <var name="manager" id="1197169427033" />
-      </scope>
-      <scope id="1197169429473" at="50,35,52,112">
->>>>>>> bd830ede
+      <scope id="1197169429473" at="67,35,69,112">
         <var name="manager" id="1197169429473" />
       </scope>
       <scope id="1197169421748" at="30,0,33,0" />
@@ -932,49 +478,24 @@
       <scope id="1197169421748" at="34,50,41,22">
         <var name="editorCell" id="1197169421748" />
       </scope>
-<<<<<<< HEAD
       <scope id="1197169421748" at="34,0,43,0" />
-      <scope id="1197169427033" at="43,49,57,22">
-=======
-      <scope id="1197169421748" at="18,0,26,0">
-        <var name="editorContext" id="1197169421748" />
-        <var name="node" id="1197169421748" />
-      </scope>
-      <scope id="1197169427033" at="26,88,39,22">
->>>>>>> bd830ede
+      <scope id="1197169427033" at="43,49,56,22">
         <var name="attributeConcept" id="1197169427033" />
         <var name="editorCell" id="1197169427033" />
         <var name="provider" id="1197169427033" />
       </scope>
-<<<<<<< HEAD
-      <scope id="1197169429473" at="59,49,73,22">
-=======
-      <scope id="1197169429473" at="41,88,54,22">
->>>>>>> bd830ede
+      <scope id="1197169429473" at="58,49,71,22">
         <var name="attributeConcept" id="1197169429473" />
         <var name="editorCell" id="1197169429473" />
         <var name="provider" id="1197169429473" />
       </scope>
-<<<<<<< HEAD
-      <scope id="1197169427033" at="43,0,59,0" />
-      <scope id="1197169429473" at="59,0,75,0" />
-      <unit id="1197169421748" at="15,0,76,0" name="jetbrains.mps.samples.secretCompartmentLanguage.editor.Event_EditorBuilder_a" />
-=======
-      <scope id="1197169427033" at="26,0,41,0">
-        <var name="editorContext" id="1197169427033" />
-        <var name="node" id="1197169427033" />
-      </scope>
-      <scope id="1197169429473" at="41,0,56,0">
-        <var name="editorContext" id="1197169429473" />
-        <var name="node" id="1197169429473" />
-      </scope>
-      <unit id="1197169421748" at="14,0,57,0" name="jetbrains.mps.samples.secretCompartmentLanguage.editor.Event_Editor" />
->>>>>>> bd830ede
+      <scope id="1197169427033" at="43,0,58,0" />
+      <scope id="1197169429473" at="58,0,73,0" />
+      <unit id="1197169421748" at="15,0,74,0" name="jetbrains.mps.samples.secretCompartmentLanguage.editor.Event_EditorBuilder_a" />
     </file>
   </root>
   <root nodeRef="r:00000000-0000-4000-0000-011c8959042d(jetbrains.mps.samples.secretCompartmentLanguage.editor)/1197170596685">
     <file name="State_Editor.java">
-<<<<<<< HEAD
       <node id="1197170596685" at="11,79,12,71" concept="6" />
       <node id="1197170596685" at="11,0,14,0" concept="4" trace="createEditorCell#(Ljetbrains/mps/openapi/editor/EditorContext;Lorg/jetbrains/mps/openapi/model/SNode;)Ljetbrains/mps/openapi/editor/cells/EditorCell;" />
       <scope id="1197170596685" at="11,79,12,71" />
@@ -1017,342 +538,151 @@
       <node id="1197170640819" at="80,63,81,47" concept="1" />
       <node id="1197170640819" at="81,47,82,73" concept="1" />
       <node id="1197170640819" at="82,73,83,57" concept="5" />
-      <node id="1197170640819" at="83,57,84,59" concept="5" />
-      <node id="1197170640819" at="85,35,86,87" concept="5" />
-      <node id="1197170640819" at="86,87,87,94" concept="6" />
-      <node id="1197170640819" at="88,10,89,22" concept="6" />
-      <node id="1197170596685" at="91,51,92,106" concept="5" />
-      <node id="1197170596685" at="92,106,93,49" concept="1" />
-      <node id="1197170596685" at="93,49,94,34" concept="5" />
-      <node id="1197170596685" at="94,34,95,49" concept="1" />
-      <node id="1197170596685" at="95,49,96,40" concept="1" />
-      <node id="1197170596685" at="96,40,97,58" concept="1" />
-      <node id="1197170596685" at="97,58,98,61" concept="1" />
-      <node id="1197170596685" at="98,61,99,22" concept="6" />
-      <node id="1197240500477" at="101,50,102,95" concept="5" />
-      <node id="1197240500477" at="102,95,103,48" concept="1" />
-      <node id="1197240500477" at="103,48,104,34" concept="5" />
-      <node id="1197240500477" at="104,34,105,49" concept="1" />
-      <node id="1197240500477" at="105,49,106,40" concept="1" />
-      <node id="1197240500477" at="106,40,107,34" concept="1" />
-      <node id="1197240500477" at="107,34,108,22" concept="6" />
-      <node id="1197170596685" at="110,53,111,139" concept="5" />
-      <node id="1197170596685" at="111,139,112,93" concept="5" />
-      <node id="1197170596685" at="112,93,113,51" concept="1" />
-      <node id="1197170596685" at="113,51,114,49" concept="1" />
-      <node id="1197170596685" at="114,49,115,22" concept="6" />
-      <node id="1197170596685" at="118,103,119,50" concept="8" />
-      <node id="1197170596685" at="121,66,122,93" concept="6" />
-      <node id="1197170596685" at="124,57,125,65" concept="5" />
-      <node id="1197170596685" at="125,65,126,58" concept="1" />
-      <node id="1197170596685" at="126,58,127,25" concept="6" />
-      <node id="1197170596685" at="129,41,130,34" concept="5" />
-      <node id="1197170596685" at="130,34,131,42" concept="1" />
-      <node id="1197170596685" at="131,42,132,49" concept="1" />
-      <node id="1197170596685" at="132,49,133,23" concept="6" />
-      <node id="1197170596685" at="136,96,137,134" concept="1" />
-      <node id="1197170596685" at="138,34,139,142" concept="1" />
-      <node id="1197170596685" at="139,142,140,146" concept="1" />
-      <node id="1197170596685" at="142,122,143,389" concept="1" />
-      <node id="1197240922534" at="148,49,149,93" concept="5" />
-      <node id="1197240922534" at="149,93,150,47" concept="1" />
-      <node id="1197240922534" at="150,47,151,34" concept="1" />
-      <node id="1197240922534" at="151,34,152,22" concept="6" />
+      <node id="1197170640819" at="84,35,85,87" concept="5" />
+      <node id="1197170640819" at="85,87,86,112" concept="6" />
+      <node id="1197170640819" at="87,10,88,22" concept="6" />
+      <node id="1197170596685" at="90,51,91,106" concept="5" />
+      <node id="1197170596685" at="91,106,92,49" concept="1" />
+      <node id="1197170596685" at="92,49,93,34" concept="5" />
+      <node id="1197170596685" at="93,34,94,49" concept="1" />
+      <node id="1197170596685" at="94,49,95,40" concept="1" />
+      <node id="1197170596685" at="95,40,96,58" concept="1" />
+      <node id="1197170596685" at="96,58,97,61" concept="1" />
+      <node id="1197170596685" at="97,61,98,22" concept="6" />
+      <node id="1197240500477" at="100,50,101,95" concept="5" />
+      <node id="1197240500477" at="101,95,102,48" concept="1" />
+      <node id="1197240500477" at="102,48,103,34" concept="5" />
+      <node id="1197240500477" at="103,34,104,49" concept="1" />
+      <node id="1197240500477" at="104,49,105,40" concept="1" />
+      <node id="1197240500477" at="105,40,106,34" concept="1" />
+      <node id="1197240500477" at="106,34,107,22" concept="6" />
+      <node id="1197170596685" at="109,53,110,139" concept="5" />
+      <node id="1197170596685" at="110,139,111,93" concept="5" />
+      <node id="1197170596685" at="111,93,112,51" concept="1" />
+      <node id="1197170596685" at="112,51,113,49" concept="1" />
+      <node id="1197170596685" at="113,49,114,22" concept="6" />
+      <node id="1197170596685" at="117,103,118,50" concept="8" />
+      <node id="1197170596685" at="120,66,121,93" concept="6" />
+      <node id="1197170596685" at="123,57,124,65" concept="5" />
+      <node id="1197170596685" at="124,65,125,58" concept="1" />
+      <node id="1197170596685" at="125,58,126,25" concept="6" />
+      <node id="1197170596685" at="128,41,129,34" concept="5" />
+      <node id="1197170596685" at="129,34,130,42" concept="1" />
+      <node id="1197170596685" at="130,42,131,49" concept="1" />
+      <node id="1197170596685" at="131,49,132,23" concept="6" />
+      <node id="1197170596685" at="135,96,136,134" concept="1" />
+      <node id="1197170596685" at="137,34,138,142" concept="1" />
+      <node id="1197170596685" at="138,142,139,146" concept="1" />
+      <node id="1197170596685" at="141,122,142,389" concept="1" />
+      <node id="1197240922534" at="147,49,148,93" concept="5" />
+      <node id="1197240922534" at="148,93,149,47" concept="1" />
+      <node id="1197240922534" at="149,47,150,34" concept="1" />
+      <node id="1197240922534" at="150,34,151,22" concept="6" />
       <node id="1197170596685" at="31,0,33,0" concept="2" trace="myNode" />
       <node id="1197170596685" at="45,0,48,0" concept="4" trace="createCell#()Ljetbrains/mps/openapi/editor/cells/EditorCell;" />
-      <node id="1197170596685" at="118,0,121,0" concept="0" trace="transitionListHandler_sjqidp_b1a#(Lorg/jetbrains/mps/openapi/model/SNode;Ljava/lang/String;Ljetbrains/mps/openapi/editor/EditorContext;)V" />
-      <node id="1197170596685" at="121,0,124,0" concept="4" trace="createNodeToInsert#(Ljetbrains/mps/openapi/editor/EditorContext;)Lorg/jetbrains/mps/openapi/model/SNode;" />
-      <node id="1197170596685" at="141,9,144,9" concept="3" />
+      <node id="1197170596685" at="117,0,120,0" concept="0" trace="transitionListHandler_sjqidp_b1a#(Lorg/jetbrains/mps/openapi/model/SNode;Ljava/lang/String;Ljetbrains/mps/openapi/editor/EditorContext;)V" />
+      <node id="1197170596685" at="120,0,123,0" concept="4" trace="createNodeToInsert#(Ljetbrains/mps/openapi/editor/EditorContext;)Lorg/jetbrains/mps/openapi/model/SNode;" />
+      <node id="1197170596685" at="140,9,143,9" concept="3" />
       <node id="1197170596685" at="34,0,38,0" concept="0" trace="State_EditorBuilder_a#(Ljetbrains/mps/openapi/editor/EditorContext;Lorg/jetbrains/mps/openapi/model/SNode;)V" />
-      <node id="1197170596685" at="137,134,141,9" concept="3" />
+      <node id="1197170596685" at="136,134,140,9" concept="3" />
       <node id="1197170596685" at="39,0,44,0" concept="4" trace="getNode#()Lorg/jetbrains/mps/openapi/model/SNode;" />
-      <node id="1197170640819" at="84,59,89,22" concept="3" />
-      <node id="1197170596685" at="124,0,129,0" concept="4" trace="createNodeCell#(Lorg/jetbrains/mps/openapi/model/SNode;)Ljetbrains/mps/openapi/editor/cells/EditorCell;" />
+      <node id="1197170640819" at="83,57,88,22" concept="3" />
+      <node id="1197170596685" at="123,0,128,0" concept="4" trace="createNodeCell#(Lorg/jetbrains/mps/openapi/model/SNode;)Ljetbrains/mps/openapi/editor/cells/EditorCell;" />
       <node id="1197170622285" at="69,0,75,0" concept="4" trace="createConstant_sjqidp_a0a#()Ljetbrains/mps/openapi/editor/cells/EditorCell;" />
-      <node id="1197170596685" at="129,0,135,0" concept="4" trace="createEmptyCell#()Ljetbrains/mps/openapi/editor/cells/EditorCell;" />
-      <node id="1197240922534" at="148,0,154,0" concept="4" trace="createConstant_sjqidp_c0#()Ljetbrains/mps/openapi/editor/cells/EditorCell;" />
-      <node id="1197170596685" at="110,0,117,0" concept="4" trace="createRefNodeList_sjqidp_b1a#()Ljetbrains/mps/openapi/editor/cells/EditorCell;" />
-      <node id="1197240500477" at="101,0,110,0" concept="4" trace="createConstant_sjqidp_a1a#()Ljetbrains/mps/openapi/editor/cells/EditorCell;" />
+      <node id="1197170596685" at="128,0,134,0" concept="4" trace="createEmptyCell#()Ljetbrains/mps/openapi/editor/cells/EditorCell;" />
+      <node id="1197240922534" at="147,0,153,0" concept="4" trace="createConstant_sjqidp_c0#()Ljetbrains/mps/openapi/editor/cells/EditorCell;" />
+      <node id="1197170596685" at="109,0,116,0" concept="4" trace="createRefNodeList_sjqidp_b1a#()Ljetbrains/mps/openapi/editor/cells/EditorCell;" />
+      <node id="1197240500477" at="100,0,109,0" concept="4" trace="createConstant_sjqidp_a1a#()Ljetbrains/mps/openapi/editor/cells/EditorCell;" />
       <node id="1197170596685" at="49,0,59,0" concept="4" trace="createCollection_sjqidp_a#()Ljetbrains/mps/openapi/editor/cells/EditorCell;" />
       <node id="1197170596685" at="59,0,69,0" concept="4" trace="createCollection_sjqidp_a0#()Ljetbrains/mps/openapi/editor/cells/EditorCell;" />
-      <node id="1197170596685" at="91,0,101,0" concept="4" trace="createCollection_sjqidp_b0#()Ljetbrains/mps/openapi/editor/cells/EditorCell;" />
-      <node id="1197170596685" at="135,86,145,7" concept="3" />
-      <node id="1197170596685" at="135,0,147,0" concept="4" trace="installElementCellActions#(Lorg/jetbrains/mps/openapi/model/SNode;Ljetbrains/mps/openapi/editor/cells/EditorCell;)V" />
-      <node id="1197170640819" at="75,0,91,0" concept="4" trace="createProperty_sjqidp_b0a#()Ljetbrains/mps/openapi/editor/cells/EditorCell;" />
+      <node id="1197170596685" at="90,0,100,0" concept="4" trace="createCollection_sjqidp_b0#()Ljetbrains/mps/openapi/editor/cells/EditorCell;" />
+      <node id="1197170596685" at="134,86,144,7" concept="3" />
+      <node id="1197170596685" at="134,0,146,0" concept="4" trace="installElementCellActions#(Lorg/jetbrains/mps/openapi/model/SNode;Ljetbrains/mps/openapi/editor/cells/EditorCell;)V" />
+      <node id="1197170640819" at="75,0,90,0" concept="4" trace="createProperty_sjqidp_b0a#()Ljetbrains/mps/openapi/editor/cells/EditorCell;" />
       <scope id="1197170596685" at="41,26,42,18" />
       <scope id="1197170596685" at="45,39,46,39" />
-      <scope id="1197170596685" at="118,103,119,50" />
-      <scope id="1197170596685" at="121,66,122,93" />
-      <scope id="1197170596685" at="142,122,143,389" />
+      <scope id="1197170596685" at="117,103,118,50" />
+      <scope id="1197170596685" at="120,66,121,93" />
+      <scope id="1197170596685" at="141,122,142,389" />
       <scope id="1197170596685" at="34,85,36,18" />
-      <scope id="1197170640819" at="85,35,87,94">
+      <scope id="1197170640819" at="84,35,86,112">
         <var name="manager" id="1197170640819" />
       </scope>
-      <scope id="1197170596685" at="138,34,140,146" />
+      <scope id="1197170596685" at="137,34,139,146" />
       <scope id="1197170596685" at="45,0,48,0" />
-      <scope id="1197170596685" at="118,0,121,0">
-=======
-      <node id="1197170596685" at="30,79,31,63" concept="5" />
-      <node id="1197170596685" at="33,89,34,97" concept="4" />
-      <node id="1197170596685" at="34,97,35,48" concept="1" />
-      <node id="1197170596685" at="35,48,36,28" concept="1" />
-      <node id="1197170596685" at="36,28,37,83" concept="1" />
-      <node id="1197170596685" at="37,83,38,83" concept="1" />
-      <node id="1197170596685" at="38,83,39,81" concept="1" />
-      <node id="1197170596685" at="39,81,40,22" concept="5" />
-      <node id="1197170596685" at="42,90,43,99" concept="4" />
-      <node id="1197170596685" at="43,99,44,49" concept="1" />
-      <node id="1197170596685" at="44,49,45,34" concept="4" />
-      <node id="1197170596685" at="45,34,46,52" concept="1" />
-      <node id="1197170596685" at="46,52,47,40" concept="1" />
-      <node id="1197170596685" at="47,40,48,82" concept="1" />
-      <node id="1197170596685" at="48,82,49,82" concept="1" />
-      <node id="1197170596685" at="49,82,50,22" concept="5" />
-      <node id="1197170622285" at="52,89,53,91" concept="4" />
-      <node id="1197170622285" at="53,91,54,48" concept="1" />
-      <node id="1197170622285" at="54,48,55,34" concept="1" />
-      <node id="1197170622285" at="55,34,56,22" concept="5" />
-      <node id="1197170640819" at="58,89,59,82" concept="4" />
-      <node id="1197170640819" at="59,82,60,34" concept="1" />
-      <node id="1197170640819" at="60,34,61,47" concept="1" />
-      <node id="1197170640819" at="61,47,62,26" concept="4" />
-      <node id="1197170640819" at="62,26,63,58" concept="1" />
-      <node id="1197170640819" at="63,58,64,47" concept="1" />
-      <node id="1197170640819" at="64,47,65,73" concept="1" />
-      <node id="1197170640819" at="65,73,66,57" concept="4" />
-      <node id="1197170640819" at="67,35,68,82" concept="4" />
-      <node id="1197170640819" at="68,82,69,112" concept="5" />
-      <node id="1197170640819" at="70,10,71,22" concept="5" />
-      <node id="1197170596685" at="73,90,74,99" concept="4" />
-      <node id="1197170596685" at="74,99,75,49" concept="1" />
-      <node id="1197170596685" at="75,49,76,34" concept="4" />
-      <node id="1197170596685" at="76,34,77,52" concept="1" />
-      <node id="1197170596685" at="77,52,78,40" concept="1" />
-      <node id="1197170596685" at="78,40,79,82" concept="1" />
-      <node id="1197170596685" at="79,82,80,85" concept="1" />
-      <node id="1197170596685" at="80,85,81,22" concept="5" />
-      <node id="1197240500477" at="83,89,84,88" concept="4" />
-      <node id="1197240500477" at="84,88,85,48" concept="1" />
-      <node id="1197240500477" at="85,48,86,34" concept="4" />
-      <node id="1197240500477" at="86,34,87,52" concept="1" />
-      <node id="1197240500477" at="87,52,88,40" concept="1" />
-      <node id="1197240500477" at="88,40,89,34" concept="1" />
-      <node id="1197240500477" at="89,34,90,22" concept="5" />
-      <node id="1197170596685" at="92,92,93,123" concept="4" />
-      <node id="1197170596685" at="93,123,94,108" concept="4" />
-      <node id="1197170596685" at="94,108,95,51" concept="1" />
-      <node id="1197170596685" at="95,51,96,49" concept="1" />
-      <node id="1197170596685" at="96,49,97,22" concept="5" />
-      <node id="1197170596685" at="100,103,101,50" concept="6" />
-      <node id="1197170596685" at="103,66,104,41" concept="4" />
-      <node id="1197170596685" at="104,41,105,93" concept="5" />
-      <node id="1197170596685" at="107,86,108,80" concept="4" />
-      <node id="1197170596685" at="108,80,109,95" concept="1" />
-      <node id="1197170596685" at="109,95,110,25" concept="5" />
-      <node id="1197170596685" at="112,68,113,34" concept="4" />
-      <node id="1197170596685" at="113,34,114,55" concept="1" />
-      <node id="1197170596685" at="114,55,115,87" concept="1" />
-      <node id="1197170596685" at="115,87,116,23" concept="5" />
-      <node id="1197170596685" at="119,96,120,134" concept="1" />
-      <node id="1197170596685" at="121,34,122,142" concept="1" />
-      <node id="1197170596685" at="122,142,123,146" concept="1" />
-      <node id="1197170596685" at="125,122,126,387" concept="1" />
-      <node id="1197240922534" at="131,88,132,86" concept="4" />
-      <node id="1197240922534" at="132,86,133,47" concept="1" />
-      <node id="1197240922534" at="133,47,134,34" concept="1" />
-      <node id="1197240922534" at="134,34,135,22" concept="5" />
-      <node id="1197170596685" at="30,0,33,0" concept="3" trace="createEditorCell#(Ljetbrains/mps/openapi/editor/EditorContext;Lorg/jetbrains/mps/openapi/model/SNode;)Ljetbrains/mps/openapi/editor/cells/EditorCell;" />
-      <node id="1197170596685" at="100,0,103,0" concept="0" trace="transitionListHandler_sjqidp_b1a#(Lorg/jetbrains/mps/openapi/model/SNode;Ljava/lang/String;Ljetbrains/mps/openapi/editor/EditorContext;)V" />
-      <node id="1197170596685" at="124,9,127,9" concept="2" />
-      <node id="1197170596685" at="103,0,107,0" concept="3" trace="createNodeToInsert#(Ljetbrains/mps/openapi/editor/EditorContext;)Lorg/jetbrains/mps/openapi/model/SNode;" />
-      <node id="1197170596685" at="120,134,124,9" concept="2" />
-      <node id="1197170640819" at="66,57,71,22" concept="2" />
-      <node id="1197170596685" at="107,0,112,0" concept="3" trace="createNodeCell#(Ljetbrains/mps/openapi/editor/EditorContext;Lorg/jetbrains/mps/openapi/model/SNode;)Ljetbrains/mps/openapi/editor/cells/EditorCell;" />
-      <node id="1197170622285" at="52,0,58,0" concept="3" trace="createConstant_sjqidp_a0a#(Ljetbrains/mps/openapi/editor/EditorContext;Lorg/jetbrains/mps/openapi/model/SNode;)Ljetbrains/mps/openapi/editor/cells/EditorCell;" />
-      <node id="1197170596685" at="112,0,118,0" concept="3" trace="createEmptyCell#(Ljetbrains/mps/openapi/editor/EditorContext;)Ljetbrains/mps/openapi/editor/cells/EditorCell;" />
-      <node id="1197240922534" at="131,0,137,0" concept="3" trace="createConstant_sjqidp_c0#(Ljetbrains/mps/openapi/editor/EditorContext;Lorg/jetbrains/mps/openapi/model/SNode;)Ljetbrains/mps/openapi/editor/cells/EditorCell;" />
-      <node id="1197170596685" at="92,0,99,0" concept="3" trace="createRefNodeList_sjqidp_b1a#(Ljetbrains/mps/openapi/editor/EditorContext;Lorg/jetbrains/mps/openapi/model/SNode;)Ljetbrains/mps/openapi/editor/cells/EditorCell;" />
-      <node id="1197170596685" at="33,0,42,0" concept="3" trace="createCollection_sjqidp_a#(Ljetbrains/mps/openapi/editor/EditorContext;Lorg/jetbrains/mps/openapi/model/SNode;)Ljetbrains/mps/openapi/editor/cells/EditorCell;" />
-      <node id="1197240500477" at="83,0,92,0" concept="3" trace="createConstant_sjqidp_a1a#(Ljetbrains/mps/openapi/editor/EditorContext;Lorg/jetbrains/mps/openapi/model/SNode;)Ljetbrains/mps/openapi/editor/cells/EditorCell;" />
-      <node id="1197170596685" at="42,0,52,0" concept="3" trace="createCollection_sjqidp_a0#(Ljetbrains/mps/openapi/editor/EditorContext;Lorg/jetbrains/mps/openapi/model/SNode;)Ljetbrains/mps/openapi/editor/cells/EditorCell;" />
-      <node id="1197170596685" at="73,0,83,0" concept="3" trace="createCollection_sjqidp_b0#(Ljetbrains/mps/openapi/editor/EditorContext;Lorg/jetbrains/mps/openapi/model/SNode;)Ljetbrains/mps/openapi/editor/cells/EditorCell;" />
-      <node id="1197170596685" at="118,132,128,7" concept="2" />
-      <node id="1197170596685" at="118,0,130,0" concept="3" trace="installElementCellActions#(Lorg/jetbrains/mps/openapi/model/SNode;Lorg/jetbrains/mps/openapi/model/SNode;Ljetbrains/mps/openapi/editor/cells/EditorCell;Ljetbrains/mps/openapi/editor/EditorContext;)V" />
-      <node id="1197170640819" at="58,0,73,0" concept="3" trace="createProperty_sjqidp_b0a#(Ljetbrains/mps/openapi/editor/EditorContext;Lorg/jetbrains/mps/openapi/model/SNode;)Ljetbrains/mps/openapi/editor/cells/EditorCell;" />
-      <scope id="1197170596685" at="30,79,31,63" />
-      <scope id="1197170596685" at="100,103,101,50" />
-      <scope id="1197170596685" at="125,122,126,387" />
-      <scope id="1197170640819" at="67,35,69,112">
-        <var name="manager" id="1197170640819" />
-      </scope>
-      <scope id="1197170596685" at="103,66,105,93">
-        <var name="listOwner" id="1197170596685" />
-      </scope>
-      <scope id="1197170596685" at="121,34,123,146" />
-      <scope id="1197170596685" at="30,0,33,0">
-        <var name="editorContext" id="1197170596685" />
-        <var name="node" id="1197170596685" />
-      </scope>
-      <scope id="1197170596685" at="100,0,103,0">
->>>>>>> bd830ede
+      <scope id="1197170596685" at="117,0,120,0">
         <var name="childRole" id="1197170596685" />
         <var name="context" id="1197170596685" />
         <var name="ownerNode" id="1197170596685" />
       </scope>
-<<<<<<< HEAD
-      <scope id="1197170596685" at="121,0,124,0">
+      <scope id="1197170596685" at="120,0,123,0">
         <var name="editorContext" id="1197170596685" />
       </scope>
-      <scope id="1197170596685" at="124,57,127,25">
-=======
-      <scope id="1197170596685" at="107,86,110,25">
->>>>>>> bd830ede
+      <scope id="1197170596685" at="123,57,126,25">
         <var name="elementCell" id="1197170596685" />
       </scope>
       <scope id="1197170596685" at="34,0,38,0">
         <var name="context" id="1197170596685" />
         <var name="node" id="1197170596685" />
       </scope>
-<<<<<<< HEAD
       <scope id="1197170622285" at="69,50,73,22">
         <var name="editorCell" id="1197170622285" />
       </scope>
-      <scope id="1197170596685" at="129,41,133,23">
+      <scope id="1197170596685" at="128,41,132,23">
         <var name="emptyCell" id="1197170596685" />
       </scope>
-      <scope id="1197240922534" at="148,49,152,22">
+      <scope id="1197240922534" at="147,49,151,22">
         <var name="editorCell" id="1197240922534" />
       </scope>
       <scope id="1197170596685" at="39,0,44,0" />
-      <scope id="1197170596685" at="110,53,115,22">
+      <scope id="1197170596685" at="109,53,114,22">
         <var name="editorCell" id="1197170596685" />
         <var name="handler" id="1197170596685" />
       </scope>
-      <scope id="1197170596685" at="124,0,129,0">
+      <scope id="1197170596685" at="123,0,128,0">
         <var name="elementNode" id="1197170596685" />
       </scope>
       <scope id="1197170622285" at="69,0,75,0" />
-      <scope id="1197170596685" at="129,0,135,0" />
-      <scope id="1197240922534" at="148,0,154,0" />
-      <scope id="1197240500477" at="101,50,108,22">
+      <scope id="1197170596685" at="128,0,134,0" />
+      <scope id="1197240922534" at="147,0,153,0" />
+      <scope id="1197240500477" at="100,50,107,22">
         <var name="editorCell" id="1197240500477" />
         <var name="style" id="1197240500477" />
       </scope>
-      <scope id="1197170596685" at="110,0,117,0" />
+      <scope id="1197170596685" at="109,0,116,0" />
       <scope id="1197170596685" at="49,50,57,22">
         <var name="editorCell" id="1197170596685" />
-=======
-      <scope id="1197170596685" at="103,0,107,0">
-        <var name="editorContext" id="1197170596685" />
-      </scope>
-      <scope id="1197170596685" at="112,68,116,23">
-        <var name="emptyCell" id="1197170596685" />
-      </scope>
-      <scope id="1197240922534" at="131,88,135,22">
-        <var name="editorCell" id="1197240922534" />
-      </scope>
-      <scope id="1197170596685" at="92,92,97,22">
-        <var name="editorCell" id="1197170596685" />
-        <var name="handler" id="1197170596685" />
-      </scope>
-      <scope id="1197170596685" at="107,0,112,0">
-        <var name="editorContext" id="1197170596685" />
-        <var name="elementNode" id="1197170596685" />
-      </scope>
-      <scope id="1197170622285" at="52,0,58,0">
-        <var name="editorContext" id="1197170622285" />
-        <var name="node" id="1197170622285" />
-      </scope>
-      <scope id="1197170596685" at="112,0,118,0">
-        <var name="editorContext" id="1197170596685" />
-      </scope>
-      <scope id="1197240922534" at="131,0,137,0">
-        <var name="editorContext" id="1197240922534" />
-        <var name="node" id="1197240922534" />
-      </scope>
-      <scope id="1197170596685" at="33,89,40,22">
-        <var name="editorCell" id="1197170596685" />
-      </scope>
-      <scope id="1197240500477" at="83,89,90,22">
-        <var name="editorCell" id="1197240500477" />
-        <var name="style" id="1197240500477" />
-      </scope>
-      <scope id="1197170596685" at="92,0,99,0">
-        <var name="editorContext" id="1197170596685" />
-        <var name="node" id="1197170596685" />
->>>>>>> bd830ede
       </scope>
       <scope id="1197170596685" at="59,51,67,22">
         <var name="editorCell" id="1197170596685" />
         <var name="style" id="1197170596685" />
       </scope>
-<<<<<<< HEAD
-      <scope id="1197170596685" at="91,51,99,22">
+      <scope id="1197170596685" at="90,51,98,22">
         <var name="editorCell" id="1197170596685" />
         <var name="style" id="1197170596685" />
       </scope>
-      <scope id="1197170596685" at="136,96,144,9" />
-      <scope id="1197240500477" at="101,0,110,0" />
+      <scope id="1197170596685" at="135,96,143,9" />
+      <scope id="1197240500477" at="100,0,109,0" />
       <scope id="1197170596685" at="49,0,59,0" />
       <scope id="1197170596685" at="59,0,69,0" />
-      <scope id="1197170596685" at="91,0,101,0" />
-      <scope id="1197170596685" at="135,86,145,7" />
-      <scope id="1197170596685" at="135,0,147,0">
-=======
-      <scope id="1197170596685" at="73,90,81,22">
-        <var name="editorCell" id="1197170596685" />
-        <var name="style" id="1197170596685" />
-      </scope>
-      <scope id="1197170596685" at="119,96,127,9" />
-      <scope id="1197170596685" at="33,0,42,0">
-        <var name="editorContext" id="1197170596685" />
-        <var name="node" id="1197170596685" />
-      </scope>
-      <scope id="1197240500477" at="83,0,92,0">
-        <var name="editorContext" id="1197240500477" />
-        <var name="node" id="1197240500477" />
-      </scope>
-      <scope id="1197170596685" at="42,0,52,0">
-        <var name="editorContext" id="1197170596685" />
-        <var name="node" id="1197170596685" />
-      </scope>
-      <scope id="1197170596685" at="73,0,83,0">
-        <var name="editorContext" id="1197170596685" />
-        <var name="node" id="1197170596685" />
-      </scope>
-      <scope id="1197170596685" at="118,132,128,7" />
-      <scope id="1197170596685" at="118,0,130,0">
-        <var name="editorContext" id="1197170596685" />
->>>>>>> bd830ede
+      <scope id="1197170596685" at="90,0,100,0" />
+      <scope id="1197170596685" at="134,86,144,7" />
+      <scope id="1197170596685" at="134,0,146,0">
         <var name="elementCell" id="1197170596685" />
         <var name="elementNode" id="1197170596685" />
       </scope>
-<<<<<<< HEAD
-      <scope id="1197170640819" at="75,50,89,22">
-=======
-      <scope id="1197170640819" at="58,89,71,22">
->>>>>>> bd830ede
+      <scope id="1197170640819" at="75,50,88,22">
         <var name="attributeConcept" id="1197170640819" />
         <var name="editorCell" id="1197170640819" />
         <var name="provider" id="1197170640819" />
       </scope>
-<<<<<<< HEAD
-      <scope id="1197170640819" at="75,0,91,0" />
-      <unit id="1197170596685" at="117,0,148,0" name="jetbrains.mps.samples.secretCompartmentLanguage.editor.State_EditorBuilder_a$transitionListHandler_sjqidp_b1a" />
-      <unit id="1197170596685" at="30,0,155,0" name="jetbrains.mps.samples.secretCompartmentLanguage.editor.State_EditorBuilder_a" />
-=======
-      <scope id="1197170640819" at="58,0,73,0">
-        <var name="editorContext" id="1197170640819" />
-        <var name="node" id="1197170640819" />
-      </scope>
-      <unit id="1197170596685" at="99,0,131,0" name="jetbrains.mps.samples.secretCompartmentLanguage.editor.State_Editor$transitionListHandler_sjqidp_b1a" />
-      <unit id="1197170596685" at="29,0,138,0" name="jetbrains.mps.samples.secretCompartmentLanguage.editor.State_Editor" />
->>>>>>> bd830ede
+      <scope id="1197170640819" at="75,0,90,0" />
+      <unit id="1197170596685" at="116,0,147,0" name="jetbrains.mps.samples.secretCompartmentLanguage.editor.State_EditorBuilder_a$transitionListHandler_sjqidp_b1a" />
+      <unit id="1197170596685" at="30,0,154,0" name="jetbrains.mps.samples.secretCompartmentLanguage.editor.State_EditorBuilder_a" />
     </file>
   </root>
   <root nodeRef="r:00000000-0000-4000-0000-011c8959042d(jetbrains.mps.samples.secretCompartmentLanguage.editor)/1197240201006">
     <file name="Transition_Editor.java">
-<<<<<<< HEAD
       <node id="1197240201006" at="11,79,12,76" concept="6" />
       <node id="1197240201006" at="11,0,14,0" concept="4" trace="createEditorCell#(Ljetbrains/mps/openapi/editor/EditorContext;Lorg/jetbrains/mps/openapi/model/SNode;)Ljetbrains/mps/openapi/editor/cells/EditorCell;" />
       <scope id="1197240201006" at="11,79,12,76" />
@@ -1385,384 +715,206 @@
       <node id="1197240201006" at="55,40,56,36" concept="1" />
       <node id="1197240201006" at="57,5,58,73" concept="1" />
       <node id="1197240201006" at="58,73,59,57" concept="5" />
-      <node id="1197240201006" at="59,57,60,59" concept="5" />
-      <node id="1197240201006" at="61,35,62,87" concept="5" />
-      <node id="1197240201006" at="62,87,63,94" concept="6" />
-      <node id="1197240201006" at="64,10,65,22" concept="6" />
-      <node id="1197240201006" at="68,32,69,14" concept="8" />
-      <node id="1197240201006" at="71,69,72,57" concept="6" />
-      <node id="1197240201006" at="74,81,75,41" concept="7" />
-      <node id="1197240201006" at="75,41,76,117" concept="6" />
-      <node id="1197240201006" at="82,0,83,0" concept="2" trace="myReferencingNode" />
-      <node id="1197240201006" at="84,118,85,21" concept="8" />
-      <node id="1197240201006" at="85,21,86,42" concept="1" />
-      <node id="1197240201006" at="86,42,87,20" concept="1" />
-      <node id="1197240201006" at="90,41,91,41" concept="6" />
-      <node id="1197240201006" at="96,28,97,20" concept="6" />
-      <node id="1197240219325" at="100,52,101,91" concept="5" />
-      <node id="1197240219325" at="101,91,102,36" concept="1" />
-      <node id="1197240219325" at="102,36,103,49" concept="1" />
-      <node id="1197240219325" at="103,49,104,33" concept="1" />
-      <node id="1197240219325" at="104,33,105,28" concept="5" />
-      <node id="1197240219325" at="105,28,106,65" concept="1" />
-      <node id="1197240219325" at="106,65,107,49" concept="1" />
-      <node id="1197240219325" at="107,49,108,75" concept="1" />
-      <node id="1197240219325" at="108,75,109,59" concept="5" />
-      <node id="1197240219325" at="109,59,110,61" concept="5" />
-      <node id="1197240219325" at="111,37,112,89" concept="5" />
-      <node id="1197240219325" at="112,89,113,96" concept="6" />
-      <node id="1197240219325" at="114,12,115,24" concept="6" />
-      <node id="1197240221421" at="118,48,119,95" concept="5" />
-      <node id="1197240221421" at="119,95,120,46" concept="1" />
-      <node id="1197240221421" at="120,46,121,34" concept="1" />
-      <node id="1197240221421" at="121,34,122,22" concept="6" />
-      <node id="1197240201006" at="124,47,125,88" concept="5" />
-      <node id="1197240201006" at="125,88,126,31" concept="1" />
-      <node id="1197240201006" at="126,31,127,44" concept="1" />
-      <node id="1197240201006" at="127,44,128,26" concept="5" />
-      <node id="1197240201006" at="128,26,129,90" concept="1" />
-      <node id="1197240201006" at="129,90,130,63" concept="1" />
-      <node id="1197240201006" at="131,39,132,40" concept="1" />
-      <node id="1197240201006" at="132,40,133,35" concept="1" />
-      <node id="1197240201006" at="134,5,135,73" concept="1" />
-      <node id="1197240201006" at="135,73,136,57" concept="5" />
-      <node id="1197240201006" at="136,57,137,59" concept="5" />
-      <node id="1197240201006" at="138,35,139,87" concept="5" />
-      <node id="1197240201006" at="139,87,140,94" concept="6" />
-      <node id="1197240201006" at="141,10,142,22" concept="6" />
-      <node id="1197240201006" at="145,32,146,14" concept="8" />
-      <node id="1197240201006" at="148,69,149,57" concept="6" />
-      <node id="1197240201006" at="151,81,152,41" concept="7" />
-      <node id="1197240201006" at="152,41,153,117" concept="6" />
-      <node id="1197240201006" at="159,0,160,0" concept="2" trace="myReferencingNode" />
-      <node id="1197240201006" at="161,118,162,21" concept="8" />
-      <node id="1197240201006" at="162,21,163,42" concept="1" />
-      <node id="1197240201006" at="163,42,164,20" concept="1" />
-      <node id="1197240201006" at="167,41,168,41" concept="6" />
-      <node id="1197240201006" at="173,28,174,20" concept="6" />
-      <node id="1197240239176" at="177,52,178,91" concept="5" />
-      <node id="1197240239176" at="178,91,179,36" concept="1" />
-      <node id="1197240239176" at="179,36,180,49" concept="1" />
-      <node id="1197240239176" at="180,49,181,33" concept="1" />
-      <node id="1197240239176" at="181,33,182,28" concept="5" />
-      <node id="1197240239176" at="182,28,183,65" concept="1" />
-      <node id="1197240239176" at="183,65,184,49" concept="1" />
-      <node id="1197240239176" at="184,49,185,75" concept="1" />
-      <node id="1197240239176" at="185,75,186,59" concept="5" />
-      <node id="1197240239176" at="186,59,187,61" concept="5" />
-      <node id="1197240239176" at="188,37,189,89" concept="5" />
-      <node id="1197240239176" at="189,89,190,96" concept="6" />
-      <node id="1197240239176" at="191,12,192,24" concept="6" />
+      <node id="1197240201006" at="60,35,61,87" concept="5" />
+      <node id="1197240201006" at="61,87,62,112" concept="6" />
+      <node id="1197240201006" at="63,10,64,22" concept="6" />
+      <node id="1197240201006" at="67,32,68,14" concept="8" />
+      <node id="1197240201006" at="70,69,71,57" concept="6" />
+      <node id="1197240201006" at="73,81,74,41" concept="7" />
+      <node id="1197240201006" at="74,41,75,117" concept="6" />
+      <node id="1197240201006" at="81,0,82,0" concept="2" trace="myReferencingNode" />
+      <node id="1197240201006" at="83,118,84,21" concept="8" />
+      <node id="1197240201006" at="84,21,85,42" concept="1" />
+      <node id="1197240201006" at="85,42,86,20" concept="1" />
+      <node id="1197240201006" at="89,41,90,41" concept="6" />
+      <node id="1197240201006" at="95,28,96,20" concept="6" />
+      <node id="1197240219325" at="99,52,100,91" concept="5" />
+      <node id="1197240219325" at="100,91,101,36" concept="1" />
+      <node id="1197240219325" at="101,36,102,49" concept="1" />
+      <node id="1197240219325" at="102,49,103,33" concept="1" />
+      <node id="1197240219325" at="103,33,104,28" concept="5" />
+      <node id="1197240219325" at="104,28,105,65" concept="1" />
+      <node id="1197240219325" at="105,65,106,49" concept="1" />
+      <node id="1197240219325" at="106,49,107,75" concept="1" />
+      <node id="1197240219325" at="107,75,108,59" concept="5" />
+      <node id="1197240219325" at="109,37,110,89" concept="5" />
+      <node id="1197240219325" at="110,89,111,114" concept="6" />
+      <node id="1197240219325" at="112,12,113,24" concept="6" />
+      <node id="1197240221421" at="116,48,117,95" concept="5" />
+      <node id="1197240221421" at="117,95,118,46" concept="1" />
+      <node id="1197240221421" at="118,46,119,34" concept="1" />
+      <node id="1197240221421" at="119,34,120,22" concept="6" />
+      <node id="1197240201006" at="122,47,123,88" concept="5" />
+      <node id="1197240201006" at="123,88,124,31" concept="1" />
+      <node id="1197240201006" at="124,31,125,44" concept="1" />
+      <node id="1197240201006" at="125,44,126,26" concept="5" />
+      <node id="1197240201006" at="126,26,127,90" concept="1" />
+      <node id="1197240201006" at="127,90,128,63" concept="1" />
+      <node id="1197240201006" at="129,39,130,40" concept="1" />
+      <node id="1197240201006" at="130,40,131,35" concept="1" />
+      <node id="1197240201006" at="132,5,133,73" concept="1" />
+      <node id="1197240201006" at="133,73,134,57" concept="5" />
+      <node id="1197240201006" at="135,35,136,87" concept="5" />
+      <node id="1197240201006" at="136,87,137,112" concept="6" />
+      <node id="1197240201006" at="138,10,139,22" concept="6" />
+      <node id="1197240201006" at="142,32,143,14" concept="8" />
+      <node id="1197240201006" at="145,69,146,57" concept="6" />
+      <node id="1197240201006" at="148,81,149,41" concept="7" />
+      <node id="1197240201006" at="149,41,150,117" concept="6" />
+      <node id="1197240201006" at="156,0,157,0" concept="2" trace="myReferencingNode" />
+      <node id="1197240201006" at="158,118,159,21" concept="8" />
+      <node id="1197240201006" at="159,21,160,42" concept="1" />
+      <node id="1197240201006" at="160,42,161,20" concept="1" />
+      <node id="1197240201006" at="164,41,165,41" concept="6" />
+      <node id="1197240201006" at="170,28,171,20" concept="6" />
+      <node id="1197240239176" at="174,52,175,91" concept="5" />
+      <node id="1197240239176" at="175,91,176,36" concept="1" />
+      <node id="1197240239176" at="176,36,177,49" concept="1" />
+      <node id="1197240239176" at="177,49,178,33" concept="1" />
+      <node id="1197240239176" at="178,33,179,28" concept="5" />
+      <node id="1197240239176" at="179,28,180,65" concept="1" />
+      <node id="1197240239176" at="180,65,181,49" concept="1" />
+      <node id="1197240239176" at="181,49,182,75" concept="1" />
+      <node id="1197240239176" at="182,75,183,59" concept="5" />
+      <node id="1197240239176" at="184,37,185,89" concept="5" />
+      <node id="1197240239176" at="185,89,186,114" concept="6" />
+      <node id="1197240239176" at="187,12,188,24" concept="6" />
       <node id="1197240201006" at="19,0,21,0" concept="2" trace="myNode" />
-      <node id="1197240201006" at="80,0,82,0" concept="2" trace="myNode" />
-      <node id="1197240201006" at="157,0,159,0" concept="2" trace="myNode" />
+      <node id="1197240201006" at="79,0,81,0" concept="2" trace="myNode" />
+      <node id="1197240201006" at="154,0,156,0" concept="2" trace="myNode" />
       <node id="1197240201006" at="33,0,36,0" concept="4" trace="createCell#()Ljetbrains/mps/openapi/editor/cells/EditorCell;" />
-      <node id="1197240201006" at="68,0,71,0" concept="0" trace="_Inline_jj4qz_a0a#()V" />
-      <node id="1197240201006" at="71,0,74,0" concept="4" trace="createEditorCell#(Ljetbrains/mps/openapi/editor/EditorContext;)Ljetbrains/mps/openapi/editor/cells/EditorCell;" />
-      <node id="1197240201006" at="90,0,93,0" concept="4" trace="createCell#()Ljetbrains/mps/openapi/editor/cells/EditorCell;" />
-      <node id="1197240201006" at="145,0,148,0" concept="0" trace="_Inline_jj4qz_a2a#()V" />
-      <node id="1197240201006" at="148,0,151,0" concept="4" trace="createEditorCell#(Ljetbrains/mps/openapi/editor/EditorContext;)Ljetbrains/mps/openapi/editor/cells/EditorCell;" />
-      <node id="1197240201006" at="167,0,170,0" concept="4" trace="createCell#()Ljetbrains/mps/openapi/editor/cells/EditorCell;" />
+      <node id="1197240201006" at="67,0,70,0" concept="0" trace="_Inline_jj4qz_a0a#()V" />
+      <node id="1197240201006" at="70,0,73,0" concept="4" trace="createEditorCell#(Ljetbrains/mps/openapi/editor/EditorContext;)Ljetbrains/mps/openapi/editor/cells/EditorCell;" />
+      <node id="1197240201006" at="89,0,92,0" concept="4" trace="createCell#()Ljetbrains/mps/openapi/editor/cells/EditorCell;" />
+      <node id="1197240201006" at="142,0,145,0" concept="0" trace="_Inline_jj4qz_a2a#()V" />
+      <node id="1197240201006" at="145,0,148,0" concept="4" trace="createEditorCell#(Ljetbrains/mps/openapi/editor/EditorContext;)Ljetbrains/mps/openapi/editor/cells/EditorCell;" />
+      <node id="1197240201006" at="164,0,167,0" concept="4" trace="createCell#()Ljetbrains/mps/openapi/editor/cells/EditorCell;" />
       <node id="1197240201006" at="22,0,26,0" concept="0" trace="Transition_EditorBuilder_a#(Ljetbrains/mps/openapi/editor/EditorContext;Lorg/jetbrains/mps/openapi/model/SNode;)V" />
       <node id="1197240201006" at="53,63,57,5" concept="3" />
-      <node id="1197240201006" at="74,0,78,0" concept="4" trace="createEditorCell#(Ljetbrains/mps/openapi/editor/EditorContext;Lorg/jetbrains/mps/openapi/model/SNode;)Ljetbrains/mps/openapi/editor/cells/EditorCell;" />
-      <node id="1197240201006" at="130,63,134,5" concept="3" />
-      <node id="1197240201006" at="151,0,155,0" concept="4" trace="createEditorCell#(Ljetbrains/mps/openapi/editor/EditorContext;Lorg/jetbrains/mps/openapi/model/SNode;)Ljetbrains/mps/openapi/editor/cells/EditorCell;" />
+      <node id="1197240201006" at="73,0,77,0" concept="4" trace="createEditorCell#(Ljetbrains/mps/openapi/editor/EditorContext;Lorg/jetbrains/mps/openapi/model/SNode;)Ljetbrains/mps/openapi/editor/cells/EditorCell;" />
+      <node id="1197240201006" at="128,63,132,5" concept="3" />
+      <node id="1197240201006" at="148,0,152,0" concept="4" trace="createEditorCell#(Ljetbrains/mps/openapi/editor/EditorContext;Lorg/jetbrains/mps/openapi/model/SNode;)Ljetbrains/mps/openapi/editor/cells/EditorCell;" />
       <node id="1197240201006" at="27,0,32,0" concept="4" trace="getNode#()Lorg/jetbrains/mps/openapi/model/SNode;" />
-      <node id="1197240201006" at="60,59,65,22" concept="3" />
-      <node id="1197240201006" at="84,0,89,0" concept="0" trace="Inline_Builder_jj4qz_a0a#(Ljetbrains/mps/openapi/editor/EditorContext;Lorg/jetbrains/mps/openapi/model/SNode;Lorg/jetbrains/mps/openapi/model/SNode;)V" />
-      <node id="1197240201006" at="94,0,99,0" concept="4" trace="getNode#()Lorg/jetbrains/mps/openapi/model/SNode;" />
-      <node id="1197240219325" at="110,61,115,24" concept="3" />
-      <node id="1197240201006" at="137,59,142,22" concept="3" />
-      <node id="1197240201006" at="161,0,166,0" concept="0" trace="Inline_Builder_jj4qz_a2a#(Ljetbrains/mps/openapi/editor/EditorContext;Lorg/jetbrains/mps/openapi/model/SNode;Lorg/jetbrains/mps/openapi/model/SNode;)V" />
-      <node id="1197240201006" at="171,0,176,0" concept="4" trace="getNode#()Lorg/jetbrains/mps/openapi/model/SNode;" />
-      <node id="1197240239176" at="187,61,192,24" concept="3" />
-      <node id="1197240221421" at="118,0,124,0" concept="4" trace="createConstant_jj4qz_b0#()Ljetbrains/mps/openapi/editor/cells/EditorCell;" />
+      <node id="1197240201006" at="59,57,64,22" concept="3" />
+      <node id="1197240201006" at="83,0,88,0" concept="0" trace="Inline_Builder_jj4qz_a0a#(Ljetbrains/mps/openapi/editor/EditorContext;Lorg/jetbrains/mps/openapi/model/SNode;Lorg/jetbrains/mps/openapi/model/SNode;)V" />
+      <node id="1197240201006" at="93,0,98,0" concept="4" trace="getNode#()Lorg/jetbrains/mps/openapi/model/SNode;" />
+      <node id="1197240219325" at="108,59,113,24" concept="3" />
+      <node id="1197240201006" at="134,57,139,22" concept="3" />
+      <node id="1197240201006" at="158,0,163,0" concept="0" trace="Inline_Builder_jj4qz_a2a#(Ljetbrains/mps/openapi/editor/EditorContext;Lorg/jetbrains/mps/openapi/model/SNode;Lorg/jetbrains/mps/openapi/model/SNode;)V" />
+      <node id="1197240201006" at="168,0,173,0" concept="4" trace="getNode#()Lorg/jetbrains/mps/openapi/model/SNode;" />
+      <node id="1197240239176" at="183,59,188,24" concept="3" />
+      <node id="1197240221421" at="116,0,122,0" concept="4" trace="createConstant_jj4qz_b0#()Ljetbrains/mps/openapi/editor/cells/EditorCell;" />
       <node id="1197240201006" at="37,0,47,0" concept="4" trace="createCollection_jj4qz_a#()Ljetbrains/mps/openapi/editor/cells/EditorCell;" />
-      <node id="1197240219325" at="100,0,117,0" concept="4" trace="createProperty_jj4qz_a0a0#()Ljetbrains/mps/openapi/editor/cells/EditorCell;" />
-      <node id="1197240239176" at="177,0,194,0" concept="4" trace="createProperty_jj4qz_a0c0#()Ljetbrains/mps/openapi/editor/cells/EditorCell;" />
-      <node id="1197240201006" at="47,0,67,0" concept="4" trace="createRefCell_jj4qz_a0#()Ljetbrains/mps/openapi/editor/cells/EditorCell;" />
-      <node id="1197240201006" at="124,0,144,0" concept="4" trace="createRefCell_jj4qz_c0#()Ljetbrains/mps/openapi/editor/cells/EditorCell;" />
+      <node id="1197240219325" at="99,0,115,0" concept="4" trace="createProperty_jj4qz_a0a0#()Ljetbrains/mps/openapi/editor/cells/EditorCell;" />
+      <node id="1197240239176" at="174,0,190,0" concept="4" trace="createProperty_jj4qz_a0c0#()Ljetbrains/mps/openapi/editor/cells/EditorCell;" />
+      <node id="1197240201006" at="47,0,66,0" concept="4" trace="createRefCell_jj4qz_a0#()Ljetbrains/mps/openapi/editor/cells/EditorCell;" />
+      <node id="1197240201006" at="122,0,141,0" concept="4" trace="createRefCell_jj4qz_c0#()Ljetbrains/mps/openapi/editor/cells/EditorCell;" />
       <scope id="1197240201006" at="29,26,30,18" />
       <scope id="1197240201006" at="33,39,34,38" />
-      <scope id="1197240201006" at="68,32,69,14" />
-      <scope id="1197240201006" at="71,69,72,57" />
-      <scope id="1197240201006" at="90,41,91,41" />
-      <scope id="1197240201006" at="96,28,97,20" />
-      <scope id="1197240201006" at="145,32,146,14" />
-      <scope id="1197240201006" at="148,69,149,57" />
-      <scope id="1197240201006" at="167,41,168,41" />
-      <scope id="1197240201006" at="173,28,174,20" />
+      <scope id="1197240201006" at="67,32,68,14" />
+      <scope id="1197240201006" at="70,69,71,57" />
+      <scope id="1197240201006" at="89,41,90,41" />
+      <scope id="1197240201006" at="95,28,96,20" />
+      <scope id="1197240201006" at="142,32,143,14" />
+      <scope id="1197240201006" at="145,69,146,57" />
+      <scope id="1197240201006" at="164,41,165,41" />
+      <scope id="1197240201006" at="170,28,171,20" />
       <scope id="1197240201006" at="22,90,24,18" />
       <scope id="1197240201006" at="54,39,56,36" />
-      <scope id="1197240201006" at="61,35,63,94">
+      <scope id="1197240201006" at="60,35,62,112">
         <var name="manager" id="1197240201006" />
       </scope>
-      <scope id="1197240201006" at="74,81,76,117" />
-      <scope id="1197240219325" at="111,37,113,96">
+      <scope id="1197240201006" at="73,81,75,117" />
+      <scope id="1197240219325" at="109,37,111,114">
         <var name="manager" id="1197240219325" />
       </scope>
-      <scope id="1197240201006" at="131,39,133,35" />
-      <scope id="1197240201006" at="138,35,140,94">
+      <scope id="1197240201006" at="129,39,131,35" />
+      <scope id="1197240201006" at="135,35,137,112">
         <var name="manager" id="1197240201006" />
       </scope>
-      <scope id="1197240201006" at="151,81,153,117" />
-      <scope id="1197240239176" at="188,37,190,96">
-=======
-      <node id="1197240201006" at="18,79,19,62" concept="5" />
-      <node id="1197240201006" at="21,88,22,99" concept="4" />
-      <node id="1197240201006" at="22,99,23,47" concept="1" />
-      <node id="1197240201006" at="23,47,24,28" concept="1" />
-      <node id="1197240201006" at="24,28,25,79" concept="1" />
-      <node id="1197240201006" at="25,79,26,80" concept="1" />
-      <node id="1197240201006" at="26,80,27,79" concept="1" />
-      <node id="1197240201006" at="27,79,28,22" concept="5" />
-      <node id="1197240201006" at="30,86,31,81" concept="4" />
-      <node id="1197240201006" at="31,81,32,32" concept="1" />
-      <node id="1197240201006" at="32,32,33,45" concept="1" />
-      <node id="1197240201006" at="33,45,34,26" concept="4" />
-      <node id="1197240201006" at="34,26,35,81" concept="1" />
-      <node id="1197240201006" at="35,81,36,58" concept="1" />
-      <node id="1197240201006" at="37,39,38,40" concept="1" />
-      <node id="1197240201006" at="38,40,39,36" concept="1" />
-      <node id="1197240201006" at="40,5,41,73" concept="1" />
-      <node id="1197240201006" at="41,73,42,57" concept="4" />
-      <node id="1197240201006" at="43,35,44,82" concept="4" />
-      <node id="1197240201006" at="44,82,45,112" concept="5" />
-      <node id="1197240201006" at="46,10,47,22" concept="5" />
-      <node id="1197240213354" at="50,32,51,14" concept="6" />
-      <node id="1197240213354" at="53,69,54,67" concept="5" />
-      <node id="1197240213354" at="56,81,57,65" concept="5" />
-      <node id="1197240219325" at="59,91,60,84" concept="4" />
-      <node id="1197240219325" at="60,84,61,36" concept="1" />
-      <node id="1197240219325" at="61,36,62,49" concept="1" />
-      <node id="1197240219325" at="62,49,63,33" concept="1" />
-      <node id="1197240219325" at="63,33,64,28" concept="4" />
-      <node id="1197240219325" at="64,28,65,60" concept="1" />
-      <node id="1197240219325" at="65,60,66,49" concept="1" />
-      <node id="1197240219325" at="66,49,67,75" concept="1" />
-      <node id="1197240219325" at="67,75,68,59" concept="4" />
-      <node id="1197240219325" at="69,37,70,84" concept="4" />
-      <node id="1197240219325" at="70,84,71,114" concept="5" />
-      <node id="1197240219325" at="72,12,73,24" concept="5" />
-      <node id="1197240221421" at="76,87,77,88" concept="4" />
-      <node id="1197240221421" at="77,88,78,46" concept="1" />
-      <node id="1197240221421" at="78,46,79,34" concept="1" />
-      <node id="1197240221421" at="79,34,80,22" concept="5" />
-      <node id="1197240201006" at="82,86,83,81" concept="4" />
-      <node id="1197240201006" at="83,81,84,31" concept="1" />
-      <node id="1197240201006" at="84,31,85,44" concept="1" />
-      <node id="1197240201006" at="85,44,86,26" concept="4" />
-      <node id="1197240201006" at="86,26,87,81" concept="1" />
-      <node id="1197240201006" at="87,81,88,58" concept="1" />
-      <node id="1197240201006" at="89,39,90,40" concept="1" />
-      <node id="1197240201006" at="90,40,91,35" concept="1" />
-      <node id="1197240201006" at="92,5,93,73" concept="1" />
-      <node id="1197240201006" at="93,73,94,57" concept="4" />
-      <node id="1197240201006" at="95,35,96,82" concept="4" />
-      <node id="1197240201006" at="96,82,97,112" concept="5" />
-      <node id="1197240201006" at="98,10,99,22" concept="5" />
-      <node id="1197240235674" at="102,32,103,14" concept="6" />
-      <node id="1197240235674" at="105,69,106,67" concept="5" />
-      <node id="1197240235674" at="108,81,109,65" concept="5" />
-      <node id="1197240239176" at="111,91,112,84" concept="4" />
-      <node id="1197240239176" at="112,84,113,36" concept="1" />
-      <node id="1197240239176" at="113,36,114,49" concept="1" />
-      <node id="1197240239176" at="114,49,115,33" concept="1" />
-      <node id="1197240239176" at="115,33,116,28" concept="4" />
-      <node id="1197240239176" at="116,28,117,60" concept="1" />
-      <node id="1197240239176" at="117,60,118,49" concept="1" />
-      <node id="1197240239176" at="118,49,119,75" concept="1" />
-      <node id="1197240239176" at="119,75,120,59" concept="4" />
-      <node id="1197240239176" at="121,37,122,84" concept="4" />
-      <node id="1197240239176" at="122,84,123,114" concept="5" />
-      <node id="1197240239176" at="124,12,125,24" concept="5" />
-      <node id="1197240201006" at="18,0,21,0" concept="3" trace="createEditorCell#(Ljetbrains/mps/openapi/editor/EditorContext;Lorg/jetbrains/mps/openapi/model/SNode;)Ljetbrains/mps/openapi/editor/cells/EditorCell;" />
-      <node id="1197240213354" at="50,0,53,0" concept="0" trace="_Inline_jj4qz_a0a#()V" />
-      <node id="1197240213354" at="53,0,56,0" concept="3" trace="createEditorCell#(Ljetbrains/mps/openapi/editor/EditorContext;)Ljetbrains/mps/openapi/editor/cells/EditorCell;" />
-      <node id="1197240213354" at="56,0,59,0" concept="3" trace="createEditorCell#(Ljetbrains/mps/openapi/editor/EditorContext;Lorg/jetbrains/mps/openapi/model/SNode;)Ljetbrains/mps/openapi/editor/cells/EditorCell;" />
-      <node id="1197240235674" at="102,0,105,0" concept="0" trace="_Inline_jj4qz_a2a#()V" />
-      <node id="1197240235674" at="105,0,108,0" concept="3" trace="createEditorCell#(Ljetbrains/mps/openapi/editor/EditorContext;)Ljetbrains/mps/openapi/editor/cells/EditorCell;" />
-      <node id="1197240235674" at="108,0,111,0" concept="3" trace="createEditorCell#(Ljetbrains/mps/openapi/editor/EditorContext;Lorg/jetbrains/mps/openapi/model/SNode;)Ljetbrains/mps/openapi/editor/cells/EditorCell;" />
-      <node id="1197240201006" at="36,58,40,5" concept="2" />
-      <node id="1197240201006" at="88,58,92,5" concept="2" />
-      <node id="1197240201006" at="42,57,47,22" concept="2" />
-      <node id="1197240219325" at="68,59,73,24" concept="2" />
-      <node id="1197240201006" at="94,57,99,22" concept="2" />
-      <node id="1197240239176" at="120,59,125,24" concept="2" />
-      <node id="1197240221421" at="76,0,82,0" concept="3" trace="createConstant_jj4qz_b0#(Ljetbrains/mps/openapi/editor/EditorContext;Lorg/jetbrains/mps/openapi/model/SNode;)Ljetbrains/mps/openapi/editor/cells/EditorCell;" />
-      <node id="1197240201006" at="21,0,30,0" concept="3" trace="createCollection_jj4qz_a#(Ljetbrains/mps/openapi/editor/EditorContext;Lorg/jetbrains/mps/openapi/model/SNode;)Ljetbrains/mps/openapi/editor/cells/EditorCell;" />
-      <node id="1197240219325" at="59,0,75,0" concept="3" trace="createProperty_jj4qz_a0a0#(Ljetbrains/mps/openapi/editor/EditorContext;Lorg/jetbrains/mps/openapi/model/SNode;)Ljetbrains/mps/openapi/editor/cells/EditorCell;" />
-      <node id="1197240239176" at="111,0,127,0" concept="3" trace="createProperty_jj4qz_a0c0#(Ljetbrains/mps/openapi/editor/EditorContext;Lorg/jetbrains/mps/openapi/model/SNode;)Ljetbrains/mps/openapi/editor/cells/EditorCell;" />
-      <node id="1197240201006" at="30,0,49,0" concept="3" trace="createRefCell_jj4qz_a0#(Ljetbrains/mps/openapi/editor/EditorContext;Lorg/jetbrains/mps/openapi/model/SNode;)Ljetbrains/mps/openapi/editor/cells/EditorCell;" />
-      <node id="1197240201006" at="82,0,101,0" concept="3" trace="createRefCell_jj4qz_c0#(Ljetbrains/mps/openapi/editor/EditorContext;Lorg/jetbrains/mps/openapi/model/SNode;)Ljetbrains/mps/openapi/editor/cells/EditorCell;" />
-      <scope id="1197240201006" at="18,79,19,62" />
-      <scope id="1197240213354" at="50,32,51,14" />
-      <scope id="1197240213354" at="53,69,54,67" />
-      <scope id="1197240213354" at="56,81,57,65" />
-      <scope id="1197240235674" at="102,32,103,14" />
-      <scope id="1197240235674" at="105,69,106,67" />
-      <scope id="1197240235674" at="108,81,109,65" />
-      <scope id="1197240201006" at="37,39,39,36" />
-      <scope id="1197240201006" at="43,35,45,112">
-        <var name="manager" id="1197240201006" />
-      </scope>
-      <scope id="1197240219325" at="69,37,71,114">
-        <var name="manager" id="1197240219325" />
-      </scope>
-      <scope id="1197240201006" at="89,39,91,35" />
-      <scope id="1197240201006" at="95,35,97,112">
-        <var name="manager" id="1197240201006" />
-      </scope>
-      <scope id="1197240239176" at="121,37,123,114">
->>>>>>> bd830ede
+      <scope id="1197240201006" at="148,81,150,117" />
+      <scope id="1197240239176" at="184,37,186,114">
         <var name="manager" id="1197240239176" />
       </scope>
       <scope id="1197240201006" at="33,0,36,0" />
-      <scope id="1197240201006" at="68,0,71,0" />
-      <scope id="1197240201006" at="71,0,74,0">
+      <scope id="1197240201006" at="67,0,70,0" />
+      <scope id="1197240201006" at="70,0,73,0">
         <var name="editorContext" id="1197240201006" />
-<<<<<<< HEAD
-      </scope>
-      <scope id="1197240201006" at="84,118,87,20" />
-      <scope id="1197240201006" at="90,0,93,0" />
-      <scope id="1197240201006" at="145,0,148,0" />
-      <scope id="1197240201006" at="148,0,151,0">
+      </scope>
+      <scope id="1197240201006" at="83,118,86,20" />
+      <scope id="1197240201006" at="89,0,92,0" />
+      <scope id="1197240201006" at="142,0,145,0" />
+      <scope id="1197240201006" at="145,0,148,0">
         <var name="editorContext" id="1197240201006" />
       </scope>
-      <scope id="1197240201006" at="161,118,164,20" />
-      <scope id="1197240201006" at="167,0,170,0" />
+      <scope id="1197240201006" at="158,118,161,20" />
+      <scope id="1197240201006" at="164,0,167,0" />
       <scope id="1197240201006" at="22,0,26,0">
         <var name="context" id="1197240201006" />
         <var name="node" id="1197240201006" />
       </scope>
-      <scope id="1197240201006" at="74,0,78,0">
+      <scope id="1197240201006" at="73,0,77,0">
         <var name="editorContext" id="1197240201006" />
         <var name="node" id="1197240201006" />
       </scope>
-      <scope id="1197240221421" at="118,48,122,22">
+      <scope id="1197240221421" at="116,48,120,22">
         <var name="editorCell" id="1197240221421" />
       </scope>
-      <scope id="1197240201006" at="151,0,155,0">
+      <scope id="1197240201006" at="148,0,152,0">
         <var name="editorContext" id="1197240201006" />
         <var name="node" id="1197240201006" />
-=======
-        <var name="node" id="1197240201006" />
-      </scope>
-      <scope id="1197240213354" at="50,0,53,0" />
-      <scope id="1197240213354" at="53,0,56,0">
-        <var name="editorContext" id="1197240213354" />
-      </scope>
-      <scope id="1197240213354" at="56,0,59,0">
-        <var name="editorContext" id="1197240213354" />
-        <var name="node" id="1197240213354" />
-      </scope>
-      <scope id="1197240235674" at="102,0,105,0" />
-      <scope id="1197240235674" at="105,0,108,0">
-        <var name="editorContext" id="1197240235674" />
-      </scope>
-      <scope id="1197240235674" at="108,0,111,0">
-        <var name="editorContext" id="1197240235674" />
-        <var name="node" id="1197240235674" />
-      </scope>
-      <scope id="1197240221421" at="76,87,80,22">
-        <var name="editorCell" id="1197240221421" />
-      </scope>
-      <scope id="1197240221421" at="76,0,82,0">
-        <var name="editorContext" id="1197240221421" />
-        <var name="node" id="1197240221421" />
->>>>>>> bd830ede
       </scope>
       <scope id="1197240201006" at="27,0,32,0" />
-      <scope id="1197240201006" at="84,0,89,0">
+      <scope id="1197240201006" at="83,0,88,0">
         <var name="context" id="1197240201006" />
         <var name="node" id="1197240201006" />
         <var name="referencingNode" id="1197240201006" />
       </scope>
-      <scope id="1197240201006" at="94,0,99,0" />
-      <scope id="1197240201006" at="161,0,166,0">
+      <scope id="1197240201006" at="93,0,98,0" />
+      <scope id="1197240201006" at="158,0,163,0">
         <var name="context" id="1197240201006" />
         <var name="node" id="1197240201006" />
         <var name="referencingNode" id="1197240201006" />
       </scope>
-<<<<<<< HEAD
-      <scope id="1197240201006" at="171,0,176,0" />
-      <scope id="1197240221421" at="118,0,124,0" />
+      <scope id="1197240201006" at="168,0,173,0" />
+      <scope id="1197240221421" at="116,0,122,0" />
       <scope id="1197240201006" at="37,49,45,22">
         <var name="editorCell" id="1197240201006" />
       </scope>
       <scope id="1197240201006" at="37,0,47,0" />
-      <scope id="1197240219325" at="100,52,115,24">
-=======
-      <scope id="1197240219325" at="59,91,73,24">
->>>>>>> bd830ede
+      <scope id="1197240219325" at="99,52,113,24">
         <var name="attributeConcept" id="1197240219325" />
         <var name="editorCell" id="1197240219325" />
         <var name="provider" id="1197240219325" />
       </scope>
-<<<<<<< HEAD
-      <scope id="1197240239176" at="177,52,192,24">
-=======
-      <scope id="1197240239176" at="111,91,125,24">
->>>>>>> bd830ede
+      <scope id="1197240239176" at="174,52,188,24">
         <var name="attributeConcept" id="1197240239176" />
         <var name="editorCell" id="1197240239176" />
         <var name="provider" id="1197240239176" />
       </scope>
-<<<<<<< HEAD
-      <scope id="1197240219325" at="100,0,117,0" />
-      <scope id="1197240239176" at="177,0,194,0" />
-      <scope id="1197240201006" at="47,47,65,22">
-=======
-      <scope id="1197240219325" at="59,0,75,0">
-        <var name="editorContext" id="1197240219325" />
-        <var name="node" id="1197240219325" />
-      </scope>
-      <scope id="1197240239176" at="111,0,127,0">
-        <var name="editorContext" id="1197240239176" />
-        <var name="node" id="1197240239176" />
-      </scope>
-      <scope id="1197240201006" at="30,86,47,22">
->>>>>>> bd830ede
+      <scope id="1197240219325" at="99,0,115,0" />
+      <scope id="1197240239176" at="174,0,190,0" />
+      <scope id="1197240201006" at="47,47,64,22">
         <var name="attributeConcept" id="1197240201006" />
         <var name="editorCell" id="1197240201006" />
         <var name="provider" id="1197240201006" />
       </scope>
-<<<<<<< HEAD
-      <scope id="1197240201006" at="124,47,142,22">
-=======
-      <scope id="1197240201006" at="82,86,99,22">
->>>>>>> bd830ede
+      <scope id="1197240201006" at="122,47,139,22">
         <var name="attributeConcept" id="1197240201006" />
         <var name="editorCell" id="1197240201006" />
         <var name="provider" id="1197240201006" />
       </scope>
-<<<<<<< HEAD
-      <scope id="1197240201006" at="47,0,67,0" />
-      <scope id="1197240201006" at="124,0,144,0" />
-      <unit id="1197240201006" at="67,0,79,0" name="jetbrains.mps.samples.secretCompartmentLanguage.editor.Transition_EditorBuilder_a$_Inline_jj4qz_a0a" />
-      <unit id="1197240201006" at="144,0,156,0" name="jetbrains.mps.samples.secretCompartmentLanguage.editor.Transition_EditorBuilder_a$_Inline_jj4qz_a2a" />
-      <unit id="1197240201006" at="79,0,118,0" name="jetbrains.mps.samples.secretCompartmentLanguage.editor.Transition_EditorBuilder_a$Inline_Builder_jj4qz_a0a" />
-      <unit id="1197240201006" at="156,0,195,0" name="jetbrains.mps.samples.secretCompartmentLanguage.editor.Transition_EditorBuilder_a$Inline_Builder_jj4qz_a2a" />
-      <unit id="1197240201006" at="18,0,196,0" name="jetbrains.mps.samples.secretCompartmentLanguage.editor.Transition_EditorBuilder_a" />
-=======
-      <scope id="1197240201006" at="30,0,49,0">
-        <var name="editorContext" id="1197240201006" />
-        <var name="node" id="1197240201006" />
-      </scope>
-      <scope id="1197240201006" at="82,0,101,0">
-        <var name="editorContext" id="1197240201006" />
-        <var name="node" id="1197240201006" />
-      </scope>
-      <unit id="1197240213354" at="49,0,76,0" name="jetbrains.mps.samples.secretCompartmentLanguage.editor.Transition_Editor$_Inline_jj4qz_a0a" />
-      <unit id="1197240235674" at="101,0,128,0" name="jetbrains.mps.samples.secretCompartmentLanguage.editor.Transition_Editor$_Inline_jj4qz_a2a" />
-      <unit id="1197240201006" at="17,0,129,0" name="jetbrains.mps.samples.secretCompartmentLanguage.editor.Transition_Editor" />
->>>>>>> bd830ede
+      <scope id="1197240201006" at="47,0,66,0" />
+      <scope id="1197240201006" at="122,0,141,0" />
+      <unit id="1197240201006" at="66,0,78,0" name="jetbrains.mps.samples.secretCompartmentLanguage.editor.Transition_EditorBuilder_a$_Inline_jj4qz_a0a" />
+      <unit id="1197240201006" at="141,0,153,0" name="jetbrains.mps.samples.secretCompartmentLanguage.editor.Transition_EditorBuilder_a$_Inline_jj4qz_a2a" />
+      <unit id="1197240201006" at="78,0,116,0" name="jetbrains.mps.samples.secretCompartmentLanguage.editor.Transition_EditorBuilder_a$Inline_Builder_jj4qz_a0a" />
+      <unit id="1197240201006" at="153,0,191,0" name="jetbrains.mps.samples.secretCompartmentLanguage.editor.Transition_EditorBuilder_a$Inline_Builder_jj4qz_a2a" />
+      <unit id="1197240201006" at="18,0,192,0" name="jetbrains.mps.samples.secretCompartmentLanguage.editor.Transition_EditorBuilder_a" />
     </file>
   </root>
   <root nodeRef="r:00000000-0000-4000-0000-011c8959042d(jetbrains.mps.samples.secretCompartmentLanguage.editor)/1197246925130">
     <file name="StateMachineTest_Editor.java">
-<<<<<<< HEAD
       <node id="1197246925130" at="11,79,12,82" concept="6" />
       <node id="1197246925130" at="11,0,14,0" concept="4" trace="createEditorCell#(Ljetbrains/mps/openapi/editor/EditorContext;Lorg/jetbrains/mps/openapi/model/SNode;)Ljetbrains/mps/openapi/editor/cells/EditorCell;" />
       <scope id="1197246925130" at="11,79,12,82" />
@@ -1803,286 +955,158 @@
       <node id="1197246925130" at="79,40,80,41" concept="1" />
       <node id="1197246925130" at="81,5,82,73" concept="1" />
       <node id="1197246925130" at="82,73,83,57" concept="5" />
-      <node id="1197246925130" at="83,57,84,59" concept="5" />
-      <node id="1197246925130" at="85,35,86,87" concept="5" />
-      <node id="1197246925130" at="86,87,87,94" concept="6" />
-      <node id="1197246925130" at="88,10,89,22" concept="6" />
-      <node id="1197246925130" at="92,34,93,14" concept="8" />
-      <node id="1197246925130" at="95,69,96,57" concept="6" />
-      <node id="1197246925130" at="98,81,99,41" concept="7" />
-      <node id="1197246925130" at="99,41,100,125" concept="6" />
-      <node id="1197246925130" at="106,0,107,0" concept="2" trace="myReferencingNode" />
-      <node id="1197246925130" at="108,120,109,21" concept="8" />
-      <node id="1197246925130" at="109,21,110,42" concept="1" />
-      <node id="1197246925130" at="110,42,111,20" concept="1" />
-      <node id="1197246925130" at="114,41,115,43" concept="6" />
-      <node id="1197246925130" at="120,28,121,20" concept="6" />
-      <node id="1197247836963" at="124,54,125,91" concept="5" />
-      <node id="1197247836963" at="125,91,126,43" concept="1" />
-      <node id="1197247836963" at="126,43,127,56" concept="1" />
-      <node id="1197247836963" at="127,56,128,33" concept="1" />
-      <node id="1197247836963" at="128,33,129,28" concept="5" />
-      <node id="1197247836963" at="129,28,130,65" concept="1" />
-      <node id="1197247836963" at="130,65,131,56" concept="1" />
-      <node id="1197247836963" at="131,56,132,75" concept="1" />
-      <node id="1197247836963" at="132,75,133,59" concept="5" />
-      <node id="1197247836963" at="133,59,134,61" concept="5" />
-      <node id="1197247836963" at="135,37,136,89" concept="5" />
-      <node id="1197247836963" at="136,89,137,96" concept="6" />
-      <node id="1197247836963" at="138,12,139,24" concept="6" />
-      <node id="1197246937386" at="142,50,143,111" concept="5" />
-      <node id="1197246937386" at="143,111,144,48" concept="1" />
-      <node id="1197246937386" at="144,48,145,34" concept="1" />
-      <node id="1197246937386" at="145,34,146,22" concept="6" />
-      <node id="1197252967903" at="148,49,149,93" concept="5" />
-      <node id="1197252967903" at="149,93,150,47" concept="1" />
-      <node id="1197252967903" at="150,47,151,34" concept="1" />
-      <node id="1197252967903" at="151,34,152,22" concept="6" />
-      <node id="1197246925130" at="154,52,155,149" concept="5" />
-      <node id="1197246925130" at="155,149,156,93" concept="5" />
-      <node id="1197246925130" at="156,93,157,51" concept="1" />
-      <node id="1197246925130" at="157,51,158,49" concept="1" />
-      <node id="1197246925130" at="158,49,159,22" concept="6" />
-      <node id="1197246925130" at="162,102,163,50" concept="8" />
-      <node id="1197246925130" at="165,66,166,93" concept="6" />
-      <node id="1197246925130" at="168,57,169,65" concept="5" />
-      <node id="1197246925130" at="169,65,170,58" concept="1" />
-      <node id="1197246925130" at="170,58,171,25" concept="6" />
-      <node id="1197246925130" at="173,41,174,34" concept="5" />
-      <node id="1197246925130" at="174,34,175,42" concept="1" />
-      <node id="1197246925130" at="175,42,176,49" concept="1" />
-      <node id="1197246925130" at="176,49,177,23" concept="6" />
-      <node id="1197246925130" at="180,96,181,134" concept="1" />
-      <node id="1197246925130" at="182,34,183,142" concept="1" />
-      <node id="1197246925130" at="183,142,184,146" concept="1" />
-      <node id="1197246925130" at="186,122,187,389" concept="1" />
+      <node id="1197246925130" at="84,35,85,87" concept="5" />
+      <node id="1197246925130" at="85,87,86,112" concept="6" />
+      <node id="1197246925130" at="87,10,88,22" concept="6" />
+      <node id="1197246925130" at="91,34,92,14" concept="8" />
+      <node id="1197246925130" at="94,69,95,57" concept="6" />
+      <node id="1197246925130" at="97,81,98,41" concept="7" />
+      <node id="1197246925130" at="98,41,99,125" concept="6" />
+      <node id="1197246925130" at="105,0,106,0" concept="2" trace="myReferencingNode" />
+      <node id="1197246925130" at="107,120,108,21" concept="8" />
+      <node id="1197246925130" at="108,21,109,42" concept="1" />
+      <node id="1197246925130" at="109,42,110,20" concept="1" />
+      <node id="1197246925130" at="113,41,114,43" concept="6" />
+      <node id="1197246925130" at="119,28,120,20" concept="6" />
+      <node id="1197247836963" at="123,54,124,91" concept="5" />
+      <node id="1197247836963" at="124,91,125,43" concept="1" />
+      <node id="1197247836963" at="125,43,126,56" concept="1" />
+      <node id="1197247836963" at="126,56,127,33" concept="1" />
+      <node id="1197247836963" at="127,33,128,28" concept="5" />
+      <node id="1197247836963" at="128,28,129,65" concept="1" />
+      <node id="1197247836963" at="129,65,130,56" concept="1" />
+      <node id="1197247836963" at="130,56,131,75" concept="1" />
+      <node id="1197247836963" at="131,75,132,59" concept="5" />
+      <node id="1197247836963" at="133,37,134,89" concept="5" />
+      <node id="1197247836963" at="134,89,135,114" concept="6" />
+      <node id="1197247836963" at="136,12,137,24" concept="6" />
+      <node id="1197246937386" at="140,50,141,111" concept="5" />
+      <node id="1197246937386" at="141,111,142,48" concept="1" />
+      <node id="1197246937386" at="142,48,143,34" concept="1" />
+      <node id="1197246937386" at="143,34,144,22" concept="6" />
+      <node id="1197252967903" at="146,49,147,93" concept="5" />
+      <node id="1197252967903" at="147,93,148,47" concept="1" />
+      <node id="1197252967903" at="148,47,149,34" concept="1" />
+      <node id="1197252967903" at="149,34,150,22" concept="6" />
+      <node id="1197246925130" at="152,52,153,149" concept="5" />
+      <node id="1197246925130" at="153,149,154,93" concept="5" />
+      <node id="1197246925130" at="154,93,155,51" concept="1" />
+      <node id="1197246925130" at="155,51,156,49" concept="1" />
+      <node id="1197246925130" at="156,49,157,22" concept="6" />
+      <node id="1197246925130" at="160,102,161,50" concept="8" />
+      <node id="1197246925130" at="163,66,164,93" concept="6" />
+      <node id="1197246925130" at="166,57,167,65" concept="5" />
+      <node id="1197246925130" at="167,65,168,58" concept="1" />
+      <node id="1197246925130" at="168,58,169,25" concept="6" />
+      <node id="1197246925130" at="171,41,172,34" concept="5" />
+      <node id="1197246925130" at="172,34,173,42" concept="1" />
+      <node id="1197246925130" at="173,42,174,49" concept="1" />
+      <node id="1197246925130" at="174,49,175,23" concept="6" />
+      <node id="1197246925130" at="178,96,179,134" concept="1" />
+      <node id="1197246925130" at="180,34,181,142" concept="1" />
+      <node id="1197246925130" at="181,142,182,146" concept="1" />
+      <node id="1197246925130" at="184,122,185,389" concept="1" />
       <node id="1197246925130" at="33,0,35,0" concept="2" trace="myNode" />
-      <node id="1197246925130" at="104,0,106,0" concept="2" trace="myNode" />
+      <node id="1197246925130" at="103,0,105,0" concept="2" trace="myNode" />
       <node id="1197246925130" at="47,0,50,0" concept="4" trace="createCell#()Ljetbrains/mps/openapi/editor/cells/EditorCell;" />
-      <node id="1197246925130" at="92,0,95,0" concept="0" trace="_Inline_hhanjm_a0a0#()V" />
-      <node id="1197246925130" at="95,0,98,0" concept="4" trace="createEditorCell#(Ljetbrains/mps/openapi/editor/EditorContext;)Ljetbrains/mps/openapi/editor/cells/EditorCell;" />
-      <node id="1197246925130" at="114,0,117,0" concept="4" trace="createCell#()Ljetbrains/mps/openapi/editor/cells/EditorCell;" />
-      <node id="1197246925130" at="162,0,165,0" concept="0" trace="testMethodListHandler_hhanjm_c0#(Lorg/jetbrains/mps/openapi/model/SNode;Ljava/lang/String;Ljetbrains/mps/openapi/editor/EditorContext;)V" />
-      <node id="1197246925130" at="165,0,168,0" concept="4" trace="createNodeToInsert#(Ljetbrains/mps/openapi/editor/EditorContext;)Lorg/jetbrains/mps/openapi/model/SNode;" />
-      <node id="1197246925130" at="185,9,188,9" concept="3" />
+      <node id="1197246925130" at="91,0,94,0" concept="0" trace="_Inline_hhanjm_a0a0#()V" />
+      <node id="1197246925130" at="94,0,97,0" concept="4" trace="createEditorCell#(Ljetbrains/mps/openapi/editor/EditorContext;)Ljetbrains/mps/openapi/editor/cells/EditorCell;" />
+      <node id="1197246925130" at="113,0,116,0" concept="4" trace="createCell#()Ljetbrains/mps/openapi/editor/cells/EditorCell;" />
+      <node id="1197246925130" at="160,0,163,0" concept="0" trace="testMethodListHandler_hhanjm_c0#(Lorg/jetbrains/mps/openapi/model/SNode;Ljava/lang/String;Ljetbrains/mps/openapi/editor/EditorContext;)V" />
+      <node id="1197246925130" at="163,0,166,0" concept="4" trace="createNodeToInsert#(Ljetbrains/mps/openapi/editor/EditorContext;)Lorg/jetbrains/mps/openapi/model/SNode;" />
+      <node id="1197246925130" at="183,9,186,9" concept="3" />
       <node id="1197246925130" at="36,0,40,0" concept="0" trace="StateMachineTest_EditorBuilder_a#(Ljetbrains/mps/openapi/editor/EditorContext;Lorg/jetbrains/mps/openapi/model/SNode;)V" />
       <node id="1197246925130" at="77,63,81,5" concept="3" />
-      <node id="1197246925130" at="98,0,102,0" concept="4" trace="createEditorCell#(Ljetbrains/mps/openapi/editor/EditorContext;Lorg/jetbrains/mps/openapi/model/SNode;)Ljetbrains/mps/openapi/editor/cells/EditorCell;" />
-      <node id="1197246925130" at="181,134,185,9" concept="3" />
+      <node id="1197246925130" at="97,0,101,0" concept="4" trace="createEditorCell#(Ljetbrains/mps/openapi/editor/EditorContext;Lorg/jetbrains/mps/openapi/model/SNode;)Ljetbrains/mps/openapi/editor/cells/EditorCell;" />
+      <node id="1197246925130" at="179,134,183,9" concept="3" />
       <node id="1197246925130" at="41,0,46,0" concept="4" trace="getNode#()Lorg/jetbrains/mps/openapi/model/SNode;" />
-      <node id="1197246925130" at="84,59,89,22" concept="3" />
-      <node id="1197246925130" at="108,0,113,0" concept="0" trace="Inline_Builder_hhanjm_a0a0#(Ljetbrains/mps/openapi/editor/EditorContext;Lorg/jetbrains/mps/openapi/model/SNode;Lorg/jetbrains/mps/openapi/model/SNode;)V" />
-      <node id="1197246925130" at="118,0,123,0" concept="4" trace="getNode#()Lorg/jetbrains/mps/openapi/model/SNode;" />
-      <node id="1197247836963" at="134,61,139,24" concept="3" />
-      <node id="1197246925130" at="168,0,173,0" concept="4" trace="createNodeCell#(Lorg/jetbrains/mps/openapi/model/SNode;)Ljetbrains/mps/openapi/editor/cells/EditorCell;" />
-      <node id="1197246937386" at="142,0,148,0" concept="4" trace="createConstant_hhanjm_b0a#()Ljetbrains/mps/openapi/editor/cells/EditorCell;" />
-      <node id="1197252967903" at="148,0,154,0" concept="4" trace="createConstant_hhanjm_b0#()Ljetbrains/mps/openapi/editor/cells/EditorCell;" />
-      <node id="1197246925130" at="173,0,179,0" concept="4" trace="createEmptyCell#()Ljetbrains/mps/openapi/editor/cells/EditorCell;" />
-      <node id="1197246925130" at="154,0,161,0" concept="4" trace="createRefNodeList_hhanjm_c0#()Ljetbrains/mps/openapi/editor/cells/EditorCell;" />
+      <node id="1197246925130" at="83,57,88,22" concept="3" />
+      <node id="1197246925130" at="107,0,112,0" concept="0" trace="Inline_Builder_hhanjm_a0a0#(Ljetbrains/mps/openapi/editor/EditorContext;Lorg/jetbrains/mps/openapi/model/SNode;Lorg/jetbrains/mps/openapi/model/SNode;)V" />
+      <node id="1197246925130" at="117,0,122,0" concept="4" trace="getNode#()Lorg/jetbrains/mps/openapi/model/SNode;" />
+      <node id="1197247836963" at="132,59,137,24" concept="3" />
+      <node id="1197246925130" at="166,0,171,0" concept="4" trace="createNodeCell#(Lorg/jetbrains/mps/openapi/model/SNode;)Ljetbrains/mps/openapi/editor/cells/EditorCell;" />
+      <node id="1197246937386" at="140,0,146,0" concept="4" trace="createConstant_hhanjm_b0a#()Ljetbrains/mps/openapi/editor/cells/EditorCell;" />
+      <node id="1197252967903" at="146,0,152,0" concept="4" trace="createConstant_hhanjm_b0#()Ljetbrains/mps/openapi/editor/cells/EditorCell;" />
+      <node id="1197246925130" at="171,0,177,0" concept="4" trace="createEmptyCell#()Ljetbrains/mps/openapi/editor/cells/EditorCell;" />
+      <node id="1197246925130" at="152,0,159,0" concept="4" trace="createRefNodeList_hhanjm_c0#()Ljetbrains/mps/openapi/editor/cells/EditorCell;" />
       <node id="1197246925130" at="51,0,61,0" concept="4" trace="createCollection_hhanjm_a#()Ljetbrains/mps/openapi/editor/cells/EditorCell;" />
       <node id="1197246925130" at="61,0,71,0" concept="4" trace="createCollection_hhanjm_a0#()Ljetbrains/mps/openapi/editor/cells/EditorCell;" />
-      <node id="1197246925130" at="179,86,189,7" concept="3" />
-      <node id="1197246925130" at="179,0,191,0" concept="4" trace="installElementCellActions#(Lorg/jetbrains/mps/openapi/model/SNode;Ljetbrains/mps/openapi/editor/cells/EditorCell;)V" />
-      <node id="1197247836963" at="124,0,141,0" concept="4" trace="createProperty_hhanjm_a0a0a#()Ljetbrains/mps/openapi/editor/cells/EditorCell;" />
-      <node id="1197246925130" at="71,0,91,0" concept="4" trace="createRefCell_hhanjm_a0a#()Ljetbrains/mps/openapi/editor/cells/EditorCell;" />
+      <node id="1197246925130" at="177,86,187,7" concept="3" />
+      <node id="1197246925130" at="177,0,189,0" concept="4" trace="installElementCellActions#(Lorg/jetbrains/mps/openapi/model/SNode;Ljetbrains/mps/openapi/editor/cells/EditorCell;)V" />
+      <node id="1197247836963" at="123,0,139,0" concept="4" trace="createProperty_hhanjm_a0a0a#()Ljetbrains/mps/openapi/editor/cells/EditorCell;" />
+      <node id="1197246925130" at="71,0,90,0" concept="4" trace="createRefCell_hhanjm_a0a#()Ljetbrains/mps/openapi/editor/cells/EditorCell;" />
       <scope id="1197246925130" at="43,26,44,18" />
       <scope id="1197246925130" at="47,39,48,39" />
-      <scope id="1197246925130" at="92,34,93,14" />
-      <scope id="1197246925130" at="95,69,96,57" />
-      <scope id="1197246925130" at="114,41,115,43" />
-      <scope id="1197246925130" at="120,28,121,20" />
-      <scope id="1197246925130" at="162,102,163,50" />
-      <scope id="1197246925130" at="165,66,166,93" />
-      <scope id="1197246925130" at="186,122,187,389" />
+      <scope id="1197246925130" at="91,34,92,14" />
+      <scope id="1197246925130" at="94,69,95,57" />
+      <scope id="1197246925130" at="113,41,114,43" />
+      <scope id="1197246925130" at="119,28,120,20" />
+      <scope id="1197246925130" at="160,102,161,50" />
+      <scope id="1197246925130" at="163,66,164,93" />
+      <scope id="1197246925130" at="184,122,185,389" />
       <scope id="1197246925130" at="36,96,38,18" />
       <scope id="1197246925130" at="78,39,80,41" />
-      <scope id="1197246925130" at="85,35,87,94">
+      <scope id="1197246925130" at="84,35,86,112">
         <var name="manager" id="1197246925130" />
       </scope>
-      <scope id="1197246925130" at="98,81,100,125" />
-      <scope id="1197247836963" at="135,37,137,96">
+      <scope id="1197246925130" at="97,81,99,125" />
+      <scope id="1197247836963" at="133,37,135,114">
         <var name="manager" id="1197247836963" />
       </scope>
-      <scope id="1197246925130" at="182,34,184,146" />
+      <scope id="1197246925130" at="180,34,182,146" />
       <scope id="1197246925130" at="47,0,50,0" />
-      <scope id="1197246925130" at="92,0,95,0" />
-      <scope id="1197246925130" at="95,0,98,0">
-=======
-      <node id="1197246925130" at="32,79,33,63" concept="5" />
-      <node id="1197246925130" at="35,89,36,97" concept="4" />
-      <node id="1197246925130" at="36,97,37,48" concept="1" />
-      <node id="1197246925130" at="37,48,38,28" concept="1" />
-      <node id="1197246925130" at="38,28,39,83" concept="1" />
-      <node id="1197246925130" at="39,83,40,81" concept="1" />
-      <node id="1197246925130" at="40,81,41,84" concept="1" />
-      <node id="1197246925130" at="41,84,42,22" concept="5" />
-      <node id="1197246925130" at="44,90,45,99" concept="4" />
-      <node id="1197246925130" at="45,99,46,49" concept="1" />
-      <node id="1197246925130" at="46,49,47,34" concept="4" />
-      <node id="1197246925130" at="47,34,48,52" concept="1" />
-      <node id="1197246925130" at="48,52,49,40" concept="1" />
-      <node id="1197246925130" at="49,40,50,81" concept="1" />
-      <node id="1197246925130" at="50,81,51,82" concept="1" />
-      <node id="1197246925130" at="51,82,52,22" concept="5" />
-      <node id="1197246925130" at="54,88,55,81" concept="4" />
-      <node id="1197246925130" at="55,81,56,37" concept="1" />
-      <node id="1197246925130" at="56,37,57,50" concept="1" />
-      <node id="1197246925130" at="57,50,58,26" concept="4" />
-      <node id="1197246925130" at="58,26,59,89" concept="1" />
-      <node id="1197246925130" at="59,89,60,58" concept="1" />
-      <node id="1197246925130" at="61,39,62,40" concept="1" />
-      <node id="1197246925130" at="62,40,63,41" concept="1" />
-      <node id="1197246925130" at="64,5,65,73" concept="1" />
-      <node id="1197246925130" at="65,73,66,57" concept="4" />
-      <node id="1197246925130" at="67,35,68,82" concept="4" />
-      <node id="1197246925130" at="68,82,69,112" concept="5" />
-      <node id="1197246925130" at="70,10,71,22" concept="5" />
-      <node id="1197247831195" at="74,34,75,14" concept="6" />
-      <node id="1197247831195" at="77,69,78,67" concept="5" />
-      <node id="1197247831195" at="80,81,81,67" concept="5" />
-      <node id="1197247836963" at="83,93,84,84" concept="4" />
-      <node id="1197247836963" at="84,84,85,43" concept="1" />
-      <node id="1197247836963" at="85,43,86,56" concept="1" />
-      <node id="1197247836963" at="86,56,87,33" concept="1" />
-      <node id="1197247836963" at="87,33,88,28" concept="4" />
-      <node id="1197247836963" at="88,28,89,60" concept="1" />
-      <node id="1197247836963" at="89,60,90,56" concept="1" />
-      <node id="1197247836963" at="90,56,91,75" concept="1" />
-      <node id="1197247836963" at="91,75,92,59" concept="4" />
-      <node id="1197247836963" at="93,37,94,84" concept="4" />
-      <node id="1197247836963" at="94,84,95,114" concept="5" />
-      <node id="1197247836963" at="96,12,97,24" concept="5" />
-      <node id="1197246937386" at="100,89,101,104" concept="4" />
-      <node id="1197246937386" at="101,104,102,48" concept="1" />
-      <node id="1197246937386" at="102,48,103,34" concept="1" />
-      <node id="1197246937386" at="103,34,104,22" concept="5" />
-      <node id="1197252967903" at="106,88,107,86" concept="4" />
-      <node id="1197252967903" at="107,86,108,47" concept="1" />
-      <node id="1197252967903" at="108,47,109,34" concept="1" />
-      <node id="1197252967903" at="109,34,110,22" concept="5" />
-      <node id="1197246925130" at="112,91,113,133" concept="4" />
-      <node id="1197246925130" at="113,133,114,108" concept="4" />
-      <node id="1197246925130" at="114,108,115,51" concept="1" />
-      <node id="1197246925130" at="115,51,116,49" concept="1" />
-      <node id="1197246925130" at="116,49,117,22" concept="5" />
-      <node id="1197246925130" at="120,102,121,50" concept="6" />
-      <node id="1197246925130" at="123,66,124,41" concept="4" />
-      <node id="1197246925130" at="124,41,125,93" concept="5" />
-      <node id="1197246925130" at="127,86,128,80" concept="4" />
-      <node id="1197246925130" at="128,80,129,95" concept="1" />
-      <node id="1197246925130" at="129,95,130,25" concept="5" />
-      <node id="1197246925130" at="132,68,133,34" concept="4" />
-      <node id="1197246925130" at="133,34,134,55" concept="1" />
-      <node id="1197246925130" at="134,55,135,87" concept="1" />
-      <node id="1197246925130" at="135,87,136,23" concept="5" />
-      <node id="1197246925130" at="139,96,140,134" concept="1" />
-      <node id="1197246925130" at="141,34,142,142" concept="1" />
-      <node id="1197246925130" at="142,142,143,146" concept="1" />
-      <node id="1197246925130" at="145,122,146,387" concept="1" />
-      <node id="1197246925130" at="32,0,35,0" concept="3" trace="createEditorCell#(Ljetbrains/mps/openapi/editor/EditorContext;Lorg/jetbrains/mps/openapi/model/SNode;)Ljetbrains/mps/openapi/editor/cells/EditorCell;" />
-      <node id="1197247831195" at="74,0,77,0" concept="0" trace="_Inline_hhanjm_a0a0#()V" />
-      <node id="1197247831195" at="77,0,80,0" concept="3" trace="createEditorCell#(Ljetbrains/mps/openapi/editor/EditorContext;)Ljetbrains/mps/openapi/editor/cells/EditorCell;" />
-      <node id="1197247831195" at="80,0,83,0" concept="3" trace="createEditorCell#(Ljetbrains/mps/openapi/editor/EditorContext;Lorg/jetbrains/mps/openapi/model/SNode;)Ljetbrains/mps/openapi/editor/cells/EditorCell;" />
-      <node id="1197246925130" at="120,0,123,0" concept="0" trace="testMethodListHandler_hhanjm_c0#(Lorg/jetbrains/mps/openapi/model/SNode;Ljava/lang/String;Ljetbrains/mps/openapi/editor/EditorContext;)V" />
-      <node id="1197246925130" at="144,9,147,9" concept="2" />
-      <node id="1197246925130" at="60,58,64,5" concept="2" />
-      <node id="1197246925130" at="123,0,127,0" concept="3" trace="createNodeToInsert#(Ljetbrains/mps/openapi/editor/EditorContext;)Lorg/jetbrains/mps/openapi/model/SNode;" />
-      <node id="1197246925130" at="140,134,144,9" concept="2" />
-      <node id="1197246925130" at="66,57,71,22" concept="2" />
-      <node id="1197247836963" at="92,59,97,24" concept="2" />
-      <node id="1197246925130" at="127,0,132,0" concept="3" trace="createNodeCell#(Ljetbrains/mps/openapi/editor/EditorContext;Lorg/jetbrains/mps/openapi/model/SNode;)Ljetbrains/mps/openapi/editor/cells/EditorCell;" />
-      <node id="1197246937386" at="100,0,106,0" concept="3" trace="createConstant_hhanjm_b0a#(Ljetbrains/mps/openapi/editor/EditorContext;Lorg/jetbrains/mps/openapi/model/SNode;)Ljetbrains/mps/openapi/editor/cells/EditorCell;" />
-      <node id="1197252967903" at="106,0,112,0" concept="3" trace="createConstant_hhanjm_b0#(Ljetbrains/mps/openapi/editor/EditorContext;Lorg/jetbrains/mps/openapi/model/SNode;)Ljetbrains/mps/openapi/editor/cells/EditorCell;" />
-      <node id="1197246925130" at="132,0,138,0" concept="3" trace="createEmptyCell#(Ljetbrains/mps/openapi/editor/EditorContext;)Ljetbrains/mps/openapi/editor/cells/EditorCell;" />
-      <node id="1197246925130" at="112,0,119,0" concept="3" trace="createRefNodeList_hhanjm_c0#(Ljetbrains/mps/openapi/editor/EditorContext;Lorg/jetbrains/mps/openapi/model/SNode;)Ljetbrains/mps/openapi/editor/cells/EditorCell;" />
-      <node id="1197246925130" at="35,0,44,0" concept="3" trace="createCollection_hhanjm_a#(Ljetbrains/mps/openapi/editor/EditorContext;Lorg/jetbrains/mps/openapi/model/SNode;)Ljetbrains/mps/openapi/editor/cells/EditorCell;" />
-      <node id="1197246925130" at="44,0,54,0" concept="3" trace="createCollection_hhanjm_a0#(Ljetbrains/mps/openapi/editor/EditorContext;Lorg/jetbrains/mps/openapi/model/SNode;)Ljetbrains/mps/openapi/editor/cells/EditorCell;" />
-      <node id="1197246925130" at="138,132,148,7" concept="2" />
-      <node id="1197246925130" at="138,0,150,0" concept="3" trace="installElementCellActions#(Lorg/jetbrains/mps/openapi/model/SNode;Lorg/jetbrains/mps/openapi/model/SNode;Ljetbrains/mps/openapi/editor/cells/EditorCell;Ljetbrains/mps/openapi/editor/EditorContext;)V" />
-      <node id="1197247836963" at="83,0,99,0" concept="3" trace="createProperty_hhanjm_a0a0a#(Ljetbrains/mps/openapi/editor/EditorContext;Lorg/jetbrains/mps/openapi/model/SNode;)Ljetbrains/mps/openapi/editor/cells/EditorCell;" />
-      <node id="1197246925130" at="54,0,73,0" concept="3" trace="createRefCell_hhanjm_a0a#(Ljetbrains/mps/openapi/editor/EditorContext;Lorg/jetbrains/mps/openapi/model/SNode;)Ljetbrains/mps/openapi/editor/cells/EditorCell;" />
-      <scope id="1197246925130" at="32,79,33,63" />
-      <scope id="1197247831195" at="74,34,75,14" />
-      <scope id="1197247831195" at="77,69,78,67" />
-      <scope id="1197247831195" at="80,81,81,67" />
-      <scope id="1197246925130" at="120,102,121,50" />
-      <scope id="1197246925130" at="145,122,146,387" />
-      <scope id="1197246925130" at="61,39,63,41" />
-      <scope id="1197246925130" at="67,35,69,112">
-        <var name="manager" id="1197246925130" />
-      </scope>
-      <scope id="1197247836963" at="93,37,95,114">
-        <var name="manager" id="1197247836963" />
-      </scope>
-      <scope id="1197246925130" at="123,66,125,93">
-        <var name="listOwner" id="1197246925130" />
-      </scope>
-      <scope id="1197246925130" at="141,34,143,146" />
-      <scope id="1197246925130" at="32,0,35,0">
->>>>>>> bd830ede
+      <scope id="1197246925130" at="91,0,94,0" />
+      <scope id="1197246925130" at="94,0,97,0">
         <var name="editorContext" id="1197246925130" />
       </scope>
-<<<<<<< HEAD
-      <scope id="1197246925130" at="108,120,111,20" />
-      <scope id="1197246925130" at="114,0,117,0" />
-      <scope id="1197246925130" at="162,0,165,0">
-=======
-      <scope id="1197247831195" at="74,0,77,0" />
-      <scope id="1197247831195" at="77,0,80,0">
-        <var name="editorContext" id="1197247831195" />
-      </scope>
-      <scope id="1197247831195" at="80,0,83,0">
-        <var name="editorContext" id="1197247831195" />
-        <var name="node" id="1197247831195" />
-      </scope>
-      <scope id="1197246925130" at="120,0,123,0">
->>>>>>> bd830ede
+      <scope id="1197246925130" at="107,120,110,20" />
+      <scope id="1197246925130" at="113,0,116,0" />
+      <scope id="1197246925130" at="160,0,163,0">
         <var name="childRole" id="1197246925130" />
         <var name="context" id="1197246925130" />
         <var name="ownerNode" id="1197246925130" />
       </scope>
-<<<<<<< HEAD
-      <scope id="1197246925130" at="165,0,168,0">
+      <scope id="1197246925130" at="163,0,166,0">
         <var name="editorContext" id="1197246925130" />
       </scope>
-      <scope id="1197246925130" at="168,57,171,25">
+      <scope id="1197246925130" at="166,57,169,25">
         <var name="elementCell" id="1197246925130" />
       </scope>
       <scope id="1197246925130" at="36,0,40,0">
         <var name="context" id="1197246925130" />
         <var name="node" id="1197246925130" />
       </scope>
-      <scope id="1197246925130" at="98,0,102,0">
+      <scope id="1197246925130" at="97,0,101,0">
         <var name="editorContext" id="1197246925130" />
         <var name="node" id="1197246925130" />
       </scope>
-      <scope id="1197246937386" at="142,50,146,22">
+      <scope id="1197246937386" at="140,50,144,22">
         <var name="editorCell" id="1197246937386" />
       </scope>
-      <scope id="1197252967903" at="148,49,152,22">
+      <scope id="1197252967903" at="146,49,150,22">
         <var name="editorCell" id="1197252967903" />
       </scope>
-      <scope id="1197246925130" at="173,41,177,23">
+      <scope id="1197246925130" at="171,41,175,23">
         <var name="emptyCell" id="1197246925130" />
       </scope>
       <scope id="1197246925130" at="41,0,46,0" />
-      <scope id="1197246925130" at="108,0,113,0">
+      <scope id="1197246925130" at="107,0,112,0">
         <var name="context" id="1197246925130" />
         <var name="node" id="1197246925130" />
         <var name="referencingNode" id="1197246925130" />
       </scope>
-      <scope id="1197246925130" at="118,0,123,0" />
-      <scope id="1197246925130" at="154,52,159,22">
+      <scope id="1197246925130" at="117,0,122,0" />
+      <scope id="1197246925130" at="152,52,157,22">
         <var name="editorCell" id="1197246925130" />
         <var name="handler" id="1197246925130" />
       </scope>
-      <scope id="1197246925130" at="168,0,173,0">
+      <scope id="1197246925130" at="166,0,171,0">
         <var name="elementNode" id="1197246925130" />
       </scope>
-      <scope id="1197246937386" at="142,0,148,0" />
-      <scope id="1197252967903" at="148,0,154,0" />
-      <scope id="1197246925130" at="173,0,179,0" />
-      <scope id="1197246925130" at="154,0,161,0" />
+      <scope id="1197246937386" at="140,0,146,0" />
+      <scope id="1197252967903" at="146,0,152,0" />
+      <scope id="1197246925130" at="171,0,177,0" />
+      <scope id="1197246925130" at="152,0,159,0" />
       <scope id="1197246925130" at="51,50,59,22">
         <var name="editorCell" id="1197246925130" />
       </scope>
@@ -2090,116 +1114,34 @@
         <var name="editorCell" id="1197246925130" />
         <var name="style" id="1197246925130" />
       </scope>
-      <scope id="1197246925130" at="180,96,188,9" />
+      <scope id="1197246925130" at="178,96,186,9" />
       <scope id="1197246925130" at="51,0,61,0" />
       <scope id="1197246925130" at="61,0,71,0" />
-      <scope id="1197246925130" at="179,86,189,7" />
-      <scope id="1197246925130" at="179,0,191,0">
-=======
-      <scope id="1197246925130" at="127,86,130,25">
-        <var name="elementCell" id="1197246925130" />
-      </scope>
-      <scope id="1197246937386" at="100,89,104,22">
-        <var name="editorCell" id="1197246937386" />
-      </scope>
-      <scope id="1197252967903" at="106,88,110,22">
-        <var name="editorCell" id="1197252967903" />
-      </scope>
-      <scope id="1197246925130" at="123,0,127,0">
-        <var name="editorContext" id="1197246925130" />
-      </scope>
-      <scope id="1197246925130" at="132,68,136,23">
-        <var name="emptyCell" id="1197246925130" />
-      </scope>
-      <scope id="1197246925130" at="112,91,117,22">
-        <var name="editorCell" id="1197246925130" />
-        <var name="handler" id="1197246925130" />
-      </scope>
-      <scope id="1197246925130" at="127,0,132,0">
-        <var name="editorContext" id="1197246925130" />
-        <var name="elementNode" id="1197246925130" />
-      </scope>
-      <scope id="1197246937386" at="100,0,106,0">
-        <var name="editorContext" id="1197246937386" />
-        <var name="node" id="1197246937386" />
-      </scope>
-      <scope id="1197252967903" at="106,0,112,0">
-        <var name="editorContext" id="1197252967903" />
-        <var name="node" id="1197252967903" />
-      </scope>
-      <scope id="1197246925130" at="132,0,138,0">
-        <var name="editorContext" id="1197246925130" />
-      </scope>
-      <scope id="1197246925130" at="35,89,42,22">
-        <var name="editorCell" id="1197246925130" />
-      </scope>
-      <scope id="1197246925130" at="112,0,119,0">
-        <var name="editorContext" id="1197246925130" />
-        <var name="node" id="1197246925130" />
-      </scope>
-      <scope id="1197246925130" at="44,90,52,22">
-        <var name="editorCell" id="1197246925130" />
-        <var name="style" id="1197246925130" />
-      </scope>
-      <scope id="1197246925130" at="139,96,147,9" />
-      <scope id="1197246925130" at="35,0,44,0">
-        <var name="editorContext" id="1197246925130" />
-        <var name="node" id="1197246925130" />
-      </scope>
-      <scope id="1197246925130" at="44,0,54,0">
-        <var name="editorContext" id="1197246925130" />
-        <var name="node" id="1197246925130" />
-      </scope>
-      <scope id="1197246925130" at="138,132,148,7" />
-      <scope id="1197246925130" at="138,0,150,0">
-        <var name="editorContext" id="1197246925130" />
->>>>>>> bd830ede
+      <scope id="1197246925130" at="177,86,187,7" />
+      <scope id="1197246925130" at="177,0,189,0">
         <var name="elementCell" id="1197246925130" />
         <var name="elementNode" id="1197246925130" />
       </scope>
-<<<<<<< HEAD
-      <scope id="1197247836963" at="124,54,139,24">
-=======
-      <scope id="1197247836963" at="83,93,97,24">
->>>>>>> bd830ede
+      <scope id="1197247836963" at="123,54,137,24">
         <var name="attributeConcept" id="1197247836963" />
         <var name="editorCell" id="1197247836963" />
         <var name="provider" id="1197247836963" />
       </scope>
-<<<<<<< HEAD
-      <scope id="1197247836963" at="124,0,141,0" />
-      <scope id="1197246925130" at="71,49,89,22">
-=======
-      <scope id="1197247836963" at="83,0,99,0">
-        <var name="editorContext" id="1197247836963" />
-        <var name="node" id="1197247836963" />
-      </scope>
-      <scope id="1197246925130" at="54,88,71,22">
->>>>>>> bd830ede
+      <scope id="1197247836963" at="123,0,139,0" />
+      <scope id="1197246925130" at="71,49,88,22">
         <var name="attributeConcept" id="1197246925130" />
         <var name="editorCell" id="1197246925130" />
         <var name="provider" id="1197246925130" />
       </scope>
-<<<<<<< HEAD
-      <scope id="1197246925130" at="71,0,91,0" />
-      <unit id="1197246925130" at="91,0,103,0" name="jetbrains.mps.samples.secretCompartmentLanguage.editor.StateMachineTest_EditorBuilder_a$_Inline_hhanjm_a0a0" />
-      <unit id="1197246925130" at="161,0,192,0" name="jetbrains.mps.samples.secretCompartmentLanguage.editor.StateMachineTest_EditorBuilder_a$testMethodListHandler_hhanjm_c0" />
-      <unit id="1197246925130" at="103,0,142,0" name="jetbrains.mps.samples.secretCompartmentLanguage.editor.StateMachineTest_EditorBuilder_a$Inline_Builder_hhanjm_a0a0" />
-      <unit id="1197246925130" at="32,0,193,0" name="jetbrains.mps.samples.secretCompartmentLanguage.editor.StateMachineTest_EditorBuilder_a" />
-=======
-      <scope id="1197246925130" at="54,0,73,0">
-        <var name="editorContext" id="1197246925130" />
-        <var name="node" id="1197246925130" />
-      </scope>
-      <unit id="1197247831195" at="73,0,100,0" name="jetbrains.mps.samples.secretCompartmentLanguage.editor.StateMachineTest_Editor$_Inline_hhanjm_a0a0" />
-      <unit id="1197246925130" at="119,0,151,0" name="jetbrains.mps.samples.secretCompartmentLanguage.editor.StateMachineTest_Editor$testMethodListHandler_hhanjm_c0" />
-      <unit id="1197246925130" at="31,0,152,0" name="jetbrains.mps.samples.secretCompartmentLanguage.editor.StateMachineTest_Editor" />
->>>>>>> bd830ede
+      <scope id="1197246925130" at="71,0,90,0" />
+      <unit id="1197246925130" at="90,0,102,0" name="jetbrains.mps.samples.secretCompartmentLanguage.editor.StateMachineTest_EditorBuilder_a$_Inline_hhanjm_a0a0" />
+      <unit id="1197246925130" at="159,0,190,0" name="jetbrains.mps.samples.secretCompartmentLanguage.editor.StateMachineTest_EditorBuilder_a$testMethodListHandler_hhanjm_c0" />
+      <unit id="1197246925130" at="102,0,140,0" name="jetbrains.mps.samples.secretCompartmentLanguage.editor.StateMachineTest_EditorBuilder_a$Inline_Builder_hhanjm_a0a0" />
+      <unit id="1197246925130" at="32,0,191,0" name="jetbrains.mps.samples.secretCompartmentLanguage.editor.StateMachineTest_EditorBuilder_a" />
     </file>
   </root>
   <root nodeRef="r:00000000-0000-4000-0000-011c8959042d(jetbrains.mps.samples.secretCompartmentLanguage.editor)/1197252730365">
     <file name="StateMachineTestMethod_Editor.java">
-<<<<<<< HEAD
       <node id="1197252730365" at="11,79,12,88" concept="6" />
       <node id="1197252730365" at="11,0,14,0" concept="4" trace="createEditorCell#(Ljetbrains/mps/openapi/editor/EditorContext;Lorg/jetbrains/mps/openapi/model/SNode;)Ljetbrains/mps/openapi/editor/cells/EditorCell;" />
       <scope id="1197252730365" at="11,79,12,88" />
@@ -2241,561 +1183,268 @@
       <node id="1197252776280" at="81,63,82,48" concept="1" />
       <node id="1197252776280" at="82,48,83,73" concept="1" />
       <node id="1197252776280" at="83,73,84,57" concept="5" />
-      <node id="1197252776280" at="84,57,85,59" concept="5" />
-      <node id="1197252776280" at="86,35,87,87" concept="5" />
-      <node id="1197252776280" at="87,87,88,94" concept="6" />
-      <node id="1197252776280" at="89,10,90,22" concept="6" />
-      <node id="1197252730365" at="92,51,93,106" concept="5" />
-      <node id="1197252730365" at="93,106,94,49" concept="1" />
-      <node id="1197252730365" at="94,49,95,34" concept="5" />
-      <node id="1197252730365" at="95,34,96,49" concept="1" />
-      <node id="1197252730365" at="96,49,97,40" concept="1" />
-      <node id="1197252730365" at="97,40,98,58" concept="1" />
-      <node id="1197252730365" at="98,58,99,60" concept="1" />
-      <node id="1197252730365" at="99,60,100,22" concept="6" />
-      <node id="1197255237350" at="102,50,103,95" concept="5" />
-      <node id="1197255237350" at="103,95,104,48" concept="1" />
-      <node id="1197255237350" at="104,48,105,34" concept="5" />
-      <node id="1197255237350" at="105,34,106,49" concept="1" />
-      <node id="1197255237350" at="106,49,107,40" concept="1" />
-      <node id="1197255237350" at="107,40,108,34" concept="1" />
-      <node id="1197255237350" at="108,34,109,22" concept="6" />
-      <node id="1197252730365" at="111,52,112,104" concept="5" />
-      <node id="1197252730365" at="112,104,113,50" concept="1" />
-      <node id="1197252730365" at="113,50,114,34" concept="5" />
-      <node id="1197252730365" at="114,34,115,49" concept="1" />
-      <node id="1197252730365" at="115,49,116,40" concept="1" />
-      <node id="1197252730365" at="116,40,117,62" concept="1" />
-      <node id="1197252730365" at="117,62,118,61" concept="1" />
-      <node id="1197252730365" at="118,61,119,22" concept="6" />
-      <node id="1197252730365" at="121,54,122,159" concept="5" />
-      <node id="1197252730365" at="122,159,123,93" concept="5" />
-      <node id="1197252730365" at="123,93,124,52" concept="1" />
-      <node id="1197252730365" at="124,52,125,49" concept="1" />
-      <node id="1197252730365" at="125,49,126,22" concept="6" />
-      <node id="1197252730365" at="129,105,130,50" concept="8" />
-      <node id="1197252730365" at="132,66,133,93" concept="6" />
-      <node id="1197252730365" at="135,57,136,65" concept="5" />
-      <node id="1197252730365" at="136,65,137,58" concept="1" />
-      <node id="1197252730365" at="137,58,138,25" concept="6" />
-      <node id="1197252730365" at="140,41,141,34" concept="5" />
-      <node id="1197252730365" at="141,34,142,42" concept="1" />
-      <node id="1197252730365" at="142,42,143,49" concept="1" />
-      <node id="1197252730365" at="143,49,144,23" concept="6" />
-      <node id="1197252730365" at="147,96,148,134" concept="1" />
-      <node id="1197252730365" at="149,34,150,142" concept="1" />
-      <node id="1197252730365" at="150,142,151,146" concept="1" />
-      <node id="1197252730365" at="153,122,154,390" concept="1" />
-      <node id="1197252730365" at="159,53,160,106" concept="5" />
-      <node id="1197252730365" at="160,106,161,51" concept="1" />
-      <node id="1197252730365" at="161,51,162,34" concept="5" />
-      <node id="1197252730365" at="162,34,163,49" concept="1" />
-      <node id="1197252730365" at="163,49,164,40" concept="1" />
-      <node id="1197252730365" at="164,40,165,60" concept="1" />
-      <node id="1197252730365" at="165,60,166,59" concept="1" />
-      <node id="1197252730365" at="166,59,167,22" concept="6" />
-      <node id="1197255256200" at="169,52,170,105" concept="5" />
-      <node id="1197255256200" at="170,105,171,50" concept="1" />
-      <node id="1197255256200" at="171,50,172,34" concept="1" />
-      <node id="1197255256200" at="172,34,173,22" concept="6" />
-      <node id="1197252730365" at="175,51,176,88" concept="5" />
-      <node id="1197252730365" at="176,88,177,35" concept="1" />
-      <node id="1197252730365" at="177,35,178,48" concept="1" />
-      <node id="1197252730365" at="178,48,179,26" concept="5" />
-      <node id="1197252730365" at="179,26,180,106" concept="1" />
-      <node id="1197252730365" at="180,106,181,63" concept="1" />
-      <node id="1197252730365" at="182,39,183,40" concept="1" />
-      <node id="1197252730365" at="183,40,184,39" concept="1" />
-      <node id="1197252730365" at="185,5,186,73" concept="1" />
-      <node id="1197252730365" at="186,73,187,57" concept="5" />
-      <node id="1197252730365" at="187,57,188,59" concept="5" />
-      <node id="1197252730365" at="189,35,190,87" concept="5" />
-      <node id="1197252730365" at="190,87,191,94" concept="6" />
-      <node id="1197252730365" at="192,10,193,22" concept="6" />
-      <node id="1197252730365" at="196,36,197,14" concept="8" />
-      <node id="1197252730365" at="199,69,200,57" concept="6" />
-      <node id="1197252730365" at="202,81,203,41" concept="7" />
-      <node id="1197252730365" at="203,41,204,133" concept="6" />
-      <node id="1197252730365" at="210,0,211,0" concept="2" trace="myReferencingNode" />
-      <node id="1197252730365" at="212,122,213,21" concept="8" />
-      <node id="1197252730365" at="213,21,214,42" concept="1" />
-      <node id="1197252730365" at="214,42,215,20" concept="1" />
-      <node id="1197252730365" at="218,41,219,45" concept="6" />
-      <node id="1197252730365" at="224,28,225,20" concept="6" />
-      <node id="1197255269330" at="228,56,229,91" concept="5" />
-      <node id="1197255269330" at="229,91,230,36" concept="1" />
-      <node id="1197255269330" at="230,36,231,49" concept="1" />
-      <node id="1197255269330" at="231,49,232,33" concept="1" />
-      <node id="1197255269330" at="232,33,233,28" concept="5" />
-      <node id="1197255269330" at="233,28,234,65" concept="1" />
-      <node id="1197255269330" at="234,65,235,49" concept="1" />
-      <node id="1197255269330" at="235,49,236,75" concept="1" />
-      <node id="1197255269330" at="236,75,237,59" concept="5" />
-      <node id="1197255269330" at="237,59,238,61" concept="5" />
-      <node id="1197255269330" at="239,37,240,89" concept="5" />
-      <node id="1197255269330" at="240,89,241,96" concept="6" />
-      <node id="1197255269330" at="242,12,243,24" concept="6" />
+      <node id="1197252776280" at="85,35,86,87" concept="5" />
+      <node id="1197252776280" at="86,87,87,112" concept="6" />
+      <node id="1197252776280" at="88,10,89,22" concept="6" />
+      <node id="1197252730365" at="91,51,92,106" concept="5" />
+      <node id="1197252730365" at="92,106,93,49" concept="1" />
+      <node id="1197252730365" at="93,49,94,34" concept="5" />
+      <node id="1197252730365" at="94,34,95,49" concept="1" />
+      <node id="1197252730365" at="95,49,96,40" concept="1" />
+      <node id="1197252730365" at="96,40,97,58" concept="1" />
+      <node id="1197252730365" at="97,58,98,60" concept="1" />
+      <node id="1197252730365" at="98,60,99,22" concept="6" />
+      <node id="1197255237350" at="101,50,102,95" concept="5" />
+      <node id="1197255237350" at="102,95,103,48" concept="1" />
+      <node id="1197255237350" at="103,48,104,34" concept="5" />
+      <node id="1197255237350" at="104,34,105,49" concept="1" />
+      <node id="1197255237350" at="105,49,106,40" concept="1" />
+      <node id="1197255237350" at="106,40,107,34" concept="1" />
+      <node id="1197255237350" at="107,34,108,22" concept="6" />
+      <node id="1197252730365" at="110,52,111,104" concept="5" />
+      <node id="1197252730365" at="111,104,112,50" concept="1" />
+      <node id="1197252730365" at="112,50,113,34" concept="5" />
+      <node id="1197252730365" at="113,34,114,49" concept="1" />
+      <node id="1197252730365" at="114,49,115,40" concept="1" />
+      <node id="1197252730365" at="115,40,116,62" concept="1" />
+      <node id="1197252730365" at="116,62,117,61" concept="1" />
+      <node id="1197252730365" at="117,61,118,22" concept="6" />
+      <node id="1197252730365" at="120,54,121,159" concept="5" />
+      <node id="1197252730365" at="121,159,122,93" concept="5" />
+      <node id="1197252730365" at="122,93,123,52" concept="1" />
+      <node id="1197252730365" at="123,52,124,49" concept="1" />
+      <node id="1197252730365" at="124,49,125,22" concept="6" />
+      <node id="1197252730365" at="128,105,129,50" concept="8" />
+      <node id="1197252730365" at="131,66,132,93" concept="6" />
+      <node id="1197252730365" at="134,57,135,65" concept="5" />
+      <node id="1197252730365" at="135,65,136,58" concept="1" />
+      <node id="1197252730365" at="136,58,137,25" concept="6" />
+      <node id="1197252730365" at="139,41,140,34" concept="5" />
+      <node id="1197252730365" at="140,34,141,42" concept="1" />
+      <node id="1197252730365" at="141,42,142,49" concept="1" />
+      <node id="1197252730365" at="142,49,143,23" concept="6" />
+      <node id="1197252730365" at="146,96,147,134" concept="1" />
+      <node id="1197252730365" at="148,34,149,142" concept="1" />
+      <node id="1197252730365" at="149,142,150,146" concept="1" />
+      <node id="1197252730365" at="152,122,153,390" concept="1" />
+      <node id="1197252730365" at="158,53,159,106" concept="5" />
+      <node id="1197252730365" at="159,106,160,51" concept="1" />
+      <node id="1197252730365" at="160,51,161,34" concept="5" />
+      <node id="1197252730365" at="161,34,162,49" concept="1" />
+      <node id="1197252730365" at="162,49,163,40" concept="1" />
+      <node id="1197252730365" at="163,40,164,60" concept="1" />
+      <node id="1197252730365" at="164,60,165,59" concept="1" />
+      <node id="1197252730365" at="165,59,166,22" concept="6" />
+      <node id="1197255256200" at="168,52,169,105" concept="5" />
+      <node id="1197255256200" at="169,105,170,50" concept="1" />
+      <node id="1197255256200" at="170,50,171,34" concept="1" />
+      <node id="1197255256200" at="171,34,172,22" concept="6" />
+      <node id="1197252730365" at="174,51,175,88" concept="5" />
+      <node id="1197252730365" at="175,88,176,35" concept="1" />
+      <node id="1197252730365" at="176,35,177,48" concept="1" />
+      <node id="1197252730365" at="177,48,178,26" concept="5" />
+      <node id="1197252730365" at="178,26,179,106" concept="1" />
+      <node id="1197252730365" at="179,106,180,63" concept="1" />
+      <node id="1197252730365" at="181,39,182,40" concept="1" />
+      <node id="1197252730365" at="182,40,183,39" concept="1" />
+      <node id="1197252730365" at="184,5,185,73" concept="1" />
+      <node id="1197252730365" at="185,73,186,57" concept="5" />
+      <node id="1197252730365" at="187,35,188,87" concept="5" />
+      <node id="1197252730365" at="188,87,189,112" concept="6" />
+      <node id="1197252730365" at="190,10,191,22" concept="6" />
+      <node id="1197252730365" at="194,36,195,14" concept="8" />
+      <node id="1197252730365" at="197,69,198,57" concept="6" />
+      <node id="1197252730365" at="200,81,201,41" concept="7" />
+      <node id="1197252730365" at="201,41,202,133" concept="6" />
+      <node id="1197252730365" at="208,0,209,0" concept="2" trace="myReferencingNode" />
+      <node id="1197252730365" at="210,122,211,21" concept="8" />
+      <node id="1197252730365" at="211,21,212,42" concept="1" />
+      <node id="1197252730365" at="212,42,213,20" concept="1" />
+      <node id="1197252730365" at="216,41,217,45" concept="6" />
+      <node id="1197252730365" at="222,28,223,20" concept="6" />
+      <node id="1197255269330" at="226,56,227,91" concept="5" />
+      <node id="1197255269330" at="227,91,228,36" concept="1" />
+      <node id="1197255269330" at="228,36,229,49" concept="1" />
+      <node id="1197255269330" at="229,49,230,33" concept="1" />
+      <node id="1197255269330" at="230,33,231,28" concept="5" />
+      <node id="1197255269330" at="231,28,232,65" concept="1" />
+      <node id="1197255269330" at="232,65,233,49" concept="1" />
+      <node id="1197255269330" at="233,49,234,75" concept="1" />
+      <node id="1197255269330" at="234,75,235,59" concept="5" />
+      <node id="1197255269330" at="236,37,237,89" concept="5" />
+      <node id="1197255269330" at="237,89,238,114" concept="6" />
+      <node id="1197255269330" at="239,12,240,24" concept="6" />
       <node id="1197252730365" at="33,0,35,0" concept="2" trace="myNode" />
-      <node id="1197252730365" at="208,0,210,0" concept="2" trace="myNode" />
+      <node id="1197252730365" at="206,0,208,0" concept="2" trace="myNode" />
       <node id="1197252730365" at="47,0,50,0" concept="4" trace="createCell#()Ljetbrains/mps/openapi/editor/cells/EditorCell;" />
-      <node id="1197252730365" at="129,0,132,0" concept="0" trace="handleEventListHandler_ttjdsx_a1b0#(Lorg/jetbrains/mps/openapi/model/SNode;Ljava/lang/String;Ljetbrains/mps/openapi/editor/EditorContext;)V" />
-      <node id="1197252730365" at="132,0,135,0" concept="4" trace="createNodeToInsert#(Ljetbrains/mps/openapi/editor/EditorContext;)Lorg/jetbrains/mps/openapi/model/SNode;" />
-      <node id="1197252730365" at="152,9,155,9" concept="3" />
-      <node id="1197252730365" at="196,0,199,0" concept="0" trace="_Inline_ttjdsx_a1b1b0#()V" />
-      <node id="1197252730365" at="199,0,202,0" concept="4" trace="createEditorCell#(Ljetbrains/mps/openapi/editor/EditorContext;)Ljetbrains/mps/openapi/editor/cells/EditorCell;" />
-      <node id="1197252730365" at="218,0,221,0" concept="4" trace="createCell#()Ljetbrains/mps/openapi/editor/cells/EditorCell;" />
+      <node id="1197252730365" at="128,0,131,0" concept="0" trace="handleEventListHandler_ttjdsx_a1b0#(Lorg/jetbrains/mps/openapi/model/SNode;Ljava/lang/String;Ljetbrains/mps/openapi/editor/EditorContext;)V" />
+      <node id="1197252730365" at="131,0,134,0" concept="4" trace="createNodeToInsert#(Ljetbrains/mps/openapi/editor/EditorContext;)Lorg/jetbrains/mps/openapi/model/SNode;" />
+      <node id="1197252730365" at="151,9,154,9" concept="3" />
+      <node id="1197252730365" at="194,0,197,0" concept="0" trace="_Inline_ttjdsx_a1b1b0#()V" />
+      <node id="1197252730365" at="197,0,200,0" concept="4" trace="createEditorCell#(Ljetbrains/mps/openapi/editor/EditorContext;)Ljetbrains/mps/openapi/editor/cells/EditorCell;" />
+      <node id="1197252730365" at="216,0,219,0" concept="4" trace="createCell#()Ljetbrains/mps/openapi/editor/cells/EditorCell;" />
       <node id="1197252730365" at="36,0,40,0" concept="0" trace="StateMachineTestMethod_EditorBuilder_a#(Ljetbrains/mps/openapi/editor/EditorContext;Lorg/jetbrains/mps/openapi/model/SNode;)V" />
-      <node id="1197252730365" at="148,134,152,9" concept="3" />
-      <node id="1197252730365" at="181,63,185,5" concept="3" />
-      <node id="1197252730365" at="202,0,206,0" concept="4" trace="createEditorCell#(Ljetbrains/mps/openapi/editor/EditorContext;Lorg/jetbrains/mps/openapi/model/SNode;)Ljetbrains/mps/openapi/editor/cells/EditorCell;" />
+      <node id="1197252730365" at="147,134,151,9" concept="3" />
+      <node id="1197252730365" at="180,63,184,5" concept="3" />
+      <node id="1197252730365" at="200,0,204,0" concept="4" trace="createEditorCell#(Ljetbrains/mps/openapi/editor/EditorContext;Lorg/jetbrains/mps/openapi/model/SNode;)Ljetbrains/mps/openapi/editor/cells/EditorCell;" />
       <node id="1197252730365" at="41,0,46,0" concept="4" trace="getNode#()Lorg/jetbrains/mps/openapi/model/SNode;" />
-      <node id="1197252776280" at="85,59,90,22" concept="3" />
-      <node id="1197252730365" at="135,0,140,0" concept="4" trace="createNodeCell#(Lorg/jetbrains/mps/openapi/model/SNode;)Ljetbrains/mps/openapi/editor/cells/EditorCell;" />
-      <node id="1197252730365" at="188,59,193,22" concept="3" />
-      <node id="1197252730365" at="212,0,217,0" concept="0" trace="Inline_Builder_ttjdsx_a1b1b0#(Ljetbrains/mps/openapi/editor/EditorContext;Lorg/jetbrains/mps/openapi/model/SNode;Lorg/jetbrains/mps/openapi/model/SNode;)V" />
-      <node id="1197252730365" at="222,0,227,0" concept="4" trace="getNode#()Lorg/jetbrains/mps/openapi/model/SNode;" />
-      <node id="1197255269330" at="238,61,243,24" concept="3" />
+      <node id="1197252776280" at="84,57,89,22" concept="3" />
+      <node id="1197252730365" at="134,0,139,0" concept="4" trace="createNodeCell#(Lorg/jetbrains/mps/openapi/model/SNode;)Ljetbrains/mps/openapi/editor/cells/EditorCell;" />
+      <node id="1197252730365" at="186,57,191,22" concept="3" />
+      <node id="1197252730365" at="210,0,215,0" concept="0" trace="Inline_Builder_ttjdsx_a1b1b0#(Ljetbrains/mps/openapi/editor/EditorContext;Lorg/jetbrains/mps/openapi/model/SNode;Lorg/jetbrains/mps/openapi/model/SNode;)V" />
+      <node id="1197252730365" at="220,0,225,0" concept="4" trace="getNode#()Lorg/jetbrains/mps/openapi/model/SNode;" />
+      <node id="1197255269330" at="235,59,240,24" concept="3" />
       <node id="1197252754699" at="70,0,76,0" concept="4" trace="createConstant_ttjdsx_a0a#()Ljetbrains/mps/openapi/editor/cells/EditorCell;" />
-      <node id="1197252730365" at="140,0,146,0" concept="4" trace="createEmptyCell#()Ljetbrains/mps/openapi/editor/cells/EditorCell;" />
-      <node id="1197255256200" at="169,0,175,0" concept="4" trace="createConstant_ttjdsx_a1b1a#()Ljetbrains/mps/openapi/editor/cells/EditorCell;" />
-      <node id="1197252730365" at="121,0,128,0" concept="4" trace="createRefNodeList_ttjdsx_a1b0#()Ljetbrains/mps/openapi/editor/cells/EditorCell;" />
+      <node id="1197252730365" at="139,0,145,0" concept="4" trace="createEmptyCell#()Ljetbrains/mps/openapi/editor/cells/EditorCell;" />
+      <node id="1197255256200" at="168,0,174,0" concept="4" trace="createConstant_ttjdsx_a1b1a#()Ljetbrains/mps/openapi/editor/cells/EditorCell;" />
+      <node id="1197252730365" at="120,0,127,0" concept="4" trace="createRefNodeList_ttjdsx_a1b0#()Ljetbrains/mps/openapi/editor/cells/EditorCell;" />
       <node id="1197252730365" at="51,0,60,0" concept="4" trace="createCollection_ttjdsx_a#()Ljetbrains/mps/openapi/editor/cells/EditorCell;" />
-      <node id="1197255237350" at="102,0,111,0" concept="4" trace="createConstant_ttjdsx_a1a#()Ljetbrains/mps/openapi/editor/cells/EditorCell;" />
+      <node id="1197255237350" at="101,0,110,0" concept="4" trace="createConstant_ttjdsx_a1a#()Ljetbrains/mps/openapi/editor/cells/EditorCell;" />
       <node id="1197252730365" at="60,0,70,0" concept="4" trace="createCollection_ttjdsx_a0#()Ljetbrains/mps/openapi/editor/cells/EditorCell;" />
-      <node id="1197252730365" at="92,0,102,0" concept="4" trace="createCollection_ttjdsx_b0#()Ljetbrains/mps/openapi/editor/cells/EditorCell;" />
-      <node id="1197252730365" at="111,0,121,0" concept="4" trace="createCollection_ttjdsx_b1a#()Ljetbrains/mps/openapi/editor/cells/EditorCell;" />
-      <node id="1197252730365" at="146,86,156,7" concept="3" />
-      <node id="1197252730365" at="159,0,169,0" concept="4" trace="createCollection_ttjdsx_b1b0#()Ljetbrains/mps/openapi/editor/cells/EditorCell;" />
-      <node id="1197252730365" at="146,0,158,0" concept="4" trace="installElementCellActions#(Lorg/jetbrains/mps/openapi/model/SNode;Ljetbrains/mps/openapi/editor/cells/EditorCell;)V" />
-      <node id="1197252776280" at="76,0,92,0" concept="4" trace="createProperty_ttjdsx_b0a#()Ljetbrains/mps/openapi/editor/cells/EditorCell;" />
-      <node id="1197255269330" at="228,0,245,0" concept="4" trace="createProperty_ttjdsx_a0b1b1a#()Ljetbrains/mps/openapi/editor/cells/EditorCell;" />
-      <node id="1197252730365" at="175,0,195,0" concept="4" trace="createRefCell_ttjdsx_b1b1a#()Ljetbrains/mps/openapi/editor/cells/EditorCell;" />
+      <node id="1197252730365" at="91,0,101,0" concept="4" trace="createCollection_ttjdsx_b0#()Ljetbrains/mps/openapi/editor/cells/EditorCell;" />
+      <node id="1197252730365" at="110,0,120,0" concept="4" trace="createCollection_ttjdsx_b1a#()Ljetbrains/mps/openapi/editor/cells/EditorCell;" />
+      <node id="1197252730365" at="145,86,155,7" concept="3" />
+      <node id="1197252730365" at="158,0,168,0" concept="4" trace="createCollection_ttjdsx_b1b0#()Ljetbrains/mps/openapi/editor/cells/EditorCell;" />
+      <node id="1197252730365" at="145,0,157,0" concept="4" trace="installElementCellActions#(Lorg/jetbrains/mps/openapi/model/SNode;Ljetbrains/mps/openapi/editor/cells/EditorCell;)V" />
+      <node id="1197252776280" at="76,0,91,0" concept="4" trace="createProperty_ttjdsx_b0a#()Ljetbrains/mps/openapi/editor/cells/EditorCell;" />
+      <node id="1197255269330" at="226,0,242,0" concept="4" trace="createProperty_ttjdsx_a0b1b1a#()Ljetbrains/mps/openapi/editor/cells/EditorCell;" />
+      <node id="1197252730365" at="174,0,193,0" concept="4" trace="createRefCell_ttjdsx_b1b1a#()Ljetbrains/mps/openapi/editor/cells/EditorCell;" />
       <scope id="1197252730365" at="43,26,44,18" />
       <scope id="1197252730365" at="47,39,48,39" />
-      <scope id="1197252730365" at="129,105,130,50" />
-      <scope id="1197252730365" at="132,66,133,93" />
-      <scope id="1197252730365" at="153,122,154,390" />
-      <scope id="1197252730365" at="196,36,197,14" />
-      <scope id="1197252730365" at="199,69,200,57" />
-      <scope id="1197252730365" at="218,41,219,45" />
-      <scope id="1197252730365" at="224,28,225,20" />
+      <scope id="1197252730365" at="128,105,129,50" />
+      <scope id="1197252730365" at="131,66,132,93" />
+      <scope id="1197252730365" at="152,122,153,390" />
+      <scope id="1197252730365" at="194,36,195,14" />
+      <scope id="1197252730365" at="197,69,198,57" />
+      <scope id="1197252730365" at="216,41,217,45" />
+      <scope id="1197252730365" at="222,28,223,20" />
       <scope id="1197252730365" at="36,102,38,18" />
-      <scope id="1197252776280" at="86,35,88,94">
+      <scope id="1197252776280" at="85,35,87,112">
         <var name="manager" id="1197252776280" />
       </scope>
-      <scope id="1197252730365" at="149,34,151,146" />
-      <scope id="1197252730365" at="182,39,184,39" />
-      <scope id="1197252730365" at="189,35,191,94">
+      <scope id="1197252730365" at="148,34,150,146" />
+      <scope id="1197252730365" at="181,39,183,39" />
+      <scope id="1197252730365" at="187,35,189,112">
         <var name="manager" id="1197252730365" />
       </scope>
-      <scope id="1197252730365" at="202,81,204,133" />
-      <scope id="1197255269330" at="239,37,241,96">
+      <scope id="1197252730365" at="200,81,202,133" />
+      <scope id="1197255269330" at="236,37,238,114">
         <var name="manager" id="1197255269330" />
       </scope>
       <scope id="1197252730365" at="47,0,50,0" />
-      <scope id="1197252730365" at="129,0,132,0">
-=======
-      <node id="1197252730365" at="32,79,33,63" concept="5" />
-      <node id="1197252730365" at="35,89,36,97" concept="4" />
-      <node id="1197252730365" at="36,97,37,48" concept="1" />
-      <node id="1197252730365" at="37,48,38,28" concept="1" />
-      <node id="1197252730365" at="38,28,39,83" concept="1" />
-      <node id="1197252730365" at="39,83,40,83" concept="1" />
-      <node id="1197252730365" at="40,83,41,22" concept="5" />
-      <node id="1197252730365" at="43,90,44,99" concept="4" />
-      <node id="1197252730365" at="44,99,45,49" concept="1" />
-      <node id="1197252730365" at="45,49,46,34" concept="4" />
-      <node id="1197252730365" at="46,34,47,52" concept="1" />
-      <node id="1197252730365" at="47,52,48,40" concept="1" />
-      <node id="1197252730365" at="48,40,49,82" concept="1" />
-      <node id="1197252730365" at="49,82,50,82" concept="1" />
-      <node id="1197252730365" at="50,82,51,22" concept="5" />
-      <node id="1197252754699" at="53,89,54,90" concept="4" />
-      <node id="1197252754699" at="54,90,55,48" concept="1" />
-      <node id="1197252754699" at="55,48,56,34" concept="1" />
-      <node id="1197252754699" at="56,34,57,22" concept="5" />
-      <node id="1197252776280" at="59,89,60,82" concept="4" />
-      <node id="1197252776280" at="60,82,61,35" concept="1" />
-      <node id="1197252776280" at="61,35,62,48" concept="1" />
-      <node id="1197252776280" at="62,48,63,26" concept="4" />
-      <node id="1197252776280" at="63,26,64,58" concept="1" />
-      <node id="1197252776280" at="64,58,65,48" concept="1" />
-      <node id="1197252776280" at="65,48,66,73" concept="1" />
-      <node id="1197252776280" at="66,73,67,57" concept="4" />
-      <node id="1197252776280" at="68,35,69,82" concept="4" />
-      <node id="1197252776280" at="69,82,70,112" concept="5" />
-      <node id="1197252776280" at="71,10,72,22" concept="5" />
-      <node id="1197252730365" at="74,90,75,99" concept="4" />
-      <node id="1197252730365" at="75,99,76,49" concept="1" />
-      <node id="1197252730365" at="76,49,77,34" concept="4" />
-      <node id="1197252730365" at="77,34,78,52" concept="1" />
-      <node id="1197252730365" at="78,52,79,40" concept="1" />
-      <node id="1197252730365" at="79,40,80,82" concept="1" />
-      <node id="1197252730365" at="80,82,81,84" concept="1" />
-      <node id="1197252730365" at="81,84,82,22" concept="5" />
-      <node id="1197255237350" at="84,89,85,88" concept="4" />
-      <node id="1197255237350" at="85,88,86,48" concept="1" />
-      <node id="1197255237350" at="86,48,87,34" concept="4" />
-      <node id="1197255237350" at="87,34,88,52" concept="1" />
-      <node id="1197255237350" at="88,52,89,40" concept="1" />
-      <node id="1197255237350" at="89,40,90,34" concept="1" />
-      <node id="1197255237350" at="90,34,91,22" concept="5" />
-      <node id="1197252730365" at="93,91,94,97" concept="4" />
-      <node id="1197252730365" at="94,97,95,50" concept="1" />
-      <node id="1197252730365" at="95,50,96,34" concept="4" />
-      <node id="1197252730365" at="96,34,97,52" concept="1" />
-      <node id="1197252730365" at="97,52,98,40" concept="1" />
-      <node id="1197252730365" at="98,40,99,86" concept="1" />
-      <node id="1197252730365" at="99,86,100,85" concept="1" />
-      <node id="1197252730365" at="100,85,101,22" concept="5" />
-      <node id="1197252730365" at="103,93,104,143" concept="4" />
-      <node id="1197252730365" at="104,143,105,108" concept="4" />
-      <node id="1197252730365" at="105,108,106,52" concept="1" />
-      <node id="1197252730365" at="106,52,107,49" concept="1" />
-      <node id="1197252730365" at="107,49,108,22" concept="5" />
-      <node id="1197252730365" at="111,105,112,50" concept="6" />
-      <node id="1197252730365" at="114,66,115,41" concept="4" />
-      <node id="1197252730365" at="115,41,116,93" concept="5" />
-      <node id="1197252730365" at="118,86,119,80" concept="4" />
-      <node id="1197252730365" at="119,80,120,95" concept="1" />
-      <node id="1197252730365" at="120,95,121,25" concept="5" />
-      <node id="1197252730365" at="123,68,124,34" concept="4" />
-      <node id="1197252730365" at="124,34,125,55" concept="1" />
-      <node id="1197252730365" at="125,55,126,87" concept="1" />
-      <node id="1197252730365" at="126,87,127,23" concept="5" />
-      <node id="1197252730365" at="130,96,131,134" concept="1" />
-      <node id="1197252730365" at="132,34,133,142" concept="1" />
-      <node id="1197252730365" at="133,142,134,146" concept="1" />
-      <node id="1197252730365" at="136,122,137,388" concept="1" />
-      <node id="1197252730365" at="142,92,143,99" concept="4" />
-      <node id="1197252730365" at="143,99,144,51" concept="1" />
-      <node id="1197252730365" at="144,51,145,34" concept="4" />
-      <node id="1197252730365" at="145,34,146,52" concept="1" />
-      <node id="1197252730365" at="146,52,147,40" concept="1" />
-      <node id="1197252730365" at="147,40,148,84" concept="1" />
-      <node id="1197252730365" at="148,84,149,83" concept="1" />
-      <node id="1197252730365" at="149,83,150,22" concept="5" />
-      <node id="1197255256200" at="152,91,153,98" concept="4" />
-      <node id="1197255256200" at="153,98,154,50" concept="1" />
-      <node id="1197255256200" at="154,50,155,34" concept="1" />
-      <node id="1197255256200" at="155,34,156,22" concept="5" />
-      <node id="1197252730365" at="158,90,159,81" concept="4" />
-      <node id="1197252730365" at="159,81,160,35" concept="1" />
-      <node id="1197252730365" at="160,35,161,48" concept="1" />
-      <node id="1197252730365" at="161,48,162,26" concept="4" />
-      <node id="1197252730365" at="162,26,163,97" concept="1" />
-      <node id="1197252730365" at="163,97,164,58" concept="1" />
-      <node id="1197252730365" at="165,39,166,40" concept="1" />
-      <node id="1197252730365" at="166,40,167,39" concept="1" />
-      <node id="1197252730365" at="168,5,169,73" concept="1" />
-      <node id="1197252730365" at="169,73,170,57" concept="4" />
-      <node id="1197252730365" at="171,35,172,82" concept="4" />
-      <node id="1197252730365" at="172,82,173,112" concept="5" />
-      <node id="1197252730365" at="174,10,175,22" concept="5" />
-      <node id="1197255262343" at="178,36,179,14" concept="6" />
-      <node id="1197255262343" at="181,69,182,67" concept="5" />
-      <node id="1197255262343" at="184,81,185,69" concept="5" />
-      <node id="1197255269330" at="187,95,188,84" concept="4" />
-      <node id="1197255269330" at="188,84,189,36" concept="1" />
-      <node id="1197255269330" at="189,36,190,49" concept="1" />
-      <node id="1197255269330" at="190,49,191,33" concept="1" />
-      <node id="1197255269330" at="191,33,192,28" concept="4" />
-      <node id="1197255269330" at="192,28,193,60" concept="1" />
-      <node id="1197255269330" at="193,60,194,49" concept="1" />
-      <node id="1197255269330" at="194,49,195,75" concept="1" />
-      <node id="1197255269330" at="195,75,196,59" concept="4" />
-      <node id="1197255269330" at="197,37,198,84" concept="4" />
-      <node id="1197255269330" at="198,84,199,114" concept="5" />
-      <node id="1197255269330" at="200,12,201,24" concept="5" />
-      <node id="1197252730365" at="32,0,35,0" concept="3" trace="createEditorCell#(Ljetbrains/mps/openapi/editor/EditorContext;Lorg/jetbrains/mps/openapi/model/SNode;)Ljetbrains/mps/openapi/editor/cells/EditorCell;" />
-      <node id="1197252730365" at="111,0,114,0" concept="0" trace="handleEventListHandler_ttjdsx_a1b0#(Lorg/jetbrains/mps/openapi/model/SNode;Ljava/lang/String;Ljetbrains/mps/openapi/editor/EditorContext;)V" />
-      <node id="1197252730365" at="135,9,138,9" concept="2" />
-      <node id="1197255262343" at="178,0,181,0" concept="0" trace="_Inline_ttjdsx_a1b1b0#()V" />
-      <node id="1197255262343" at="181,0,184,0" concept="3" trace="createEditorCell#(Ljetbrains/mps/openapi/editor/EditorContext;)Ljetbrains/mps/openapi/editor/cells/EditorCell;" />
-      <node id="1197255262343" at="184,0,187,0" concept="3" trace="createEditorCell#(Ljetbrains/mps/openapi/editor/EditorContext;Lorg/jetbrains/mps/openapi/model/SNode;)Ljetbrains/mps/openapi/editor/cells/EditorCell;" />
-      <node id="1197252730365" at="114,0,118,0" concept="3" trace="createNodeToInsert#(Ljetbrains/mps/openapi/editor/EditorContext;)Lorg/jetbrains/mps/openapi/model/SNode;" />
-      <node id="1197252730365" at="131,134,135,9" concept="2" />
-      <node id="1197252730365" at="164,58,168,5" concept="2" />
-      <node id="1197252776280" at="67,57,72,22" concept="2" />
-      <node id="1197252730365" at="118,0,123,0" concept="3" trace="createNodeCell#(Ljetbrains/mps/openapi/editor/EditorContext;Lorg/jetbrains/mps/openapi/model/SNode;)Ljetbrains/mps/openapi/editor/cells/EditorCell;" />
-      <node id="1197252730365" at="170,57,175,22" concept="2" />
-      <node id="1197255269330" at="196,59,201,24" concept="2" />
-      <node id="1197252754699" at="53,0,59,0" concept="3" trace="createConstant_ttjdsx_a0a#(Ljetbrains/mps/openapi/editor/EditorContext;Lorg/jetbrains/mps/openapi/model/SNode;)Ljetbrains/mps/openapi/editor/cells/EditorCell;" />
-      <node id="1197252730365" at="123,0,129,0" concept="3" trace="createEmptyCell#(Ljetbrains/mps/openapi/editor/EditorContext;)Ljetbrains/mps/openapi/editor/cells/EditorCell;" />
-      <node id="1197255256200" at="152,0,158,0" concept="3" trace="createConstant_ttjdsx_a1b1a#(Ljetbrains/mps/openapi/editor/EditorContext;Lorg/jetbrains/mps/openapi/model/SNode;)Ljetbrains/mps/openapi/editor/cells/EditorCell;" />
-      <node id="1197252730365" at="103,0,110,0" concept="3" trace="createRefNodeList_ttjdsx_a1b0#(Ljetbrains/mps/openapi/editor/EditorContext;Lorg/jetbrains/mps/openapi/model/SNode;)Ljetbrains/mps/openapi/editor/cells/EditorCell;" />
-      <node id="1197252730365" at="35,0,43,0" concept="3" trace="createCollection_ttjdsx_a#(Ljetbrains/mps/openapi/editor/EditorContext;Lorg/jetbrains/mps/openapi/model/SNode;)Ljetbrains/mps/openapi/editor/cells/EditorCell;" />
-      <node id="1197255237350" at="84,0,93,0" concept="3" trace="createConstant_ttjdsx_a1a#(Ljetbrains/mps/openapi/editor/EditorContext;Lorg/jetbrains/mps/openapi/model/SNode;)Ljetbrains/mps/openapi/editor/cells/EditorCell;" />
-      <node id="1197252730365" at="43,0,53,0" concept="3" trace="createCollection_ttjdsx_a0#(Ljetbrains/mps/openapi/editor/EditorContext;Lorg/jetbrains/mps/openapi/model/SNode;)Ljetbrains/mps/openapi/editor/cells/EditorCell;" />
-      <node id="1197252730365" at="74,0,84,0" concept="3" trace="createCollection_ttjdsx_b0#(Ljetbrains/mps/openapi/editor/EditorContext;Lorg/jetbrains/mps/openapi/model/SNode;)Ljetbrains/mps/openapi/editor/cells/EditorCell;" />
-      <node id="1197252730365" at="93,0,103,0" concept="3" trace="createCollection_ttjdsx_b1a#(Ljetbrains/mps/openapi/editor/EditorContext;Lorg/jetbrains/mps/openapi/model/SNode;)Ljetbrains/mps/openapi/editor/cells/EditorCell;" />
-      <node id="1197252730365" at="129,132,139,7" concept="2" />
-      <node id="1197252730365" at="142,0,152,0" concept="3" trace="createCollection_ttjdsx_b1b0#(Ljetbrains/mps/openapi/editor/EditorContext;Lorg/jetbrains/mps/openapi/model/SNode;)Ljetbrains/mps/openapi/editor/cells/EditorCell;" />
-      <node id="1197252730365" at="129,0,141,0" concept="3" trace="installElementCellActions#(Lorg/jetbrains/mps/openapi/model/SNode;Lorg/jetbrains/mps/openapi/model/SNode;Ljetbrains/mps/openapi/editor/cells/EditorCell;Ljetbrains/mps/openapi/editor/EditorContext;)V" />
-      <node id="1197252776280" at="59,0,74,0" concept="3" trace="createProperty_ttjdsx_b0a#(Ljetbrains/mps/openapi/editor/EditorContext;Lorg/jetbrains/mps/openapi/model/SNode;)Ljetbrains/mps/openapi/editor/cells/EditorCell;" />
-      <node id="1197255269330" at="187,0,203,0" concept="3" trace="createProperty_ttjdsx_a0b1b1a#(Ljetbrains/mps/openapi/editor/EditorContext;Lorg/jetbrains/mps/openapi/model/SNode;)Ljetbrains/mps/openapi/editor/cells/EditorCell;" />
-      <node id="1197252730365" at="158,0,177,0" concept="3" trace="createRefCell_ttjdsx_b1b1a#(Ljetbrains/mps/openapi/editor/EditorContext;Lorg/jetbrains/mps/openapi/model/SNode;)Ljetbrains/mps/openapi/editor/cells/EditorCell;" />
-      <scope id="1197252730365" at="32,79,33,63" />
-      <scope id="1197252730365" at="111,105,112,50" />
-      <scope id="1197252730365" at="136,122,137,388" />
-      <scope id="1197255262343" at="178,36,179,14" />
-      <scope id="1197255262343" at="181,69,182,67" />
-      <scope id="1197255262343" at="184,81,185,69" />
-      <scope id="1197252776280" at="68,35,70,112">
-        <var name="manager" id="1197252776280" />
-      </scope>
-      <scope id="1197252730365" at="114,66,116,93">
-        <var name="listOwner" id="1197252730365" />
-      </scope>
-      <scope id="1197252730365" at="132,34,134,146" />
-      <scope id="1197252730365" at="165,39,167,39" />
-      <scope id="1197252730365" at="171,35,173,112">
-        <var name="manager" id="1197252730365" />
-      </scope>
-      <scope id="1197255269330" at="197,37,199,114">
-        <var name="manager" id="1197255269330" />
-      </scope>
-      <scope id="1197252730365" at="32,0,35,0">
-        <var name="editorContext" id="1197252730365" />
-        <var name="node" id="1197252730365" />
-      </scope>
-      <scope id="1197252730365" at="111,0,114,0">
->>>>>>> bd830ede
+      <scope id="1197252730365" at="128,0,131,0">
         <var name="childRole" id="1197252730365" />
         <var name="context" id="1197252730365" />
         <var name="ownerNode" id="1197252730365" />
       </scope>
-<<<<<<< HEAD
-      <scope id="1197252730365" at="132,0,135,0">
+      <scope id="1197252730365" at="131,0,134,0">
         <var name="editorContext" id="1197252730365" />
       </scope>
-      <scope id="1197252730365" at="135,57,138,25">
+      <scope id="1197252730365" at="134,57,137,25">
         <var name="elementCell" id="1197252730365" />
       </scope>
-      <scope id="1197252730365" at="196,0,199,0" />
-      <scope id="1197252730365" at="199,0,202,0">
+      <scope id="1197252730365" at="194,0,197,0" />
+      <scope id="1197252730365" at="197,0,200,0">
         <var name="editorContext" id="1197252730365" />
       </scope>
-      <scope id="1197252730365" at="212,122,215,20" />
-      <scope id="1197252730365" at="218,0,221,0" />
+      <scope id="1197252730365" at="210,122,213,20" />
+      <scope id="1197252730365" at="216,0,219,0" />
       <scope id="1197252730365" at="36,0,40,0">
         <var name="context" id="1197252730365" />
         <var name="node" id="1197252730365" />
-=======
-      <scope id="1197252730365" at="118,86,121,25">
-        <var name="elementCell" id="1197252730365" />
-      </scope>
-      <scope id="1197255262343" at="178,0,181,0" />
-      <scope id="1197255262343" at="181,0,184,0">
-        <var name="editorContext" id="1197255262343" />
-      </scope>
-      <scope id="1197255262343" at="184,0,187,0">
-        <var name="editorContext" id="1197255262343" />
-        <var name="node" id="1197255262343" />
->>>>>>> bd830ede
       </scope>
       <scope id="1197252754699" at="70,50,74,22">
         <var name="editorCell" id="1197252754699" />
       </scope>
-<<<<<<< HEAD
-      <scope id="1197252730365" at="140,41,144,23">
+      <scope id="1197252730365" at="139,41,143,23">
         <var name="emptyCell" id="1197252730365" />
       </scope>
-      <scope id="1197255256200" at="169,52,173,22">
+      <scope id="1197255256200" at="168,52,172,22">
         <var name="editorCell" id="1197255256200" />
       </scope>
-      <scope id="1197252730365" at="202,0,206,0">
-=======
-      <scope id="1197252730365" at="114,0,118,0">
+      <scope id="1197252730365" at="200,0,204,0">
         <var name="editorContext" id="1197252730365" />
-      </scope>
-      <scope id="1197252730365" at="123,68,127,23">
-        <var name="emptyCell" id="1197252730365" />
-      </scope>
-      <scope id="1197255256200" at="152,91,156,22">
-        <var name="editorCell" id="1197255256200" />
-      </scope>
-      <scope id="1197252730365" at="103,93,108,22">
+        <var name="node" id="1197252730365" />
+      </scope>
+      <scope id="1197252730365" at="41,0,46,0" />
+      <scope id="1197252730365" at="120,54,125,22">
         <var name="editorCell" id="1197252730365" />
         <var name="handler" id="1197252730365" />
       </scope>
-      <scope id="1197252730365" at="118,0,123,0">
->>>>>>> bd830ede
-        <var name="editorContext" id="1197252730365" />
-        <var name="node" id="1197252730365" />
-      </scope>
-      <scope id="1197252730365" at="41,0,46,0" />
-      <scope id="1197252730365" at="121,54,126,22">
-        <var name="editorCell" id="1197252730365" />
-        <var name="handler" id="1197252730365" />
-      </scope>
-      <scope id="1197252730365" at="135,0,140,0">
+      <scope id="1197252730365" at="134,0,139,0">
         <var name="elementNode" id="1197252730365" />
       </scope>
-<<<<<<< HEAD
-      <scope id="1197252730365" at="212,0,217,0">
+      <scope id="1197252730365" at="210,0,215,0">
         <var name="context" id="1197252730365" />
         <var name="node" id="1197252730365" />
         <var name="referencingNode" id="1197252730365" />
       </scope>
-      <scope id="1197252730365" at="222,0,227,0" />
+      <scope id="1197252730365" at="220,0,225,0" />
       <scope id="1197252754699" at="70,0,76,0" />
-      <scope id="1197252730365" at="140,0,146,0" />
-      <scope id="1197255256200" at="169,0,175,0" />
+      <scope id="1197252730365" at="139,0,145,0" />
+      <scope id="1197255256200" at="168,0,174,0" />
       <scope id="1197252730365" at="51,50,58,22">
         <var name="editorCell" id="1197252730365" />
       </scope>
-      <scope id="1197255237350" at="102,50,109,22">
+      <scope id="1197255237350" at="101,50,108,22">
         <var name="editorCell" id="1197255237350" />
         <var name="style" id="1197255237350" />
       </scope>
-      <scope id="1197252730365" at="121,0,128,0" />
+      <scope id="1197252730365" at="120,0,127,0" />
       <scope id="1197252730365" at="60,51,68,22">
         <var name="editorCell" id="1197252730365" />
         <var name="style" id="1197252730365" />
       </scope>
-      <scope id="1197252730365" at="92,51,100,22">
+      <scope id="1197252730365" at="91,51,99,22">
         <var name="editorCell" id="1197252730365" />
         <var name="style" id="1197252730365" />
       </scope>
-      <scope id="1197252730365" at="111,52,119,22">
+      <scope id="1197252730365" at="110,52,118,22">
         <var name="editorCell" id="1197252730365" />
         <var name="style" id="1197252730365" />
       </scope>
-      <scope id="1197252730365" at="147,96,155,9" />
-      <scope id="1197252730365" at="159,53,167,22">
+      <scope id="1197252730365" at="146,96,154,9" />
+      <scope id="1197252730365" at="158,53,166,22">
         <var name="editorCell" id="1197252730365" />
         <var name="style" id="1197252730365" />
       </scope>
       <scope id="1197252730365" at="51,0,60,0" />
-      <scope id="1197255237350" at="102,0,111,0" />
+      <scope id="1197255237350" at="101,0,110,0" />
       <scope id="1197252730365" at="60,0,70,0" />
-      <scope id="1197252730365" at="92,0,102,0" />
-      <scope id="1197252730365" at="111,0,121,0" />
-      <scope id="1197252730365" at="146,86,156,7" />
-      <scope id="1197252730365" at="159,0,169,0" />
-      <scope id="1197252730365" at="146,0,158,0">
-=======
-      <scope id="1197252730365" at="123,0,129,0">
-        <var name="editorContext" id="1197252730365" />
-      </scope>
-      <scope id="1197255256200" at="152,0,158,0">
-        <var name="editorContext" id="1197255256200" />
-        <var name="node" id="1197255256200" />
-      </scope>
-      <scope id="1197255237350" at="84,89,91,22">
-        <var name="editorCell" id="1197255237350" />
-        <var name="style" id="1197255237350" />
-      </scope>
-      <scope id="1197252730365" at="103,0,110,0">
-        <var name="editorContext" id="1197252730365" />
-        <var name="node" id="1197252730365" />
-      </scope>
-      <scope id="1197252730365" at="35,0,43,0">
-        <var name="editorContext" id="1197252730365" />
-        <var name="node" id="1197252730365" />
-      </scope>
-      <scope id="1197252730365" at="43,90,51,22">
-        <var name="editorCell" id="1197252730365" />
-        <var name="style" id="1197252730365" />
-      </scope>
-      <scope id="1197252730365" at="74,90,82,22">
-        <var name="editorCell" id="1197252730365" />
-        <var name="style" id="1197252730365" />
-      </scope>
-      <scope id="1197252730365" at="93,91,101,22">
-        <var name="editorCell" id="1197252730365" />
-        <var name="style" id="1197252730365" />
-      </scope>
-      <scope id="1197252730365" at="130,96,138,9" />
-      <scope id="1197252730365" at="142,92,150,22">
-        <var name="editorCell" id="1197252730365" />
-        <var name="style" id="1197252730365" />
-      </scope>
-      <scope id="1197255237350" at="84,0,93,0">
-        <var name="editorContext" id="1197255237350" />
-        <var name="node" id="1197255237350" />
-      </scope>
-      <scope id="1197252730365" at="43,0,53,0">
-        <var name="editorContext" id="1197252730365" />
-        <var name="node" id="1197252730365" />
-      </scope>
-      <scope id="1197252730365" at="74,0,84,0">
-        <var name="editorContext" id="1197252730365" />
-        <var name="node" id="1197252730365" />
-      </scope>
-      <scope id="1197252730365" at="93,0,103,0">
-        <var name="editorContext" id="1197252730365" />
-        <var name="node" id="1197252730365" />
-      </scope>
-      <scope id="1197252730365" at="129,132,139,7" />
-      <scope id="1197252730365" at="142,0,152,0">
-        <var name="editorContext" id="1197252730365" />
-        <var name="node" id="1197252730365" />
-      </scope>
-      <scope id="1197252730365" at="129,0,141,0">
-        <var name="editorContext" id="1197252730365" />
->>>>>>> bd830ede
+      <scope id="1197252730365" at="91,0,101,0" />
+      <scope id="1197252730365" at="110,0,120,0" />
+      <scope id="1197252730365" at="145,86,155,7" />
+      <scope id="1197252730365" at="158,0,168,0" />
+      <scope id="1197252730365" at="145,0,157,0">
         <var name="elementCell" id="1197252730365" />
         <var name="elementNode" id="1197252730365" />
       </scope>
-<<<<<<< HEAD
-      <scope id="1197252776280" at="76,50,90,22">
-=======
-      <scope id="1197252776280" at="59,89,72,22">
->>>>>>> bd830ede
+      <scope id="1197252776280" at="76,50,89,22">
         <var name="attributeConcept" id="1197252776280" />
         <var name="editorCell" id="1197252776280" />
         <var name="provider" id="1197252776280" />
       </scope>
-<<<<<<< HEAD
-      <scope id="1197255269330" at="228,56,243,24">
-=======
-      <scope id="1197255269330" at="187,95,201,24">
->>>>>>> bd830ede
+      <scope id="1197255269330" at="226,56,240,24">
         <var name="attributeConcept" id="1197255269330" />
         <var name="editorCell" id="1197255269330" />
         <var name="provider" id="1197255269330" />
       </scope>
-<<<<<<< HEAD
-      <scope id="1197252776280" at="76,0,92,0" />
-      <scope id="1197255269330" at="228,0,245,0" />
-      <scope id="1197252730365" at="175,51,193,22">
-=======
-      <scope id="1197252776280" at="59,0,74,0">
-        <var name="editorContext" id="1197252776280" />
-        <var name="node" id="1197252776280" />
-      </scope>
-      <scope id="1197255269330" at="187,0,203,0">
-        <var name="editorContext" id="1197255269330" />
-        <var name="node" id="1197255269330" />
-      </scope>
-      <scope id="1197252730365" at="158,90,175,22">
->>>>>>> bd830ede
+      <scope id="1197252776280" at="76,0,91,0" />
+      <scope id="1197255269330" at="226,0,242,0" />
+      <scope id="1197252730365" at="174,51,191,22">
         <var name="attributeConcept" id="1197252730365" />
         <var name="editorCell" id="1197252730365" />
         <var name="provider" id="1197252730365" />
       </scope>
-<<<<<<< HEAD
-      <scope id="1197252730365" at="175,0,195,0" />
-      <unit id="1197252730365" at="195,0,207,0" name="jetbrains.mps.samples.secretCompartmentLanguage.editor.StateMachineTestMethod_EditorBuilder_a$_Inline_ttjdsx_a1b1b0" />
-      <unit id="1197252730365" at="128,0,159,0" name="jetbrains.mps.samples.secretCompartmentLanguage.editor.StateMachineTestMethod_EditorBuilder_a$handleEventListHandler_ttjdsx_a1b0" />
-      <unit id="1197252730365" at="207,0,246,0" name="jetbrains.mps.samples.secretCompartmentLanguage.editor.StateMachineTestMethod_EditorBuilder_a$Inline_Builder_ttjdsx_a1b1b0" />
-      <unit id="1197252730365" at="32,0,247,0" name="jetbrains.mps.samples.secretCompartmentLanguage.editor.StateMachineTestMethod_EditorBuilder_a" />
-=======
-      <scope id="1197252730365" at="158,0,177,0">
-        <var name="editorContext" id="1197252730365" />
-        <var name="node" id="1197252730365" />
-      </scope>
-      <unit id="1197255262343" at="177,0,204,0" name="jetbrains.mps.samples.secretCompartmentLanguage.editor.StateMachineTestMethod_Editor$_Inline_ttjdsx_a1b1b0" />
-      <unit id="1197252730365" at="110,0,142,0" name="jetbrains.mps.samples.secretCompartmentLanguage.editor.StateMachineTestMethod_Editor$handleEventListHandler_ttjdsx_a1b0" />
-      <unit id="1197252730365" at="31,0,205,0" name="jetbrains.mps.samples.secretCompartmentLanguage.editor.StateMachineTestMethod_Editor" />
->>>>>>> bd830ede
+      <scope id="1197252730365" at="174,0,193,0" />
+      <unit id="1197252730365" at="193,0,205,0" name="jetbrains.mps.samples.secretCompartmentLanguage.editor.StateMachineTestMethod_EditorBuilder_a$_Inline_ttjdsx_a1b1b0" />
+      <unit id="1197252730365" at="127,0,158,0" name="jetbrains.mps.samples.secretCompartmentLanguage.editor.StateMachineTestMethod_EditorBuilder_a$handleEventListHandler_ttjdsx_a1b0" />
+      <unit id="1197252730365" at="205,0,243,0" name="jetbrains.mps.samples.secretCompartmentLanguage.editor.StateMachineTestMethod_EditorBuilder_a$Inline_Builder_ttjdsx_a1b1b0" />
+      <unit id="1197252730365" at="32,0,244,0" name="jetbrains.mps.samples.secretCompartmentLanguage.editor.StateMachineTestMethod_EditorBuilder_a" />
     </file>
   </root>
   <root nodeRef="r:00000000-0000-4000-0000-011c8959042d(jetbrains.mps.samples.secretCompartmentLanguage.editor)/1197255791393">
     <file name="HandleEvent_Editor.java">
-<<<<<<< HEAD
       <node id="1197255791393" at="11,79,12,77" concept="6" />
       <node id="1197255791393" at="11,0,14,0" concept="4" trace="createEditorCell#(Ljetbrains/mps/openapi/editor/EditorContext;Lorg/jetbrains/mps/openapi/model/SNode;)Ljetbrains/mps/openapi/editor/cells/EditorCell;" />
       <scope id="1197255791393" at="11,79,12,77" />
@@ -2831,203 +1480,109 @@
       <node id="1197255791393" at="60,40,61,34" concept="1" />
       <node id="1197255791393" at="62,5,63,73" concept="1" />
       <node id="1197255791393" at="63,73,64,57" concept="5" />
-      <node id="1197255791393" at="64,57,65,59" concept="5" />
-      <node id="1197255791393" at="66,35,67,87" concept="5" />
-      <node id="1197255791393" at="67,87,68,94" concept="6" />
-      <node id="1197255791393" at="69,10,70,22" concept="6" />
-      <node id="1197255791393" at="73,33,74,14" concept="8" />
-      <node id="1197255791393" at="76,69,77,57" concept="6" />
-      <node id="1197255791393" at="79,81,80,41" concept="7" />
-      <node id="1197255791393" at="80,41,81,119" concept="6" />
-      <node id="1197255791393" at="87,0,88,0" concept="2" trace="myReferencingNode" />
-      <node id="1197255791393" at="89,119,90,21" concept="8" />
-      <node id="1197255791393" at="90,21,91,42" concept="1" />
-      <node id="1197255791393" at="91,42,92,20" concept="1" />
-      <node id="1197255791393" at="95,41,96,42" concept="6" />
-      <node id="1197255791393" at="101,28,102,20" concept="6" />
-      <node id="1197255805558" at="105,53,106,91" concept="5" />
-      <node id="1197255805558" at="106,91,107,36" concept="1" />
-      <node id="1197255805558" at="107,36,108,49" concept="1" />
-      <node id="1197255805558" at="108,49,109,33" concept="1" />
-      <node id="1197255805558" at="109,33,110,28" concept="5" />
-      <node id="1197255805558" at="110,28,111,65" concept="1" />
-      <node id="1197255805558" at="111,65,112,49" concept="1" />
-      <node id="1197255805558" at="112,49,113,75" concept="1" />
-      <node id="1197255805558" at="113,75,114,59" concept="5" />
-      <node id="1197255805558" at="114,59,115,61" concept="5" />
-      <node id="1197255805558" at="116,37,117,89" concept="5" />
-      <node id="1197255805558" at="117,89,118,96" concept="6" />
-      <node id="1197255805558" at="119,12,120,24" concept="6" />
+      <node id="1197255791393" at="65,35,66,87" concept="5" />
+      <node id="1197255791393" at="66,87,67,112" concept="6" />
+      <node id="1197255791393" at="68,10,69,22" concept="6" />
+      <node id="1197255791393" at="72,33,73,14" concept="8" />
+      <node id="1197255791393" at="75,69,76,57" concept="6" />
+      <node id="1197255791393" at="78,81,79,41" concept="7" />
+      <node id="1197255791393" at="79,41,80,119" concept="6" />
+      <node id="1197255791393" at="86,0,87,0" concept="2" trace="myReferencingNode" />
+      <node id="1197255791393" at="88,119,89,21" concept="8" />
+      <node id="1197255791393" at="89,21,90,42" concept="1" />
+      <node id="1197255791393" at="90,42,91,20" concept="1" />
+      <node id="1197255791393" at="94,41,95,42" concept="6" />
+      <node id="1197255791393" at="100,28,101,20" concept="6" />
+      <node id="1197255805558" at="104,53,105,91" concept="5" />
+      <node id="1197255805558" at="105,91,106,36" concept="1" />
+      <node id="1197255805558" at="106,36,107,49" concept="1" />
+      <node id="1197255805558" at="107,49,108,33" concept="1" />
+      <node id="1197255805558" at="108,33,109,28" concept="5" />
+      <node id="1197255805558" at="109,28,110,65" concept="1" />
+      <node id="1197255805558" at="110,65,111,49" concept="1" />
+      <node id="1197255805558" at="111,49,112,75" concept="1" />
+      <node id="1197255805558" at="112,75,113,59" concept="5" />
+      <node id="1197255805558" at="114,37,115,89" concept="5" />
+      <node id="1197255805558" at="115,89,116,114" concept="6" />
+      <node id="1197255805558" at="117,12,118,24" concept="6" />
       <node id="1197255791393" at="19,0,21,0" concept="2" trace="myNode" />
-      <node id="1197255791393" at="85,0,87,0" concept="2" trace="myNode" />
+      <node id="1197255791393" at="84,0,86,0" concept="2" trace="myNode" />
       <node id="1197255791393" at="33,0,36,0" concept="4" trace="createCell#()Ljetbrains/mps/openapi/editor/cells/EditorCell;" />
-      <node id="1197255791393" at="73,0,76,0" concept="0" trace="_Inline_8essd9_a1a#()V" />
-      <node id="1197255791393" at="76,0,79,0" concept="4" trace="createEditorCell#(Ljetbrains/mps/openapi/editor/EditorContext;)Ljetbrains/mps/openapi/editor/cells/EditorCell;" />
-      <node id="1197255791393" at="95,0,98,0" concept="4" trace="createCell#()Ljetbrains/mps/openapi/editor/cells/EditorCell;" />
+      <node id="1197255791393" at="72,0,75,0" concept="0" trace="_Inline_8essd9_a1a#()V" />
+      <node id="1197255791393" at="75,0,78,0" concept="4" trace="createEditorCell#(Ljetbrains/mps/openapi/editor/EditorContext;)Ljetbrains/mps/openapi/editor/cells/EditorCell;" />
+      <node id="1197255791393" at="94,0,97,0" concept="4" trace="createCell#()Ljetbrains/mps/openapi/editor/cells/EditorCell;" />
       <node id="1197255791393" at="22,0,26,0" concept="0" trace="HandleEvent_EditorBuilder_a#(Ljetbrains/mps/openapi/editor/EditorContext;Lorg/jetbrains/mps/openapi/model/SNode;)V" />
       <node id="1197255791393" at="58,63,62,5" concept="3" />
-      <node id="1197255791393" at="79,0,83,0" concept="4" trace="createEditorCell#(Ljetbrains/mps/openapi/editor/EditorContext;Lorg/jetbrains/mps/openapi/model/SNode;)Ljetbrains/mps/openapi/editor/cells/EditorCell;" />
+      <node id="1197255791393" at="78,0,82,0" concept="4" trace="createEditorCell#(Ljetbrains/mps/openapi/editor/EditorContext;Lorg/jetbrains/mps/openapi/model/SNode;)Ljetbrains/mps/openapi/editor/cells/EditorCell;" />
       <node id="1197255791393" at="27,0,32,0" concept="4" trace="getNode#()Lorg/jetbrains/mps/openapi/model/SNode;" />
-      <node id="1197255791393" at="65,59,70,22" concept="3" />
-      <node id="1197255791393" at="89,0,94,0" concept="0" trace="Inline_Builder_8essd9_a1a#(Ljetbrains/mps/openapi/editor/EditorContext;Lorg/jetbrains/mps/openapi/model/SNode;Lorg/jetbrains/mps/openapi/model/SNode;)V" />
-      <node id="1197255791393" at="99,0,104,0" concept="4" trace="getNode#()Lorg/jetbrains/mps/openapi/model/SNode;" />
-      <node id="1197255805558" at="115,61,120,24" concept="3" />
+      <node id="1197255791393" at="64,57,69,22" concept="3" />
+      <node id="1197255791393" at="88,0,93,0" concept="0" trace="Inline_Builder_8essd9_a1a#(Ljetbrains/mps/openapi/editor/EditorContext;Lorg/jetbrains/mps/openapi/model/SNode;Lorg/jetbrains/mps/openapi/model/SNode;)V" />
+      <node id="1197255791393" at="98,0,103,0" concept="4" trace="getNode#()Lorg/jetbrains/mps/openapi/model/SNode;" />
+      <node id="1197255805558" at="113,59,118,24" concept="3" />
       <node id="1197255798303" at="46,0,52,0" concept="4" trace="createConstant_8essd9_a0#()Ljetbrains/mps/openapi/editor/cells/EditorCell;" />
       <node id="1197255791393" at="37,0,46,0" concept="4" trace="createCollection_8essd9_a#()Ljetbrains/mps/openapi/editor/cells/EditorCell;" />
-      <node id="1197255805558" at="105,0,122,0" concept="4" trace="createProperty_8essd9_a0b0#()Ljetbrains/mps/openapi/editor/cells/EditorCell;" />
-      <node id="1197255791393" at="52,0,72,0" concept="4" trace="createRefCell_8essd9_b0#()Ljetbrains/mps/openapi/editor/cells/EditorCell;" />
+      <node id="1197255805558" at="104,0,120,0" concept="4" trace="createProperty_8essd9_a0b0#()Ljetbrains/mps/openapi/editor/cells/EditorCell;" />
+      <node id="1197255791393" at="52,0,71,0" concept="4" trace="createRefCell_8essd9_b0#()Ljetbrains/mps/openapi/editor/cells/EditorCell;" />
       <scope id="1197255791393" at="29,26,30,18" />
       <scope id="1197255791393" at="33,39,34,39" />
-      <scope id="1197255791393" at="73,33,74,14" />
-      <scope id="1197255791393" at="76,69,77,57" />
-      <scope id="1197255791393" at="95,41,96,42" />
-      <scope id="1197255791393" at="101,28,102,20" />
+      <scope id="1197255791393" at="72,33,73,14" />
+      <scope id="1197255791393" at="75,69,76,57" />
+      <scope id="1197255791393" at="94,41,95,42" />
+      <scope id="1197255791393" at="100,28,101,20" />
       <scope id="1197255791393" at="22,91,24,18" />
       <scope id="1197255791393" at="59,39,61,34" />
-      <scope id="1197255791393" at="66,35,68,94">
+      <scope id="1197255791393" at="65,35,67,112">
         <var name="manager" id="1197255791393" />
       </scope>
-      <scope id="1197255791393" at="79,81,81,119" />
-      <scope id="1197255805558" at="116,37,118,96">
-=======
-      <node id="1197255791393" at="18,79,19,63" concept="5" />
-      <node id="1197255791393" at="21,89,22,99" concept="4" />
-      <node id="1197255791393" at="22,99,23,48" concept="1" />
-      <node id="1197255791393" at="23,48,24,28" concept="1" />
-      <node id="1197255791393" at="24,28,25,81" concept="1" />
-      <node id="1197255791393" at="25,81,26,80" concept="1" />
-      <node id="1197255791393" at="26,80,27,22" concept="5" />
-      <node id="1197255798303" at="29,88,30,92" concept="4" />
-      <node id="1197255798303" at="30,92,31,47" concept="1" />
-      <node id="1197255798303" at="31,47,32,34" concept="1" />
-      <node id="1197255798303" at="32,34,33,22" concept="5" />
-      <node id="1197255791393" at="35,87,36,81" concept="4" />
-      <node id="1197255791393" at="36,81,37,30" concept="1" />
-      <node id="1197255791393" at="37,30,38,43" concept="1" />
-      <node id="1197255791393" at="38,43,39,26" concept="4" />
-      <node id="1197255791393" at="39,26,40,83" concept="1" />
-      <node id="1197255791393" at="40,83,41,58" concept="1" />
-      <node id="1197255791393" at="42,39,43,40" concept="1" />
-      <node id="1197255791393" at="43,40,44,34" concept="1" />
-      <node id="1197255791393" at="45,5,46,73" concept="1" />
-      <node id="1197255791393" at="46,73,47,57" concept="4" />
-      <node id="1197255791393" at="48,35,49,82" concept="4" />
-      <node id="1197255791393" at="49,82,50,112" concept="5" />
-      <node id="1197255791393" at="51,10,52,22" concept="5" />
-      <node id="1197255802947" at="55,33,56,14" concept="6" />
-      <node id="1197255802947" at="58,69,59,67" concept="5" />
-      <node id="1197255802947" at="61,81,62,66" concept="5" />
-      <node id="1197255805558" at="64,92,65,84" concept="4" />
-      <node id="1197255805558" at="65,84,66,36" concept="1" />
-      <node id="1197255805558" at="66,36,67,49" concept="1" />
-      <node id="1197255805558" at="67,49,68,33" concept="1" />
-      <node id="1197255805558" at="68,33,69,28" concept="4" />
-      <node id="1197255805558" at="69,28,70,60" concept="1" />
-      <node id="1197255805558" at="70,60,71,49" concept="1" />
-      <node id="1197255805558" at="71,49,72,75" concept="1" />
-      <node id="1197255805558" at="72,75,73,59" concept="4" />
-      <node id="1197255805558" at="74,37,75,84" concept="4" />
-      <node id="1197255805558" at="75,84,76,114" concept="5" />
-      <node id="1197255805558" at="77,12,78,24" concept="5" />
-      <node id="1197255791393" at="18,0,21,0" concept="3" trace="createEditorCell#(Ljetbrains/mps/openapi/editor/EditorContext;Lorg/jetbrains/mps/openapi/model/SNode;)Ljetbrains/mps/openapi/editor/cells/EditorCell;" />
-      <node id="1197255802947" at="55,0,58,0" concept="0" trace="_Inline_8essd9_a1a#()V" />
-      <node id="1197255802947" at="58,0,61,0" concept="3" trace="createEditorCell#(Ljetbrains/mps/openapi/editor/EditorContext;)Ljetbrains/mps/openapi/editor/cells/EditorCell;" />
-      <node id="1197255802947" at="61,0,64,0" concept="3" trace="createEditorCell#(Ljetbrains/mps/openapi/editor/EditorContext;Lorg/jetbrains/mps/openapi/model/SNode;)Ljetbrains/mps/openapi/editor/cells/EditorCell;" />
-      <node id="1197255791393" at="41,58,45,5" concept="2" />
-      <node id="1197255791393" at="47,57,52,22" concept="2" />
-      <node id="1197255805558" at="73,59,78,24" concept="2" />
-      <node id="1197255798303" at="29,0,35,0" concept="3" trace="createConstant_8essd9_a0#(Ljetbrains/mps/openapi/editor/EditorContext;Lorg/jetbrains/mps/openapi/model/SNode;)Ljetbrains/mps/openapi/editor/cells/EditorCell;" />
-      <node id="1197255791393" at="21,0,29,0" concept="3" trace="createCollection_8essd9_a#(Ljetbrains/mps/openapi/editor/EditorContext;Lorg/jetbrains/mps/openapi/model/SNode;)Ljetbrains/mps/openapi/editor/cells/EditorCell;" />
-      <node id="1197255805558" at="64,0,80,0" concept="3" trace="createProperty_8essd9_a0b0#(Ljetbrains/mps/openapi/editor/EditorContext;Lorg/jetbrains/mps/openapi/model/SNode;)Ljetbrains/mps/openapi/editor/cells/EditorCell;" />
-      <node id="1197255791393" at="35,0,54,0" concept="3" trace="createRefCell_8essd9_b0#(Ljetbrains/mps/openapi/editor/EditorContext;Lorg/jetbrains/mps/openapi/model/SNode;)Ljetbrains/mps/openapi/editor/cells/EditorCell;" />
-      <scope id="1197255791393" at="18,79,19,63" />
-      <scope id="1197255802947" at="55,33,56,14" />
-      <scope id="1197255802947" at="58,69,59,67" />
-      <scope id="1197255802947" at="61,81,62,66" />
-      <scope id="1197255791393" at="42,39,44,34" />
-      <scope id="1197255791393" at="48,35,50,112">
-        <var name="manager" id="1197255791393" />
-      </scope>
-      <scope id="1197255805558" at="74,37,76,114">
->>>>>>> bd830ede
+      <scope id="1197255791393" at="78,81,80,119" />
+      <scope id="1197255805558" at="114,37,116,114">
         <var name="manager" id="1197255805558" />
       </scope>
       <scope id="1197255791393" at="33,0,36,0" />
-      <scope id="1197255791393" at="73,0,76,0" />
-      <scope id="1197255791393" at="76,0,79,0">
+      <scope id="1197255791393" at="72,0,75,0" />
+      <scope id="1197255791393" at="75,0,78,0">
         <var name="editorContext" id="1197255791393" />
       </scope>
-<<<<<<< HEAD
-      <scope id="1197255791393" at="89,119,92,20" />
-      <scope id="1197255791393" at="95,0,98,0" />
+      <scope id="1197255791393" at="88,119,91,20" />
+      <scope id="1197255791393" at="94,0,97,0" />
       <scope id="1197255791393" at="22,0,26,0">
         <var name="context" id="1197255791393" />
         <var name="node" id="1197255791393" />
-=======
-      <scope id="1197255802947" at="55,0,58,0" />
-      <scope id="1197255802947" at="58,0,61,0">
-        <var name="editorContext" id="1197255802947" />
-      </scope>
-      <scope id="1197255802947" at="61,0,64,0">
-        <var name="editorContext" id="1197255802947" />
-        <var name="node" id="1197255802947" />
->>>>>>> bd830ede
       </scope>
       <scope id="1197255798303" at="46,49,50,22">
         <var name="editorCell" id="1197255798303" />
       </scope>
-      <scope id="1197255791393" at="79,0,83,0">
+      <scope id="1197255791393" at="78,0,82,0">
         <var name="editorContext" id="1197255791393" />
         <var name="node" id="1197255791393" />
       </scope>
-<<<<<<< HEAD
       <scope id="1197255791393" at="27,0,32,0" />
-      <scope id="1197255791393" at="89,0,94,0">
+      <scope id="1197255791393" at="88,0,93,0">
         <var name="context" id="1197255791393" />
         <var name="node" id="1197255791393" />
         <var name="referencingNode" id="1197255791393" />
       </scope>
-      <scope id="1197255791393" at="99,0,104,0" />
+      <scope id="1197255791393" at="98,0,103,0" />
       <scope id="1197255798303" at="46,0,52,0" />
       <scope id="1197255791393" at="37,50,44,22">
         <var name="editorCell" id="1197255791393" />
       </scope>
       <scope id="1197255791393" at="37,0,46,0" />
-      <scope id="1197255805558" at="105,53,120,24">
-=======
-      <scope id="1197255805558" at="64,92,78,24">
->>>>>>> bd830ede
+      <scope id="1197255805558" at="104,53,118,24">
         <var name="attributeConcept" id="1197255805558" />
         <var name="editorCell" id="1197255805558" />
         <var name="provider" id="1197255805558" />
       </scope>
-<<<<<<< HEAD
-      <scope id="1197255805558" at="105,0,122,0" />
-      <scope id="1197255791393" at="52,48,70,22">
-=======
-      <scope id="1197255805558" at="64,0,80,0">
-        <var name="editorContext" id="1197255805558" />
-        <var name="node" id="1197255805558" />
-      </scope>
-      <scope id="1197255791393" at="35,87,52,22">
->>>>>>> bd830ede
+      <scope id="1197255805558" at="104,0,120,0" />
+      <scope id="1197255791393" at="52,48,69,22">
         <var name="attributeConcept" id="1197255791393" />
         <var name="editorCell" id="1197255791393" />
         <var name="provider" id="1197255791393" />
       </scope>
-<<<<<<< HEAD
-      <scope id="1197255791393" at="52,0,72,0" />
-      <unit id="1197255791393" at="72,0,84,0" name="jetbrains.mps.samples.secretCompartmentLanguage.editor.HandleEvent_EditorBuilder_a$_Inline_8essd9_a1a" />
-      <unit id="1197255791393" at="84,0,123,0" name="jetbrains.mps.samples.secretCompartmentLanguage.editor.HandleEvent_EditorBuilder_a$Inline_Builder_8essd9_a1a" />
-      <unit id="1197255791393" at="18,0,124,0" name="jetbrains.mps.samples.secretCompartmentLanguage.editor.HandleEvent_EditorBuilder_a" />
-=======
-      <scope id="1197255791393" at="35,0,54,0">
-        <var name="editorContext" id="1197255791393" />
-        <var name="node" id="1197255791393" />
-      </scope>
-      <unit id="1197255802947" at="54,0,81,0" name="jetbrains.mps.samples.secretCompartmentLanguage.editor.HandleEvent_Editor$_Inline_8essd9_a1a" />
-      <unit id="1197255791393" at="17,0,82,0" name="jetbrains.mps.samples.secretCompartmentLanguage.editor.HandleEvent_Editor" />
->>>>>>> bd830ede
+      <scope id="1197255791393" at="52,0,71,0" />
+      <unit id="1197255791393" at="71,0,83,0" name="jetbrains.mps.samples.secretCompartmentLanguage.editor.HandleEvent_EditorBuilder_a$_Inline_8essd9_a1a" />
+      <unit id="1197255791393" at="83,0,121,0" name="jetbrains.mps.samples.secretCompartmentLanguage.editor.HandleEvent_EditorBuilder_a$Inline_Builder_8essd9_a1a" />
+      <unit id="1197255791393" at="18,0,122,0" name="jetbrains.mps.samples.secretCompartmentLanguage.editor.HandleEvent_EditorBuilder_a" />
     </file>
   </root>
 </debug-info>
