--- conflicted
+++ resolved
@@ -60,7 +60,6 @@
       <node id="1197149586039" at="78,57,79,57" concept="1" />
       <node id="1197149586039" at="79,57,80,59" concept="1" />
       <node id="1197149586039" at="80,59,81,57" concept="1" />
-<<<<<<< HEAD
       <node id="1197149586039" at="81,57,82,59" concept="1" />
       <node id="1197149586039" at="82,59,83,57" concept="1" />
       <node id="1197149586039" at="83,57,84,60" concept="1" />
@@ -164,8 +163,8 @@
       <node id="1197149586039" at="252,60,253,48" concept="1" />
       <node id="1197149586039" at="253,48,254,58" concept="1" />
       <node id="1197149586039" at="254,58,255,20" concept="6" />
-      <node id="1197149586039" at="258,58,259,91" concept="5" />
-      <node id="1197149586039" at="259,91,260,131" concept="1" />
+      <node id="1197149586039" at="258,58,259,97" concept="5" />
+      <node id="1197149586039" at="259,97,260,131" concept="1" />
       <node id="1197149586039" at="260,131,261,135" concept="1" />
       <node id="1197149586039" at="261,135,262,20" concept="6" />
       <node id="1197149586039" at="264,6,265,0" concept="7" />
@@ -323,256 +322,6 @@
       <scope id="1197149586039" at="395,122,396,225" />
       <scope id="1197149586039" at="57,92,59,18" />
       <scope id="1197166579514" at="115,74,117,145">
-=======
-      <node id="1197149586039" at="81,57,82,60" concept="1" />
-      <node id="1197149586039" at="82,60,83,22" concept="6" />
-      <node id="1197149586039" at="85,51,86,122" concept="5" />
-      <node id="1197149586039" at="86,122,87,49" concept="1" />
-      <node id="1197149586039" at="87,49,88,34" concept="5" />
-      <node id="1197149586039" at="88,34,89,49" concept="1" />
-      <node id="1197149586039" at="89,49,90,40" concept="1" />
-      <node id="1197149586039" at="90,40,91,58" concept="1" />
-      <node id="1197149586039" at="91,58,92,58" concept="1" />
-      <node id="1197149586039" at="92,58,93,22" concept="6" />
-      <node id="1197166579514" at="95,50,96,39" concept="1" />
-      <node id="1197166579514" at="97,9,98,158" concept="5" />
-      <node id="1197166579514" at="98,158,99,76" concept="1" />
-      <node id="1197166579514" at="99,76,100,149" concept="5" />
-      <node id="1197166579514" at="100,149,101,57" concept="1" />
-      <node id="1197166579514" at="101,57,102,153" concept="1" />
-      <node id="1197166579514" at="102,153,103,157" concept="1" />
-      <node id="1197166579514" at="103,157,104,56" concept="1" />
-      <node id="1197166579514" at="104,56,105,86" concept="1" />
-      <node id="1197166579514" at="105,86,106,33" concept="1" />
-      <node id="1197166579514" at="106,33,107,306" concept="5" />
-      <node id="1197166579514" at="109,41,110,118" concept="6" />
-      <node id="1197166579514" at="113,74,114,89" concept="5" />
-      <node id="1197166579514" at="114,89,115,145" concept="6" />
-      <node id="1197166579514" at="116,12,117,24" concept="6" />
-      <node id="1197166579514" at="118,15,119,40" concept="1" />
-      <node id="1197167076360" at="122,50,123,106" concept="5" />
-      <node id="1197167076360" at="123,106,124,48" concept="1" />
-      <node id="1197167076360" at="124,48,125,34" concept="1" />
-      <node id="1197167076360" at="125,34,126,22" concept="6" />
-      <node id="1197169583168" at="128,49,129,93" concept="5" />
-      <node id="1197169583168" at="129,93,130,47" concept="1" />
-      <node id="1197169583168" at="130,47,131,34" concept="1" />
-      <node id="1197169583168" at="131,34,132,22" concept="6" />
-      <node id="1197169587108" at="134,49,135,99" concept="5" />
-      <node id="1197169587108" at="135,99,136,47" concept="1" />
-      <node id="1197169587108" at="136,47,137,34" concept="1" />
-      <node id="1197169587108" at="137,34,138,22" concept="6" />
-      <node id="1197149586039" at="140,51,141,122" concept="5" />
-      <node id="1197149586039" at="141,122,142,49" concept="1" />
-      <node id="1197149586039" at="142,49,143,34" concept="5" />
-      <node id="1197149586039" at="143,34,144,49" concept="1" />
-      <node id="1197149586039" at="144,49,145,40" concept="1" />
-      <node id="1197149586039" at="145,40,146,58" concept="1" />
-      <node id="1197149586039" at="146,58,147,61" concept="1" />
-      <node id="1197149586039" at="147,61,148,22" concept="6" />
-      <node id="1197169590861" at="150,50,151,95" concept="5" />
-      <node id="1197169590861" at="151,95,152,48" concept="1" />
-      <node id="1197169590861" at="152,48,153,34" concept="5" />
-      <node id="1197169590861" at="153,34,154,49" concept="1" />
-      <node id="1197169590861" at="154,49,155,40" concept="1" />
-      <node id="1197169590861" at="155,40,156,34" concept="1" />
-      <node id="1197169590861" at="156,34,157,22" concept="6" />
-      <node id="1197149586039" at="159,53,160,136" concept="5" />
-      <node id="1197149586039" at="160,136,161,93" concept="5" />
-      <node id="1197149586039" at="161,93,162,46" concept="1" />
-      <node id="1197149586039" at="162,46,163,49" concept="1" />
-      <node id="1197149586039" at="163,49,164,22" concept="6" />
-      <node id="1197149586039" at="170,98,171,50" concept="8" />
-      <node id="1197149586039" at="171,50,172,25" concept="1" />
-      <node id="1197149586039" at="177,28,178,20" concept="6" />
-      <node id="1197149586039" at="181,66,182,238" concept="6" />
-      <node id="1197149586039" at="184,57,185,83" concept="5" />
-      <node id="1197149586039" at="185,83,186,58" concept="1" />
-      <node id="1197149586039" at="186,58,187,25" concept="6" />
-      <node id="1197149586039" at="189,41,190,41" concept="1" />
-      <node id="1197149586039" at="190,41,191,242" concept="1" />
-      <node id="1197149586039" at="192,11,193,36" concept="5" />
-      <node id="1197149586039" at="193,36,194,44" concept="1" />
-      <node id="1197149586039" at="194,44,195,51" concept="1" />
-      <node id="1197149586039" at="195,51,196,34" concept="1" />
-      <node id="1197149586039" at="196,34,197,25" concept="6" />
-      <node id="1197149586039" at="198,17,199,42" concept="1" />
-      <node id="1197149586039" at="203,96,204,134" concept="1" />
-      <node id="1197149586039" at="205,34,206,142" concept="1" />
-      <node id="1197149586039" at="206,142,207,146" concept="1" />
-      <node id="1197149586039" at="209,122,210,225" concept="1" />
-      <node id="1197223580537" at="215,49,216,93" concept="5" />
-      <node id="1197223580537" at="216,93,217,47" concept="1" />
-      <node id="1197223580537" at="217,47,218,34" concept="1" />
-      <node id="1197223580537" at="218,34,219,22" concept="6" />
-      <node id="1197149586039" at="221,51,222,122" concept="5" />
-      <node id="1197149586039" at="222,122,223,49" concept="1" />
-      <node id="1197149586039" at="223,49,224,34" concept="5" />
-      <node id="1197149586039" at="224,34,225,49" concept="1" />
-      <node id="1197149586039" at="225,49,226,40" concept="1" />
-      <node id="1197149586039" at="226,40,227,58" concept="1" />
-      <node id="1197149586039" at="227,58,228,57" concept="1" />
-      <node id="1197149586039" at="228,57,229,22" concept="6" />
-      <node id="1197239432644" at="231,50,232,105" concept="5" />
-      <node id="1197239432644" at="232,105,233,48" concept="1" />
-      <node id="1197239432644" at="233,48,234,34" concept="1" />
-      <node id="1197239432644" at="234,34,235,22" concept="6" />
-      <node id="1197149586039" at="237,49,238,165" concept="5" />
-      <node id="1197149586039" at="242,39,243,135" concept="6" />
-      <node id="1197149586039" at="245,37,246,60" concept="1" />
-      <node id="1197149586039" at="246,60,247,48" concept="1" />
-      <node id="1197149586039" at="247,48,248,58" concept="1" />
-      <node id="1197149586039" at="248,58,249,20" concept="6" />
-      <node id="1197149586039" at="252,58,253,97" concept="5" />
-      <node id="1197149586039" at="253,97,254,131" concept="1" />
-      <node id="1197149586039" at="254,131,255,135" concept="1" />
-      <node id="1197149586039" at="255,135,256,20" concept="6" />
-      <node id="1197149586039" at="258,6,259,0" concept="7" />
-      <node id="1197149586039" at="259,0,260,48" concept="1" />
-      <node id="1197149586039" at="260,48,261,50" concept="5" />
-      <node id="1197149586039" at="261,50,262,0" concept="7" />
-      <node id="1197149586039" at="263,39,264,40" concept="1" />
-      <node id="1197149586039" at="264,40,265,39" concept="1" />
-      <node id="1197149586039" at="266,5,267,143" concept="1" />
-      <node id="1197149586039" at="267,143,268,301" concept="5" />
-      <node id="1197149586039" at="270,39,271,113" concept="6" />
-      <node id="1197149586039" at="274,73,275,87" concept="5" />
-      <node id="1197149586039" at="275,87,276,145" concept="6" />
-      <node id="1197149586039" at="277,10,278,22" concept="6" />
-      <node id="1197239442209" at="283,0,284,0" concept="2" trace="myReferencingNode" />
-      <node id="1197239442209" at="285,120,286,21" concept="8" />
-      <node id="1197239442209" at="286,21,287,42" concept="1" />
-      <node id="1197239442209" at="287,42,288,20" concept="1" />
-      <node id="1197239442209" at="291,41,292,43" concept="6" />
-      <node id="1197239442209" at="297,28,298,20" concept="6" />
-      <node id="1197239451383" at="301,54,302,41" concept="1" />
-      <node id="1197239451383" at="303,11,304,153" concept="5" />
-      <node id="1197239451383" at="304,153,305,78" concept="1" />
-      <node id="1197239451383" at="305,78,306,150" concept="5" />
-      <node id="1197239451383" at="306,150,307,52" concept="1" />
-      <node id="1197239451383" at="307,52,308,136" concept="1" />
-      <node id="1197239451383" at="308,136,309,140" concept="1" />
-      <node id="1197239451383" at="309,140,310,51" concept="1" />
-      <node id="1197239451383" at="310,51,311,88" concept="1" />
-      <node id="1197239451383" at="311,88,312,35" concept="1" />
-      <node id="1197239451383" at="312,35,313,308" concept="5" />
-      <node id="1197239451383" at="315,43,316,120" concept="6" />
-      <node id="1197239451383" at="319,76,320,91" concept="5" />
-      <node id="1197239451383" at="320,91,321,147" concept="6" />
-      <node id="1197239451383" at="322,14,323,26" concept="6" />
-      <node id="1197239451383" at="324,17,325,42" concept="1" />
-      <node id="1197239456947" at="329,49,330,93" concept="5" />
-      <node id="1197239456947" at="330,93,331,47" concept="1" />
-      <node id="1197239456947" at="331,47,332,34" concept="1" />
-      <node id="1197239456947" at="332,34,333,22" concept="6" />
-      <node id="1197149586039" at="335,52,336,135" concept="5" />
-      <node id="1197149586039" at="336,135,337,93" concept="5" />
-      <node id="1197149586039" at="337,93,338,46" concept="1" />
-      <node id="1197149586039" at="338,46,339,49" concept="1" />
-      <node id="1197149586039" at="339,49,340,22" concept="6" />
-      <node id="1197149586039" at="346,97,347,50" concept="8" />
-      <node id="1197149586039" at="347,50,348,25" concept="1" />
-      <node id="1197149586039" at="353,28,354,20" concept="6" />
-      <node id="1197149586039" at="357,66,358,238" concept="6" />
-      <node id="1197149586039" at="360,57,361,83" concept="5" />
-      <node id="1197149586039" at="361,83,362,58" concept="1" />
-      <node id="1197149586039" at="362,58,363,25" concept="6" />
-      <node id="1197149586039" at="365,41,366,41" concept="1" />
-      <node id="1197149586039" at="366,41,367,241" concept="1" />
-      <node id="1197149586039" at="368,11,369,36" concept="5" />
-      <node id="1197149586039" at="369,36,370,44" concept="1" />
-      <node id="1197149586039" at="370,44,371,51" concept="1" />
-      <node id="1197149586039" at="371,51,372,34" concept="1" />
-      <node id="1197149586039" at="372,34,373,25" concept="6" />
-      <node id="1197149586039" at="374,17,375,42" concept="1" />
-      <node id="1197149586039" at="379,96,380,134" concept="1" />
-      <node id="1197149586039" at="381,34,382,142" concept="1" />
-      <node id="1197149586039" at="382,142,383,146" concept="1" />
-      <node id="1197149586039" at="385,122,386,225" concept="1" />
-      <node id="1197149586039" at="52,0,54,0" concept="2" trace="myNode" />
-      <node id="1197149586039" at="167,0,169,0" concept="2" trace="myNode" />
-      <node id="1197239442209" at="281,0,283,0" concept="2" trace="myNode" />
-      <node id="1197149586039" at="343,0,345,0" concept="2" trace="myNode" />
-      <node id="1197149586039" at="66,0,69,0" concept="4" trace="createCell#()Ljetbrains/mps/openapi/editor/cells/EditorCell;" />
-      <node id="1197166579514" at="109,0,112,0" concept="4" trace="accept#(Lorg/jetbrains/mps/openapi/model/SNode;)Z" />
-      <node id="1197149586039" at="181,0,184,0" concept="4" trace="createNodeToInsert#(Ljetbrains/mps/openapi/editor/EditorContext;)Lorg/jetbrains/mps/openapi/model/SNode;" />
-      <node id="1197149586039" at="208,9,211,9" concept="3" />
-      <node id="1197149586039" at="242,0,245,0" concept="4" trace="compute#()Ljetbrains/mps/openapi/editor/cells/EditorCell;" />
-      <node id="1197149586039" at="270,0,273,0" concept="4" trace="accept#(Lorg/jetbrains/mps/openapi/model/SNode;)Z" />
-      <node id="1197239442209" at="291,0,294,0" concept="4" trace="createCell#()Ljetbrains/mps/openapi/editor/cells/EditorCell;" />
-      <node id="1197239451383" at="315,0,318,0" concept="4" trace="accept#(Lorg/jetbrains/mps/openapi/model/SNode;)Z" />
-      <node id="1197149586039" at="357,0,360,0" concept="4" trace="createNodeToInsert#(Ljetbrains/mps/openapi/editor/EditorContext;)Lorg/jetbrains/mps/openapi/model/SNode;" />
-      <node id="1197149586039" at="384,9,387,9" concept="3" />
-      <node id="1197149586039" at="55,0,59,0" concept="0" trace="StateMachine_EditorBuilder_a#(Ljetbrains/mps/openapi/editor/EditorContext;Lorg/jetbrains/mps/openapi/model/SNode;)V" />
-      <node id="1197149586039" at="170,0,174,0" concept="0" trace="eventListHandler_qpt50r_b3a#(Lorg/jetbrains/mps/openapi/model/SNode;Ljava/lang/String;Ljetbrains/mps/openapi/editor/EditorContext;)V" />
-      <node id="1197149586039" at="204,134,208,9" concept="3" />
-      <node id="1197149586039" at="262,0,266,5" concept="3" />
-      <node id="1197149586039" at="346,0,350,0" concept="0" trace="stateListHandler_qpt50r_h0#(Lorg/jetbrains/mps/openapi/model/SNode;Ljava/lang/String;Ljetbrains/mps/openapi/editor/EditorContext;)V" />
-      <node id="1197149586039" at="380,134,384,9" concept="3" />
-      <node id="1197149586039" at="60,0,65,0" concept="4" trace="getNode#()Lorg/jetbrains/mps/openapi/model/SNode;" />
-      <node id="1197166579514" at="107,306,112,9" concept="5" />
-      <node id="1197166579514" at="112,9,117,24" concept="3" />
-      <node id="1197149586039" at="175,0,180,0" concept="4" trace="getNode#()Lorg/jetbrains/mps/openapi/model/SNode;" />
-      <node id="1197149586039" at="184,0,189,0" concept="4" trace="createNodeCell#(Lorg/jetbrains/mps/openapi/model/SNode;)Ljetbrains/mps/openapi/editor/cells/EditorCell;" />
-      <node id="1197149586039" at="240,72,245,37" concept="5" />
-      <node id="1197149586039" at="268,301,273,7" concept="5" />
-      <node id="1197149586039" at="273,7,278,22" concept="3" />
-      <node id="1197239442209" at="285,0,290,0" concept="0" trace="Inline_Builder_qpt50r_a1f0#(Ljetbrains/mps/openapi/editor/EditorContext;Lorg/jetbrains/mps/openapi/model/SNode;Lorg/jetbrains/mps/openapi/model/SNode;)V" />
-      <node id="1197239442209" at="295,0,300,0" concept="4" trace="getNode#()Lorg/jetbrains/mps/openapi/model/SNode;" />
-      <node id="1197239451383" at="313,308,318,11" concept="5" />
-      <node id="1197239451383" at="318,11,323,26" concept="3" />
-      <node id="1197149586039" at="351,0,356,0" concept="4" trace="getNode#()Lorg/jetbrains/mps/openapi/model/SNode;" />
-      <node id="1197149586039" at="360,0,365,0" concept="4" trace="createNodeCell#(Lorg/jetbrains/mps/openapi/model/SNode;)Ljetbrains/mps/openapi/editor/cells/EditorCell;" />
-      <node id="1197167076360" at="122,0,128,0" concept="4" trace="createConstant_qpt50r_b0a#()Ljetbrains/mps/openapi/editor/cells/EditorCell;" />
-      <node id="1197169583168" at="128,0,134,0" concept="4" trace="createConstant_qpt50r_b0#()Ljetbrains/mps/openapi/editor/cells/EditorCell;" />
-      <node id="1197169587108" at="134,0,140,0" concept="4" trace="createConstant_qpt50r_c0#()Ljetbrains/mps/openapi/editor/cells/EditorCell;" />
-      <node id="1197223580537" at="215,0,221,0" concept="4" trace="createConstant_qpt50r_e0#()Ljetbrains/mps/openapi/editor/cells/EditorCell;" />
-      <node id="1197239432644" at="231,0,237,0" concept="4" trace="createConstant_qpt50r_a5a#()Ljetbrains/mps/openapi/editor/cells/EditorCell;" />
-      <node id="1197239456947" at="329,0,335,0" concept="4" trace="createConstant_qpt50r_g0#()Ljetbrains/mps/openapi/editor/cells/EditorCell;" />
-      <node id="1197149586039" at="159,0,166,0" concept="4" trace="createRefNodeList_qpt50r_b3a#()Ljetbrains/mps/openapi/editor/cells/EditorCell;" />
-      <node id="1197149586039" at="251,0,258,0" concept="4" trace="createErrorCell#(Ljava/lang/String;)Ljetbrains/mps/openapi/editor/cells/EditorCell;" />
-      <node id="1197149586039" at="335,0,342,0" concept="4" trace="createRefNodeList_qpt50r_h0#()Ljetbrains/mps/openapi/editor/cells/EditorCell;" />
-      <node id="1197169590861" at="150,0,159,0" concept="4" trace="createConstant_qpt50r_a3a#()Ljetbrains/mps/openapi/editor/cells/EditorCell;" />
-      <node id="1197149586039" at="191,242,200,7" concept="9" />
-      <node id="1197149586039" at="367,241,376,7" concept="9" />
-      <node id="1197149586039" at="85,0,95,0" concept="4" trace="createCollection_qpt50r_a0#()Ljetbrains/mps/openapi/editor/cells/EditorCell;" />
-      <node id="1197149586039" at="140,0,150,0" concept="4" trace="createCollection_qpt50r_d0#()Ljetbrains/mps/openapi/editor/cells/EditorCell;" />
-      <node id="1197149586039" at="202,86,212,7" concept="3" />
-      <node id="1197149586039" at="221,0,231,0" concept="4" trace="createCollection_qpt50r_f0#()Ljetbrains/mps/openapi/editor/cells/EditorCell;" />
-      <node id="1197149586039" at="378,86,388,7" concept="3" />
-      <node id="1197149586039" at="240,0,251,0" concept="4" trace="createReferenceCell#(Lorg/jetbrains/mps/openapi/model/SNode;)Ljetbrains/mps/openapi/editor/cells/EditorCell;" />
-      <node id="1197149586039" at="202,0,214,0" concept="4" trace="installElementCellActions#(Lorg/jetbrains/mps/openapi/model/SNode;Ljetbrains/mps/openapi/editor/cells/EditorCell;)V" />
-      <node id="1197149586039" at="378,0,390,0" concept="4" trace="installElementCellActions#(Lorg/jetbrains/mps/openapi/model/SNode;Ljetbrains/mps/openapi/editor/cells/EditorCell;)V" />
-      <node id="1197149586039" at="189,0,202,0" concept="4" trace="createEmptyCell#()Ljetbrains/mps/openapi/editor/cells/EditorCell;" />
-      <node id="1197149586039" at="365,0,378,0" concept="4" trace="createEmptyCell#()Ljetbrains/mps/openapi/editor/cells/EditorCell;" />
-      <node id="1197149586039" at="70,0,85,0" concept="4" trace="createCollection_qpt50r_a#()Ljetbrains/mps/openapi/editor/cells/EditorCell;" />
-      <node id="1197149586039" at="238,165,258,6" concept="5" />
-      <node id="1197166579514" at="96,39,120,5" concept="9" />
-      <node id="1197239451383" at="302,41,326,7" concept="9" />
-      <node id="1197166579514" at="95,0,122,0" concept="4" trace="createProperty_qpt50r_a0a#()Ljetbrains/mps/openapi/editor/cells/EditorCell;" />
-      <node id="1197239451383" at="301,0,328,0" concept="4" trace="createProperty_qpt50r_a0b5a#()Ljetbrains/mps/openapi/editor/cells/EditorCell;" />
-      <node id="1197149586039" at="237,0,280,0" concept="4" trace="createRefCell_qpt50r_b5a#()Ljetbrains/mps/openapi/editor/cells/EditorCell;" />
-      <scope id="1197149586039" at="62,26,63,18" />
-      <scope id="1197149586039" at="66,39,67,39" />
-      <scope id="1197166579514" at="109,41,110,118" />
-      <scope id="1197166579514" at="118,15,119,40" />
-      <scope id="1197149586039" at="177,28,178,20" />
-      <scope id="1197149586039" at="181,66,182,238" />
-      <scope id="1197149586039" at="198,17,199,42" />
-      <scope id="1197149586039" at="209,122,210,225" />
-      <scope id="1197149586039" at="242,39,243,135" />
-      <scope id="1197149586039" at="270,39,271,113" />
-      <scope id="1197239442209" at="291,41,292,43" />
-      <scope id="1197239442209" at="297,28,298,20" />
-      <scope id="1197239451383" at="315,43,316,120" />
-      <scope id="1197239451383" at="324,17,325,42" />
-      <scope id="1197149586039" at="353,28,354,20" />
-      <scope id="1197149586039" at="357,66,358,238" />
-      <scope id="1197149586039" at="374,17,375,42" />
-      <scope id="1197149586039" at="385,122,386,225" />
-      <scope id="1197149586039" at="55,92,57,18" />
-      <scope id="1197166579514" at="113,74,115,145">
->>>>>>> ac231bee
         <var name="manager" id="1197166579514" />
       </scope>
       <scope id="1197149586039" at="172,80,174,25" />
@@ -1404,7 +1153,6 @@
       <unit id="1197246925130" at="10,0,15,0" name="jetbrains.mps.samples.secretCompartmentLanguage.editor.StateMachineTest_Editor" />
     </file>
     <file name="StateMachineTest_EditorBuilder_a.java">
-<<<<<<< HEAD
       <node id="1197246925130" at="56,96,57,19" concept="8" />
       <node id="1197246925130" at="57,19,58,18" concept="1" />
       <node id="1197246925130" at="63,26,64,18" concept="6" />
@@ -1431,8 +1179,8 @@
       <node id="1197246925130" at="100,60,101,48" concept="1" />
       <node id="1197246925130" at="101,48,102,58" concept="1" />
       <node id="1197246925130" at="102,58,103,20" concept="6" />
-      <node id="1197246925130" at="106,58,107,91" concept="5" />
-      <node id="1197246925130" at="107,91,108,131" concept="1" />
+      <node id="1197246925130" at="106,58,107,97" concept="5" />
+      <node id="1197246925130" at="107,97,108,131" concept="1" />
       <node id="1197246925130" at="108,131,109,135" concept="1" />
       <node id="1197246925130" at="109,135,110,20" concept="6" />
       <node id="1197246925130" at="112,6,113,0" concept="7" />
@@ -1561,158 +1309,6 @@
       <scope id="1197246925130" at="56,96,58,18" />
       <scope id="1197246925130" at="117,40,119,153" />
       <scope id="1197246925130" at="128,73,130,145">
-=======
-      <node id="1197246925130" at="54,96,55,19" concept="8" />
-      <node id="1197246925130" at="55,19,56,18" concept="1" />
-      <node id="1197246925130" at="61,26,62,18" concept="6" />
-      <node id="1197246925130" at="65,39,66,39" concept="6" />
-      <node id="1197246925130" at="69,50,70,120" concept="5" />
-      <node id="1197246925130" at="70,120,71,48" concept="1" />
-      <node id="1197246925130" at="71,48,72,28" concept="1" />
-      <node id="1197246925130" at="72,28,73,65" concept="1" />
-      <node id="1197246925130" at="73,65,74,59" concept="1" />
-      <node id="1197246925130" at="74,59,75,57" concept="1" />
-      <node id="1197246925130" at="75,57,76,60" concept="1" />
-      <node id="1197246925130" at="76,60,77,22" concept="6" />
-      <node id="1197246925130" at="79,51,80,122" concept="5" />
-      <node id="1197246925130" at="80,122,81,49" concept="1" />
-      <node id="1197246925130" at="81,49,82,34" concept="5" />
-      <node id="1197246925130" at="82,34,83,49" concept="1" />
-      <node id="1197246925130" at="83,49,84,40" concept="1" />
-      <node id="1197246925130" at="84,40,85,57" concept="1" />
-      <node id="1197246925130" at="85,57,86,58" concept="1" />
-      <node id="1197246925130" at="86,58,87,22" concept="6" />
-      <node id="1197246925130" at="89,49,90,167" concept="5" />
-      <node id="1197246925130" at="94,39,95,139" concept="6" />
-      <node id="1197246925130" at="97,39,98,60" concept="1" />
-      <node id="1197246925130" at="98,60,99,48" concept="1" />
-      <node id="1197246925130" at="99,48,100,58" concept="1" />
-      <node id="1197246925130" at="100,58,101,20" concept="6" />
-      <node id="1197246925130" at="104,58,105,97" concept="5" />
-      <node id="1197246925130" at="105,97,106,131" concept="1" />
-      <node id="1197246925130" at="106,131,107,135" concept="1" />
-      <node id="1197246925130" at="107,135,108,20" concept="6" />
-      <node id="1197246925130" at="110,6,111,0" concept="7" />
-      <node id="1197246925130" at="111,0,112,50" concept="1" />
-      <node id="1197246925130" at="112,50,113,50" concept="5" />
-      <node id="1197246925130" at="113,50,114,0" concept="7" />
-      <node id="1197246925130" at="115,39,116,40" concept="1" />
-      <node id="1197246925130" at="116,40,117,41" concept="1" />
-      <node id="1197246925130" at="118,5,119,143" concept="1" />
-      <node id="1197246925130" at="119,143,120,301" concept="5" />
-      <node id="1197246925130" at="122,39,123,113" concept="6" />
-      <node id="1197246925130" at="126,73,127,87" concept="5" />
-      <node id="1197246925130" at="127,87,128,145" concept="6" />
-      <node id="1197246925130" at="129,10,130,22" concept="6" />
-      <node id="1197247831195" at="135,0,136,0" concept="2" trace="myReferencingNode" />
-      <node id="1197247831195" at="137,120,138,21" concept="8" />
-      <node id="1197247831195" at="138,21,139,42" concept="1" />
-      <node id="1197247831195" at="139,42,140,20" concept="1" />
-      <node id="1197247831195" at="143,41,144,43" concept="6" />
-      <node id="1197247831195" at="149,28,150,20" concept="6" />
-      <node id="1197247836963" at="153,54,154,41" concept="1" />
-      <node id="1197247836963" at="155,11,156,160" concept="5" />
-      <node id="1197247836963" at="156,160,157,78" concept="1" />
-      <node id="1197247836963" at="157,78,158,150" concept="5" />
-      <node id="1197247836963" at="158,150,159,59" concept="1" />
-      <node id="1197247836963" at="159,59,160,136" concept="1" />
-      <node id="1197247836963" at="160,136,161,140" concept="1" />
-      <node id="1197247836963" at="161,140,162,58" concept="1" />
-      <node id="1197247836963" at="162,58,163,88" concept="1" />
-      <node id="1197247836963" at="163,88,164,35" concept="1" />
-      <node id="1197247836963" at="164,35,165,308" concept="5" />
-      <node id="1197247836963" at="167,43,168,120" concept="6" />
-      <node id="1197247836963" at="171,76,172,91" concept="5" />
-      <node id="1197247836963" at="172,91,173,147" concept="6" />
-      <node id="1197247836963" at="174,14,175,26" concept="6" />
-      <node id="1197247836963" at="176,17,177,42" concept="1" />
-      <node id="1197246937386" at="181,50,182,111" concept="5" />
-      <node id="1197246937386" at="182,111,183,48" concept="1" />
-      <node id="1197246937386" at="183,48,184,34" concept="1" />
-      <node id="1197246937386" at="184,34,185,22" concept="6" />
-      <node id="1197252967903" at="187,49,188,93" concept="5" />
-      <node id="1197252967903" at="188,93,189,47" concept="1" />
-      <node id="1197252967903" at="189,47,190,34" concept="1" />
-      <node id="1197252967903" at="190,34,191,22" concept="6" />
-      <node id="1197246925130" at="193,52,194,149" concept="5" />
-      <node id="1197246925130" at="194,149,195,93" concept="5" />
-      <node id="1197246925130" at="195,93,196,51" concept="1" />
-      <node id="1197246925130" at="196,51,197,49" concept="1" />
-      <node id="1197246925130" at="197,49,198,22" concept="6" />
-      <node id="1197246925130" at="204,102,205,50" concept="8" />
-      <node id="1197246925130" at="205,50,206,25" concept="1" />
-      <node id="1197246925130" at="211,28,212,20" concept="6" />
-      <node id="1197246925130" at="215,66,216,255" concept="6" />
-      <node id="1197246925130" at="218,57,219,83" concept="5" />
-      <node id="1197246925130" at="219,83,220,58" concept="1" />
-      <node id="1197246925130" at="220,58,221,25" concept="6" />
-      <node id="1197246925130" at="223,41,224,41" concept="1" />
-      <node id="1197246925130" at="224,41,225,251" concept="1" />
-      <node id="1197246925130" at="226,11,227,36" concept="5" />
-      <node id="1197246925130" at="227,36,228,44" concept="1" />
-      <node id="1197246925130" at="228,44,229,51" concept="1" />
-      <node id="1197246925130" at="229,51,230,34" concept="1" />
-      <node id="1197246925130" at="230,34,231,25" concept="6" />
-      <node id="1197246925130" at="232,17,233,42" concept="1" />
-      <node id="1197246925130" at="237,96,238,134" concept="1" />
-      <node id="1197246925130" at="239,34,240,142" concept="1" />
-      <node id="1197246925130" at="240,142,241,146" concept="1" />
-      <node id="1197246925130" at="243,122,244,230" concept="1" />
-      <node id="1197246925130" at="51,0,53,0" concept="2" trace="myNode" />
-      <node id="1197247831195" at="133,0,135,0" concept="2" trace="myNode" />
-      <node id="1197246925130" at="201,0,203,0" concept="2" trace="myNode" />
-      <node id="1197246925130" at="65,0,68,0" concept="4" trace="createCell#()Ljetbrains/mps/openapi/editor/cells/EditorCell;" />
-      <node id="1197246925130" at="94,0,97,0" concept="4" trace="compute#()Ljetbrains/mps/openapi/editor/cells/EditorCell;" />
-      <node id="1197246925130" at="122,0,125,0" concept="4" trace="accept#(Lorg/jetbrains/mps/openapi/model/SNode;)Z" />
-      <node id="1197247831195" at="143,0,146,0" concept="4" trace="createCell#()Ljetbrains/mps/openapi/editor/cells/EditorCell;" />
-      <node id="1197247836963" at="167,0,170,0" concept="4" trace="accept#(Lorg/jetbrains/mps/openapi/model/SNode;)Z" />
-      <node id="1197246925130" at="215,0,218,0" concept="4" trace="createNodeToInsert#(Ljetbrains/mps/openapi/editor/EditorContext;)Lorg/jetbrains/mps/openapi/model/SNode;" />
-      <node id="1197246925130" at="242,9,245,9" concept="3" />
-      <node id="1197246925130" at="54,0,58,0" concept="0" trace="StateMachineTest_EditorBuilder_a#(Ljetbrains/mps/openapi/editor/EditorContext;Lorg/jetbrains/mps/openapi/model/SNode;)V" />
-      <node id="1197246925130" at="114,0,118,5" concept="3" />
-      <node id="1197246925130" at="204,0,208,0" concept="0" trace="testMethodListHandler_hhanjm_c0#(Lorg/jetbrains/mps/openapi/model/SNode;Ljava/lang/String;Ljetbrains/mps/openapi/editor/EditorContext;)V" />
-      <node id="1197246925130" at="238,134,242,9" concept="3" />
-      <node id="1197246925130" at="59,0,64,0" concept="4" trace="getNode#()Lorg/jetbrains/mps/openapi/model/SNode;" />
-      <node id="1197246925130" at="92,72,97,39" concept="5" />
-      <node id="1197246925130" at="120,301,125,7" concept="5" />
-      <node id="1197246925130" at="125,7,130,22" concept="3" />
-      <node id="1197247831195" at="137,0,142,0" concept="0" trace="Inline_Builder_hhanjm_a0a0#(Ljetbrains/mps/openapi/editor/EditorContext;Lorg/jetbrains/mps/openapi/model/SNode;Lorg/jetbrains/mps/openapi/model/SNode;)V" />
-      <node id="1197247831195" at="147,0,152,0" concept="4" trace="getNode#()Lorg/jetbrains/mps/openapi/model/SNode;" />
-      <node id="1197247836963" at="165,308,170,11" concept="5" />
-      <node id="1197247836963" at="170,11,175,26" concept="3" />
-      <node id="1197246925130" at="209,0,214,0" concept="4" trace="getNode#()Lorg/jetbrains/mps/openapi/model/SNode;" />
-      <node id="1197246925130" at="218,0,223,0" concept="4" trace="createNodeCell#(Lorg/jetbrains/mps/openapi/model/SNode;)Ljetbrains/mps/openapi/editor/cells/EditorCell;" />
-      <node id="1197246937386" at="181,0,187,0" concept="4" trace="createConstant_hhanjm_b0a#()Ljetbrains/mps/openapi/editor/cells/EditorCell;" />
-      <node id="1197252967903" at="187,0,193,0" concept="4" trace="createConstant_hhanjm_b0#()Ljetbrains/mps/openapi/editor/cells/EditorCell;" />
-      <node id="1197246925130" at="103,0,110,0" concept="4" trace="createErrorCell#(Ljava/lang/String;)Ljetbrains/mps/openapi/editor/cells/EditorCell;" />
-      <node id="1197246925130" at="193,0,200,0" concept="4" trace="createRefNodeList_hhanjm_c0#()Ljetbrains/mps/openapi/editor/cells/EditorCell;" />
-      <node id="1197246925130" at="225,251,234,7" concept="9" />
-      <node id="1197246925130" at="69,0,79,0" concept="4" trace="createCollection_hhanjm_a#()Ljetbrains/mps/openapi/editor/cells/EditorCell;" />
-      <node id="1197246925130" at="79,0,89,0" concept="4" trace="createCollection_hhanjm_a0#()Ljetbrains/mps/openapi/editor/cells/EditorCell;" />
-      <node id="1197246925130" at="236,86,246,7" concept="3" />
-      <node id="1197246925130" at="92,0,103,0" concept="4" trace="createReferenceCell#(Lorg/jetbrains/mps/openapi/model/SNode;)Ljetbrains/mps/openapi/editor/cells/EditorCell;" />
-      <node id="1197246925130" at="236,0,248,0" concept="4" trace="installElementCellActions#(Lorg/jetbrains/mps/openapi/model/SNode;Ljetbrains/mps/openapi/editor/cells/EditorCell;)V" />
-      <node id="1197246925130" at="223,0,236,0" concept="4" trace="createEmptyCell#()Ljetbrains/mps/openapi/editor/cells/EditorCell;" />
-      <node id="1197246925130" at="90,167,110,6" concept="5" />
-      <node id="1197247836963" at="154,41,178,7" concept="9" />
-      <node id="1197247836963" at="153,0,180,0" concept="4" trace="createProperty_hhanjm_a0a0a#()Ljetbrains/mps/openapi/editor/cells/EditorCell;" />
-      <node id="1197246925130" at="89,0,132,0" concept="4" trace="createRefCell_hhanjm_a0a#()Ljetbrains/mps/openapi/editor/cells/EditorCell;" />
-      <scope id="1197246925130" at="61,26,62,18" />
-      <scope id="1197246925130" at="65,39,66,39" />
-      <scope id="1197246925130" at="94,39,95,139" />
-      <scope id="1197246925130" at="122,39,123,113" />
-      <scope id="1197247831195" at="143,41,144,43" />
-      <scope id="1197247831195" at="149,28,150,20" />
-      <scope id="1197247836963" at="167,43,168,120" />
-      <scope id="1197247836963" at="176,17,177,42" />
-      <scope id="1197246925130" at="211,28,212,20" />
-      <scope id="1197246925130" at="215,66,216,255" />
-      <scope id="1197246925130" at="232,17,233,42" />
-      <scope id="1197246925130" at="243,122,244,230" />
-      <scope id="1197246925130" at="54,96,56,18" />
-      <scope id="1197246925130" at="115,39,117,41" />
-      <scope id="1197246925130" at="126,73,128,145">
->>>>>>> ac231bee
         <var name="manager" id="1197246925130" />
       </scope>
       <scope id="1197247836963" at="173,76,175,147">
@@ -1839,7 +1435,6 @@
       <unit id="1197252730365" at="10,0,15,0" name="jetbrains.mps.samples.secretCompartmentLanguage.editor.StateMachineTestMethod_Editor" />
     </file>
     <file name="StateMachineTestMethod_EditorBuilder_a.java">
-<<<<<<< HEAD
       <node id="1197252730365" at="57,102,58,19" concept="8" />
       <node id="1197252730365" at="58,19,59,18" concept="1" />
       <node id="1197252730365" at="64,26,65,18" concept="6" />
@@ -1946,8 +1541,8 @@
       <node id="1197252730365" at="238,60,239,48" concept="1" />
       <node id="1197252730365" at="239,48,240,58" concept="1" />
       <node id="1197252730365" at="240,58,241,20" concept="6" />
-      <node id="1197252730365" at="244,58,245,91" concept="5" />
-      <node id="1197252730365" at="245,91,246,131" concept="1" />
+      <node id="1197252730365" at="244,58,245,97" concept="5" />
+      <node id="1197252730365" at="245,97,246,131" concept="1" />
       <node id="1197252730365" at="246,131,247,135" concept="1" />
       <node id="1197252730365" at="247,135,248,20" concept="6" />
       <node id="1197252730365" at="250,6,251,0" concept="7" />
@@ -2052,214 +1647,6 @@
       <scope id="1197255269330" at="316,17,317,42" />
       <scope id="1197252730365" at="57,102,59,18" />
       <scope id="1197252776280" at="115,74,117,145">
-=======
-      <node id="1197252730365" at="55,102,56,19" concept="8" />
-      <node id="1197252730365" at="56,19,57,18" concept="1" />
-      <node id="1197252730365" at="62,26,63,18" concept="6" />
-      <node id="1197252730365" at="66,39,67,39" concept="6" />
-      <node id="1197252730365" at="70,50,71,120" concept="5" />
-      <node id="1197252730365" at="71,120,72,48" concept="1" />
-      <node id="1197252730365" at="72,48,73,28" concept="1" />
-      <node id="1197252730365" at="73,28,74,65" concept="1" />
-      <node id="1197252730365" at="74,65,75,59" concept="1" />
-      <node id="1197252730365" at="75,59,76,59" concept="1" />
-      <node id="1197252730365" at="76,59,77,22" concept="6" />
-      <node id="1197252730365" at="79,51,80,122" concept="5" />
-      <node id="1197252730365" at="80,122,81,49" concept="1" />
-      <node id="1197252730365" at="81,49,82,34" concept="5" />
-      <node id="1197252730365" at="82,34,83,49" concept="1" />
-      <node id="1197252730365" at="83,49,84,40" concept="1" />
-      <node id="1197252730365" at="84,40,85,58" concept="1" />
-      <node id="1197252730365" at="85,58,86,58" concept="1" />
-      <node id="1197252730365" at="86,58,87,22" concept="6" />
-      <node id="1197252754699" at="89,50,90,97" concept="5" />
-      <node id="1197252754699" at="90,97,91,48" concept="1" />
-      <node id="1197252754699" at="91,48,92,34" concept="1" />
-      <node id="1197252754699" at="92,34,93,22" concept="6" />
-      <node id="1197252776280" at="95,50,96,39" concept="1" />
-      <node id="1197252776280" at="97,9,98,152" concept="5" />
-      <node id="1197252776280" at="98,152,99,76" concept="1" />
-      <node id="1197252776280" at="99,76,100,149" concept="5" />
-      <node id="1197252776280" at="100,149,101,51" concept="1" />
-      <node id="1197252776280" at="101,51,102,153" concept="1" />
-      <node id="1197252776280" at="102,153,103,157" concept="1" />
-      <node id="1197252776280" at="103,157,104,50" concept="1" />
-      <node id="1197252776280" at="104,50,105,86" concept="1" />
-      <node id="1197252776280" at="105,86,106,33" concept="1" />
-      <node id="1197252776280" at="106,33,107,306" concept="5" />
-      <node id="1197252776280" at="109,41,110,118" concept="6" />
-      <node id="1197252776280" at="113,74,114,89" concept="5" />
-      <node id="1197252776280" at="114,89,115,145" concept="6" />
-      <node id="1197252776280" at="116,12,117,24" concept="6" />
-      <node id="1197252776280" at="118,15,119,40" concept="1" />
-      <node id="1197252730365" at="122,51,123,122" concept="5" />
-      <node id="1197252730365" at="123,122,124,49" concept="1" />
-      <node id="1197252730365" at="124,49,125,34" concept="5" />
-      <node id="1197252730365" at="125,34,126,49" concept="1" />
-      <node id="1197252730365" at="126,49,127,40" concept="1" />
-      <node id="1197252730365" at="127,40,128,58" concept="1" />
-      <node id="1197252730365" at="128,58,129,60" concept="1" />
-      <node id="1197252730365" at="129,60,130,22" concept="6" />
-      <node id="1197255237350" at="132,50,133,95" concept="5" />
-      <node id="1197255237350" at="133,95,134,48" concept="1" />
-      <node id="1197255237350" at="134,48,135,34" concept="5" />
-      <node id="1197255237350" at="135,34,136,49" concept="1" />
-      <node id="1197255237350" at="136,49,137,40" concept="1" />
-      <node id="1197255237350" at="137,40,138,34" concept="1" />
-      <node id="1197255237350" at="138,34,139,22" concept="6" />
-      <node id="1197252730365" at="141,52,142,120" concept="5" />
-      <node id="1197252730365" at="142,120,143,50" concept="1" />
-      <node id="1197252730365" at="143,50,144,34" concept="5" />
-      <node id="1197252730365" at="144,34,145,49" concept="1" />
-      <node id="1197252730365" at="145,49,146,40" concept="1" />
-      <node id="1197252730365" at="146,40,147,62" concept="1" />
-      <node id="1197252730365" at="147,62,148,61" concept="1" />
-      <node id="1197252730365" at="148,61,149,22" concept="6" />
-      <node id="1197252730365" at="151,54,152,159" concept="5" />
-      <node id="1197252730365" at="152,159,153,93" concept="5" />
-      <node id="1197252730365" at="153,93,154,52" concept="1" />
-      <node id="1197252730365" at="154,52,155,49" concept="1" />
-      <node id="1197252730365" at="155,49,156,22" concept="6" />
-      <node id="1197252730365" at="162,105,163,50" concept="8" />
-      <node id="1197252730365" at="163,50,164,25" concept="1" />
-      <node id="1197252730365" at="169,28,170,20" concept="6" />
-      <node id="1197252730365" at="173,66,174,244" concept="6" />
-      <node id="1197252730365" at="176,57,177,83" concept="5" />
-      <node id="1197252730365" at="177,83,178,58" concept="1" />
-      <node id="1197252730365" at="178,58,179,25" concept="6" />
-      <node id="1197252730365" at="181,41,182,41" concept="1" />
-      <node id="1197252730365" at="182,41,183,255" concept="1" />
-      <node id="1197252730365" at="184,11,185,36" concept="5" />
-      <node id="1197252730365" at="185,36,186,44" concept="1" />
-      <node id="1197252730365" at="186,44,187,51" concept="1" />
-      <node id="1197252730365" at="187,51,188,34" concept="1" />
-      <node id="1197252730365" at="188,34,189,25" concept="6" />
-      <node id="1197252730365" at="190,17,191,42" concept="1" />
-      <node id="1197252730365" at="195,96,196,134" concept="1" />
-      <node id="1197252730365" at="197,34,198,142" concept="1" />
-      <node id="1197252730365" at="198,142,199,146" concept="1" />
-      <node id="1197252730365" at="201,122,202,231" concept="1" />
-      <node id="1197252730365" at="207,53,208,122" concept="5" />
-      <node id="1197252730365" at="208,122,209,51" concept="1" />
-      <node id="1197252730365" at="209,51,210,34" concept="5" />
-      <node id="1197252730365" at="210,34,211,49" concept="1" />
-      <node id="1197252730365" at="211,49,212,40" concept="1" />
-      <node id="1197252730365" at="212,40,213,60" concept="1" />
-      <node id="1197252730365" at="213,60,214,59" concept="1" />
-      <node id="1197252730365" at="214,59,215,22" concept="6" />
-      <node id="1197255256200" at="217,52,218,105" concept="5" />
-      <node id="1197255256200" at="218,105,219,50" concept="1" />
-      <node id="1197255256200" at="219,50,220,34" concept="1" />
-      <node id="1197255256200" at="220,34,221,22" concept="6" />
-      <node id="1197252730365" at="223,51,224,165" concept="5" />
-      <node id="1197252730365" at="228,39,229,147" concept="6" />
-      <node id="1197252730365" at="231,37,232,60" concept="1" />
-      <node id="1197252730365" at="232,60,233,48" concept="1" />
-      <node id="1197252730365" at="233,48,234,58" concept="1" />
-      <node id="1197252730365" at="234,58,235,20" concept="6" />
-      <node id="1197252730365" at="238,58,239,97" concept="5" />
-      <node id="1197252730365" at="239,97,240,131" concept="1" />
-      <node id="1197252730365" at="240,131,241,135" concept="1" />
-      <node id="1197252730365" at="241,135,242,20" concept="6" />
-      <node id="1197252730365" at="244,6,245,0" concept="7" />
-      <node id="1197252730365" at="245,0,246,48" concept="1" />
-      <node id="1197252730365" at="246,48,247,50" concept="5" />
-      <node id="1197252730365" at="247,50,248,0" concept="7" />
-      <node id="1197252730365" at="249,39,250,40" concept="1" />
-      <node id="1197252730365" at="250,40,251,39" concept="1" />
-      <node id="1197252730365" at="252,5,253,143" concept="1" />
-      <node id="1197252730365" at="253,143,254,301" concept="5" />
-      <node id="1197252730365" at="256,39,257,113" concept="6" />
-      <node id="1197252730365" at="260,73,261,87" concept="5" />
-      <node id="1197252730365" at="261,87,262,145" concept="6" />
-      <node id="1197252730365" at="263,10,264,22" concept="6" />
-      <node id="1197255262343" at="269,0,270,0" concept="2" trace="myReferencingNode" />
-      <node id="1197255262343" at="271,122,272,21" concept="8" />
-      <node id="1197255262343" at="272,21,273,42" concept="1" />
-      <node id="1197255262343" at="273,42,274,20" concept="1" />
-      <node id="1197255262343" at="277,41,278,45" concept="6" />
-      <node id="1197255262343" at="283,28,284,20" concept="6" />
-      <node id="1197255269330" at="287,56,288,41" concept="1" />
-      <node id="1197255269330" at="289,11,290,153" concept="5" />
-      <node id="1197255269330" at="290,153,291,78" concept="1" />
-      <node id="1197255269330" at="291,78,292,150" concept="5" />
-      <node id="1197255269330" at="292,150,293,52" concept="1" />
-      <node id="1197255269330" at="293,52,294,136" concept="1" />
-      <node id="1197255269330" at="294,136,295,140" concept="1" />
-      <node id="1197255269330" at="295,140,296,51" concept="1" />
-      <node id="1197255269330" at="296,51,297,88" concept="1" />
-      <node id="1197255269330" at="297,88,298,35" concept="1" />
-      <node id="1197255269330" at="298,35,299,308" concept="5" />
-      <node id="1197255269330" at="301,43,302,120" concept="6" />
-      <node id="1197255269330" at="305,76,306,91" concept="5" />
-      <node id="1197255269330" at="306,91,307,147" concept="6" />
-      <node id="1197255269330" at="308,14,309,26" concept="6" />
-      <node id="1197255269330" at="310,17,311,42" concept="1" />
-      <node id="1197252730365" at="52,0,54,0" concept="2" trace="myNode" />
-      <node id="1197252730365" at="159,0,161,0" concept="2" trace="myNode" />
-      <node id="1197255262343" at="267,0,269,0" concept="2" trace="myNode" />
-      <node id="1197252730365" at="66,0,69,0" concept="4" trace="createCell#()Ljetbrains/mps/openapi/editor/cells/EditorCell;" />
-      <node id="1197252776280" at="109,0,112,0" concept="4" trace="accept#(Lorg/jetbrains/mps/openapi/model/SNode;)Z" />
-      <node id="1197252730365" at="173,0,176,0" concept="4" trace="createNodeToInsert#(Ljetbrains/mps/openapi/editor/EditorContext;)Lorg/jetbrains/mps/openapi/model/SNode;" />
-      <node id="1197252730365" at="200,9,203,9" concept="3" />
-      <node id="1197252730365" at="228,0,231,0" concept="4" trace="compute#()Ljetbrains/mps/openapi/editor/cells/EditorCell;" />
-      <node id="1197252730365" at="256,0,259,0" concept="4" trace="accept#(Lorg/jetbrains/mps/openapi/model/SNode;)Z" />
-      <node id="1197255262343" at="277,0,280,0" concept="4" trace="createCell#()Ljetbrains/mps/openapi/editor/cells/EditorCell;" />
-      <node id="1197255269330" at="301,0,304,0" concept="4" trace="accept#(Lorg/jetbrains/mps/openapi/model/SNode;)Z" />
-      <node id="1197252730365" at="55,0,59,0" concept="0" trace="StateMachineTestMethod_EditorBuilder_a#(Ljetbrains/mps/openapi/editor/EditorContext;Lorg/jetbrains/mps/openapi/model/SNode;)V" />
-      <node id="1197252730365" at="162,0,166,0" concept="0" trace="handleEventListHandler_ttjdsx_a1b0#(Lorg/jetbrains/mps/openapi/model/SNode;Ljava/lang/String;Ljetbrains/mps/openapi/editor/EditorContext;)V" />
-      <node id="1197252730365" at="196,134,200,9" concept="3" />
-      <node id="1197252730365" at="248,0,252,5" concept="3" />
-      <node id="1197252730365" at="60,0,65,0" concept="4" trace="getNode#()Lorg/jetbrains/mps/openapi/model/SNode;" />
-      <node id="1197252776280" at="107,306,112,9" concept="5" />
-      <node id="1197252776280" at="112,9,117,24" concept="3" />
-      <node id="1197252730365" at="167,0,172,0" concept="4" trace="getNode#()Lorg/jetbrains/mps/openapi/model/SNode;" />
-      <node id="1197252730365" at="176,0,181,0" concept="4" trace="createNodeCell#(Lorg/jetbrains/mps/openapi/model/SNode;)Ljetbrains/mps/openapi/editor/cells/EditorCell;" />
-      <node id="1197252730365" at="226,72,231,37" concept="5" />
-      <node id="1197252730365" at="254,301,259,7" concept="5" />
-      <node id="1197252730365" at="259,7,264,22" concept="3" />
-      <node id="1197255262343" at="271,0,276,0" concept="0" trace="Inline_Builder_ttjdsx_a1b1b0#(Ljetbrains/mps/openapi/editor/EditorContext;Lorg/jetbrains/mps/openapi/model/SNode;Lorg/jetbrains/mps/openapi/model/SNode;)V" />
-      <node id="1197255262343" at="281,0,286,0" concept="4" trace="getNode#()Lorg/jetbrains/mps/openapi/model/SNode;" />
-      <node id="1197255269330" at="299,308,304,11" concept="5" />
-      <node id="1197255269330" at="304,11,309,26" concept="3" />
-      <node id="1197252754699" at="89,0,95,0" concept="4" trace="createConstant_ttjdsx_a0a#()Ljetbrains/mps/openapi/editor/cells/EditorCell;" />
-      <node id="1197255256200" at="217,0,223,0" concept="4" trace="createConstant_ttjdsx_a1b1a#()Ljetbrains/mps/openapi/editor/cells/EditorCell;" />
-      <node id="1197252730365" at="151,0,158,0" concept="4" trace="createRefNodeList_ttjdsx_a1b0#()Ljetbrains/mps/openapi/editor/cells/EditorCell;" />
-      <node id="1197252730365" at="237,0,244,0" concept="4" trace="createErrorCell#(Ljava/lang/String;)Ljetbrains/mps/openapi/editor/cells/EditorCell;" />
-      <node id="1197252730365" at="70,0,79,0" concept="4" trace="createCollection_ttjdsx_a#()Ljetbrains/mps/openapi/editor/cells/EditorCell;" />
-      <node id="1197255237350" at="132,0,141,0" concept="4" trace="createConstant_ttjdsx_a1a#()Ljetbrains/mps/openapi/editor/cells/EditorCell;" />
-      <node id="1197252730365" at="183,255,192,7" concept="9" />
-      <node id="1197252730365" at="79,0,89,0" concept="4" trace="createCollection_ttjdsx_a0#()Ljetbrains/mps/openapi/editor/cells/EditorCell;" />
-      <node id="1197252730365" at="122,0,132,0" concept="4" trace="createCollection_ttjdsx_b0#()Ljetbrains/mps/openapi/editor/cells/EditorCell;" />
-      <node id="1197252730365" at="141,0,151,0" concept="4" trace="createCollection_ttjdsx_b1a#()Ljetbrains/mps/openapi/editor/cells/EditorCell;" />
-      <node id="1197252730365" at="194,86,204,7" concept="3" />
-      <node id="1197252730365" at="207,0,217,0" concept="4" trace="createCollection_ttjdsx_b1b0#()Ljetbrains/mps/openapi/editor/cells/EditorCell;" />
-      <node id="1197252730365" at="226,0,237,0" concept="4" trace="createReferenceCell#(Lorg/jetbrains/mps/openapi/model/SNode;)Ljetbrains/mps/openapi/editor/cells/EditorCell;" />
-      <node id="1197252730365" at="194,0,206,0" concept="4" trace="installElementCellActions#(Lorg/jetbrains/mps/openapi/model/SNode;Ljetbrains/mps/openapi/editor/cells/EditorCell;)V" />
-      <node id="1197252730365" at="181,0,194,0" concept="4" trace="createEmptyCell#()Ljetbrains/mps/openapi/editor/cells/EditorCell;" />
-      <node id="1197252730365" at="224,165,244,6" concept="5" />
-      <node id="1197252776280" at="96,39,120,5" concept="9" />
-      <node id="1197255269330" at="288,41,312,7" concept="9" />
-      <node id="1197252776280" at="95,0,122,0" concept="4" trace="createProperty_ttjdsx_b0a#()Ljetbrains/mps/openapi/editor/cells/EditorCell;" />
-      <node id="1197255269330" at="287,0,314,0" concept="4" trace="createProperty_ttjdsx_a0b1b1a#()Ljetbrains/mps/openapi/editor/cells/EditorCell;" />
-      <node id="1197252730365" at="223,0,266,0" concept="4" trace="createRefCell_ttjdsx_b1b1a#()Ljetbrains/mps/openapi/editor/cells/EditorCell;" />
-      <scope id="1197252730365" at="62,26,63,18" />
-      <scope id="1197252730365" at="66,39,67,39" />
-      <scope id="1197252776280" at="109,41,110,118" />
-      <scope id="1197252776280" at="118,15,119,40" />
-      <scope id="1197252730365" at="169,28,170,20" />
-      <scope id="1197252730365" at="173,66,174,244" />
-      <scope id="1197252730365" at="190,17,191,42" />
-      <scope id="1197252730365" at="201,122,202,231" />
-      <scope id="1197252730365" at="228,39,229,147" />
-      <scope id="1197252730365" at="256,39,257,113" />
-      <scope id="1197255262343" at="277,41,278,45" />
-      <scope id="1197255262343" at="283,28,284,20" />
-      <scope id="1197255269330" at="301,43,302,120" />
-      <scope id="1197255269330" at="310,17,311,42" />
-      <scope id="1197252730365" at="55,102,57,18" />
-      <scope id="1197252776280" at="113,74,115,145">
->>>>>>> ac231bee
         <var name="manager" id="1197252776280" />
       </scope>
       <scope id="1197252730365" at="164,87,166,25" />
