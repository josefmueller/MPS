<?xml version="1.0" encoding="UTF-8"?>
<debug-info version="2">
  <concept fqn="c:f3061a53-9226-4cc5-a443-f952ceaf5816/1082485599095:jetbrains.mps.baseLanguage.structure.BlockStatement" />
  <concept fqn="c:f3061a53-9226-4cc5-a443-f952ceaf5816/1068580123140:jetbrains.mps.baseLanguage.structure.ConstructorDeclaration" />
  <concept fqn="c:f3061a53-9226-4cc5-a443-f952ceaf5816/1068580123155:jetbrains.mps.baseLanguage.structure.ExpressionStatement" />
  <concept fqn="c:f3061a53-9226-4cc5-a443-f952ceaf5816/1068390468200:jetbrains.mps.baseLanguage.structure.FieldDeclaration" />
  <concept fqn="c:f3061a53-9226-4cc5-a443-f952ceaf5816/1144226303539:jetbrains.mps.baseLanguage.structure.ForeachStatement" />
  <concept fqn="c:f3061a53-9226-4cc5-a443-f952ceaf5816/1068580123159:jetbrains.mps.baseLanguage.structure.IfStatement" />
  <concept fqn="c:f3061a53-9226-4cc5-a443-f952ceaf5816/1068580123165:jetbrains.mps.baseLanguage.structure.InstanceMethodDeclaration" />
  <concept fqn="c:f3061a53-9226-4cc5-a443-f952ceaf5816/1068581242864:jetbrains.mps.baseLanguage.structure.LocalVariableDeclarationStatement" />
  <concept fqn="c:f3061a53-9226-4cc5-a443-f952ceaf5816/1068581242878:jetbrains.mps.baseLanguage.structure.ReturnStatement" />
  <concept fqn="c:f3061a53-9226-4cc5-a443-f952ceaf5816/6329021646629104954:jetbrains.mps.baseLanguage.structure.SingleLineComment" />
  <concept fqn="c:f3061a53-9226-4cc5-a443-f952ceaf5816/1068580123157:jetbrains.mps.baseLanguage.structure.Statement" />
  <concept fqn="c:f3061a53-9226-4cc5-a443-f952ceaf5816/1081236700938:jetbrains.mps.baseLanguage.structure.StaticMethodDeclaration" />
  <concept fqn="c:f3061a53-9226-4cc5-a443-f952ceaf5816/1070475587102:jetbrains.mps.baseLanguage.structure.SuperConstructorInvocation" />
  <concept fqn="c:f3061a53-9226-4cc5-a443-f952ceaf5816/1178893518978:jetbrains.mps.baseLanguage.structure.ThisConstructorInvocation" />
  <concept fqn="c:f3061a53-9226-4cc5-a443-f952ceaf5816/1076505808687:jetbrains.mps.baseLanguage.structure.WhileStatement" />
  <root>
    <file name="EditorAspectDescriptorImpl.java">
      <unit at="19,0,47,0" name="jetbrains.mps.samples.componentDependencies.editor.EditorAspectDescriptorImpl" />
    </file>
  </root>
  <root nodeRef="r:7ef60438-f5cb-4ce3-b173-829ec8cb68a1(jetbrains.mps.samples.componentDependencies.editor)/1046366395970105219">
    <file name="Dependency_table_Editor.java">
      <node id="1046366395970105219" at="14,0,15,0" concept="3" trace="myContextHints" />
      <node id="1046366395970105219" at="17,47,18,26" concept="8" />
      <node id="1046366395970105219" at="20,79,21,82" concept="8" />
      <node id="1046366395970105219" at="20,0,23,0" concept="6" trace="createEditorCell#(Ljetbrains/mps/openapi/editor/EditorContext;Lorg/jetbrains/mps/openapi/model/SNode;)Ljetbrains/mps/openapi/editor/cells/EditorCell;" />
      <node id="1046366395970105219" at="15,0,20,0" concept="6" trace="getContextHints#()Ljava/util/Collection;" />
      <scope id="1046366395970105219" at="17,47,18,26" />
      <scope id="1046366395970105219" at="20,79,21,82" />
      <scope id="1046366395970105219" at="20,0,23,0">
        <var name="editorContext" id="1046366395970105219" />
        <var name="node" id="1046366395970105219" />
      </scope>
      <scope id="1046366395970105219" at="15,0,20,0" />
      <unit id="1046366395970105219" at="13,0,24,0" name="jetbrains.mps.samples.componentDependencies.editor.Dependency_table_Editor" />
    </file>
    <file name="Dependency_table_EditorBuilder_a.java">
      <node id="1046366395970105219" at="16,96,17,19" concept="12" />
      <node id="1046366395970105219" at="17,19,18,18" concept="2" />
      <node id="1046366395970105219" at="23,26,24,18" concept="8" />
      <node id="1046366395970105219" at="27,39,28,37" concept="8" />
      <node id="1046366395970234727" at="31,48,32,94" concept="7" />
      <node id="1046366395970234727" at="32,94,33,46" concept="2" />
      <node id="1046366395970234727" at="33,46,34,28" concept="2" />
      <node id="1046366395970234727" at="34,28,35,65" concept="2" />
      <node id="1046366395970234727" at="35,65,36,34" concept="2" />
      <node id="1046366395970234727" at="36,34,37,22" concept="8" />
      <node id="1046366395970105219" at="13,0,15,0" concept="3" trace="myNode" />
      <node id="1046366395970105219" at="27,0,30,0" concept="6" trace="createCell#()Ljetbrains/mps/openapi/editor/cells/EditorCell;" />
      <node id="1046366395970105219" at="16,0,20,0" concept="1" trace="Dependency_table_EditorBuilder_a#(Ljetbrains/mps/openapi/editor/EditorContext;Lorg/jetbrains/mps/openapi/model/SNode;)V" />
      <node id="1046366395970105219" at="21,0,26,0" concept="6" trace="getNode#()Lorg/jetbrains/mps/openapi/model/SNode;" />
      <node id="1046366395970234727" at="31,0,39,0" concept="6" trace="createConstant_noszax_a#()Ljetbrains/mps/openapi/editor/cells/EditorCell;" />
      <scope id="1046366395970105219" at="23,26,24,18" />
      <scope id="1046366395970105219" at="27,39,28,37" />
      <scope id="1046366395970105219" at="16,96,18,18" />
      <scope id="1046366395970105219" at="27,0,30,0" />
      <scope id="1046366395970105219" at="16,0,20,0">
        <var name="context" id="1046366395970105219" />
        <var name="node" id="1046366395970105219" />
      </scope>
      <scope id="1046366395970105219" at="21,0,26,0" />
      <scope id="1046366395970234727" at="31,48,37,22">
        <var name="editorCell" id="1046366395970234727" />
      </scope>
      <scope id="1046366395970234727" at="31,0,39,0" />
      <unit id="1046366395970105219" at="12,0,40,0" name="jetbrains.mps.samples.componentDependencies.editor.Dependency_table_EditorBuilder_a" />
    </file>
  </root>
  <root nodeRef="r:7ef60438-f5cb-4ce3-b173-829ec8cb68a1(jetbrains.mps.samples.componentDependencies.editor)/1046366395970234730">
    <file name="InPort_table_Editor.java">
      <node id="1046366395970234730" at="14,0,15,0" concept="3" trace="myContextHints" />
      <node id="1046366395970234730" at="17,47,18,26" concept="8" />
      <node id="1046366395970234730" at="20,79,21,78" concept="8" />
      <node id="1046366395970234730" at="20,0,23,0" concept="6" trace="createEditorCell#(Ljetbrains/mps/openapi/editor/EditorContext;Lorg/jetbrains/mps/openapi/model/SNode;)Ljetbrains/mps/openapi/editor/cells/EditorCell;" />
      <node id="1046366395970234730" at="15,0,20,0" concept="6" trace="getContextHints#()Ljava/util/Collection;" />
      <scope id="1046366395970234730" at="17,47,18,26" />
      <scope id="1046366395970234730" at="20,79,21,78" />
      <scope id="1046366395970234730" at="20,0,23,0">
        <var name="editorContext" id="1046366395970234730" />
        <var name="node" id="1046366395970234730" />
      </scope>
      <scope id="1046366395970234730" at="15,0,20,0" />
      <unit id="1046366395970234730" at="13,0,24,0" name="jetbrains.mps.samples.componentDependencies.editor.InPort_table_Editor" />
    </file>
    <file name="InPort_table_EditorBuilder_a.java">
      <node id="1046366395970234730" at="22,92,23,19" concept="12" />
      <node id="1046366395970234730" at="23,19,24,18" concept="2" />
      <node id="1046366395970234730" at="29,26,30,18" concept="8" />
      <node id="1046366395970234730" at="33,39,34,40" concept="8" />
      <node id="1046366395970324824" at="39,31,40,375" concept="8" />
      <node id="1046366395970324147" at="44,47,45,20" concept="8" />
      <node id="1046366395970235897" at="47,6,48,107" concept="7" />
      <node id="1046366395970235897" at="48,107,49,79" concept="2" />
      <node id="1046366395970235897" at="49,79,50,82" concept="2" />
      <node id="1046366395970235897" at="50,82,51,49" concept="2" />
      <node id="1046366395970235897" at="51,49,52,28" concept="2" />
      <node id="1046366395970235897" at="52,28,53,65" concept="2" />
      <node id="1046366395970235897" at="53,65,54,34" concept="2" />
      <node id="1046366395970235897" at="54,34,55,22" concept="8" />
      <node id="1046366395970234730" at="19,0,21,0" concept="3" trace="myNode" />
      <node id="1046366395970235897" at="42,0,44,0" concept="6" trace="setText#(Ljava/lang/String;)V" />
      <node id="1046366395970234730" at="33,0,36,0" concept="6" trace="createCell#()Ljetbrains/mps/openapi/editor/cells/EditorCell;" />
      <node id="1046366395970235897" at="39,0,42,0" concept="6" trace="getText#()Ljava/lang/String;" />
      <node id="1046366395970235897" at="44,0,47,0" concept="6" trace="isValidText#(Ljava/lang/String;)Z" />
      <node id="1046366395970234730" at="22,0,26,0" concept="1" trace="InPort_table_EditorBuilder_a#(Ljetbrains/mps/openapi/editor/EditorContext;Lorg/jetbrains/mps/openapi/model/SNode;)V" />
      <node id="1046366395970234730" at="27,0,32,0" concept="6" trace="getNode#()Lorg/jetbrains/mps/openapi/model/SNode;" />
      <node id="1046366395970235897" at="37,51,47,6" concept="7" />
      <node id="1046366395970235897" at="37,0,57,0" concept="6" trace="createModelAccess_24bp2j_a#()Ljetbrains/mps/openapi/editor/cells/EditorCell;" />
      <scope id="1046366395970235907" at="42,40,42,40" />
      <scope id="1046366395970234730" at="29,26,30,18" />
      <scope id="1046366395970234730" at="33,39,34,40" />
      <scope id="1046366395970235903" at="39,31,40,375" />
      <scope id="1046366395970235911" at="44,47,45,20" />
      <scope id="1046366395970234730" at="22,92,24,18" />
      <scope id="1046366395970235897" at="42,0,44,0">
        <var name="text" id="1046366395970235897" />
      </scope>
      <scope id="1046366395970234730" at="33,0,36,0" />
      <scope id="1046366395970235897" at="39,0,42,0" />
      <scope id="1046366395970235897" at="44,0,47,0">
        <var name="text" id="1046366395970235897" />
      </scope>
      <scope id="1046366395970234730" at="22,0,26,0">
        <var name="context" id="1046366395970234730" />
        <var name="node" id="1046366395970234730" />
      </scope>
      <scope id="1046366395970234730" at="27,0,32,0" />
      <scope id="1046366395970235897" at="37,51,55,22">
        <var name="editorCell" id="1046366395970235897" />
        <var name="modelAccessor" id="1046366395970235897" />
      </scope>
      <scope id="1046366395970235897" at="37,0,57,0" />
      <unit id="1046366395970235897" at="38,38,47,5" name="jetbrains.mps.samples.componentDependencies.editor.InPort_table_EditorBuilder_a$1" />
      <unit id="1046366395970234730" at="18,0,58,0" name="jetbrains.mps.samples.componentDependencies.editor.InPort_table_EditorBuilder_a" />
    </file>
  </root>
  <root nodeRef="r:7ef60438-f5cb-4ce3-b173-829ec8cb68a1(jetbrains.mps.samples.componentDependencies.editor)/1046366395970370554">
    <file name="OutPort_table_Editor.java">
      <node id="1046366395970370554" at="14,0,15,0" concept="3" trace="myContextHints" />
      <node id="1046366395970370554" at="17,47,18,26" concept="8" />
      <node id="1046366395970370554" at="20,79,21,79" concept="8" />
      <node id="1046366395970370554" at="20,0,23,0" concept="6" trace="createEditorCell#(Ljetbrains/mps/openapi/editor/EditorContext;Lorg/jetbrains/mps/openapi/model/SNode;)Ljetbrains/mps/openapi/editor/cells/EditorCell;" />
      <node id="1046366395970370554" at="15,0,20,0" concept="6" trace="getContextHints#()Ljava/util/Collection;" />
      <scope id="1046366395970370554" at="17,47,18,26" />
      <scope id="1046366395970370554" at="20,79,21,79" />
      <scope id="1046366395970370554" at="20,0,23,0">
        <var name="editorContext" id="1046366395970370554" />
        <var name="node" id="1046366395970370554" />
      </scope>
      <scope id="1046366395970370554" at="15,0,20,0" />
      <unit id="1046366395970370554" at="13,0,24,0" name="jetbrains.mps.samples.componentDependencies.editor.OutPort_table_Editor" />
    </file>
    <file name="OutPort_table_EditorBuilder_a.java">
      <node id="1046366395970370554" at="22,93,23,19" concept="12" />
      <node id="1046366395970370554" at="23,19,24,18" concept="2" />
      <node id="1046366395970370554" at="29,26,30,18" concept="8" />
      <node id="1046366395970370554" at="33,39,34,40" concept="8" />
      <node id="1046366395970370559" at="39,31,40,375" concept="8" />
      <node id="1046366395970370571" at="44,47,45,20" concept="8" />
      <node id="1046366395970370555" at="47,6,48,107" concept="7" />
      <node id="1046366395970370555" at="48,107,49,79" concept="2" />
      <node id="1046366395970370555" at="49,79,50,82" concept="2" />
      <node id="1046366395970370555" at="50,82,51,49" concept="2" />
      <node id="1046366395970370555" at="51,49,52,28" concept="2" />
      <node id="1046366395970370555" at="52,28,53,65" concept="2" />
      <node id="1046366395970370555" at="53,65,54,34" concept="2" />
      <node id="1046366395970370555" at="54,34,55,22" concept="8" />
      <node id="1046366395970370554" at="19,0,21,0" concept="3" trace="myNode" />
      <node id="1046366395970370555" at="42,0,44,0" concept="6" trace="setText#(Ljava/lang/String;)V" />
      <node id="1046366395970370554" at="33,0,36,0" concept="6" trace="createCell#()Ljetbrains/mps/openapi/editor/cells/EditorCell;" />
      <node id="1046366395970370555" at="39,0,42,0" concept="6" trace="getText#()Ljava/lang/String;" />
      <node id="1046366395970370555" at="44,0,47,0" concept="6" trace="isValidText#(Ljava/lang/String;)Z" />
      <node id="1046366395970370554" at="22,0,26,0" concept="1" trace="OutPort_table_EditorBuilder_a#(Ljetbrains/mps/openapi/editor/EditorContext;Lorg/jetbrains/mps/openapi/model/SNode;)V" />
      <node id="1046366395970370554" at="27,0,32,0" concept="6" trace="getNode#()Lorg/jetbrains/mps/openapi/model/SNode;" />
      <node id="1046366395970370555" at="37,51,47,6" concept="7" />
      <node id="1046366395970370555" at="37,0,57,0" concept="6" trace="createModelAccess_hlx83r_a#()Ljetbrains/mps/openapi/editor/cells/EditorCell;" />
      <scope id="1046366395970370568" at="42,40,42,40" />
      <scope id="1046366395970370554" at="29,26,30,18" />
      <scope id="1046366395970370554" at="33,39,34,40" />
      <scope id="1046366395970370558" at="39,31,40,375" />
      <scope id="1046366395970370570" at="44,47,45,20" />
      <scope id="1046366395970370554" at="22,93,24,18" />
      <scope id="1046366395970370555" at="42,0,44,0">
        <var name="text" id="1046366395970370555" />
      </scope>
      <scope id="1046366395970370554" at="33,0,36,0" />
      <scope id="1046366395970370555" at="39,0,42,0" />
      <scope id="1046366395970370555" at="44,0,47,0">
        <var name="text" id="1046366395970370555" />
      </scope>
      <scope id="1046366395970370554" at="22,0,26,0">
        <var name="context" id="1046366395970370554" />
        <var name="node" id="1046366395970370554" />
      </scope>
      <scope id="1046366395970370554" at="27,0,32,0" />
      <scope id="1046366395970370555" at="37,51,55,22">
        <var name="editorCell" id="1046366395970370555" />
        <var name="modelAccessor" id="1046366395970370555" />
      </scope>
      <scope id="1046366395970370555" at="37,0,57,0" />
      <unit id="1046366395970370555" at="38,38,47,5" name="jetbrains.mps.samples.componentDependencies.editor.OutPort_table_EditorBuilder_a$1" />
      <unit id="1046366395970370554" at="18,0,58,0" name="jetbrains.mps.samples.componentDependencies.editor.OutPort_table_EditorBuilder_a" />
    </file>
  </root>
  <root nodeRef="r:7ef60438-f5cb-4ce3-b173-829ec8cb68a1(jetbrains.mps.samples.componentDependencies.editor)/5852028673576337236">
    <file name="BlockView.java">
      <node id="5852028673576432658" at="17,0,18,0" concept="3" trace="myCell" />
      <node id="5852028673576432840" at="18,22,19,17" concept="12" />
      <node id="5852028673576432679" at="19,17,20,33" concept="2" />
      <node id="5852028673576432685" at="20,33,21,39" concept="7" />
      <node id="5852028673576432688" at="21,39,22,48" concept="2" />
      <node id="5852028673576432693" at="22,48,23,47" concept="2" />
      <node id="5852028673576432696" at="23,47,24,30" concept="2" />
      <node id="5852028673576432699" at="24,30,25,29" concept="2" />
      <node id="5852028673576432749" at="25,29,26,41" concept="7" />
      <node id="5852028673576432752" at="26,41,27,44" concept="2" />
      <node id="5852028673576432757" at="27,44,28,52" concept="2" />
      <node id="5852028673576432764" at="28,52,29,31" concept="2" />
      <node id="5852028673576432769" at="29,31,30,24" concept="2" />
      <node id="5852028673576432787" at="35,93,36,51" concept="2" />
      <node id="5852028673576432829" at="40,34,41,25" concept="8" />
      <node id="5852028673576432827" at="40,0,43,0" concept="6" trace="text#()Ljetbrains/jetpad/model/property/Property;" />
      <node id="5852028673576432782" at="34,0,38,0" concept="6" trace="registerSynchronizers#(Ljetbrains/jetpad/mapper/Mapper/SynchronizersConfiguration;)V" />
      <node id="5852028673576432776" at="32,36,38,19" concept="2" />
      <node id="5852028673576432774" at="32,0,40,0" concept="6" trace="initSynchronizers#()V" />
      <node id="5852028673576432676" at="18,0,32,0" concept="1" trace="BlockView#()V" />
      <scope id="5852028673576432786" at="35,93,36,51" />
      <scope id="5852028673576432828" at="40,34,41,25" />
      <scope id="5852028673576432827" at="40,0,43,0" />
      <scope id="5852028673576432782" at="34,0,38,0">
        <var name="configuration" id="5852028673576432784" />
      </scope>
      <scope id="5852028673576432775" at="32,36,38,19" />
      <scope id="5852028673576432774" at="32,0,40,0" />
      <scope id="5852028673576432678" at="18,22,30,24">
        <var name="bottomRect" id="5852028673576432748" />
        <var name="cellView" id="5852028673576432684" />
      </scope>
      <scope id="5852028673576432676" at="18,0,32,0" />
      <unit id="5852028673576432780" at="33,8,38,5" name="jetbrains.mps.samples.componentDependencies.editor.BlockView$1" />
      <unit id="5852028673576337236" at="16,0,44,0" name="jetbrains.mps.samples.componentDependencies.editor.BlockView" />
    </file>
  </root>
  <root nodeRef="r:7ef60438-f5cb-4ce3-b173-829ec8cb68a1(jetbrains.mps.samples.componentDependencies.editor)/5852028673577475000">
    <file name="InPort_Editor.java">
<<<<<<< HEAD
      <node id="5852028673577475000" at="11,79,12,72" concept="8" />
      <node id="5852028673577475000" at="11,0,14,0" concept="6" trace="createEditorCell#(Ljetbrains/mps/openapi/editor/EditorContext;Lorg/jetbrains/mps/openapi/model/SNode;)Ljetbrains/mps/openapi/editor/cells/EditorCell;" />
      <scope id="5852028673577475000" at="11,79,12,72" />
      <scope id="5852028673577475000" at="11,0,14,0">
        <var name="editorContext" id="5852028673577475000" />
        <var name="node" id="5852028673577475000" />
      </scope>
      <unit id="5852028673577475000" at="10,0,15,0" name="jetbrains.mps.samples.componentDependencies.editor.InPort_Editor" />
    </file>
    <file name="InPort_EditorBuilder_a.java">
      <node id="5852028673577475000" at="18,86,19,19" concept="12" />
      <node id="5852028673577475000" at="19,19,20,18" concept="2" />
      <node id="5852028673577475000" at="25,26,26,18" concept="8" />
      <node id="5852028673577475000" at="29,39,30,37" concept="8" />
      <node id="8153794773740818479" at="33,48,34,89" concept="7" />
      <node id="8153794773740818479" at="34,89,35,29" concept="2" />
      <node id="8153794773740818479" at="35,29,36,42" concept="2" />
      <node id="8153794773740818479" at="36,42,37,26" concept="7" />
      <node id="8153794773740818479" at="37,26,38,63" concept="2" />
      <node id="8153794773740818479" at="38,63,39,42" concept="2" />
      <node id="8153794773740818479" at="39,42,40,28" concept="2" />
      <node id="8153794773740818479" at="40,28,41,65" concept="2" />
      <node id="8153794773740818479" at="41,65,42,73" concept="2" />
      <node id="8153794773740818479" at="42,73,43,57" concept="7" />
      <node id="8153794773740818479" at="43,57,44,59" concept="7" />
      <node id="8153794773740818479" at="45,35,46,87" concept="7" />
      <node id="8153794773740818479" at="46,87,47,94" concept="8" />
      <node id="8153794773740818479" at="48,10,49,22" concept="8" />
      <node id="5852028673577475000" at="15,0,17,0" concept="3" trace="myNode" />
      <node id="5852028673577475000" at="29,0,32,0" concept="6" trace="createCell#()Ljetbrains/mps/openapi/editor/cells/EditorCell;" />
      <node id="5852028673577475000" at="18,0,22,0" concept="1" trace="InPort_EditorBuilder_a#(Ljetbrains/mps/openapi/editor/EditorContext;Lorg/jetbrains/mps/openapi/model/SNode;)V" />
      <node id="5852028673577475000" at="23,0,28,0" concept="6" trace="getNode#()Lorg/jetbrains/mps/openapi/model/SNode;" />
      <node id="8153794773740818479" at="44,59,49,22" concept="5" />
      <node id="8153794773740818479" at="33,0,51,0" concept="6" trace="createProperty_yqjx37_a#()Ljetbrains/mps/openapi/editor/cells/EditorCell;" />
      <scope id="5852028673577475000" at="25,26,26,18" />
      <scope id="5852028673577475000" at="29,39,30,37" />
      <scope id="5852028673577475000" at="18,86,20,18" />
      <scope id="8153794773740818479" at="45,35,47,94">
=======
      <node id="5852028673577475000" at="14,79,15,61" concept="8" />
      <node id="8153794773740818479" at="17,87,18,82" concept="7" />
      <node id="8153794773740818479" at="18,82,19,29" concept="2" />
      <node id="8153794773740818479" at="19,29,20,42" concept="2" />
      <node id="8153794773740818479" at="20,42,21,26" concept="7" />
      <node id="8153794773740818479" at="21,26,22,58" concept="2" />
      <node id="8153794773740818479" at="22,58,23,42" concept="2" />
      <node id="8153794773740818479" at="23,42,24,28" concept="2" />
      <node id="8153794773740818479" at="24,28,25,73" concept="2" />
      <node id="8153794773740818479" at="25,73,26,57" concept="7" />
      <node id="8153794773740818479" at="27,35,28,82" concept="7" />
      <node id="8153794773740818479" at="28,82,29,112" concept="8" />
      <node id="8153794773740818479" at="30,10,31,22" concept="8" />
      <node id="5852028673577475000" at="14,0,17,0" concept="6" trace="createEditorCell#(Ljetbrains/mps/openapi/editor/EditorContext;Lorg/jetbrains/mps/openapi/model/SNode;)Ljetbrains/mps/openapi/editor/cells/EditorCell;" />
      <node id="8153794773740818479" at="26,57,31,22" concept="5" />
      <node id="8153794773740818479" at="17,0,33,0" concept="6" trace="createProperty_yqjx37_a#(Ljetbrains/mps/openapi/editor/EditorContext;Lorg/jetbrains/mps/openapi/model/SNode;)Ljetbrains/mps/openapi/editor/cells/EditorCell;" />
      <scope id="5852028673577475000" at="14,79,15,61" />
      <scope id="8153794773740818479" at="27,35,29,112">
>>>>>>> bd830ede
        <var name="manager" id="8153794773740818479" />
      </scope>
      <scope id="5852028673577475000" at="29,0,32,0" />
      <scope id="5852028673577475000" at="18,0,22,0">
        <var name="context" id="5852028673577475000" />
        <var name="node" id="5852028673577475000" />
      </scope>
<<<<<<< HEAD
      <scope id="5852028673577475000" at="23,0,28,0" />
      <scope id="8153794773740818479" at="33,48,49,22">
=======
      <scope id="8153794773740818479" at="17,87,31,22">
>>>>>>> bd830ede
        <var name="attributeConcept" id="8153794773740818479" />
        <var name="editorCell" id="8153794773740818479" />
        <var name="provider" id="8153794773740818479" />
      </scope>
<<<<<<< HEAD
      <scope id="8153794773740818479" at="33,0,51,0" />
      <unit id="5852028673577475000" at="14,0,52,0" name="jetbrains.mps.samples.componentDependencies.editor.InPort_EditorBuilder_a" />
=======
      <scope id="8153794773740818479" at="17,0,33,0">
        <var name="editorContext" id="8153794773740818479" />
        <var name="node" id="8153794773740818479" />
      </scope>
      <unit id="5852028673577475000" at="13,0,34,0" name="jetbrains.mps.samples.componentDependencies.editor.InPort_Editor" />
>>>>>>> bd830ede
    </file>
  </root>
  <root nodeRef="r:7ef60438-f5cb-4ce3-b173-829ec8cb68a1(jetbrains.mps.samples.componentDependencies.editor)/5852028673577475005">
    <file name="OutPort_Editor.java">
<<<<<<< HEAD
      <node id="5852028673577475005" at="11,79,12,73" concept="8" />
      <node id="5852028673577475005" at="11,0,14,0" concept="6" trace="createEditorCell#(Ljetbrains/mps/openapi/editor/EditorContext;Lorg/jetbrains/mps/openapi/model/SNode;)Ljetbrains/mps/openapi/editor/cells/EditorCell;" />
      <scope id="5852028673577475005" at="11,79,12,73" />
      <scope id="5852028673577475005" at="11,0,14,0">
        <var name="editorContext" id="5852028673577475005" />
        <var name="node" id="5852028673577475005" />
      </scope>
      <unit id="5852028673577475005" at="10,0,15,0" name="jetbrains.mps.samples.componentDependencies.editor.OutPort_Editor" />
    </file>
    <file name="OutPort_EditorBuilder_a.java">
      <node id="5852028673577475005" at="18,87,19,19" concept="12" />
      <node id="5852028673577475005" at="19,19,20,18" concept="2" />
      <node id="5852028673577475005" at="25,26,26,18" concept="8" />
      <node id="5852028673577475005" at="29,39,30,37" concept="8" />
      <node id="8153794773740819117" at="33,48,34,89" concept="7" />
      <node id="8153794773740819117" at="34,89,35,29" concept="2" />
      <node id="8153794773740819117" at="35,29,36,42" concept="2" />
      <node id="8153794773740819117" at="36,42,37,26" concept="7" />
      <node id="8153794773740819117" at="37,26,38,63" concept="2" />
      <node id="8153794773740819117" at="38,63,39,42" concept="2" />
      <node id="8153794773740819117" at="39,42,40,28" concept="2" />
      <node id="8153794773740819117" at="40,28,41,65" concept="2" />
      <node id="8153794773740819117" at="41,65,42,73" concept="2" />
      <node id="8153794773740819117" at="42,73,43,57" concept="7" />
      <node id="8153794773740819117" at="43,57,44,59" concept="7" />
      <node id="8153794773740819117" at="45,35,46,87" concept="7" />
      <node id="8153794773740819117" at="46,87,47,94" concept="8" />
      <node id="8153794773740819117" at="48,10,49,22" concept="8" />
      <node id="5852028673577475005" at="15,0,17,0" concept="3" trace="myNode" />
      <node id="5852028673577475005" at="29,0,32,0" concept="6" trace="createCell#()Ljetbrains/mps/openapi/editor/cells/EditorCell;" />
      <node id="5852028673577475005" at="18,0,22,0" concept="1" trace="OutPort_EditorBuilder_a#(Ljetbrains/mps/openapi/editor/EditorContext;Lorg/jetbrains/mps/openapi/model/SNode;)V" />
      <node id="5852028673577475005" at="23,0,28,0" concept="6" trace="getNode#()Lorg/jetbrains/mps/openapi/model/SNode;" />
      <node id="8153794773740819117" at="44,59,49,22" concept="5" />
      <node id="8153794773740819117" at="33,0,51,0" concept="6" trace="createProperty_ubd1fi_a#()Ljetbrains/mps/openapi/editor/cells/EditorCell;" />
      <scope id="5852028673577475005" at="25,26,26,18" />
      <scope id="5852028673577475005" at="29,39,30,37" />
      <scope id="5852028673577475005" at="18,87,20,18" />
      <scope id="8153794773740819117" at="45,35,47,94">
=======
      <node id="5852028673577475005" at="14,79,15,61" concept="8" />
      <node id="8153794773740819117" at="17,87,18,82" concept="7" />
      <node id="8153794773740819117" at="18,82,19,29" concept="2" />
      <node id="8153794773740819117" at="19,29,20,42" concept="2" />
      <node id="8153794773740819117" at="20,42,21,26" concept="7" />
      <node id="8153794773740819117" at="21,26,22,58" concept="2" />
      <node id="8153794773740819117" at="22,58,23,42" concept="2" />
      <node id="8153794773740819117" at="23,42,24,28" concept="2" />
      <node id="8153794773740819117" at="24,28,25,73" concept="2" />
      <node id="8153794773740819117" at="25,73,26,57" concept="7" />
      <node id="8153794773740819117" at="27,35,28,82" concept="7" />
      <node id="8153794773740819117" at="28,82,29,112" concept="8" />
      <node id="8153794773740819117" at="30,10,31,22" concept="8" />
      <node id="5852028673577475005" at="14,0,17,0" concept="6" trace="createEditorCell#(Ljetbrains/mps/openapi/editor/EditorContext;Lorg/jetbrains/mps/openapi/model/SNode;)Ljetbrains/mps/openapi/editor/cells/EditorCell;" />
      <node id="8153794773740819117" at="26,57,31,22" concept="5" />
      <node id="8153794773740819117" at="17,0,33,0" concept="6" trace="createProperty_ubd1fi_a#(Ljetbrains/mps/openapi/editor/EditorContext;Lorg/jetbrains/mps/openapi/model/SNode;)Ljetbrains/mps/openapi/editor/cells/EditorCell;" />
      <scope id="5852028673577475005" at="14,79,15,61" />
      <scope id="8153794773740819117" at="27,35,29,112">
>>>>>>> bd830ede
        <var name="manager" id="8153794773740819117" />
      </scope>
      <scope id="5852028673577475005" at="29,0,32,0" />
      <scope id="5852028673577475005" at="18,0,22,0">
        <var name="context" id="5852028673577475005" />
        <var name="node" id="5852028673577475005" />
      </scope>
<<<<<<< HEAD
      <scope id="5852028673577475005" at="23,0,28,0" />
      <scope id="8153794773740819117" at="33,48,49,22">
=======
      <scope id="8153794773740819117" at="17,87,31,22">
>>>>>>> bd830ede
        <var name="attributeConcept" id="8153794773740819117" />
        <var name="editorCell" id="8153794773740819117" />
        <var name="provider" id="8153794773740819117" />
      </scope>
<<<<<<< HEAD
      <scope id="8153794773740819117" at="33,0,51,0" />
      <unit id="5852028673577475005" at="14,0,52,0" name="jetbrains.mps.samples.componentDependencies.editor.OutPort_EditorBuilder_a" />
=======
      <scope id="8153794773740819117" at="17,0,33,0">
        <var name="editorContext" id="8153794773740819117" />
        <var name="node" id="8153794773740819117" />
      </scope>
      <unit id="5852028673577475005" at="13,0,34,0" name="jetbrains.mps.samples.componentDependencies.editor.OutPort_Editor" />
>>>>>>> bd830ede
    </file>
  </root>
  <root nodeRef="r:7ef60438-f5cb-4ce3-b173-829ec8cb68a1(jetbrains.mps.samples.componentDependencies.editor)/5852028673579043414">
    <file name="ComponentSet_table_Editor.java">
      <node id="5852028673579043414" at="14,0,15,0" concept="3" trace="myContextHints" />
      <node id="5852028673579043414" at="17,47,18,26" concept="8" />
      <node id="5852028673579043414" at="20,79,21,84" concept="8" />
      <node id="5852028673579043414" at="20,0,23,0" concept="6" trace="createEditorCell#(Ljetbrains/mps/openapi/editor/EditorContext;Lorg/jetbrains/mps/openapi/model/SNode;)Ljetbrains/mps/openapi/editor/cells/EditorCell;" />
      <node id="5852028673579043414" at="15,0,20,0" concept="6" trace="getContextHints#()Ljava/util/Collection;" />
      <scope id="5852028673579043414" at="17,47,18,26" />
      <scope id="5852028673579043414" at="20,79,21,84" />
      <scope id="5852028673579043414" at="20,0,23,0">
        <var name="editorContext" id="5852028673579043414" />
        <var name="node" id="5852028673579043414" />
      </scope>
      <scope id="5852028673579043414" at="15,0,20,0" />
      <unit id="5852028673579043414" at="13,0,24,0" name="jetbrains.mps.samples.componentDependencies.editor.ComponentSet_table_Editor" />
    </file>
    <file name="ComponentSet_table_EditorBuilder_a.java">
      <node id="5852028673579043414" at="27,98,28,19" concept="12" />
      <node id="5852028673579043414" at="28,19,29,18" concept="2" />
      <node id="5852028673579043414" at="34,26,35,18" concept="8" />
      <node id="5852028673579043414" at="38,39,39,34" concept="8" />
      <node id="5852028673579061386" at="46,39,47,200" concept="8" />
      <node id="5852028673579084156" at="49,36,50,200" concept="8" />
      <node id="1046366395970913069" at="55,42,56,26" concept="8" />
      <node id="8850410458964690176" at="58,27,59,426" concept="8" />
      <node id="1032092674939107051" at="61,30,62,245" concept="7" />
      <node id="1032092674939131127" at="63,222,64,33" concept="8" />
      <node id="1046366395970959626" at="65,15,66,221" concept="8" />
      <node id="1046366395970973418" at="69,47,70,399" concept="8" />
      <node id="5852028673579290512" at="78,87,79,57" concept="8" />
      <node id="5852028673579298911" at="81,107,82,57" concept="8" />
      <node id="5852028673579299049" at="88,47,89,26" concept="8" />
      <node id="5852028673579302960" at="91,80,92,29" concept="8" />
      <node id="5852028673579555034" at="102,58,103,50" concept="8" />
      <node id="5852028673579045256" at="107,6,108,168" concept="7" />
      <node id="5852028673579045256" at="108,168,109,45" concept="2" />
      <node id="5852028673579045256" at="109,45,110,28" concept="2" />
      <node id="5852028673579045256" at="110,28,111,65" concept="2" />
      <node id="5852028673579045256" at="111,65,112,22" concept="8" />
      <node id="5852028673579043414" at="24,0,26,0" concept="3" trace="myNode" />
      <node id="5852028673579056780" at="52,0,54,0" concept="6" trace="deleteRow#(I)V" />
      <node id="5852028673579056798" at="74,0,76,0" concept="6" trace="createElement#(II)V" />
      <node id="5852028673579266749" at="84,0,86,0" concept="6" trace="invalidateActions#()V" />
      <node id="5852028673579266755" at="86,0,88,0" concept="6" trace="setOriginalText#(Ljava/lang/String;)V" />
      <node id="5852028673579056818" at="96,0,98,0" concept="6" trace="insertRow#(I)V" />
      <node id="5852028673579056826" at="98,0,100,0" concept="6" trace="deleteColumn#(I)V" />
      <node id="5852028673579056834" at="100,0,102,0" concept="6" trace="insertColumn#(I)V" />
      <node id="5852028673579043414" at="38,0,41,0" concept="6" trace="createCell#()Ljetbrains/mps/openapi/editor/cells/EditorCell;" />
      <node id="5852028673579056768" at="46,0,49,0" concept="6" trace="getColumnCount#()I" />
      <node id="5852028673579056774" at="49,0,52,0" concept="6" trace="getRowCount#()I" />
      <node id="8850410458964682239" at="54,62,57,13" concept="5" />
      <node id="1046366395970930022" at="57,13,60,13" concept="5" />
      <node id="1032092674939112665" at="62,245,65,15" concept="5" />
      <node id="1046366395970973416" at="69,0,72,0" concept="6" trace="accept#(Lorg/jetbrains/mps/openapi/model/SNode;)Z" />
      <node id="5852028673579266725" at="78,0,81,0" concept="6" trace="getMatchingActions#(Ljava/lang/String;Z)Ljava/util/List;" />
      <node id="5852028673579266736" at="81,0,84,0" concept="6" trace="getSmartMatchingActions#(Ljava/lang/String;ZLjetbrains/mps/openapi/editor/cells/EditorCell;)Ljava/util/List;" />
      <node id="5852028673579266763" at="88,0,91,0" concept="6" trace="getOriginalText#()Ljava/lang/String;" />
      <node id="5852028673579266769" at="91,0,94,0" concept="6" trace="hasExactlyNActions#(Ljava/lang/String;ZI)Z" />
      <node id="5852028673579056842" at="102,0,105,0" concept="6" trace="getMaxColumnWidth#(I)I" />
      <node id="5852028673579043414" at="27,0,31,0" concept="1" trace="ComponentSet_table_EditorBuilder_a#(Ljetbrains/mps/openapi/editor/EditorContext;Lorg/jetbrains/mps/openapi/model/SNode;)V" />
      <node id="5852028673579043414" at="32,0,37,0" concept="6" trace="getNode#()Lorg/jetbrains/mps/openapi/model/SNode;" />
      <node id="5852028673579084624" at="67,13,72,15" concept="8" />
      <node id="1046366395970959624" at="60,13,67,13" concept="5" />
      <node id="5852028673579261150" at="76,72,94,14" concept="8" />
      <node id="5852028673579056788" at="54,0,74,0" concept="6" trace="getValueAt#(II)Lorg/jetbrains/mps/openapi/model/SNode;" />
      <node id="5852028673579056808" at="76,0,96,0" concept="6" trace="getSubstituteInfo#(II)Ljetbrains/mps/openapi/editor/cells/SubstituteInfo;" />
      <node id="5852028673579051865" at="44,95,105,10" concept="8" />
      <node id="5852028673579045256" at="44,0,107,0" concept="6" trace="createTableModel#(Lorg/jetbrains/mps/openapi/model/SNode;Ljetbrains/mps/openapi/editor/EditorContext;)Ljetbrains/mps/lang/editor/table/runtime/TableModel;" />
      <node id="5852028673579045256" at="42,45,107,6" concept="7" />
      <node id="5852028673579045256" at="42,0,114,0" concept="6" trace="createTable_y763qk_a#()Ljetbrains/mps/openapi/editor/cells/EditorCell;" />
      <scope id="5852028673579056786" at="52,48,52,48" />
      <scope id="5852028673579056806" at="74,58,74,58" />
      <scope id="5852028673579266753" at="84,47,84,47" />
      <scope id="5852028673579266761" at="86,54,86,54" />
      <scope id="5852028673579056824" at="96,48,96,48" />
      <scope id="5852028673579056832" at="98,54,98,54" />
      <scope id="5852028673579056840" at="100,54,100,54" />
      <scope id="5852028673579043414" at="34,26,35,18" />
      <scope id="5852028673579043414" at="38,39,39,34" />
      <scope id="5852028673579056772" at="46,39,47,200" />
      <scope id="5852028673579056778" at="49,36,50,200" />
      <scope id="8850410458964682242" at="55,42,56,26" />
      <scope id="1046366395970930025" at="58,27,59,426" />
      <scope id="1032092674939112668" at="63,222,64,33" />
      <scope id="1046366395970973417" at="69,47,70,399" />
      <scope id="5852028673579266734" at="78,87,79,57" />
      <scope id="5852028673579266747" at="81,107,82,57" />
      <scope id="5852028673579266767" at="88,47,89,26" />
      <scope id="5852028673579266779" at="91,80,92,29" />
      <scope id="5852028673579056848" at="102,58,103,50" />
      <scope id="5852028673579043414" at="27,98,29,18" />
      <scope id="5852028673579056780" at="52,0,54,0">
        <var name="rowNumber" id="5852028673579056782" />
      </scope>
      <scope id="5852028673579056798" at="74,0,76,0">
        <var name="column" id="5852028673579056804" />
        <var name="row" id="5852028673579056799" />
      </scope>
      <scope id="5852028673579266749" at="84,0,86,0" />
      <scope id="5852028673579266755" at="86,0,88,0">
        <var name="p0" id="5852028673579266759" />
      </scope>
      <scope id="5852028673579056818" at="96,0,98,0">
        <var name="rowNumber" id="5852028673579056819" />
      </scope>
      <scope id="5852028673579056826" at="98,0,100,0">
        <var name="columnNumber" id="5852028673579056827" />
      </scope>
      <scope id="5852028673579056834" at="100,0,102,0">
        <var name="columnNumber" id="5852028673579056835" />
      </scope>
      <scope id="5852028673579043414" at="38,0,41,0" />
      <scope id="5852028673579056768" at="46,0,49,0" />
      <scope id="5852028673579056774" at="49,0,52,0" />
      <scope id="1046366395970973416" at="69,0,72,0">
        <var name="it" id="1046366395970973416" />
      </scope>
      <scope id="5852028673579266725" at="78,0,81,0">
        <var name="p0" id="5852028673579266730" />
        <var name="p1" id="5852028673579266732" />
      </scope>
      <scope id="5852028673579266736" at="81,0,84,0">
        <var name="p0" id="5852028673579266741" />
        <var name="p1" id="5852028673579266743" />
        <var name="p2" id="5852028673579266745" />
      </scope>
      <scope id="5852028673579266763" at="88,0,91,0" />
      <scope id="5852028673579266769" at="91,0,94,0">
        <var name="p0" id="5852028673579266773" />
        <var name="p1" id="5852028673579266775" />
        <var name="p2" id="5852028673579266777" />
      </scope>
      <scope id="5852028673579056842" at="102,0,105,0">
        <var name="columnNumber" id="5852028673579056843" />
      </scope>
      <scope id="5852028673579043414" at="27,0,31,0">
        <var name="context" id="5852028673579043414" />
        <var name="node" id="5852028673579043414" />
      </scope>
      <scope id="5852028673579043414" at="32,0,37,0" />
      <scope id="1046366395970959625" at="61,30,66,221">
        <var name="component" id="1032092674939107052" />
      </scope>
      <scope id="5852028673579056796" at="54,62,72,15" />
      <scope id="5852028673579056816" at="76,72,94,14" />
      <scope id="5852028673579056788" at="54,0,74,0">
        <var name="column" id="5852028673579056794" />
        <var name="row" id="5852028673579056792" />
      </scope>
      <scope id="5852028673579056808" at="76,0,96,0">
        <var name="column" id="5852028673579056814" />
        <var name="row" id="5852028673579056810" />
      </scope>
      <scope id="5852028673579045256" at="44,95,105,10" />
      <scope id="5852028673579045256" at="44,0,107,0">
        <var name="editorContext" id="5852028673579045256" />
        <var name="node" id="5852028673579045256" />
      </scope>
      <scope id="5852028673579045256" at="42,45,112,22">
        <var name="creator" id="5852028673579045256" />
        <var name="editorCell" id="5852028673579045256" />
      </scope>
      <scope id="5852028673579045256" at="42,0,114,0" />
      <unit id="1046366395970973416" at="68,428,72,13" name="jetbrains.mps.samples.componentDependencies.editor.ComponentSet_table_EditorBuilder_a$1$1$1" />
      <unit id="5852028673579266723" at="77,23,94,13" name="jetbrains.mps.samples.componentDependencies.editor.ComponentSet_table_EditorBuilder_a$1$1$2" />
      <unit id="5852028673579056766" at="45,19,105,9" name="jetbrains.mps.samples.componentDependencies.editor.ComponentSet_table_EditorBuilder_a$1$1" />
      <unit id="5852028673579045256" at="43,36,107,5" name="jetbrains.mps.samples.componentDependencies.editor.ComponentSet_table_EditorBuilder_a$1" />
      <unit id="5852028673579043414" at="23,0,115,0" name="jetbrains.mps.samples.componentDependencies.editor.ComponentSet_table_EditorBuilder_a" />
    </file>
  </root>
  <root nodeRef="r:7ef60438-f5cb-4ce3-b173-829ec8cb68a1(jetbrains.mps.samples.componentDependencies.editor)/6223439730610570923">
    <file name="ComponentSet_diagram_Editor.java">
      <node id="6223439730610570923" at="14,0,15,0" concept="3" trace="myContextHints" />
      <node id="6223439730610570923" at="17,47,18,26" concept="8" />
      <node id="6223439730610570923" at="20,79,21,86" concept="8" />
      <node id="6223439730610570923" at="20,0,23,0" concept="6" trace="createEditorCell#(Ljetbrains/mps/openapi/editor/EditorContext;Lorg/jetbrains/mps/openapi/model/SNode;)Ljetbrains/mps/openapi/editor/cells/EditorCell;" />
      <node id="6223439730610570923" at="15,0,20,0" concept="6" trace="getContextHints#()Ljava/util/Collection;" />
      <scope id="6223439730610570923" at="17,47,18,26" />
      <scope id="6223439730610570923" at="20,79,21,86" />
      <scope id="6223439730610570923" at="20,0,23,0">
        <var name="editorContext" id="6223439730610570923" />
        <var name="node" id="6223439730610570923" />
      </scope>
      <scope id="6223439730610570923" at="15,0,20,0" />
      <unit id="6223439730610570923" at="13,0,24,0" name="jetbrains.mps.samples.componentDependencies.editor.ComponentSet_diagram_Editor" />
    </file>
    <file name="ComponentSet_diagram_EditorBuilder_a.java">
      <node id="6223439730610570923" at="45,100,46,19" concept="12" />
      <node id="6223439730610570923" at="46,19,47,18" concept="2" />
      <node id="6223439730610570923" at="52,26,53,18" concept="8" />
      <node id="6223439730610570923" at="56,39,57,39" concept="8" />
      <node id="6223439730610570923" at="60,50,61,106" concept="7" />
      <node id="6223439730610570923" at="61,106,62,42" concept="2" />
      <node id="6223439730610570923" at="62,42,63,48" concept="2" />
      <node id="6223439730610570923" at="63,48,64,28" concept="2" />
      <node id="6223439730610570923" at="64,28,65,65" concept="2" />
      <node id="6223439730610570923" at="65,65,66,34" concept="7" />
      <node id="6223439730610570923" at="66,34,67,49" concept="2" />
      <node id="6223439730610570923" at="67,49,68,40" concept="2" />
      <node id="6223439730610570923" at="68,40,69,59" concept="2" />
      <node id="6223439730610570923" at="69,59,70,22" concept="8" />
      <node id="6223439730610570923" at="72,51,73,106" concept="7" />
      <node id="6223439730610570923" at="73,106,74,49" concept="2" />
      <node id="6223439730610570923" at="74,49,75,34" concept="7" />
      <node id="6223439730610570923" at="75,34,76,49" concept="2" />
      <node id="6223439730610570923" at="76,49,77,40" concept="2" />
      <node id="6223439730610570923" at="77,40,78,57" concept="2" />
      <node id="6223439730610570923" at="78,57,79,22" concept="8" />
      <node id="6223439730610570923" at="81,49,82,125" concept="7" />
      <node id="6223439730610570923" at="82,125,83,47" concept="2" />
      <node id="6223439730610570923" at="83,47,84,22" concept="8" />
      <node id="6223439730610570923" at="87,81,88,33" concept="12" />
      <node id="9095678365528658993" at="90,62,91,171" concept="2" />
      <node id="9095678365528662940" at="91,171,92,171" concept="2" />
      <node id="9095678365528667458" at="92,171,93,171" concept="2" />
      <node id="6223439730610570923" at="95,12,96,20" concept="2" />
      <node id="9095678365528658993" at="101,62,102,171" concept="2" />
      <node id="9095678365528662940" at="102,171,103,171" concept="2" />
      <node id="9095678365528667458" at="103,171,104,171" concept="2" />
      <node id="6223439730610570923" at="108,86,109,43" concept="8" />
      <node id="6223439730610570923" at="114,95,115,53" concept="2" />
      <node id="6223439730610570923" at="117,85,118,75" concept="8" />
      <node id="6223439730610570923" at="122,91,123,79" concept="8" />
      <node id="6223439730610570923" at="128,37,129,62" concept="2" />
      <node id="6223439730610570923" at="130,22,131,65" concept="2" />
      <node id="6223439730610570923" at="136,49,137,68" concept="7" />
      <node id="6223439730610570923" at="139,76,140,72" concept="2" />
      <node id="6223439730610570923" at="141,83,142,56" concept="2" />
      <node id="6223439730610570923" at="146,14,147,0" concept="10" />
      <node id="6223439730610570923" at="154,95,155,53" concept="2" />
      <node id="6223439730610570923" at="157,85,158,85" concept="8" />
      <node id="6223439730610570923" at="162,85,163,89" concept="8" />
      <node id="6223439730610570923" at="169,31,170,63" concept="7" />
      <node id="6223439730610570923" at="170,63,171,67" concept="7" />
      <node id="6223439730610570923" at="171,67,172,71" concept="7" />
      <node id="6223439730610570923" at="172,71,173,75" concept="7" />
      <node id="6223439730610588184" at="173,75,174,275" concept="2" />
      <node id="6223439730610754962" at="176,52,177,179" concept="8" />
      <node id="6223439730610570923" at="179,82,180,37" concept="2" />
      <node id="6223439730610570923" at="180,37,181,41" concept="2" />
      <node id="6223439730610570923" at="183,45,184,92" concept="7" />
      <node id="6223439730610570923" at="184,92,185,25" concept="8" />
      <node id="6223439730610570923" at="42,0,44,0" concept="3" trace="myNode" />
      <node id="6223439730610570923" at="130,20,132,15" concept="0" />
      <node id="6223439730610570923" at="56,0,59,0" concept="6" trace="createCell#()Ljetbrains/mps/openapi/editor/cells/EditorCell;" />
      <node id="6223439730610570923" at="108,0,111,0" concept="6" trace="createPaletteConnectorSubstituteInfoPartExts#()[Ljetbrains/mps/nodeEditor/cellMenu/SubstituteInfoPartExt;" />
      <node id="6223439730610570923" at="117,0,120,0" concept="6" trace="createMapper#(Lorg/jetbrains/mps/openapi/model/SNode;)Ljetbrains/jetpad/mapper/Mapper;" />
      <node id="6223439730610570923" at="122,0,125,0" concept="6" trace="createMapper#(Lorg/jetbrains/mps/openapi/model/SNode;)Ljetbrains/jetpad/mapper/Mapper;" />
      <node id="6223439730610570923" at="157,0,160,0" concept="6" trace="createMapper#(Lorg/jetbrains/mps/openapi/model/SNode;)Ljetbrains/jetpad/mapper/Mapper;" />
      <node id="6223439730610570923" at="162,0,165,0" concept="6" trace="createMapper#(Lorg/jetbrains/mps/openapi/model/SNode;)Ljetbrains/jetpad/mapper/Mapper;" />
      <node id="6223439730610754296" at="176,0,179,0" concept="6" trace="translate#(Lorg/jetbrains/mps/openapi/model/SNode;)Ljava/lang/Iterable;" />
      <node id="6223439730610570923" at="45,0,49,0" concept="1" trace="ComponentSet_diagram_EditorBuilder_a#(Ljetbrains/mps/openapi/editor/EditorContext;Lorg/jetbrains/mps/openapi/model/SNode;)V" />
      <node id="6223439730610570923" at="183,0,187,0" concept="6" trace="createDiagramView#()Ljetbrains/jetpad/projectional/diagram/view/DiagramView;" />
      <node id="6223439730610570923" at="50,0,55,0" concept="6" trace="getNode#()Lorg/jetbrains/mps/openapi/model/SNode;" />
      <node id="6223439730610570923" at="81,0,86,0" concept="6" trace="createDiagram_amytw9_a0a#()Ljetbrains/mps/openapi/editor/cells/EditorCell;" />
      <node id="9095678365528627841" at="90,0,95,0" concept="6" trace="invoke#(Lorg/jetbrains/mps/openapi/model/SNode;Ljava/lang/Integer;Ljava/lang/Integer;)V" />
      <node id="9095678365528627841" at="101,0,106,0" concept="6" trace="invoke#(Lorg/jetbrains/mps/openapi/model/SNode;Ljava/lang/Integer;Ljava/lang/Integer;)V" />
      <node id="6223439730610570923" at="115,53,120,14" concept="2" />
      <node id="6223439730610570923" at="120,14,125,14" concept="2" />
      <node id="6223439730610570923" at="127,55,132,15" concept="5" />
      <node id="6223439730610570923" at="138,42,143,17" concept="5" />
      <node id="6223439730610570923" at="155,53,160,14" concept="2" />
      <node id="6223439730610570923" at="160,14,165,14" concept="2" />
      <node id="6223439730610663132" at="174,275,179,82" concept="2" />
      <node id="6223439730610570923" at="88,33,95,12" concept="2" />
      <node id="6223439730610570923" at="99,82,106,10" concept="8" />
      <node id="6223439730610570923" at="127,0,134,0" concept="6" trace="set#(Ljava/lang/Boolean;)V" />
      <node id="6223439730610570923" at="137,68,144,15" concept="5" />
      <node id="6223439730610570923" at="72,0,81,0" concept="6" trace="createCollection_amytw9_a0#()Ljetbrains/mps/openapi/editor/cells/EditorCell;" />
      <node id="6223439730610570923" at="99,0,108,0" concept="6" trace="createPaletteBlockSubstituteInfoPartExts#()[Ljetbrains/mps/nodeEditor/cellMenu/SubstituteInfoPartExt;" />
      <node id="6223439730610570923" at="125,14,134,14" concept="2" />
      <node id="6223439730610570923" at="136,0,146,0" concept="6" trace="set#(Ljava/lang/Boolean;)V" />
      <node id="6223439730610570923" at="87,0,98,0" concept="1" trace="DiagramCellImpl_amytw9_a0a#(Ljetbrains/mps/openapi/editor/EditorContext;Lorg/jetbrains/mps/openapi/model/SNode;)V" />
      <node id="6223439730610570923" at="60,0,72,0" concept="6" trace="createCollection_amytw9_a#()Ljetbrains/mps/openapi/editor/cells/EditorCell;" />
      <node id="6223439730610570923" at="134,14,146,14" concept="2" />
      <node id="6223439730610570923" at="153,0,167,0" concept="6" trace="registerSynchronizers#(Ljetbrains/jetpad/mapper/Mapper/SynchronizersConfiguration;)V" />
      <node id="6223439730610570923" at="169,0,183,0" concept="6" trace="synchronize#()V" />
      <node id="6223439730610570923" at="151,83,167,8" concept="8" />
      <node id="6223439730610570923" at="151,0,169,0" concept="6" trace="createDecorationMapper#(Lorg/jetbrains/mps/openapi/model/SNode;)Ljetbrains/jetpad/mapper/Mapper;" />
      <node id="6223439730610570923" at="113,0,149,0" concept="6" trace="registerSynchronizers#(Ljetbrains/jetpad/mapper/Mapper/SynchronizersConfiguration;)V" />
      <node id="6223439730610570923" at="111,64,149,8" concept="8" />
      <node id="6223439730610570923" at="111,0,151,0" concept="6" trace="createMapper#(Lorg/jetbrains/mps/openapi/model/SNode;)Ljetbrains/jetpad/mapper/Mapper;" />
      <scope id="6223439730610570923" at="52,26,53,18" />
      <scope id="6223439730610570923" at="56,39,57,39" />
      <scope id="6223439730610570923" at="108,86,109,43" />
      <scope id="6223439730610570923" at="117,85,118,75" />
      <scope id="6223439730610570923" at="122,91,123,79" />
      <scope id="6223439730610570923" at="128,37,129,62" />
      <scope id="6223439730610570923" at="130,22,131,65" />
      <scope id="6223439730610570923" at="139,76,140,72" />
      <scope id="6223439730610570923" at="141,83,142,56" />
      <scope id="6223439730610570923" at="157,85,158,85" />
      <scope id="6223439730610570923" at="162,85,163,89" />
      <scope id="6223439730610754297" at="176,52,177,179" />
      <scope id="6223439730610570923" at="45,100,47,18" />
      <scope id="6223439730610570923" at="183,45,185,25">
        <var name="diagramView" id="6223439730610570923" />
      </scope>
      <scope id="6223439730610570923" at="56,0,59,0" />
      <scope id="6223439730610570923" at="81,49,84,22">
        <var name="editorCell" id="6223439730610570923" />
      </scope>
      <scope id="9095678365528627843" at="90,62,93,171" />
      <scope id="9095678365528627843" at="101,62,104,171" />
      <scope id="6223439730610570923" at="108,0,111,0" />
      <scope id="6223439730610570923" at="117,0,120,0">
        <var name="node" id="6223439730610570923" />
      </scope>
      <scope id="6223439730610570923" at="122,0,125,0">
        <var name="node" id="6223439730610570923" />
      </scope>
      <scope id="6223439730610570923" at="157,0,160,0">
        <var name="node" id="6223439730610570923" />
      </scope>
      <scope id="6223439730610570923" at="162,0,165,0">
        <var name="node" id="6223439730610570923" />
      </scope>
      <scope id="6223439730610754296" at="176,0,179,0">
        <var name="it" id="6223439730610754296" />
      </scope>
      <scope id="6223439730610570923" at="45,0,49,0">
        <var name="context" id="6223439730610570923" />
        <var name="node" id="6223439730610570923" />
      </scope>
      <scope id="6223439730610570923" at="183,0,187,0" />
      <scope id="6223439730610570923" at="50,0,55,0" />
      <scope id="6223439730610570923" at="81,0,86,0" />
      <scope id="9095678365528627841" at="90,0,95,0">
        <var name="node" id="9095678365528627841" />
        <var name="x" id="9095678365528627841" />
        <var name="y" id="9095678365528627841" />
      </scope>
      <scope id="9095678365528627841" at="101,0,106,0">
        <var name="node" id="9095678365528627841" />
        <var name="x" id="9095678365528627841" />
        <var name="y" id="9095678365528627841" />
      </scope>
      <scope id="6223439730610570923" at="127,55,132,15" />
      <scope id="6223439730610570923" at="138,42,143,17" />
      <scope id="6223439730610570923" at="72,51,79,22">
        <var name="editorCell" id="6223439730610570923" />
        <var name="style" id="6223439730610570923" />
      </scope>
      <scope id="6223439730610570923" at="99,82,106,10" />
      <scope id="6223439730610570923" at="127,0,134,0">
        <var name="showDragFeedBack" id="6223439730610570923" />
      </scope>
      <scope id="6223439730610570923" at="136,49,144,15">
        <var name="viewContainer" id="6223439730610570923" />
      </scope>
      <scope id="6223439730610570923" at="72,0,81,0" />
      <scope id="6223439730610570923" at="87,81,96,20" />
      <scope id="6223439730610570923" at="99,0,108,0" />
      <scope id="6223439730610570923" at="60,50,70,22">
        <var name="editorCell" id="6223439730610570923" />
        <var name="style" id="6223439730610570923" />
      </scope>
      <scope id="6223439730610570923" at="136,0,146,0">
        <var name="isSelected" id="6223439730610570923" />
      </scope>
      <scope id="6223439730610570923" at="87,0,98,0">
        <var name="editorContext" id="6223439730610570923" />
        <var name="node" id="6223439730610570923" />
      </scope>
      <scope id="6223439730610570923" at="154,95,165,14" />
      <scope id="6223439730610570923" at="60,0,72,0" />
      <scope id="6223439730610570923" at="169,31,181,41">
        <var name="blocksIterator" id="6223439730610570923" />
        <var name="connectorsIterator" id="6223439730610570923" />
        <var name="existingBlocks" id="6223439730610570923" />
        <var name="existingConnectors" id="6223439730610570923" />
      </scope>
      <scope id="6223439730610570923" at="153,0,167,0">
        <var name="configuration" id="6223439730610570923" />
      </scope>
      <scope id="6223439730610570923" at="169,0,183,0" />
      <scope id="6223439730610570923" at="151,83,167,8" />
      <scope id="6223439730610570923" at="151,0,169,0">
        <var name="node" id="6223439730610570923" />
      </scope>
      <scope id="6223439730610570923" at="114,95,147,0" />
      <scope id="6223439730610570923" at="113,0,149,0">
        <var name="configuration" id="6223439730610570923" />
      </scope>
      <scope id="6223439730610570923" at="111,64,149,8" />
      <scope id="6223439730610570923" at="111,0,151,0">
        <var name="node" id="6223439730610570923" />
      </scope>
      <unit id="6223439730610570923" at="116,114,120,11" name="jetbrains.mps.samples.componentDependencies.editor.ComponentSet_diagram_EditorBuilder_a$DiagramCellImpl_amytw9_a0a$3$1" />
      <unit id="6223439730610570923" at="121,109,125,11" name="jetbrains.mps.samples.componentDependencies.editor.ComponentSet_diagram_EditorBuilder_a$DiagramCellImpl_amytw9_a0a$3$2" />
      <unit id="6223439730610570923" at="156,123,160,11" name="jetbrains.mps.samples.componentDependencies.editor.ComponentSet_diagram_EditorBuilder_a$DiagramCellImpl_amytw9_a0a$4$1" />
      <unit id="6223439730610570923" at="161,132,165,11" name="jetbrains.mps.samples.componentDependencies.editor.ComponentSet_diagram_EditorBuilder_a$DiagramCellImpl_amytw9_a0a$4$2" />
      <unit id="6223439730610754296" at="175,239,179,7" name="jetbrains.mps.samples.componentDependencies.editor.ComponentSet_diagram_EditorBuilder_a$DiagramCellImpl_amytw9_a0a$5" />
      <unit id="9095678365528627841" at="89,522,95,7" name="jetbrains.mps.samples.componentDependencies.editor.ComponentSet_diagram_EditorBuilder_a$DiagramCellImpl_amytw9_a0a$1" />
      <unit id="9095678365528627841" at="100,440,106,7" name="jetbrains.mps.samples.componentDependencies.editor.ComponentSet_diagram_EditorBuilder_a$DiagramCellImpl_amytw9_a0a$2" />
      <unit id="6223439730610570923" at="126,83,134,11" name="jetbrains.mps.samples.componentDependencies.editor.ComponentSet_diagram_EditorBuilder_a$DiagramCellImpl_amytw9_a0a$3$3" />
      <unit id="6223439730610570923" at="135,74,146,11" name="jetbrains.mps.samples.componentDependencies.editor.ComponentSet_diagram_EditorBuilder_a$DiagramCellImpl_amytw9_a0a$3$4" />
      <unit id="6223439730610570923" at="152,17,167,7" name="jetbrains.mps.samples.componentDependencies.editor.ComponentSet_diagram_EditorBuilder_a$DiagramCellImpl_amytw9_a0a$4" />
      <unit id="6223439730610570923" at="112,17,149,7" name="jetbrains.mps.samples.componentDependencies.editor.ComponentSet_diagram_EditorBuilder_a$DiagramCellImpl_amytw9_a0a$3" />
      <unit id="6223439730610570923" at="86,0,188,0" name="jetbrains.mps.samples.componentDependencies.editor.ComponentSet_diagram_EditorBuilder_a$DiagramCellImpl_amytw9_a0a" />
      <unit id="6223439730610570923" at="41,0,189,0" name="jetbrains.mps.samples.componentDependencies.editor.ComponentSet_diagram_EditorBuilder_a" />
    </file>
  </root>
  <root nodeRef="r:7ef60438-f5cb-4ce3-b173-829ec8cb68a1(jetbrains.mps.samples.componentDependencies.editor)/6223439730610762168">
    <file name="Dependency_diagram_Editor.java">
      <node id="6223439730610762168" at="14,0,15,0" concept="3" trace="myContextHints" />
      <node id="6223439730610762168" at="17,47,18,26" concept="8" />
      <node id="6223439730610762168" at="20,79,21,84" concept="8" />
      <node id="6223439730610762168" at="20,0,23,0" concept="6" trace="createEditorCell#(Ljetbrains/mps/openapi/editor/EditorContext;Lorg/jetbrains/mps/openapi/model/SNode;)Ljetbrains/mps/openapi/editor/cells/EditorCell;" />
      <node id="6223439730610762168" at="15,0,20,0" concept="6" trace="getContextHints#()Ljava/util/Collection;" />
      <scope id="6223439730610762168" at="17,47,18,26" />
      <scope id="6223439730610762168" at="20,79,21,84" />
      <scope id="6223439730610762168" at="20,0,23,0">
        <var name="editorContext" id="6223439730610762168" />
        <var name="node" id="6223439730610762168" />
      </scope>
      <scope id="6223439730610762168" at="15,0,20,0" />
      <unit id="6223439730610762168" at="13,0,24,0" name="jetbrains.mps.samples.componentDependencies.editor.Dependency_diagram_Editor" />
    </file>
    <file name="Dependency_diagram_EditorBuilder_a.java">
      <node id="6223439730610762168" at="39,98,40,19" concept="12" />
      <node id="6223439730610762168" at="40,19,41,18" concept="2" />
      <node id="6223439730610762168" at="46,26,47,18" concept="8" />
      <node id="6223439730610762168" at="50,39,51,45" concept="8" />
      <node id="6223439730610762168" at="54,56,55,131" concept="7" />
      <node id="6223439730610762168" at="55,131,56,54" concept="2" />
      <node id="6223439730610762168" at="56,54,57,28" concept="2" />
      <node id="6223439730610762168" at="57,28,58,65" concept="2" />
      <node id="6223439730610762168" at="58,65,59,72" concept="2" />
      <node id="6223439730610762168" at="59,72,60,22" concept="8" />
      <node id="6223439730610762168" at="63,0,64,0" concept="3" trace="myInputPort" />
      <node id="6223439730610762168" at="64,0,65,0" concept="3" trace="myOutputPort" />
      <node id="6223439730610762168" at="65,81,66,33" concept="12" />
      <node id="6223439730610762168" at="66,33,67,20" concept="2" />
      <node id="6223439730610762168" at="72,95,73,53" concept="2" />
      <node id="6223439730610762168" at="73,53,74,0" concept="10" />
      <node id="6223439730610762168" at="76,52,77,60" concept="2" />
      <node id="6223439730610762168" at="79,63,80,101" concept="7" />
      <node id="6223439730610762168" at="81,45,82,28" concept="8" />
      <node id="6223439730610762168" at="83,15,84,57" concept="8" />
      <node id="6223439730610762168" at="88,52,89,62" concept="2" />
      <node id="6223439730610762168" at="90,95,91,49" concept="2" />
      <node id="6223439730610762168" at="91,49,92,47" concept="2" />
      <node id="6223439730610762168" at="95,63,96,101" concept="7" />
      <node id="6223439730610762168" at="97,45,98,28" concept="8" />
      <node id="6223439730610762168" at="99,15,100,57" concept="8" />
      <node id="6223439730610762168" at="102,14,103,58" concept="7" />
      <node id="6223439730610762168" at="106,49,107,80" concept="2" />
      <node id="6223439730610762168" at="115,45,116,27" concept="8" />
      <node id="6223439730610762168" at="118,17,119,69" concept="2" />
      <node id="6223439730610762168" at="120,71,121,63" concept="2" />
      <node id="6223439730610762168" at="126,45,127,57" concept="7" />
      <node id="6223439730610762168" at="128,40,129,23" concept="8" />
      <node id="6223439730610762168" at="130,15,131,55" concept="2" />
      <node id="6223439730610762168" at="131,55,132,55" concept="2" />
      <node id="6223439730610762168" at="132,55,133,41" concept="2" />
      <node id="6223439730610762168" at="133,41,134,42" concept="2" />
      <node id="6223439730610762168" at="144,95,145,53" concept="2" />
      <node id="6223439730610762168" at="145,53,146,53" concept="7" />
      <node id="6223439730610762168" at="147,36,148,19" concept="8" />
      <node id="6223439730610762168" at="149,11,150,125" concept="7" />
      <node id="6223439730610762168" at="151,41,152,19" concept="8" />
      <node id="6223439730610762168" at="153,11,154,90" concept="2" />
      <node id="6223439730610762168" at="154,90,155,149" concept="2" />
      <node id="6223439730610762168" at="155,149,156,111" concept="7" />
      <node id="6223439730610762168" at="156,111,157,85" concept="2" />
      <node id="6223439730610762168" at="157,85,158,0" concept="10" />
      <node id="6223439730610762168" at="162,67,163,83" concept="7" />
      <node id="6223439730610762168" at="163,83,164,49" concept="7" />
      <node id="6223439730610762168" at="165,32,166,38" concept="8" />
      <node id="6223439730610762168" at="167,7,168,115" concept="7" />
      <node id="6223439730610762168" at="169,37,170,38" concept="8" />
      <node id="6223439730610762168" at="171,7,172,108" concept="2" />
      <node id="6223439730610762168" at="172,108,173,36" concept="8" />
      <node id="8153794773742053161" at="179,41,180,483" concept="8" />
      <node id="8153794773742093223" at="184,41,185,539" concept="8" />
      <node id="6223439730610762168" at="189,51,190,63" concept="7" />
      <node id="6223439730610762168" at="192,33,193,22" concept="8" />
      <node id="6223439730610762168" at="195,9,196,0" concept="10" />
      <node id="6223439730610762168" at="196,0,197,24" concept="8" />
      <node id="6223439730610762168" at="36,0,38,0" concept="3" trace="myNode" />
      <node id="6223439730610762168" at="50,0,53,0" concept="6" trace="createCell#()Ljetbrains/mps/openapi/editor/cells/EditorCell;" />
      <node id="6223439730610762168" at="76,0,79,0" concept="6" trace="set#(Ljetbrains/mps/baseLanguage/tuples/runtime/Tuples/_1;)V" />
      <node id="6223439730610762168" at="80,101,83,15" concept="5" />
      <node id="6223439730610762168" at="96,101,99,15" concept="5" />
      <node id="6223439730610762168" at="105,48,108,15" concept="5" />
      <node id="6223439730610762168" at="114,97,117,19" concept="5" />
      <node id="6223439730610762168" at="127,57,130,15" concept="5" />
      <node id="6223439730610762168" at="146,53,149,11" concept="5" />
      <node id="6223439730610762168" at="150,125,153,11" concept="5" />
      <node id="6223439730610762168" at="164,49,167,7" concept="5" />
      <node id="6223439730610762168" at="168,115,171,7" concept="5" />
      <node id="8153794773742052823" at="179,0,182,0" concept="6" trace="accept#(Lorg/jetbrains/mps/openapi/model/SNode;)Z" />
      <node id="8153794773742092885" at="184,0,187,0" concept="6" trace="accept#(Lorg/jetbrains/mps/openapi/model/SNode;)Z" />
      <node id="6223439730610762168" at="192,0,195,0" concept="6" trace="invoke#()Ljava/lang/Boolean;" />
      <node id="6223439730610762168" at="39,0,43,0" concept="1" trace="Dependency_diagram_EditorBuilder_a#(Ljetbrains/mps/openapi/editor/EditorContext;Lorg/jetbrains/mps/openapi/model/SNode;)V" />
      <node id="6223439730610762168" at="65,0,69,0" concept="1" trace="ConnectorCellImpl_wb79wm_a#(Ljetbrains/mps/openapi/editor/EditorContext;Lorg/jetbrains/mps/openapi/model/SNode;)V" />
      <node id="6223439730610762168" at="89,62,93,15" concept="5" />
      <node id="6223439730610762168" at="44,0,49,0" concept="6" trace="getNode#()Lorg/jetbrains/mps/openapi/model/SNode;" />
      <node id="6223439730610762168" at="105,0,110,0" concept="6" trace="set#(Ljava/lang/Boolean;)V" />
      <node id="6223439730610762168" at="113,31,118,17" concept="4" />
      <node id="6223439730610762168" at="177,31,182,11" concept="2" />
      <node id="6223439730610762168" at="182,11,187,11" concept="2" />
      <node id="6223439730610762168" at="190,63,195,9" concept="2" />
      <node id="6223439730610762168" at="79,0,86,0" concept="6" trace="getTargetView#(Ljetbrains/mps/baseLanguage/tuples/runtime/Tuples/_1;)Ljetbrains/jetpad/projectional/view/View;" />
      <node id="6223439730610762168" at="88,0,95,0" concept="6" trace="set#(Ljetbrains/mps/baseLanguage/tuples/runtime/Tuples/_1;)V" />
      <node id="6223439730610762168" at="95,0,102,0" concept="6" trace="getTargetView#(Ljetbrains/mps/baseLanguage/tuples/runtime/Tuples/_1;)Ljetbrains/jetpad/projectional/view/View;" />
      <node id="6223439730610762168" at="103,58,110,14" concept="2" />
      <node id="6223439730610762168" at="54,0,62,0" concept="6" trace="createDiagramConnector_wb79wm_a#()Ljetbrains/mps/openapi/editor/cells/EditorCell;" />
      <node id="6223439730610762168" at="112,49,122,15" concept="5" />
      <node id="6223439730610762168" at="126,0,136,0" concept="6" trace="set#(Ljetbrains/jetpad/geometry/Rectangle;)V" />
      <node id="6223439730610762168" at="189,0,199,0" concept="6" trace="createConnection#()Ljetbrains/jetpad/projectional/diagram/view/PolyLineConnection;" />
      <node id="6223439730610762168" at="74,0,86,14" concept="2" />
      <node id="6223439730610762168" at="112,0,124,0" concept="6" trace="set#(Ljava/lang/Boolean;)V" />
      <node id="6223439730610762168" at="124,14,136,14" concept="2" />
      <node id="6223439730610762168" at="177,0,189,0" concept="6" trace="synchronize#()V" />
      <node id="6223439730610762168" at="162,0,175,0" concept="6" trace="createConnectorDecoratorView#()Ljetbrains/mps/lang/editor/diagram/runtime/jetpad/views/ConnectorDecoratorView;" />
      <node id="6223439730610762168" at="110,14,124,14" concept="2" />
      <node id="6223439730610762168" at="86,14,102,14" concept="2" />
      <node id="6223439730610762168" at="143,0,160,0" concept="6" trace="registerSynchronizers#(Ljetbrains/jetpad/mapper/Mapper/SynchronizersConfiguration;)V" />
      <node id="6223439730610762168" at="141,75,160,8" concept="8" />
      <node id="6223439730610762168" at="141,0,162,0" concept="6" trace="createDecorationMapper#()Ljetbrains/jetpad/mapper/Mapper;" />
      <node id="6223439730610762168" at="71,0,138,0" concept="6" trace="registerSynchronizers#(Ljetbrains/jetpad/mapper/Mapper/SynchronizersConfiguration;)V" />
      <node id="6223439730610762168" at="69,61,138,8" concept="8" />
      <node id="6223439730610762168" at="69,0,140,0" concept="6" trace="createMapper#()Ljetbrains/jetpad/mapper/Mapper;" />
      <scope id="6223439730610762168" at="46,26,47,18" />
      <scope id="6223439730610762168" at="50,39,51,45" />
      <scope id="6223439730610762168" at="76,52,77,60" />
      <scope id="6223439730610762168" at="81,45,82,28" />
      <scope id="6223439730610762168" at="97,45,98,28" />
      <scope id="6223439730610762168" at="106,49,107,80" />
      <scope id="6223439730610762168" at="115,45,116,27" />
      <scope id="6223439730610762168" at="120,71,121,63" />
      <scope id="6223439730610762168" at="128,40,129,23" />
      <scope id="6223439730610762168" at="147,36,148,19" />
      <scope id="6223439730610762168" at="151,41,152,19" />
      <scope id="6223439730610762168" at="165,32,166,38" />
      <scope id="6223439730610762168" at="169,37,170,38" />
      <scope id="8153794773742052824" at="179,41,180,483" />
      <scope id="8153794773742092886" at="184,41,185,539" />
      <scope id="6223439730610762168" at="192,33,193,22" />
      <scope id="6223439730610762168" at="39,98,41,18" />
      <scope id="6223439730610762168" at="65,81,67,20" />
      <scope id="6223439730610762168" at="90,95,92,47" />
      <scope id="6223439730610762168" at="50,0,53,0" />
      <scope id="6223439730610762168" at="76,0,79,0">
        <var name="port" id="6223439730610762168" />
      </scope>
      <scope id="6223439730610762168" at="105,48,108,15" />
      <scope id="6223439730610762168" at="114,97,117,19" />
      <scope id="8153794773742052823" at="179,0,182,0">
        <var name="it" id="8153794773742052823" />
      </scope>
      <scope id="8153794773742092885" at="184,0,187,0">
        <var name="it" id="8153794773742092885" />
      </scope>
      <scope id="6223439730610762168" at="192,0,195,0" />
      <scope id="6223439730610762168" at="39,0,43,0">
        <var name="context" id="6223439730610762168" />
        <var name="node" id="6223439730610762168" />
      </scope>
      <scope id="6223439730610762168" at="65,0,69,0">
        <var name="editorContext" id="6223439730610762168" />
        <var name="node" id="6223439730610762168" />
      </scope>
      <scope id="6223439730610762168" at="44,0,49,0" />
      <scope id="6223439730610762168" at="79,63,84,57">
        <var name="descendantMapper" id="6223439730610762168" />
      </scope>
      <scope id="6223439730610762168" at="88,52,93,15" />
      <scope id="6223439730610762168" at="95,63,100,57">
        <var name="descendantMapper" id="6223439730610762168" />
      </scope>
      <scope id="6223439730610762168" at="105,0,110,0">
        <var name="isFocused" id="6223439730610762168" />
      </scope>
      <scope id="6223439730610762168" at="113,31,118,17">
        <var name="view" id="6223439730610762168" />
      </scope>
      <scope id="6223439730610762168" at="54,56,60,22">
        <var name="editorCell" id="6223439730610762168" />
      </scope>
      <scope id="6223439730610762168" at="113,31,119,69" />
      <scope id="6223439730610762168" at="79,0,86,0">
        <var name="port" id="6223439730610762168" />
      </scope>
      <scope id="6223439730610762168" at="88,0,95,0">
        <var name="port" id="6223439730610762168" />
      </scope>
      <scope id="6223439730610762168" at="95,0,102,0">
        <var name="port" id="6223439730610762168" />
      </scope>
      <scope id="6223439730610762168" at="54,0,62,0" />
      <scope id="6223439730610762168" at="126,45,134,42">
        <var name="diagramCell" id="6223439730610762168" />
      </scope>
      <scope id="6223439730610762168" at="189,51,197,24">
        <var name="connection" id="6223439730610762168" />
      </scope>
      <scope id="6223439730610762168" at="112,49,122,15" />
      <scope id="6223439730610762168" at="126,0,136,0">
        <var name="rect" id="6223439730610762168" />
      </scope>
      <scope id="6223439730610762168" at="177,31,187,11" />
      <scope id="6223439730610762168" at="189,0,199,0" />
      <scope id="6223439730610762168" at="162,67,173,36">
        <var name="connectorDecoratorView" id="6223439730610762168" />
        <var name="descendantMapper" id="6223439730610762168" />
        <var name="diagramCell" id="6223439730610762168" />
      </scope>
      <scope id="6223439730610762168" at="112,0,124,0">
        <var name="isSelected" id="6223439730610762168" />
      </scope>
      <scope id="6223439730610762168" at="177,0,189,0" />
      <scope id="6223439730610762168" at="162,0,175,0" />
      <scope id="6223439730610762168" at="144,95,158,0">
        <var name="descendantMapper" id="6223439730610762168" />
        <var name="diagramCell" id="6223439730610762168" />
        <var name="valid" id="6223439730610762168" />
      </scope>
      <scope id="6223439730610762168" at="143,0,160,0">
        <var name="configuration" id="6223439730610762168" />
      </scope>
      <scope id="6223439730610762168" at="141,75,160,8" />
      <scope id="6223439730610762168" at="141,0,162,0" />
      <scope id="6223439730610762168" at="72,95,136,14">
        <var name="targetView" id="6223439730610762168" />
      </scope>
      <scope id="6223439730610762168" at="71,0,138,0">
        <var name="configuration" id="6223439730610762168" />
      </scope>
      <scope id="6223439730610762168" at="69,61,138,8" />
      <scope id="6223439730610762168" at="69,0,140,0" />
      <unit id="8153794773742052823" at="178,462,182,7" name="jetbrains.mps.samples.componentDependencies.editor.Dependency_diagram_EditorBuilder_a$ConnectorCellImpl_wb79wm_a$3" />
      <unit id="8153794773742092885" at="183,406,187,7" name="jetbrains.mps.samples.componentDependencies.editor.Dependency_diagram_EditorBuilder_a$ConnectorCellImpl_wb79wm_a$4" />
      <unit id="6223439730610762168" at="191,43,195,7" name="jetbrains.mps.samples.componentDependencies.editor.Dependency_diagram_EditorBuilder_a$ConnectorCellImpl_wb79wm_a$5" />
      <unit id="6223439730610762168" at="104,80,110,11" name="jetbrains.mps.samples.componentDependencies.editor.Dependency_diagram_EditorBuilder_a$ConnectorCellImpl_wb79wm_a$1$3" />
      <unit id="6223439730610762168" at="75,71,86,11" name="jetbrains.mps.samples.componentDependencies.editor.Dependency_diagram_EditorBuilder_a$ConnectorCellImpl_wb79wm_a$1$1" />
      <unit id="6223439730610762168" at="125,79,136,11" name="jetbrains.mps.samples.componentDependencies.editor.Dependency_diagram_EditorBuilder_a$ConnectorCellImpl_wb79wm_a$1$5" />
      <unit id="6223439730610762168" at="111,74,124,11" name="jetbrains.mps.samples.componentDependencies.editor.Dependency_diagram_EditorBuilder_a$ConnectorCellImpl_wb79wm_a$1$4" />
      <unit id="6223439730610762168" at="87,72,102,11" name="jetbrains.mps.samples.componentDependencies.editor.Dependency_diagram_EditorBuilder_a$ConnectorCellImpl_wb79wm_a$1$2" />
      <unit id="6223439730610762168" at="142,17,160,7" name="jetbrains.mps.samples.componentDependencies.editor.Dependency_diagram_EditorBuilder_a$ConnectorCellImpl_wb79wm_a$2" />
      <unit id="6223439730610762168" at="70,17,138,7" name="jetbrains.mps.samples.componentDependencies.editor.Dependency_diagram_EditorBuilder_a$ConnectorCellImpl_wb79wm_a$1" />
      <unit id="6223439730610762168" at="62,0,202,0" name="jetbrains.mps.samples.componentDependencies.editor.Dependency_diagram_EditorBuilder_a$ConnectorCellImpl_wb79wm_a" />
      <unit id="6223439730610762168" at="35,0,203,0" name="jetbrains.mps.samples.componentDependencies.editor.Dependency_diagram_EditorBuilder_a" />
    </file>
  </root>
  <root nodeRef="r:7ef60438-f5cb-4ce3-b173-829ec8cb68a1(jetbrains.mps.samples.componentDependencies.editor)/6223439730610765678">
    <file name="Component_diagram_Editor.java">
      <node id="6223439730610765678" at="14,0,15,0" concept="3" trace="myContextHints" />
      <node id="6223439730610765678" at="17,47,18,26" concept="8" />
      <node id="6223439730610765678" at="20,79,21,83" concept="8" />
      <node id="6223439730610765678" at="20,0,23,0" concept="6" trace="createEditorCell#(Ljetbrains/mps/openapi/editor/EditorContext;Lorg/jetbrains/mps/openapi/model/SNode;)Ljetbrains/mps/openapi/editor/cells/EditorCell;" />
      <node id="6223439730610765678" at="15,0,20,0" concept="6" trace="getContextHints#()Ljava/util/Collection;" />
      <scope id="6223439730610765678" at="17,47,18,26" />
      <scope id="6223439730610765678" at="20,79,21,83" />
      <scope id="6223439730610765678" at="20,0,23,0">
        <var name="editorContext" id="6223439730610765678" />
        <var name="node" id="6223439730610765678" />
      </scope>
      <scope id="6223439730610765678" at="15,0,20,0" />
      <unit id="6223439730610765678" at="13,0,24,0" name="jetbrains.mps.samples.componentDependencies.editor.Component_diagram_Editor" />
    </file>
    <file name="Component_diagram_EditorBuilder_a.java">
      <node id="6223439730610765678" at="44,97,45,19" concept="12" />
      <node id="6223439730610765678" at="45,19,46,18" concept="2" />
      <node id="6223439730610765678" at="51,26,52,18" concept="8" />
      <node id="6223439730610765678" at="55,39,56,40" concept="8" />
      <node id="6223439730610765678" at="59,51,60,116" concept="7" />
      <node id="6223439730610765678" at="60,116,61,49" concept="2" />
      <node id="6223439730610765678" at="61,49,62,28" concept="2" />
      <node id="6223439730610765678" at="62,28,63,65" concept="2" />
      <node id="6223439730610765678" at="63,65,64,72" concept="2" />
      <node id="6223439730610765678" at="64,72,65,22" concept="8" />
      <node id="6223439730610765678" at="68,0,69,0" concept="3" trace="myPropertyCell_nwl53h_a0a" />
      <node id="6223439730610765678" at="69,0,70,0" concept="3" trace="myPropertyCell_nwl53h_a1a" />
      <node id="6223439730610765678" at="70,0,71,0" concept="3" trace="myPropertyCell_nwl53h_a2a" />
      <node id="6223439730610765678" at="71,0,72,0" concept="3" trace="myPropertyCell_nwl53h_a3a" />
      <node id="6223439730610765678" at="72,0,73,0" concept="3" trace="myPropertyCell_nwl53h_a4a" />
      <node id="6223439730610765678" at="73,0,74,0" concept="3" trace="myPropertyCell_nwl53h_a5a" />
      <node id="6223439730610765678" at="74,0,75,0" concept="3" trace="myInputPorts" />
      <node id="6223439730610765678" at="75,0,76,0" concept="3" trace="myOutputPorts" />
      <node id="6223439730610765678" at="76,83,77,33" concept="12" />
      <node id="6223439730610765678" at="79,54,80,182" concept="8" />
      <node id="6223439730610765678" at="82,64,83,176" concept="2" />
      <node id="6223439730610765678" at="85,8,86,47" concept="2" />
      <node id="6223439730610765678" at="86,47,87,214" concept="2" />
      <node id="6223439730610765678" at="89,54,90,167" concept="8" />
      <node id="6223439730610765678" at="92,64,93,161" concept="2" />
      <node id="6223439730610765678" at="95,8,96,47" concept="2" />
      <node id="6223439730610765678" at="96,47,97,209" concept="2" />
      <node id="6223439730610765678" at="99,55,100,175" concept="8" />
      <node id="6223439730610765678" at="102,65,103,175" concept="2" />
      <node id="6223439730610765678" at="105,8,106,47" concept="2" />
      <node id="6223439730610765678" at="106,47,107,206" concept="2" />
      <node id="6223439730610765678" at="109,55,110,175" concept="8" />
      <node id="6223439730610765678" at="112,65,113,175" concept="2" />
      <node id="6223439730610765678" at="115,8,116,47" concept="2" />
      <node id="6223439730610765678" at="116,47,117,206" concept="2" />
      <node id="6223439730610765678" at="119,55,120,179" concept="8" />
      <node id="6223439730610765678" at="122,65,123,179" concept="2" />
      <node id="6223439730610765678" at="125,8,126,47" concept="2" />
      <node id="6223439730610765678" at="126,47,127,210" concept="2" />
      <node id="6223439730610765678" at="129,55,130,179" concept="8" />
      <node id="6223439730610765678" at="132,65,133,179" concept="2" />
      <node id="6223439730610765678" at="135,8,136,47" concept="2" />
      <node id="6223439730610765678" at="136,47,137,210" concept="2" />
      <node id="6223439730610765678" at="137,210,138,20" concept="2" />
      <node id="6223439730610765678" at="140,31,141,39" concept="2" />
      <node id="6223439730610765678" at="141,39,142,46" concept="2" />
      <node id="6223439730610765678" at="142,46,143,46" concept="2" />
      <node id="6223439730610765678" at="143,46,144,46" concept="2" />
      <node id="6223439730610765678" at="144,46,145,46" concept="2" />
      <node id="6223439730610765678" at="145,46,146,46" concept="2" />
      <node id="6223439730610765678" at="146,46,147,46" concept="2" />
      <node id="6223439730610765678" at="147,46,148,253" concept="2" />
      <node id="6223439730610765678" at="148,253,149,256" concept="2" />
      <node id="6223439730610765678" at="154,95,155,53" concept="2" />
      <node id="6223439730610765678" at="157,89,158,78" concept="8" />
      <node id="6223439730610765678" at="162,89,163,78" concept="8" />
      <node id="6223439730610765678" at="165,14,166,62" concept="7" />
      <node id="6223439730610765678" at="171,103,172,61" concept="2" />
      <node id="6223439730610765678" at="174,39,175,77" concept="2" />
      <node id="6223439730610765678" at="179,39,180,77" concept="2" />
      <node id="6223439730610765678" at="184,55,185,91" concept="2" />
      <node id="6223439730610765678" at="185,91,186,91" concept="2" />
      <node id="6223439730610765678" at="188,22,189,105" concept="2" />
      <node id="6223439730610765678" at="189,105,190,103" concept="2" />
      <node id="6223439730610765678" at="190,103,191,130" concept="2" />
      <node id="6223439730610765678" at="191,130,192,130" concept="2" />
      <node id="6223439730610765678" at="192,130,193,107" concept="2" />
      <node id="6223439730610765678" at="193,107,194,106" concept="2" />
      <node id="6223439730610765678" at="198,14,199,51" concept="7" />
      <node id="6223439730610765678" at="202,49,203,80" concept="2" />
      <node id="6223439730610765678" at="211,45,212,27" concept="8" />
      <node id="6223439730610765678" at="214,17,215,69" concept="2" />
      <node id="6223439730610765678" at="216,71,217,63" concept="2" />
      <node id="6223439730610765678" at="222,45,223,57" concept="7" />
      <node id="6223439730610765678" at="224,40,225,23" concept="8" />
      <node id="6223439730610765678" at="226,15,227,55" concept="2" />
      <node id="6223439730610765678" at="227,55,228,55" concept="2" />
      <node id="6223439730610765678" at="228,55,229,41" concept="2" />
      <node id="6223439730610765678" at="229,41,230,42" concept="2" />
      <node id="6223439730610765678" at="239,95,240,53" concept="2" />
      <node id="6223439730610765678" at="240,53,241,53" concept="7" />
      <node id="6223439730610765678" at="242,36,243,19" concept="8" />
      <node id="6223439730610765678" at="244,11,245,78" concept="7" />
      <node id="6223439730610765678" at="246,36,247,19" concept="8" />
      <node id="6223439730610765678" at="248,11,249,90" concept="2" />
      <node id="6223439730610765678" at="249,90,250,114" concept="2" />
      <node id="6223439730610765678" at="250,114,251,91" concept="7" />
      <node id="6223439730610765678" at="251,91,252,97" concept="2" />
      <node id="6223439730610765678" at="252,97,253,113" concept="2" />
      <node id="6223439730610765678" at="256,34,257,23" concept="8" />
      <node id="6223439730610765678" at="258,15,259,50" concept="7" />
      <node id="6223439730610765678" at="259,50,260,49" concept="7" />
      <node id="6223439730610765678" at="260,49,261,58" concept="2" />
      <node id="6223439730610765678" at="261,58,262,148" concept="2" />
      <node id="6223439730610765678" at="266,102,267,88" concept="8" />
      <node id="6223439730610765678" at="271,102,272,88" concept="8" />
      <node id="6223439730610765678" at="274,14,275,0" concept="10" />
      <node id="6223439730610765678" at="41,0,43,0" concept="3" trace="myNode" />
      <node id="6223439730610765678" at="55,0,58,0" concept="6" trace="createCell#()Ljetbrains/mps/openapi/editor/cells/EditorCell;" />
      <node id="6223439730610765678" at="79,0,82,0" concept="6" trace="getModelPropertyValueImpl#()Ljava/lang/String;" />
      <node id="6223439730610765678" at="82,0,85,0" concept="6" trace="setModelPropertyValueImpl#(Ljava/lang/String;)V" />
      <node id="6223439730610765678" at="89,0,92,0" concept="6" trace="getModelPropertyValueImpl#()Ljava/lang/String;" />
      <node id="6223439730610765678" at="92,0,95,0" concept="6" trace="setModelPropertyValueImpl#(Ljava/lang/String;)V" />
      <node id="6223439730610765678" at="99,0,102,0" concept="6" trace="getModelPropertyValueImpl#()Ljava/lang/Integer;" />
      <node id="6223439730610765678" at="102,0,105,0" concept="6" trace="setModelPropertyValueImpl#(Ljava/lang/Integer;)V" />
      <node id="6223439730610765678" at="109,0,112,0" concept="6" trace="getModelPropertyValueImpl#()Ljava/lang/Integer;" />
      <node id="6223439730610765678" at="112,0,115,0" concept="6" trace="setModelPropertyValueImpl#(Ljava/lang/Integer;)V" />
      <node id="6223439730610765678" at="119,0,122,0" concept="6" trace="getModelPropertyValueImpl#()Ljava/lang/Integer;" />
      <node id="6223439730610765678" at="122,0,125,0" concept="6" trace="setModelPropertyValueImpl#(Ljava/lang/Integer;)V" />
      <node id="6223439730610765678" at="129,0,132,0" concept="6" trace="getModelPropertyValueImpl#()Ljava/lang/Integer;" />
      <node id="6223439730610765678" at="132,0,135,0" concept="6" trace="setModelPropertyValueImpl#(Ljava/lang/Integer;)V" />
      <node id="6223439730610765678" at="157,0,160,0" concept="6" trace="createMapper#(Lorg/jetbrains/mps/openapi/model/SNode;)Ljetbrains/jetpad/mapper/Mapper;" />
      <node id="6223439730610765678" at="162,0,165,0" concept="6" trace="createMapper#(Lorg/jetbrains/mps/openapi/model/SNode;)Ljetbrains/jetpad/mapper/Mapper;" />
      <node id="6223439730610765678" at="174,0,177,0" concept="6" trace="run#()V" />
      <node id="6223439730610765678" at="179,0,182,0" concept="6" trace="run#()V" />
      <node id="6223439730610765678" at="201,48,204,15" concept="5" />
      <node id="6223439730610765678" at="210,97,213,19" concept="5" />
      <node id="6223439730610765678" at="223,57,226,15" concept="5" />
      <node id="6223439730610765678" at="241,53,244,11" concept="5" />
      <node id="6223439730610765678" at="245,78,248,11" concept="5" />
      <node id="6223439730610765678" at="255,46,258,15" concept="5" />
      <node id="6223439730610765678" at="266,0,269,0" concept="6" trace="createMapper#(Lorg/jetbrains/mps/openapi/model/SNode;)Ljetbrains/jetpad/mapper/Mapper;" />
      <node id="6223439730610765678" at="271,0,274,0" concept="6" trace="createMapper#(Lorg/jetbrains/mps/openapi/model/SNode;)Ljetbrains/jetpad/mapper/Mapper;" />
      <node id="6223439730610765678" at="44,0,48,0" concept="1" trace="Component_diagram_EditorBuilder_a#(Ljetbrains/mps/openapi/editor/EditorContext;Lorg/jetbrains/mps/openapi/model/SNode;)V" />
      <node id="6223439730610765678" at="184,0,188,0" concept="6" trace="set#(Ljetbrains/jetpad/geometry/Rectangle;)V" />
      <node id="6223439730610765678" at="49,0,54,0" concept="6" trace="getNode#()Lorg/jetbrains/mps/openapi/model/SNode;" />
      <node id="6223439730610765678" at="155,53,160,14" concept="2" />
      <node id="6223439730610765678" at="160,14,165,14" concept="2" />
      <node id="6223439730610765678" at="172,61,177,22" concept="2" />
      <node id="6223439730610765678" at="177,22,182,22" concept="2" />
      <node id="6223439730610765678" at="201,0,206,0" concept="6" trace="set#(Ljava/lang/Boolean;)V" />
      <node id="6223439730610765678" at="209,31,214,17" concept="4" />
      <node id="6223439730610765678" at="264,14,269,14" concept="2" />
      <node id="6223439730610765678" at="269,14,274,14" concept="2" />
      <node id="6223439730610765678" at="182,22,188,22" concept="2" />
      <node id="6223439730610765678" at="199,51,206,14" concept="2" />
      <node id="6223439730610765678" at="59,0,67,0" concept="6" trace="createDiagramNode_nwl53h_a#()Ljetbrains/mps/openapi/editor/cells/EditorCell;" />
      <node id="6223439730610765678" at="77,33,85,8" concept="2" />
      <node id="6223439730610765678" at="87,214,95,8" concept="2" />
      <node id="6223439730610765678" at="97,209,105,8" concept="2" />
      <node id="6223439730610765678" at="107,206,115,8" concept="2" />
      <node id="6223439730610765678" at="117,206,125,8" concept="2" />
      <node id="6223439730610765678" at="127,210,135,8" concept="2" />
      <node id="6223439730610765678" at="255,0,264,0" concept="6" trace="set#(Ljetbrains/jetpad/geometry/Rectangle;)V" />
      <node id="6223439730610765678" at="208,49,218,15" concept="5" />
      <node id="6223439730610765678" at="222,0,232,0" concept="6" trace="set#(Ljetbrains/jetpad/geometry/Rectangle;)V" />
      <node id="6223439730610765678" at="140,0,151,0" concept="6" trace="synchronize#()V" />
      <node id="6223439730610765678" at="253,113,264,14" concept="2" />
      <node id="6223439730610765678" at="208,0,220,0" concept="6" trace="set#(Ljava/lang/Boolean;)V" />
      <node id="6223439730610765678" at="220,14,232,14" concept="2" />
      <node id="6223439730610765678" at="206,14,220,14" concept="2" />
      <node id="6223439730610765678" at="170,0,196,0" concept="6" trace="registerSynchronizers#(Ljetbrains/jetpad/mapper/Mapper/SynchronizersConfiguration;)V" />
      <node id="6223439730610765678" at="168,104,196,16" concept="8" />
      <node id="6223439730610765678" at="168,0,198,0" concept="6" trace="createMapper#(Ljava/lang/String;)Ljetbrains/jetpad/mapper/Mapper;" />
      <node id="6223439730610765678" at="166,62,198,14" concept="2" />
      <node id="6223439730610765678" at="238,0,277,0" concept="6" trace="registerSynchronizers#(Ljetbrains/jetpad/mapper/Mapper/SynchronizersConfiguration;)V" />
      <node id="6223439730610765678" at="236,70,277,8" concept="8" />
      <node id="6223439730610765678" at="236,0,279,0" concept="6" trace="createDecorationMapper#()Ljetbrains/jetpad/mapper/Mapper;" />
      <node id="6223439730610765678" at="76,0,140,0" concept="1" trace="BlockCellImpl_nwl53h_a#(Ljetbrains/mps/openapi/editor/EditorContext;Lorg/jetbrains/mps/openapi/model/SNode;)V" />
      <node id="6223439730610765678" at="153,0,234,0" concept="6" trace="registerSynchronizers#(Ljetbrains/jetpad/mapper/Mapper/SynchronizersConfiguration;)V" />
      <node id="6223439730610765678" at="151,58,234,8" concept="8" />
      <node id="6223439730610765678" at="151,0,236,0" concept="6" trace="createMapper#()Ljetbrains/jetpad/mapper/Mapper;" />
      <scope id="6223439730610765678" at="51,26,52,18" />
      <scope id="6223439730610765678" at="55,39,56,40" />
      <scope id="6223439730610765678" at="79,54,80,182" />
      <scope id="6223439730610765678" at="82,64,83,176" />
      <scope id="6223439730610765678" at="89,54,90,167" />
      <scope id="6223439730610765678" at="92,64,93,161" />
      <scope id="6223439730610765678" at="99,55,100,175" />
      <scope id="6223439730610765678" at="102,65,103,175" />
      <scope id="6223439730610765678" at="109,55,110,175" />
      <scope id="6223439730610765678" at="112,65,113,175" />
      <scope id="6223439730610765678" at="119,55,120,179" />
      <scope id="6223439730610765678" at="122,65,123,179" />
      <scope id="6223439730610765678" at="129,55,130,179" />
      <scope id="6223439730610765678" at="132,65,133,179" />
      <scope id="6223439730610765678" at="157,89,158,78" />
      <scope id="6223439730610765678" at="162,89,163,78" />
      <scope id="6223439730610765678" at="174,39,175,77" />
      <scope id="6223439730610765678" at="179,39,180,77" />
      <scope id="6223439730610765678" at="202,49,203,80" />
      <scope id="6223439730610765678" at="211,45,212,27" />
      <scope id="6223439730610765678" at="216,71,217,63" />
      <scope id="6223439730610765678" at="224,40,225,23" />
      <scope id="6223439730610765678" at="242,36,243,19" />
      <scope id="6223439730610765678" at="246,36,247,19" />
      <scope id="6223439730610765678" at="256,34,257,23" />
      <scope id="6223439730610765678" at="266,102,267,88" />
      <scope id="6223439730610765678" at="271,102,272,88" />
      <scope id="6223439730610765678" at="44,97,46,18" />
      <scope id="6223439730610765678" at="184,55,186,91" />
      <scope id="6223439730610765678" at="55,0,58,0" />
      <scope id="6223439730610765678" at="79,0,82,0" />
      <scope id="6223439730610765678" at="82,0,85,0">
        <var name="value" id="6223439730610765678" />
      </scope>
      <scope id="6223439730610765678" at="89,0,92,0" />
      <scope id="6223439730610765678" at="92,0,95,0">
        <var name="value" id="6223439730610765678" />
      </scope>
      <scope id="6223439730610765678" at="99,0,102,0" />
      <scope id="6223439730610765678" at="102,0,105,0">
        <var name="value" id="6223439730610765678" />
      </scope>
      <scope id="6223439730610765678" at="109,0,112,0" />
      <scope id="6223439730610765678" at="112,0,115,0">
        <var name="value" id="6223439730610765678" />
      </scope>
      <scope id="6223439730610765678" at="119,0,122,0" />
      <scope id="6223439730610765678" at="122,0,125,0">
        <var name="value" id="6223439730610765678" />
      </scope>
      <scope id="6223439730610765678" at="129,0,132,0" />
      <scope id="6223439730610765678" at="132,0,135,0">
        <var name="value" id="6223439730610765678" />
      </scope>
      <scope id="6223439730610765678" at="157,0,160,0">
        <var name="portNode" id="6223439730610765678" />
      </scope>
      <scope id="6223439730610765678" at="162,0,165,0">
        <var name="portNode" id="6223439730610765678" />
      </scope>
      <scope id="6223439730610765678" at="174,0,177,0" />
      <scope id="6223439730610765678" at="179,0,182,0" />
      <scope id="6223439730610765678" at="201,48,204,15" />
      <scope id="6223439730610765678" at="210,97,213,19" />
      <scope id="6223439730610765678" at="266,0,269,0">
        <var name="portNode" id="6223439730610765678" />
      </scope>
      <scope id="6223439730610765678" at="271,0,274,0">
        <var name="portNode" id="6223439730610765678" />
      </scope>
      <scope id="6223439730610765678" at="44,0,48,0">
        <var name="context" id="6223439730610765678" />
        <var name="node" id="6223439730610765678" />
      </scope>
      <scope id="6223439730610765678" at="184,0,188,0">
        <var name="bounds" id="6223439730610765678" />
      </scope>
      <scope id="6223439730610765678" at="49,0,54,0" />
      <scope id="6223439730610765678" at="201,0,206,0">
        <var name="isFocused" id="6223439730610765678" />
      </scope>
      <scope id="6223439730610765678" at="209,31,214,17">
        <var name="view" id="6223439730610765678" />
      </scope>
      <scope id="6223439730610765678" at="59,51,65,22">
        <var name="editorCell" id="6223439730610765678" />
      </scope>
      <scope id="6223439730610765678" at="209,31,215,69" />
      <scope id="6223439730610765678" at="255,46,262,148">
        <var name="positionDelta" id="6223439730610765678" />
        <var name="sizeDelta" id="6223439730610765678" />
      </scope>
      <scope id="6223439730610765678" at="59,0,67,0" />
      <scope id="6223439730610765678" at="222,45,230,42">
        <var name="diagramCell" id="6223439730610765678" />
      </scope>
      <scope id="6223439730610765678" at="140,31,149,256" />
      <scope id="6223439730610765678" at="255,0,264,0">
        <var name="delta" id="6223439730610765678" />
      </scope>
      <scope id="6223439730610765678" at="208,49,218,15" />
      <scope id="6223439730610765678" at="222,0,232,0">
        <var name="rect" id="6223439730610765678" />
      </scope>
      <scope id="6223439730610765678" at="140,0,151,0" />
      <scope id="6223439730610765678" at="208,0,220,0">
        <var name="isSelected" id="6223439730610765678" />
      </scope>
      <scope id="6223439730610765678" at="171,103,194,106" />
      <scope id="6223439730610765678" at="170,0,196,0">
        <var name="configuration" id="6223439730610765678" />
      </scope>
      <scope id="6223439730610765678" at="168,104,196,16" />
      <scope id="6223439730610765678" at="168,0,198,0">
        <var name="block" id="6223439730610765678" />
      </scope>
      <scope id="6223439730610765678" at="239,95,275,0">
        <var name="blockMapper" id="6223439730610765678" />
        <var name="contentView" id="6223439730610765678" />
        <var name="diagramCell" id="6223439730610765678" />
      </scope>
      <scope id="6223439730610765678" at="238,0,277,0">
        <var name="configuration" id="6223439730610765678" />
      </scope>
      <scope id="6223439730610765678" at="236,70,277,8" />
      <scope id="6223439730610765678" at="236,0,279,0" />
      <scope id="6223439730610765678" at="76,83,138,20" />
      <scope id="6223439730610765678" at="76,0,140,0">
        <var name="editorContext" id="6223439730610765678" />
        <var name="node" id="6223439730610765678" />
      </scope>
      <scope id="6223439730610765678" at="154,95,232,14">
        <var name="diagramNodeView" id="6223439730610765678" />
        <var name="targetView" id="6223439730610765678" />
      </scope>
      <scope id="6223439730610765678" at="153,0,234,0">
        <var name="configuration" id="6223439730610765678" />
      </scope>
      <scope id="6223439730610765678" at="151,58,234,8" />
      <scope id="6223439730610765678" at="151,0,236,0" />
      <unit id="6223439730610765678" at="156,115,160,11" name="jetbrains.mps.samples.componentDependencies.editor.Component_diagram_EditorBuilder_a$BlockCellImpl_nwl53h_a$7$1" />
      <unit id="6223439730610765678" at="161,117,165,11" name="jetbrains.mps.samples.componentDependencies.editor.Component_diagram_EditorBuilder_a$BlockCellImpl_nwl53h_a$7$2" />
      <unit id="6223439730610765678" at="173,115,177,19" name="jetbrains.mps.samples.componentDependencies.editor.Component_diagram_EditorBuilder_a$BlockCellImpl_nwl53h_a$7$3$1$1" />
      <unit id="6223439730610765678" at="178,115,182,19" name="jetbrains.mps.samples.componentDependencies.editor.Component_diagram_EditorBuilder_a$BlockCellImpl_nwl53h_a$7$3$1$2" />
      <unit id="6223439730610765678" at="265,131,269,11" name="jetbrains.mps.samples.componentDependencies.editor.Component_diagram_EditorBuilder_a$BlockCellImpl_nwl53h_a$8$2" />
      <unit id="6223439730610765678" at="270,133,274,11" name="jetbrains.mps.samples.componentDependencies.editor.Component_diagram_EditorBuilder_a$BlockCellImpl_nwl53h_a$8$3" />
      <unit id="6223439730610765678" at="183,88,188,19" name="jetbrains.mps.samples.componentDependencies.editor.Component_diagram_EditorBuilder_a$BlockCellImpl_nwl53h_a$7$3$1$3" />
      <unit id="6223439730610765678" at="200,80,206,11" name="jetbrains.mps.samples.componentDependencies.editor.Component_diagram_EditorBuilder_a$BlockCellImpl_nwl53h_a$7$4" />
      <unit id="6223439730610765678" at="78,38,85,7" name="jetbrains.mps.samples.componentDependencies.editor.Component_diagram_EditorBuilder_a$BlockCellImpl_nwl53h_a$1" />
      <unit id="6223439730610765678" at="88,38,95,7" name="jetbrains.mps.samples.componentDependencies.editor.Component_diagram_EditorBuilder_a$BlockCellImpl_nwl53h_a$2" />
      <unit id="6223439730610765678" at="98,38,105,7" name="jetbrains.mps.samples.componentDependencies.editor.Component_diagram_EditorBuilder_a$BlockCellImpl_nwl53h_a$3" />
      <unit id="6223439730610765678" at="108,38,115,7" name="jetbrains.mps.samples.componentDependencies.editor.Component_diagram_EditorBuilder_a$BlockCellImpl_nwl53h_a$4" />
      <unit id="6223439730610765678" at="118,38,125,7" name="jetbrains.mps.samples.componentDependencies.editor.Component_diagram_EditorBuilder_a$BlockCellImpl_nwl53h_a$5" />
      <unit id="6223439730610765678" at="128,38,135,7" name="jetbrains.mps.samples.componentDependencies.editor.Component_diagram_EditorBuilder_a$BlockCellImpl_nwl53h_a$6" />
      <unit id="6223439730610765678" at="254,83,264,11" name="jetbrains.mps.samples.componentDependencies.editor.Component_diagram_EditorBuilder_a$BlockCellImpl_nwl53h_a$8$1" />
      <unit id="6223439730610765678" at="221,79,232,11" name="jetbrains.mps.samples.componentDependencies.editor.Component_diagram_EditorBuilder_a$BlockCellImpl_nwl53h_a$7$6" />
      <unit id="6223439730610765678" at="207,74,220,11" name="jetbrains.mps.samples.componentDependencies.editor.Component_diagram_EditorBuilder_a$BlockCellImpl_nwl53h_a$7$5" />
      <unit id="6223439730610765678" at="169,25,196,15" name="jetbrains.mps.samples.componentDependencies.editor.Component_diagram_EditorBuilder_a$BlockCellImpl_nwl53h_a$7$3$1" />
      <unit id="6223439730610765678" at="167,134,198,11" name="jetbrains.mps.samples.componentDependencies.editor.Component_diagram_EditorBuilder_a$BlockCellImpl_nwl53h_a$7$3" />
      <unit id="6223439730610765678" at="237,17,277,7" name="jetbrains.mps.samples.componentDependencies.editor.Component_diagram_EditorBuilder_a$BlockCellImpl_nwl53h_a$8" />
      <unit id="6223439730610765678" at="152,17,234,7" name="jetbrains.mps.samples.componentDependencies.editor.Component_diagram_EditorBuilder_a$BlockCellImpl_nwl53h_a$7" />
      <unit id="6223439730610765678" at="67,0,280,0" name="jetbrains.mps.samples.componentDependencies.editor.Component_diagram_EditorBuilder_a$BlockCellImpl_nwl53h_a" />
      <unit id="6223439730610765678" at="40,0,281,0" name="jetbrains.mps.samples.componentDependencies.editor.Component_diagram_EditorBuilder_a" />
    </file>
  </root>
  <root nodeRef="r:7ef60438-f5cb-4ce3-b173-829ec8cb68a1(jetbrains.mps.samples.componentDependencies.editor)/6223439730611580091">
    <file name="ComponentSet_Editor.java">
<<<<<<< HEAD
      <node id="6223439730611580091" at="11,79,12,78" concept="8" />
      <node id="6223439730611580091" at="11,0,14,0" concept="6" trace="createEditorCell#(Ljetbrains/mps/openapi/editor/EditorContext;Lorg/jetbrains/mps/openapi/model/SNode;)Ljetbrains/mps/openapi/editor/cells/EditorCell;" />
      <scope id="6223439730611580091" at="11,79,12,78" />
      <scope id="6223439730611580091" at="11,0,14,0">
        <var name="editorContext" id="6223439730611580091" />
        <var name="node" id="6223439730611580091" />
      </scope>
      <unit id="6223439730611580091" at="10,0,15,0" name="jetbrains.mps.samples.componentDependencies.editor.ComponentSet_Editor" />
    </file>
    <file name="ComponentSet_EditorBuilder_a.java">
      <node id="6223439730611580091" at="37,92,38,19" concept="12" />
      <node id="6223439730611580091" at="38,19,39,18" concept="2" />
      <node id="6223439730611580091" at="44,26,45,18" concept="8" />
      <node id="6223439730611580091" at="48,39,49,39" concept="8" />
      <node id="6223439730611580091" at="52,50,53,104" concept="7" />
      <node id="6223439730611580091" at="53,104,54,48" concept="2" />
      <node id="6223439730611580091" at="54,48,55,28" concept="2" />
      <node id="6223439730611580091" at="55,28,56,65" concept="2" />
      <node id="6223439730611580091" at="56,65,57,59" concept="2" />
      <node id="6223439730611580091" at="57,59,58,59" concept="2" />
      <node id="6223439730611580091" at="58,59,59,59" concept="2" />
      <node id="6223439730611580091" at="59,59,60,22" concept="8" />
      <node id="6223439730611580091" at="62,51,63,106" concept="7" />
      <node id="6223439730611580091" at="63,106,64,49" concept="2" />
      <node id="6223439730611580091" at="64,49,65,58" concept="2" />
      <node id="6223439730611580091" at="65,58,66,58" concept="2" />
      <node id="6223439730611580091" at="66,58,67,22" concept="8" />
      <node id="7433225748202665926" at="69,50,70,105" concept="7" />
      <node id="7433225748202665926" at="70,105,71,48" concept="2" />
      <node id="7433225748202665926" at="71,48,72,34" concept="7" />
      <node id="7433225748202665926" at="72,34,73,108" concept="2" />
      <node id="7433225748202665926" at="73,108,74,40" concept="2" />
      <node id="7433225748202665926" at="74,40,75,34" concept="2" />
      <node id="7433225748202665926" at="75,34,76,22" concept="8" />
      <node id="7433225748202665989" at="78,50,79,89" concept="7" />
      <node id="7433225748202665989" at="79,89,80,30" concept="2" />
      <node id="7433225748202665989" at="80,30,81,44" concept="2" />
      <node id="7433225748202665989" at="81,44,82,40" concept="2" />
      <node id="7433225748202665989" at="82,40,83,26" concept="7" />
      <node id="7433225748202665989" at="83,26,84,63" concept="2" />
      <node id="7433225748202665989" at="84,63,85,43" concept="2" />
      <node id="7433225748202665989" at="85,43,86,34" concept="7" />
      <node id="7433225748202665989" at="86,34,87,108" concept="2" />
      <node id="7433225748202665989" at="87,108,88,40" concept="2" />
      <node id="7433225748202665989" at="88,40,89,73" concept="2" />
      <node id="7433225748202665989" at="89,73,90,57" concept="7" />
      <node id="7433225748202665989" at="90,57,91,59" concept="7" />
      <node id="7433225748202665989" at="92,35,93,87" concept="7" />
      <node id="7433225748202665989" at="93,87,94,94" concept="8" />
      <node id="7433225748202665989" at="95,10,96,22" concept="8" />
      <node id="6223439730611580091" at="98,51,99,106" concept="7" />
      <node id="6223439730611580091" at="99,106,100,49" concept="2" />
      <node id="6223439730611580091" at="100,49,101,58" concept="2" />
      <node id="6223439730611580091" at="101,58,102,58" concept="2" />
      <node id="6223439730611580091" at="102,58,103,22" concept="8" />
      <node id="6223439730611580098" at="105,50,106,106" concept="7" />
      <node id="6223439730611580098" at="106,106,107,48" concept="2" />
      <node id="6223439730611580098" at="107,48,108,34" concept="2" />
      <node id="6223439730611580098" at="108,34,109,22" concept="8" />
      <node id="6223439730611580109" at="111,50,112,89" concept="7" />
      <node id="6223439730611580109" at="112,89,113,29" concept="2" />
      <node id="6223439730611580109" at="113,29,114,42" concept="2" />
      <node id="6223439730611580109" at="114,42,115,26" concept="7" />
      <node id="6223439730611580109" at="115,26,116,63" concept="2" />
      <node id="6223439730611580109" at="116,63,117,42" concept="2" />
      <node id="6223439730611580109" at="117,42,118,73" concept="2" />
      <node id="6223439730611580109" at="118,73,119,57" concept="7" />
      <node id="6223439730611580109" at="119,57,120,59" concept="7" />
      <node id="6223439730611580109" at="121,35,122,87" concept="7" />
      <node id="6223439730611580109" at="122,87,123,94" concept="8" />
      <node id="6223439730611580109" at="124,10,125,22" concept="8" />
      <node id="6223439730611580091" at="127,51,128,106" concept="7" />
      <node id="6223439730611580091" at="128,106,129,49" concept="2" />
      <node id="6223439730611580091" at="129,49,130,60" concept="2" />
      <node id="6223439730611580091" at="130,60,131,61" concept="2" />
      <node id="6223439730611580091" at="131,61,132,22" concept="8" />
      <node id="6223439730611580154" at="134,52,135,85" concept="7" />
      <node id="6223439730611580154" at="135,85,136,22" concept="8" />
      <node id="6223439730611580091" at="138,53,139,144" concept="7" />
      <node id="6223439730611580091" at="139,144,140,93" concept="7" />
      <node id="6223439730611580091" at="140,93,141,50" concept="2" />
      <node id="6223439730611580091" at="141,50,142,49" concept="2" />
      <node id="6223439730611580091" at="142,49,143,22" concept="8" />
      <node id="6223439730611580091" at="146,102,147,50" concept="12" />
      <node id="6223439730611580091" at="149,66,150,93" concept="8" />
      <node id="6223439730611580091" at="152,57,153,65" concept="7" />
      <node id="6223439730611580091" at="153,65,154,58" concept="2" />
      <node id="6223439730611580091" at="154,58,155,25" concept="8" />
      <node id="6223439730611580091" at="157,41,158,34" concept="7" />
      <node id="6223439730611580091" at="158,34,159,42" concept="2" />
      <node id="6223439730611580091" at="159,42,160,49" concept="2" />
      <node id="6223439730611580091" at="160,49,161,23" concept="8" />
      <node id="6223439730611580091" at="164,96,165,134" concept="2" />
      <node id="6223439730611580091" at="166,34,167,142" concept="2" />
      <node id="6223439730611580091" at="167,142,168,146" concept="2" />
      <node id="6223439730611580091" at="170,122,171,398" concept="2" />
      <node id="6223439730611580091" at="34,0,36,0" concept="3" trace="myNode" />
      <node id="6223439730611580091" at="48,0,51,0" concept="6" trace="createCell#()Ljetbrains/mps/openapi/editor/cells/EditorCell;" />
      <node id="6223439730611580091" at="146,0,149,0" concept="1" trace="componentListHandler_uhrskj_b2a#(Lorg/jetbrains/mps/openapi/model/SNode;Ljava/lang/String;Ljetbrains/mps/openapi/editor/EditorContext;)V" />
      <node id="6223439730611580091" at="149,0,152,0" concept="6" trace="createNodeToInsert#(Ljetbrains/mps/openapi/editor/EditorContext;)Lorg/jetbrains/mps/openapi/model/SNode;" />
      <node id="6223439730611580091" at="169,9,172,9" concept="5" />
      <node id="6223439730611580091" at="37,0,41,0" concept="1" trace="ComponentSet_EditorBuilder_a#(Ljetbrains/mps/openapi/editor/EditorContext;Lorg/jetbrains/mps/openapi/model/SNode;)V" />
      <node id="6223439730611580154" at="134,0,138,0" concept="6" trace="createIndentCell_uhrskj_a2a#()Ljetbrains/mps/openapi/editor/cells/EditorCell;" />
      <node id="6223439730611580091" at="165,134,169,9" concept="5" />
      <node id="6223439730611580091" at="42,0,47,0" concept="6" trace="getNode#()Lorg/jetbrains/mps/openapi/model/SNode;" />
      <node id="7433225748202665989" at="91,59,96,22" concept="5" />
      <node id="6223439730611580109" at="120,59,125,22" concept="5" />
      <node id="6223439730611580091" at="152,0,157,0" concept="6" trace="createNodeCell#(Lorg/jetbrains/mps/openapi/model/SNode;)Ljetbrains/mps/openapi/editor/cells/EditorCell;" />
      <node id="6223439730611580098" at="105,0,111,0" concept="6" trace="createConstant_uhrskj_a1a#()Ljetbrains/mps/openapi/editor/cells/EditorCell;" />
      <node id="6223439730611580091" at="157,0,163,0" concept="6" trace="createEmptyCell#()Ljetbrains/mps/openapi/editor/cells/EditorCell;" />
      <node id="6223439730611580091" at="62,0,69,0" concept="6" trace="createCollection_uhrskj_a0#()Ljetbrains/mps/openapi/editor/cells/EditorCell;" />
      <node id="6223439730611580091" at="98,0,105,0" concept="6" trace="createCollection_uhrskj_b0#()Ljetbrains/mps/openapi/editor/cells/EditorCell;" />
      <node id="6223439730611580091" at="127,0,134,0" concept="6" trace="createCollection_uhrskj_c0#()Ljetbrains/mps/openapi/editor/cells/EditorCell;" />
      <node id="6223439730611580091" at="138,0,145,0" concept="6" trace="createRefNodeList_uhrskj_b2a#()Ljetbrains/mps/openapi/editor/cells/EditorCell;" />
      <node id="7433225748202665926" at="69,0,78,0" concept="6" trace="createConstant_uhrskj_a0a#()Ljetbrains/mps/openapi/editor/cells/EditorCell;" />
      <node id="6223439730611580091" at="52,0,62,0" concept="6" trace="createCollection_uhrskj_a#()Ljetbrains/mps/openapi/editor/cells/EditorCell;" />
      <node id="6223439730611580091" at="163,86,173,7" concept="5" />
      <node id="6223439730611580091" at="163,0,175,0" concept="6" trace="installElementCellActions#(Lorg/jetbrains/mps/openapi/model/SNode;Ljetbrains/mps/openapi/editor/cells/EditorCell;)V" />
      <node id="6223439730611580109" at="111,0,127,0" concept="6" trace="createProperty_uhrskj_b1a#()Ljetbrains/mps/openapi/editor/cells/EditorCell;" />
      <node id="7433225748202665989" at="78,0,98,0" concept="6" trace="createProperty_uhrskj_b0a#()Ljetbrains/mps/openapi/editor/cells/EditorCell;" />
      <scope id="6223439730611580091" at="44,26,45,18" />
      <scope id="6223439730611580091" at="48,39,49,39" />
      <scope id="6223439730611580091" at="146,102,147,50" />
      <scope id="6223439730611580091" at="149,66,150,93" />
      <scope id="6223439730611580091" at="170,122,171,398" />
      <scope id="6223439730611580091" at="37,92,39,18" />
      <scope id="7433225748202665989" at="92,35,94,94">
        <var name="manager" id="7433225748202665989" />
      </scope>
      <scope id="6223439730611580109" at="121,35,123,94">
        <var name="manager" id="6223439730611580109" />
      </scope>
      <scope id="6223439730611580154" at="134,52,136,22">
        <var name="editorCell" id="6223439730611580154" />
      </scope>
      <scope id="6223439730611580091" at="166,34,168,146" />
      <scope id="6223439730611580091" at="48,0,51,0" />
      <scope id="6223439730611580091" at="146,0,149,0">
=======
      <node id="6223439730611580091" at="33,79,34,63" concept="8" />
      <node id="6223439730611580091" at="36,89,37,97" concept="7" />
      <node id="6223439730611580091" at="37,97,38,48" concept="2" />
      <node id="6223439730611580091" at="38,48,39,28" concept="2" />
      <node id="6223439730611580091" at="39,28,40,83" concept="2" />
      <node id="6223439730611580091" at="40,83,41,83" concept="2" />
      <node id="6223439730611580091" at="41,83,42,83" concept="2" />
      <node id="6223439730611580091" at="42,83,43,22" concept="8" />
      <node id="6223439730611580091" at="45,90,46,99" concept="7" />
      <node id="6223439730611580091" at="46,99,47,49" concept="2" />
      <node id="6223439730611580091" at="47,49,48,82" concept="2" />
      <node id="6223439730611580091" at="48,82,49,82" concept="2" />
      <node id="6223439730611580091" at="49,82,50,22" concept="8" />
      <node id="7433225748202665926" at="52,89,53,98" concept="7" />
      <node id="7433225748202665926" at="53,98,54,48" concept="2" />
      <node id="7433225748202665926" at="54,48,55,34" concept="7" />
      <node id="7433225748202665926" at="55,34,56,111" concept="2" />
      <node id="7433225748202665926" at="56,111,57,40" concept="2" />
      <node id="7433225748202665926" at="57,40,58,34" concept="2" />
      <node id="7433225748202665926" at="58,34,59,22" concept="8" />
      <node id="7433225748202665989" at="61,89,62,82" concept="7" />
      <node id="7433225748202665989" at="62,82,63,30" concept="2" />
      <node id="7433225748202665989" at="63,30,64,44" concept="2" />
      <node id="7433225748202665989" at="64,44,65,40" concept="2" />
      <node id="7433225748202665989" at="65,40,66,26" concept="7" />
      <node id="7433225748202665989" at="66,26,67,58" concept="2" />
      <node id="7433225748202665989" at="67,58,68,43" concept="2" />
      <node id="7433225748202665989" at="68,43,69,34" concept="7" />
      <node id="7433225748202665989" at="69,34,70,111" concept="2" />
      <node id="7433225748202665989" at="70,111,71,40" concept="2" />
      <node id="7433225748202665989" at="71,40,72,73" concept="2" />
      <node id="7433225748202665989" at="72,73,73,57" concept="7" />
      <node id="7433225748202665989" at="74,35,75,82" concept="7" />
      <node id="7433225748202665989" at="75,82,76,112" concept="8" />
      <node id="7433225748202665989" at="77,10,78,22" concept="8" />
      <node id="6223439730611580091" at="80,90,81,99" concept="7" />
      <node id="6223439730611580091" at="81,99,82,49" concept="2" />
      <node id="6223439730611580091" at="82,49,83,82" concept="2" />
      <node id="6223439730611580091" at="83,82,84,82" concept="2" />
      <node id="6223439730611580091" at="84,82,85,22" concept="8" />
      <node id="6223439730611580098" at="87,89,88,99" concept="7" />
      <node id="6223439730611580098" at="88,99,89,48" concept="2" />
      <node id="6223439730611580098" at="89,48,90,34" concept="2" />
      <node id="6223439730611580098" at="90,34,91,22" concept="8" />
      <node id="6223439730611580109" at="93,89,94,82" concept="7" />
      <node id="6223439730611580109" at="94,82,95,29" concept="2" />
      <node id="6223439730611580109" at="95,29,96,42" concept="2" />
      <node id="6223439730611580109" at="96,42,97,26" concept="7" />
      <node id="6223439730611580109" at="97,26,98,58" concept="2" />
      <node id="6223439730611580109" at="98,58,99,42" concept="2" />
      <node id="6223439730611580109" at="99,42,100,73" concept="2" />
      <node id="6223439730611580109" at="100,73,101,57" concept="7" />
      <node id="6223439730611580109" at="102,35,103,82" concept="7" />
      <node id="6223439730611580109" at="103,82,104,112" concept="8" />
      <node id="6223439730611580109" at="105,10,106,22" concept="8" />
      <node id="6223439730611580091" at="108,90,109,99" concept="7" />
      <node id="6223439730611580091" at="109,99,110,49" concept="2" />
      <node id="6223439730611580091" at="110,49,111,84" concept="2" />
      <node id="6223439730611580091" at="111,84,112,85" concept="2" />
      <node id="6223439730611580091" at="112,85,113,22" concept="8" />
      <node id="6223439730611580154" at="115,91,116,78" concept="7" />
      <node id="6223439730611580154" at="116,78,117,22" concept="8" />
      <node id="6223439730611580091" at="119,92,120,128" concept="7" />
      <node id="6223439730611580091" at="120,128,121,108" concept="7" />
      <node id="6223439730611580091" at="121,108,122,50" concept="2" />
      <node id="6223439730611580091" at="122,50,123,49" concept="2" />
      <node id="6223439730611580091" at="123,49,124,22" concept="8" />
      <node id="6223439730611580091" at="127,102,128,50" concept="11" />
      <node id="6223439730611580091" at="130,66,131,41" concept="7" />
      <node id="6223439730611580091" at="131,41,132,93" concept="8" />
      <node id="6223439730611580091" at="134,86,135,80" concept="7" />
      <node id="6223439730611580091" at="135,80,136,95" concept="2" />
      <node id="6223439730611580091" at="136,95,137,25" concept="8" />
      <node id="6223439730611580091" at="139,68,140,34" concept="7" />
      <node id="6223439730611580091" at="140,34,141,55" concept="2" />
      <node id="6223439730611580091" at="141,55,142,87" concept="2" />
      <node id="6223439730611580091" at="142,87,143,23" concept="8" />
      <node id="6223439730611580091" at="146,96,147,134" concept="2" />
      <node id="6223439730611580091" at="148,34,149,142" concept="2" />
      <node id="6223439730611580091" at="149,142,150,146" concept="2" />
      <node id="6223439730611580091" at="152,122,153,396" concept="2" />
      <node id="6223439730611580091" at="33,0,36,0" concept="6" trace="createEditorCell#(Ljetbrains/mps/openapi/editor/EditorContext;Lorg/jetbrains/mps/openapi/model/SNode;)Ljetbrains/mps/openapi/editor/cells/EditorCell;" />
      <node id="6223439730611580091" at="127,0,130,0" concept="1" trace="componentListHandler_uhrskj_b2a#(Lorg/jetbrains/mps/openapi/model/SNode;Ljava/lang/String;Ljetbrains/mps/openapi/editor/EditorContext;)V" />
      <node id="6223439730611580091" at="151,9,154,9" concept="5" />
      <node id="6223439730611580154" at="115,0,119,0" concept="6" trace="createIndentCell_uhrskj_a2a#(Ljetbrains/mps/openapi/editor/EditorContext;Lorg/jetbrains/mps/openapi/model/SNode;)Ljetbrains/mps/openapi/editor/cells/EditorCell;" />
      <node id="6223439730611580091" at="130,0,134,0" concept="6" trace="createNodeToInsert#(Ljetbrains/mps/openapi/editor/EditorContext;)Lorg/jetbrains/mps/openapi/model/SNode;" />
      <node id="6223439730611580091" at="147,134,151,9" concept="5" />
      <node id="7433225748202665989" at="73,57,78,22" concept="5" />
      <node id="6223439730611580109" at="101,57,106,22" concept="5" />
      <node id="6223439730611580091" at="134,0,139,0" concept="6" trace="createNodeCell#(Ljetbrains/mps/openapi/editor/EditorContext;Lorg/jetbrains/mps/openapi/model/SNode;)Ljetbrains/mps/openapi/editor/cells/EditorCell;" />
      <node id="6223439730611580098" at="87,0,93,0" concept="6" trace="createConstant_uhrskj_a1a#(Ljetbrains/mps/openapi/editor/EditorContext;Lorg/jetbrains/mps/openapi/model/SNode;)Ljetbrains/mps/openapi/editor/cells/EditorCell;" />
      <node id="6223439730611580091" at="139,0,145,0" concept="6" trace="createEmptyCell#(Ljetbrains/mps/openapi/editor/EditorContext;)Ljetbrains/mps/openapi/editor/cells/EditorCell;" />
      <node id="6223439730611580091" at="45,0,52,0" concept="6" trace="createCollection_uhrskj_a0#(Ljetbrains/mps/openapi/editor/EditorContext;Lorg/jetbrains/mps/openapi/model/SNode;)Ljetbrains/mps/openapi/editor/cells/EditorCell;" />
      <node id="6223439730611580091" at="80,0,87,0" concept="6" trace="createCollection_uhrskj_b0#(Ljetbrains/mps/openapi/editor/EditorContext;Lorg/jetbrains/mps/openapi/model/SNode;)Ljetbrains/mps/openapi/editor/cells/EditorCell;" />
      <node id="6223439730611580091" at="108,0,115,0" concept="6" trace="createCollection_uhrskj_c0#(Ljetbrains/mps/openapi/editor/EditorContext;Lorg/jetbrains/mps/openapi/model/SNode;)Ljetbrains/mps/openapi/editor/cells/EditorCell;" />
      <node id="6223439730611580091" at="119,0,126,0" concept="6" trace="createRefNodeList_uhrskj_b2a#(Ljetbrains/mps/openapi/editor/EditorContext;Lorg/jetbrains/mps/openapi/model/SNode;)Ljetbrains/mps/openapi/editor/cells/EditorCell;" />
      <node id="6223439730611580091" at="36,0,45,0" concept="6" trace="createCollection_uhrskj_a#(Ljetbrains/mps/openapi/editor/EditorContext;Lorg/jetbrains/mps/openapi/model/SNode;)Ljetbrains/mps/openapi/editor/cells/EditorCell;" />
      <node id="7433225748202665926" at="52,0,61,0" concept="6" trace="createConstant_uhrskj_a0a#(Ljetbrains/mps/openapi/editor/EditorContext;Lorg/jetbrains/mps/openapi/model/SNode;)Ljetbrains/mps/openapi/editor/cells/EditorCell;" />
      <node id="6223439730611580091" at="145,132,155,7" concept="5" />
      <node id="6223439730611580091" at="145,0,157,0" concept="6" trace="installElementCellActions#(Lorg/jetbrains/mps/openapi/model/SNode;Lorg/jetbrains/mps/openapi/model/SNode;Ljetbrains/mps/openapi/editor/cells/EditorCell;Ljetbrains/mps/openapi/editor/EditorContext;)V" />
      <node id="6223439730611580109" at="93,0,108,0" concept="6" trace="createProperty_uhrskj_b1a#(Ljetbrains/mps/openapi/editor/EditorContext;Lorg/jetbrains/mps/openapi/model/SNode;)Ljetbrains/mps/openapi/editor/cells/EditorCell;" />
      <node id="7433225748202665989" at="61,0,80,0" concept="6" trace="createProperty_uhrskj_b0a#(Ljetbrains/mps/openapi/editor/EditorContext;Lorg/jetbrains/mps/openapi/model/SNode;)Ljetbrains/mps/openapi/editor/cells/EditorCell;" />
      <scope id="6223439730611580091" at="33,79,34,63" />
      <scope id="6223439730611580091" at="127,102,128,50" />
      <scope id="6223439730611580091" at="152,122,153,396" />
      <scope id="7433225748202665989" at="74,35,76,112">
        <var name="manager" id="7433225748202665989" />
      </scope>
      <scope id="6223439730611580109" at="102,35,104,112">
        <var name="manager" id="6223439730611580109" />
      </scope>
      <scope id="6223439730611580154" at="115,91,117,22">
        <var name="editorCell" id="6223439730611580154" />
      </scope>
      <scope id="6223439730611580091" at="130,66,132,93">
        <var name="listOwner" id="6223439730611580091" />
      </scope>
      <scope id="6223439730611580091" at="148,34,150,146" />
      <scope id="6223439730611580091" at="33,0,36,0">
        <var name="editorContext" id="6223439730611580091" />
        <var name="node" id="6223439730611580091" />
      </scope>
      <scope id="6223439730611580091" at="127,0,130,0">
>>>>>>> bd830ede
        <var name="childRole" id="6223439730611580091" />
        <var name="context" id="6223439730611580091" />
        <var name="ownerNode" id="6223439730611580091" />
      </scope>
<<<<<<< HEAD
      <scope id="6223439730611580091" at="149,0,152,0">
        <var name="editorContext" id="6223439730611580091" />
      </scope>
      <scope id="6223439730611580091" at="152,57,155,25">
        <var name="elementCell" id="6223439730611580091" />
      </scope>
      <scope id="6223439730611580091" at="37,0,41,0">
        <var name="context" id="6223439730611580091" />
        <var name="node" id="6223439730611580091" />
      </scope>
      <scope id="6223439730611580098" at="105,50,109,22">
        <var name="editorCell" id="6223439730611580098" />
      </scope>
      <scope id="6223439730611580154" at="134,0,138,0" />
      <scope id="6223439730611580091" at="157,41,161,23">
=======
      <scope id="6223439730611580091" at="134,86,137,25">
        <var name="elementCell" id="6223439730611580091" />
      </scope>
      <scope id="6223439730611580098" at="87,89,91,22">
        <var name="editorCell" id="6223439730611580098" />
      </scope>
      <scope id="6223439730611580154" at="115,0,119,0">
        <var name="editorContext" id="6223439730611580154" />
        <var name="node" id="6223439730611580154" />
      </scope>
      <scope id="6223439730611580091" at="130,0,134,0">
        <var name="editorContext" id="6223439730611580091" />
      </scope>
      <scope id="6223439730611580091" at="139,68,143,23">
>>>>>>> bd830ede
        <var name="emptyCell" id="6223439730611580091" />
      </scope>
      <scope id="6223439730611580091" at="42,0,47,0" />
      <scope id="6223439730611580091" at="62,51,67,22">
        <var name="editorCell" id="6223439730611580091" />
      </scope>
<<<<<<< HEAD
      <scope id="6223439730611580091" at="98,51,103,22">
        <var name="editorCell" id="6223439730611580091" />
      </scope>
      <scope id="6223439730611580091" at="127,51,132,22">
        <var name="editorCell" id="6223439730611580091" />
      </scope>
      <scope id="6223439730611580091" at="138,53,143,22">
        <var name="editorCell" id="6223439730611580091" />
        <var name="handler" id="6223439730611580091" />
      </scope>
      <scope id="6223439730611580091" at="152,0,157,0">
        <var name="elementNode" id="6223439730611580091" />
      </scope>
      <scope id="6223439730611580098" at="105,0,111,0" />
      <scope id="6223439730611580091" at="157,0,163,0" />
      <scope id="6223439730611580091" at="62,0,69,0" />
      <scope id="7433225748202665926" at="69,50,76,22">
        <var name="editorCell" id="7433225748202665926" />
        <var name="style" id="7433225748202665926" />
      </scope>
      <scope id="6223439730611580091" at="98,0,105,0" />
      <scope id="6223439730611580091" at="127,0,134,0" />
      <scope id="6223439730611580091" at="138,0,145,0" />
      <scope id="6223439730611580091" at="52,50,60,22">
        <var name="editorCell" id="6223439730611580091" />
      </scope>
      <scope id="6223439730611580091" at="164,96,172,9" />
      <scope id="7433225748202665926" at="69,0,78,0" />
      <scope id="6223439730611580091" at="52,0,62,0" />
      <scope id="6223439730611580091" at="163,86,173,7" />
      <scope id="6223439730611580091" at="163,0,175,0">
=======
      <scope id="6223439730611580091" at="80,90,85,22">
        <var name="editorCell" id="6223439730611580091" />
      </scope>
      <scope id="6223439730611580091" at="108,90,113,22">
        <var name="editorCell" id="6223439730611580091" />
      </scope>
      <scope id="6223439730611580091" at="119,92,124,22">
        <var name="editorCell" id="6223439730611580091" />
        <var name="handler" id="6223439730611580091" />
      </scope>
      <scope id="6223439730611580091" at="134,0,139,0">
        <var name="editorContext" id="6223439730611580091" />
        <var name="elementNode" id="6223439730611580091" />
      </scope>
      <scope id="6223439730611580098" at="87,0,93,0">
        <var name="editorContext" id="6223439730611580098" />
        <var name="node" id="6223439730611580098" />
      </scope>
      <scope id="6223439730611580091" at="139,0,145,0">
        <var name="editorContext" id="6223439730611580091" />
      </scope>
      <scope id="6223439730611580091" at="36,89,43,22">
        <var name="editorCell" id="6223439730611580091" />
      </scope>
      <scope id="6223439730611580091" at="45,0,52,0">
        <var name="editorContext" id="6223439730611580091" />
        <var name="node" id="6223439730611580091" />
      </scope>
      <scope id="7433225748202665926" at="52,89,59,22">
        <var name="editorCell" id="7433225748202665926" />
        <var name="style" id="7433225748202665926" />
      </scope>
      <scope id="6223439730611580091" at="80,0,87,0">
        <var name="editorContext" id="6223439730611580091" />
        <var name="node" id="6223439730611580091" />
      </scope>
      <scope id="6223439730611580091" at="108,0,115,0">
        <var name="editorContext" id="6223439730611580091" />
        <var name="node" id="6223439730611580091" />
      </scope>
      <scope id="6223439730611580091" at="119,0,126,0">
        <var name="editorContext" id="6223439730611580091" />
        <var name="node" id="6223439730611580091" />
      </scope>
      <scope id="6223439730611580091" at="146,96,154,9" />
      <scope id="6223439730611580091" at="36,0,45,0">
        <var name="editorContext" id="6223439730611580091" />
        <var name="node" id="6223439730611580091" />
      </scope>
      <scope id="7433225748202665926" at="52,0,61,0">
        <var name="editorContext" id="7433225748202665926" />
        <var name="node" id="7433225748202665926" />
      </scope>
      <scope id="6223439730611580091" at="145,132,155,7" />
      <scope id="6223439730611580091" at="145,0,157,0">
        <var name="editorContext" id="6223439730611580091" />
>>>>>>> bd830ede
        <var name="elementCell" id="6223439730611580091" />
        <var name="elementNode" id="6223439730611580091" />
      </scope>
<<<<<<< HEAD
      <scope id="6223439730611580109" at="111,50,125,22">
=======
      <scope id="6223439730611580109" at="93,89,106,22">
>>>>>>> bd830ede
        <var name="attributeConcept" id="6223439730611580109" />
        <var name="editorCell" id="6223439730611580109" />
        <var name="provider" id="6223439730611580109" />
      </scope>
<<<<<<< HEAD
      <scope id="6223439730611580109" at="111,0,127,0" />
      <scope id="7433225748202665989" at="78,50,96,22">
=======
      <scope id="6223439730611580109" at="93,0,108,0">
        <var name="editorContext" id="6223439730611580109" />
        <var name="node" id="6223439730611580109" />
      </scope>
      <scope id="7433225748202665989" at="61,89,78,22">
>>>>>>> bd830ede
        <var name="attributeConcept" id="7433225748202665989" />
        <var name="editorCell" id="7433225748202665989" />
        <var name="provider" id="7433225748202665989" />
        <var name="style" id="7433225748202665989" />
      </scope>
<<<<<<< HEAD
      <scope id="7433225748202665989" at="78,0,98,0" />
      <unit id="6223439730611580091" at="145,0,176,0" name="jetbrains.mps.samples.componentDependencies.editor.ComponentSet_EditorBuilder_a$componentListHandler_uhrskj_b2a" />
      <unit id="6223439730611580091" at="33,0,177,0" name="jetbrains.mps.samples.componentDependencies.editor.ComponentSet_EditorBuilder_a" />
=======
      <scope id="7433225748202665989" at="61,0,80,0">
        <var name="editorContext" id="7433225748202665989" />
        <var name="node" id="7433225748202665989" />
      </scope>
      <unit id="6223439730611580091" at="126,0,158,0" name="jetbrains.mps.samples.componentDependencies.editor.ComponentSet_Editor$componentListHandler_uhrskj_b2a" />
      <unit id="6223439730611580091" at="32,0,159,0" name="jetbrains.mps.samples.componentDependencies.editor.ComponentSet_Editor" />
>>>>>>> bd830ede
    </file>
  </root>
  <root nodeRef="r:7ef60438-f5cb-4ce3-b173-829ec8cb68a1(jetbrains.mps.samples.componentDependencies.editor)/6223439730611584163">
    <file name="Component_Editor.java">
<<<<<<< HEAD
      <node id="6223439730611584163" at="11,79,12,75" concept="8" />
      <node id="6223439730611584163" at="14,82,15,78" concept="8" />
      <node id="6223439730611584163" at="11,0,14,0" concept="6" trace="createEditorCell#(Ljetbrains/mps/openapi/editor/EditorContext;Lorg/jetbrains/mps/openapi/model/SNode;)Ljetbrains/mps/openapi/editor/cells/EditorCell;" />
      <node id="6223439730611584163" at="14,0,17,0" concept="6" trace="createInspectedCell#(Ljetbrains/mps/openapi/editor/EditorContext;Lorg/jetbrains/mps/openapi/model/SNode;)Ljetbrains/mps/openapi/editor/cells/EditorCell;" />
      <scope id="6223439730611584163" at="11,79,12,75" />
      <scope id="6223439730611584163" at="14,82,15,78" />
      <scope id="6223439730611584163" at="11,0,14,0">
=======
      <node id="6223439730611584163" at="32,79,33,63" concept="8" />
      <node id="6223439730611584163" at="35,82,36,65" concept="8" />
      <node id="6223439730611584163" at="38,89,39,99" concept="7" />
      <node id="6223439730611584163" at="39,99,40,48" concept="2" />
      <node id="6223439730611584163" at="40,48,41,28" concept="2" />
      <node id="6223439730611584163" at="41,28,42,34" concept="7" />
      <node id="6223439730611584163" at="42,34,43,52" concept="2" />
      <node id="6223439730611584163" at="43,52,44,40" concept="2" />
      <node id="6223439730611584163" at="45,61,46,85" concept="2" />
      <node id="6223439730611584163" at="47,5,48,22" concept="8" />
      <node id="6223439730611584163" at="50,90,51,96" concept="7" />
      <node id="6223439730611584163" at="51,96,52,49" concept="2" />
      <node id="6223439730611584163" at="52,49,53,82" concept="2" />
      <node id="6223439730611584163" at="53,82,54,82" concept="2" />
      <node id="6223439730611584163" at="54,82,55,82" concept="2" />
      <node id="6223439730611584163" at="55,82,56,82" concept="2" />
      <node id="6223439730611584163" at="56,82,57,82" concept="2" />
      <node id="6223439730611584163" at="57,82,58,84" concept="2" />
      <node id="6223439730611584163" at="58,84,59,82" concept="2" />
      <node id="6223439730611584163" at="59,82,60,22" concept="8" />
      <node id="7433225748202091544" at="62,97,63,391" concept="7" />
      <node id="7433225748202093543" at="63,391,64,227" concept="8" />
      <node id="6223439730611584187" at="66,89,67,95" concept="7" />
      <node id="6223439730611584187" at="67,95,68,48" concept="2" />
      <node id="6223439730611584187" at="68,48,69,34" concept="2" />
      <node id="6223439730611584187" at="69,34,70,22" concept="8" />
      <node id="6223439730611584211" at="72,89,73,82" concept="7" />
      <node id="6223439730611584211" at="73,82,74,29" concept="2" />
      <node id="6223439730611584211" at="74,29,75,42" concept="2" />
      <node id="6223439730611584211" at="75,42,76,26" concept="7" />
      <node id="6223439730611584211" at="76,26,77,58" concept="2" />
      <node id="6223439730611584211" at="77,58,78,42" concept="2" />
      <node id="6223439730611584211" at="78,42,79,73" concept="2" />
      <node id="6223439730611584211" at="79,73,80,57" concept="7" />
      <node id="6223439730611584211" at="81,35,82,82" concept="7" />
      <node id="6223439730611584211" at="82,82,83,112" concept="8" />
      <node id="6223439730611584211" at="84,10,85,22" concept="8" />
      <node id="8153794773744337503" at="87,89,88,95" concept="7" />
      <node id="8153794773744337503" at="88,95,89,48" concept="2" />
      <node id="8153794773744337503" at="89,48,90,34" concept="2" />
      <node id="8153794773744337503" at="90,34,91,22" concept="8" />
      <node id="8153794773744339116" at="93,89,94,82" concept="7" />
      <node id="8153794773744339116" at="94,82,95,34" concept="2" />
      <node id="8153794773744339116" at="95,34,96,47" concept="2" />
      <node id="8153794773744339116" at="96,47,97,26" concept="7" />
      <node id="8153794773744339116" at="97,26,98,58" concept="2" />
      <node id="8153794773744339116" at="98,58,99,47" concept="2" />
      <node id="8153794773744339116" at="99,47,100,73" concept="2" />
      <node id="8153794773744339116" at="100,73,101,57" concept="7" />
      <node id="8153794773744339116" at="102,35,103,82" concept="7" />
      <node id="8153794773744339116" at="103,82,104,112" concept="8" />
      <node id="8153794773744339116" at="105,10,106,22" concept="8" />
      <node id="8153794773741515346" at="108,89,109,87" concept="7" />
      <node id="8153794773741515346" at="109,87,110,48" concept="2" />
      <node id="8153794773741515346" at="110,48,111,34" concept="7" />
      <node id="8153794773741515346" at="111,34,112,63" concept="2" />
      <node id="8153794773741515346" at="112,63,113,40" concept="2" />
      <node id="8153794773741515346" at="113,40,114,34" concept="2" />
      <node id="8153794773741515346" at="114,34,115,22" concept="8" />
      <node id="6223439730611584163" at="117,91,118,96" concept="7" />
      <node id="6223439730611584163" at="118,96,119,50" concept="2" />
      <node id="6223439730611584163" at="119,50,120,34" concept="7" />
      <node id="6223439730611584163" at="120,34,121,52" concept="2" />
      <node id="6223439730611584163" at="121,52,122,61" concept="2" />
      <node id="6223439730611584163" at="122,61,123,63" concept="2" />
      <node id="6223439730611584163" at="123,63,124,40" concept="2" />
      <node id="6223439730611584163" at="124,40,125,83" concept="2" />
      <node id="6223439730611584163" at="125,83,126,86" concept="2" />
      <node id="6223439730611584163" at="126,86,127,83" concept="2" />
      <node id="6223439730611584163" at="127,83,128,86" concept="2" />
      <node id="6223439730611584163" at="128,86,129,83" concept="2" />
      <node id="6223439730611584163" at="129,83,130,86" concept="2" />
      <node id="6223439730611584163" at="130,86,131,22" concept="8" />
      <node id="8153794773741654908" at="133,90,134,98" concept="7" />
      <node id="8153794773741654908" at="134,98,135,49" concept="2" />
      <node id="8153794773741654908" at="135,49,136,34" concept="7" />
      <node id="8153794773741654908" at="136,34,137,63" concept="2" />
      <node id="8153794773741654908" at="137,63,138,40" concept="2" />
      <node id="8153794773741654908" at="138,40,139,34" concept="2" />
      <node id="8153794773741654908" at="139,34,140,22" concept="8" />
      <node id="6223439730611584163" at="142,93,143,112" concept="7" />
      <node id="6223439730611584163" at="143,112,144,106" concept="7" />
      <node id="6223439730611584163" at="144,106,145,43" concept="2" />
      <node id="6223439730611584163" at="145,43,146,34" concept="7" />
      <node id="6223439730611584163" at="146,34,147,61" concept="2" />
      <node id="6223439730611584163" at="147,61,148,71" concept="2" />
      <node id="6223439730611584163" at="148,71,149,40" concept="2" />
      <node id="6223439730611584163" at="149,40,150,49" concept="2" />
      <node id="6223439730611584163" at="150,49,151,22" concept="8" />
      <node id="6223439730611584163" at="154,96,155,50" concept="11" />
      <node id="6223439730611584163" at="157,66,158,41" concept="7" />
      <node id="6223439730611584163" at="158,41,159,93" concept="8" />
      <node id="6223439730611584163" at="161,86,162,80" concept="7" />
      <node id="6223439730611584163" at="162,80,163,95" concept="2" />
      <node id="6223439730611584163" at="163,95,164,25" concept="8" />
      <node id="6223439730611584163" at="166,68,167,34" concept="7" />
      <node id="6223439730611584163" at="167,34,168,55" concept="2" />
      <node id="6223439730611584163" at="168,55,169,87" concept="2" />
      <node id="6223439730611584163" at="169,87,170,23" concept="8" />
      <node id="6223439730611584163" at="173,96,174,134" concept="2" />
      <node id="6223439730611584163" at="175,34,176,142" concept="2" />
      <node id="6223439730611584163" at="176,142,177,146" concept="2" />
      <node id="6223439730611584163" at="179,122,180,389" concept="2" />
      <node id="8153794773741659533" at="185,90,186,99" concept="7" />
      <node id="8153794773741659533" at="186,99,187,49" concept="2" />
      <node id="8153794773741659533" at="187,49,188,34" concept="7" />
      <node id="8153794773741659533" at="188,34,189,63" concept="2" />
      <node id="8153794773741659533" at="189,63,190,40" concept="2" />
      <node id="8153794773741659533" at="190,40,191,34" concept="2" />
      <node id="8153794773741659533" at="191,34,192,22" concept="8" />
      <node id="6223439730611584163" at="194,93,195,114" concept="7" />
      <node id="6223439730611584163" at="195,114,196,106" concept="7" />
      <node id="6223439730611584163" at="196,106,197,44" concept="2" />
      <node id="6223439730611584163" at="197,44,198,34" concept="7" />
      <node id="6223439730611584163" at="198,34,199,61" concept="2" />
      <node id="6223439730611584163" at="199,61,200,71" concept="2" />
      <node id="6223439730611584163" at="200,71,201,40" concept="2" />
      <node id="6223439730611584163" at="201,40,202,49" concept="2" />
      <node id="6223439730611584163" at="202,49,203,22" concept="8" />
      <node id="6223439730611584163" at="206,97,207,50" concept="11" />
      <node id="6223439730611584163" at="209,66,210,41" concept="7" />
      <node id="6223439730611584163" at="210,41,211,93" concept="8" />
      <node id="6223439730611584163" at="213,86,214,80" concept="7" />
      <node id="6223439730611584163" at="214,80,215,95" concept="2" />
      <node id="6223439730611584163" at="215,95,216,25" concept="8" />
      <node id="6223439730611584163" at="218,68,219,34" concept="7" />
      <node id="6223439730611584163" at="219,34,220,55" concept="2" />
      <node id="6223439730611584163" at="220,55,221,87" concept="2" />
      <node id="6223439730611584163" at="221,87,222,23" concept="8" />
      <node id="6223439730611584163" at="225,96,226,134" concept="2" />
      <node id="6223439730611584163" at="227,34,228,142" concept="2" />
      <node id="6223439730611584163" at="228,142,229,146" concept="2" />
      <node id="6223439730611584163" at="231,122,232,390" concept="2" />
      <node id="8153794773741663266" at="237,90,238,99" concept="7" />
      <node id="8153794773741663266" at="238,99,239,49" concept="2" />
      <node id="8153794773741663266" at="239,49,240,34" concept="7" />
      <node id="8153794773741663266" at="240,34,241,63" concept="2" />
      <node id="8153794773741663266" at="241,63,242,40" concept="2" />
      <node id="8153794773741663266" at="242,40,243,34" concept="2" />
      <node id="8153794773741663266" at="243,34,244,22" concept="8" />
      <node id="6223439730611584163" at="246,93,247,114" concept="7" />
      <node id="6223439730611584163" at="247,114,248,106" concept="7" />
      <node id="6223439730611584163" at="248,106,249,44" concept="2" />
      <node id="6223439730611584163" at="249,44,250,34" concept="7" />
      <node id="6223439730611584163" at="250,34,251,61" concept="2" />
      <node id="6223439730611584163" at="251,61,252,71" concept="2" />
      <node id="6223439730611584163" at="252,71,253,40" concept="2" />
      <node id="6223439730611584163" at="253,40,254,49" concept="2" />
      <node id="6223439730611584163" at="254,49,255,22" concept="8" />
      <node id="6223439730611584163" at="258,97,259,50" concept="11" />
      <node id="6223439730611584163" at="261,66,262,41" concept="7" />
      <node id="6223439730611584163" at="262,41,263,93" concept="8" />
      <node id="6223439730611584163" at="265,86,266,80" concept="7" />
      <node id="6223439730611584163" at="266,80,267,95" concept="2" />
      <node id="6223439730611584163" at="267,95,268,25" concept="8" />
      <node id="6223439730611584163" at="270,68,271,34" concept="7" />
      <node id="6223439730611584163" at="271,34,272,55" concept="2" />
      <node id="6223439730611584163" at="272,55,273,87" concept="2" />
      <node id="6223439730611584163" at="273,87,274,23" concept="8" />
      <node id="6223439730611584163" at="277,96,278,134" concept="2" />
      <node id="6223439730611584163" at="279,34,280,142" concept="2" />
      <node id="6223439730611584163" at="280,142,281,146" concept="2" />
      <node id="6223439730611584163" at="283,122,284,390" concept="2" />
      <node id="8153794773741520869" at="289,89,290,87" concept="7" />
      <node id="8153794773741520869" at="290,87,291,48" concept="2" />
      <node id="8153794773741520869" at="291,48,292,34" concept="2" />
      <node id="8153794773741520869" at="292,34,293,22" concept="8" />
      <node id="6223439730611584163" at="295,91,296,97" concept="7" />
      <node id="6223439730611584163" at="296,97,297,50" concept="2" />
      <node id="6223439730611584163" at="297,50,298,28" concept="2" />
      <node id="6223439730611584163" at="298,28,299,81" concept="2" />
      <node id="6223439730611584163" at="299,81,300,83" concept="2" />
      <node id="6223439730611584163" at="300,83,301,83" concept="2" />
      <node id="6223439730611584163" at="301,83,302,83" concept="2" />
      <node id="6223439730611584163" at="302,83,303,83" concept="2" />
      <node id="6223439730611584163" at="303,83,304,22" concept="8" />
      <node id="4074989001239636741" at="306,88,307,94" concept="7" />
      <node id="4074989001239636741" at="307,94,308,47" concept="2" />
      <node id="4074989001239636741" at="308,47,309,34" concept="2" />
      <node id="4074989001239636741" at="309,34,310,22" concept="8" />
      <node id="6223439730611584163" at="312,90,313,99" concept="7" />
      <node id="6223439730611584163" at="313,99,314,49" concept="2" />
      <node id="6223439730611584163" at="314,49,315,34" concept="7" />
      <node id="6223439730611584163" at="315,34,316,52" concept="2" />
      <node id="6223439730611584163" at="316,52,317,40" concept="2" />
      <node id="6223439730611584163" at="317,40,318,82" concept="2" />
      <node id="6223439730611584163" at="318,82,319,82" concept="2" />
      <node id="6223439730611584163" at="319,82,320,22" concept="8" />
      <node id="4074989001239644493" at="322,89,323,88" concept="7" />
      <node id="4074989001239644493" at="323,88,324,48" concept="2" />
      <node id="4074989001239644493" at="324,48,325,34" concept="2" />
      <node id="4074989001239644493" at="325,34,326,22" concept="8" />
      <node id="4074989001239644494" at="328,89,329,82" concept="7" />
      <node id="4074989001239644494" at="329,82,330,26" concept="2" />
      <node id="4074989001239644494" at="330,26,331,39" concept="2" />
      <node id="4074989001239644494" at="331,39,332,26" concept="7" />
      <node id="4074989001239644494" at="332,26,333,58" concept="2" />
      <node id="4074989001239644494" at="333,58,334,39" concept="2" />
      <node id="4074989001239644494" at="334,39,335,73" concept="2" />
      <node id="4074989001239644494" at="335,73,336,57" concept="7" />
      <node id="4074989001239644494" at="337,35,338,82" concept="7" />
      <node id="4074989001239644494" at="338,82,339,112" concept="8" />
      <node id="4074989001239644494" at="340,10,341,22" concept="8" />
      <node id="6223439730611584163" at="343,90,344,99" concept="7" />
      <node id="6223439730611584163" at="344,99,345,49" concept="2" />
      <node id="6223439730611584163" at="345,49,346,34" concept="7" />
      <node id="6223439730611584163" at="346,34,347,52" concept="2" />
      <node id="6223439730611584163" at="347,52,348,40" concept="2" />
      <node id="6223439730611584163" at="348,40,349,82" concept="2" />
      <node id="6223439730611584163" at="349,82,350,82" concept="2" />
      <node id="6223439730611584163" at="350,82,351,22" concept="8" />
      <node id="4074989001239636751" at="353,89,354,88" concept="7" />
      <node id="4074989001239636751" at="354,88,355,48" concept="2" />
      <node id="4074989001239636751" at="355,48,356,34" concept="2" />
      <node id="4074989001239636751" at="356,34,357,22" concept="8" />
      <node id="4074989001239636765" at="359,89,360,82" concept="7" />
      <node id="4074989001239636765" at="360,82,361,26" concept="2" />
      <node id="4074989001239636765" at="361,26,362,39" concept="2" />
      <node id="4074989001239636765" at="362,39,363,26" concept="7" />
      <node id="4074989001239636765" at="363,26,364,58" concept="2" />
      <node id="4074989001239636765" at="364,58,365,39" concept="2" />
      <node id="4074989001239636765" at="365,39,366,73" concept="2" />
      <node id="4074989001239636765" at="366,73,367,57" concept="7" />
      <node id="4074989001239636765" at="368,35,369,82" concept="7" />
      <node id="4074989001239636765" at="369,82,370,112" concept="8" />
      <node id="4074989001239636765" at="371,10,372,22" concept="8" />
      <node id="6223439730611584163" at="374,90,375,99" concept="7" />
      <node id="6223439730611584163" at="375,99,376,49" concept="2" />
      <node id="6223439730611584163" at="376,49,377,34" concept="7" />
      <node id="6223439730611584163" at="377,34,378,52" concept="2" />
      <node id="6223439730611584163" at="378,52,379,40" concept="2" />
      <node id="6223439730611584163" at="379,40,380,82" concept="2" />
      <node id="6223439730611584163" at="380,82,381,82" concept="2" />
      <node id="6223439730611584163" at="381,82,382,22" concept="8" />
      <node id="7320619074817546041" at="384,89,385,92" concept="7" />
      <node id="7320619074817546041" at="385,92,386,48" concept="2" />
      <node id="7320619074817546041" at="386,48,387,34" concept="2" />
      <node id="7320619074817546041" at="387,34,388,22" concept="8" />
      <node id="7320619074817546042" at="390,89,391,82" concept="7" />
      <node id="7320619074817546042" at="391,82,392,30" concept="2" />
      <node id="7320619074817546042" at="392,30,393,43" concept="2" />
      <node id="7320619074817546042" at="393,43,394,26" concept="7" />
      <node id="7320619074817546042" at="394,26,395,58" concept="2" />
      <node id="7320619074817546042" at="395,58,396,43" concept="2" />
      <node id="7320619074817546042" at="396,43,397,73" concept="2" />
      <node id="7320619074817546042" at="397,73,398,57" concept="7" />
      <node id="7320619074817546042" at="399,35,400,82" concept="7" />
      <node id="7320619074817546042" at="400,82,401,112" concept="8" />
      <node id="7320619074817546042" at="402,10,403,22" concept="8" />
      <node id="6223439730611584163" at="405,90,406,99" concept="7" />
      <node id="6223439730611584163" at="406,99,407,49" concept="2" />
      <node id="6223439730611584163" at="407,49,408,34" concept="7" />
      <node id="6223439730611584163" at="408,34,409,52" concept="2" />
      <node id="6223439730611584163" at="409,52,410,40" concept="2" />
      <node id="6223439730611584163" at="410,40,411,82" concept="2" />
      <node id="6223439730611584163" at="411,82,412,82" concept="2" />
      <node id="6223439730611584163" at="412,82,413,22" concept="8" />
      <node id="7320619074817546046" at="415,89,416,93" concept="7" />
      <node id="7320619074817546046" at="416,93,417,48" concept="2" />
      <node id="7320619074817546046" at="417,48,418,34" concept="2" />
      <node id="7320619074817546046" at="418,34,419,22" concept="8" />
      <node id="7320619074817546047" at="421,89,422,82" concept="7" />
      <node id="7320619074817546047" at="422,82,423,30" concept="2" />
      <node id="7320619074817546047" at="423,30,424,43" concept="2" />
      <node id="7320619074817546047" at="424,43,425,26" concept="7" />
      <node id="7320619074817546047" at="425,26,426,58" concept="2" />
      <node id="7320619074817546047" at="426,58,427,43" concept="2" />
      <node id="7320619074817546047" at="427,43,428,73" concept="2" />
      <node id="7320619074817546047" at="428,73,429,57" concept="7" />
      <node id="7320619074817546047" at="430,35,431,82" concept="7" />
      <node id="7320619074817546047" at="431,82,432,112" concept="8" />
      <node id="7320619074817546047" at="433,10,434,22" concept="8" />
      <node id="6223439730611584163" at="32,0,35,0" concept="6" trace="createEditorCell#(Ljetbrains/mps/openapi/editor/EditorContext;Lorg/jetbrains/mps/openapi/model/SNode;)Ljetbrains/mps/openapi/editor/cells/EditorCell;" />
      <node id="6223439730611584163" at="35,0,38,0" concept="6" trace="createInspectedCell#(Ljetbrains/mps/openapi/editor/EditorContext;Lorg/jetbrains/mps/openapi/model/SNode;)Ljetbrains/mps/openapi/editor/cells/EditorCell;" />
      <node id="6223439730611584163" at="44,40,47,5" concept="5" />
      <node id="6223439730611584163" at="154,0,157,0" concept="1" trace="inListHandler_3k4y3b_b5a0#(Lorg/jetbrains/mps/openapi/model/SNode;Ljava/lang/String;Ljetbrains/mps/openapi/editor/EditorContext;)V" />
      <node id="6223439730611584163" at="178,9,181,9" concept="5" />
      <node id="6223439730611584163" at="206,0,209,0" concept="1" trace="outListHandler_3k4y3b_d5a0#(Lorg/jetbrains/mps/openapi/model/SNode;Ljava/lang/String;Ljetbrains/mps/openapi/editor/EditorContext;)V" />
      <node id="6223439730611584163" at="230,9,233,9" concept="5" />
      <node id="6223439730611584163" at="258,0,261,0" concept="1" trace="depListHandler_3k4y3b_f5a0#(Lorg/jetbrains/mps/openapi/model/SNode;Ljava/lang/String;Ljetbrains/mps/openapi/editor/EditorContext;)V" />
      <node id="6223439730611584163" at="282,9,285,9" concept="5" />
      <node id="7433225748201961531" at="62,0,66,0" concept="10" trace="renderingCondition_3k4y3b_a0a#(Lorg/jetbrains/mps/openapi/model/SNode;Ljetbrains/mps/openapi/editor/EditorContext;)Z" />
      <node id="6223439730611584163" at="157,0,161,0" concept="6" trace="createNodeToInsert#(Ljetbrains/mps/openapi/editor/EditorContext;)Lorg/jetbrains/mps/openapi/model/SNode;" />
      <node id="6223439730611584163" at="174,134,178,9" concept="5" />
      <node id="6223439730611584163" at="209,0,213,0" concept="6" trace="createNodeToInsert#(Ljetbrains/mps/openapi/editor/EditorContext;)Lorg/jetbrains/mps/openapi/model/SNode;" />
      <node id="6223439730611584163" at="226,134,230,9" concept="5" />
      <node id="6223439730611584163" at="261,0,265,0" concept="6" trace="createNodeToInsert#(Ljetbrains/mps/openapi/editor/EditorContext;)Lorg/jetbrains/mps/openapi/model/SNode;" />
      <node id="6223439730611584163" at="278,134,282,9" concept="5" />
      <node id="6223439730611584211" at="80,57,85,22" concept="5" />
      <node id="8153794773744339116" at="101,57,106,22" concept="5" />
      <node id="6223439730611584163" at="161,0,166,0" concept="6" trace="createNodeCell#(Ljetbrains/mps/openapi/editor/EditorContext;Lorg/jetbrains/mps/openapi/model/SNode;)Ljetbrains/mps/openapi/editor/cells/EditorCell;" />
      <node id="6223439730611584163" at="213,0,218,0" concept="6" trace="createNodeCell#(Ljetbrains/mps/openapi/editor/EditorContext;Lorg/jetbrains/mps/openapi/model/SNode;)Ljetbrains/mps/openapi/editor/cells/EditorCell;" />
      <node id="6223439730611584163" at="265,0,270,0" concept="6" trace="createNodeCell#(Ljetbrains/mps/openapi/editor/EditorContext;Lorg/jetbrains/mps/openapi/model/SNode;)Ljetbrains/mps/openapi/editor/cells/EditorCell;" />
      <node id="4074989001239644494" at="336,57,341,22" concept="5" />
      <node id="4074989001239636765" at="367,57,372,22" concept="5" />
      <node id="7320619074817546042" at="398,57,403,22" concept="5" />
      <node id="7320619074817546047" at="429,57,434,22" concept="5" />
      <node id="6223439730611584187" at="66,0,72,0" concept="6" trace="createConstant_3k4y3b_a0a#(Ljetbrains/mps/openapi/editor/EditorContext;Lorg/jetbrains/mps/openapi/model/SNode;)Ljetbrains/mps/openapi/editor/cells/EditorCell;" />
      <node id="8153794773744337503" at="87,0,93,0" concept="6" trace="createConstant_3k4y3b_c0a#(Ljetbrains/mps/openapi/editor/EditorContext;Lorg/jetbrains/mps/openapi/model/SNode;)Ljetbrains/mps/openapi/editor/cells/EditorCell;" />
      <node id="6223439730611584163" at="166,0,172,0" concept="6" trace="createEmptyCell#(Ljetbrains/mps/openapi/editor/EditorContext;)Ljetbrains/mps/openapi/editor/cells/EditorCell;" />
      <node id="6223439730611584163" at="218,0,224,0" concept="6" trace="createEmptyCell#(Ljetbrains/mps/openapi/editor/EditorContext;)Ljetbrains/mps/openapi/editor/cells/EditorCell;" />
      <node id="6223439730611584163" at="270,0,276,0" concept="6" trace="createEmptyCell#(Ljetbrains/mps/openapi/editor/EditorContext;)Ljetbrains/mps/openapi/editor/cells/EditorCell;" />
      <node id="8153794773741520869" at="289,0,295,0" concept="6" trace="createConstant_3k4y3b_g0a#(Ljetbrains/mps/openapi/editor/EditorContext;Lorg/jetbrains/mps/openapi/model/SNode;)Ljetbrains/mps/openapi/editor/cells/EditorCell;" />
      <node id="4074989001239636741" at="306,0,312,0" concept="6" trace="createConstant_3k4y3b_a0#(Ljetbrains/mps/openapi/editor/EditorContext;Lorg/jetbrains/mps/openapi/model/SNode;)Ljetbrains/mps/openapi/editor/cells/EditorCell;" />
      <node id="4074989001239644493" at="322,0,328,0" concept="6" trace="createConstant_3k4y3b_a1a#(Ljetbrains/mps/openapi/editor/EditorContext;Lorg/jetbrains/mps/openapi/model/SNode;)Ljetbrains/mps/openapi/editor/cells/EditorCell;" />
      <node id="4074989001239636751" at="353,0,359,0" concept="6" trace="createConstant_3k4y3b_a2a#(Ljetbrains/mps/openapi/editor/EditorContext;Lorg/jetbrains/mps/openapi/model/SNode;)Ljetbrains/mps/openapi/editor/cells/EditorCell;" />
      <node id="7320619074817546041" at="384,0,390,0" concept="6" trace="createConstant_3k4y3b_a3a#(Ljetbrains/mps/openapi/editor/EditorContext;Lorg/jetbrains/mps/openapi/model/SNode;)Ljetbrains/mps/openapi/editor/cells/EditorCell;" />
      <node id="7320619074817546046" at="415,0,421,0" concept="6" trace="createConstant_3k4y3b_a4a#(Ljetbrains/mps/openapi/editor/EditorContext;Lorg/jetbrains/mps/openapi/model/SNode;)Ljetbrains/mps/openapi/editor/cells/EditorCell;" />
      <node id="8153794773741515346" at="108,0,117,0" concept="6" trace="createConstant_3k4y3b_e0a#(Ljetbrains/mps/openapi/editor/EditorContext;Lorg/jetbrains/mps/openapi/model/SNode;)Ljetbrains/mps/openapi/editor/cells/EditorCell;" />
      <node id="8153794773741654908" at="133,0,142,0" concept="6" trace="createConstant_3k4y3b_a5a0#(Ljetbrains/mps/openapi/editor/EditorContext;Lorg/jetbrains/mps/openapi/model/SNode;)Ljetbrains/mps/openapi/editor/cells/EditorCell;" />
      <node id="8153794773741659533" at="185,0,194,0" concept="6" trace="createConstant_3k4y3b_c5a0#(Ljetbrains/mps/openapi/editor/EditorContext;Lorg/jetbrains/mps/openapi/model/SNode;)Ljetbrains/mps/openapi/editor/cells/EditorCell;" />
      <node id="8153794773741663266" at="237,0,246,0" concept="6" trace="createConstant_3k4y3b_e5a0#(Ljetbrains/mps/openapi/editor/EditorContext;Lorg/jetbrains/mps/openapi/model/SNode;)Ljetbrains/mps/openapi/editor/cells/EditorCell;" />
      <node id="6223439730611584163" at="172,132,182,7" concept="5" />
      <node id="6223439730611584163" at="224,132,234,7" concept="5" />
      <node id="6223439730611584163" at="276,132,286,7" concept="5" />
      <node id="6223439730611584163" at="312,0,322,0" concept="6" trace="createCollection_3k4y3b_b0#(Ljetbrains/mps/openapi/editor/EditorContext;Lorg/jetbrains/mps/openapi/model/SNode;)Ljetbrains/mps/openapi/editor/cells/EditorCell;" />
      <node id="6223439730611584163" at="343,0,353,0" concept="6" trace="createCollection_3k4y3b_c0#(Ljetbrains/mps/openapi/editor/EditorContext;Lorg/jetbrains/mps/openapi/model/SNode;)Ljetbrains/mps/openapi/editor/cells/EditorCell;" />
      <node id="6223439730611584163" at="374,0,384,0" concept="6" trace="createCollection_3k4y3b_d0#(Ljetbrains/mps/openapi/editor/EditorContext;Lorg/jetbrains/mps/openapi/model/SNode;)Ljetbrains/mps/openapi/editor/cells/EditorCell;" />
      <node id="6223439730611584163" at="405,0,415,0" concept="6" trace="createCollection_3k4y3b_e0#(Ljetbrains/mps/openapi/editor/EditorContext;Lorg/jetbrains/mps/openapi/model/SNode;)Ljetbrains/mps/openapi/editor/cells/EditorCell;" />
      <node id="6223439730611584163" at="142,0,153,0" concept="6" trace="createRefNodeList_3k4y3b_b5a0#(Ljetbrains/mps/openapi/editor/EditorContext;Lorg/jetbrains/mps/openapi/model/SNode;)Ljetbrains/mps/openapi/editor/cells/EditorCell;" />
      <node id="6223439730611584163" at="194,0,205,0" concept="6" trace="createRefNodeList_3k4y3b_d5a0#(Ljetbrains/mps/openapi/editor/EditorContext;Lorg/jetbrains/mps/openapi/model/SNode;)Ljetbrains/mps/openapi/editor/cells/EditorCell;" />
      <node id="6223439730611584163" at="246,0,257,0" concept="6" trace="createRefNodeList_3k4y3b_f5a0#(Ljetbrains/mps/openapi/editor/EditorContext;Lorg/jetbrains/mps/openapi/model/SNode;)Ljetbrains/mps/openapi/editor/cells/EditorCell;" />
      <node id="6223439730611584163" at="295,0,306,0" concept="6" trace="createCollection_3k4y3b_a_0#(Ljetbrains/mps/openapi/editor/EditorContext;Lorg/jetbrains/mps/openapi/model/SNode;)Ljetbrains/mps/openapi/editor/cells/EditorCell;" />
      <node id="6223439730611584163" at="38,0,50,0" concept="6" trace="createCollection_3k4y3b_a#(Ljetbrains/mps/openapi/editor/EditorContext;Lorg/jetbrains/mps/openapi/model/SNode;)Ljetbrains/mps/openapi/editor/cells/EditorCell;" />
      <node id="6223439730611584163" at="50,0,62,0" concept="6" trace="createCollection_3k4y3b_a0#(Ljetbrains/mps/openapi/editor/EditorContext;Lorg/jetbrains/mps/openapi/model/SNode;)Ljetbrains/mps/openapi/editor/cells/EditorCell;" />
      <node id="6223439730611584163" at="172,0,184,0" concept="6" trace="installElementCellActions#(Lorg/jetbrains/mps/openapi/model/SNode;Lorg/jetbrains/mps/openapi/model/SNode;Ljetbrains/mps/openapi/editor/cells/EditorCell;Ljetbrains/mps/openapi/editor/EditorContext;)V" />
      <node id="6223439730611584163" at="224,0,236,0" concept="6" trace="installElementCellActions#(Lorg/jetbrains/mps/openapi/model/SNode;Lorg/jetbrains/mps/openapi/model/SNode;Ljetbrains/mps/openapi/editor/cells/EditorCell;Ljetbrains/mps/openapi/editor/EditorContext;)V" />
      <node id="6223439730611584163" at="276,0,288,0" concept="6" trace="installElementCellActions#(Lorg/jetbrains/mps/openapi/model/SNode;Lorg/jetbrains/mps/openapi/model/SNode;Ljetbrains/mps/openapi/editor/cells/EditorCell;Ljetbrains/mps/openapi/editor/EditorContext;)V" />
      <node id="6223439730611584211" at="72,0,87,0" concept="6" trace="createProperty_3k4y3b_b0a#(Ljetbrains/mps/openapi/editor/EditorContext;Lorg/jetbrains/mps/openapi/model/SNode;)Ljetbrains/mps/openapi/editor/cells/EditorCell;" />
      <node id="8153794773744339116" at="93,0,108,0" concept="6" trace="createProperty_3k4y3b_d0a#(Ljetbrains/mps/openapi/editor/EditorContext;Lorg/jetbrains/mps/openapi/model/SNode;)Ljetbrains/mps/openapi/editor/cells/EditorCell;" />
      <node id="4074989001239644494" at="328,0,343,0" concept="6" trace="createProperty_3k4y3b_b1a#(Ljetbrains/mps/openapi/editor/EditorContext;Lorg/jetbrains/mps/openapi/model/SNode;)Ljetbrains/mps/openapi/editor/cells/EditorCell;" />
      <node id="4074989001239636765" at="359,0,374,0" concept="6" trace="createProperty_3k4y3b_b2a#(Ljetbrains/mps/openapi/editor/EditorContext;Lorg/jetbrains/mps/openapi/model/SNode;)Ljetbrains/mps/openapi/editor/cells/EditorCell;" />
      <node id="7320619074817546042" at="390,0,405,0" concept="6" trace="createProperty_3k4y3b_b3a#(Ljetbrains/mps/openapi/editor/EditorContext;Lorg/jetbrains/mps/openapi/model/SNode;)Ljetbrains/mps/openapi/editor/cells/EditorCell;" />
      <node id="7320619074817546047" at="421,0,436,0" concept="6" trace="createProperty_3k4y3b_b4a#(Ljetbrains/mps/openapi/editor/EditorContext;Lorg/jetbrains/mps/openapi/model/SNode;)Ljetbrains/mps/openapi/editor/cells/EditorCell;" />
      <node id="6223439730611584163" at="117,0,133,0" concept="6" trace="createCollection_3k4y3b_f0a#(Ljetbrains/mps/openapi/editor/EditorContext;Lorg/jetbrains/mps/openapi/model/SNode;)Ljetbrains/mps/openapi/editor/cells/EditorCell;" />
      <scope id="6223439730611584163" at="32,79,33,63" />
      <scope id="6223439730611584163" at="35,82,36,65" />
      <scope id="6223439730611584163" at="45,61,46,85" />
      <scope id="6223439730611584163" at="154,96,155,50" />
      <scope id="6223439730611584163" at="179,122,180,389" />
      <scope id="6223439730611584163" at="206,97,207,50" />
      <scope id="6223439730611584163" at="231,122,232,390" />
      <scope id="6223439730611584163" at="258,97,259,50" />
      <scope id="6223439730611584163" at="283,122,284,390" />
      <scope id="7433225748201961532" at="62,97,64,227">
        <var name="query" id="7433225748202091545" />
      </scope>
      <scope id="6223439730611584211" at="81,35,83,112">
        <var name="manager" id="6223439730611584211" />
      </scope>
      <scope id="8153794773744339116" at="102,35,104,112">
        <var name="manager" id="8153794773744339116" />
      </scope>
      <scope id="6223439730611584163" at="157,66,159,93">
        <var name="listOwner" id="6223439730611584163" />
      </scope>
      <scope id="6223439730611584163" at="175,34,177,146" />
      <scope id="6223439730611584163" at="209,66,211,93">
        <var name="listOwner" id="6223439730611584163" />
      </scope>
      <scope id="6223439730611584163" at="227,34,229,146" />
      <scope id="6223439730611584163" at="261,66,263,93">
        <var name="listOwner" id="6223439730611584163" />
      </scope>
      <scope id="6223439730611584163" at="279,34,281,146" />
      <scope id="4074989001239644494" at="337,35,339,112">
        <var name="manager" id="4074989001239644494" />
      </scope>
      <scope id="4074989001239636765" at="368,35,370,112">
        <var name="manager" id="4074989001239636765" />
      </scope>
      <scope id="7320619074817546042" at="399,35,401,112">
        <var name="manager" id="7320619074817546042" />
      </scope>
      <scope id="7320619074817546047" at="430,35,432,112">
        <var name="manager" id="7320619074817546047" />
      </scope>
      <scope id="6223439730611584163" at="32,0,35,0">
>>>>>>> bd830ede
        <var name="editorContext" id="6223439730611584163" />
        <var name="node" id="6223439730611584163" />
      </scope>
      <scope id="6223439730611584163" at="14,0,17,0">
        <var name="editorContext" id="6223439730611584163" />
        <var name="node" id="6223439730611584163" />
      </scope>
<<<<<<< HEAD
      <unit id="6223439730611584163" at="10,0,18,0" name="jetbrains.mps.samples.componentDependencies.editor.Component_Editor" />
    </file>
    <file name="Component_EditorBuilder_a.java">
      <node id="6223439730611584163" at="36,89,37,19" concept="12" />
      <node id="6223439730611584163" at="37,19,38,18" concept="2" />
      <node id="6223439730611584163" at="43,26,44,18" concept="8" />
      <node id="6223439730611584163" at="47,39,48,39" concept="8" />
      <node id="6223439730611584163" at="51,50,52,106" concept="7" />
      <node id="6223439730611584163" at="52,106,53,48" concept="2" />
      <node id="6223439730611584163" at="53,48,54,28" concept="2" />
      <node id="6223439730611584163" at="54,28,55,65" concept="2" />
      <node id="6223439730611584163" at="55,65,56,34" concept="7" />
      <node id="6223439730611584163" at="56,34,57,49" concept="2" />
      <node id="6223439730611584163" at="57,49,58,40" concept="2" />
      <node id="6223439730611584163" at="59,68,60,61" concept="2" />
      <node id="6223439730611584163" at="61,5,62,22" concept="8" />
      <node id="6223439730611584163" at="64,51,65,103" concept="7" />
      <node id="6223439730611584163" at="65,103,66,49" concept="2" />
      <node id="6223439730611584163" at="66,49,67,58" concept="2" />
      <node id="6223439730611584163" at="67,58,68,58" concept="2" />
      <node id="6223439730611584163" at="68,58,69,58" concept="2" />
      <node id="6223439730611584163" at="69,58,70,58" concept="2" />
      <node id="6223439730611584163" at="70,58,71,58" concept="2" />
      <node id="6223439730611584163" at="71,58,72,60" concept="2" />
      <node id="6223439730611584163" at="72,60,73,58" concept="2" />
      <node id="6223439730611584163" at="73,58,74,22" concept="8" />
      <node id="7433225748202091544" at="76,97,77,391" concept="7" />
      <node id="7433225748202093543" at="77,391,78,227" concept="8" />
      <node id="6223439730611584187" at="80,50,81,102" concept="7" />
      <node id="6223439730611584187" at="81,102,82,48" concept="2" />
      <node id="6223439730611584187" at="82,48,83,34" concept="2" />
      <node id="6223439730611584187" at="83,34,84,22" concept="8" />
      <node id="6223439730611584211" at="86,50,87,89" concept="7" />
      <node id="6223439730611584211" at="87,89,88,29" concept="2" />
      <node id="6223439730611584211" at="88,29,89,42" concept="2" />
      <node id="6223439730611584211" at="89,42,90,26" concept="7" />
      <node id="6223439730611584211" at="90,26,91,63" concept="2" />
      <node id="6223439730611584211" at="91,63,92,42" concept="2" />
      <node id="6223439730611584211" at="92,42,93,73" concept="2" />
      <node id="6223439730611584211" at="93,73,94,57" concept="7" />
      <node id="6223439730611584211" at="94,57,95,59" concept="7" />
      <node id="6223439730611584211" at="96,35,97,87" concept="7" />
      <node id="6223439730611584211" at="97,87,98,94" concept="8" />
      <node id="6223439730611584211" at="99,10,100,22" concept="8" />
      <node id="8153794773744337503" at="102,50,103,102" concept="7" />
      <node id="8153794773744337503" at="103,102,104,48" concept="2" />
      <node id="8153794773744337503" at="104,48,105,34" concept="2" />
      <node id="8153794773744337503" at="105,34,106,22" concept="8" />
      <node id="8153794773744339116" at="108,50,109,89" concept="7" />
      <node id="8153794773744339116" at="109,89,110,34" concept="2" />
      <node id="8153794773744339116" at="110,34,111,47" concept="2" />
      <node id="8153794773744339116" at="111,47,112,26" concept="7" />
      <node id="8153794773744339116" at="112,26,113,63" concept="2" />
      <node id="8153794773744339116" at="113,63,114,47" concept="2" />
      <node id="8153794773744339116" at="114,47,115,73" concept="2" />
      <node id="8153794773744339116" at="115,73,116,57" concept="7" />
      <node id="8153794773744339116" at="116,57,117,59" concept="7" />
      <node id="8153794773744339116" at="118,35,119,87" concept="7" />
      <node id="8153794773744339116" at="119,87,120,94" concept="8" />
      <node id="8153794773744339116" at="121,10,122,22" concept="8" />
      <node id="8153794773741515346" at="124,50,125,94" concept="7" />
      <node id="8153794773741515346" at="125,94,126,48" concept="2" />
      <node id="8153794773741515346" at="126,48,127,34" concept="7" />
      <node id="8153794773741515346" at="127,34,128,60" concept="2" />
      <node id="8153794773741515346" at="128,60,129,40" concept="2" />
      <node id="8153794773741515346" at="129,40,130,34" concept="2" />
      <node id="8153794773741515346" at="130,34,131,22" concept="8" />
      <node id="6223439730611584163" at="133,52,134,103" concept="7" />
      <node id="6223439730611584163" at="134,103,135,50" concept="2" />
      <node id="6223439730611584163" at="135,50,136,34" concept="7" />
      <node id="6223439730611584163" at="136,34,137,49" concept="2" />
      <node id="6223439730611584163" at="137,49,138,58" concept="2" />
      <node id="6223439730611584163" at="138,58,139,60" concept="2" />
      <node id="6223439730611584163" at="139,60,140,40" concept="2" />
      <node id="6223439730611584163" at="140,40,141,59" concept="2" />
      <node id="6223439730611584163" at="141,59,142,62" concept="2" />
      <node id="6223439730611584163" at="142,62,143,59" concept="2" />
      <node id="6223439730611584163" at="143,59,144,62" concept="2" />
      <node id="6223439730611584163" at="144,62,145,59" concept="2" />
      <node id="6223439730611584163" at="145,59,146,62" concept="2" />
      <node id="6223439730611584163" at="146,62,147,22" concept="8" />
      <node id="8153794773741654908" at="149,51,150,105" concept="7" />
      <node id="8153794773741654908" at="150,105,151,49" concept="2" />
      <node id="8153794773741654908" at="151,49,152,34" concept="7" />
      <node id="8153794773741654908" at="152,34,153,60" concept="2" />
      <node id="8153794773741654908" at="153,60,154,40" concept="2" />
      <node id="8153794773741654908" at="154,40,155,34" concept="2" />
      <node id="8153794773741654908" at="155,34,156,22" concept="8" />
      <node id="6223439730611584163" at="158,54,159,128" concept="7" />
      <node id="6223439730611584163" at="159,128,160,91" concept="7" />
      <node id="6223439730611584163" at="160,91,161,43" concept="2" />
      <node id="6223439730611584163" at="161,43,162,34" concept="7" />
      <node id="6223439730611584163" at="162,34,163,58" concept="2" />
      <node id="6223439730611584163" at="163,58,164,68" concept="2" />
      <node id="6223439730611584163" at="164,68,165,40" concept="2" />
      <node id="6223439730611584163" at="165,40,166,49" concept="2" />
      <node id="6223439730611584163" at="166,49,167,22" concept="8" />
      <node id="6223439730611584163" at="170,96,171,50" concept="12" />
      <node id="6223439730611584163" at="173,66,174,93" concept="8" />
      <node id="6223439730611584163" at="176,57,177,65" concept="7" />
      <node id="6223439730611584163" at="177,65,178,58" concept="2" />
      <node id="6223439730611584163" at="178,58,179,25" concept="8" />
      <node id="6223439730611584163" at="181,41,182,34" concept="7" />
      <node id="6223439730611584163" at="182,34,183,42" concept="2" />
      <node id="6223439730611584163" at="183,42,184,49" concept="2" />
      <node id="6223439730611584163" at="184,49,185,23" concept="8" />
      <node id="6223439730611584163" at="188,96,189,134" concept="2" />
      <node id="6223439730611584163" at="190,34,191,142" concept="2" />
      <node id="6223439730611584163" at="191,142,192,146" concept="2" />
      <node id="6223439730611584163" at="194,122,195,391" concept="2" />
      <node id="8153794773741659533" at="200,51,201,106" concept="7" />
      <node id="8153794773741659533" at="201,106,202,49" concept="2" />
      <node id="8153794773741659533" at="202,49,203,34" concept="7" />
      <node id="8153794773741659533" at="203,34,204,60" concept="2" />
      <node id="8153794773741659533" at="204,60,205,40" concept="2" />
      <node id="8153794773741659533" at="205,40,206,34" concept="2" />
      <node id="8153794773741659533" at="206,34,207,22" concept="8" />
      <node id="6223439730611584163" at="209,54,210,130" concept="7" />
      <node id="6223439730611584163" at="210,130,211,91" concept="7" />
      <node id="6223439730611584163" at="211,91,212,44" concept="2" />
      <node id="6223439730611584163" at="212,44,213,34" concept="7" />
      <node id="6223439730611584163" at="213,34,214,58" concept="2" />
      <node id="6223439730611584163" at="214,58,215,68" concept="2" />
      <node id="6223439730611584163" at="215,68,216,40" concept="2" />
      <node id="6223439730611584163" at="216,40,217,49" concept="2" />
      <node id="6223439730611584163" at="217,49,218,22" concept="8" />
      <node id="6223439730611584163" at="221,97,222,50" concept="12" />
      <node id="6223439730611584163" at="224,66,225,93" concept="8" />
      <node id="6223439730611584163" at="227,57,228,65" concept="7" />
      <node id="6223439730611584163" at="228,65,229,58" concept="2" />
      <node id="6223439730611584163" at="229,58,230,25" concept="8" />
      <node id="6223439730611584163" at="232,41,233,34" concept="7" />
      <node id="6223439730611584163" at="233,34,234,42" concept="2" />
      <node id="6223439730611584163" at="234,42,235,49" concept="2" />
      <node id="6223439730611584163" at="235,49,236,23" concept="8" />
      <node id="6223439730611584163" at="239,96,240,134" concept="2" />
      <node id="6223439730611584163" at="241,34,242,142" concept="2" />
      <node id="6223439730611584163" at="242,142,243,146" concept="2" />
      <node id="6223439730611584163" at="245,122,246,392" concept="2" />
      <node id="8153794773741663266" at="251,51,252,106" concept="7" />
      <node id="8153794773741663266" at="252,106,253,49" concept="2" />
      <node id="8153794773741663266" at="253,49,254,34" concept="7" />
      <node id="8153794773741663266" at="254,34,255,60" concept="2" />
      <node id="8153794773741663266" at="255,60,256,40" concept="2" />
      <node id="8153794773741663266" at="256,40,257,34" concept="2" />
      <node id="8153794773741663266" at="257,34,258,22" concept="8" />
      <node id="6223439730611584163" at="260,54,261,130" concept="7" />
      <node id="6223439730611584163" at="261,130,262,91" concept="7" />
      <node id="6223439730611584163" at="262,91,263,44" concept="2" />
      <node id="6223439730611584163" at="263,44,264,34" concept="7" />
      <node id="6223439730611584163" at="264,34,265,58" concept="2" />
      <node id="6223439730611584163" at="265,58,266,68" concept="2" />
      <node id="6223439730611584163" at="266,68,267,40" concept="2" />
      <node id="6223439730611584163" at="267,40,268,49" concept="2" />
      <node id="6223439730611584163" at="268,49,269,22" concept="8" />
      <node id="6223439730611584163" at="272,97,273,50" concept="12" />
      <node id="6223439730611584163" at="275,66,276,93" concept="8" />
      <node id="6223439730611584163" at="278,57,279,65" concept="7" />
      <node id="6223439730611584163" at="279,65,280,58" concept="2" />
      <node id="6223439730611584163" at="280,58,281,25" concept="8" />
      <node id="6223439730611584163" at="283,41,284,34" concept="7" />
      <node id="6223439730611584163" at="284,34,285,42" concept="2" />
      <node id="6223439730611584163" at="285,42,286,49" concept="2" />
      <node id="6223439730611584163" at="286,49,287,23" concept="8" />
      <node id="6223439730611584163" at="290,96,291,134" concept="2" />
      <node id="6223439730611584163" at="292,34,293,142" concept="2" />
      <node id="6223439730611584163" at="293,142,294,146" concept="2" />
      <node id="6223439730611584163" at="296,122,297,392" concept="2" />
      <node id="8153794773741520869" at="302,50,303,94" concept="7" />
      <node id="8153794773741520869" at="303,94,304,48" concept="2" />
      <node id="8153794773741520869" at="304,48,305,34" concept="2" />
      <node id="8153794773741520869" at="305,34,306,22" concept="8" />
      <node id="6223439730611584163" at="33,0,35,0" concept="3" trace="myNode" />
      <node id="6223439730611584163" at="47,0,50,0" concept="6" trace="createCell#()Ljetbrains/mps/openapi/editor/cells/EditorCell;" />
      <node id="6223439730611584163" at="58,40,61,5" concept="5" />
      <node id="6223439730611584163" at="170,0,173,0" concept="1" trace="inListHandler_3k4y3b_b5a0#(Lorg/jetbrains/mps/openapi/model/SNode;Ljava/lang/String;Ljetbrains/mps/openapi/editor/EditorContext;)V" />
      <node id="6223439730611584163" at="173,0,176,0" concept="6" trace="createNodeToInsert#(Ljetbrains/mps/openapi/editor/EditorContext;)Lorg/jetbrains/mps/openapi/model/SNode;" />
      <node id="6223439730611584163" at="193,9,196,9" concept="5" />
      <node id="6223439730611584163" at="221,0,224,0" concept="1" trace="outListHandler_3k4y3b_d5a0#(Lorg/jetbrains/mps/openapi/model/SNode;Ljava/lang/String;Ljetbrains/mps/openapi/editor/EditorContext;)V" />
      <node id="6223439730611584163" at="224,0,227,0" concept="6" trace="createNodeToInsert#(Ljetbrains/mps/openapi/editor/EditorContext;)Lorg/jetbrains/mps/openapi/model/SNode;" />
      <node id="6223439730611584163" at="244,9,247,9" concept="5" />
      <node id="6223439730611584163" at="272,0,275,0" concept="1" trace="depListHandler_3k4y3b_f5a0#(Lorg/jetbrains/mps/openapi/model/SNode;Ljava/lang/String;Ljetbrains/mps/openapi/editor/EditorContext;)V" />
      <node id="6223439730611584163" at="275,0,278,0" concept="6" trace="createNodeToInsert#(Ljetbrains/mps/openapi/editor/EditorContext;)Lorg/jetbrains/mps/openapi/model/SNode;" />
      <node id="6223439730611584163" at="295,9,298,9" concept="5" />
      <node id="6223439730611584163" at="36,0,40,0" concept="1" trace="Component_EditorBuilder_a#(Ljetbrains/mps/openapi/editor/EditorContext;Lorg/jetbrains/mps/openapi/model/SNode;)V" />
      <node id="7433225748201961531" at="76,0,80,0" concept="11" trace="renderingCondition_3k4y3b_a0a#(Lorg/jetbrains/mps/openapi/model/SNode;Ljetbrains/mps/openapi/editor/EditorContext;)Z" />
      <node id="6223439730611584163" at="189,134,193,9" concept="5" />
      <node id="6223439730611584163" at="240,134,244,9" concept="5" />
      <node id="6223439730611584163" at="291,134,295,9" concept="5" />
      <node id="6223439730611584163" at="41,0,46,0" concept="6" trace="getNode#()Lorg/jetbrains/mps/openapi/model/SNode;" />
      <node id="6223439730611584211" at="95,59,100,22" concept="5" />
      <node id="8153794773744339116" at="117,59,122,22" concept="5" />
      <node id="6223439730611584163" at="176,0,181,0" concept="6" trace="createNodeCell#(Lorg/jetbrains/mps/openapi/model/SNode;)Ljetbrains/mps/openapi/editor/cells/EditorCell;" />
      <node id="6223439730611584163" at="227,0,232,0" concept="6" trace="createNodeCell#(Lorg/jetbrains/mps/openapi/model/SNode;)Ljetbrains/mps/openapi/editor/cells/EditorCell;" />
      <node id="6223439730611584163" at="278,0,283,0" concept="6" trace="createNodeCell#(Lorg/jetbrains/mps/openapi/model/SNode;)Ljetbrains/mps/openapi/editor/cells/EditorCell;" />
      <node id="6223439730611584187" at="80,0,86,0" concept="6" trace="createConstant_3k4y3b_a0a#()Ljetbrains/mps/openapi/editor/cells/EditorCell;" />
      <node id="8153794773744337503" at="102,0,108,0" concept="6" trace="createConstant_3k4y3b_c0a#()Ljetbrains/mps/openapi/editor/cells/EditorCell;" />
      <node id="6223439730611584163" at="181,0,187,0" concept="6" trace="createEmptyCell#()Ljetbrains/mps/openapi/editor/cells/EditorCell;" />
      <node id="6223439730611584163" at="232,0,238,0" concept="6" trace="createEmptyCell#()Ljetbrains/mps/openapi/editor/cells/EditorCell;" />
      <node id="6223439730611584163" at="283,0,289,0" concept="6" trace="createEmptyCell#()Ljetbrains/mps/openapi/editor/cells/EditorCell;" />
      <node id="8153794773741520869" at="302,0,308,0" concept="6" trace="createConstant_3k4y3b_g0a#()Ljetbrains/mps/openapi/editor/cells/EditorCell;" />
      <node id="8153794773741515346" at="124,0,133,0" concept="6" trace="createConstant_3k4y3b_e0a#()Ljetbrains/mps/openapi/editor/cells/EditorCell;" />
      <node id="8153794773741654908" at="149,0,158,0" concept="6" trace="createConstant_3k4y3b_a5a0#()Ljetbrains/mps/openapi/editor/cells/EditorCell;" />
      <node id="8153794773741659533" at="200,0,209,0" concept="6" trace="createConstant_3k4y3b_c5a0#()Ljetbrains/mps/openapi/editor/cells/EditorCell;" />
      <node id="8153794773741663266" at="251,0,260,0" concept="6" trace="createConstant_3k4y3b_e5a0#()Ljetbrains/mps/openapi/editor/cells/EditorCell;" />
      <node id="6223439730611584163" at="187,86,197,7" concept="5" />
      <node id="6223439730611584163" at="238,86,248,7" concept="5" />
      <node id="6223439730611584163" at="289,86,299,7" concept="5" />
      <node id="6223439730611584163" at="158,0,169,0" concept="6" trace="createRefNodeList_3k4y3b_b5a0#()Ljetbrains/mps/openapi/editor/cells/EditorCell;" />
      <node id="6223439730611584163" at="209,0,220,0" concept="6" trace="createRefNodeList_3k4y3b_d5a0#()Ljetbrains/mps/openapi/editor/cells/EditorCell;" />
      <node id="6223439730611584163" at="260,0,271,0" concept="6" trace="createRefNodeList_3k4y3b_f5a0#()Ljetbrains/mps/openapi/editor/cells/EditorCell;" />
      <node id="6223439730611584163" at="64,0,76,0" concept="6" trace="createCollection_3k4y3b_a0#()Ljetbrains/mps/openapi/editor/cells/EditorCell;" />
      <node id="6223439730611584163" at="187,0,199,0" concept="6" trace="installElementCellActions#(Lorg/jetbrains/mps/openapi/model/SNode;Ljetbrains/mps/openapi/editor/cells/EditorCell;)V" />
      <node id="6223439730611584163" at="238,0,250,0" concept="6" trace="installElementCellActions#(Lorg/jetbrains/mps/openapi/model/SNode;Ljetbrains/mps/openapi/editor/cells/EditorCell;)V" />
      <node id="6223439730611584163" at="289,0,301,0" concept="6" trace="installElementCellActions#(Lorg/jetbrains/mps/openapi/model/SNode;Ljetbrains/mps/openapi/editor/cells/EditorCell;)V" />
      <node id="6223439730611584163" at="51,0,64,0" concept="6" trace="createCollection_3k4y3b_a#()Ljetbrains/mps/openapi/editor/cells/EditorCell;" />
      <node id="6223439730611584211" at="86,0,102,0" concept="6" trace="createProperty_3k4y3b_b0a#()Ljetbrains/mps/openapi/editor/cells/EditorCell;" />
      <node id="8153794773744339116" at="108,0,124,0" concept="6" trace="createProperty_3k4y3b_d0a#()Ljetbrains/mps/openapi/editor/cells/EditorCell;" />
      <node id="6223439730611584163" at="133,0,149,0" concept="6" trace="createCollection_3k4y3b_f0a#()Ljetbrains/mps/openapi/editor/cells/EditorCell;" />
      <scope id="6223439730611584163" at="43,26,44,18" />
      <scope id="6223439730611584163" at="47,39,48,39" />
      <scope id="6223439730611584163" at="59,68,60,61" />
      <scope id="6223439730611584163" at="170,96,171,50" />
      <scope id="6223439730611584163" at="173,66,174,93" />
      <scope id="6223439730611584163" at="194,122,195,391" />
      <scope id="6223439730611584163" at="221,97,222,50" />
      <scope id="6223439730611584163" at="224,66,225,93" />
      <scope id="6223439730611584163" at="245,122,246,392" />
      <scope id="6223439730611584163" at="272,97,273,50" />
      <scope id="6223439730611584163" at="275,66,276,93" />
      <scope id="6223439730611584163" at="296,122,297,392" />
      <scope id="6223439730611584163" at="36,89,38,18" />
      <scope id="7433225748201961532" at="76,97,78,227">
        <var name="query" id="7433225748202091545" />
      </scope>
      <scope id="6223439730611584211" at="96,35,98,94">
        <var name="manager" id="6223439730611584211" />
      </scope>
      <scope id="8153794773744339116" at="118,35,120,94">
        <var name="manager" id="8153794773744339116" />
      </scope>
      <scope id="6223439730611584163" at="190,34,192,146" />
      <scope id="6223439730611584163" at="241,34,243,146" />
      <scope id="6223439730611584163" at="292,34,294,146" />
      <scope id="6223439730611584163" at="47,0,50,0" />
      <scope id="6223439730611584163" at="170,0,173,0">
=======
      <scope id="6223439730611584163" at="154,0,157,0">
>>>>>>> bd830ede
        <var name="childRole" id="6223439730611584163" />
        <var name="context" id="6223439730611584163" />
        <var name="ownerNode" id="6223439730611584163" />
      </scope>
<<<<<<< HEAD
      <scope id="6223439730611584163" at="173,0,176,0">
        <var name="editorContext" id="6223439730611584163" />
      </scope>
      <scope id="6223439730611584163" at="176,57,179,25">
        <var name="elementCell" id="6223439730611584163" />
      </scope>
      <scope id="6223439730611584163" at="221,0,224,0">
=======
      <scope id="6223439730611584163" at="161,86,164,25">
        <var name="elementCell" id="6223439730611584163" />
      </scope>
      <scope id="6223439730611584163" at="206,0,209,0">
>>>>>>> bd830ede
        <var name="childRole" id="6223439730611584163" />
        <var name="context" id="6223439730611584163" />
        <var name="ownerNode" id="6223439730611584163" />
      </scope>
<<<<<<< HEAD
      <scope id="6223439730611584163" at="224,0,227,0">
        <var name="editorContext" id="6223439730611584163" />
      </scope>
      <scope id="6223439730611584163" at="227,57,230,25">
        <var name="elementCell" id="6223439730611584163" />
      </scope>
      <scope id="6223439730611584163" at="272,0,275,0">
=======
      <scope id="6223439730611584163" at="213,86,216,25">
        <var name="elementCell" id="6223439730611584163" />
      </scope>
      <scope id="6223439730611584163" at="258,0,261,0">
>>>>>>> bd830ede
        <var name="childRole" id="6223439730611584163" />
        <var name="context" id="6223439730611584163" />
        <var name="ownerNode" id="6223439730611584163" />
      </scope>
<<<<<<< HEAD
      <scope id="6223439730611584163" at="275,0,278,0">
        <var name="editorContext" id="6223439730611584163" />
      </scope>
      <scope id="6223439730611584163" at="278,57,281,25">
=======
      <scope id="6223439730611584163" at="265,86,268,25">
>>>>>>> bd830ede
        <var name="elementCell" id="6223439730611584163" />
      </scope>
      <scope id="6223439730611584163" at="36,0,40,0">
        <var name="context" id="6223439730611584163" />
        <var name="node" id="6223439730611584163" />
      </scope>
      <scope id="7433225748201961531" at="76,0,80,0">
        <var name="editorContext" id="7433225748201961531" />
        <var name="node" id="7433225748201961531" />
      </scope>
      <scope id="6223439730611584187" at="80,50,84,22">
        <var name="editorCell" id="6223439730611584187" />
      </scope>
<<<<<<< HEAD
      <scope id="8153794773744337503" at="102,50,106,22">
        <var name="editorCell" id="8153794773744337503" />
      </scope>
      <scope id="6223439730611584163" at="181,41,185,23">
        <var name="emptyCell" id="6223439730611584163" />
      </scope>
      <scope id="6223439730611584163" at="232,41,236,23">
        <var name="emptyCell" id="6223439730611584163" />
      </scope>
      <scope id="6223439730611584163" at="283,41,287,23">
        <var name="emptyCell" id="6223439730611584163" />
      </scope>
      <scope id="8153794773741520869" at="302,50,306,22">
        <var name="editorCell" id="8153794773741520869" />
      </scope>
      <scope id="6223439730611584163" at="41,0,46,0" />
      <scope id="6223439730611584163" at="176,0,181,0">
        <var name="elementNode" id="6223439730611584163" />
      </scope>
      <scope id="6223439730611584163" at="227,0,232,0">
        <var name="elementNode" id="6223439730611584163" />
      </scope>
      <scope id="6223439730611584163" at="278,0,283,0">
        <var name="elementNode" id="6223439730611584163" />
      </scope>
      <scope id="6223439730611584187" at="80,0,86,0" />
      <scope id="8153794773744337503" at="102,0,108,0" />
      <scope id="6223439730611584163" at="181,0,187,0" />
      <scope id="6223439730611584163" at="232,0,238,0" />
      <scope id="6223439730611584163" at="283,0,289,0" />
      <scope id="8153794773741520869" at="302,0,308,0" />
      <scope id="8153794773741515346" at="124,50,131,22">
        <var name="editorCell" id="8153794773741515346" />
        <var name="style" id="8153794773741515346" />
      </scope>
      <scope id="8153794773741654908" at="149,51,156,22">
        <var name="editorCell" id="8153794773741654908" />
        <var name="style" id="8153794773741654908" />
      </scope>
      <scope id="8153794773741659533" at="200,51,207,22">
        <var name="editorCell" id="8153794773741659533" />
        <var name="style" id="8153794773741659533" />
      </scope>
      <scope id="8153794773741663266" at="251,51,258,22">
        <var name="editorCell" id="8153794773741663266" />
        <var name="style" id="8153794773741663266" />
      </scope>
      <scope id="6223439730611584163" at="188,96,196,9" />
      <scope id="6223439730611584163" at="239,96,247,9" />
      <scope id="6223439730611584163" at="290,96,298,9" />
      <scope id="8153794773741515346" at="124,0,133,0" />
      <scope id="8153794773741654908" at="149,0,158,0" />
      <scope id="6223439730611584163" at="158,54,167,22">
=======
      <scope id="8153794773744337503" at="87,89,91,22">
        <var name="editorCell" id="8153794773744337503" />
      </scope>
      <scope id="6223439730611584163" at="157,0,161,0">
        <var name="editorContext" id="6223439730611584163" />
      </scope>
      <scope id="6223439730611584163" at="166,68,170,23">
        <var name="emptyCell" id="6223439730611584163" />
      </scope>
      <scope id="6223439730611584163" at="209,0,213,0">
        <var name="editorContext" id="6223439730611584163" />
      </scope>
      <scope id="6223439730611584163" at="218,68,222,23">
        <var name="emptyCell" id="6223439730611584163" />
      </scope>
      <scope id="6223439730611584163" at="261,0,265,0">
        <var name="editorContext" id="6223439730611584163" />
      </scope>
      <scope id="6223439730611584163" at="270,68,274,23">
        <var name="emptyCell" id="6223439730611584163" />
      </scope>
      <scope id="8153794773741520869" at="289,89,293,22">
        <var name="editorCell" id="8153794773741520869" />
      </scope>
      <scope id="4074989001239636741" at="306,88,310,22">
        <var name="editorCell" id="4074989001239636741" />
      </scope>
      <scope id="4074989001239644493" at="322,89,326,22">
        <var name="editorCell" id="4074989001239644493" />
      </scope>
      <scope id="4074989001239636751" at="353,89,357,22">
        <var name="editorCell" id="4074989001239636751" />
      </scope>
      <scope id="7320619074817546041" at="384,89,388,22">
        <var name="editorCell" id="7320619074817546041" />
      </scope>
      <scope id="7320619074817546046" at="415,89,419,22">
        <var name="editorCell" id="7320619074817546046" />
      </scope>
      <scope id="6223439730611584163" at="161,0,166,0">
        <var name="editorContext" id="6223439730611584163" />
        <var name="elementNode" id="6223439730611584163" />
      </scope>
      <scope id="6223439730611584163" at="213,0,218,0">
        <var name="editorContext" id="6223439730611584163" />
        <var name="elementNode" id="6223439730611584163" />
      </scope>
      <scope id="6223439730611584163" at="265,0,270,0">
        <var name="editorContext" id="6223439730611584163" />
        <var name="elementNode" id="6223439730611584163" />
      </scope>
      <scope id="6223439730611584187" at="66,0,72,0">
        <var name="editorContext" id="6223439730611584187" />
        <var name="node" id="6223439730611584187" />
      </scope>
      <scope id="8153794773744337503" at="87,0,93,0">
        <var name="editorContext" id="8153794773744337503" />
        <var name="node" id="8153794773744337503" />
      </scope>
      <scope id="6223439730611584163" at="166,0,172,0">
        <var name="editorContext" id="6223439730611584163" />
      </scope>
      <scope id="6223439730611584163" at="218,0,224,0">
        <var name="editorContext" id="6223439730611584163" />
      </scope>
      <scope id="6223439730611584163" at="270,0,276,0">
        <var name="editorContext" id="6223439730611584163" />
      </scope>
      <scope id="8153794773741520869" at="289,0,295,0">
        <var name="editorContext" id="8153794773741520869" />
        <var name="node" id="8153794773741520869" />
      </scope>
      <scope id="4074989001239636741" at="306,0,312,0">
        <var name="editorContext" id="4074989001239636741" />
        <var name="node" id="4074989001239636741" />
      </scope>
      <scope id="4074989001239644493" at="322,0,328,0">
        <var name="editorContext" id="4074989001239644493" />
        <var name="node" id="4074989001239644493" />
      </scope>
      <scope id="4074989001239636751" at="353,0,359,0">
        <var name="editorContext" id="4074989001239636751" />
        <var name="node" id="4074989001239636751" />
      </scope>
      <scope id="7320619074817546041" at="384,0,390,0">
        <var name="editorContext" id="7320619074817546041" />
        <var name="node" id="7320619074817546041" />
      </scope>
      <scope id="7320619074817546046" at="415,0,421,0">
        <var name="editorContext" id="7320619074817546046" />
        <var name="node" id="7320619074817546046" />
      </scope>
      <scope id="8153794773741515346" at="108,89,115,22">
        <var name="editorCell" id="8153794773741515346" />
        <var name="style" id="8153794773741515346" />
      </scope>
      <scope id="8153794773741654908" at="133,90,140,22">
        <var name="editorCell" id="8153794773741654908" />
        <var name="style" id="8153794773741654908" />
      </scope>
      <scope id="8153794773741659533" at="185,90,192,22">
        <var name="editorCell" id="8153794773741659533" />
        <var name="style" id="8153794773741659533" />
      </scope>
      <scope id="8153794773741663266" at="237,90,244,22">
        <var name="editorCell" id="8153794773741663266" />
        <var name="style" id="8153794773741663266" />
      </scope>
      <scope id="6223439730611584163" at="173,96,181,9" />
      <scope id="6223439730611584163" at="225,96,233,9" />
      <scope id="6223439730611584163" at="277,96,285,9" />
      <scope id="6223439730611584163" at="312,90,320,22">
        <var name="editorCell" id="6223439730611584163" />
        <var name="style" id="6223439730611584163" />
      </scope>
      <scope id="6223439730611584163" at="343,90,351,22">
        <var name="editorCell" id="6223439730611584163" />
        <var name="style" id="6223439730611584163" />
      </scope>
      <scope id="6223439730611584163" at="374,90,382,22">
        <var name="editorCell" id="6223439730611584163" />
        <var name="style" id="6223439730611584163" />
      </scope>
      <scope id="6223439730611584163" at="405,90,413,22">
        <var name="editorCell" id="6223439730611584163" />
        <var name="style" id="6223439730611584163" />
      </scope>
      <scope id="8153794773741515346" at="108,0,117,0">
        <var name="editorContext" id="8153794773741515346" />
        <var name="node" id="8153794773741515346" />
      </scope>
      <scope id="8153794773741654908" at="133,0,142,0">
        <var name="editorContext" id="8153794773741654908" />
        <var name="node" id="8153794773741654908" />
      </scope>
      <scope id="6223439730611584163" at="142,93,151,22">
>>>>>>> bd830ede
        <var name="editorCell" id="6223439730611584163" />
        <var name="handler" id="6223439730611584163" />
        <var name="style" id="6223439730611584163" />
      </scope>
<<<<<<< HEAD
      <scope id="8153794773741659533" at="200,0,209,0" />
      <scope id="6223439730611584163" at="209,54,218,22">
=======
      <scope id="8153794773741659533" at="185,0,194,0">
        <var name="editorContext" id="8153794773741659533" />
        <var name="node" id="8153794773741659533" />
      </scope>
      <scope id="6223439730611584163" at="194,93,203,22">
>>>>>>> bd830ede
        <var name="editorCell" id="6223439730611584163" />
        <var name="handler" id="6223439730611584163" />
        <var name="style" id="6223439730611584163" />
      </scope>
<<<<<<< HEAD
      <scope id="8153794773741663266" at="251,0,260,0" />
      <scope id="6223439730611584163" at="260,54,269,22">
=======
      <scope id="8153794773741663266" at="237,0,246,0">
        <var name="editorContext" id="8153794773741663266" />
        <var name="node" id="8153794773741663266" />
      </scope>
      <scope id="6223439730611584163" at="246,93,255,22">
>>>>>>> bd830ede
        <var name="editorCell" id="6223439730611584163" />
        <var name="handler" id="6223439730611584163" />
        <var name="style" id="6223439730611584163" />
      </scope>
<<<<<<< HEAD
      <scope id="6223439730611584163" at="64,51,74,22">
=======
      <scope id="6223439730611584163" at="295,91,304,22">
>>>>>>> bd830ede
        <var name="editorCell" id="6223439730611584163" />
      </scope>
      <scope id="6223439730611584163" at="187,86,197,7" />
      <scope id="6223439730611584163" at="238,86,248,7" />
      <scope id="6223439730611584163" at="289,86,299,7" />
      <scope id="6223439730611584163" at="51,50,62,22">
        <var name="editorCell" id="6223439730611584163" />
        <var name="style" id="6223439730611584163" />
      </scope>
<<<<<<< HEAD
      <scope id="6223439730611584163" at="158,0,169,0" />
      <scope id="6223439730611584163" at="209,0,220,0" />
      <scope id="6223439730611584163" at="260,0,271,0" />
      <scope id="6223439730611584163" at="64,0,76,0" />
      <scope id="6223439730611584163" at="187,0,199,0">
=======
      <scope id="6223439730611584163" at="50,90,60,22">
        <var name="editorCell" id="6223439730611584163" />
      </scope>
      <scope id="6223439730611584163" at="172,132,182,7" />
      <scope id="6223439730611584163" at="224,132,234,7" />
      <scope id="6223439730611584163" at="276,132,286,7" />
      <scope id="6223439730611584163" at="312,0,322,0">
        <var name="editorContext" id="6223439730611584163" />
        <var name="node" id="6223439730611584163" />
      </scope>
      <scope id="6223439730611584163" at="343,0,353,0">
        <var name="editorContext" id="6223439730611584163" />
        <var name="node" id="6223439730611584163" />
      </scope>
      <scope id="6223439730611584163" at="374,0,384,0">
        <var name="editorContext" id="6223439730611584163" />
        <var name="node" id="6223439730611584163" />
      </scope>
      <scope id="6223439730611584163" at="405,0,415,0">
        <var name="editorContext" id="6223439730611584163" />
        <var name="node" id="6223439730611584163" />
      </scope>
      <scope id="6223439730611584163" at="142,0,153,0">
        <var name="editorContext" id="6223439730611584163" />
        <var name="node" id="6223439730611584163" />
      </scope>
      <scope id="6223439730611584163" at="194,0,205,0">
        <var name="editorContext" id="6223439730611584163" />
        <var name="node" id="6223439730611584163" />
      </scope>
      <scope id="6223439730611584163" at="246,0,257,0">
        <var name="editorContext" id="6223439730611584163" />
        <var name="node" id="6223439730611584163" />
      </scope>
      <scope id="6223439730611584163" at="295,0,306,0">
        <var name="editorContext" id="6223439730611584163" />
        <var name="node" id="6223439730611584163" />
      </scope>
      <scope id="6223439730611584163" at="38,0,50,0">
        <var name="editorContext" id="6223439730611584163" />
        <var name="node" id="6223439730611584163" />
      </scope>
      <scope id="6223439730611584163" at="50,0,62,0">
        <var name="editorContext" id="6223439730611584163" />
        <var name="node" id="6223439730611584163" />
      </scope>
      <scope id="6223439730611584163" at="172,0,184,0">
        <var name="editorContext" id="6223439730611584163" />
>>>>>>> bd830ede
        <var name="elementCell" id="6223439730611584163" />
        <var name="elementNode" id="6223439730611584163" />
      </scope>
<<<<<<< HEAD
      <scope id="6223439730611584163" at="238,0,250,0">
=======
      <scope id="6223439730611584163" at="224,0,236,0">
        <var name="editorContext" id="6223439730611584163" />
>>>>>>> bd830ede
        <var name="elementCell" id="6223439730611584163" />
        <var name="elementNode" id="6223439730611584163" />
      </scope>
<<<<<<< HEAD
      <scope id="6223439730611584163" at="289,0,301,0">
=======
      <scope id="6223439730611584163" at="276,0,288,0">
        <var name="editorContext" id="6223439730611584163" />
>>>>>>> bd830ede
        <var name="elementCell" id="6223439730611584163" />
        <var name="elementNode" id="6223439730611584163" />
      </scope>
<<<<<<< HEAD
      <scope id="6223439730611584163" at="51,0,64,0" />
      <scope id="6223439730611584211" at="86,50,100,22">
=======
      <scope id="6223439730611584211" at="72,89,85,22">
>>>>>>> bd830ede
        <var name="attributeConcept" id="6223439730611584211" />
        <var name="editorCell" id="6223439730611584211" />
        <var name="provider" id="6223439730611584211" />
      </scope>
<<<<<<< HEAD
      <scope id="8153794773744339116" at="108,50,122,22">
=======
      <scope id="8153794773744339116" at="93,89,106,22">
>>>>>>> bd830ede
        <var name="attributeConcept" id="8153794773744339116" />
        <var name="editorCell" id="8153794773744339116" />
        <var name="provider" id="8153794773744339116" />
      </scope>
<<<<<<< HEAD
      <scope id="6223439730611584163" at="133,52,147,22">
        <var name="editorCell" id="6223439730611584163" />
        <var name="style" id="6223439730611584163" />
      </scope>
      <scope id="6223439730611584211" at="86,0,102,0" />
      <scope id="8153794773744339116" at="108,0,124,0" />
      <scope id="6223439730611584163" at="133,0,149,0" />
      <unit id="6223439730611584163" at="169,0,200,0" name="jetbrains.mps.samples.componentDependencies.editor.Component_EditorBuilder_a$inListHandler_3k4y3b_b5a0" />
      <unit id="6223439730611584163" at="220,0,251,0" name="jetbrains.mps.samples.componentDependencies.editor.Component_EditorBuilder_a$outListHandler_3k4y3b_d5a0" />
      <unit id="6223439730611584163" at="271,0,302,0" name="jetbrains.mps.samples.componentDependencies.editor.Component_EditorBuilder_a$depListHandler_3k4y3b_f5a0" />
      <unit id="6223439730611584163" at="32,0,309,0" name="jetbrains.mps.samples.componentDependencies.editor.Component_EditorBuilder_a" />
    </file>
    <file name="Component_InspectorBuilder_a.java">
      <node id="6223439730611584163" at="23,92,24,19" concept="12" />
      <node id="6223439730611584163" at="24,19,25,18" concept="2" />
      <node id="6223439730611584163" at="30,26,31,18" concept="8" />
      <node id="6223439730611584163" at="34,39,35,41" concept="8" />
      <node id="6223439730611584163" at="38,52,39,104" concept="7" />
      <node id="6223439730611584163" at="39,104,40,50" concept="2" />
      <node id="6223439730611584163" at="40,50,41,28" concept="2" />
      <node id="6223439730611584163" at="41,28,42,65" concept="2" />
      <node id="6223439730611584163" at="42,65,43,57" concept="2" />
      <node id="6223439730611584163" at="43,57,44,59" concept="2" />
      <node id="6223439730611584163" at="44,59,45,59" concept="2" />
      <node id="6223439730611584163" at="45,59,46,59" concept="2" />
      <node id="6223439730611584163" at="46,59,47,59" concept="2" />
      <node id="6223439730611584163" at="47,59,48,22" concept="8" />
      <node id="4074989001239636741" at="50,49,51,101" concept="7" />
      <node id="4074989001239636741" at="51,101,52,47" concept="2" />
      <node id="4074989001239636741" at="52,47,53,34" concept="2" />
      <node id="4074989001239636741" at="53,34,54,22" concept="8" />
      <node id="6223439730611584163" at="56,51,57,106" concept="7" />
      <node id="6223439730611584163" at="57,106,58,49" concept="2" />
      <node id="6223439730611584163" at="58,49,59,34" concept="7" />
      <node id="6223439730611584163" at="59,34,60,49" concept="2" />
      <node id="6223439730611584163" at="60,49,61,40" concept="2" />
      <node id="6223439730611584163" at="61,40,62,58" concept="2" />
      <node id="6223439730611584163" at="62,58,63,58" concept="2" />
      <node id="6223439730611584163" at="63,58,64,22" concept="8" />
      <node id="4074989001239644493" at="66,50,67,95" concept="7" />
      <node id="4074989001239644493" at="67,95,68,48" concept="2" />
      <node id="4074989001239644493" at="68,48,69,34" concept="2" />
      <node id="4074989001239644493" at="69,34,70,22" concept="8" />
      <node id="4074989001239644494" at="72,50,73,89" concept="7" />
      <node id="4074989001239644494" at="73,89,74,26" concept="2" />
      <node id="4074989001239644494" at="74,26,75,39" concept="2" />
      <node id="4074989001239644494" at="75,39,76,26" concept="7" />
      <node id="4074989001239644494" at="76,26,77,63" concept="2" />
      <node id="4074989001239644494" at="77,63,78,39" concept="2" />
      <node id="4074989001239644494" at="78,39,79,73" concept="2" />
      <node id="4074989001239644494" at="79,73,80,57" concept="7" />
      <node id="4074989001239644494" at="80,57,81,59" concept="7" />
      <node id="4074989001239644494" at="82,35,83,87" concept="7" />
      <node id="4074989001239644494" at="83,87,84,94" concept="8" />
      <node id="4074989001239644494" at="85,10,86,22" concept="8" />
      <node id="6223439730611584163" at="88,51,89,106" concept="7" />
      <node id="6223439730611584163" at="89,106,90,49" concept="2" />
      <node id="6223439730611584163" at="90,49,91,34" concept="7" />
      <node id="6223439730611584163" at="91,34,92,49" concept="2" />
      <node id="6223439730611584163" at="92,49,93,40" concept="2" />
      <node id="6223439730611584163" at="93,40,94,58" concept="2" />
      <node id="6223439730611584163" at="94,58,95,58" concept="2" />
      <node id="6223439730611584163" at="95,58,96,22" concept="8" />
      <node id="4074989001239636751" at="98,50,99,95" concept="7" />
      <node id="4074989001239636751" at="99,95,100,48" concept="2" />
      <node id="4074989001239636751" at="100,48,101,34" concept="2" />
      <node id="4074989001239636751" at="101,34,102,22" concept="8" />
      <node id="4074989001239636765" at="104,50,105,89" concept="7" />
      <node id="4074989001239636765" at="105,89,106,26" concept="2" />
      <node id="4074989001239636765" at="106,26,107,39" concept="2" />
      <node id="4074989001239636765" at="107,39,108,26" concept="7" />
      <node id="4074989001239636765" at="108,26,109,63" concept="2" />
      <node id="4074989001239636765" at="109,63,110,39" concept="2" />
      <node id="4074989001239636765" at="110,39,111,73" concept="2" />
      <node id="4074989001239636765" at="111,73,112,57" concept="7" />
      <node id="4074989001239636765" at="112,57,113,59" concept="7" />
      <node id="4074989001239636765" at="114,35,115,87" concept="7" />
      <node id="4074989001239636765" at="115,87,116,94" concept="8" />
      <node id="4074989001239636765" at="117,10,118,22" concept="8" />
      <node id="6223439730611584163" at="120,51,121,106" concept="7" />
      <node id="6223439730611584163" at="121,106,122,49" concept="2" />
      <node id="6223439730611584163" at="122,49,123,34" concept="7" />
      <node id="6223439730611584163" at="123,34,124,49" concept="2" />
      <node id="6223439730611584163" at="124,49,125,40" concept="2" />
      <node id="6223439730611584163" at="125,40,126,58" concept="2" />
      <node id="6223439730611584163" at="126,58,127,58" concept="2" />
      <node id="6223439730611584163" at="127,58,128,22" concept="8" />
      <node id="7320619074817546041" at="130,50,131,99" concept="7" />
      <node id="7320619074817546041" at="131,99,132,48" concept="2" />
      <node id="7320619074817546041" at="132,48,133,34" concept="2" />
      <node id="7320619074817546041" at="133,34,134,22" concept="8" />
      <node id="7320619074817546042" at="136,50,137,89" concept="7" />
      <node id="7320619074817546042" at="137,89,138,30" concept="2" />
      <node id="7320619074817546042" at="138,30,139,43" concept="2" />
      <node id="7320619074817546042" at="139,43,140,26" concept="7" />
      <node id="7320619074817546042" at="140,26,141,63" concept="2" />
      <node id="7320619074817546042" at="141,63,142,43" concept="2" />
      <node id="7320619074817546042" at="142,43,143,73" concept="2" />
      <node id="7320619074817546042" at="143,73,144,57" concept="7" />
      <node id="7320619074817546042" at="144,57,145,59" concept="7" />
      <node id="7320619074817546042" at="146,35,147,87" concept="7" />
      <node id="7320619074817546042" at="147,87,148,94" concept="8" />
      <node id="7320619074817546042" at="149,10,150,22" concept="8" />
      <node id="6223439730611584163" at="152,51,153,106" concept="7" />
      <node id="6223439730611584163" at="153,106,154,49" concept="2" />
      <node id="6223439730611584163" at="154,49,155,34" concept="7" />
      <node id="6223439730611584163" at="155,34,156,49" concept="2" />
      <node id="6223439730611584163" at="156,49,157,40" concept="2" />
      <node id="6223439730611584163" at="157,40,158,58" concept="2" />
      <node id="6223439730611584163" at="158,58,159,58" concept="2" />
      <node id="6223439730611584163" at="159,58,160,22" concept="8" />
      <node id="7320619074817546046" at="162,50,163,100" concept="7" />
      <node id="7320619074817546046" at="163,100,164,48" concept="2" />
      <node id="7320619074817546046" at="164,48,165,34" concept="2" />
      <node id="7320619074817546046" at="165,34,166,22" concept="8" />
      <node id="7320619074817546047" at="168,50,169,89" concept="7" />
      <node id="7320619074817546047" at="169,89,170,30" concept="2" />
      <node id="7320619074817546047" at="170,30,171,43" concept="2" />
      <node id="7320619074817546047" at="171,43,172,26" concept="7" />
      <node id="7320619074817546047" at="172,26,173,63" concept="2" />
      <node id="7320619074817546047" at="173,63,174,43" concept="2" />
      <node id="7320619074817546047" at="174,43,175,73" concept="2" />
      <node id="7320619074817546047" at="175,73,176,57" concept="7" />
      <node id="7320619074817546047" at="176,57,177,59" concept="7" />
      <node id="7320619074817546047" at="178,35,179,87" concept="7" />
      <node id="7320619074817546047" at="179,87,180,94" concept="8" />
      <node id="7320619074817546047" at="181,10,182,22" concept="8" />
      <node id="6223439730611584163" at="20,0,22,0" concept="3" trace="myNode" />
      <node id="6223439730611584163" at="34,0,37,0" concept="6" trace="createCell#()Ljetbrains/mps/openapi/editor/cells/EditorCell;" />
      <node id="6223439730611584163" at="23,0,27,0" concept="1" trace="Component_InspectorBuilder_a#(Ljetbrains/mps/openapi/editor/EditorContext;Lorg/jetbrains/mps/openapi/model/SNode;)V" />
      <node id="6223439730611584163" at="28,0,33,0" concept="6" trace="getNode#()Lorg/jetbrains/mps/openapi/model/SNode;" />
      <node id="4074989001239644494" at="81,59,86,22" concept="5" />
      <node id="4074989001239636765" at="113,59,118,22" concept="5" />
      <node id="7320619074817546042" at="145,59,150,22" concept="5" />
      <node id="7320619074817546047" at="177,59,182,22" concept="5" />
      <node id="4074989001239636741" at="50,0,56,0" concept="6" trace="createConstant_3k4y3b_a0#()Ljetbrains/mps/openapi/editor/cells/EditorCell;" />
      <node id="4074989001239644493" at="66,0,72,0" concept="6" trace="createConstant_3k4y3b_a1a#()Ljetbrains/mps/openapi/editor/cells/EditorCell;" />
      <node id="4074989001239636751" at="98,0,104,0" concept="6" trace="createConstant_3k4y3b_a2a#()Ljetbrains/mps/openapi/editor/cells/EditorCell;" />
      <node id="7320619074817546041" at="130,0,136,0" concept="6" trace="createConstant_3k4y3b_a3a#()Ljetbrains/mps/openapi/editor/cells/EditorCell;" />
      <node id="7320619074817546046" at="162,0,168,0" concept="6" trace="createConstant_3k4y3b_a4a#()Ljetbrains/mps/openapi/editor/cells/EditorCell;" />
      <node id="6223439730611584163" at="56,0,66,0" concept="6" trace="createCollection_3k4y3b_b0#()Ljetbrains/mps/openapi/editor/cells/EditorCell;" />
      <node id="6223439730611584163" at="88,0,98,0" concept="6" trace="createCollection_3k4y3b_c0#()Ljetbrains/mps/openapi/editor/cells/EditorCell;" />
      <node id="6223439730611584163" at="120,0,130,0" concept="6" trace="createCollection_3k4y3b_d0#()Ljetbrains/mps/openapi/editor/cells/EditorCell;" />
      <node id="6223439730611584163" at="152,0,162,0" concept="6" trace="createCollection_3k4y3b_e0#()Ljetbrains/mps/openapi/editor/cells/EditorCell;" />
      <node id="6223439730611584163" at="38,0,50,0" concept="6" trace="createCollection_3k4y3b_a_0#()Ljetbrains/mps/openapi/editor/cells/EditorCell;" />
      <node id="4074989001239644494" at="72,0,88,0" concept="6" trace="createProperty_3k4y3b_b1a#()Ljetbrains/mps/openapi/editor/cells/EditorCell;" />
      <node id="4074989001239636765" at="104,0,120,0" concept="6" trace="createProperty_3k4y3b_b2a#()Ljetbrains/mps/openapi/editor/cells/EditorCell;" />
      <node id="7320619074817546042" at="136,0,152,0" concept="6" trace="createProperty_3k4y3b_b3a#()Ljetbrains/mps/openapi/editor/cells/EditorCell;" />
      <node id="7320619074817546047" at="168,0,184,0" concept="6" trace="createProperty_3k4y3b_b4a#()Ljetbrains/mps/openapi/editor/cells/EditorCell;" />
      <scope id="6223439730611584163" at="30,26,31,18" />
      <scope id="6223439730611584163" at="34,39,35,41" />
      <scope id="6223439730611584163" at="23,92,25,18" />
      <scope id="4074989001239644494" at="82,35,84,94">
        <var name="manager" id="4074989001239644494" />
      </scope>
      <scope id="4074989001239636765" at="114,35,116,94">
        <var name="manager" id="4074989001239636765" />
      </scope>
      <scope id="7320619074817546042" at="146,35,148,94">
        <var name="manager" id="7320619074817546042" />
      </scope>
      <scope id="7320619074817546047" at="178,35,180,94">
        <var name="manager" id="7320619074817546047" />
      </scope>
      <scope id="6223439730611584163" at="34,0,37,0" />
      <scope id="6223439730611584163" at="23,0,27,0">
        <var name="context" id="6223439730611584163" />
        <var name="node" id="6223439730611584163" />
      </scope>
      <scope id="4074989001239636741" at="50,49,54,22">
        <var name="editorCell" id="4074989001239636741" />
      </scope>
      <scope id="4074989001239644493" at="66,50,70,22">
        <var name="editorCell" id="4074989001239644493" />
      </scope>
      <scope id="4074989001239636751" at="98,50,102,22">
        <var name="editorCell" id="4074989001239636751" />
      </scope>
      <scope id="7320619074817546041" at="130,50,134,22">
        <var name="editorCell" id="7320619074817546041" />
      </scope>
      <scope id="7320619074817546046" at="162,50,166,22">
        <var name="editorCell" id="7320619074817546046" />
      </scope>
      <scope id="6223439730611584163" at="28,0,33,0" />
      <scope id="4074989001239636741" at="50,0,56,0" />
      <scope id="4074989001239644493" at="66,0,72,0" />
      <scope id="4074989001239636751" at="98,0,104,0" />
      <scope id="7320619074817546041" at="130,0,136,0" />
      <scope id="7320619074817546046" at="162,0,168,0" />
      <scope id="6223439730611584163" at="56,51,64,22">
        <var name="editorCell" id="6223439730611584163" />
        <var name="style" id="6223439730611584163" />
      </scope>
      <scope id="6223439730611584163" at="88,51,96,22">
        <var name="editorCell" id="6223439730611584163" />
        <var name="style" id="6223439730611584163" />
      </scope>
      <scope id="6223439730611584163" at="120,51,128,22">
        <var name="editorCell" id="6223439730611584163" />
        <var name="style" id="6223439730611584163" />
      </scope>
      <scope id="6223439730611584163" at="152,51,160,22">
        <var name="editorCell" id="6223439730611584163" />
        <var name="style" id="6223439730611584163" />
      </scope>
      <scope id="6223439730611584163" at="38,52,48,22">
        <var name="editorCell" id="6223439730611584163" />
      </scope>
      <scope id="6223439730611584163" at="56,0,66,0" />
      <scope id="6223439730611584163" at="88,0,98,0" />
      <scope id="6223439730611584163" at="120,0,130,0" />
      <scope id="6223439730611584163" at="152,0,162,0" />
      <scope id="6223439730611584163" at="38,0,50,0" />
      <scope id="4074989001239644494" at="72,50,86,22">
=======
      <scope id="4074989001239644494" at="328,89,341,22">
>>>>>>> bd830ede
        <var name="attributeConcept" id="4074989001239644494" />
        <var name="editorCell" id="4074989001239644494" />
        <var name="provider" id="4074989001239644494" />
      </scope>
<<<<<<< HEAD
      <scope id="4074989001239636765" at="104,50,118,22">
=======
      <scope id="4074989001239636765" at="359,89,372,22">
>>>>>>> bd830ede
        <var name="attributeConcept" id="4074989001239636765" />
        <var name="editorCell" id="4074989001239636765" />
        <var name="provider" id="4074989001239636765" />
      </scope>
<<<<<<< HEAD
      <scope id="7320619074817546042" at="136,50,150,22">
=======
      <scope id="7320619074817546042" at="390,89,403,22">
>>>>>>> bd830ede
        <var name="attributeConcept" id="7320619074817546042" />
        <var name="editorCell" id="7320619074817546042" />
        <var name="provider" id="7320619074817546042" />
      </scope>
<<<<<<< HEAD
      <scope id="7320619074817546047" at="168,50,182,22">
=======
      <scope id="7320619074817546047" at="421,89,434,22">
>>>>>>> bd830ede
        <var name="attributeConcept" id="7320619074817546047" />
        <var name="editorCell" id="7320619074817546047" />
        <var name="provider" id="7320619074817546047" />
      </scope>
<<<<<<< HEAD
      <scope id="4074989001239644494" at="72,0,88,0" />
      <scope id="4074989001239636765" at="104,0,120,0" />
      <scope id="7320619074817546042" at="136,0,152,0" />
      <scope id="7320619074817546047" at="168,0,184,0" />
      <unit id="6223439730611584163" at="19,0,185,0" name="jetbrains.mps.samples.componentDependencies.editor.Component_InspectorBuilder_a" />
=======
      <scope id="6223439730611584163" at="117,91,131,22">
        <var name="editorCell" id="6223439730611584163" />
        <var name="style" id="6223439730611584163" />
      </scope>
      <scope id="6223439730611584211" at="72,0,87,0">
        <var name="editorContext" id="6223439730611584211" />
        <var name="node" id="6223439730611584211" />
      </scope>
      <scope id="8153794773744339116" at="93,0,108,0">
        <var name="editorContext" id="8153794773744339116" />
        <var name="node" id="8153794773744339116" />
      </scope>
      <scope id="4074989001239644494" at="328,0,343,0">
        <var name="editorContext" id="4074989001239644494" />
        <var name="node" id="4074989001239644494" />
      </scope>
      <scope id="4074989001239636765" at="359,0,374,0">
        <var name="editorContext" id="4074989001239636765" />
        <var name="node" id="4074989001239636765" />
      </scope>
      <scope id="7320619074817546042" at="390,0,405,0">
        <var name="editorContext" id="7320619074817546042" />
        <var name="node" id="7320619074817546042" />
      </scope>
      <scope id="7320619074817546047" at="421,0,436,0">
        <var name="editorContext" id="7320619074817546047" />
        <var name="node" id="7320619074817546047" />
      </scope>
      <scope id="6223439730611584163" at="117,0,133,0">
        <var name="editorContext" id="6223439730611584163" />
        <var name="node" id="6223439730611584163" />
      </scope>
      <unit id="6223439730611584163" at="153,0,185,0" name="jetbrains.mps.samples.componentDependencies.editor.Component_Editor$inListHandler_3k4y3b_b5a0" />
      <unit id="6223439730611584163" at="205,0,237,0" name="jetbrains.mps.samples.componentDependencies.editor.Component_Editor$outListHandler_3k4y3b_d5a0" />
      <unit id="6223439730611584163" at="257,0,289,0" name="jetbrains.mps.samples.componentDependencies.editor.Component_Editor$depListHandler_3k4y3b_f5a0" />
      <unit id="6223439730611584163" at="31,0,437,0" name="jetbrains.mps.samples.componentDependencies.editor.Component_Editor" />
>>>>>>> bd830ede
    </file>
  </root>
  <root nodeRef="r:7ef60438-f5cb-4ce3-b173-829ec8cb68a1(jetbrains.mps.samples.componentDependencies.editor)/6223439730611584248">
    <file name="Dependency_Editor.java">
<<<<<<< HEAD
      <node id="6223439730611584248" at="11,79,12,76" concept="8" />
      <node id="6223439730611584248" at="11,0,14,0" concept="6" trace="createEditorCell#(Ljetbrains/mps/openapi/editor/EditorContext;Lorg/jetbrains/mps/openapi/model/SNode;)Ljetbrains/mps/openapi/editor/cells/EditorCell;" />
      <scope id="6223439730611584248" at="11,79,12,76" />
      <scope id="6223439730611584248" at="11,0,14,0">
        <var name="editorContext" id="6223439730611584248" />
        <var name="node" id="6223439730611584248" />
      </scope>
      <unit id="6223439730611584248" at="10,0,15,0" name="jetbrains.mps.samples.componentDependencies.editor.Dependency_Editor" />
    </file>
    <file name="Dependency_EditorBuilder_a.java">
      <node id="6223439730611584248" at="22,90,23,19" concept="12" />
      <node id="6223439730611584248" at="23,19,24,18" concept="2" />
      <node id="6223439730611584248" at="29,26,30,18" concept="8" />
      <node id="6223439730611584248" at="33,39,34,39" concept="8" />
      <node id="6223439730611584248" at="37,50,38,106" concept="7" />
      <node id="6223439730611584248" at="38,106,39,48" concept="2" />
      <node id="6223439730611584248" at="39,48,40,28" concept="2" />
      <node id="6223439730611584248" at="40,28,41,65" concept="2" />
      <node id="6223439730611584248" at="41,65,42,57" concept="2" />
      <node id="6223439730611584248" at="42,57,43,56" concept="2" />
      <node id="6223439730611584248" at="43,56,44,22" concept="8" />
      <node id="6223439730611584250" at="46,49,47,103" concept="7" />
      <node id="6223439730611584250" at="47,103,48,47" concept="2" />
      <node id="6223439730611584250" at="48,47,49,34" concept="2" />
      <node id="6223439730611584250" at="49,34,50,22" concept="8" />
      <node id="6223439730611584248" at="52,48,53,88" concept="7" />
      <node id="6223439730611584248" at="53,88,54,27" concept="2" />
      <node id="6223439730611584248" at="54,27,55,40" concept="2" />
      <node id="6223439730611584248" at="55,40,56,26" concept="7" />
      <node id="6223439730611584248" at="56,26,57,91" concept="2" />
      <node id="6223439730611584248" at="57,91,58,63" concept="2" />
      <node id="6223439730611584248" at="59,39,60,40" concept="2" />
      <node id="6223439730611584248" at="60,40,61,31" concept="2" />
      <node id="6223439730611584248" at="62,5,63,73" concept="2" />
      <node id="6223439730611584248" at="63,73,64,57" concept="7" />
      <node id="6223439730611584248" at="64,57,65,59" concept="7" />
      <node id="6223439730611584248" at="66,35,67,87" concept="7" />
      <node id="6223439730611584248" at="67,87,68,94" concept="8" />
      <node id="6223439730611584248" at="69,10,70,22" concept="8" />
      <node id="6223439730611584248" at="73,33,74,14" concept="12" />
      <node id="6223439730611584248" at="76,69,77,57" concept="8" />
      <node id="6223439730611584248" at="79,81,80,41" concept="9" />
      <node id="6223439730611584248" at="80,41,81,118" concept="8" />
      <node id="6223439730611584248" at="87,0,88,0" concept="3" trace="myReferencingNode" />
      <node id="6223439730611584248" at="89,119,90,21" concept="12" />
      <node id="6223439730611584248" at="90,21,91,42" concept="2" />
      <node id="6223439730611584248" at="91,42,92,20" concept="2" />
      <node id="6223439730611584248" at="95,41,96,42" concept="8" />
      <node id="6223439730611584248" at="101,28,102,20" concept="8" />
      <node id="9095678365529701198" at="105,53,106,91" concept="7" />
      <node id="9095678365529701198" at="106,91,107,31" concept="2" />
      <node id="9095678365529701198" at="107,31,108,44" concept="2" />
      <node id="9095678365529701198" at="108,44,109,33" concept="2" />
      <node id="9095678365529701198" at="109,33,110,28" concept="7" />
      <node id="9095678365529701198" at="110,28,111,65" concept="2" />
      <node id="9095678365529701198" at="111,65,112,44" concept="2" />
      <node id="9095678365529701198" at="112,44,113,75" concept="2" />
      <node id="9095678365529701198" at="113,75,114,59" concept="7" />
      <node id="9095678365529701198" at="114,59,115,61" concept="7" />
      <node id="9095678365529701198" at="116,37,117,89" concept="7" />
      <node id="9095678365529701198" at="117,89,118,96" concept="8" />
      <node id="9095678365529701198" at="119,12,120,24" concept="8" />
      <node id="6223439730611584248" at="19,0,21,0" concept="3" trace="myNode" />
      <node id="6223439730611584248" at="85,0,87,0" concept="3" trace="myNode" />
      <node id="6223439730611584248" at="33,0,36,0" concept="6" trace="createCell#()Ljetbrains/mps/openapi/editor/cells/EditorCell;" />
      <node id="6223439730611584248" at="73,0,76,0" concept="1" trace="_Inline_l58ghc_a1a#()V" />
      <node id="6223439730611584248" at="76,0,79,0" concept="6" trace="createEditorCell#(Ljetbrains/mps/openapi/editor/EditorContext;)Ljetbrains/mps/openapi/editor/cells/EditorCell;" />
      <node id="6223439730611584248" at="95,0,98,0" concept="6" trace="createCell#()Ljetbrains/mps/openapi/editor/cells/EditorCell;" />
      <node id="6223439730611584248" at="22,0,26,0" concept="1" trace="Dependency_EditorBuilder_a#(Ljetbrains/mps/openapi/editor/EditorContext;Lorg/jetbrains/mps/openapi/model/SNode;)V" />
      <node id="6223439730611584248" at="58,63,62,5" concept="5" />
      <node id="6223439730611584248" at="79,0,83,0" concept="6" trace="createEditorCell#(Ljetbrains/mps/openapi/editor/EditorContext;Lorg/jetbrains/mps/openapi/model/SNode;)Ljetbrains/mps/openapi/editor/cells/EditorCell;" />
      <node id="6223439730611584248" at="27,0,32,0" concept="6" trace="getNode#()Lorg/jetbrains/mps/openapi/model/SNode;" />
      <node id="6223439730611584248" at="65,59,70,22" concept="5" />
      <node id="6223439730611584248" at="89,0,94,0" concept="1" trace="Inline_Builder_l58ghc_a1a#(Ljetbrains/mps/openapi/editor/EditorContext;Lorg/jetbrains/mps/openapi/model/SNode;Lorg/jetbrains/mps/openapi/model/SNode;)V" />
      <node id="6223439730611584248" at="99,0,104,0" concept="6" trace="getNode#()Lorg/jetbrains/mps/openapi/model/SNode;" />
      <node id="9095678365529701198" at="115,61,120,24" concept="5" />
      <node id="6223439730611584250" at="46,0,52,0" concept="6" trace="createConstant_l58ghc_a0#()Ljetbrains/mps/openapi/editor/cells/EditorCell;" />
      <node id="6223439730611584248" at="37,0,46,0" concept="6" trace="createCollection_l58ghc_a#()Ljetbrains/mps/openapi/editor/cells/EditorCell;" />
      <node id="9095678365529701198" at="105,0,122,0" concept="6" trace="createProperty_l58ghc_a0b0#()Ljetbrains/mps/openapi/editor/cells/EditorCell;" />
      <node id="6223439730611584248" at="52,0,72,0" concept="6" trace="createRefCell_l58ghc_b0#()Ljetbrains/mps/openapi/editor/cells/EditorCell;" />
      <scope id="6223439730611584248" at="29,26,30,18" />
      <scope id="6223439730611584248" at="33,39,34,39" />
      <scope id="6223439730611584248" at="73,33,74,14" />
      <scope id="6223439730611584248" at="76,69,77,57" />
      <scope id="6223439730611584248" at="95,41,96,42" />
      <scope id="6223439730611584248" at="101,28,102,20" />
      <scope id="6223439730611584248" at="22,90,24,18" />
      <scope id="6223439730611584248" at="59,39,61,31" />
      <scope id="6223439730611584248" at="66,35,68,94">
        <var name="manager" id="6223439730611584248" />
      </scope>
      <scope id="6223439730611584248" at="79,81,81,118" />
      <scope id="9095678365529701198" at="116,37,118,96">
=======
      <node id="6223439730611584248" at="18,79,19,63" concept="8" />
      <node id="6223439730611584248" at="21,89,22,99" concept="7" />
      <node id="6223439730611584248" at="22,99,23,48" concept="2" />
      <node id="6223439730611584248" at="23,48,24,28" concept="2" />
      <node id="6223439730611584248" at="24,28,25,81" concept="2" />
      <node id="6223439730611584248" at="25,81,26,80" concept="2" />
      <node id="6223439730611584248" at="26,80,27,22" concept="8" />
      <node id="6223439730611584250" at="29,88,30,96" concept="7" />
      <node id="6223439730611584250" at="30,96,31,47" concept="2" />
      <node id="6223439730611584250" at="31,47,32,34" concept="2" />
      <node id="6223439730611584250" at="32,34,33,22" concept="8" />
      <node id="6223439730611584248" at="35,87,36,81" concept="7" />
      <node id="6223439730611584248" at="36,81,37,27" concept="2" />
      <node id="6223439730611584248" at="37,27,38,40" concept="2" />
      <node id="6223439730611584248" at="38,40,39,26" concept="7" />
      <node id="6223439730611584248" at="39,26,40,82" concept="2" />
      <node id="6223439730611584248" at="40,82,41,58" concept="2" />
      <node id="6223439730611584248" at="42,39,43,40" concept="2" />
      <node id="6223439730611584248" at="43,40,44,31" concept="2" />
      <node id="6223439730611584248" at="45,5,46,73" concept="2" />
      <node id="6223439730611584248" at="46,73,47,57" concept="7" />
      <node id="6223439730611584248" at="48,35,49,82" concept="7" />
      <node id="6223439730611584248" at="49,82,50,112" concept="8" />
      <node id="6223439730611584248" at="51,10,52,22" concept="8" />
      <node id="9095678365529552243" at="55,33,56,14" concept="11" />
      <node id="9095678365529552243" at="58,69,59,67" concept="8" />
      <node id="9095678365529552243" at="61,81,62,66" concept="8" />
      <node id="9095678365529701198" at="64,92,65,84" concept="7" />
      <node id="9095678365529701198" at="65,84,66,31" concept="2" />
      <node id="9095678365529701198" at="66,31,67,44" concept="2" />
      <node id="9095678365529701198" at="67,44,68,33" concept="2" />
      <node id="9095678365529701198" at="68,33,69,28" concept="7" />
      <node id="9095678365529701198" at="69,28,70,60" concept="2" />
      <node id="9095678365529701198" at="70,60,71,44" concept="2" />
      <node id="9095678365529701198" at="71,44,72,75" concept="2" />
      <node id="9095678365529701198" at="72,75,73,59" concept="7" />
      <node id="9095678365529701198" at="74,37,75,84" concept="7" />
      <node id="9095678365529701198" at="75,84,76,114" concept="8" />
      <node id="9095678365529701198" at="77,12,78,24" concept="8" />
      <node id="6223439730611584248" at="18,0,21,0" concept="6" trace="createEditorCell#(Ljetbrains/mps/openapi/editor/EditorContext;Lorg/jetbrains/mps/openapi/model/SNode;)Ljetbrains/mps/openapi/editor/cells/EditorCell;" />
      <node id="9095678365529552243" at="55,0,58,0" concept="1" trace="_Inline_l58ghc_a1a#()V" />
      <node id="9095678365529552243" at="58,0,61,0" concept="6" trace="createEditorCell#(Ljetbrains/mps/openapi/editor/EditorContext;)Ljetbrains/mps/openapi/editor/cells/EditorCell;" />
      <node id="9095678365529552243" at="61,0,64,0" concept="6" trace="createEditorCell#(Ljetbrains/mps/openapi/editor/EditorContext;Lorg/jetbrains/mps/openapi/model/SNode;)Ljetbrains/mps/openapi/editor/cells/EditorCell;" />
      <node id="6223439730611584248" at="41,58,45,5" concept="5" />
      <node id="6223439730611584248" at="47,57,52,22" concept="5" />
      <node id="9095678365529701198" at="73,59,78,24" concept="5" />
      <node id="6223439730611584250" at="29,0,35,0" concept="6" trace="createConstant_l58ghc_a0#(Ljetbrains/mps/openapi/editor/EditorContext;Lorg/jetbrains/mps/openapi/model/SNode;)Ljetbrains/mps/openapi/editor/cells/EditorCell;" />
      <node id="6223439730611584248" at="21,0,29,0" concept="6" trace="createCollection_l58ghc_a#(Ljetbrains/mps/openapi/editor/EditorContext;Lorg/jetbrains/mps/openapi/model/SNode;)Ljetbrains/mps/openapi/editor/cells/EditorCell;" />
      <node id="9095678365529701198" at="64,0,80,0" concept="6" trace="createProperty_l58ghc_a0b0#(Ljetbrains/mps/openapi/editor/EditorContext;Lorg/jetbrains/mps/openapi/model/SNode;)Ljetbrains/mps/openapi/editor/cells/EditorCell;" />
      <node id="6223439730611584248" at="35,0,54,0" concept="6" trace="createRefCell_l58ghc_b0#(Ljetbrains/mps/openapi/editor/EditorContext;Lorg/jetbrains/mps/openapi/model/SNode;)Ljetbrains/mps/openapi/editor/cells/EditorCell;" />
      <scope id="6223439730611584248" at="18,79,19,63" />
      <scope id="9095678365529552243" at="55,33,56,14" />
      <scope id="9095678365529552243" at="58,69,59,67" />
      <scope id="9095678365529552243" at="61,81,62,66" />
      <scope id="6223439730611584248" at="42,39,44,31" />
      <scope id="6223439730611584248" at="48,35,50,112">
        <var name="manager" id="6223439730611584248" />
      </scope>
      <scope id="9095678365529701198" at="74,37,76,114">
>>>>>>> bd830ede
        <var name="manager" id="9095678365529701198" />
      </scope>
      <scope id="6223439730611584248" at="33,0,36,0" />
      <scope id="6223439730611584248" at="73,0,76,0" />
      <scope id="6223439730611584248" at="76,0,79,0">
        <var name="editorContext" id="6223439730611584248" />
<<<<<<< HEAD
      </scope>
      <scope id="6223439730611584248" at="89,119,92,20" />
      <scope id="6223439730611584248" at="95,0,98,0" />
      <scope id="6223439730611584248" at="22,0,26,0">
        <var name="context" id="6223439730611584248" />
        <var name="node" id="6223439730611584248" />
=======
        <var name="node" id="6223439730611584248" />
      </scope>
      <scope id="9095678365529552243" at="55,0,58,0" />
      <scope id="9095678365529552243" at="58,0,61,0">
        <var name="editorContext" id="9095678365529552243" />
      </scope>
      <scope id="9095678365529552243" at="61,0,64,0">
        <var name="editorContext" id="9095678365529552243" />
        <var name="node" id="9095678365529552243" />
>>>>>>> bd830ede
      </scope>
      <scope id="6223439730611584250" at="46,49,50,22">
        <var name="editorCell" id="6223439730611584250" />
      </scope>
      <scope id="6223439730611584248" at="79,0,83,0">
        <var name="editorContext" id="6223439730611584248" />
        <var name="node" id="6223439730611584248" />
      </scope>
<<<<<<< HEAD
      <scope id="6223439730611584248" at="27,0,32,0" />
      <scope id="6223439730611584248" at="89,0,94,0">
        <var name="context" id="6223439730611584248" />
        <var name="node" id="6223439730611584248" />
        <var name="referencingNode" id="6223439730611584248" />
      </scope>
      <scope id="6223439730611584248" at="99,0,104,0" />
      <scope id="6223439730611584250" at="46,0,52,0" />
      <scope id="6223439730611584248" at="37,50,44,22">
        <var name="editorCell" id="6223439730611584248" />
      </scope>
      <scope id="6223439730611584248" at="37,0,46,0" />
      <scope id="9095678365529701198" at="105,53,120,24">
=======
      <scope id="9095678365529701198" at="64,92,78,24">
>>>>>>> bd830ede
        <var name="attributeConcept" id="9095678365529701198" />
        <var name="editorCell" id="9095678365529701198" />
        <var name="provider" id="9095678365529701198" />
      </scope>
<<<<<<< HEAD
      <scope id="9095678365529701198" at="105,0,122,0" />
      <scope id="6223439730611584248" at="52,48,70,22">
=======
      <scope id="9095678365529701198" at="64,0,80,0">
        <var name="editorContext" id="9095678365529701198" />
        <var name="node" id="9095678365529701198" />
      </scope>
      <scope id="6223439730611584248" at="35,87,52,22">
>>>>>>> bd830ede
        <var name="attributeConcept" id="6223439730611584248" />
        <var name="editorCell" id="6223439730611584248" />
        <var name="provider" id="6223439730611584248" />
      </scope>
<<<<<<< HEAD
      <scope id="6223439730611584248" at="52,0,72,0" />
      <unit id="6223439730611584248" at="72,0,84,0" name="jetbrains.mps.samples.componentDependencies.editor.Dependency_EditorBuilder_a$_Inline_l58ghc_a1a" />
      <unit id="6223439730611584248" at="84,0,123,0" name="jetbrains.mps.samples.componentDependencies.editor.Dependency_EditorBuilder_a$Inline_Builder_l58ghc_a1a" />
      <unit id="6223439730611584248" at="18,0,124,0" name="jetbrains.mps.samples.componentDependencies.editor.Dependency_EditorBuilder_a" />
=======
      <scope id="6223439730611584248" at="35,0,54,0">
        <var name="editorContext" id="6223439730611584248" />
        <var name="node" id="6223439730611584248" />
      </scope>
      <unit id="9095678365529552243" at="54,0,81,0" name="jetbrains.mps.samples.componentDependencies.editor.Dependency_Editor$_Inline_l58ghc_a1a" />
      <unit id="6223439730611584248" at="17,0,82,0" name="jetbrains.mps.samples.componentDependencies.editor.Dependency_Editor" />
>>>>>>> bd830ede
    </file>
  </root>
  <root nodeRef="r:7ef60438-f5cb-4ce3-b173-829ec8cb68a1(jetbrains.mps.samples.componentDependencies.editor)/7433225748202896286">
    <file name="delComponent.java">
      <node id="7433225748202896286" at="20,95,21,92" concept="2" />
      <node id="7433225748202896286" at="21,92,22,98" concept="2" />
      <node id="7433225748202896286" at="25,0,26,0" concept="3" trace="myNode" />
      <node id="7433225748202896286" at="26,44,27,25" concept="2" />
      <node id="7433225748202896286" at="29,54,30,56" concept="2" />
      <node id="7433225748202957165" at="36,45,37,186" concept="8" />
      <node id="7433225748202967985" at="43,37,44,41" concept="2" />
      <node id="7433225748202971187" at="46,9,47,39" concept="2" />
      <node id="7433225748202896286" at="51,0,52,0" concept="3" trace="myNode" />
      <node id="7433225748202896286" at="52,47,53,25" concept="2" />
      <node id="7433225748202896286" at="55,54,56,56" concept="2" />
      <node id="7433225748202957165" at="62,45,63,186" concept="8" />
      <node id="7433225748202967985" at="69,37,70,41" concept="2" />
      <node id="7433225748202971187" at="72,9,73,39" concept="2" />
      <node id="7433225748202896286" at="26,0,29,0" concept="1" trace="delComponent_DELETE#(Lorg/jetbrains/mps/openapi/model/SNode;)V" />
      <node id="7433225748202896286" at="29,0,32,0" concept="6" trace="execute#(Ljetbrains/mps/openapi/editor/EditorContext;)V" />
      <node id="7433225748202957163" at="36,0,39,0" concept="6" trace="accept#(Lorg/jetbrains/mps/openapi/model/SNode;)Z" />
      <node id="7433225748202967743" at="43,0,46,0" concept="6" trace="visit#(Lorg/jetbrains/mps/openapi/model/SNode;)V" />
      <node id="7433225748202896286" at="52,0,55,0" concept="1" trace="delComponent_BACKSPACE#(Lorg/jetbrains/mps/openapi/model/SNode;)V" />
      <node id="7433225748202896286" at="55,0,58,0" concept="6" trace="execute#(Ljetbrains/mps/openapi/editor/EditorContext;)V" />
      <node id="7433225748202957163" at="62,0,65,0" concept="6" trace="accept#(Lorg/jetbrains/mps/openapi/model/SNode;)Z" />
      <node id="7433225748202967743" at="69,0,72,0" concept="6" trace="visit#(Lorg/jetbrains/mps/openapi/model/SNode;)V" />
      <node id="7433225748202896286" at="20,0,24,0" concept="11" trace="setCellActions#(Ljetbrains/mps/openapi/editor/cells/EditorCell;Lorg/jetbrains/mps/openapi/model/SNode;Ljetbrains/mps/openapi/editor/EditorContext;)V" />
      <node id="7433225748202957157" at="34,52,39,13" concept="8" />
      <node id="7433225748202898563" at="41,26,46,9" concept="2" />
      <node id="7433225748202957157" at="60,52,65,13" concept="8" />
      <node id="7433225748202898563" at="67,26,72,9" concept="2" />
      <node id="7433225748202957155" at="34,0,41,0" concept="6" trace="translate#(Lorg/jetbrains/mps/openapi/model/SNode;)Ljava/lang/Iterable;" />
      <node id="7433225748202957155" at="60,0,67,0" concept="6" trace="translate#(Lorg/jetbrains/mps/openapi/model/SNode;)Ljava/lang/Iterable;" />
      <node id="7433225748202957143" at="32,81,41,26" concept="7" />
      <node id="7433225748202957143" at="58,81,67,26" concept="7" />
      <node id="7433225748202896286" at="32,0,49,0" concept="6" trace="execute_internal#(Ljetbrains/mps/openapi/editor/EditorContext;Lorg/jetbrains/mps/openapi/model/SNode;)V" />
      <node id="7433225748202896286" at="58,0,75,0" concept="6" trace="execute_internal#(Ljetbrains/mps/openapi/editor/EditorContext;Lorg/jetbrains/mps/openapi/model/SNode;)V" />
      <scope id="7433225748202896286" at="26,44,27,25" />
      <scope id="7433225748202896286" at="29,54,30,56" />
      <scope id="7433225748202957164" at="36,45,37,186" />
      <scope id="7433225748202967744" at="43,37,44,41" />
      <scope id="7433225748202896286" at="52,47,53,25" />
      <scope id="7433225748202896286" at="55,54,56,56" />
      <scope id="7433225748202957164" at="62,45,63,186" />
      <scope id="7433225748202967744" at="69,37,70,41" />
      <scope id="7433225748202896286" at="20,95,22,98" />
      <scope id="7433225748202896286" at="26,0,29,0">
        <var name="node" id="7433225748202896286" />
      </scope>
      <scope id="7433225748202896286" at="29,0,32,0">
        <var name="editorContext" id="7433225748202896286" />
      </scope>
      <scope id="7433225748202957163" at="36,0,39,0">
        <var name="it" id="7433225748202957163" />
      </scope>
      <scope id="7433225748202967743" at="43,0,46,0">
        <var name="it" id="7433225748202967743" />
      </scope>
      <scope id="7433225748202896286" at="52,0,55,0">
        <var name="node" id="7433225748202896286" />
      </scope>
      <scope id="7433225748202896286" at="55,0,58,0">
        <var name="editorContext" id="7433225748202896286" />
      </scope>
      <scope id="7433225748202957163" at="62,0,65,0">
        <var name="it" id="7433225748202957163" />
      </scope>
      <scope id="7433225748202967743" at="69,0,72,0">
        <var name="it" id="7433225748202967743" />
      </scope>
      <scope id="7433225748202896286" at="20,0,24,0">
        <var name="context" id="7433225748202896286" />
        <var name="editorCell" id="7433225748202896286" />
        <var name="node" id="7433225748202896286" />
      </scope>
      <scope id="7433225748202957156" at="34,52,39,13" />
      <scope id="7433225748202957156" at="60,52,65,13" />
      <scope id="7433225748202957155" at="34,0,41,0">
        <var name="it" id="7433225748202957155" />
      </scope>
      <scope id="7433225748202957155" at="60,0,67,0">
        <var name="it" id="7433225748202957155" />
      </scope>
      <scope id="7433225748202898558" at="32,81,47,39">
        <var name="list" id="7433225748202957144" />
      </scope>
      <scope id="7433225748202898558" at="58,81,73,39">
        <var name="list" id="7433225748202957144" />
      </scope>
      <scope id="7433225748202896286" at="32,0,49,0">
        <var name="editorContext" id="7433225748202896286" />
        <var name="node" id="7433225748202896286" />
      </scope>
      <scope id="7433225748202896286" at="58,0,75,0">
        <var name="editorContext" id="7433225748202896286" />
        <var name="node" id="7433225748202896286" />
      </scope>
      <unit id="7433225748202957163" at="35,212,39,11" name="jetbrains.mps.samples.componentDependencies.editor.delComponent$delComponent_DELETE$1$1" />
      <unit id="7433225748202967743" at="42,47,46,7" name="jetbrains.mps.samples.componentDependencies.editor.delComponent$delComponent_DELETE$2" />
      <unit id="7433225748202957163" at="61,212,65,11" name="jetbrains.mps.samples.componentDependencies.editor.delComponent$delComponent_BACKSPACE$1$1" />
      <unit id="7433225748202967743" at="68,47,72,7" name="jetbrains.mps.samples.componentDependencies.editor.delComponent$delComponent_BACKSPACE$2" />
      <unit id="7433225748202957155" at="33,443,41,7" name="jetbrains.mps.samples.componentDependencies.editor.delComponent$delComponent_DELETE$1" />
      <unit id="7433225748202957155" at="59,443,67,7" name="jetbrains.mps.samples.componentDependencies.editor.delComponent$delComponent_BACKSPACE$1" />
      <unit id="7433225748202896286" at="24,0,50,0" name="jetbrains.mps.samples.componentDependencies.editor.delComponent$delComponent_DELETE" />
      <unit id="7433225748202896286" at="50,0,76,0" name="jetbrains.mps.samples.componentDependencies.editor.delComponent$delComponent_BACKSPACE" />
      <unit id="7433225748202896286" at="19,0,77,0" name="jetbrains.mps.samples.componentDependencies.editor.delComponent" />
    </file>
  </root>
  <root nodeRef="r:7ef60438-f5cb-4ce3-b173-829ec8cb68a1(jetbrains.mps.samples.componentDependencies.editor)/7433225748202976550">
    <file name="delConnector.java">
      <node id="7433225748202976550" at="13,95,14,92" concept="2" />
      <node id="7433225748202976550" at="14,92,15,98" concept="2" />
      <node id="7433225748202976550" at="18,0,19,0" concept="3" trace="myNode" />
      <node id="7433225748202976550" at="19,44,20,25" concept="2" />
      <node id="7433225748202976550" at="22,54,23,56" concept="2" />
      <node id="7433225748202976558" at="25,75,26,39" concept="2" />
      <node id="7433225748202976550" at="30,0,31,0" concept="3" trace="myNode" />
      <node id="7433225748202976550" at="31,47,32,25" concept="2" />
      <node id="7433225748202976550" at="34,54,35,56" concept="2" />
      <node id="7433225748202976558" at="37,75,38,39" concept="2" />
      <node id="7433225748202976550" at="19,0,22,0" concept="1" trace="delConnector_DELETE#(Lorg/jetbrains/mps/openapi/model/SNode;)V" />
      <node id="7433225748202976550" at="22,0,25,0" concept="6" trace="execute#(Ljetbrains/mps/openapi/editor/EditorContext;)V" />
      <node id="7433225748202976550" at="25,0,28,0" concept="6" trace="execute_internal#(Ljetbrains/mps/openapi/editor/EditorContext;Lorg/jetbrains/mps/openapi/model/SNode;)V" />
      <node id="7433225748202976550" at="31,0,34,0" concept="1" trace="delConnector_BACKSPACE#(Lorg/jetbrains/mps/openapi/model/SNode;)V" />
      <node id="7433225748202976550" at="34,0,37,0" concept="6" trace="execute#(Ljetbrains/mps/openapi/editor/EditorContext;)V" />
      <node id="7433225748202976550" at="37,0,40,0" concept="6" trace="execute_internal#(Ljetbrains/mps/openapi/editor/EditorContext;Lorg/jetbrains/mps/openapi/model/SNode;)V" />
      <node id="7433225748202976550" at="13,0,17,0" concept="11" trace="setCellActions#(Ljetbrains/mps/openapi/editor/cells/EditorCell;Lorg/jetbrains/mps/openapi/model/SNode;Ljetbrains/mps/openapi/editor/EditorContext;)V" />
      <scope id="7433225748202976550" at="19,44,20,25" />
      <scope id="7433225748202976550" at="22,54,23,56" />
      <scope id="7433225748202976553" at="25,75,26,39" />
      <scope id="7433225748202976550" at="31,47,32,25" />
      <scope id="7433225748202976550" at="34,54,35,56" />
      <scope id="7433225748202976553" at="37,75,38,39" />
      <scope id="7433225748202976550" at="13,95,15,98" />
      <scope id="7433225748202976550" at="19,0,22,0">
        <var name="node" id="7433225748202976550" />
      </scope>
      <scope id="7433225748202976550" at="22,0,25,0">
        <var name="editorContext" id="7433225748202976550" />
      </scope>
      <scope id="7433225748202976550" at="25,0,28,0">
        <var name="editorContext" id="7433225748202976550" />
        <var name="node" id="7433225748202976550" />
      </scope>
      <scope id="7433225748202976550" at="31,0,34,0">
        <var name="node" id="7433225748202976550" />
      </scope>
      <scope id="7433225748202976550" at="34,0,37,0">
        <var name="editorContext" id="7433225748202976550" />
      </scope>
      <scope id="7433225748202976550" at="37,0,40,0">
        <var name="editorContext" id="7433225748202976550" />
        <var name="node" id="7433225748202976550" />
      </scope>
      <scope id="7433225748202976550" at="13,0,17,0">
        <var name="context" id="7433225748202976550" />
        <var name="editorCell" id="7433225748202976550" />
        <var name="node" id="7433225748202976550" />
      </scope>
      <unit id="7433225748202976550" at="17,0,29,0" name="jetbrains.mps.samples.componentDependencies.editor.delConnector$delConnector_DELETE" />
      <unit id="7433225748202976550" at="29,0,41,0" name="jetbrains.mps.samples.componentDependencies.editor.delConnector$delConnector_BACKSPACE" />
      <unit id="7433225748202976550" at="12,0,42,0" name="jetbrains.mps.samples.componentDependencies.editor.delConnector" />
    </file>
  </root>
  <root nodeRef="r:7ef60438-f5cb-4ce3-b173-829ec8cb68a1(jetbrains.mps.samples.componentDependencies.editor)/8153794773742077348">
    <file name="InPort_diagram_Editor.java">
      <node id="8153794773742077348" at="14,0,15,0" concept="3" trace="myContextHints" />
      <node id="8153794773742077348" at="17,47,18,26" concept="8" />
      <node id="8153794773742077348" at="20,79,21,80" concept="8" />
      <node id="8153794773742077348" at="20,0,23,0" concept="6" trace="createEditorCell#(Ljetbrains/mps/openapi/editor/EditorContext;Lorg/jetbrains/mps/openapi/model/SNode;)Ljetbrains/mps/openapi/editor/cells/EditorCell;" />
      <node id="8153794773742077348" at="15,0,20,0" concept="6" trace="getContextHints#()Ljava/util/Collection;" />
      <scope id="8153794773742077348" at="17,47,18,26" />
      <scope id="8153794773742077348" at="20,79,21,80" />
      <scope id="8153794773742077348" at="20,0,23,0">
        <var name="editorContext" id="8153794773742077348" />
        <var name="node" id="8153794773742077348" />
      </scope>
      <scope id="8153794773742077348" at="15,0,20,0" />
      <unit id="8153794773742077348" at="13,0,24,0" name="jetbrains.mps.samples.componentDependencies.editor.InPort_diagram_Editor" />
    </file>
    <file name="InPort_diagram_EditorBuilder_a.java">
      <node id="8153794773742077348" at="31,94,32,19" concept="12" />
      <node id="8153794773742077348" at="32,19,33,18" concept="2" />
      <node id="8153794773742077348" at="38,26,39,18" concept="8" />
      <node id="8153794773742077348" at="42,39,43,40" concept="8" />
      <node id="8153794773742077348" at="46,51,47,119" concept="7" />
      <node id="8153794773742077348" at="47,119,48,49" concept="2" />
      <node id="8153794773742077348" at="48,49,49,28" concept="2" />
      <node id="8153794773742077348" at="49,28,50,65" concept="2" />
      <node id="8153794773742077348" at="50,65,51,22" concept="8" />
      <node id="8153794773742077348" at="54,76,55,33" concept="12" />
      <node id="8153794773742077348" at="55,33,56,20" concept="2" />
      <node id="8153794773742077348" at="61,95,62,53" concept="2" />
      <node id="8153794773742077348" at="62,53,63,57" concept="2" />
      <node id="8153794773742077348" at="63,57,64,58" concept="2" />
      <node id="8153794773742077348" at="64,58,65,70" concept="2" />
      <node id="8153794773742077348" at="65,70,66,51" concept="7" />
      <node id="8153794773742077348" at="69,49,70,80" concept="2" />
      <node id="8153794773742077348" at="78,45,79,27" concept="8" />
      <node id="8153794773742077348" at="81,17,82,69" concept="2" />
      <node id="8153794773742077348" at="83,71,84,63" concept="2" />
      <node id="8153794773742077348" at="89,45,90,57" concept="7" />
      <node id="8153794773742077348" at="91,40,92,23" concept="8" />
      <node id="8153794773742077348" at="93,15,94,55" concept="2" />
      <node id="8153794773742077348" at="94,55,95,55" concept="2" />
      <node id="8153794773742077348" at="95,55,96,41" concept="2" />
      <node id="8153794773742077348" at="96,41,97,42" concept="2" />
      <node id="8153794773742077348" at="105,39,106,41" concept="7" />
      <node id="8153794773742077348" at="108,33,109,22" concept="8" />
      <node id="8153794773742077348" at="111,9,112,56" concept="2" />
      <node id="8153794773742077348" at="112,56,113,37" concept="2" />
      <node id="8153794773742077348" at="113,37,114,22" concept="8" />
      <node id="8153794773742077348" at="120,95,121,53" concept="2" />
      <node id="8153794773742077348" at="121,53,122,53" concept="7" />
      <node id="8153794773742077348" at="123,36,124,19" concept="8" />
      <node id="8153794773742077348" at="125,11,126,125" concept="7" />
      <node id="8153794773742077348" at="127,41,128,19" concept="8" />
      <node id="8153794773742077348" at="130,11,131,92" concept="2" />
      <node id="8153794773742077348" at="131,92,132,130" concept="2" />
      <node id="8153794773742077348" at="132,130,133,96" concept="7" />
      <node id="8153794773742077348" at="133,96,134,85" concept="2" />
      <node id="8153794773742077348" at="134,85,135,0" concept="10" />
      <node id="8153794773742077348" at="135,0,136,0" concept="10" />
      <node id="8153794773742077348" at="28,0,30,0" concept="3" trace="myNode" />
      <node id="8153794773742077348" at="103,0,105,0" concept="6" trace="synchronize#()V" />
      <node id="8153794773742077348" at="42,0,45,0" concept="6" trace="createCell#()Ljetbrains/mps/openapi/editor/cells/EditorCell;" />
      <node id="8153794773742077348" at="68,48,71,15" concept="5" />
      <node id="8153794773742077348" at="77,97,80,19" concept="5" />
      <node id="8153794773742077348" at="90,57,93,15" concept="5" />
      <node id="8153794773742077348" at="108,0,111,0" concept="6" trace="invoke#()Ljava/lang/Boolean;" />
      <node id="8153794773742077348" at="122,53,125,11" concept="5" />
      <node id="8153794773742077348" at="126,125,129,11" concept="5" />
      <node id="8153794773742077348" at="31,0,35,0" concept="1" trace="InPort_diagram_EditorBuilder_a#(Ljetbrains/mps/openapi/editor/EditorContext;Lorg/jetbrains/mps/openapi/model/SNode;)V" />
      <node id="8153794773742077348" at="54,0,58,0" concept="1" trace="PortCellImpl_a45455_a#(Ljetbrains/mps/openapi/editor/EditorContext;Lorg/jetbrains/mps/openapi/model/SNode;)V" />
      <node id="8153794773742077348" at="36,0,41,0" concept="6" trace="getNode#()Lorg/jetbrains/mps/openapi/model/SNode;" />
      <node id="8153794773742077348" at="68,0,73,0" concept="6" trace="set#(Ljava/lang/Boolean;)V" />
      <node id="8153794773742077348" at="76,31,81,17" concept="4" />
      <node id="8153794773742077348" at="106,41,111,9" concept="2" />
      <node id="8153794773742077348" at="46,0,53,0" concept="6" trace="createDiagramPort_a45455_a#()Ljetbrains/mps/openapi/editor/cells/EditorCell;" />
      <node id="8153794773742077348" at="66,51,73,14" concept="2" />
      <node id="8153794773742077348" at="129,11,137,11" concept="0" />
      <node id="8153794773742077348" at="75,49,85,15" concept="5" />
      <node id="8153794773742077348" at="89,0,99,0" concept="6" trace="set#(Ljetbrains/jetpad/geometry/Rectangle;)V" />
      <node id="8153794773742077348" at="105,0,116,0" concept="6" trace="createPortView#()Ljetbrains/jetpad/projectional/view/RectView;" />
      <node id="8153794773742077348" at="75,0,87,0" concept="6" trace="set#(Ljava/lang/Boolean;)V" />
      <node id="8153794773742077348" at="87,14,99,14" concept="2" />
      <node id="8153794773742077348" at="73,14,87,14" concept="2" />
      <node id="8153794773742077348" at="119,0,139,0" concept="6" trace="registerSynchronizers#(Ljetbrains/jetpad/mapper/Mapper/SynchronizersConfiguration;)V" />
      <node id="8153794773742077348" at="117,70,139,8" concept="8" />
      <node id="8153794773742077348" at="117,0,141,0" concept="6" trace="createDecorationMapper#()Ljetbrains/jetpad/mapper/Mapper;" />
      <node id="8153794773742077348" at="60,0,101,0" concept="6" trace="registerSynchronizers#(Ljetbrains/jetpad/mapper/Mapper/SynchronizersConfiguration;)V" />
      <node id="8153794773742077348" at="58,51,101,8" concept="8" />
      <node id="8153794773742077348" at="58,0,103,0" concept="6" trace="createMapper#()Ljetbrains/jetpad/mapper/Mapper;" />
      <scope id="8153794773742077348" at="103,31,103,31" />
      <scope id="8153794773742077348" at="38,26,39,18" />
      <scope id="8153794773742077348" at="42,39,43,40" />
      <scope id="8153794773742077348" at="69,49,70,80" />
      <scope id="8153794773742077348" at="78,45,79,27" />
      <scope id="8153794773742077348" at="83,71,84,63" />
      <scope id="8153794773742077348" at="91,40,92,23" />
      <scope id="8153794773742077348" at="108,33,109,22" />
      <scope id="8153794773742077348" at="123,36,124,19" />
      <scope id="8153794773742077348" at="127,41,128,19" />
      <scope id="8153794773742077348" at="31,94,33,18" />
      <scope id="8153794773742077348" at="54,76,56,20" />
      <scope id="8153794773742077348" at="103,0,105,0" />
      <scope id="8153794773742077348" at="42,0,45,0" />
      <scope id="8153794773742077348" at="68,48,71,15" />
      <scope id="8153794773742077348" at="77,97,80,19" />
      <scope id="8153794773742077348" at="108,0,111,0" />
      <scope id="8153794773742077348" at="31,0,35,0">
        <var name="context" id="8153794773742077348" />
        <var name="node" id="8153794773742077348" />
      </scope>
      <scope id="8153794773742077348" at="54,0,58,0">
        <var name="editorContext" id="8153794773742077348" />
        <var name="node" id="8153794773742077348" />
      </scope>
      <scope id="8153794773742077348" at="36,0,41,0" />
      <scope id="8153794773742077348" at="46,51,51,22">
        <var name="editorCell" id="8153794773742077348" />
      </scope>
      <scope id="8153794773742077348" at="68,0,73,0">
        <var name="isFocused" id="8153794773742077348" />
      </scope>
      <scope id="8153794773742077348" at="76,31,81,17">
        <var name="view" id="8153794773742077348" />
      </scope>
      <scope id="8153794773742077348" at="76,31,82,69" />
      <scope id="8153794773742077348" at="130,11,136,0">
        <var name="bounds" id="8153794773742077348" />
      </scope>
      <scope id="8153794773742077348" at="46,0,53,0" />
      <scope id="8153794773742077348" at="89,45,97,42">
        <var name="diagramCell" id="8153794773742077348" />
      </scope>
      <scope id="8153794773742077348" at="105,39,114,22">
        <var name="portView" id="8153794773742077348" />
      </scope>
      <scope id="8153794773742077348" at="75,49,85,15" />
      <scope id="8153794773742077348" at="89,0,99,0">
        <var name="rect" id="8153794773742077348" />
      </scope>
      <scope id="8153794773742077348" at="105,0,116,0" />
      <scope id="8153794773742077348" at="75,0,87,0">
        <var name="isSelected" id="8153794773742077348" />
      </scope>
      <scope id="8153794773742077348" at="120,95,137,11">
        <var name="descendantMapper" id="8153794773742077348" />
        <var name="diagramCell" id="8153794773742077348" />
      </scope>
      <scope id="8153794773742077348" at="119,0,139,0">
        <var name="configuration" id="8153794773742077348" />
      </scope>
      <scope id="8153794773742077348" at="117,70,139,8" />
      <scope id="8153794773742077348" at="117,0,141,0" />
      <scope id="8153794773742077348" at="61,95,99,14">
        <var name="targetView" id="8153794773742077348" />
      </scope>
      <scope id="8153794773742077348" at="60,0,101,0">
        <var name="configuration" id="8153794773742077348" />
      </scope>
      <scope id="8153794773742077348" at="58,51,101,8" />
      <scope id="8153794773742077348" at="58,0,103,0" />
      <unit id="8153794773742077348" at="107,34,111,7" name="jetbrains.mps.samples.componentDependencies.editor.InPort_diagram_EditorBuilder_a$PortCellImpl_a45455_a$2" />
      <unit id="8153794773742077348" at="67,80,73,11" name="jetbrains.mps.samples.componentDependencies.editor.InPort_diagram_EditorBuilder_a$PortCellImpl_a45455_a$1$1" />
      <unit id="8153794773742077348" at="88,79,99,11" name="jetbrains.mps.samples.componentDependencies.editor.InPort_diagram_EditorBuilder_a$PortCellImpl_a45455_a$1$3" />
      <unit id="8153794773742077348" at="74,74,87,11" name="jetbrains.mps.samples.componentDependencies.editor.InPort_diagram_EditorBuilder_a$PortCellImpl_a45455_a$1$2" />
      <unit id="8153794773742077348" at="118,17,139,7" name="jetbrains.mps.samples.componentDependencies.editor.InPort_diagram_EditorBuilder_a$PortCellImpl_a45455_a$3" />
      <unit id="8153794773742077348" at="59,17,101,7" name="jetbrains.mps.samples.componentDependencies.editor.InPort_diagram_EditorBuilder_a$PortCellImpl_a45455_a$1" />
      <unit id="8153794773742077348" at="53,0,143,0" name="jetbrains.mps.samples.componentDependencies.editor.InPort_diagram_EditorBuilder_a$PortCellImpl_a45455_a" />
      <unit id="8153794773742077348" at="27,0,144,0" name="jetbrains.mps.samples.componentDependencies.editor.InPort_diagram_EditorBuilder_a" />
    </file>
  </root>
  <root nodeRef="r:7ef60438-f5cb-4ce3-b173-829ec8cb68a1(jetbrains.mps.samples.componentDependencies.editor)/8153794773742078663">
    <file name="OutPort_diagram_Editor.java">
      <node id="8153794773742078663" at="14,0,15,0" concept="3" trace="myContextHints" />
      <node id="8153794773742078663" at="17,47,18,26" concept="8" />
      <node id="8153794773742078663" at="20,79,21,81" concept="8" />
      <node id="8153794773742078663" at="20,0,23,0" concept="6" trace="createEditorCell#(Ljetbrains/mps/openapi/editor/EditorContext;Lorg/jetbrains/mps/openapi/model/SNode;)Ljetbrains/mps/openapi/editor/cells/EditorCell;" />
      <node id="8153794773742078663" at="15,0,20,0" concept="6" trace="getContextHints#()Ljava/util/Collection;" />
      <scope id="8153794773742078663" at="17,47,18,26" />
      <scope id="8153794773742078663" at="20,79,21,81" />
      <scope id="8153794773742078663" at="20,0,23,0">
        <var name="editorContext" id="8153794773742078663" />
        <var name="node" id="8153794773742078663" />
      </scope>
      <scope id="8153794773742078663" at="15,0,20,0" />
      <unit id="8153794773742078663" at="13,0,24,0" name="jetbrains.mps.samples.componentDependencies.editor.OutPort_diagram_Editor" />
    </file>
    <file name="OutPort_diagram_EditorBuilder_a.java">
      <node id="8153794773742078663" at="31,95,32,19" concept="12" />
      <node id="8153794773742078663" at="32,19,33,18" concept="2" />
      <node id="8153794773742078663" at="38,26,39,18" concept="8" />
      <node id="8153794773742078663" at="42,39,43,40" concept="8" />
      <node id="8153794773742078663" at="46,51,47,120" concept="7" />
      <node id="8153794773742078663" at="47,120,48,49" concept="2" />
      <node id="8153794773742078663" at="48,49,49,28" concept="2" />
      <node id="8153794773742078663" at="49,28,50,65" concept="2" />
      <node id="8153794773742078663" at="50,65,51,22" concept="8" />
      <node id="8153794773742078663" at="54,76,55,33" concept="12" />
      <node id="8153794773742078663" at="55,33,56,20" concept="2" />
      <node id="8153794773742078663" at="61,95,62,53" concept="2" />
      <node id="8153794773742078663" at="62,53,63,51" concept="2" />
      <node id="8153794773742078663" at="63,51,64,58" concept="2" />
      <node id="8153794773742078663" at="64,58,65,76" concept="2" />
      <node id="8153794773742078663" at="65,76,66,70" concept="2" />
      <node id="8153794773742078663" at="66,70,67,51" concept="7" />
      <node id="8153794773742078663" at="70,49,71,80" concept="2" />
      <node id="8153794773742078663" at="79,45,80,27" concept="8" />
      <node id="8153794773742078663" at="82,17,83,69" concept="2" />
      <node id="8153794773742078663" at="84,71,85,63" concept="2" />
      <node id="8153794773742078663" at="90,45,91,57" concept="7" />
      <node id="8153794773742078663" at="92,40,93,23" concept="8" />
      <node id="8153794773742078663" at="94,15,95,55" concept="2" />
      <node id="8153794773742078663" at="95,55,96,55" concept="2" />
      <node id="8153794773742078663" at="96,55,97,41" concept="2" />
      <node id="8153794773742078663" at="97,41,98,42" concept="2" />
      <node id="8153794773742078663" at="106,39,107,41" concept="7" />
      <node id="8153794773742078663" at="109,33,110,22" concept="8" />
      <node id="8153794773742078663" at="112,9,113,56" concept="2" />
      <node id="8153794773742078663" at="113,56,114,37" concept="2" />
      <node id="8153794773742078663" at="114,37,115,22" concept="8" />
      <node id="8153794773742078663" at="121,95,122,53" concept="2" />
      <node id="8153794773742078663" at="122,53,123,53" concept="7" />
      <node id="8153794773742078663" at="124,36,125,19" concept="8" />
      <node id="8153794773742078663" at="126,11,127,125" concept="7" />
      <node id="8153794773742078663" at="128,41,129,19" concept="8" />
      <node id="8153794773742078663" at="131,11,132,92" concept="2" />
      <node id="8153794773742078663" at="132,92,133,130" concept="2" />
      <node id="8153794773742078663" at="133,130,134,96" concept="7" />
      <node id="8153794773742078663" at="134,96,135,85" concept="2" />
      <node id="8153794773742078663" at="135,85,136,0" concept="10" />
      <node id="8153794773742078663" at="136,0,137,0" concept="10" />
      <node id="8153794773742078663" at="28,0,30,0" concept="3" trace="myNode" />
      <node id="8153794773742078663" at="104,0,106,0" concept="6" trace="synchronize#()V" />
      <node id="8153794773742078663" at="42,0,45,0" concept="6" trace="createCell#()Ljetbrains/mps/openapi/editor/cells/EditorCell;" />
      <node id="8153794773742078663" at="69,48,72,15" concept="5" />
      <node id="8153794773742078663" at="78,97,81,19" concept="5" />
      <node id="8153794773742078663" at="91,57,94,15" concept="5" />
      <node id="8153794773742078663" at="109,0,112,0" concept="6" trace="invoke#()Ljava/lang/Boolean;" />
      <node id="8153794773742078663" at="123,53,126,11" concept="5" />
      <node id="8153794773742078663" at="127,125,130,11" concept="5" />
      <node id="8153794773742078663" at="31,0,35,0" concept="1" trace="OutPort_diagram_EditorBuilder_a#(Ljetbrains/mps/openapi/editor/EditorContext;Lorg/jetbrains/mps/openapi/model/SNode;)V" />
      <node id="8153794773742078663" at="54,0,58,0" concept="1" trace="PortCellImpl_dwqpkk_a#(Ljetbrains/mps/openapi/editor/EditorContext;Lorg/jetbrains/mps/openapi/model/SNode;)V" />
      <node id="8153794773742078663" at="36,0,41,0" concept="6" trace="getNode#()Lorg/jetbrains/mps/openapi/model/SNode;" />
      <node id="8153794773742078663" at="69,0,74,0" concept="6" trace="set#(Ljava/lang/Boolean;)V" />
      <node id="8153794773742078663" at="77,31,82,17" concept="4" />
      <node id="8153794773742078663" at="107,41,112,9" concept="2" />
      <node id="8153794773742078663" at="46,0,53,0" concept="6" trace="createDiagramPort_dwqpkk_a#()Ljetbrains/mps/openapi/editor/cells/EditorCell;" />
      <node id="8153794773742078663" at="67,51,74,14" concept="2" />
      <node id="8153794773742078663" at="130,11,138,11" concept="0" />
      <node id="8153794773742078663" at="76,49,86,15" concept="5" />
      <node id="8153794773742078663" at="90,0,100,0" concept="6" trace="set#(Ljetbrains/jetpad/geometry/Rectangle;)V" />
      <node id="8153794773742078663" at="106,0,117,0" concept="6" trace="createPortView#()Ljetbrains/jetpad/projectional/view/RectView;" />
      <node id="8153794773742078663" at="76,0,88,0" concept="6" trace="set#(Ljava/lang/Boolean;)V" />
      <node id="8153794773742078663" at="88,14,100,14" concept="2" />
      <node id="8153794773742078663" at="74,14,88,14" concept="2" />
      <node id="8153794773742078663" at="120,0,140,0" concept="6" trace="registerSynchronizers#(Ljetbrains/jetpad/mapper/Mapper/SynchronizersConfiguration;)V" />
      <node id="8153794773742078663" at="118,70,140,8" concept="8" />
      <node id="8153794773742078663" at="118,0,142,0" concept="6" trace="createDecorationMapper#()Ljetbrains/jetpad/mapper/Mapper;" />
      <node id="8153794773742078663" at="60,0,102,0" concept="6" trace="registerSynchronizers#(Ljetbrains/jetpad/mapper/Mapper/SynchronizersConfiguration;)V" />
      <node id="8153794773742078663" at="58,51,102,8" concept="8" />
      <node id="8153794773742078663" at="58,0,104,0" concept="6" trace="createMapper#()Ljetbrains/jetpad/mapper/Mapper;" />
      <scope id="8153794773742078663" at="104,31,104,31" />
      <scope id="8153794773742078663" at="38,26,39,18" />
      <scope id="8153794773742078663" at="42,39,43,40" />
      <scope id="8153794773742078663" at="70,49,71,80" />
      <scope id="8153794773742078663" at="79,45,80,27" />
      <scope id="8153794773742078663" at="84,71,85,63" />
      <scope id="8153794773742078663" at="92,40,93,23" />
      <scope id="8153794773742078663" at="109,33,110,22" />
      <scope id="8153794773742078663" at="124,36,125,19" />
      <scope id="8153794773742078663" at="128,41,129,19" />
      <scope id="8153794773742078663" at="31,95,33,18" />
      <scope id="8153794773742078663" at="54,76,56,20" />
      <scope id="8153794773742078663" at="104,0,106,0" />
      <scope id="8153794773742078663" at="42,0,45,0" />
      <scope id="8153794773742078663" at="69,48,72,15" />
      <scope id="8153794773742078663" at="78,97,81,19" />
      <scope id="8153794773742078663" at="109,0,112,0" />
      <scope id="8153794773742078663" at="31,0,35,0">
        <var name="context" id="8153794773742078663" />
        <var name="node" id="8153794773742078663" />
      </scope>
      <scope id="8153794773742078663" at="54,0,58,0">
        <var name="editorContext" id="8153794773742078663" />
        <var name="node" id="8153794773742078663" />
      </scope>
      <scope id="8153794773742078663" at="36,0,41,0" />
      <scope id="8153794773742078663" at="46,51,51,22">
        <var name="editorCell" id="8153794773742078663" />
      </scope>
      <scope id="8153794773742078663" at="69,0,74,0">
        <var name="isFocused" id="8153794773742078663" />
      </scope>
      <scope id="8153794773742078663" at="77,31,82,17">
        <var name="view" id="8153794773742078663" />
      </scope>
      <scope id="8153794773742078663" at="77,31,83,69" />
      <scope id="8153794773742078663" at="131,11,137,0">
        <var name="bounds" id="8153794773742078663" />
      </scope>
      <scope id="8153794773742078663" at="46,0,53,0" />
      <scope id="8153794773742078663" at="90,45,98,42">
        <var name="diagramCell" id="8153794773742078663" />
      </scope>
      <scope id="8153794773742078663" at="106,39,115,22">
        <var name="portView" id="8153794773742078663" />
      </scope>
      <scope id="8153794773742078663" at="76,49,86,15" />
      <scope id="8153794773742078663" at="90,0,100,0">
        <var name="rect" id="8153794773742078663" />
      </scope>
      <scope id="8153794773742078663" at="106,0,117,0" />
      <scope id="8153794773742078663" at="76,0,88,0">
        <var name="isSelected" id="8153794773742078663" />
      </scope>
      <scope id="8153794773742078663" at="121,95,138,11">
        <var name="descendantMapper" id="8153794773742078663" />
        <var name="diagramCell" id="8153794773742078663" />
      </scope>
      <scope id="8153794773742078663" at="120,0,140,0">
        <var name="configuration" id="8153794773742078663" />
      </scope>
      <scope id="8153794773742078663" at="118,70,140,8" />
      <scope id="8153794773742078663" at="118,0,142,0" />
      <scope id="8153794773742078663" at="61,95,100,14">
        <var name="targetView" id="8153794773742078663" />
      </scope>
      <scope id="8153794773742078663" at="60,0,102,0">
        <var name="configuration" id="8153794773742078663" />
      </scope>
      <scope id="8153794773742078663" at="58,51,102,8" />
      <scope id="8153794773742078663" at="58,0,104,0" />
      <unit id="8153794773742078663" at="108,34,112,7" name="jetbrains.mps.samples.componentDependencies.editor.OutPort_diagram_EditorBuilder_a$PortCellImpl_dwqpkk_a$2" />
      <unit id="8153794773742078663" at="68,80,74,11" name="jetbrains.mps.samples.componentDependencies.editor.OutPort_diagram_EditorBuilder_a$PortCellImpl_dwqpkk_a$1$1" />
      <unit id="8153794773742078663" at="89,79,100,11" name="jetbrains.mps.samples.componentDependencies.editor.OutPort_diagram_EditorBuilder_a$PortCellImpl_dwqpkk_a$1$3" />
      <unit id="8153794773742078663" at="75,74,88,11" name="jetbrains.mps.samples.componentDependencies.editor.OutPort_diagram_EditorBuilder_a$PortCellImpl_dwqpkk_a$1$2" />
      <unit id="8153794773742078663" at="119,17,140,7" name="jetbrains.mps.samples.componentDependencies.editor.OutPort_diagram_EditorBuilder_a$PortCellImpl_dwqpkk_a$3" />
      <unit id="8153794773742078663" at="59,17,102,7" name="jetbrains.mps.samples.componentDependencies.editor.OutPort_diagram_EditorBuilder_a$PortCellImpl_dwqpkk_a$1" />
      <unit id="8153794773742078663" at="53,0,144,0" name="jetbrains.mps.samples.componentDependencies.editor.OutPort_diagram_EditorBuilder_a$PortCellImpl_dwqpkk_a" />
      <unit id="8153794773742078663" at="27,0,145,0" name="jetbrains.mps.samples.componentDependencies.editor.OutPort_diagram_EditorBuilder_a" />
    </file>
  </root>
  <root nodeRef="r:7ef60438-f5cb-4ce3-b173-829ec8cb68a1(jetbrains.mps.samples.componentDependencies.editor)/822550549815197670">
    <file name="CustomNamedBoxFigure.java">
      <node id="5667822611620059534" at="20,0,21,0" concept="3" trace="myCell" />
      <node id="2303280755026697561" at="22,33,23,71" concept="13" />
      <node id="8153794773743198722" at="23,71,24,41" concept="2" />
      <node id="5667822611620059558" at="26,95,27,39" concept="7" />
      <node id="5667822611620059564" at="27,39,28,40" concept="2" />
      <node id="2303280755026813162" at="28,40,29,37" concept="2" />
      <node id="5667822611620059569" at="29,37,30,30" concept="2" />
      <node id="2303280755026629999" at="30,30,31,29" concept="2" />
      <node id="2303280755026708603" at="32,26,33,46" concept="2" />
      <node id="5667822611623762424" at="36,36,37,25" concept="8" />
      <node id="8153794773745421578" at="44,95,45,53" concept="2" />
      <node id="8153794773745510605" at="49,60,50,87" concept="2" />
      <node id="7320619074816776329" at="51,17,52,55" concept="2" />
      <node id="2303280755026702430" at="31,29,34,5" concept="5" />
      <node id="5667822611623762422" at="36,0,39,0" concept="6" trace="idText#()Ljetbrains/jetpad/model/property/Property;" />
      <node id="8153794773745503874" at="48,42,51,17" concept="5" />
      <node id="8153794773743453862" at="22,0,26,0" concept="1" trace="CustomNamedBoxFigure#()V" />
      <node id="8153794773745500142" at="47,46,53,15" concept="14" />
      <node id="8153794773745473703" at="47,0,55,0" concept="6" trace="set#(Ljetbrains/jetpad/projectional/view/View;)V" />
      <node id="822550549815511823" at="26,0,36,0" concept="1" trace="CustomNamedBoxFigure#(Ljetbrains/mps/samples/componentDependencies/editor/CustomNamedBoxFigure/CustomNamedBoxFigureMapperFactory;)V" />
      <node id="8153794773745423940" at="45,53,55,14" concept="2" />
      <node id="8153794773745421516" at="43,0,57,0" concept="6" trace="registerSynchronizers#(Ljetbrains/jetpad/mapper/Mapper/SynchronizersConfiguration;)V" />
      <node id="2303280755026383306" at="41,131,57,8" concept="8" />
      <node id="2303280755026383296" at="41,0,59,0" concept="6" trace="createMapper#(Ljetbrains/mps/samples/componentDependencies/editor/CustomNamedBoxFigure;)Ljetbrains/jetpad/mapper/Mapper;" />
      <scope id="2303280755026702433" at="32,26,33,46" />
      <scope id="5667822611623762423" at="36,36,37,25" />
      <scope id="8153794773745503875" at="49,60,50,87" />
      <scope id="8153794773743453865" at="22,33,24,41" />
      <scope id="5667822611623762422" at="36,0,39,0" />
      <scope id="8153794773743453862" at="22,0,26,0" />
      <scope id="8153794773745500143" at="48,42,52,55" />
      <scope id="8153794773745473705" at="47,46,53,15" />
      <scope id="2303280755026374754" at="26,95,34,5">
        <var name="cellView" id="5667822611620059557" />
      </scope>
      <scope id="8153794773745473703" at="47,0,55,0">
        <var name="parentView" id="8153794773745473703" />
      </scope>
      <scope id="822550549815511823" at="26,0,36,0">
        <var name="factory" id="2303280755026697579" />
      </scope>
      <scope id="8153794773745421575" at="44,95,55,14" />
      <scope id="8153794773745421516" at="43,0,57,0">
        <var name="configuration" id="8153794773745421519" />
      </scope>
      <scope id="2303280755026383305" at="41,131,57,8" />
      <scope id="2303280755026383296" at="41,0,59,0">
        <var name="figure" id="2303280755026383303" />
      </scope>
      <unit id="8153794773745473703" at="46,75,55,11" name="jetbrains.mps.samples.componentDependencies.editor.CustomNamedBoxFigure$CustomNamedBoxFigureMapperFactory$1$1" />
      <unit id="8153794773744138619" at="42,17,57,7" name="jetbrains.mps.samples.componentDependencies.editor.CustomNamedBoxFigure$CustomNamedBoxFigureMapperFactory$1" />
      <unit id="2303280755026383295" at="40,0,60,0" name="jetbrains.mps.samples.componentDependencies.editor.CustomNamedBoxFigure$CustomNamedBoxFigureMapperFactory" />
      <unit id="822550549815197670" at="18,0,62,0" name="jetbrains.mps.samples.componentDependencies.editor.CustomNamedBoxFigure" />
    </file>
  </root>
  <root nodeRef="r:7ef60438-f5cb-4ce3-b173-829ec8cb68a1(jetbrains.mps.samples.componentDependencies.editor)/8850410458964728348">
    <file name="Component_table_Editor.java">
<<<<<<< HEAD
      <node id="8850410458964728348" at="14,0,15,0" concept="3" trace="myContextHints" />
      <node id="8850410458964728348" at="17,47,18,26" concept="8" />
      <node id="8850410458964728348" at="20,79,21,81" concept="8" />
      <node id="8850410458964728348" at="20,0,23,0" concept="6" trace="createEditorCell#(Ljetbrains/mps/openapi/editor/EditorContext;Lorg/jetbrains/mps/openapi/model/SNode;)Ljetbrains/mps/openapi/editor/cells/EditorCell;" />
      <node id="8850410458964728348" at="15,0,20,0" concept="6" trace="getContextHints#()Ljava/util/Collection;" />
      <scope id="8850410458964728348" at="17,47,18,26" />
      <scope id="8850410458964728348" at="20,79,21,81" />
      <scope id="8850410458964728348" at="20,0,23,0">
        <var name="editorContext" id="8850410458964728348" />
        <var name="node" id="8850410458964728348" />
      </scope>
      <scope id="8850410458964728348" at="15,0,20,0" />
      <unit id="8850410458964728348" at="13,0,24,0" name="jetbrains.mps.samples.componentDependencies.editor.Component_table_Editor" />
    </file>
    <file name="Component_table_EditorBuilder_a.java">
      <node id="8850410458964728348" at="18,95,19,19" concept="12" />
      <node id="8850410458964728348" at="19,19,20,18" concept="2" />
      <node id="8850410458964728348" at="25,26,26,18" concept="8" />
      <node id="8850410458964728348" at="29,39,30,37" concept="8" />
      <node id="8850410458964728352" at="33,48,34,89" concept="7" />
      <node id="8850410458964728352" at="34,89,35,29" concept="2" />
      <node id="8850410458964728352" at="35,29,36,42" concept="2" />
      <node id="8850410458964728352" at="36,42,37,26" concept="7" />
      <node id="8850410458964728352" at="37,26,38,63" concept="2" />
      <node id="8850410458964728352" at="38,63,39,42" concept="2" />
      <node id="8850410458964728352" at="39,42,40,28" concept="2" />
      <node id="8850410458964728352" at="40,28,41,65" concept="2" />
      <node id="8850410458964728352" at="41,65,42,73" concept="2" />
      <node id="8850410458964728352" at="42,73,43,57" concept="7" />
      <node id="8850410458964728352" at="43,57,44,59" concept="7" />
      <node id="8850410458964728352" at="45,35,46,87" concept="7" />
      <node id="8850410458964728352" at="46,87,47,94" concept="8" />
      <node id="8850410458964728352" at="48,10,49,22" concept="8" />
      <node id="8850410458964728348" at="15,0,17,0" concept="3" trace="myNode" />
      <node id="8850410458964728348" at="29,0,32,0" concept="6" trace="createCell#()Ljetbrains/mps/openapi/editor/cells/EditorCell;" />
      <node id="8850410458964728348" at="18,0,22,0" concept="1" trace="Component_table_EditorBuilder_a#(Ljetbrains/mps/openapi/editor/EditorContext;Lorg/jetbrains/mps/openapi/model/SNode;)V" />
      <node id="8850410458964728348" at="23,0,28,0" concept="6" trace="getNode#()Lorg/jetbrains/mps/openapi/model/SNode;" />
      <node id="8850410458964728352" at="44,59,49,22" concept="5" />
      <node id="8850410458964728352" at="33,0,51,0" concept="6" trace="createProperty_oj3928_a#()Ljetbrains/mps/openapi/editor/cells/EditorCell;" />
      <scope id="8850410458964728348" at="25,26,26,18" />
      <scope id="8850410458964728348" at="29,39,30,37" />
      <scope id="8850410458964728348" at="18,95,20,18" />
      <scope id="8850410458964728352" at="45,35,47,94">
=======
      <node id="8850410458964728348" at="17,0,18,0" concept="3" trace="myContextHints" />
      <node id="8850410458964728348" at="20,47,21,26" concept="8" />
      <node id="8850410458964728348" at="23,79,24,61" concept="8" />
      <node id="8850410458964728352" at="26,87,27,82" concept="7" />
      <node id="8850410458964728352" at="27,82,28,29" concept="2" />
      <node id="8850410458964728352" at="28,29,29,42" concept="2" />
      <node id="8850410458964728352" at="29,42,30,26" concept="7" />
      <node id="8850410458964728352" at="30,26,31,58" concept="2" />
      <node id="8850410458964728352" at="31,58,32,42" concept="2" />
      <node id="8850410458964728352" at="32,42,33,28" concept="2" />
      <node id="8850410458964728352" at="33,28,34,73" concept="2" />
      <node id="8850410458964728352" at="34,73,35,57" concept="7" />
      <node id="8850410458964728352" at="36,35,37,82" concept="7" />
      <node id="8850410458964728352" at="37,82,38,112" concept="8" />
      <node id="8850410458964728352" at="39,10,40,22" concept="8" />
      <node id="8850410458964728348" at="23,0,26,0" concept="6" trace="createEditorCell#(Ljetbrains/mps/openapi/editor/EditorContext;Lorg/jetbrains/mps/openapi/model/SNode;)Ljetbrains/mps/openapi/editor/cells/EditorCell;" />
      <node id="8850410458964728348" at="18,0,23,0" concept="6" trace="getContextHints#()Ljava/util/Collection;" />
      <node id="8850410458964728352" at="35,57,40,22" concept="5" />
      <node id="8850410458964728352" at="26,0,42,0" concept="6" trace="createProperty_oj3928_a#(Ljetbrains/mps/openapi/editor/EditorContext;Lorg/jetbrains/mps/openapi/model/SNode;)Ljetbrains/mps/openapi/editor/cells/EditorCell;" />
      <scope id="8850410458964728348" at="20,47,21,26" />
      <scope id="8850410458964728348" at="23,79,24,61" />
      <scope id="8850410458964728352" at="36,35,38,112">
>>>>>>> bd830ede
        <var name="manager" id="8850410458964728352" />
      </scope>
      <scope id="8850410458964728348" at="29,0,32,0" />
      <scope id="8850410458964728348" at="18,0,22,0">
        <var name="context" id="8850410458964728348" />
        <var name="node" id="8850410458964728348" />
      </scope>
<<<<<<< HEAD
      <scope id="8850410458964728348" at="23,0,28,0" />
      <scope id="8850410458964728352" at="33,48,49,22">
=======
      <scope id="8850410458964728348" at="18,0,23,0" />
      <scope id="8850410458964728352" at="26,87,40,22">
>>>>>>> bd830ede
        <var name="attributeConcept" id="8850410458964728352" />
        <var name="editorCell" id="8850410458964728352" />
        <var name="provider" id="8850410458964728352" />
      </scope>
<<<<<<< HEAD
      <scope id="8850410458964728352" at="33,0,51,0" />
      <unit id="8850410458964728348" at="14,0,52,0" name="jetbrains.mps.samples.componentDependencies.editor.Component_table_EditorBuilder_a" />
=======
      <scope id="8850410458964728352" at="26,0,42,0">
        <var name="editorContext" id="8850410458964728352" />
        <var name="node" id="8850410458964728352" />
      </scope>
      <unit id="8850410458964728348" at="16,0,43,0" name="jetbrains.mps.samples.componentDependencies.editor.Component_table_Editor" />
>>>>>>> bd830ede
    </file>
  </root>
</debug-info>
<|MERGE_RESOLUTION|>--- conflicted
+++ resolved
@@ -245,7 +245,6 @@
   </root>
   <root nodeRef="r:7ef60438-f5cb-4ce3-b173-829ec8cb68a1(jetbrains.mps.samples.componentDependencies.editor)/5852028673577475000">
     <file name="InPort_Editor.java">
-<<<<<<< HEAD
       <node id="5852028673577475000" at="11,79,12,72" concept="8" />
       <node id="5852028673577475000" at="11,0,14,0" concept="6" trace="createEditorCell#(Ljetbrains/mps/openapi/editor/EditorContext;Lorg/jetbrains/mps/openapi/model/SNode;)Ljetbrains/mps/openapi/editor/cells/EditorCell;" />
       <scope id="5852028673577475000" at="11,79,12,72" />
@@ -270,40 +269,19 @@
       <node id="8153794773740818479" at="40,28,41,65" concept="2" />
       <node id="8153794773740818479" at="41,65,42,73" concept="2" />
       <node id="8153794773740818479" at="42,73,43,57" concept="7" />
-      <node id="8153794773740818479" at="43,57,44,59" concept="7" />
-      <node id="8153794773740818479" at="45,35,46,87" concept="7" />
-      <node id="8153794773740818479" at="46,87,47,94" concept="8" />
-      <node id="8153794773740818479" at="48,10,49,22" concept="8" />
+      <node id="8153794773740818479" at="44,35,45,87" concept="7" />
+      <node id="8153794773740818479" at="45,87,46,112" concept="8" />
+      <node id="8153794773740818479" at="47,10,48,22" concept="8" />
       <node id="5852028673577475000" at="15,0,17,0" concept="3" trace="myNode" />
       <node id="5852028673577475000" at="29,0,32,0" concept="6" trace="createCell#()Ljetbrains/mps/openapi/editor/cells/EditorCell;" />
       <node id="5852028673577475000" at="18,0,22,0" concept="1" trace="InPort_EditorBuilder_a#(Ljetbrains/mps/openapi/editor/EditorContext;Lorg/jetbrains/mps/openapi/model/SNode;)V" />
       <node id="5852028673577475000" at="23,0,28,0" concept="6" trace="getNode#()Lorg/jetbrains/mps/openapi/model/SNode;" />
-      <node id="8153794773740818479" at="44,59,49,22" concept="5" />
-      <node id="8153794773740818479" at="33,0,51,0" concept="6" trace="createProperty_yqjx37_a#()Ljetbrains/mps/openapi/editor/cells/EditorCell;" />
+      <node id="8153794773740818479" at="43,57,48,22" concept="5" />
+      <node id="8153794773740818479" at="33,0,50,0" concept="6" trace="createProperty_yqjx37_a#()Ljetbrains/mps/openapi/editor/cells/EditorCell;" />
       <scope id="5852028673577475000" at="25,26,26,18" />
       <scope id="5852028673577475000" at="29,39,30,37" />
       <scope id="5852028673577475000" at="18,86,20,18" />
-      <scope id="8153794773740818479" at="45,35,47,94">
-=======
-      <node id="5852028673577475000" at="14,79,15,61" concept="8" />
-      <node id="8153794773740818479" at="17,87,18,82" concept="7" />
-      <node id="8153794773740818479" at="18,82,19,29" concept="2" />
-      <node id="8153794773740818479" at="19,29,20,42" concept="2" />
-      <node id="8153794773740818479" at="20,42,21,26" concept="7" />
-      <node id="8153794773740818479" at="21,26,22,58" concept="2" />
-      <node id="8153794773740818479" at="22,58,23,42" concept="2" />
-      <node id="8153794773740818479" at="23,42,24,28" concept="2" />
-      <node id="8153794773740818479" at="24,28,25,73" concept="2" />
-      <node id="8153794773740818479" at="25,73,26,57" concept="7" />
-      <node id="8153794773740818479" at="27,35,28,82" concept="7" />
-      <node id="8153794773740818479" at="28,82,29,112" concept="8" />
-      <node id="8153794773740818479" at="30,10,31,22" concept="8" />
-      <node id="5852028673577475000" at="14,0,17,0" concept="6" trace="createEditorCell#(Ljetbrains/mps/openapi/editor/EditorContext;Lorg/jetbrains/mps/openapi/model/SNode;)Ljetbrains/mps/openapi/editor/cells/EditorCell;" />
-      <node id="8153794773740818479" at="26,57,31,22" concept="5" />
-      <node id="8153794773740818479" at="17,0,33,0" concept="6" trace="createProperty_yqjx37_a#(Ljetbrains/mps/openapi/editor/EditorContext;Lorg/jetbrains/mps/openapi/model/SNode;)Ljetbrains/mps/openapi/editor/cells/EditorCell;" />
-      <scope id="5852028673577475000" at="14,79,15,61" />
-      <scope id="8153794773740818479" at="27,35,29,112">
->>>>>>> bd830ede
+      <scope id="8153794773740818479" at="44,35,46,112">
         <var name="manager" id="8153794773740818479" />
       </scope>
       <scope id="5852028673577475000" at="29,0,32,0" />
@@ -311,31 +289,18 @@
         <var name="context" id="5852028673577475000" />
         <var name="node" id="5852028673577475000" />
       </scope>
-<<<<<<< HEAD
       <scope id="5852028673577475000" at="23,0,28,0" />
-      <scope id="8153794773740818479" at="33,48,49,22">
-=======
-      <scope id="8153794773740818479" at="17,87,31,22">
->>>>>>> bd830ede
+      <scope id="8153794773740818479" at="33,48,48,22">
         <var name="attributeConcept" id="8153794773740818479" />
         <var name="editorCell" id="8153794773740818479" />
         <var name="provider" id="8153794773740818479" />
       </scope>
-<<<<<<< HEAD
-      <scope id="8153794773740818479" at="33,0,51,0" />
-      <unit id="5852028673577475000" at="14,0,52,0" name="jetbrains.mps.samples.componentDependencies.editor.InPort_EditorBuilder_a" />
-=======
-      <scope id="8153794773740818479" at="17,0,33,0">
-        <var name="editorContext" id="8153794773740818479" />
-        <var name="node" id="8153794773740818479" />
-      </scope>
-      <unit id="5852028673577475000" at="13,0,34,0" name="jetbrains.mps.samples.componentDependencies.editor.InPort_Editor" />
->>>>>>> bd830ede
+      <scope id="8153794773740818479" at="33,0,50,0" />
+      <unit id="5852028673577475000" at="14,0,51,0" name="jetbrains.mps.samples.componentDependencies.editor.InPort_EditorBuilder_a" />
     </file>
   </root>
   <root nodeRef="r:7ef60438-f5cb-4ce3-b173-829ec8cb68a1(jetbrains.mps.samples.componentDependencies.editor)/5852028673577475005">
     <file name="OutPort_Editor.java">
-<<<<<<< HEAD
       <node id="5852028673577475005" at="11,79,12,73" concept="8" />
       <node id="5852028673577475005" at="11,0,14,0" concept="6" trace="createEditorCell#(Ljetbrains/mps/openapi/editor/EditorContext;Lorg/jetbrains/mps/openapi/model/SNode;)Ljetbrains/mps/openapi/editor/cells/EditorCell;" />
       <scope id="5852028673577475005" at="11,79,12,73" />
@@ -360,40 +325,19 @@
       <node id="8153794773740819117" at="40,28,41,65" concept="2" />
       <node id="8153794773740819117" at="41,65,42,73" concept="2" />
       <node id="8153794773740819117" at="42,73,43,57" concept="7" />
-      <node id="8153794773740819117" at="43,57,44,59" concept="7" />
-      <node id="8153794773740819117" at="45,35,46,87" concept="7" />
-      <node id="8153794773740819117" at="46,87,47,94" concept="8" />
-      <node id="8153794773740819117" at="48,10,49,22" concept="8" />
+      <node id="8153794773740819117" at="44,35,45,87" concept="7" />
+      <node id="8153794773740819117" at="45,87,46,112" concept="8" />
+      <node id="8153794773740819117" at="47,10,48,22" concept="8" />
       <node id="5852028673577475005" at="15,0,17,0" concept="3" trace="myNode" />
       <node id="5852028673577475005" at="29,0,32,0" concept="6" trace="createCell#()Ljetbrains/mps/openapi/editor/cells/EditorCell;" />
       <node id="5852028673577475005" at="18,0,22,0" concept="1" trace="OutPort_EditorBuilder_a#(Ljetbrains/mps/openapi/editor/EditorContext;Lorg/jetbrains/mps/openapi/model/SNode;)V" />
       <node id="5852028673577475005" at="23,0,28,0" concept="6" trace="getNode#()Lorg/jetbrains/mps/openapi/model/SNode;" />
-      <node id="8153794773740819117" at="44,59,49,22" concept="5" />
-      <node id="8153794773740819117" at="33,0,51,0" concept="6" trace="createProperty_ubd1fi_a#()Ljetbrains/mps/openapi/editor/cells/EditorCell;" />
+      <node id="8153794773740819117" at="43,57,48,22" concept="5" />
+      <node id="8153794773740819117" at="33,0,50,0" concept="6" trace="createProperty_ubd1fi_a#()Ljetbrains/mps/openapi/editor/cells/EditorCell;" />
       <scope id="5852028673577475005" at="25,26,26,18" />
       <scope id="5852028673577475005" at="29,39,30,37" />
       <scope id="5852028673577475005" at="18,87,20,18" />
-      <scope id="8153794773740819117" at="45,35,47,94">
-=======
-      <node id="5852028673577475005" at="14,79,15,61" concept="8" />
-      <node id="8153794773740819117" at="17,87,18,82" concept="7" />
-      <node id="8153794773740819117" at="18,82,19,29" concept="2" />
-      <node id="8153794773740819117" at="19,29,20,42" concept="2" />
-      <node id="8153794773740819117" at="20,42,21,26" concept="7" />
-      <node id="8153794773740819117" at="21,26,22,58" concept="2" />
-      <node id="8153794773740819117" at="22,58,23,42" concept="2" />
-      <node id="8153794773740819117" at="23,42,24,28" concept="2" />
-      <node id="8153794773740819117" at="24,28,25,73" concept="2" />
-      <node id="8153794773740819117" at="25,73,26,57" concept="7" />
-      <node id="8153794773740819117" at="27,35,28,82" concept="7" />
-      <node id="8153794773740819117" at="28,82,29,112" concept="8" />
-      <node id="8153794773740819117" at="30,10,31,22" concept="8" />
-      <node id="5852028673577475005" at="14,0,17,0" concept="6" trace="createEditorCell#(Ljetbrains/mps/openapi/editor/EditorContext;Lorg/jetbrains/mps/openapi/model/SNode;)Ljetbrains/mps/openapi/editor/cells/EditorCell;" />
-      <node id="8153794773740819117" at="26,57,31,22" concept="5" />
-      <node id="8153794773740819117" at="17,0,33,0" concept="6" trace="createProperty_ubd1fi_a#(Ljetbrains/mps/openapi/editor/EditorContext;Lorg/jetbrains/mps/openapi/model/SNode;)Ljetbrains/mps/openapi/editor/cells/EditorCell;" />
-      <scope id="5852028673577475005" at="14,79,15,61" />
-      <scope id="8153794773740819117" at="27,35,29,112">
->>>>>>> bd830ede
+      <scope id="8153794773740819117" at="44,35,46,112">
         <var name="manager" id="8153794773740819117" />
       </scope>
       <scope id="5852028673577475005" at="29,0,32,0" />
@@ -401,26 +345,14 @@
         <var name="context" id="5852028673577475005" />
         <var name="node" id="5852028673577475005" />
       </scope>
-<<<<<<< HEAD
       <scope id="5852028673577475005" at="23,0,28,0" />
-      <scope id="8153794773740819117" at="33,48,49,22">
-=======
-      <scope id="8153794773740819117" at="17,87,31,22">
->>>>>>> bd830ede
+      <scope id="8153794773740819117" at="33,48,48,22">
         <var name="attributeConcept" id="8153794773740819117" />
         <var name="editorCell" id="8153794773740819117" />
         <var name="provider" id="8153794773740819117" />
       </scope>
-<<<<<<< HEAD
-      <scope id="8153794773740819117" at="33,0,51,0" />
-      <unit id="5852028673577475005" at="14,0,52,0" name="jetbrains.mps.samples.componentDependencies.editor.OutPort_EditorBuilder_a" />
-=======
-      <scope id="8153794773740819117" at="17,0,33,0">
-        <var name="editorContext" id="8153794773740819117" />
-        <var name="node" id="8153794773740819117" />
-      </scope>
-      <unit id="5852028673577475005" at="13,0,34,0" name="jetbrains.mps.samples.componentDependencies.editor.OutPort_Editor" />
->>>>>>> bd830ede
+      <scope id="8153794773740819117" at="33,0,50,0" />
+      <unit id="5852028673577475005" at="14,0,51,0" name="jetbrains.mps.samples.componentDependencies.editor.OutPort_EditorBuilder_a" />
     </file>
   </root>
   <root nodeRef="r:7ef60438-f5cb-4ce3-b173-829ec8cb68a1(jetbrains.mps.samples.componentDependencies.editor)/5852028673579043414">
@@ -1416,7 +1348,6 @@
   </root>
   <root nodeRef="r:7ef60438-f5cb-4ce3-b173-829ec8cb68a1(jetbrains.mps.samples.componentDependencies.editor)/6223439730611580091">
     <file name="ComponentSet_Editor.java">
-<<<<<<< HEAD
       <node id="6223439730611580091" at="11,79,12,78" concept="8" />
       <node id="6223439730611580091" at="11,0,14,0" concept="6" trace="createEditorCell#(Ljetbrains/mps/openapi/editor/EditorContext;Lorg/jetbrains/mps/openapi/model/SNode;)Ljetbrains/mps/openapi/editor/cells/EditorCell;" />
       <scope id="6223439730611580091" at="11,79,12,78" />
@@ -1463,399 +1394,174 @@
       <node id="7433225748202665989" at="87,108,88,40" concept="2" />
       <node id="7433225748202665989" at="88,40,89,73" concept="2" />
       <node id="7433225748202665989" at="89,73,90,57" concept="7" />
-      <node id="7433225748202665989" at="90,57,91,59" concept="7" />
-      <node id="7433225748202665989" at="92,35,93,87" concept="7" />
-      <node id="7433225748202665989" at="93,87,94,94" concept="8" />
-      <node id="7433225748202665989" at="95,10,96,22" concept="8" />
-      <node id="6223439730611580091" at="98,51,99,106" concept="7" />
-      <node id="6223439730611580091" at="99,106,100,49" concept="2" />
-      <node id="6223439730611580091" at="100,49,101,58" concept="2" />
-      <node id="6223439730611580091" at="101,58,102,58" concept="2" />
-      <node id="6223439730611580091" at="102,58,103,22" concept="8" />
-      <node id="6223439730611580098" at="105,50,106,106" concept="7" />
-      <node id="6223439730611580098" at="106,106,107,48" concept="2" />
-      <node id="6223439730611580098" at="107,48,108,34" concept="2" />
-      <node id="6223439730611580098" at="108,34,109,22" concept="8" />
-      <node id="6223439730611580109" at="111,50,112,89" concept="7" />
-      <node id="6223439730611580109" at="112,89,113,29" concept="2" />
-      <node id="6223439730611580109" at="113,29,114,42" concept="2" />
-      <node id="6223439730611580109" at="114,42,115,26" concept="7" />
-      <node id="6223439730611580109" at="115,26,116,63" concept="2" />
-      <node id="6223439730611580109" at="116,63,117,42" concept="2" />
-      <node id="6223439730611580109" at="117,42,118,73" concept="2" />
-      <node id="6223439730611580109" at="118,73,119,57" concept="7" />
-      <node id="6223439730611580109" at="119,57,120,59" concept="7" />
-      <node id="6223439730611580109" at="121,35,122,87" concept="7" />
-      <node id="6223439730611580109" at="122,87,123,94" concept="8" />
-      <node id="6223439730611580109" at="124,10,125,22" concept="8" />
-      <node id="6223439730611580091" at="127,51,128,106" concept="7" />
-      <node id="6223439730611580091" at="128,106,129,49" concept="2" />
-      <node id="6223439730611580091" at="129,49,130,60" concept="2" />
-      <node id="6223439730611580091" at="130,60,131,61" concept="2" />
-      <node id="6223439730611580091" at="131,61,132,22" concept="8" />
-      <node id="6223439730611580154" at="134,52,135,85" concept="7" />
-      <node id="6223439730611580154" at="135,85,136,22" concept="8" />
-      <node id="6223439730611580091" at="138,53,139,144" concept="7" />
-      <node id="6223439730611580091" at="139,144,140,93" concept="7" />
-      <node id="6223439730611580091" at="140,93,141,50" concept="2" />
-      <node id="6223439730611580091" at="141,50,142,49" concept="2" />
-      <node id="6223439730611580091" at="142,49,143,22" concept="8" />
-      <node id="6223439730611580091" at="146,102,147,50" concept="12" />
-      <node id="6223439730611580091" at="149,66,150,93" concept="8" />
-      <node id="6223439730611580091" at="152,57,153,65" concept="7" />
-      <node id="6223439730611580091" at="153,65,154,58" concept="2" />
-      <node id="6223439730611580091" at="154,58,155,25" concept="8" />
-      <node id="6223439730611580091" at="157,41,158,34" concept="7" />
-      <node id="6223439730611580091" at="158,34,159,42" concept="2" />
-      <node id="6223439730611580091" at="159,42,160,49" concept="2" />
-      <node id="6223439730611580091" at="160,49,161,23" concept="8" />
-      <node id="6223439730611580091" at="164,96,165,134" concept="2" />
-      <node id="6223439730611580091" at="166,34,167,142" concept="2" />
-      <node id="6223439730611580091" at="167,142,168,146" concept="2" />
-      <node id="6223439730611580091" at="170,122,171,398" concept="2" />
+      <node id="7433225748202665989" at="91,35,92,87" concept="7" />
+      <node id="7433225748202665989" at="92,87,93,112" concept="8" />
+      <node id="7433225748202665989" at="94,10,95,22" concept="8" />
+      <node id="6223439730611580091" at="97,51,98,106" concept="7" />
+      <node id="6223439730611580091" at="98,106,99,49" concept="2" />
+      <node id="6223439730611580091" at="99,49,100,58" concept="2" />
+      <node id="6223439730611580091" at="100,58,101,58" concept="2" />
+      <node id="6223439730611580091" at="101,58,102,22" concept="8" />
+      <node id="6223439730611580098" at="104,50,105,106" concept="7" />
+      <node id="6223439730611580098" at="105,106,106,48" concept="2" />
+      <node id="6223439730611580098" at="106,48,107,34" concept="2" />
+      <node id="6223439730611580098" at="107,34,108,22" concept="8" />
+      <node id="6223439730611580109" at="110,50,111,89" concept="7" />
+      <node id="6223439730611580109" at="111,89,112,29" concept="2" />
+      <node id="6223439730611580109" at="112,29,113,42" concept="2" />
+      <node id="6223439730611580109" at="113,42,114,26" concept="7" />
+      <node id="6223439730611580109" at="114,26,115,63" concept="2" />
+      <node id="6223439730611580109" at="115,63,116,42" concept="2" />
+      <node id="6223439730611580109" at="116,42,117,73" concept="2" />
+      <node id="6223439730611580109" at="117,73,118,57" concept="7" />
+      <node id="6223439730611580109" at="119,35,120,87" concept="7" />
+      <node id="6223439730611580109" at="120,87,121,112" concept="8" />
+      <node id="6223439730611580109" at="122,10,123,22" concept="8" />
+      <node id="6223439730611580091" at="125,51,126,106" concept="7" />
+      <node id="6223439730611580091" at="126,106,127,49" concept="2" />
+      <node id="6223439730611580091" at="127,49,128,60" concept="2" />
+      <node id="6223439730611580091" at="128,60,129,61" concept="2" />
+      <node id="6223439730611580091" at="129,61,130,22" concept="8" />
+      <node id="6223439730611580154" at="132,52,133,85" concept="7" />
+      <node id="6223439730611580154" at="133,85,134,22" concept="8" />
+      <node id="6223439730611580091" at="136,53,137,144" concept="7" />
+      <node id="6223439730611580091" at="137,144,138,93" concept="7" />
+      <node id="6223439730611580091" at="138,93,139,50" concept="2" />
+      <node id="6223439730611580091" at="139,50,140,49" concept="2" />
+      <node id="6223439730611580091" at="140,49,141,22" concept="8" />
+      <node id="6223439730611580091" at="144,102,145,50" concept="12" />
+      <node id="6223439730611580091" at="147,66,148,93" concept="8" />
+      <node id="6223439730611580091" at="150,57,151,65" concept="7" />
+      <node id="6223439730611580091" at="151,65,152,58" concept="2" />
+      <node id="6223439730611580091" at="152,58,153,25" concept="8" />
+      <node id="6223439730611580091" at="155,41,156,34" concept="7" />
+      <node id="6223439730611580091" at="156,34,157,42" concept="2" />
+      <node id="6223439730611580091" at="157,42,158,49" concept="2" />
+      <node id="6223439730611580091" at="158,49,159,23" concept="8" />
+      <node id="6223439730611580091" at="162,96,163,134" concept="2" />
+      <node id="6223439730611580091" at="164,34,165,142" concept="2" />
+      <node id="6223439730611580091" at="165,142,166,146" concept="2" />
+      <node id="6223439730611580091" at="168,122,169,398" concept="2" />
       <node id="6223439730611580091" at="34,0,36,0" concept="3" trace="myNode" />
       <node id="6223439730611580091" at="48,0,51,0" concept="6" trace="createCell#()Ljetbrains/mps/openapi/editor/cells/EditorCell;" />
-      <node id="6223439730611580091" at="146,0,149,0" concept="1" trace="componentListHandler_uhrskj_b2a#(Lorg/jetbrains/mps/openapi/model/SNode;Ljava/lang/String;Ljetbrains/mps/openapi/editor/EditorContext;)V" />
-      <node id="6223439730611580091" at="149,0,152,0" concept="6" trace="createNodeToInsert#(Ljetbrains/mps/openapi/editor/EditorContext;)Lorg/jetbrains/mps/openapi/model/SNode;" />
-      <node id="6223439730611580091" at="169,9,172,9" concept="5" />
+      <node id="6223439730611580091" at="144,0,147,0" concept="1" trace="componentListHandler_uhrskj_b2a#(Lorg/jetbrains/mps/openapi/model/SNode;Ljava/lang/String;Ljetbrains/mps/openapi/editor/EditorContext;)V" />
+      <node id="6223439730611580091" at="147,0,150,0" concept="6" trace="createNodeToInsert#(Ljetbrains/mps/openapi/editor/EditorContext;)Lorg/jetbrains/mps/openapi/model/SNode;" />
+      <node id="6223439730611580091" at="167,9,170,9" concept="5" />
       <node id="6223439730611580091" at="37,0,41,0" concept="1" trace="ComponentSet_EditorBuilder_a#(Ljetbrains/mps/openapi/editor/EditorContext;Lorg/jetbrains/mps/openapi/model/SNode;)V" />
-      <node id="6223439730611580154" at="134,0,138,0" concept="6" trace="createIndentCell_uhrskj_a2a#()Ljetbrains/mps/openapi/editor/cells/EditorCell;" />
-      <node id="6223439730611580091" at="165,134,169,9" concept="5" />
+      <node id="6223439730611580154" at="132,0,136,0" concept="6" trace="createIndentCell_uhrskj_a2a#()Ljetbrains/mps/openapi/editor/cells/EditorCell;" />
+      <node id="6223439730611580091" at="163,134,167,9" concept="5" />
       <node id="6223439730611580091" at="42,0,47,0" concept="6" trace="getNode#()Lorg/jetbrains/mps/openapi/model/SNode;" />
-      <node id="7433225748202665989" at="91,59,96,22" concept="5" />
-      <node id="6223439730611580109" at="120,59,125,22" concept="5" />
-      <node id="6223439730611580091" at="152,0,157,0" concept="6" trace="createNodeCell#(Lorg/jetbrains/mps/openapi/model/SNode;)Ljetbrains/mps/openapi/editor/cells/EditorCell;" />
-      <node id="6223439730611580098" at="105,0,111,0" concept="6" trace="createConstant_uhrskj_a1a#()Ljetbrains/mps/openapi/editor/cells/EditorCell;" />
-      <node id="6223439730611580091" at="157,0,163,0" concept="6" trace="createEmptyCell#()Ljetbrains/mps/openapi/editor/cells/EditorCell;" />
+      <node id="7433225748202665989" at="90,57,95,22" concept="5" />
+      <node id="6223439730611580109" at="118,57,123,22" concept="5" />
+      <node id="6223439730611580091" at="150,0,155,0" concept="6" trace="createNodeCell#(Lorg/jetbrains/mps/openapi/model/SNode;)Ljetbrains/mps/openapi/editor/cells/EditorCell;" />
+      <node id="6223439730611580098" at="104,0,110,0" concept="6" trace="createConstant_uhrskj_a1a#()Ljetbrains/mps/openapi/editor/cells/EditorCell;" />
+      <node id="6223439730611580091" at="155,0,161,0" concept="6" trace="createEmptyCell#()Ljetbrains/mps/openapi/editor/cells/EditorCell;" />
       <node id="6223439730611580091" at="62,0,69,0" concept="6" trace="createCollection_uhrskj_a0#()Ljetbrains/mps/openapi/editor/cells/EditorCell;" />
-      <node id="6223439730611580091" at="98,0,105,0" concept="6" trace="createCollection_uhrskj_b0#()Ljetbrains/mps/openapi/editor/cells/EditorCell;" />
-      <node id="6223439730611580091" at="127,0,134,0" concept="6" trace="createCollection_uhrskj_c0#()Ljetbrains/mps/openapi/editor/cells/EditorCell;" />
-      <node id="6223439730611580091" at="138,0,145,0" concept="6" trace="createRefNodeList_uhrskj_b2a#()Ljetbrains/mps/openapi/editor/cells/EditorCell;" />
+      <node id="6223439730611580091" at="97,0,104,0" concept="6" trace="createCollection_uhrskj_b0#()Ljetbrains/mps/openapi/editor/cells/EditorCell;" />
+      <node id="6223439730611580091" at="125,0,132,0" concept="6" trace="createCollection_uhrskj_c0#()Ljetbrains/mps/openapi/editor/cells/EditorCell;" />
+      <node id="6223439730611580091" at="136,0,143,0" concept="6" trace="createRefNodeList_uhrskj_b2a#()Ljetbrains/mps/openapi/editor/cells/EditorCell;" />
       <node id="7433225748202665926" at="69,0,78,0" concept="6" trace="createConstant_uhrskj_a0a#()Ljetbrains/mps/openapi/editor/cells/EditorCell;" />
       <node id="6223439730611580091" at="52,0,62,0" concept="6" trace="createCollection_uhrskj_a#()Ljetbrains/mps/openapi/editor/cells/EditorCell;" />
-      <node id="6223439730611580091" at="163,86,173,7" concept="5" />
-      <node id="6223439730611580091" at="163,0,175,0" concept="6" trace="installElementCellActions#(Lorg/jetbrains/mps/openapi/model/SNode;Ljetbrains/mps/openapi/editor/cells/EditorCell;)V" />
-      <node id="6223439730611580109" at="111,0,127,0" concept="6" trace="createProperty_uhrskj_b1a#()Ljetbrains/mps/openapi/editor/cells/EditorCell;" />
-      <node id="7433225748202665989" at="78,0,98,0" concept="6" trace="createProperty_uhrskj_b0a#()Ljetbrains/mps/openapi/editor/cells/EditorCell;" />
+      <node id="6223439730611580091" at="161,86,171,7" concept="5" />
+      <node id="6223439730611580091" at="161,0,173,0" concept="6" trace="installElementCellActions#(Lorg/jetbrains/mps/openapi/model/SNode;Ljetbrains/mps/openapi/editor/cells/EditorCell;)V" />
+      <node id="6223439730611580109" at="110,0,125,0" concept="6" trace="createProperty_uhrskj_b1a#()Ljetbrains/mps/openapi/editor/cells/EditorCell;" />
+      <node id="7433225748202665989" at="78,0,97,0" concept="6" trace="createProperty_uhrskj_b0a#()Ljetbrains/mps/openapi/editor/cells/EditorCell;" />
       <scope id="6223439730611580091" at="44,26,45,18" />
       <scope id="6223439730611580091" at="48,39,49,39" />
-      <scope id="6223439730611580091" at="146,102,147,50" />
-      <scope id="6223439730611580091" at="149,66,150,93" />
-      <scope id="6223439730611580091" at="170,122,171,398" />
+      <scope id="6223439730611580091" at="144,102,145,50" />
+      <scope id="6223439730611580091" at="147,66,148,93" />
+      <scope id="6223439730611580091" at="168,122,169,398" />
       <scope id="6223439730611580091" at="37,92,39,18" />
-      <scope id="7433225748202665989" at="92,35,94,94">
+      <scope id="7433225748202665989" at="91,35,93,112">
         <var name="manager" id="7433225748202665989" />
       </scope>
-      <scope id="6223439730611580109" at="121,35,123,94">
+      <scope id="6223439730611580109" at="119,35,121,112">
         <var name="manager" id="6223439730611580109" />
       </scope>
-      <scope id="6223439730611580154" at="134,52,136,22">
+      <scope id="6223439730611580154" at="132,52,134,22">
         <var name="editorCell" id="6223439730611580154" />
       </scope>
-      <scope id="6223439730611580091" at="166,34,168,146" />
+      <scope id="6223439730611580091" at="164,34,166,146" />
       <scope id="6223439730611580091" at="48,0,51,0" />
-      <scope id="6223439730611580091" at="146,0,149,0">
-=======
-      <node id="6223439730611580091" at="33,79,34,63" concept="8" />
-      <node id="6223439730611580091" at="36,89,37,97" concept="7" />
-      <node id="6223439730611580091" at="37,97,38,48" concept="2" />
-      <node id="6223439730611580091" at="38,48,39,28" concept="2" />
-      <node id="6223439730611580091" at="39,28,40,83" concept="2" />
-      <node id="6223439730611580091" at="40,83,41,83" concept="2" />
-      <node id="6223439730611580091" at="41,83,42,83" concept="2" />
-      <node id="6223439730611580091" at="42,83,43,22" concept="8" />
-      <node id="6223439730611580091" at="45,90,46,99" concept="7" />
-      <node id="6223439730611580091" at="46,99,47,49" concept="2" />
-      <node id="6223439730611580091" at="47,49,48,82" concept="2" />
-      <node id="6223439730611580091" at="48,82,49,82" concept="2" />
-      <node id="6223439730611580091" at="49,82,50,22" concept="8" />
-      <node id="7433225748202665926" at="52,89,53,98" concept="7" />
-      <node id="7433225748202665926" at="53,98,54,48" concept="2" />
-      <node id="7433225748202665926" at="54,48,55,34" concept="7" />
-      <node id="7433225748202665926" at="55,34,56,111" concept="2" />
-      <node id="7433225748202665926" at="56,111,57,40" concept="2" />
-      <node id="7433225748202665926" at="57,40,58,34" concept="2" />
-      <node id="7433225748202665926" at="58,34,59,22" concept="8" />
-      <node id="7433225748202665989" at="61,89,62,82" concept="7" />
-      <node id="7433225748202665989" at="62,82,63,30" concept="2" />
-      <node id="7433225748202665989" at="63,30,64,44" concept="2" />
-      <node id="7433225748202665989" at="64,44,65,40" concept="2" />
-      <node id="7433225748202665989" at="65,40,66,26" concept="7" />
-      <node id="7433225748202665989" at="66,26,67,58" concept="2" />
-      <node id="7433225748202665989" at="67,58,68,43" concept="2" />
-      <node id="7433225748202665989" at="68,43,69,34" concept="7" />
-      <node id="7433225748202665989" at="69,34,70,111" concept="2" />
-      <node id="7433225748202665989" at="70,111,71,40" concept="2" />
-      <node id="7433225748202665989" at="71,40,72,73" concept="2" />
-      <node id="7433225748202665989" at="72,73,73,57" concept="7" />
-      <node id="7433225748202665989" at="74,35,75,82" concept="7" />
-      <node id="7433225748202665989" at="75,82,76,112" concept="8" />
-      <node id="7433225748202665989" at="77,10,78,22" concept="8" />
-      <node id="6223439730611580091" at="80,90,81,99" concept="7" />
-      <node id="6223439730611580091" at="81,99,82,49" concept="2" />
-      <node id="6223439730611580091" at="82,49,83,82" concept="2" />
-      <node id="6223439730611580091" at="83,82,84,82" concept="2" />
-      <node id="6223439730611580091" at="84,82,85,22" concept="8" />
-      <node id="6223439730611580098" at="87,89,88,99" concept="7" />
-      <node id="6223439730611580098" at="88,99,89,48" concept="2" />
-      <node id="6223439730611580098" at="89,48,90,34" concept="2" />
-      <node id="6223439730611580098" at="90,34,91,22" concept="8" />
-      <node id="6223439730611580109" at="93,89,94,82" concept="7" />
-      <node id="6223439730611580109" at="94,82,95,29" concept="2" />
-      <node id="6223439730611580109" at="95,29,96,42" concept="2" />
-      <node id="6223439730611580109" at="96,42,97,26" concept="7" />
-      <node id="6223439730611580109" at="97,26,98,58" concept="2" />
-      <node id="6223439730611580109" at="98,58,99,42" concept="2" />
-      <node id="6223439730611580109" at="99,42,100,73" concept="2" />
-      <node id="6223439730611580109" at="100,73,101,57" concept="7" />
-      <node id="6223439730611580109" at="102,35,103,82" concept="7" />
-      <node id="6223439730611580109" at="103,82,104,112" concept="8" />
-      <node id="6223439730611580109" at="105,10,106,22" concept="8" />
-      <node id="6223439730611580091" at="108,90,109,99" concept="7" />
-      <node id="6223439730611580091" at="109,99,110,49" concept="2" />
-      <node id="6223439730611580091" at="110,49,111,84" concept="2" />
-      <node id="6223439730611580091" at="111,84,112,85" concept="2" />
-      <node id="6223439730611580091" at="112,85,113,22" concept="8" />
-      <node id="6223439730611580154" at="115,91,116,78" concept="7" />
-      <node id="6223439730611580154" at="116,78,117,22" concept="8" />
-      <node id="6223439730611580091" at="119,92,120,128" concept="7" />
-      <node id="6223439730611580091" at="120,128,121,108" concept="7" />
-      <node id="6223439730611580091" at="121,108,122,50" concept="2" />
-      <node id="6223439730611580091" at="122,50,123,49" concept="2" />
-      <node id="6223439730611580091" at="123,49,124,22" concept="8" />
-      <node id="6223439730611580091" at="127,102,128,50" concept="11" />
-      <node id="6223439730611580091" at="130,66,131,41" concept="7" />
-      <node id="6223439730611580091" at="131,41,132,93" concept="8" />
-      <node id="6223439730611580091" at="134,86,135,80" concept="7" />
-      <node id="6223439730611580091" at="135,80,136,95" concept="2" />
-      <node id="6223439730611580091" at="136,95,137,25" concept="8" />
-      <node id="6223439730611580091" at="139,68,140,34" concept="7" />
-      <node id="6223439730611580091" at="140,34,141,55" concept="2" />
-      <node id="6223439730611580091" at="141,55,142,87" concept="2" />
-      <node id="6223439730611580091" at="142,87,143,23" concept="8" />
-      <node id="6223439730611580091" at="146,96,147,134" concept="2" />
-      <node id="6223439730611580091" at="148,34,149,142" concept="2" />
-      <node id="6223439730611580091" at="149,142,150,146" concept="2" />
-      <node id="6223439730611580091" at="152,122,153,396" concept="2" />
-      <node id="6223439730611580091" at="33,0,36,0" concept="6" trace="createEditorCell#(Ljetbrains/mps/openapi/editor/EditorContext;Lorg/jetbrains/mps/openapi/model/SNode;)Ljetbrains/mps/openapi/editor/cells/EditorCell;" />
-      <node id="6223439730611580091" at="127,0,130,0" concept="1" trace="componentListHandler_uhrskj_b2a#(Lorg/jetbrains/mps/openapi/model/SNode;Ljava/lang/String;Ljetbrains/mps/openapi/editor/EditorContext;)V" />
-      <node id="6223439730611580091" at="151,9,154,9" concept="5" />
-      <node id="6223439730611580154" at="115,0,119,0" concept="6" trace="createIndentCell_uhrskj_a2a#(Ljetbrains/mps/openapi/editor/EditorContext;Lorg/jetbrains/mps/openapi/model/SNode;)Ljetbrains/mps/openapi/editor/cells/EditorCell;" />
-      <node id="6223439730611580091" at="130,0,134,0" concept="6" trace="createNodeToInsert#(Ljetbrains/mps/openapi/editor/EditorContext;)Lorg/jetbrains/mps/openapi/model/SNode;" />
-      <node id="6223439730611580091" at="147,134,151,9" concept="5" />
-      <node id="7433225748202665989" at="73,57,78,22" concept="5" />
-      <node id="6223439730611580109" at="101,57,106,22" concept="5" />
-      <node id="6223439730611580091" at="134,0,139,0" concept="6" trace="createNodeCell#(Ljetbrains/mps/openapi/editor/EditorContext;Lorg/jetbrains/mps/openapi/model/SNode;)Ljetbrains/mps/openapi/editor/cells/EditorCell;" />
-      <node id="6223439730611580098" at="87,0,93,0" concept="6" trace="createConstant_uhrskj_a1a#(Ljetbrains/mps/openapi/editor/EditorContext;Lorg/jetbrains/mps/openapi/model/SNode;)Ljetbrains/mps/openapi/editor/cells/EditorCell;" />
-      <node id="6223439730611580091" at="139,0,145,0" concept="6" trace="createEmptyCell#(Ljetbrains/mps/openapi/editor/EditorContext;)Ljetbrains/mps/openapi/editor/cells/EditorCell;" />
-      <node id="6223439730611580091" at="45,0,52,0" concept="6" trace="createCollection_uhrskj_a0#(Ljetbrains/mps/openapi/editor/EditorContext;Lorg/jetbrains/mps/openapi/model/SNode;)Ljetbrains/mps/openapi/editor/cells/EditorCell;" />
-      <node id="6223439730611580091" at="80,0,87,0" concept="6" trace="createCollection_uhrskj_b0#(Ljetbrains/mps/openapi/editor/EditorContext;Lorg/jetbrains/mps/openapi/model/SNode;)Ljetbrains/mps/openapi/editor/cells/EditorCell;" />
-      <node id="6223439730611580091" at="108,0,115,0" concept="6" trace="createCollection_uhrskj_c0#(Ljetbrains/mps/openapi/editor/EditorContext;Lorg/jetbrains/mps/openapi/model/SNode;)Ljetbrains/mps/openapi/editor/cells/EditorCell;" />
-      <node id="6223439730611580091" at="119,0,126,0" concept="6" trace="createRefNodeList_uhrskj_b2a#(Ljetbrains/mps/openapi/editor/EditorContext;Lorg/jetbrains/mps/openapi/model/SNode;)Ljetbrains/mps/openapi/editor/cells/EditorCell;" />
-      <node id="6223439730611580091" at="36,0,45,0" concept="6" trace="createCollection_uhrskj_a#(Ljetbrains/mps/openapi/editor/EditorContext;Lorg/jetbrains/mps/openapi/model/SNode;)Ljetbrains/mps/openapi/editor/cells/EditorCell;" />
-      <node id="7433225748202665926" at="52,0,61,0" concept="6" trace="createConstant_uhrskj_a0a#(Ljetbrains/mps/openapi/editor/EditorContext;Lorg/jetbrains/mps/openapi/model/SNode;)Ljetbrains/mps/openapi/editor/cells/EditorCell;" />
-      <node id="6223439730611580091" at="145,132,155,7" concept="5" />
-      <node id="6223439730611580091" at="145,0,157,0" concept="6" trace="installElementCellActions#(Lorg/jetbrains/mps/openapi/model/SNode;Lorg/jetbrains/mps/openapi/model/SNode;Ljetbrains/mps/openapi/editor/cells/EditorCell;Ljetbrains/mps/openapi/editor/EditorContext;)V" />
-      <node id="6223439730611580109" at="93,0,108,0" concept="6" trace="createProperty_uhrskj_b1a#(Ljetbrains/mps/openapi/editor/EditorContext;Lorg/jetbrains/mps/openapi/model/SNode;)Ljetbrains/mps/openapi/editor/cells/EditorCell;" />
-      <node id="7433225748202665989" at="61,0,80,0" concept="6" trace="createProperty_uhrskj_b0a#(Ljetbrains/mps/openapi/editor/EditorContext;Lorg/jetbrains/mps/openapi/model/SNode;)Ljetbrains/mps/openapi/editor/cells/EditorCell;" />
-      <scope id="6223439730611580091" at="33,79,34,63" />
-      <scope id="6223439730611580091" at="127,102,128,50" />
-      <scope id="6223439730611580091" at="152,122,153,396" />
-      <scope id="7433225748202665989" at="74,35,76,112">
-        <var name="manager" id="7433225748202665989" />
-      </scope>
-      <scope id="6223439730611580109" at="102,35,104,112">
-        <var name="manager" id="6223439730611580109" />
-      </scope>
-      <scope id="6223439730611580154" at="115,91,117,22">
-        <var name="editorCell" id="6223439730611580154" />
-      </scope>
-      <scope id="6223439730611580091" at="130,66,132,93">
-        <var name="listOwner" id="6223439730611580091" />
-      </scope>
-      <scope id="6223439730611580091" at="148,34,150,146" />
-      <scope id="6223439730611580091" at="33,0,36,0">
-        <var name="editorContext" id="6223439730611580091" />
-        <var name="node" id="6223439730611580091" />
-      </scope>
-      <scope id="6223439730611580091" at="127,0,130,0">
->>>>>>> bd830ede
+      <scope id="6223439730611580091" at="144,0,147,0">
         <var name="childRole" id="6223439730611580091" />
         <var name="context" id="6223439730611580091" />
         <var name="ownerNode" id="6223439730611580091" />
       </scope>
-<<<<<<< HEAD
-      <scope id="6223439730611580091" at="149,0,152,0">
+      <scope id="6223439730611580091" at="147,0,150,0">
         <var name="editorContext" id="6223439730611580091" />
       </scope>
-      <scope id="6223439730611580091" at="152,57,155,25">
+      <scope id="6223439730611580091" at="150,57,153,25">
         <var name="elementCell" id="6223439730611580091" />
       </scope>
       <scope id="6223439730611580091" at="37,0,41,0">
         <var name="context" id="6223439730611580091" />
         <var name="node" id="6223439730611580091" />
       </scope>
-      <scope id="6223439730611580098" at="105,50,109,22">
+      <scope id="6223439730611580098" at="104,50,108,22">
         <var name="editorCell" id="6223439730611580098" />
       </scope>
-      <scope id="6223439730611580154" at="134,0,138,0" />
-      <scope id="6223439730611580091" at="157,41,161,23">
-=======
-      <scope id="6223439730611580091" at="134,86,137,25">
-        <var name="elementCell" id="6223439730611580091" />
-      </scope>
-      <scope id="6223439730611580098" at="87,89,91,22">
-        <var name="editorCell" id="6223439730611580098" />
-      </scope>
-      <scope id="6223439730611580154" at="115,0,119,0">
-        <var name="editorContext" id="6223439730611580154" />
-        <var name="node" id="6223439730611580154" />
-      </scope>
-      <scope id="6223439730611580091" at="130,0,134,0">
-        <var name="editorContext" id="6223439730611580091" />
-      </scope>
-      <scope id="6223439730611580091" at="139,68,143,23">
->>>>>>> bd830ede
+      <scope id="6223439730611580154" at="132,0,136,0" />
+      <scope id="6223439730611580091" at="155,41,159,23">
         <var name="emptyCell" id="6223439730611580091" />
       </scope>
       <scope id="6223439730611580091" at="42,0,47,0" />
       <scope id="6223439730611580091" at="62,51,67,22">
         <var name="editorCell" id="6223439730611580091" />
       </scope>
-<<<<<<< HEAD
-      <scope id="6223439730611580091" at="98,51,103,22">
+      <scope id="6223439730611580091" at="97,51,102,22">
         <var name="editorCell" id="6223439730611580091" />
       </scope>
-      <scope id="6223439730611580091" at="127,51,132,22">
+      <scope id="6223439730611580091" at="125,51,130,22">
         <var name="editorCell" id="6223439730611580091" />
       </scope>
-      <scope id="6223439730611580091" at="138,53,143,22">
+      <scope id="6223439730611580091" at="136,53,141,22">
         <var name="editorCell" id="6223439730611580091" />
         <var name="handler" id="6223439730611580091" />
       </scope>
-      <scope id="6223439730611580091" at="152,0,157,0">
+      <scope id="6223439730611580091" at="150,0,155,0">
         <var name="elementNode" id="6223439730611580091" />
       </scope>
-      <scope id="6223439730611580098" at="105,0,111,0" />
-      <scope id="6223439730611580091" at="157,0,163,0" />
+      <scope id="6223439730611580098" at="104,0,110,0" />
+      <scope id="6223439730611580091" at="155,0,161,0" />
       <scope id="6223439730611580091" at="62,0,69,0" />
       <scope id="7433225748202665926" at="69,50,76,22">
         <var name="editorCell" id="7433225748202665926" />
         <var name="style" id="7433225748202665926" />
       </scope>
-      <scope id="6223439730611580091" at="98,0,105,0" />
-      <scope id="6223439730611580091" at="127,0,134,0" />
-      <scope id="6223439730611580091" at="138,0,145,0" />
+      <scope id="6223439730611580091" at="97,0,104,0" />
+      <scope id="6223439730611580091" at="125,0,132,0" />
+      <scope id="6223439730611580091" at="136,0,143,0" />
       <scope id="6223439730611580091" at="52,50,60,22">
         <var name="editorCell" id="6223439730611580091" />
       </scope>
-      <scope id="6223439730611580091" at="164,96,172,9" />
+      <scope id="6223439730611580091" at="162,96,170,9" />
       <scope id="7433225748202665926" at="69,0,78,0" />
       <scope id="6223439730611580091" at="52,0,62,0" />
-      <scope id="6223439730611580091" at="163,86,173,7" />
-      <scope id="6223439730611580091" at="163,0,175,0">
-=======
-      <scope id="6223439730611580091" at="80,90,85,22">
-        <var name="editorCell" id="6223439730611580091" />
-      </scope>
-      <scope id="6223439730611580091" at="108,90,113,22">
-        <var name="editorCell" id="6223439730611580091" />
-      </scope>
-      <scope id="6223439730611580091" at="119,92,124,22">
-        <var name="editorCell" id="6223439730611580091" />
-        <var name="handler" id="6223439730611580091" />
-      </scope>
-      <scope id="6223439730611580091" at="134,0,139,0">
-        <var name="editorContext" id="6223439730611580091" />
-        <var name="elementNode" id="6223439730611580091" />
-      </scope>
-      <scope id="6223439730611580098" at="87,0,93,0">
-        <var name="editorContext" id="6223439730611580098" />
-        <var name="node" id="6223439730611580098" />
-      </scope>
-      <scope id="6223439730611580091" at="139,0,145,0">
-        <var name="editorContext" id="6223439730611580091" />
-      </scope>
-      <scope id="6223439730611580091" at="36,89,43,22">
-        <var name="editorCell" id="6223439730611580091" />
-      </scope>
-      <scope id="6223439730611580091" at="45,0,52,0">
-        <var name="editorContext" id="6223439730611580091" />
-        <var name="node" id="6223439730611580091" />
-      </scope>
-      <scope id="7433225748202665926" at="52,89,59,22">
-        <var name="editorCell" id="7433225748202665926" />
-        <var name="style" id="7433225748202665926" />
-      </scope>
-      <scope id="6223439730611580091" at="80,0,87,0">
-        <var name="editorContext" id="6223439730611580091" />
-        <var name="node" id="6223439730611580091" />
-      </scope>
-      <scope id="6223439730611580091" at="108,0,115,0">
-        <var name="editorContext" id="6223439730611580091" />
-        <var name="node" id="6223439730611580091" />
-      </scope>
-      <scope id="6223439730611580091" at="119,0,126,0">
-        <var name="editorContext" id="6223439730611580091" />
-        <var name="node" id="6223439730611580091" />
-      </scope>
-      <scope id="6223439730611580091" at="146,96,154,9" />
-      <scope id="6223439730611580091" at="36,0,45,0">
-        <var name="editorContext" id="6223439730611580091" />
-        <var name="node" id="6223439730611580091" />
-      </scope>
-      <scope id="7433225748202665926" at="52,0,61,0">
-        <var name="editorContext" id="7433225748202665926" />
-        <var name="node" id="7433225748202665926" />
-      </scope>
-      <scope id="6223439730611580091" at="145,132,155,7" />
-      <scope id="6223439730611580091" at="145,0,157,0">
-        <var name="editorContext" id="6223439730611580091" />
->>>>>>> bd830ede
+      <scope id="6223439730611580091" at="161,86,171,7" />
+      <scope id="6223439730611580091" at="161,0,173,0">
         <var name="elementCell" id="6223439730611580091" />
         <var name="elementNode" id="6223439730611580091" />
       </scope>
-<<<<<<< HEAD
-      <scope id="6223439730611580109" at="111,50,125,22">
-=======
-      <scope id="6223439730611580109" at="93,89,106,22">
->>>>>>> bd830ede
+      <scope id="6223439730611580109" at="110,50,123,22">
         <var name="attributeConcept" id="6223439730611580109" />
         <var name="editorCell" id="6223439730611580109" />
         <var name="provider" id="6223439730611580109" />
       </scope>
-<<<<<<< HEAD
-      <scope id="6223439730611580109" at="111,0,127,0" />
-      <scope id="7433225748202665989" at="78,50,96,22">
-=======
-      <scope id="6223439730611580109" at="93,0,108,0">
-        <var name="editorContext" id="6223439730611580109" />
-        <var name="node" id="6223439730611580109" />
-      </scope>
-      <scope id="7433225748202665989" at="61,89,78,22">
->>>>>>> bd830ede
+      <scope id="6223439730611580109" at="110,0,125,0" />
+      <scope id="7433225748202665989" at="78,50,95,22">
         <var name="attributeConcept" id="7433225748202665989" />
         <var name="editorCell" id="7433225748202665989" />
         <var name="provider" id="7433225748202665989" />
         <var name="style" id="7433225748202665989" />
       </scope>
-<<<<<<< HEAD
-      <scope id="7433225748202665989" at="78,0,98,0" />
-      <unit id="6223439730611580091" at="145,0,176,0" name="jetbrains.mps.samples.componentDependencies.editor.ComponentSet_EditorBuilder_a$componentListHandler_uhrskj_b2a" />
-      <unit id="6223439730611580091" at="33,0,177,0" name="jetbrains.mps.samples.componentDependencies.editor.ComponentSet_EditorBuilder_a" />
-=======
-      <scope id="7433225748202665989" at="61,0,80,0">
-        <var name="editorContext" id="7433225748202665989" />
-        <var name="node" id="7433225748202665989" />
-      </scope>
-      <unit id="6223439730611580091" at="126,0,158,0" name="jetbrains.mps.samples.componentDependencies.editor.ComponentSet_Editor$componentListHandler_uhrskj_b2a" />
-      <unit id="6223439730611580091" at="32,0,159,0" name="jetbrains.mps.samples.componentDependencies.editor.ComponentSet_Editor" />
->>>>>>> bd830ede
+      <scope id="7433225748202665989" at="78,0,97,0" />
+      <unit id="6223439730611580091" at="143,0,174,0" name="jetbrains.mps.samples.componentDependencies.editor.ComponentSet_EditorBuilder_a$componentListHandler_uhrskj_b2a" />
+      <unit id="6223439730611580091" at="33,0,175,0" name="jetbrains.mps.samples.componentDependencies.editor.ComponentSet_EditorBuilder_a" />
     </file>
   </root>
   <root nodeRef="r:7ef60438-f5cb-4ce3-b173-829ec8cb68a1(jetbrains.mps.samples.componentDependencies.editor)/6223439730611584163">
     <file name="Component_Editor.java">
-<<<<<<< HEAD
       <node id="6223439730611584163" at="11,79,12,75" concept="8" />
       <node id="6223439730611584163" at="14,82,15,78" concept="8" />
       <node id="6223439730611584163" at="11,0,14,0" concept="6" trace="createEditorCell#(Ljetbrains/mps/openapi/editor/EditorContext;Lorg/jetbrains/mps/openapi/model/SNode;)Ljetbrains/mps/openapi/editor/cells/EditorCell;" />
@@ -1863,386 +1569,6 @@
       <scope id="6223439730611584163" at="11,79,12,75" />
       <scope id="6223439730611584163" at="14,82,15,78" />
       <scope id="6223439730611584163" at="11,0,14,0">
-=======
-      <node id="6223439730611584163" at="32,79,33,63" concept="8" />
-      <node id="6223439730611584163" at="35,82,36,65" concept="8" />
-      <node id="6223439730611584163" at="38,89,39,99" concept="7" />
-      <node id="6223439730611584163" at="39,99,40,48" concept="2" />
-      <node id="6223439730611584163" at="40,48,41,28" concept="2" />
-      <node id="6223439730611584163" at="41,28,42,34" concept="7" />
-      <node id="6223439730611584163" at="42,34,43,52" concept="2" />
-      <node id="6223439730611584163" at="43,52,44,40" concept="2" />
-      <node id="6223439730611584163" at="45,61,46,85" concept="2" />
-      <node id="6223439730611584163" at="47,5,48,22" concept="8" />
-      <node id="6223439730611584163" at="50,90,51,96" concept="7" />
-      <node id="6223439730611584163" at="51,96,52,49" concept="2" />
-      <node id="6223439730611584163" at="52,49,53,82" concept="2" />
-      <node id="6223439730611584163" at="53,82,54,82" concept="2" />
-      <node id="6223439730611584163" at="54,82,55,82" concept="2" />
-      <node id="6223439730611584163" at="55,82,56,82" concept="2" />
-      <node id="6223439730611584163" at="56,82,57,82" concept="2" />
-      <node id="6223439730611584163" at="57,82,58,84" concept="2" />
-      <node id="6223439730611584163" at="58,84,59,82" concept="2" />
-      <node id="6223439730611584163" at="59,82,60,22" concept="8" />
-      <node id="7433225748202091544" at="62,97,63,391" concept="7" />
-      <node id="7433225748202093543" at="63,391,64,227" concept="8" />
-      <node id="6223439730611584187" at="66,89,67,95" concept="7" />
-      <node id="6223439730611584187" at="67,95,68,48" concept="2" />
-      <node id="6223439730611584187" at="68,48,69,34" concept="2" />
-      <node id="6223439730611584187" at="69,34,70,22" concept="8" />
-      <node id="6223439730611584211" at="72,89,73,82" concept="7" />
-      <node id="6223439730611584211" at="73,82,74,29" concept="2" />
-      <node id="6223439730611584211" at="74,29,75,42" concept="2" />
-      <node id="6223439730611584211" at="75,42,76,26" concept="7" />
-      <node id="6223439730611584211" at="76,26,77,58" concept="2" />
-      <node id="6223439730611584211" at="77,58,78,42" concept="2" />
-      <node id="6223439730611584211" at="78,42,79,73" concept="2" />
-      <node id="6223439730611584211" at="79,73,80,57" concept="7" />
-      <node id="6223439730611584211" at="81,35,82,82" concept="7" />
-      <node id="6223439730611584211" at="82,82,83,112" concept="8" />
-      <node id="6223439730611584211" at="84,10,85,22" concept="8" />
-      <node id="8153794773744337503" at="87,89,88,95" concept="7" />
-      <node id="8153794773744337503" at="88,95,89,48" concept="2" />
-      <node id="8153794773744337503" at="89,48,90,34" concept="2" />
-      <node id="8153794773744337503" at="90,34,91,22" concept="8" />
-      <node id="8153794773744339116" at="93,89,94,82" concept="7" />
-      <node id="8153794773744339116" at="94,82,95,34" concept="2" />
-      <node id="8153794773744339116" at="95,34,96,47" concept="2" />
-      <node id="8153794773744339116" at="96,47,97,26" concept="7" />
-      <node id="8153794773744339116" at="97,26,98,58" concept="2" />
-      <node id="8153794773744339116" at="98,58,99,47" concept="2" />
-      <node id="8153794773744339116" at="99,47,100,73" concept="2" />
-      <node id="8153794773744339116" at="100,73,101,57" concept="7" />
-      <node id="8153794773744339116" at="102,35,103,82" concept="7" />
-      <node id="8153794773744339116" at="103,82,104,112" concept="8" />
-      <node id="8153794773744339116" at="105,10,106,22" concept="8" />
-      <node id="8153794773741515346" at="108,89,109,87" concept="7" />
-      <node id="8153794773741515346" at="109,87,110,48" concept="2" />
-      <node id="8153794773741515346" at="110,48,111,34" concept="7" />
-      <node id="8153794773741515346" at="111,34,112,63" concept="2" />
-      <node id="8153794773741515346" at="112,63,113,40" concept="2" />
-      <node id="8153794773741515346" at="113,40,114,34" concept="2" />
-      <node id="8153794773741515346" at="114,34,115,22" concept="8" />
-      <node id="6223439730611584163" at="117,91,118,96" concept="7" />
-      <node id="6223439730611584163" at="118,96,119,50" concept="2" />
-      <node id="6223439730611584163" at="119,50,120,34" concept="7" />
-      <node id="6223439730611584163" at="120,34,121,52" concept="2" />
-      <node id="6223439730611584163" at="121,52,122,61" concept="2" />
-      <node id="6223439730611584163" at="122,61,123,63" concept="2" />
-      <node id="6223439730611584163" at="123,63,124,40" concept="2" />
-      <node id="6223439730611584163" at="124,40,125,83" concept="2" />
-      <node id="6223439730611584163" at="125,83,126,86" concept="2" />
-      <node id="6223439730611584163" at="126,86,127,83" concept="2" />
-      <node id="6223439730611584163" at="127,83,128,86" concept="2" />
-      <node id="6223439730611584163" at="128,86,129,83" concept="2" />
-      <node id="6223439730611584163" at="129,83,130,86" concept="2" />
-      <node id="6223439730611584163" at="130,86,131,22" concept="8" />
-      <node id="8153794773741654908" at="133,90,134,98" concept="7" />
-      <node id="8153794773741654908" at="134,98,135,49" concept="2" />
-      <node id="8153794773741654908" at="135,49,136,34" concept="7" />
-      <node id="8153794773741654908" at="136,34,137,63" concept="2" />
-      <node id="8153794773741654908" at="137,63,138,40" concept="2" />
-      <node id="8153794773741654908" at="138,40,139,34" concept="2" />
-      <node id="8153794773741654908" at="139,34,140,22" concept="8" />
-      <node id="6223439730611584163" at="142,93,143,112" concept="7" />
-      <node id="6223439730611584163" at="143,112,144,106" concept="7" />
-      <node id="6223439730611584163" at="144,106,145,43" concept="2" />
-      <node id="6223439730611584163" at="145,43,146,34" concept="7" />
-      <node id="6223439730611584163" at="146,34,147,61" concept="2" />
-      <node id="6223439730611584163" at="147,61,148,71" concept="2" />
-      <node id="6223439730611584163" at="148,71,149,40" concept="2" />
-      <node id="6223439730611584163" at="149,40,150,49" concept="2" />
-      <node id="6223439730611584163" at="150,49,151,22" concept="8" />
-      <node id="6223439730611584163" at="154,96,155,50" concept="11" />
-      <node id="6223439730611584163" at="157,66,158,41" concept="7" />
-      <node id="6223439730611584163" at="158,41,159,93" concept="8" />
-      <node id="6223439730611584163" at="161,86,162,80" concept="7" />
-      <node id="6223439730611584163" at="162,80,163,95" concept="2" />
-      <node id="6223439730611584163" at="163,95,164,25" concept="8" />
-      <node id="6223439730611584163" at="166,68,167,34" concept="7" />
-      <node id="6223439730611584163" at="167,34,168,55" concept="2" />
-      <node id="6223439730611584163" at="168,55,169,87" concept="2" />
-      <node id="6223439730611584163" at="169,87,170,23" concept="8" />
-      <node id="6223439730611584163" at="173,96,174,134" concept="2" />
-      <node id="6223439730611584163" at="175,34,176,142" concept="2" />
-      <node id="6223439730611584163" at="176,142,177,146" concept="2" />
-      <node id="6223439730611584163" at="179,122,180,389" concept="2" />
-      <node id="8153794773741659533" at="185,90,186,99" concept="7" />
-      <node id="8153794773741659533" at="186,99,187,49" concept="2" />
-      <node id="8153794773741659533" at="187,49,188,34" concept="7" />
-      <node id="8153794773741659533" at="188,34,189,63" concept="2" />
-      <node id="8153794773741659533" at="189,63,190,40" concept="2" />
-      <node id="8153794773741659533" at="190,40,191,34" concept="2" />
-      <node id="8153794773741659533" at="191,34,192,22" concept="8" />
-      <node id="6223439730611584163" at="194,93,195,114" concept="7" />
-      <node id="6223439730611584163" at="195,114,196,106" concept="7" />
-      <node id="6223439730611584163" at="196,106,197,44" concept="2" />
-      <node id="6223439730611584163" at="197,44,198,34" concept="7" />
-      <node id="6223439730611584163" at="198,34,199,61" concept="2" />
-      <node id="6223439730611584163" at="199,61,200,71" concept="2" />
-      <node id="6223439730611584163" at="200,71,201,40" concept="2" />
-      <node id="6223439730611584163" at="201,40,202,49" concept="2" />
-      <node id="6223439730611584163" at="202,49,203,22" concept="8" />
-      <node id="6223439730611584163" at="206,97,207,50" concept="11" />
-      <node id="6223439730611584163" at="209,66,210,41" concept="7" />
-      <node id="6223439730611584163" at="210,41,211,93" concept="8" />
-      <node id="6223439730611584163" at="213,86,214,80" concept="7" />
-      <node id="6223439730611584163" at="214,80,215,95" concept="2" />
-      <node id="6223439730611584163" at="215,95,216,25" concept="8" />
-      <node id="6223439730611584163" at="218,68,219,34" concept="7" />
-      <node id="6223439730611584163" at="219,34,220,55" concept="2" />
-      <node id="6223439730611584163" at="220,55,221,87" concept="2" />
-      <node id="6223439730611584163" at="221,87,222,23" concept="8" />
-      <node id="6223439730611584163" at="225,96,226,134" concept="2" />
-      <node id="6223439730611584163" at="227,34,228,142" concept="2" />
-      <node id="6223439730611584163" at="228,142,229,146" concept="2" />
-      <node id="6223439730611584163" at="231,122,232,390" concept="2" />
-      <node id="8153794773741663266" at="237,90,238,99" concept="7" />
-      <node id="8153794773741663266" at="238,99,239,49" concept="2" />
-      <node id="8153794773741663266" at="239,49,240,34" concept="7" />
-      <node id="8153794773741663266" at="240,34,241,63" concept="2" />
-      <node id="8153794773741663266" at="241,63,242,40" concept="2" />
-      <node id="8153794773741663266" at="242,40,243,34" concept="2" />
-      <node id="8153794773741663266" at="243,34,244,22" concept="8" />
-      <node id="6223439730611584163" at="246,93,247,114" concept="7" />
-      <node id="6223439730611584163" at="247,114,248,106" concept="7" />
-      <node id="6223439730611584163" at="248,106,249,44" concept="2" />
-      <node id="6223439730611584163" at="249,44,250,34" concept="7" />
-      <node id="6223439730611584163" at="250,34,251,61" concept="2" />
-      <node id="6223439730611584163" at="251,61,252,71" concept="2" />
-      <node id="6223439730611584163" at="252,71,253,40" concept="2" />
-      <node id="6223439730611584163" at="253,40,254,49" concept="2" />
-      <node id="6223439730611584163" at="254,49,255,22" concept="8" />
-      <node id="6223439730611584163" at="258,97,259,50" concept="11" />
-      <node id="6223439730611584163" at="261,66,262,41" concept="7" />
-      <node id="6223439730611584163" at="262,41,263,93" concept="8" />
-      <node id="6223439730611584163" at="265,86,266,80" concept="7" />
-      <node id="6223439730611584163" at="266,80,267,95" concept="2" />
-      <node id="6223439730611584163" at="267,95,268,25" concept="8" />
-      <node id="6223439730611584163" at="270,68,271,34" concept="7" />
-      <node id="6223439730611584163" at="271,34,272,55" concept="2" />
-      <node id="6223439730611584163" at="272,55,273,87" concept="2" />
-      <node id="6223439730611584163" at="273,87,274,23" concept="8" />
-      <node id="6223439730611584163" at="277,96,278,134" concept="2" />
-      <node id="6223439730611584163" at="279,34,280,142" concept="2" />
-      <node id="6223439730611584163" at="280,142,281,146" concept="2" />
-      <node id="6223439730611584163" at="283,122,284,390" concept="2" />
-      <node id="8153794773741520869" at="289,89,290,87" concept="7" />
-      <node id="8153794773741520869" at="290,87,291,48" concept="2" />
-      <node id="8153794773741520869" at="291,48,292,34" concept="2" />
-      <node id="8153794773741520869" at="292,34,293,22" concept="8" />
-      <node id="6223439730611584163" at="295,91,296,97" concept="7" />
-      <node id="6223439730611584163" at="296,97,297,50" concept="2" />
-      <node id="6223439730611584163" at="297,50,298,28" concept="2" />
-      <node id="6223439730611584163" at="298,28,299,81" concept="2" />
-      <node id="6223439730611584163" at="299,81,300,83" concept="2" />
-      <node id="6223439730611584163" at="300,83,301,83" concept="2" />
-      <node id="6223439730611584163" at="301,83,302,83" concept="2" />
-      <node id="6223439730611584163" at="302,83,303,83" concept="2" />
-      <node id="6223439730611584163" at="303,83,304,22" concept="8" />
-      <node id="4074989001239636741" at="306,88,307,94" concept="7" />
-      <node id="4074989001239636741" at="307,94,308,47" concept="2" />
-      <node id="4074989001239636741" at="308,47,309,34" concept="2" />
-      <node id="4074989001239636741" at="309,34,310,22" concept="8" />
-      <node id="6223439730611584163" at="312,90,313,99" concept="7" />
-      <node id="6223439730611584163" at="313,99,314,49" concept="2" />
-      <node id="6223439730611584163" at="314,49,315,34" concept="7" />
-      <node id="6223439730611584163" at="315,34,316,52" concept="2" />
-      <node id="6223439730611584163" at="316,52,317,40" concept="2" />
-      <node id="6223439730611584163" at="317,40,318,82" concept="2" />
-      <node id="6223439730611584163" at="318,82,319,82" concept="2" />
-      <node id="6223439730611584163" at="319,82,320,22" concept="8" />
-      <node id="4074989001239644493" at="322,89,323,88" concept="7" />
-      <node id="4074989001239644493" at="323,88,324,48" concept="2" />
-      <node id="4074989001239644493" at="324,48,325,34" concept="2" />
-      <node id="4074989001239644493" at="325,34,326,22" concept="8" />
-      <node id="4074989001239644494" at="328,89,329,82" concept="7" />
-      <node id="4074989001239644494" at="329,82,330,26" concept="2" />
-      <node id="4074989001239644494" at="330,26,331,39" concept="2" />
-      <node id="4074989001239644494" at="331,39,332,26" concept="7" />
-      <node id="4074989001239644494" at="332,26,333,58" concept="2" />
-      <node id="4074989001239644494" at="333,58,334,39" concept="2" />
-      <node id="4074989001239644494" at="334,39,335,73" concept="2" />
-      <node id="4074989001239644494" at="335,73,336,57" concept="7" />
-      <node id="4074989001239644494" at="337,35,338,82" concept="7" />
-      <node id="4074989001239644494" at="338,82,339,112" concept="8" />
-      <node id="4074989001239644494" at="340,10,341,22" concept="8" />
-      <node id="6223439730611584163" at="343,90,344,99" concept="7" />
-      <node id="6223439730611584163" at="344,99,345,49" concept="2" />
-      <node id="6223439730611584163" at="345,49,346,34" concept="7" />
-      <node id="6223439730611584163" at="346,34,347,52" concept="2" />
-      <node id="6223439730611584163" at="347,52,348,40" concept="2" />
-      <node id="6223439730611584163" at="348,40,349,82" concept="2" />
-      <node id="6223439730611584163" at="349,82,350,82" concept="2" />
-      <node id="6223439730611584163" at="350,82,351,22" concept="8" />
-      <node id="4074989001239636751" at="353,89,354,88" concept="7" />
-      <node id="4074989001239636751" at="354,88,355,48" concept="2" />
-      <node id="4074989001239636751" at="355,48,356,34" concept="2" />
-      <node id="4074989001239636751" at="356,34,357,22" concept="8" />
-      <node id="4074989001239636765" at="359,89,360,82" concept="7" />
-      <node id="4074989001239636765" at="360,82,361,26" concept="2" />
-      <node id="4074989001239636765" at="361,26,362,39" concept="2" />
-      <node id="4074989001239636765" at="362,39,363,26" concept="7" />
-      <node id="4074989001239636765" at="363,26,364,58" concept="2" />
-      <node id="4074989001239636765" at="364,58,365,39" concept="2" />
-      <node id="4074989001239636765" at="365,39,366,73" concept="2" />
-      <node id="4074989001239636765" at="366,73,367,57" concept="7" />
-      <node id="4074989001239636765" at="368,35,369,82" concept="7" />
-      <node id="4074989001239636765" at="369,82,370,112" concept="8" />
-      <node id="4074989001239636765" at="371,10,372,22" concept="8" />
-      <node id="6223439730611584163" at="374,90,375,99" concept="7" />
-      <node id="6223439730611584163" at="375,99,376,49" concept="2" />
-      <node id="6223439730611584163" at="376,49,377,34" concept="7" />
-      <node id="6223439730611584163" at="377,34,378,52" concept="2" />
-      <node id="6223439730611584163" at="378,52,379,40" concept="2" />
-      <node id="6223439730611584163" at="379,40,380,82" concept="2" />
-      <node id="6223439730611584163" at="380,82,381,82" concept="2" />
-      <node id="6223439730611584163" at="381,82,382,22" concept="8" />
-      <node id="7320619074817546041" at="384,89,385,92" concept="7" />
-      <node id="7320619074817546041" at="385,92,386,48" concept="2" />
-      <node id="7320619074817546041" at="386,48,387,34" concept="2" />
-      <node id="7320619074817546041" at="387,34,388,22" concept="8" />
-      <node id="7320619074817546042" at="390,89,391,82" concept="7" />
-      <node id="7320619074817546042" at="391,82,392,30" concept="2" />
-      <node id="7320619074817546042" at="392,30,393,43" concept="2" />
-      <node id="7320619074817546042" at="393,43,394,26" concept="7" />
-      <node id="7320619074817546042" at="394,26,395,58" concept="2" />
-      <node id="7320619074817546042" at="395,58,396,43" concept="2" />
-      <node id="7320619074817546042" at="396,43,397,73" concept="2" />
-      <node id="7320619074817546042" at="397,73,398,57" concept="7" />
-      <node id="7320619074817546042" at="399,35,400,82" concept="7" />
-      <node id="7320619074817546042" at="400,82,401,112" concept="8" />
-      <node id="7320619074817546042" at="402,10,403,22" concept="8" />
-      <node id="6223439730611584163" at="405,90,406,99" concept="7" />
-      <node id="6223439730611584163" at="406,99,407,49" concept="2" />
-      <node id="6223439730611584163" at="407,49,408,34" concept="7" />
-      <node id="6223439730611584163" at="408,34,409,52" concept="2" />
-      <node id="6223439730611584163" at="409,52,410,40" concept="2" />
-      <node id="6223439730611584163" at="410,40,411,82" concept="2" />
-      <node id="6223439730611584163" at="411,82,412,82" concept="2" />
-      <node id="6223439730611584163" at="412,82,413,22" concept="8" />
-      <node id="7320619074817546046" at="415,89,416,93" concept="7" />
-      <node id="7320619074817546046" at="416,93,417,48" concept="2" />
-      <node id="7320619074817546046" at="417,48,418,34" concept="2" />
-      <node id="7320619074817546046" at="418,34,419,22" concept="8" />
-      <node id="7320619074817546047" at="421,89,422,82" concept="7" />
-      <node id="7320619074817546047" at="422,82,423,30" concept="2" />
-      <node id="7320619074817546047" at="423,30,424,43" concept="2" />
-      <node id="7320619074817546047" at="424,43,425,26" concept="7" />
-      <node id="7320619074817546047" at="425,26,426,58" concept="2" />
-      <node id="7320619074817546047" at="426,58,427,43" concept="2" />
-      <node id="7320619074817546047" at="427,43,428,73" concept="2" />
-      <node id="7320619074817546047" at="428,73,429,57" concept="7" />
-      <node id="7320619074817546047" at="430,35,431,82" concept="7" />
-      <node id="7320619074817546047" at="431,82,432,112" concept="8" />
-      <node id="7320619074817546047" at="433,10,434,22" concept="8" />
-      <node id="6223439730611584163" at="32,0,35,0" concept="6" trace="createEditorCell#(Ljetbrains/mps/openapi/editor/EditorContext;Lorg/jetbrains/mps/openapi/model/SNode;)Ljetbrains/mps/openapi/editor/cells/EditorCell;" />
-      <node id="6223439730611584163" at="35,0,38,0" concept="6" trace="createInspectedCell#(Ljetbrains/mps/openapi/editor/EditorContext;Lorg/jetbrains/mps/openapi/model/SNode;)Ljetbrains/mps/openapi/editor/cells/EditorCell;" />
-      <node id="6223439730611584163" at="44,40,47,5" concept="5" />
-      <node id="6223439730611584163" at="154,0,157,0" concept="1" trace="inListHandler_3k4y3b_b5a0#(Lorg/jetbrains/mps/openapi/model/SNode;Ljava/lang/String;Ljetbrains/mps/openapi/editor/EditorContext;)V" />
-      <node id="6223439730611584163" at="178,9,181,9" concept="5" />
-      <node id="6223439730611584163" at="206,0,209,0" concept="1" trace="outListHandler_3k4y3b_d5a0#(Lorg/jetbrains/mps/openapi/model/SNode;Ljava/lang/String;Ljetbrains/mps/openapi/editor/EditorContext;)V" />
-      <node id="6223439730611584163" at="230,9,233,9" concept="5" />
-      <node id="6223439730611584163" at="258,0,261,0" concept="1" trace="depListHandler_3k4y3b_f5a0#(Lorg/jetbrains/mps/openapi/model/SNode;Ljava/lang/String;Ljetbrains/mps/openapi/editor/EditorContext;)V" />
-      <node id="6223439730611584163" at="282,9,285,9" concept="5" />
-      <node id="7433225748201961531" at="62,0,66,0" concept="10" trace="renderingCondition_3k4y3b_a0a#(Lorg/jetbrains/mps/openapi/model/SNode;Ljetbrains/mps/openapi/editor/EditorContext;)Z" />
-      <node id="6223439730611584163" at="157,0,161,0" concept="6" trace="createNodeToInsert#(Ljetbrains/mps/openapi/editor/EditorContext;)Lorg/jetbrains/mps/openapi/model/SNode;" />
-      <node id="6223439730611584163" at="174,134,178,9" concept="5" />
-      <node id="6223439730611584163" at="209,0,213,0" concept="6" trace="createNodeToInsert#(Ljetbrains/mps/openapi/editor/EditorContext;)Lorg/jetbrains/mps/openapi/model/SNode;" />
-      <node id="6223439730611584163" at="226,134,230,9" concept="5" />
-      <node id="6223439730611584163" at="261,0,265,0" concept="6" trace="createNodeToInsert#(Ljetbrains/mps/openapi/editor/EditorContext;)Lorg/jetbrains/mps/openapi/model/SNode;" />
-      <node id="6223439730611584163" at="278,134,282,9" concept="5" />
-      <node id="6223439730611584211" at="80,57,85,22" concept="5" />
-      <node id="8153794773744339116" at="101,57,106,22" concept="5" />
-      <node id="6223439730611584163" at="161,0,166,0" concept="6" trace="createNodeCell#(Ljetbrains/mps/openapi/editor/EditorContext;Lorg/jetbrains/mps/openapi/model/SNode;)Ljetbrains/mps/openapi/editor/cells/EditorCell;" />
-      <node id="6223439730611584163" at="213,0,218,0" concept="6" trace="createNodeCell#(Ljetbrains/mps/openapi/editor/EditorContext;Lorg/jetbrains/mps/openapi/model/SNode;)Ljetbrains/mps/openapi/editor/cells/EditorCell;" />
-      <node id="6223439730611584163" at="265,0,270,0" concept="6" trace="createNodeCell#(Ljetbrains/mps/openapi/editor/EditorContext;Lorg/jetbrains/mps/openapi/model/SNode;)Ljetbrains/mps/openapi/editor/cells/EditorCell;" />
-      <node id="4074989001239644494" at="336,57,341,22" concept="5" />
-      <node id="4074989001239636765" at="367,57,372,22" concept="5" />
-      <node id="7320619074817546042" at="398,57,403,22" concept="5" />
-      <node id="7320619074817546047" at="429,57,434,22" concept="5" />
-      <node id="6223439730611584187" at="66,0,72,0" concept="6" trace="createConstant_3k4y3b_a0a#(Ljetbrains/mps/openapi/editor/EditorContext;Lorg/jetbrains/mps/openapi/model/SNode;)Ljetbrains/mps/openapi/editor/cells/EditorCell;" />
-      <node id="8153794773744337503" at="87,0,93,0" concept="6" trace="createConstant_3k4y3b_c0a#(Ljetbrains/mps/openapi/editor/EditorContext;Lorg/jetbrains/mps/openapi/model/SNode;)Ljetbrains/mps/openapi/editor/cells/EditorCell;" />
-      <node id="6223439730611584163" at="166,0,172,0" concept="6" trace="createEmptyCell#(Ljetbrains/mps/openapi/editor/EditorContext;)Ljetbrains/mps/openapi/editor/cells/EditorCell;" />
-      <node id="6223439730611584163" at="218,0,224,0" concept="6" trace="createEmptyCell#(Ljetbrains/mps/openapi/editor/EditorContext;)Ljetbrains/mps/openapi/editor/cells/EditorCell;" />
-      <node id="6223439730611584163" at="270,0,276,0" concept="6" trace="createEmptyCell#(Ljetbrains/mps/openapi/editor/EditorContext;)Ljetbrains/mps/openapi/editor/cells/EditorCell;" />
-      <node id="8153794773741520869" at="289,0,295,0" concept="6" trace="createConstant_3k4y3b_g0a#(Ljetbrains/mps/openapi/editor/EditorContext;Lorg/jetbrains/mps/openapi/model/SNode;)Ljetbrains/mps/openapi/editor/cells/EditorCell;" />
-      <node id="4074989001239636741" at="306,0,312,0" concept="6" trace="createConstant_3k4y3b_a0#(Ljetbrains/mps/openapi/editor/EditorContext;Lorg/jetbrains/mps/openapi/model/SNode;)Ljetbrains/mps/openapi/editor/cells/EditorCell;" />
-      <node id="4074989001239644493" at="322,0,328,0" concept="6" trace="createConstant_3k4y3b_a1a#(Ljetbrains/mps/openapi/editor/EditorContext;Lorg/jetbrains/mps/openapi/model/SNode;)Ljetbrains/mps/openapi/editor/cells/EditorCell;" />
-      <node id="4074989001239636751" at="353,0,359,0" concept="6" trace="createConstant_3k4y3b_a2a#(Ljetbrains/mps/openapi/editor/EditorContext;Lorg/jetbrains/mps/openapi/model/SNode;)Ljetbrains/mps/openapi/editor/cells/EditorCell;" />
-      <node id="7320619074817546041" at="384,0,390,0" concept="6" trace="createConstant_3k4y3b_a3a#(Ljetbrains/mps/openapi/editor/EditorContext;Lorg/jetbrains/mps/openapi/model/SNode;)Ljetbrains/mps/openapi/editor/cells/EditorCell;" />
-      <node id="7320619074817546046" at="415,0,421,0" concept="6" trace="createConstant_3k4y3b_a4a#(Ljetbrains/mps/openapi/editor/EditorContext;Lorg/jetbrains/mps/openapi/model/SNode;)Ljetbrains/mps/openapi/editor/cells/EditorCell;" />
-      <node id="8153794773741515346" at="108,0,117,0" concept="6" trace="createConstant_3k4y3b_e0a#(Ljetbrains/mps/openapi/editor/EditorContext;Lorg/jetbrains/mps/openapi/model/SNode;)Ljetbrains/mps/openapi/editor/cells/EditorCell;" />
-      <node id="8153794773741654908" at="133,0,142,0" concept="6" trace="createConstant_3k4y3b_a5a0#(Ljetbrains/mps/openapi/editor/EditorContext;Lorg/jetbrains/mps/openapi/model/SNode;)Ljetbrains/mps/openapi/editor/cells/EditorCell;" />
-      <node id="8153794773741659533" at="185,0,194,0" concept="6" trace="createConstant_3k4y3b_c5a0#(Ljetbrains/mps/openapi/editor/EditorContext;Lorg/jetbrains/mps/openapi/model/SNode;)Ljetbrains/mps/openapi/editor/cells/EditorCell;" />
-      <node id="8153794773741663266" at="237,0,246,0" concept="6" trace="createConstant_3k4y3b_e5a0#(Ljetbrains/mps/openapi/editor/EditorContext;Lorg/jetbrains/mps/openapi/model/SNode;)Ljetbrains/mps/openapi/editor/cells/EditorCell;" />
-      <node id="6223439730611584163" at="172,132,182,7" concept="5" />
-      <node id="6223439730611584163" at="224,132,234,7" concept="5" />
-      <node id="6223439730611584163" at="276,132,286,7" concept="5" />
-      <node id="6223439730611584163" at="312,0,322,0" concept="6" trace="createCollection_3k4y3b_b0#(Ljetbrains/mps/openapi/editor/EditorContext;Lorg/jetbrains/mps/openapi/model/SNode;)Ljetbrains/mps/openapi/editor/cells/EditorCell;" />
-      <node id="6223439730611584163" at="343,0,353,0" concept="6" trace="createCollection_3k4y3b_c0#(Ljetbrains/mps/openapi/editor/EditorContext;Lorg/jetbrains/mps/openapi/model/SNode;)Ljetbrains/mps/openapi/editor/cells/EditorCell;" />
-      <node id="6223439730611584163" at="374,0,384,0" concept="6" trace="createCollection_3k4y3b_d0#(Ljetbrains/mps/openapi/editor/EditorContext;Lorg/jetbrains/mps/openapi/model/SNode;)Ljetbrains/mps/openapi/editor/cells/EditorCell;" />
-      <node id="6223439730611584163" at="405,0,415,0" concept="6" trace="createCollection_3k4y3b_e0#(Ljetbrains/mps/openapi/editor/EditorContext;Lorg/jetbrains/mps/openapi/model/SNode;)Ljetbrains/mps/openapi/editor/cells/EditorCell;" />
-      <node id="6223439730611584163" at="142,0,153,0" concept="6" trace="createRefNodeList_3k4y3b_b5a0#(Ljetbrains/mps/openapi/editor/EditorContext;Lorg/jetbrains/mps/openapi/model/SNode;)Ljetbrains/mps/openapi/editor/cells/EditorCell;" />
-      <node id="6223439730611584163" at="194,0,205,0" concept="6" trace="createRefNodeList_3k4y3b_d5a0#(Ljetbrains/mps/openapi/editor/EditorContext;Lorg/jetbrains/mps/openapi/model/SNode;)Ljetbrains/mps/openapi/editor/cells/EditorCell;" />
-      <node id="6223439730611584163" at="246,0,257,0" concept="6" trace="createRefNodeList_3k4y3b_f5a0#(Ljetbrains/mps/openapi/editor/EditorContext;Lorg/jetbrains/mps/openapi/model/SNode;)Ljetbrains/mps/openapi/editor/cells/EditorCell;" />
-      <node id="6223439730611584163" at="295,0,306,0" concept="6" trace="createCollection_3k4y3b_a_0#(Ljetbrains/mps/openapi/editor/EditorContext;Lorg/jetbrains/mps/openapi/model/SNode;)Ljetbrains/mps/openapi/editor/cells/EditorCell;" />
-      <node id="6223439730611584163" at="38,0,50,0" concept="6" trace="createCollection_3k4y3b_a#(Ljetbrains/mps/openapi/editor/EditorContext;Lorg/jetbrains/mps/openapi/model/SNode;)Ljetbrains/mps/openapi/editor/cells/EditorCell;" />
-      <node id="6223439730611584163" at="50,0,62,0" concept="6" trace="createCollection_3k4y3b_a0#(Ljetbrains/mps/openapi/editor/EditorContext;Lorg/jetbrains/mps/openapi/model/SNode;)Ljetbrains/mps/openapi/editor/cells/EditorCell;" />
-      <node id="6223439730611584163" at="172,0,184,0" concept="6" trace="installElementCellActions#(Lorg/jetbrains/mps/openapi/model/SNode;Lorg/jetbrains/mps/openapi/model/SNode;Ljetbrains/mps/openapi/editor/cells/EditorCell;Ljetbrains/mps/openapi/editor/EditorContext;)V" />
-      <node id="6223439730611584163" at="224,0,236,0" concept="6" trace="installElementCellActions#(Lorg/jetbrains/mps/openapi/model/SNode;Lorg/jetbrains/mps/openapi/model/SNode;Ljetbrains/mps/openapi/editor/cells/EditorCell;Ljetbrains/mps/openapi/editor/EditorContext;)V" />
-      <node id="6223439730611584163" at="276,0,288,0" concept="6" trace="installElementCellActions#(Lorg/jetbrains/mps/openapi/model/SNode;Lorg/jetbrains/mps/openapi/model/SNode;Ljetbrains/mps/openapi/editor/cells/EditorCell;Ljetbrains/mps/openapi/editor/EditorContext;)V" />
-      <node id="6223439730611584211" at="72,0,87,0" concept="6" trace="createProperty_3k4y3b_b0a#(Ljetbrains/mps/openapi/editor/EditorContext;Lorg/jetbrains/mps/openapi/model/SNode;)Ljetbrains/mps/openapi/editor/cells/EditorCell;" />
-      <node id="8153794773744339116" at="93,0,108,0" concept="6" trace="createProperty_3k4y3b_d0a#(Ljetbrains/mps/openapi/editor/EditorContext;Lorg/jetbrains/mps/openapi/model/SNode;)Ljetbrains/mps/openapi/editor/cells/EditorCell;" />
-      <node id="4074989001239644494" at="328,0,343,0" concept="6" trace="createProperty_3k4y3b_b1a#(Ljetbrains/mps/openapi/editor/EditorContext;Lorg/jetbrains/mps/openapi/model/SNode;)Ljetbrains/mps/openapi/editor/cells/EditorCell;" />
-      <node id="4074989001239636765" at="359,0,374,0" concept="6" trace="createProperty_3k4y3b_b2a#(Ljetbrains/mps/openapi/editor/EditorContext;Lorg/jetbrains/mps/openapi/model/SNode;)Ljetbrains/mps/openapi/editor/cells/EditorCell;" />
-      <node id="7320619074817546042" at="390,0,405,0" concept="6" trace="createProperty_3k4y3b_b3a#(Ljetbrains/mps/openapi/editor/EditorContext;Lorg/jetbrains/mps/openapi/model/SNode;)Ljetbrains/mps/openapi/editor/cells/EditorCell;" />
-      <node id="7320619074817546047" at="421,0,436,0" concept="6" trace="createProperty_3k4y3b_b4a#(Ljetbrains/mps/openapi/editor/EditorContext;Lorg/jetbrains/mps/openapi/model/SNode;)Ljetbrains/mps/openapi/editor/cells/EditorCell;" />
-      <node id="6223439730611584163" at="117,0,133,0" concept="6" trace="createCollection_3k4y3b_f0a#(Ljetbrains/mps/openapi/editor/EditorContext;Lorg/jetbrains/mps/openapi/model/SNode;)Ljetbrains/mps/openapi/editor/cells/EditorCell;" />
-      <scope id="6223439730611584163" at="32,79,33,63" />
-      <scope id="6223439730611584163" at="35,82,36,65" />
-      <scope id="6223439730611584163" at="45,61,46,85" />
-      <scope id="6223439730611584163" at="154,96,155,50" />
-      <scope id="6223439730611584163" at="179,122,180,389" />
-      <scope id="6223439730611584163" at="206,97,207,50" />
-      <scope id="6223439730611584163" at="231,122,232,390" />
-      <scope id="6223439730611584163" at="258,97,259,50" />
-      <scope id="6223439730611584163" at="283,122,284,390" />
-      <scope id="7433225748201961532" at="62,97,64,227">
-        <var name="query" id="7433225748202091545" />
-      </scope>
-      <scope id="6223439730611584211" at="81,35,83,112">
-        <var name="manager" id="6223439730611584211" />
-      </scope>
-      <scope id="8153794773744339116" at="102,35,104,112">
-        <var name="manager" id="8153794773744339116" />
-      </scope>
-      <scope id="6223439730611584163" at="157,66,159,93">
-        <var name="listOwner" id="6223439730611584163" />
-      </scope>
-      <scope id="6223439730611584163" at="175,34,177,146" />
-      <scope id="6223439730611584163" at="209,66,211,93">
-        <var name="listOwner" id="6223439730611584163" />
-      </scope>
-      <scope id="6223439730611584163" at="227,34,229,146" />
-      <scope id="6223439730611584163" at="261,66,263,93">
-        <var name="listOwner" id="6223439730611584163" />
-      </scope>
-      <scope id="6223439730611584163" at="279,34,281,146" />
-      <scope id="4074989001239644494" at="337,35,339,112">
-        <var name="manager" id="4074989001239644494" />
-      </scope>
-      <scope id="4074989001239636765" at="368,35,370,112">
-        <var name="manager" id="4074989001239636765" />
-      </scope>
-      <scope id="7320619074817546042" at="399,35,401,112">
-        <var name="manager" id="7320619074817546042" />
-      </scope>
-      <scope id="7320619074817546047" at="430,35,432,112">
-        <var name="manager" id="7320619074817546047" />
-      </scope>
-      <scope id="6223439730611584163" at="32,0,35,0">
->>>>>>> bd830ede
         <var name="editorContext" id="6223439730611584163" />
         <var name="node" id="6223439730611584163" />
       </scope>
@@ -2250,7 +1576,6 @@
         <var name="editorContext" id="6223439730611584163" />
         <var name="node" id="6223439730611584163" />
       </scope>
-<<<<<<< HEAD
       <unit id="6223439730611584163" at="10,0,18,0" name="jetbrains.mps.samples.componentDependencies.editor.Component_Editor" />
     </file>
     <file name="Component_EditorBuilder_a.java">
@@ -2291,263 +1616,240 @@
       <node id="6223439730611584211" at="91,63,92,42" concept="2" />
       <node id="6223439730611584211" at="92,42,93,73" concept="2" />
       <node id="6223439730611584211" at="93,73,94,57" concept="7" />
-      <node id="6223439730611584211" at="94,57,95,59" concept="7" />
-      <node id="6223439730611584211" at="96,35,97,87" concept="7" />
-      <node id="6223439730611584211" at="97,87,98,94" concept="8" />
-      <node id="6223439730611584211" at="99,10,100,22" concept="8" />
-      <node id="8153794773744337503" at="102,50,103,102" concept="7" />
-      <node id="8153794773744337503" at="103,102,104,48" concept="2" />
-      <node id="8153794773744337503" at="104,48,105,34" concept="2" />
-      <node id="8153794773744337503" at="105,34,106,22" concept="8" />
-      <node id="8153794773744339116" at="108,50,109,89" concept="7" />
-      <node id="8153794773744339116" at="109,89,110,34" concept="2" />
-      <node id="8153794773744339116" at="110,34,111,47" concept="2" />
-      <node id="8153794773744339116" at="111,47,112,26" concept="7" />
-      <node id="8153794773744339116" at="112,26,113,63" concept="2" />
-      <node id="8153794773744339116" at="113,63,114,47" concept="2" />
-      <node id="8153794773744339116" at="114,47,115,73" concept="2" />
-      <node id="8153794773744339116" at="115,73,116,57" concept="7" />
-      <node id="8153794773744339116" at="116,57,117,59" concept="7" />
-      <node id="8153794773744339116" at="118,35,119,87" concept="7" />
-      <node id="8153794773744339116" at="119,87,120,94" concept="8" />
-      <node id="8153794773744339116" at="121,10,122,22" concept="8" />
-      <node id="8153794773741515346" at="124,50,125,94" concept="7" />
-      <node id="8153794773741515346" at="125,94,126,48" concept="2" />
-      <node id="8153794773741515346" at="126,48,127,34" concept="7" />
-      <node id="8153794773741515346" at="127,34,128,60" concept="2" />
-      <node id="8153794773741515346" at="128,60,129,40" concept="2" />
-      <node id="8153794773741515346" at="129,40,130,34" concept="2" />
-      <node id="8153794773741515346" at="130,34,131,22" concept="8" />
-      <node id="6223439730611584163" at="133,52,134,103" concept="7" />
-      <node id="6223439730611584163" at="134,103,135,50" concept="2" />
-      <node id="6223439730611584163" at="135,50,136,34" concept="7" />
-      <node id="6223439730611584163" at="136,34,137,49" concept="2" />
-      <node id="6223439730611584163" at="137,49,138,58" concept="2" />
-      <node id="6223439730611584163" at="138,58,139,60" concept="2" />
-      <node id="6223439730611584163" at="139,60,140,40" concept="2" />
-      <node id="6223439730611584163" at="140,40,141,59" concept="2" />
+      <node id="6223439730611584211" at="95,35,96,87" concept="7" />
+      <node id="6223439730611584211" at="96,87,97,112" concept="8" />
+      <node id="6223439730611584211" at="98,10,99,22" concept="8" />
+      <node id="8153794773744337503" at="101,50,102,102" concept="7" />
+      <node id="8153794773744337503" at="102,102,103,48" concept="2" />
+      <node id="8153794773744337503" at="103,48,104,34" concept="2" />
+      <node id="8153794773744337503" at="104,34,105,22" concept="8" />
+      <node id="8153794773744339116" at="107,50,108,89" concept="7" />
+      <node id="8153794773744339116" at="108,89,109,34" concept="2" />
+      <node id="8153794773744339116" at="109,34,110,47" concept="2" />
+      <node id="8153794773744339116" at="110,47,111,26" concept="7" />
+      <node id="8153794773744339116" at="111,26,112,63" concept="2" />
+      <node id="8153794773744339116" at="112,63,113,47" concept="2" />
+      <node id="8153794773744339116" at="113,47,114,73" concept="2" />
+      <node id="8153794773744339116" at="114,73,115,57" concept="7" />
+      <node id="8153794773744339116" at="116,35,117,87" concept="7" />
+      <node id="8153794773744339116" at="117,87,118,112" concept="8" />
+      <node id="8153794773744339116" at="119,10,120,22" concept="8" />
+      <node id="8153794773741515346" at="122,50,123,94" concept="7" />
+      <node id="8153794773741515346" at="123,94,124,48" concept="2" />
+      <node id="8153794773741515346" at="124,48,125,34" concept="7" />
+      <node id="8153794773741515346" at="125,34,126,60" concept="2" />
+      <node id="8153794773741515346" at="126,60,127,40" concept="2" />
+      <node id="8153794773741515346" at="127,40,128,34" concept="2" />
+      <node id="8153794773741515346" at="128,34,129,22" concept="8" />
+      <node id="6223439730611584163" at="131,52,132,103" concept="7" />
+      <node id="6223439730611584163" at="132,103,133,50" concept="2" />
+      <node id="6223439730611584163" at="133,50,134,34" concept="7" />
+      <node id="6223439730611584163" at="134,34,135,49" concept="2" />
+      <node id="6223439730611584163" at="135,49,136,58" concept="2" />
+      <node id="6223439730611584163" at="136,58,137,60" concept="2" />
+      <node id="6223439730611584163" at="137,60,138,40" concept="2" />
+      <node id="6223439730611584163" at="138,40,139,59" concept="2" />
+      <node id="6223439730611584163" at="139,59,140,62" concept="2" />
+      <node id="6223439730611584163" at="140,62,141,59" concept="2" />
       <node id="6223439730611584163" at="141,59,142,62" concept="2" />
       <node id="6223439730611584163" at="142,62,143,59" concept="2" />
       <node id="6223439730611584163" at="143,59,144,62" concept="2" />
-      <node id="6223439730611584163" at="144,62,145,59" concept="2" />
-      <node id="6223439730611584163" at="145,59,146,62" concept="2" />
-      <node id="6223439730611584163" at="146,62,147,22" concept="8" />
-      <node id="8153794773741654908" at="149,51,150,105" concept="7" />
-      <node id="8153794773741654908" at="150,105,151,49" concept="2" />
-      <node id="8153794773741654908" at="151,49,152,34" concept="7" />
-      <node id="8153794773741654908" at="152,34,153,60" concept="2" />
-      <node id="8153794773741654908" at="153,60,154,40" concept="2" />
-      <node id="8153794773741654908" at="154,40,155,34" concept="2" />
-      <node id="8153794773741654908" at="155,34,156,22" concept="8" />
-      <node id="6223439730611584163" at="158,54,159,128" concept="7" />
-      <node id="6223439730611584163" at="159,128,160,91" concept="7" />
-      <node id="6223439730611584163" at="160,91,161,43" concept="2" />
-      <node id="6223439730611584163" at="161,43,162,34" concept="7" />
-      <node id="6223439730611584163" at="162,34,163,58" concept="2" />
-      <node id="6223439730611584163" at="163,58,164,68" concept="2" />
-      <node id="6223439730611584163" at="164,68,165,40" concept="2" />
-      <node id="6223439730611584163" at="165,40,166,49" concept="2" />
-      <node id="6223439730611584163" at="166,49,167,22" concept="8" />
-      <node id="6223439730611584163" at="170,96,171,50" concept="12" />
-      <node id="6223439730611584163" at="173,66,174,93" concept="8" />
-      <node id="6223439730611584163" at="176,57,177,65" concept="7" />
-      <node id="6223439730611584163" at="177,65,178,58" concept="2" />
-      <node id="6223439730611584163" at="178,58,179,25" concept="8" />
-      <node id="6223439730611584163" at="181,41,182,34" concept="7" />
-      <node id="6223439730611584163" at="182,34,183,42" concept="2" />
-      <node id="6223439730611584163" at="183,42,184,49" concept="2" />
-      <node id="6223439730611584163" at="184,49,185,23" concept="8" />
-      <node id="6223439730611584163" at="188,96,189,134" concept="2" />
-      <node id="6223439730611584163" at="190,34,191,142" concept="2" />
-      <node id="6223439730611584163" at="191,142,192,146" concept="2" />
-      <node id="6223439730611584163" at="194,122,195,391" concept="2" />
-      <node id="8153794773741659533" at="200,51,201,106" concept="7" />
-      <node id="8153794773741659533" at="201,106,202,49" concept="2" />
-      <node id="8153794773741659533" at="202,49,203,34" concept="7" />
-      <node id="8153794773741659533" at="203,34,204,60" concept="2" />
-      <node id="8153794773741659533" at="204,60,205,40" concept="2" />
-      <node id="8153794773741659533" at="205,40,206,34" concept="2" />
-      <node id="8153794773741659533" at="206,34,207,22" concept="8" />
-      <node id="6223439730611584163" at="209,54,210,130" concept="7" />
-      <node id="6223439730611584163" at="210,130,211,91" concept="7" />
-      <node id="6223439730611584163" at="211,91,212,44" concept="2" />
-      <node id="6223439730611584163" at="212,44,213,34" concept="7" />
-      <node id="6223439730611584163" at="213,34,214,58" concept="2" />
-      <node id="6223439730611584163" at="214,58,215,68" concept="2" />
-      <node id="6223439730611584163" at="215,68,216,40" concept="2" />
-      <node id="6223439730611584163" at="216,40,217,49" concept="2" />
-      <node id="6223439730611584163" at="217,49,218,22" concept="8" />
-      <node id="6223439730611584163" at="221,97,222,50" concept="12" />
-      <node id="6223439730611584163" at="224,66,225,93" concept="8" />
-      <node id="6223439730611584163" at="227,57,228,65" concept="7" />
-      <node id="6223439730611584163" at="228,65,229,58" concept="2" />
-      <node id="6223439730611584163" at="229,58,230,25" concept="8" />
-      <node id="6223439730611584163" at="232,41,233,34" concept="7" />
-      <node id="6223439730611584163" at="233,34,234,42" concept="2" />
-      <node id="6223439730611584163" at="234,42,235,49" concept="2" />
-      <node id="6223439730611584163" at="235,49,236,23" concept="8" />
-      <node id="6223439730611584163" at="239,96,240,134" concept="2" />
-      <node id="6223439730611584163" at="241,34,242,142" concept="2" />
-      <node id="6223439730611584163" at="242,142,243,146" concept="2" />
-      <node id="6223439730611584163" at="245,122,246,392" concept="2" />
-      <node id="8153794773741663266" at="251,51,252,106" concept="7" />
-      <node id="8153794773741663266" at="252,106,253,49" concept="2" />
-      <node id="8153794773741663266" at="253,49,254,34" concept="7" />
-      <node id="8153794773741663266" at="254,34,255,60" concept="2" />
-      <node id="8153794773741663266" at="255,60,256,40" concept="2" />
-      <node id="8153794773741663266" at="256,40,257,34" concept="2" />
-      <node id="8153794773741663266" at="257,34,258,22" concept="8" />
-      <node id="6223439730611584163" at="260,54,261,130" concept="7" />
-      <node id="6223439730611584163" at="261,130,262,91" concept="7" />
-      <node id="6223439730611584163" at="262,91,263,44" concept="2" />
-      <node id="6223439730611584163" at="263,44,264,34" concept="7" />
-      <node id="6223439730611584163" at="264,34,265,58" concept="2" />
-      <node id="6223439730611584163" at="265,58,266,68" concept="2" />
-      <node id="6223439730611584163" at="266,68,267,40" concept="2" />
-      <node id="6223439730611584163" at="267,40,268,49" concept="2" />
-      <node id="6223439730611584163" at="268,49,269,22" concept="8" />
-      <node id="6223439730611584163" at="272,97,273,50" concept="12" />
-      <node id="6223439730611584163" at="275,66,276,93" concept="8" />
-      <node id="6223439730611584163" at="278,57,279,65" concept="7" />
-      <node id="6223439730611584163" at="279,65,280,58" concept="2" />
-      <node id="6223439730611584163" at="280,58,281,25" concept="8" />
-      <node id="6223439730611584163" at="283,41,284,34" concept="7" />
-      <node id="6223439730611584163" at="284,34,285,42" concept="2" />
-      <node id="6223439730611584163" at="285,42,286,49" concept="2" />
-      <node id="6223439730611584163" at="286,49,287,23" concept="8" />
-      <node id="6223439730611584163" at="290,96,291,134" concept="2" />
-      <node id="6223439730611584163" at="292,34,293,142" concept="2" />
-      <node id="6223439730611584163" at="293,142,294,146" concept="2" />
-      <node id="6223439730611584163" at="296,122,297,392" concept="2" />
-      <node id="8153794773741520869" at="302,50,303,94" concept="7" />
-      <node id="8153794773741520869" at="303,94,304,48" concept="2" />
-      <node id="8153794773741520869" at="304,48,305,34" concept="2" />
-      <node id="8153794773741520869" at="305,34,306,22" concept="8" />
+      <node id="6223439730611584163" at="144,62,145,22" concept="8" />
+      <node id="8153794773741654908" at="147,51,148,105" concept="7" />
+      <node id="8153794773741654908" at="148,105,149,49" concept="2" />
+      <node id="8153794773741654908" at="149,49,150,34" concept="7" />
+      <node id="8153794773741654908" at="150,34,151,60" concept="2" />
+      <node id="8153794773741654908" at="151,60,152,40" concept="2" />
+      <node id="8153794773741654908" at="152,40,153,34" concept="2" />
+      <node id="8153794773741654908" at="153,34,154,22" concept="8" />
+      <node id="6223439730611584163" at="156,54,157,128" concept="7" />
+      <node id="6223439730611584163" at="157,128,158,91" concept="7" />
+      <node id="6223439730611584163" at="158,91,159,43" concept="2" />
+      <node id="6223439730611584163" at="159,43,160,34" concept="7" />
+      <node id="6223439730611584163" at="160,34,161,58" concept="2" />
+      <node id="6223439730611584163" at="161,58,162,68" concept="2" />
+      <node id="6223439730611584163" at="162,68,163,40" concept="2" />
+      <node id="6223439730611584163" at="163,40,164,49" concept="2" />
+      <node id="6223439730611584163" at="164,49,165,22" concept="8" />
+      <node id="6223439730611584163" at="168,96,169,50" concept="12" />
+      <node id="6223439730611584163" at="171,66,172,93" concept="8" />
+      <node id="6223439730611584163" at="174,57,175,65" concept="7" />
+      <node id="6223439730611584163" at="175,65,176,58" concept="2" />
+      <node id="6223439730611584163" at="176,58,177,25" concept="8" />
+      <node id="6223439730611584163" at="179,41,180,34" concept="7" />
+      <node id="6223439730611584163" at="180,34,181,42" concept="2" />
+      <node id="6223439730611584163" at="181,42,182,49" concept="2" />
+      <node id="6223439730611584163" at="182,49,183,23" concept="8" />
+      <node id="6223439730611584163" at="186,96,187,134" concept="2" />
+      <node id="6223439730611584163" at="188,34,189,142" concept="2" />
+      <node id="6223439730611584163" at="189,142,190,146" concept="2" />
+      <node id="6223439730611584163" at="192,122,193,391" concept="2" />
+      <node id="8153794773741659533" at="198,51,199,106" concept="7" />
+      <node id="8153794773741659533" at="199,106,200,49" concept="2" />
+      <node id="8153794773741659533" at="200,49,201,34" concept="7" />
+      <node id="8153794773741659533" at="201,34,202,60" concept="2" />
+      <node id="8153794773741659533" at="202,60,203,40" concept="2" />
+      <node id="8153794773741659533" at="203,40,204,34" concept="2" />
+      <node id="8153794773741659533" at="204,34,205,22" concept="8" />
+      <node id="6223439730611584163" at="207,54,208,130" concept="7" />
+      <node id="6223439730611584163" at="208,130,209,91" concept="7" />
+      <node id="6223439730611584163" at="209,91,210,44" concept="2" />
+      <node id="6223439730611584163" at="210,44,211,34" concept="7" />
+      <node id="6223439730611584163" at="211,34,212,58" concept="2" />
+      <node id="6223439730611584163" at="212,58,213,68" concept="2" />
+      <node id="6223439730611584163" at="213,68,214,40" concept="2" />
+      <node id="6223439730611584163" at="214,40,215,49" concept="2" />
+      <node id="6223439730611584163" at="215,49,216,22" concept="8" />
+      <node id="6223439730611584163" at="219,97,220,50" concept="12" />
+      <node id="6223439730611584163" at="222,66,223,93" concept="8" />
+      <node id="6223439730611584163" at="225,57,226,65" concept="7" />
+      <node id="6223439730611584163" at="226,65,227,58" concept="2" />
+      <node id="6223439730611584163" at="227,58,228,25" concept="8" />
+      <node id="6223439730611584163" at="230,41,231,34" concept="7" />
+      <node id="6223439730611584163" at="231,34,232,42" concept="2" />
+      <node id="6223439730611584163" at="232,42,233,49" concept="2" />
+      <node id="6223439730611584163" at="233,49,234,23" concept="8" />
+      <node id="6223439730611584163" at="237,96,238,134" concept="2" />
+      <node id="6223439730611584163" at="239,34,240,142" concept="2" />
+      <node id="6223439730611584163" at="240,142,241,146" concept="2" />
+      <node id="6223439730611584163" at="243,122,244,392" concept="2" />
+      <node id="8153794773741663266" at="249,51,250,106" concept="7" />
+      <node id="8153794773741663266" at="250,106,251,49" concept="2" />
+      <node id="8153794773741663266" at="251,49,252,34" concept="7" />
+      <node id="8153794773741663266" at="252,34,253,60" concept="2" />
+      <node id="8153794773741663266" at="253,60,254,40" concept="2" />
+      <node id="8153794773741663266" at="254,40,255,34" concept="2" />
+      <node id="8153794773741663266" at="255,34,256,22" concept="8" />
+      <node id="6223439730611584163" at="258,54,259,130" concept="7" />
+      <node id="6223439730611584163" at="259,130,260,91" concept="7" />
+      <node id="6223439730611584163" at="260,91,261,44" concept="2" />
+      <node id="6223439730611584163" at="261,44,262,34" concept="7" />
+      <node id="6223439730611584163" at="262,34,263,58" concept="2" />
+      <node id="6223439730611584163" at="263,58,264,68" concept="2" />
+      <node id="6223439730611584163" at="264,68,265,40" concept="2" />
+      <node id="6223439730611584163" at="265,40,266,49" concept="2" />
+      <node id="6223439730611584163" at="266,49,267,22" concept="8" />
+      <node id="6223439730611584163" at="270,97,271,50" concept="12" />
+      <node id="6223439730611584163" at="273,66,274,93" concept="8" />
+      <node id="6223439730611584163" at="276,57,277,65" concept="7" />
+      <node id="6223439730611584163" at="277,65,278,58" concept="2" />
+      <node id="6223439730611584163" at="278,58,279,25" concept="8" />
+      <node id="6223439730611584163" at="281,41,282,34" concept="7" />
+      <node id="6223439730611584163" at="282,34,283,42" concept="2" />
+      <node id="6223439730611584163" at="283,42,284,49" concept="2" />
+      <node id="6223439730611584163" at="284,49,285,23" concept="8" />
+      <node id="6223439730611584163" at="288,96,289,134" concept="2" />
+      <node id="6223439730611584163" at="290,34,291,142" concept="2" />
+      <node id="6223439730611584163" at="291,142,292,146" concept="2" />
+      <node id="6223439730611584163" at="294,122,295,392" concept="2" />
+      <node id="8153794773741520869" at="300,50,301,94" concept="7" />
+      <node id="8153794773741520869" at="301,94,302,48" concept="2" />
+      <node id="8153794773741520869" at="302,48,303,34" concept="2" />
+      <node id="8153794773741520869" at="303,34,304,22" concept="8" />
       <node id="6223439730611584163" at="33,0,35,0" concept="3" trace="myNode" />
       <node id="6223439730611584163" at="47,0,50,0" concept="6" trace="createCell#()Ljetbrains/mps/openapi/editor/cells/EditorCell;" />
       <node id="6223439730611584163" at="58,40,61,5" concept="5" />
-      <node id="6223439730611584163" at="170,0,173,0" concept="1" trace="inListHandler_3k4y3b_b5a0#(Lorg/jetbrains/mps/openapi/model/SNode;Ljava/lang/String;Ljetbrains/mps/openapi/editor/EditorContext;)V" />
-      <node id="6223439730611584163" at="173,0,176,0" concept="6" trace="createNodeToInsert#(Ljetbrains/mps/openapi/editor/EditorContext;)Lorg/jetbrains/mps/openapi/model/SNode;" />
-      <node id="6223439730611584163" at="193,9,196,9" concept="5" />
-      <node id="6223439730611584163" at="221,0,224,0" concept="1" trace="outListHandler_3k4y3b_d5a0#(Lorg/jetbrains/mps/openapi/model/SNode;Ljava/lang/String;Ljetbrains/mps/openapi/editor/EditorContext;)V" />
-      <node id="6223439730611584163" at="224,0,227,0" concept="6" trace="createNodeToInsert#(Ljetbrains/mps/openapi/editor/EditorContext;)Lorg/jetbrains/mps/openapi/model/SNode;" />
-      <node id="6223439730611584163" at="244,9,247,9" concept="5" />
-      <node id="6223439730611584163" at="272,0,275,0" concept="1" trace="depListHandler_3k4y3b_f5a0#(Lorg/jetbrains/mps/openapi/model/SNode;Ljava/lang/String;Ljetbrains/mps/openapi/editor/EditorContext;)V" />
-      <node id="6223439730611584163" at="275,0,278,0" concept="6" trace="createNodeToInsert#(Ljetbrains/mps/openapi/editor/EditorContext;)Lorg/jetbrains/mps/openapi/model/SNode;" />
-      <node id="6223439730611584163" at="295,9,298,9" concept="5" />
+      <node id="6223439730611584163" at="168,0,171,0" concept="1" trace="inListHandler_3k4y3b_b5a0#(Lorg/jetbrains/mps/openapi/model/SNode;Ljava/lang/String;Ljetbrains/mps/openapi/editor/EditorContext;)V" />
+      <node id="6223439730611584163" at="171,0,174,0" concept="6" trace="createNodeToInsert#(Ljetbrains/mps/openapi/editor/EditorContext;)Lorg/jetbrains/mps/openapi/model/SNode;" />
+      <node id="6223439730611584163" at="191,9,194,9" concept="5" />
+      <node id="6223439730611584163" at="219,0,222,0" concept="1" trace="outListHandler_3k4y3b_d5a0#(Lorg/jetbrains/mps/openapi/model/SNode;Ljava/lang/String;Ljetbrains/mps/openapi/editor/EditorContext;)V" />
+      <node id="6223439730611584163" at="222,0,225,0" concept="6" trace="createNodeToInsert#(Ljetbrains/mps/openapi/editor/EditorContext;)Lorg/jetbrains/mps/openapi/model/SNode;" />
+      <node id="6223439730611584163" at="242,9,245,9" concept="5" />
+      <node id="6223439730611584163" at="270,0,273,0" concept="1" trace="depListHandler_3k4y3b_f5a0#(Lorg/jetbrains/mps/openapi/model/SNode;Ljava/lang/String;Ljetbrains/mps/openapi/editor/EditorContext;)V" />
+      <node id="6223439730611584163" at="273,0,276,0" concept="6" trace="createNodeToInsert#(Ljetbrains/mps/openapi/editor/EditorContext;)Lorg/jetbrains/mps/openapi/model/SNode;" />
+      <node id="6223439730611584163" at="293,9,296,9" concept="5" />
       <node id="6223439730611584163" at="36,0,40,0" concept="1" trace="Component_EditorBuilder_a#(Ljetbrains/mps/openapi/editor/EditorContext;Lorg/jetbrains/mps/openapi/model/SNode;)V" />
       <node id="7433225748201961531" at="76,0,80,0" concept="11" trace="renderingCondition_3k4y3b_a0a#(Lorg/jetbrains/mps/openapi/model/SNode;Ljetbrains/mps/openapi/editor/EditorContext;)Z" />
-      <node id="6223439730611584163" at="189,134,193,9" concept="5" />
-      <node id="6223439730611584163" at="240,134,244,9" concept="5" />
-      <node id="6223439730611584163" at="291,134,295,9" concept="5" />
+      <node id="6223439730611584163" at="187,134,191,9" concept="5" />
+      <node id="6223439730611584163" at="238,134,242,9" concept="5" />
+      <node id="6223439730611584163" at="289,134,293,9" concept="5" />
       <node id="6223439730611584163" at="41,0,46,0" concept="6" trace="getNode#()Lorg/jetbrains/mps/openapi/model/SNode;" />
-      <node id="6223439730611584211" at="95,59,100,22" concept="5" />
-      <node id="8153794773744339116" at="117,59,122,22" concept="5" />
-      <node id="6223439730611584163" at="176,0,181,0" concept="6" trace="createNodeCell#(Lorg/jetbrains/mps/openapi/model/SNode;)Ljetbrains/mps/openapi/editor/cells/EditorCell;" />
-      <node id="6223439730611584163" at="227,0,232,0" concept="6" trace="createNodeCell#(Lorg/jetbrains/mps/openapi/model/SNode;)Ljetbrains/mps/openapi/editor/cells/EditorCell;" />
-      <node id="6223439730611584163" at="278,0,283,0" concept="6" trace="createNodeCell#(Lorg/jetbrains/mps/openapi/model/SNode;)Ljetbrains/mps/openapi/editor/cells/EditorCell;" />
+      <node id="6223439730611584211" at="94,57,99,22" concept="5" />
+      <node id="8153794773744339116" at="115,57,120,22" concept="5" />
+      <node id="6223439730611584163" at="174,0,179,0" concept="6" trace="createNodeCell#(Lorg/jetbrains/mps/openapi/model/SNode;)Ljetbrains/mps/openapi/editor/cells/EditorCell;" />
+      <node id="6223439730611584163" at="225,0,230,0" concept="6" trace="createNodeCell#(Lorg/jetbrains/mps/openapi/model/SNode;)Ljetbrains/mps/openapi/editor/cells/EditorCell;" />
+      <node id="6223439730611584163" at="276,0,281,0" concept="6" trace="createNodeCell#(Lorg/jetbrains/mps/openapi/model/SNode;)Ljetbrains/mps/openapi/editor/cells/EditorCell;" />
       <node id="6223439730611584187" at="80,0,86,0" concept="6" trace="createConstant_3k4y3b_a0a#()Ljetbrains/mps/openapi/editor/cells/EditorCell;" />
-      <node id="8153794773744337503" at="102,0,108,0" concept="6" trace="createConstant_3k4y3b_c0a#()Ljetbrains/mps/openapi/editor/cells/EditorCell;" />
-      <node id="6223439730611584163" at="181,0,187,0" concept="6" trace="createEmptyCell#()Ljetbrains/mps/openapi/editor/cells/EditorCell;" />
-      <node id="6223439730611584163" at="232,0,238,0" concept="6" trace="createEmptyCell#()Ljetbrains/mps/openapi/editor/cells/EditorCell;" />
-      <node id="6223439730611584163" at="283,0,289,0" concept="6" trace="createEmptyCell#()Ljetbrains/mps/openapi/editor/cells/EditorCell;" />
-      <node id="8153794773741520869" at="302,0,308,0" concept="6" trace="createConstant_3k4y3b_g0a#()Ljetbrains/mps/openapi/editor/cells/EditorCell;" />
-      <node id="8153794773741515346" at="124,0,133,0" concept="6" trace="createConstant_3k4y3b_e0a#()Ljetbrains/mps/openapi/editor/cells/EditorCell;" />
-      <node id="8153794773741654908" at="149,0,158,0" concept="6" trace="createConstant_3k4y3b_a5a0#()Ljetbrains/mps/openapi/editor/cells/EditorCell;" />
-      <node id="8153794773741659533" at="200,0,209,0" concept="6" trace="createConstant_3k4y3b_c5a0#()Ljetbrains/mps/openapi/editor/cells/EditorCell;" />
-      <node id="8153794773741663266" at="251,0,260,0" concept="6" trace="createConstant_3k4y3b_e5a0#()Ljetbrains/mps/openapi/editor/cells/EditorCell;" />
-      <node id="6223439730611584163" at="187,86,197,7" concept="5" />
-      <node id="6223439730611584163" at="238,86,248,7" concept="5" />
-      <node id="6223439730611584163" at="289,86,299,7" concept="5" />
-      <node id="6223439730611584163" at="158,0,169,0" concept="6" trace="createRefNodeList_3k4y3b_b5a0#()Ljetbrains/mps/openapi/editor/cells/EditorCell;" />
-      <node id="6223439730611584163" at="209,0,220,0" concept="6" trace="createRefNodeList_3k4y3b_d5a0#()Ljetbrains/mps/openapi/editor/cells/EditorCell;" />
-      <node id="6223439730611584163" at="260,0,271,0" concept="6" trace="createRefNodeList_3k4y3b_f5a0#()Ljetbrains/mps/openapi/editor/cells/EditorCell;" />
+      <node id="8153794773744337503" at="101,0,107,0" concept="6" trace="createConstant_3k4y3b_c0a#()Ljetbrains/mps/openapi/editor/cells/EditorCell;" />
+      <node id="6223439730611584163" at="179,0,185,0" concept="6" trace="createEmptyCell#()Ljetbrains/mps/openapi/editor/cells/EditorCell;" />
+      <node id="6223439730611584163" at="230,0,236,0" concept="6" trace="createEmptyCell#()Ljetbrains/mps/openapi/editor/cells/EditorCell;" />
+      <node id="6223439730611584163" at="281,0,287,0" concept="6" trace="createEmptyCell#()Ljetbrains/mps/openapi/editor/cells/EditorCell;" />
+      <node id="8153794773741520869" at="300,0,306,0" concept="6" trace="createConstant_3k4y3b_g0a#()Ljetbrains/mps/openapi/editor/cells/EditorCell;" />
+      <node id="8153794773741515346" at="122,0,131,0" concept="6" trace="createConstant_3k4y3b_e0a#()Ljetbrains/mps/openapi/editor/cells/EditorCell;" />
+      <node id="8153794773741654908" at="147,0,156,0" concept="6" trace="createConstant_3k4y3b_a5a0#()Ljetbrains/mps/openapi/editor/cells/EditorCell;" />
+      <node id="8153794773741659533" at="198,0,207,0" concept="6" trace="createConstant_3k4y3b_c5a0#()Ljetbrains/mps/openapi/editor/cells/EditorCell;" />
+      <node id="8153794773741663266" at="249,0,258,0" concept="6" trace="createConstant_3k4y3b_e5a0#()Ljetbrains/mps/openapi/editor/cells/EditorCell;" />
+      <node id="6223439730611584163" at="185,86,195,7" concept="5" />
+      <node id="6223439730611584163" at="236,86,246,7" concept="5" />
+      <node id="6223439730611584163" at="287,86,297,7" concept="5" />
+      <node id="6223439730611584163" at="156,0,167,0" concept="6" trace="createRefNodeList_3k4y3b_b5a0#()Ljetbrains/mps/openapi/editor/cells/EditorCell;" />
+      <node id="6223439730611584163" at="207,0,218,0" concept="6" trace="createRefNodeList_3k4y3b_d5a0#()Ljetbrains/mps/openapi/editor/cells/EditorCell;" />
+      <node id="6223439730611584163" at="258,0,269,0" concept="6" trace="createRefNodeList_3k4y3b_f5a0#()Ljetbrains/mps/openapi/editor/cells/EditorCell;" />
       <node id="6223439730611584163" at="64,0,76,0" concept="6" trace="createCollection_3k4y3b_a0#()Ljetbrains/mps/openapi/editor/cells/EditorCell;" />
-      <node id="6223439730611584163" at="187,0,199,0" concept="6" trace="installElementCellActions#(Lorg/jetbrains/mps/openapi/model/SNode;Ljetbrains/mps/openapi/editor/cells/EditorCell;)V" />
-      <node id="6223439730611584163" at="238,0,250,0" concept="6" trace="installElementCellActions#(Lorg/jetbrains/mps/openapi/model/SNode;Ljetbrains/mps/openapi/editor/cells/EditorCell;)V" />
-      <node id="6223439730611584163" at="289,0,301,0" concept="6" trace="installElementCellActions#(Lorg/jetbrains/mps/openapi/model/SNode;Ljetbrains/mps/openapi/editor/cells/EditorCell;)V" />
+      <node id="6223439730611584163" at="185,0,197,0" concept="6" trace="installElementCellActions#(Lorg/jetbrains/mps/openapi/model/SNode;Ljetbrains/mps/openapi/editor/cells/EditorCell;)V" />
+      <node id="6223439730611584163" at="236,0,248,0" concept="6" trace="installElementCellActions#(Lorg/jetbrains/mps/openapi/model/SNode;Ljetbrains/mps/openapi/editor/cells/EditorCell;)V" />
+      <node id="6223439730611584163" at="287,0,299,0" concept="6" trace="installElementCellActions#(Lorg/jetbrains/mps/openapi/model/SNode;Ljetbrains/mps/openapi/editor/cells/EditorCell;)V" />
       <node id="6223439730611584163" at="51,0,64,0" concept="6" trace="createCollection_3k4y3b_a#()Ljetbrains/mps/openapi/editor/cells/EditorCell;" />
-      <node id="6223439730611584211" at="86,0,102,0" concept="6" trace="createProperty_3k4y3b_b0a#()Ljetbrains/mps/openapi/editor/cells/EditorCell;" />
-      <node id="8153794773744339116" at="108,0,124,0" concept="6" trace="createProperty_3k4y3b_d0a#()Ljetbrains/mps/openapi/editor/cells/EditorCell;" />
-      <node id="6223439730611584163" at="133,0,149,0" concept="6" trace="createCollection_3k4y3b_f0a#()Ljetbrains/mps/openapi/editor/cells/EditorCell;" />
+      <node id="6223439730611584211" at="86,0,101,0" concept="6" trace="createProperty_3k4y3b_b0a#()Ljetbrains/mps/openapi/editor/cells/EditorCell;" />
+      <node id="8153794773744339116" at="107,0,122,0" concept="6" trace="createProperty_3k4y3b_d0a#()Ljetbrains/mps/openapi/editor/cells/EditorCell;" />
+      <node id="6223439730611584163" at="131,0,147,0" concept="6" trace="createCollection_3k4y3b_f0a#()Ljetbrains/mps/openapi/editor/cells/EditorCell;" />
       <scope id="6223439730611584163" at="43,26,44,18" />
       <scope id="6223439730611584163" at="47,39,48,39" />
       <scope id="6223439730611584163" at="59,68,60,61" />
-      <scope id="6223439730611584163" at="170,96,171,50" />
-      <scope id="6223439730611584163" at="173,66,174,93" />
-      <scope id="6223439730611584163" at="194,122,195,391" />
-      <scope id="6223439730611584163" at="221,97,222,50" />
-      <scope id="6223439730611584163" at="224,66,225,93" />
-      <scope id="6223439730611584163" at="245,122,246,392" />
-      <scope id="6223439730611584163" at="272,97,273,50" />
-      <scope id="6223439730611584163" at="275,66,276,93" />
-      <scope id="6223439730611584163" at="296,122,297,392" />
+      <scope id="6223439730611584163" at="168,96,169,50" />
+      <scope id="6223439730611584163" at="171,66,172,93" />
+      <scope id="6223439730611584163" at="192,122,193,391" />
+      <scope id="6223439730611584163" at="219,97,220,50" />
+      <scope id="6223439730611584163" at="222,66,223,93" />
+      <scope id="6223439730611584163" at="243,122,244,392" />
+      <scope id="6223439730611584163" at="270,97,271,50" />
+      <scope id="6223439730611584163" at="273,66,274,93" />
+      <scope id="6223439730611584163" at="294,122,295,392" />
       <scope id="6223439730611584163" at="36,89,38,18" />
       <scope id="7433225748201961532" at="76,97,78,227">
         <var name="query" id="7433225748202091545" />
       </scope>
-      <scope id="6223439730611584211" at="96,35,98,94">
+      <scope id="6223439730611584211" at="95,35,97,112">
         <var name="manager" id="6223439730611584211" />
       </scope>
-      <scope id="8153794773744339116" at="118,35,120,94">
+      <scope id="8153794773744339116" at="116,35,118,112">
         <var name="manager" id="8153794773744339116" />
       </scope>
-      <scope id="6223439730611584163" at="190,34,192,146" />
-      <scope id="6223439730611584163" at="241,34,243,146" />
-      <scope id="6223439730611584163" at="292,34,294,146" />
+      <scope id="6223439730611584163" at="188,34,190,146" />
+      <scope id="6223439730611584163" at="239,34,241,146" />
+      <scope id="6223439730611584163" at="290,34,292,146" />
       <scope id="6223439730611584163" at="47,0,50,0" />
-      <scope id="6223439730611584163" at="170,0,173,0">
-=======
-      <scope id="6223439730611584163" at="154,0,157,0">
->>>>>>> bd830ede
+      <scope id="6223439730611584163" at="168,0,171,0">
         <var name="childRole" id="6223439730611584163" />
         <var name="context" id="6223439730611584163" />
         <var name="ownerNode" id="6223439730611584163" />
       </scope>
-<<<<<<< HEAD
-      <scope id="6223439730611584163" at="173,0,176,0">
+      <scope id="6223439730611584163" at="171,0,174,0">
         <var name="editorContext" id="6223439730611584163" />
       </scope>
-      <scope id="6223439730611584163" at="176,57,179,25">
+      <scope id="6223439730611584163" at="174,57,177,25">
         <var name="elementCell" id="6223439730611584163" />
       </scope>
-      <scope id="6223439730611584163" at="221,0,224,0">
-=======
-      <scope id="6223439730611584163" at="161,86,164,25">
-        <var name="elementCell" id="6223439730611584163" />
-      </scope>
-      <scope id="6223439730611584163" at="206,0,209,0">
->>>>>>> bd830ede
+      <scope id="6223439730611584163" at="219,0,222,0">
         <var name="childRole" id="6223439730611584163" />
         <var name="context" id="6223439730611584163" />
         <var name="ownerNode" id="6223439730611584163" />
       </scope>
-<<<<<<< HEAD
-      <scope id="6223439730611584163" at="224,0,227,0">
+      <scope id="6223439730611584163" at="222,0,225,0">
         <var name="editorContext" id="6223439730611584163" />
       </scope>
-      <scope id="6223439730611584163" at="227,57,230,25">
+      <scope id="6223439730611584163" at="225,57,228,25">
         <var name="elementCell" id="6223439730611584163" />
       </scope>
-      <scope id="6223439730611584163" at="272,0,275,0">
-=======
-      <scope id="6223439730611584163" at="213,86,216,25">
-        <var name="elementCell" id="6223439730611584163" />
-      </scope>
-      <scope id="6223439730611584163" at="258,0,261,0">
->>>>>>> bd830ede
+      <scope id="6223439730611584163" at="270,0,273,0">
         <var name="childRole" id="6223439730611584163" />
         <var name="context" id="6223439730611584163" />
         <var name="ownerNode" id="6223439730611584163" />
       </scope>
-<<<<<<< HEAD
-      <scope id="6223439730611584163" at="275,0,278,0">
+      <scope id="6223439730611584163" at="273,0,276,0">
         <var name="editorContext" id="6223439730611584163" />
       </scope>
-      <scope id="6223439730611584163" at="278,57,281,25">
-=======
-      <scope id="6223439730611584163" at="265,86,268,25">
->>>>>>> bd830ede
+      <scope id="6223439730611584163" at="276,57,279,25">
         <var name="elementCell" id="6223439730611584163" />
       </scope>
       <scope id="6223439730611584163" at="36,0,40,0">
@@ -2561,352 +1863,123 @@
       <scope id="6223439730611584187" at="80,50,84,22">
         <var name="editorCell" id="6223439730611584187" />
       </scope>
-<<<<<<< HEAD
-      <scope id="8153794773744337503" at="102,50,106,22">
+      <scope id="8153794773744337503" at="101,50,105,22">
         <var name="editorCell" id="8153794773744337503" />
       </scope>
-      <scope id="6223439730611584163" at="181,41,185,23">
+      <scope id="6223439730611584163" at="179,41,183,23">
         <var name="emptyCell" id="6223439730611584163" />
       </scope>
-      <scope id="6223439730611584163" at="232,41,236,23">
+      <scope id="6223439730611584163" at="230,41,234,23">
         <var name="emptyCell" id="6223439730611584163" />
       </scope>
-      <scope id="6223439730611584163" at="283,41,287,23">
+      <scope id="6223439730611584163" at="281,41,285,23">
         <var name="emptyCell" id="6223439730611584163" />
       </scope>
-      <scope id="8153794773741520869" at="302,50,306,22">
+      <scope id="8153794773741520869" at="300,50,304,22">
         <var name="editorCell" id="8153794773741520869" />
       </scope>
       <scope id="6223439730611584163" at="41,0,46,0" />
-      <scope id="6223439730611584163" at="176,0,181,0">
+      <scope id="6223439730611584163" at="174,0,179,0">
         <var name="elementNode" id="6223439730611584163" />
       </scope>
-      <scope id="6223439730611584163" at="227,0,232,0">
+      <scope id="6223439730611584163" at="225,0,230,0">
         <var name="elementNode" id="6223439730611584163" />
       </scope>
-      <scope id="6223439730611584163" at="278,0,283,0">
+      <scope id="6223439730611584163" at="276,0,281,0">
         <var name="elementNode" id="6223439730611584163" />
       </scope>
       <scope id="6223439730611584187" at="80,0,86,0" />
-      <scope id="8153794773744337503" at="102,0,108,0" />
-      <scope id="6223439730611584163" at="181,0,187,0" />
-      <scope id="6223439730611584163" at="232,0,238,0" />
-      <scope id="6223439730611584163" at="283,0,289,0" />
-      <scope id="8153794773741520869" at="302,0,308,0" />
-      <scope id="8153794773741515346" at="124,50,131,22">
+      <scope id="8153794773744337503" at="101,0,107,0" />
+      <scope id="6223439730611584163" at="179,0,185,0" />
+      <scope id="6223439730611584163" at="230,0,236,0" />
+      <scope id="6223439730611584163" at="281,0,287,0" />
+      <scope id="8153794773741520869" at="300,0,306,0" />
+      <scope id="8153794773741515346" at="122,50,129,22">
         <var name="editorCell" id="8153794773741515346" />
         <var name="style" id="8153794773741515346" />
       </scope>
-      <scope id="8153794773741654908" at="149,51,156,22">
+      <scope id="8153794773741654908" at="147,51,154,22">
         <var name="editorCell" id="8153794773741654908" />
         <var name="style" id="8153794773741654908" />
       </scope>
-      <scope id="8153794773741659533" at="200,51,207,22">
+      <scope id="8153794773741659533" at="198,51,205,22">
         <var name="editorCell" id="8153794773741659533" />
         <var name="style" id="8153794773741659533" />
       </scope>
-      <scope id="8153794773741663266" at="251,51,258,22">
+      <scope id="8153794773741663266" at="249,51,256,22">
         <var name="editorCell" id="8153794773741663266" />
         <var name="style" id="8153794773741663266" />
       </scope>
-      <scope id="6223439730611584163" at="188,96,196,9" />
-      <scope id="6223439730611584163" at="239,96,247,9" />
-      <scope id="6223439730611584163" at="290,96,298,9" />
-      <scope id="8153794773741515346" at="124,0,133,0" />
-      <scope id="8153794773741654908" at="149,0,158,0" />
-      <scope id="6223439730611584163" at="158,54,167,22">
-=======
-      <scope id="8153794773744337503" at="87,89,91,22">
-        <var name="editorCell" id="8153794773744337503" />
-      </scope>
-      <scope id="6223439730611584163" at="157,0,161,0">
-        <var name="editorContext" id="6223439730611584163" />
-      </scope>
-      <scope id="6223439730611584163" at="166,68,170,23">
-        <var name="emptyCell" id="6223439730611584163" />
-      </scope>
-      <scope id="6223439730611584163" at="209,0,213,0">
-        <var name="editorContext" id="6223439730611584163" />
-      </scope>
-      <scope id="6223439730611584163" at="218,68,222,23">
-        <var name="emptyCell" id="6223439730611584163" />
-      </scope>
-      <scope id="6223439730611584163" at="261,0,265,0">
-        <var name="editorContext" id="6223439730611584163" />
-      </scope>
-      <scope id="6223439730611584163" at="270,68,274,23">
-        <var name="emptyCell" id="6223439730611584163" />
-      </scope>
-      <scope id="8153794773741520869" at="289,89,293,22">
-        <var name="editorCell" id="8153794773741520869" />
-      </scope>
-      <scope id="4074989001239636741" at="306,88,310,22">
-        <var name="editorCell" id="4074989001239636741" />
-      </scope>
-      <scope id="4074989001239644493" at="322,89,326,22">
-        <var name="editorCell" id="4074989001239644493" />
-      </scope>
-      <scope id="4074989001239636751" at="353,89,357,22">
-        <var name="editorCell" id="4074989001239636751" />
-      </scope>
-      <scope id="7320619074817546041" at="384,89,388,22">
-        <var name="editorCell" id="7320619074817546041" />
-      </scope>
-      <scope id="7320619074817546046" at="415,89,419,22">
-        <var name="editorCell" id="7320619074817546046" />
-      </scope>
-      <scope id="6223439730611584163" at="161,0,166,0">
-        <var name="editorContext" id="6223439730611584163" />
-        <var name="elementNode" id="6223439730611584163" />
-      </scope>
-      <scope id="6223439730611584163" at="213,0,218,0">
-        <var name="editorContext" id="6223439730611584163" />
-        <var name="elementNode" id="6223439730611584163" />
-      </scope>
-      <scope id="6223439730611584163" at="265,0,270,0">
-        <var name="editorContext" id="6223439730611584163" />
-        <var name="elementNode" id="6223439730611584163" />
-      </scope>
-      <scope id="6223439730611584187" at="66,0,72,0">
-        <var name="editorContext" id="6223439730611584187" />
-        <var name="node" id="6223439730611584187" />
-      </scope>
-      <scope id="8153794773744337503" at="87,0,93,0">
-        <var name="editorContext" id="8153794773744337503" />
-        <var name="node" id="8153794773744337503" />
-      </scope>
-      <scope id="6223439730611584163" at="166,0,172,0">
-        <var name="editorContext" id="6223439730611584163" />
-      </scope>
-      <scope id="6223439730611584163" at="218,0,224,0">
-        <var name="editorContext" id="6223439730611584163" />
-      </scope>
-      <scope id="6223439730611584163" at="270,0,276,0">
-        <var name="editorContext" id="6223439730611584163" />
-      </scope>
-      <scope id="8153794773741520869" at="289,0,295,0">
-        <var name="editorContext" id="8153794773741520869" />
-        <var name="node" id="8153794773741520869" />
-      </scope>
-      <scope id="4074989001239636741" at="306,0,312,0">
-        <var name="editorContext" id="4074989001239636741" />
-        <var name="node" id="4074989001239636741" />
-      </scope>
-      <scope id="4074989001239644493" at="322,0,328,0">
-        <var name="editorContext" id="4074989001239644493" />
-        <var name="node" id="4074989001239644493" />
-      </scope>
-      <scope id="4074989001239636751" at="353,0,359,0">
-        <var name="editorContext" id="4074989001239636751" />
-        <var name="node" id="4074989001239636751" />
-      </scope>
-      <scope id="7320619074817546041" at="384,0,390,0">
-        <var name="editorContext" id="7320619074817546041" />
-        <var name="node" id="7320619074817546041" />
-      </scope>
-      <scope id="7320619074817546046" at="415,0,421,0">
-        <var name="editorContext" id="7320619074817546046" />
-        <var name="node" id="7320619074817546046" />
-      </scope>
-      <scope id="8153794773741515346" at="108,89,115,22">
-        <var name="editorCell" id="8153794773741515346" />
-        <var name="style" id="8153794773741515346" />
-      </scope>
-      <scope id="8153794773741654908" at="133,90,140,22">
-        <var name="editorCell" id="8153794773741654908" />
-        <var name="style" id="8153794773741654908" />
-      </scope>
-      <scope id="8153794773741659533" at="185,90,192,22">
-        <var name="editorCell" id="8153794773741659533" />
-        <var name="style" id="8153794773741659533" />
-      </scope>
-      <scope id="8153794773741663266" at="237,90,244,22">
-        <var name="editorCell" id="8153794773741663266" />
-        <var name="style" id="8153794773741663266" />
-      </scope>
-      <scope id="6223439730611584163" at="173,96,181,9" />
-      <scope id="6223439730611584163" at="225,96,233,9" />
-      <scope id="6223439730611584163" at="277,96,285,9" />
-      <scope id="6223439730611584163" at="312,90,320,22">
-        <var name="editorCell" id="6223439730611584163" />
-        <var name="style" id="6223439730611584163" />
-      </scope>
-      <scope id="6223439730611584163" at="343,90,351,22">
-        <var name="editorCell" id="6223439730611584163" />
-        <var name="style" id="6223439730611584163" />
-      </scope>
-      <scope id="6223439730611584163" at="374,90,382,22">
-        <var name="editorCell" id="6223439730611584163" />
-        <var name="style" id="6223439730611584163" />
-      </scope>
-      <scope id="6223439730611584163" at="405,90,413,22">
-        <var name="editorCell" id="6223439730611584163" />
-        <var name="style" id="6223439730611584163" />
-      </scope>
-      <scope id="8153794773741515346" at="108,0,117,0">
-        <var name="editorContext" id="8153794773741515346" />
-        <var name="node" id="8153794773741515346" />
-      </scope>
-      <scope id="8153794773741654908" at="133,0,142,0">
-        <var name="editorContext" id="8153794773741654908" />
-        <var name="node" id="8153794773741654908" />
-      </scope>
-      <scope id="6223439730611584163" at="142,93,151,22">
->>>>>>> bd830ede
+      <scope id="6223439730611584163" at="186,96,194,9" />
+      <scope id="6223439730611584163" at="237,96,245,9" />
+      <scope id="6223439730611584163" at="288,96,296,9" />
+      <scope id="8153794773741515346" at="122,0,131,0" />
+      <scope id="8153794773741654908" at="147,0,156,0" />
+      <scope id="6223439730611584163" at="156,54,165,22">
         <var name="editorCell" id="6223439730611584163" />
         <var name="handler" id="6223439730611584163" />
         <var name="style" id="6223439730611584163" />
       </scope>
-<<<<<<< HEAD
-      <scope id="8153794773741659533" at="200,0,209,0" />
-      <scope id="6223439730611584163" at="209,54,218,22">
-=======
-      <scope id="8153794773741659533" at="185,0,194,0">
-        <var name="editorContext" id="8153794773741659533" />
-        <var name="node" id="8153794773741659533" />
-      </scope>
-      <scope id="6223439730611584163" at="194,93,203,22">
->>>>>>> bd830ede
+      <scope id="8153794773741659533" at="198,0,207,0" />
+      <scope id="6223439730611584163" at="207,54,216,22">
         <var name="editorCell" id="6223439730611584163" />
         <var name="handler" id="6223439730611584163" />
         <var name="style" id="6223439730611584163" />
       </scope>
-<<<<<<< HEAD
-      <scope id="8153794773741663266" at="251,0,260,0" />
-      <scope id="6223439730611584163" at="260,54,269,22">
-=======
-      <scope id="8153794773741663266" at="237,0,246,0">
-        <var name="editorContext" id="8153794773741663266" />
-        <var name="node" id="8153794773741663266" />
-      </scope>
-      <scope id="6223439730611584163" at="246,93,255,22">
->>>>>>> bd830ede
+      <scope id="8153794773741663266" at="249,0,258,0" />
+      <scope id="6223439730611584163" at="258,54,267,22">
         <var name="editorCell" id="6223439730611584163" />
         <var name="handler" id="6223439730611584163" />
         <var name="style" id="6223439730611584163" />
       </scope>
-<<<<<<< HEAD
       <scope id="6223439730611584163" at="64,51,74,22">
-=======
-      <scope id="6223439730611584163" at="295,91,304,22">
->>>>>>> bd830ede
         <var name="editorCell" id="6223439730611584163" />
       </scope>
-      <scope id="6223439730611584163" at="187,86,197,7" />
-      <scope id="6223439730611584163" at="238,86,248,7" />
-      <scope id="6223439730611584163" at="289,86,299,7" />
+      <scope id="6223439730611584163" at="185,86,195,7" />
+      <scope id="6223439730611584163" at="236,86,246,7" />
+      <scope id="6223439730611584163" at="287,86,297,7" />
       <scope id="6223439730611584163" at="51,50,62,22">
         <var name="editorCell" id="6223439730611584163" />
         <var name="style" id="6223439730611584163" />
       </scope>
-<<<<<<< HEAD
-      <scope id="6223439730611584163" at="158,0,169,0" />
-      <scope id="6223439730611584163" at="209,0,220,0" />
-      <scope id="6223439730611584163" at="260,0,271,0" />
+      <scope id="6223439730611584163" at="156,0,167,0" />
+      <scope id="6223439730611584163" at="207,0,218,0" />
+      <scope id="6223439730611584163" at="258,0,269,0" />
       <scope id="6223439730611584163" at="64,0,76,0" />
-      <scope id="6223439730611584163" at="187,0,199,0">
-=======
-      <scope id="6223439730611584163" at="50,90,60,22">
-        <var name="editorCell" id="6223439730611584163" />
-      </scope>
-      <scope id="6223439730611584163" at="172,132,182,7" />
-      <scope id="6223439730611584163" at="224,132,234,7" />
-      <scope id="6223439730611584163" at="276,132,286,7" />
-      <scope id="6223439730611584163" at="312,0,322,0">
-        <var name="editorContext" id="6223439730611584163" />
-        <var name="node" id="6223439730611584163" />
-      </scope>
-      <scope id="6223439730611584163" at="343,0,353,0">
-        <var name="editorContext" id="6223439730611584163" />
-        <var name="node" id="6223439730611584163" />
-      </scope>
-      <scope id="6223439730611584163" at="374,0,384,0">
-        <var name="editorContext" id="6223439730611584163" />
-        <var name="node" id="6223439730611584163" />
-      </scope>
-      <scope id="6223439730611584163" at="405,0,415,0">
-        <var name="editorContext" id="6223439730611584163" />
-        <var name="node" id="6223439730611584163" />
-      </scope>
-      <scope id="6223439730611584163" at="142,0,153,0">
-        <var name="editorContext" id="6223439730611584163" />
-        <var name="node" id="6223439730611584163" />
-      </scope>
-      <scope id="6223439730611584163" at="194,0,205,0">
-        <var name="editorContext" id="6223439730611584163" />
-        <var name="node" id="6223439730611584163" />
-      </scope>
-      <scope id="6223439730611584163" at="246,0,257,0">
-        <var name="editorContext" id="6223439730611584163" />
-        <var name="node" id="6223439730611584163" />
-      </scope>
-      <scope id="6223439730611584163" at="295,0,306,0">
-        <var name="editorContext" id="6223439730611584163" />
-        <var name="node" id="6223439730611584163" />
-      </scope>
-      <scope id="6223439730611584163" at="38,0,50,0">
-        <var name="editorContext" id="6223439730611584163" />
-        <var name="node" id="6223439730611584163" />
-      </scope>
-      <scope id="6223439730611584163" at="50,0,62,0">
-        <var name="editorContext" id="6223439730611584163" />
-        <var name="node" id="6223439730611584163" />
-      </scope>
-      <scope id="6223439730611584163" at="172,0,184,0">
-        <var name="editorContext" id="6223439730611584163" />
->>>>>>> bd830ede
+      <scope id="6223439730611584163" at="185,0,197,0">
         <var name="elementCell" id="6223439730611584163" />
         <var name="elementNode" id="6223439730611584163" />
       </scope>
-<<<<<<< HEAD
-      <scope id="6223439730611584163" at="238,0,250,0">
-=======
-      <scope id="6223439730611584163" at="224,0,236,0">
-        <var name="editorContext" id="6223439730611584163" />
->>>>>>> bd830ede
+      <scope id="6223439730611584163" at="236,0,248,0">
         <var name="elementCell" id="6223439730611584163" />
         <var name="elementNode" id="6223439730611584163" />
       </scope>
-<<<<<<< HEAD
-      <scope id="6223439730611584163" at="289,0,301,0">
-=======
-      <scope id="6223439730611584163" at="276,0,288,0">
-        <var name="editorContext" id="6223439730611584163" />
->>>>>>> bd830ede
+      <scope id="6223439730611584163" at="287,0,299,0">
         <var name="elementCell" id="6223439730611584163" />
         <var name="elementNode" id="6223439730611584163" />
       </scope>
-<<<<<<< HEAD
       <scope id="6223439730611584163" at="51,0,64,0" />
-      <scope id="6223439730611584211" at="86,50,100,22">
-=======
-      <scope id="6223439730611584211" at="72,89,85,22">
->>>>>>> bd830ede
+      <scope id="6223439730611584211" at="86,50,99,22">
         <var name="attributeConcept" id="6223439730611584211" />
         <var name="editorCell" id="6223439730611584211" />
         <var name="provider" id="6223439730611584211" />
       </scope>
-<<<<<<< HEAD
-      <scope id="8153794773744339116" at="108,50,122,22">
-=======
-      <scope id="8153794773744339116" at="93,89,106,22">
->>>>>>> bd830ede
+      <scope id="8153794773744339116" at="107,50,120,22">
         <var name="attributeConcept" id="8153794773744339116" />
         <var name="editorCell" id="8153794773744339116" />
         <var name="provider" id="8153794773744339116" />
       </scope>
-<<<<<<< HEAD
-      <scope id="6223439730611584163" at="133,52,147,22">
+      <scope id="6223439730611584163" at="131,52,145,22">
         <var name="editorCell" id="6223439730611584163" />
         <var name="style" id="6223439730611584163" />
       </scope>
-      <scope id="6223439730611584211" at="86,0,102,0" />
-      <scope id="8153794773744339116" at="108,0,124,0" />
-      <scope id="6223439730611584163" at="133,0,149,0" />
-      <unit id="6223439730611584163" at="169,0,200,0" name="jetbrains.mps.samples.componentDependencies.editor.Component_EditorBuilder_a$inListHandler_3k4y3b_b5a0" />
-      <unit id="6223439730611584163" at="220,0,251,0" name="jetbrains.mps.samples.componentDependencies.editor.Component_EditorBuilder_a$outListHandler_3k4y3b_d5a0" />
-      <unit id="6223439730611584163" at="271,0,302,0" name="jetbrains.mps.samples.componentDependencies.editor.Component_EditorBuilder_a$depListHandler_3k4y3b_f5a0" />
-      <unit id="6223439730611584163" at="32,0,309,0" name="jetbrains.mps.samples.componentDependencies.editor.Component_EditorBuilder_a" />
+      <scope id="6223439730611584211" at="86,0,101,0" />
+      <scope id="8153794773744339116" at="107,0,122,0" />
+      <scope id="6223439730611584163" at="131,0,147,0" />
+      <unit id="6223439730611584163" at="167,0,198,0" name="jetbrains.mps.samples.componentDependencies.editor.Component_EditorBuilder_a$inListHandler_3k4y3b_b5a0" />
+      <unit id="6223439730611584163" at="218,0,249,0" name="jetbrains.mps.samples.componentDependencies.editor.Component_EditorBuilder_a$outListHandler_3k4y3b_d5a0" />
+      <unit id="6223439730611584163" at="269,0,300,0" name="jetbrains.mps.samples.componentDependencies.editor.Component_EditorBuilder_a$depListHandler_3k4y3b_f5a0" />
+      <unit id="6223439730611584163" at="32,0,307,0" name="jetbrains.mps.samples.componentDependencies.editor.Component_EditorBuilder_a" />
     </file>
     <file name="Component_InspectorBuilder_a.java">
       <node id="6223439730611584163" at="23,92,24,19" concept="12" />
@@ -2947,117 +2020,113 @@
       <node id="4074989001239644494" at="77,63,78,39" concept="2" />
       <node id="4074989001239644494" at="78,39,79,73" concept="2" />
       <node id="4074989001239644494" at="79,73,80,57" concept="7" />
-      <node id="4074989001239644494" at="80,57,81,59" concept="7" />
-      <node id="4074989001239644494" at="82,35,83,87" concept="7" />
-      <node id="4074989001239644494" at="83,87,84,94" concept="8" />
-      <node id="4074989001239644494" at="85,10,86,22" concept="8" />
-      <node id="6223439730611584163" at="88,51,89,106" concept="7" />
-      <node id="6223439730611584163" at="89,106,90,49" concept="2" />
-      <node id="6223439730611584163" at="90,49,91,34" concept="7" />
-      <node id="6223439730611584163" at="91,34,92,49" concept="2" />
-      <node id="6223439730611584163" at="92,49,93,40" concept="2" />
-      <node id="6223439730611584163" at="93,40,94,58" concept="2" />
-      <node id="6223439730611584163" at="94,58,95,58" concept="2" />
-      <node id="6223439730611584163" at="95,58,96,22" concept="8" />
-      <node id="4074989001239636751" at="98,50,99,95" concept="7" />
-      <node id="4074989001239636751" at="99,95,100,48" concept="2" />
-      <node id="4074989001239636751" at="100,48,101,34" concept="2" />
-      <node id="4074989001239636751" at="101,34,102,22" concept="8" />
-      <node id="4074989001239636765" at="104,50,105,89" concept="7" />
-      <node id="4074989001239636765" at="105,89,106,26" concept="2" />
-      <node id="4074989001239636765" at="106,26,107,39" concept="2" />
-      <node id="4074989001239636765" at="107,39,108,26" concept="7" />
-      <node id="4074989001239636765" at="108,26,109,63" concept="2" />
-      <node id="4074989001239636765" at="109,63,110,39" concept="2" />
-      <node id="4074989001239636765" at="110,39,111,73" concept="2" />
-      <node id="4074989001239636765" at="111,73,112,57" concept="7" />
-      <node id="4074989001239636765" at="112,57,113,59" concept="7" />
-      <node id="4074989001239636765" at="114,35,115,87" concept="7" />
-      <node id="4074989001239636765" at="115,87,116,94" concept="8" />
-      <node id="4074989001239636765" at="117,10,118,22" concept="8" />
-      <node id="6223439730611584163" at="120,51,121,106" concept="7" />
-      <node id="6223439730611584163" at="121,106,122,49" concept="2" />
-      <node id="6223439730611584163" at="122,49,123,34" concept="7" />
-      <node id="6223439730611584163" at="123,34,124,49" concept="2" />
-      <node id="6223439730611584163" at="124,49,125,40" concept="2" />
-      <node id="6223439730611584163" at="125,40,126,58" concept="2" />
-      <node id="6223439730611584163" at="126,58,127,58" concept="2" />
-      <node id="6223439730611584163" at="127,58,128,22" concept="8" />
-      <node id="7320619074817546041" at="130,50,131,99" concept="7" />
-      <node id="7320619074817546041" at="131,99,132,48" concept="2" />
-      <node id="7320619074817546041" at="132,48,133,34" concept="2" />
-      <node id="7320619074817546041" at="133,34,134,22" concept="8" />
-      <node id="7320619074817546042" at="136,50,137,89" concept="7" />
-      <node id="7320619074817546042" at="137,89,138,30" concept="2" />
-      <node id="7320619074817546042" at="138,30,139,43" concept="2" />
-      <node id="7320619074817546042" at="139,43,140,26" concept="7" />
-      <node id="7320619074817546042" at="140,26,141,63" concept="2" />
-      <node id="7320619074817546042" at="141,63,142,43" concept="2" />
-      <node id="7320619074817546042" at="142,43,143,73" concept="2" />
-      <node id="7320619074817546042" at="143,73,144,57" concept="7" />
-      <node id="7320619074817546042" at="144,57,145,59" concept="7" />
-      <node id="7320619074817546042" at="146,35,147,87" concept="7" />
-      <node id="7320619074817546042" at="147,87,148,94" concept="8" />
-      <node id="7320619074817546042" at="149,10,150,22" concept="8" />
-      <node id="6223439730611584163" at="152,51,153,106" concept="7" />
-      <node id="6223439730611584163" at="153,106,154,49" concept="2" />
-      <node id="6223439730611584163" at="154,49,155,34" concept="7" />
-      <node id="6223439730611584163" at="155,34,156,49" concept="2" />
-      <node id="6223439730611584163" at="156,49,157,40" concept="2" />
-      <node id="6223439730611584163" at="157,40,158,58" concept="2" />
-      <node id="6223439730611584163" at="158,58,159,58" concept="2" />
-      <node id="6223439730611584163" at="159,58,160,22" concept="8" />
-      <node id="7320619074817546046" at="162,50,163,100" concept="7" />
-      <node id="7320619074817546046" at="163,100,164,48" concept="2" />
-      <node id="7320619074817546046" at="164,48,165,34" concept="2" />
-      <node id="7320619074817546046" at="165,34,166,22" concept="8" />
-      <node id="7320619074817546047" at="168,50,169,89" concept="7" />
-      <node id="7320619074817546047" at="169,89,170,30" concept="2" />
-      <node id="7320619074817546047" at="170,30,171,43" concept="2" />
-      <node id="7320619074817546047" at="171,43,172,26" concept="7" />
-      <node id="7320619074817546047" at="172,26,173,63" concept="2" />
-      <node id="7320619074817546047" at="173,63,174,43" concept="2" />
-      <node id="7320619074817546047" at="174,43,175,73" concept="2" />
-      <node id="7320619074817546047" at="175,73,176,57" concept="7" />
-      <node id="7320619074817546047" at="176,57,177,59" concept="7" />
-      <node id="7320619074817546047" at="178,35,179,87" concept="7" />
-      <node id="7320619074817546047" at="179,87,180,94" concept="8" />
-      <node id="7320619074817546047" at="181,10,182,22" concept="8" />
+      <node id="4074989001239644494" at="81,35,82,87" concept="7" />
+      <node id="4074989001239644494" at="82,87,83,112" concept="8" />
+      <node id="4074989001239644494" at="84,10,85,22" concept="8" />
+      <node id="6223439730611584163" at="87,51,88,106" concept="7" />
+      <node id="6223439730611584163" at="88,106,89,49" concept="2" />
+      <node id="6223439730611584163" at="89,49,90,34" concept="7" />
+      <node id="6223439730611584163" at="90,34,91,49" concept="2" />
+      <node id="6223439730611584163" at="91,49,92,40" concept="2" />
+      <node id="6223439730611584163" at="92,40,93,58" concept="2" />
+      <node id="6223439730611584163" at="93,58,94,58" concept="2" />
+      <node id="6223439730611584163" at="94,58,95,22" concept="8" />
+      <node id="4074989001239636751" at="97,50,98,95" concept="7" />
+      <node id="4074989001239636751" at="98,95,99,48" concept="2" />
+      <node id="4074989001239636751" at="99,48,100,34" concept="2" />
+      <node id="4074989001239636751" at="100,34,101,22" concept="8" />
+      <node id="4074989001239636765" at="103,50,104,89" concept="7" />
+      <node id="4074989001239636765" at="104,89,105,26" concept="2" />
+      <node id="4074989001239636765" at="105,26,106,39" concept="2" />
+      <node id="4074989001239636765" at="106,39,107,26" concept="7" />
+      <node id="4074989001239636765" at="107,26,108,63" concept="2" />
+      <node id="4074989001239636765" at="108,63,109,39" concept="2" />
+      <node id="4074989001239636765" at="109,39,110,73" concept="2" />
+      <node id="4074989001239636765" at="110,73,111,57" concept="7" />
+      <node id="4074989001239636765" at="112,35,113,87" concept="7" />
+      <node id="4074989001239636765" at="113,87,114,112" concept="8" />
+      <node id="4074989001239636765" at="115,10,116,22" concept="8" />
+      <node id="6223439730611584163" at="118,51,119,106" concept="7" />
+      <node id="6223439730611584163" at="119,106,120,49" concept="2" />
+      <node id="6223439730611584163" at="120,49,121,34" concept="7" />
+      <node id="6223439730611584163" at="121,34,122,49" concept="2" />
+      <node id="6223439730611584163" at="122,49,123,40" concept="2" />
+      <node id="6223439730611584163" at="123,40,124,58" concept="2" />
+      <node id="6223439730611584163" at="124,58,125,58" concept="2" />
+      <node id="6223439730611584163" at="125,58,126,22" concept="8" />
+      <node id="7320619074817546041" at="128,50,129,99" concept="7" />
+      <node id="7320619074817546041" at="129,99,130,48" concept="2" />
+      <node id="7320619074817546041" at="130,48,131,34" concept="2" />
+      <node id="7320619074817546041" at="131,34,132,22" concept="8" />
+      <node id="7320619074817546042" at="134,50,135,89" concept="7" />
+      <node id="7320619074817546042" at="135,89,136,30" concept="2" />
+      <node id="7320619074817546042" at="136,30,137,43" concept="2" />
+      <node id="7320619074817546042" at="137,43,138,26" concept="7" />
+      <node id="7320619074817546042" at="138,26,139,63" concept="2" />
+      <node id="7320619074817546042" at="139,63,140,43" concept="2" />
+      <node id="7320619074817546042" at="140,43,141,73" concept="2" />
+      <node id="7320619074817546042" at="141,73,142,57" concept="7" />
+      <node id="7320619074817546042" at="143,35,144,87" concept="7" />
+      <node id="7320619074817546042" at="144,87,145,112" concept="8" />
+      <node id="7320619074817546042" at="146,10,147,22" concept="8" />
+      <node id="6223439730611584163" at="149,51,150,106" concept="7" />
+      <node id="6223439730611584163" at="150,106,151,49" concept="2" />
+      <node id="6223439730611584163" at="151,49,152,34" concept="7" />
+      <node id="6223439730611584163" at="152,34,153,49" concept="2" />
+      <node id="6223439730611584163" at="153,49,154,40" concept="2" />
+      <node id="6223439730611584163" at="154,40,155,58" concept="2" />
+      <node id="6223439730611584163" at="155,58,156,58" concept="2" />
+      <node id="6223439730611584163" at="156,58,157,22" concept="8" />
+      <node id="7320619074817546046" at="159,50,160,100" concept="7" />
+      <node id="7320619074817546046" at="160,100,161,48" concept="2" />
+      <node id="7320619074817546046" at="161,48,162,34" concept="2" />
+      <node id="7320619074817546046" at="162,34,163,22" concept="8" />
+      <node id="7320619074817546047" at="165,50,166,89" concept="7" />
+      <node id="7320619074817546047" at="166,89,167,30" concept="2" />
+      <node id="7320619074817546047" at="167,30,168,43" concept="2" />
+      <node id="7320619074817546047" at="168,43,169,26" concept="7" />
+      <node id="7320619074817546047" at="169,26,170,63" concept="2" />
+      <node id="7320619074817546047" at="170,63,171,43" concept="2" />
+      <node id="7320619074817546047" at="171,43,172,73" concept="2" />
+      <node id="7320619074817546047" at="172,73,173,57" concept="7" />
+      <node id="7320619074817546047" at="174,35,175,87" concept="7" />
+      <node id="7320619074817546047" at="175,87,176,112" concept="8" />
+      <node id="7320619074817546047" at="177,10,178,22" concept="8" />
       <node id="6223439730611584163" at="20,0,22,0" concept="3" trace="myNode" />
       <node id="6223439730611584163" at="34,0,37,0" concept="6" trace="createCell#()Ljetbrains/mps/openapi/editor/cells/EditorCell;" />
       <node id="6223439730611584163" at="23,0,27,0" concept="1" trace="Component_InspectorBuilder_a#(Ljetbrains/mps/openapi/editor/EditorContext;Lorg/jetbrains/mps/openapi/model/SNode;)V" />
       <node id="6223439730611584163" at="28,0,33,0" concept="6" trace="getNode#()Lorg/jetbrains/mps/openapi/model/SNode;" />
-      <node id="4074989001239644494" at="81,59,86,22" concept="5" />
-      <node id="4074989001239636765" at="113,59,118,22" concept="5" />
-      <node id="7320619074817546042" at="145,59,150,22" concept="5" />
-      <node id="7320619074817546047" at="177,59,182,22" concept="5" />
+      <node id="4074989001239644494" at="80,57,85,22" concept="5" />
+      <node id="4074989001239636765" at="111,57,116,22" concept="5" />
+      <node id="7320619074817546042" at="142,57,147,22" concept="5" />
+      <node id="7320619074817546047" at="173,57,178,22" concept="5" />
       <node id="4074989001239636741" at="50,0,56,0" concept="6" trace="createConstant_3k4y3b_a0#()Ljetbrains/mps/openapi/editor/cells/EditorCell;" />
       <node id="4074989001239644493" at="66,0,72,0" concept="6" trace="createConstant_3k4y3b_a1a#()Ljetbrains/mps/openapi/editor/cells/EditorCell;" />
-      <node id="4074989001239636751" at="98,0,104,0" concept="6" trace="createConstant_3k4y3b_a2a#()Ljetbrains/mps/openapi/editor/cells/EditorCell;" />
-      <node id="7320619074817546041" at="130,0,136,0" concept="6" trace="createConstant_3k4y3b_a3a#()Ljetbrains/mps/openapi/editor/cells/EditorCell;" />
-      <node id="7320619074817546046" at="162,0,168,0" concept="6" trace="createConstant_3k4y3b_a4a#()Ljetbrains/mps/openapi/editor/cells/EditorCell;" />
+      <node id="4074989001239636751" at="97,0,103,0" concept="6" trace="createConstant_3k4y3b_a2a#()Ljetbrains/mps/openapi/editor/cells/EditorCell;" />
+      <node id="7320619074817546041" at="128,0,134,0" concept="6" trace="createConstant_3k4y3b_a3a#()Ljetbrains/mps/openapi/editor/cells/EditorCell;" />
+      <node id="7320619074817546046" at="159,0,165,0" concept="6" trace="createConstant_3k4y3b_a4a#()Ljetbrains/mps/openapi/editor/cells/EditorCell;" />
       <node id="6223439730611584163" at="56,0,66,0" concept="6" trace="createCollection_3k4y3b_b0#()Ljetbrains/mps/openapi/editor/cells/EditorCell;" />
-      <node id="6223439730611584163" at="88,0,98,0" concept="6" trace="createCollection_3k4y3b_c0#()Ljetbrains/mps/openapi/editor/cells/EditorCell;" />
-      <node id="6223439730611584163" at="120,0,130,0" concept="6" trace="createCollection_3k4y3b_d0#()Ljetbrains/mps/openapi/editor/cells/EditorCell;" />
-      <node id="6223439730611584163" at="152,0,162,0" concept="6" trace="createCollection_3k4y3b_e0#()Ljetbrains/mps/openapi/editor/cells/EditorCell;" />
+      <node id="6223439730611584163" at="87,0,97,0" concept="6" trace="createCollection_3k4y3b_c0#()Ljetbrains/mps/openapi/editor/cells/EditorCell;" />
+      <node id="6223439730611584163" at="118,0,128,0" concept="6" trace="createCollection_3k4y3b_d0#()Ljetbrains/mps/openapi/editor/cells/EditorCell;" />
+      <node id="6223439730611584163" at="149,0,159,0" concept="6" trace="createCollection_3k4y3b_e0#()Ljetbrains/mps/openapi/editor/cells/EditorCell;" />
       <node id="6223439730611584163" at="38,0,50,0" concept="6" trace="createCollection_3k4y3b_a_0#()Ljetbrains/mps/openapi/editor/cells/EditorCell;" />
-      <node id="4074989001239644494" at="72,0,88,0" concept="6" trace="createProperty_3k4y3b_b1a#()Ljetbrains/mps/openapi/editor/cells/EditorCell;" />
-      <node id="4074989001239636765" at="104,0,120,0" concept="6" trace="createProperty_3k4y3b_b2a#()Ljetbrains/mps/openapi/editor/cells/EditorCell;" />
-      <node id="7320619074817546042" at="136,0,152,0" concept="6" trace="createProperty_3k4y3b_b3a#()Ljetbrains/mps/openapi/editor/cells/EditorCell;" />
-      <node id="7320619074817546047" at="168,0,184,0" concept="6" trace="createProperty_3k4y3b_b4a#()Ljetbrains/mps/openapi/editor/cells/EditorCell;" />
+      <node id="4074989001239644494" at="72,0,87,0" concept="6" trace="createProperty_3k4y3b_b1a#()Ljetbrains/mps/openapi/editor/cells/EditorCell;" />
+      <node id="4074989001239636765" at="103,0,118,0" concept="6" trace="createProperty_3k4y3b_b2a#()Ljetbrains/mps/openapi/editor/cells/EditorCell;" />
+      <node id="7320619074817546042" at="134,0,149,0" concept="6" trace="createProperty_3k4y3b_b3a#()Ljetbrains/mps/openapi/editor/cells/EditorCell;" />
+      <node id="7320619074817546047" at="165,0,180,0" concept="6" trace="createProperty_3k4y3b_b4a#()Ljetbrains/mps/openapi/editor/cells/EditorCell;" />
       <scope id="6223439730611584163" at="30,26,31,18" />
       <scope id="6223439730611584163" at="34,39,35,41" />
       <scope id="6223439730611584163" at="23,92,25,18" />
-      <scope id="4074989001239644494" at="82,35,84,94">
+      <scope id="4074989001239644494" at="81,35,83,112">
         <var name="manager" id="4074989001239644494" />
       </scope>
-      <scope id="4074989001239636765" at="114,35,116,94">
+      <scope id="4074989001239636765" at="112,35,114,112">
         <var name="manager" id="4074989001239636765" />
       </scope>
-      <scope id="7320619074817546042" at="146,35,148,94">
+      <scope id="7320619074817546042" at="143,35,145,112">
         <var name="manager" id="7320619074817546042" />
       </scope>
-      <scope id="7320619074817546047" at="178,35,180,94">
+      <scope id="7320619074817546047" at="174,35,176,112">
         <var name="manager" id="7320619074817546047" />
       </scope>
       <scope id="6223439730611584163" at="34,0,37,0" />
@@ -3071,34 +2140,34 @@
       <scope id="4074989001239644493" at="66,50,70,22">
         <var name="editorCell" id="4074989001239644493" />
       </scope>
-      <scope id="4074989001239636751" at="98,50,102,22">
+      <scope id="4074989001239636751" at="97,50,101,22">
         <var name="editorCell" id="4074989001239636751" />
       </scope>
-      <scope id="7320619074817546041" at="130,50,134,22">
+      <scope id="7320619074817546041" at="128,50,132,22">
         <var name="editorCell" id="7320619074817546041" />
       </scope>
-      <scope id="7320619074817546046" at="162,50,166,22">
+      <scope id="7320619074817546046" at="159,50,163,22">
         <var name="editorCell" id="7320619074817546046" />
       </scope>
       <scope id="6223439730611584163" at="28,0,33,0" />
       <scope id="4074989001239636741" at="50,0,56,0" />
       <scope id="4074989001239644493" at="66,0,72,0" />
-      <scope id="4074989001239636751" at="98,0,104,0" />
-      <scope id="7320619074817546041" at="130,0,136,0" />
-      <scope id="7320619074817546046" at="162,0,168,0" />
+      <scope id="4074989001239636751" at="97,0,103,0" />
+      <scope id="7320619074817546041" at="128,0,134,0" />
+      <scope id="7320619074817546046" at="159,0,165,0" />
       <scope id="6223439730611584163" at="56,51,64,22">
         <var name="editorCell" id="6223439730611584163" />
         <var name="style" id="6223439730611584163" />
       </scope>
-      <scope id="6223439730611584163" at="88,51,96,22">
+      <scope id="6223439730611584163" at="87,51,95,22">
         <var name="editorCell" id="6223439730611584163" />
         <var name="style" id="6223439730611584163" />
       </scope>
-      <scope id="6223439730611584163" at="120,51,128,22">
+      <scope id="6223439730611584163" at="118,51,126,22">
         <var name="editorCell" id="6223439730611584163" />
         <var name="style" id="6223439730611584163" />
       </scope>
-      <scope id="6223439730611584163" at="152,51,160,22">
+      <scope id="6223439730611584163" at="149,51,157,22">
         <var name="editorCell" id="6223439730611584163" />
         <var name="style" id="6223439730611584163" />
       </scope>
@@ -3106,94 +2175,39 @@
         <var name="editorCell" id="6223439730611584163" />
       </scope>
       <scope id="6223439730611584163" at="56,0,66,0" />
-      <scope id="6223439730611584163" at="88,0,98,0" />
-      <scope id="6223439730611584163" at="120,0,130,0" />
-      <scope id="6223439730611584163" at="152,0,162,0" />
+      <scope id="6223439730611584163" at="87,0,97,0" />
+      <scope id="6223439730611584163" at="118,0,128,0" />
+      <scope id="6223439730611584163" at="149,0,159,0" />
       <scope id="6223439730611584163" at="38,0,50,0" />
-      <scope id="4074989001239644494" at="72,50,86,22">
-=======
-      <scope id="4074989001239644494" at="328,89,341,22">
->>>>>>> bd830ede
+      <scope id="4074989001239644494" at="72,50,85,22">
         <var name="attributeConcept" id="4074989001239644494" />
         <var name="editorCell" id="4074989001239644494" />
         <var name="provider" id="4074989001239644494" />
       </scope>
-<<<<<<< HEAD
-      <scope id="4074989001239636765" at="104,50,118,22">
-=======
-      <scope id="4074989001239636765" at="359,89,372,22">
->>>>>>> bd830ede
+      <scope id="4074989001239636765" at="103,50,116,22">
         <var name="attributeConcept" id="4074989001239636765" />
         <var name="editorCell" id="4074989001239636765" />
         <var name="provider" id="4074989001239636765" />
       </scope>
-<<<<<<< HEAD
-      <scope id="7320619074817546042" at="136,50,150,22">
-=======
-      <scope id="7320619074817546042" at="390,89,403,22">
->>>>>>> bd830ede
+      <scope id="7320619074817546042" at="134,50,147,22">
         <var name="attributeConcept" id="7320619074817546042" />
         <var name="editorCell" id="7320619074817546042" />
         <var name="provider" id="7320619074817546042" />
       </scope>
-<<<<<<< HEAD
-      <scope id="7320619074817546047" at="168,50,182,22">
-=======
-      <scope id="7320619074817546047" at="421,89,434,22">
->>>>>>> bd830ede
+      <scope id="7320619074817546047" at="165,50,178,22">
         <var name="attributeConcept" id="7320619074817546047" />
         <var name="editorCell" id="7320619074817546047" />
         <var name="provider" id="7320619074817546047" />
       </scope>
-<<<<<<< HEAD
-      <scope id="4074989001239644494" at="72,0,88,0" />
-      <scope id="4074989001239636765" at="104,0,120,0" />
-      <scope id="7320619074817546042" at="136,0,152,0" />
-      <scope id="7320619074817546047" at="168,0,184,0" />
-      <unit id="6223439730611584163" at="19,0,185,0" name="jetbrains.mps.samples.componentDependencies.editor.Component_InspectorBuilder_a" />
-=======
-      <scope id="6223439730611584163" at="117,91,131,22">
-        <var name="editorCell" id="6223439730611584163" />
-        <var name="style" id="6223439730611584163" />
-      </scope>
-      <scope id="6223439730611584211" at="72,0,87,0">
-        <var name="editorContext" id="6223439730611584211" />
-        <var name="node" id="6223439730611584211" />
-      </scope>
-      <scope id="8153794773744339116" at="93,0,108,0">
-        <var name="editorContext" id="8153794773744339116" />
-        <var name="node" id="8153794773744339116" />
-      </scope>
-      <scope id="4074989001239644494" at="328,0,343,0">
-        <var name="editorContext" id="4074989001239644494" />
-        <var name="node" id="4074989001239644494" />
-      </scope>
-      <scope id="4074989001239636765" at="359,0,374,0">
-        <var name="editorContext" id="4074989001239636765" />
-        <var name="node" id="4074989001239636765" />
-      </scope>
-      <scope id="7320619074817546042" at="390,0,405,0">
-        <var name="editorContext" id="7320619074817546042" />
-        <var name="node" id="7320619074817546042" />
-      </scope>
-      <scope id="7320619074817546047" at="421,0,436,0">
-        <var name="editorContext" id="7320619074817546047" />
-        <var name="node" id="7320619074817546047" />
-      </scope>
-      <scope id="6223439730611584163" at="117,0,133,0">
-        <var name="editorContext" id="6223439730611584163" />
-        <var name="node" id="6223439730611584163" />
-      </scope>
-      <unit id="6223439730611584163" at="153,0,185,0" name="jetbrains.mps.samples.componentDependencies.editor.Component_Editor$inListHandler_3k4y3b_b5a0" />
-      <unit id="6223439730611584163" at="205,0,237,0" name="jetbrains.mps.samples.componentDependencies.editor.Component_Editor$outListHandler_3k4y3b_d5a0" />
-      <unit id="6223439730611584163" at="257,0,289,0" name="jetbrains.mps.samples.componentDependencies.editor.Component_Editor$depListHandler_3k4y3b_f5a0" />
-      <unit id="6223439730611584163" at="31,0,437,0" name="jetbrains.mps.samples.componentDependencies.editor.Component_Editor" />
->>>>>>> bd830ede
+      <scope id="4074989001239644494" at="72,0,87,0" />
+      <scope id="4074989001239636765" at="103,0,118,0" />
+      <scope id="7320619074817546042" at="134,0,149,0" />
+      <scope id="7320619074817546047" at="165,0,180,0" />
+      <unit id="6223439730611584163" at="19,0,181,0" name="jetbrains.mps.samples.componentDependencies.editor.Component_InspectorBuilder_a" />
     </file>
   </root>
   <root nodeRef="r:7ef60438-f5cb-4ce3-b173-829ec8cb68a1(jetbrains.mps.samples.componentDependencies.editor)/6223439730611584248">
     <file name="Dependency_Editor.java">
-<<<<<<< HEAD
       <node id="6223439730611584248" at="11,79,12,76" concept="8" />
       <node id="6223439730611584248" at="11,0,14,0" concept="6" trace="createEditorCell#(Ljetbrains/mps/openapi/editor/EditorContext;Lorg/jetbrains/mps/openapi/model/SNode;)Ljetbrains/mps/openapi/editor/cells/EditorCell;" />
       <scope id="6223439730611584248" at="11,79,12,76" />
@@ -3229,205 +2243,109 @@
       <node id="6223439730611584248" at="60,40,61,31" concept="2" />
       <node id="6223439730611584248" at="62,5,63,73" concept="2" />
       <node id="6223439730611584248" at="63,73,64,57" concept="7" />
-      <node id="6223439730611584248" at="64,57,65,59" concept="7" />
-      <node id="6223439730611584248" at="66,35,67,87" concept="7" />
-      <node id="6223439730611584248" at="67,87,68,94" concept="8" />
-      <node id="6223439730611584248" at="69,10,70,22" concept="8" />
-      <node id="6223439730611584248" at="73,33,74,14" concept="12" />
-      <node id="6223439730611584248" at="76,69,77,57" concept="8" />
-      <node id="6223439730611584248" at="79,81,80,41" concept="9" />
-      <node id="6223439730611584248" at="80,41,81,118" concept="8" />
-      <node id="6223439730611584248" at="87,0,88,0" concept="3" trace="myReferencingNode" />
-      <node id="6223439730611584248" at="89,119,90,21" concept="12" />
-      <node id="6223439730611584248" at="90,21,91,42" concept="2" />
-      <node id="6223439730611584248" at="91,42,92,20" concept="2" />
-      <node id="6223439730611584248" at="95,41,96,42" concept="8" />
-      <node id="6223439730611584248" at="101,28,102,20" concept="8" />
-      <node id="9095678365529701198" at="105,53,106,91" concept="7" />
-      <node id="9095678365529701198" at="106,91,107,31" concept="2" />
-      <node id="9095678365529701198" at="107,31,108,44" concept="2" />
-      <node id="9095678365529701198" at="108,44,109,33" concept="2" />
-      <node id="9095678365529701198" at="109,33,110,28" concept="7" />
-      <node id="9095678365529701198" at="110,28,111,65" concept="2" />
-      <node id="9095678365529701198" at="111,65,112,44" concept="2" />
-      <node id="9095678365529701198" at="112,44,113,75" concept="2" />
-      <node id="9095678365529701198" at="113,75,114,59" concept="7" />
-      <node id="9095678365529701198" at="114,59,115,61" concept="7" />
-      <node id="9095678365529701198" at="116,37,117,89" concept="7" />
-      <node id="9095678365529701198" at="117,89,118,96" concept="8" />
-      <node id="9095678365529701198" at="119,12,120,24" concept="8" />
+      <node id="6223439730611584248" at="65,35,66,87" concept="7" />
+      <node id="6223439730611584248" at="66,87,67,112" concept="8" />
+      <node id="6223439730611584248" at="68,10,69,22" concept="8" />
+      <node id="6223439730611584248" at="72,33,73,14" concept="12" />
+      <node id="6223439730611584248" at="75,69,76,57" concept="8" />
+      <node id="6223439730611584248" at="78,81,79,41" concept="9" />
+      <node id="6223439730611584248" at="79,41,80,118" concept="8" />
+      <node id="6223439730611584248" at="86,0,87,0" concept="3" trace="myReferencingNode" />
+      <node id="6223439730611584248" at="88,119,89,21" concept="12" />
+      <node id="6223439730611584248" at="89,21,90,42" concept="2" />
+      <node id="6223439730611584248" at="90,42,91,20" concept="2" />
+      <node id="6223439730611584248" at="94,41,95,42" concept="8" />
+      <node id="6223439730611584248" at="100,28,101,20" concept="8" />
+      <node id="9095678365529701198" at="104,53,105,91" concept="7" />
+      <node id="9095678365529701198" at="105,91,106,31" concept="2" />
+      <node id="9095678365529701198" at="106,31,107,44" concept="2" />
+      <node id="9095678365529701198" at="107,44,108,33" concept="2" />
+      <node id="9095678365529701198" at="108,33,109,28" concept="7" />
+      <node id="9095678365529701198" at="109,28,110,65" concept="2" />
+      <node id="9095678365529701198" at="110,65,111,44" concept="2" />
+      <node id="9095678365529701198" at="111,44,112,75" concept="2" />
+      <node id="9095678365529701198" at="112,75,113,59" concept="7" />
+      <node id="9095678365529701198" at="114,37,115,89" concept="7" />
+      <node id="9095678365529701198" at="115,89,116,114" concept="8" />
+      <node id="9095678365529701198" at="117,12,118,24" concept="8" />
       <node id="6223439730611584248" at="19,0,21,0" concept="3" trace="myNode" />
-      <node id="6223439730611584248" at="85,0,87,0" concept="3" trace="myNode" />
+      <node id="6223439730611584248" at="84,0,86,0" concept="3" trace="myNode" />
       <node id="6223439730611584248" at="33,0,36,0" concept="6" trace="createCell#()Ljetbrains/mps/openapi/editor/cells/EditorCell;" />
-      <node id="6223439730611584248" at="73,0,76,0" concept="1" trace="_Inline_l58ghc_a1a#()V" />
-      <node id="6223439730611584248" at="76,0,79,0" concept="6" trace="createEditorCell#(Ljetbrains/mps/openapi/editor/EditorContext;)Ljetbrains/mps/openapi/editor/cells/EditorCell;" />
-      <node id="6223439730611584248" at="95,0,98,0" concept="6" trace="createCell#()Ljetbrains/mps/openapi/editor/cells/EditorCell;" />
+      <node id="6223439730611584248" at="72,0,75,0" concept="1" trace="_Inline_l58ghc_a1a#()V" />
+      <node id="6223439730611584248" at="75,0,78,0" concept="6" trace="createEditorCell#(Ljetbrains/mps/openapi/editor/EditorContext;)Ljetbrains/mps/openapi/editor/cells/EditorCell;" />
+      <node id="6223439730611584248" at="94,0,97,0" concept="6" trace="createCell#()Ljetbrains/mps/openapi/editor/cells/EditorCell;" />
       <node id="6223439730611584248" at="22,0,26,0" concept="1" trace="Dependency_EditorBuilder_a#(Ljetbrains/mps/openapi/editor/EditorContext;Lorg/jetbrains/mps/openapi/model/SNode;)V" />
       <node id="6223439730611584248" at="58,63,62,5" concept="5" />
-      <node id="6223439730611584248" at="79,0,83,0" concept="6" trace="createEditorCell#(Ljetbrains/mps/openapi/editor/EditorContext;Lorg/jetbrains/mps/openapi/model/SNode;)Ljetbrains/mps/openapi/editor/cells/EditorCell;" />
+      <node id="6223439730611584248" at="78,0,82,0" concept="6" trace="createEditorCell#(Ljetbrains/mps/openapi/editor/EditorContext;Lorg/jetbrains/mps/openapi/model/SNode;)Ljetbrains/mps/openapi/editor/cells/EditorCell;" />
       <node id="6223439730611584248" at="27,0,32,0" concept="6" trace="getNode#()Lorg/jetbrains/mps/openapi/model/SNode;" />
-      <node id="6223439730611584248" at="65,59,70,22" concept="5" />
-      <node id="6223439730611584248" at="89,0,94,0" concept="1" trace="Inline_Builder_l58ghc_a1a#(Ljetbrains/mps/openapi/editor/EditorContext;Lorg/jetbrains/mps/openapi/model/SNode;Lorg/jetbrains/mps/openapi/model/SNode;)V" />
-      <node id="6223439730611584248" at="99,0,104,0" concept="6" trace="getNode#()Lorg/jetbrains/mps/openapi/model/SNode;" />
-      <node id="9095678365529701198" at="115,61,120,24" concept="5" />
+      <node id="6223439730611584248" at="64,57,69,22" concept="5" />
+      <node id="6223439730611584248" at="88,0,93,0" concept="1" trace="Inline_Builder_l58ghc_a1a#(Ljetbrains/mps/openapi/editor/EditorContext;Lorg/jetbrains/mps/openapi/model/SNode;Lorg/jetbrains/mps/openapi/model/SNode;)V" />
+      <node id="6223439730611584248" at="98,0,103,0" concept="6" trace="getNode#()Lorg/jetbrains/mps/openapi/model/SNode;" />
+      <node id="9095678365529701198" at="113,59,118,24" concept="5" />
       <node id="6223439730611584250" at="46,0,52,0" concept="6" trace="createConstant_l58ghc_a0#()Ljetbrains/mps/openapi/editor/cells/EditorCell;" />
       <node id="6223439730611584248" at="37,0,46,0" concept="6" trace="createCollection_l58ghc_a#()Ljetbrains/mps/openapi/editor/cells/EditorCell;" />
-      <node id="9095678365529701198" at="105,0,122,0" concept="6" trace="createProperty_l58ghc_a0b0#()Ljetbrains/mps/openapi/editor/cells/EditorCell;" />
-      <node id="6223439730611584248" at="52,0,72,0" concept="6" trace="createRefCell_l58ghc_b0#()Ljetbrains/mps/openapi/editor/cells/EditorCell;" />
+      <node id="9095678365529701198" at="104,0,120,0" concept="6" trace="createProperty_l58ghc_a0b0#()Ljetbrains/mps/openapi/editor/cells/EditorCell;" />
+      <node id="6223439730611584248" at="52,0,71,0" concept="6" trace="createRefCell_l58ghc_b0#()Ljetbrains/mps/openapi/editor/cells/EditorCell;" />
       <scope id="6223439730611584248" at="29,26,30,18" />
       <scope id="6223439730611584248" at="33,39,34,39" />
-      <scope id="6223439730611584248" at="73,33,74,14" />
-      <scope id="6223439730611584248" at="76,69,77,57" />
-      <scope id="6223439730611584248" at="95,41,96,42" />
-      <scope id="6223439730611584248" at="101,28,102,20" />
+      <scope id="6223439730611584248" at="72,33,73,14" />
+      <scope id="6223439730611584248" at="75,69,76,57" />
+      <scope id="6223439730611584248" at="94,41,95,42" />
+      <scope id="6223439730611584248" at="100,28,101,20" />
       <scope id="6223439730611584248" at="22,90,24,18" />
       <scope id="6223439730611584248" at="59,39,61,31" />
-      <scope id="6223439730611584248" at="66,35,68,94">
+      <scope id="6223439730611584248" at="65,35,67,112">
         <var name="manager" id="6223439730611584248" />
       </scope>
-      <scope id="6223439730611584248" at="79,81,81,118" />
-      <scope id="9095678365529701198" at="116,37,118,96">
-=======
-      <node id="6223439730611584248" at="18,79,19,63" concept="8" />
-      <node id="6223439730611584248" at="21,89,22,99" concept="7" />
-      <node id="6223439730611584248" at="22,99,23,48" concept="2" />
-      <node id="6223439730611584248" at="23,48,24,28" concept="2" />
-      <node id="6223439730611584248" at="24,28,25,81" concept="2" />
-      <node id="6223439730611584248" at="25,81,26,80" concept="2" />
-      <node id="6223439730611584248" at="26,80,27,22" concept="8" />
-      <node id="6223439730611584250" at="29,88,30,96" concept="7" />
-      <node id="6223439730611584250" at="30,96,31,47" concept="2" />
-      <node id="6223439730611584250" at="31,47,32,34" concept="2" />
-      <node id="6223439730611584250" at="32,34,33,22" concept="8" />
-      <node id="6223439730611584248" at="35,87,36,81" concept="7" />
-      <node id="6223439730611584248" at="36,81,37,27" concept="2" />
-      <node id="6223439730611584248" at="37,27,38,40" concept="2" />
-      <node id="6223439730611584248" at="38,40,39,26" concept="7" />
-      <node id="6223439730611584248" at="39,26,40,82" concept="2" />
-      <node id="6223439730611584248" at="40,82,41,58" concept="2" />
-      <node id="6223439730611584248" at="42,39,43,40" concept="2" />
-      <node id="6223439730611584248" at="43,40,44,31" concept="2" />
-      <node id="6223439730611584248" at="45,5,46,73" concept="2" />
-      <node id="6223439730611584248" at="46,73,47,57" concept="7" />
-      <node id="6223439730611584248" at="48,35,49,82" concept="7" />
-      <node id="6223439730611584248" at="49,82,50,112" concept="8" />
-      <node id="6223439730611584248" at="51,10,52,22" concept="8" />
-      <node id="9095678365529552243" at="55,33,56,14" concept="11" />
-      <node id="9095678365529552243" at="58,69,59,67" concept="8" />
-      <node id="9095678365529552243" at="61,81,62,66" concept="8" />
-      <node id="9095678365529701198" at="64,92,65,84" concept="7" />
-      <node id="9095678365529701198" at="65,84,66,31" concept="2" />
-      <node id="9095678365529701198" at="66,31,67,44" concept="2" />
-      <node id="9095678365529701198" at="67,44,68,33" concept="2" />
-      <node id="9095678365529701198" at="68,33,69,28" concept="7" />
-      <node id="9095678365529701198" at="69,28,70,60" concept="2" />
-      <node id="9095678365529701198" at="70,60,71,44" concept="2" />
-      <node id="9095678365529701198" at="71,44,72,75" concept="2" />
-      <node id="9095678365529701198" at="72,75,73,59" concept="7" />
-      <node id="9095678365529701198" at="74,37,75,84" concept="7" />
-      <node id="9095678365529701198" at="75,84,76,114" concept="8" />
-      <node id="9095678365529701198" at="77,12,78,24" concept="8" />
-      <node id="6223439730611584248" at="18,0,21,0" concept="6" trace="createEditorCell#(Ljetbrains/mps/openapi/editor/EditorContext;Lorg/jetbrains/mps/openapi/model/SNode;)Ljetbrains/mps/openapi/editor/cells/EditorCell;" />
-      <node id="9095678365529552243" at="55,0,58,0" concept="1" trace="_Inline_l58ghc_a1a#()V" />
-      <node id="9095678365529552243" at="58,0,61,0" concept="6" trace="createEditorCell#(Ljetbrains/mps/openapi/editor/EditorContext;)Ljetbrains/mps/openapi/editor/cells/EditorCell;" />
-      <node id="9095678365529552243" at="61,0,64,0" concept="6" trace="createEditorCell#(Ljetbrains/mps/openapi/editor/EditorContext;Lorg/jetbrains/mps/openapi/model/SNode;)Ljetbrains/mps/openapi/editor/cells/EditorCell;" />
-      <node id="6223439730611584248" at="41,58,45,5" concept="5" />
-      <node id="6223439730611584248" at="47,57,52,22" concept="5" />
-      <node id="9095678365529701198" at="73,59,78,24" concept="5" />
-      <node id="6223439730611584250" at="29,0,35,0" concept="6" trace="createConstant_l58ghc_a0#(Ljetbrains/mps/openapi/editor/EditorContext;Lorg/jetbrains/mps/openapi/model/SNode;)Ljetbrains/mps/openapi/editor/cells/EditorCell;" />
-      <node id="6223439730611584248" at="21,0,29,0" concept="6" trace="createCollection_l58ghc_a#(Ljetbrains/mps/openapi/editor/EditorContext;Lorg/jetbrains/mps/openapi/model/SNode;)Ljetbrains/mps/openapi/editor/cells/EditorCell;" />
-      <node id="9095678365529701198" at="64,0,80,0" concept="6" trace="createProperty_l58ghc_a0b0#(Ljetbrains/mps/openapi/editor/EditorContext;Lorg/jetbrains/mps/openapi/model/SNode;)Ljetbrains/mps/openapi/editor/cells/EditorCell;" />
-      <node id="6223439730611584248" at="35,0,54,0" concept="6" trace="createRefCell_l58ghc_b0#(Ljetbrains/mps/openapi/editor/EditorContext;Lorg/jetbrains/mps/openapi/model/SNode;)Ljetbrains/mps/openapi/editor/cells/EditorCell;" />
-      <scope id="6223439730611584248" at="18,79,19,63" />
-      <scope id="9095678365529552243" at="55,33,56,14" />
-      <scope id="9095678365529552243" at="58,69,59,67" />
-      <scope id="9095678365529552243" at="61,81,62,66" />
-      <scope id="6223439730611584248" at="42,39,44,31" />
-      <scope id="6223439730611584248" at="48,35,50,112">
-        <var name="manager" id="6223439730611584248" />
-      </scope>
-      <scope id="9095678365529701198" at="74,37,76,114">
->>>>>>> bd830ede
+      <scope id="6223439730611584248" at="78,81,80,118" />
+      <scope id="9095678365529701198" at="114,37,116,114">
         <var name="manager" id="9095678365529701198" />
       </scope>
       <scope id="6223439730611584248" at="33,0,36,0" />
-      <scope id="6223439730611584248" at="73,0,76,0" />
-      <scope id="6223439730611584248" at="76,0,79,0">
+      <scope id="6223439730611584248" at="72,0,75,0" />
+      <scope id="6223439730611584248" at="75,0,78,0">
         <var name="editorContext" id="6223439730611584248" />
-<<<<<<< HEAD
-      </scope>
-      <scope id="6223439730611584248" at="89,119,92,20" />
-      <scope id="6223439730611584248" at="95,0,98,0" />
+      </scope>
+      <scope id="6223439730611584248" at="88,119,91,20" />
+      <scope id="6223439730611584248" at="94,0,97,0" />
       <scope id="6223439730611584248" at="22,0,26,0">
         <var name="context" id="6223439730611584248" />
         <var name="node" id="6223439730611584248" />
-=======
-        <var name="node" id="6223439730611584248" />
-      </scope>
-      <scope id="9095678365529552243" at="55,0,58,0" />
-      <scope id="9095678365529552243" at="58,0,61,0">
-        <var name="editorContext" id="9095678365529552243" />
-      </scope>
-      <scope id="9095678365529552243" at="61,0,64,0">
-        <var name="editorContext" id="9095678365529552243" />
-        <var name="node" id="9095678365529552243" />
->>>>>>> bd830ede
       </scope>
       <scope id="6223439730611584250" at="46,49,50,22">
         <var name="editorCell" id="6223439730611584250" />
       </scope>
-      <scope id="6223439730611584248" at="79,0,83,0">
+      <scope id="6223439730611584248" at="78,0,82,0">
         <var name="editorContext" id="6223439730611584248" />
         <var name="node" id="6223439730611584248" />
       </scope>
-<<<<<<< HEAD
       <scope id="6223439730611584248" at="27,0,32,0" />
-      <scope id="6223439730611584248" at="89,0,94,0">
+      <scope id="6223439730611584248" at="88,0,93,0">
         <var name="context" id="6223439730611584248" />
         <var name="node" id="6223439730611584248" />
         <var name="referencingNode" id="6223439730611584248" />
       </scope>
-      <scope id="6223439730611584248" at="99,0,104,0" />
+      <scope id="6223439730611584248" at="98,0,103,0" />
       <scope id="6223439730611584250" at="46,0,52,0" />
       <scope id="6223439730611584248" at="37,50,44,22">
         <var name="editorCell" id="6223439730611584248" />
       </scope>
       <scope id="6223439730611584248" at="37,0,46,0" />
-      <scope id="9095678365529701198" at="105,53,120,24">
-=======
-      <scope id="9095678365529701198" at="64,92,78,24">
->>>>>>> bd830ede
+      <scope id="9095678365529701198" at="104,53,118,24">
         <var name="attributeConcept" id="9095678365529701198" />
         <var name="editorCell" id="9095678365529701198" />
         <var name="provider" id="9095678365529701198" />
       </scope>
-<<<<<<< HEAD
-      <scope id="9095678365529701198" at="105,0,122,0" />
-      <scope id="6223439730611584248" at="52,48,70,22">
-=======
-      <scope id="9095678365529701198" at="64,0,80,0">
-        <var name="editorContext" id="9095678365529701198" />
-        <var name="node" id="9095678365529701198" />
-      </scope>
-      <scope id="6223439730611584248" at="35,87,52,22">
->>>>>>> bd830ede
+      <scope id="9095678365529701198" at="104,0,120,0" />
+      <scope id="6223439730611584248" at="52,48,69,22">
         <var name="attributeConcept" id="6223439730611584248" />
         <var name="editorCell" id="6223439730611584248" />
         <var name="provider" id="6223439730611584248" />
       </scope>
-<<<<<<< HEAD
-      <scope id="6223439730611584248" at="52,0,72,0" />
-      <unit id="6223439730611584248" at="72,0,84,0" name="jetbrains.mps.samples.componentDependencies.editor.Dependency_EditorBuilder_a$_Inline_l58ghc_a1a" />
-      <unit id="6223439730611584248" at="84,0,123,0" name="jetbrains.mps.samples.componentDependencies.editor.Dependency_EditorBuilder_a$Inline_Builder_l58ghc_a1a" />
-      <unit id="6223439730611584248" at="18,0,124,0" name="jetbrains.mps.samples.componentDependencies.editor.Dependency_EditorBuilder_a" />
-=======
-      <scope id="6223439730611584248" at="35,0,54,0">
-        <var name="editorContext" id="6223439730611584248" />
-        <var name="node" id="6223439730611584248" />
-      </scope>
-      <unit id="9095678365529552243" at="54,0,81,0" name="jetbrains.mps.samples.componentDependencies.editor.Dependency_Editor$_Inline_l58ghc_a1a" />
-      <unit id="6223439730611584248" at="17,0,82,0" name="jetbrains.mps.samples.componentDependencies.editor.Dependency_Editor" />
->>>>>>> bd830ede
+      <scope id="6223439730611584248" at="52,0,71,0" />
+      <unit id="6223439730611584248" at="71,0,83,0" name="jetbrains.mps.samples.componentDependencies.editor.Dependency_EditorBuilder_a$_Inline_l58ghc_a1a" />
+      <unit id="6223439730611584248" at="83,0,121,0" name="jetbrains.mps.samples.componentDependencies.editor.Dependency_EditorBuilder_a$Inline_Builder_l58ghc_a1a" />
+      <unit id="6223439730611584248" at="18,0,122,0" name="jetbrains.mps.samples.componentDependencies.editor.Dependency_EditorBuilder_a" />
     </file>
   </root>
   <root nodeRef="r:7ef60438-f5cb-4ce3-b173-829ec8cb68a1(jetbrains.mps.samples.componentDependencies.editor)/7433225748202896286">
@@ -3992,7 +2910,6 @@
   </root>
   <root nodeRef="r:7ef60438-f5cb-4ce3-b173-829ec8cb68a1(jetbrains.mps.samples.componentDependencies.editor)/8850410458964728348">
     <file name="Component_table_Editor.java">
-<<<<<<< HEAD
       <node id="8850410458964728348" at="14,0,15,0" concept="3" trace="myContextHints" />
       <node id="8850410458964728348" at="17,47,18,26" concept="8" />
       <node id="8850410458964728348" at="20,79,21,81" concept="8" />
@@ -4022,44 +2939,19 @@
       <node id="8850410458964728352" at="40,28,41,65" concept="2" />
       <node id="8850410458964728352" at="41,65,42,73" concept="2" />
       <node id="8850410458964728352" at="42,73,43,57" concept="7" />
-      <node id="8850410458964728352" at="43,57,44,59" concept="7" />
-      <node id="8850410458964728352" at="45,35,46,87" concept="7" />
-      <node id="8850410458964728352" at="46,87,47,94" concept="8" />
-      <node id="8850410458964728352" at="48,10,49,22" concept="8" />
+      <node id="8850410458964728352" at="44,35,45,87" concept="7" />
+      <node id="8850410458964728352" at="45,87,46,112" concept="8" />
+      <node id="8850410458964728352" at="47,10,48,22" concept="8" />
       <node id="8850410458964728348" at="15,0,17,0" concept="3" trace="myNode" />
       <node id="8850410458964728348" at="29,0,32,0" concept="6" trace="createCell#()Ljetbrains/mps/openapi/editor/cells/EditorCell;" />
       <node id="8850410458964728348" at="18,0,22,0" concept="1" trace="Component_table_EditorBuilder_a#(Ljetbrains/mps/openapi/editor/EditorContext;Lorg/jetbrains/mps/openapi/model/SNode;)V" />
       <node id="8850410458964728348" at="23,0,28,0" concept="6" trace="getNode#()Lorg/jetbrains/mps/openapi/model/SNode;" />
-      <node id="8850410458964728352" at="44,59,49,22" concept="5" />
-      <node id="8850410458964728352" at="33,0,51,0" concept="6" trace="createProperty_oj3928_a#()Ljetbrains/mps/openapi/editor/cells/EditorCell;" />
+      <node id="8850410458964728352" at="43,57,48,22" concept="5" />
+      <node id="8850410458964728352" at="33,0,50,0" concept="6" trace="createProperty_oj3928_a#()Ljetbrains/mps/openapi/editor/cells/EditorCell;" />
       <scope id="8850410458964728348" at="25,26,26,18" />
       <scope id="8850410458964728348" at="29,39,30,37" />
       <scope id="8850410458964728348" at="18,95,20,18" />
-      <scope id="8850410458964728352" at="45,35,47,94">
-=======
-      <node id="8850410458964728348" at="17,0,18,0" concept="3" trace="myContextHints" />
-      <node id="8850410458964728348" at="20,47,21,26" concept="8" />
-      <node id="8850410458964728348" at="23,79,24,61" concept="8" />
-      <node id="8850410458964728352" at="26,87,27,82" concept="7" />
-      <node id="8850410458964728352" at="27,82,28,29" concept="2" />
-      <node id="8850410458964728352" at="28,29,29,42" concept="2" />
-      <node id="8850410458964728352" at="29,42,30,26" concept="7" />
-      <node id="8850410458964728352" at="30,26,31,58" concept="2" />
-      <node id="8850410458964728352" at="31,58,32,42" concept="2" />
-      <node id="8850410458964728352" at="32,42,33,28" concept="2" />
-      <node id="8850410458964728352" at="33,28,34,73" concept="2" />
-      <node id="8850410458964728352" at="34,73,35,57" concept="7" />
-      <node id="8850410458964728352" at="36,35,37,82" concept="7" />
-      <node id="8850410458964728352" at="37,82,38,112" concept="8" />
-      <node id="8850410458964728352" at="39,10,40,22" concept="8" />
-      <node id="8850410458964728348" at="23,0,26,0" concept="6" trace="createEditorCell#(Ljetbrains/mps/openapi/editor/EditorContext;Lorg/jetbrains/mps/openapi/model/SNode;)Ljetbrains/mps/openapi/editor/cells/EditorCell;" />
-      <node id="8850410458964728348" at="18,0,23,0" concept="6" trace="getContextHints#()Ljava/util/Collection;" />
-      <node id="8850410458964728352" at="35,57,40,22" concept="5" />
-      <node id="8850410458964728352" at="26,0,42,0" concept="6" trace="createProperty_oj3928_a#(Ljetbrains/mps/openapi/editor/EditorContext;Lorg/jetbrains/mps/openapi/model/SNode;)Ljetbrains/mps/openapi/editor/cells/EditorCell;" />
-      <scope id="8850410458964728348" at="20,47,21,26" />
-      <scope id="8850410458964728348" at="23,79,24,61" />
-      <scope id="8850410458964728352" at="36,35,38,112">
->>>>>>> bd830ede
+      <scope id="8850410458964728352" at="44,35,46,112">
         <var name="manager" id="8850410458964728352" />
       </scope>
       <scope id="8850410458964728348" at="29,0,32,0" />
@@ -4067,27 +2959,14 @@
         <var name="context" id="8850410458964728348" />
         <var name="node" id="8850410458964728348" />
       </scope>
-<<<<<<< HEAD
       <scope id="8850410458964728348" at="23,0,28,0" />
-      <scope id="8850410458964728352" at="33,48,49,22">
-=======
-      <scope id="8850410458964728348" at="18,0,23,0" />
-      <scope id="8850410458964728352" at="26,87,40,22">
->>>>>>> bd830ede
+      <scope id="8850410458964728352" at="33,48,48,22">
         <var name="attributeConcept" id="8850410458964728352" />
         <var name="editorCell" id="8850410458964728352" />
         <var name="provider" id="8850410458964728352" />
       </scope>
-<<<<<<< HEAD
-      <scope id="8850410458964728352" at="33,0,51,0" />
-      <unit id="8850410458964728348" at="14,0,52,0" name="jetbrains.mps.samples.componentDependencies.editor.Component_table_EditorBuilder_a" />
-=======
-      <scope id="8850410458964728352" at="26,0,42,0">
-        <var name="editorContext" id="8850410458964728352" />
-        <var name="node" id="8850410458964728352" />
-      </scope>
-      <unit id="8850410458964728348" at="16,0,43,0" name="jetbrains.mps.samples.componentDependencies.editor.Component_table_Editor" />
->>>>>>> bd830ede
+      <scope id="8850410458964728352" at="33,0,50,0" />
+      <unit id="8850410458964728348" at="14,0,51,0" name="jetbrains.mps.samples.componentDependencies.editor.Component_table_EditorBuilder_a" />
     </file>
   </root>
 </debug-info>
