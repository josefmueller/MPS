<?xml version="1.0" encoding="UTF-8"?>
<debug-info version="2">
  <concept fqn="c:f3061a53-9226-4cc5-a443-f952ceaf5816/1068580123140:jetbrains.mps.baseLanguage.structure.ConstructorDeclaration" />
  <concept fqn="c:f3061a53-9226-4cc5-a443-f952ceaf5816/1068580123155:jetbrains.mps.baseLanguage.structure.ExpressionStatement" />
  <concept fqn="c:f3061a53-9226-4cc5-a443-f952ceaf5816/1068390468200:jetbrains.mps.baseLanguage.structure.FieldDeclaration" />
  <concept fqn="c:f3061a53-9226-4cc5-a443-f952ceaf5816/1068580123159:jetbrains.mps.baseLanguage.structure.IfStatement" />
  <concept fqn="c:f3061a53-9226-4cc5-a443-f952ceaf5816/1068580123165:jetbrains.mps.baseLanguage.structure.InstanceMethodDeclaration" />
  <concept fqn="c:f3061a53-9226-4cc5-a443-f952ceaf5816/1068581242864:jetbrains.mps.baseLanguage.structure.LocalVariableDeclarationStatement" />
  <concept fqn="c:f3061a53-9226-4cc5-a443-f952ceaf5816/1068581242878:jetbrains.mps.baseLanguage.structure.ReturnStatement" />
  <concept fqn="c:f3061a53-9226-4cc5-a443-f952ceaf5816/6329021646629104954:jetbrains.mps.baseLanguage.structure.SingleLineComment" />
  <concept fqn="c:f3061a53-9226-4cc5-a443-f952ceaf5816/1068580123157:jetbrains.mps.baseLanguage.structure.Statement" />
  <concept fqn="c:f3061a53-9226-4cc5-a443-f952ceaf5816/1081236700938:jetbrains.mps.baseLanguage.structure.StaticMethodDeclaration" />
  <concept fqn="c:f3061a53-9226-4cc5-a443-f952ceaf5816/1070475587102:jetbrains.mps.baseLanguage.structure.SuperConstructorInvocation" />
  <root>
    <file name="EditorAspectDescriptorImpl.java">
      <unit at="19,0,137,0" name="jetbrains.mps.samples.lambdaCalculus.editor.EditorAspectDescriptorImpl" />
    </file>
  </root>
  <root nodeRef="r:293510ad-7298-4276-86d7-1873781733f1(jetbrains.mps.samples.lambdaCalculus.editor)/1564819815921013157">
    <file name="MultipleExpression_Editor.java">
      <node id="1564819815921013157" at="11,79,12,84" concept="6" />
      <node id="1564819815921013157" at="11,0,14,0" concept="4" trace="createEditorCell#(Ljetbrains/mps/openapi/editor/EditorContext;Lorg/jetbrains/mps/openapi/model/SNode;)Ljetbrains/mps/openapi/editor/cells/EditorCell;" />
      <scope id="1564819815921013157" at="11,79,12,84" />
      <scope id="1564819815921013157" at="11,0,14,0">
        <var name="editorContext" id="1564819815921013157" />
        <var name="node" id="1564819815921013157" />
      </scope>
      <unit id="1564819815921013157" at="10,0,15,0" name="jetbrains.mps.samples.lambdaCalculus.editor.MultipleExpression_Editor" />
    </file>
    <file name="MultipleExpression_EditorBuilder_a.java">
      <node id="1564819815921013157" at="32,98,33,19" concept="10" />
      <node id="1564819815921013157" at="33,19,34,18" concept="1" />
      <node id="1564819815921013157" at="39,26,40,18" concept="6" />
      <node id="1564819815921013157" at="43,39,44,39" concept="6" />
      <node id="1564819815921013157" at="47,50,48,103" concept="5" />
      <node id="1564819815921013157" at="48,103,49,48" concept="1" />
      <node id="1564819815921013157" at="49,48,50,28" concept="1" />
      <node id="1564819815921013157" at="50,28,51,65" concept="1" />
      <node id="1564819815921013157" at="51,65,52,60" concept="1" />
      <node id="1564819815921013157" at="52,60,53,22" concept="6" />
      <node id="1564819815921013157" at="55,52,56,153" concept="5" />
      <node id="1564819815921013157" at="56,153,57,91" concept="5" />
      <node id="1564819815921013157" at="57,91,58,52" concept="1" />
      <node id="1564819815921013157" at="58,52,59,49" concept="1" />
      <node id="1564819815921013157" at="59,49,60,22" concept="6" />
      <node id="1564819815921013157" at="63,103,64,50" concept="10" />
      <node id="1564819815921013157" at="66,66,67,93" concept="6" />
      <node id="1564819815921013157" at="69,57,70,65" concept="5" />
      <node id="1564819815921013157" at="70,65,71,58" concept="1" />
      <node id="1564819815921013157" at="71,58,72,25" concept="6" />
      <node id="1564819815921013157" at="74,41,75,34" concept="5" />
      <node id="1564819815921013157" at="75,34,76,42" concept="1" />
      <node id="1564819815921013157" at="76,42,77,49" concept="1" />
      <node id="1564819815921013157" at="77,49,78,23" concept="6" />
      <node id="1564819815921013157" at="81,96,82,134" concept="1" />
      <node id="1564819815921013157" at="83,34,84,142" concept="1" />
      <node id="1564819815921013157" at="84,142,85,146" concept="1" />
      <node id="1564819815921013157" at="85,146,86,80" concept="1" />
      <node id="1564819815921013157" at="88,122,89,400" concept="1" />
      <node id="1564819815921013157" at="94,75,95,99" concept="5" />
      <node id="1564819815921013157" at="95,99,96,38" concept="1" />
      <node id="1564819815921013157" at="96,38,97,36" concept="5" />
      <node id="1564819815921013157" at="97,36,98,55" concept="1" />
      <node id="1564819815921013157" at="98,55,99,56" concept="1" />
      <node id="1564819815921013157" at="99,56,100,42" concept="1" />
      <node id="1564819815921013157" at="100,42,101,134" concept="1" />
      <node id="1564819815921013157" at="101,134,102,138" concept="1" />
      <node id="1564819815921013157" at="102,138,103,24" concept="6" />
      <node id="1564819815921013157" at="29,0,31,0" concept="2" trace="myNode" />
      <node id="1564819815921013157" at="43,0,46,0" concept="4" trace="createCell#()Ljetbrains/mps/openapi/editor/cells/EditorCell;" />
      <node id="1564819815921013157" at="63,0,66,0" concept="0" trace="expressionsListHandler_24hnc2_a0#(Lorg/jetbrains/mps/openapi/model/SNode;Ljava/lang/String;Ljetbrains/mps/openapi/editor/EditorContext;)V" />
      <node id="1564819815921013157" at="66,0,69,0" concept="4" trace="createNodeToInsert#(Ljetbrains/mps/openapi/editor/EditorContext;)Lorg/jetbrains/mps/openapi/model/SNode;" />
      <node id="1564819815921013157" at="87,9,90,9" concept="3" />
      <node id="1564819815921013157" at="32,0,36,0" concept="0" trace="MultipleExpression_EditorBuilder_a#(Ljetbrains/mps/openapi/editor/EditorContext;Lorg/jetbrains/mps/openapi/model/SNode;)V" />
      <node id="1564819815921013157" at="37,0,42,0" concept="4" trace="getNode#()Lorg/jetbrains/mps/openapi/model/SNode;" />
      <node id="1564819815921013157" at="69,0,74,0" concept="4" trace="createNodeCell#(Lorg/jetbrains/mps/openapi/model/SNode;)Ljetbrains/mps/openapi/editor/cells/EditorCell;" />
      <node id="1564819815921013157" at="82,134,87,9" concept="3" />
      <node id="1564819815921013157" at="74,0,80,0" concept="4" trace="createEmptyCell#()Ljetbrains/mps/openapi/editor/cells/EditorCell;" />
      <node id="1564819815921013157" at="55,0,62,0" concept="4" trace="createRefNodeList_24hnc2_a0#()Ljetbrains/mps/openapi/editor/cells/EditorCell;" />
      <node id="1564819815921013157" at="47,0,55,0" concept="4" trace="createCollection_24hnc2_a#()Ljetbrains/mps/openapi/editor/cells/EditorCell;" />
      <node id="1564819815921013157" at="80,86,91,7" concept="3" />
      <node id="1564819815921013157" at="93,0,105,0" concept="4" trace="createSeparatorCell#(Lorg/jetbrains/mps/openapi/model/SNode;Lorg/jetbrains/mps/openapi/model/SNode;)Ljetbrains/mps/openapi/editor/cells/EditorCell;" />
      <node id="1564819815921013157" at="80,0,93,0" concept="4" trace="installElementCellActions#(Lorg/jetbrains/mps/openapi/model/SNode;Ljetbrains/mps/openapi/editor/cells/EditorCell;)V" />
      <scope id="1564819815921013157" at="39,26,40,18" />
      <scope id="1564819815921013157" at="43,39,44,39" />
      <scope id="1564819815921013157" at="63,103,64,50" />
      <scope id="1564819815921013157" at="66,66,67,93" />
      <scope id="1564819815921013157" at="88,122,89,400" />
      <scope id="1564819815921013157" at="32,98,34,18" />
      <scope id="1564819815921013157" at="43,0,46,0" />
      <scope id="1564819815921013157" at="63,0,66,0">
        <var name="childRole" id="1564819815921013157" />
        <var name="context" id="1564819815921013157" />
        <var name="ownerNode" id="1564819815921013157" />
      </scope>
      <scope id="1564819815921013157" at="66,0,69,0">
        <var name="editorContext" id="1564819815921013157" />
      </scope>
      <scope id="1564819815921013157" at="69,57,72,25">
        <var name="elementCell" id="1564819815921013157" />
      </scope>
      <scope id="1564819815921013157" at="83,34,86,80" />
      <scope id="1564819815921013157" at="32,0,36,0">
        <var name="context" id="1564819815921013157" />
        <var name="node" id="1564819815921013157" />
      </scope>
      <scope id="1564819815921013157" at="74,41,78,23">
        <var name="emptyCell" id="1564819815921013157" />
      </scope>
      <scope id="1564819815921013157" at="37,0,42,0" />
      <scope id="1564819815921013157" at="55,52,60,22">
        <var name="editorCell" id="1564819815921013157" />
        <var name="handler" id="1564819815921013157" />
      </scope>
      <scope id="1564819815921013157" at="69,0,74,0">
        <var name="elementNode" id="1564819815921013157" />
      </scope>
      <scope id="1564819815921013157" at="47,50,53,22">
        <var name="editorCell" id="1564819815921013157" />
      </scope>
      <scope id="1564819815921013157" at="74,0,80,0" />
      <scope id="1564819815921013157" at="55,0,62,0" />
      <scope id="1564819815921013157" at="47,0,55,0" />
      <scope id="1564819815921013157" at="81,96,90,9" />
      <scope id="1564819815921013157" at="94,75,103,24">
        <var name="editorCell" id="1564819815921013157" />
        <var name="style" id="1564819815921013157" />
      </scope>
      <scope id="1564819815921013157" at="80,86,91,7" />
      <scope id="1564819815921013157" at="93,0,105,0">
        <var name="nextNode" id="1564819815921013157" />
        <var name="prevNode" id="1564819815921013157" />
      </scope>
      <scope id="1564819815921013157" at="80,0,93,0">
        <var name="elementCell" id="1564819815921013157" />
        <var name="elementNode" id="1564819815921013157" />
      </scope>
      <unit id="1564819815921013157" at="62,0,106,0" name="jetbrains.mps.samples.lambdaCalculus.editor.MultipleExpression_EditorBuilder_a$expressionsListHandler_24hnc2_a0" />
      <unit id="1564819815921013157" at="28,0,107,0" name="jetbrains.mps.samples.lambdaCalculus.editor.MultipleExpression_EditorBuilder_a" />
    </file>
  </root>
  <root nodeRef="r:293510ad-7298-4276-86d7-1873781733f1(jetbrains.mps.samples.lambdaCalculus.editor)/1741258697587106809">
    <file name="LambdaExpression_TransformationMenu.java">
      <node id="1741258697587106809" at="29,0,30,0" concept="2" trace="myLocations" />
      <node id="1741258697587106809" at="31,67,32,63" concept="6" />
      <node id="1741258697587106809" at="37,124,38,156" concept="5" />
      <node id="1741258697587106809" at="39,173,40,260" concept="1" />
      <node id="1741258697587106809" at="40,260,41,105" concept="1" />
      <node id="1741258697587106809" at="41,105,42,105" concept="1" />
      <node id="1741258697587106809" at="42,105,43,105" concept="1" />
      <node id="1741258697587106809" at="44,5,45,18" concept="6" />
      <node id="1741258697587106809" at="51,90,52,44" concept="5" />
      <node id="1741258697587106809" at="52,44,53,70" concept="5" />
      <node id="1741258697587106809" at="53,70,54,0" concept="8" />
      <node id="1741258697587106809" at="54,0,55,338" concept="6" />
      <node id="1741258697587106809" at="62,90,63,44" concept="5" />
      <node id="1741258697587106809" at="63,44,64,70" concept="5" />
      <node id="1741258697587106809" at="64,70,65,0" concept="8" />
      <node id="1741258697587106809" at="65,0,66,333" concept="6" />
      <node id="1741258697587106809" at="73,90,74,44" concept="5" />
      <node id="1741258697587106809" at="74,44,75,70" concept="5" />
      <node id="1741258697587106809" at="75,70,76,0" concept="8" />
      <node id="1741258697587106809" at="76,0,77,341" concept="6" />
      <node id="1741258697587106809" at="30,0,34,0" concept="4" trace="isApplicableToLocation#(Ljava/lang/String;)Z" />
      <node id="1741258697587106809" at="38,156,44,5" concept="3" />
      <node id="1741258697587106809" at="49,0,57,0" concept="4" trace="getMenuLookup#(Ljetbrains/mps/openapi/editor/menus/transformation/TransformationMenuContext;)Ljetbrains/mps/openapi/editor/menus/transformation/TransformationMenuLookup;" />
      <node id="1741258697587106809" at="60,0,68,0" concept="4" trace="getMenuLookup#(Ljetbrains/mps/openapi/editor/menus/transformation/TransformationMenuContext;)Ljetbrains/mps/openapi/editor/menus/transformation/TransformationMenuLookup;" />
      <node id="1741258697587106809" at="71,0,79,0" concept="4" trace="getMenuLookup#(Ljetbrains/mps/openapi/editor/menus/transformation/TransformationMenuContext;)Ljetbrains/mps/openapi/editor/menus/transformation/TransformationMenuLookup;" />
      <node id="1741258697587106809" at="35,0,47,0" concept="4" trace="getParts#(Ljetbrains/mps/openapi/editor/menus/transformation/TransformationMenuContext;)Ljava/util/List;" />
      <scope id="1741258697587106809" at="31,67,32,63" />
      <scope id="1741258697587106809" at="30,0,34,0">
        <var name="location" id="1741258697587106809" />
      </scope>
      <scope id="1741258697587106809" at="39,173,43,105" />
      <scope id="1741258697587106809" at="51,90,55,338">
        <var name="editorContext" id="1741258697587106809" />
        <var name="node" id="1741258697587106809" />
      </scope>
      <scope id="1741258697587106809" at="62,90,66,333">
        <var name="editorContext" id="1741258697587106809" />
        <var name="node" id="1741258697587106809" />
      </scope>
      <scope id="1741258697587106809" at="73,90,77,341">
        <var name="editorContext" id="1741258697587106809" />
        <var name="node" id="1741258697587106809" />
      </scope>
      <scope id="1741258697587106809" at="37,124,45,18">
        <var name="result" id="1741258697587106809" />
      </scope>
      <scope id="1741258697587106809" at="49,0,57,0">
        <var name="_context" id="1741258697587106809" />
      </scope>
      <scope id="1741258697587106809" at="60,0,68,0">
        <var name="_context" id="1741258697587106809" />
      </scope>
      <scope id="1741258697587106809" at="71,0,79,0">
        <var name="_context" id="1741258697587106809" />
      </scope>
      <scope id="1741258697587106809" at="35,0,47,0">
        <var name="_context" id="1741258697587106809" />
      </scope>
      <unit id="1741258697587106809" at="48,0,59,0" name="jetbrains.mps.samples.lambdaCalculus.editor.LambdaExpression_TransformationMenu$TransformationMenuPart_IncludeMenu_a3sz0k_b0" />
      <unit id="1741258697587106809" at="59,0,70,0" name="jetbrains.mps.samples.lambdaCalculus.editor.LambdaExpression_TransformationMenu$TransformationMenuPart_IncludeMenu_a3sz0k_c0" />
      <unit id="1741258697587106809" at="70,0,81,0" name="jetbrains.mps.samples.lambdaCalculus.editor.LambdaExpression_TransformationMenu$TransformationMenuPart_IncludeMenu_a3sz0k_d0" />
      <unit id="1741258697587106809" at="28,0,82,0" name="jetbrains.mps.samples.lambdaCalculus.editor.LambdaExpression_TransformationMenu" />
    </file>
  </root>
  <root nodeRef="r:293510ad-7298-4276-86d7-1873781733f1(jetbrains.mps.samples.lambdaCalculus.editor)/1741258697587106815">
    <file name="SideTransformMultiple.java">
      <node id="1741258697587106815" at="32,0,33,0" concept="2" trace="myLocations" />
      <node id="1741258697587106815" at="34,67,35,63" concept="6" />
      <node id="1741258697587106815" at="40,124,41,156" concept="5" />
      <node id="1741258697587106815" at="42,138,43,86" concept="1" />
      <node id="1741258697587106815" at="44,5,45,18" concept="6" />
      <node id="1741258697587106818" at="50,84,51,93" concept="6" />
      <node id="1741258697587106818" at="55,0,56,0" concept="2" trace="_context" />
      <node id="1741258697587106818" at="57,55,58,27" concept="1" />
      <node id="1741258697587106823" at="63,50,64,19" concept="6" />
      <node id="1741258697587106827" at="68,52,69,273" concept="5" />
      <node id="1741258697587106833" at="69,273,70,73" concept="1" />
      <node id="1741258697587106838" at="70,73,71,244" concept="1" />
      <node id="1741258697587106854" at="71,244,72,250" concept="1" />
      <node id="1741258697587106818" at="78,50,79,177" concept="6" />
      <node id="1741258697587106815" at="41,156,44,5" concept="3" />
      <node id="1741258697587106818" at="57,0,60,0" concept="0" trace="Item#(Ljetbrains/mps/openapi/editor/menus/transformation/TransformationMenuContext;)V" />
      <node id="1741258697587106815" at="33,0,37,0" concept="4" trace="isApplicableToLocation#(Ljava/lang/String;)Z" />
      <node id="1741258697587106818" at="49,0,53,0" concept="4" trace="createItem#(Ljetbrains/mps/openapi/editor/menus/transformation/TransformationMenuContext;)Ljetbrains/mps/openapi/editor/menus/transformation/TransformationMenuItem;" />
      <node id="1741258697587106818" at="61,0,66,0" concept="4" trace="getLabelText#(Ljava/lang/String;)Ljava/lang/String;" />
      <node id="1741258697587106818" at="76,0,81,0" concept="4" trace="getOutputConcept#()Lorg/jetbrains/mps/openapi/language/SAbstractConcept;" />
      <node id="1741258697587106818" at="67,0,74,0" concept="4" trace="execute#(Ljava/lang/String;)V" />
      <node id="1741258697587106815" at="38,0,47,0" concept="4" trace="getParts#(Ljetbrains/mps/openapi/editor/menus/transformation/TransformationMenuContext;)Ljava/util/List;" />
      <scope id="1741258697587106815" at="34,67,35,63" />
      <scope id="1741258697587106815" at="42,138,43,86" />
      <scope id="1741258697587106818" at="50,84,51,93" />
      <scope id="1741258697587106818" at="57,55,58,27" />
      <scope id="1741258697587106822" at="63,50,64,19" />
      <scope id="1741258697587106818" at="78,50,79,177" />
      <scope id="1741258697587106818" at="57,0,60,0">
        <var name="context" id="1741258697587106818" />
      </scope>
      <scope id="1741258697587106815" at="33,0,37,0">
        <var name="location" id="1741258697587106815" />
      </scope>
      <scope id="1741258697587106818" at="49,0,53,0">
        <var name="context" id="1741258697587106818" />
      </scope>
      <scope id="1741258697587106826" at="68,52,72,250">
        <var name="multiple" id="1741258697587106828" />
      </scope>
      <scope id="1741258697587106815" at="40,124,45,18">
        <var name="result" id="1741258697587106815" />
      </scope>
      <scope id="1741258697587106818" at="61,0,66,0">
        <var name="pattern" id="1741258697587106818" />
      </scope>
      <scope id="1741258697587106818" at="76,0,81,0" />
      <scope id="1741258697587106818" at="67,0,74,0">
        <var name="pattern" id="1741258697587106818" />
      </scope>
      <scope id="1741258697587106815" at="38,0,47,0">
        <var name="_context" id="1741258697587106815" />
      </scope>
      <unit id="1741258697587106818" at="54,0,82,0" name="jetbrains.mps.samples.lambdaCalculus.editor.SideTransformMultiple$TransformationMenuPart_Action_u26oaa_a0$Item" />
      <unit id="1741258697587106818" at="48,0,83,0" name="jetbrains.mps.samples.lambdaCalculus.editor.SideTransformMultiple$TransformationMenuPart_Action_u26oaa_a0" />
      <unit id="1741258697587106815" at="31,0,84,0" name="jetbrains.mps.samples.lambdaCalculus.editor.SideTransformMultiple" />
    </file>
  </root>
  <root nodeRef="r:293510ad-7298-4276-86d7-1873781733f1(jetbrains.mps.samples.lambdaCalculus.editor)/1741258697587106860">
    <file name="BinaryOperations.java">
      <node id="1741258697587106860" at="32,0,33,0" concept="2" trace="myLocations" />
      <node id="1741258697587106860" at="34,67,35,63" concept="6" />
      <node id="1741258697587106860" at="40,124,41,156" concept="5" />
      <node id="1741258697587106860" at="42,138,43,93" concept="1" />
      <node id="1741258697587106860" at="44,5,45,18" concept="6" />
      <node id="1741258697587106863" at="52,96,53,70" concept="5" />
      <node id="1741258697587106863" at="53,70,54,266" concept="6" />
      <node id="1741258697587106863" at="57,123,58,51" concept="5" />
      <node id="1741258697587106869" at="58,51,59,74" concept="1" />
      <node id="1741258697587106874" at="59,74,60,196" concept="1" />
      <node id="1741258697587106892" at="60,196,61,251" concept="1" />
      <node id="1741258697587106860" at="41,156,44,5" concept="3" />
      <node id="1741258697587106860" at="33,0,37,0" concept="4" trace="isApplicableToLocation#(Ljava/lang/String;)Z" />
      <node id="1741258697587106863" at="50,0,56,0" concept="4" trace="getSubstituteMenuLookup#(Ljetbrains/mps/openapi/editor/menus/transformation/TransformationMenuContext;)Ljetbrains/mps/openapi/editor/menus/substitute/SubstituteMenuLookup;" />
      <node id="1741258697587106863" at="57,0,63,0" concept="4" trace="execute#(Lorg/jetbrains/mps/openapi/model/SNode;Ljetbrains/mps/openapi/editor/menus/substitute/SubstituteMenuItem;Ljetbrains/mps/openapi/editor/menus/transformation/TransformationMenuContext;Ljava/lang/String;)V" />
      <node id="1741258697587106860" at="38,0,47,0" concept="4" trace="getParts#(Ljetbrains/mps/openapi/editor/menus/transformation/TransformationMenuContext;)Ljava/util/List;" />
      <scope id="1741258697587106860" at="34,67,35,63" />
      <scope id="1741258697587106860" at="42,138,43,93" />
      <scope id="1741258697587106863" at="52,96,54,266">
        <var name="editorContext" id="1741258697587106863" />
      </scope>
      <scope id="1741258697587106860" at="33,0,37,0">
        <var name="location" id="1741258697587106860" />
      </scope>
      <scope id="1741258697587106863" at="57,123,61,251">
        <var name="createdNode" id="1741258697587106863" />
      </scope>
      <scope id="1741258697587106860" at="40,124,45,18">
        <var name="result" id="1741258697587106860" />
      </scope>
      <scope id="1741258697587106863" at="50,0,56,0">
        <var name="_context" id="1741258697587106863" />
      </scope>
      <scope id="1741258697587106863" at="57,0,63,0">
        <var name="_context" id="1741258697587106863" />
        <var name="item" id="1741258697587106863" />
        <var name="pattern" id="1741258697587106863" />
        <var name="targetNode" id="1741258697587106863" />
      </scope>
      <scope id="1741258697587106860" at="38,0,47,0">
        <var name="_context" id="1741258697587106860" />
      </scope>
      <unit id="1741258697587106863" at="48,0,64,0" name="jetbrains.mps.samples.lambdaCalculus.editor.BinaryOperations$TransformationMenuPart_WrapSubstituteMenu_oy2y5y_a0" />
      <unit id="1741258697587106860" at="31,0,65,0" name="jetbrains.mps.samples.lambdaCalculus.editor.BinaryOperations" />
    </file>
  </root>
  <root nodeRef="r:293510ad-7298-4276-86d7-1873781733f1(jetbrains.mps.samples.lambdaCalculus.editor)/1741258697587106897">
    <file name="SideTransformApplication.java">
      <node id="1741258697587106897" at="32,0,33,0" concept="2" trace="myLocations" />
      <node id="1741258697587106897" at="34,67,35,63" concept="6" />
      <node id="1741258697587106897" at="40,124,41,156" concept="5" />
      <node id="1741258697587106897" at="42,138,43,89" concept="1" />
      <node id="1741258697587106897" at="44,5,45,18" concept="6" />
      <node id="1741258697587106900" at="50,84,51,96" concept="6" />
      <node id="1741258697587106900" at="55,0,56,0" concept="2" trace="_context" />
      <node id="1741258697587106900" at="57,55,58,27" concept="1" />
      <node id="1741258697587106905" at="63,50,64,19" concept="6" />
      <node id="1741258697587106909" at="68,52,69,275" concept="5" />
      <node id="1741258697587106915" at="69,275,70,76" concept="1" />
      <node id="1741258697587106920" at="70,76,71,202" concept="1" />
      <node id="1741258697587106935" at="71,202,72,253" concept="1" />
      <node id="1741258697587106900" at="78,50,79,176" concept="6" />
      <node id="1741258697587106897" at="41,156,44,5" concept="3" />
      <node id="1741258697587106900" at="57,0,60,0" concept="0" trace="Item#(Ljetbrains/mps/openapi/editor/menus/transformation/TransformationMenuContext;)V" />
      <node id="1741258697587106897" at="33,0,37,0" concept="4" trace="isApplicableToLocation#(Ljava/lang/String;)Z" />
      <node id="1741258697587106900" at="49,0,53,0" concept="4" trace="createItem#(Ljetbrains/mps/openapi/editor/menus/transformation/TransformationMenuContext;)Ljetbrains/mps/openapi/editor/menus/transformation/TransformationMenuItem;" />
      <node id="1741258697587106900" at="61,0,66,0" concept="4" trace="getLabelText#(Ljava/lang/String;)Ljava/lang/String;" />
      <node id="1741258697587106900" at="76,0,81,0" concept="4" trace="getOutputConcept#()Lorg/jetbrains/mps/openapi/language/SAbstractConcept;" />
      <node id="1741258697587106900" at="67,0,74,0" concept="4" trace="execute#(Ljava/lang/String;)V" />
      <node id="1741258697587106897" at="38,0,47,0" concept="4" trace="getParts#(Ljetbrains/mps/openapi/editor/menus/transformation/TransformationMenuContext;)Ljava/util/List;" />
      <scope id="1741258697587106897" at="34,67,35,63" />
      <scope id="1741258697587106897" at="42,138,43,89" />
      <scope id="1741258697587106900" at="50,84,51,96" />
      <scope id="1741258697587106900" at="57,55,58,27" />
      <scope id="1741258697587106904" at="63,50,64,19" />
      <scope id="1741258697587106900" at="78,50,79,176" />
      <scope id="1741258697587106900" at="57,0,60,0">
        <var name="context" id="1741258697587106900" />
      </scope>
      <scope id="1741258697587106897" at="33,0,37,0">
        <var name="location" id="1741258697587106897" />
      </scope>
      <scope id="1741258697587106900" at="49,0,53,0">
        <var name="context" id="1741258697587106900" />
      </scope>
      <scope id="1741258697587106908" at="68,52,72,253">
        <var name="application" id="1741258697587106910" />
      </scope>
      <scope id="1741258697587106897" at="40,124,45,18">
        <var name="result" id="1741258697587106897" />
      </scope>
      <scope id="1741258697587106900" at="61,0,66,0">
        <var name="pattern" id="1741258697587106900" />
      </scope>
      <scope id="1741258697587106900" at="76,0,81,0" />
      <scope id="1741258697587106900" at="67,0,74,0">
        <var name="pattern" id="1741258697587106900" />
      </scope>
      <scope id="1741258697587106897" at="38,0,47,0">
        <var name="_context" id="1741258697587106897" />
      </scope>
      <unit id="1741258697587106900" at="54,0,82,0" name="jetbrains.mps.samples.lambdaCalculus.editor.SideTransformApplication$TransformationMenuPart_Action_oj5d7x_a0$Item" />
      <unit id="1741258697587106900" at="48,0,83,0" name="jetbrains.mps.samples.lambdaCalculus.editor.SideTransformApplication$TransformationMenuPart_Action_oj5d7x_a0" />
      <unit id="1741258697587106897" at="31,0,84,0" name="jetbrains.mps.samples.lambdaCalculus.editor.SideTransformApplication" />
    </file>
  </root>
  <root nodeRef="r:293510ad-7298-4276-86d7-1873781733f1(jetbrains.mps.samples.lambdaCalculus.editor)/1741258697587106944">
    <file name="LambdaExpression_SubstituteMenu.java">
      <node id="1741258697587106944" at="28,118,29,140" concept="5" />
      <node id="1741258697587106944" at="29,140,30,94" concept="1" />
      <node id="1741258697587106944" at="30,94,31,94" concept="1" />
      <node id="1741258697587106944" at="31,94,32,94" concept="1" />
      <node id="1741258697587106944" at="32,94,33,94" concept="1" />
      <node id="1741258697587106944" at="33,94,34,94" concept="1" />
      <node id="1741258697587106944" at="34,94,35,18" concept="6" />
      <node id="1741258697587106944" at="41,82,42,70" concept="5" />
      <node id="1741258697587106944" at="42,70,43,327" concept="6" />
      <node id="1741258697587106944" at="50,82,51,70" concept="5" />
      <node id="1741258697587106944" at="51,70,52,334" concept="6" />
      <node id="1741258697587106944" at="59,82,60,70" concept="5" />
      <node id="1741258697587106944" at="60,70,61,331" concept="6" />
      <node id="1741258697587106944" at="68,82,69,70" concept="5" />
      <node id="1741258697587106944" at="69,70,70,330" concept="6" />
      <node id="1741258697587106944" at="74,76,75,233" concept="6" />
      <node id="1741258697587106944" at="78,125,79,149" concept="6" />
      <node id="1741258697587106944" at="74,0,77,0" concept="4" trace="getConcepts#(Ljetbrains/mps/openapi/editor/menus/substitute/SubstituteMenuContext;)Ljava/util/Collection;" />
      <node id="1741258697587106944" at="77,0,81,0" concept="4" trace="createItemsForConcept#(Ljetbrains/mps/openapi/editor/menus/substitute/SubstituteMenuContext;Lorg/jetbrains/mps/openapi/language/SAbstractConcept;)Ljava/util/Collection;" />
      <node id="1741258697587106944" at="39,0,45,0" concept="4" trace="getMenuLookup#(Ljetbrains/mps/openapi/editor/menus/substitute/SubstituteMenuContext;)Ljetbrains/mps/openapi/editor/menus/substitute/SubstituteMenuLookup;" />
      <node id="1741258697587106944" at="48,0,54,0" concept="4" trace="getMenuLookup#(Ljetbrains/mps/openapi/editor/menus/substitute/SubstituteMenuContext;)Ljetbrains/mps/openapi/editor/menus/substitute/SubstituteMenuLookup;" />
      <node id="1741258697587106944" at="57,0,63,0" concept="4" trace="getMenuLookup#(Ljetbrains/mps/openapi/editor/menus/substitute/SubstituteMenuContext;)Ljetbrains/mps/openapi/editor/menus/substitute/SubstituteMenuLookup;" />
      <node id="1741258697587106944" at="66,0,72,0" concept="4" trace="getMenuLookup#(Ljetbrains/mps/openapi/editor/menus/substitute/SubstituteMenuContext;)Ljetbrains/mps/openapi/editor/menus/substitute/SubstituteMenuLookup;" />
      <node id="1741258697587106944" at="26,0,37,0" concept="4" trace="getParts#(Ljetbrains/mps/openapi/editor/menus/substitute/SubstituteMenuContext;)Ljava/util/List;" />
      <scope id="1741258697587106944" at="74,76,75,233" />
      <scope id="1741258697587106944" at="78,125,79,149" />
      <scope id="1741258697587106944" at="41,82,43,327">
        <var name="editorContext" id="1741258697587106944" />
      </scope>
      <scope id="1741258697587106944" at="50,82,52,334">
        <var name="editorContext" id="1741258697587106944" />
      </scope>
      <scope id="1741258697587106944" at="59,82,61,331">
        <var name="editorContext" id="1741258697587106944" />
      </scope>
      <scope id="1741258697587106944" at="68,82,70,330">
        <var name="editorContext" id="1741258697587106944" />
      </scope>
      <scope id="1741258697587106944" at="74,0,77,0">
        <var name="_context" id="1741258697587106944" />
      </scope>
      <scope id="1741258697587106944" at="77,0,81,0">
        <var name="concept" id="1741258697587106944" />
        <var name="context" id="1741258697587106944" />
      </scope>
      <scope id="1741258697587106944" at="39,0,45,0">
        <var name="_context" id="1741258697587106944" />
      </scope>
      <scope id="1741258697587106944" at="48,0,54,0">
        <var name="_context" id="1741258697587106944" />
      </scope>
      <scope id="1741258697587106944" at="57,0,63,0">
        <var name="_context" id="1741258697587106944" />
      </scope>
      <scope id="1741258697587106944" at="66,0,72,0">
        <var name="_context" id="1741258697587106944" />
      </scope>
      <scope id="1741258697587106944" at="28,118,35,18">
        <var name="result" id="1741258697587106944" />
      </scope>
      <scope id="1741258697587106944" at="26,0,37,0">
        <var name="_context" id="1741258697587106944" />
      </scope>
      <unit id="1741258697587106944" at="37,0,46,0" name="jetbrains.mps.samples.lambdaCalculus.editor.LambdaExpression_SubstituteMenu$SubstituteMenuPart_IncludeMenu_cf6h8s_a" />
      <unit id="1741258697587106944" at="46,0,55,0" name="jetbrains.mps.samples.lambdaCalculus.editor.LambdaExpression_SubstituteMenu$SubstituteMenuPart_IncludeMenu_cf6h8s_b" />
      <unit id="1741258697587106944" at="55,0,64,0" name="jetbrains.mps.samples.lambdaCalculus.editor.LambdaExpression_SubstituteMenu$SubstituteMenuPart_IncludeMenu_cf6h8s_c" />
      <unit id="1741258697587106944" at="64,0,73,0" name="jetbrains.mps.samples.lambdaCalculus.editor.LambdaExpression_SubstituteMenu$SubstituteMenuPart_IncludeMenu_cf6h8s_d" />
      <unit id="1741258697587106944" at="73,0,82,0" name="jetbrains.mps.samples.lambdaCalculus.editor.LambdaExpression_SubstituteMenu$SubstituteMenuPart_Subconcepts_cf6h8s_e" />
      <unit id="1741258697587106944" at="25,0,83,0" name="jetbrains.mps.samples.lambdaCalculus.editor.LambdaExpression_SubstituteMenu" />
    </file>
  </root>
  <root nodeRef="r:293510ad-7298-4276-86d7-1873781733f1(jetbrains.mps.samples.lambdaCalculus.editor)/1741258697587106945">
    <file name="Let_Substitute.java">
      <node id="1741258697587106945" at="22,118,23,140" concept="5" />
      <node id="1741258697587106945" at="23,140,24,72" concept="1" />
      <node id="1741258697587106945" at="24,72,25,18" concept="6" />
      <node id="1741258697587106945" at="31,77,32,82" concept="6" />
      <node id="1741258697587106945" at="35,0,36,0" concept="2" trace="_context" />
      <node id="1741258697587106945" at="36,50,37,257" concept="10" />
      <node id="1741258697587106945" at="37,257,38,27" concept="1" />
      <node id="1741258697587106952" at="43,56,44,264" concept="5" />
      <node id="1741258697587106958" at="44,264,45,20" concept="6" />
      <node id="1741258697587106949" at="49,62,50,21" concept="6" />
      <node id="1741258697587106945" at="36,0,40,0" concept="0" trace="Item#(Ljetbrains/mps/openapi/editor/menus/substitute/SubstituteMenuContext;)V" />
      <node id="1741258697587106945" at="29,0,34,0" concept="4" trace="createItem#(Ljetbrains/mps/openapi/editor/menus/substitute/SubstituteMenuContext;)Ljetbrains/mps/openapi/editor/menus/substitute/SubstituteMenuItem;" />
      <node id="1741258697587106948" at="47,0,52,0" concept="4" trace="getMatchingText#(Ljava/lang/String;)Ljava/lang/String;" />
      <node id="1741258697587106945" at="41,0,47,0" concept="4" trace="createNode#(Ljava/lang/String;)Lorg/jetbrains/mps/openapi/model/SNode;" />
      <node id="1741258697587106945" at="20,0,27,0" concept="4" trace="getParts#(Ljetbrains/mps/openapi/editor/menus/substitute/SubstituteMenuContext;)Ljava/util/List;" />
      <scope id="1741258697587106945" at="31,77,32,82" />
      <scope id="1741258697587106948" at="49,62,50,21" />
      <scope id="1741258697587106945" at="36,50,38,27" />
      <scope id="1741258697587106945" at="43,56,45,20">
        <var name="node" id="1741258697587106953" />
      </scope>
      <scope id="1741258697587106945" at="22,118,25,18">
        <var name="result" id="1741258697587106945" />
      </scope>
      <scope id="1741258697587106945" at="36,0,40,0">
        <var name="context" id="1741258697587106945" />
      </scope>
      <scope id="1741258697587106945" at="29,0,34,0">
        <var name="_context" id="1741258697587106945" />
      </scope>
      <scope id="1741258697587106948" at="47,0,52,0">
        <var name="pattern" id="1741258697587106948" />
      </scope>
      <scope id="1741258697587106945" at="41,0,47,0">
        <var name="pattern" id="1741258697587106945" />
      </scope>
      <scope id="1741258697587106945" at="20,0,27,0">
        <var name="_context" id="1741258697587106945" />
      </scope>
      <unit id="1741258697587106945" at="34,0,53,0" name="jetbrains.mps.samples.lambdaCalculus.editor.Let_Substitute$SubstituteMenuPart_Action_6lhmf3_a$Item" />
      <unit id="1741258697587106945" at="27,0,54,0" name="jetbrains.mps.samples.lambdaCalculus.editor.Let_Substitute$SubstituteMenuPart_Action_6lhmf3_a" />
      <unit id="1741258697587106945" at="19,0,55,0" name="jetbrains.mps.samples.lambdaCalculus.editor.Let_Substitute" />
    </file>
  </root>
  <root nodeRef="r:293510ad-7298-4276-86d7-1873781733f1(jetbrains.mps.samples.lambdaCalculus.editor)/1741258697587106990">
    <file name="ParenthesisSubstitute.java">
      <node id="1741258697587106990" at="22,118,23,140" concept="5" />
      <node id="1741258697587106990" at="23,140,24,79" concept="1" />
      <node id="1741258697587106990" at="24,79,25,18" concept="6" />
      <node id="1741258697587106990" at="31,77,32,89" concept="6" />
      <node id="1741258697587106990" at="35,0,36,0" concept="2" trace="_context" />
      <node id="1741258697587106990" at="36,50,37,265" concept="10" />
      <node id="1741258697587106990" at="37,265,38,27" concept="1" />
      <node id="1741258697587106997" at="43,56,44,274" concept="5" />
      <node id="1741258697587107003" at="44,274,45,22" concept="6" />
      <node id="1741258697587106994" at="49,62,50,19" concept="6" />
      <node id="1741258697587106990" at="36,0,40,0" concept="0" trace="Item#(Ljetbrains/mps/openapi/editor/menus/substitute/SubstituteMenuContext;)V" />
      <node id="1741258697587106990" at="29,0,34,0" concept="4" trace="createItem#(Ljetbrains/mps/openapi/editor/menus/substitute/SubstituteMenuContext;)Ljetbrains/mps/openapi/editor/menus/substitute/SubstituteMenuItem;" />
      <node id="1741258697587106993" at="47,0,52,0" concept="4" trace="getMatchingText#(Ljava/lang/String;)Ljava/lang/String;" />
      <node id="1741258697587106990" at="41,0,47,0" concept="4" trace="createNode#(Ljava/lang/String;)Lorg/jetbrains/mps/openapi/model/SNode;" />
      <node id="1741258697587106990" at="20,0,27,0" concept="4" trace="getParts#(Ljetbrains/mps/openapi/editor/menus/substitute/SubstituteMenuContext;)Ljava/util/List;" />
      <scope id="1741258697587106990" at="31,77,32,89" />
      <scope id="1741258697587106993" at="49,62,50,19" />
      <scope id="1741258697587106990" at="36,50,38,27" />
      <scope id="1741258697587106990" at="43,56,45,22">
        <var name="result" id="1741258697587106998" />
      </scope>
      <scope id="1741258697587106990" at="22,118,25,18">
        <var name="result" id="1741258697587106990" />
      </scope>
      <scope id="1741258697587106990" at="36,0,40,0">
        <var name="context" id="1741258697587106990" />
      </scope>
      <scope id="1741258697587106990" at="29,0,34,0">
        <var name="_context" id="1741258697587106990" />
      </scope>
      <scope id="1741258697587106993" at="47,0,52,0">
        <var name="pattern" id="1741258697587106993" />
      </scope>
      <scope id="1741258697587106990" at="41,0,47,0">
        <var name="pattern" id="1741258697587106990" />
      </scope>
      <scope id="1741258697587106990" at="20,0,27,0">
        <var name="_context" id="1741258697587106990" />
      </scope>
      <unit id="1741258697587106990" at="34,0,53,0" name="jetbrains.mps.samples.lambdaCalculus.editor.ParenthesisSubstitute$SubstituteMenuPart_Action_smqx88_a$Item" />
      <unit id="1741258697587106990" at="27,0,54,0" name="jetbrains.mps.samples.lambdaCalculus.editor.ParenthesisSubstitute$SubstituteMenuPart_Action_smqx88_a" />
      <unit id="1741258697587106990" at="19,0,55,0" name="jetbrains.mps.samples.lambdaCalculus.editor.ParenthesisSubstitute" />
    </file>
  </root>
  <root nodeRef="r:293510ad-7298-4276-86d7-1873781733f1(jetbrains.mps.samples.lambdaCalculus.editor)/1741258697587107035">
    <file name="Numeric_Substitute.java">
      <node id="1741258697587107035" at="23,118,24,140" concept="5" />
      <node id="1741258697587107035" at="24,140,25,76" concept="1" />
      <node id="1741258697587107035" at="25,76,26,18" concept="6" />
      <node id="1741258697587107035" at="32,77,33,86" concept="6" />
      <node id="1741258697587107035" at="36,0,37,0" concept="2" trace="_context" />
      <node id="1741258697587107035" at="37,50,38,259" concept="10" />
      <node id="1741258697587107035" at="38,259,39,27" concept="1" />
      <node id="1741258697587107081" at="44,56,45,268" concept="5" />
      <node id="1741258697587107087" at="45,268,46,199" concept="1" />
      <node id="1741258697587107094" at="46,199,47,22" concept="6" />
      <node id="1741258697587107047" at="52,46,53,25" concept="6" />
      <node id="1741258697587107049" at="54,9,55,19" concept="6" />
      <node id="1741258697587107041" at="51,62,54,9" concept="3" />
      <node id="1741258697587107035" at="37,0,41,0" concept="0" trace="Item#(Ljetbrains/mps/openapi/editor/menus/substitute/SubstituteMenuContext;)V" />
      <node id="1741258697587107035" at="30,0,35,0" concept="4" trace="createItem#(Ljetbrains/mps/openapi/editor/menus/substitute/SubstituteMenuContext;)Ljetbrains/mps/openapi/editor/menus/substitute/SubstituteMenuItem;" />
      <node id="1741258697587107035" at="21,0,28,0" concept="4" trace="getParts#(Ljetbrains/mps/openapi/editor/menus/substitute/SubstituteMenuContext;)Ljava/util/List;" />
      <node id="1741258697587107035" at="42,0,49,0" concept="4" trace="createNode#(Ljava/lang/String;)Lorg/jetbrains/mps/openapi/model/SNode;" />
      <node id="1741258697587107038" at="49,0,57,0" concept="4" trace="getMatchingText#(Ljava/lang/String;)Ljava/lang/String;" />
      <scope id="1741258697587107035" at="32,77,33,86" />
      <scope id="1741258697587107046" at="52,46,53,25" />
      <scope id="1741258697587107035" at="37,50,39,27" />
      <scope id="1741258697587107035" at="23,118,26,18">
        <var name="result" id="1741258697587107035" />
      </scope>
      <scope id="1741258697587107035" at="44,56,47,22">
        <var name="result" id="1741258697587107082" />
      </scope>
      <scope id="1741258697587107035" at="37,0,41,0">
        <var name="context" id="1741258697587107035" />
      </scope>
      <scope id="1741258697587107038" at="51,62,55,19" />
      <scope id="1741258697587107035" at="30,0,35,0">
        <var name="_context" id="1741258697587107035" />
      </scope>
      <scope id="1741258697587107035" at="21,0,28,0">
        <var name="_context" id="1741258697587107035" />
      </scope>
      <scope id="1741258697587107035" at="42,0,49,0">
        <var name="pattern" id="1741258697587107035" />
      </scope>
      <scope id="1741258697587107038" at="49,0,57,0">
        <var name="pattern" id="1741258697587107038" />
      </scope>
      <unit id="1741258697587107035" at="35,0,58,0" name="jetbrains.mps.samples.lambdaCalculus.editor.Numeric_Substitute$SubstituteMenuPart_Action_6g51gm_a$Item" />
      <unit id="1741258697587107035" at="28,0,59,0" name="jetbrains.mps.samples.lambdaCalculus.editor.Numeric_Substitute$SubstituteMenuPart_Action_6g51gm_a" />
      <unit id="1741258697587107035" at="20,0,60,0" name="jetbrains.mps.samples.lambdaCalculus.editor.Numeric_Substitute" />
    </file>
  </root>
  <root nodeRef="r:293510ad-7298-4276-86d7-1873781733f1(jetbrains.mps.samples.lambdaCalculus.editor)/1741258697587107127">
    <file name="Lambda_Substitute.java">
      <node id="1741258697587107127" at="23,118,24,140" concept="5" />
      <node id="1741258697587107127" at="24,140,25,75" concept="1" />
      <node id="1741258697587107127" at="25,75,26,18" concept="6" />
      <node id="1741258697587107127" at="32,77,33,85" concept="6" />
      <node id="1741258697587107127" at="36,0,37,0" concept="2" trace="_context" />
      <node id="1741258697587107127" at="37,50,38,258" concept="10" />
      <node id="1741258697587107127" at="38,258,39,27" concept="1" />
      <node id="1741258697587107173" at="44,56,45,51" concept="5" />
      <node id="1741258697587107182" at="46,42,47,78" concept="1" />
      <node id="1741258697587107198" at="48,9,49,267" concept="5" />
      <node id="1741258697587107204" at="49,267,50,179" concept="1" />
      <node id="1741258697587107210" at="50,179,51,22" concept="6" />
      <node id="1741258697587107135" at="56,39,57,25" concept="6" />
      <node id="1741258697587107141" at="58,9,59,20" concept="6" />
      <node id="1741258697587107180" at="45,51,48,9" concept="3" />
      <node id="1741258697587107133" at="55,62,58,9" concept="3" />
      <node id="1741258697587107127" at="37,0,41,0" concept="0" trace="Item#(Ljetbrains/mps/openapi/editor/menus/substitute/SubstituteMenuContext;)V" />
      <node id="1741258697587107127" at="30,0,35,0" concept="4" trace="createItem#(Ljetbrains/mps/openapi/editor/menus/substitute/SubstituteMenuContext;)Ljetbrains/mps/openapi/editor/menus/substitute/SubstituteMenuItem;" />
      <node id="1741258697587107127" at="21,0,28,0" concept="4" trace="getParts#(Ljetbrains/mps/openapi/editor/menus/substitute/SubstituteMenuContext;)Ljava/util/List;" />
      <node id="1741258697587107130" at="53,0,61,0" concept="4" trace="getMatchingText#(Ljava/lang/String;)Ljava/lang/String;" />
      <node id="1741258697587107127" at="42,0,53,0" concept="4" trace="createNode#(Ljava/lang/String;)Lorg/jetbrains/mps/openapi/model/SNode;" />
      <scope id="1741258697587107127" at="32,77,33,85" />
      <scope id="1741258697587107181" at="46,42,47,78" />
      <scope id="1741258697587107134" at="56,39,57,25" />
      <scope id="1741258697587107127" at="37,50,39,27" />
      <scope id="1741258697587107127" at="23,118,26,18">
        <var name="result" id="1741258697587107127" />
      </scope>
      <scope id="1741258697587107127" at="37,0,41,0">
        <var name="context" id="1741258697587107127" />
      </scope>
      <scope id="1741258697587107130" at="55,62,59,20" />
      <scope id="1741258697587107127" at="30,0,35,0">
        <var name="_context" id="1741258697587107127" />
      </scope>
      <scope id="1741258697587107127" at="21,0,28,0">
        <var name="_context" id="1741258697587107127" />
      </scope>
      <scope id="1741258697587107127" at="44,56,51,22">
        <var name="result" id="1741258697587107199" />
        <var name="smallPattern" id="1741258697587107174" />
      </scope>
      <scope id="1741258697587107130" at="53,0,61,0">
        <var name="pattern" id="1741258697587107130" />
      </scope>
      <scope id="1741258697587107127" at="42,0,53,0">
        <var name="pattern" id="1741258697587107127" />
      </scope>
      <unit id="1741258697587107127" at="35,0,62,0" name="jetbrains.mps.samples.lambdaCalculus.editor.Lambda_Substitute$SubstituteMenuPart_Action_rc2mtl_a$Item" />
      <unit id="1741258697587107127" at="28,0,63,0" name="jetbrains.mps.samples.lambdaCalculus.editor.Lambda_Substitute$SubstituteMenuPart_Action_rc2mtl_a" />
      <unit id="1741258697587107127" at="20,0,64,0" name="jetbrains.mps.samples.lambdaCalculus.editor.Lambda_Substitute" />
    </file>
  </root>
  <root nodeRef="r:293510ad-7298-4276-86d7-1873781733f1(jetbrains.mps.samples.lambdaCalculus.editor)/1934341835352312158">
    <file name="BinaryOperation_Editor.java">
      <node id="1934341835352312158" at="11,79,12,81" concept="6" />
      <node id="1934341835352312158" at="11,0,14,0" concept="4" trace="createEditorCell#(Ljetbrains/mps/openapi/editor/EditorContext;Lorg/jetbrains/mps/openapi/model/SNode;)Ljetbrains/mps/openapi/editor/cells/EditorCell;" />
      <scope id="1934341835352312158" at="11,79,12,81" />
      <scope id="1934341835352312158" at="11,0,14,0">
        <var name="editorContext" id="1934341835352312158" />
        <var name="node" id="1934341835352312158" />
      </scope>
      <unit id="1934341835352312158" at="10,0,15,0" name="jetbrains.mps.samples.lambdaCalculus.editor.BinaryOperation_Editor" />
    </file>
    <file name="BinaryOperation_EditorBuilder_a.java">
      <node id="1934341835352312158" at="23,95,24,19" concept="10" />
      <node id="1934341835352312158" at="24,19,25,18" concept="1" />
      <node id="1934341835352312158" at="30,26,31,18" concept="6" />
      <node id="1934341835352312158" at="34,39,35,39" concept="6" />
      <node id="1934341835352312158" at="38,50,39,103" concept="5" />
      <node id="1934341835352312158" at="39,103,40,48" concept="1" />
      <node id="1934341835352312158" at="40,48,41,28" concept="1" />
      <node id="1934341835352312158" at="41,28,42,65" concept="1" />
      <node id="1934341835352312158" at="42,65,43,56" concept="1" />
      <node id="1934341835352312158" at="43,56,44,58" concept="1" />
      <node id="1934341835352312158" at="44,58,45,56" concept="1" />
      <node id="1934341835352312158" at="45,56,46,22" concept="6" />
      <node id="1934341835352312158" at="48,48,49,265" concept="5" />
      <node id="1934341835352312158" at="49,265,50,33" concept="6" />
      <node id="1934341835352312158" at="53,118,54,49" concept="10" />
      <node id="1934341835352312158" at="56,55,57,59" concept="5" />
      <node id="1934341835352312158" at="57,59,58,41" concept="1" />
      <node id="1934341835352312158" at="58,41,59,24" concept="6" />
      <node id="1934341835352312158" at="62,118,63,382" concept="1" />
      <node id="1934341835352312158" at="65,41,66,35" concept="1" />
      <node id="1934341835352312158" at="70,44,71,54" concept="5" />
      <node id="1934341835352312158" at="71,54,72,41" concept="1" />
      <node id="1934341835352312158" at="72,41,73,0" concept="8" />
      <node id="1934341835352312158" at="73,0,74,40" concept="1" />
      <node id="1934341835352312158" at="74,40,75,24" concept="6" />
      <node id="1934341835352312158" at="77,40,78,25" concept="6" />
      <node id="2886182022232399938" at="81,50,82,119" concept="5" />
      <node id="2886182022232399938" at="82,119,83,89" concept="1" />
      <node id="2886182022232399938" at="83,89,84,22" concept="6" />
      <node id="1934341835352312158" at="86,48,87,267" concept="5" />
      <node id="1934341835352312158" at="87,267,88,33" concept="6" />
      <node id="1934341835352312158" at="91,119,92,49" concept="10" />
      <node id="1934341835352312158" at="94,55,95,59" concept="5" />
      <node id="1934341835352312158" at="95,59,96,41" concept="1" />
      <node id="1934341835352312158" at="96,41,97,24" concept="6" />
      <node id="1934341835352312158" at="100,118,101,383" concept="1" />
      <node id="1934341835352312158" at="103,41,104,36" concept="1" />
      <node id="1934341835352312158" at="105,7,106,94" concept="1" />
      <node id="1934341835352312158" at="109,44,110,54" concept="5" />
      <node id="1934341835352312158" at="110,54,111,42" concept="1" />
      <node id="1934341835352312158" at="111,42,112,0" concept="8" />
      <node id="1934341835352312158" at="112,0,113,40" concept="1" />
      <node id="1934341835352312158" at="113,40,114,24" concept="6" />
      <node id="1934341835352312158" at="116,40,117,26" concept="6" />
      <node id="1934341835352312158" at="20,0,22,0" concept="2" trace="myNode" />
      <node id="1934341835352312158" at="34,0,37,0" concept="4" trace="createCell#()Ljetbrains/mps/openapi/editor/cells/EditorCell;" />
      <node id="1934341835352312158" at="53,0,56,0" concept="0" trace="leftSingleRoleHandler_tdrdn7_a0#(Lorg/jetbrains/mps/openapi/model/SNode;Lorg/jetbrains/mps/openapi/language/SContainmentLink;Ljetbrains/mps/openapi/editor/EditorContext;)V" />
      <node id="1934341835352312158" at="61,70,64,7" concept="3" />
      <node id="1934341835352312158" at="64,7,67,7" concept="3" />
      <node id="1934341835352312158" at="77,0,80,0" concept="4" trace="getNoTargetText#()Ljava/lang/String;" />
      <node id="1934341835352312158" at="91,0,94,0" concept="0" trace="rightSingleRoleHandler_tdrdn7_c0#(Lorg/jetbrains/mps/openapi/model/SNode;Lorg/jetbrains/mps/openapi/language/SContainmentLink;Ljetbrains/mps/openapi/editor/EditorContext;)V" />
      <node id="1934341835352312158" at="99,70,102,7" concept="3" />
      <node id="1934341835352312158" at="102,7,105,7" concept="3" />
      <node id="1934341835352312158" at="116,0,119,0" concept="4" trace="getNoTargetText#()Ljava/lang/String;" />
      <node id="1934341835352312158" at="23,0,27,0" concept="0" trace="BinaryOperation_EditorBuilder_a#(Ljetbrains/mps/openapi/editor/EditorContext;Lorg/jetbrains/mps/openapi/model/SNode;)V" />
      <node id="1934341835352312158" at="48,0,52,0" concept="4" trace="createRefNode_tdrdn7_a0#()Ljetbrains/mps/openapi/editor/cells/EditorCell;" />
      <node id="1934341835352312158" at="86,0,90,0" concept="4" trace="createRefNode_tdrdn7_c0#()Ljetbrains/mps/openapi/editor/cells/EditorCell;" />
      <node id="1934341835352312158" at="28,0,33,0" concept="4" trace="getNode#()Lorg/jetbrains/mps/openapi/model/SNode;" />
      <node id="1934341835352312158" at="56,0,61,0" concept="4" trace="createChildCell#(Lorg/jetbrains/mps/openapi/model/SNode;)Ljetbrains/mps/openapi/editor/cells/EditorCell;" />
      <node id="2886182022232399938" at="81,0,86,0" concept="4" trace="createComponent_tdrdn7_b0#()Ljetbrains/mps/openapi/editor/cells/EditorCell;" />
      <node id="1934341835352312158" at="94,0,99,0" concept="4" trace="createChildCell#(Lorg/jetbrains/mps/openapi/model/SNode;)Ljetbrains/mps/openapi/editor/cells/EditorCell;" />
      <node id="1934341835352312158" at="61,0,69,0" concept="4" trace="installCellInfo#(Lorg/jetbrains/mps/openapi/model/SNode;Ljetbrains/mps/openapi/editor/cells/EditorCell;)V" />
      <node id="1934341835352312158" at="69,0,77,0" concept="4" trace="createEmptyCell#()Ljetbrains/mps/openapi/editor/cells/EditorCell;" />
      <node id="1934341835352312158" at="108,0,116,0" concept="4" trace="createEmptyCell#()Ljetbrains/mps/openapi/editor/cells/EditorCell;" />
      <node id="1934341835352312158" at="99,0,108,0" concept="4" trace="installCellInfo#(Lorg/jetbrains/mps/openapi/model/SNode;Ljetbrains/mps/openapi/editor/cells/EditorCell;)V" />
      <node id="1934341835352312158" at="38,0,48,0" concept="4" trace="createCollection_tdrdn7_a#()Ljetbrains/mps/openapi/editor/cells/EditorCell;" />
      <scope id="1934341835352312158" at="30,26,31,18" />
      <scope id="1934341835352312158" at="34,39,35,39" />
      <scope id="1934341835352312158" at="53,118,54,49" />
      <scope id="1934341835352312158" at="62,118,63,382" />
      <scope id="1934341835352312158" at="65,41,66,35" />
      <scope id="1934341835352312158" at="77,40,78,25" />
      <scope id="1934341835352312158" at="91,119,92,49" />
      <scope id="1934341835352312158" at="100,118,101,383" />
      <scope id="1934341835352312158" at="103,41,104,36" />
      <scope id="1934341835352312158" at="116,40,117,26" />
      <scope id="1934341835352312158" at="23,95,25,18" />
      <scope id="1934341835352312158" at="48,48,50,33">
        <var name="provider" id="1934341835352312158" />
      </scope>
      <scope id="1934341835352312158" at="86,48,88,33">
        <var name="provider" id="1934341835352312158" />
      </scope>
      <scope id="1934341835352312158" at="34,0,37,0" />
      <scope id="1934341835352312158" at="53,0,56,0">
        <var name="containmentLink" id="1934341835352312158" />
        <var name="context" id="1934341835352312158" />
        <var name="ownerNode" id="1934341835352312158" />
      </scope>
      <scope id="1934341835352312158" at="56,55,59,24">
        <var name="editorCell" id="1934341835352312158" />
      </scope>
      <scope id="1934341835352312158" at="77,0,80,0" />
      <scope id="2886182022232399938" at="81,50,84,22">
        <var name="editorCell" id="2886182022232399938" />
      </scope>
      <scope id="1934341835352312158" at="91,0,94,0">
        <var name="containmentLink" id="1934341835352312158" />
        <var name="context" id="1934341835352312158" />
        <var name="ownerNode" id="1934341835352312158" />
      </scope>
      <scope id="1934341835352312158" at="94,55,97,24">
        <var name="editorCell" id="1934341835352312158" />
      </scope>
      <scope id="1934341835352312158" at="116,0,119,0" />
      <scope id="1934341835352312158" at="23,0,27,0">
        <var name="context" id="1934341835352312158" />
        <var name="node" id="1934341835352312158" />
      </scope>
      <scope id="1934341835352312158" at="48,0,52,0" />
      <scope id="1934341835352312158" at="86,0,90,0" />
      <scope id="1934341835352312158" at="28,0,33,0" />
      <scope id="1934341835352312158" at="56,0,61,0">
        <var name="child" id="1934341835352312158" />
      </scope>
      <scope id="1934341835352312158" at="70,44,75,24">
        <var name="editorCell" id="1934341835352312158" />
      </scope>
      <scope id="2886182022232399938" at="81,0,86,0" />
      <scope id="1934341835352312158" at="94,0,99,0">
        <var name="child" id="1934341835352312158" />
      </scope>
      <scope id="1934341835352312158" at="109,44,114,24">
        <var name="editorCell" id="1934341835352312158" />
      </scope>
      <scope id="1934341835352312158" at="61,70,67,7" />
      <scope id="1934341835352312158" at="99,70,106,94" />
      <scope id="1934341835352312158" at="38,50,46,22">
        <var name="editorCell" id="1934341835352312158" />
      </scope>
      <scope id="1934341835352312158" at="61,0,69,0">
        <var name="child" id="1934341835352312158" />
        <var name="editorCell" id="1934341835352312158" />
      </scope>
      <scope id="1934341835352312158" at="69,0,77,0" />
      <scope id="1934341835352312158" at="108,0,116,0" />
      <scope id="1934341835352312158" at="99,0,108,0">
        <var name="child" id="1934341835352312158" />
        <var name="editorCell" id="1934341835352312158" />
      </scope>
      <scope id="1934341835352312158" at="38,0,48,0" />
      <unit id="1934341835352312158" at="52,0,81,0" name="jetbrains.mps.samples.lambdaCalculus.editor.BinaryOperation_EditorBuilder_a$leftSingleRoleHandler_tdrdn7_a0" />
      <unit id="1934341835352312158" at="90,0,120,0" name="jetbrains.mps.samples.lambdaCalculus.editor.BinaryOperation_EditorBuilder_a$rightSingleRoleHandler_tdrdn7_c0" />
      <unit id="1934341835352312158" at="19,0,121,0" name="jetbrains.mps.samples.lambdaCalculus.editor.BinaryOperation_EditorBuilder_a" />
    </file>
  </root>
  <root nodeRef="r:293510ad-7298-4276-86d7-1873781733f1(jetbrains.mps.samples.lambdaCalculus.editor)/2076063674015982318">
    <file name="Application_Argument_actions.java">
      <node id="2076063674015982318" at="15,95,16,124" concept="1" />
      <node id="2076063674015982318" at="16,124,17,130" concept="1" />
      <node id="2076063674015982318" at="20,0,21,0" concept="2" trace="myNode" />
      <node id="2076063674015982318" at="21,60,22,25" concept="1" />
      <node id="2076063674015982318" at="24,40,25,68" concept="6" />
      <node id="2076063674015982318" at="27,54,28,56" concept="1" />
      <node id="2076063674015982363" at="30,75,31,190" concept="5" />
      <node id="2076063674015982374" at="31,190,32,57" concept="1" />
      <node id="2076063674015982318" at="36,0,37,0" concept="2" trace="myNode" />
      <node id="2076063674015982318" at="37,63,38,25" concept="1" />
      <node id="2076063674015982318" at="40,40,41,68" concept="6" />
      <node id="2076063674015982318" at="43,54,44,56" concept="1" />
      <node id="2076063674015982363" at="46,75,47,190" concept="5" />
      <node id="2076063674015982374" at="47,190,48,57" concept="1" />
      <node id="2076063674015982318" at="21,0,24,0" concept="0" trace="Application_Argument_actions_DELETE#(Lorg/jetbrains/mps/openapi/model/SNode;)V" />
      <node id="2076063674015982318" at="24,0,27,0" concept="4" trace="getDescriptionText#()Ljava/lang/String;" />
      <node id="2076063674015982318" at="27,0,30,0" concept="4" trace="execute#(Ljetbrains/mps/openapi/editor/EditorContext;)V" />
      <node id="2076063674015982318" at="37,0,40,0" concept="0" trace="Application_Argument_actions_BACKSPACE#(Lorg/jetbrains/mps/openapi/model/SNode;)V" />
      <node id="2076063674015982318" at="40,0,43,0" concept="4" trace="getDescriptionText#()Ljava/lang/String;" />
      <node id="2076063674015982318" at="43,0,46,0" concept="4" trace="execute#(Ljetbrains/mps/openapi/editor/EditorContext;)V" />
      <node id="2076063674015982318" at="15,0,19,0" concept="9" trace="setCellActions#(Ljetbrains/mps/openapi/editor/cells/EditorCell;Lorg/jetbrains/mps/openapi/model/SNode;Ljetbrains/mps/openapi/editor/EditorContext;)V" />
      <node id="2076063674015982318" at="30,0,34,0" concept="4" trace="execute_internal#(Ljetbrains/mps/openapi/editor/EditorContext;Lorg/jetbrains/mps/openapi/model/SNode;)V" />
      <node id="2076063674015982318" at="46,0,50,0" concept="4" trace="execute_internal#(Ljetbrains/mps/openapi/editor/EditorContext;Lorg/jetbrains/mps/openapi/model/SNode;)V" />
      <scope id="2076063674015982318" at="21,60,22,25" />
      <scope id="2076063674015982318" at="24,40,25,68" />
      <scope id="2076063674015982318" at="27,54,28,56" />
      <scope id="2076063674015982318" at="37,63,38,25" />
      <scope id="2076063674015982318" at="40,40,41,68" />
      <scope id="2076063674015982318" at="43,54,44,56" />
      <scope id="2076063674015982318" at="15,95,17,130" />
      <scope id="2076063674015982362" at="30,75,32,57">
        <var name="function" id="2076063674015982364" />
      </scope>
      <scope id="2076063674015982362" at="46,75,48,57">
        <var name="function" id="2076063674015982364" />
      </scope>
      <scope id="2076063674015982318" at="21,0,24,0">
        <var name="node" id="2076063674015982318" />
      </scope>
      <scope id="2076063674015982318" at="24,0,27,0" />
      <scope id="2076063674015982318" at="27,0,30,0">
        <var name="editorContext" id="2076063674015982318" />
      </scope>
      <scope id="2076063674015982318" at="37,0,40,0">
        <var name="node" id="2076063674015982318" />
      </scope>
      <scope id="2076063674015982318" at="40,0,43,0" />
      <scope id="2076063674015982318" at="43,0,46,0">
        <var name="editorContext" id="2076063674015982318" />
      </scope>
      <scope id="2076063674015982318" at="15,0,19,0">
        <var name="context" id="2076063674015982318" />
        <var name="editorCell" id="2076063674015982318" />
        <var name="node" id="2076063674015982318" />
      </scope>
      <scope id="2076063674015982318" at="30,0,34,0">
        <var name="editorContext" id="2076063674015982318" />
        <var name="node" id="2076063674015982318" />
      </scope>
      <scope id="2076063674015982318" at="46,0,50,0">
        <var name="editorContext" id="2076063674015982318" />
        <var name="node" id="2076063674015982318" />
      </scope>
      <unit id="2076063674015982318" at="19,0,35,0" name="jetbrains.mps.samples.lambdaCalculus.editor.Application_Argument_actions$Application_Argument_actions_DELETE" />
      <unit id="2076063674015982318" at="35,0,51,0" name="jetbrains.mps.samples.lambdaCalculus.editor.Application_Argument_actions$Application_Argument_actions_BACKSPACE" />
      <unit id="2076063674015982318" at="14,0,52,0" name="jetbrains.mps.samples.lambdaCalculus.editor.Application_Argument_actions" />
    </file>
  </root>
  <root nodeRef="r:293510ad-7298-4276-86d7-1873781733f1(jetbrains.mps.samples.lambdaCalculus.editor)/3333953058369882579">
    <file name="VariableReference_Editor.java">
<<<<<<< HEAD
      <node id="3333953058369882579" at="11,79,12,83" concept="6" />
      <node id="3333953058369882579" at="11,0,14,0" concept="4" trace="createEditorCell#(Ljetbrains/mps/openapi/editor/EditorContext;Lorg/jetbrains/mps/openapi/model/SNode;)Ljetbrains/mps/openapi/editor/cells/EditorCell;" />
      <scope id="3333953058369882579" at="11,79,12,83" />
      <scope id="3333953058369882579" at="11,0,14,0">
        <var name="editorContext" id="3333953058369882579" />
        <var name="node" id="3333953058369882579" />
      </scope>
      <unit id="3333953058369882579" at="10,0,15,0" name="jetbrains.mps.samples.lambdaCalculus.editor.VariableReference_Editor" />
    </file>
    <file name="VariableReference_EditorBuilder_a.java">
      <node id="3333953058369882579" at="24,97,25,19" concept="10" />
      <node id="3333953058369882579" at="25,19,26,18" concept="1" />
      <node id="3333953058369882579" at="31,26,32,18" concept="6" />
      <node id="3333953058369882579" at="35,39,36,39" concept="6" />
      <node id="3333953058369882579" at="39,50,40,103" concept="5" />
      <node id="3333953058369882579" at="40,103,41,48" concept="1" />
      <node id="3333953058369882579" at="41,48,42,28" concept="1" />
      <node id="3333953058369882579" at="42,28,43,65" concept="1" />
      <node id="3333953058369882579" at="43,65,44,56" concept="1" />
      <node id="3333953058369882579" at="44,56,45,22" concept="6" />
      <node id="3333953058369882579" at="47,48,48,88" concept="5" />
      <node id="3333953058369882579" at="48,88,49,33" concept="1" />
      <node id="3333953058369882579" at="49,33,50,46" concept="1" />
      <node id="3333953058369882579" at="50,46,51,26" concept="5" />
      <node id="3333953058369882579" at="51,26,52,98" concept="1" />
      <node id="3333953058369882579" at="52,98,53,63" concept="1" />
      <node id="3333953058369882579" at="54,39,55,40" concept="1" />
      <node id="3333953058369882579" at="55,40,56,37" concept="1" />
      <node id="3333953058369882579" at="57,5,58,73" concept="1" />
      <node id="3333953058369882579" at="58,73,59,57" concept="5" />
      <node id="3333953058369882579" at="59,57,60,59" concept="5" />
      <node id="3333953058369882579" at="61,35,62,87" concept="5" />
      <node id="3333953058369882579" at="62,87,63,94" concept="6" />
      <node id="3333953058369882579" at="64,10,65,22" concept="6" />
      <node id="3333953058369882579" at="68,33,69,14" concept="10" />
      <node id="3333953058369882579" at="71,69,72,57" concept="6" />
      <node id="3333953058369882579" at="74,81,75,41" concept="7" />
      <node id="3333953058369882579" at="75,41,76,125" concept="6" />
      <node id="3333953058369882579" at="82,0,83,0" concept="2" trace="myReferencingNode" />
      <node id="3333953058369882579" at="84,119,85,21" concept="10" />
      <node id="3333953058369882579" at="85,21,86,42" concept="1" />
      <node id="3333953058369882579" at="86,42,87,20" concept="1" />
      <node id="3333953058369882579" at="90,41,91,42" concept="6" />
      <node id="3333953058369882579" at="96,28,97,20" concept="6" />
      <node id="3333953058369882587" at="100,53,101,91" concept="5" />
      <node id="3333953058369882587" at="101,91,102,31" concept="1" />
      <node id="3333953058369882587" at="102,31,103,44" concept="1" />
      <node id="3333953058369882587" at="103,44,104,33" concept="1" />
      <node id="3333953058369882587" at="104,33,105,28" concept="5" />
      <node id="3333953058369882587" at="105,28,106,65" concept="1" />
      <node id="3333953058369882587" at="106,65,107,44" concept="1" />
      <node id="3333953058369882587" at="107,44,108,36" concept="5" />
      <node id="3333953058369882587" at="108,36,109,54" concept="1" />
      <node id="3333953058369882587" at="109,54,110,42" concept="1" />
      <node id="3333953058369882587" at="110,42,111,75" concept="1" />
      <node id="3333953058369882587" at="111,75,112,59" concept="5" />
      <node id="3333953058369882587" at="112,59,113,61" concept="5" />
      <node id="3333953058369882587" at="114,37,115,89" concept="5" />
      <node id="3333953058369882587" at="115,89,116,96" concept="6" />
      <node id="3333953058369882587" at="117,12,118,24" concept="6" />
      <node id="3333953058369882579" at="21,0,23,0" concept="2" trace="myNode" />
      <node id="3333953058369882579" at="80,0,82,0" concept="2" trace="myNode" />
      <node id="3333953058369882579" at="35,0,38,0" concept="4" trace="createCell#()Ljetbrains/mps/openapi/editor/cells/EditorCell;" />
      <node id="3333953058369882579" at="68,0,71,0" concept="0" trace="_Inline_ge17fi_a0a#()V" />
      <node id="3333953058369882579" at="71,0,74,0" concept="4" trace="createEditorCell#(Ljetbrains/mps/openapi/editor/EditorContext;)Ljetbrains/mps/openapi/editor/cells/EditorCell;" />
      <node id="3333953058369882579" at="90,0,93,0" concept="4" trace="createCell#()Ljetbrains/mps/openapi/editor/cells/EditorCell;" />
      <node id="3333953058369882579" at="24,0,28,0" concept="0" trace="VariableReference_EditorBuilder_a#(Ljetbrains/mps/openapi/editor/EditorContext;Lorg/jetbrains/mps/openapi/model/SNode;)V" />
      <node id="3333953058369882579" at="53,63,57,5" concept="3" />
      <node id="3333953058369882579" at="74,0,78,0" concept="4" trace="createEditorCell#(Ljetbrains/mps/openapi/editor/EditorContext;Lorg/jetbrains/mps/openapi/model/SNode;)Ljetbrains/mps/openapi/editor/cells/EditorCell;" />
      <node id="3333953058369882579" at="29,0,34,0" concept="4" trace="getNode#()Lorg/jetbrains/mps/openapi/model/SNode;" />
      <node id="3333953058369882579" at="60,59,65,22" concept="3" />
      <node id="3333953058369882579" at="84,0,89,0" concept="0" trace="Inline_Builder_ge17fi_a0a#(Ljetbrains/mps/openapi/editor/EditorContext;Lorg/jetbrains/mps/openapi/model/SNode;Lorg/jetbrains/mps/openapi/model/SNode;)V" />
      <node id="3333953058369882579" at="94,0,99,0" concept="4" trace="getNode#()Lorg/jetbrains/mps/openapi/model/SNode;" />
      <node id="3333953058369882587" at="113,61,118,24" concept="3" />
      <node id="3333953058369882579" at="39,0,47,0" concept="4" trace="createCollection_ge17fi_a#()Ljetbrains/mps/openapi/editor/cells/EditorCell;" />
      <node id="3333953058369882579" at="47,0,67,0" concept="4" trace="createRefCell_ge17fi_a0#()Ljetbrains/mps/openapi/editor/cells/EditorCell;" />
      <node id="3333953058369882587" at="100,0,120,0" concept="4" trace="createProperty_ge17fi_a0a0#()Ljetbrains/mps/openapi/editor/cells/EditorCell;" />
      <scope id="3333953058369882579" at="31,26,32,18" />
      <scope id="3333953058369882579" at="35,39,36,39" />
      <scope id="3333953058369882579" at="68,33,69,14" />
      <scope id="3333953058369882579" at="71,69,72,57" />
      <scope id="3333953058369882579" at="90,41,91,42" />
      <scope id="3333953058369882579" at="96,28,97,20" />
      <scope id="3333953058369882579" at="24,97,26,18" />
      <scope id="3333953058369882579" at="54,39,56,37" />
      <scope id="3333953058369882579" at="61,35,63,94">
        <var name="manager" id="3333953058369882579" />
      </scope>
      <scope id="3333953058369882579" at="74,81,76,125" />
      <scope id="3333953058369882587" at="114,37,116,96">
=======
      <node id="3333953058369882579" at="20,79,21,63" concept="6" />
      <node id="3333953058369882579" at="23,89,24,96" concept="5" />
      <node id="3333953058369882579" at="24,96,25,48" concept="1" />
      <node id="3333953058369882579" at="25,48,26,28" concept="1" />
      <node id="3333953058369882579" at="26,28,27,80" concept="1" />
      <node id="3333953058369882579" at="27,80,28,22" concept="6" />
      <node id="3333953058369882579" at="30,87,31,81" concept="5" />
      <node id="3333953058369882579" at="31,81,32,33" concept="1" />
      <node id="3333953058369882579" at="32,33,33,46" concept="1" />
      <node id="3333953058369882579" at="33,46,34,26" concept="5" />
      <node id="3333953058369882579" at="34,26,35,89" concept="1" />
      <node id="3333953058369882579" at="35,89,36,58" concept="1" />
      <node id="3333953058369882579" at="37,39,38,40" concept="1" />
      <node id="3333953058369882579" at="38,40,39,37" concept="1" />
      <node id="3333953058369882579" at="40,5,41,73" concept="1" />
      <node id="3333953058369882579" at="41,73,42,57" concept="5" />
      <node id="3333953058369882579" at="43,35,44,82" concept="5" />
      <node id="3333953058369882579" at="44,82,45,112" concept="6" />
      <node id="3333953058369882579" at="46,10,47,22" concept="6" />
      <node id="3333953058369882585" at="50,33,51,14" concept="9" />
      <node id="3333953058369882585" at="53,69,54,67" concept="6" />
      <node id="3333953058369882585" at="56,81,57,66" concept="6" />
      <node id="3333953058369882587" at="59,92,60,84" concept="5" />
      <node id="3333953058369882587" at="60,84,61,31" concept="1" />
      <node id="3333953058369882587" at="61,31,62,44" concept="1" />
      <node id="3333953058369882587" at="62,44,63,33" concept="1" />
      <node id="3333953058369882587" at="63,33,64,28" concept="5" />
      <node id="3333953058369882587" at="64,28,65,60" concept="1" />
      <node id="3333953058369882587" at="65,60,66,44" concept="1" />
      <node id="3333953058369882587" at="66,44,67,36" concept="5" />
      <node id="3333953058369882587" at="67,36,68,57" concept="1" />
      <node id="3333953058369882587" at="68,57,69,42" concept="1" />
      <node id="3333953058369882587" at="69,42,70,75" concept="1" />
      <node id="3333953058369882587" at="70,75,71,59" concept="5" />
      <node id="3333953058369882587" at="72,37,73,84" concept="5" />
      <node id="3333953058369882587" at="73,84,74,114" concept="6" />
      <node id="3333953058369882587" at="75,12,76,24" concept="6" />
      <node id="3333953058369882579" at="20,0,23,0" concept="4" trace="createEditorCell#(Ljetbrains/mps/openapi/editor/EditorContext;Lorg/jetbrains/mps/openapi/model/SNode;)Ljetbrains/mps/openapi/editor/cells/EditorCell;" />
      <node id="3333953058369882585" at="50,0,53,0" concept="0" trace="_Inline_ge17fi_a0a#()V" />
      <node id="3333953058369882585" at="53,0,56,0" concept="4" trace="createEditorCell#(Ljetbrains/mps/openapi/editor/EditorContext;)Ljetbrains/mps/openapi/editor/cells/EditorCell;" />
      <node id="3333953058369882585" at="56,0,59,0" concept="4" trace="createEditorCell#(Ljetbrains/mps/openapi/editor/EditorContext;Lorg/jetbrains/mps/openapi/model/SNode;)Ljetbrains/mps/openapi/editor/cells/EditorCell;" />
      <node id="3333953058369882579" at="36,58,40,5" concept="3" />
      <node id="3333953058369882579" at="42,57,47,22" concept="3" />
      <node id="3333953058369882587" at="71,59,76,24" concept="3" />
      <node id="3333953058369882579" at="23,0,30,0" concept="4" trace="createCollection_ge17fi_a#(Ljetbrains/mps/openapi/editor/EditorContext;Lorg/jetbrains/mps/openapi/model/SNode;)Ljetbrains/mps/openapi/editor/cells/EditorCell;" />
      <node id="3333953058369882579" at="30,0,49,0" concept="4" trace="createRefCell_ge17fi_a0#(Ljetbrains/mps/openapi/editor/EditorContext;Lorg/jetbrains/mps/openapi/model/SNode;)Ljetbrains/mps/openapi/editor/cells/EditorCell;" />
      <node id="3333953058369882587" at="59,0,78,0" concept="4" trace="createProperty_ge17fi_a0a0#(Ljetbrains/mps/openapi/editor/EditorContext;Lorg/jetbrains/mps/openapi/model/SNode;)Ljetbrains/mps/openapi/editor/cells/EditorCell;" />
      <scope id="3333953058369882579" at="20,79,21,63" />
      <scope id="3333953058369882585" at="50,33,51,14" />
      <scope id="3333953058369882585" at="53,69,54,67" />
      <scope id="3333953058369882585" at="56,81,57,66" />
      <scope id="3333953058369882579" at="37,39,39,37" />
      <scope id="3333953058369882579" at="43,35,45,112">
        <var name="manager" id="3333953058369882579" />
      </scope>
      <scope id="3333953058369882587" at="72,37,74,114">
>>>>>>> bd830ede
        <var name="manager" id="3333953058369882587" />
      </scope>
      <scope id="3333953058369882579" at="35,0,38,0" />
      <scope id="3333953058369882579" at="68,0,71,0" />
      <scope id="3333953058369882579" at="71,0,74,0">
        <var name="editorContext" id="3333953058369882579" />
      </scope>
      <scope id="3333953058369882579" at="84,119,87,20" />
      <scope id="3333953058369882579" at="90,0,93,0" />
      <scope id="3333953058369882579" at="24,0,28,0">
        <var name="context" id="3333953058369882579" />
        <var name="node" id="3333953058369882579" />
      </scope>
<<<<<<< HEAD
      <scope id="3333953058369882579" at="74,0,78,0">
        <var name="editorContext" id="3333953058369882579" />
        <var name="node" id="3333953058369882579" />
      </scope>
      <scope id="3333953058369882579" at="29,0,34,0" />
      <scope id="3333953058369882579" at="84,0,89,0">
        <var name="context" id="3333953058369882579" />
        <var name="node" id="3333953058369882579" />
        <var name="referencingNode" id="3333953058369882579" />
=======
      <scope id="3333953058369882585" at="50,0,53,0" />
      <scope id="3333953058369882585" at="53,0,56,0">
        <var name="editorContext" id="3333953058369882585" />
      </scope>
      <scope id="3333953058369882585" at="56,0,59,0">
        <var name="editorContext" id="3333953058369882585" />
        <var name="node" id="3333953058369882585" />
>>>>>>> bd830ede
      </scope>
      <scope id="3333953058369882579" at="94,0,99,0" />
      <scope id="3333953058369882579" at="39,50,45,22">
        <var name="editorCell" id="3333953058369882579" />
      </scope>
<<<<<<< HEAD
      <scope id="3333953058369882579" at="39,0,47,0" />
      <scope id="3333953058369882579" at="47,48,65,22">
=======
      <scope id="3333953058369882579" at="23,0,30,0">
        <var name="editorContext" id="3333953058369882579" />
        <var name="node" id="3333953058369882579" />
      </scope>
      <scope id="3333953058369882579" at="30,87,47,22">
>>>>>>> bd830ede
        <var name="attributeConcept" id="3333953058369882579" />
        <var name="editorCell" id="3333953058369882579" />
        <var name="provider" id="3333953058369882579" />
      </scope>
<<<<<<< HEAD
      <scope id="3333953058369882587" at="100,53,118,24">
=======
      <scope id="3333953058369882587" at="59,92,76,24">
>>>>>>> bd830ede
        <var name="attributeConcept" id="3333953058369882587" />
        <var name="editorCell" id="3333953058369882587" />
        <var name="provider" id="3333953058369882587" />
        <var name="style" id="3333953058369882587" />
      </scope>
<<<<<<< HEAD
      <scope id="3333953058369882579" at="47,0,67,0" />
      <scope id="3333953058369882587" at="100,0,120,0" />
      <unit id="3333953058369882579" at="67,0,79,0" name="jetbrains.mps.samples.lambdaCalculus.editor.VariableReference_EditorBuilder_a$_Inline_ge17fi_a0a" />
      <unit id="3333953058369882579" at="79,0,121,0" name="jetbrains.mps.samples.lambdaCalculus.editor.VariableReference_EditorBuilder_a$Inline_Builder_ge17fi_a0a" />
      <unit id="3333953058369882579" at="20,0,122,0" name="jetbrains.mps.samples.lambdaCalculus.editor.VariableReference_EditorBuilder_a" />
=======
      <scope id="3333953058369882579" at="30,0,49,0">
        <var name="editorContext" id="3333953058369882579" />
        <var name="node" id="3333953058369882579" />
      </scope>
      <scope id="3333953058369882587" at="59,0,78,0">
        <var name="editorContext" id="3333953058369882587" />
        <var name="node" id="3333953058369882587" />
      </scope>
      <unit id="3333953058369882585" at="49,0,79,0" name="jetbrains.mps.samples.lambdaCalculus.editor.VariableReference_Editor$_Inline_ge17fi_a0a" />
      <unit id="3333953058369882579" at="19,0,80,0" name="jetbrains.mps.samples.lambdaCalculus.editor.VariableReference_Editor" />
>>>>>>> bd830ede
    </file>
  </root>
  <root nodeRef="r:293510ad-7298-4276-86d7-1873781733f1(jetbrains.mps.samples.lambdaCalculus.editor)/3978364766705449819">
    <file name="ParenthesisExpression_Editor.java">
      <node id="3978364766705449819" at="11,79,12,87" concept="6" />
      <node id="3978364766705449819" at="11,0,14,0" concept="4" trace="createEditorCell#(Ljetbrains/mps/openapi/editor/EditorContext;Lorg/jetbrains/mps/openapi/model/SNode;)Ljetbrains/mps/openapi/editor/cells/EditorCell;" />
      <scope id="3978364766705449819" at="11,79,12,87" />
      <scope id="3978364766705449819" at="11,0,14,0">
        <var name="editorContext" id="3978364766705449819" />
        <var name="node" id="3978364766705449819" />
      </scope>
      <unit id="3978364766705449819" at="10,0,15,0" name="jetbrains.mps.samples.lambdaCalculus.editor.ParenthesisExpression_Editor" />
    </file>
    <file name="ParenthesisExpression_EditorBuilder_a.java">
      <node id="3978364766705449819" at="27,101,28,19" concept="10" />
      <node id="3978364766705449819" at="28,19,29,18" concept="1" />
      <node id="3978364766705449819" at="34,26,35,18" concept="6" />
      <node id="3978364766705449819" at="38,39,39,39" concept="6" />
      <node id="3978364766705449819" at="42,50,43,103" concept="5" />
      <node id="3978364766705449819" at="43,103,44,48" concept="1" />
      <node id="3978364766705449819" at="44,48,45,28" concept="1" />
      <node id="3978364766705449819" at="45,28,46,65" concept="1" />
      <node id="3978364766705449819" at="46,65,47,57" concept="1" />
      <node id="3978364766705449819" at="47,57,48,56" concept="1" />
      <node id="3978364766705449819" at="48,56,49,57" concept="1" />
      <node id="3978364766705449819" at="49,57,50,22" concept="6" />
      <node id="3978364766705456162" at="52,49,53,94" concept="5" />
      <node id="3978364766705456162" at="53,94,54,47" concept="1" />
      <node id="3978364766705456162" at="54,47,55,34" concept="5" />
      <node id="3978364766705456162" at="55,34,56,55" concept="1" />
      <node id="3978364766705456162" at="56,55,57,40" concept="1" />
      <node id="3978364766705456162" at="57,40,58,78" concept="1" />
      <node id="3978364766705456162" at="58,78,59,34" concept="1" />
      <node id="3978364766705456162" at="59,34,60,22" concept="6" />
      <node id="3978364766705449819" at="62,48,63,283" concept="5" />
      <node id="3978364766705449819" at="63,283,64,33" concept="6" />
      <node id="3978364766705449819" at="67,124,68,49" concept="10" />
      <node id="3978364766705449819" at="70,55,71,59" concept="5" />
      <node id="3978364766705449819" at="71,59,72,41" concept="1" />
      <node id="3978364766705449819" at="72,41,73,24" concept="6" />
      <node id="3978364766705449819" at="76,118,77,388" concept="1" />
      <node id="3978364766705449819" at="79,41,80,41" concept="1" />
      <node id="3978364766705449819" at="84,44,85,54" concept="5" />
      <node id="3978364766705449819" at="85,54,86,47" concept="1" />
      <node id="3978364766705449819" at="86,47,87,0" concept="8" />
      <node id="3978364766705449819" at="87,0,88,40" concept="1" />
      <node id="3978364766705449819" at="88,40,89,24" concept="6" />
      <node id="3978364766705449819" at="91,40,92,31" concept="6" />
      <node id="3978364766705456161" at="95,49,96,94" concept="5" />
      <node id="3978364766705456161" at="96,94,97,47" concept="1" />
      <node id="3978364766705456161" at="97,47,98,34" concept="5" />
      <node id="3978364766705456161" at="98,34,99,54" concept="1" />
      <node id="3978364766705456161" at="99,54,100,40" concept="1" />
      <node id="3978364766705456161" at="100,40,101,78" concept="1" />
      <node id="3978364766705456161" at="101,78,102,34" concept="1" />
      <node id="3978364766705456161" at="102,34,103,22" concept="6" />
      <node id="3978364766705449819" at="24,0,26,0" concept="2" trace="myNode" />
      <node id="3978364766705449819" at="38,0,41,0" concept="4" trace="createCell#()Ljetbrains/mps/openapi/editor/cells/EditorCell;" />
      <node id="3978364766705449819" at="67,0,70,0" concept="0" trace="expressionSingleRoleHandler_83li2n_b0#(Lorg/jetbrains/mps/openapi/model/SNode;Lorg/jetbrains/mps/openapi/language/SContainmentLink;Ljetbrains/mps/openapi/editor/EditorContext;)V" />
      <node id="3978364766705449819" at="75,70,78,7" concept="3" />
      <node id="3978364766705449819" at="78,7,81,7" concept="3" />
      <node id="3978364766705449819" at="91,0,94,0" concept="4" trace="getNoTargetText#()Ljava/lang/String;" />
      <node id="3978364766705449819" at="27,0,31,0" concept="0" trace="ParenthesisExpression_EditorBuilder_a#(Ljetbrains/mps/openapi/editor/EditorContext;Lorg/jetbrains/mps/openapi/model/SNode;)V" />
      <node id="3978364766705449819" at="62,0,66,0" concept="4" trace="createRefNode_83li2n_b0#()Ljetbrains/mps/openapi/editor/cells/EditorCell;" />
      <node id="3978364766705449819" at="32,0,37,0" concept="4" trace="getNode#()Lorg/jetbrains/mps/openapi/model/SNode;" />
      <node id="3978364766705449819" at="70,0,75,0" concept="4" trace="createChildCell#(Lorg/jetbrains/mps/openapi/model/SNode;)Ljetbrains/mps/openapi/editor/cells/EditorCell;" />
      <node id="3978364766705449819" at="75,0,83,0" concept="4" trace="installCellInfo#(Lorg/jetbrains/mps/openapi/model/SNode;Ljetbrains/mps/openapi/editor/cells/EditorCell;)V" />
      <node id="3978364766705449819" at="83,0,91,0" concept="4" trace="createEmptyCell#()Ljetbrains/mps/openapi/editor/cells/EditorCell;" />
      <node id="3978364766705449819" at="42,0,52,0" concept="4" trace="createCollection_83li2n_a#()Ljetbrains/mps/openapi/editor/cells/EditorCell;" />
      <node id="3978364766705456162" at="52,0,62,0" concept="4" trace="createConstant_83li2n_a0#()Ljetbrains/mps/openapi/editor/cells/EditorCell;" />
      <node id="3978364766705456161" at="95,0,105,0" concept="4" trace="createConstant_83li2n_c0#()Ljetbrains/mps/openapi/editor/cells/EditorCell;" />
      <scope id="3978364766705449819" at="34,26,35,18" />
      <scope id="3978364766705449819" at="38,39,39,39" />
      <scope id="3978364766705449819" at="67,124,68,49" />
      <scope id="3978364766705449819" at="76,118,77,388" />
      <scope id="3978364766705449819" at="79,41,80,41" />
      <scope id="3978364766705449819" at="91,40,92,31" />
      <scope id="3978364766705449819" at="27,101,29,18" />
      <scope id="3978364766705449819" at="62,48,64,33">
        <var name="provider" id="3978364766705449819" />
      </scope>
      <scope id="3978364766705449819" at="38,0,41,0" />
      <scope id="3978364766705449819" at="67,0,70,0">
        <var name="containmentLink" id="3978364766705449819" />
        <var name="context" id="3978364766705449819" />
        <var name="ownerNode" id="3978364766705449819" />
      </scope>
      <scope id="3978364766705449819" at="70,55,73,24">
        <var name="editorCell" id="3978364766705449819" />
      </scope>
      <scope id="3978364766705449819" at="91,0,94,0" />
      <scope id="3978364766705449819" at="27,0,31,0">
        <var name="context" id="3978364766705449819" />
        <var name="node" id="3978364766705449819" />
      </scope>
      <scope id="3978364766705449819" at="62,0,66,0" />
      <scope id="3978364766705449819" at="32,0,37,0" />
      <scope id="3978364766705449819" at="70,0,75,0">
        <var name="child" id="3978364766705449819" />
      </scope>
      <scope id="3978364766705449819" at="84,44,89,24">
        <var name="editorCell" id="3978364766705449819" />
      </scope>
      <scope id="3978364766705449819" at="75,70,81,7" />
      <scope id="3978364766705449819" at="42,50,50,22">
        <var name="editorCell" id="3978364766705449819" />
      </scope>
      <scope id="3978364766705456162" at="52,49,60,22">
        <var name="editorCell" id="3978364766705456162" />
        <var name="style" id="3978364766705456162" />
      </scope>
      <scope id="3978364766705449819" at="75,0,83,0">
        <var name="child" id="3978364766705449819" />
        <var name="editorCell" id="3978364766705449819" />
      </scope>
      <scope id="3978364766705449819" at="83,0,91,0" />
      <scope id="3978364766705456161" at="95,49,103,22">
        <var name="editorCell" id="3978364766705456161" />
        <var name="style" id="3978364766705456161" />
      </scope>
      <scope id="3978364766705449819" at="42,0,52,0" />
      <scope id="3978364766705456162" at="52,0,62,0" />
      <scope id="3978364766705456161" at="95,0,105,0" />
      <unit id="3978364766705449819" at="66,0,95,0" name="jetbrains.mps.samples.lambdaCalculus.editor.ParenthesisExpression_EditorBuilder_a$expressionSingleRoleHandler_83li2n_b0" />
      <unit id="3978364766705449819" at="23,0,106,0" name="jetbrains.mps.samples.lambdaCalculus.editor.ParenthesisExpression_EditorBuilder_a" />
    </file>
  </root>
  <root nodeRef="r:293510ad-7298-4276-86d7-1873781733f1(jetbrains.mps.samples.lambdaCalculus.editor)/4022026349914762683">
    <file name="LambdaAbstraction_Editor.java">
      <node id="4022026349914762683" at="11,79,12,83" concept="6" />
      <node id="4022026349914762683" at="11,0,14,0" concept="4" trace="createEditorCell#(Ljetbrains/mps/openapi/editor/EditorContext;Lorg/jetbrains/mps/openapi/model/SNode;)Ljetbrains/mps/openapi/editor/cells/EditorCell;" />
      <scope id="4022026349914762683" at="11,79,12,83" />
      <scope id="4022026349914762683" at="11,0,14,0">
        <var name="editorContext" id="4022026349914762683" />
        <var name="node" id="4022026349914762683" />
      </scope>
      <unit id="4022026349914762683" at="10,0,15,0" name="jetbrains.mps.samples.lambdaCalculus.editor.LambdaAbstraction_Editor" />
    </file>
    <file name="LambdaAbstraction_EditorBuilder_a.java">
      <node id="4022026349914762683" at="33,97,34,19" concept="10" />
      <node id="4022026349914762683" at="34,19,35,18" concept="1" />
      <node id="4022026349914762683" at="40,26,41,18" concept="6" />
      <node id="4022026349914762683" at="44,39,45,39" concept="6" />
      <node id="4022026349914762683" at="48,50,49,103" concept="5" />
      <node id="4022026349914762683" at="49,103,50,48" concept="1" />
      <node id="4022026349914762683" at="50,48,51,28" concept="1" />
      <node id="4022026349914762683" at="51,28,52,65" concept="1" />
      <node id="4022026349914762683" at="52,65,53,59" concept="1" />
      <node id="4022026349914762683" at="53,59,54,57" concept="1" />
      <node id="4022026349914762683" at="54,57,55,56" concept="1" />
      <node id="4022026349914762683" at="55,56,56,57" concept="1" />
      <node id="4022026349914762683" at="56,57,57,22" concept="6" />
      <node id="4022026349914762683" at="59,51,60,103" concept="5" />
      <node id="4022026349914762683" at="60,103,61,49" concept="1" />
      <node id="4022026349914762683" at="61,49,62,34" concept="5" />
      <node id="4022026349914762683" at="62,34,63,48" concept="1" />
      <node id="4022026349914762683" at="63,48,64,40" concept="1" />
      <node id="4022026349914762683" at="64,40,65,88" concept="1" />
      <node id="4022026349914762683" at="65,88,66,58" concept="1" />
      <node id="4022026349914762683" at="66,58,67,61" concept="1" />
      <node id="4022026349914762683" at="67,61,68,58" concept="1" />
      <node id="4022026349914762683" at="68,58,69,22" concept="6" />
      <node id="4516885200389604389" at="71,50,72,95" concept="5" />
      <node id="4516885200389604389" at="72,95,73,48" concept="1" />
      <node id="4516885200389604389" at="73,48,74,34" concept="5" />
      <node id="4516885200389604389" at="74,34,75,55" concept="1" />
      <node id="4516885200389604389" at="75,55,76,40" concept="1" />
      <node id="4516885200389604389" at="76,40,77,34" concept="1" />
      <node id="4516885200389604389" at="77,34,78,22" concept="6" />
      <node id="4022026349914762683" at="80,53,81,147" concept="5" />
      <node id="4022026349914762683" at="81,147,82,91" concept="5" />
      <node id="4022026349914762683" at="82,91,83,49" concept="1" />
      <node id="4022026349914762683" at="83,49,84,34" concept="5" />
      <node id="4022026349914762683" at="84,34,85,55" concept="1" />
      <node id="4022026349914762683" at="85,55,86,40" concept="1" />
      <node id="4022026349914762683" at="86,40,87,49" concept="1" />
      <node id="4022026349914762683" at="87,49,88,22" concept="6" />
      <node id="4022026349914762683" at="91,101,92,50" concept="10" />
      <node id="4022026349914762683" at="94,66,95,93" concept="6" />
      <node id="4022026349914762683" at="97,57,98,65" concept="5" />
      <node id="4022026349914762683" at="98,65,99,58" concept="1" />
      <node id="4022026349914762683" at="99,58,100,25" concept="6" />
      <node id="4022026349914762683" at="102,41,103,34" concept="5" />
      <node id="4022026349914762683" at="103,34,104,42" concept="1" />
      <node id="4022026349914762683" at="104,42,105,49" concept="1" />
      <node id="4022026349914762683" at="105,49,106,23" concept="6" />
      <node id="4022026349914762683" at="109,96,110,134" concept="1" />
      <node id="4022026349914762683" at="111,34,112,142" concept="1" />
      <node id="4022026349914762683" at="112,142,113,146" concept="1" />
      <node id="4022026349914762683" at="115,122,116,397" concept="1" />
      <node id="4893140657702063695" at="121,50,122,94" concept="5" />
      <node id="4893140657702063695" at="122,94,123,48" concept="1" />
      <node id="4893140657702063695" at="123,48,124,34" concept="5" />
      <node id="4893140657702063695" at="124,34,125,54" concept="1" />
      <node id="4893140657702063695" at="125,54,126,40" concept="1" />
      <node id="4893140657702063695" at="126,40,127,88" concept="1" />
      <node id="4893140657702063695" at="127,88,128,34" concept="1" />
      <node id="4893140657702063695" at="128,34,129,22" concept="6" />
      <node id="720459392342066757" at="131,49,132,94" concept="5" />
      <node id="720459392342066757" at="132,94,133,47" concept="1" />
      <node id="720459392342066757" at="133,47,134,34" concept="5" />
      <node id="720459392342066757" at="134,34,135,55" concept="1" />
      <node id="720459392342066757" at="135,55,136,65" concept="1" />
      <node id="720459392342066757" at="136,65,137,40" concept="1" />
      <node id="720459392342066757" at="137,40,138,34" concept="1" />
      <node id="720459392342066757" at="138,34,139,22" concept="6" />
      <node id="4022026349914762683" at="141,48,142,267" concept="5" />
      <node id="4022026349914762683" at="142,267,143,33" concept="6" />
      <node id="4022026349914762683" at="146,118,147,49" concept="10" />
      <node id="4022026349914762683" at="149,55,150,59" concept="5" />
      <node id="4022026349914762683" at="150,59,151,41" concept="1" />
      <node id="4022026349914762683" at="151,41,152,24" concept="6" />
      <node id="4022026349914762683" at="155,118,156,382" concept="1" />
      <node id="4022026349914762683" at="158,41,159,35" concept="1" />
      <node id="4022026349914762683" at="163,44,164,54" concept="5" />
      <node id="4022026349914762683" at="164,54,165,41" concept="1" />
      <node id="4022026349914762683" at="165,41,166,0" concept="8" />
      <node id="4022026349914762683" at="166,0,167,40" concept="1" />
      <node id="4022026349914762683" at="167,40,168,24" concept="6" />
      <node id="4022026349914762683" at="170,40,171,25" concept="6" />
      <node id="4893140657702063698" at="174,49,175,94" concept="5" />
      <node id="4893140657702063698" at="175,94,176,47" concept="1" />
      <node id="4893140657702063698" at="176,47,177,34" concept="5" />
      <node id="4893140657702063698" at="177,34,178,65" concept="1" />
      <node id="4893140657702063698" at="178,65,179,54" concept="1" />
      <node id="4893140657702063698" at="179,54,180,40" concept="1" />
      <node id="4893140657702063698" at="180,40,181,34" concept="1" />
      <node id="4893140657702063698" at="181,34,182,22" concept="6" />
      <node id="4022026349914762683" at="30,0,32,0" concept="2" trace="myNode" />
      <node id="4022026349914762683" at="44,0,47,0" concept="4" trace="createCell#()Ljetbrains/mps/openapi/editor/cells/EditorCell;" />
      <node id="4022026349914762683" at="91,0,94,0" concept="0" trace="variableListHandler_w093uu_b0a#(Lorg/jetbrains/mps/openapi/model/SNode;Ljava/lang/String;Ljetbrains/mps/openapi/editor/EditorContext;)V" />
      <node id="4022026349914762683" at="94,0,97,0" concept="4" trace="createNodeToInsert#(Ljetbrains/mps/openapi/editor/EditorContext;)Lorg/jetbrains/mps/openapi/model/SNode;" />
      <node id="4022026349914762683" at="114,9,117,9" concept="3" />
      <node id="4022026349914762683" at="146,0,149,0" concept="0" trace="bodySingleRoleHandler_w093uu_c0#(Lorg/jetbrains/mps/openapi/model/SNode;Lorg/jetbrains/mps/openapi/language/SContainmentLink;Ljetbrains/mps/openapi/editor/EditorContext;)V" />
      <node id="4022026349914762683" at="154,70,157,7" concept="3" />
      <node id="4022026349914762683" at="157,7,160,7" concept="3" />
      <node id="4022026349914762683" at="170,0,173,0" concept="4" trace="getNoTargetText#()Ljava/lang/String;" />
      <node id="4022026349914762683" at="33,0,37,0" concept="0" trace="LambdaAbstraction_EditorBuilder_a#(Ljetbrains/mps/openapi/editor/EditorContext;Lorg/jetbrains/mps/openapi/model/SNode;)V" />
      <node id="4022026349914762683" at="110,134,114,9" concept="3" />
      <node id="4022026349914762683" at="141,0,145,0" concept="4" trace="createRefNode_w093uu_c0#()Ljetbrains/mps/openapi/editor/cells/EditorCell;" />
      <node id="4022026349914762683" at="38,0,43,0" concept="4" trace="getNode#()Lorg/jetbrains/mps/openapi/model/SNode;" />
      <node id="4022026349914762683" at="97,0,102,0" concept="4" trace="createNodeCell#(Lorg/jetbrains/mps/openapi/model/SNode;)Ljetbrains/mps/openapi/editor/cells/EditorCell;" />
      <node id="4022026349914762683" at="149,0,154,0" concept="4" trace="createChildCell#(Lorg/jetbrains/mps/openapi/model/SNode;)Ljetbrains/mps/openapi/editor/cells/EditorCell;" />
      <node id="4022026349914762683" at="102,0,108,0" concept="4" trace="createEmptyCell#()Ljetbrains/mps/openapi/editor/cells/EditorCell;" />
      <node id="4022026349914762683" at="154,0,162,0" concept="4" trace="installCellInfo#(Lorg/jetbrains/mps/openapi/model/SNode;Ljetbrains/mps/openapi/editor/cells/EditorCell;)V" />
      <node id="4022026349914762683" at="162,0,170,0" concept="4" trace="createEmptyCell#()Ljetbrains/mps/openapi/editor/cells/EditorCell;" />
      <node id="4516885200389604389" at="71,0,80,0" concept="4" trace="createConstant_w093uu_a0a#()Ljetbrains/mps/openapi/editor/cells/EditorCell;" />
      <node id="4022026349914762683" at="80,0,90,0" concept="4" trace="createRefNodeList_w093uu_b0a#()Ljetbrains/mps/openapi/editor/cells/EditorCell;" />
      <node id="4022026349914762683" at="108,86,118,7" concept="3" />
      <node id="4893140657702063695" at="121,0,131,0" concept="4" trace="createConstant_w093uu_c0a#()Ljetbrains/mps/openapi/editor/cells/EditorCell;" />
      <node id="720459392342066757" at="131,0,141,0" concept="4" trace="createConstant_w093uu_b0#()Ljetbrains/mps/openapi/editor/cells/EditorCell;" />
      <node id="4893140657702063698" at="174,0,184,0" concept="4" trace="createConstant_w093uu_d0#()Ljetbrains/mps/openapi/editor/cells/EditorCell;" />
      <node id="4022026349914762683" at="48,0,59,0" concept="4" trace="createCollection_w093uu_a#()Ljetbrains/mps/openapi/editor/cells/EditorCell;" />
      <node id="4022026349914762683" at="59,0,71,0" concept="4" trace="createCollection_w093uu_a0#()Ljetbrains/mps/openapi/editor/cells/EditorCell;" />
      <node id="4022026349914762683" at="108,0,120,0" concept="4" trace="installElementCellActions#(Lorg/jetbrains/mps/openapi/model/SNode;Ljetbrains/mps/openapi/editor/cells/EditorCell;)V" />
      <scope id="4022026349914762683" at="40,26,41,18" />
      <scope id="4022026349914762683" at="44,39,45,39" />
      <scope id="4022026349914762683" at="91,101,92,50" />
      <scope id="4022026349914762683" at="94,66,95,93" />
      <scope id="4022026349914762683" at="115,122,116,397" />
      <scope id="4022026349914762683" at="146,118,147,49" />
      <scope id="4022026349914762683" at="155,118,156,382" />
      <scope id="4022026349914762683" at="158,41,159,35" />
      <scope id="4022026349914762683" at="170,40,171,25" />
      <scope id="4022026349914762683" at="33,97,35,18" />
      <scope id="4022026349914762683" at="111,34,113,146" />
      <scope id="4022026349914762683" at="141,48,143,33">
        <var name="provider" id="4022026349914762683" />
      </scope>
      <scope id="4022026349914762683" at="44,0,47,0" />
      <scope id="4022026349914762683" at="91,0,94,0">
        <var name="childRole" id="4022026349914762683" />
        <var name="context" id="4022026349914762683" />
        <var name="ownerNode" id="4022026349914762683" />
      </scope>
      <scope id="4022026349914762683" at="94,0,97,0">
        <var name="editorContext" id="4022026349914762683" />
      </scope>
      <scope id="4022026349914762683" at="97,57,100,25">
        <var name="elementCell" id="4022026349914762683" />
      </scope>
      <scope id="4022026349914762683" at="146,0,149,0">
        <var name="containmentLink" id="4022026349914762683" />
        <var name="context" id="4022026349914762683" />
        <var name="ownerNode" id="4022026349914762683" />
      </scope>
      <scope id="4022026349914762683" at="149,55,152,24">
        <var name="editorCell" id="4022026349914762683" />
      </scope>
      <scope id="4022026349914762683" at="170,0,173,0" />
      <scope id="4022026349914762683" at="33,0,37,0">
        <var name="context" id="4022026349914762683" />
        <var name="node" id="4022026349914762683" />
      </scope>
      <scope id="4022026349914762683" at="102,41,106,23">
        <var name="emptyCell" id="4022026349914762683" />
      </scope>
      <scope id="4022026349914762683" at="141,0,145,0" />
      <scope id="4022026349914762683" at="38,0,43,0" />
      <scope id="4022026349914762683" at="97,0,102,0">
        <var name="elementNode" id="4022026349914762683" />
      </scope>
      <scope id="4022026349914762683" at="149,0,154,0">
        <var name="child" id="4022026349914762683" />
      </scope>
      <scope id="4022026349914762683" at="163,44,168,24">
        <var name="editorCell" id="4022026349914762683" />
      </scope>
      <scope id="4022026349914762683" at="102,0,108,0" />
      <scope id="4022026349914762683" at="154,70,160,7" />
      <scope id="4516885200389604389" at="71,50,78,22">
        <var name="editorCell" id="4516885200389604389" />
        <var name="style" id="4516885200389604389" />
      </scope>
      <scope id="4022026349914762683" at="80,53,88,22">
        <var name="editorCell" id="4022026349914762683" />
        <var name="handler" id="4022026349914762683" />
        <var name="style" id="4022026349914762683" />
      </scope>
      <scope id="4022026349914762683" at="109,96,117,9" />
      <scope id="4893140657702063695" at="121,50,129,22">
        <var name="editorCell" id="4893140657702063695" />
        <var name="style" id="4893140657702063695" />
      </scope>
      <scope id="720459392342066757" at="131,49,139,22">
        <var name="editorCell" id="720459392342066757" />
        <var name="style" id="720459392342066757" />
      </scope>
      <scope id="4022026349914762683" at="154,0,162,0">
        <var name="child" id="4022026349914762683" />
        <var name="editorCell" id="4022026349914762683" />
      </scope>
      <scope id="4022026349914762683" at="162,0,170,0" />
      <scope id="4893140657702063698" at="174,49,182,22">
        <var name="editorCell" id="4893140657702063698" />
        <var name="style" id="4893140657702063698" />
      </scope>
      <scope id="4022026349914762683" at="48,50,57,22">
        <var name="editorCell" id="4022026349914762683" />
      </scope>
      <scope id="4516885200389604389" at="71,0,80,0" />
      <scope id="4022026349914762683" at="59,51,69,22">
        <var name="editorCell" id="4022026349914762683" />
        <var name="style" id="4022026349914762683" />
      </scope>
      <scope id="4022026349914762683" at="80,0,90,0" />
      <scope id="4022026349914762683" at="108,86,118,7" />
      <scope id="4893140657702063695" at="121,0,131,0" />
      <scope id="720459392342066757" at="131,0,141,0" />
      <scope id="4893140657702063698" at="174,0,184,0" />
      <scope id="4022026349914762683" at="48,0,59,0" />
      <scope id="4022026349914762683" at="59,0,71,0" />
      <scope id="4022026349914762683" at="108,0,120,0">
        <var name="elementCell" id="4022026349914762683" />
        <var name="elementNode" id="4022026349914762683" />
      </scope>
      <unit id="4022026349914762683" at="145,0,174,0" name="jetbrains.mps.samples.lambdaCalculus.editor.LambdaAbstraction_EditorBuilder_a$bodySingleRoleHandler_w093uu_c0" />
      <unit id="4022026349914762683" at="90,0,121,0" name="jetbrains.mps.samples.lambdaCalculus.editor.LambdaAbstraction_EditorBuilder_a$variableListHandler_w093uu_b0a" />
      <unit id="4022026349914762683" at="29,0,185,0" name="jetbrains.mps.samples.lambdaCalculus.editor.LambdaAbstraction_EditorBuilder_a" />
    </file>
  </root>
  <root nodeRef="r:293510ad-7298-4276-86d7-1873781733f1(jetbrains.mps.samples.lambdaCalculus.editor)/4022026349914762698">
    <file name="StringConstant_Editor.java">
<<<<<<< HEAD
      <node id="4022026349914762698" at="11,79,12,80" concept="6" />
      <node id="4022026349914762698" at="11,0,14,0" concept="4" trace="createEditorCell#(Ljetbrains/mps/openapi/editor/EditorContext;Lorg/jetbrains/mps/openapi/model/SNode;)Ljetbrains/mps/openapi/editor/cells/EditorCell;" />
      <scope id="4022026349914762698" at="11,79,12,80" />
      <scope id="4022026349914762698" at="11,0,14,0">
=======
      <node id="4022026349914762698" at="19,79,20,63" concept="6" />
      <node id="4022026349914762698" at="22,89,23,96" concept="5" />
      <node id="4022026349914762698" at="23,96,24,48" concept="1" />
      <node id="4022026349914762698" at="24,48,25,28" concept="1" />
      <node id="4022026349914762698" at="25,28,26,81" concept="1" />
      <node id="4022026349914762698" at="26,81,27,81" concept="1" />
      <node id="4022026349914762698" at="27,81,28,81" concept="1" />
      <node id="4022026349914762698" at="28,81,29,22" concept="6" />
      <node id="4022026349914762703" at="31,88,32,88" concept="5" />
      <node id="4022026349914762703" at="32,88,33,47" concept="1" />
      <node id="4022026349914762703" at="33,47,34,34" concept="5" />
      <node id="4022026349914762703" at="34,34,35,58" concept="1" />
      <node id="4022026349914762703" at="35,58,36,40" concept="1" />
      <node id="4022026349914762703" at="36,40,37,34" concept="1" />
      <node id="4022026349914762703" at="37,34,38,22" concept="6" />
      <node id="4022026349914762706" at="40,88,41,82" concept="5" />
      <node id="4022026349914762706" at="41,82,42,30" concept="1" />
      <node id="4022026349914762706" at="42,30,43,43" concept="1" />
      <node id="4022026349914762706" at="43,43,44,26" concept="5" />
      <node id="4022026349914762706" at="44,26,45,58" concept="1" />
      <node id="4022026349914762706" at="45,58,46,43" concept="1" />
      <node id="4022026349914762706" at="46,43,47,73" concept="1" />
      <node id="4022026349914762706" at="47,73,48,57" concept="5" />
      <node id="4022026349914762706" at="49,35,50,82" concept="5" />
      <node id="4022026349914762706" at="50,82,51,112" concept="6" />
      <node id="4022026349914762706" at="52,10,53,22" concept="6" />
      <node id="4022026349914762708" at="55,88,56,88" concept="5" />
      <node id="4022026349914762708" at="56,88,57,47" concept="1" />
      <node id="4022026349914762708" at="57,47,58,34" concept="5" />
      <node id="4022026349914762708" at="58,34,59,57" concept="1" />
      <node id="4022026349914762708" at="59,57,60,40" concept="1" />
      <node id="4022026349914762708" at="60,40,61,34" concept="1" />
      <node id="4022026349914762708" at="61,34,62,22" concept="6" />
      <node id="4022026349914762698" at="19,0,22,0" concept="4" trace="createEditorCell#(Ljetbrains/mps/openapi/editor/EditorContext;Lorg/jetbrains/mps/openapi/model/SNode;)Ljetbrains/mps/openapi/editor/cells/EditorCell;" />
      <node id="4022026349914762706" at="48,57,53,22" concept="3" />
      <node id="4022026349914762698" at="22,0,31,0" concept="4" trace="createCollection_yxgqvf_a#(Ljetbrains/mps/openapi/editor/EditorContext;Lorg/jetbrains/mps/openapi/model/SNode;)Ljetbrains/mps/openapi/editor/cells/EditorCell;" />
      <node id="4022026349914762703" at="31,0,40,0" concept="4" trace="createConstant_yxgqvf_a0#(Ljetbrains/mps/openapi/editor/EditorContext;Lorg/jetbrains/mps/openapi/model/SNode;)Ljetbrains/mps/openapi/editor/cells/EditorCell;" />
      <node id="4022026349914762708" at="55,0,64,0" concept="4" trace="createConstant_yxgqvf_c0#(Ljetbrains/mps/openapi/editor/EditorContext;Lorg/jetbrains/mps/openapi/model/SNode;)Ljetbrains/mps/openapi/editor/cells/EditorCell;" />
      <node id="4022026349914762706" at="40,0,55,0" concept="4" trace="createProperty_yxgqvf_b0#(Ljetbrains/mps/openapi/editor/EditorContext;Lorg/jetbrains/mps/openapi/model/SNode;)Ljetbrains/mps/openapi/editor/cells/EditorCell;" />
      <scope id="4022026349914762698" at="19,79,20,63" />
      <scope id="4022026349914762706" at="49,35,51,112">
        <var name="manager" id="4022026349914762706" />
      </scope>
      <scope id="4022026349914762698" at="19,0,22,0">
>>>>>>> bd830ede
        <var name="editorContext" id="4022026349914762698" />
        <var name="node" id="4022026349914762698" />
      </scope>
      <unit id="4022026349914762698" at="10,0,15,0" name="jetbrains.mps.samples.lambdaCalculus.editor.StringConstant_Editor" />
    </file>
    <file name="StringConstant_EditorBuilder_a.java">
      <node id="4022026349914762698" at="23,94,24,19" concept="10" />
      <node id="4022026349914762698" at="24,19,25,18" concept="1" />
      <node id="4022026349914762698" at="30,26,31,18" concept="6" />
      <node id="4022026349914762698" at="34,39,35,39" concept="6" />
      <node id="4022026349914762698" at="38,50,39,103" concept="5" />
      <node id="4022026349914762698" at="39,103,40,48" concept="1" />
      <node id="4022026349914762698" at="40,48,41,28" concept="1" />
      <node id="4022026349914762698" at="41,28,42,65" concept="1" />
      <node id="4022026349914762698" at="42,65,43,57" concept="1" />
      <node id="4022026349914762698" at="43,57,44,57" concept="1" />
      <node id="4022026349914762698" at="44,57,45,57" concept="1" />
      <node id="4022026349914762698" at="45,57,46,22" concept="6" />
      <node id="4022026349914762703" at="48,49,49,95" concept="5" />
      <node id="4022026349914762703" at="49,95,50,47" concept="1" />
      <node id="4022026349914762703" at="50,47,51,34" concept="5" />
      <node id="4022026349914762703" at="51,34,52,55" concept="1" />
      <node id="4022026349914762703" at="52,55,53,40" concept="1" />
      <node id="4022026349914762703" at="53,40,54,34" concept="1" />
      <node id="4022026349914762703" at="54,34,55,22" concept="6" />
      <node id="4022026349914762706" at="57,49,58,89" concept="5" />
      <node id="4022026349914762706" at="58,89,59,30" concept="1" />
      <node id="4022026349914762706" at="59,30,60,43" concept="1" />
      <node id="4022026349914762706" at="60,43,61,26" concept="5" />
      <node id="4022026349914762706" at="61,26,62,63" concept="1" />
      <node id="4022026349914762706" at="62,63,63,43" concept="1" />
      <node id="4022026349914762706" at="63,43,64,73" concept="1" />
      <node id="4022026349914762706" at="64,73,65,57" concept="5" />
      <node id="4022026349914762706" at="65,57,66,59" concept="5" />
      <node id="4022026349914762706" at="67,35,68,87" concept="5" />
      <node id="4022026349914762706" at="68,87,69,94" concept="6" />
      <node id="4022026349914762706" at="70,10,71,22" concept="6" />
      <node id="4022026349914762708" at="73,49,74,95" concept="5" />
      <node id="4022026349914762708" at="74,95,75,47" concept="1" />
      <node id="4022026349914762708" at="75,47,76,34" concept="5" />
      <node id="4022026349914762708" at="76,34,77,54" concept="1" />
      <node id="4022026349914762708" at="77,54,78,40" concept="1" />
      <node id="4022026349914762708" at="78,40,79,34" concept="1" />
      <node id="4022026349914762708" at="79,34,80,22" concept="6" />
      <node id="4022026349914762698" at="20,0,22,0" concept="2" trace="myNode" />
      <node id="4022026349914762698" at="34,0,37,0" concept="4" trace="createCell#()Ljetbrains/mps/openapi/editor/cells/EditorCell;" />
      <node id="4022026349914762698" at="23,0,27,0" concept="0" trace="StringConstant_EditorBuilder_a#(Ljetbrains/mps/openapi/editor/EditorContext;Lorg/jetbrains/mps/openapi/model/SNode;)V" />
      <node id="4022026349914762698" at="28,0,33,0" concept="4" trace="getNode#()Lorg/jetbrains/mps/openapi/model/SNode;" />
      <node id="4022026349914762706" at="66,59,71,22" concept="3" />
      <node id="4022026349914762703" at="48,0,57,0" concept="4" trace="createConstant_yxgqvf_a0#()Ljetbrains/mps/openapi/editor/cells/EditorCell;" />
      <node id="4022026349914762708" at="73,0,82,0" concept="4" trace="createConstant_yxgqvf_c0#()Ljetbrains/mps/openapi/editor/cells/EditorCell;" />
      <node id="4022026349914762698" at="38,0,48,0" concept="4" trace="createCollection_yxgqvf_a#()Ljetbrains/mps/openapi/editor/cells/EditorCell;" />
      <node id="4022026349914762706" at="57,0,73,0" concept="4" trace="createProperty_yxgqvf_b0#()Ljetbrains/mps/openapi/editor/cells/EditorCell;" />
      <scope id="4022026349914762698" at="30,26,31,18" />
      <scope id="4022026349914762698" at="34,39,35,39" />
      <scope id="4022026349914762698" at="23,94,25,18" />
      <scope id="4022026349914762706" at="67,35,69,94">
        <var name="manager" id="4022026349914762706" />
      </scope>
      <scope id="4022026349914762698" at="34,0,37,0" />
      <scope id="4022026349914762698" at="23,0,27,0">
        <var name="context" id="4022026349914762698" />
        <var name="node" id="4022026349914762698" />
      </scope>
      <scope id="4022026349914762698" at="28,0,33,0" />
      <scope id="4022026349914762703" at="48,49,55,22">
        <var name="editorCell" id="4022026349914762703" />
        <var name="style" id="4022026349914762703" />
      </scope>
<<<<<<< HEAD
      <scope id="4022026349914762708" at="73,49,80,22">
        <var name="editorCell" id="4022026349914762708" />
        <var name="style" id="4022026349914762708" />
      </scope>
      <scope id="4022026349914762698" at="38,50,46,22">
        <var name="editorCell" id="4022026349914762698" />
      </scope>
      <scope id="4022026349914762703" at="48,0,57,0" />
      <scope id="4022026349914762708" at="73,0,82,0" />
      <scope id="4022026349914762698" at="38,0,48,0" />
      <scope id="4022026349914762706" at="57,49,71,22">
=======
      <scope id="4022026349914762708" at="55,88,62,22">
        <var name="editorCell" id="4022026349914762708" />
        <var name="style" id="4022026349914762708" />
      </scope>
      <scope id="4022026349914762698" at="22,0,31,0">
        <var name="editorContext" id="4022026349914762698" />
        <var name="node" id="4022026349914762698" />
      </scope>
      <scope id="4022026349914762703" at="31,0,40,0">
        <var name="editorContext" id="4022026349914762703" />
        <var name="node" id="4022026349914762703" />
      </scope>
      <scope id="4022026349914762708" at="55,0,64,0">
        <var name="editorContext" id="4022026349914762708" />
        <var name="node" id="4022026349914762708" />
      </scope>
      <scope id="4022026349914762706" at="40,88,53,22">
>>>>>>> bd830ede
        <var name="attributeConcept" id="4022026349914762706" />
        <var name="editorCell" id="4022026349914762706" />
        <var name="provider" id="4022026349914762706" />
      </scope>
<<<<<<< HEAD
      <scope id="4022026349914762706" at="57,0,73,0" />
      <unit id="4022026349914762698" at="19,0,83,0" name="jetbrains.mps.samples.lambdaCalculus.editor.StringConstant_EditorBuilder_a" />
=======
      <scope id="4022026349914762706" at="40,0,55,0">
        <var name="editorContext" id="4022026349914762706" />
        <var name="node" id="4022026349914762706" />
      </scope>
      <unit id="4022026349914762698" at="18,0,65,0" name="jetbrains.mps.samples.lambdaCalculus.editor.StringConstant_Editor" />
>>>>>>> bd830ede
    </file>
  </root>
  <root nodeRef="r:293510ad-7298-4276-86d7-1873781733f1(jetbrains.mps.samples.lambdaCalculus.editor)/4022026349914762711">
    <file name="NumericConstant_Editor.java">
<<<<<<< HEAD
      <node id="4022026349914762711" at="11,79,12,81" concept="6" />
      <node id="4022026349914762711" at="11,0,14,0" concept="4" trace="createEditorCell#(Ljetbrains/mps/openapi/editor/EditorContext;Lorg/jetbrains/mps/openapi/model/SNode;)Ljetbrains/mps/openapi/editor/cells/EditorCell;" />
      <scope id="4022026349914762711" at="11,79,12,81" />
      <scope id="4022026349914762711" at="11,0,14,0">
=======
      <node id="4022026349914762711" at="15,79,16,63" concept="6" />
      <node id="4022026349914762711" at="18,89,19,96" concept="5" />
      <node id="4022026349914762711" at="19,96,20,48" concept="1" />
      <node id="4022026349914762711" at="20,48,21,28" concept="1" />
      <node id="4022026349914762711" at="21,28,22,81" concept="1" />
      <node id="4022026349914762711" at="22,81,23,22" concept="6" />
      <node id="4022026349914762716" at="25,88,26,82" concept="5" />
      <node id="4022026349914762716" at="26,82,27,30" concept="1" />
      <node id="4022026349914762716" at="27,30,28,43" concept="1" />
      <node id="4022026349914762716" at="28,43,29,26" concept="5" />
      <node id="4022026349914762716" at="29,26,30,58" concept="1" />
      <node id="4022026349914762716" at="30,58,31,43" concept="1" />
      <node id="4022026349914762716" at="31,43,32,73" concept="1" />
      <node id="4022026349914762716" at="32,73,33,57" concept="5" />
      <node id="4022026349914762716" at="34,35,35,82" concept="5" />
      <node id="4022026349914762716" at="35,82,36,112" concept="6" />
      <node id="4022026349914762716" at="37,10,38,22" concept="6" />
      <node id="4022026349914762711" at="15,0,18,0" concept="4" trace="createEditorCell#(Ljetbrains/mps/openapi/editor/EditorContext;Lorg/jetbrains/mps/openapi/model/SNode;)Ljetbrains/mps/openapi/editor/cells/EditorCell;" />
      <node id="4022026349914762716" at="33,57,38,22" concept="3" />
      <node id="4022026349914762711" at="18,0,25,0" concept="4" trace="createCollection_o1hcdp_a#(Ljetbrains/mps/openapi/editor/EditorContext;Lorg/jetbrains/mps/openapi/model/SNode;)Ljetbrains/mps/openapi/editor/cells/EditorCell;" />
      <node id="4022026349914762716" at="25,0,40,0" concept="4" trace="createProperty_o1hcdp_a0#(Ljetbrains/mps/openapi/editor/EditorContext;Lorg/jetbrains/mps/openapi/model/SNode;)Ljetbrains/mps/openapi/editor/cells/EditorCell;" />
      <scope id="4022026349914762711" at="15,79,16,63" />
      <scope id="4022026349914762716" at="34,35,36,112">
        <var name="manager" id="4022026349914762716" />
      </scope>
      <scope id="4022026349914762711" at="15,0,18,0">
>>>>>>> bd830ede
        <var name="editorContext" id="4022026349914762711" />
        <var name="node" id="4022026349914762711" />
      </scope>
      <unit id="4022026349914762711" at="10,0,15,0" name="jetbrains.mps.samples.lambdaCalculus.editor.NumericConstant_Editor" />
    </file>
    <file name="NumericConstant_EditorBuilder_a.java">
      <node id="4022026349914762711" at="19,95,20,19" concept="10" />
      <node id="4022026349914762711" at="20,19,21,18" concept="1" />
      <node id="4022026349914762711" at="26,26,27,18" concept="6" />
      <node id="4022026349914762711" at="30,39,31,39" concept="6" />
      <node id="4022026349914762711" at="34,50,35,103" concept="5" />
      <node id="4022026349914762711" at="35,103,36,48" concept="1" />
      <node id="4022026349914762711" at="36,48,37,28" concept="1" />
      <node id="4022026349914762711" at="37,28,38,65" concept="1" />
      <node id="4022026349914762711" at="38,65,39,57" concept="1" />
      <node id="4022026349914762711" at="39,57,40,22" concept="6" />
      <node id="4022026349914762716" at="42,49,43,89" concept="5" />
      <node id="4022026349914762716" at="43,89,44,30" concept="1" />
      <node id="4022026349914762716" at="44,30,45,43" concept="1" />
      <node id="4022026349914762716" at="45,43,46,26" concept="5" />
      <node id="4022026349914762716" at="46,26,47,63" concept="1" />
      <node id="4022026349914762716" at="47,63,48,43" concept="1" />
      <node id="4022026349914762716" at="48,43,49,73" concept="1" />
      <node id="4022026349914762716" at="49,73,50,57" concept="5" />
      <node id="4022026349914762716" at="50,57,51,59" concept="5" />
      <node id="4022026349914762716" at="52,35,53,87" concept="5" />
      <node id="4022026349914762716" at="53,87,54,94" concept="6" />
      <node id="4022026349914762716" at="55,10,56,22" concept="6" />
      <node id="4022026349914762711" at="16,0,18,0" concept="2" trace="myNode" />
      <node id="4022026349914762711" at="30,0,33,0" concept="4" trace="createCell#()Ljetbrains/mps/openapi/editor/cells/EditorCell;" />
      <node id="4022026349914762711" at="19,0,23,0" concept="0" trace="NumericConstant_EditorBuilder_a#(Ljetbrains/mps/openapi/editor/EditorContext;Lorg/jetbrains/mps/openapi/model/SNode;)V" />
      <node id="4022026349914762711" at="24,0,29,0" concept="4" trace="getNode#()Lorg/jetbrains/mps/openapi/model/SNode;" />
      <node id="4022026349914762716" at="51,59,56,22" concept="3" />
      <node id="4022026349914762711" at="34,0,42,0" concept="4" trace="createCollection_o1hcdp_a#()Ljetbrains/mps/openapi/editor/cells/EditorCell;" />
      <node id="4022026349914762716" at="42,0,58,0" concept="4" trace="createProperty_o1hcdp_a0#()Ljetbrains/mps/openapi/editor/cells/EditorCell;" />
      <scope id="4022026349914762711" at="26,26,27,18" />
      <scope id="4022026349914762711" at="30,39,31,39" />
      <scope id="4022026349914762711" at="19,95,21,18" />
      <scope id="4022026349914762716" at="52,35,54,94">
        <var name="manager" id="4022026349914762716" />
      </scope>
      <scope id="4022026349914762711" at="30,0,33,0" />
      <scope id="4022026349914762711" at="19,0,23,0">
        <var name="context" id="4022026349914762711" />
        <var name="node" id="4022026349914762711" />
      </scope>
<<<<<<< HEAD
      <scope id="4022026349914762711" at="24,0,29,0" />
      <scope id="4022026349914762711" at="34,50,40,22">
        <var name="editorCell" id="4022026349914762711" />
      </scope>
      <scope id="4022026349914762711" at="34,0,42,0" />
      <scope id="4022026349914762716" at="42,49,56,22">
=======
      <scope id="4022026349914762716" at="25,88,38,22">
>>>>>>> bd830ede
        <var name="attributeConcept" id="4022026349914762716" />
        <var name="editorCell" id="4022026349914762716" />
        <var name="provider" id="4022026349914762716" />
      </scope>
<<<<<<< HEAD
      <scope id="4022026349914762716" at="42,0,58,0" />
      <unit id="4022026349914762711" at="15,0,59,0" name="jetbrains.mps.samples.lambdaCalculus.editor.NumericConstant_EditorBuilder_a" />
=======
      <scope id="4022026349914762716" at="25,0,40,0">
        <var name="editorContext" id="4022026349914762716" />
        <var name="node" id="4022026349914762716" />
      </scope>
      <unit id="4022026349914762711" at="14,0,41,0" name="jetbrains.mps.samples.lambdaCalculus.editor.NumericConstant_Editor" />
>>>>>>> bd830ede
    </file>
  </root>
  <root nodeRef="r:293510ad-7298-4276-86d7-1873781733f1(jetbrains.mps.samples.lambdaCalculus.editor)/4022026349914894289">
    <file name="LambdaApplication_Editor.java">
      <node id="4022026349914894289" at="11,79,12,83" concept="6" />
      <node id="4022026349914894289" at="11,0,14,0" concept="4" trace="createEditorCell#(Ljetbrains/mps/openapi/editor/EditorContext;Lorg/jetbrains/mps/openapi/model/SNode;)Ljetbrains/mps/openapi/editor/cells/EditorCell;" />
      <scope id="4022026349914894289" at="11,79,12,83" />
      <scope id="4022026349914894289" at="11,0,14,0">
        <var name="editorContext" id="4022026349914894289" />
        <var name="node" id="4022026349914894289" />
      </scope>
      <unit id="4022026349914894289" at="10,0,15,0" name="jetbrains.mps.samples.lambdaCalculus.editor.LambdaApplication_Editor" />
    </file>
    <file name="LambdaApplication_EditorBuilder_a.java">
      <node id="4022026349914894289" at="33,97,34,19" concept="10" />
      <node id="4022026349914894289" at="34,19,35,18" concept="1" />
      <node id="4022026349914894289" at="40,26,41,18" concept="6" />
      <node id="4022026349914894289" at="44,39,45,39" concept="6" />
      <node id="4022026349914894289" at="48,50,49,103" concept="5" />
      <node id="4022026349914894289" at="49,103,50,48" concept="1" />
      <node id="4022026349914894289" at="50,48,51,28" concept="1" />
      <node id="4022026349914894289" at="51,28,52,65" concept="1" />
      <node id="4022026349914894289" at="52,65,53,56" concept="1" />
      <node id="4022026349914894289" at="53,56,54,57" concept="1" />
      <node id="4022026349914894289" at="54,57,55,60" concept="1" />
      <node id="4022026349914894289" at="55,60,56,57" concept="1" />
      <node id="4022026349914894289" at="56,57,57,22" concept="6" />
      <node id="4022026349914894289" at="59,48,60,275" concept="5" />
      <node id="4022026349914894289" at="60,275,61,33" concept="6" />
      <node id="4022026349914894289" at="64,122,65,49" concept="10" />
      <node id="4022026349914894289" at="67,55,68,59" concept="5" />
      <node id="4022026349914894289" at="68,59,69,41" concept="1" />
      <node id="4022026349914894289" at="69,41,70,24" concept="6" />
      <node id="4022026349914894289" at="73,118,74,386" concept="1" />
      <node id="4022026349914894289" at="76,41,77,39" concept="1" />
      <node id="4022026349914894289" at="78,7,79,36" concept="5" />
      <node id="4022026349914894289" at="79,36,80,57" concept="1" />
      <node id="4022026349914894289" at="80,57,81,42" concept="1" />
      <node id="4022026349914894289" at="84,44,85,54" concept="5" />
      <node id="4022026349914894289" at="85,54,86,45" concept="1" />
      <node id="4022026349914894289" at="86,45,87,0" concept="8" />
      <node id="4022026349914894289" at="87,0,88,40" concept="1" />
      <node id="4022026349914894289" at="88,40,89,24" concept="6" />
      <node id="4022026349914894289" at="91,40,92,29" concept="6" />
      <node id="247065157658991471" at="95,49,96,94" concept="5" />
      <node id="247065157658991471" at="96,94,97,47" concept="1" />
      <node id="247065157658991471" at="97,47,98,34" concept="5" />
      <node id="247065157658991471" at="98,34,99,55" concept="1" />
      <node id="247065157658991471" at="99,55,100,40" concept="1" />
      <node id="247065157658991471" at="100,40,101,88" concept="1" />
      <node id="247065157658991471" at="101,88,102,34" concept="1" />
      <node id="247065157658991471" at="102,34,103,22" concept="6" />
      <node id="4022026349914894289" at="105,52,106,146" concept="5" />
      <node id="4022026349914894289" at="106,146,107,91" concept="5" />
      <node id="4022026349914894289" at="107,91,108,49" concept="1" />
      <node id="4022026349914894289" at="108,49,109,34" concept="5" />
      <node id="4022026349914894289" at="109,34,110,54" concept="1" />
      <node id="4022026349914894289" at="110,54,111,40" concept="1" />
      <node id="4022026349914894289" at="111,40,112,49" concept="1" />
      <node id="4022026349914894289" at="112,49,113,22" concept="6" />
      <node id="4022026349914894289" at="116,100,117,50" concept="10" />
      <node id="4022026349914894289" at="119,66,120,93" concept="6" />
      <node id="4022026349914894289" at="122,57,123,65" concept="5" />
      <node id="4022026349914894289" at="123,65,124,58" concept="1" />
      <node id="4022026349914894289" at="124,58,125,25" concept="6" />
      <node id="4022026349914894289" at="127,41,128,34" concept="5" />
      <node id="4022026349914894289" at="128,34,129,42" concept="1" />
      <node id="4022026349914894289" at="129,42,130,49" concept="1" />
      <node id="4022026349914894289" at="130,49,131,23" concept="6" />
      <node id="4022026349914894289" at="134,96,135,134" concept="1" />
      <node id="4022026349914894289" at="136,34,137,142" concept="1" />
      <node id="4022026349914894289" at="137,142,138,146" concept="1" />
      <node id="4022026349914894289" at="140,122,141,397" concept="1" />
      <node id="4530871765544775092" at="146,49,147,94" concept="5" />
      <node id="4530871765544775092" at="147,94,148,47" concept="1" />
      <node id="4530871765544775092" at="148,47,149,34" concept="5" />
      <node id="4530871765544775092" at="149,34,150,54" concept="1" />
      <node id="4530871765544775092" at="150,54,151,40" concept="1" />
      <node id="4530871765544775092" at="151,40,152,88" concept="1" />
      <node id="4530871765544775092" at="152,88,153,34" concept="1" />
      <node id="4530871765544775092" at="153,34,154,22" concept="6" />
      <node id="4022026349914894289" at="30,0,32,0" concept="2" trace="myNode" />
      <node id="4022026349914894289" at="44,0,47,0" concept="4" trace="createCell#()Ljetbrains/mps/openapi/editor/cells/EditorCell;" />
      <node id="4022026349914894289" at="64,0,67,0" concept="0" trace="functionSingleRoleHandler_ppbi6p_a0#(Lorg/jetbrains/mps/openapi/model/SNode;Lorg/jetbrains/mps/openapi/language/SContainmentLink;Ljetbrains/mps/openapi/editor/EditorContext;)V" />
      <node id="4022026349914894289" at="72,70,75,7" concept="3" />
      <node id="4022026349914894289" at="75,7,78,7" concept="3" />
      <node id="4022026349914894289" at="91,0,94,0" concept="4" trace="getNoTargetText#()Ljava/lang/String;" />
      <node id="4022026349914894289" at="116,0,119,0" concept="0" trace="argumentListHandler_ppbi6p_c0#(Lorg/jetbrains/mps/openapi/model/SNode;Ljava/lang/String;Ljetbrains/mps/openapi/editor/EditorContext;)V" />
      <node id="4022026349914894289" at="119,0,122,0" concept="4" trace="createNodeToInsert#(Ljetbrains/mps/openapi/editor/EditorContext;)Lorg/jetbrains/mps/openapi/model/SNode;" />
      <node id="4022026349914894289" at="139,9,142,9" concept="3" />
      <node id="4022026349914894289" at="33,0,37,0" concept="0" trace="LambdaApplication_EditorBuilder_a#(Ljetbrains/mps/openapi/editor/EditorContext;Lorg/jetbrains/mps/openapi/model/SNode;)V" />
      <node id="4022026349914894289" at="59,0,63,0" concept="4" trace="createRefNode_ppbi6p_a0#()Ljetbrains/mps/openapi/editor/cells/EditorCell;" />
      <node id="4022026349914894289" at="135,134,139,9" concept="3" />
      <node id="4022026349914894289" at="38,0,43,0" concept="4" trace="getNode#()Lorg/jetbrains/mps/openapi/model/SNode;" />
      <node id="4022026349914894289" at="67,0,72,0" concept="4" trace="createChildCell#(Lorg/jetbrains/mps/openapi/model/SNode;)Ljetbrains/mps/openapi/editor/cells/EditorCell;" />
      <node id="4022026349914894289" at="122,0,127,0" concept="4" trace="createNodeCell#(Lorg/jetbrains/mps/openapi/model/SNode;)Ljetbrains/mps/openapi/editor/cells/EditorCell;" />
      <node id="4022026349914894289" at="127,0,133,0" concept="4" trace="createEmptyCell#()Ljetbrains/mps/openapi/editor/cells/EditorCell;" />
      <node id="4022026349914894289" at="83,0,91,0" concept="4" trace="createEmptyCell#()Ljetbrains/mps/openapi/editor/cells/EditorCell;" />
      <node id="247065157658991471" at="95,0,105,0" concept="4" trace="createConstant_ppbi6p_b0#()Ljetbrains/mps/openapi/editor/cells/EditorCell;" />
      <node id="4022026349914894289" at="105,0,115,0" concept="4" trace="createRefNodeList_ppbi6p_c0#()Ljetbrains/mps/openapi/editor/cells/EditorCell;" />
      <node id="4022026349914894289" at="133,86,143,7" concept="3" />
      <node id="4530871765544775092" at="146,0,156,0" concept="4" trace="createConstant_ppbi6p_d0#()Ljetbrains/mps/openapi/editor/cells/EditorCell;" />
      <node id="4022026349914894289" at="48,0,59,0" concept="4" trace="createCollection_ppbi6p_a#()Ljetbrains/mps/openapi/editor/cells/EditorCell;" />
      <node id="4022026349914894289" at="72,0,83,0" concept="4" trace="installCellInfo#(Lorg/jetbrains/mps/openapi/model/SNode;Ljetbrains/mps/openapi/editor/cells/EditorCell;)V" />
      <node id="4022026349914894289" at="133,0,145,0" concept="4" trace="installElementCellActions#(Lorg/jetbrains/mps/openapi/model/SNode;Ljetbrains/mps/openapi/editor/cells/EditorCell;)V" />
      <scope id="4022026349914894289" at="40,26,41,18" />
      <scope id="4022026349914894289" at="44,39,45,39" />
      <scope id="4022026349914894289" at="64,122,65,49" />
      <scope id="4022026349914894289" at="73,118,74,386" />
      <scope id="4022026349914894289" at="76,41,77,39" />
      <scope id="4022026349914894289" at="91,40,92,29" />
      <scope id="4022026349914894289" at="116,100,117,50" />
      <scope id="4022026349914894289" at="119,66,120,93" />
      <scope id="4022026349914894289" at="140,122,141,397" />
      <scope id="4022026349914894289" at="33,97,35,18" />
      <scope id="4022026349914894289" at="59,48,61,33">
        <var name="provider" id="4022026349914894289" />
      </scope>
      <scope id="4022026349914894289" at="136,34,138,146" />
      <scope id="4022026349914894289" at="44,0,47,0" />
      <scope id="4022026349914894289" at="64,0,67,0">
        <var name="containmentLink" id="4022026349914894289" />
        <var name="context" id="4022026349914894289" />
        <var name="ownerNode" id="4022026349914894289" />
      </scope>
      <scope id="4022026349914894289" at="67,55,70,24">
        <var name="editorCell" id="4022026349914894289" />
      </scope>
      <scope id="4022026349914894289" at="91,0,94,0" />
      <scope id="4022026349914894289" at="116,0,119,0">
        <var name="childRole" id="4022026349914894289" />
        <var name="context" id="4022026349914894289" />
        <var name="ownerNode" id="4022026349914894289" />
      </scope>
      <scope id="4022026349914894289" at="119,0,122,0">
        <var name="editorContext" id="4022026349914894289" />
      </scope>
      <scope id="4022026349914894289" at="122,57,125,25">
        <var name="elementCell" id="4022026349914894289" />
      </scope>
      <scope id="4022026349914894289" at="33,0,37,0">
        <var name="context" id="4022026349914894289" />
        <var name="node" id="4022026349914894289" />
      </scope>
      <scope id="4022026349914894289" at="59,0,63,0" />
      <scope id="4022026349914894289" at="127,41,131,23">
        <var name="emptyCell" id="4022026349914894289" />
      </scope>
      <scope id="4022026349914894289" at="38,0,43,0" />
      <scope id="4022026349914894289" at="67,0,72,0">
        <var name="child" id="4022026349914894289" />
      </scope>
      <scope id="4022026349914894289" at="84,44,89,24">
        <var name="editorCell" id="4022026349914894289" />
      </scope>
      <scope id="4022026349914894289" at="122,0,127,0">
        <var name="elementNode" id="4022026349914894289" />
      </scope>
      <scope id="4022026349914894289" at="127,0,133,0" />
      <scope id="4022026349914894289" at="83,0,91,0" />
      <scope id="247065157658991471" at="95,49,103,22">
        <var name="editorCell" id="247065157658991471" />
        <var name="style" id="247065157658991471" />
      </scope>
      <scope id="4022026349914894289" at="105,52,113,22">
        <var name="editorCell" id="4022026349914894289" />
        <var name="handler" id="4022026349914894289" />
        <var name="style" id="4022026349914894289" />
      </scope>
      <scope id="4022026349914894289" at="134,96,142,9" />
      <scope id="4530871765544775092" at="146,49,154,22">
        <var name="editorCell" id="4530871765544775092" />
        <var name="style" id="4530871765544775092" />
      </scope>
      <scope id="4022026349914894289" at="48,50,57,22">
        <var name="editorCell" id="4022026349914894289" />
      </scope>
      <scope id="4022026349914894289" at="72,70,81,42">
        <var name="style" id="4022026349914894289" />
      </scope>
      <scope id="247065157658991471" at="95,0,105,0" />
      <scope id="4022026349914894289" at="105,0,115,0" />
      <scope id="4022026349914894289" at="133,86,143,7" />
      <scope id="4530871765544775092" at="146,0,156,0" />
      <scope id="4022026349914894289" at="48,0,59,0" />
      <scope id="4022026349914894289" at="72,0,83,0">
        <var name="child" id="4022026349914894289" />
        <var name="editorCell" id="4022026349914894289" />
      </scope>
      <scope id="4022026349914894289" at="133,0,145,0">
        <var name="elementCell" id="4022026349914894289" />
        <var name="elementNode" id="4022026349914894289" />
      </scope>
      <unit id="4022026349914894289" at="115,0,146,0" name="jetbrains.mps.samples.lambdaCalculus.editor.LambdaApplication_EditorBuilder_a$argumentListHandler_ppbi6p_c0" />
      <unit id="4022026349914894289" at="63,0,95,0" name="jetbrains.mps.samples.lambdaCalculus.editor.LambdaApplication_EditorBuilder_a$functionSingleRoleHandler_ppbi6p_a0" />
      <unit id="4022026349914894289" at="29,0,157,0" name="jetbrains.mps.samples.lambdaCalculus.editor.LambdaApplication_EditorBuilder_a" />
    </file>
  </root>
  <root nodeRef="r:293510ad-7298-4276-86d7-1873781733f1(jetbrains.mps.samples.lambdaCalculus.editor)/4022026349915669387">
    <file name="Program_Editor.java">
<<<<<<< HEAD
      <node id="4022026349915669387" at="11,79,12,73" concept="6" />
      <node id="4022026349915669387" at="11,0,14,0" concept="4" trace="createEditorCell#(Ljetbrains/mps/openapi/editor/EditorContext;Lorg/jetbrains/mps/openapi/model/SNode;)Ljetbrains/mps/openapi/editor/cells/EditorCell;" />
      <scope id="4022026349915669387" at="11,79,12,73" />
      <scope id="4022026349915669387" at="11,0,14,0">
        <var name="editorContext" id="4022026349915669387" />
        <var name="node" id="4022026349915669387" />
      </scope>
      <unit id="4022026349915669387" at="10,0,15,0" name="jetbrains.mps.samples.lambdaCalculus.editor.Program_Editor" />
    </file>
    <file name="Program_EditorBuilder_a.java">
      <node id="4022026349915669387" at="30,87,31,19" concept="10" />
      <node id="4022026349915669387" at="31,19,32,18" concept="1" />
      <node id="4022026349915669387" at="37,26,38,18" concept="6" />
      <node id="4022026349915669387" at="41,39,42,39" concept="6" />
      <node id="4022026349915669387" at="45,50,46,103" concept="5" />
      <node id="4022026349915669387" at="46,103,47,48" concept="1" />
      <node id="4022026349915669387" at="47,48,48,28" concept="1" />
      <node id="4022026349915669387" at="48,28,49,65" concept="1" />
      <node id="4022026349915669387" at="49,65,50,57" concept="1" />
      <node id="4022026349915669387" at="50,57,51,57" concept="1" />
      <node id="4022026349915669387" at="51,57,52,56" concept="1" />
      <node id="4022026349915669387" at="52,56,53,22" concept="6" />
      <node id="4022026349915669405" at="55,49,56,100" concept="5" />
      <node id="4022026349915669405" at="56,100,57,47" concept="1" />
      <node id="4022026349915669405" at="57,47,58,34" concept="5" />
      <node id="4022026349915669405" at="58,34,59,63" concept="1" />
      <node id="4022026349915669405" at="59,63,60,40" concept="1" />
      <node id="4022026349915669405" at="60,40,61,34" concept="1" />
      <node id="4022026349915669405" at="61,34,62,22" concept="6" />
      <node id="4022026349915669406" at="64,49,65,89" concept="5" />
      <node id="4022026349915669406" at="65,89,66,29" concept="1" />
      <node id="4022026349915669406" at="66,29,67,42" concept="1" />
      <node id="4022026349915669406" at="67,42,68,26" concept="5" />
      <node id="4022026349915669406" at="68,26,69,63" concept="1" />
      <node id="4022026349915669406" at="69,63,70,42" concept="1" />
      <node id="4022026349915669406" at="70,42,71,34" concept="5" />
      <node id="4022026349915669406" at="71,34,72,60" concept="1" />
      <node id="4022026349915669406" at="72,60,73,40" concept="1" />
      <node id="4022026349915669406" at="73,40,74,73" concept="1" />
      <node id="4022026349915669406" at="74,73,75,57" concept="5" />
      <node id="4022026349915669406" at="75,57,76,59" concept="5" />
      <node id="4022026349915669406" at="77,35,78,87" concept="5" />
      <node id="4022026349915669406" at="78,87,79,94" concept="6" />
      <node id="4022026349915669406" at="80,10,81,22" concept="6" />
      <node id="4022026349915669387" at="83,48,84,269" concept="5" />
      <node id="4022026349915669387" at="84,269,85,33" concept="6" />
      <node id="4022026349915669387" at="88,124,89,49" concept="10" />
      <node id="4022026349915669387" at="91,55,92,59" concept="5" />
      <node id="4022026349915669387" at="92,59,93,41" concept="1" />
      <node id="4022026349915669387" at="93,41,94,24" concept="6" />
      <node id="4022026349915669387" at="97,118,98,388" concept="1" />
      <node id="4022026349915669387" at="100,41,101,41" concept="1" />
      <node id="4022026349915669387" at="102,7,103,36" concept="5" />
      <node id="4022026349915669387" at="103,36,104,62" concept="1" />
      <node id="4022026349915669387" at="104,62,105,42" concept="1" />
      <node id="4022026349915669387" at="108,44,109,54" concept="5" />
      <node id="4022026349915669387" at="109,54,110,47" concept="1" />
      <node id="4022026349915669387" at="110,47,111,0" concept="8" />
      <node id="4022026349915669387" at="111,0,112,40" concept="1" />
      <node id="4022026349915669387" at="112,40,113,24" concept="6" />
      <node id="4022026349915669387" at="115,40,116,31" concept="6" />
      <node id="4022026349915669387" at="27,0,29,0" concept="2" trace="myNode" />
      <node id="4022026349915669387" at="41,0,44,0" concept="4" trace="createCell#()Ljetbrains/mps/openapi/editor/cells/EditorCell;" />
      <node id="4022026349915669387" at="88,0,91,0" concept="0" trace="expressionSingleRoleHandler_c7xntw_c0#(Lorg/jetbrains/mps/openapi/model/SNode;Lorg/jetbrains/mps/openapi/language/SContainmentLink;Ljetbrains/mps/openapi/editor/EditorContext;)V" />
      <node id="4022026349915669387" at="96,70,99,7" concept="3" />
      <node id="4022026349915669387" at="99,7,102,7" concept="3" />
      <node id="4022026349915669387" at="115,0,118,0" concept="4" trace="getNoTargetText#()Ljava/lang/String;" />
      <node id="4022026349915669387" at="30,0,34,0" concept="0" trace="Program_EditorBuilder_a#(Ljetbrains/mps/openapi/editor/EditorContext;Lorg/jetbrains/mps/openapi/model/SNode;)V" />
      <node id="4022026349915669387" at="83,0,87,0" concept="4" trace="createRefNode_c7xntw_c0#()Ljetbrains/mps/openapi/editor/cells/EditorCell;" />
      <node id="4022026349915669387" at="35,0,40,0" concept="4" trace="getNode#()Lorg/jetbrains/mps/openapi/model/SNode;" />
      <node id="4022026349915669406" at="76,59,81,22" concept="3" />
      <node id="4022026349915669387" at="91,0,96,0" concept="4" trace="createChildCell#(Lorg/jetbrains/mps/openapi/model/SNode;)Ljetbrains/mps/openapi/editor/cells/EditorCell;" />
      <node id="4022026349915669387" at="107,0,115,0" concept="4" trace="createEmptyCell#()Ljetbrains/mps/openapi/editor/cells/EditorCell;" />
      <node id="4022026349915669405" at="55,0,64,0" concept="4" trace="createConstant_c7xntw_a0#()Ljetbrains/mps/openapi/editor/cells/EditorCell;" />
      <node id="4022026349915669387" at="45,0,55,0" concept="4" trace="createCollection_c7xntw_a#()Ljetbrains/mps/openapi/editor/cells/EditorCell;" />
      <node id="4022026349915669387" at="96,0,107,0" concept="4" trace="installCellInfo#(Lorg/jetbrains/mps/openapi/model/SNode;Ljetbrains/mps/openapi/editor/cells/EditorCell;)V" />
      <node id="4022026349915669406" at="64,0,83,0" concept="4" trace="createProperty_c7xntw_b0#()Ljetbrains/mps/openapi/editor/cells/EditorCell;" />
      <scope id="4022026349915669387" at="37,26,38,18" />
      <scope id="4022026349915669387" at="41,39,42,39" />
      <scope id="4022026349915669387" at="88,124,89,49" />
      <scope id="4022026349915669387" at="97,118,98,388" />
      <scope id="4022026349915669387" at="100,41,101,41" />
      <scope id="4022026349915669387" at="115,40,116,31" />
      <scope id="4022026349915669387" at="30,87,32,18" />
      <scope id="4022026349915669406" at="77,35,79,94">
        <var name="manager" id="4022026349915669406" />
      </scope>
      <scope id="4022026349915669387" at="83,48,85,33">
        <var name="provider" id="4022026349915669387" />
      </scope>
      <scope id="4022026349915669387" at="41,0,44,0" />
      <scope id="4022026349915669387" at="88,0,91,0">
=======
      <node id="4022026349915669387" at="26,79,27,63" concept="6" />
      <node id="4022026349915669387" at="29,89,30,96" concept="5" />
      <node id="4022026349915669387" at="30,96,31,48" concept="1" />
      <node id="4022026349915669387" at="31,48,32,28" concept="1" />
      <node id="4022026349915669387" at="32,28,33,81" concept="1" />
      <node id="4022026349915669387" at="33,81,34,81" concept="1" />
      <node id="4022026349915669387" at="34,81,35,80" concept="1" />
      <node id="4022026349915669387" at="35,80,36,22" concept="6" />
      <node id="4022026349915669405" at="38,88,39,93" concept="5" />
      <node id="4022026349915669405" at="39,93,40,47" concept="1" />
      <node id="4022026349915669405" at="40,47,41,34" concept="5" />
      <node id="4022026349915669405" at="41,34,42,66" concept="1" />
      <node id="4022026349915669405" at="42,66,43,40" concept="1" />
      <node id="4022026349915669405" at="43,40,44,34" concept="1" />
      <node id="4022026349915669405" at="44,34,45,22" concept="6" />
      <node id="4022026349915669406" at="47,88,48,82" concept="5" />
      <node id="4022026349915669406" at="48,82,49,29" concept="1" />
      <node id="4022026349915669406" at="49,29,50,42" concept="1" />
      <node id="4022026349915669406" at="50,42,51,26" concept="5" />
      <node id="4022026349915669406" at="51,26,52,58" concept="1" />
      <node id="4022026349915669406" at="52,58,53,42" concept="1" />
      <node id="4022026349915669406" at="53,42,54,34" concept="5" />
      <node id="4022026349915669406" at="54,34,55,63" concept="1" />
      <node id="4022026349915669406" at="55,63,56,40" concept="1" />
      <node id="4022026349915669406" at="56,40,57,73" concept="1" />
      <node id="4022026349915669406" at="57,73,58,57" concept="5" />
      <node id="4022026349915669406" at="59,35,60,82" concept="5" />
      <node id="4022026349915669406" at="60,82,61,112" concept="6" />
      <node id="4022026349915669406" at="62,10,63,22" concept="6" />
      <node id="4022026349915669387" at="65,87,66,253" concept="5" />
      <node id="4022026349915669387" at="66,253,67,33" concept="6" />
      <node id="4022026349915669387" at="70,124,71,49" concept="9" />
      <node id="4022026349915669387" at="73,55,74,59" concept="5" />
      <node id="4022026349915669387" at="74,59,75,41" concept="1" />
      <node id="4022026349915669387" at="75,41,76,24" concept="6" />
      <node id="4022026349915669387" at="79,118,80,386" concept="1" />
      <node id="4022026349915669387" at="82,41,83,41" concept="1" />
      <node id="4022026349915669387" at="84,7,85,36" concept="5" />
      <node id="4022026349915669387" at="85,36,86,31" concept="5" />
      <node id="4022026349915669387" at="86,31,87,52" concept="5" />
      <node id="4022026349915669387" at="87,52,88,65" concept="1" />
      <node id="4022026349915669387" at="88,65,89,42" concept="1" />
      <node id="4022026349915669387" at="92,44,93,54" concept="5" />
      <node id="4022026349915669387" at="93,54,94,47" concept="1" />
      <node id="4022026349915669387" at="94,47,95,0" concept="7" />
      <node id="4022026349915669387" at="95,0,96,40" concept="1" />
      <node id="4022026349915669387" at="96,40,97,24" concept="6" />
      <node id="4022026349915669387" at="99,40,100,31" concept="6" />
      <node id="4022026349915669387" at="26,0,29,0" concept="4" trace="createEditorCell#(Ljetbrains/mps/openapi/editor/EditorContext;Lorg/jetbrains/mps/openapi/model/SNode;)Ljetbrains/mps/openapi/editor/cells/EditorCell;" />
      <node id="4022026349915669387" at="70,0,73,0" concept="0" trace="expressionSingleRoleHandler_c7xntw_c0#(Lorg/jetbrains/mps/openapi/model/SNode;Lorg/jetbrains/mps/openapi/language/SContainmentLink;Ljetbrains/mps/openapi/editor/EditorContext;)V" />
      <node id="4022026349915669387" at="78,70,81,7" concept="3" />
      <node id="4022026349915669387" at="81,7,84,7" concept="3" />
      <node id="4022026349915669387" at="99,0,102,0" concept="4" trace="getNoTargetText#()Ljava/lang/String;" />
      <node id="4022026349915669387" at="65,0,69,0" concept="4" trace="createRefNode_c7xntw_c0#(Ljetbrains/mps/openapi/editor/EditorContext;Lorg/jetbrains/mps/openapi/model/SNode;)Ljetbrains/mps/openapi/editor/cells/EditorCell;" />
      <node id="4022026349915669406" at="58,57,63,22" concept="3" />
      <node id="4022026349915669387" at="73,0,78,0" concept="4" trace="createChildCell#(Lorg/jetbrains/mps/openapi/model/SNode;)Ljetbrains/mps/openapi/editor/cells/EditorCell;" />
      <node id="4022026349915669387" at="91,0,99,0" concept="4" trace="createEmptyCell#()Ljetbrains/mps/openapi/editor/cells/EditorCell;" />
      <node id="4022026349915669387" at="29,0,38,0" concept="4" trace="createCollection_c7xntw_a#(Ljetbrains/mps/openapi/editor/EditorContext;Lorg/jetbrains/mps/openapi/model/SNode;)Ljetbrains/mps/openapi/editor/cells/EditorCell;" />
      <node id="4022026349915669405" at="38,0,47,0" concept="4" trace="createConstant_c7xntw_a0#(Ljetbrains/mps/openapi/editor/EditorContext;Lorg/jetbrains/mps/openapi/model/SNode;)Ljetbrains/mps/openapi/editor/cells/EditorCell;" />
      <node id="4022026349915669387" at="78,0,91,0" concept="4" trace="installCellInfo#(Lorg/jetbrains/mps/openapi/model/SNode;Ljetbrains/mps/openapi/editor/cells/EditorCell;)V" />
      <node id="4022026349915669406" at="47,0,65,0" concept="4" trace="createProperty_c7xntw_b0#(Ljetbrains/mps/openapi/editor/EditorContext;Lorg/jetbrains/mps/openapi/model/SNode;)Ljetbrains/mps/openapi/editor/cells/EditorCell;" />
      <scope id="4022026349915669387" at="26,79,27,63" />
      <scope id="4022026349915669387" at="70,124,71,49" />
      <scope id="4022026349915669387" at="79,118,80,386" />
      <scope id="4022026349915669387" at="82,41,83,41" />
      <scope id="4022026349915669387" at="99,40,100,31" />
      <scope id="4022026349915669406" at="59,35,61,112">
        <var name="manager" id="4022026349915669406" />
      </scope>
      <scope id="4022026349915669387" at="65,87,67,33">
        <var name="provider" id="4022026349915669387" />
      </scope>
      <scope id="4022026349915669387" at="26,0,29,0">
        <var name="editorContext" id="4022026349915669387" />
        <var name="node" id="4022026349915669387" />
      </scope>
      <scope id="4022026349915669387" at="70,0,73,0">
>>>>>>> bd830ede
        <var name="containmentLink" id="4022026349915669387" />
        <var name="context" id="4022026349915669387" />
        <var name="ownerNode" id="4022026349915669387" />
      </scope>
<<<<<<< HEAD
      <scope id="4022026349915669387" at="91,55,94,24">
        <var name="editorCell" id="4022026349915669387" />
      </scope>
      <scope id="4022026349915669387" at="115,0,118,0" />
      <scope id="4022026349915669387" at="30,0,34,0">
        <var name="context" id="4022026349915669387" />
        <var name="node" id="4022026349915669387" />
      </scope>
      <scope id="4022026349915669387" at="83,0,87,0" />
      <scope id="4022026349915669387" at="35,0,40,0" />
      <scope id="4022026349915669387" at="91,0,96,0">
        <var name="child" id="4022026349915669387" />
      </scope>
      <scope id="4022026349915669387" at="108,44,113,24">
=======
      <scope id="4022026349915669387" at="73,55,76,24">
        <var name="editorCell" id="4022026349915669387" />
      </scope>
      <scope id="4022026349915669387" at="99,0,102,0" />
      <scope id="4022026349915669387" at="65,0,69,0">
        <var name="editorContext" id="4022026349915669387" />
        <var name="node" id="4022026349915669387" />
      </scope>
      <scope id="4022026349915669387" at="73,0,78,0">
        <var name="child" id="4022026349915669387" />
      </scope>
      <scope id="4022026349915669387" at="92,44,97,24">
>>>>>>> bd830ede
        <var name="editorCell" id="4022026349915669387" />
      </scope>
      <scope id="4022026349915669405" at="55,49,62,22">
        <var name="editorCell" id="4022026349915669405" />
        <var name="style" id="4022026349915669405" />
      </scope>
<<<<<<< HEAD
      <scope id="4022026349915669387" at="45,50,53,22">
        <var name="editorCell" id="4022026349915669387" />
      </scope>
      <scope id="4022026349915669387" at="107,0,115,0" />
      <scope id="4022026349915669405" at="55,0,64,0" />
      <scope id="4022026349915669387" at="96,70,105,42">
        <var name="style" id="4022026349915669387" />
      </scope>
      <scope id="4022026349915669387" at="45,0,55,0" />
      <scope id="4022026349915669387" at="96,0,107,0">
        <var name="child" id="4022026349915669387" />
        <var name="editorCell" id="4022026349915669387" />
      </scope>
      <scope id="4022026349915669406" at="64,49,81,22">
=======
      <scope id="4022026349915669387" at="91,0,99,0" />
      <scope id="4022026349915669387" at="29,0,38,0">
        <var name="editorContext" id="4022026349915669387" />
        <var name="node" id="4022026349915669387" />
      </scope>
      <scope id="4022026349915669405" at="38,0,47,0">
        <var name="editorContext" id="4022026349915669405" />
        <var name="node" id="4022026349915669405" />
      </scope>
      <scope id="4022026349915669387" at="78,70,89,42">
        <var name="editorContext" id="4022026349915669387" />
        <var name="node" id="4022026349915669387" />
        <var name="style" id="4022026349915669387" />
      </scope>
      <scope id="4022026349915669387" at="78,0,91,0">
        <var name="child" id="4022026349915669387" />
        <var name="editorCell" id="4022026349915669387" />
      </scope>
      <scope id="4022026349915669406" at="47,88,63,22">
>>>>>>> bd830ede
        <var name="attributeConcept" id="4022026349915669406" />
        <var name="editorCell" id="4022026349915669406" />
        <var name="provider" id="4022026349915669406" />
        <var name="style" id="4022026349915669406" />
      </scope>
<<<<<<< HEAD
      <scope id="4022026349915669406" at="64,0,83,0" />
      <unit id="4022026349915669387" at="87,0,119,0" name="jetbrains.mps.samples.lambdaCalculus.editor.Program_EditorBuilder_a$expressionSingleRoleHandler_c7xntw_c0" />
      <unit id="4022026349915669387" at="26,0,120,0" name="jetbrains.mps.samples.lambdaCalculus.editor.Program_EditorBuilder_a" />
=======
      <scope id="4022026349915669406" at="47,0,65,0">
        <var name="editorContext" id="4022026349915669406" />
        <var name="node" id="4022026349915669406" />
      </scope>
      <unit id="4022026349915669387" at="69,0,103,0" name="jetbrains.mps.samples.lambdaCalculus.editor.Program_Editor$expressionSingleRoleHandler_c7xntw_c0" />
      <unit id="4022026349915669387" at="25,0,104,0" name="jetbrains.mps.samples.lambdaCalculus.editor.Program_Editor" />
>>>>>>> bd830ede
    </file>
  </root>
  <root nodeRef="r:293510ad-7298-4276-86d7-1873781733f1(jetbrains.mps.samples.lambdaCalculus.editor)/4516885200389677659">
    <file name="Abstraction_Variable_actions.java">
      <node id="4516885200389677659" at="15,95,16,124" concept="1" />
      <node id="4516885200389677659" at="16,124,17,130" concept="1" />
      <node id="4516885200389677659" at="20,0,21,0" concept="2" trace="myNode" />
      <node id="4516885200389677659" at="21,60,22,25" concept="1" />
      <node id="4516885200389677659" at="24,54,25,56" concept="1" />
      <node id="4516885200389677674" at="27,75,28,182" concept="5" />
      <node id="4516885200389677680" at="28,182,29,53" concept="1" />
      <node id="4516885200389677659" at="33,0,34,0" concept="2" trace="myNode" />
      <node id="4516885200389677659" at="34,63,35,25" concept="1" />
      <node id="4516885200389677659" at="37,54,38,56" concept="1" />
      <node id="4516885200389677674" at="40,75,41,182" concept="5" />
      <node id="4516885200389677680" at="41,182,42,53" concept="1" />
      <node id="4516885200389677659" at="21,0,24,0" concept="0" trace="Abstraction_Variable_actions_DELETE#(Lorg/jetbrains/mps/openapi/model/SNode;)V" />
      <node id="4516885200389677659" at="24,0,27,0" concept="4" trace="execute#(Ljetbrains/mps/openapi/editor/EditorContext;)V" />
      <node id="4516885200389677659" at="34,0,37,0" concept="0" trace="Abstraction_Variable_actions_BACKSPACE#(Lorg/jetbrains/mps/openapi/model/SNode;)V" />
      <node id="4516885200389677659" at="37,0,40,0" concept="4" trace="execute#(Ljetbrains/mps/openapi/editor/EditorContext;)V" />
      <node id="4516885200389677659" at="15,0,19,0" concept="9" trace="setCellActions#(Ljetbrains/mps/openapi/editor/cells/EditorCell;Lorg/jetbrains/mps/openapi/model/SNode;Ljetbrains/mps/openapi/editor/EditorContext;)V" />
      <node id="4516885200389677659" at="27,0,31,0" concept="4" trace="execute_internal#(Ljetbrains/mps/openapi/editor/EditorContext;Lorg/jetbrains/mps/openapi/model/SNode;)V" />
      <node id="4516885200389677659" at="40,0,44,0" concept="4" trace="execute_internal#(Ljetbrains/mps/openapi/editor/EditorContext;Lorg/jetbrains/mps/openapi/model/SNode;)V" />
      <scope id="4516885200389677659" at="21,60,22,25" />
      <scope id="4516885200389677659" at="24,54,25,56" />
      <scope id="4516885200389677659" at="34,63,35,25" />
      <scope id="4516885200389677659" at="37,54,38,56" />
      <scope id="4516885200389677659" at="15,95,17,130" />
      <scope id="4516885200389677662" at="27,75,29,53">
        <var name="body" id="4516885200389677675" />
      </scope>
      <scope id="4516885200389677662" at="40,75,42,53">
        <var name="body" id="4516885200389677675" />
      </scope>
      <scope id="4516885200389677659" at="21,0,24,0">
        <var name="node" id="4516885200389677659" />
      </scope>
      <scope id="4516885200389677659" at="24,0,27,0">
        <var name="editorContext" id="4516885200389677659" />
      </scope>
      <scope id="4516885200389677659" at="34,0,37,0">
        <var name="node" id="4516885200389677659" />
      </scope>
      <scope id="4516885200389677659" at="37,0,40,0">
        <var name="editorContext" id="4516885200389677659" />
      </scope>
      <scope id="4516885200389677659" at="15,0,19,0">
        <var name="context" id="4516885200389677659" />
        <var name="editorCell" id="4516885200389677659" />
        <var name="node" id="4516885200389677659" />
      </scope>
      <scope id="4516885200389677659" at="27,0,31,0">
        <var name="editorContext" id="4516885200389677659" />
        <var name="node" id="4516885200389677659" />
      </scope>
      <scope id="4516885200389677659" at="40,0,44,0">
        <var name="editorContext" id="4516885200389677659" />
        <var name="node" id="4516885200389677659" />
      </scope>
      <unit id="4516885200389677659" at="19,0,32,0" name="jetbrains.mps.samples.lambdaCalculus.editor.Abstraction_Variable_actions$Abstraction_Variable_actions_DELETE" />
      <unit id="4516885200389677659" at="32,0,45,0" name="jetbrains.mps.samples.lambdaCalculus.editor.Abstraction_Variable_actions$Abstraction_Variable_actions_BACKSPACE" />
      <unit id="4516885200389677659" at="14,0,46,0" name="jetbrains.mps.samples.lambdaCalculus.editor.Abstraction_Variable_actions" />
    </file>
  </root>
  <root nodeRef="r:293510ad-7298-4276-86d7-1873781733f1(jetbrains.mps.samples.lambdaCalculus.editor)/4530871765544139483">
    <file name="NumberType_Editor.java">
      <node id="4530871765544139483" at="11,79,12,76" concept="6" />
      <node id="4530871765544139483" at="11,0,14,0" concept="4" trace="createEditorCell#(Ljetbrains/mps/openapi/editor/EditorContext;Lorg/jetbrains/mps/openapi/model/SNode;)Ljetbrains/mps/openapi/editor/cells/EditorCell;" />
      <scope id="4530871765544139483" at="11,79,12,76" />
      <scope id="4530871765544139483" at="11,0,14,0">
        <var name="editorContext" id="4530871765544139483" />
        <var name="node" id="4530871765544139483" />
      </scope>
      <unit id="4530871765544139483" at="10,0,15,0" name="jetbrains.mps.samples.lambdaCalculus.editor.NumberType_Editor" />
    </file>
    <file name="NumberType_EditorBuilder_a.java">
      <node id="4530871765544139483" at="17,90,18,19" concept="10" />
      <node id="4530871765544139483" at="18,19,19,18" concept="1" />
      <node id="4530871765544139483" at="24,26,25,18" concept="6" />
      <node id="4530871765544139483" at="28,39,29,39" concept="6" />
      <node id="4530871765544139483" at="32,50,33,103" concept="5" />
      <node id="4530871765544139483" at="33,103,34,48" concept="1" />
      <node id="4530871765544139483" at="34,48,35,28" concept="1" />
      <node id="4530871765544139483" at="35,28,36,65" concept="1" />
      <node id="4530871765544139483" at="36,65,37,57" concept="1" />
      <node id="4530871765544139483" at="37,57,38,22" concept="6" />
      <node id="4530871765544139488" at="40,49,41,99" concept="5" />
      <node id="4530871765544139488" at="41,99,42,47" concept="1" />
      <node id="4530871765544139488" at="42,47,43,34" concept="1" />
      <node id="4530871765544139488" at="43,34,44,22" concept="6" />
      <node id="4530871765544139483" at="14,0,16,0" concept="2" trace="myNode" />
      <node id="4530871765544139483" at="28,0,31,0" concept="4" trace="createCell#()Ljetbrains/mps/openapi/editor/cells/EditorCell;" />
      <node id="4530871765544139483" at="17,0,21,0" concept="0" trace="NumberType_EditorBuilder_a#(Ljetbrains/mps/openapi/editor/EditorContext;Lorg/jetbrains/mps/openapi/model/SNode;)V" />
      <node id="4530871765544139483" at="22,0,27,0" concept="4" trace="getNode#()Lorg/jetbrains/mps/openapi/model/SNode;" />
      <node id="4530871765544139488" at="40,0,46,0" concept="4" trace="createConstant_77ihs4_a0#()Ljetbrains/mps/openapi/editor/cells/EditorCell;" />
      <node id="4530871765544139483" at="32,0,40,0" concept="4" trace="createCollection_77ihs4_a#()Ljetbrains/mps/openapi/editor/cells/EditorCell;" />
      <scope id="4530871765544139483" at="24,26,25,18" />
      <scope id="4530871765544139483" at="28,39,29,39" />
      <scope id="4530871765544139483" at="17,90,19,18" />
      <scope id="4530871765544139483" at="28,0,31,0" />
      <scope id="4530871765544139483" at="17,0,21,0">
        <var name="context" id="4530871765544139483" />
        <var name="node" id="4530871765544139483" />
      </scope>
      <scope id="4530871765544139488" at="40,49,44,22">
        <var name="editorCell" id="4530871765544139488" />
      </scope>
      <scope id="4530871765544139483" at="22,0,27,0" />
      <scope id="4530871765544139483" at="32,50,38,22">
        <var name="editorCell" id="4530871765544139483" />
      </scope>
      <scope id="4530871765544139488" at="40,0,46,0" />
      <scope id="4530871765544139483" at="32,0,40,0" />
      <unit id="4530871765544139483" at="13,0,47,0" name="jetbrains.mps.samples.lambdaCalculus.editor.NumberType_EditorBuilder_a" />
    </file>
  </root>
  <root nodeRef="r:293510ad-7298-4276-86d7-1873781733f1(jetbrains.mps.samples.lambdaCalculus.editor)/4530871765544139490">
    <file name="StringType_Editor.java">
      <node id="4530871765544139490" at="11,79,12,76" concept="6" />
      <node id="4530871765544139490" at="11,0,14,0" concept="4" trace="createEditorCell#(Ljetbrains/mps/openapi/editor/EditorContext;Lorg/jetbrains/mps/openapi/model/SNode;)Ljetbrains/mps/openapi/editor/cells/EditorCell;" />
      <scope id="4530871765544139490" at="11,79,12,76" />
      <scope id="4530871765544139490" at="11,0,14,0">
        <var name="editorContext" id="4530871765544139490" />
        <var name="node" id="4530871765544139490" />
      </scope>
      <unit id="4530871765544139490" at="10,0,15,0" name="jetbrains.mps.samples.lambdaCalculus.editor.StringType_Editor" />
    </file>
    <file name="StringType_EditorBuilder_a.java">
      <node id="4530871765544139490" at="17,90,18,19" concept="10" />
      <node id="4530871765544139490" at="18,19,19,18" concept="1" />
      <node id="4530871765544139490" at="24,26,25,18" concept="6" />
      <node id="4530871765544139490" at="28,39,29,39" concept="6" />
      <node id="4530871765544139490" at="32,50,33,103" concept="5" />
      <node id="4530871765544139490" at="33,103,34,48" concept="1" />
      <node id="4530871765544139490" at="34,48,35,28" concept="1" />
      <node id="4530871765544139490" at="35,28,36,65" concept="1" />
      <node id="4530871765544139490" at="36,65,37,57" concept="1" />
      <node id="4530871765544139490" at="37,57,38,22" concept="6" />
      <node id="4530871765544139495" at="40,49,41,99" concept="5" />
      <node id="4530871765544139495" at="41,99,42,47" concept="1" />
      <node id="4530871765544139495" at="42,47,43,34" concept="1" />
      <node id="4530871765544139495" at="43,34,44,22" concept="6" />
      <node id="4530871765544139490" at="14,0,16,0" concept="2" trace="myNode" />
      <node id="4530871765544139490" at="28,0,31,0" concept="4" trace="createCell#()Ljetbrains/mps/openapi/editor/cells/EditorCell;" />
      <node id="4530871765544139490" at="17,0,21,0" concept="0" trace="StringType_EditorBuilder_a#(Ljetbrains/mps/openapi/editor/EditorContext;Lorg/jetbrains/mps/openapi/model/SNode;)V" />
      <node id="4530871765544139490" at="22,0,27,0" concept="4" trace="getNode#()Lorg/jetbrains/mps/openapi/model/SNode;" />
      <node id="4530871765544139495" at="40,0,46,0" concept="4" trace="createConstant_vcvxr4_a0#()Ljetbrains/mps/openapi/editor/cells/EditorCell;" />
      <node id="4530871765544139490" at="32,0,40,0" concept="4" trace="createCollection_vcvxr4_a#()Ljetbrains/mps/openapi/editor/cells/EditorCell;" />
      <scope id="4530871765544139490" at="24,26,25,18" />
      <scope id="4530871765544139490" at="28,39,29,39" />
      <scope id="4530871765544139490" at="17,90,19,18" />
      <scope id="4530871765544139490" at="28,0,31,0" />
      <scope id="4530871765544139490" at="17,0,21,0">
        <var name="context" id="4530871765544139490" />
        <var name="node" id="4530871765544139490" />
      </scope>
      <scope id="4530871765544139495" at="40,49,44,22">
        <var name="editorCell" id="4530871765544139495" />
      </scope>
      <scope id="4530871765544139490" at="22,0,27,0" />
      <scope id="4530871765544139490" at="32,50,38,22">
        <var name="editorCell" id="4530871765544139490" />
      </scope>
      <scope id="4530871765544139495" at="40,0,46,0" />
      <scope id="4530871765544139490" at="32,0,40,0" />
      <unit id="4530871765544139490" at="13,0,47,0" name="jetbrains.mps.samples.lambdaCalculus.editor.StringType_EditorBuilder_a" />
    </file>
  </root>
  <root nodeRef="r:293510ad-7298-4276-86d7-1873781733f1(jetbrains.mps.samples.lambdaCalculus.editor)/4530871765544139499">
    <file name="FunctionType_Editor.java">
      <node id="4530871765544139499" at="11,79,12,78" concept="6" />
      <node id="4530871765544139499" at="11,0,14,0" concept="4" trace="createEditorCell#(Ljetbrains/mps/openapi/editor/EditorContext;Lorg/jetbrains/mps/openapi/model/SNode;)Ljetbrains/mps/openapi/editor/cells/EditorCell;" />
      <scope id="4530871765544139499" at="11,79,12,78" />
      <scope id="4530871765544139499" at="11,0,14,0">
        <var name="editorContext" id="4530871765544139499" />
        <var name="node" id="4530871765544139499" />
      </scope>
      <unit id="4530871765544139499" at="10,0,15,0" name="jetbrains.mps.samples.lambdaCalculus.editor.FunctionType_Editor" />
    </file>
    <file name="FunctionType_EditorBuilder_a.java">
      <node id="4530871765544139499" at="24,92,25,19" concept="10" />
      <node id="4530871765544139499" at="25,19,26,18" concept="1" />
      <node id="4530871765544139499" at="31,26,32,18" concept="6" />
      <node id="4530871765544139499" at="35,39,36,39" concept="6" />
      <node id="4530871765544139499" at="39,50,40,103" concept="5" />
      <node id="4530871765544139499" at="40,103,41,48" concept="1" />
      <node id="4530871765544139499" at="41,48,42,28" concept="1" />
      <node id="4530871765544139499" at="42,28,43,65" concept="1" />
      <node id="4530871765544139499" at="43,65,44,56" concept="1" />
      <node id="4530871765544139499" at="44,56,45,57" concept="1" />
      <node id="4530871765544139499" at="45,57,46,56" concept="1" />
      <node id="4530871765544139499" at="46,56,47,22" concept="6" />
      <node id="4530871765544139499" at="49,48,50,266" concept="5" />
      <node id="4530871765544139499" at="50,266,51,33" concept="6" />
      <node id="4530871765544139499" at="54,120,55,49" concept="10" />
      <node id="4530871765544139499" at="57,55,58,59" concept="5" />
      <node id="4530871765544139499" at="58,59,59,41" concept="1" />
      <node id="4530871765544139499" at="59,41,60,24" concept="6" />
      <node id="4530871765544139499" at="63,118,64,384" concept="1" />
      <node id="4530871765544139499" at="66,41,67,37" concept="1" />
      <node id="4530871765544139499" at="71,44,72,54" concept="5" />
      <node id="4530871765544139499" at="72,54,73,43" concept="1" />
      <node id="4530871765544139499" at="73,43,74,0" concept="8" />
      <node id="4530871765544139499" at="74,0,75,40" concept="1" />
      <node id="4530871765544139499" at="75,40,76,24" concept="6" />
      <node id="4530871765544139499" at="78,40,79,27" concept="6" />
      <node id="4530871765544139507" at="82,49,83,95" concept="5" />
      <node id="4530871765544139507" at="83,95,84,47" concept="1" />
      <node id="4530871765544139507" at="84,47,85,34" concept="1" />
      <node id="4530871765544139507" at="85,34,86,22" concept="6" />
      <node id="4530871765544139499" at="88,48,89,264" concept="5" />
      <node id="4530871765544139499" at="89,264,90,33" concept="6" />
      <node id="4530871765544139499" at="93,119,94,49" concept="10" />
      <node id="4530871765544139499" at="96,55,97,59" concept="5" />
      <node id="4530871765544139499" at="97,59,98,41" concept="1" />
      <node id="4530871765544139499" at="98,41,99,24" concept="6" />
      <node id="4530871765544139499" at="102,118,103,383" concept="1" />
      <node id="4530871765544139499" at="105,41,106,36" concept="1" />
      <node id="4530871765544139499" at="110,44,111,54" concept="5" />
      <node id="4530871765544139499" at="111,54,112,42" concept="1" />
      <node id="4530871765544139499" at="112,42,113,0" concept="8" />
      <node id="4530871765544139499" at="113,0,114,40" concept="1" />
      <node id="4530871765544139499" at="114,40,115,24" concept="6" />
      <node id="4530871765544139499" at="117,40,118,26" concept="6" />
      <node id="4530871765544139499" at="21,0,23,0" concept="2" trace="myNode" />
      <node id="4530871765544139499" at="35,0,38,0" concept="4" trace="createCell#()Ljetbrains/mps/openapi/editor/cells/EditorCell;" />
      <node id="4530871765544139499" at="54,0,57,0" concept="0" trace="domainSingleRoleHandler_bqk3nx_a0#(Lorg/jetbrains/mps/openapi/model/SNode;Lorg/jetbrains/mps/openapi/language/SContainmentLink;Ljetbrains/mps/openapi/editor/EditorContext;)V" />
      <node id="4530871765544139499" at="62,70,65,7" concept="3" />
      <node id="4530871765544139499" at="65,7,68,7" concept="3" />
      <node id="4530871765544139499" at="78,0,81,0" concept="4" trace="getNoTargetText#()Ljava/lang/String;" />
      <node id="4530871765544139499" at="93,0,96,0" concept="0" trace="rangeSingleRoleHandler_bqk3nx_c0#(Lorg/jetbrains/mps/openapi/model/SNode;Lorg/jetbrains/mps/openapi/language/SContainmentLink;Ljetbrains/mps/openapi/editor/EditorContext;)V" />
      <node id="4530871765544139499" at="101,70,104,7" concept="3" />
      <node id="4530871765544139499" at="104,7,107,7" concept="3" />
      <node id="4530871765544139499" at="117,0,120,0" concept="4" trace="getNoTargetText#()Ljava/lang/String;" />
      <node id="4530871765544139499" at="24,0,28,0" concept="0" trace="FunctionType_EditorBuilder_a#(Ljetbrains/mps/openapi/editor/EditorContext;Lorg/jetbrains/mps/openapi/model/SNode;)V" />
      <node id="4530871765544139499" at="49,0,53,0" concept="4" trace="createRefNode_bqk3nx_a0#()Ljetbrains/mps/openapi/editor/cells/EditorCell;" />
      <node id="4530871765544139499" at="88,0,92,0" concept="4" trace="createRefNode_bqk3nx_c0#()Ljetbrains/mps/openapi/editor/cells/EditorCell;" />
      <node id="4530871765544139499" at="29,0,34,0" concept="4" trace="getNode#()Lorg/jetbrains/mps/openapi/model/SNode;" />
      <node id="4530871765544139499" at="57,0,62,0" concept="4" trace="createChildCell#(Lorg/jetbrains/mps/openapi/model/SNode;)Ljetbrains/mps/openapi/editor/cells/EditorCell;" />
      <node id="4530871765544139499" at="96,0,101,0" concept="4" trace="createChildCell#(Lorg/jetbrains/mps/openapi/model/SNode;)Ljetbrains/mps/openapi/editor/cells/EditorCell;" />
      <node id="4530871765544139507" at="82,0,88,0" concept="4" trace="createConstant_bqk3nx_b0#()Ljetbrains/mps/openapi/editor/cells/EditorCell;" />
      <node id="4530871765544139499" at="62,0,70,0" concept="4" trace="installCellInfo#(Lorg/jetbrains/mps/openapi/model/SNode;Ljetbrains/mps/openapi/editor/cells/EditorCell;)V" />
      <node id="4530871765544139499" at="70,0,78,0" concept="4" trace="createEmptyCell#()Ljetbrains/mps/openapi/editor/cells/EditorCell;" />
      <node id="4530871765544139499" at="101,0,109,0" concept="4" trace="installCellInfo#(Lorg/jetbrains/mps/openapi/model/SNode;Ljetbrains/mps/openapi/editor/cells/EditorCell;)V" />
      <node id="4530871765544139499" at="109,0,117,0" concept="4" trace="createEmptyCell#()Ljetbrains/mps/openapi/editor/cells/EditorCell;" />
      <node id="4530871765544139499" at="39,0,49,0" concept="4" trace="createCollection_bqk3nx_a#()Ljetbrains/mps/openapi/editor/cells/EditorCell;" />
      <scope id="4530871765544139499" at="31,26,32,18" />
      <scope id="4530871765544139499" at="35,39,36,39" />
      <scope id="4530871765544139499" at="54,120,55,49" />
      <scope id="4530871765544139499" at="63,118,64,384" />
      <scope id="4530871765544139499" at="66,41,67,37" />
      <scope id="4530871765544139499" at="78,40,79,27" />
      <scope id="4530871765544139499" at="93,119,94,49" />
      <scope id="4530871765544139499" at="102,118,103,383" />
      <scope id="4530871765544139499" at="105,41,106,36" />
      <scope id="4530871765544139499" at="117,40,118,26" />
      <scope id="4530871765544139499" at="24,92,26,18" />
      <scope id="4530871765544139499" at="49,48,51,33">
        <var name="provider" id="4530871765544139499" />
      </scope>
      <scope id="4530871765544139499" at="88,48,90,33">
        <var name="provider" id="4530871765544139499" />
      </scope>
      <scope id="4530871765544139499" at="35,0,38,0" />
      <scope id="4530871765544139499" at="54,0,57,0">
        <var name="containmentLink" id="4530871765544139499" />
        <var name="context" id="4530871765544139499" />
        <var name="ownerNode" id="4530871765544139499" />
      </scope>
      <scope id="4530871765544139499" at="57,55,60,24">
        <var name="editorCell" id="4530871765544139499" />
      </scope>
      <scope id="4530871765544139499" at="78,0,81,0" />
      <scope id="4530871765544139499" at="93,0,96,0">
        <var name="containmentLink" id="4530871765544139499" />
        <var name="context" id="4530871765544139499" />
        <var name="ownerNode" id="4530871765544139499" />
      </scope>
      <scope id="4530871765544139499" at="96,55,99,24">
        <var name="editorCell" id="4530871765544139499" />
      </scope>
      <scope id="4530871765544139499" at="117,0,120,0" />
      <scope id="4530871765544139499" at="24,0,28,0">
        <var name="context" id="4530871765544139499" />
        <var name="node" id="4530871765544139499" />
      </scope>
      <scope id="4530871765544139499" at="49,0,53,0" />
      <scope id="4530871765544139507" at="82,49,86,22">
        <var name="editorCell" id="4530871765544139507" />
      </scope>
      <scope id="4530871765544139499" at="88,0,92,0" />
      <scope id="4530871765544139499" at="29,0,34,0" />
      <scope id="4530871765544139499" at="57,0,62,0">
        <var name="child" id="4530871765544139499" />
      </scope>
      <scope id="4530871765544139499" at="71,44,76,24">
        <var name="editorCell" id="4530871765544139499" />
      </scope>
      <scope id="4530871765544139499" at="96,0,101,0">
        <var name="child" id="4530871765544139499" />
      </scope>
      <scope id="4530871765544139499" at="110,44,115,24">
        <var name="editorCell" id="4530871765544139499" />
      </scope>
      <scope id="4530871765544139499" at="62,70,68,7" />
      <scope id="4530871765544139507" at="82,0,88,0" />
      <scope id="4530871765544139499" at="101,70,107,7" />
      <scope id="4530871765544139499" at="39,50,47,22">
        <var name="editorCell" id="4530871765544139499" />
      </scope>
      <scope id="4530871765544139499" at="62,0,70,0">
        <var name="child" id="4530871765544139499" />
        <var name="editorCell" id="4530871765544139499" />
      </scope>
      <scope id="4530871765544139499" at="70,0,78,0" />
      <scope id="4530871765544139499" at="101,0,109,0">
        <var name="child" id="4530871765544139499" />
        <var name="editorCell" id="4530871765544139499" />
      </scope>
      <scope id="4530871765544139499" at="109,0,117,0" />
      <scope id="4530871765544139499" at="39,0,49,0" />
      <unit id="4530871765544139499" at="53,0,82,0" name="jetbrains.mps.samples.lambdaCalculus.editor.FunctionType_EditorBuilder_a$domainSingleRoleHandler_bqk3nx_a0" />
      <unit id="4530871765544139499" at="92,0,121,0" name="jetbrains.mps.samples.lambdaCalculus.editor.FunctionType_EditorBuilder_a$rangeSingleRoleHandler_bqk3nx_c0" />
      <unit id="4530871765544139499" at="20,0,122,0" name="jetbrains.mps.samples.lambdaCalculus.editor.FunctionType_EditorBuilder_a" />
    </file>
  </root>
  <root nodeRef="r:293510ad-7298-4276-86d7-1873781733f1(jetbrains.mps.samples.lambdaCalculus.editor)/4939219901991602651">
    <file name="LetExpression_Editor.java">
      <node id="4939219901991602651" at="11,79,12,79" concept="6" />
      <node id="4939219901991602651" at="11,0,14,0" concept="4" trace="createEditorCell#(Ljetbrains/mps/openapi/editor/EditorContext;Lorg/jetbrains/mps/openapi/model/SNode;)Ljetbrains/mps/openapi/editor/cells/EditorCell;" />
      <scope id="4939219901991602651" at="11,79,12,79" />
      <scope id="4939219901991602651" at="11,0,14,0">
        <var name="editorContext" id="4939219901991602651" />
        <var name="node" id="4939219901991602651" />
      </scope>
      <unit id="4939219901991602651" at="10,0,15,0" name="jetbrains.mps.samples.lambdaCalculus.editor.LetExpression_Editor" />
    </file>
    <file name="LetExpression_EditorBuilder_a.java">
      <node id="4939219901991602651" at="24,93,25,19" concept="10" />
      <node id="4939219901991602651" at="25,19,26,18" concept="1" />
      <node id="4939219901991602651" at="31,26,32,18" concept="6" />
      <node id="4939219901991602651" at="35,39,36,38" concept="6" />
      <node id="4939219901991602651" at="39,49,40,103" concept="5" />
      <node id="4939219901991602651" at="40,103,41,47" concept="1" />
      <node id="4939219901991602651" at="41,47,42,28" concept="1" />
      <node id="4939219901991602651" at="42,28,43,65" concept="1" />
      <node id="4939219901991602651" at="43,65,44,56" concept="1" />
      <node id="4939219901991602651" at="44,56,45,55" concept="1" />
      <node id="4939219901991602651" at="45,55,46,56" concept="1" />
      <node id="4939219901991602651" at="46,56,47,55" concept="1" />
      <node id="4939219901991602651" at="47,55,48,56" concept="1" />
      <node id="4939219901991602651" at="48,56,49,55" concept="1" />
      <node id="4939219901991602651" at="49,55,50,22" concept="6" />
      <node id="4939219901991609018" at="52,48,53,96" concept="5" />
      <node id="4939219901991609018" at="53,96,54,46" concept="1" />
      <node id="4939219901991609018" at="54,46,55,34" concept="1" />
      <node id="4939219901991609018" at="55,34,56,22" concept="6" />
      <node id="4939219901991602651" at="58,47,59,270" concept="5" />
      <node id="4939219901991602651" at="59,270,60,33" concept="6" />
      <node id="4939219901991602651" at="63,121,64,49" concept="10" />
      <node id="4939219901991602651" at="66,55,67,59" concept="5" />
      <node id="4939219901991602651" at="67,59,68,41" concept="1" />
      <node id="4939219901991602651" at="68,41,69,24" concept="6" />
      <node id="4939219901991602651" at="72,118,73,386" concept="1" />
      <node id="4939219901991602651" at="75,41,76,39" concept="1" />
      <node id="4939219901991602651" at="80,44,81,54" concept="5" />
      <node id="4939219901991602651" at="81,54,82,45" concept="1" />
      <node id="4939219901991602651" at="82,45,83,0" concept="8" />
      <node id="4939219901991602651" at="83,0,84,40" concept="1" />
      <node id="4939219901991602651" at="84,40,85,24" concept="6" />
      <node id="4939219901991602651" at="87,40,88,29" concept="6" />
      <node id="4939219901991609021" at="91,48,92,94" concept="5" />
      <node id="4939219901991609021" at="92,94,93,46" concept="1" />
      <node id="4939219901991609021" at="93,46,94,34" concept="1" />
      <node id="4939219901991609021" at="94,34,95,22" concept="6" />
      <node id="4939219901991602651" at="97,47,98,264" concept="5" />
      <node id="4939219901991602651" at="98,264,99,33" concept="6" />
      <node id="4939219901991602651" at="102,118,103,49" concept="10" />
      <node id="4939219901991602651" at="105,55,106,59" concept="5" />
      <node id="4939219901991602651" at="106,59,107,41" concept="1" />
      <node id="4939219901991602651" at="107,41,108,24" concept="6" />
      <node id="4939219901991602651" at="111,118,112,383" concept="1" />
      <node id="4939219901991602651" at="114,41,115,36" concept="1" />
      <node id="4939219901991602651" at="119,44,120,54" concept="5" />
      <node id="4939219901991602651" at="120,54,121,42" concept="1" />
      <node id="4939219901991602651" at="121,42,122,0" concept="8" />
      <node id="4939219901991602651" at="122,0,123,40" concept="1" />
      <node id="4939219901991602651" at="123,40,124,24" concept="6" />
      <node id="4939219901991602651" at="126,40,127,26" concept="6" />
      <node id="4939219901991609027" at="130,48,131,95" concept="5" />
      <node id="4939219901991609027" at="131,95,132,46" concept="1" />
      <node id="4939219901991609027" at="132,46,133,34" concept="1" />
      <node id="4939219901991609027" at="133,34,134,22" concept="6" />
      <node id="4939219901991602651" at="136,47,137,274" concept="5" />
      <node id="4939219901991602651" at="137,274,138,33" concept="6" />
      <node id="4939219901991602651" at="141,123,142,49" concept="10" />
      <node id="4939219901991602651" at="144,55,145,59" concept="5" />
      <node id="4939219901991602651" at="145,59,146,41" concept="1" />
      <node id="4939219901991602651" at="146,41,147,24" concept="6" />
      <node id="4939219901991602651" at="150,118,151,388" concept="1" />
      <node id="4939219901991602651" at="153,41,154,41" concept="1" />
      <node id="4939219901991602651" at="158,44,159,54" concept="5" />
      <node id="4939219901991602651" at="159,54,160,47" concept="1" />
      <node id="4939219901991602651" at="160,47,161,0" concept="8" />
      <node id="4939219901991602651" at="161,0,162,40" concept="1" />
      <node id="4939219901991602651" at="162,40,163,24" concept="6" />
      <node id="4939219901991602651" at="165,40,166,31" concept="6" />
      <node id="4939219901991602651" at="21,0,23,0" concept="2" trace="myNode" />
      <node id="4939219901991602651" at="35,0,38,0" concept="4" trace="createCell#()Ljetbrains/mps/openapi/editor/cells/EditorCell;" />
      <node id="4939219901991602651" at="63,0,66,0" concept="0" trace="variableSingleRoleHandler_tphyk_b0#(Lorg/jetbrains/mps/openapi/model/SNode;Lorg/jetbrains/mps/openapi/language/SContainmentLink;Ljetbrains/mps/openapi/editor/EditorContext;)V" />
      <node id="4939219901991602651" at="71,70,74,7" concept="3" />
      <node id="4939219901991602651" at="74,7,77,7" concept="3" />
      <node id="4939219901991602651" at="87,0,90,0" concept="4" trace="getNoTargetText#()Ljava/lang/String;" />
      <node id="4939219901991602651" at="102,0,105,0" concept="0" trace="valueSingleRoleHandler_tphyk_d0#(Lorg/jetbrains/mps/openapi/model/SNode;Lorg/jetbrains/mps/openapi/language/SContainmentLink;Ljetbrains/mps/openapi/editor/EditorContext;)V" />
      <node id="4939219901991602651" at="110,70,113,7" concept="3" />
      <node id="4939219901991602651" at="113,7,116,7" concept="3" />
      <node id="4939219901991602651" at="126,0,129,0" concept="4" trace="getNoTargetText#()Ljava/lang/String;" />
      <node id="4939219901991602651" at="141,0,144,0" concept="0" trace="expressionSingleRoleHandler_tphyk_f0#(Lorg/jetbrains/mps/openapi/model/SNode;Lorg/jetbrains/mps/openapi/language/SContainmentLink;Ljetbrains/mps/openapi/editor/EditorContext;)V" />
      <node id="4939219901991602651" at="149,70,152,7" concept="3" />
      <node id="4939219901991602651" at="152,7,155,7" concept="3" />
      <node id="4939219901991602651" at="165,0,168,0" concept="4" trace="getNoTargetText#()Ljava/lang/String;" />
      <node id="4939219901991602651" at="24,0,28,0" concept="0" trace="LetExpression_EditorBuilder_a#(Ljetbrains/mps/openapi/editor/EditorContext;Lorg/jetbrains/mps/openapi/model/SNode;)V" />
      <node id="4939219901991602651" at="58,0,62,0" concept="4" trace="createRefNode_tphyk_b0#()Ljetbrains/mps/openapi/editor/cells/EditorCell;" />
      <node id="4939219901991602651" at="97,0,101,0" concept="4" trace="createRefNode_tphyk_d0#()Ljetbrains/mps/openapi/editor/cells/EditorCell;" />
      <node id="4939219901991602651" at="136,0,140,0" concept="4" trace="createRefNode_tphyk_f0#()Ljetbrains/mps/openapi/editor/cells/EditorCell;" />
      <node id="4939219901991602651" at="29,0,34,0" concept="4" trace="getNode#()Lorg/jetbrains/mps/openapi/model/SNode;" />
      <node id="4939219901991602651" at="66,0,71,0" concept="4" trace="createChildCell#(Lorg/jetbrains/mps/openapi/model/SNode;)Ljetbrains/mps/openapi/editor/cells/EditorCell;" />
      <node id="4939219901991602651" at="105,0,110,0" concept="4" trace="createChildCell#(Lorg/jetbrains/mps/openapi/model/SNode;)Ljetbrains/mps/openapi/editor/cells/EditorCell;" />
      <node id="4939219901991602651" at="144,0,149,0" concept="4" trace="createChildCell#(Lorg/jetbrains/mps/openapi/model/SNode;)Ljetbrains/mps/openapi/editor/cells/EditorCell;" />
      <node id="4939219901991609018" at="52,0,58,0" concept="4" trace="createConstant_tphyk_a0#()Ljetbrains/mps/openapi/editor/cells/EditorCell;" />
      <node id="4939219901991609021" at="91,0,97,0" concept="4" trace="createConstant_tphyk_c0#()Ljetbrains/mps/openapi/editor/cells/EditorCell;" />
      <node id="4939219901991609027" at="130,0,136,0" concept="4" trace="createConstant_tphyk_e0#()Ljetbrains/mps/openapi/editor/cells/EditorCell;" />
      <node id="4939219901991602651" at="71,0,79,0" concept="4" trace="installCellInfo#(Lorg/jetbrains/mps/openapi/model/SNode;Ljetbrains/mps/openapi/editor/cells/EditorCell;)V" />
      <node id="4939219901991602651" at="79,0,87,0" concept="4" trace="createEmptyCell#()Ljetbrains/mps/openapi/editor/cells/EditorCell;" />
      <node id="4939219901991602651" at="110,0,118,0" concept="4" trace="installCellInfo#(Lorg/jetbrains/mps/openapi/model/SNode;Ljetbrains/mps/openapi/editor/cells/EditorCell;)V" />
      <node id="4939219901991602651" at="118,0,126,0" concept="4" trace="createEmptyCell#()Ljetbrains/mps/openapi/editor/cells/EditorCell;" />
      <node id="4939219901991602651" at="149,0,157,0" concept="4" trace="installCellInfo#(Lorg/jetbrains/mps/openapi/model/SNode;Ljetbrains/mps/openapi/editor/cells/EditorCell;)V" />
      <node id="4939219901991602651" at="157,0,165,0" concept="4" trace="createEmptyCell#()Ljetbrains/mps/openapi/editor/cells/EditorCell;" />
      <node id="4939219901991602651" at="39,0,52,0" concept="4" trace="createCollection_tphyk_a#()Ljetbrains/mps/openapi/editor/cells/EditorCell;" />
      <scope id="4939219901991602651" at="31,26,32,18" />
      <scope id="4939219901991602651" at="35,39,36,38" />
      <scope id="4939219901991602651" at="63,121,64,49" />
      <scope id="4939219901991602651" at="72,118,73,386" />
      <scope id="4939219901991602651" at="75,41,76,39" />
      <scope id="4939219901991602651" at="87,40,88,29" />
      <scope id="4939219901991602651" at="102,118,103,49" />
      <scope id="4939219901991602651" at="111,118,112,383" />
      <scope id="4939219901991602651" at="114,41,115,36" />
      <scope id="4939219901991602651" at="126,40,127,26" />
      <scope id="4939219901991602651" at="141,123,142,49" />
      <scope id="4939219901991602651" at="150,118,151,388" />
      <scope id="4939219901991602651" at="153,41,154,41" />
      <scope id="4939219901991602651" at="165,40,166,31" />
      <scope id="4939219901991602651" at="24,93,26,18" />
      <scope id="4939219901991602651" at="58,47,60,33">
        <var name="provider" id="4939219901991602651" />
      </scope>
      <scope id="4939219901991602651" at="97,47,99,33">
        <var name="provider" id="4939219901991602651" />
      </scope>
      <scope id="4939219901991602651" at="136,47,138,33">
        <var name="provider" id="4939219901991602651" />
      </scope>
      <scope id="4939219901991602651" at="35,0,38,0" />
      <scope id="4939219901991602651" at="63,0,66,0">
        <var name="containmentLink" id="4939219901991602651" />
        <var name="context" id="4939219901991602651" />
        <var name="ownerNode" id="4939219901991602651" />
      </scope>
      <scope id="4939219901991602651" at="66,55,69,24">
        <var name="editorCell" id="4939219901991602651" />
      </scope>
      <scope id="4939219901991602651" at="87,0,90,0" />
      <scope id="4939219901991602651" at="102,0,105,0">
        <var name="containmentLink" id="4939219901991602651" />
        <var name="context" id="4939219901991602651" />
        <var name="ownerNode" id="4939219901991602651" />
      </scope>
      <scope id="4939219901991602651" at="105,55,108,24">
        <var name="editorCell" id="4939219901991602651" />
      </scope>
      <scope id="4939219901991602651" at="126,0,129,0" />
      <scope id="4939219901991602651" at="141,0,144,0">
        <var name="containmentLink" id="4939219901991602651" />
        <var name="context" id="4939219901991602651" />
        <var name="ownerNode" id="4939219901991602651" />
      </scope>
      <scope id="4939219901991602651" at="144,55,147,24">
        <var name="editorCell" id="4939219901991602651" />
      </scope>
      <scope id="4939219901991602651" at="165,0,168,0" />
      <scope id="4939219901991602651" at="24,0,28,0">
        <var name="context" id="4939219901991602651" />
        <var name="node" id="4939219901991602651" />
      </scope>
      <scope id="4939219901991609018" at="52,48,56,22">
        <var name="editorCell" id="4939219901991609018" />
      </scope>
      <scope id="4939219901991602651" at="58,0,62,0" />
      <scope id="4939219901991609021" at="91,48,95,22">
        <var name="editorCell" id="4939219901991609021" />
      </scope>
      <scope id="4939219901991602651" at="97,0,101,0" />
      <scope id="4939219901991609027" at="130,48,134,22">
        <var name="editorCell" id="4939219901991609027" />
      </scope>
      <scope id="4939219901991602651" at="136,0,140,0" />
      <scope id="4939219901991602651" at="29,0,34,0" />
      <scope id="4939219901991602651" at="66,0,71,0">
        <var name="child" id="4939219901991602651" />
      </scope>
      <scope id="4939219901991602651" at="80,44,85,24">
        <var name="editorCell" id="4939219901991602651" />
      </scope>
      <scope id="4939219901991602651" at="105,0,110,0">
        <var name="child" id="4939219901991602651" />
      </scope>
      <scope id="4939219901991602651" at="119,44,124,24">
        <var name="editorCell" id="4939219901991602651" />
      </scope>
      <scope id="4939219901991602651" at="144,0,149,0">
        <var name="child" id="4939219901991602651" />
      </scope>
      <scope id="4939219901991602651" at="158,44,163,24">
        <var name="editorCell" id="4939219901991602651" />
      </scope>
      <scope id="4939219901991609018" at="52,0,58,0" />
      <scope id="4939219901991602651" at="71,70,77,7" />
      <scope id="4939219901991609021" at="91,0,97,0" />
      <scope id="4939219901991602651" at="110,70,116,7" />
      <scope id="4939219901991609027" at="130,0,136,0" />
      <scope id="4939219901991602651" at="149,70,155,7" />
      <scope id="4939219901991602651" at="71,0,79,0">
        <var name="child" id="4939219901991602651" />
        <var name="editorCell" id="4939219901991602651" />
      </scope>
      <scope id="4939219901991602651" at="79,0,87,0" />
      <scope id="4939219901991602651" at="110,0,118,0">
        <var name="child" id="4939219901991602651" />
        <var name="editorCell" id="4939219901991602651" />
      </scope>
      <scope id="4939219901991602651" at="118,0,126,0" />
      <scope id="4939219901991602651" at="149,0,157,0">
        <var name="child" id="4939219901991602651" />
        <var name="editorCell" id="4939219901991602651" />
      </scope>
      <scope id="4939219901991602651" at="157,0,165,0" />
      <scope id="4939219901991602651" at="39,49,50,22">
        <var name="editorCell" id="4939219901991602651" />
      </scope>
      <scope id="4939219901991602651" at="39,0,52,0" />
      <unit id="4939219901991602651" at="62,0,91,0" name="jetbrains.mps.samples.lambdaCalculus.editor.LetExpression_EditorBuilder_a$variableSingleRoleHandler_tphyk_b0" />
      <unit id="4939219901991602651" at="101,0,130,0" name="jetbrains.mps.samples.lambdaCalculus.editor.LetExpression_EditorBuilder_a$valueSingleRoleHandler_tphyk_d0" />
      <unit id="4939219901991602651" at="140,0,169,0" name="jetbrains.mps.samples.lambdaCalculus.editor.LetExpression_EditorBuilder_a$expressionSingleRoleHandler_tphyk_f0" />
      <unit id="4939219901991602651" at="20,0,170,0" name="jetbrains.mps.samples.lambdaCalculus.editor.LetExpression_EditorBuilder_a" />
    </file>
  </root>
  <root nodeRef="r:293510ad-7298-4276-86d7-1873781733f1(jetbrains.mps.samples.lambdaCalculus.editor)/6213838193799310583">
    <file name="ParenthesisActions.java">
      <node id="6213838193799310583" at="15,95,16,104" concept="1" />
      <node id="6213838193799310583" at="16,104,17,110" concept="1" />
      <node id="6213838193799310583" at="20,0,21,0" concept="2" trace="myNode" />
      <node id="6213838193799310583" at="21,50,22,25" concept="1" />
      <node id="6213838193799310583" at="24,54,25,56" concept="1" />
      <node id="6213838193799316940" at="27,75,28,188" concept="5" />
      <node id="6213838193799338282" at="28,188,29,53" concept="1" />
      <node id="6213838193799310583" at="33,0,34,0" concept="2" trace="myNode" />
      <node id="6213838193799310583" at="34,53,35,25" concept="1" />
      <node id="6213838193799310583" at="37,54,38,56" concept="1" />
      <node id="6213838193799316940" at="40,75,41,188" concept="5" />
      <node id="6213838193799338282" at="41,188,42,53" concept="1" />
      <node id="6213838193799310583" at="21,0,24,0" concept="0" trace="ParenthesisActions_DELETE#(Lorg/jetbrains/mps/openapi/model/SNode;)V" />
      <node id="6213838193799310583" at="24,0,27,0" concept="4" trace="execute#(Ljetbrains/mps/openapi/editor/EditorContext;)V" />
      <node id="6213838193799310583" at="34,0,37,0" concept="0" trace="ParenthesisActions_BACKSPACE#(Lorg/jetbrains/mps/openapi/model/SNode;)V" />
      <node id="6213838193799310583" at="37,0,40,0" concept="4" trace="execute#(Ljetbrains/mps/openapi/editor/EditorContext;)V" />
      <node id="6213838193799310583" at="15,0,19,0" concept="9" trace="setCellActions#(Ljetbrains/mps/openapi/editor/cells/EditorCell;Lorg/jetbrains/mps/openapi/model/SNode;Ljetbrains/mps/openapi/editor/EditorContext;)V" />
      <node id="6213838193799310583" at="27,0,31,0" concept="4" trace="execute_internal#(Ljetbrains/mps/openapi/editor/EditorContext;Lorg/jetbrains/mps/openapi/model/SNode;)V" />
      <node id="6213838193799310583" at="40,0,44,0" concept="4" trace="execute_internal#(Ljetbrains/mps/openapi/editor/EditorContext;Lorg/jetbrains/mps/openapi/model/SNode;)V" />
      <scope id="6213838193799310583" at="21,50,22,25" />
      <scope id="6213838193799310583" at="24,54,25,56" />
      <scope id="6213838193799310583" at="34,53,35,25" />
      <scope id="6213838193799310583" at="37,54,38,56" />
      <scope id="6213838193799310583" at="15,95,17,110" />
      <scope id="6213838193799316933" at="27,75,29,53">
        <var name="expr" id="6213838193799316941" />
      </scope>
      <scope id="6213838193799316933" at="40,75,42,53">
        <var name="expr" id="6213838193799316941" />
      </scope>
      <scope id="6213838193799310583" at="21,0,24,0">
        <var name="node" id="6213838193799310583" />
      </scope>
      <scope id="6213838193799310583" at="24,0,27,0">
        <var name="editorContext" id="6213838193799310583" />
      </scope>
      <scope id="6213838193799310583" at="34,0,37,0">
        <var name="node" id="6213838193799310583" />
      </scope>
      <scope id="6213838193799310583" at="37,0,40,0">
        <var name="editorContext" id="6213838193799310583" />
      </scope>
      <scope id="6213838193799310583" at="15,0,19,0">
        <var name="context" id="6213838193799310583" />
        <var name="editorCell" id="6213838193799310583" />
        <var name="node" id="6213838193799310583" />
      </scope>
      <scope id="6213838193799310583" at="27,0,31,0">
        <var name="editorContext" id="6213838193799310583" />
        <var name="node" id="6213838193799310583" />
      </scope>
      <scope id="6213838193799310583" at="40,0,44,0">
        <var name="editorContext" id="6213838193799310583" />
        <var name="node" id="6213838193799310583" />
      </scope>
      <unit id="6213838193799310583" at="19,0,32,0" name="jetbrains.mps.samples.lambdaCalculus.editor.ParenthesisActions$ParenthesisActions_DELETE" />
      <unit id="6213838193799310583" at="32,0,45,0" name="jetbrains.mps.samples.lambdaCalculus.editor.ParenthesisActions$ParenthesisActions_BACKSPACE" />
      <unit id="6213838193799310583" at="14,0,46,0" name="jetbrains.mps.samples.lambdaCalculus.editor.ParenthesisActions" />
    </file>
  </root>
  <root nodeRef="r:293510ad-7298-4276-86d7-1873781733f1(jetbrains.mps.samples.lambdaCalculus.editor)/7794386159928013858">
    <file name="BinaryOperation_Right_actions.java">
      <node id="7794386159928013858" at="15,95,16,126" concept="1" />
      <node id="7794386159928013858" at="16,126,17,132" concept="1" />
      <node id="7794386159928013858" at="20,0,21,0" concept="2" trace="myNode" />
      <node id="7794386159928013858" at="21,61,22,25" concept="1" />
      <node id="7794386159928013858" at="24,54,25,56" concept="1" />
      <node id="7794386159928020139" at="27,75,28,182" concept="5" />
      <node id="7794386159928020145" at="28,182,29,53" concept="1" />
      <node id="7794386159928013858" at="33,0,34,0" concept="2" trace="myNode" />
      <node id="7794386159928013858" at="34,64,35,25" concept="1" />
      <node id="7794386159928013858" at="37,54,38,56" concept="1" />
      <node id="7794386159928020139" at="40,75,41,182" concept="5" />
      <node id="7794386159928020145" at="41,182,42,53" concept="1" />
      <node id="7794386159928013858" at="21,0,24,0" concept="0" trace="BinaryOperation_Right_actions_DELETE#(Lorg/jetbrains/mps/openapi/model/SNode;)V" />
      <node id="7794386159928013858" at="24,0,27,0" concept="4" trace="execute#(Ljetbrains/mps/openapi/editor/EditorContext;)V" />
      <node id="7794386159928013858" at="34,0,37,0" concept="0" trace="BinaryOperation_Right_actions_BACKSPACE#(Lorg/jetbrains/mps/openapi/model/SNode;)V" />
      <node id="7794386159928013858" at="37,0,40,0" concept="4" trace="execute#(Ljetbrains/mps/openapi/editor/EditorContext;)V" />
      <node id="7794386159928013858" at="15,0,19,0" concept="9" trace="setCellActions#(Ljetbrains/mps/openapi/editor/cells/EditorCell;Lorg/jetbrains/mps/openapi/model/SNode;Ljetbrains/mps/openapi/editor/EditorContext;)V" />
      <node id="7794386159928013858" at="27,0,31,0" concept="4" trace="execute_internal#(Ljetbrains/mps/openapi/editor/EditorContext;Lorg/jetbrains/mps/openapi/model/SNode;)V" />
      <node id="7794386159928013858" at="40,0,44,0" concept="4" trace="execute_internal#(Ljetbrains/mps/openapi/editor/EditorContext;Lorg/jetbrains/mps/openapi/model/SNode;)V" />
      <scope id="7794386159928013858" at="21,61,22,25" />
      <scope id="7794386159928013858" at="24,54,25,56" />
      <scope id="7794386159928013858" at="34,64,35,25" />
      <scope id="7794386159928013858" at="37,54,38,56" />
      <scope id="7794386159928013858" at="15,95,17,132" />
      <scope id="7794386159928020137" at="27,75,29,53">
        <var name="left" id="7794386159928020140" />
      </scope>
      <scope id="7794386159928020137" at="40,75,42,53">
        <var name="left" id="7794386159928020140" />
      </scope>
      <scope id="7794386159928013858" at="21,0,24,0">
        <var name="node" id="7794386159928013858" />
      </scope>
      <scope id="7794386159928013858" at="24,0,27,0">
        <var name="editorContext" id="7794386159928013858" />
      </scope>
      <scope id="7794386159928013858" at="34,0,37,0">
        <var name="node" id="7794386159928013858" />
      </scope>
      <scope id="7794386159928013858" at="37,0,40,0">
        <var name="editorContext" id="7794386159928013858" />
      </scope>
      <scope id="7794386159928013858" at="15,0,19,0">
        <var name="context" id="7794386159928013858" />
        <var name="editorCell" id="7794386159928013858" />
        <var name="node" id="7794386159928013858" />
      </scope>
      <scope id="7794386159928013858" at="27,0,31,0">
        <var name="editorContext" id="7794386159928013858" />
        <var name="node" id="7794386159928013858" />
      </scope>
      <scope id="7794386159928013858" at="40,0,44,0">
        <var name="editorContext" id="7794386159928013858" />
        <var name="node" id="7794386159928013858" />
      </scope>
      <unit id="7794386159928013858" at="19,0,32,0" name="jetbrains.mps.samples.lambdaCalculus.editor.BinaryOperation_Right_actions$BinaryOperation_Right_actions_DELETE" />
      <unit id="7794386159928013858" at="32,0,45,0" name="jetbrains.mps.samples.lambdaCalculus.editor.BinaryOperation_Right_actions$BinaryOperation_Right_actions_BACKSPACE" />
      <unit id="7794386159928013858" at="14,0,46,0" name="jetbrains.mps.samples.lambdaCalculus.editor.BinaryOperation_Right_actions" />
    </file>
  </root>
  <root nodeRef="r:293510ad-7298-4276-86d7-1873781733f1(jetbrains.mps.samples.lambdaCalculus.editor)/8981808925914762646">
    <file name="Variable_Editor.java">
<<<<<<< HEAD
      <node id="8981808925914762646" at="11,79,12,74" concept="6" />
      <node id="8981808925914762646" at="11,0,14,0" concept="4" trace="createEditorCell#(Ljetbrains/mps/openapi/editor/EditorContext;Lorg/jetbrains/mps/openapi/model/SNode;)Ljetbrains/mps/openapi/editor/cells/EditorCell;" />
      <scope id="8981808925914762646" at="11,79,12,74" />
      <scope id="8981808925914762646" at="11,0,14,0">
=======
      <node id="8981808925914762646" at="15,79,16,63" concept="6" />
      <node id="8981808925914762646" at="18,89,19,96" concept="5" />
      <node id="8981808925914762646" at="19,96,20,48" concept="1" />
      <node id="8981808925914762646" at="20,48,21,28" concept="1" />
      <node id="8981808925914762646" at="21,28,22,81" concept="1" />
      <node id="8981808925914762646" at="22,81,23,22" concept="6" />
      <node id="8981808925914762651" at="25,88,26,82" concept="5" />
      <node id="8981808925914762651" at="26,82,27,29" concept="1" />
      <node id="8981808925914762651" at="27,29,28,42" concept="1" />
      <node id="8981808925914762651" at="28,42,29,26" concept="5" />
      <node id="8981808925914762651" at="29,26,30,58" concept="1" />
      <node id="8981808925914762651" at="30,58,31,42" concept="1" />
      <node id="8981808925914762651" at="31,42,32,73" concept="1" />
      <node id="8981808925914762651" at="32,73,33,57" concept="5" />
      <node id="8981808925914762651" at="34,35,35,82" concept="5" />
      <node id="8981808925914762651" at="35,82,36,112" concept="6" />
      <node id="8981808925914762651" at="37,10,38,22" concept="6" />
      <node id="8981808925914762646" at="15,0,18,0" concept="4" trace="createEditorCell#(Ljetbrains/mps/openapi/editor/EditorContext;Lorg/jetbrains/mps/openapi/model/SNode;)Ljetbrains/mps/openapi/editor/cells/EditorCell;" />
      <node id="8981808925914762651" at="33,57,38,22" concept="3" />
      <node id="8981808925914762646" at="18,0,25,0" concept="4" trace="createCollection_pfjbyg_a#(Ljetbrains/mps/openapi/editor/EditorContext;Lorg/jetbrains/mps/openapi/model/SNode;)Ljetbrains/mps/openapi/editor/cells/EditorCell;" />
      <node id="8981808925914762651" at="25,0,40,0" concept="4" trace="createProperty_pfjbyg_a0#(Ljetbrains/mps/openapi/editor/EditorContext;Lorg/jetbrains/mps/openapi/model/SNode;)Ljetbrains/mps/openapi/editor/cells/EditorCell;" />
      <scope id="8981808925914762646" at="15,79,16,63" />
      <scope id="8981808925914762651" at="34,35,36,112">
        <var name="manager" id="8981808925914762651" />
      </scope>
      <scope id="8981808925914762646" at="15,0,18,0">
>>>>>>> bd830ede
        <var name="editorContext" id="8981808925914762646" />
        <var name="node" id="8981808925914762646" />
      </scope>
      <unit id="8981808925914762646" at="10,0,15,0" name="jetbrains.mps.samples.lambdaCalculus.editor.Variable_Editor" />
    </file>
    <file name="Variable_EditorBuilder_a.java">
      <node id="8981808925914762646" at="19,88,20,19" concept="10" />
      <node id="8981808925914762646" at="20,19,21,18" concept="1" />
      <node id="8981808925914762646" at="26,26,27,18" concept="6" />
      <node id="8981808925914762646" at="30,39,31,39" concept="6" />
      <node id="8981808925914762646" at="34,50,35,103" concept="5" />
      <node id="8981808925914762646" at="35,103,36,48" concept="1" />
      <node id="8981808925914762646" at="36,48,37,28" concept="1" />
      <node id="8981808925914762646" at="37,28,38,65" concept="1" />
      <node id="8981808925914762646" at="38,65,39,57" concept="1" />
      <node id="8981808925914762646" at="39,57,40,22" concept="6" />
      <node id="8981808925914762651" at="42,49,43,89" concept="5" />
      <node id="8981808925914762651" at="43,89,44,29" concept="1" />
      <node id="8981808925914762651" at="44,29,45,42" concept="1" />
      <node id="8981808925914762651" at="45,42,46,26" concept="5" />
      <node id="8981808925914762651" at="46,26,47,63" concept="1" />
      <node id="8981808925914762651" at="47,63,48,42" concept="1" />
      <node id="8981808925914762651" at="48,42,49,73" concept="1" />
      <node id="8981808925914762651" at="49,73,50,57" concept="5" />
      <node id="8981808925914762651" at="50,57,51,59" concept="5" />
      <node id="8981808925914762651" at="52,35,53,87" concept="5" />
      <node id="8981808925914762651" at="53,87,54,94" concept="6" />
      <node id="8981808925914762651" at="55,10,56,22" concept="6" />
      <node id="8981808925914762646" at="16,0,18,0" concept="2" trace="myNode" />
      <node id="8981808925914762646" at="30,0,33,0" concept="4" trace="createCell#()Ljetbrains/mps/openapi/editor/cells/EditorCell;" />
      <node id="8981808925914762646" at="19,0,23,0" concept="0" trace="Variable_EditorBuilder_a#(Ljetbrains/mps/openapi/editor/EditorContext;Lorg/jetbrains/mps/openapi/model/SNode;)V" />
      <node id="8981808925914762646" at="24,0,29,0" concept="4" trace="getNode#()Lorg/jetbrains/mps/openapi/model/SNode;" />
      <node id="8981808925914762651" at="51,59,56,22" concept="3" />
      <node id="8981808925914762646" at="34,0,42,0" concept="4" trace="createCollection_pfjbyg_a#()Ljetbrains/mps/openapi/editor/cells/EditorCell;" />
      <node id="8981808925914762651" at="42,0,58,0" concept="4" trace="createProperty_pfjbyg_a0#()Ljetbrains/mps/openapi/editor/cells/EditorCell;" />
      <scope id="8981808925914762646" at="26,26,27,18" />
      <scope id="8981808925914762646" at="30,39,31,39" />
      <scope id="8981808925914762646" at="19,88,21,18" />
      <scope id="8981808925914762651" at="52,35,54,94">
        <var name="manager" id="8981808925914762651" />
      </scope>
      <scope id="8981808925914762646" at="30,0,33,0" />
      <scope id="8981808925914762646" at="19,0,23,0">
        <var name="context" id="8981808925914762646" />
        <var name="node" id="8981808925914762646" />
      </scope>
<<<<<<< HEAD
      <scope id="8981808925914762646" at="24,0,29,0" />
      <scope id="8981808925914762646" at="34,50,40,22">
        <var name="editorCell" id="8981808925914762646" />
      </scope>
      <scope id="8981808925914762646" at="34,0,42,0" />
      <scope id="8981808925914762651" at="42,49,56,22">
=======
      <scope id="8981808925914762651" at="25,88,38,22">
>>>>>>> bd830ede
        <var name="attributeConcept" id="8981808925914762651" />
        <var name="editorCell" id="8981808925914762651" />
        <var name="provider" id="8981808925914762651" />
      </scope>
<<<<<<< HEAD
      <scope id="8981808925914762651" at="42,0,58,0" />
      <unit id="8981808925914762646" at="15,0,59,0" name="jetbrains.mps.samples.lambdaCalculus.editor.Variable_EditorBuilder_a" />
=======
      <scope id="8981808925914762651" at="25,0,40,0">
        <var name="editorContext" id="8981808925914762651" />
        <var name="node" id="8981808925914762651" />
      </scope>
      <unit id="8981808925914762646" at="14,0,41,0" name="jetbrains.mps.samples.lambdaCalculus.editor.Variable_Editor" />
>>>>>>> bd830ede
    </file>
  </root>
</debug-info>
<|MERGE_RESOLUTION|>--- conflicted
+++ resolved
@@ -873,7 +873,6 @@
   </root>
   <root nodeRef="r:293510ad-7298-4276-86d7-1873781733f1(jetbrains.mps.samples.lambdaCalculus.editor)/3333953058369882579">
     <file name="VariableReference_Editor.java">
-<<<<<<< HEAD
       <node id="3333953058369882579" at="11,79,12,83" concept="6" />
       <node id="3333953058369882579" at="11,0,14,0" concept="4" trace="createEditorCell#(Ljetbrains/mps/openapi/editor/EditorContext;Lorg/jetbrains/mps/openapi/model/SNode;)Ljetbrains/mps/openapi/editor/cells/EditorCell;" />
       <scope id="3333953058369882579" at="11,79,12,83" />
@@ -904,203 +903,108 @@
       <node id="3333953058369882579" at="55,40,56,37" concept="1" />
       <node id="3333953058369882579" at="57,5,58,73" concept="1" />
       <node id="3333953058369882579" at="58,73,59,57" concept="5" />
-      <node id="3333953058369882579" at="59,57,60,59" concept="5" />
-      <node id="3333953058369882579" at="61,35,62,87" concept="5" />
-      <node id="3333953058369882579" at="62,87,63,94" concept="6" />
-      <node id="3333953058369882579" at="64,10,65,22" concept="6" />
-      <node id="3333953058369882579" at="68,33,69,14" concept="10" />
-      <node id="3333953058369882579" at="71,69,72,57" concept="6" />
-      <node id="3333953058369882579" at="74,81,75,41" concept="7" />
-      <node id="3333953058369882579" at="75,41,76,125" concept="6" />
-      <node id="3333953058369882579" at="82,0,83,0" concept="2" trace="myReferencingNode" />
-      <node id="3333953058369882579" at="84,119,85,21" concept="10" />
-      <node id="3333953058369882579" at="85,21,86,42" concept="1" />
-      <node id="3333953058369882579" at="86,42,87,20" concept="1" />
-      <node id="3333953058369882579" at="90,41,91,42" concept="6" />
-      <node id="3333953058369882579" at="96,28,97,20" concept="6" />
-      <node id="3333953058369882587" at="100,53,101,91" concept="5" />
-      <node id="3333953058369882587" at="101,91,102,31" concept="1" />
-      <node id="3333953058369882587" at="102,31,103,44" concept="1" />
-      <node id="3333953058369882587" at="103,44,104,33" concept="1" />
-      <node id="3333953058369882587" at="104,33,105,28" concept="5" />
-      <node id="3333953058369882587" at="105,28,106,65" concept="1" />
-      <node id="3333953058369882587" at="106,65,107,44" concept="1" />
-      <node id="3333953058369882587" at="107,44,108,36" concept="5" />
-      <node id="3333953058369882587" at="108,36,109,54" concept="1" />
-      <node id="3333953058369882587" at="109,54,110,42" concept="1" />
-      <node id="3333953058369882587" at="110,42,111,75" concept="1" />
-      <node id="3333953058369882587" at="111,75,112,59" concept="5" />
-      <node id="3333953058369882587" at="112,59,113,61" concept="5" />
-      <node id="3333953058369882587" at="114,37,115,89" concept="5" />
-      <node id="3333953058369882587" at="115,89,116,96" concept="6" />
-      <node id="3333953058369882587" at="117,12,118,24" concept="6" />
+      <node id="3333953058369882579" at="60,35,61,87" concept="5" />
+      <node id="3333953058369882579" at="61,87,62,112" concept="6" />
+      <node id="3333953058369882579" at="63,10,64,22" concept="6" />
+      <node id="3333953058369882579" at="67,33,68,14" concept="10" />
+      <node id="3333953058369882579" at="70,69,71,57" concept="6" />
+      <node id="3333953058369882579" at="73,81,74,41" concept="7" />
+      <node id="3333953058369882579" at="74,41,75,125" concept="6" />
+      <node id="3333953058369882579" at="81,0,82,0" concept="2" trace="myReferencingNode" />
+      <node id="3333953058369882579" at="83,119,84,21" concept="10" />
+      <node id="3333953058369882579" at="84,21,85,42" concept="1" />
+      <node id="3333953058369882579" at="85,42,86,20" concept="1" />
+      <node id="3333953058369882579" at="89,41,90,42" concept="6" />
+      <node id="3333953058369882579" at="95,28,96,20" concept="6" />
+      <node id="3333953058369882587" at="99,53,100,91" concept="5" />
+      <node id="3333953058369882587" at="100,91,101,31" concept="1" />
+      <node id="3333953058369882587" at="101,31,102,44" concept="1" />
+      <node id="3333953058369882587" at="102,44,103,33" concept="1" />
+      <node id="3333953058369882587" at="103,33,104,28" concept="5" />
+      <node id="3333953058369882587" at="104,28,105,65" concept="1" />
+      <node id="3333953058369882587" at="105,65,106,44" concept="1" />
+      <node id="3333953058369882587" at="106,44,107,36" concept="5" />
+      <node id="3333953058369882587" at="107,36,108,54" concept="1" />
+      <node id="3333953058369882587" at="108,54,109,42" concept="1" />
+      <node id="3333953058369882587" at="109,42,110,75" concept="1" />
+      <node id="3333953058369882587" at="110,75,111,59" concept="5" />
+      <node id="3333953058369882587" at="112,37,113,89" concept="5" />
+      <node id="3333953058369882587" at="113,89,114,114" concept="6" />
+      <node id="3333953058369882587" at="115,12,116,24" concept="6" />
       <node id="3333953058369882579" at="21,0,23,0" concept="2" trace="myNode" />
-      <node id="3333953058369882579" at="80,0,82,0" concept="2" trace="myNode" />
+      <node id="3333953058369882579" at="79,0,81,0" concept="2" trace="myNode" />
       <node id="3333953058369882579" at="35,0,38,0" concept="4" trace="createCell#()Ljetbrains/mps/openapi/editor/cells/EditorCell;" />
-      <node id="3333953058369882579" at="68,0,71,0" concept="0" trace="_Inline_ge17fi_a0a#()V" />
-      <node id="3333953058369882579" at="71,0,74,0" concept="4" trace="createEditorCell#(Ljetbrains/mps/openapi/editor/EditorContext;)Ljetbrains/mps/openapi/editor/cells/EditorCell;" />
-      <node id="3333953058369882579" at="90,0,93,0" concept="4" trace="createCell#()Ljetbrains/mps/openapi/editor/cells/EditorCell;" />
+      <node id="3333953058369882579" at="67,0,70,0" concept="0" trace="_Inline_ge17fi_a0a#()V" />
+      <node id="3333953058369882579" at="70,0,73,0" concept="4" trace="createEditorCell#(Ljetbrains/mps/openapi/editor/EditorContext;)Ljetbrains/mps/openapi/editor/cells/EditorCell;" />
+      <node id="3333953058369882579" at="89,0,92,0" concept="4" trace="createCell#()Ljetbrains/mps/openapi/editor/cells/EditorCell;" />
       <node id="3333953058369882579" at="24,0,28,0" concept="0" trace="VariableReference_EditorBuilder_a#(Ljetbrains/mps/openapi/editor/EditorContext;Lorg/jetbrains/mps/openapi/model/SNode;)V" />
       <node id="3333953058369882579" at="53,63,57,5" concept="3" />
-      <node id="3333953058369882579" at="74,0,78,0" concept="4" trace="createEditorCell#(Ljetbrains/mps/openapi/editor/EditorContext;Lorg/jetbrains/mps/openapi/model/SNode;)Ljetbrains/mps/openapi/editor/cells/EditorCell;" />
+      <node id="3333953058369882579" at="73,0,77,0" concept="4" trace="createEditorCell#(Ljetbrains/mps/openapi/editor/EditorContext;Lorg/jetbrains/mps/openapi/model/SNode;)Ljetbrains/mps/openapi/editor/cells/EditorCell;" />
       <node id="3333953058369882579" at="29,0,34,0" concept="4" trace="getNode#()Lorg/jetbrains/mps/openapi/model/SNode;" />
-      <node id="3333953058369882579" at="60,59,65,22" concept="3" />
-      <node id="3333953058369882579" at="84,0,89,0" concept="0" trace="Inline_Builder_ge17fi_a0a#(Ljetbrains/mps/openapi/editor/EditorContext;Lorg/jetbrains/mps/openapi/model/SNode;Lorg/jetbrains/mps/openapi/model/SNode;)V" />
-      <node id="3333953058369882579" at="94,0,99,0" concept="4" trace="getNode#()Lorg/jetbrains/mps/openapi/model/SNode;" />
-      <node id="3333953058369882587" at="113,61,118,24" concept="3" />
+      <node id="3333953058369882579" at="59,57,64,22" concept="3" />
+      <node id="3333953058369882579" at="83,0,88,0" concept="0" trace="Inline_Builder_ge17fi_a0a#(Ljetbrains/mps/openapi/editor/EditorContext;Lorg/jetbrains/mps/openapi/model/SNode;Lorg/jetbrains/mps/openapi/model/SNode;)V" />
+      <node id="3333953058369882579" at="93,0,98,0" concept="4" trace="getNode#()Lorg/jetbrains/mps/openapi/model/SNode;" />
+      <node id="3333953058369882587" at="111,59,116,24" concept="3" />
       <node id="3333953058369882579" at="39,0,47,0" concept="4" trace="createCollection_ge17fi_a#()Ljetbrains/mps/openapi/editor/cells/EditorCell;" />
-      <node id="3333953058369882579" at="47,0,67,0" concept="4" trace="createRefCell_ge17fi_a0#()Ljetbrains/mps/openapi/editor/cells/EditorCell;" />
-      <node id="3333953058369882587" at="100,0,120,0" concept="4" trace="createProperty_ge17fi_a0a0#()Ljetbrains/mps/openapi/editor/cells/EditorCell;" />
+      <node id="3333953058369882579" at="47,0,66,0" concept="4" trace="createRefCell_ge17fi_a0#()Ljetbrains/mps/openapi/editor/cells/EditorCell;" />
+      <node id="3333953058369882587" at="99,0,118,0" concept="4" trace="createProperty_ge17fi_a0a0#()Ljetbrains/mps/openapi/editor/cells/EditorCell;" />
       <scope id="3333953058369882579" at="31,26,32,18" />
       <scope id="3333953058369882579" at="35,39,36,39" />
-      <scope id="3333953058369882579" at="68,33,69,14" />
-      <scope id="3333953058369882579" at="71,69,72,57" />
-      <scope id="3333953058369882579" at="90,41,91,42" />
-      <scope id="3333953058369882579" at="96,28,97,20" />
+      <scope id="3333953058369882579" at="67,33,68,14" />
+      <scope id="3333953058369882579" at="70,69,71,57" />
+      <scope id="3333953058369882579" at="89,41,90,42" />
+      <scope id="3333953058369882579" at="95,28,96,20" />
       <scope id="3333953058369882579" at="24,97,26,18" />
       <scope id="3333953058369882579" at="54,39,56,37" />
-      <scope id="3333953058369882579" at="61,35,63,94">
+      <scope id="3333953058369882579" at="60,35,62,112">
         <var name="manager" id="3333953058369882579" />
       </scope>
-      <scope id="3333953058369882579" at="74,81,76,125" />
-      <scope id="3333953058369882587" at="114,37,116,96">
-=======
-      <node id="3333953058369882579" at="20,79,21,63" concept="6" />
-      <node id="3333953058369882579" at="23,89,24,96" concept="5" />
-      <node id="3333953058369882579" at="24,96,25,48" concept="1" />
-      <node id="3333953058369882579" at="25,48,26,28" concept="1" />
-      <node id="3333953058369882579" at="26,28,27,80" concept="1" />
-      <node id="3333953058369882579" at="27,80,28,22" concept="6" />
-      <node id="3333953058369882579" at="30,87,31,81" concept="5" />
-      <node id="3333953058369882579" at="31,81,32,33" concept="1" />
-      <node id="3333953058369882579" at="32,33,33,46" concept="1" />
-      <node id="3333953058369882579" at="33,46,34,26" concept="5" />
-      <node id="3333953058369882579" at="34,26,35,89" concept="1" />
-      <node id="3333953058369882579" at="35,89,36,58" concept="1" />
-      <node id="3333953058369882579" at="37,39,38,40" concept="1" />
-      <node id="3333953058369882579" at="38,40,39,37" concept="1" />
-      <node id="3333953058369882579" at="40,5,41,73" concept="1" />
-      <node id="3333953058369882579" at="41,73,42,57" concept="5" />
-      <node id="3333953058369882579" at="43,35,44,82" concept="5" />
-      <node id="3333953058369882579" at="44,82,45,112" concept="6" />
-      <node id="3333953058369882579" at="46,10,47,22" concept="6" />
-      <node id="3333953058369882585" at="50,33,51,14" concept="9" />
-      <node id="3333953058369882585" at="53,69,54,67" concept="6" />
-      <node id="3333953058369882585" at="56,81,57,66" concept="6" />
-      <node id="3333953058369882587" at="59,92,60,84" concept="5" />
-      <node id="3333953058369882587" at="60,84,61,31" concept="1" />
-      <node id="3333953058369882587" at="61,31,62,44" concept="1" />
-      <node id="3333953058369882587" at="62,44,63,33" concept="1" />
-      <node id="3333953058369882587" at="63,33,64,28" concept="5" />
-      <node id="3333953058369882587" at="64,28,65,60" concept="1" />
-      <node id="3333953058369882587" at="65,60,66,44" concept="1" />
-      <node id="3333953058369882587" at="66,44,67,36" concept="5" />
-      <node id="3333953058369882587" at="67,36,68,57" concept="1" />
-      <node id="3333953058369882587" at="68,57,69,42" concept="1" />
-      <node id="3333953058369882587" at="69,42,70,75" concept="1" />
-      <node id="3333953058369882587" at="70,75,71,59" concept="5" />
-      <node id="3333953058369882587" at="72,37,73,84" concept="5" />
-      <node id="3333953058369882587" at="73,84,74,114" concept="6" />
-      <node id="3333953058369882587" at="75,12,76,24" concept="6" />
-      <node id="3333953058369882579" at="20,0,23,0" concept="4" trace="createEditorCell#(Ljetbrains/mps/openapi/editor/EditorContext;Lorg/jetbrains/mps/openapi/model/SNode;)Ljetbrains/mps/openapi/editor/cells/EditorCell;" />
-      <node id="3333953058369882585" at="50,0,53,0" concept="0" trace="_Inline_ge17fi_a0a#()V" />
-      <node id="3333953058369882585" at="53,0,56,0" concept="4" trace="createEditorCell#(Ljetbrains/mps/openapi/editor/EditorContext;)Ljetbrains/mps/openapi/editor/cells/EditorCell;" />
-      <node id="3333953058369882585" at="56,0,59,0" concept="4" trace="createEditorCell#(Ljetbrains/mps/openapi/editor/EditorContext;Lorg/jetbrains/mps/openapi/model/SNode;)Ljetbrains/mps/openapi/editor/cells/EditorCell;" />
-      <node id="3333953058369882579" at="36,58,40,5" concept="3" />
-      <node id="3333953058369882579" at="42,57,47,22" concept="3" />
-      <node id="3333953058369882587" at="71,59,76,24" concept="3" />
-      <node id="3333953058369882579" at="23,0,30,0" concept="4" trace="createCollection_ge17fi_a#(Ljetbrains/mps/openapi/editor/EditorContext;Lorg/jetbrains/mps/openapi/model/SNode;)Ljetbrains/mps/openapi/editor/cells/EditorCell;" />
-      <node id="3333953058369882579" at="30,0,49,0" concept="4" trace="createRefCell_ge17fi_a0#(Ljetbrains/mps/openapi/editor/EditorContext;Lorg/jetbrains/mps/openapi/model/SNode;)Ljetbrains/mps/openapi/editor/cells/EditorCell;" />
-      <node id="3333953058369882587" at="59,0,78,0" concept="4" trace="createProperty_ge17fi_a0a0#(Ljetbrains/mps/openapi/editor/EditorContext;Lorg/jetbrains/mps/openapi/model/SNode;)Ljetbrains/mps/openapi/editor/cells/EditorCell;" />
-      <scope id="3333953058369882579" at="20,79,21,63" />
-      <scope id="3333953058369882585" at="50,33,51,14" />
-      <scope id="3333953058369882585" at="53,69,54,67" />
-      <scope id="3333953058369882585" at="56,81,57,66" />
-      <scope id="3333953058369882579" at="37,39,39,37" />
-      <scope id="3333953058369882579" at="43,35,45,112">
-        <var name="manager" id="3333953058369882579" />
-      </scope>
-      <scope id="3333953058369882587" at="72,37,74,114">
->>>>>>> bd830ede
+      <scope id="3333953058369882579" at="73,81,75,125" />
+      <scope id="3333953058369882587" at="112,37,114,114">
         <var name="manager" id="3333953058369882587" />
       </scope>
       <scope id="3333953058369882579" at="35,0,38,0" />
-      <scope id="3333953058369882579" at="68,0,71,0" />
-      <scope id="3333953058369882579" at="71,0,74,0">
+      <scope id="3333953058369882579" at="67,0,70,0" />
+      <scope id="3333953058369882579" at="70,0,73,0">
         <var name="editorContext" id="3333953058369882579" />
       </scope>
-      <scope id="3333953058369882579" at="84,119,87,20" />
-      <scope id="3333953058369882579" at="90,0,93,0" />
+      <scope id="3333953058369882579" at="83,119,86,20" />
+      <scope id="3333953058369882579" at="89,0,92,0" />
       <scope id="3333953058369882579" at="24,0,28,0">
         <var name="context" id="3333953058369882579" />
         <var name="node" id="3333953058369882579" />
       </scope>
-<<<<<<< HEAD
-      <scope id="3333953058369882579" at="74,0,78,0">
+      <scope id="3333953058369882579" at="73,0,77,0">
         <var name="editorContext" id="3333953058369882579" />
         <var name="node" id="3333953058369882579" />
       </scope>
       <scope id="3333953058369882579" at="29,0,34,0" />
-      <scope id="3333953058369882579" at="84,0,89,0">
+      <scope id="3333953058369882579" at="83,0,88,0">
         <var name="context" id="3333953058369882579" />
         <var name="node" id="3333953058369882579" />
         <var name="referencingNode" id="3333953058369882579" />
-=======
-      <scope id="3333953058369882585" at="50,0,53,0" />
-      <scope id="3333953058369882585" at="53,0,56,0">
-        <var name="editorContext" id="3333953058369882585" />
-      </scope>
-      <scope id="3333953058369882585" at="56,0,59,0">
-        <var name="editorContext" id="3333953058369882585" />
-        <var name="node" id="3333953058369882585" />
->>>>>>> bd830ede
-      </scope>
-      <scope id="3333953058369882579" at="94,0,99,0" />
+      </scope>
+      <scope id="3333953058369882579" at="93,0,98,0" />
       <scope id="3333953058369882579" at="39,50,45,22">
         <var name="editorCell" id="3333953058369882579" />
       </scope>
-<<<<<<< HEAD
       <scope id="3333953058369882579" at="39,0,47,0" />
-      <scope id="3333953058369882579" at="47,48,65,22">
-=======
-      <scope id="3333953058369882579" at="23,0,30,0">
-        <var name="editorContext" id="3333953058369882579" />
-        <var name="node" id="3333953058369882579" />
-      </scope>
-      <scope id="3333953058369882579" at="30,87,47,22">
->>>>>>> bd830ede
+      <scope id="3333953058369882579" at="47,48,64,22">
         <var name="attributeConcept" id="3333953058369882579" />
         <var name="editorCell" id="3333953058369882579" />
         <var name="provider" id="3333953058369882579" />
       </scope>
-<<<<<<< HEAD
-      <scope id="3333953058369882587" at="100,53,118,24">
-=======
-      <scope id="3333953058369882587" at="59,92,76,24">
->>>>>>> bd830ede
+      <scope id="3333953058369882587" at="99,53,116,24">
         <var name="attributeConcept" id="3333953058369882587" />
         <var name="editorCell" id="3333953058369882587" />
         <var name="provider" id="3333953058369882587" />
         <var name="style" id="3333953058369882587" />
       </scope>
-<<<<<<< HEAD
-      <scope id="3333953058369882579" at="47,0,67,0" />
-      <scope id="3333953058369882587" at="100,0,120,0" />
-      <unit id="3333953058369882579" at="67,0,79,0" name="jetbrains.mps.samples.lambdaCalculus.editor.VariableReference_EditorBuilder_a$_Inline_ge17fi_a0a" />
-      <unit id="3333953058369882579" at="79,0,121,0" name="jetbrains.mps.samples.lambdaCalculus.editor.VariableReference_EditorBuilder_a$Inline_Builder_ge17fi_a0a" />
-      <unit id="3333953058369882579" at="20,0,122,0" name="jetbrains.mps.samples.lambdaCalculus.editor.VariableReference_EditorBuilder_a" />
-=======
-      <scope id="3333953058369882579" at="30,0,49,0">
-        <var name="editorContext" id="3333953058369882579" />
-        <var name="node" id="3333953058369882579" />
-      </scope>
-      <scope id="3333953058369882587" at="59,0,78,0">
-        <var name="editorContext" id="3333953058369882587" />
-        <var name="node" id="3333953058369882587" />
-      </scope>
-      <unit id="3333953058369882585" at="49,0,79,0" name="jetbrains.mps.samples.lambdaCalculus.editor.VariableReference_Editor$_Inline_ge17fi_a0a" />
-      <unit id="3333953058369882579" at="19,0,80,0" name="jetbrains.mps.samples.lambdaCalculus.editor.VariableReference_Editor" />
->>>>>>> bd830ede
+      <scope id="3333953058369882579" at="47,0,66,0" />
+      <scope id="3333953058369882587" at="99,0,118,0" />
+      <unit id="3333953058369882579" at="66,0,78,0" name="jetbrains.mps.samples.lambdaCalculus.editor.VariableReference_EditorBuilder_a$_Inline_ge17fi_a0a" />
+      <unit id="3333953058369882579" at="78,0,119,0" name="jetbrains.mps.samples.lambdaCalculus.editor.VariableReference_EditorBuilder_a$Inline_Builder_ge17fi_a0a" />
+      <unit id="3333953058369882579" at="20,0,120,0" name="jetbrains.mps.samples.lambdaCalculus.editor.VariableReference_EditorBuilder_a" />
     </file>
   </root>
   <root nodeRef="r:293510ad-7298-4276-86d7-1873781733f1(jetbrains.mps.samples.lambdaCalculus.editor)/3978364766705449819">
@@ -1464,57 +1368,10 @@
   </root>
   <root nodeRef="r:293510ad-7298-4276-86d7-1873781733f1(jetbrains.mps.samples.lambdaCalculus.editor)/4022026349914762698">
     <file name="StringConstant_Editor.java">
-<<<<<<< HEAD
       <node id="4022026349914762698" at="11,79,12,80" concept="6" />
       <node id="4022026349914762698" at="11,0,14,0" concept="4" trace="createEditorCell#(Ljetbrains/mps/openapi/editor/EditorContext;Lorg/jetbrains/mps/openapi/model/SNode;)Ljetbrains/mps/openapi/editor/cells/EditorCell;" />
       <scope id="4022026349914762698" at="11,79,12,80" />
       <scope id="4022026349914762698" at="11,0,14,0">
-=======
-      <node id="4022026349914762698" at="19,79,20,63" concept="6" />
-      <node id="4022026349914762698" at="22,89,23,96" concept="5" />
-      <node id="4022026349914762698" at="23,96,24,48" concept="1" />
-      <node id="4022026349914762698" at="24,48,25,28" concept="1" />
-      <node id="4022026349914762698" at="25,28,26,81" concept="1" />
-      <node id="4022026349914762698" at="26,81,27,81" concept="1" />
-      <node id="4022026349914762698" at="27,81,28,81" concept="1" />
-      <node id="4022026349914762698" at="28,81,29,22" concept="6" />
-      <node id="4022026349914762703" at="31,88,32,88" concept="5" />
-      <node id="4022026349914762703" at="32,88,33,47" concept="1" />
-      <node id="4022026349914762703" at="33,47,34,34" concept="5" />
-      <node id="4022026349914762703" at="34,34,35,58" concept="1" />
-      <node id="4022026349914762703" at="35,58,36,40" concept="1" />
-      <node id="4022026349914762703" at="36,40,37,34" concept="1" />
-      <node id="4022026349914762703" at="37,34,38,22" concept="6" />
-      <node id="4022026349914762706" at="40,88,41,82" concept="5" />
-      <node id="4022026349914762706" at="41,82,42,30" concept="1" />
-      <node id="4022026349914762706" at="42,30,43,43" concept="1" />
-      <node id="4022026349914762706" at="43,43,44,26" concept="5" />
-      <node id="4022026349914762706" at="44,26,45,58" concept="1" />
-      <node id="4022026349914762706" at="45,58,46,43" concept="1" />
-      <node id="4022026349914762706" at="46,43,47,73" concept="1" />
-      <node id="4022026349914762706" at="47,73,48,57" concept="5" />
-      <node id="4022026349914762706" at="49,35,50,82" concept="5" />
-      <node id="4022026349914762706" at="50,82,51,112" concept="6" />
-      <node id="4022026349914762706" at="52,10,53,22" concept="6" />
-      <node id="4022026349914762708" at="55,88,56,88" concept="5" />
-      <node id="4022026349914762708" at="56,88,57,47" concept="1" />
-      <node id="4022026349914762708" at="57,47,58,34" concept="5" />
-      <node id="4022026349914762708" at="58,34,59,57" concept="1" />
-      <node id="4022026349914762708" at="59,57,60,40" concept="1" />
-      <node id="4022026349914762708" at="60,40,61,34" concept="1" />
-      <node id="4022026349914762708" at="61,34,62,22" concept="6" />
-      <node id="4022026349914762698" at="19,0,22,0" concept="4" trace="createEditorCell#(Ljetbrains/mps/openapi/editor/EditorContext;Lorg/jetbrains/mps/openapi/model/SNode;)Ljetbrains/mps/openapi/editor/cells/EditorCell;" />
-      <node id="4022026349914762706" at="48,57,53,22" concept="3" />
-      <node id="4022026349914762698" at="22,0,31,0" concept="4" trace="createCollection_yxgqvf_a#(Ljetbrains/mps/openapi/editor/EditorContext;Lorg/jetbrains/mps/openapi/model/SNode;)Ljetbrains/mps/openapi/editor/cells/EditorCell;" />
-      <node id="4022026349914762703" at="31,0,40,0" concept="4" trace="createConstant_yxgqvf_a0#(Ljetbrains/mps/openapi/editor/EditorContext;Lorg/jetbrains/mps/openapi/model/SNode;)Ljetbrains/mps/openapi/editor/cells/EditorCell;" />
-      <node id="4022026349914762708" at="55,0,64,0" concept="4" trace="createConstant_yxgqvf_c0#(Ljetbrains/mps/openapi/editor/EditorContext;Lorg/jetbrains/mps/openapi/model/SNode;)Ljetbrains/mps/openapi/editor/cells/EditorCell;" />
-      <node id="4022026349914762706" at="40,0,55,0" concept="4" trace="createProperty_yxgqvf_b0#(Ljetbrains/mps/openapi/editor/EditorContext;Lorg/jetbrains/mps/openapi/model/SNode;)Ljetbrains/mps/openapi/editor/cells/EditorCell;" />
-      <scope id="4022026349914762698" at="19,79,20,63" />
-      <scope id="4022026349914762706" at="49,35,51,112">
-        <var name="manager" id="4022026349914762706" />
-      </scope>
-      <scope id="4022026349914762698" at="19,0,22,0">
->>>>>>> bd830ede
         <var name="editorContext" id="4022026349914762698" />
         <var name="node" id="4022026349914762698" />
       </scope>
@@ -1548,30 +1405,29 @@
       <node id="4022026349914762706" at="62,63,63,43" concept="1" />
       <node id="4022026349914762706" at="63,43,64,73" concept="1" />
       <node id="4022026349914762706" at="64,73,65,57" concept="5" />
-      <node id="4022026349914762706" at="65,57,66,59" concept="5" />
-      <node id="4022026349914762706" at="67,35,68,87" concept="5" />
-      <node id="4022026349914762706" at="68,87,69,94" concept="6" />
-      <node id="4022026349914762706" at="70,10,71,22" concept="6" />
-      <node id="4022026349914762708" at="73,49,74,95" concept="5" />
-      <node id="4022026349914762708" at="74,95,75,47" concept="1" />
-      <node id="4022026349914762708" at="75,47,76,34" concept="5" />
-      <node id="4022026349914762708" at="76,34,77,54" concept="1" />
-      <node id="4022026349914762708" at="77,54,78,40" concept="1" />
-      <node id="4022026349914762708" at="78,40,79,34" concept="1" />
-      <node id="4022026349914762708" at="79,34,80,22" concept="6" />
+      <node id="4022026349914762706" at="66,35,67,87" concept="5" />
+      <node id="4022026349914762706" at="67,87,68,112" concept="6" />
+      <node id="4022026349914762706" at="69,10,70,22" concept="6" />
+      <node id="4022026349914762708" at="72,49,73,95" concept="5" />
+      <node id="4022026349914762708" at="73,95,74,47" concept="1" />
+      <node id="4022026349914762708" at="74,47,75,34" concept="5" />
+      <node id="4022026349914762708" at="75,34,76,54" concept="1" />
+      <node id="4022026349914762708" at="76,54,77,40" concept="1" />
+      <node id="4022026349914762708" at="77,40,78,34" concept="1" />
+      <node id="4022026349914762708" at="78,34,79,22" concept="6" />
       <node id="4022026349914762698" at="20,0,22,0" concept="2" trace="myNode" />
       <node id="4022026349914762698" at="34,0,37,0" concept="4" trace="createCell#()Ljetbrains/mps/openapi/editor/cells/EditorCell;" />
       <node id="4022026349914762698" at="23,0,27,0" concept="0" trace="StringConstant_EditorBuilder_a#(Ljetbrains/mps/openapi/editor/EditorContext;Lorg/jetbrains/mps/openapi/model/SNode;)V" />
       <node id="4022026349914762698" at="28,0,33,0" concept="4" trace="getNode#()Lorg/jetbrains/mps/openapi/model/SNode;" />
-      <node id="4022026349914762706" at="66,59,71,22" concept="3" />
+      <node id="4022026349914762706" at="65,57,70,22" concept="3" />
       <node id="4022026349914762703" at="48,0,57,0" concept="4" trace="createConstant_yxgqvf_a0#()Ljetbrains/mps/openapi/editor/cells/EditorCell;" />
-      <node id="4022026349914762708" at="73,0,82,0" concept="4" trace="createConstant_yxgqvf_c0#()Ljetbrains/mps/openapi/editor/cells/EditorCell;" />
+      <node id="4022026349914762708" at="72,0,81,0" concept="4" trace="createConstant_yxgqvf_c0#()Ljetbrains/mps/openapi/editor/cells/EditorCell;" />
       <node id="4022026349914762698" at="38,0,48,0" concept="4" trace="createCollection_yxgqvf_a#()Ljetbrains/mps/openapi/editor/cells/EditorCell;" />
-      <node id="4022026349914762706" at="57,0,73,0" concept="4" trace="createProperty_yxgqvf_b0#()Ljetbrains/mps/openapi/editor/cells/EditorCell;" />
+      <node id="4022026349914762706" at="57,0,72,0" concept="4" trace="createProperty_yxgqvf_b0#()Ljetbrains/mps/openapi/editor/cells/EditorCell;" />
       <scope id="4022026349914762698" at="30,26,31,18" />
       <scope id="4022026349914762698" at="34,39,35,39" />
       <scope id="4022026349914762698" at="23,94,25,18" />
-      <scope id="4022026349914762706" at="67,35,69,94">
+      <scope id="4022026349914762706" at="66,35,68,112">
         <var name="manager" id="4022026349914762706" />
       </scope>
       <scope id="4022026349914762698" at="34,0,37,0" />
@@ -1584,8 +1440,7 @@
         <var name="editorCell" id="4022026349914762703" />
         <var name="style" id="4022026349914762703" />
       </scope>
-<<<<<<< HEAD
-      <scope id="4022026349914762708" at="73,49,80,22">
+      <scope id="4022026349914762708" at="72,49,79,22">
         <var name="editorCell" id="4022026349914762708" />
         <var name="style" id="4022026349914762708" />
       </scope>
@@ -1593,79 +1448,23 @@
         <var name="editorCell" id="4022026349914762698" />
       </scope>
       <scope id="4022026349914762703" at="48,0,57,0" />
-      <scope id="4022026349914762708" at="73,0,82,0" />
+      <scope id="4022026349914762708" at="72,0,81,0" />
       <scope id="4022026349914762698" at="38,0,48,0" />
-      <scope id="4022026349914762706" at="57,49,71,22">
-=======
-      <scope id="4022026349914762708" at="55,88,62,22">
-        <var name="editorCell" id="4022026349914762708" />
-        <var name="style" id="4022026349914762708" />
-      </scope>
-      <scope id="4022026349914762698" at="22,0,31,0">
-        <var name="editorContext" id="4022026349914762698" />
-        <var name="node" id="4022026349914762698" />
-      </scope>
-      <scope id="4022026349914762703" at="31,0,40,0">
-        <var name="editorContext" id="4022026349914762703" />
-        <var name="node" id="4022026349914762703" />
-      </scope>
-      <scope id="4022026349914762708" at="55,0,64,0">
-        <var name="editorContext" id="4022026349914762708" />
-        <var name="node" id="4022026349914762708" />
-      </scope>
-      <scope id="4022026349914762706" at="40,88,53,22">
->>>>>>> bd830ede
+      <scope id="4022026349914762706" at="57,49,70,22">
         <var name="attributeConcept" id="4022026349914762706" />
         <var name="editorCell" id="4022026349914762706" />
         <var name="provider" id="4022026349914762706" />
       </scope>
-<<<<<<< HEAD
-      <scope id="4022026349914762706" at="57,0,73,0" />
-      <unit id="4022026349914762698" at="19,0,83,0" name="jetbrains.mps.samples.lambdaCalculus.editor.StringConstant_EditorBuilder_a" />
-=======
-      <scope id="4022026349914762706" at="40,0,55,0">
-        <var name="editorContext" id="4022026349914762706" />
-        <var name="node" id="4022026349914762706" />
-      </scope>
-      <unit id="4022026349914762698" at="18,0,65,0" name="jetbrains.mps.samples.lambdaCalculus.editor.StringConstant_Editor" />
->>>>>>> bd830ede
+      <scope id="4022026349914762706" at="57,0,72,0" />
+      <unit id="4022026349914762698" at="19,0,82,0" name="jetbrains.mps.samples.lambdaCalculus.editor.StringConstant_EditorBuilder_a" />
     </file>
   </root>
   <root nodeRef="r:293510ad-7298-4276-86d7-1873781733f1(jetbrains.mps.samples.lambdaCalculus.editor)/4022026349914762711">
     <file name="NumericConstant_Editor.java">
-<<<<<<< HEAD
       <node id="4022026349914762711" at="11,79,12,81" concept="6" />
       <node id="4022026349914762711" at="11,0,14,0" concept="4" trace="createEditorCell#(Ljetbrains/mps/openapi/editor/EditorContext;Lorg/jetbrains/mps/openapi/model/SNode;)Ljetbrains/mps/openapi/editor/cells/EditorCell;" />
       <scope id="4022026349914762711" at="11,79,12,81" />
       <scope id="4022026349914762711" at="11,0,14,0">
-=======
-      <node id="4022026349914762711" at="15,79,16,63" concept="6" />
-      <node id="4022026349914762711" at="18,89,19,96" concept="5" />
-      <node id="4022026349914762711" at="19,96,20,48" concept="1" />
-      <node id="4022026349914762711" at="20,48,21,28" concept="1" />
-      <node id="4022026349914762711" at="21,28,22,81" concept="1" />
-      <node id="4022026349914762711" at="22,81,23,22" concept="6" />
-      <node id="4022026349914762716" at="25,88,26,82" concept="5" />
-      <node id="4022026349914762716" at="26,82,27,30" concept="1" />
-      <node id="4022026349914762716" at="27,30,28,43" concept="1" />
-      <node id="4022026349914762716" at="28,43,29,26" concept="5" />
-      <node id="4022026349914762716" at="29,26,30,58" concept="1" />
-      <node id="4022026349914762716" at="30,58,31,43" concept="1" />
-      <node id="4022026349914762716" at="31,43,32,73" concept="1" />
-      <node id="4022026349914762716" at="32,73,33,57" concept="5" />
-      <node id="4022026349914762716" at="34,35,35,82" concept="5" />
-      <node id="4022026349914762716" at="35,82,36,112" concept="6" />
-      <node id="4022026349914762716" at="37,10,38,22" concept="6" />
-      <node id="4022026349914762711" at="15,0,18,0" concept="4" trace="createEditorCell#(Ljetbrains/mps/openapi/editor/EditorContext;Lorg/jetbrains/mps/openapi/model/SNode;)Ljetbrains/mps/openapi/editor/cells/EditorCell;" />
-      <node id="4022026349914762716" at="33,57,38,22" concept="3" />
-      <node id="4022026349914762711" at="18,0,25,0" concept="4" trace="createCollection_o1hcdp_a#(Ljetbrains/mps/openapi/editor/EditorContext;Lorg/jetbrains/mps/openapi/model/SNode;)Ljetbrains/mps/openapi/editor/cells/EditorCell;" />
-      <node id="4022026349914762716" at="25,0,40,0" concept="4" trace="createProperty_o1hcdp_a0#(Ljetbrains/mps/openapi/editor/EditorContext;Lorg/jetbrains/mps/openapi/model/SNode;)Ljetbrains/mps/openapi/editor/cells/EditorCell;" />
-      <scope id="4022026349914762711" at="15,79,16,63" />
-      <scope id="4022026349914762716" at="34,35,36,112">
-        <var name="manager" id="4022026349914762716" />
-      </scope>
-      <scope id="4022026349914762711" at="15,0,18,0">
->>>>>>> bd830ede
         <var name="editorContext" id="4022026349914762711" />
         <var name="node" id="4022026349914762711" />
       </scope>
@@ -1690,21 +1489,20 @@
       <node id="4022026349914762716" at="47,63,48,43" concept="1" />
       <node id="4022026349914762716" at="48,43,49,73" concept="1" />
       <node id="4022026349914762716" at="49,73,50,57" concept="5" />
-      <node id="4022026349914762716" at="50,57,51,59" concept="5" />
-      <node id="4022026349914762716" at="52,35,53,87" concept="5" />
-      <node id="4022026349914762716" at="53,87,54,94" concept="6" />
-      <node id="4022026349914762716" at="55,10,56,22" concept="6" />
+      <node id="4022026349914762716" at="51,35,52,87" concept="5" />
+      <node id="4022026349914762716" at="52,87,53,112" concept="6" />
+      <node id="4022026349914762716" at="54,10,55,22" concept="6" />
       <node id="4022026349914762711" at="16,0,18,0" concept="2" trace="myNode" />
       <node id="4022026349914762711" at="30,0,33,0" concept="4" trace="createCell#()Ljetbrains/mps/openapi/editor/cells/EditorCell;" />
       <node id="4022026349914762711" at="19,0,23,0" concept="0" trace="NumericConstant_EditorBuilder_a#(Ljetbrains/mps/openapi/editor/EditorContext;Lorg/jetbrains/mps/openapi/model/SNode;)V" />
       <node id="4022026349914762711" at="24,0,29,0" concept="4" trace="getNode#()Lorg/jetbrains/mps/openapi/model/SNode;" />
-      <node id="4022026349914762716" at="51,59,56,22" concept="3" />
+      <node id="4022026349914762716" at="50,57,55,22" concept="3" />
       <node id="4022026349914762711" at="34,0,42,0" concept="4" trace="createCollection_o1hcdp_a#()Ljetbrains/mps/openapi/editor/cells/EditorCell;" />
-      <node id="4022026349914762716" at="42,0,58,0" concept="4" trace="createProperty_o1hcdp_a0#()Ljetbrains/mps/openapi/editor/cells/EditorCell;" />
+      <node id="4022026349914762716" at="42,0,57,0" concept="4" trace="createProperty_o1hcdp_a0#()Ljetbrains/mps/openapi/editor/cells/EditorCell;" />
       <scope id="4022026349914762711" at="26,26,27,18" />
       <scope id="4022026349914762711" at="30,39,31,39" />
       <scope id="4022026349914762711" at="19,95,21,18" />
-      <scope id="4022026349914762716" at="52,35,54,94">
+      <scope id="4022026349914762716" at="51,35,53,112">
         <var name="manager" id="4022026349914762716" />
       </scope>
       <scope id="4022026349914762711" at="30,0,33,0" />
@@ -1712,30 +1510,18 @@
         <var name="context" id="4022026349914762711" />
         <var name="node" id="4022026349914762711" />
       </scope>
-<<<<<<< HEAD
       <scope id="4022026349914762711" at="24,0,29,0" />
       <scope id="4022026349914762711" at="34,50,40,22">
         <var name="editorCell" id="4022026349914762711" />
       </scope>
       <scope id="4022026349914762711" at="34,0,42,0" />
-      <scope id="4022026349914762716" at="42,49,56,22">
-=======
-      <scope id="4022026349914762716" at="25,88,38,22">
->>>>>>> bd830ede
+      <scope id="4022026349914762716" at="42,49,55,22">
         <var name="attributeConcept" id="4022026349914762716" />
         <var name="editorCell" id="4022026349914762716" />
         <var name="provider" id="4022026349914762716" />
       </scope>
-<<<<<<< HEAD
-      <scope id="4022026349914762716" at="42,0,58,0" />
-      <unit id="4022026349914762711" at="15,0,59,0" name="jetbrains.mps.samples.lambdaCalculus.editor.NumericConstant_EditorBuilder_a" />
-=======
-      <scope id="4022026349914762716" at="25,0,40,0">
-        <var name="editorContext" id="4022026349914762716" />
-        <var name="node" id="4022026349914762716" />
-      </scope>
-      <unit id="4022026349914762711" at="14,0,41,0" name="jetbrains.mps.samples.lambdaCalculus.editor.NumericConstant_Editor" />
->>>>>>> bd830ede
+      <scope id="4022026349914762716" at="42,0,57,0" />
+      <unit id="4022026349914762711" at="15,0,58,0" name="jetbrains.mps.samples.lambdaCalculus.editor.NumericConstant_EditorBuilder_a" />
     </file>
   </root>
   <root nodeRef="r:293510ad-7298-4276-86d7-1873781733f1(jetbrains.mps.samples.lambdaCalculus.editor)/4022026349914894289">
@@ -1936,7 +1722,6 @@
   </root>
   <root nodeRef="r:293510ad-7298-4276-86d7-1873781733f1(jetbrains.mps.samples.lambdaCalculus.editor)/4022026349915669387">
     <file name="Program_Editor.java">
-<<<<<<< HEAD
       <node id="4022026349915669387" at="11,79,12,73" concept="6" />
       <node id="4022026349915669387" at="11,0,14,0" concept="4" trace="createEditorCell#(Ljetbrains/mps/openapi/editor/EditorContext;Lorg/jetbrains/mps/openapi/model/SNode;)Ljetbrains/mps/openapi/editor/cells/EditorCell;" />
       <scope id="4022026349915669387" at="11,79,12,73" />
@@ -1977,229 +1762,103 @@
       <node id="4022026349915669406" at="72,60,73,40" concept="1" />
       <node id="4022026349915669406" at="73,40,74,73" concept="1" />
       <node id="4022026349915669406" at="74,73,75,57" concept="5" />
-      <node id="4022026349915669406" at="75,57,76,59" concept="5" />
-      <node id="4022026349915669406" at="77,35,78,87" concept="5" />
-      <node id="4022026349915669406" at="78,87,79,94" concept="6" />
-      <node id="4022026349915669406" at="80,10,81,22" concept="6" />
-      <node id="4022026349915669387" at="83,48,84,269" concept="5" />
-      <node id="4022026349915669387" at="84,269,85,33" concept="6" />
-      <node id="4022026349915669387" at="88,124,89,49" concept="10" />
-      <node id="4022026349915669387" at="91,55,92,59" concept="5" />
-      <node id="4022026349915669387" at="92,59,93,41" concept="1" />
-      <node id="4022026349915669387" at="93,41,94,24" concept="6" />
-      <node id="4022026349915669387" at="97,118,98,388" concept="1" />
-      <node id="4022026349915669387" at="100,41,101,41" concept="1" />
-      <node id="4022026349915669387" at="102,7,103,36" concept="5" />
-      <node id="4022026349915669387" at="103,36,104,62" concept="1" />
-      <node id="4022026349915669387" at="104,62,105,42" concept="1" />
-      <node id="4022026349915669387" at="108,44,109,54" concept="5" />
-      <node id="4022026349915669387" at="109,54,110,47" concept="1" />
-      <node id="4022026349915669387" at="110,47,111,0" concept="8" />
-      <node id="4022026349915669387" at="111,0,112,40" concept="1" />
-      <node id="4022026349915669387" at="112,40,113,24" concept="6" />
-      <node id="4022026349915669387" at="115,40,116,31" concept="6" />
+      <node id="4022026349915669406" at="76,35,77,87" concept="5" />
+      <node id="4022026349915669406" at="77,87,78,112" concept="6" />
+      <node id="4022026349915669406" at="79,10,80,22" concept="6" />
+      <node id="4022026349915669387" at="82,48,83,269" concept="5" />
+      <node id="4022026349915669387" at="83,269,84,33" concept="6" />
+      <node id="4022026349915669387" at="87,124,88,49" concept="10" />
+      <node id="4022026349915669387" at="90,55,91,59" concept="5" />
+      <node id="4022026349915669387" at="91,59,92,41" concept="1" />
+      <node id="4022026349915669387" at="92,41,93,24" concept="6" />
+      <node id="4022026349915669387" at="96,118,97,388" concept="1" />
+      <node id="4022026349915669387" at="99,41,100,41" concept="1" />
+      <node id="4022026349915669387" at="101,7,102,36" concept="5" />
+      <node id="4022026349915669387" at="102,36,103,62" concept="1" />
+      <node id="4022026349915669387" at="103,62,104,42" concept="1" />
+      <node id="4022026349915669387" at="107,44,108,54" concept="5" />
+      <node id="4022026349915669387" at="108,54,109,47" concept="1" />
+      <node id="4022026349915669387" at="109,47,110,0" concept="8" />
+      <node id="4022026349915669387" at="110,0,111,40" concept="1" />
+      <node id="4022026349915669387" at="111,40,112,24" concept="6" />
+      <node id="4022026349915669387" at="114,40,115,31" concept="6" />
       <node id="4022026349915669387" at="27,0,29,0" concept="2" trace="myNode" />
       <node id="4022026349915669387" at="41,0,44,0" concept="4" trace="createCell#()Ljetbrains/mps/openapi/editor/cells/EditorCell;" />
-      <node id="4022026349915669387" at="88,0,91,0" concept="0" trace="expressionSingleRoleHandler_c7xntw_c0#(Lorg/jetbrains/mps/openapi/model/SNode;Lorg/jetbrains/mps/openapi/language/SContainmentLink;Ljetbrains/mps/openapi/editor/EditorContext;)V" />
-      <node id="4022026349915669387" at="96,70,99,7" concept="3" />
-      <node id="4022026349915669387" at="99,7,102,7" concept="3" />
-      <node id="4022026349915669387" at="115,0,118,0" concept="4" trace="getNoTargetText#()Ljava/lang/String;" />
+      <node id="4022026349915669387" at="87,0,90,0" concept="0" trace="expressionSingleRoleHandler_c7xntw_c0#(Lorg/jetbrains/mps/openapi/model/SNode;Lorg/jetbrains/mps/openapi/language/SContainmentLink;Ljetbrains/mps/openapi/editor/EditorContext;)V" />
+      <node id="4022026349915669387" at="95,70,98,7" concept="3" />
+      <node id="4022026349915669387" at="98,7,101,7" concept="3" />
+      <node id="4022026349915669387" at="114,0,117,0" concept="4" trace="getNoTargetText#()Ljava/lang/String;" />
       <node id="4022026349915669387" at="30,0,34,0" concept="0" trace="Program_EditorBuilder_a#(Ljetbrains/mps/openapi/editor/EditorContext;Lorg/jetbrains/mps/openapi/model/SNode;)V" />
-      <node id="4022026349915669387" at="83,0,87,0" concept="4" trace="createRefNode_c7xntw_c0#()Ljetbrains/mps/openapi/editor/cells/EditorCell;" />
+      <node id="4022026349915669387" at="82,0,86,0" concept="4" trace="createRefNode_c7xntw_c0#()Ljetbrains/mps/openapi/editor/cells/EditorCell;" />
       <node id="4022026349915669387" at="35,0,40,0" concept="4" trace="getNode#()Lorg/jetbrains/mps/openapi/model/SNode;" />
-      <node id="4022026349915669406" at="76,59,81,22" concept="3" />
-      <node id="4022026349915669387" at="91,0,96,0" concept="4" trace="createChildCell#(Lorg/jetbrains/mps/openapi/model/SNode;)Ljetbrains/mps/openapi/editor/cells/EditorCell;" />
-      <node id="4022026349915669387" at="107,0,115,0" concept="4" trace="createEmptyCell#()Ljetbrains/mps/openapi/editor/cells/EditorCell;" />
+      <node id="4022026349915669406" at="75,57,80,22" concept="3" />
+      <node id="4022026349915669387" at="90,0,95,0" concept="4" trace="createChildCell#(Lorg/jetbrains/mps/openapi/model/SNode;)Ljetbrains/mps/openapi/editor/cells/EditorCell;" />
+      <node id="4022026349915669387" at="106,0,114,0" concept="4" trace="createEmptyCell#()Ljetbrains/mps/openapi/editor/cells/EditorCell;" />
       <node id="4022026349915669405" at="55,0,64,0" concept="4" trace="createConstant_c7xntw_a0#()Ljetbrains/mps/openapi/editor/cells/EditorCell;" />
       <node id="4022026349915669387" at="45,0,55,0" concept="4" trace="createCollection_c7xntw_a#()Ljetbrains/mps/openapi/editor/cells/EditorCell;" />
-      <node id="4022026349915669387" at="96,0,107,0" concept="4" trace="installCellInfo#(Lorg/jetbrains/mps/openapi/model/SNode;Ljetbrains/mps/openapi/editor/cells/EditorCell;)V" />
-      <node id="4022026349915669406" at="64,0,83,0" concept="4" trace="createProperty_c7xntw_b0#()Ljetbrains/mps/openapi/editor/cells/EditorCell;" />
+      <node id="4022026349915669387" at="95,0,106,0" concept="4" trace="installCellInfo#(Lorg/jetbrains/mps/openapi/model/SNode;Ljetbrains/mps/openapi/editor/cells/EditorCell;)V" />
+      <node id="4022026349915669406" at="64,0,82,0" concept="4" trace="createProperty_c7xntw_b0#()Ljetbrains/mps/openapi/editor/cells/EditorCell;" />
       <scope id="4022026349915669387" at="37,26,38,18" />
       <scope id="4022026349915669387" at="41,39,42,39" />
-      <scope id="4022026349915669387" at="88,124,89,49" />
-      <scope id="4022026349915669387" at="97,118,98,388" />
-      <scope id="4022026349915669387" at="100,41,101,41" />
-      <scope id="4022026349915669387" at="115,40,116,31" />
+      <scope id="4022026349915669387" at="87,124,88,49" />
+      <scope id="4022026349915669387" at="96,118,97,388" />
+      <scope id="4022026349915669387" at="99,41,100,41" />
+      <scope id="4022026349915669387" at="114,40,115,31" />
       <scope id="4022026349915669387" at="30,87,32,18" />
-      <scope id="4022026349915669406" at="77,35,79,94">
+      <scope id="4022026349915669406" at="76,35,78,112">
         <var name="manager" id="4022026349915669406" />
       </scope>
-      <scope id="4022026349915669387" at="83,48,85,33">
+      <scope id="4022026349915669387" at="82,48,84,33">
         <var name="provider" id="4022026349915669387" />
       </scope>
       <scope id="4022026349915669387" at="41,0,44,0" />
-      <scope id="4022026349915669387" at="88,0,91,0">
-=======
-      <node id="4022026349915669387" at="26,79,27,63" concept="6" />
-      <node id="4022026349915669387" at="29,89,30,96" concept="5" />
-      <node id="4022026349915669387" at="30,96,31,48" concept="1" />
-      <node id="4022026349915669387" at="31,48,32,28" concept="1" />
-      <node id="4022026349915669387" at="32,28,33,81" concept="1" />
-      <node id="4022026349915669387" at="33,81,34,81" concept="1" />
-      <node id="4022026349915669387" at="34,81,35,80" concept="1" />
-      <node id="4022026349915669387" at="35,80,36,22" concept="6" />
-      <node id="4022026349915669405" at="38,88,39,93" concept="5" />
-      <node id="4022026349915669405" at="39,93,40,47" concept="1" />
-      <node id="4022026349915669405" at="40,47,41,34" concept="5" />
-      <node id="4022026349915669405" at="41,34,42,66" concept="1" />
-      <node id="4022026349915669405" at="42,66,43,40" concept="1" />
-      <node id="4022026349915669405" at="43,40,44,34" concept="1" />
-      <node id="4022026349915669405" at="44,34,45,22" concept="6" />
-      <node id="4022026349915669406" at="47,88,48,82" concept="5" />
-      <node id="4022026349915669406" at="48,82,49,29" concept="1" />
-      <node id="4022026349915669406" at="49,29,50,42" concept="1" />
-      <node id="4022026349915669406" at="50,42,51,26" concept="5" />
-      <node id="4022026349915669406" at="51,26,52,58" concept="1" />
-      <node id="4022026349915669406" at="52,58,53,42" concept="1" />
-      <node id="4022026349915669406" at="53,42,54,34" concept="5" />
-      <node id="4022026349915669406" at="54,34,55,63" concept="1" />
-      <node id="4022026349915669406" at="55,63,56,40" concept="1" />
-      <node id="4022026349915669406" at="56,40,57,73" concept="1" />
-      <node id="4022026349915669406" at="57,73,58,57" concept="5" />
-      <node id="4022026349915669406" at="59,35,60,82" concept="5" />
-      <node id="4022026349915669406" at="60,82,61,112" concept="6" />
-      <node id="4022026349915669406" at="62,10,63,22" concept="6" />
-      <node id="4022026349915669387" at="65,87,66,253" concept="5" />
-      <node id="4022026349915669387" at="66,253,67,33" concept="6" />
-      <node id="4022026349915669387" at="70,124,71,49" concept="9" />
-      <node id="4022026349915669387" at="73,55,74,59" concept="5" />
-      <node id="4022026349915669387" at="74,59,75,41" concept="1" />
-      <node id="4022026349915669387" at="75,41,76,24" concept="6" />
-      <node id="4022026349915669387" at="79,118,80,386" concept="1" />
-      <node id="4022026349915669387" at="82,41,83,41" concept="1" />
-      <node id="4022026349915669387" at="84,7,85,36" concept="5" />
-      <node id="4022026349915669387" at="85,36,86,31" concept="5" />
-      <node id="4022026349915669387" at="86,31,87,52" concept="5" />
-      <node id="4022026349915669387" at="87,52,88,65" concept="1" />
-      <node id="4022026349915669387" at="88,65,89,42" concept="1" />
-      <node id="4022026349915669387" at="92,44,93,54" concept="5" />
-      <node id="4022026349915669387" at="93,54,94,47" concept="1" />
-      <node id="4022026349915669387" at="94,47,95,0" concept="7" />
-      <node id="4022026349915669387" at="95,0,96,40" concept="1" />
-      <node id="4022026349915669387" at="96,40,97,24" concept="6" />
-      <node id="4022026349915669387" at="99,40,100,31" concept="6" />
-      <node id="4022026349915669387" at="26,0,29,0" concept="4" trace="createEditorCell#(Ljetbrains/mps/openapi/editor/EditorContext;Lorg/jetbrains/mps/openapi/model/SNode;)Ljetbrains/mps/openapi/editor/cells/EditorCell;" />
-      <node id="4022026349915669387" at="70,0,73,0" concept="0" trace="expressionSingleRoleHandler_c7xntw_c0#(Lorg/jetbrains/mps/openapi/model/SNode;Lorg/jetbrains/mps/openapi/language/SContainmentLink;Ljetbrains/mps/openapi/editor/EditorContext;)V" />
-      <node id="4022026349915669387" at="78,70,81,7" concept="3" />
-      <node id="4022026349915669387" at="81,7,84,7" concept="3" />
-      <node id="4022026349915669387" at="99,0,102,0" concept="4" trace="getNoTargetText#()Ljava/lang/String;" />
-      <node id="4022026349915669387" at="65,0,69,0" concept="4" trace="createRefNode_c7xntw_c0#(Ljetbrains/mps/openapi/editor/EditorContext;Lorg/jetbrains/mps/openapi/model/SNode;)Ljetbrains/mps/openapi/editor/cells/EditorCell;" />
-      <node id="4022026349915669406" at="58,57,63,22" concept="3" />
-      <node id="4022026349915669387" at="73,0,78,0" concept="4" trace="createChildCell#(Lorg/jetbrains/mps/openapi/model/SNode;)Ljetbrains/mps/openapi/editor/cells/EditorCell;" />
-      <node id="4022026349915669387" at="91,0,99,0" concept="4" trace="createEmptyCell#()Ljetbrains/mps/openapi/editor/cells/EditorCell;" />
-      <node id="4022026349915669387" at="29,0,38,0" concept="4" trace="createCollection_c7xntw_a#(Ljetbrains/mps/openapi/editor/EditorContext;Lorg/jetbrains/mps/openapi/model/SNode;)Ljetbrains/mps/openapi/editor/cells/EditorCell;" />
-      <node id="4022026349915669405" at="38,0,47,0" concept="4" trace="createConstant_c7xntw_a0#(Ljetbrains/mps/openapi/editor/EditorContext;Lorg/jetbrains/mps/openapi/model/SNode;)Ljetbrains/mps/openapi/editor/cells/EditorCell;" />
-      <node id="4022026349915669387" at="78,0,91,0" concept="4" trace="installCellInfo#(Lorg/jetbrains/mps/openapi/model/SNode;Ljetbrains/mps/openapi/editor/cells/EditorCell;)V" />
-      <node id="4022026349915669406" at="47,0,65,0" concept="4" trace="createProperty_c7xntw_b0#(Ljetbrains/mps/openapi/editor/EditorContext;Lorg/jetbrains/mps/openapi/model/SNode;)Ljetbrains/mps/openapi/editor/cells/EditorCell;" />
-      <scope id="4022026349915669387" at="26,79,27,63" />
-      <scope id="4022026349915669387" at="70,124,71,49" />
-      <scope id="4022026349915669387" at="79,118,80,386" />
-      <scope id="4022026349915669387" at="82,41,83,41" />
-      <scope id="4022026349915669387" at="99,40,100,31" />
-      <scope id="4022026349915669406" at="59,35,61,112">
-        <var name="manager" id="4022026349915669406" />
-      </scope>
-      <scope id="4022026349915669387" at="65,87,67,33">
-        <var name="provider" id="4022026349915669387" />
-      </scope>
-      <scope id="4022026349915669387" at="26,0,29,0">
-        <var name="editorContext" id="4022026349915669387" />
-        <var name="node" id="4022026349915669387" />
-      </scope>
-      <scope id="4022026349915669387" at="70,0,73,0">
->>>>>>> bd830ede
+      <scope id="4022026349915669387" at="87,0,90,0">
         <var name="containmentLink" id="4022026349915669387" />
         <var name="context" id="4022026349915669387" />
         <var name="ownerNode" id="4022026349915669387" />
       </scope>
-<<<<<<< HEAD
-      <scope id="4022026349915669387" at="91,55,94,24">
+      <scope id="4022026349915669387" at="90,55,93,24">
         <var name="editorCell" id="4022026349915669387" />
       </scope>
-      <scope id="4022026349915669387" at="115,0,118,0" />
+      <scope id="4022026349915669387" at="114,0,117,0" />
       <scope id="4022026349915669387" at="30,0,34,0">
         <var name="context" id="4022026349915669387" />
         <var name="node" id="4022026349915669387" />
       </scope>
-      <scope id="4022026349915669387" at="83,0,87,0" />
+      <scope id="4022026349915669387" at="82,0,86,0" />
       <scope id="4022026349915669387" at="35,0,40,0" />
-      <scope id="4022026349915669387" at="91,0,96,0">
+      <scope id="4022026349915669387" at="90,0,95,0">
         <var name="child" id="4022026349915669387" />
       </scope>
-      <scope id="4022026349915669387" at="108,44,113,24">
-=======
-      <scope id="4022026349915669387" at="73,55,76,24">
-        <var name="editorCell" id="4022026349915669387" />
-      </scope>
-      <scope id="4022026349915669387" at="99,0,102,0" />
-      <scope id="4022026349915669387" at="65,0,69,0">
-        <var name="editorContext" id="4022026349915669387" />
-        <var name="node" id="4022026349915669387" />
-      </scope>
-      <scope id="4022026349915669387" at="73,0,78,0">
-        <var name="child" id="4022026349915669387" />
-      </scope>
-      <scope id="4022026349915669387" at="92,44,97,24">
->>>>>>> bd830ede
+      <scope id="4022026349915669387" at="107,44,112,24">
         <var name="editorCell" id="4022026349915669387" />
       </scope>
       <scope id="4022026349915669405" at="55,49,62,22">
         <var name="editorCell" id="4022026349915669405" />
         <var name="style" id="4022026349915669405" />
       </scope>
-<<<<<<< HEAD
       <scope id="4022026349915669387" at="45,50,53,22">
         <var name="editorCell" id="4022026349915669387" />
       </scope>
-      <scope id="4022026349915669387" at="107,0,115,0" />
+      <scope id="4022026349915669387" at="106,0,114,0" />
       <scope id="4022026349915669405" at="55,0,64,0" />
-      <scope id="4022026349915669387" at="96,70,105,42">
+      <scope id="4022026349915669387" at="95,70,104,42">
         <var name="style" id="4022026349915669387" />
       </scope>
       <scope id="4022026349915669387" at="45,0,55,0" />
-      <scope id="4022026349915669387" at="96,0,107,0">
+      <scope id="4022026349915669387" at="95,0,106,0">
         <var name="child" id="4022026349915669387" />
         <var name="editorCell" id="4022026349915669387" />
       </scope>
-      <scope id="4022026349915669406" at="64,49,81,22">
-=======
-      <scope id="4022026349915669387" at="91,0,99,0" />
-      <scope id="4022026349915669387" at="29,0,38,0">
-        <var name="editorContext" id="4022026349915669387" />
-        <var name="node" id="4022026349915669387" />
-      </scope>
-      <scope id="4022026349915669405" at="38,0,47,0">
-        <var name="editorContext" id="4022026349915669405" />
-        <var name="node" id="4022026349915669405" />
-      </scope>
-      <scope id="4022026349915669387" at="78,70,89,42">
-        <var name="editorContext" id="4022026349915669387" />
-        <var name="node" id="4022026349915669387" />
-        <var name="style" id="4022026349915669387" />
-      </scope>
-      <scope id="4022026349915669387" at="78,0,91,0">
-        <var name="child" id="4022026349915669387" />
-        <var name="editorCell" id="4022026349915669387" />
-      </scope>
-      <scope id="4022026349915669406" at="47,88,63,22">
->>>>>>> bd830ede
+      <scope id="4022026349915669406" at="64,49,80,22">
         <var name="attributeConcept" id="4022026349915669406" />
         <var name="editorCell" id="4022026349915669406" />
         <var name="provider" id="4022026349915669406" />
         <var name="style" id="4022026349915669406" />
       </scope>
-<<<<<<< HEAD
-      <scope id="4022026349915669406" at="64,0,83,0" />
-      <unit id="4022026349915669387" at="87,0,119,0" name="jetbrains.mps.samples.lambdaCalculus.editor.Program_EditorBuilder_a$expressionSingleRoleHandler_c7xntw_c0" />
-      <unit id="4022026349915669387" at="26,0,120,0" name="jetbrains.mps.samples.lambdaCalculus.editor.Program_EditorBuilder_a" />
-=======
-      <scope id="4022026349915669406" at="47,0,65,0">
-        <var name="editorContext" id="4022026349915669406" />
-        <var name="node" id="4022026349915669406" />
-      </scope>
-      <unit id="4022026349915669387" at="69,0,103,0" name="jetbrains.mps.samples.lambdaCalculus.editor.Program_Editor$expressionSingleRoleHandler_c7xntw_c0" />
-      <unit id="4022026349915669387" at="25,0,104,0" name="jetbrains.mps.samples.lambdaCalculus.editor.Program_Editor" />
->>>>>>> bd830ede
+      <scope id="4022026349915669406" at="64,0,82,0" />
+      <unit id="4022026349915669387" at="86,0,118,0" name="jetbrains.mps.samples.lambdaCalculus.editor.Program_EditorBuilder_a$expressionSingleRoleHandler_c7xntw_c0" />
+      <unit id="4022026349915669387" at="26,0,119,0" name="jetbrains.mps.samples.lambdaCalculus.editor.Program_EditorBuilder_a" />
     </file>
   </root>
   <root nodeRef="r:293510ad-7298-4276-86d7-1873781733f1(jetbrains.mps.samples.lambdaCalculus.editor)/4516885200389677659">
@@ -2883,39 +2542,10 @@
   </root>
   <root nodeRef="r:293510ad-7298-4276-86d7-1873781733f1(jetbrains.mps.samples.lambdaCalculus.editor)/8981808925914762646">
     <file name="Variable_Editor.java">
-<<<<<<< HEAD
       <node id="8981808925914762646" at="11,79,12,74" concept="6" />
       <node id="8981808925914762646" at="11,0,14,0" concept="4" trace="createEditorCell#(Ljetbrains/mps/openapi/editor/EditorContext;Lorg/jetbrains/mps/openapi/model/SNode;)Ljetbrains/mps/openapi/editor/cells/EditorCell;" />
       <scope id="8981808925914762646" at="11,79,12,74" />
       <scope id="8981808925914762646" at="11,0,14,0">
-=======
-      <node id="8981808925914762646" at="15,79,16,63" concept="6" />
-      <node id="8981808925914762646" at="18,89,19,96" concept="5" />
-      <node id="8981808925914762646" at="19,96,20,48" concept="1" />
-      <node id="8981808925914762646" at="20,48,21,28" concept="1" />
-      <node id="8981808925914762646" at="21,28,22,81" concept="1" />
-      <node id="8981808925914762646" at="22,81,23,22" concept="6" />
-      <node id="8981808925914762651" at="25,88,26,82" concept="5" />
-      <node id="8981808925914762651" at="26,82,27,29" concept="1" />
-      <node id="8981808925914762651" at="27,29,28,42" concept="1" />
-      <node id="8981808925914762651" at="28,42,29,26" concept="5" />
-      <node id="8981808925914762651" at="29,26,30,58" concept="1" />
-      <node id="8981808925914762651" at="30,58,31,42" concept="1" />
-      <node id="8981808925914762651" at="31,42,32,73" concept="1" />
-      <node id="8981808925914762651" at="32,73,33,57" concept="5" />
-      <node id="8981808925914762651" at="34,35,35,82" concept="5" />
-      <node id="8981808925914762651" at="35,82,36,112" concept="6" />
-      <node id="8981808925914762651" at="37,10,38,22" concept="6" />
-      <node id="8981808925914762646" at="15,0,18,0" concept="4" trace="createEditorCell#(Ljetbrains/mps/openapi/editor/EditorContext;Lorg/jetbrains/mps/openapi/model/SNode;)Ljetbrains/mps/openapi/editor/cells/EditorCell;" />
-      <node id="8981808925914762651" at="33,57,38,22" concept="3" />
-      <node id="8981808925914762646" at="18,0,25,0" concept="4" trace="createCollection_pfjbyg_a#(Ljetbrains/mps/openapi/editor/EditorContext;Lorg/jetbrains/mps/openapi/model/SNode;)Ljetbrains/mps/openapi/editor/cells/EditorCell;" />
-      <node id="8981808925914762651" at="25,0,40,0" concept="4" trace="createProperty_pfjbyg_a0#(Ljetbrains/mps/openapi/editor/EditorContext;Lorg/jetbrains/mps/openapi/model/SNode;)Ljetbrains/mps/openapi/editor/cells/EditorCell;" />
-      <scope id="8981808925914762646" at="15,79,16,63" />
-      <scope id="8981808925914762651" at="34,35,36,112">
-        <var name="manager" id="8981808925914762651" />
-      </scope>
-      <scope id="8981808925914762646" at="15,0,18,0">
->>>>>>> bd830ede
         <var name="editorContext" id="8981808925914762646" />
         <var name="node" id="8981808925914762646" />
       </scope>
@@ -2940,21 +2570,20 @@
       <node id="8981808925914762651" at="47,63,48,42" concept="1" />
       <node id="8981808925914762651" at="48,42,49,73" concept="1" />
       <node id="8981808925914762651" at="49,73,50,57" concept="5" />
-      <node id="8981808925914762651" at="50,57,51,59" concept="5" />
-      <node id="8981808925914762651" at="52,35,53,87" concept="5" />
-      <node id="8981808925914762651" at="53,87,54,94" concept="6" />
-      <node id="8981808925914762651" at="55,10,56,22" concept="6" />
+      <node id="8981808925914762651" at="51,35,52,87" concept="5" />
+      <node id="8981808925914762651" at="52,87,53,112" concept="6" />
+      <node id="8981808925914762651" at="54,10,55,22" concept="6" />
       <node id="8981808925914762646" at="16,0,18,0" concept="2" trace="myNode" />
       <node id="8981808925914762646" at="30,0,33,0" concept="4" trace="createCell#()Ljetbrains/mps/openapi/editor/cells/EditorCell;" />
       <node id="8981808925914762646" at="19,0,23,0" concept="0" trace="Variable_EditorBuilder_a#(Ljetbrains/mps/openapi/editor/EditorContext;Lorg/jetbrains/mps/openapi/model/SNode;)V" />
       <node id="8981808925914762646" at="24,0,29,0" concept="4" trace="getNode#()Lorg/jetbrains/mps/openapi/model/SNode;" />
-      <node id="8981808925914762651" at="51,59,56,22" concept="3" />
+      <node id="8981808925914762651" at="50,57,55,22" concept="3" />
       <node id="8981808925914762646" at="34,0,42,0" concept="4" trace="createCollection_pfjbyg_a#()Ljetbrains/mps/openapi/editor/cells/EditorCell;" />
-      <node id="8981808925914762651" at="42,0,58,0" concept="4" trace="createProperty_pfjbyg_a0#()Ljetbrains/mps/openapi/editor/cells/EditorCell;" />
+      <node id="8981808925914762651" at="42,0,57,0" concept="4" trace="createProperty_pfjbyg_a0#()Ljetbrains/mps/openapi/editor/cells/EditorCell;" />
       <scope id="8981808925914762646" at="26,26,27,18" />
       <scope id="8981808925914762646" at="30,39,31,39" />
       <scope id="8981808925914762646" at="19,88,21,18" />
-      <scope id="8981808925914762651" at="52,35,54,94">
+      <scope id="8981808925914762651" at="51,35,53,112">
         <var name="manager" id="8981808925914762651" />
       </scope>
       <scope id="8981808925914762646" at="30,0,33,0" />
@@ -2962,30 +2591,18 @@
         <var name="context" id="8981808925914762646" />
         <var name="node" id="8981808925914762646" />
       </scope>
-<<<<<<< HEAD
       <scope id="8981808925914762646" at="24,0,29,0" />
       <scope id="8981808925914762646" at="34,50,40,22">
         <var name="editorCell" id="8981808925914762646" />
       </scope>
       <scope id="8981808925914762646" at="34,0,42,0" />
-      <scope id="8981808925914762651" at="42,49,56,22">
-=======
-      <scope id="8981808925914762651" at="25,88,38,22">
->>>>>>> bd830ede
+      <scope id="8981808925914762651" at="42,49,55,22">
         <var name="attributeConcept" id="8981808925914762651" />
         <var name="editorCell" id="8981808925914762651" />
         <var name="provider" id="8981808925914762651" />
       </scope>
-<<<<<<< HEAD
-      <scope id="8981808925914762651" at="42,0,58,0" />
-      <unit id="8981808925914762646" at="15,0,59,0" name="jetbrains.mps.samples.lambdaCalculus.editor.Variable_EditorBuilder_a" />
-=======
-      <scope id="8981808925914762651" at="25,0,40,0">
-        <var name="editorContext" id="8981808925914762651" />
-        <var name="node" id="8981808925914762651" />
-      </scope>
-      <unit id="8981808925914762646" at="14,0,41,0" name="jetbrains.mps.samples.lambdaCalculus.editor.Variable_Editor" />
->>>>>>> bd830ede
+      <scope id="8981808925914762651" at="42,0,57,0" />
+      <unit id="8981808925914762646" at="15,0,58,0" name="jetbrains.mps.samples.lambdaCalculus.editor.Variable_EditorBuilder_a" />
     </file>
   </root>
 </debug-info>
