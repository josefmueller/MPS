<?xml version="1.0" encoding="UTF-8"?>
<model modelUID="r:d2f1f29a-ca9b-4289-8061-76aebd89bc21(jetbrains.mps.samples.lambdaCalculus.generator.template.main@generator)">
  <persistence version="7" />
  <language namespace="b401a680-8325-4110-8fd3-84331ff25bef(jetbrains.mps.lang.generator)" />
  <language namespace="d7706f63-9be2-479c-a3da-ae92af1e64d5(jetbrains.mps.lang.generator.generationContext)" />
  <language namespace="f3061a53-9226-4cc5-a443-f952ceaf5816(jetbrains.mps.baseLanguage)" />
  <language namespace="ceab5195-25ea-4f22-9b92-103b95ca8c0c(jetbrains.mps.lang.core)" />
  <language namespace="7c9e2807-94ad-4afc-adf0-aaee45eb2895(jetbrains.mps.samples.lambdaCalculus)" />
  <language namespace="df345b11-b8c7-4213-ac66-48d2a9b75d88(jetbrains.mps.baseLanguageInternal)" />
  <language namespace="83888646-71ce-4f1c-9c53-c54016f6ad4f(jetbrains.mps.baseLanguage.collections)" />
  <language namespace="7a5dda62-9140-4668-ab76-d5ed1746f2b2(jetbrains.mps.lang.typesystem)" />
  <language namespace="af65afd8-f0dd-4942-87d9-63a55f2a9db1(jetbrains.mps.lang.behavior)" />
  <language namespace="7866978e-a0f0-4cc7-81bc-4d213d9375e1(jetbrains.mps.lang.smodel)" />
  <language namespace="3a13115c-633c-4c5c-bbcc-75c4219e9555(jetbrains.mps.lang.quotation)" />
  <devkit namespace="2677cb18-f558-4e33-bc38-a5139cee06dc(jetbrains.mps.devkit.language-design)" />
  <import index="qjd" modelUID="r:d30b7004-00fd-4d3e-bdd6-6ae5346d9b86(jetbrains.mps.samples.lambdaCalculus.structure)" version="1" />
  <import index="9dtf" modelUID="r:86bef719-3805-4be3-860b-08555adf519c(jetbrains.mps.samples.lambdaCalculus.behavior)" version="-1" />
  <import index="jswn" modelUID="r:60e4aec5-7588-4ab2-b82c-70333f477a53(jetbrains.mps.samples.lambdaCalculus.runtime)" version="-1" />
  <import index="tpcu" modelUID="r:00000000-0000-4000-0000-011c89590282(jetbrains.mps.lang.core.behavior)" version="-1" />
  <import index="tpee" modelUID="r:00000000-0000-4000-0000-011c895902ca(jetbrains.mps.baseLanguage.structure)" version="3" />
  <import index="tpd4" modelUID="r:00000000-0000-4000-0000-011c895902b4(jetbrains.mps.lang.typesystem.structure)" version="3" />
  <import index="e2lb" modelUID="f:java_stub#6354ebe7-c22a-4a0f-ac54-50b52ab9b065#java.lang(java.lang@java_stub)" version="-1" />
  <import index="fxg7" modelUID="f:java_stub#6354ebe7-c22a-4a0f-ac54-50b52ab9b065#java.io(java.io@java_stub)" version="-1" />
  <import index="lkfb" modelUID="f:java_stub#37a3367b-1fb2-44d8-aa6b-18075e74e003#jetbrains.mps.smodel(jetbrains.mps.smodel@java_stub)" version="-1" />
  <import index="k7g3" modelUID="f:java_stub#6354ebe7-c22a-4a0f-ac54-50b52ab9b065#java.util(java.util@java_stub)" version="-1" />
  <import index="tpf8" modelUID="r:00000000-0000-4000-0000-011c895902e8(jetbrains.mps.lang.generator.structure)" version="2" implicit="yes" />
  <import index="tpf3" modelUID="r:00000000-0000-4000-0000-011c895902f3(jetbrains.mps.lang.generator.generationContext.structure)" version="0" implicit="yes" />
  <import index="tpck" modelUID="r:00000000-0000-4000-0000-011c89590288(jetbrains.mps.lang.core.structure)" version="0" implicit="yes" />
  <import index="tp25" modelUID="r:00000000-0000-4000-0000-011c89590301(jetbrains.mps.lang.smodel.structure)" version="16" implicit="yes" />
  <import index="tp3r" modelUID="r:00000000-0000-4000-0000-011c8959034b(jetbrains.mps.lang.quotation.structure)" version="0" implicit="yes" />
  <import index="tp2q" modelUID="r:00000000-0000-4000-0000-011c8959032e(jetbrains.mps.baseLanguage.collections.structure)" version="7" implicit="yes" />
  <import index="tp68" modelUID="r:00000000-0000-4000-0000-011c895903ac(jetbrains.mps.baseLanguageInternal.structure)" version="1" implicit="yes" />
  <roots>
    <node type="tpf8.MappingConfiguration" typeId="tpf8.1095416546421" id="7794386159927917735">
      <property name="name" nameId="tpck.1169194664001" value="main" />
    </node>
    <node type="tpee.ClassConcept" typeId="tpee.1068390468198" id="391739495267619080">
      <property name="name" nameId="tpck.1169194664001" value="Program" />
    </node>
    <node type="tpf8.TemplateDeclaration" typeId="tpf8.1092059087312" id="3851847705188030114">
      <property name="name" nameId="tpck.1169194664001" value="ReduceApplication" />
      <link role="applicableConcept" roleId="tpf8.1168285871518" targetNodeId="qjd.4022026349914762717" resolveInfo="LambdaApplication" />
    </node>
    <node type="tpf8.TemplateDeclaration" typeId="tpf8.1092059087312" id="3462251258151435853">
      <property name="name" nameId="tpck.1169194664001" value="ReduceLet" />
      <link role="applicableConcept" roleId="tpf8.1168285871518" targetNodeId="qjd.4939219901991602079" resolveInfo="LetExpression" />
    </node>
    <node type="tpf8.TemplateDeclaration" typeId="tpf8.1092059087312" id="1745225562807890265">
      <property name="name" nameId="tpck.1169194664001" value="ReduceLetRef" />
      <link role="applicableConcept" roleId="tpf8.1168285871518" targetNodeId="qjd.4939219901992083820" resolveInfo="LetRef" />
    </node>
    <node type="tpf8.TemplateDeclaration" typeId="tpf8.1092059087312" id="8899433705216086386">
      <property name="name" nameId="tpck.1169194664001" value="ReduceFunctionType" />
      <link role="applicableConcept" roleId="tpf8.1168285871518" targetNodeId="qjd.4530871765544139496" resolveInfo="FunctionType" />
    </node>
    <node type="tpf8.TemplateDeclaration" typeId="tpf8.1092059087312" id="1959689366356756203">
      <property name="name" nameId="tpck.1169194664001" value="ObjectTemplate" />
    </node>
    <node type="tpf8.TemplateDeclaration" typeId="tpf8.1092059087312" id="2167053794906729439">
      <property name="name" nameId="tpck.1169194664001" value="ReduceAbstraction" />
      <link role="applicableConcept" roleId="tpf8.1168285871518" targetNodeId="qjd.4022026349914673024" resolveInfo="LambdaAbstraction" />
    </node>
    <node type="tpf8.TemplateDeclaration" typeId="tpf8.1092059087312" id="816130369292752557">
      <property name="name" nameId="tpck.1169194664001" value="ReduceFullApplication" />
      <link role="applicableConcept" roleId="tpf8.1168285871518" targetNodeId="qjd.4022026349914762717" resolveInfo="LambdaApplication" />
    </node>
  </roots>
  <root id="7794386159927917735">
    <node role="mappingLabel" roleId="tpf8.1200911492601" type="tpf8.MappingLabelDeclaration" typeId="tpf8.1200911316486" id="4247542765074851552">
      <property name="name" nameId="tpck.1169194664001" value="parameterFromVar" />
      <link role="targetConcept" roleId="tpf8.1200913004646" targetNodeId="tpee.4972933694980447171" resolveInfo="BaseVariableDeclaration" />
      <link role="sourceConcept" roleId="tpf8.1200911342686" targetNodeId="qjd.5249919352014727954" resolveInfo="Variable" />
    </node>
    <node role="mappingLabel" roleId="tpf8.1200911492601" type="tpf8.MappingLabelDeclaration" typeId="tpf8.1200911316486" id="5277973575494192250">
      <property name="name" nameId="tpck.1169194664001" value="parameterLetExpr" />
      <link role="sourceConcept" roleId="tpf8.1200911342686" targetNodeId="qjd.4939219901991602079" resolveInfo="LetExpression" />
      <link role="targetConcept" roleId="tpf8.1200913004646" targetNodeId="tpee.1068498886292" resolveInfo="ParameterDeclaration" />
    </node>
    <node role="rootMappingRule" roleId="tpf8.1167514678247" type="tpf8.Root_MappingRule" typeId="tpf8.1167514355419" id="391739495267627131">
      <link role="template" roleId="tpf8.1167514355421" targetNodeId="391739495267619080" resolveInfo="Program" />
      <link role="applicableConcept" roleId="tpf8.1167169349424" targetNodeId="qjd.4022026349915669385" resolveInfo="Program" />
      <node role="conditionFunction" roleId="tpf8.1167169362365" type="tpf8.BaseMappingRule_Condition" typeId="tpf8.1167168920554" id="391739495267627132">
        <node role="body" roleId="tpee.1137022507850" type="tpee.StatementList" typeId="tpee.1068580123136" id="391739495267627133">
          <node role="statement" roleId="tpee.1068581517665" type="tpee.ExpressionStatement" typeId="tpee.1068580123155" id="391739495267627134">
            <node role="expression" roleId="tpee.1068580123156" type="tpee.DotExpression" typeId="tpee.1197027756228" id="391739495267627141">
              <node role="operand" roleId="tpee.1197027771414" type="tpee.DotExpression" typeId="tpee.1197027756228" id="391739495267627136">
                <node role="operand" roleId="tpee.1197027771414" type="tpf8.TemplateFunctionParameter_sourceNode" typeId="tpf8.1167169188348" id="391739495267627135" />
                <node role="operation" roleId="tpee.1197027833540" type="tp25.Node_GetParentOperation" typeId="tp25.1139613262185" id="391739495267627140" />
              </node>
              <node role="operation" roleId="tpee.1197027833540" type="tp25.Node_IsNullOperation" typeId="tp25.1171999116870" id="391739495267627145" />
            </node>
          </node>
        </node>
      </node>
    </node>
    <node role="reductionMappingRule" roleId="tpf8.1167328349397" type="tpf8.Reduction_MappingRule" typeId="tpf8.1167327847730" id="391739495267627146">
      <link role="applicableConcept" roleId="tpf8.1167169349424" targetNodeId="qjd.4022026349914762709" resolveInfo="NumericConstant" />
      <node role="ruleConsequence" roleId="tpf8.1169672767469" type="tpf8.InlineTemplate_RuleConsequence" typeId="tpf8.1177093525992" id="391739495267627148">
        <node role="templateNode" roleId="tpf8.1177093586806" type="tpee.IntegerConstant" typeId="tpee.1068580320020" id="391739495267627150">
          <property name="value" nameId="tpee.1068580320021" value="23" />
          <node role="smodelAttribute" roleId="tpck.5169995583184591170" type="tpf8.PropertyMacro" typeId="tpf8.1087833241328" id="391739495267627151">
            <property name="propertyName" nameId="tpck.1757699476691236117" value="value" />
            <node role="propertyValueFunction" roleId="tpf8.1167756362303" type="tpf8.PropertyMacro_GetPropertyValue" typeId="tpf8.1167756080639" id="391739495267627152">
              <node role="body" roleId="tpee.1137022507850" type="tpee.StatementList" typeId="tpee.1068580123136" id="391739495267627153">
                <node role="statement" roleId="tpee.1068581517665" type="tpee.ExpressionStatement" typeId="tpee.1068580123155" id="391739495267627154">
                  <node role="expression" roleId="tpee.1068580123156" type="tpee.DotExpression" typeId="tpee.1197027756228" id="391739495267627156">
                    <node role="operand" roleId="tpee.1197027771414" type="tpf8.TemplateFunctionParameter_sourceNode" typeId="tpf8.1167169188348" id="391739495267627155" />
                    <node role="operation" roleId="tpee.1197027833540" type="tp25.SPropertyAccess" typeId="tp25.1138056022639" id="391739495267627160">
                      <link role="property" roleId="tp25.1138056395725" targetNodeId="qjd.4022026349914762710" resolveInfo="value" />
                    </node>
                  </node>
                </node>
              </node>
            </node>
          </node>
        </node>
      </node>
    </node>
    <node role="reductionMappingRule" roleId="tpf8.1167328349397" type="tpf8.Reduction_MappingRule" typeId="tpf8.1167327847730" id="1888188276221892601">
      <link role="applicableConcept" roleId="tpf8.1167169349424" targetNodeId="qjd.4022026349914762696" resolveInfo="StringConstant" />
      <node role="ruleConsequence" roleId="tpf8.1169672767469" type="tpf8.InlineTemplate_RuleConsequence" typeId="tpf8.1177093525992" id="1888188276221892603">
        <node role="templateNode" roleId="tpf8.1177093586806" type="tpee.StringLiteral" typeId="tpee.1070475926800" id="1888188276221892624">
          <property name="value" nameId="tpee.1070475926801" value="1" />
          <node role="smodelAttribute" roleId="tpck.5169995583184591170" type="tpf8.PropertyMacro" typeId="tpf8.1087833241328" id="1888188276221892625">
            <property name="propertyName" nameId="tpck.1757699476691236117" value="value" />
            <node role="propertyValueFunction" roleId="tpf8.1167756362303" type="tpf8.PropertyMacro_GetPropertyValue" typeId="tpf8.1167756080639" id="1888188276221892626">
              <node role="body" roleId="tpee.1137022507850" type="tpee.StatementList" typeId="tpee.1068580123136" id="1888188276221892627">
                <node role="statement" roleId="tpee.1068581517665" type="tpee.ExpressionStatement" typeId="tpee.1068580123155" id="1888188276221892628">
                  <node role="expression" roleId="tpee.1068580123156" type="tpee.DotExpression" typeId="tpee.1197027756228" id="1888188276221892630">
                    <node role="operand" roleId="tpee.1197027771414" type="tpf8.TemplateFunctionParameter_sourceNode" typeId="tpf8.1167169188348" id="1888188276221892629" />
                    <node role="operation" roleId="tpee.1197027833540" type="tp25.SPropertyAccess" typeId="tp25.1138056022639" id="1888188276221892634">
                      <link role="property" roleId="tp25.1138056395725" targetNodeId="qjd.4022026349914762697" resolveInfo="value" />
                    </node>
                  </node>
                </node>
              </node>
            </node>
          </node>
        </node>
      </node>
    </node>
    <node role="reductionMappingRule" roleId="tpf8.1167328349397" type="tpf8.Reduction_MappingRule" typeId="tpf8.1167327847730" id="4247542765074850151">
      <link role="applicableConcept" roleId="tpf8.1167169349424" targetNodeId="qjd.4022026349915821199" resolveInfo="AbstractionVarRef" />
      <node role="conditionFunction" roleId="tpf8.1167169362365" type="tpf8.BaseMappingRule_Condition" typeId="tpf8.1167168920554" id="3851847705188473146">
        <node role="body" roleId="tpee.1137022507850" type="tpee.StatementList" typeId="tpee.1068580123136" id="3851847705188473147">
          <node role="statement" roleId="tpee.1068581517665" type="tpee.ExpressionStatement" typeId="tpee.1068580123155" id="3851847705188496565">
            <node role="expression" roleId="tpee.1068580123156" type="tpee.DotExpression" typeId="tpee.1197027756228" id="2538241123671856972">
              <node role="operand" roleId="tpee.1197027771414" type="tpf8.TemplateFunctionParameter_sourceNode" typeId="tpf8.1167169188348" id="2538241123671856973" />
              <node role="operation" roleId="tpee.1197027833540" type="tp25.Node_ConceptMethodCall" typeId="tp25.1179409122411" id="5575221658156753359">
                <link role="baseMethodDeclaration" roleId="tpee.1068499141037" targetNodeId="9dtf.7397484091645986293" resolveInfo="hasParameterRefs" />
              </node>
            </node>
          </node>
        </node>
      </node>
      <node role="ruleConsequence" roleId="tpf8.1169672767469" type="tpf8.InlineTemplateWithContext_RuleConsequence" typeId="tpf8.8900764248744213868" id="2584857295430340549">
        <node role="contentNode" roleId="tpf8.8900764248744213871" type="tpee.InstanceMethodDeclaration" typeId="tpee.1068580123165" id="2584857295430340551">
          <property name="name" nameId="tpck.1169194664001" value="f" />
          <node role="returnType" roleId="tpee.1068580123133" type="tpee.IntegerType" typeId="tpee.1070534370425" id="2584857295430340562" />
          <node role="visibility" roleId="tpee.1178549979242" type="tpee.PublicVisibility" typeId="tpee.1146644602865" id="2584857295430340553" />
          <node role="body" roleId="tpee.1068580123135" type="tpee.StatementList" typeId="tpee.1068580123136" id="2584857295430340554">
            <node role="statement" roleId="tpee.1068581517665" type="tpee.LocalVariableDeclarationStatement" typeId="tpee.1068581242864" id="2584857295430340557">
              <node role="localVariableDeclaration" roleId="tpee.1068581242865" type="tpee.LocalVariableDeclaration" typeId="tpee.1068581242863" id="2584857295430340558">
                <property name="name" nameId="tpck.1169194664001" value="b" />
                <node role="type" roleId="tpee.5680397130376446158" type="tpee.IntegerType" typeId="tpee.1070534370425" id="2584857295430340559" />
                <node role="initializer" roleId="tpee.1068431790190" type="tpee.ParameterReference" typeId="tpee.1068581242874" id="2584857295430340561">
                  <link role="variableDeclaration" roleId="tpee.1068581517664" targetNodeId="2584857295430340555" resolveInfo="a" />
                  <node role="smodelAttribute" roleId="tpck.5169995583184591170" type="tpf8.TemplateFragment" typeId="tpf8.1095672379244" id="2584857295430340567" />
                  <node role="smodelAttribute" roleId="tpck.5169995583184591170" type="tpf8.ReferenceMacro" typeId="tpf8.1088761943574" id="2584857295430340568">
                    <property name="linkRole" nameId="tpck.1757699476691236116" value="variableDeclaration" />
                    <node role="referentFunction" roleId="tpf8.1167770376702" type="tpf8.ReferenceMacro_GetReferent" typeId="tpf8.1167770111131" id="2584857295430340569">
                      <node role="body" roleId="tpee.1137022507850" type="tpee.StatementList" typeId="tpee.1068580123136" id="2584857295430340570">
                        <node role="statement" roleId="tpee.1068581517665" type="tpee.ExpressionStatement" typeId="tpee.1068580123155" id="2584857295430340571">
                          <node role="expression" roleId="tpee.1068580123156" type="tp25.SNodeTypeCastExpression" typeId="tp25.1140137987495" id="3851847705188495948">
                            <link role="concept" roleId="tp25.1140138128738" targetNodeId="tpee.1068498886292" resolveInfo="ParameterDeclaration" />
                            <node role="leftExpression" roleId="tp25.1140138123956" type="tpee.DotExpression" typeId="tpee.1197027756228" id="4247542765074851563">
                              <node role="operand" roleId="tpee.1197027771414" type="tpf3.TemplateFunctionParameter_generationContext" typeId="tpf3.1216860049635" id="4247542765074851562" />
                              <node role="operation" roleId="tpee.1197027833540" type="tpf3.GenerationContextOp_GetOutputByLabelAndInput" typeId="tpf3.1216860049627" id="4247542765074851567">
                                <link role="label" roleId="tpf3.1216860049628" targetNodeId="4247542765074851552" resolveInfo="parameterFromVar" />
                                <node role="inputNode" roleId="tpf3.1216860049632" type="tpee.DotExpression" typeId="tpee.1197027756228" id="4247542765074851570">
                                  <node role="operand" roleId="tpee.1197027771414" type="tpf8.TemplateFunctionParameter_sourceNode" typeId="tpf8.1167169188348" id="4247542765074851569" />
                                  <node role="operation" roleId="tpee.1197027833540" type="tp25.SLinkAccess" typeId="tp25.1138056143562" id="8981808925914878887">
                                    <link role="link" roleId="tp25.1138056516764" targetNodeId="qjd.8981808925914862845" />
                                  </node>
                                </node>
                              </node>
                            </node>
                          </node>
                        </node>
                      </node>
                    </node>
                  </node>
                </node>
              </node>
            </node>
            <node role="statement" roleId="tpee.1068581517665" type="tpee.ReturnStatement" typeId="tpee.1068581242878" id="2584857295430340564">
              <node role="expression" roleId="tpee.1068581517676" type="tpee.LocalVariableReference" typeId="tpee.1068581242866" id="2584857295430340566">
                <link role="variableDeclaration" roleId="tpee.1068581517664" targetNodeId="2584857295430340558" resolveInfo="b" />
              </node>
            </node>
          </node>
          <node role="parameter" roleId="tpee.1068580123134" type="tpee.ParameterDeclaration" typeId="tpee.1068498886292" id="2584857295430340555">
            <property name="name" nameId="tpck.1169194664001" value="a" />
            <node role="type" roleId="tpee.5680397130376446158" type="tpee.IntegerType" typeId="tpee.1070534370425" id="2584857295430340556" />
          </node>
        </node>
      </node>
    </node>
    <node role="reductionMappingRule" roleId="tpf8.1167328349397" type="tpf8.Reduction_MappingRule" typeId="tpf8.1167327847730" id="3851847705188495940">
      <link role="applicableConcept" roleId="tpf8.1167169349424" targetNodeId="qjd.4022026349915821199" resolveInfo="AbstractionVarRef" />
      <node role="conditionFunction" roleId="tpf8.1167169362365" type="tpf8.BaseMappingRule_Condition" typeId="tpf8.1167168920554" id="3851847705188496572">
        <node role="body" roleId="tpee.1137022507850" type="tpee.StatementList" typeId="tpee.1068580123136" id="3851847705188496573">
          <node role="statement" roleId="tpee.1068581517665" type="tpee.ExpressionStatement" typeId="tpee.1068580123155" id="3851847705188496574">
            <node role="expression" roleId="tpee.1068580123156" type="tpee.NotExpression" typeId="tpee.1081516740877" id="2538241123671856984">
              <node role="expression" roleId="tpee.1081516765348" type="tpee.DotExpression" typeId="tpee.1197027756228" id="5894428311684248782">
                <node role="operand" roleId="tpee.1197027771414" type="tpf8.TemplateFunctionParameter_sourceNode" typeId="tpf8.1167169188348" id="5894428311684248781" />
                <node role="operation" roleId="tpee.1197027833540" type="tp25.Node_ConceptMethodCall" typeId="tp25.1179409122411" id="5575221658156753360">
                  <link role="baseMethodDeclaration" roleId="tpee.1068499141037" targetNodeId="9dtf.7397484091645986293" resolveInfo="hasParameterRefs" />
<<<<<<< HEAD
=======
                </node>
              </node>
            </node>
          </node>
        </node>
      </node>
      <node role="ruleConsequence" roleId="tpf8.1169672767469" type="tpf8.InlineTemplateWithContext_RuleConsequence" typeId="tpf8.8900764248744213868" id="2584857295430332067">
        <node role="contentNode" roleId="tpf8.8900764248744213871" type="tpee.BlockStatement" typeId="tpee.1082485599095" id="2584857295430332069">
          <node role="statements" roleId="tpee.1082485599096" type="tpee.StatementList" typeId="tpee.1068580123136" id="2584857295430332070">
            <node role="statement" roleId="tpee.1068581517665" type="tpee.LocalVariableDeclarationStatement" typeId="tpee.1068581242864" id="2584857295430340535">
              <node role="localVariableDeclaration" roleId="tpee.1068581242865" type="tpee.LocalVariableDeclaration" typeId="tpee.1068581242863" id="2584857295430340536">
                <property name="name" nameId="tpck.1169194664001" value="a" />
                <node role="type" roleId="tpee.5680397130376446158" type="tpee.IntegerType" typeId="tpee.1070534370425" id="2584857295430340537" />
              </node>
            </node>
            <node role="statement" roleId="tpee.1068581517665" type="tpee.LocalVariableDeclarationStatement" typeId="tpee.1068581242864" id="2584857295430340539">
              <node role="localVariableDeclaration" roleId="tpee.1068581242865" type="tpee.LocalVariableDeclaration" typeId="tpee.1068581242863" id="2584857295430340540">
                <property name="name" nameId="tpck.1169194664001" value="b" />
                <node role="type" roleId="tpee.5680397130376446158" type="tpee.IntegerType" typeId="tpee.1070534370425" id="2584857295430340541" />
                <node role="initializer" roleId="tpee.1068431790190" type="tpee.LocalVariableReference" typeId="tpee.1068581242866" id="2584857295430340543">
                  <link role="variableDeclaration" roleId="tpee.1068581517664" targetNodeId="2584857295430340536" resolveInfo="a" />
                  <node role="smodelAttribute" roleId="tpck.5169995583184591170" type="tpf8.TemplateFragment" typeId="tpf8.1095672379244" id="2584857295430340544" />
                  <node role="smodelAttribute" roleId="tpck.5169995583184591170" type="tpf8.ReferenceMacro" typeId="tpf8.1088761943574" id="2584857295430340545">
                    <property name="linkRole" nameId="tpck.1757699476691236116" value="variableDeclaration" />
                    <node role="referentFunction" roleId="tpf8.1167770376702" type="tpf8.ReferenceMacro_GetReferent" typeId="tpf8.1167770111131" id="2584857295430340546">
                      <node role="body" roleId="tpee.1137022507850" type="tpee.StatementList" typeId="tpee.1068580123136" id="2584857295430340547">
                        <node role="statement" roleId="tpee.1068581517665" type="tpee.ExpressionStatement" typeId="tpee.1068580123155" id="2584857295430340548">
                          <node role="expression" roleId="tpee.1068580123156" type="tp25.SNodeTypeCastExpression" typeId="tp25.1140137987495" id="3851847705188495952">
                            <link role="concept" roleId="tp25.1140138128738" targetNodeId="tpee.1068581242863" resolveInfo="LocalVariableDeclaration" />
                            <node role="leftExpression" roleId="tp25.1140138123956" type="tpee.DotExpression" typeId="tpee.1197027756228" id="3851847705188495953">
                              <node role="operand" roleId="tpee.1197027771414" type="tpf3.TemplateFunctionParameter_generationContext" typeId="tpf3.1216860049635" id="3851847705188495954" />
                              <node role="operation" roleId="tpee.1197027833540" type="tpf3.GenerationContextOp_GetOutputByLabelAndInput" typeId="tpf3.1216860049627" id="3851847705188495955">
                                <link role="label" roleId="tpf3.1216860049628" targetNodeId="4247542765074851552" resolveInfo="parameterFromVar" />
                                <node role="inputNode" roleId="tpf3.1216860049632" type="tpee.DotExpression" typeId="tpee.1197027756228" id="3851847705188495956">
                                  <node role="operand" roleId="tpee.1197027771414" type="tpf8.TemplateFunctionParameter_sourceNode" typeId="tpf8.1167169188348" id="3851847705188495957" />
                                  <node role="operation" roleId="tpee.1197027833540" type="tp25.SLinkAccess" typeId="tp25.1138056143562" id="8981808925914882322">
                                    <link role="link" roleId="tp25.1138056516764" targetNodeId="qjd.8981808925914862845" />
                                  </node>
                                </node>
                              </node>
                            </node>
                          </node>
                        </node>
                      </node>
                    </node>
                  </node>
>>>>>>> c789f4d2
                </node>
              </node>
            </node>
          </node>
        </node>
      </node>
    </node>
    <node role="reductionMappingRule" roleId="tpf8.1167328349397" type="tpf8.Reduction_MappingRule" typeId="tpf8.1167327847730" id="391739495267927106">
      <link role="applicableConcept" roleId="tpf8.1167169349424" targetNodeId="qjd.1934341835352312169" resolveInfo="AddOperation" />
      <node role="ruleConsequence" roleId="tpf8.1169672767469" type="tpf8.InlineTemplate_RuleConsequence" typeId="tpf8.1177093525992" id="391739495267927108">
        <node role="templateNode" roleId="tpf8.1177093586806" type="tpee.PlusExpression" typeId="tpee.1068581242875" id="391739495267927110">
          <node role="rightExpression" roleId="tpee.1081773367579" type="tpee.IntegerConstant" typeId="tpee.1068580320020" id="391739495267927114">
            <property name="value" nameId="tpee.1068580320021" value="33" />
            <node role="smodelAttribute" roleId="tpck.5169995583184591170" type="tpf8.CopySrcNodeMacro" typeId="tpf8.1114706874351" id="391739495267927127">
              <node role="sourceNodeQuery" roleId="tpf8.1168024447342" type="tpf8.SourceSubstituteMacro_SourceNodeQuery" typeId="tpf8.1168024337012" id="391739495267927128">
                <node role="body" roleId="tpee.1137022507850" type="tpee.StatementList" typeId="tpee.1068580123136" id="391739495267927129">
                  <node role="statement" roleId="tpee.1068581517665" type="tpee.ExpressionStatement" typeId="tpee.1068580123155" id="391739495267927130">
                    <node role="expression" roleId="tpee.1068580123156" type="tpee.DotExpression" typeId="tpee.1197027756228" id="391739495267927132">
                      <node role="operand" roleId="tpee.1197027771414" type="tpf8.TemplateFunctionParameter_sourceNode" typeId="tpf8.1167169188348" id="391739495267927131" />
                      <node role="operation" roleId="tpee.1197027833540" type="tp25.SLinkAccess" typeId="tp25.1138056143562" id="391739495267927136">
                        <link role="link" roleId="tp25.1138056516764" targetNodeId="qjd.1934341835352312157" />
                      </node>
                    </node>
                  </node>
                </node>
              </node>
            </node>
          </node>
          <node role="leftExpression" roleId="tpee.1081773367580" type="tpee.IntegerConstant" typeId="tpee.1068580320020" id="391739495267927113">
            <property name="value" nameId="tpee.1068580320021" value="2" />
            <node role="smodelAttribute" roleId="tpck.5169995583184591170" type="tpf8.CopySrcNodeMacro" typeId="tpf8.1114706874351" id="391739495267927116">
              <node role="sourceNodeQuery" roleId="tpf8.1168024447342" type="tpf8.SourceSubstituteMacro_SourceNodeQuery" typeId="tpf8.1168024337012" id="391739495267927117">
                <node role="body" roleId="tpee.1137022507850" type="tpee.StatementList" typeId="tpee.1068580123136" id="391739495267927118">
                  <node role="statement" roleId="tpee.1068581517665" type="tpee.ExpressionStatement" typeId="tpee.1068580123155" id="391739495267927119">
                    <node role="expression" roleId="tpee.1068580123156" type="tpee.DotExpression" typeId="tpee.1197027756228" id="391739495267927121">
                      <node role="operand" roleId="tpee.1197027771414" type="tpf8.TemplateFunctionParameter_sourceNode" typeId="tpf8.1167169188348" id="391739495267927120" />
                      <node role="operation" roleId="tpee.1197027833540" type="tp25.SLinkAccess" typeId="tp25.1138056143562" id="391739495267927125">
                        <link role="link" roleId="tp25.1138056516764" targetNodeId="qjd.1934341835352312156" />
                      </node>
                    </node>
                  </node>
                </node>
              </node>
            </node>
          </node>
        </node>
      </node>
    </node>
    <node role="reductionMappingRule" roleId="tpf8.1167328349397" type="tpf8.Reduction_MappingRule" typeId="tpf8.1167327847730" id="1752280634427337322">
      <link role="applicableConcept" roleId="tpf8.1167169349424" targetNodeId="qjd.6645816968628162284" resolveInfo="SubtractOperation" />
      <node role="ruleConsequence" roleId="tpf8.1169672767469" type="tpf8.InlineTemplate_RuleConsequence" typeId="tpf8.1177093525992" id="1752280634427337333">
        <node role="templateNode" roleId="tpf8.1177093586806" type="tpee.MinusExpression" typeId="tpee.1068581242869" id="1752280634427337335">
          <node role="rightExpression" roleId="tpee.1081773367579" type="tpee.IntegerConstant" typeId="tpee.1068580320020" id="1752280634427337339">
            <property name="value" nameId="tpee.1068580320021" value="12" />
            <node role="smodelAttribute" roleId="tpck.5169995583184591170" type="tpf8.CopySrcNodeMacro" typeId="tpf8.1114706874351" id="1752280634427337341">
              <node role="sourceNodeQuery" roleId="tpf8.1168024447342" type="tpf8.SourceSubstituteMacro_SourceNodeQuery" typeId="tpf8.1168024337012" id="1752280634427337342">
                <node role="body" roleId="tpee.1137022507850" type="tpee.StatementList" typeId="tpee.1068580123136" id="1752280634427337343">
                  <node role="statement" roleId="tpee.1068581517665" type="tpee.ExpressionStatement" typeId="tpee.1068580123155" id="1752280634427337344">
                    <node role="expression" roleId="tpee.1068580123156" type="tpee.DotExpression" typeId="tpee.1197027756228" id="1752280634427337346">
                      <node role="operand" roleId="tpee.1197027771414" type="tpf8.TemplateFunctionParameter_sourceNode" typeId="tpf8.1167169188348" id="1752280634427337345" />
                      <node role="operation" roleId="tpee.1197027833540" type="tp25.SLinkAccess" typeId="tp25.1138056143562" id="1752280634427358710">
                        <link role="link" roleId="tp25.1138056516764" targetNodeId="qjd.1934341835352312157" />
                      </node>
                    </node>
                  </node>
                </node>
              </node>
            </node>
          </node>
          <node role="leftExpression" roleId="tpee.1081773367580" type="tpee.IntegerConstant" typeId="tpee.1068580320020" id="1752280634427337338">
            <property name="value" nameId="tpee.1068580320021" value="1" />
            <node role="smodelAttribute" roleId="tpck.5169995583184591170" type="tpf8.CopySrcNodeMacro" typeId="tpf8.1114706874351" id="1752280634427358712">
              <node role="sourceNodeQuery" roleId="tpf8.1168024447342" type="tpf8.SourceSubstituteMacro_SourceNodeQuery" typeId="tpf8.1168024337012" id="1752280634427358713">
                <node role="body" roleId="tpee.1137022507850" type="tpee.StatementList" typeId="tpee.1068580123136" id="1752280634427358714">
                  <node role="statement" roleId="tpee.1068581517665" type="tpee.ExpressionStatement" typeId="tpee.1068580123155" id="1752280634427358715">
                    <node role="expression" roleId="tpee.1068580123156" type="tpee.DotExpression" typeId="tpee.1197027756228" id="1752280634427358717">
                      <node role="operand" roleId="tpee.1197027771414" type="tpf8.TemplateFunctionParameter_sourceNode" typeId="tpf8.1167169188348" id="1752280634427358716" />
                      <node role="operation" roleId="tpee.1197027833540" type="tp25.SLinkAccess" typeId="tp25.1138056143562" id="1752280634427358721">
                        <link role="link" roleId="tp25.1138056516764" targetNodeId="qjd.1934341835352312156" />
                      </node>
                    </node>
                  </node>
                </node>
              </node>
            </node>
          </node>
        </node>
      </node>
    </node>
    <node role="reductionMappingRule" roleId="tpf8.1167328349397" type="tpf8.Reduction_MappingRule" typeId="tpf8.1167327847730" id="3730469677349850834">
      <link role="applicableConcept" roleId="tpf8.1167169349424" targetNodeId="qjd.6645816968628162282" resolveInfo="MultiplyOperation" />
      <node role="ruleConsequence" roleId="tpf8.1169672767469" type="tpf8.InlineTemplate_RuleConsequence" typeId="tpf8.1177093525992" id="1752280634427358722">
        <node role="templateNode" roleId="tpf8.1177093586806" type="tpee.MulExpression" typeId="tpee.1092119917967" id="1752280634427358724">
          <node role="rightExpression" roleId="tpee.1081773367579" type="tpee.IntegerConstant" typeId="tpee.1068580320020" id="1752280634427358727">
            <property name="value" nameId="tpee.1068580320021" value="1" />
            <node role="smodelAttribute" roleId="tpck.5169995583184591170" type="tpf8.CopySrcNodeMacro" typeId="tpf8.1114706874351" id="1752280634427358728">
              <node role="sourceNodeQuery" roleId="tpf8.1168024447342" type="tpf8.SourceSubstituteMacro_SourceNodeQuery" typeId="tpf8.1168024337012" id="1752280634427358729">
                <node role="body" roleId="tpee.1137022507850" type="tpee.StatementList" typeId="tpee.1068580123136" id="1752280634427358730">
                  <node role="statement" roleId="tpee.1068581517665" type="tpee.ExpressionStatement" typeId="tpee.1068580123155" id="1752280634427358731">
                    <node role="expression" roleId="tpee.1068580123156" type="tpee.DotExpression" typeId="tpee.1197027756228" id="1752280634427358732">
                      <node role="operand" roleId="tpee.1197027771414" type="tpf8.TemplateFunctionParameter_sourceNode" typeId="tpf8.1167169188348" id="1752280634427358733" />
                      <node role="operation" roleId="tpee.1197027833540" type="tp25.SLinkAccess" typeId="tp25.1138056143562" id="1752280634427358734">
                        <link role="link" roleId="tp25.1138056516764" targetNodeId="qjd.1934341835352312157" />
                      </node>
                    </node>
                  </node>
                </node>
              </node>
            </node>
          </node>
          <node role="leftExpression" roleId="tpee.1081773367580" type="tpee.IntegerConstant" typeId="tpee.1068580320020" id="1752280634427365225">
            <property name="value" nameId="tpee.1068580320021" value="1" />
            <node role="smodelAttribute" roleId="tpck.5169995583184591170" type="tpf8.CopySrcNodeMacro" typeId="tpf8.1114706874351" id="1752280634427365226">
              <node role="sourceNodeQuery" roleId="tpf8.1168024447342" type="tpf8.SourceSubstituteMacro_SourceNodeQuery" typeId="tpf8.1168024337012" id="1752280634427365227">
                <node role="body" roleId="tpee.1137022507850" type="tpee.StatementList" typeId="tpee.1068580123136" id="1752280634427365228">
                  <node role="statement" roleId="tpee.1068581517665" type="tpee.ExpressionStatement" typeId="tpee.1068580123155" id="1752280634427365229">
                    <node role="expression" roleId="tpee.1068580123156" type="tpee.DotExpression" typeId="tpee.1197027756228" id="1752280634427365230">
                      <node role="operand" roleId="tpee.1197027771414" type="tpf8.TemplateFunctionParameter_sourceNode" typeId="tpf8.1167169188348" id="1752280634427365231" />
                      <node role="operation" roleId="tpee.1197027833540" type="tp25.SLinkAccess" typeId="tp25.1138056143562" id="1752280634427365232">
                        <link role="link" roleId="tp25.1138056516764" targetNodeId="qjd.1934341835352312156" />
                      </node>
                    </node>
                  </node>
                </node>
              </node>
            </node>
          </node>
        </node>
      </node>
    </node>
    <node role="reductionMappingRule" roleId="tpf8.1167328349397" type="tpf8.Reduction_MappingRule" typeId="tpf8.1167327847730" id="3730469677349828035">
      <link role="applicableConcept" roleId="tpf8.1167169349424" targetNodeId="qjd.6645816968628162286" resolveInfo="DivideOperation" />
      <node role="ruleConsequence" roleId="tpf8.1169672767469" type="tpf8.InlineTemplate_RuleConsequence" typeId="tpf8.1177093525992" id="3730469677349829414">
        <node role="templateNode" roleId="tpf8.1177093586806" type="tpee.DivExpression" typeId="tpee.1095950406618" id="1752280634427358735">
          <node role="rightExpression" roleId="tpee.1081773367579" type="tpee.IntegerConstant" typeId="tpee.1068580320020" id="1752280634427365217">
            <property name="value" nameId="tpee.1068580320021" value="12" />
            <node role="smodelAttribute" roleId="tpck.5169995583184591170" type="tpf8.CopySrcNodeMacro" typeId="tpf8.1114706874351" id="1752280634427365218">
              <node role="sourceNodeQuery" roleId="tpf8.1168024447342" type="tpf8.SourceSubstituteMacro_SourceNodeQuery" typeId="tpf8.1168024337012" id="1752280634427365219">
                <node role="body" roleId="tpee.1137022507850" type="tpee.StatementList" typeId="tpee.1068580123136" id="1752280634427365220">
                  <node role="statement" roleId="tpee.1068581517665" type="tpee.ExpressionStatement" typeId="tpee.1068580123155" id="1752280634427365221">
                    <node role="expression" roleId="tpee.1068580123156" type="tpee.DotExpression" typeId="tpee.1197027756228" id="1752280634427365222">
                      <node role="operand" roleId="tpee.1197027771414" type="tpf8.TemplateFunctionParameter_sourceNode" typeId="tpf8.1167169188348" id="1752280634427365223" />
                      <node role="operation" roleId="tpee.1197027833540" type="tp25.SLinkAccess" typeId="tp25.1138056143562" id="1752280634427365224">
                        <link role="link" roleId="tp25.1138056516764" targetNodeId="qjd.1934341835352312157" />
                      </node>
                    </node>
                  </node>
                </node>
              </node>
            </node>
          </node>
          <node role="leftExpression" roleId="tpee.1081773367580" type="tpee.IntegerConstant" typeId="tpee.1068580320020" id="1752280634427365233">
            <property name="value" nameId="tpee.1068580320021" value="1" />
            <node role="smodelAttribute" roleId="tpck.5169995583184591170" type="tpf8.CopySrcNodeMacro" typeId="tpf8.1114706874351" id="1752280634427365234">
              <node role="sourceNodeQuery" roleId="tpf8.1168024447342" type="tpf8.SourceSubstituteMacro_SourceNodeQuery" typeId="tpf8.1168024337012" id="1752280634427365235">
                <node role="body" roleId="tpee.1137022507850" type="tpee.StatementList" typeId="tpee.1068580123136" id="1752280634427365236">
                  <node role="statement" roleId="tpee.1068581517665" type="tpee.ExpressionStatement" typeId="tpee.1068580123155" id="1752280634427365237">
                    <node role="expression" roleId="tpee.1068580123156" type="tpee.DotExpression" typeId="tpee.1197027756228" id="1752280634427365238">
                      <node role="operand" roleId="tpee.1197027771414" type="tpf8.TemplateFunctionParameter_sourceNode" typeId="tpf8.1167169188348" id="1752280634427365239" />
                      <node role="operation" roleId="tpee.1197027833540" type="tp25.SLinkAccess" typeId="tp25.1138056143562" id="1752280634427365240">
                        <link role="link" roleId="tp25.1138056516764" targetNodeId="qjd.1934341835352312156" />
                      </node>
                    </node>
                  </node>
                </node>
              </node>
            </node>
          </node>
        </node>
      </node>
    </node>
    <node role="reductionMappingRule" roleId="tpf8.1167328349397" type="tpf8.Reduction_MappingRule" typeId="tpf8.1167327847730" id="14027134441516710">
      <link role="applicableConcept" roleId="tpf8.1167169349424" targetNodeId="qjd.3978364766705449817" resolveInfo="ParenthesisExpression" />
      <node role="ruleConsequence" roleId="tpf8.1169672767469" type="tpf8.InlineTemplate_RuleConsequence" typeId="tpf8.1177093525992" id="14027134441518089">
        <node role="templateNode" roleId="tpf8.1177093586806" type="tpee.ParenthesizedExpression" typeId="tpee.1079359253375" id="1564819815920904272">
          <node role="expression" roleId="tpee.1079359253376" type="tpee.IntegerConstant" typeId="tpee.1068580320020" id="14027134441518108">
            <property name="value" nameId="tpee.1068580320021" value="1" />
            <node role="smodelAttribute" roleId="tpck.5169995583184591170" type="tpf8.CopySrcNodeMacro" typeId="tpf8.1114706874351" id="14027134441518110">
              <node role="sourceNodeQuery" roleId="tpf8.1168024447342" type="tpf8.SourceSubstituteMacro_SourceNodeQuery" typeId="tpf8.1168024337012" id="14027134441518111">
                <node role="body" roleId="tpee.1137022507850" type="tpee.StatementList" typeId="tpee.1068580123136" id="14027134441518112">
                  <node role="statement" roleId="tpee.1068581517665" type="tpee.ExpressionStatement" typeId="tpee.1068580123155" id="14027134441518113">
                    <node role="expression" roleId="tpee.1068580123156" type="tpee.DotExpression" typeId="tpee.1197027756228" id="14027134441518115">
                      <node role="operand" roleId="tpee.1197027771414" type="tpf8.TemplateFunctionParameter_sourceNode" typeId="tpf8.1167169188348" id="14027134441518114" />
                      <node role="operation" roleId="tpee.1197027833540" type="tp25.SLinkAccess" typeId="tp25.1138056143562" id="14027134441539479">
                        <link role="link" roleId="tp25.1138056516764" targetNodeId="qjd.3978364766705449818" />
                      </node>
                    </node>
                  </node>
                </node>
              </node>
            </node>
          </node>
        </node>
      </node>
    </node>
    <node role="reductionMappingRule" roleId="tpf8.1167328349397" type="tpf8.Reduction_MappingRule" typeId="tpf8.1167327847730" id="5066394162984528664">
      <link role="applicableConcept" roleId="tpf8.1167169349424" targetNodeId="qjd.4022026349914762717" resolveInfo="LambdaApplication" />
      <node role="ruleConsequence" roleId="tpf8.1169672767469" type="tpf8.TemplateDeclarationReference" typeId="tpf8.1168559333462" id="816130369292752812">
        <link role="template" roleId="tpf8.1722980698497626483" targetNodeId="816130369292752557" resolveInfo="ReduceFullApplication" />
      </node>
      <node role="conditionFunction" roleId="tpf8.1167169362365" type="tpf8.BaseMappingRule_Condition" typeId="tpf8.1167168920554" id="5066394162984555366">
        <node role="body" roleId="tpee.1137022507850" type="tpee.StatementList" typeId="tpee.1068580123136" id="5066394162984555367">
          <node role="statement" roleId="tpee.1068581517665" type="tpee.ReturnStatement" typeId="tpee.1068581242878" id="5066394162984555412">
            <node role="expression" roleId="tpee.1068581517676" type="tpee.ParenthesizedExpression" typeId="tpee.1079359253375" id="9219434850212300031">
              <node role="expression" roleId="tpee.1079359253376" type="tpee.DotExpression" typeId="tpee.1197027756228" id="1308935328408190924">
                <node role="operand" roleId="tpee.1197027771414" type="tpf8.TemplateFunctionParameter_sourceNode" typeId="tpf8.1167169188348" id="1308935328408190828" />
                <node role="operation" roleId="tpee.1197027833540" type="tp25.Node_ConceptMethodCall" typeId="tp25.1179409122411" id="1308935328408190928">
                  <link role="baseMethodDeclaration" roleId="tpee.1068499141037" targetNodeId="9dtf.1308935328408190838" resolveInfo="isFullApplication" />
                </node>
              </node>
            </node>
          </node>
        </node>
      </node>
    </node>
    <node role="reductionMappingRule" roleId="tpf8.1167328349397" type="tpf8.Reduction_MappingRule" typeId="tpf8.1167327847730" id="1823182225212629771">
      <link role="applicableConcept" roleId="tpf8.1167169349424" targetNodeId="qjd.4022026349914762717" resolveInfo="LambdaApplication" />
      <node role="ruleConsequence" roleId="tpf8.1169672767469" type="tpf8.TemplateDeclarationReference" typeId="tpf8.1168559333462" id="1823182225212631177">
        <link role="template" roleId="tpf8.1722980698497626483" targetNodeId="3851847705188030114" resolveInfo="ReduceApplication" />
      </node>
      <node role="conditionFunction" roleId="tpf8.1167169362365" type="tpf8.BaseMappingRule_Condition" typeId="tpf8.1167168920554" id="1823182225212631178">
        <node role="body" roleId="tpee.1137022507850" type="tpee.StatementList" typeId="tpee.1068580123136" id="1823182225212631179">
          <node role="statement" roleId="tpee.1068581517665" type="tpee.ExpressionStatement" typeId="tpee.1068580123155" id="1823182225212631180">
            <node role="expression" roleId="tpee.1068580123156" type="tpee.NotExpression" typeId="tpee.1081516740877" id="1823182225212631181">
              <node role="expression" roleId="tpee.1081516765348" type="tpee.DotExpression" typeId="tpee.1197027756228" id="1823182225212631184">
                <node role="operand" roleId="tpee.1197027771414" type="tpf8.TemplateFunctionParameter_sourceNode" typeId="tpf8.1167169188348" id="1823182225212631183" />
                <node role="operation" roleId="tpee.1197027833540" type="tp25.Node_ConceptMethodCall" typeId="tp25.1179409122411" id="1823182225212652548">
                  <link role="baseMethodDeclaration" roleId="tpee.1068499141037" targetNodeId="9dtf.1308935328408190838" resolveInfo="isFullApplication" />
                </node>
              </node>
            </node>
          </node>
        </node>
      </node>
    </node>
    <node role="reductionMappingRule" roleId="tpf8.1167328349397" type="tpf8.Reduction_MappingRule" typeId="tpf8.1167327847730" id="1308935328408190929">
      <link role="applicableConcept" roleId="tpf8.1167169349424" targetNodeId="qjd.4022026349914673024" resolveInfo="LambdaAbstraction" />
      <node role="ruleConsequence" roleId="tpf8.1169672767469" type="tpf8.TemplateDeclarationReference" typeId="tpf8.1168559333462" id="816130369292752790">
        <link role="template" roleId="tpf8.1722980698497626483" targetNodeId="2167053794906729439" resolveInfo="ReduceAbstraction" />
      </node>
      <node role="conditionFunction" roleId="tpf8.1167169362365" type="tpf8.BaseMappingRule_Condition" typeId="tpf8.1167168920554" id="1308935328408191088">
        <node role="body" roleId="tpee.1137022507850" type="tpee.StatementList" typeId="tpee.1068580123136" id="1308935328408191089">
          <node role="statement" roleId="tpee.1068581517665" type="tpee.ExpressionStatement" typeId="tpee.1068580123155" id="1308935328408191090">
            <node role="expression" roleId="tpee.1068580123156" type="tpee.OrExpression" typeId="tpee.1080223426719" id="8510597376221355535">
              <node role="rightExpression" roleId="tpee.1081773367579" type="tpee.NotExpression" typeId="tpee.1081516740877" id="3851847705188495938">
                <node role="expression" roleId="tpee.1081516765348" type="tpee.DotExpression" typeId="tpee.1197027756228" id="1308935328408191097">
                  <node role="operand" roleId="tpee.1197027771414" type="tpee.DotExpression" typeId="tpee.1197027756228" id="1308935328408191092">
                    <node role="operand" roleId="tpee.1197027771414" type="tpf8.TemplateFunctionParameter_sourceNode" typeId="tpf8.1167169188348" id="1308935328408191091" />
                    <node role="operation" roleId="tpee.1197027833540" type="tp25.Node_ConceptMethodCall" typeId="tp25.1179409122411" id="1308935328408191096">
                      <link role="baseMethodDeclaration" roleId="tpee.1068499141037" targetNodeId="9dtf.1308935328408190993" resolveInfo="getOuterApplication" />
                    </node>
                  </node>
                  <node role="operation" roleId="tpee.1197027833540" type="tp25.Node_ConceptMethodCall" typeId="tp25.1179409122411" id="1308935328408191101">
                    <link role="baseMethodDeclaration" roleId="tpee.1068499141037" targetNodeId="9dtf.1308935328408190838" resolveInfo="isFullApplication" />
                  </node>
                </node>
              </node>
              <node role="leftExpression" roleId="tpee.1081773367580" type="tpee.EqualsExpression" typeId="tpee.1068580123152" id="8510597376221357075">
                <node role="rightExpression" roleId="tpee.1081773367579" type="tpee.NullLiteral" typeId="tpee.1070534058343" id="8510597376221357078" />
                <node role="leftExpression" roleId="tpee.1081773367580" type="tpee.DotExpression" typeId="tpee.1197027756228" id="8510597376221355538">
                  <node role="operand" roleId="tpee.1197027771414" type="tpf8.TemplateFunctionParameter_sourceNode" typeId="tpf8.1167169188348" id="8510597376221355539" />
                  <node role="operation" roleId="tpee.1197027833540" type="tp25.Node_ConceptMethodCall" typeId="tp25.1179409122411" id="8510597376221355540">
                    <link role="baseMethodDeclaration" roleId="tpee.1068499141037" targetNodeId="9dtf.1308935328408190993" resolveInfo="getOuterApplication" />
                  </node>
                </node>
              </node>
            </node>
          </node>
        </node>
      </node>
    </node>
    <node role="reductionMappingRule" roleId="tpf8.1167328349397" type="tpf8.Reduction_MappingRule" typeId="tpf8.1167327847730" id="5066394162984560092">
      <link role="applicableConcept" roleId="tpf8.1167169349424" targetNodeId="qjd.4530871765544139482" resolveInfo="NumberType" />
      <node role="ruleConsequence" roleId="tpf8.1169672767469" type="tpf8.InlineTemplate_RuleConsequence" typeId="tpf8.1177093525992" id="5066394162984560094">
        <node role="templateNode" roleId="tpf8.1177093586806" type="tpee.ClassifierType" typeId="tpee.1107535904670" id="7391442976966619365">
          <link role="classifier" roleId="tpee.1107535924139" targetNodeId="e2lb.~Integer" resolveInfo="Integer" />
        </node>
      </node>
    </node>
    <node role="reductionMappingRule" roleId="tpf8.1167328349397" type="tpf8.Reduction_MappingRule" typeId="tpf8.1167327847730" id="5066394162984560097">
      <link role="applicableConcept" roleId="tpf8.1167169349424" targetNodeId="qjd.4530871765544139489" resolveInfo="StringType" />
      <node role="ruleConsequence" roleId="tpf8.1169672767469" type="tpf8.InlineTemplate_RuleConsequence" typeId="tpf8.1177093525992" id="5066394162984560099">
        <node role="templateNode" roleId="tpf8.1177093586806" type="tpee.StringType" typeId="tpee.1225271177708" id="199058371937604880" />
      </node>
    </node>
    <node role="reductionMappingRule" roleId="tpf8.1167328349397" type="tpf8.Reduction_MappingRule" typeId="tpf8.1167327847730" id="3777111214477849139">
      <link role="applicableConcept" roleId="tpf8.1167169349424" targetNodeId="qjd.1564819815921013155" resolveInfo="MultipleExpression" />
      <node role="ruleConsequence" roleId="tpf8.1169672767469" type="tpf8.InlineTemplate_RuleConsequence" typeId="tpf8.1177093525992" id="3777111214477850518">
        <node role="templateNode" roleId="tpf8.1177093586806" type="tpee.IntegerConstant" typeId="tpee.1068580320020" id="3777111214477850521">
          <property name="value" nameId="tpee.1068580320021" value="1" />
          <node role="smodelAttribute" roleId="tpck.5169995583184591170" type="tpf8.CopySrcNodeMacro" typeId="tpf8.1114706874351" id="3777111214477850523">
            <node role="sourceNodeQuery" roleId="tpf8.1168024447342" type="tpf8.SourceSubstituteMacro_SourceNodeQuery" typeId="tpf8.1168024337012" id="3777111214477850524">
              <node role="body" roleId="tpee.1137022507850" type="tpee.StatementList" typeId="tpee.1068580123136" id="3777111214477850525">
                <node role="statement" roleId="tpee.1068581517665" type="tpee.ExpressionStatement" typeId="tpee.1068580123155" id="3777111214477850526">
                  <node role="expression" roleId="tpee.1068580123156" type="tpee.DotExpression" typeId="tpee.1197027756228" id="3777111214477850533">
                    <node role="operand" roleId="tpee.1197027771414" type="tpee.DotExpression" typeId="tpee.1197027756228" id="3777111214477850528">
                      <node role="operand" roleId="tpee.1197027771414" type="tpf8.TemplateFunctionParameter_sourceNode" typeId="tpf8.1167169188348" id="3777111214477850527" />
                      <node role="operation" roleId="tpee.1197027833540" type="tp25.SLinkListAccess" typeId="tp25.1138056282393" id="3777111214477850532">
                        <link role="link" roleId="tp25.1138056546658" targetNodeId="qjd.1564819815921013156" />
                      </node>
                    </node>
                    <node role="operation" roleId="tpee.1197027833540" type="tp2q.GetLastOperation" typeId="tp2q.1165595910856" id="3777111214477850537" />
                  </node>
                </node>
              </node>
            </node>
          </node>
        </node>
      </node>
    </node>
    <node role="reductionMappingRule" roleId="tpf8.1167328349397" type="tpf8.Reduction_MappingRule" typeId="tpf8.1167327847730" id="1888188276221891165">
      <link role="applicableConcept" roleId="tpf8.1167169349424" targetNodeId="qjd.1888188276221754552" resolveInfo="ConcatenateOperation" />
      <node role="ruleConsequence" roleId="tpf8.1169672767469" type="tpf8.InlineTemplate_RuleConsequence" typeId="tpf8.1177093525992" id="1888188276221892588">
        <node role="templateNode" roleId="tpf8.1177093586806" type="tpee.PlusExpression" typeId="tpee.1068581242875" id="1888188276221892636">
          <node role="rightExpression" roleId="tpee.1081773367579" type="tpee.StringLiteral" typeId="tpee.1070475926800" id="1888188276221892639">
            <property name="value" nameId="tpee.1070475926801" value="2" />
            <node role="smodelAttribute" roleId="tpck.5169995583184591170" type="tpf8.CopySrcNodeMacro" typeId="tpf8.1114706874351" id="1888188276221892655">
              <node role="sourceNodeQuery" roleId="tpf8.1168024447342" type="tpf8.SourceSubstituteMacro_SourceNodeQuery" typeId="tpf8.1168024337012" id="1888188276221892656">
                <node role="body" roleId="tpee.1137022507850" type="tpee.StatementList" typeId="tpee.1068580123136" id="1888188276221892657">
                  <node role="statement" roleId="tpee.1068581517665" type="tpee.ExpressionStatement" typeId="tpee.1068580123155" id="1888188276221892658">
                    <node role="expression" roleId="tpee.1068580123156" type="tpee.DotExpression" typeId="tpee.1197027756228" id="1888188276221892660">
                      <node role="operand" roleId="tpee.1197027771414" type="tpf8.TemplateFunctionParameter_sourceNode" typeId="tpf8.1167169188348" id="1888188276221892659" />
                      <node role="operation" roleId="tpee.1197027833540" type="tp25.SLinkAccess" typeId="tp25.1138056143562" id="1888188276221892664">
                        <link role="link" roleId="tp25.1138056516764" targetNodeId="qjd.1934341835352312157" />
                      </node>
                    </node>
                  </node>
                </node>
              </node>
            </node>
          </node>
          <node role="leftExpression" roleId="tpee.1081773367580" type="tpee.StringLiteral" typeId="tpee.1070475926800" id="1888188276221892635">
            <property name="value" nameId="tpee.1070475926801" value="1" />
            <node role="smodelAttribute" roleId="tpck.5169995583184591170" type="tpf8.CopySrcNodeMacro" typeId="tpf8.1114706874351" id="1888188276221892666">
              <node role="sourceNodeQuery" roleId="tpf8.1168024447342" type="tpf8.SourceSubstituteMacro_SourceNodeQuery" typeId="tpf8.1168024337012" id="1888188276221892667">
                <node role="body" roleId="tpee.1137022507850" type="tpee.StatementList" typeId="tpee.1068580123136" id="1888188276221892668">
                  <node role="statement" roleId="tpee.1068581517665" type="tpee.ExpressionStatement" typeId="tpee.1068580123155" id="1888188276221892669">
                    <node role="expression" roleId="tpee.1068580123156" type="tpee.DotExpression" typeId="tpee.1197027756228" id="1888188276221892671">
                      <node role="operand" roleId="tpee.1197027771414" type="tpf8.TemplateFunctionParameter_sourceNode" typeId="tpf8.1167169188348" id="1888188276221892670" />
                      <node role="operation" roleId="tpee.1197027833540" type="tp25.SLinkAccess" typeId="tp25.1138056143562" id="1888188276221892675">
                        <link role="link" roleId="tp25.1138056516764" targetNodeId="qjd.1934341835352312156" />
                      </node>
                    </node>
                  </node>
                </node>
              </node>
            </node>
          </node>
        </node>
      </node>
    </node>
    <node role="reductionMappingRule" roleId="tpf8.1167328349397" type="tpf8.Reduction_MappingRule" typeId="tpf8.1167327847730" id="1745225562807772204">
      <link role="applicableConcept" roleId="tpf8.1167169349424" targetNodeId="qjd.4939219901991602079" resolveInfo="LetExpression" />
      <node role="ruleConsequence" roleId="tpf8.1169672767469" type="tpf8.TemplateDeclarationReference" typeId="tpf8.1168559333462" id="1745225562807772206">
        <link role="template" roleId="tpf8.1722980698497626483" targetNodeId="3462251258151435853" resolveInfo="ReduceLet" />
      </node>
    </node>
    <node role="reductionMappingRule" roleId="tpf8.1167328349397" type="tpf8.Reduction_MappingRule" typeId="tpf8.1167327847730" id="1745225562807772207">
      <link role="applicableConcept" roleId="tpf8.1167169349424" targetNodeId="qjd.4939219901992083820" resolveInfo="LetRef" />
      <node role="conditionFunction" roleId="tpf8.1167169362365" type="tpf8.BaseMappingRule_Condition" typeId="tpf8.1167168920554" id="1745225562807772209">
        <node role="body" roleId="tpee.1137022507850" type="tpee.StatementList" typeId="tpee.1068580123136" id="1745225562807772210">
          <node role="statement" roleId="tpee.1068581517665" type="tpee.ExpressionStatement" typeId="tpee.1068580123155" id="1745225562807772211">
            <node role="expression" roleId="tpee.1068580123156" type="tpee.DotExpression" typeId="tpee.1197027756228" id="1745225562807772223">
              <node role="operand" roleId="tpee.1197027771414" type="tpee.DotExpression" typeId="tpee.1197027756228" id="6213838193799207316">
                <node role="operand" roleId="tpee.1197027771414" type="tpee.DotExpression" typeId="tpee.1197027756228" id="1745225562807772218">
                  <node role="operand" roleId="tpee.1197027771414" type="tpf8.TemplateFunctionParameter_sourceNode" typeId="tpf8.1167169188348" id="1745225562807772212" />
                  <node role="operation" roleId="tpee.1197027833540" type="tp25.SLinkAccess" typeId="tp25.1138056143562" id="466391367986495862">
                    <link role="link" roleId="tp25.1138056516764" targetNodeId="qjd.8981808925914862844" />
                  </node>
                </node>
                <node role="operation" roleId="tpee.1197027833540" type="tpd4.Node_TypeOperation" typeId="tpd4.1176544042499" id="6213838193799207320" />
              </node>
              <node role="operation" roleId="tpee.1197027833540" type="tp25.Node_IsInstanceOfOperation" typeId="tp25.1139621453865" id="1745225562807772227">
                <node role="conceptArgument" roleId="tp25.1177027386292" type="tp25.RefConcept_Reference" typeId="tp25.1177026924588" id="1745225562807772229">
                  <link role="conceptDeclaration" roleId="tp25.1177026940964" targetNodeId="qjd.4530871765544139496" resolveInfo="FunctionType" />
                </node>
              </node>
            </node>
          </node>
        </node>
      </node>
      <node role="ruleConsequence" roleId="tpf8.1169672767469" type="tpf8.TemplateDeclarationReference" typeId="tpf8.1168559333462" id="1745225562807911654">
        <link role="template" roleId="tpf8.1722980698497626483" targetNodeId="1745225562807890265" resolveInfo="ReduceLetRef" />
      </node>
    </node>
    <node role="reductionMappingRule" roleId="tpf8.1167328349397" type="tpf8.Reduction_MappingRule" typeId="tpf8.1167327847730" id="1745225562807772230">
      <link role="applicableConcept" roleId="tpf8.1167169349424" targetNodeId="qjd.4939219901992083820" resolveInfo="LetRef" />
      <node role="conditionFunction" roleId="tpf8.1167169362365" type="tpf8.BaseMappingRule_Condition" typeId="tpf8.1167168920554" id="1745225562807772232">
        <node role="body" roleId="tpee.1137022507850" type="tpee.StatementList" typeId="tpee.1068580123136" id="1745225562807772233">
          <node role="statement" roleId="tpee.1068581517665" type="tpee.ExpressionStatement" typeId="tpee.1068580123155" id="1745225562807772234">
            <node role="expression" roleId="tpee.1068580123156" type="tpee.NotExpression" typeId="tpee.1081516740877" id="1745225562807772235">
              <node role="expression" roleId="tpee.1081516765348" type="tpee.DotExpression" typeId="tpee.1197027756228" id="1745225562807772243">
                <node role="operand" roleId="tpee.1197027771414" type="tpee.DotExpression" typeId="tpee.1197027756228" id="6213838193799207321">
                  <node role="operand" roleId="tpee.1197027771414" type="tpee.DotExpression" typeId="tpee.1197027756228" id="1745225562807772238">
                    <node role="operand" roleId="tpee.1197027771414" type="tpf8.TemplateFunctionParameter_sourceNode" typeId="tpf8.1167169188348" id="1745225562807772237" />
                    <node role="operation" roleId="tpee.1197027833540" type="tp25.SLinkAccess" typeId="tp25.1138056143562" id="466391367986495863">
                      <link role="link" roleId="tp25.1138056516764" targetNodeId="qjd.8981808925914862844" />
                    </node>
                  </node>
                  <node role="operation" roleId="tpee.1197027833540" type="tpd4.Node_TypeOperation" typeId="tpd4.1176544042499" id="6213838193799207325" />
                </node>
                <node role="operation" roleId="tpee.1197027833540" type="tp25.Node_IsInstanceOfOperation" typeId="tp25.1139621453865" id="1745225562807772247">
                  <node role="conceptArgument" roleId="tp25.1177027386292" type="tp25.RefConcept_Reference" typeId="tp25.1177026924588" id="1745225562807772249">
                    <link role="conceptDeclaration" roleId="tp25.1177026940964" targetNodeId="qjd.4530871765544139496" resolveInfo="FunctionType" />
                  </node>
                </node>
              </node>
            </node>
          </node>
        </node>
      </node>
      <node role="ruleConsequence" roleId="tpf8.1169672767469" type="tpf8.InlineTemplateWithContext_RuleConsequence" typeId="tpf8.8900764248744213868" id="2584857295430340702">
        <node role="contentNode" roleId="tpf8.8900764248744213871" type="tpee.InstanceMethodDeclaration" typeId="tpee.1068580123165" id="2584857295430340704">
          <property name="name" nameId="tpck.1169194664001" value="f" />
          <node role="returnType" roleId="tpee.1068580123133" type="tpee.IntegerType" typeId="tpee.1070534370425" id="2584857295430340715" />
          <node role="visibility" roleId="tpee.1178549979242" type="tpee.PublicVisibility" typeId="tpee.1146644602865" id="2584857295430340706" />
          <node role="body" roleId="tpee.1068580123135" type="tpee.StatementList" typeId="tpee.1068580123136" id="2584857295430340707">
            <node role="statement" roleId="tpee.1068581517665" type="tpee.LocalVariableDeclarationStatement" typeId="tpee.1068581242864" id="2584857295430340710">
              <node role="localVariableDeclaration" roleId="tpee.1068581242865" type="tpee.LocalVariableDeclaration" typeId="tpee.1068581242863" id="2584857295430340711">
                <property name="name" nameId="tpck.1169194664001" value="b" />
                <node role="type" roleId="tpee.5680397130376446158" type="tpee.IntegerType" typeId="tpee.1070534370425" id="2584857295430340712" />
                <node role="initializer" roleId="tpee.1068431790190" type="tpee.ParameterReference" typeId="tpee.1068581242874" id="2584857295430340714">
                  <link role="variableDeclaration" roleId="tpee.1068581517664" targetNodeId="2584857295430340708" resolveInfo="a" />
                  <node role="smodelAttribute" roleId="tpck.5169995583184591170" type="tpf8.TemplateFragment" typeId="tpf8.1095672379244" id="2584857295430340720" />
                  <node role="smodelAttribute" roleId="tpck.5169995583184591170" type="tpf8.ReferenceMacro" typeId="tpf8.1088761943574" id="2584857295430340721">
                    <property name="linkRole" nameId="tpck.1757699476691236116" value="variableDeclaration" />
                    <node role="referentFunction" roleId="tpf8.1167770376702" type="tpf8.ReferenceMacro_GetReferent" typeId="tpf8.1167770111131" id="2584857295430340722">
                      <node role="body" roleId="tpee.1137022507850" type="tpee.StatementList" typeId="tpee.1068580123136" id="2584857295430340723">
                        <node role="statement" roleId="tpee.1068581517665" type="tpee.ExpressionStatement" typeId="tpee.1068580123155" id="2584857295430340724">
                          <node role="expression" roleId="tpee.1068580123156" type="tpee.DotExpression" typeId="tpee.1197027756228" id="5277973575494213618">
                            <node role="operand" roleId="tpee.1197027771414" type="tpf3.TemplateFunctionParameter_generationContext" typeId="tpf3.1216860049635" id="5277973575494213617" />
                            <node role="operation" roleId="tpee.1197027833540" type="tpf3.GenerationContextOp_GetOutputByLabelAndInput" typeId="tpf3.1216860049627" id="5277973575494213622">
                              <link role="label" roleId="tpf3.1216860049628" targetNodeId="5277973575494192250" resolveInfo="parameterLetExpr" />
                              <node role="inputNode" roleId="tpf3.1216860049632" type="tp25.SNodeTypeCastExpression" typeId="tp25.1140137987495" id="5277973575494213658">
                                <link role="concept" roleId="tp25.1140138128738" targetNodeId="qjd.4939219901991602079" resolveInfo="LetExpression" />
                                <node role="leftExpression" roleId="tp25.1140138123956" type="tpee.DotExpression" typeId="tpee.1197027756228" id="5277973575494213653">
                                  <node role="operand" roleId="tpee.1197027771414" type="tpee.DotExpression" typeId="tpee.1197027756228" id="5277973575494213648">
                                    <node role="operand" roleId="tpee.1197027771414" type="tpf8.TemplateFunctionParameter_sourceNode" typeId="tpf8.1167169188348" id="5277973575494213647" />
                                    <node role="operation" roleId="tpee.1197027833540" type="tp25.SLinkAccess" typeId="tp25.1138056143562" id="8981808925914902918">
                                      <link role="link" roleId="tp25.1138056516764" targetNodeId="qjd.8981808925914862844" />
                                    </node>
                                  </node>
                                  <node role="operation" roleId="tpee.1197027833540" type="tp25.Node_GetParentOperation" typeId="tp25.1139613262185" id="5277973575494213657" />
                                </node>
                              </node>
                            </node>
                          </node>
                        </node>
                      </node>
                    </node>
                  </node>
                </node>
              </node>
            </node>
            <node role="statement" roleId="tpee.1068581517665" type="tpee.ReturnStatement" typeId="tpee.1068581242878" id="2584857295430340717">
              <node role="expression" roleId="tpee.1068581517676" type="tpee.LocalVariableReference" typeId="tpee.1068581242866" id="2584857295430340719">
                <link role="variableDeclaration" roleId="tpee.1068581517664" targetNodeId="2584857295430340711" resolveInfo="b" />
              </node>
            </node>
          </node>
          <node role="parameter" roleId="tpee.1068580123134" type="tpee.ParameterDeclaration" typeId="tpee.1068498886292" id="2584857295430340708">
            <property name="name" nameId="tpck.1169194664001" value="a" />
            <node role="type" roleId="tpee.5680397130376446158" type="tpee.IntegerType" typeId="tpee.1070534370425" id="2584857295430340709" />
          </node>
        </node>
      </node>
    </node>
    <node role="reductionMappingRule" roleId="tpf8.1167328349397" type="tpf8.Reduction_MappingRule" typeId="tpf8.1167327847730" id="8899433705216084848">
      <link role="applicableConcept" roleId="tpf8.1167169349424" targetNodeId="qjd.4530871765544139496" resolveInfo="FunctionType" />
      <node role="ruleConsequence" roleId="tpf8.1169672767469" type="tpf8.TemplateDeclarationReference" typeId="tpf8.1168559333462" id="8899433705216188768">
        <link role="template" roleId="tpf8.1722980698497626483" targetNodeId="8899433705216086386" resolveInfo="ReduceFunctionType" />
      </node>
    </node>
  </root>
  <root id="391739495267619080">
    <node role="visibility" roleId="tpee.1178549979242" type="tpee.PublicVisibility" typeId="tpee.1146644602865" id="391739495267619081" />
    <node role="constructor" roleId="tpee.1068390468201" type="tpee.ConstructorDeclaration" typeId="tpee.1068580123140" id="391739495267619082">
      <node role="returnType" roleId="tpee.1068580123133" type="tpee.VoidType" typeId="tpee.1068581517677" id="391739495267619083" />
      <node role="visibility" roleId="tpee.1178549979242" type="tpee.PublicVisibility" typeId="tpee.1146644602865" id="391739495267619084" />
      <node role="body" roleId="tpee.1068580123135" type="tpee.StatementList" typeId="tpee.1068580123136" id="391739495267619085" />
    </node>
    <node role="smodelAttribute" roleId="tpck.5169995583184591170" type="tpf8.RootTemplateAnnotation" typeId="tpf8.1168619357332" id="391739495267619086">
      <link role="applicableConcept" roleId="tpf8.1168619429071" targetNodeId="qjd.4022026349915669385" resolveInfo="Program" />
    </node>
    <node role="staticMethod" roleId="tpee.1070462273904" type="tpee.StaticMethodDeclaration" typeId="tpee.1081236700938" id="391739495267619087">
      <property name="name" nameId="tpck.1169194664001" value="main" />
      <node role="returnType" roleId="tpee.1068580123133" type="tpee.VoidType" typeId="tpee.1068581517677" id="391739495267619088" />
      <node role="body" roleId="tpee.1068580123135" type="tpee.StatementList" typeId="tpee.1068580123136" id="391739495267619089">
        <node role="statement" roleId="tpee.1068581517665" type="tpee.ExpressionStatement" typeId="tpee.1068580123155" id="391739495267626406">
          <node role="expression" roleId="tpee.1068580123156" type="tpee.DotExpression" typeId="tpee.1197027756228" id="391739495267627083">
            <node role="operand" roleId="tpee.1197027771414" type="tpee.StaticFieldReference" typeId="tpee.1070533707846" id="391739495267626407">
              <link role="classifier" roleId="tpee.1144433057691" targetNodeId="e2lb.~System" resolveInfo="System" />
              <link role="variableDeclaration" roleId="tpee.1068581517664" targetNodeId="e2lb.~System%dout" resolveInfo="out" />
            </node>
            <node role="operation" roleId="tpee.1197027833540" type="tpee.InstanceMethodCallOperation" typeId="tpee.1202948039474" id="391739495267627087">
              <link role="baseMethodDeclaration" roleId="tpee.1068499141037" targetNodeId="fxg7.~PrintStream%dprintln(java%dlang%dObject)%cvoid" resolveInfo="println" />
              <node role="actualArgument" roleId="tpee.1068499141038" type="tpee.ParenthesizedExpression" typeId="tpee.1079359253375" id="5066394162984555688">
                <node role="expression" roleId="tpee.1079359253376" type="tpee.LocalStaticMethodCall" typeId="tpee.1172058436953" id="5066394162984555687">
                  <link role="baseMethodDeclaration" roleId="tpee.1068499141037" targetNodeId="391739495267627118" resolveInfo="eval" />
                </node>
              </node>
            </node>
          </node>
        </node>
      </node>
      <node role="visibility" roleId="tpee.1178549979242" type="tpee.PublicVisibility" typeId="tpee.1146644602865" id="391739495267619090" />
      <node role="parameter" roleId="tpee.1068580123134" type="tpee.ParameterDeclaration" typeId="tpee.1068498886292" id="391739495267627097">
        <property name="name" nameId="tpck.1169194664001" value="args" />
        <node role="type" roleId="tpee.5680397130376446158" type="tpee.ArrayType" typeId="tpee.1070534760951" id="391739495267627099">
          <node role="componentType" roleId="tpee.1070534760952" type="tpee.StringType" typeId="tpee.1225271177708" id="199058371937604879" />
        </node>
      </node>
    </node>
    <node role="staticMethod" roleId="tpee.1070462273904" type="tpee.StaticMethodDeclaration" typeId="tpee.1081236700938" id="391739495267627118">
      <property name="name" nameId="tpck.1169194664001" value="eval" />
      <node role="returnType" roleId="tpee.1068580123133" type="tpee.ClassifierType" typeId="tpee.1107535904670" id="391739495267627122">
        <link role="classifier" roleId="tpee.1107535924139" targetNodeId="e2lb.~Object" resolveInfo="Object" />
      </node>
      <node role="visibility" roleId="tpee.1178549979242" type="tpee.PublicVisibility" typeId="tpee.1146644602865" id="391739495267627120" />
      <node role="body" roleId="tpee.1068580123135" type="tpee.StatementList" typeId="tpee.1068580123136" id="391739495267627121">
        <node role="statement" roleId="tpee.1068581517665" type="tpee.ExpressionStatement" typeId="tpee.1068580123155" id="391739495267627123">
          <node role="expression" roleId="tpee.1068580123156" type="tpee.IntegerConstant" typeId="tpee.1068580320020" id="391739495267627124">
            <property name="value" nameId="tpee.1068580320021" value="12" />
            <node role="smodelAttribute" roleId="tpck.5169995583184591170" type="tpf8.CopySrcNodeMacro" typeId="tpf8.1114706874351" id="391739495267627126">
              <node role="sourceNodeQuery" roleId="tpf8.1168024447342" type="tpf8.SourceSubstituteMacro_SourceNodeQuery" typeId="tpf8.1168024337012" id="391739495267627127">
                <node role="body" roleId="tpee.1137022507850" type="tpee.StatementList" typeId="tpee.1068580123136" id="391739495267627128">
                  <node role="statement" roleId="tpee.1068581517665" type="tpee.ExpressionStatement" typeId="tpee.1068580123155" id="391739495267627129">
                    <node role="expression" roleId="tpee.1068580123156" type="tpee.DotExpression" typeId="tpee.1197027756228" id="391739495267777063">
                      <node role="operand" roleId="tpee.1197027771414" type="tpf8.TemplateFunctionParameter_sourceNode" typeId="tpf8.1167169188348" id="391739495267627130" />
                      <node role="operation" roleId="tpee.1197027833540" type="tp25.SLinkAccess" typeId="tp25.1138056143562" id="391739495267777067">
                        <link role="link" roleId="tp25.1138056516764" targetNodeId="qjd.4022026349915669386" />
                      </node>
                    </node>
                  </node>
                </node>
              </node>
            </node>
          </node>
        </node>
      </node>
    </node>
    <node role="smodelAttribute" roleId="tpck.5169995583184591170" type="tpf8.PropertyMacro" typeId="tpf8.1087833241328" id="7391442976966625677">
      <property name="propertyName" nameId="tpck.1757699476691236117" value="name" />
      <node role="propertyValueFunction" roleId="tpf8.1167756362303" type="tpf8.PropertyMacro_GetPropertyValue" typeId="tpf8.1167756080639" id="7391442976966625678">
        <node role="body" roleId="tpee.1137022507850" type="tpee.StatementList" typeId="tpee.1068580123136" id="7391442976966625679">
          <node role="statement" roleId="tpee.1068581517665" type="tpee.ExpressionStatement" typeId="tpee.1068580123155" id="7391442976966625680">
            <node role="expression" roleId="tpee.1068580123156" type="tpee.DotExpression" typeId="tpee.1197027756228" id="7391442976966625682">
              <node role="operand" roleId="tpee.1197027771414" type="tpf8.TemplateFunctionParameter_sourceNode" typeId="tpf8.1167169188348" id="7391442976966625681" />
              <node role="operation" roleId="tpee.1197027833540" type="tp25.SPropertyAccess" typeId="tp25.1138056022639" id="7391442976966647046">
                <link role="property" roleId="tp25.1138056395725" targetNodeId="tpck.1169194664001" resolveInfo="name" />
              </node>
            </node>
          </node>
        </node>
      </node>
    </node>
  </root>
  <root id="3851847705188030114">
    <node role="contentNode" roleId="tpf8.1092060348987" type="tpee.StatementList" typeId="tpee.1068580123136" id="1823182225212521699">
      <node role="statement" roleId="tpee.1068581517665" type="tpee.LocalVariableDeclarationStatement" typeId="tpee.1068581242864" id="1823182225212521702">
        <node role="localVariableDeclaration" roleId="tpee.1068581242865" type="tpee.LocalVariableDeclaration" typeId="tpee.1068581242863" id="1823182225212521703">
          <property name="name" nameId="tpck.1169194664001" value="f" />
          <node role="type" roleId="tpee.5680397130376446158" type="tpee.ClassifierType" typeId="tpee.1107535904670" id="1823182225212521704">
            <link role="classifier" roleId="tpee.1107535924139" targetNodeId="jswn.1308935328408154909" resolveInfo="Function" />
          </node>
          <node role="initializer" roleId="tpee.1068431790190" type="tpee.NullLiteral" typeId="tpee.1070534058343" id="1823182225212521706" />
        </node>
      </node>
      <node role="statement" roleId="tpee.1068581517665" type="tpee.LocalVariableDeclarationStatement" typeId="tpee.1068581242864" id="199058371937625935">
        <node role="localVariableDeclaration" roleId="tpee.1068581242865" type="tpee.LocalVariableDeclaration" typeId="tpee.1068581242863" id="199058371937625936">
          <property name="name" nameId="tpck.1169194664001" value="o" />
          <node role="type" roleId="tpee.5680397130376446158" type="tpee.ClassifierType" typeId="tpee.1107535904670" id="199058371937625937">
            <link role="classifier" roleId="tpee.1107535924139" targetNodeId="e2lb.~Object" resolveInfo="Object" />
          </node>
          <node role="initializer" roleId="tpee.1068431790190" type="tpee.CastExpression" typeId="tpee.1070534934090" id="199058371937625886">
            <node role="expression" roleId="tpee.1070534934092" type="tpee.DotExpression" typeId="tpee.1197027756228" id="199058371937625880">
              <node role="operand" roleId="tpee.1197027771414" type="tpee.ParenthesizedExpression" typeId="tpee.1079359253375" id="199058371937625879">
                <node role="expression" roleId="tpee.1079359253376" type="tpee.CastExpression" typeId="tpee.1070534934090" id="199058371937625967">
                  <node role="type" roleId="tpee.1070534934091" type="tpee.ClassifierType" typeId="tpee.1107535904670" id="199058371937626018">
                    <link role="classifier" roleId="tpee.1107535924139" targetNodeId="jswn.1308935328408154909" resolveInfo="Function" />
                  </node>
                  <node role="expression" roleId="tpee.1070534934092" type="tpee.LocalVariableReference" typeId="tpee.1068581242866" id="199058371937625864">
                    <link role="variableDeclaration" roleId="tpee.1068581517664" targetNodeId="1823182225212521703" resolveInfo="f" />
                    <node role="smodelAttribute" roleId="tpck.5169995583184591170" type="tpf8.CopySrcNodeMacro" typeId="tpf8.1114706874351" id="199058371937626083">
                      <node role="sourceNodeQuery" roleId="tpf8.1168024447342" type="tpf8.SourceSubstituteMacro_SourceNodeQuery" typeId="tpf8.1168024337012" id="199058371937626084">
                        <node role="body" roleId="tpee.1137022507850" type="tpee.StatementList" typeId="tpee.1068580123136" id="199058371937626085">
                          <node role="statement" roleId="tpee.1068581517665" type="tpee.ExpressionStatement" typeId="tpee.1068580123155" id="199058371937626098">
                            <node role="expression" roleId="tpee.1068580123156" type="tpee.DotExpression" typeId="tpee.1197027756228" id="199058371937626099">
                              <node role="operand" roleId="tpee.1197027771414" type="tpf8.TemplateFunctionParameter_sourceNode" typeId="tpf8.1167169188348" id="199058371937626100" />
                              <node role="operation" roleId="tpee.1197027833540" type="tp25.SLinkAccess" typeId="tp25.1138056143562" id="199058371937626101">
                                <link role="link" roleId="tp25.1138056516764" targetNodeId="qjd.4022026349914762720" />
                              </node>
                            </node>
                          </node>
                        </node>
                      </node>
                    </node>
                  </node>
                </node>
              </node>
              <node role="operation" roleId="tpee.1197027833540" type="tpee.InstanceMethodCallOperation" typeId="tpee.1202948039474" id="199058371937625884">
                <link role="baseMethodDeclaration" roleId="tpee.1068499141037" targetNodeId="jswn.1308935328408157894" resolveInfo="apply" />
                <node role="actualArgument" roleId="tpee.1068499141038" type="tpee.NullLiteral" typeId="tpee.1070534058343" id="199058371937626102">
                  <node role="smodelAttribute" roleId="tpck.5169995583184591170" type="tpf8.LoopMacro" typeId="tpf8.1118786554307" id="199058371937626103">
                    <node role="sourceNodesQuery" roleId="tpf8.1167952069335" type="tpf8.SourceSubstituteMacro_SourceNodesQuery" typeId="tpf8.1167951910403" id="199058371937626104">
                      <node role="body" roleId="tpee.1137022507850" type="tpee.StatementList" typeId="tpee.1068580123136" id="199058371937626105">
                        <node role="statement" roleId="tpee.1068581517665" type="tpee.ExpressionStatement" typeId="tpee.1068580123155" id="199058371937626106">
                          <node role="expression" roleId="tpee.1068580123156" type="tpee.DotExpression" typeId="tpee.1197027756228" id="199058371937626107">
                            <node role="operand" roleId="tpee.1197027771414" type="tpf8.TemplateFunctionParameter_sourceNode" typeId="tpf8.1167169188348" id="199058371937626108" />
                            <node role="operation" roleId="tpee.1197027833540" type="tp25.SLinkListAccess" typeId="tp25.1138056282393" id="199058371937626109">
                              <link role="link" roleId="tp25.1138056546658" targetNodeId="qjd.4022026349914762721" />
                            </node>
                          </node>
                        </node>
                      </node>
                    </node>
                  </node>
                  <node role="smodelAttribute" roleId="tpck.5169995583184591170" type="tpf8.CopySrcNodeMacro" typeId="tpf8.1114706874351" id="199058371937626110">
                    <node role="sourceNodeQuery" roleId="tpf8.1168024447342" type="tpf8.SourceSubstituteMacro_SourceNodeQuery" typeId="tpf8.1168024337012" id="199058371937626111">
                      <node role="body" roleId="tpee.1137022507850" type="tpee.StatementList" typeId="tpee.1068580123136" id="199058371937626112">
                        <node role="statement" roleId="tpee.1068581517665" type="tpee.ExpressionStatement" typeId="tpee.1068580123155" id="199058371937626113">
                          <node role="expression" roleId="tpee.1068580123156" type="tpf8.TemplateFunctionParameter_sourceNode" typeId="tpf8.1167169188348" id="199058371937626114" />
                        </node>
                      </node>
                    </node>
                  </node>
                </node>
              </node>
            </node>
            <node role="type" roleId="tpee.1070534934091" type="tpee.ClassifierType" typeId="tpee.1107535904670" id="199058371937625983">
              <link role="classifier" roleId="tpee.1107535924139" targetNodeId="e2lb.~Object" resolveInfo="Object" />
              <node role="smodelAttribute" roleId="tpck.5169995583184591170" type="tpf8.CopySrcNodeMacro" typeId="tpf8.1114706874351" id="199058371937625984">
                <node role="sourceNodeQuery" roleId="tpf8.1168024447342" type="tpf8.SourceSubstituteMacro_SourceNodeQuery" typeId="tpf8.1168024337012" id="199058371937625985">
                  <node role="body" roleId="tpee.1137022507850" type="tpee.StatementList" typeId="tpee.1068580123136" id="199058371937625986">
                    <node role="statement" roleId="tpee.1068581517665" type="tpee.LocalVariableDeclarationStatement" typeId="tpee.1068581242864" id="199058371937625987">
                      <node role="localVariableDeclaration" roleId="tpee.1068581242865" type="tpee.LocalVariableDeclaration" typeId="tpee.1068581242863" id="199058371937625988">
                        <property name="name" nameId="tpck.1169194664001" value="type" />
                        <node role="type" roleId="tpee.5680397130376446158" type="tp25.SNodeType" typeId="tp25.1138055754698" id="199058371937625989" />
                        <node role="initializer" roleId="tpee.1068431790190" type="tpee.DotExpression" typeId="tpee.1197027756228" id="199058371937625990">
                          <node role="operand" roleId="tpee.1197027771414" type="tpf8.TemplateFunctionParameter_sourceNode" typeId="tpf8.1167169188348" id="199058371937625991" />
                          <node role="operation" roleId="tpee.1197027833540" type="tpd4.Node_TypeOperation" typeId="tpd4.1176544042499" id="199058371937625992" />
                        </node>
                      </node>
                    </node>
                    <node role="statement" roleId="tpee.1068581517665" type="tpee.IfStatement" typeId="tpee.1068580123159" id="199058371937625993">
                      <node role="ifTrue" roleId="tpee.1068580123161" type="tpee.StatementList" typeId="tpee.1068580123136" id="199058371937625994">
                        <node role="statement" roleId="tpee.1068581517665" type="tpee.ReturnStatement" typeId="tpee.1068581242878" id="199058371937625995">
                          <node role="expression" roleId="tpee.1068581517676" type="tp3r.Quotation" typeId="tp3r.1196350785113" id="199058371937625996">
                            <node role="quotedNode" roleId="tp3r.1196350785114" type="tpee.ClassifierType" typeId="tpee.1107535904670" id="199058371937625997">
                              <link role="classifier" roleId="tpee.1107535924139" targetNodeId="e2lb.~Object" resolveInfo="Object" />
                            </node>
                          </node>
                        </node>
                      </node>
                      <node role="condition" roleId="tpee.1068580123160" type="tpee.DotExpression" typeId="tpee.1197027756228" id="199058371937625998">
                        <node role="operand" roleId="tpee.1197027771414" type="tpee.LocalVariableReference" typeId="tpee.1068581242866" id="199058371937625999">
                          <link role="variableDeclaration" roleId="tpee.1068581517664" targetNodeId="199058371937625988" resolveInfo="type" />
                        </node>
                        <node role="operation" roleId="tpee.1197027833540" type="tp25.Node_IsInstanceOfOperation" typeId="tp25.1139621453865" id="199058371937626000">
                          <node role="conceptArgument" roleId="tp25.1177027386292" type="tp25.RefConcept_Reference" typeId="tp25.1177026924588" id="199058371937626001">
                            <link role="conceptDeclaration" roleId="tp25.1177026940964" targetNodeId="tpd4.1185281562363" resolveInfo="RuntimeTypeVariable" />
                          </node>
                        </node>
                      </node>
                      <node role="ifFalseStatement" roleId="tpee.1082485599094" type="tpee.BlockStatement" typeId="tpee.1082485599095" id="199058371937626002">
                        <node role="statements" roleId="tpee.1082485599096" type="tpee.StatementList" typeId="tpee.1068580123136" id="199058371937626003">
                          <node role="statement" roleId="tpee.1068581517665" type="tpee.ReturnStatement" typeId="tpee.1068581242878" id="199058371937626004">
                            <node role="expression" roleId="tpee.1068581517676" type="tpee.LocalVariableReference" typeId="tpee.1068581242866" id="199058371937626005">
                              <link role="variableDeclaration" roleId="tpee.1068581517664" targetNodeId="199058371937625988" resolveInfo="type" />
                            </node>
                          </node>
                        </node>
                      </node>
                    </node>
                  </node>
                </node>
              </node>
            </node>
            <node role="smodelAttribute" roleId="tpck.5169995583184591170" type="tpf8.TemplateFragment" typeId="tpf8.1095672379244" id="199058371937626057" />
          </node>
        </node>
      </node>
    </node>
  </root>
  <root id="3462251258151435853">
    <node role="contentNode" roleId="tpf8.1092060348987" type="tpee.StaticMethodDeclaration" typeId="tpee.1081236700938" id="6139750523307920860">
      <property name="name" nameId="tpck.1169194664001" value="f" />
      <node role="returnType" roleId="tpee.1068580123133" type="tpee.VoidType" typeId="tpee.1068581517677" id="6139750523307920861" />
      <node role="visibility" roleId="tpee.1178549979242" type="tpee.PublicVisibility" typeId="tpee.1146644602865" id="6139750523307920862" />
      <node role="body" roleId="tpee.1068580123135" type="tpee.StatementList" typeId="tpee.1068580123136" id="6139750523307920863">
        <node role="statement" roleId="tpee.1068581517665" type="tpee.ExpressionStatement" typeId="tpee.1068580123155" id="6139750523307920870">
          <node role="expression" roleId="tpee.1068580123156" type="tp68.ExtractStaticMethodExpression" typeId="tp68.3585982959253588676" id="6139750523307920871">
            <node role="method" roleId="tp68.3585982959253588678" type="tpee.StaticMethodDeclaration" typeId="tpee.1081236700938" id="6139750523307920872">
              <property name="name" nameId="tpck.1169194664001" value="let" />
              <node role="returnType" roleId="tpee.1068580123133" type="tpee.ClassifierType" typeId="tpee.1107535904670" id="6139750523307920873">
                <link role="classifier" roleId="tpee.1107535924139" targetNodeId="e2lb.~Object" resolveInfo="Object" />
              </node>
              <node role="visibility" roleId="tpee.1178549979242" type="tpee.PublicVisibility" typeId="tpee.1146644602865" id="6139750523307920874" />
              <node role="body" roleId="tpee.1068580123135" type="tpee.StatementList" typeId="tpee.1068580123136" id="6139750523307920875">
                <node role="statement" roleId="tpee.1068581517665" type="tpee.ReturnStatement" typeId="tpee.1068581242878" id="6139750523307920876">
                  <node role="expression" roleId="tpee.1068581517676" type="tpee.NullLiteral" typeId="tpee.1070534058343" id="6139750523307920877">
                    <node role="smodelAttribute" roleId="tpck.5169995583184591170" type="tpf8.CopySrcNodeMacro" typeId="tpf8.1114706874351" id="6139750523307920878">
                      <node role="sourceNodeQuery" roleId="tpf8.1168024447342" type="tpf8.SourceSubstituteMacro_SourceNodeQuery" typeId="tpf8.1168024337012" id="6139750523307920879">
                        <node role="body" roleId="tpee.1137022507850" type="tpee.StatementList" typeId="tpee.1068580123136" id="6139750523307920880">
                          <node role="statement" roleId="tpee.1068581517665" type="tpee.ExpressionStatement" typeId="tpee.1068580123155" id="6139750523307920881">
                            <node role="expression" roleId="tpee.1068580123156" type="tpee.DotExpression" typeId="tpee.1197027756228" id="6139750523307920882">
                              <node role="operand" roleId="tpee.1197027771414" type="tpf8.TemplateFunctionParameter_sourceNode" typeId="tpf8.1167169188348" id="6139750523307920883" />
                              <node role="operation" roleId="tpee.1197027833540" type="tp25.SLinkAccess" typeId="tp25.1138056143562" id="6139750523307920884">
                                <link role="link" roleId="tp25.1138056516764" targetNodeId="qjd.4939219901991602081" />
                              </node>
                            </node>
                          </node>
                        </node>
                      </node>
                    </node>
                  </node>
                </node>
              </node>
              <node role="smodelAttribute" roleId="tpck.5169995583184591170" type="tpf8.PropertyMacro" typeId="tpf8.1087833241328" id="6139750523307920885">
                <property name="propertyName" nameId="tpck.1757699476691236117" value="name" />
                <node role="propertyValueFunction" roleId="tpf8.1167756362303" type="tpf8.PropertyMacro_GetPropertyValue" typeId="tpf8.1167756080639" id="6139750523307920886">
                  <node role="body" roleId="tpee.1137022507850" type="tpee.StatementList" typeId="tpee.1068580123136" id="6139750523307920887">
                    <node role="statement" roleId="tpee.1068581517665" type="tpee.ExpressionStatement" typeId="tpee.1068580123155" id="6139750523307920888">
                      <node role="expression" roleId="tpee.1068580123156" type="tpee.ParenthesizedExpression" typeId="tpee.1079359253375" id="6139750523307920889">
                        <node role="expression" roleId="tpee.1079359253376" type="tpee.PlusExpression" typeId="tpee.1068581242875" id="6139750523307920890">
                          <node role="leftExpression" roleId="tpee.1081773367580" type="tpee.StringLiteral" typeId="tpee.1070475926800" id="6139750523307920891">
                            <property name="value" nameId="tpee.1070475926801" value="let_" />
                          </node>
                          <node role="rightExpression" roleId="tpee.1081773367579" type="tpee.DotExpression" typeId="tpee.1197027756228" id="6139750523307920892">
                            <node role="operand" roleId="tpee.1197027771414" type="tp25.SemanticDowncastExpression" typeId="tp25.1145404486709" id="6139750523307920893">
                              <node role="leftExpression" roleId="tp25.1145404616321" type="tpf8.TemplateFunctionParameter_sourceNode" typeId="tpf8.1167169188348" id="6139750523307920894" />
                            </node>
                            <node role="operation" roleId="tpee.1197027833540" type="tpee.InstanceMethodCallOperation" typeId="tpee.1202948039474" id="6139750523307920895">
                              <link role="baseMethodDeclaration" roleId="tpee.1068499141037" targetNodeId="lkfb.~SNode%dgetId()%cjava%dlang%dString" resolveInfo="getId" />
                            </node>
                          </node>
                        </node>
                      </node>
                    </node>
                  </node>
                </node>
              </node>
              <node role="parameter" roleId="tpee.1068580123134" type="tpee.ParameterDeclaration" typeId="tpee.1068498886292" id="6139750523307920896">
                <property name="name" nameId="tpck.1169194664001" value="a" />
                <node role="type" roleId="tpee.5680397130376446158" type="tpee.ClassifierType" typeId="tpee.1107535904670" id="6139750523307920897">
                  <link role="classifier" roleId="tpee.1107535924139" targetNodeId="e2lb.~Object" resolveInfo="Object" />
                  <node role="smodelAttribute" roleId="tpck.5169995583184591170" type="tpf8.CopySrcNodeMacro" typeId="tpf8.1114706874351" id="6139750523307920898">
                    <node role="sourceNodeQuery" roleId="tpf8.1168024447342" type="tpf8.SourceSubstituteMacro_SourceNodeQuery" typeId="tpf8.1168024337012" id="6139750523307920899">
                      <node role="body" roleId="tpee.1137022507850" type="tpee.StatementList" typeId="tpee.1068580123136" id="6139750523307920900">
                        <node role="statement" roleId="tpee.1068581517665" type="tpee.ExpressionStatement" typeId="tpee.1068580123155" id="6139750523307920901">
                          <node role="expression" roleId="tpee.1068580123156" type="tpee.DotExpression" typeId="tpee.1197027756228" id="6139750523307920902">
                            <node role="operand" roleId="tpee.1197027771414" type="tpee.DotExpression" typeId="tpee.1197027756228" id="6139750523307920903">
                              <node role="operand" roleId="tpee.1197027771414" type="tpf8.TemplateFunctionParameter_sourceNode" typeId="tpf8.1167169188348" id="6139750523307920904" />
                              <node role="operation" roleId="tpee.1197027833540" type="tp25.SLinkAccess" typeId="tp25.1138056143562" id="6139750523307920905">
                                <link role="link" roleId="tp25.1138056516764" targetNodeId="qjd.4939219901991602080" />
                              </node>
                            </node>
                            <node role="operation" roleId="tpee.1197027833540" type="tpd4.Node_TypeOperation" typeId="tpd4.1176544042499" id="6139750523307920906" />
                          </node>
                        </node>
                      </node>
                    </node>
                  </node>
                </node>
                <node role="smodelAttribute" roleId="tpck.5169995583184591170" type="tpf8.LabelMacro" typeId="tpf8.5133195082121471908" id="4062373482582943869">
                  <link role="mappingLabel" roleId="tpf8.1200912223215" targetNodeId="5277973575494192250" resolveInfo="parameterLetExpr" />
                </node>
                <node role="smodelAttribute" roleId="tpck.5169995583184591170" type="tpf8.PropertyMacro" typeId="tpf8.1087833241328" id="466391367986582293">
                  <property name="propertyName" nameId="tpck.1757699476691236117" value="name" />
                  <node role="propertyValueFunction" roleId="tpf8.1167756362303" type="tpf8.PropertyMacro_GetPropertyValue" typeId="tpf8.1167756080639" id="466391367986582294">
                    <node role="body" roleId="tpee.1137022507850" type="tpee.StatementList" typeId="tpee.1068580123136" id="466391367986582295">
                      <node role="statement" roleId="tpee.1068581517665" type="tpee.ExpressionStatement" typeId="tpee.1068580123155" id="466391367986582297">
                        <node role="expression" roleId="tpee.1068580123156" type="tpee.DotExpression" typeId="tpee.1197027756228" id="466391367986582309">
                          <node role="operand" roleId="tpee.1197027771414" type="tpee.DotExpression" typeId="tpee.1197027756228" id="466391367986582299">
                            <node role="operand" roleId="tpee.1197027771414" type="tpf8.TemplateFunctionParameter_sourceNode" typeId="tpf8.1167169188348" id="466391367986582298" />
                            <node role="operation" roleId="tpee.1197027833540" type="tp25.SLinkAccess" typeId="tp25.1138056143562" id="466391367986582308">
                              <link role="link" roleId="tp25.1138056516764" targetNodeId="qjd.8360767178776358704" />
                            </node>
                          </node>
                          <node role="operation" roleId="tpee.1197027833540" type="tp25.SPropertyAccess" typeId="tp25.1138056022639" id="466391367986582314">
                            <link role="property" roleId="tp25.1138056395725" targetNodeId="tpck.1169194664001" resolveInfo="name" />
                          </node>
                        </node>
                      </node>
                    </node>
                  </node>
                </node>
              </node>
              <node role="parameter" roleId="tpee.1068580123134" type="tpee.ParameterDeclaration" typeId="tpee.1068498886292" id="6139750523307920912">
                <property name="name" nameId="tpck.1169194664001" value="b" />
                <node role="type" roleId="tpee.5680397130376446158" type="tpee.ClassifierType" typeId="tpee.1107535904670" id="6139750523307920913">
                  <link role="classifier" roleId="tpee.1107535924139" targetNodeId="e2lb.~Object" resolveInfo="Object" />
                  <node role="smodelAttribute" roleId="tpck.5169995583184591170" type="tpf8.CopySrcNodeMacro" typeId="tpf8.1114706874351" id="6139750523307920914">
                    <node role="sourceNodeQuery" roleId="tpf8.1168024447342" type="tpf8.SourceSubstituteMacro_SourceNodeQuery" typeId="tpf8.1168024337012" id="6139750523307920915">
                      <node role="body" roleId="tpee.1137022507850" type="tpee.StatementList" typeId="tpee.1068580123136" id="6139750523307920916">
                        <node role="statement" roleId="tpee.1068581517665" type="tpee.ExpressionStatement" typeId="tpee.1068580123155" id="6139750523307920917">
                          <node role="expression" roleId="tpee.1068580123156" type="tpee.DotExpression" typeId="tpee.1197027756228" id="6139750523307920918">
                            <node role="operand" roleId="tpee.1197027771414" type="tpf8.TemplateFunctionParameter_sourceNode" typeId="tpf8.1167169188348" id="6139750523307920919" />
                            <node role="operation" roleId="tpee.1197027833540" type="tpd4.Node_TypeOperation" typeId="tpd4.1176544042499" id="6139750523307920920" />
                          </node>
                        </node>
                      </node>
                    </node>
                  </node>
                </node>
                <node role="smodelAttribute" roleId="tpck.5169995583184591170" type="tpf8.PropertyMacro" typeId="tpf8.1087833241328" id="6139750523307920921">
                  <property name="propertyName" nameId="tpck.1757699476691236117" value="name" />
                  <node role="propertyValueFunction" roleId="tpf8.1167756362303" type="tpf8.PropertyMacro_GetPropertyValue" typeId="tpf8.1167756080639" id="6139750523307920922">
                    <node role="body" roleId="tpee.1137022507850" type="tpee.StatementList" typeId="tpee.1068580123136" id="6139750523307920923">
                      <node role="statement" roleId="tpee.1068581517665" type="tpee.ExpressionStatement" typeId="tpee.1068580123155" id="6139750523307920924">
                        <node role="expression" roleId="tpee.1068580123156" type="tpee.DotExpression" typeId="tpee.1197027756228" id="6139750523307920925">
                          <node role="operand" roleId="tpee.1197027771414" type="tpf8.TemplateFunctionParameter_sourceNode" typeId="tpf8.1167169188348" id="6139750523307920926" />
                          <node role="operation" roleId="tpee.1197027833540" type="tp25.SPropertyAccess" typeId="tp25.1138056022639" id="6139750523307920927">
                            <link role="property" roleId="tp25.1138056395725" targetNodeId="tpck.1169194664001" resolveInfo="name" />
                          </node>
                        </node>
                      </node>
                    </node>
                  </node>
                </node>
                <node role="smodelAttribute" roleId="tpck.5169995583184591170" type="tpf8.LoopMacro" typeId="tpf8.1118786554307" id="6139750523307920928">
                  <node role="sourceNodesQuery" roleId="tpf8.1167952069335" type="tpf8.SourceSubstituteMacro_SourceNodesQuery" typeId="tpf8.1167951910403" id="6139750523307920929">
                    <node role="body" roleId="tpee.1137022507850" type="tpee.StatementList" typeId="tpee.1068580123136" id="6139750523307920930">
                      <node role="statement" roleId="tpee.1068581517665" type="tpee.ExpressionStatement" typeId="tpee.1068580123155" id="6139750523307920931">
                        <node role="expression" roleId="tpee.1068580123156" type="tpee.DotExpression" typeId="tpee.1197027756228" id="6139750523307920932">
                          <node role="operand" roleId="tpee.1197027771414" type="tpf8.TemplateFunctionParameter_sourceNode" typeId="tpf8.1167169188348" id="6139750523307920933" />
                          <node role="operation" roleId="tpee.1197027833540" type="tp25.Node_ConceptMethodCall" typeId="tp25.1179409122411" id="5249919352014732014">
                            <link role="baseMethodDeclaration" roleId="tpee.1068499141037" targetNodeId="9dtf.5249919352014727828" resolveInfo="getOuterVariables" />
                          </node>
                        </node>
                      </node>
                    </node>
                  </node>
                </node>
                <node role="smodelAttribute" roleId="tpck.5169995583184591170" type="tpf8.LabelMacro" typeId="tpf8.5133195082121471908" id="4062373482582943865">
                  <link role="mappingLabel" roleId="tpf8.1200912223215" targetNodeId="4247542765074851552" resolveInfo="parameterFromVar" />
                </node>
              </node>
            </node>
            <node role="inner" roleId="tp68.3585982959253588677" type="tpee.CastExpression" typeId="tpee.1070534934090" id="7347119454575546776">
              <node role="type" roleId="tpee.1070534934091" type="tpee.ClassifierType" typeId="tpee.1107535904670" id="7347119454575546780">
                <link role="classifier" roleId="tpee.1107535924139" targetNodeId="e2lb.~Object" resolveInfo="Object" />
                <node role="smodelAttribute" roleId="tpck.5169995583184591170" type="tpf8.CopySrcNodeMacro" typeId="tpf8.1114706874351" id="7347119454575546784">
                  <node role="sourceNodeQuery" roleId="tpf8.1168024447342" type="tpf8.SourceSubstituteMacro_SourceNodeQuery" typeId="tpf8.1168024337012" id="7347119454575546785">
                    <node role="body" roleId="tpee.1137022507850" type="tpee.StatementList" typeId="tpee.1068580123136" id="7347119454575546786">
                      <node role="statement" roleId="tpee.1068581517665" type="tpee.LocalVariableDeclarationStatement" typeId="tpee.1068581242864" id="2985097847315874530">
                        <node role="localVariableDeclaration" roleId="tpee.1068581242865" type="tpee.LocalVariableDeclaration" typeId="tpee.1068581242863" id="2985097847315874531">
                          <property name="name" nameId="tpck.1169194664001" value="type" />
                          <node role="type" roleId="tpee.5680397130376446158" type="tp25.SNodeType" typeId="tp25.1138055754698" id="2985097847315874532" />
                          <node role="initializer" roleId="tpee.1068431790190" type="tpee.DotExpression" typeId="tpee.1197027756228" id="2985097847315874533">
                            <node role="operand" roleId="tpee.1197027771414" type="tpee.DotExpression" typeId="tpee.1197027756228" id="2985097847315874534">
                              <node role="operand" roleId="tpee.1197027771414" type="tpf8.TemplateFunctionParameter_sourceNode" typeId="tpf8.1167169188348" id="2985097847315874535" />
                              <node role="operation" roleId="tpee.1197027833540" type="tp25.SLinkAccess" typeId="tp25.1138056143562" id="2985097847315874536">
                                <link role="link" roleId="tp25.1138056516764" targetNodeId="qjd.4939219901991602081" />
                              </node>
                            </node>
                            <node role="operation" roleId="tpee.1197027833540" type="tpd4.Node_TypeOperation" typeId="tpd4.1176544042499" id="2985097847315874537" />
                          </node>
                        </node>
                      </node>
                      <node role="statement" roleId="tpee.1068581517665" type="tpee.IfStatement" typeId="tpee.1068580123159" id="2985097847315874518">
                        <node role="ifTrue" roleId="tpee.1068580123161" type="tpee.StatementList" typeId="tpee.1068580123136" id="2985097847315874519">
                          <node role="statement" roleId="tpee.1068581517665" type="tpee.ReturnStatement" typeId="tpee.1068581242878" id="2985097847315874562">
                            <node role="expression" roleId="tpee.1068581517676" type="tp3r.Quotation" typeId="tp3r.1196350785113" id="2985097847315874572">
                              <node role="quotedNode" roleId="tp3r.1196350785114" type="tpee.ClassifierType" typeId="tpee.1107535904670" id="2985097847315874583">
                                <link role="classifier" roleId="tpee.1107535924139" targetNodeId="e2lb.~Object" resolveInfo="Object" />
                              </node>
                            </node>
                          </node>
                        </node>
                        <node role="condition" roleId="tpee.1068580123160" type="tpee.DotExpression" typeId="tpee.1197027756228" id="2985097847315874543">
                          <node role="operand" roleId="tpee.1197027771414" type="tpee.LocalVariableReference" typeId="tpee.1068581242866" id="2985097847315874538">
                            <link role="variableDeclaration" roleId="tpee.1068581517664" targetNodeId="2985097847315874531" resolveInfo="type" />
                          </node>
                          <node role="operation" roleId="tpee.1197027833540" type="tp25.Node_IsInstanceOfOperation" typeId="tp25.1139621453865" id="2985097847315874551">
                            <node role="conceptArgument" roleId="tp25.1177027386292" type="tp25.RefConcept_Reference" typeId="tp25.1177026924588" id="2985097847315874557">
                              <link role="conceptDeclaration" roleId="tp25.1177026940964" targetNodeId="tpd4.1185281562363" resolveInfo="RuntimeTypeVariable" />
                            </node>
                          </node>
                        </node>
                        <node role="ifFalseStatement" roleId="tpee.1082485599094" type="tpee.BlockStatement" typeId="tpee.1082485599095" id="2985097847315874588">
                          <node role="statements" roleId="tpee.1082485599096" type="tpee.StatementList" typeId="tpee.1068580123136" id="2985097847315874589">
                            <node role="statement" roleId="tpee.1068581517665" type="tpee.ReturnStatement" typeId="tpee.1068581242878" id="2985097847315874598">
                              <node role="expression" roleId="tpee.1068581517676" type="tpee.LocalVariableReference" typeId="tpee.1068581242866" id="2985097847315874608">
                                <link role="variableDeclaration" roleId="tpee.1068581517664" targetNodeId="2985097847315874531" resolveInfo="type" />
                              </node>
                            </node>
                          </node>
                        </node>
                      </node>
                    </node>
                  </node>
                </node>
              </node>
              <node role="expression" roleId="tpee.1070534934092" type="tp68.ExtractStaticMethod_CallExpression" typeId="tp68.3585982959253821850" id="6139750523307920940">
                <link role="baseMethodDeclaration" roleId="tpee.1068499141037" targetNodeId="6139750523307920872" resolveInfo="let" />
                <node role="actualArgument" roleId="tpee.1068499141038" type="tpee.NullLiteral" typeId="tpee.1070534058343" id="6139750523307920941">
                  <node role="smodelAttribute" roleId="tpck.5169995583184591170" type="tpf8.CopySrcNodeMacro" typeId="tpf8.1114706874351" id="6139750523307920942">
                    <node role="sourceNodeQuery" roleId="tpf8.1168024447342" type="tpf8.SourceSubstituteMacro_SourceNodeQuery" typeId="tpf8.1168024337012" id="6139750523307920943">
                      <node role="body" roleId="tpee.1137022507850" type="tpee.StatementList" typeId="tpee.1068580123136" id="6139750523307920944">
                        <node role="statement" roleId="tpee.1068581517665" type="tpee.ExpressionStatement" typeId="tpee.1068580123155" id="6139750523307920945">
                          <node role="expression" roleId="tpee.1068580123156" type="tpee.DotExpression" typeId="tpee.1197027756228" id="6139750523307920946">
                            <node role="operand" roleId="tpee.1197027771414" type="tpf8.TemplateFunctionParameter_sourceNode" typeId="tpf8.1167169188348" id="6139750523307920947" />
                            <node role="operation" roleId="tpee.1197027833540" type="tp25.SLinkAccess" typeId="tp25.1138056143562" id="6139750523307920948">
                              <link role="link" roleId="tp25.1138056516764" targetNodeId="qjd.4939219901991602080" />
                            </node>
                          </node>
                        </node>
                      </node>
                    </node>
                  </node>
                </node>
                <node role="actualArgument" roleId="tpee.1068499141038" type="tp68.InternalVariableReference" typeId="tp68.1176743162354" id="2985097847315884633">
                  <property name="name" nameId="tp68.1176743296073" value="name" />
                  <node role="type" roleId="tp68.1176743202636" type="tpee.ClassifierType" typeId="tpee.1107535904670" id="2985097847315884639">
                    <link role="classifier" roleId="tpee.1107535924139" targetNodeId="e2lb.~Object" resolveInfo="Object" />
                  </node>
                  <node role="smodelAttribute" roleId="tpck.5169995583184591170" type="tpf8.PropertyMacro" typeId="tpf8.1087833241328" id="2985097847315884644">
                    <property name="propertyName" nameId="tpck.1757699476691236117" value="name" />
                    <node role="propertyValueFunction" roleId="tpf8.1167756362303" type="tpf8.PropertyMacro_GetPropertyValue" typeId="tpf8.1167756080639" id="2985097847315884645">
                      <node role="body" roleId="tpee.1137022507850" type="tpee.StatementList" typeId="tpee.1068580123136" id="2985097847315884646">
                        <node role="statement" roleId="tpee.1068581517665" type="tpee.ExpressionStatement" typeId="tpee.1068580123155" id="2985097847315884651">
                          <node role="expression" roleId="tpee.1068580123156" type="tpee.DotExpression" typeId="tpee.1197027756228" id="2985097847315884674">
                            <node role="operand" roleId="tpee.1197027771414" type="tpf8.TemplateFunctionParameter_sourceNode" typeId="tpf8.1167169188348" id="2985097847315884652" />
                            <node role="operation" roleId="tpee.1197027833540" type="tp25.SPropertyAccess" typeId="tp25.1138056022639" id="2985097847315884680">
                              <link role="property" roleId="tp25.1138056395725" targetNodeId="tpck.1169194664001" resolveInfo="name" />
                            </node>
                          </node>
                        </node>
                      </node>
                    </node>
                  </node>
                  <node role="smodelAttribute" roleId="tpck.5169995583184591170" type="tpf8.LoopMacro" typeId="tpf8.1118786554307" id="2985097847315884659">
                    <node role="sourceNodesQuery" roleId="tpf8.1167952069335" type="tpf8.SourceSubstituteMacro_SourceNodesQuery" typeId="tpf8.1167951910403" id="2985097847315884660">
                      <node role="body" roleId="tpee.1137022507850" type="tpee.StatementList" typeId="tpee.1068580123136" id="2985097847315884661">
                        <node role="statement" roleId="tpee.1068581517665" type="tpee.ExpressionStatement" typeId="tpee.1068580123155" id="2985097847315884667">
                          <node role="expression" roleId="tpee.1068580123156" type="tpee.DotExpression" typeId="tpee.1197027756228" id="2985097847315884668">
                            <node role="operand" roleId="tpee.1197027771414" type="tpf8.TemplateFunctionParameter_sourceNode" typeId="tpf8.1167169188348" id="2985097847315884669" />
                            <node role="operation" roleId="tpee.1197027833540" type="tp25.Node_ConceptMethodCall" typeId="tp25.1179409122411" id="2985097847315884670">
                              <link role="baseMethodDeclaration" roleId="tpee.1068499141037" targetNodeId="9dtf.5249919352014727828" resolveInfo="getOuterVariables" />
                            </node>
                          </node>
                        </node>
                      </node>
                    </node>
                  </node>
                </node>
              </node>
            </node>
            <node role="smodelAttribute" roleId="tpck.5169995583184591170" type="tpf8.TemplateFragment" typeId="tpf8.1095672379244" id="6139750523307920962" />
          </node>
        </node>
        <node role="statement" roleId="tpee.1068581517665" type="tpee.ReturnStatement" typeId="tpee.1068581242878" id="6139750523307921042" />
      </node>
      <node role="parameter" roleId="tpee.1068580123134" type="tpee.ParameterDeclaration" typeId="tpee.1068498886292" id="6139750523307920864">
        <property name="name" nameId="tpck.1169194664001" value="a" />
        <node role="type" roleId="tpee.5680397130376446158" type="tpee.IntegerType" typeId="tpee.1070534370425" id="6139750523307920865" />
      </node>
    </node>
  </root>
  <root id="1745225562807890265">
    <node role="contentNode" roleId="tpf8.1092060348987" type="tpee.StaticMethodDeclaration" typeId="tpee.1081236700938" id="1745225562807890267">
      <property name="name" nameId="tpck.1169194664001" value="foo" />
      <node role="returnType" roleId="tpee.1068580123133" type="tpee.VoidType" typeId="tpee.1068581517677" id="1745225562807890268" />
      <node role="visibility" roleId="tpee.1178549979242" type="tpee.PublicVisibility" typeId="tpee.1146644602865" id="1745225562807890269" />
      <node role="body" roleId="tpee.1068580123135" type="tpee.StatementList" typeId="tpee.1068580123136" id="1745225562807890270">
        <node role="statement" roleId="tpee.1068581517665" type="tpee.ExpressionStatement" typeId="tpee.1068580123155" id="1745225562807890273">
          <node role="expression" roleId="tpee.1068580123156" type="tpee.DotExpression" typeId="tpee.1197027756228" id="1745225562807890275">
            <node role="operand" roleId="tpee.1197027771414" type="tpee.ParameterReference" typeId="tpee.1068581242874" id="1745225562807890274">
              <link role="variableDeclaration" roleId="tpee.1068581517664" targetNodeId="1745225562807890271" resolveInfo="f" />
              <node role="smodelAttribute" roleId="tpck.5169995583184591170" type="tpf8.ReferenceMacro" typeId="tpf8.1088761943574" id="5142899583592522506">
                <property name="linkRole" nameId="tpck.1757699476691236116" value="variableDeclaration" />
                <node role="referentFunction" roleId="tpf8.1167770376702" type="tpf8.ReferenceMacro_GetReferent" typeId="tpf8.1167770111131" id="5142899583592522507">
                  <node role="body" roleId="tpee.1137022507850" type="tpee.StatementList" typeId="tpee.1068580123136" id="5142899583592522508">
                    <node role="statement" roleId="tpee.1068581517665" type="tpee.ExpressionStatement" typeId="tpee.1068580123155" id="5142899583592522509">
                      <node role="expression" roleId="tpee.1068580123156" type="tpee.DotExpression" typeId="tpee.1197027756228" id="5142899583592522511">
                        <node role="operand" roleId="tpee.1197027771414" type="tpf3.TemplateFunctionParameter_generationContext" typeId="tpf3.1216860049635" id="5142899583592522510" />
                        <node role="operation" roleId="tpee.1197027833540" type="tpf3.GenerationContextOp_GetOutputByLabelAndInput" typeId="tpf3.1216860049627" id="5142899583592522515">
                          <link role="label" roleId="tpf3.1216860049628" targetNodeId="5277973575494192250" resolveInfo="parameterLetExpr" />
                          <node role="inputNode" roleId="tpf3.1216860049632" type="tp25.SNodeTypeCastExpression" typeId="tp25.1140137987495" id="5142899583592522528">
                            <link role="concept" roleId="tp25.1140138128738" targetNodeId="qjd.4939219901991602079" resolveInfo="LetExpression" />
                            <node role="leftExpression" roleId="tp25.1140138123956" type="tpee.DotExpression" typeId="tpee.1197027756228" id="5142899583592522523">
                              <node role="operand" roleId="tpee.1197027771414" type="tpee.DotExpression" typeId="tpee.1197027756228" id="5142899583592522518">
                                <node role="operand" roleId="tpee.1197027771414" type="tpf8.TemplateFunctionParameter_sourceNode" typeId="tpf8.1167169188348" id="5142899583592522517" />
                                <node role="operation" roleId="tpee.1197027833540" type="tp25.SLinkAccess" typeId="tp25.1138056143562" id="199058371937604876">
                                  <link role="link" roleId="tp25.1138056516764" targetNodeId="qjd.8981808925914862844" />
                                </node>
                              </node>
                              <node role="operation" roleId="tpee.1197027833540" type="tp25.Node_GetParentOperation" typeId="tp25.1139613262185" id="5142899583592522527" />
                            </node>
                          </node>
                        </node>
                      </node>
                    </node>
                  </node>
                </node>
              </node>
            </node>
            <node role="operation" roleId="tpee.1197027833540" type="tpee.InstanceMethodCallOperation" typeId="tpee.1202948039474" id="1745225562807890279">
              <link role="baseMethodDeclaration" roleId="tpee.1068499141037" targetNodeId="jswn.1745225562807772299" resolveInfo="copy" />
            </node>
            <node role="smodelAttribute" roleId="tpck.5169995583184591170" type="tpf8.TemplateFragment" typeId="tpf8.1095672379244" id="1745225562807890280" />
          </node>
        </node>
      </node>
      <node role="parameter" roleId="tpee.1068580123134" type="tpee.ParameterDeclaration" typeId="tpee.1068498886292" id="1745225562807890271">
        <property name="name" nameId="tpck.1169194664001" value="f" />
        <node role="type" roleId="tpee.5680397130376446158" type="tpee.ClassifierType" typeId="tpee.1107535904670" id="1745225562807890272">
          <link role="classifier" roleId="tpee.1107535924139" targetNodeId="jswn.1308935328408154909" resolveInfo="Function" />
        </node>
      </node>
    </node>
  </root>
  <root id="8899433705216086386">
    <node role="contentNode" roleId="tpf8.1092060348987" type="tpee.LocalVariableDeclarationStatement" typeId="tpee.1068581242864" id="8899433705216086399">
      <node role="localVariableDeclaration" roleId="tpee.1068581242865" type="tpee.LocalVariableDeclaration" typeId="tpee.1068581242863" id="8899433705216086400">
        <property name="name" nameId="tpck.1169194664001" value="a" />
        <node role="type" roleId="tpee.5680397130376446158" type="tpee.ClassifierType" typeId="tpee.1107535904670" id="8899433705216086401">
          <link role="classifier" roleId="tpee.1107535924139" targetNodeId="jswn.1308935328408154909" resolveInfo="Function" />
          <node role="smodelAttribute" roleId="tpck.5169995583184591170" type="tpf8.TemplateFragment" typeId="tpf8.1095672379244" id="8899433705216086402" />
        </node>
      </node>
    </node>
  </root>
  <root id="1959689366356756203">
    <node role="contentNode" roleId="tpf8.1092060348987" type="tpee.LocalVariableDeclarationStatement" typeId="tpee.1068581242864" id="1959689366356756208">
      <node role="localVariableDeclaration" roleId="tpee.1068581242865" type="tpee.LocalVariableDeclaration" typeId="tpee.1068581242863" id="1959689366356756209">
        <property name="name" nameId="tpck.1169194664001" value="o" />
        <node role="type" roleId="tpee.5680397130376446158" type="tpee.ClassifierType" typeId="tpee.1107535904670" id="1959689366356756210">
          <link role="classifier" roleId="tpee.1107535924139" targetNodeId="e2lb.~Object" resolveInfo="Object" />
          <node role="smodelAttribute" roleId="tpck.5169995583184591170" type="tpf8.TemplateFragment" typeId="tpf8.1095672379244" id="1959689366356756211" />
        </node>
      </node>
    </node>
  </root>
  <root id="2167053794906729439">
    <node role="contentNode" roleId="tpf8.1092060348987" type="tpee.StaticMethodDeclaration" typeId="tpee.1081236700938" id="2167053794906730995">
      <property name="name" nameId="tpck.1169194664001" value="f" />
      <node role="returnType" roleId="tpee.1068580123133" type="tpee.VoidType" typeId="tpee.1068581517677" id="2167053794906730996" />
      <node role="visibility" roleId="tpee.1178549979242" type="tpee.PublicVisibility" typeId="tpee.1146644602865" id="2167053794906730997" />
      <node role="body" roleId="tpee.1068580123135" type="tpee.StatementList" typeId="tpee.1068580123136" id="2167053794906730998">
        <node role="statement" roleId="tpee.1068581517665" type="tpee.ExpressionStatement" typeId="tpee.1068580123155" id="2167053794906731015">
          <node role="expression" roleId="tpee.1068580123156" type="tp68.ExtractStaticInnerClassExpression" typeId="tp68.7738261905749564104" id="2167053794906731016">
            <node role="innerClass" roleId="tp68.7738261905749564105" type="tp68.ExtractStaticInnerClassConcept" typeId="tp68.937236280924494202" id="2167053794906731017">
              <property name="name" nameId="tpck.1169194664001" value="Function" />
              <node role="method" roleId="tpee.1107880067339" type="tpee.InstanceMethodDeclaration" typeId="tpee.1068580123165" id="2167053794906731018">
                <property name="name" nameId="tpck.1169194664001" value="eval" />
                <property name="isAbstract" nameId="tpee.1178608670077" value="false" />
                <node role="returnType" roleId="tpee.1068580123133" type="tpee.ClassifierType" typeId="tpee.1107535904670" id="2167053794906731019">
                  <link role="classifier" roleId="tpee.1107535924139" targetNodeId="e2lb.~Object" resolveInfo="Object" />
                </node>
                <node role="visibility" roleId="tpee.1178549979242" type="tpee.PublicVisibility" typeId="tpee.1146644602865" id="2167053794906731020" />
                <node role="body" roleId="tpee.1068580123135" type="tpee.StatementList" typeId="tpee.1068580123136" id="2167053794906731021">
                  <node role="statement" roleId="tpee.1068581517665" type="tpee.LocalVariableDeclarationStatement" typeId="tpee.1068581242864" id="2167053794906731022">
                    <node role="localVariableDeclaration" roleId="tpee.1068581242865" type="tpee.LocalVariableDeclaration" typeId="tpee.1068581242863" id="2167053794906731023">
                      <property name="name" nameId="tpck.1169194664001" value="i" />
                      <node role="type" roleId="tpee.5680397130376446158" type="tpee.IntegerType" typeId="tpee.1070534370425" id="2167053794906731024" />
                      <node role="initializer" roleId="tpee.1068431790190" type="tpee.IntegerConstant" typeId="tpee.1068580320020" id="2167053794906731025">
                        <property name="value" nameId="tpee.1068580320021" value="0" />
                      </node>
                    </node>
                  </node>
                  <node role="statement" roleId="tpee.1068581517665" type="tpee.LocalVariableDeclarationStatement" typeId="tpee.1068581242864" id="2167053794906731026">
                    <node role="localVariableDeclaration" roleId="tpee.1068581242865" type="tpee.LocalVariableDeclaration" typeId="tpee.1068581242863" id="2167053794906731027">
                      <property name="name" nameId="tpck.1169194664001" value="j" />
                      <node role="type" roleId="tpee.5680397130376446158" type="tpee.IntegerType" typeId="tpee.1070534370425" id="2167053794906731028" />
                      <node role="initializer" roleId="tpee.1068431790190" type="tpee.IntegerConstant" typeId="tpee.1068580320020" id="2167053794906731029">
                        <property name="value" nameId="tpee.1068580320021" value="0" />
                      </node>
                    </node>
                  </node>
                  <node role="statement" roleId="tpee.1068581517665" type="tpee.LocalVariableDeclarationStatement" typeId="tpee.1068581242864" id="2985097847315908569">
                    <node role="localVariableDeclaration" roleId="tpee.1068581242865" type="tpee.LocalVariableDeclaration" typeId="tpee.1068581242863" id="2985097847315908570">
                      <property name="name" nameId="tpck.1169194664001" value="x" />
                      <node role="type" roleId="tpee.5680397130376446158" type="tpee.ClassifierType" typeId="tpee.1107535904670" id="2985097847315908571">
                        <link role="classifier" roleId="tpee.1107535924139" targetNodeId="e2lb.~Object" resolveInfo="Object" />
                        <node role="smodelAttribute" roleId="tpck.5169995583184591170" type="tpf8.CopySrcNodeMacro" typeId="tpf8.1114706874351" id="2985097847315908622">
                          <node role="sourceNodeQuery" roleId="tpf8.1168024447342" type="tpf8.SourceSubstituteMacro_SourceNodeQuery" typeId="tpf8.1168024337012" id="2985097847315908623">
                            <node role="body" roleId="tpee.1137022507850" type="tpee.StatementList" typeId="tpee.1068580123136" id="2985097847315908624">
                              <node role="statement" roleId="tpee.1068581517665" type="tpee.LocalVariableDeclarationStatement" typeId="tpee.1068581242864" id="2985097847315908626">
                                <node role="localVariableDeclaration" roleId="tpee.1068581242865" type="tpee.LocalVariableDeclaration" typeId="tpee.1068581242863" id="2985097847315908627">
                                  <property name="name" nameId="tpck.1169194664001" value="type" />
                                  <node role="type" roleId="tpee.5680397130376446158" type="tp25.SNodeType" typeId="tp25.1138055754698" id="2985097847315908628" />
                                  <node role="initializer" roleId="tpee.1068431790190" type="tpee.DotExpression" typeId="tpee.1197027756228" id="2985097847315908629">
                                    <node role="operand" roleId="tpee.1197027771414" type="tpf8.TemplateFunctionParameter_sourceNode" typeId="tpf8.1167169188348" id="2985097847315908630" />
                                    <node role="operation" roleId="tpee.1197027833540" type="tpd4.Node_TypeOperation" typeId="tpd4.1176544042499" id="2985097847315908631" />
                                  </node>
                                </node>
                              </node>
                              <node role="statement" roleId="tpee.1068581517665" type="tpee.IfStatement" typeId="tpee.1068580123159" id="2985097847315908632">
                                <node role="ifTrue" roleId="tpee.1068580123161" type="tpee.StatementList" typeId="tpee.1068580123136" id="2985097847315908633">
                                  <node role="statement" roleId="tpee.1068581517665" type="tpee.ReturnStatement" typeId="tpee.1068581242878" id="2985097847315908634">
                                    <node role="expression" roleId="tpee.1068581517676" type="tp3r.Quotation" typeId="tp3r.1196350785113" id="2985097847315908635">
                                      <node role="quotedNode" roleId="tp3r.1196350785114" type="tpee.ClassifierType" typeId="tpee.1107535904670" id="2985097847315908636">
                                        <link role="classifier" roleId="tpee.1107535924139" targetNodeId="e2lb.~Object" resolveInfo="Object" />
                                      </node>
                                    </node>
                                  </node>
                                </node>
                                <node role="condition" roleId="tpee.1068580123160" type="tpee.DotExpression" typeId="tpee.1197027756228" id="2985097847315908637">
                                  <node role="operand" roleId="tpee.1197027771414" type="tpee.LocalVariableReference" typeId="tpee.1068581242866" id="2985097847315908638">
                                    <link role="variableDeclaration" roleId="tpee.1068581517664" targetNodeId="2985097847315908627" resolveInfo="type" />
                                  </node>
                                  <node role="operation" roleId="tpee.1197027833540" type="tp25.Node_IsInstanceOfOperation" typeId="tp25.1139621453865" id="2985097847315908639">
                                    <node role="conceptArgument" roleId="tp25.1177027386292" type="tp25.RefConcept_Reference" typeId="tp25.1177026924588" id="2985097847315908640">
                                      <link role="conceptDeclaration" roleId="tp25.1177026940964" targetNodeId="tpd4.1185281562363" resolveInfo="RuntimeTypeVariable" />
                                    </node>
                                  </node>
                                </node>
                                <node role="ifFalseStatement" roleId="tpee.1082485599094" type="tpee.BlockStatement" typeId="tpee.1082485599095" id="2985097847315908641">
                                  <node role="statements" roleId="tpee.1082485599096" type="tpee.StatementList" typeId="tpee.1068580123136" id="2985097847315908642">
                                    <node role="statement" roleId="tpee.1068581517665" type="tpee.ReturnStatement" typeId="tpee.1068581242878" id="2985097847315908643">
                                      <node role="expression" roleId="tpee.1068581517676" type="tpee.LocalVariableReference" typeId="tpee.1068581242866" id="2985097847315908644">
                                        <link role="variableDeclaration" roleId="tpee.1068581517664" targetNodeId="2985097847315908627" resolveInfo="type" />
                                      </node>
                                    </node>
                                  </node>
                                </node>
                              </node>
                            </node>
                          </node>
                        </node>
                      </node>
                      <node role="initializer" roleId="tpee.1068431790190" type="tpee.CastExpression" typeId="tpee.1070534934090" id="2985097847315908652">
                        <node role="type" roleId="tpee.1070534934091" type="tpee.ClassifierType" typeId="tpee.1107535904670" id="2985097847315908657">
                          <link role="classifier" roleId="tpee.1107535924139" targetNodeId="e2lb.~Integer" resolveInfo="Integer" />
                          <node role="smodelAttribute" roleId="tpck.5169995583184591170" type="tpf8.CopySrcNodeMacro" typeId="tpf8.1114706874351" id="2985097847315908663">
                            <node role="sourceNodeQuery" roleId="tpf8.1168024447342" type="tpf8.SourceSubstituteMacro_SourceNodeQuery" typeId="tpf8.1168024337012" id="2985097847315908664">
                              <node role="body" roleId="tpee.1137022507850" type="tpee.StatementList" typeId="tpee.1068580123136" id="2985097847315908665">
                                <node role="statement" roleId="tpee.1068581517665" type="tpee.LocalVariableDeclarationStatement" typeId="tpee.1068581242864" id="2985097847315908668">
                                  <node role="localVariableDeclaration" roleId="tpee.1068581242865" type="tpee.LocalVariableDeclaration" typeId="tpee.1068581242863" id="2985097847315908669">
                                    <property name="name" nameId="tpck.1169194664001" value="type" />
                                    <node role="type" roleId="tpee.5680397130376446158" type="tp25.SNodeType" typeId="tp25.1138055754698" id="2985097847315908670" />
                                    <node role="initializer" roleId="tpee.1068431790190" type="tpee.DotExpression" typeId="tpee.1197027756228" id="2985097847315908671">
                                      <node role="operand" roleId="tpee.1197027771414" type="tpf8.TemplateFunctionParameter_sourceNode" typeId="tpf8.1167169188348" id="2985097847315908672" />
                                      <node role="operation" roleId="tpee.1197027833540" type="tpd4.Node_TypeOperation" typeId="tpd4.1176544042499" id="2985097847315908673" />
                                    </node>
                                  </node>
                                </node>
                                <node role="statement" roleId="tpee.1068581517665" type="tpee.IfStatement" typeId="tpee.1068580123159" id="2985097847315908674">
                                  <node role="ifTrue" roleId="tpee.1068580123161" type="tpee.StatementList" typeId="tpee.1068580123136" id="2985097847315908675">
                                    <node role="statement" roleId="tpee.1068581517665" type="tpee.ReturnStatement" typeId="tpee.1068581242878" id="2985097847315908676">
                                      <node role="expression" roleId="tpee.1068581517676" type="tp3r.Quotation" typeId="tp3r.1196350785113" id="2985097847315908677">
                                        <node role="quotedNode" roleId="tp3r.1196350785114" type="tpee.ClassifierType" typeId="tpee.1107535904670" id="2985097847315908678">
                                          <link role="classifier" roleId="tpee.1107535924139" targetNodeId="e2lb.~Object" resolveInfo="Object" />
                                        </node>
                                      </node>
                                    </node>
                                  </node>
                                  <node role="condition" roleId="tpee.1068580123160" type="tpee.DotExpression" typeId="tpee.1197027756228" id="2985097847315908679">
                                    <node role="operand" roleId="tpee.1197027771414" type="tpee.LocalVariableReference" typeId="tpee.1068581242866" id="2985097847315908680">
                                      <link role="variableDeclaration" roleId="tpee.1068581517664" targetNodeId="2985097847315908669" resolveInfo="type" />
                                    </node>
                                    <node role="operation" roleId="tpee.1197027833540" type="tp25.Node_IsInstanceOfOperation" typeId="tp25.1139621453865" id="2985097847315908681">
                                      <node role="conceptArgument" roleId="tp25.1177027386292" type="tp25.RefConcept_Reference" typeId="tp25.1177026924588" id="2985097847315908682">
                                        <link role="conceptDeclaration" roleId="tp25.1177026940964" targetNodeId="tpd4.1185281562363" resolveInfo="RuntimeTypeVariable" />
                                      </node>
                                    </node>
                                  </node>
                                  <node role="ifFalseStatement" roleId="tpee.1082485599094" type="tpee.BlockStatement" typeId="tpee.1082485599095" id="2985097847315908683">
                                    <node role="statements" roleId="tpee.1082485599096" type="tpee.StatementList" typeId="tpee.1068580123136" id="2985097847315908684">
                                      <node role="statement" roleId="tpee.1068581517665" type="tpee.ReturnStatement" typeId="tpee.1068581242878" id="2985097847315908685">
                                        <node role="expression" roleId="tpee.1068581517676" type="tpee.LocalVariableReference" typeId="tpee.1068581242866" id="2985097847315908686">
                                          <link role="variableDeclaration" roleId="tpee.1068581517664" targetNodeId="2985097847315908669" resolveInfo="type" />
                                        </node>
                                      </node>
                                    </node>
                                  </node>
                                </node>
                              </node>
                            </node>
                          </node>
                        </node>
                        <node role="expression" roleId="tpee.1070534934092" type="tpee.DotExpression" typeId="tpee.1197027756228" id="2985097847315908573">
                          <node role="operand" roleId="tpee.1197027771414" type="tpee.LocalInstanceFieldReference" typeId="tpee.7785501532031639928" id="199058371937619195">
                            <link role="variableDeclaration" roleId="tpee.1068581517664" targetNodeId="2167053794906731238" resolveInfo="myOuterVars" />
                          </node>
                          <node role="operation" roleId="tpee.1197027833540" type="tpee.InstanceMethodCallOperation" typeId="tpee.1202948039474" id="2985097847315908577">
                            <link role="baseMethodDeclaration" roleId="tpee.1068499141037" targetNodeId="k7g3.~List%dget(int)%cjava%dlang%dObject" resolveInfo="get" />
                            <node role="actualArgument" roleId="tpee.1068499141038" type="tpee.PostfixIncrementExpression" typeId="tpee.1214918800624" id="2985097847315908578">
                              <node role="expression" roleId="tpee.1239714902950" type="tpee.LocalVariableReference" typeId="tpee.1068581242866" id="2985097847315908579">
                                <link role="variableDeclaration" roleId="tpee.1068581517664" targetNodeId="2167053794906731027" resolveInfo="j" />
                              </node>
                            </node>
                          </node>
                        </node>
                      </node>
                      <node role="smodelAttribute" roleId="tpck.5169995583184591170" type="tpf8.LabelMacro" typeId="tpf8.5133195082121471908" id="4062373482582943868">
                        <link role="mappingLabel" roleId="tpf8.1200912223215" targetNodeId="4247542765074851552" resolveInfo="parameterFromVar" />
                      </node>
                      <node role="smodelAttribute" roleId="tpck.5169995583184591170" type="tpf8.PropertyMacro" typeId="tpf8.1087833241328" id="2985097847315908603">
                        <property name="propertyName" nameId="tpck.1757699476691236117" value="name" />
                        <node role="propertyValueFunction" roleId="tpf8.1167756362303" type="tpf8.PropertyMacro_GetPropertyValue" typeId="tpf8.1167756080639" id="2985097847315908604">
                          <node role="body" roleId="tpee.1137022507850" type="tpee.StatementList" typeId="tpee.1068580123136" id="2985097847315908605">
                            <node role="statement" roleId="tpee.1068581517665" type="tpee.ExpressionStatement" typeId="tpee.1068580123155" id="2985097847315908606">
                              <node role="expression" roleId="tpee.1068580123156" type="tpee.DotExpression" typeId="tpee.1197027756228" id="2985097847315908610">
                                <node role="operand" roleId="tpee.1197027771414" type="tpf8.TemplateFunctionParameter_sourceNode" typeId="tpf8.1167169188348" id="2985097847315908607" />
                                <node role="operation" roleId="tpee.1197027833540" type="tp25.SPropertyAccess" typeId="tp25.1138056022639" id="2985097847315908616">
                                  <link role="property" roleId="tp25.1138056395725" targetNodeId="tpck.1169194664001" resolveInfo="name" />
                                </node>
                              </node>
                            </node>
                          </node>
                        </node>
                      </node>
                    </node>
                    <node role="smodelAttribute" roleId="tpck.5169995583184591170" type="tpf8.LoopMacro" typeId="tpf8.1118786554307" id="2985097847315908582">
                      <node role="sourceNodesQuery" roleId="tpf8.1167952069335" type="tpf8.SourceSubstituteMacro_SourceNodesQuery" typeId="tpf8.1167951910403" id="2985097847315908583">
                        <node role="body" roleId="tpee.1137022507850" type="tpee.StatementList" typeId="tpee.1068580123136" id="2985097847315908584">
                          <node role="statement" roleId="tpee.1068581517665" type="tpee.ExpressionStatement" typeId="tpee.1068580123155" id="2985097847315908594">
                            <node role="expression" roleId="tpee.1068580123156" type="tpee.DotExpression" typeId="tpee.1197027756228" id="2985097847315908596">
                              <node role="operand" roleId="tpee.1197027771414" type="tpf8.TemplateFunctionParameter_sourceNode" typeId="tpf8.1167169188348" id="2985097847315908595" />
                              <node role="operation" roleId="tpee.1197027833540" type="tp25.Node_ConceptMethodCall" typeId="tp25.1179409122411" id="2985097847315908600">
                                <link role="baseMethodDeclaration" roleId="tpee.1068499141037" targetNodeId="9dtf.5249919352014727828" resolveInfo="getOuterVariables" />
                              </node>
                            </node>
                          </node>
                        </node>
                      </node>
                    </node>
                  </node>
                  <node role="statement" roleId="tpee.1068581517665" type="tpee.LocalVariableDeclarationStatement" typeId="tpee.1068581242864" id="2985097847315916630">
                    <node role="localVariableDeclaration" roleId="tpee.1068581242865" type="tpee.LocalVariableDeclaration" typeId="tpee.1068581242863" id="2985097847315916631">
                      <property name="name" nameId="tpck.1169194664001" value="y" />
                      <node role="type" roleId="tpee.5680397130376446158" type="tpee.ClassifierType" typeId="tpee.1107535904670" id="2985097847315916632">
                        <link role="classifier" roleId="tpee.1107535924139" targetNodeId="e2lb.~Object" resolveInfo="Object" />
                        <node role="smodelAttribute" roleId="tpck.5169995583184591170" type="tpf8.CopySrcNodeMacro" typeId="tpf8.1114706874351" id="2985097847315916633">
                          <node role="sourceNodeQuery" roleId="tpf8.1168024447342" type="tpf8.SourceSubstituteMacro_SourceNodeQuery" typeId="tpf8.1168024337012" id="2985097847315916634">
                            <node role="body" roleId="tpee.1137022507850" type="tpee.StatementList" typeId="tpee.1068580123136" id="2985097847315916635">
                              <node role="statement" roleId="tpee.1068581517665" type="tpee.LocalVariableDeclarationStatement" typeId="tpee.1068581242864" id="2985097847315916636">
                                <node role="localVariableDeclaration" roleId="tpee.1068581242865" type="tpee.LocalVariableDeclaration" typeId="tpee.1068581242863" id="2985097847315916637">
                                  <property name="name" nameId="tpck.1169194664001" value="type" />
                                  <node role="type" roleId="tpee.5680397130376446158" type="tp25.SNodeType" typeId="tp25.1138055754698" id="2985097847315916638" />
                                  <node role="initializer" roleId="tpee.1068431790190" type="tpee.DotExpression" typeId="tpee.1197027756228" id="2985097847315916639">
                                    <node role="operand" roleId="tpee.1197027771414" type="tpf8.TemplateFunctionParameter_sourceNode" typeId="tpf8.1167169188348" id="2985097847315916640" />
                                    <node role="operation" roleId="tpee.1197027833540" type="tpd4.Node_TypeOperation" typeId="tpd4.1176544042499" id="2985097847315916641" />
                                  </node>
                                </node>
                              </node>
                              <node role="statement" roleId="tpee.1068581517665" type="tpee.IfStatement" typeId="tpee.1068580123159" id="2985097847315916642">
                                <node role="ifTrue" roleId="tpee.1068580123161" type="tpee.StatementList" typeId="tpee.1068580123136" id="2985097847315916643">
                                  <node role="statement" roleId="tpee.1068581517665" type="tpee.ReturnStatement" typeId="tpee.1068581242878" id="2985097847315916644">
                                    <node role="expression" roleId="tpee.1068581517676" type="tp3r.Quotation" typeId="tp3r.1196350785113" id="2985097847315916645">
                                      <node role="quotedNode" roleId="tp3r.1196350785114" type="tpee.ClassifierType" typeId="tpee.1107535904670" id="2985097847315916646">
                                        <link role="classifier" roleId="tpee.1107535924139" targetNodeId="e2lb.~Object" resolveInfo="Object" />
                                      </node>
                                    </node>
                                  </node>
                                </node>
                                <node role="condition" roleId="tpee.1068580123160" type="tpee.DotExpression" typeId="tpee.1197027756228" id="2985097847315916647">
                                  <node role="operand" roleId="tpee.1197027771414" type="tpee.LocalVariableReference" typeId="tpee.1068581242866" id="2985097847315916648">
                                    <link role="variableDeclaration" roleId="tpee.1068581517664" targetNodeId="2985097847315916637" resolveInfo="type" />
                                  </node>
                                  <node role="operation" roleId="tpee.1197027833540" type="tp25.Node_IsInstanceOfOperation" typeId="tp25.1139621453865" id="2985097847315916649">
                                    <node role="conceptArgument" roleId="tp25.1177027386292" type="tp25.RefConcept_Reference" typeId="tp25.1177026924588" id="2985097847315916650">
                                      <link role="conceptDeclaration" roleId="tp25.1177026940964" targetNodeId="tpd4.1185281562363" resolveInfo="RuntimeTypeVariable" />
                                    </node>
                                  </node>
                                </node>
                                <node role="ifFalseStatement" roleId="tpee.1082485599094" type="tpee.BlockStatement" typeId="tpee.1082485599095" id="2985097847315916651">
                                  <node role="statements" roleId="tpee.1082485599096" type="tpee.StatementList" typeId="tpee.1068580123136" id="2985097847315916652">
                                    <node role="statement" roleId="tpee.1068581517665" type="tpee.ReturnStatement" typeId="tpee.1068581242878" id="2985097847315916653">
                                      <node role="expression" roleId="tpee.1068581517676" type="tpee.LocalVariableReference" typeId="tpee.1068581242866" id="2985097847315916654">
                                        <link role="variableDeclaration" roleId="tpee.1068581517664" targetNodeId="2985097847315916637" resolveInfo="type" />
                                      </node>
                                    </node>
                                  </node>
                                </node>
                              </node>
                            </node>
                          </node>
                        </node>
                      </node>
                      <node role="initializer" roleId="tpee.1068431790190" type="tpee.CastExpression" typeId="tpee.1070534934090" id="2985097847315916655">
                        <node role="type" roleId="tpee.1070534934091" type="tpee.ClassifierType" typeId="tpee.1107535904670" id="2985097847315916656">
                          <link role="classifier" roleId="tpee.1107535924139" targetNodeId="e2lb.~Integer" resolveInfo="Integer" />
                          <node role="smodelAttribute" roleId="tpck.5169995583184591170" type="tpf8.CopySrcNodeMacro" typeId="tpf8.1114706874351" id="2985097847315916657">
                            <node role="sourceNodeQuery" roleId="tpf8.1168024447342" type="tpf8.SourceSubstituteMacro_SourceNodeQuery" typeId="tpf8.1168024337012" id="2985097847315916658">
                              <node role="body" roleId="tpee.1137022507850" type="tpee.StatementList" typeId="tpee.1068580123136" id="2985097847315916659">
                                <node role="statement" roleId="tpee.1068581517665" type="tpee.LocalVariableDeclarationStatement" typeId="tpee.1068581242864" id="2985097847315916660">
                                  <node role="localVariableDeclaration" roleId="tpee.1068581242865" type="tpee.LocalVariableDeclaration" typeId="tpee.1068581242863" id="2985097847315916661">
                                    <property name="name" nameId="tpck.1169194664001" value="type" />
                                    <node role="type" roleId="tpee.5680397130376446158" type="tp25.SNodeType" typeId="tp25.1138055754698" id="2985097847315916662" />
                                    <node role="initializer" roleId="tpee.1068431790190" type="tpee.DotExpression" typeId="tpee.1197027756228" id="2985097847315916663">
                                      <node role="operand" roleId="tpee.1197027771414" type="tpf8.TemplateFunctionParameter_sourceNode" typeId="tpf8.1167169188348" id="2985097847315916664" />
                                      <node role="operation" roleId="tpee.1197027833540" type="tpd4.Node_TypeOperation" typeId="tpd4.1176544042499" id="2985097847315916665" />
                                    </node>
                                  </node>
                                </node>
                                <node role="statement" roleId="tpee.1068581517665" type="tpee.IfStatement" typeId="tpee.1068580123159" id="2985097847315916666">
                                  <node role="ifTrue" roleId="tpee.1068580123161" type="tpee.StatementList" typeId="tpee.1068580123136" id="2985097847315916667">
                                    <node role="statement" roleId="tpee.1068581517665" type="tpee.ReturnStatement" typeId="tpee.1068581242878" id="2985097847315916668">
                                      <node role="expression" roleId="tpee.1068581517676" type="tp3r.Quotation" typeId="tp3r.1196350785113" id="2985097847315916669">
                                        <node role="quotedNode" roleId="tp3r.1196350785114" type="tpee.ClassifierType" typeId="tpee.1107535904670" id="2985097847315916670">
                                          <link role="classifier" roleId="tpee.1107535924139" targetNodeId="e2lb.~Object" resolveInfo="Object" />
                                        </node>
                                      </node>
                                    </node>
                                  </node>
                                  <node role="condition" roleId="tpee.1068580123160" type="tpee.DotExpression" typeId="tpee.1197027756228" id="2985097847315916671">
                                    <node role="operand" roleId="tpee.1197027771414" type="tpee.LocalVariableReference" typeId="tpee.1068581242866" id="2985097847315916672">
                                      <link role="variableDeclaration" roleId="tpee.1068581517664" targetNodeId="2985097847315916661" resolveInfo="type" />
                                    </node>
                                    <node role="operation" roleId="tpee.1197027833540" type="tp25.Node_IsInstanceOfOperation" typeId="tp25.1139621453865" id="2985097847315916673">
                                      <node role="conceptArgument" roleId="tp25.1177027386292" type="tp25.RefConcept_Reference" typeId="tp25.1177026924588" id="2985097847315916674">
                                        <link role="conceptDeclaration" roleId="tp25.1177026940964" targetNodeId="tpd4.1185281562363" resolveInfo="RuntimeTypeVariable" />
                                      </node>
                                    </node>
                                  </node>
                                  <node role="ifFalseStatement" roleId="tpee.1082485599094" type="tpee.BlockStatement" typeId="tpee.1082485599095" id="2985097847315916675">
                                    <node role="statements" roleId="tpee.1082485599096" type="tpee.StatementList" typeId="tpee.1068580123136" id="2985097847315916676">
                                      <node role="statement" roleId="tpee.1068581517665" type="tpee.ReturnStatement" typeId="tpee.1068581242878" id="2985097847315916677">
                                        <node role="expression" roleId="tpee.1068581517676" type="tpee.LocalVariableReference" typeId="tpee.1068581242866" id="2985097847315916678">
                                          <link role="variableDeclaration" roleId="tpee.1068581517664" targetNodeId="2985097847315916661" resolveInfo="type" />
                                        </node>
                                      </node>
                                    </node>
                                  </node>
                                </node>
                              </node>
                            </node>
                          </node>
                        </node>
                        <node role="expression" roleId="tpee.1070534934092" type="tpee.DotExpression" typeId="tpee.1197027756228" id="2985097847315916679">
                          <node role="operand" roleId="tpee.1197027771414" type="tpee.LocalInstanceFieldReference" typeId="tpee.7785501532031639928" id="199058371937619254">
                            <link role="variableDeclaration" roleId="tpee.1068581517664" targetNodeId="jswn.1308935328408154919" resolveInfo="myArgs" />
                          </node>
                          <node role="operation" roleId="tpee.1197027833540" type="tpee.InstanceMethodCallOperation" typeId="tpee.1202948039474" id="2985097847315916683">
                            <link role="baseMethodDeclaration" roleId="tpee.1068499141037" targetNodeId="k7g3.~List%dget(int)%cjava%dlang%dObject" resolveInfo="get" />
                            <node role="actualArgument" roleId="tpee.1068499141038" type="tpee.PostfixIncrementExpression" typeId="tpee.1214918800624" id="2985097847315916684">
                              <node role="expression" roleId="tpee.1239714902950" type="tpee.LocalVariableReference" typeId="tpee.1068581242866" id="2985097847315916726">
                                <link role="variableDeclaration" roleId="tpee.1068581517664" targetNodeId="2167053794906731023" resolveInfo="i" />
                              </node>
                            </node>
                          </node>
                        </node>
                      </node>
                      <node role="smodelAttribute" roleId="tpck.5169995583184591170" type="tpf8.LabelMacro" typeId="tpf8.5133195082121471908" id="4062373482582943867">
                        <link role="mappingLabel" roleId="tpf8.1200912223215" targetNodeId="4247542765074851552" resolveInfo="parameterFromVar" />
                      </node>
                      <node role="smodelAttribute" roleId="tpck.5169995583184591170" type="tpf8.PropertyMacro" typeId="tpf8.1087833241328" id="2985097847315916691">
                        <property name="propertyName" nameId="tpck.1757699476691236117" value="name" />
                        <node role="propertyValueFunction" roleId="tpf8.1167756362303" type="tpf8.PropertyMacro_GetPropertyValue" typeId="tpf8.1167756080639" id="2985097847315916692">
                          <node role="body" roleId="tpee.1137022507850" type="tpee.StatementList" typeId="tpee.1068580123136" id="2985097847315916693">
                            <node role="statement" roleId="tpee.1068581517665" type="tpee.ExpressionStatement" typeId="tpee.1068580123155" id="2985097847315916694">
                              <node role="expression" roleId="tpee.1068580123156" type="tpee.DotExpression" typeId="tpee.1197027756228" id="2985097847315916695">
                                <node role="operand" roleId="tpee.1197027771414" type="tpf8.TemplateFunctionParameter_sourceNode" typeId="tpf8.1167169188348" id="2985097847315916696" />
                                <node role="operation" roleId="tpee.1197027833540" type="tp25.SPropertyAccess" typeId="tp25.1138056022639" id="2985097847315916697">
                                  <link role="property" roleId="tp25.1138056395725" targetNodeId="tpck.1169194664001" resolveInfo="name" />
                                </node>
                              </node>
                            </node>
                          </node>
                        </node>
                      </node>
                    </node>
                    <node role="smodelAttribute" roleId="tpck.5169995583184591170" type="tpf8.LoopMacro" typeId="tpf8.1118786554307" id="2985097847315916698">
                      <node role="sourceNodesQuery" roleId="tpf8.1167952069335" type="tpf8.SourceSubstituteMacro_SourceNodesQuery" typeId="tpf8.1167951910403" id="2985097847315916699">
                        <node role="body" roleId="tpee.1137022507850" type="tpee.StatementList" typeId="tpee.1068580123136" id="2985097847315916700">
                          <node role="statement" roleId="tpee.1068581517665" type="tpee.ExpressionStatement" typeId="tpee.1068580123155" id="2985097847315916701">
                            <node role="expression" roleId="tpee.1068580123156" type="tpee.DotExpression" typeId="tpee.1197027756228" id="2985097847315916702">
                              <node role="operand" roleId="tpee.1197027771414" type="tpf8.TemplateFunctionParameter_sourceNode" typeId="tpf8.1167169188348" id="2985097847315916703" />
                              <node role="operation" roleId="tpee.1197027833540" type="tp25.Node_ConceptMethodCall" typeId="tp25.1179409122411" id="2985097847315916713">
                                <link role="baseMethodDeclaration" roleId="tpee.1068499141037" targetNodeId="9dtf.5066394162984559815" resolveInfo="getAllVariables" />
                              </node>
                            </node>
                          </node>
                        </node>
                      </node>
                    </node>
                  </node>
                  <node role="statement" roleId="tpee.1068581517665" type="tpee.ReturnStatement" typeId="tpee.1068581242878" id="199058371937619018">
                    <node role="expression" roleId="tpee.1068581517676" type="tpee.TernaryOperatorExpression" typeId="tpee.1163668896201" id="199058371937619651">
                      <node role="ifTrue" roleId="tpee.1163668922816" type="tpee.LocalVariableReference" typeId="tpee.1068581242866" id="199058371937619701">
                        <link role="variableDeclaration" roleId="tpee.1068581517664" targetNodeId="2985097847315908570" resolveInfo="x" />
                      </node>
                      <node role="ifFalse" roleId="tpee.1163668934364" type="tpee.LocalVariableReference" typeId="tpee.1068581242866" id="199058371937619784">
                        <link role="variableDeclaration" roleId="tpee.1068581517664" targetNodeId="2985097847315916631" resolveInfo="y" />
                      </node>
                      <node role="condition" roleId="tpee.1163668914799" type="tpee.EqualsExpression" typeId="tpee.1068580123152" id="199058371937619868">
                        <node role="rightExpression" roleId="tpee.1081773367579" type="tpee.IntegerConstant" typeId="tpee.1068580320020" id="199058371937619953">
                          <property name="value" nameId="tpee.1068580320021" value="1" />
                        </node>
                        <node role="leftExpression" roleId="tpee.1081773367580" type="tpee.IntegerConstant" typeId="tpee.1068580320020" id="199058371937619867">
                          <property name="value" nameId="tpee.1068580320021" value="2" />
                        </node>
                      </node>
                      <node role="smodelAttribute" roleId="tpck.5169995583184591170" type="tpf8.CopySrcNodeMacro" typeId="tpf8.1114706874351" id="199058371937620119">
                        <node role="sourceNodeQuery" roleId="tpf8.1168024447342" type="tpf8.SourceSubstituteMacro_SourceNodeQuery" typeId="tpf8.1168024337012" id="199058371937620120">
                          <node role="body" roleId="tpee.1137022507850" type="tpee.StatementList" typeId="tpee.1068580123136" id="199058371937620121">
                            <node role="statement" roleId="tpee.1068581517665" type="tpee.ExpressionStatement" typeId="tpee.1068580123155" id="199058371937620204">
                              <node role="expression" roleId="tpee.1068580123156" type="tpee.DotExpression" typeId="tpee.1197027756228" id="199058371937620205">
                                <node role="operand" roleId="tpee.1197027771414" type="tpf8.TemplateFunctionParameter_sourceNode" typeId="tpf8.1167169188348" id="199058371937620206" />
                                <node role="operation" roleId="tpee.1197027833540" type="tp25.Node_ConceptMethodCall" typeId="tp25.1179409122411" id="199058371937620207">
                                  <link role="baseMethodDeclaration" roleId="tpee.1068499141037" targetNodeId="9dtf.5066394162984540354" resolveInfo="getInnerBody" />
                                </node>
                              </node>
                            </node>
                          </node>
                        </node>
                      </node>
                    </node>
                  </node>
                </node>
              </node>
              <node role="method" roleId="tpee.1107880067339" type="tpee.InstanceMethodDeclaration" typeId="tpee.1068580123165" id="2167053794906731143">
                <property name="name" nameId="tpck.1169194664001" value="getParamsCount" />
                <property name="isAbstract" nameId="tpee.1178608670077" value="false" />
                <node role="returnType" roleId="tpee.1068580123133" type="tpee.IntegerType" typeId="tpee.1070534370425" id="2167053794906731144" />
                <node role="visibility" roleId="tpee.1178549979242" type="tpee.PublicVisibility" typeId="tpee.1146644602865" id="2167053794906731145" />
                <node role="body" roleId="tpee.1068580123135" type="tpee.StatementList" typeId="tpee.1068580123136" id="2167053794906731146">
                  <node role="statement" roleId="tpee.1068581517665" type="tpee.ReturnStatement" typeId="tpee.1068581242878" id="2167053794906731147">
                    <node role="expression" roleId="tpee.1068581517676" type="tpee.IntegerConstant" typeId="tpee.1068580320020" id="2167053794906731148">
                      <property name="value" nameId="tpee.1068580320021" value="1" />
                      <node role="smodelAttribute" roleId="tpck.5169995583184591170" type="tpf8.PropertyMacro" typeId="tpf8.1087833241328" id="2167053794906731149">
                        <property name="propertyName" nameId="tpck.1757699476691236117" value="value" />
                        <node role="propertyValueFunction" roleId="tpf8.1167756362303" type="tpf8.PropertyMacro_GetPropertyValue" typeId="tpf8.1167756080639" id="2167053794906731150">
                          <node role="body" roleId="tpee.1137022507850" type="tpee.StatementList" typeId="tpee.1068580123136" id="2167053794906731151">
                            <node role="statement" roleId="tpee.1068581517665" type="tpee.ExpressionStatement" typeId="tpee.1068580123155" id="2167053794906731152">
                              <node role="expression" roleId="tpee.1068580123156" type="tpee.DotExpression" typeId="tpee.1197027756228" id="2167053794906731153">
                                <node role="operand" roleId="tpee.1197027771414" type="tpee.DotExpression" typeId="tpee.1197027756228" id="2167053794906731154">
                                  <node role="operand" roleId="tpee.1197027771414" type="tpf8.TemplateFunctionParameter_sourceNode" typeId="tpf8.1167169188348" id="2167053794906731155" />
                                  <node role="operation" roleId="tpee.1197027833540" type="tp25.Node_ConceptMethodCall" typeId="tp25.1179409122411" id="2167053794906731156">
                                    <link role="baseMethodDeclaration" roleId="tpee.1068499141037" targetNodeId="9dtf.5066394162984559815" resolveInfo="getAllVariables" />
                                  </node>
                                </node>
                                <node role="operation" roleId="tpee.1197027833540" type="tp2q.GetSizeOperation" typeId="tp2q.1162935959151" id="2167053794906731157" />
                              </node>
                            </node>
                          </node>
                        </node>
                      </node>
                    </node>
                  </node>
                </node>
              </node>
              <node role="method" roleId="tpee.1107880067339" type="tpee.InstanceMethodDeclaration" typeId="tpee.1068580123165" id="2167053794906731158">
                <property name="name" nameId="tpck.1169194664001" value="copy" />
                <node role="visibility" roleId="tpee.1178549979242" type="tpee.PublicVisibility" typeId="tpee.1146644602865" id="2167053794906731159" />
                <node role="body" roleId="tpee.1068580123135" type="tpee.StatementList" typeId="tpee.1068580123136" id="2167053794906731160">
                  <node role="statement" roleId="tpee.1068581517665" type="tpee.ReturnStatement" typeId="tpee.1068581242878" id="2167053794906731161">
                    <node role="expression" roleId="tpee.1068581517676" type="tpee.GenericNewExpression" typeId="tpee.1145552977093" id="2167053794906731162">
                      <node role="creator" roleId="tpee.1145553007750" type="tp68.ExtractStaticInnerClassCreator" typeId="tp68.5822086619725599105" id="2167053794906731163">
                        <link role="baseMethodDeclaration" roleId="tpee.1068499141037" targetNodeId="2167053794906776372" resolveInfo="Function" />
                        <node role="actualArgument" roleId="tpee.1068499141038" type="tpee.LocalInstanceFieldReference" typeId="tpee.7785501532031639928" id="199058371937604875">
                          <link role="variableDeclaration" roleId="tpee.1068581517664" targetNodeId="2167053794906731238" resolveInfo="myOuterVars" />
                        </node>
                      </node>
                    </node>
                  </node>
                </node>
                <node role="returnType" roleId="tpee.1068580123133" type="tpee.ClassifierType" typeId="tpee.1107535904670" id="2167053794906776405">
                  <link role="classifier" roleId="tpee.1107535924139" targetNodeId="jswn.1308935328408154909" resolveInfo="Function" />
                </node>
              </node>
              <node role="visibility" roleId="tpee.1178549979242" type="tpee.PublicVisibility" typeId="tpee.1146644602865" id="2167053794906731165" />
              <node role="constructor" roleId="tpee.1068390468201" type="tpee.ConstructorDeclaration" typeId="tpee.1068580123140" id="2167053794906731166">
                <node role="returnType" roleId="tpee.1068580123133" type="tpee.VoidType" typeId="tpee.1068581517677" id="2167053794906731167" />
                <node role="visibility" roleId="tpee.1178549979242" type="tpee.PublicVisibility" typeId="tpee.1146644602865" id="2167053794906731168" />
                <node role="body" roleId="tpee.1068580123135" type="tpee.StatementList" typeId="tpee.1068580123136" id="2167053794906731169">
                  <node role="statement" roleId="tpee.1068581517665" type="tpee.ExpressionStatement" typeId="tpee.1068580123155" id="2985097847315916799">
                    <node role="expression" roleId="tpee.1068580123156" type="tpee.AssignmentExpression" typeId="tpee.1068498886294" id="2985097847315916803">
                      <node role="lValue" roleId="tpee.1068498886295" type="tpee.LocalInstanceFieldReference" typeId="tpee.7785501532031639928" id="199058371937604824">
                        <link role="variableDeclaration" roleId="tpee.1068581517664" targetNodeId="jswn.2985097847315916739" resolveInfo="myType" />
                      </node>
                      <node role="rValue" roleId="tpee.1068498886297" type="tpee.StringLiteral" typeId="tpee.1070475926800" id="2985097847315916806">
                        <property name="value" nameId="tpee.1070475926801" value="" />
                        <node role="smodelAttribute" roleId="tpck.5169995583184591170" type="tpf8.PropertyMacro" typeId="tpf8.1087833241328" id="2985097847315916807">
                          <property name="propertyName" nameId="tpck.1757699476691236117" value="value" />
                          <node role="propertyValueFunction" roleId="tpf8.1167756362303" type="tpf8.PropertyMacro_GetPropertyValue" typeId="tpf8.1167756080639" id="2985097847315916808">
                            <node role="body" roleId="tpee.1137022507850" type="tpee.StatementList" typeId="tpee.1068580123136" id="2985097847315916809">
                              <node role="statement" roleId="tpee.1068581517665" type="tpee.ExpressionStatement" typeId="tpee.1068580123155" id="2985097847315916810">
                                <node role="expression" roleId="tpee.1068580123156" type="tpee.DotExpression" typeId="tpee.1197027756228" id="2985097847315916811">
                                  <node role="operand" roleId="tpee.1197027771414" type="tp25.SNodeTypeCastExpression" typeId="tp25.1140137987495" id="2985097847315916812">
                                    <link role="concept" roleId="tp25.1140138128738" targetNodeId="tpck.1133920641626" resolveInfo="BaseConcept" />
                                    <node role="leftExpression" roleId="tp25.1140138123956" type="tpee.DotExpression" typeId="tpee.1197027756228" id="2985097847315916813">
                                      <node role="operand" roleId="tpee.1197027771414" type="tpf8.TemplateFunctionParameter_sourceNode" typeId="tpf8.1167169188348" id="2985097847315916814" />
                                      <node role="operation" roleId="tpee.1197027833540" type="tpd4.Node_TypeOperation" typeId="tpd4.1176544042499" id="2985097847315916815" />
                                    </node>
                                  </node>
                                  <node role="operation" roleId="tpee.1197027833540" type="tp25.Node_ConceptMethodCall" typeId="tp25.1179409122411" id="2985097847315916816">
                                    <link role="baseMethodDeclaration" roleId="tpee.1068499141037" targetNodeId="tpcu.1213877396640" resolveInfo="getPresentation" />
                                  </node>
                                </node>
                              </node>
                            </node>
                          </node>
                        </node>
                      </node>
                    </node>
                  </node>
                  <node role="statement" roleId="tpee.1068581517665" type="tpee.ExpressionStatement" typeId="tpee.1068580123155" id="2167053794906731174">
                    <node role="expression" roleId="tpee.1068580123156" type="tpee.DotExpression" typeId="tpee.1197027756228" id="2167053794906731175">
                      <node role="operand" roleId="tpee.1197027771414" type="tpee.LocalInstanceFieldReference" typeId="tpee.7785501532031639928" id="199058371937604773">
                        <link role="variableDeclaration" roleId="tpee.1068581517664" targetNodeId="2167053794906731238" resolveInfo="myOuterVars" />
                      </node>
                      <node role="operation" roleId="tpee.1197027833540" type="tpee.InstanceMethodCallOperation" typeId="tpee.1202948039474" id="2167053794906731179">
                        <link role="baseMethodDeclaration" roleId="tpee.1068499141037" targetNodeId="k7g3.~List%dadd(java%dlang%dObject)%cboolean" resolveInfo="add" />
                        <node role="actualArgument" roleId="tpee.1068499141038" type="tpee.ParameterReference" typeId="tpee.1068581242874" id="2167053794906731182">
                          <link role="variableDeclaration" roleId="tpee.1068581517664" targetNodeId="2167053794906731199" resolveInfo="a" />
                          <node role="smodelAttribute" roleId="tpck.5169995583184591170" type="tpf8.ReferenceMacro" typeId="tpf8.1088761943574" id="2167053794906731183">
                            <property name="linkRole" nameId="tpck.1757699476691236116" value="variableDeclaration" />
                            <node role="referentFunction" roleId="tpf8.1167770376702" type="tpf8.ReferenceMacro_GetReferent" typeId="tpf8.1167770111131" id="2167053794906731184">
                              <node role="body" roleId="tpee.1137022507850" type="tpee.StatementList" typeId="tpee.1068580123136" id="2167053794906731185">
                                <node role="statement" roleId="tpee.1068581517665" type="tpee.ExpressionStatement" typeId="tpee.1068580123155" id="2167053794906731186">
                                  <node role="expression" roleId="tpee.1068580123156" type="tp25.SNodeTypeCastExpression" typeId="tp25.1140137987495" id="2167053794906731187">
                                    <link role="concept" roleId="tp25.1140138128738" targetNodeId="tpee.1068498886292" resolveInfo="ParameterDeclaration" />
                                    <node role="leftExpression" roleId="tp25.1140138123956" type="tpee.DotExpression" typeId="tpee.1197027756228" id="2167053794906731188">
                                      <node role="operand" roleId="tpee.1197027771414" type="tpf3.TemplateFunctionParameter_generationContext" typeId="tpf3.1216860049635" id="2167053794906731189" />
                                      <node role="operation" roleId="tpee.1197027833540" type="tpf3.GenerationContextOp_GetOutputByLabelAndInput" typeId="tpf3.1216860049627" id="2167053794906731190">
                                        <link role="label" roleId="tpf3.1216860049628" targetNodeId="4247542765074851552" resolveInfo="parameterFromVar" />
                                        <node role="inputNode" roleId="tpf3.1216860049632" type="tpf8.TemplateFunctionParameter_sourceNode" typeId="tpf8.1167169188348" id="2167053794906731191" />
                                      </node>
                                    </node>
                                  </node>
                                </node>
                              </node>
                            </node>
                          </node>
                        </node>
                      </node>
                    </node>
                    <node role="smodelAttribute" roleId="tpck.5169995583184591170" type="tpf8.LoopMacro" typeId="tpf8.1118786554307" id="2167053794906731192">
                      <node role="sourceNodesQuery" roleId="tpf8.1167952069335" type="tpf8.SourceSubstituteMacro_SourceNodesQuery" typeId="tpf8.1167951910403" id="2167053794906731193">
                        <node role="body" roleId="tpee.1137022507850" type="tpee.StatementList" typeId="tpee.1068580123136" id="2167053794906731194">
                          <node role="statement" roleId="tpee.1068581517665" type="tpee.ExpressionStatement" typeId="tpee.1068580123155" id="2167053794906731195">
                            <node role="expression" roleId="tpee.1068580123156" type="tpee.DotExpression" typeId="tpee.1197027756228" id="2167053794906731196">
                              <node role="operand" roleId="tpee.1197027771414" type="tpf8.TemplateFunctionParameter_sourceNode" typeId="tpf8.1167169188348" id="2167053794906731197" />
                              <node role="operation" roleId="tpee.1197027833540" type="tp25.Node_ConceptMethodCall" typeId="tp25.1179409122411" id="2167053794906731198">
                                <link role="baseMethodDeclaration" roleId="tpee.1068499141037" targetNodeId="9dtf.5249919352014727828" resolveInfo="getOuterVariables" />
                              </node>
                            </node>
                          </node>
                        </node>
                      </node>
                    </node>
                  </node>
                </node>
                <node role="parameter" roleId="tpee.1068580123134" type="tpee.ParameterDeclaration" typeId="tpee.1068498886292" id="2167053794906731199">
                  <property name="name" nameId="tpck.1169194664001" value="a" />
                  <node role="type" roleId="tpee.5680397130376446158" type="tpee.ClassifierType" typeId="tpee.1107535904670" id="2167053794906731200">
                    <link role="classifier" roleId="tpee.1107535924139" targetNodeId="e2lb.~Object" resolveInfo="Object" />
                    <node role="smodelAttribute" roleId="tpck.5169995583184591170" type="tpf8.CopySrcNodeMacro" typeId="tpf8.1114706874351" id="2167053794906731201">
                      <node role="sourceNodeQuery" roleId="tpf8.1168024447342" type="tpf8.SourceSubstituteMacro_SourceNodeQuery" typeId="tpf8.1168024337012" id="2167053794906731202">
                        <node role="body" roleId="tpee.1137022507850" type="tpee.StatementList" typeId="tpee.1068580123136" id="2167053794906731203">
                          <node role="statement" roleId="tpee.1068581517665" type="tpee.ExpressionStatement" typeId="tpee.1068580123155" id="2167053794906731204">
                            <node role="expression" roleId="tpee.1068580123156" type="tpee.DotExpression" typeId="tpee.1197027756228" id="2167053794906731205">
                              <node role="operand" roleId="tpee.1197027771414" type="tpf8.TemplateFunctionParameter_sourceNode" typeId="tpf8.1167169188348" id="2167053794906731206" />
                              <node role="operation" roleId="tpee.1197027833540" type="tpd4.Node_TypeOperation" typeId="tpd4.1176544042499" id="2167053794906731207" />
                            </node>
                          </node>
                        </node>
                      </node>
                    </node>
                  </node>
                  <node role="smodelAttribute" roleId="tpck.5169995583184591170" type="tpf8.LoopMacro" typeId="tpf8.1118786554307" id="2167053794906731208">
                    <node role="sourceNodesQuery" roleId="tpf8.1167952069335" type="tpf8.SourceSubstituteMacro_SourceNodesQuery" typeId="tpf8.1167951910403" id="2167053794906731209">
                      <node role="body" roleId="tpee.1137022507850" type="tpee.StatementList" typeId="tpee.1068580123136" id="2167053794906731210">
                        <node role="statement" roleId="tpee.1068581517665" type="tpee.ExpressionStatement" typeId="tpee.1068580123155" id="2167053794906731211">
                          <node role="expression" roleId="tpee.1068580123156" type="tpee.DotExpression" typeId="tpee.1197027756228" id="2167053794906731212">
                            <node role="operand" roleId="tpee.1197027771414" type="tpf8.TemplateFunctionParameter_sourceNode" typeId="tpf8.1167169188348" id="2167053794906731213" />
                            <node role="operation" roleId="tpee.1197027833540" type="tp25.Node_ConceptMethodCall" typeId="tp25.1179409122411" id="2167053794906731214">
                              <link role="baseMethodDeclaration" roleId="tpee.1068499141037" targetNodeId="9dtf.5249919352014727828" resolveInfo="getOuterVariables" />
                            </node>
                          </node>
                        </node>
                      </node>
                    </node>
                  </node>
                  <node role="smodelAttribute" roleId="tpck.5169995583184591170" type="tpf8.LabelMacro" typeId="tpf8.5133195082121471908" id="4062373482582943866">
                    <link role="mappingLabel" roleId="tpf8.1200912223215" targetNodeId="4247542765074851552" resolveInfo="parameterFromVar" />
                  </node>
                  <node role="smodelAttribute" roleId="tpck.5169995583184591170" type="tpf8.PropertyMacro" typeId="tpf8.1087833241328" id="2167053794906731220">
                    <property name="propertyName" nameId="tpck.1757699476691236117" value="name" />
                    <node role="propertyValueFunction" roleId="tpf8.1167756362303" type="tpf8.PropertyMacro_GetPropertyValue" typeId="tpf8.1167756080639" id="2167053794906731221">
                      <node role="body" roleId="tpee.1137022507850" type="tpee.StatementList" typeId="tpee.1068580123136" id="2167053794906731222">
                        <node role="statement" roleId="tpee.1068581517665" type="tpee.ExpressionStatement" typeId="tpee.1068580123155" id="2167053794906731223">
                          <node role="expression" roleId="tpee.1068580123156" type="tpee.DotExpression" typeId="tpee.1197027756228" id="2167053794906731224">
                            <node role="operand" roleId="tpee.1197027771414" type="tpf8.TemplateFunctionParameter_sourceNode" typeId="tpf8.1167169188348" id="2167053794906731225" />
                            <node role="operation" roleId="tpee.1197027833540" type="tp25.SPropertyAccess" typeId="tp25.1138056022639" id="2167053794906731226">
                              <link role="property" roleId="tp25.1138056395725" targetNodeId="tpck.1169194664001" resolveInfo="name" />
                            </node>
                          </node>
                        </node>
                      </node>
                    </node>
                  </node>
                </node>
              </node>
              <node role="constructor" roleId="tpee.1068390468201" type="tpee.ConstructorDeclaration" typeId="tpee.1068580123140" id="2167053794906776372">
                <node role="returnType" roleId="tpee.1068580123133" type="tpee.VoidType" typeId="tpee.1068581517677" id="2167053794906776373" />
                <node role="visibility" roleId="tpee.1178549979242" type="tpee.PublicVisibility" typeId="tpee.1146644602865" id="2167053794906776374" />
                <node role="body" roleId="tpee.1068580123135" type="tpee.StatementList" typeId="tpee.1068580123136" id="2167053794906776375">
                  <node role="statement" roleId="tpee.1068581517665" type="tpee.ExpressionStatement" typeId="tpee.1068580123155" id="199058371937604753">
                    <node role="expression" roleId="tpee.1068580123156" type="tpee.AssignmentExpression" typeId="tpee.1068498886294" id="199058371937604755">
                      <node role="lValue" roleId="tpee.1068498886295" type="tpee.LocalInstanceFieldReference" typeId="tpee.7785501532031639928" id="199058371937604754">
                        <link role="variableDeclaration" roleId="tpee.1068581517664" targetNodeId="jswn.2985097847315916739" resolveInfo="myType" />
                      </node>
                      <node role="rValue" roleId="tpee.1068498886297" type="tpee.StringLiteral" typeId="tpee.1070475926800" id="199058371937604758">
                        <property name="value" nameId="tpee.1070475926801" value="" />
                        <node role="smodelAttribute" roleId="tpck.5169995583184591170" type="tpf8.PropertyMacro" typeId="tpf8.1087833241328" id="199058371937604759">
                          <property name="propertyName" nameId="tpck.1757699476691236117" value="value" />
                          <node role="propertyValueFunction" roleId="tpf8.1167756362303" type="tpf8.PropertyMacro_GetPropertyValue" typeId="tpf8.1167756080639" id="199058371937604760">
                            <node role="body" roleId="tpee.1137022507850" type="tpee.StatementList" typeId="tpee.1068580123136" id="199058371937604761">
                              <node role="statement" roleId="tpee.1068581517665" type="tpee.ExpressionStatement" typeId="tpee.1068580123155" id="199058371937604762">
                                <node role="expression" roleId="tpee.1068580123156" type="tpee.DotExpression" typeId="tpee.1197027756228" id="199058371937604763">
                                  <node role="operand" roleId="tpee.1197027771414" type="tp25.SNodeTypeCastExpression" typeId="tp25.1140137987495" id="199058371937604764">
                                    <link role="concept" roleId="tp25.1140138128738" targetNodeId="tpck.1133920641626" resolveInfo="BaseConcept" />
                                    <node role="leftExpression" roleId="tp25.1140138123956" type="tpee.DotExpression" typeId="tpee.1197027756228" id="199058371937604765">
                                      <node role="operand" roleId="tpee.1197027771414" type="tpf8.TemplateFunctionParameter_sourceNode" typeId="tpf8.1167169188348" id="199058371937604766" />
                                      <node role="operation" roleId="tpee.1197027833540" type="tpd4.Node_TypeOperation" typeId="tpd4.1176544042499" id="199058371937604767" />
                                    </node>
                                  </node>
                                  <node role="operation" roleId="tpee.1197027833540" type="tp25.Node_ConceptMethodCall" typeId="tp25.1179409122411" id="199058371937604768">
                                    <link role="baseMethodDeclaration" roleId="tpee.1068499141037" targetNodeId="tpcu.1213877396640" resolveInfo="getPresentation" />
                                  </node>
                                </node>
                              </node>
                            </node>
                          </node>
                        </node>
                      </node>
                    </node>
                  </node>
                  <node role="statement" roleId="tpee.1068581517665" type="tpee.ExpressionStatement" typeId="tpee.1068580123155" id="2167053794906776382">
                    <node role="expression" roleId="tpee.1068580123156" type="tpee.DotExpression" typeId="tpee.1197027756228" id="2167053794906776394">
                      <node role="operand" roleId="tpee.1197027771414" type="tpee.LocalInstanceFieldReference" typeId="tpee.7785501532031639928" id="199058371937604772">
                        <link role="variableDeclaration" roleId="tpee.1068581517664" targetNodeId="2167053794906731238" resolveInfo="myOuterVars" />
                      </node>
                      <node role="operation" roleId="tpee.1197027833540" type="tpee.InstanceMethodCallOperation" typeId="tpee.1202948039474" id="2167053794906776398">
                        <link role="baseMethodDeclaration" roleId="tpee.1068499141037" targetNodeId="k7g3.~List%daddAll(java%dutil%dCollection)%cboolean" resolveInfo="addAll" />
                        <node role="actualArgument" roleId="tpee.1068499141038" type="tpee.ParameterReference" typeId="tpee.1068581242874" id="2167053794906776399">
                          <link role="variableDeclaration" roleId="tpee.1068581517664" targetNodeId="2167053794906776380" resolveInfo="outerVars" />
                        </node>
                      </node>
                    </node>
                  </node>
                </node>
                <node role="parameter" roleId="tpee.1068580123134" type="tpee.ParameterDeclaration" typeId="tpee.1068498886292" id="2167053794906776380">
                  <property name="name" nameId="tpck.1169194664001" value="outerVars" />
                  <node role="type" roleId="tpee.5680397130376446158" type="tpee.ClassifierType" typeId="tpee.1107535904670" id="2167053794906776381">
                    <link role="classifier" roleId="tpee.1107535924139" targetNodeId="k7g3.~List" resolveInfo="List" />
                  </node>
                </node>
              </node>
              <node role="smodelAttribute" roleId="tpck.5169995583184591170" type="tpf8.PropertyMacro" typeId="tpf8.1087833241328" id="2167053794906731227">
                <property name="propertyName" nameId="tpck.1757699476691236117" value="name" />
                <node role="propertyValueFunction" roleId="tpf8.1167756362303" type="tpf8.PropertyMacro_GetPropertyValue" typeId="tpf8.1167756080639" id="2167053794906731228">
                  <node role="body" roleId="tpee.1137022507850" type="tpee.StatementList" typeId="tpee.1068580123136" id="2167053794906731229">
                    <node role="statement" roleId="tpee.1068581517665" type="tpee.ExpressionStatement" typeId="tpee.1068580123155" id="2167053794906731230">
                      <node role="expression" roleId="tpee.1068580123156" type="tpee.PlusExpression" typeId="tpee.1068581242875" id="2167053794906731231">
                        <node role="rightExpression" roleId="tpee.1081773367579" type="tpee.DotExpression" typeId="tpee.1197027756228" id="2167053794906731232">
                          <node role="operand" roleId="tpee.1197027771414" type="tp25.SemanticDowncastExpression" typeId="tp25.1145404486709" id="2167053794906731233">
                            <node role="leftExpression" roleId="tp25.1145404616321" type="tpf8.TemplateFunctionParameter_sourceNode" typeId="tpf8.1167169188348" id="2167053794906731234" />
                          </node>
                          <node role="operation" roleId="tpee.1197027833540" type="tpee.InstanceMethodCallOperation" typeId="tpee.1202948039474" id="2167053794906731235">
                            <link role="baseMethodDeclaration" roleId="tpee.1068499141037" targetNodeId="lkfb.~SNode%dgetId()%cjava%dlang%dString" resolveInfo="getId" />
                          </node>
                        </node>
                        <node role="leftExpression" roleId="tpee.1081773367580" type="tpee.StringLiteral" typeId="tpee.1070475926800" id="2167053794906731236">
                          <property name="value" nameId="tpee.1070475926801" value="Function_" />
                        </node>
                      </node>
                    </node>
                  </node>
                </node>
              </node>
              <node role="superclass" roleId="tpee.1165602531693" type="tpee.ClassifierType" typeId="tpee.1107535904670" id="2167053794906770886">
                <link role="classifier" roleId="tpee.1107535924139" targetNodeId="jswn.1308935328408154909" resolveInfo="Function" />
              </node>
              <node role="field" roleId="tpee.1068390468199" type="tpee.FieldDeclaration" typeId="tpee.1068390468200" id="2167053794906731238">
                <property name="name" nameId="tpck.1169194664001" value="myOuterVars" />
                <node role="visibility" roleId="tpee.1178549979242" type="tpee.PrivateVisibility" typeId="tpee.1146644623116" id="2167053794906731239" />
                <node role="type" roleId="tpee.5680397130376446158" type="tpee.ClassifierType" typeId="tpee.1107535904670" id="2167053794906731240">
                  <link role="classifier" roleId="tpee.1107535924139" targetNodeId="k7g3.~List" resolveInfo="List" />
                </node>
                <node role="initializer" roleId="tpee.1068431790190" type="tpee.GenericNewExpression" typeId="tpee.1145552977093" id="2167053794906731241">
                  <node role="creator" roleId="tpee.1145553007750" type="tpee.ClassCreator" typeId="tpee.1212685548494" id="2167053794906731242">
                    <link role="baseMethodDeclaration" roleId="tpee.1068499141037" targetNodeId="k7g3.~ArrayList%d&lt;init&gt;()" resolveInfo="ArrayList" />
                  </node>
                </node>
              </node>
            </node>
            <node role="inner" roleId="tp68.7738261905749582030" type="tpee.GenericNewExpression" typeId="tpee.1145552977093" id="2167053794906731243">
              <node role="creator" roleId="tpee.1145553007750" type="tpee.ClassCreator" typeId="tpee.1212685548494" id="2167053794906731244">
                <link role="baseMethodDeclaration" roleId="tpee.1068499141037" targetNodeId="2167053794906731166" resolveInfo="Function" />
                <node role="actualArgument" roleId="tpee.1068499141038" type="tp68.InternalVariableReference" typeId="tp68.1176743162354" id="2985097847315884741">
                  <property name="name" nameId="tp68.1176743296073" value="name" />
                  <node role="type" roleId="tp68.1176743202636" type="tpee.ClassifierType" typeId="tpee.1107535904670" id="2985097847315884742">
                    <link role="classifier" roleId="tpee.1107535924139" targetNodeId="e2lb.~Object" resolveInfo="Object" />
                  </node>
                  <node role="smodelAttribute" roleId="tpck.5169995583184591170" type="tpf8.PropertyMacro" typeId="tpf8.1087833241328" id="2985097847315884743">
                    <property name="propertyName" nameId="tpck.1757699476691236117" value="name" />
                    <node role="propertyValueFunction" roleId="tpf8.1167756362303" type="tpf8.PropertyMacro_GetPropertyValue" typeId="tpf8.1167756080639" id="2985097847315884744">
                      <node role="body" roleId="tpee.1137022507850" type="tpee.StatementList" typeId="tpee.1068580123136" id="2985097847315884745">
                        <node role="statement" roleId="tpee.1068581517665" type="tpee.ExpressionStatement" typeId="tpee.1068580123155" id="2985097847315884746">
                          <node role="expression" roleId="tpee.1068580123156" type="tpee.DotExpression" typeId="tpee.1197027756228" id="2985097847315884747">
                            <node role="operand" roleId="tpee.1197027771414" type="tpf8.TemplateFunctionParameter_sourceNode" typeId="tpf8.1167169188348" id="2985097847315884748" />
                            <node role="operation" roleId="tpee.1197027833540" type="tp25.SPropertyAccess" typeId="tp25.1138056022639" id="2985097847315884749">
                              <link role="property" roleId="tp25.1138056395725" targetNodeId="tpck.1169194664001" resolveInfo="name" />
                            </node>
                          </node>
                        </node>
                      </node>
                    </node>
                  </node>
                  <node role="smodelAttribute" roleId="tpck.5169995583184591170" type="tpf8.LoopMacro" typeId="tpf8.1118786554307" id="2985097847315884750">
                    <node role="sourceNodesQuery" roleId="tpf8.1167952069335" type="tpf8.SourceSubstituteMacro_SourceNodesQuery" typeId="tpf8.1167951910403" id="2985097847315884751">
                      <node role="body" roleId="tpee.1137022507850" type="tpee.StatementList" typeId="tpee.1068580123136" id="2985097847315884752">
                        <node role="statement" roleId="tpee.1068581517665" type="tpee.ExpressionStatement" typeId="tpee.1068580123155" id="2985097847315884753">
                          <node role="expression" roleId="tpee.1068580123156" type="tpee.DotExpression" typeId="tpee.1197027756228" id="2985097847315884754">
                            <node role="operand" roleId="tpee.1197027771414" type="tpf8.TemplateFunctionParameter_sourceNode" typeId="tpf8.1167169188348" id="2985097847315884755" />
                            <node role="operation" roleId="tpee.1197027833540" type="tp25.Node_ConceptMethodCall" typeId="tp25.1179409122411" id="2985097847315884756">
                              <link role="baseMethodDeclaration" roleId="tpee.1068499141037" targetNodeId="9dtf.5249919352014727828" resolveInfo="getOuterVariables" />
                            </node>
                          </node>
                        </node>
                      </node>
                    </node>
                  </node>
                </node>
              </node>
            </node>
            <node role="smodelAttribute" roleId="tpck.5169995583184591170" type="tpf8.TemplateFragment" typeId="tpf8.1095672379244" id="2167053794906731262" />
          </node>
        </node>
      </node>
      <node role="parameter" roleId="tpee.1068580123134" type="tpee.ParameterDeclaration" typeId="tpee.1068498886292" id="2167053794906730999">
        <property name="name" nameId="tpck.1169194664001" value="a" />
        <node role="type" roleId="tpee.5680397130376446158" type="tpee.ClassifierType" typeId="tpee.1107535904670" id="2167053794906731000">
          <link role="classifier" roleId="tpee.1107535924139" targetNodeId="e2lb.~Object" resolveInfo="Object" />
        </node>
      </node>
    </node>
  </root>
  <root id="816130369292752557">
    <node role="contentNode" roleId="tpf8.1092060348987" type="tpee.StaticMethodDeclaration" typeId="tpee.1081236700938" id="816130369292752559">
      <property name="name" nameId="tpck.1169194664001" value="f" />
      <node role="returnType" roleId="tpee.1068580123133" type="tpee.VoidType" typeId="tpee.1068581517677" id="816130369292752560" />
      <node role="visibility" roleId="tpee.1178549979242" type="tpee.PublicVisibility" typeId="tpee.1146644602865" id="816130369292752561" />
      <node role="body" roleId="tpee.1068580123135" type="tpee.StatementList" typeId="tpee.1068580123136" id="816130369292752562">
        <node role="statement" roleId="tpee.1068581517665" type="tpee.ExpressionStatement" typeId="tpee.1068580123155" id="816130369292752572">
          <node role="expression" roleId="tpee.1068580123156" type="tp68.ExtractStaticMethodExpression" typeId="tp68.3585982959253588676" id="816130369292752573">
            <node role="method" roleId="tp68.3585982959253588678" type="tpee.StaticMethodDeclaration" typeId="tpee.1081236700938" id="816130369292752574">
              <property name="name" nameId="tpck.1169194664001" value="lambdaAbstraction" />
              <node role="parameter" roleId="tpee.1068580123134" type="tpee.ParameterDeclaration" typeId="tpee.1068498886292" id="816130369292752575">
                <property name="name" nameId="tpck.1169194664001" value="x" />
                <node role="type" roleId="tpee.5680397130376446158" type="tpee.ClassifierType" typeId="tpee.1107535904670" id="816130369292752576">
                  <link role="classifier" roleId="tpee.1107535924139" targetNodeId="e2lb.~Object" resolveInfo="Object" />
                  <node role="smodelAttribute" roleId="tpck.5169995583184591170" type="tpf8.CopySrcNodeMacro" typeId="tpf8.1114706874351" id="816130369292752577">
                    <node role="sourceNodeQuery" roleId="tpf8.1168024447342" type="tpf8.SourceSubstituteMacro_SourceNodeQuery" typeId="tpf8.1168024337012" id="816130369292752578">
                      <node role="body" roleId="tpee.1137022507850" type="tpee.StatementList" typeId="tpee.1068580123136" id="816130369292752579">
                        <node role="statement" roleId="tpee.1068581517665" type="tpee.ExpressionStatement" typeId="tpee.1068580123155" id="816130369292752580">
                          <node role="expression" roleId="tpee.1068580123156" type="tpee.DotExpression" typeId="tpee.1197027756228" id="816130369292752581">
                            <node role="operand" roleId="tpee.1197027771414" type="tpf8.TemplateFunctionParameter_sourceNode" typeId="tpf8.1167169188348" id="816130369292752582" />
                            <node role="operation" roleId="tpee.1197027833540" type="tpd4.Node_TypeOperation" typeId="tpd4.1176544042499" id="816130369292752583" />
                          </node>
                        </node>
                      </node>
                    </node>
                  </node>
                </node>
                <node role="smodelAttribute" roleId="tpck.5169995583184591170" type="tpf8.LoopMacro" typeId="tpf8.1118786554307" id="816130369292752584">
                  <node role="sourceNodesQuery" roleId="tpf8.1167952069335" type="tpf8.SourceSubstituteMacro_SourceNodesQuery" typeId="tpf8.1167951910403" id="816130369292752585">
                    <node role="body" roleId="tpee.1137022507850" type="tpee.StatementList" typeId="tpee.1068580123136" id="816130369292752586">
                      <node role="statement" roleId="tpee.1068581517665" type="tpee.ExpressionStatement" typeId="tpee.1068580123155" id="816130369292752587">
                        <node role="expression" roleId="tpee.1068580123156" type="tpee.DotExpression" typeId="tpee.1197027756228" id="816130369292752588">
                          <node role="operand" roleId="tpee.1197027771414" type="tpee.DotExpression" typeId="tpee.1197027756228" id="816130369292752589">
                            <node role="operand" roleId="tpee.1197027771414" type="tpf8.TemplateFunctionParameter_sourceNode" typeId="tpf8.1167169188348" id="816130369292752590" />
                            <node role="operation" roleId="tpee.1197027833540" type="tp25.Node_ConceptMethodCall" typeId="tp25.1179409122411" id="816130369292752591">
                              <link role="baseMethodDeclaration" roleId="tpee.1068499141037" targetNodeId="9dtf.4976946798230781575" resolveInfo="getLambdaAbstraction" />
                            </node>
                          </node>
                          <node role="operation" roleId="tpee.1197027833540" type="tp25.Node_ConceptMethodCall" typeId="tp25.1179409122411" id="816130369292752592">
                            <link role="baseMethodDeclaration" roleId="tpee.1068499141037" targetNodeId="9dtf.5066394162984559815" resolveInfo="getAllVariables" />
                          </node>
                        </node>
                      </node>
                    </node>
                  </node>
                </node>
                <node role="smodelAttribute" roleId="tpck.5169995583184591170" type="tpf8.PropertyMacro" typeId="tpf8.1087833241328" id="816130369292752593">
                  <property name="propertyName" nameId="tpck.1757699476691236117" value="name" />
                  <node role="propertyValueFunction" roleId="tpf8.1167756362303" type="tpf8.PropertyMacro_GetPropertyValue" typeId="tpf8.1167756080639" id="816130369292752594">
                    <node role="body" roleId="tpee.1137022507850" type="tpee.StatementList" typeId="tpee.1068580123136" id="816130369292752595">
                      <node role="statement" roleId="tpee.1068581517665" type="tpee.ExpressionStatement" typeId="tpee.1068580123155" id="816130369292752596">
                        <node role="expression" roleId="tpee.1068580123156" type="tpee.DotExpression" typeId="tpee.1197027756228" id="816130369292752597">
                          <node role="operand" roleId="tpee.1197027771414" type="tpf8.TemplateFunctionParameter_sourceNode" typeId="tpf8.1167169188348" id="816130369292752598" />
                          <node role="operation" roleId="tpee.1197027833540" type="tp25.SPropertyAccess" typeId="tp25.1138056022639" id="816130369292752599">
                            <link role="property" roleId="tp25.1138056395725" targetNodeId="tpck.1169194664001" resolveInfo="name" />
                          </node>
                        </node>
                      </node>
                    </node>
                  </node>
                </node>
                <node role="smodelAttribute" roleId="tpck.5169995583184591170" type="tpf8.LabelMacro" typeId="tpf8.5133195082121471908" id="4062373482582943864">
                  <link role="mappingLabel" roleId="tpf8.1200912223215" targetNodeId="4247542765074851552" resolveInfo="parameterFromVar" />
                </node>
              </node>
              <node role="parameter" roleId="tpee.1068580123134" type="tpee.ParameterDeclaration" typeId="tpee.1068498886292" id="816130369292752605">
                <property name="name" nameId="tpck.1169194664001" value="b" />
                <node role="type" roleId="tpee.5680397130376446158" type="tpee.ClassifierType" typeId="tpee.1107535904670" id="816130369292752606">
                  <link role="classifier" roleId="tpee.1107535924139" targetNodeId="e2lb.~Object" resolveInfo="Object" />
                  <node role="smodelAttribute" roleId="tpck.5169995583184591170" type="tpf8.CopySrcNodeMacro" typeId="tpf8.1114706874351" id="816130369292752607">
                    <node role="sourceNodeQuery" roleId="tpf8.1168024447342" type="tpf8.SourceSubstituteMacro_SourceNodeQuery" typeId="tpf8.1168024337012" id="816130369292752608">
                      <node role="body" roleId="tpee.1137022507850" type="tpee.StatementList" typeId="tpee.1068580123136" id="816130369292752609">
                        <node role="statement" roleId="tpee.1068581517665" type="tpee.ExpressionStatement" typeId="tpee.1068580123155" id="816130369292752610">
                          <node role="expression" roleId="tpee.1068580123156" type="tpee.DotExpression" typeId="tpee.1197027756228" id="816130369292752611">
                            <node role="operand" roleId="tpee.1197027771414" type="tpf8.TemplateFunctionParameter_sourceNode" typeId="tpf8.1167169188348" id="816130369292752612" />
                            <node role="operation" roleId="tpee.1197027833540" type="tpd4.Node_TypeOperation" typeId="tpd4.1176544042499" id="816130369292752613" />
                          </node>
                        </node>
                      </node>
                    </node>
                  </node>
                </node>
                <node role="smodelAttribute" roleId="tpck.5169995583184591170" type="tpf8.PropertyMacro" typeId="tpf8.1087833241328" id="816130369292752614">
                  <property name="propertyName" nameId="tpck.1757699476691236117" value="name" />
                  <node role="propertyValueFunction" roleId="tpf8.1167756362303" type="tpf8.PropertyMacro_GetPropertyValue" typeId="tpf8.1167756080639" id="816130369292752615">
                    <node role="body" roleId="tpee.1137022507850" type="tpee.StatementList" typeId="tpee.1068580123136" id="816130369292752616">
                      <node role="statement" roleId="tpee.1068581517665" type="tpee.ExpressionStatement" typeId="tpee.1068580123155" id="816130369292752617">
                        <node role="expression" roleId="tpee.1068580123156" type="tpee.DotExpression" typeId="tpee.1197027756228" id="816130369292752618">
                          <node role="operand" roleId="tpee.1197027771414" type="tpf8.TemplateFunctionParameter_sourceNode" typeId="tpf8.1167169188348" id="816130369292752619" />
                          <node role="operation" roleId="tpee.1197027833540" type="tp25.SPropertyAccess" typeId="tp25.1138056022639" id="816130369292752620">
                            <link role="property" roleId="tp25.1138056395725" targetNodeId="tpck.1169194664001" resolveInfo="name" />
                          </node>
                        </node>
                      </node>
                    </node>
                  </node>
                </node>
                <node role="smodelAttribute" roleId="tpck.5169995583184591170" type="tpf8.LoopMacro" typeId="tpf8.1118786554307" id="816130369292752621">
                  <node role="sourceNodesQuery" roleId="tpf8.1167952069335" type="tpf8.SourceSubstituteMacro_SourceNodesQuery" typeId="tpf8.1167951910403" id="816130369292752622">
                    <node role="body" roleId="tpee.1137022507850" type="tpee.StatementList" typeId="tpee.1068580123136" id="816130369292752623">
                      <node role="statement" roleId="tpee.1068581517665" type="tpee.ExpressionStatement" typeId="tpee.1068580123155" id="816130369292752624">
                        <node role="expression" roleId="tpee.1068580123156" type="tpee.DotExpression" typeId="tpee.1197027756228" id="816130369292752625">
                          <node role="operand" roleId="tpee.1197027771414" type="tpf8.TemplateFunctionParameter_sourceNode" typeId="tpf8.1167169188348" id="816130369292752626" />
                          <node role="operation" roleId="tpee.1197027833540" type="tp25.Node_ConceptMethodCall" typeId="tp25.1179409122411" id="816130369292752627">
                            <link role="baseMethodDeclaration" roleId="tpee.1068499141037" targetNodeId="9dtf.5249919352014727828" resolveInfo="getOuterVariables" />
                          </node>
                        </node>
                      </node>
                    </node>
                  </node>
                </node>
                <node role="smodelAttribute" roleId="tpck.5169995583184591170" type="tpf8.LabelMacro" typeId="tpf8.5133195082121471908" id="4062373482582943870">
                  <link role="mappingLabel" roleId="tpf8.1200912223215" targetNodeId="4247542765074851552" resolveInfo="parameterFromVar" />
                </node>
              </node>
              <node role="visibility" roleId="tpee.1178549979242" type="tpee.PublicVisibility" typeId="tpee.1146644602865" id="816130369292752645" />
              <node role="body" roleId="tpee.1068580123135" type="tpee.StatementList" typeId="tpee.1068580123136" id="816130369292752646">
                <node role="statement" roleId="tpee.1068581517665" type="tpee.ReturnStatement" typeId="tpee.1068581242878" id="816130369292752647">
                  <node role="expression" roleId="tpee.1068581517676" type="tpee.NullLiteral" typeId="tpee.1070534058343" id="816130369292752648">
                    <node role="smodelAttribute" roleId="tpck.5169995583184591170" type="tpf8.CopySrcNodeMacro" typeId="tpf8.1114706874351" id="816130369292752649">
                      <node role="sourceNodeQuery" roleId="tpf8.1168024447342" type="tpf8.SourceSubstituteMacro_SourceNodeQuery" typeId="tpf8.1168024337012" id="816130369292752650">
                        <node role="body" roleId="tpee.1137022507850" type="tpee.StatementList" typeId="tpee.1068580123136" id="816130369292752651">
                          <node role="statement" roleId="tpee.1068581517665" type="tpee.ExpressionStatement" typeId="tpee.1068580123155" id="816130369292752652">
                            <node role="expression" roleId="tpee.1068580123156" type="tpee.DotExpression" typeId="tpee.1197027756228" id="816130369292752653">
                              <node role="operand" roleId="tpee.1197027771414" type="tpee.DotExpression" typeId="tpee.1197027756228" id="816130369292752654">
                                <node role="operand" roleId="tpee.1197027771414" type="tpf8.TemplateFunctionParameter_sourceNode" typeId="tpf8.1167169188348" id="816130369292752655" />
                                <node role="operation" roleId="tpee.1197027833540" type="tp25.Node_ConceptMethodCall" typeId="tp25.1179409122411" id="816130369292752656">
                                  <link role="baseMethodDeclaration" roleId="tpee.1068499141037" targetNodeId="9dtf.4976946798230781575" resolveInfo="getLambdaAbstraction" />
                                </node>
                              </node>
                              <node role="operation" roleId="tpee.1197027833540" type="tp25.Node_ConceptMethodCall" typeId="tp25.1179409122411" id="816130369292752657">
                                <link role="baseMethodDeclaration" roleId="tpee.1068499141037" targetNodeId="9dtf.5066394162984540354" resolveInfo="getInnerBody" />
                              </node>
                            </node>
                          </node>
                        </node>
                      </node>
                    </node>
                  </node>
                </node>
              </node>
              <node role="smodelAttribute" roleId="tpck.5169995583184591170" type="tpf8.PropertyMacro" typeId="tpf8.1087833241328" id="816130369292752658">
                <property name="propertyName" nameId="tpck.1757699476691236117" value="name" />
                <node role="propertyValueFunction" roleId="tpf8.1167756362303" type="tpf8.PropertyMacro_GetPropertyValue" typeId="tpf8.1167756080639" id="816130369292752659">
                  <node role="body" roleId="tpee.1137022507850" type="tpee.StatementList" typeId="tpee.1068580123136" id="816130369292752660">
                    <node role="statement" roleId="tpee.1068581517665" type="tpee.ExpressionStatement" typeId="tpee.1068580123155" id="816130369292752661">
                      <node role="expression" roleId="tpee.1068580123156" type="tpee.PlusExpression" typeId="tpee.1068581242875" id="816130369292752662">
                        <node role="rightExpression" roleId="tpee.1081773367579" type="tpee.DotExpression" typeId="tpee.1197027756228" id="816130369292752663">
                          <node role="operand" roleId="tpee.1197027771414" type="tp25.SemanticDowncastExpression" typeId="tp25.1145404486709" id="816130369292752664">
                            <node role="leftExpression" roleId="tp25.1145404616321" type="tpee.DotExpression" typeId="tpee.1197027756228" id="816130369292752665">
                              <node role="operand" roleId="tpee.1197027771414" type="tpf8.TemplateFunctionParameter_sourceNode" typeId="tpf8.1167169188348" id="816130369292752666" />
                              <node role="operation" roleId="tpee.1197027833540" type="tp25.SLinkAccess" typeId="tp25.1138056143562" id="816130369292752667">
                                <link role="link" roleId="tp25.1138056516764" targetNodeId="qjd.4022026349914762720" />
                              </node>
                            </node>
                          </node>
                          <node role="operation" roleId="tpee.1197027833540" type="tpee.InstanceMethodCallOperation" typeId="tpee.1202948039474" id="816130369292752668">
                            <link role="baseMethodDeclaration" roleId="tpee.1068499141037" targetNodeId="lkfb.~SNode%dgetId()%cjava%dlang%dString" resolveInfo="getId" />
                          </node>
                        </node>
                        <node role="leftExpression" roleId="tpee.1081773367580" type="tpee.StringLiteral" typeId="tpee.1070475926800" id="816130369292752669">
                          <property name="value" nameId="tpee.1070475926801" value="lambdaAbstr_" />
                        </node>
                      </node>
                    </node>
                  </node>
                </node>
              </node>
              <node role="returnType" roleId="tpee.1068580123133" type="tpee.ClassifierType" typeId="tpee.1107535904670" id="199058371937626310">
                <link role="classifier" roleId="tpee.1107535924139" targetNodeId="e2lb.~Object" resolveInfo="Object" />
                <node role="smodelAttribute" roleId="tpck.5169995583184591170" type="tpf8.CopySrcNodeMacro" typeId="tpf8.1114706874351" id="199058371937626324">
                  <node role="sourceNodeQuery" roleId="tpf8.1168024447342" type="tpf8.SourceSubstituteMacro_SourceNodeQuery" typeId="tpf8.1168024337012" id="199058371937626325">
                    <node role="body" roleId="tpee.1137022507850" type="tpee.StatementList" typeId="tpee.1068580123136" id="199058371937626326">
                      <node role="statement" roleId="tpee.1068581517665" type="tpee.ExpressionStatement" typeId="tpee.1068580123155" id="199058371937626333">
                        <node role="expression" roleId="tpee.1068580123156" type="tpee.DotExpression" typeId="tpee.1197027756228" id="816130369292752638">
                          <node role="operand" roleId="tpee.1197027771414" type="tpee.DotExpression" typeId="tpee.1197027756228" id="816130369292752639">
                            <node role="operand" roleId="tpee.1197027771414" type="tpee.DotExpression" typeId="tpee.1197027756228" id="816130369292752640">
                              <node role="operand" roleId="tpee.1197027771414" type="tpf8.TemplateFunctionParameter_sourceNode" typeId="tpf8.1167169188348" id="816130369292752641" />
                              <node role="operation" roleId="tpee.1197027833540" type="tp25.Node_ConceptMethodCall" typeId="tp25.1179409122411" id="816130369292752642">
                                <link role="baseMethodDeclaration" roleId="tpee.1068499141037" targetNodeId="9dtf.4976946798230781575" resolveInfo="getLambdaAbstraction" />
                              </node>
                            </node>
                            <node role="operation" roleId="tpee.1197027833540" type="tp25.Node_ConceptMethodCall" typeId="tp25.1179409122411" id="816130369292752643">
                              <link role="baseMethodDeclaration" roleId="tpee.1068499141037" targetNodeId="9dtf.5066394162984540354" resolveInfo="getInnerBody" />
                            </node>
                          </node>
                          <node role="operation" roleId="tpee.1197027833540" type="tpd4.Node_TypeOperation" typeId="tpd4.1176544042499" id="816130369292752644" />
                        </node>
                      </node>
                    </node>
                  </node>
                </node>
              </node>
            </node>
            <node role="inner" roleId="tp68.3585982959253588677" type="tp68.ExtractStaticMethod_CallExpression" typeId="tp68.3585982959253821850" id="816130369292752670">
              <link role="baseMethodDeclaration" roleId="tpee.1068499141037" targetNodeId="816130369292752574" resolveInfo="lambdaAbstraction" />
              <node role="actualArgument" roleId="tpee.1068499141038" type="tpee.NullLiteral" typeId="tpee.1070534058343" id="816130369292752671">
                <node role="smodelAttribute" roleId="tpck.5169995583184591170" type="tpf8.LoopMacro" typeId="tpf8.1118786554307" id="816130369292752672">
                  <node role="sourceNodesQuery" roleId="tpf8.1167952069335" type="tpf8.SourceSubstituteMacro_SourceNodesQuery" typeId="tpf8.1167951910403" id="816130369292752673">
                    <node role="body" roleId="tpee.1137022507850" type="tpee.StatementList" typeId="tpee.1068580123136" id="816130369292752674">
                      <node role="statement" roleId="tpee.1068581517665" type="tpee.ExpressionStatement" typeId="tpee.1068580123155" id="816130369292752675">
                        <node role="expression" roleId="tpee.1068580123156" type="tpee.DotExpression" typeId="tpee.1197027756228" id="816130369292752676">
                          <node role="operand" roleId="tpee.1197027771414" type="tpf8.TemplateFunctionParameter_sourceNode" typeId="tpf8.1167169188348" id="816130369292752677" />
                          <node role="operation" roleId="tpee.1197027833540" type="tp25.Node_ConceptMethodCall" typeId="tp25.1179409122411" id="816130369292752678">
                            <link role="baseMethodDeclaration" roleId="tpee.1068499141037" targetNodeId="9dtf.5066394162984555451" resolveInfo="getArguments" />
                          </node>
                        </node>
                      </node>
                    </node>
                  </node>
                </node>
                <node role="smodelAttribute" roleId="tpck.5169995583184591170" type="tpf8.CopySrcNodeMacro" typeId="tpf8.1114706874351" id="816130369292752679">
                  <node role="sourceNodeQuery" roleId="tpf8.1168024447342" type="tpf8.SourceSubstituteMacro_SourceNodeQuery" typeId="tpf8.1168024337012" id="816130369292752680">
                    <node role="body" roleId="tpee.1137022507850" type="tpee.StatementList" typeId="tpee.1068580123136" id="816130369292752681">
                      <node role="statement" roleId="tpee.1068581517665" type="tpee.ExpressionStatement" typeId="tpee.1068580123155" id="816130369292752682">
                        <node role="expression" roleId="tpee.1068580123156" type="tpf8.TemplateFunctionParameter_sourceNode" typeId="tpf8.1167169188348" id="816130369292752683" />
                      </node>
                    </node>
                  </node>
                </node>
              </node>
              <node role="actualArgument" roleId="tpee.1068499141038" type="tp68.InternalVariableReference" typeId="tp68.1176743162354" id="2985097847315884702">
                <property name="name" nameId="tp68.1176743296073" value="name" />
                <node role="type" roleId="tp68.1176743202636" type="tpee.ClassifierType" typeId="tpee.1107535904670" id="2985097847315884703">
                  <link role="classifier" roleId="tpee.1107535924139" targetNodeId="e2lb.~Object" resolveInfo="Object" />
                </node>
                <node role="smodelAttribute" roleId="tpck.5169995583184591170" type="tpf8.PropertyMacro" typeId="tpf8.1087833241328" id="2985097847315884704">
                  <property name="propertyName" nameId="tpck.1757699476691236117" value="name" />
                  <node role="propertyValueFunction" roleId="tpf8.1167756362303" type="tpf8.PropertyMacro_GetPropertyValue" typeId="tpf8.1167756080639" id="2985097847315884705">
                    <node role="body" roleId="tpee.1137022507850" type="tpee.StatementList" typeId="tpee.1068580123136" id="2985097847315884706">
                      <node role="statement" roleId="tpee.1068581517665" type="tpee.ExpressionStatement" typeId="tpee.1068580123155" id="2985097847315884707">
                        <node role="expression" roleId="tpee.1068580123156" type="tpee.DotExpression" typeId="tpee.1197027756228" id="2985097847315884708">
                          <node role="operand" roleId="tpee.1197027771414" type="tpf8.TemplateFunctionParameter_sourceNode" typeId="tpf8.1167169188348" id="2985097847315884709" />
                          <node role="operation" roleId="tpee.1197027833540" type="tp25.SPropertyAccess" typeId="tp25.1138056022639" id="2985097847315884710">
                            <link role="property" roleId="tp25.1138056395725" targetNodeId="tpck.1169194664001" resolveInfo="name" />
                          </node>
                        </node>
                      </node>
                    </node>
                  </node>
                </node>
                <node role="smodelAttribute" roleId="tpck.5169995583184591170" type="tpf8.LoopMacro" typeId="tpf8.1118786554307" id="2985097847315884711">
                  <node role="sourceNodesQuery" roleId="tpf8.1167952069335" type="tpf8.SourceSubstituteMacro_SourceNodesQuery" typeId="tpf8.1167951910403" id="2985097847315884712">
                    <node role="body" roleId="tpee.1137022507850" type="tpee.StatementList" typeId="tpee.1068580123136" id="2985097847315884713">
                      <node role="statement" roleId="tpee.1068581517665" type="tpee.ExpressionStatement" typeId="tpee.1068580123155" id="2985097847315884714">
                        <node role="expression" roleId="tpee.1068580123156" type="tpee.DotExpression" typeId="tpee.1197027756228" id="2985097847315884715">
                          <node role="operand" roleId="tpee.1197027771414" type="tpf8.TemplateFunctionParameter_sourceNode" typeId="tpf8.1167169188348" id="2985097847315884716" />
                          <node role="operation" roleId="tpee.1197027833540" type="tp25.Node_ConceptMethodCall" typeId="tp25.1179409122411" id="2985097847315884717">
                            <link role="baseMethodDeclaration" roleId="tpee.1068499141037" targetNodeId="9dtf.5249919352014727828" resolveInfo="getOuterVariables" />
                          </node>
                        </node>
                      </node>
                    </node>
                  </node>
                </node>
              </node>
            </node>
            <node role="smodelAttribute" roleId="tpck.5169995583184591170" type="tpf8.TemplateFragment" typeId="tpf8.1095672379244" id="816130369292752684" />
          </node>
        </node>
      </node>
      <node role="parameter" roleId="tpee.1068580123134" type="tpee.ParameterDeclaration" typeId="tpee.1068498886292" id="816130369292752563">
        <property name="name" nameId="tpck.1169194664001" value="a" />
        <node role="type" roleId="tpee.5680397130376446158" type="tpee.IntegerType" typeId="tpee.1070534370425" id="816130369292752564" />
      </node>
    </node>
  </root>
</model>
<|MERGE_RESOLUTION|>--- conflicted
+++ resolved
@@ -2,16 +2,16 @@
 <model modelUID="r:d2f1f29a-ca9b-4289-8061-76aebd89bc21(jetbrains.mps.samples.lambdaCalculus.generator.template.main@generator)">
   <persistence version="7" />
   <language namespace="b401a680-8325-4110-8fd3-84331ff25bef(jetbrains.mps.lang.generator)" />
+  <language namespace="f3061a53-9226-4cc5-a443-f952ceaf5816(jetbrains.mps.baseLanguage)" />
+  <language namespace="7866978e-a0f0-4cc7-81bc-4d213d9375e1(jetbrains.mps.lang.smodel)" />
   <language namespace="d7706f63-9be2-479c-a3da-ae92af1e64d5(jetbrains.mps.lang.generator.generationContext)" />
-  <language namespace="f3061a53-9226-4cc5-a443-f952ceaf5816(jetbrains.mps.baseLanguage)" />
+  <language namespace="83888646-71ce-4f1c-9c53-c54016f6ad4f(jetbrains.mps.baseLanguage.collections)" />
+  <language namespace="7a5dda62-9140-4668-ab76-d5ed1746f2b2(jetbrains.mps.lang.typesystem)" />
+  <language namespace="3a13115c-633c-4c5c-bbcc-75c4219e9555(jetbrains.mps.lang.quotation)" />
+  <language namespace="df345b11-b8c7-4213-ac66-48d2a9b75d88(jetbrains.mps.baseLanguageInternal)" />
   <language namespace="ceab5195-25ea-4f22-9b92-103b95ca8c0c(jetbrains.mps.lang.core)" />
   <language namespace="7c9e2807-94ad-4afc-adf0-aaee45eb2895(jetbrains.mps.samples.lambdaCalculus)" />
-  <language namespace="df345b11-b8c7-4213-ac66-48d2a9b75d88(jetbrains.mps.baseLanguageInternal)" />
-  <language namespace="83888646-71ce-4f1c-9c53-c54016f6ad4f(jetbrains.mps.baseLanguage.collections)" />
-  <language namespace="7a5dda62-9140-4668-ab76-d5ed1746f2b2(jetbrains.mps.lang.typesystem)" />
   <language namespace="af65afd8-f0dd-4942-87d9-63a55f2a9db1(jetbrains.mps.lang.behavior)" />
-  <language namespace="7866978e-a0f0-4cc7-81bc-4d213d9375e1(jetbrains.mps.lang.smodel)" />
-  <language namespace="3a13115c-633c-4c5c-bbcc-75c4219e9555(jetbrains.mps.lang.quotation)" />
   <devkit namespace="2677cb18-f558-4e33-bc38-a5139cee06dc(jetbrains.mps.devkit.language-design)" />
   <import index="qjd" modelUID="r:d30b7004-00fd-4d3e-bdd6-6ae5346d9b86(jetbrains.mps.samples.lambdaCalculus.structure)" version="1" />
   <import index="9dtf" modelUID="r:86bef719-3805-4be3-860b-08555adf519c(jetbrains.mps.samples.lambdaCalculus.behavior)" version="-1" />
@@ -77,8 +77,8 @@
       <link role="targetConcept" roleId="tpf8.1200913004646" targetNodeId="tpee.1068498886292" resolveInfo="ParameterDeclaration" />
     </node>
     <node role="rootMappingRule" roleId="tpf8.1167514678247" type="tpf8.Root_MappingRule" typeId="tpf8.1167514355419" id="391739495267627131">
+      <link role="applicableConcept" roleId="tpf8.1167169349424" targetNodeId="qjd.4022026349915669385" resolveInfo="Program" />
       <link role="template" roleId="tpf8.1167514355421" targetNodeId="391739495267619080" resolveInfo="Program" />
-      <link role="applicableConcept" roleId="tpf8.1167169349424" targetNodeId="qjd.4022026349915669385" resolveInfo="Program" />
       <node role="conditionFunction" roleId="tpf8.1167169362365" type="tpf8.BaseMappingRule_Condition" typeId="tpf8.1167168920554" id="391739495267627132">
         <node role="body" roleId="tpee.1137022507850" type="tpee.StatementList" typeId="tpee.1068580123136" id="391739495267627133">
           <node role="statement" roleId="tpee.1068581517665" type="tpee.ExpressionStatement" typeId="tpee.1068580123155" id="391739495267627134">
@@ -141,18 +141,6 @@
     </node>
     <node role="reductionMappingRule" roleId="tpf8.1167328349397" type="tpf8.Reduction_MappingRule" typeId="tpf8.1167327847730" id="4247542765074850151">
       <link role="applicableConcept" roleId="tpf8.1167169349424" targetNodeId="qjd.4022026349915821199" resolveInfo="AbstractionVarRef" />
-      <node role="conditionFunction" roleId="tpf8.1167169362365" type="tpf8.BaseMappingRule_Condition" typeId="tpf8.1167168920554" id="3851847705188473146">
-        <node role="body" roleId="tpee.1137022507850" type="tpee.StatementList" typeId="tpee.1068580123136" id="3851847705188473147">
-          <node role="statement" roleId="tpee.1068581517665" type="tpee.ExpressionStatement" typeId="tpee.1068580123155" id="3851847705188496565">
-            <node role="expression" roleId="tpee.1068580123156" type="tpee.DotExpression" typeId="tpee.1197027756228" id="2538241123671856972">
-              <node role="operand" roleId="tpee.1197027771414" type="tpf8.TemplateFunctionParameter_sourceNode" typeId="tpf8.1167169188348" id="2538241123671856973" />
-              <node role="operation" roleId="tpee.1197027833540" type="tp25.Node_ConceptMethodCall" typeId="tp25.1179409122411" id="5575221658156753359">
-                <link role="baseMethodDeclaration" roleId="tpee.1068499141037" targetNodeId="9dtf.7397484091645986293" resolveInfo="hasParameterRefs" />
-              </node>
-            </node>
-          </node>
-        </node>
-      </node>
       <node role="ruleConsequence" roleId="tpf8.1169672767469" type="tpf8.InlineTemplateWithContext_RuleConsequence" typeId="tpf8.8900764248744213868" id="2584857295430340549">
         <node role="contentNode" roleId="tpf8.8900764248744213871" type="tpee.InstanceMethodDeclaration" typeId="tpee.1068580123165" id="2584857295430340551">
           <property name="name" nameId="tpck.1169194664001" value="f" />
@@ -205,25 +193,21 @@
           </node>
         </node>
       </node>
+      <node role="conditionFunction" roleId="tpf8.1167169362365" type="tpf8.BaseMappingRule_Condition" typeId="tpf8.1167168920554" id="3851847705188473146">
+        <node role="body" roleId="tpee.1137022507850" type="tpee.StatementList" typeId="tpee.1068580123136" id="3851847705188473147">
+          <node role="statement" roleId="tpee.1068581517665" type="tpee.ExpressionStatement" typeId="tpee.1068580123155" id="3851847705188496565">
+            <node role="expression" roleId="tpee.1068580123156" type="tpee.DotExpression" typeId="tpee.1197027756228" id="2538241123671856972">
+              <node role="operand" roleId="tpee.1197027771414" type="tpf8.TemplateFunctionParameter_sourceNode" typeId="tpf8.1167169188348" id="2538241123671856973" />
+              <node role="operation" roleId="tpee.1197027833540" type="tp25.Node_ConceptMethodCall" typeId="tp25.1179409122411" id="5575221658156753359">
+                <link role="baseMethodDeclaration" roleId="tpee.1068499141037" targetNodeId="9dtf.7397484091645986293" resolveInfo="hasParameterRefs" />
+              </node>
+            </node>
+          </node>
+        </node>
+      </node>
     </node>
     <node role="reductionMappingRule" roleId="tpf8.1167328349397" type="tpf8.Reduction_MappingRule" typeId="tpf8.1167327847730" id="3851847705188495940">
       <link role="applicableConcept" roleId="tpf8.1167169349424" targetNodeId="qjd.4022026349915821199" resolveInfo="AbstractionVarRef" />
-      <node role="conditionFunction" roleId="tpf8.1167169362365" type="tpf8.BaseMappingRule_Condition" typeId="tpf8.1167168920554" id="3851847705188496572">
-        <node role="body" roleId="tpee.1137022507850" type="tpee.StatementList" typeId="tpee.1068580123136" id="3851847705188496573">
-          <node role="statement" roleId="tpee.1068581517665" type="tpee.ExpressionStatement" typeId="tpee.1068580123155" id="3851847705188496574">
-            <node role="expression" roleId="tpee.1068580123156" type="tpee.NotExpression" typeId="tpee.1081516740877" id="2538241123671856984">
-              <node role="expression" roleId="tpee.1081516765348" type="tpee.DotExpression" typeId="tpee.1197027756228" id="5894428311684248782">
-                <node role="operand" roleId="tpee.1197027771414" type="tpf8.TemplateFunctionParameter_sourceNode" typeId="tpf8.1167169188348" id="5894428311684248781" />
-                <node role="operation" roleId="tpee.1197027833540" type="tp25.Node_ConceptMethodCall" typeId="tp25.1179409122411" id="5575221658156753360">
-                  <link role="baseMethodDeclaration" roleId="tpee.1068499141037" targetNodeId="9dtf.7397484091645986293" resolveInfo="hasParameterRefs" />
-<<<<<<< HEAD
-=======
-                </node>
-              </node>
-            </node>
-          </node>
-        </node>
-      </node>
       <node role="ruleConsequence" roleId="tpf8.1169672767469" type="tpf8.InlineTemplateWithContext_RuleConsequence" typeId="tpf8.8900764248744213868" id="2584857295430332067">
         <node role="contentNode" roleId="tpf8.8900764248744213871" type="tpee.BlockStatement" typeId="tpee.1082485599095" id="2584857295430332069">
           <node role="statements" roleId="tpee.1082485599096" type="tpee.StatementList" typeId="tpee.1068580123136" id="2584857295430332070">
@@ -264,7 +248,20 @@
                       </node>
                     </node>
                   </node>
->>>>>>> c789f4d2
+                </node>
+              </node>
+            </node>
+          </node>
+        </node>
+      </node>
+      <node role="conditionFunction" roleId="tpf8.1167169362365" type="tpf8.BaseMappingRule_Condition" typeId="tpf8.1167168920554" id="3851847705188496572">
+        <node role="body" roleId="tpee.1137022507850" type="tpee.StatementList" typeId="tpee.1068580123136" id="3851847705188496573">
+          <node role="statement" roleId="tpee.1068581517665" type="tpee.ExpressionStatement" typeId="tpee.1068580123155" id="3851847705188496574">
+            <node role="expression" roleId="tpee.1068580123156" type="tpee.NotExpression" typeId="tpee.1081516740877" id="2538241123671856984">
+              <node role="expression" roleId="tpee.1081516765348" type="tpee.DotExpression" typeId="tpee.1197027756228" id="5894428311684248782">
+                <node role="operand" roleId="tpee.1197027771414" type="tpf8.TemplateFunctionParameter_sourceNode" typeId="tpf8.1167169188348" id="5894428311684248781" />
+                <node role="operation" roleId="tpee.1197027833540" type="tp25.Node_ConceptMethodCall" typeId="tp25.1179409122411" id="5575221658156753360">
+                  <link role="baseMethodDeclaration" roleId="tpee.1068499141037" targetNodeId="9dtf.7397484091645986293" resolveInfo="hasParameterRefs" />
                 </node>
               </node>
             </node>
@@ -652,30 +649,6 @@
     </node>
     <node role="reductionMappingRule" roleId="tpf8.1167328349397" type="tpf8.Reduction_MappingRule" typeId="tpf8.1167327847730" id="1745225562807772230">
       <link role="applicableConcept" roleId="tpf8.1167169349424" targetNodeId="qjd.4939219901992083820" resolveInfo="LetRef" />
-      <node role="conditionFunction" roleId="tpf8.1167169362365" type="tpf8.BaseMappingRule_Condition" typeId="tpf8.1167168920554" id="1745225562807772232">
-        <node role="body" roleId="tpee.1137022507850" type="tpee.StatementList" typeId="tpee.1068580123136" id="1745225562807772233">
-          <node role="statement" roleId="tpee.1068581517665" type="tpee.ExpressionStatement" typeId="tpee.1068580123155" id="1745225562807772234">
-            <node role="expression" roleId="tpee.1068580123156" type="tpee.NotExpression" typeId="tpee.1081516740877" id="1745225562807772235">
-              <node role="expression" roleId="tpee.1081516765348" type="tpee.DotExpression" typeId="tpee.1197027756228" id="1745225562807772243">
-                <node role="operand" roleId="tpee.1197027771414" type="tpee.DotExpression" typeId="tpee.1197027756228" id="6213838193799207321">
-                  <node role="operand" roleId="tpee.1197027771414" type="tpee.DotExpression" typeId="tpee.1197027756228" id="1745225562807772238">
-                    <node role="operand" roleId="tpee.1197027771414" type="tpf8.TemplateFunctionParameter_sourceNode" typeId="tpf8.1167169188348" id="1745225562807772237" />
-                    <node role="operation" roleId="tpee.1197027833540" type="tp25.SLinkAccess" typeId="tp25.1138056143562" id="466391367986495863">
-                      <link role="link" roleId="tp25.1138056516764" targetNodeId="qjd.8981808925914862844" />
-                    </node>
-                  </node>
-                  <node role="operation" roleId="tpee.1197027833540" type="tpd4.Node_TypeOperation" typeId="tpd4.1176544042499" id="6213838193799207325" />
-                </node>
-                <node role="operation" roleId="tpee.1197027833540" type="tp25.Node_IsInstanceOfOperation" typeId="tp25.1139621453865" id="1745225562807772247">
-                  <node role="conceptArgument" roleId="tp25.1177027386292" type="tp25.RefConcept_Reference" typeId="tp25.1177026924588" id="1745225562807772249">
-                    <link role="conceptDeclaration" roleId="tp25.1177026940964" targetNodeId="qjd.4530871765544139496" resolveInfo="FunctionType" />
-                  </node>
-                </node>
-              </node>
-            </node>
-          </node>
-        </node>
-      </node>
       <node role="ruleConsequence" roleId="tpf8.1169672767469" type="tpf8.InlineTemplateWithContext_RuleConsequence" typeId="tpf8.8900764248744213868" id="2584857295430340702">
         <node role="contentNode" roleId="tpf8.8900764248744213871" type="tpee.InstanceMethodDeclaration" typeId="tpee.1068580123165" id="2584857295430340704">
           <property name="name" nameId="tpck.1169194664001" value="f" />
@@ -731,6 +704,30 @@
           </node>
         </node>
       </node>
+      <node role="conditionFunction" roleId="tpf8.1167169362365" type="tpf8.BaseMappingRule_Condition" typeId="tpf8.1167168920554" id="1745225562807772232">
+        <node role="body" roleId="tpee.1137022507850" type="tpee.StatementList" typeId="tpee.1068580123136" id="1745225562807772233">
+          <node role="statement" roleId="tpee.1068581517665" type="tpee.ExpressionStatement" typeId="tpee.1068580123155" id="1745225562807772234">
+            <node role="expression" roleId="tpee.1068580123156" type="tpee.NotExpression" typeId="tpee.1081516740877" id="1745225562807772235">
+              <node role="expression" roleId="tpee.1081516765348" type="tpee.DotExpression" typeId="tpee.1197027756228" id="1745225562807772243">
+                <node role="operand" roleId="tpee.1197027771414" type="tpee.DotExpression" typeId="tpee.1197027756228" id="6213838193799207321">
+                  <node role="operand" roleId="tpee.1197027771414" type="tpee.DotExpression" typeId="tpee.1197027756228" id="1745225562807772238">
+                    <node role="operand" roleId="tpee.1197027771414" type="tpf8.TemplateFunctionParameter_sourceNode" typeId="tpf8.1167169188348" id="1745225562807772237" />
+                    <node role="operation" roleId="tpee.1197027833540" type="tp25.SLinkAccess" typeId="tp25.1138056143562" id="466391367986495863">
+                      <link role="link" roleId="tp25.1138056516764" targetNodeId="qjd.8981808925914862844" />
+                    </node>
+                  </node>
+                  <node role="operation" roleId="tpee.1197027833540" type="tpd4.Node_TypeOperation" typeId="tpd4.1176544042499" id="6213838193799207325" />
+                </node>
+                <node role="operation" roleId="tpee.1197027833540" type="tp25.Node_IsInstanceOfOperation" typeId="tp25.1139621453865" id="1745225562807772247">
+                  <node role="conceptArgument" roleId="tp25.1177027386292" type="tp25.RefConcept_Reference" typeId="tp25.1177026924588" id="1745225562807772249">
+                    <link role="conceptDeclaration" roleId="tp25.1177026940964" targetNodeId="qjd.4530871765544139496" resolveInfo="FunctionType" />
+                  </node>
+                </node>
+              </node>
+            </node>
+          </node>
+        </node>
+      </node>
     </node>
     <node role="reductionMappingRule" roleId="tpf8.1167328349397" type="tpf8.Reduction_MappingRule" typeId="tpf8.1167327847730" id="8899433705216084848">
       <link role="applicableConcept" roleId="tpf8.1167169349424" targetNodeId="qjd.4530871765544139496" resolveInfo="FunctionType" />
@@ -1009,6 +1006,9 @@
               </node>
               <node role="parameter" roleId="tpee.1068580123134" type="tpee.ParameterDeclaration" typeId="tpee.1068498886292" id="6139750523307920896">
                 <property name="name" nameId="tpck.1169194664001" value="a" />
+                <node role="smodelAttribute" roleId="tpck.5169995583184591170" type="tpf8.LabelMacro" typeId="tpf8.5133195082121471908" id="4062373482582943869">
+                  <link role="mappingLabel" roleId="tpf8.1200912223215" targetNodeId="5277973575494192250" resolveInfo="parameterLetExpr" />
+                </node>
                 <node role="type" roleId="tpee.5680397130376446158" type="tpee.ClassifierType" typeId="tpee.1107535904670" id="6139750523307920897">
                   <link role="classifier" roleId="tpee.1107535924139" targetNodeId="e2lb.~Object" resolveInfo="Object" />
                   <node role="smodelAttribute" roleId="tpck.5169995583184591170" type="tpf8.CopySrcNodeMacro" typeId="tpf8.1114706874351" id="6139750523307920898">
@@ -1028,9 +1028,6 @@
                       </node>
                     </node>
                   </node>
-                </node>
-                <node role="smodelAttribute" roleId="tpck.5169995583184591170" type="tpf8.LabelMacro" typeId="tpf8.5133195082121471908" id="4062373482582943869">
-                  <link role="mappingLabel" roleId="tpf8.1200912223215" targetNodeId="5277973575494192250" resolveInfo="parameterLetExpr" />
                 </node>
                 <node role="smodelAttribute" roleId="tpck.5169995583184591170" type="tpf8.PropertyMacro" typeId="tpf8.1087833241328" id="466391367986582293">
                   <property name="propertyName" nameId="tpck.1757699476691236117" value="name" />
@@ -1248,10 +1245,10 @@
                             <link role="concept" roleId="tp25.1140138128738" targetNodeId="qjd.4939219901991602079" resolveInfo="LetExpression" />
                             <node role="leftExpression" roleId="tp25.1140138123956" type="tpee.DotExpression" typeId="tpee.1197027756228" id="5142899583592522523">
                               <node role="operand" roleId="tpee.1197027771414" type="tpee.DotExpression" typeId="tpee.1197027756228" id="5142899583592522518">
-                                <node role="operand" roleId="tpee.1197027771414" type="tpf8.TemplateFunctionParameter_sourceNode" typeId="tpf8.1167169188348" id="5142899583592522517" />
                                 <node role="operation" roleId="tpee.1197027833540" type="tp25.SLinkAccess" typeId="tp25.1138056143562" id="199058371937604876">
                                   <link role="link" roleId="tp25.1138056516764" targetNodeId="qjd.8981808925914862844" />
                                 </node>
+                                <node role="operand" roleId="tpee.1197027771414" type="tpf8.TemplateFunctionParameter_sourceNode" typeId="tpf8.1167169188348" id="5142899583592522517" />
                               </node>
                               <node role="operation" roleId="tpee.1197027833540" type="tp25.Node_GetParentOperation" typeId="tp25.1139613262185" id="5142899583592522527" />
                             </node>
@@ -1339,6 +1336,9 @@
                   <node role="statement" roleId="tpee.1068581517665" type="tpee.LocalVariableDeclarationStatement" typeId="tpee.1068581242864" id="2985097847315908569">
                     <node role="localVariableDeclaration" roleId="tpee.1068581242865" type="tpee.LocalVariableDeclaration" typeId="tpee.1068581242863" id="2985097847315908570">
                       <property name="name" nameId="tpck.1169194664001" value="x" />
+                      <node role="smodelAttribute" roleId="tpck.5169995583184591170" type="tpf8.LabelMacro" typeId="tpf8.5133195082121471908" id="4062373482582943868">
+                        <link role="mappingLabel" roleId="tpf8.1200912223215" targetNodeId="4247542765074851552" resolveInfo="parameterFromVar" />
+                      </node>
                       <node role="type" roleId="tpee.5680397130376446158" type="tpee.ClassifierType" typeId="tpee.1107535904670" id="2985097847315908571">
                         <link role="classifier" roleId="tpee.1107535924139" targetNodeId="e2lb.~Object" resolveInfo="Object" />
                         <node role="smodelAttribute" roleId="tpck.5169995583184591170" type="tpf8.CopySrcNodeMacro" typeId="tpf8.1114706874351" id="2985097847315908622">
@@ -1452,9 +1452,6 @@
                           </node>
                         </node>
                       </node>
-                      <node role="smodelAttribute" roleId="tpck.5169995583184591170" type="tpf8.LabelMacro" typeId="tpf8.5133195082121471908" id="4062373482582943868">
-                        <link role="mappingLabel" roleId="tpf8.1200912223215" targetNodeId="4247542765074851552" resolveInfo="parameterFromVar" />
-                      </node>
                       <node role="smodelAttribute" roleId="tpck.5169995583184591170" type="tpf8.PropertyMacro" typeId="tpf8.1087833241328" id="2985097847315908603">
                         <property name="propertyName" nameId="tpck.1757699476691236117" value="name" />
                         <node role="propertyValueFunction" roleId="tpf8.1167756362303" type="tpf8.PropertyMacro_GetPropertyValue" typeId="tpf8.1167756080639" id="2985097847315908604">
@@ -1489,6 +1486,9 @@
                   <node role="statement" roleId="tpee.1068581517665" type="tpee.LocalVariableDeclarationStatement" typeId="tpee.1068581242864" id="2985097847315916630">
                     <node role="localVariableDeclaration" roleId="tpee.1068581242865" type="tpee.LocalVariableDeclaration" typeId="tpee.1068581242863" id="2985097847315916631">
                       <property name="name" nameId="tpck.1169194664001" value="y" />
+                      <node role="smodelAttribute" roleId="tpck.5169995583184591170" type="tpf8.LabelMacro" typeId="tpf8.5133195082121471908" id="4062373482582943867">
+                        <link role="mappingLabel" roleId="tpf8.1200912223215" targetNodeId="4247542765074851552" resolveInfo="parameterFromVar" />
+                      </node>
                       <node role="type" roleId="tpee.5680397130376446158" type="tpee.ClassifierType" typeId="tpee.1107535904670" id="2985097847315916632">
                         <link role="classifier" roleId="tpee.1107535924139" targetNodeId="e2lb.~Object" resolveInfo="Object" />
                         <node role="smodelAttribute" roleId="tpck.5169995583184591170" type="tpf8.CopySrcNodeMacro" typeId="tpf8.1114706874351" id="2985097847315916633">
@@ -1601,9 +1601,6 @@
                             </node>
                           </node>
                         </node>
-                      </node>
-                      <node role="smodelAttribute" roleId="tpck.5169995583184591170" type="tpf8.LabelMacro" typeId="tpf8.5133195082121471908" id="4062373482582943867">
-                        <link role="mappingLabel" roleId="tpf8.1200912223215" targetNodeId="4247542765074851552" resolveInfo="parameterFromVar" />
                       </node>
                       <node role="smodelAttribute" roleId="tpck.5169995583184591170" type="tpf8.PropertyMacro" typeId="tpf8.1087833241328" id="2985097847315916691">
                         <property name="propertyName" nameId="tpck.1757699476691236117" value="name" />
@@ -2010,6 +2007,31 @@
           <node role="expression" roleId="tpee.1068580123156" type="tp68.ExtractStaticMethodExpression" typeId="tp68.3585982959253588676" id="816130369292752573">
             <node role="method" roleId="tp68.3585982959253588678" type="tpee.StaticMethodDeclaration" typeId="tpee.1081236700938" id="816130369292752574">
               <property name="name" nameId="tpck.1169194664001" value="lambdaAbstraction" />
+              <node role="returnType" roleId="tpee.1068580123133" type="tpee.ClassifierType" typeId="tpee.1107535904670" id="199058371937626310">
+                <link role="classifier" roleId="tpee.1107535924139" targetNodeId="e2lb.~Object" resolveInfo="Object" />
+                <node role="smodelAttribute" roleId="tpck.5169995583184591170" type="tpf8.CopySrcNodeMacro" typeId="tpf8.1114706874351" id="199058371937626324">
+                  <node role="sourceNodeQuery" roleId="tpf8.1168024447342" type="tpf8.SourceSubstituteMacro_SourceNodeQuery" typeId="tpf8.1168024337012" id="199058371937626325">
+                    <node role="body" roleId="tpee.1137022507850" type="tpee.StatementList" typeId="tpee.1068580123136" id="199058371937626326">
+                      <node role="statement" roleId="tpee.1068581517665" type="tpee.ExpressionStatement" typeId="tpee.1068580123155" id="199058371937626333">
+                        <node role="expression" roleId="tpee.1068580123156" type="tpee.DotExpression" typeId="tpee.1197027756228" id="816130369292752638">
+                          <node role="operand" roleId="tpee.1197027771414" type="tpee.DotExpression" typeId="tpee.1197027756228" id="816130369292752639">
+                            <node role="operand" roleId="tpee.1197027771414" type="tpee.DotExpression" typeId="tpee.1197027756228" id="816130369292752640">
+                              <node role="operand" roleId="tpee.1197027771414" type="tpf8.TemplateFunctionParameter_sourceNode" typeId="tpf8.1167169188348" id="816130369292752641" />
+                              <node role="operation" roleId="tpee.1197027833540" type="tp25.Node_ConceptMethodCall" typeId="tp25.1179409122411" id="816130369292752642">
+                                <link role="baseMethodDeclaration" roleId="tpee.1068499141037" targetNodeId="9dtf.4976946798230781575" resolveInfo="getLambdaAbstraction" />
+                              </node>
+                            </node>
+                            <node role="operation" roleId="tpee.1197027833540" type="tp25.Node_ConceptMethodCall" typeId="tp25.1179409122411" id="816130369292752643">
+                              <link role="baseMethodDeclaration" roleId="tpee.1068499141037" targetNodeId="9dtf.5066394162984540354" resolveInfo="getInnerBody" />
+                            </node>
+                          </node>
+                          <node role="operation" roleId="tpee.1197027833540" type="tpd4.Node_TypeOperation" typeId="tpd4.1176544042499" id="816130369292752644" />
+                        </node>
+                      </node>
+                    </node>
+                  </node>
+                </node>
+              </node>
               <node role="parameter" roleId="tpee.1068580123134" type="tpee.ParameterDeclaration" typeId="tpee.1068498886292" id="816130369292752575">
                 <property name="name" nameId="tpck.1169194664001" value="x" />
                 <node role="type" roleId="tpee.5680397130376446158" type="tpee.ClassifierType" typeId="tpee.1107535904670" id="816130369292752576">
@@ -2168,31 +2190,6 @@
                   </node>
                 </node>
               </node>
-              <node role="returnType" roleId="tpee.1068580123133" type="tpee.ClassifierType" typeId="tpee.1107535904670" id="199058371937626310">
-                <link role="classifier" roleId="tpee.1107535924139" targetNodeId="e2lb.~Object" resolveInfo="Object" />
-                <node role="smodelAttribute" roleId="tpck.5169995583184591170" type="tpf8.CopySrcNodeMacro" typeId="tpf8.1114706874351" id="199058371937626324">
-                  <node role="sourceNodeQuery" roleId="tpf8.1168024447342" type="tpf8.SourceSubstituteMacro_SourceNodeQuery" typeId="tpf8.1168024337012" id="199058371937626325">
-                    <node role="body" roleId="tpee.1137022507850" type="tpee.StatementList" typeId="tpee.1068580123136" id="199058371937626326">
-                      <node role="statement" roleId="tpee.1068581517665" type="tpee.ExpressionStatement" typeId="tpee.1068580123155" id="199058371937626333">
-                        <node role="expression" roleId="tpee.1068580123156" type="tpee.DotExpression" typeId="tpee.1197027756228" id="816130369292752638">
-                          <node role="operand" roleId="tpee.1197027771414" type="tpee.DotExpression" typeId="tpee.1197027756228" id="816130369292752639">
-                            <node role="operand" roleId="tpee.1197027771414" type="tpee.DotExpression" typeId="tpee.1197027756228" id="816130369292752640">
-                              <node role="operand" roleId="tpee.1197027771414" type="tpf8.TemplateFunctionParameter_sourceNode" typeId="tpf8.1167169188348" id="816130369292752641" />
-                              <node role="operation" roleId="tpee.1197027833540" type="tp25.Node_ConceptMethodCall" typeId="tp25.1179409122411" id="816130369292752642">
-                                <link role="baseMethodDeclaration" roleId="tpee.1068499141037" targetNodeId="9dtf.4976946798230781575" resolveInfo="getLambdaAbstraction" />
-                              </node>
-                            </node>
-                            <node role="operation" roleId="tpee.1197027833540" type="tp25.Node_ConceptMethodCall" typeId="tp25.1179409122411" id="816130369292752643">
-                              <link role="baseMethodDeclaration" roleId="tpee.1068499141037" targetNodeId="9dtf.5066394162984540354" resolveInfo="getInnerBody" />
-                            </node>
-                          </node>
-                          <node role="operation" roleId="tpee.1197027833540" type="tpd4.Node_TypeOperation" typeId="tpd4.1176544042499" id="816130369292752644" />
-                        </node>
-                      </node>
-                    </node>
-                  </node>
-                </node>
-              </node>
             </node>
             <node role="inner" roleId="tp68.3585982959253588677" type="tp68.ExtractStaticMethod_CallExpression" typeId="tp68.3585982959253821850" id="816130369292752670">
               <link role="baseMethodDeclaration" roleId="tpee.1068499141037" targetNodeId="816130369292752574" resolveInfo="lambdaAbstraction" />
