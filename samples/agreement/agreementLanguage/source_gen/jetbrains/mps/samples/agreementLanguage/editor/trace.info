<?xml version="1.0" encoding="UTF-8"?>
<debug-info version="2">
  <concept fqn="c:f3061a53-9226-4cc5-a443-f952ceaf5816/1082485599095:jetbrains.mps.baseLanguage.structure.BlockStatement" />
  <concept fqn="c:f3061a53-9226-4cc5-a443-f952ceaf5816/1068580123140:jetbrains.mps.baseLanguage.structure.ConstructorDeclaration" />
  <concept fqn="c:f3061a53-9226-4cc5-a443-f952ceaf5816/1068580123155:jetbrains.mps.baseLanguage.structure.ExpressionStatement" />
  <concept fqn="c:f3061a53-9226-4cc5-a443-f952ceaf5816/1068390468200:jetbrains.mps.baseLanguage.structure.FieldDeclaration" />
  <concept fqn="c:f3061a53-9226-4cc5-a443-f952ceaf5816/1068580123159:jetbrains.mps.baseLanguage.structure.IfStatement" />
  <concept fqn="c:f3061a53-9226-4cc5-a443-f952ceaf5816/1068580123165:jetbrains.mps.baseLanguage.structure.InstanceMethodDeclaration" />
  <concept fqn="c:f3061a53-9226-4cc5-a443-f952ceaf5816/1068581242864:jetbrains.mps.baseLanguage.structure.LocalVariableDeclarationStatement" />
  <concept fqn="c:f3061a53-9226-4cc5-a443-f952ceaf5816/1068581242878:jetbrains.mps.baseLanguage.structure.ReturnStatement" />
  <concept fqn="c:f3061a53-9226-4cc5-a443-f952ceaf5816/1068580123157:jetbrains.mps.baseLanguage.structure.Statement" />
  <concept fqn="c:f3061a53-9226-4cc5-a443-f952ceaf5816/1070475587102:jetbrains.mps.baseLanguage.structure.SuperConstructorInvocation" />
  <concept fqn="c:f3061a53-9226-4cc5-a443-f952ceaf5816/1164879751025:jetbrains.mps.baseLanguage.structure.TryCatchStatement" />
  <concept fqn="c:f3061a53-9226-4cc5-a443-f952ceaf5816/1153952380246:jetbrains.mps.baseLanguage.structure.TryStatement" />
  <root>
    <file name="EditorAspectDescriptorImpl.java">
      <unit at="16,0,84,0" name="jetbrains.mps.samples.agreementLanguage.editor.EditorAspectDescriptorImpl" />
    </file>
    <file name="EventVariableReference_SubstituteMenu.java">
      <unit at="47,0,65,0" name="jetbrains.mps.samples.agreementLanguage.editor.EventVariableReference_SubstituteMenu$SMP_ReferenceScope_8sx8tt_a" />
      <unit at="65,0,86,0" name="jetbrains.mps.samples.agreementLanguage.editor.EventVariableReference_SubstituteMenu$SMP_Subconcepts_8sx8tt_b" />
      <unit at="24,0,87,0" name="jetbrains.mps.samples.agreementLanguage.editor.EventVariableReference_SubstituteMenu" />
    </file>
    <file name="Event_SubstituteMenu.java">
      <unit at="47,0,65,0" name="jetbrains.mps.samples.agreementLanguage.editor.Event_SubstituteMenu$SMP_ReferenceScope_lx4afj_a" />
      <unit at="65,0,86,0" name="jetbrains.mps.samples.agreementLanguage.editor.Event_SubstituteMenu$SMP_Subconcepts_lx4afj_b" />
      <unit at="24,0,87,0" name="jetbrains.mps.samples.agreementLanguage.editor.Event_SubstituteMenu" />
    </file>
    <file name="PostingRule_SubstituteMenu.java">
      <unit at="47,0,65,0" name="jetbrains.mps.samples.agreementLanguage.editor.PostingRule_SubstituteMenu$SMP_ReferenceScope_79mqlp_a" />
      <unit at="65,0,86,0" name="jetbrains.mps.samples.agreementLanguage.editor.PostingRule_SubstituteMenu$SMP_Subconcepts_79mqlp_b" />
      <unit at="24,0,87,0" name="jetbrains.mps.samples.agreementLanguage.editor.PostingRule_SubstituteMenu" />
    </file>
    <file name="ValueReference_SubstituteMenu.java">
      <unit at="47,0,65,0" name="jetbrains.mps.samples.agreementLanguage.editor.ValueReference_SubstituteMenu$SMP_ReferenceScope_rakn0v_a" />
      <unit at="65,0,86,0" name="jetbrains.mps.samples.agreementLanguage.editor.ValueReference_SubstituteMenu$SMP_Subconcepts_rakn0v_b" />
      <unit at="24,0,87,0" name="jetbrains.mps.samples.agreementLanguage.editor.ValueReference_SubstituteMenu" />
    </file>
  </root>
  <root nodeRef="r:00000000-0000-4000-0000-011c89590409(jetbrains.mps.samples.agreementLanguage.editor)/1111795517363">
    <file name="Plan_Editor.java">
      <node id="1111795517363" at="11,79,12,70" concept="7" />
      <node id="1111795517363" at="11,0,14,0" concept="5" trace="createEditorCell#(Ljetbrains/mps/openapi/editor/EditorContext;Lorg/jetbrains/mps/openapi/model/SNode;)Ljetbrains/mps/openapi/editor/cells/EditorCell;" />
      <scope id="1111795517363" at="11,79,12,70" />
      <scope id="1111795517363" at="11,0,14,0">
        <var name="editorContext" id="1111795517363" />
        <var name="node" id="1111795517363" />
      </scope>
      <unit id="1111795517363" at="10,0,15,0" name="jetbrains.mps.samples.agreementLanguage.editor.Plan_Editor" />
    </file>
    <file name="Plan_EditorBuilder_a.java">
      <node id="1111795517363" at="51,84,52,19" concept="9" />
      <node id="1111795517363" at="52,19,53,18" concept="2" />
      <node id="1111795517363" at="58,26,59,18" concept="7" />
      <node id="1111795517363" at="62,39,63,39" concept="7" />
      <node id="1111795517363" at="66,50,67,120" concept="6" />
      <node id="1111795517363" at="67,120,68,48" concept="2" />
      <node id="1111795517363" at="68,48,69,28" concept="2" />
      <node id="1111795517363" at="69,28,70,65" concept="2" />
      <node id="1111795517363" at="70,65,71,59" concept="2" />
      <node id="1111795517363" at="71,59,72,57" concept="2" />
      <node id="1111795517363" at="72,57,73,59" concept="2" />
      <node id="1111795517363" at="73,59,74,57" concept="2" />
      <node id="1111795517363" at="74,57,75,59" concept="2" />
      <node id="1111795517363" at="75,59,76,22" concept="7" />
      <node id="1111795517363" at="78,51,79,122" concept="6" />
      <node id="1111795517363" at="79,122,80,49" concept="2" />
      <node id="1111795517363" at="80,49,81,34" concept="6" />
      <node id="1111795517363" at="81,34,82,49" concept="2" />
      <node id="1111795517363" at="82,49,83,40" concept="2" />
      <node id="1111795517363" at="83,40,84,58" concept="2" />
      <node id="1111795517363" at="84,58,85,58" concept="2" />
      <node id="1111795517363" at="85,58,86,22" concept="7" />
      <node id="1111795658387" at="88,50,89,97" concept="6" />
      <node id="1111795658387" at="89,97,90,48" concept="2" />
      <node id="1111795658387" at="90,48,91,34" concept="2" />
      <node id="1111795658387" at="91,34,92,22" concept="7" />
      <node id="1111795658388" at="94,50,95,39" concept="2" />
      <node id="1111795658388" at="96,9,97,146" concept="6" />
      <node id="1111795658388" at="97,146,98,76" concept="2" />
      <node id="1111795658388" at="98,76,99,149" concept="6" />
      <node id="1111795658388" at="99,149,100,45" concept="2" />
      <node id="1111795658388" at="100,45,101,153" concept="2" />
      <node id="1111795658388" at="101,153,102,157" concept="2" />
      <node id="1111795658388" at="102,157,103,44" concept="2" />
      <node id="1111795658388" at="103,44,104,36" concept="6" />
      <node id="1111795658388" at="104,36,105,59" concept="2" />
      <node id="1111795658388" at="105,59,106,110" concept="2" />
      <node id="1111795658388" at="106,110,107,42" concept="2" />
      <node id="1111795658388" at="107,42,108,86" concept="2" />
      <node id="1111795658388" at="108,86,109,33" concept="2" />
      <node id="1111795658388" at="109,33,110,306" concept="6" />
      <node id="1111795658388" at="112,41,113,118" concept="7" />
      <node id="1111795658388" at="116,74,117,89" concept="6" />
      <node id="1111795658388" at="117,89,118,145" concept="7" />
      <node id="1111795658388" at="119,12,120,24" concept="7" />
      <node id="1111795658388" at="121,15,122,40" concept="2" />
      <node id="1111798337465" at="125,49,126,93" concept="6" />
      <node id="1111798337465" at="126,93,127,47" concept="2" />
      <node id="1111798337465" at="127,47,128,34" concept="6" />
      <node id="1111798337465" at="128,34,129,49" concept="2" />
      <node id="1111798337465" at="129,49,130,40" concept="2" />
      <node id="1111798337465" at="130,40,131,34" concept="2" />
      <node id="1111798337465" at="131,34,132,22" concept="7" />
      <node id="1111795517363" at="134,51,135,122" concept="6" />
      <node id="1111795517363" at="135,122,136,49" concept="2" />
      <node id="1111795517363" at="136,49,137,34" concept="6" />
      <node id="1111795517363" at="137,34,138,49" concept="2" />
      <node id="1111795517363" at="138,49,139,40" concept="2" />
      <node id="1111795517363" at="139,40,140,58" concept="2" />
      <node id="1111795517363" at="140,58,141,61" concept="2" />
      <node id="1111795517363" at="141,61,142,22" concept="7" />
      <node id="1111795657806" at="144,50,145,97" concept="6" />
      <node id="1111795657806" at="145,97,146,48" concept="2" />
      <node id="1111795657806" at="146,48,147,34" concept="6" />
      <node id="1111795657806" at="147,34,148,49" concept="2" />
      <node id="1111795657806" at="148,49,149,40" concept="2" />
      <node id="1111795657806" at="149,40,150,34" concept="2" />
      <node id="1111795657806" at="150,34,151,22" concept="7" />
      <node id="1111795517363" at="153,53,154,119" concept="6" />
      <node id="1111795517363" at="154,119,155,93" concept="6" />
      <node id="1111795517363" at="155,93,156,46" concept="2" />
      <node id="1111795517363" at="156,46,157,34" concept="6" />
      <node id="1111795517363" at="157,34,158,49" concept="2" />
      <node id="1111795517363" at="158,49,159,40" concept="2" />
      <node id="1111795517363" at="159,40,160,51" concept="2" />
      <node id="1111795517363" at="160,51,161,22" concept="7" />
      <node id="1111795517363" at="167,80,168,28" concept="9" />
      <node id="1111795517363" at="168,28,169,25" concept="2" />
      <node id="1111795517363" at="173,28,174,20" concept="7" />
      <node id="1111795517363" at="176,40,177,134" concept="7" />
      <node id="1111795517363" at="179,48,180,160" concept="7" />
      <node id="1111795517363" at="182,66,183,230" concept="7" />
      <node id="1111795517363" at="185,57,186,83" concept="6" />
      <node id="1111795517363" at="186,83,187,58" concept="2" />
      <node id="1111795517363" at="187,58,188,25" concept="7" />
      <node id="1111795517363" at="190,41,191,41" concept="2" />
      <node id="1111795517363" at="191,41,192,242" concept="2" />
      <node id="1111795517363" at="193,11,194,36" concept="6" />
      <node id="1111795517363" at="194,36,195,49" concept="2" />
      <node id="1111795517363" at="195,49,196,51" concept="2" />
      <node id="1111795517363" at="196,51,197,34" concept="2" />
      <node id="1111795517363" at="197,34,198,25" concept="7" />
      <node id="1111795517363" at="199,17,200,42" concept="2" />
      <node id="1111795517363" at="204,96,205,134" concept="2" />
      <node id="1111795517363" at="206,34,207,142" concept="2" />
      <node id="1111795517363" at="207,142,208,146" concept="2" />
      <node id="1111795517363" at="210,122,211,225" concept="2" />
      <node id="1111795657808" at="215,53,216,128" concept="6" />
      <node id="1111795657808" at="216,128,217,51" concept="2" />
      <node id="1111795657808" at="217,51,218,36" concept="6" />
      <node id="1111795657808" at="218,36,219,61" concept="2" />
      <node id="1111795657808" at="219,61,220,104" concept="2" />
      <node id="1111795657808" at="220,104,221,42" concept="2" />
      <node id="1111795657808" at="221,42,222,36" concept="2" />
      <node id="1111795657808" at="222,36,223,24" concept="7" />
      <node id="1111798343701" at="226,49,227,93" concept="6" />
      <node id="1111798343701" at="227,93,228,47" concept="2" />
      <node id="1111798343701" at="228,47,229,34" concept="6" />
      <node id="1111798343701" at="229,34,230,49" concept="2" />
      <node id="1111798343701" at="230,49,231,40" concept="2" />
      <node id="1111798343701" at="231,40,232,34" concept="2" />
      <node id="1111798343701" at="232,34,233,22" concept="7" />
      <node id="1111795517363" at="235,51,236,122" concept="6" />
      <node id="1111795517363" at="236,122,237,49" concept="2" />
      <node id="1111795517363" at="237,49,238,34" concept="6" />
      <node id="1111795517363" at="238,34,239,49" concept="2" />
      <node id="1111795517363" at="239,49,240,40" concept="2" />
      <node id="1111795517363" at="240,40,241,58" concept="2" />
      <node id="1111795517363" at="241,58,242,61" concept="2" />
      <node id="1111795517363" at="242,61,243,22" concept="7" />
      <node id="1111795670562" at="245,50,246,97" concept="6" />
      <node id="1111795670562" at="246,97,247,48" concept="2" />
      <node id="1111795670562" at="247,48,248,34" concept="6" />
      <node id="1111795670562" at="248,34,249,49" concept="2" />
      <node id="1111795670562" at="249,49,250,40" concept="2" />
      <node id="1111795670562" at="250,40,251,34" concept="2" />
      <node id="1111795670562" at="251,34,252,22" concept="7" />
      <node id="1111795517363" at="254,53,255,119" concept="6" />
      <node id="1111795517363" at="255,119,256,93" concept="6" />
      <node id="1111795517363" at="256,93,257,46" concept="2" />
      <node id="1111795517363" at="257,46,258,34" concept="6" />
      <node id="1111795517363" at="258,34,259,49" concept="2" />
      <node id="1111795517363" at="259,49,260,40" concept="2" />
      <node id="1111795517363" at="260,40,261,51" concept="2" />
      <node id="1111795517363" at="261,51,262,22" concept="7" />
      <node id="1111795517363" at="268,80,269,28" concept="9" />
      <node id="1111795517363" at="269,28,270,25" concept="2" />
      <node id="1111795517363" at="274,28,275,20" concept="7" />
      <node id="1111795517363" at="277,40,278,134" concept="7" />
      <node id="1111795517363" at="280,48,281,160" concept="7" />
      <node id="1111795517363" at="283,66,284,230" concept="7" />
      <node id="1111795517363" at="286,57,287,83" concept="6" />
      <node id="1111795517363" at="287,83,288,58" concept="2" />
      <node id="1111795517363" at="288,58,289,25" concept="7" />
      <node id="1111795517363" at="291,41,292,41" concept="2" />
      <node id="1111795517363" at="292,41,293,242" concept="2" />
      <node id="1111795517363" at="294,11,295,36" concept="6" />
      <node id="1111795517363" at="295,36,296,49" concept="2" />
      <node id="1111795517363" at="296,49,297,51" concept="2" />
      <node id="1111795517363" at="297,51,298,34" concept="2" />
      <node id="1111795517363" at="298,34,299,25" concept="7" />
      <node id="1111795517363" at="300,17,301,42" concept="2" />
      <node id="1111795517363" at="305,96,306,134" concept="2" />
      <node id="1111795517363" at="307,34,308,142" concept="2" />
      <node id="1111795517363" at="308,142,309,146" concept="2" />
      <node id="1111795517363" at="311,122,312,225" concept="2" />
      <node id="1111795670564" at="316,53,317,128" concept="6" />
      <node id="1111795670564" at="317,128,318,51" concept="2" />
      <node id="1111795670564" at="318,51,319,36" concept="6" />
      <node id="1111795670564" at="319,36,320,61" concept="2" />
      <node id="1111795670564" at="320,61,321,104" concept="2" />
      <node id="1111795670564" at="321,104,322,42" concept="2" />
      <node id="1111795670564" at="322,42,323,36" concept="2" />
      <node id="1111795670564" at="323,36,324,24" concept="7" />
      <node id="1111795517363" at="48,0,50,0" concept="3" trace="myNode" />
      <node id="1111795517363" at="164,0,166,0" concept="3" trace="myNode" />
      <node id="1111795517363" at="265,0,267,0" concept="3" trace="myNode" />
      <node id="1111795517363" at="62,0,65,0" concept="5" trace="createCell#()Ljetbrains/mps/openapi/editor/cells/EditorCell;" />
      <node id="1111795658388" at="112,0,115,0" concept="5" trace="accept#(Lorg/jetbrains/mps/openapi/model/SNode;)Z" />
      <node id="1111795517363" at="176,0,179,0" concept="5" trace="getSLink#()Lorg/jetbrains/mps/openapi/language/SContainmentLink;" />
      <node id="1111795517363" at="179,0,182,0" concept="5" trace="getChildSConcept#()Lorg/jetbrains/mps/openapi/language/SAbstractConcept;" />
      <node id="1111795517363" at="182,0,185,0" concept="5" trace="createNodeToInsert#(Ljetbrains/mps/openapi/editor/EditorContext;)Lorg/jetbrains/mps/openapi/model/SNode;" />
      <node id="1111795517363" at="209,9,212,9" concept="4" />
      <node id="1111795517363" at="277,0,280,0" concept="5" trace="getSLink#()Lorg/jetbrains/mps/openapi/language/SContainmentLink;" />
      <node id="1111795517363" at="280,0,283,0" concept="5" trace="getChildSConcept#()Lorg/jetbrains/mps/openapi/language/SAbstractConcept;" />
      <node id="1111795517363" at="283,0,286,0" concept="5" trace="createNodeToInsert#(Ljetbrains/mps/openapi/editor/EditorContext;)Lorg/jetbrains/mps/openapi/model/SNode;" />
      <node id="1111795517363" at="310,9,313,9" concept="4" />
      <node id="1111795517363" at="51,0,55,0" concept="1" trace="Plan_EditorBuilder_a#(Ljetbrains/mps/openapi/editor/EditorContext;Lorg/jetbrains/mps/openapi/model/SNode;)V" />
      <node id="1111795517363" at="167,0,171,0" concept="1" trace="valueListHandler_ibbzj5_b2a#(Lorg/jetbrains/mps/openapi/model/SNode;Ljetbrains/mps/openapi/editor/EditorContext;)V" />
      <node id="1111795517363" at="172,0,176,0" concept="5" trace="getNode#()Lorg/jetbrains/mps/openapi/model/SNode;" />
      <node id="1111795517363" at="205,134,209,9" concept="4" />
      <node id="1111795517363" at="268,0,272,0" concept="1" trace="eventListHandler_ibbzj5_b4a#(Lorg/jetbrains/mps/openapi/model/SNode;Ljetbrains/mps/openapi/editor/EditorContext;)V" />
      <node id="1111795517363" at="273,0,277,0" concept="5" trace="getNode#()Lorg/jetbrains/mps/openapi/model/SNode;" />
      <node id="1111795517363" at="306,134,310,9" concept="4" />
      <node id="1111795517363" at="56,0,61,0" concept="5" trace="getNode#()Lorg/jetbrains/mps/openapi/model/SNode;" />
      <node id="1111795658388" at="110,306,115,9" concept="6" />
      <node id="1111795658388" at="115,9,120,24" concept="4" />
      <node id="1111795517363" at="185,0,190,0" concept="5" trace="createNodeCell#(Lorg/jetbrains/mps/openapi/model/SNode;)Ljetbrains/mps/openapi/editor/cells/EditorCell;" />
      <node id="1111795517363" at="286,0,291,0" concept="5" trace="createNodeCell#(Lorg/jetbrains/mps/openapi/model/SNode;)Ljetbrains/mps/openapi/editor/cells/EditorCell;" />
      <node id="1111795658387" at="88,0,94,0" concept="5" trace="createConstant_ibbzj5_a0a#()Ljetbrains/mps/openapi/editor/cells/EditorCell;" />
      <node id="1111798337465" at="125,0,134,0" concept="5" trace="createConstant_ibbzj5_b0#()Ljetbrains/mps/openapi/editor/cells/EditorCell;" />
      <node id="1111795657806" at="144,0,153,0" concept="5" trace="createConstant_ibbzj5_a2a#()Ljetbrains/mps/openapi/editor/cells/EditorCell;" />
      <node id="1111795517363" at="192,242,201,7" concept="11" />
      <node id="1111798343701" at="226,0,235,0" concept="5" trace="createConstant_ibbzj5_d0#()Ljetbrains/mps/openapi/editor/cells/EditorCell;" />
      <node id="1111795670562" at="245,0,254,0" concept="5" trace="createConstant_ibbzj5_a4a#()Ljetbrains/mps/openapi/editor/cells/EditorCell;" />
      <node id="1111795517363" at="293,242,302,7" concept="11" />
      <node id="1111795517363" at="78,0,88,0" concept="5" trace="createCollection_ibbzj5_a0#()Ljetbrains/mps/openapi/editor/cells/EditorCell;" />
      <node id="1111795517363" at="134,0,144,0" concept="5" trace="createCollection_ibbzj5_c0#()Ljetbrains/mps/openapi/editor/cells/EditorCell;" />
      <node id="1111795517363" at="153,0,163,0" concept="5" trace="createRefNodeList_ibbzj5_b2a#()Ljetbrains/mps/openapi/editor/cells/EditorCell;" />
      <node id="1111795517363" at="203,86,213,7" concept="4" />
      <node id="1111795657808" at="215,0,225,0" concept="5" trace="createConstant_ibbzj5_a1c0#()Ljetbrains/mps/openapi/editor/cells/EditorCell;" />
      <node id="1111795517363" at="235,0,245,0" concept="5" trace="createCollection_ibbzj5_e0#()Ljetbrains/mps/openapi/editor/cells/EditorCell;" />
      <node id="1111795517363" at="254,0,264,0" concept="5" trace="createRefNodeList_ibbzj5_b4a#()Ljetbrains/mps/openapi/editor/cells/EditorCell;" />
      <node id="1111795517363" at="304,86,314,7" concept="4" />
      <node id="1111795670564" at="316,0,326,0" concept="5" trace="createConstant_ibbzj5_a1e0#()Ljetbrains/mps/openapi/editor/cells/EditorCell;" />
      <node id="1111795517363" at="66,0,78,0" concept="5" trace="createCollection_ibbzj5_a#()Ljetbrains/mps/openapi/editor/cells/EditorCell;" />
      <node id="1111795517363" at="203,0,215,0" concept="5" trace="installElementCellActions#(Lorg/jetbrains/mps/openapi/model/SNode;Ljetbrains/mps/openapi/editor/cells/EditorCell;)V" />
      <node id="1111795517363" at="304,0,316,0" concept="5" trace="installElementCellActions#(Lorg/jetbrains/mps/openapi/model/SNode;Ljetbrains/mps/openapi/editor/cells/EditorCell;)V" />
      <node id="1111795517363" at="190,0,203,0" concept="5" trace="createEmptyCell#()Ljetbrains/mps/openapi/editor/cells/EditorCell;" />
      <node id="1111795517363" at="291,0,304,0" concept="5" trace="createEmptyCell#()Ljetbrains/mps/openapi/editor/cells/EditorCell;" />
      <node id="1111795658388" at="95,39,123,5" concept="11" />
      <node id="1111795658388" at="94,0,125,0" concept="5" trace="createProperty_ibbzj5_b0a#()Ljetbrains/mps/openapi/editor/cells/EditorCell;" />
      <scope id="1111795517363" at="58,26,59,18" />
      <scope id="1111795517363" at="62,39,63,39" />
      <scope id="1111795658388" at="112,41,113,118" />
      <scope id="1111795658388" at="121,15,122,40" />
      <scope id="1111795517363" at="173,28,174,20" />
      <scope id="1111795517363" at="176,40,177,134" />
      <scope id="1111795517363" at="179,48,180,160" />
      <scope id="1111795517363" at="182,66,183,230" />
      <scope id="1111795517363" at="199,17,200,42" />
      <scope id="1111795517363" at="210,122,211,225" />
      <scope id="1111795517363" at="274,28,275,20" />
      <scope id="1111795517363" at="277,40,278,134" />
      <scope id="1111795517363" at="280,48,281,160" />
      <scope id="1111795517363" at="283,66,284,230" />
      <scope id="1111795517363" at="300,17,301,42" />
      <scope id="1111795517363" at="311,122,312,225" />
      <scope id="1111795517363" at="51,84,53,18" />
      <scope id="1111795658388" at="116,74,118,145">
        <var name="manager" id="1111795658388" />
      </scope>
      <scope id="1111795517363" at="167,80,169,25" />
      <scope id="1111795517363" at="206,34,208,146" />
      <scope id="1111795517363" at="268,80,270,25" />
      <scope id="1111795517363" at="307,34,309,146" />
      <scope id="1111795517363" at="62,0,65,0" />
      <scope id="1111795658388" at="112,0,115,0">
        <var name="it" id="1111795658388" />
      </scope>
      <scope id="1111795517363" at="176,0,179,0" />
      <scope id="1111795517363" at="179,0,182,0" />
      <scope id="1111795517363" at="182,0,185,0">
        <var name="editorContext" id="1111795517363" />
      </scope>
      <scope id="1111795517363" at="185,57,188,25">
        <var name="elementCell" id="1111795517363" />
      </scope>
      <scope id="1111795517363" at="277,0,280,0" />
      <scope id="1111795517363" at="280,0,283,0" />
      <scope id="1111795517363" at="283,0,286,0">
        <var name="editorContext" id="1111795517363" />
      </scope>
      <scope id="1111795517363" at="286,57,289,25">
        <var name="elementCell" id="1111795517363" />
      </scope>
      <scope id="1111795517363" at="51,0,55,0">
        <var name="context" id="1111795517363" />
        <var name="node" id="1111795517363" />
      </scope>
      <scope id="1111795658387" at="88,50,92,22">
        <var name="editorCell" id="1111795658387" />
      </scope>
      <scope id="1111795517363" at="167,0,171,0">
        <var name="context" id="1111795517363" />
        <var name="ownerNode" id="1111795517363" />
      </scope>
      <scope id="1111795517363" at="172,0,176,0" />
      <scope id="1111795517363" at="268,0,272,0">
        <var name="context" id="1111795517363" />
        <var name="ownerNode" id="1111795517363" />
      </scope>
      <scope id="1111795517363" at="273,0,277,0" />
      <scope id="1111795517363" at="56,0,61,0" />
      <scope id="1111795517363" at="185,0,190,0">
        <var name="elementNode" id="1111795517363" />
      </scope>
      <scope id="1111795517363" at="193,11,198,25">
        <var name="emptyCell" id="1111795517363" />
      </scope>
      <scope id="1111795517363" at="286,0,291,0">
        <var name="elementNode" id="1111795517363" />
      </scope>
      <scope id="1111795517363" at="294,11,299,25">
        <var name="emptyCell" id="1111795517363" />
      </scope>
      <scope id="1111795658387" at="88,0,94,0" />
      <scope id="1111798337465" at="125,49,132,22">
        <var name="editorCell" id="1111798337465" />
        <var name="style" id="1111798337465" />
      </scope>
      <scope id="1111795657806" at="144,50,151,22">
        <var name="editorCell" id="1111795657806" />
        <var name="style" id="1111795657806" />
      </scope>
      <scope id="1111798343701" at="226,49,233,22">
        <var name="editorCell" id="1111798343701" />
        <var name="style" id="1111798343701" />
      </scope>
      <scope id="1111795670562" at="245,50,252,22">
        <var name="editorCell" id="1111795670562" />
        <var name="style" id="1111795670562" />
      </scope>
      <scope id="1111795517363" at="78,51,86,22">
        <var name="editorCell" id="1111795517363" />
        <var name="style" id="1111795517363" />
      </scope>
      <scope id="1111795517363" at="134,51,142,22">
        <var name="editorCell" id="1111795517363" />
        <var name="style" id="1111795517363" />
      </scope>
      <scope id="1111795517363" at="153,53,161,22">
        <var name="editorCell" id="1111795517363" />
        <var name="handler" id="1111795517363" />
        <var name="style" id="1111795517363" />
      </scope>
      <scope id="1111795517363" at="204,96,212,9" />
      <scope id="1111795657808" at="215,53,223,24">
        <var name="editorCell" id="1111795657808" />
        <var name="style" id="1111795657808" />
      </scope>
      <scope id="1111795517363" at="235,51,243,22">
        <var name="editorCell" id="1111795517363" />
        <var name="style" id="1111795517363" />
      </scope>
      <scope id="1111795517363" at="254,53,262,22">
        <var name="editorCell" id="1111795517363" />
        <var name="handler" id="1111795517363" />
        <var name="style" id="1111795517363" />
      </scope>
      <scope id="1111795517363" at="305,96,313,9" />
      <scope id="1111795670564" at="316,53,324,24">
        <var name="editorCell" id="1111795670564" />
        <var name="style" id="1111795670564" />
      </scope>
      <scope id="1111798337465" at="125,0,134,0" />
      <scope id="1111795657806" at="144,0,153,0" />
      <scope id="1111798343701" at="226,0,235,0" />
      <scope id="1111795670562" at="245,0,254,0" />
      <scope id="1111795517363" at="66,50,76,22">
        <var name="editorCell" id="1111795517363" />
      </scope>
      <scope id="1111795517363" at="78,0,88,0" />
      <scope id="1111795517363" at="134,0,144,0" />
      <scope id="1111795517363" at="153,0,163,0" />
      <scope id="1111795517363" at="203,86,213,7" />
      <scope id="1111795657808" at="215,0,225,0" />
      <scope id="1111795517363" at="235,0,245,0" />
      <scope id="1111795517363" at="254,0,264,0" />
      <scope id="1111795517363" at="304,86,314,7" />
      <scope id="1111795670564" at="316,0,326,0" />
      <scope id="1111795517363" at="190,41,201,7" />
      <scope id="1111795517363" at="291,41,302,7" />
      <scope id="1111795517363" at="66,0,78,0" />
      <scope id="1111795517363" at="203,0,215,0">
        <var name="elementCell" id="1111795517363" />
        <var name="elementNode" id="1111795517363" />
      </scope>
      <scope id="1111795517363" at="304,0,316,0">
        <var name="elementCell" id="1111795517363" />
        <var name="elementNode" id="1111795517363" />
      </scope>
      <scope id="1111795517363" at="190,0,203,0" />
      <scope id="1111795517363" at="291,0,304,0" />
      <scope id="1111795658388" at="96,9,120,24">
        <var name="currentPropertyAttributes" id="1111795658388" />
        <var name="editorCell" id="1111795658388" />
        <var name="property" id="1111795658388" />
        <var name="propertyAttributes" id="1111795658388" />
        <var name="style" id="1111795658388" />
      </scope>
      <scope id="1111795658388" at="94,50,123,5" />
      <scope id="1111795658388" at="94,0,125,0" />
      <unit id="1111795658388" at="111,102,115,7" name="jetbrains.mps.samples.agreementLanguage.editor.Plan_EditorBuilder_a$1" />
      <unit id="1111795517363" at="163,0,226,0" name="jetbrains.mps.samples.agreementLanguage.editor.Plan_EditorBuilder_a$valueListHandler_ibbzj5_b2a" />
      <unit id="1111795517363" at="264,0,327,0" name="jetbrains.mps.samples.agreementLanguage.editor.Plan_EditorBuilder_a$eventListHandler_ibbzj5_b4a" />
      <unit id="1111795517363" at="47,0,328,0" name="jetbrains.mps.samples.agreementLanguage.editor.Plan_EditorBuilder_a" />
    </file>
  </root>
  <root nodeRef="r:00000000-0000-4000-0000-011c89590409(jetbrains.mps.samples.agreementLanguage.editor)/1111795695299">
    <file name="Event_Editor.java">
      <node id="1111795695299" at="11,79,12,71" concept="7" />
      <node id="1111795695299" at="11,0,14,0" concept="5" trace="createEditorCell#(Ljetbrains/mps/openapi/editor/EditorContext;Lorg/jetbrains/mps/openapi/model/SNode;)Ljetbrains/mps/openapi/editor/cells/EditorCell;" />
      <scope id="1111795695299" at="11,79,12,71" />
      <scope id="1111795695299" at="11,0,14,0">
        <var name="editorContext" id="1111795695299" />
        <var name="node" id="1111795695299" />
      </scope>
      <unit id="1111795695299" at="10,0,15,0" name="jetbrains.mps.samples.agreementLanguage.editor.Event_Editor" />
    </file>
    <file name="Event_EditorBuilder_a.java">
<<<<<<< HEAD
      <node id="1111795695299" at="60,85,61,19" concept="9" />
      <node id="1111795695299" at="61,19,62,18" concept="2" />
      <node id="1111795695299" at="67,26,68,18" concept="7" />
      <node id="1111795695299" at="71,39,72,39" concept="7" />
      <node id="1111795695299" at="75,50,76,120" concept="6" />
      <node id="1111795695299" at="76,120,77,48" concept="2" />
      <node id="1111795695299" at="77,48,78,28" concept="2" />
      <node id="1111795695299" at="78,28,79,65" concept="2" />
      <node id="1111795695299" at="79,65,80,59" concept="2" />
      <node id="1111795695299" at="80,59,81,59" concept="2" />
      <node id="1111795695299" at="81,59,82,22" concept="7" />
      <node id="1111795695299" at="84,51,85,122" concept="6" />
      <node id="1111795695299" at="85,122,86,49" concept="2" />
      <node id="1111795695299" at="86,49,87,58" concept="2" />
      <node id="1111795695299" at="87,58,88,57" concept="2" />
      <node id="1111795695299" at="88,57,89,58" concept="2" />
      <node id="1111795695299" at="89,58,90,58" concept="2" />
      <node id="1111795695299" at="90,58,91,58" concept="2" />
      <node id="1111795695299" at="91,58,92,22" concept="7" />
      <node id="1111795870491" at="94,50,95,98" concept="6" />
      <node id="1111795870491" at="95,98,96,48" concept="2" />
      <node id="1111795870491" at="96,48,97,34" concept="2" />
      <node id="1111795870491" at="97,34,98,22" concept="7" />
      <node id="1111795695299" at="100,49,101,159" concept="6" />
      <node id="1111795695299" at="105,39,106,128" concept="7" />
      <node id="1111795695299" at="108,31,109,60" concept="2" />
      <node id="1111795695299" at="109,60,110,48" concept="2" />
      <node id="1111795695299" at="110,48,111,58" concept="2" />
      <node id="1111795695299" at="111,58,112,20" concept="7" />
      <node id="1111795695299" at="115,58,116,91" concept="6" />
      <node id="1111795695299" at="116,91,117,131" concept="2" />
      <node id="1111795695299" at="117,131,118,135" concept="2" />
      <node id="1111795695299" at="118,135,119,20" concept="7" />
      <node id="1111795695299" at="121,6,122,0" concept="8" />
      <node id="1111795695299" at="122,0,123,46" concept="2" />
      <node id="1111795695299" at="123,46,124,50" concept="6" />
      <node id="1111795695299" at="124,50,125,0" concept="8" />
      <node id="1111795695299" at="126,40,127,40" concept="2" />
      <node id="1111795695299" at="127,40,128,145" concept="2" />
      <node id="1111795695299" at="129,5,130,143" concept="2" />
      <node id="1111795695299" at="130,143,131,301" concept="6" />
      <node id="1111795695299" at="133,39,134,113" concept="7" />
      <node id="1111795695299" at="137,73,138,87" concept="6" />
      <node id="1111795695299" at="138,87,139,145" concept="7" />
      <node id="1111795695299" at="140,10,141,22" concept="7" />
      <node id="1111795778677" at="146,0,147,0" concept="3" trace="myReferencingNode" />
      <node id="1111795778677" at="148,120,149,21" concept="9" />
      <node id="1111795778677" at="149,21,150,42" concept="2" />
      <node id="1111795778677" at="150,42,151,20" concept="2" />
      <node id="1111795778677" at="154,41,155,43" concept="7" />
      <node id="1111795778677" at="160,28,161,20" concept="7" />
      <node id="1111795870493" at="164,54,165,41" concept="2" />
      <node id="1111795870493" at="166,11,167,148" concept="6" />
      <node id="1111795870493" at="167,148,168,78" concept="2" />
      <node id="1111795870493" at="168,78,169,150" concept="6" />
      <node id="1111795870493" at="169,150,170,47" concept="2" />
      <node id="1111795870493" at="170,47,171,136" concept="2" />
      <node id="1111795870493" at="171,136,172,140" concept="2" />
      <node id="1111795870493" at="172,140,173,46" concept="2" />
      <node id="1111795870493" at="173,46,174,38" concept="6" />
      <node id="1111795870493" at="174,38,175,61" concept="2" />
      <node id="1111795870493" at="175,61,176,114" concept="2" />
      <node id="1111795870493" at="176,114,177,44" concept="2" />
      <node id="1111795870493" at="177,44,178,88" concept="2" />
      <node id="1111795870493" at="178,88,179,35" concept="2" />
      <node id="1111795870493" at="179,35,180,308" concept="6" />
      <node id="1111795870493" at="182,43,183,120" concept="7" />
      <node id="1111795870493" at="186,76,187,91" concept="6" />
      <node id="1111795870493" at="187,91,188,147" concept="7" />
      <node id="1111795870493" at="189,14,190,26" concept="7" />
      <node id="1111795870493" at="191,17,192,42" concept="2" />
      <node id="1116373589812" at="196,50,197,94" concept="6" />
      <node id="1116373589812" at="197,94,198,48" concept="2" />
      <node id="1116373589812" at="198,48,199,34" concept="6" />
      <node id="1116373589812" at="199,34,200,49" concept="2" />
      <node id="1116373589812" at="200,49,201,107" concept="2" />
      <node id="1116373589812" at="201,107,202,40" concept="2" />
      <node id="1116373589812" at="202,40,203,34" concept="2" />
      <node id="1116373589812" at="203,34,204,22" concept="7" />
      <node id="1116373608705" at="206,50,207,39" concept="2" />
      <node id="1116373608705" at="208,9,209,149" concept="6" />
      <node id="1116373608705" at="209,149,210,76" concept="2" />
      <node id="1116373608705" at="210,76,211,149" concept="6" />
      <node id="1116373608705" at="211,149,212,48" concept="2" />
      <node id="1116373608705" at="212,48,213,153" concept="2" />
      <node id="1116373608705" at="213,153,214,157" concept="2" />
      <node id="1116373608705" at="214,157,215,47" concept="2" />
      <node id="1116373608705" at="215,47,216,86" concept="2" />
      <node id="1116373608705" at="216,86,217,33" concept="2" />
      <node id="1116373608705" at="217,33,218,306" concept="6" />
      <node id="1116373608705" at="220,41,221,118" concept="7" />
      <node id="1116373608705" at="224,74,225,89" concept="6" />
      <node id="1116373608705" at="225,89,226,145" concept="7" />
      <node id="1116373608705" at="227,12,228,24" concept="7" />
      <node id="1116373608705" at="229,15,230,40" concept="2" />
      <node id="1116373617285" at="233,50,234,94" concept="6" />
      <node id="1116373617285" at="234,94,235,48" concept="2" />
      <node id="1116373617285" at="235,48,236,34" concept="6" />
      <node id="1116373617285" at="236,34,237,49" concept="2" />
      <node id="1116373617285" at="237,49,238,107" concept="2" />
      <node id="1116373617285" at="238,107,239,40" concept="2" />
      <node id="1116373617285" at="239,40,240,34" concept="2" />
      <node id="1116373617285" at="240,34,241,22" concept="7" />
      <node id="1111795695299" at="243,51,244,122" concept="6" />
      <node id="1111795695299" at="244,122,245,49" concept="2" />
      <node id="1111795695299" at="245,49,246,58" concept="2" />
      <node id="1111795695299" at="246,58,247,61" concept="2" />
      <node id="1111795695299" at="247,61,248,22" concept="7" />
      <node id="1111795870494" at="250,50,251,97" concept="6" />
      <node id="1111795870494" at="251,97,252,48" concept="2" />
      <node id="1111795870494" at="252,48,253,34" concept="6" />
      <node id="1111795870494" at="253,34,254,49" concept="2" />
      <node id="1111795870494" at="254,49,255,40" concept="2" />
      <node id="1111795870494" at="255,40,256,34" concept="2" />
      <node id="1111795870494" at="256,34,257,22" concept="7" />
      <node id="1111795695299" at="259,53,260,126" concept="6" />
      <node id="1111795695299" at="260,126,261,93" concept="6" />
      <node id="1111795695299" at="261,93,262,52" concept="2" />
      <node id="1111795695299" at="262,52,263,51" concept="2" />
      <node id="1111795695299" at="263,51,264,22" concept="7" />
      <node id="1111795695299" at="270,86,271,28" concept="9" />
      <node id="1111795695299" at="271,28,272,25" concept="2" />
      <node id="1111795695299" at="276,28,277,20" concept="7" />
      <node id="1111795695299" at="279,40,280,140" concept="7" />
      <node id="1111795695299" at="282,48,283,182" concept="7" />
      <node id="1111795695299" at="285,66,286,252" concept="7" />
      <node id="1111795695299" at="288,57,289,83" concept="6" />
      <node id="1111795695299" at="289,83,290,58" concept="2" />
      <node id="1111795695299" at="290,58,291,25" concept="7" />
      <node id="1111795695299" at="293,41,294,41" concept="2" />
      <node id="1111795695299" at="294,41,295,254" concept="2" />
      <node id="1111795695299" at="296,11,297,36" concept="6" />
      <node id="1111795695299" at="297,36,298,49" concept="2" />
      <node id="1111795695299" at="298,49,299,51" concept="2" />
      <node id="1111795695299" at="299,51,300,34" concept="2" />
      <node id="1111795695299" at="300,34,301,25" concept="7" />
      <node id="1111795695299" at="302,17,303,42" concept="2" />
      <node id="1111795695299" at="307,96,308,134" concept="2" />
      <node id="1111795695299" at="309,34,310,142" concept="2" />
      <node id="1111795695299" at="310,142,311,146" concept="2" />
      <node id="1111795695299" at="313,122,314,231" concept="2" />
      <node id="1111795870496" at="318,53,319,135" concept="6" />
      <node id="1111795870496" at="319,135,320,51" concept="2" />
      <node id="1111795870496" at="320,51,321,36" concept="6" />
      <node id="1111795870496" at="321,36,322,61" concept="2" />
      <node id="1111795870496" at="322,61,323,104" concept="2" />
      <node id="1111795870496" at="323,104,324,42" concept="2" />
      <node id="1111795870496" at="324,42,325,36" concept="2" />
      <node id="1111795870496" at="325,36,326,24" concept="7" />
      <node id="1111795695299" at="57,0,59,0" concept="3" trace="myNode" />
      <node id="1111795778677" at="144,0,146,0" concept="3" trace="myNode" />
      <node id="1111795695299" at="267,0,269,0" concept="3" trace="myNode" />
      <node id="1111795695299" at="71,0,74,0" concept="5" trace="createCell#()Ljetbrains/mps/openapi/editor/cells/EditorCell;" />
      <node id="1111795695299" at="105,0,108,0" concept="5" trace="compute#()Ljetbrains/mps/openapi/editor/cells/EditorCell;" />
      <node id="1111795695299" at="133,0,136,0" concept="5" trace="accept#(Lorg/jetbrains/mps/openapi/model/SNode;)Z" />
      <node id="1111795778677" at="154,0,157,0" concept="5" trace="createCell#()Ljetbrains/mps/openapi/editor/cells/EditorCell;" />
      <node id="1111795870493" at="182,0,185,0" concept="5" trace="accept#(Lorg/jetbrains/mps/openapi/model/SNode;)Z" />
      <node id="1116373608705" at="220,0,223,0" concept="5" trace="accept#(Lorg/jetbrains/mps/openapi/model/SNode;)Z" />
      <node id="1111795695299" at="279,0,282,0" concept="5" trace="getSLink#()Lorg/jetbrains/mps/openapi/language/SContainmentLink;" />
      <node id="1111795695299" at="282,0,285,0" concept="5" trace="getChildSConcept#()Lorg/jetbrains/mps/openapi/language/SAbstractConcept;" />
      <node id="1111795695299" at="285,0,288,0" concept="5" trace="createNodeToInsert#(Ljetbrains/mps/openapi/editor/EditorContext;)Lorg/jetbrains/mps/openapi/model/SNode;" />
      <node id="1111795695299" at="312,9,315,9" concept="4" />
      <node id="1111795695299" at="60,0,64,0" concept="1" trace="Event_EditorBuilder_a#(Ljetbrains/mps/openapi/editor/EditorContext;Lorg/jetbrains/mps/openapi/model/SNode;)V" />
      <node id="1111795695299" at="125,0,129,5" concept="4" />
      <node id="1111795695299" at="270,0,274,0" concept="1" trace="postingRuleListHandler_ymj9mh_b1a#(Lorg/jetbrains/mps/openapi/model/SNode;Ljetbrains/mps/openapi/editor/EditorContext;)V" />
      <node id="1111795695299" at="275,0,279,0" concept="5" trace="getNode#()Lorg/jetbrains/mps/openapi/model/SNode;" />
      <node id="1111795695299" at="308,134,312,9" concept="4" />
      <node id="1111795695299" at="65,0,70,0" concept="5" trace="getNode#()Lorg/jetbrains/mps/openapi/model/SNode;" />
      <node id="1111795695299" at="103,72,108,31" concept="6" />
      <node id="1111795695299" at="131,301,136,7" concept="6" />
      <node id="1111795695299" at="136,7,141,22" concept="4" />
      <node id="1111795778677" at="148,0,153,0" concept="1" trace="Inline_Builder_ymj9mh_a1a0#(Ljetbrains/mps/openapi/editor/EditorContext;Lorg/jetbrains/mps/openapi/model/SNode;Lorg/jetbrains/mps/openapi/model/SNode;)V" />
      <node id="1111795778677" at="158,0,163,0" concept="5" trace="getNode#()Lorg/jetbrains/mps/openapi/model/SNode;" />
      <node id="1111795870493" at="180,308,185,11" concept="6" />
      <node id="1111795870493" at="185,11,190,26" concept="4" />
      <node id="1116373608705" at="218,306,223,9" concept="6" />
      <node id="1116373608705" at="223,9,228,24" concept="4" />
      <node id="1111795695299" at="288,0,293,0" concept="5" trace="createNodeCell#(Lorg/jetbrains/mps/openapi/model/SNode;)Ljetbrains/mps/openapi/editor/cells/EditorCell;" />
      <node id="1111795870491" at="94,0,100,0" concept="5" trace="createConstant_ymj9mh_a0a#()Ljetbrains/mps/openapi/editor/cells/EditorCell;" />
      <node id="1111795695299" at="114,0,121,0" concept="5" trace="createErrorCell#(Ljava/lang/String;)Ljetbrains/mps/openapi/editor/cells/EditorCell;" />
      <node id="1111795695299" at="243,0,250,0" concept="5" trace="createCollection_ymj9mh_b0#()Ljetbrains/mps/openapi/editor/cells/EditorCell;" />
      <node id="1111795695299" at="259,0,266,0" concept="5" trace="createRefNodeList_ymj9mh_b1a#()Ljetbrains/mps/openapi/editor/cells/EditorCell;" />
      <node id="1111795695299" at="75,0,84,0" concept="5" trace="createCollection_ymj9mh_a#()Ljetbrains/mps/openapi/editor/cells/EditorCell;" />
      <node id="1111795870494" at="250,0,259,0" concept="5" trace="createConstant_ymj9mh_a1a#()Ljetbrains/mps/openapi/editor/cells/EditorCell;" />
      <node id="1111795695299" at="295,254,304,7" concept="11" />
      <node id="1111795695299" at="84,0,94,0" concept="5" trace="createCollection_ymj9mh_a0#()Ljetbrains/mps/openapi/editor/cells/EditorCell;" />
      <node id="1116373589812" at="196,0,206,0" concept="5" trace="createConstant_ymj9mh_c0a#()Ljetbrains/mps/openapi/editor/cells/EditorCell;" />
      <node id="1116373617285" at="233,0,243,0" concept="5" trace="createConstant_ymj9mh_e0a#()Ljetbrains/mps/openapi/editor/cells/EditorCell;" />
      <node id="1111795695299" at="306,86,316,7" concept="4" />
      <node id="1111795870496" at="318,0,328,0" concept="5" trace="createConstant_ymj9mh_a1b0#()Ljetbrains/mps/openapi/editor/cells/EditorCell;" />
      <node id="1111795695299" at="103,0,114,0" concept="5" trace="createReferenceCell#(Lorg/jetbrains/mps/openapi/model/SNode;)Ljetbrains/mps/openapi/editor/cells/EditorCell;" />
      <node id="1111795695299" at="306,0,318,0" concept="5" trace="installElementCellActions#(Lorg/jetbrains/mps/openapi/model/SNode;Ljetbrains/mps/openapi/editor/cells/EditorCell;)V" />
      <node id="1111795695299" at="293,0,306,0" concept="5" trace="createEmptyCell#()Ljetbrains/mps/openapi/editor/cells/EditorCell;" />
      <node id="1111795695299" at="101,159,121,6" concept="6" />
      <node id="1116373608705" at="207,39,231,5" concept="11" />
      <node id="1116373608705" at="206,0,233,0" concept="5" trace="createProperty_ymj9mh_d0a#()Ljetbrains/mps/openapi/editor/cells/EditorCell;" />
      <node id="1111795870493" at="165,41,193,7" concept="11" />
      <node id="1111795870493" at="164,0,195,0" concept="5" trace="createProperty_ymj9mh_a0b0a#()Ljetbrains/mps/openapi/editor/cells/EditorCell;" />
      <node id="1111795695299" at="100,0,143,0" concept="5" trace="createRefCell_ymj9mh_b0a#()Ljetbrains/mps/openapi/editor/cells/EditorCell;" />
      <scope id="1111795695299" at="67,26,68,18" />
      <scope id="1111795695299" at="71,39,72,39" />
      <scope id="1111795695299" at="105,39,106,128" />
      <scope id="1111795695299" at="133,39,134,113" />
      <scope id="1111795778677" at="154,41,155,43" />
      <scope id="1111795778677" at="160,28,161,20" />
      <scope id="1111795870493" at="182,43,183,120" />
      <scope id="1111795870493" at="191,17,192,42" />
      <scope id="1116373608705" at="220,41,221,118" />
      <scope id="1116373608705" at="229,15,230,40" />
      <scope id="1111795695299" at="276,28,277,20" />
      <scope id="1111795695299" at="279,40,280,140" />
      <scope id="1111795695299" at="282,48,283,182" />
      <scope id="1111795695299" at="285,66,286,252" />
      <scope id="1111795695299" at="302,17,303,42" />
      <scope id="1111795695299" at="313,122,314,231" />
      <scope id="1111795695299" at="60,85,62,18" />
      <scope id="1111795695299" at="126,40,128,145" />
      <scope id="1111795695299" at="137,73,139,145">
=======
      <node id="1111795695299" at="58,85,59,19" concept="9" />
      <node id="1111795695299" at="59,19,60,18" concept="2" />
      <node id="1111795695299" at="65,26,66,18" concept="7" />
      <node id="1111795695299" at="69,39,70,39" concept="7" />
      <node id="1111795695299" at="73,50,74,120" concept="6" />
      <node id="1111795695299" at="74,120,75,48" concept="2" />
      <node id="1111795695299" at="75,48,76,28" concept="2" />
      <node id="1111795695299" at="76,28,77,65" concept="2" />
      <node id="1111795695299" at="77,65,78,59" concept="2" />
      <node id="1111795695299" at="78,59,79,59" concept="2" />
      <node id="1111795695299" at="79,59,80,22" concept="7" />
      <node id="1111795695299" at="82,51,83,122" concept="6" />
      <node id="1111795695299" at="83,122,84,49" concept="2" />
      <node id="1111795695299" at="84,49,85,58" concept="2" />
      <node id="1111795695299" at="85,58,86,57" concept="2" />
      <node id="1111795695299" at="86,57,87,58" concept="2" />
      <node id="1111795695299" at="87,58,88,58" concept="2" />
      <node id="1111795695299" at="88,58,89,58" concept="2" />
      <node id="1111795695299" at="89,58,90,22" concept="7" />
      <node id="1111795870491" at="92,50,93,98" concept="6" />
      <node id="1111795870491" at="93,98,94,48" concept="2" />
      <node id="1111795870491" at="94,48,95,34" concept="2" />
      <node id="1111795870491" at="95,34,96,22" concept="7" />
      <node id="1111795695299" at="98,49,99,159" concept="6" />
      <node id="1111795695299" at="103,39,104,128" concept="7" />
      <node id="1111795695299" at="106,31,107,60" concept="2" />
      <node id="1111795695299" at="107,60,108,48" concept="2" />
      <node id="1111795695299" at="108,48,109,58" concept="2" />
      <node id="1111795695299" at="109,58,110,20" concept="7" />
      <node id="1111795695299" at="113,58,114,97" concept="6" />
      <node id="1111795695299" at="114,97,115,131" concept="2" />
      <node id="1111795695299" at="115,131,116,135" concept="2" />
      <node id="1111795695299" at="116,135,117,20" concept="7" />
      <node id="1111795695299" at="119,6,120,0" concept="8" />
      <node id="1111795695299" at="120,0,121,46" concept="2" />
      <node id="1111795695299" at="121,46,122,50" concept="6" />
      <node id="1111795695299" at="122,50,123,0" concept="8" />
      <node id="1111795695299" at="124,39,125,40" concept="2" />
      <node id="1111795695299" at="125,40,126,33" concept="2" />
      <node id="1111795695299" at="127,5,128,143" concept="2" />
      <node id="1111795695299" at="128,143,129,301" concept="6" />
      <node id="1111795695299" at="131,39,132,113" concept="7" />
      <node id="1111795695299" at="135,73,136,87" concept="6" />
      <node id="1111795695299" at="136,87,137,145" concept="7" />
      <node id="1111795695299" at="138,10,139,22" concept="7" />
      <node id="1111795778677" at="144,0,145,0" concept="3" trace="myReferencingNode" />
      <node id="1111795778677" at="146,120,147,21" concept="9" />
      <node id="1111795778677" at="147,21,148,42" concept="2" />
      <node id="1111795778677" at="148,42,149,20" concept="2" />
      <node id="1111795778677" at="152,41,153,43" concept="7" />
      <node id="1111795778677" at="158,28,159,20" concept="7" />
      <node id="1111795870493" at="162,54,163,41" concept="2" />
      <node id="1111795870493" at="164,11,165,148" concept="6" />
      <node id="1111795870493" at="165,148,166,78" concept="2" />
      <node id="1111795870493" at="166,78,167,150" concept="6" />
      <node id="1111795870493" at="167,150,168,47" concept="2" />
      <node id="1111795870493" at="168,47,169,136" concept="2" />
      <node id="1111795870493" at="169,136,170,140" concept="2" />
      <node id="1111795870493" at="170,140,171,46" concept="2" />
      <node id="1111795870493" at="171,46,172,38" concept="6" />
      <node id="1111795870493" at="172,38,173,61" concept="2" />
      <node id="1111795870493" at="173,61,174,114" concept="2" />
      <node id="1111795870493" at="174,114,175,44" concept="2" />
      <node id="1111795870493" at="175,44,176,88" concept="2" />
      <node id="1111795870493" at="176,88,177,35" concept="2" />
      <node id="1111795870493" at="177,35,178,308" concept="6" />
      <node id="1111795870493" at="180,43,181,120" concept="7" />
      <node id="1111795870493" at="184,76,185,91" concept="6" />
      <node id="1111795870493" at="185,91,186,147" concept="7" />
      <node id="1111795870493" at="187,14,188,26" concept="7" />
      <node id="1111795870493" at="189,17,190,42" concept="2" />
      <node id="1116373589812" at="194,50,195,94" concept="6" />
      <node id="1116373589812" at="195,94,196,48" concept="2" />
      <node id="1116373589812" at="196,48,197,34" concept="6" />
      <node id="1116373589812" at="197,34,198,49" concept="2" />
      <node id="1116373589812" at="198,49,199,107" concept="2" />
      <node id="1116373589812" at="199,107,200,40" concept="2" />
      <node id="1116373589812" at="200,40,201,34" concept="2" />
      <node id="1116373589812" at="201,34,202,22" concept="7" />
      <node id="1116373608705" at="204,50,205,39" concept="2" />
      <node id="1116373608705" at="206,9,207,149" concept="6" />
      <node id="1116373608705" at="207,149,208,76" concept="2" />
      <node id="1116373608705" at="208,76,209,149" concept="6" />
      <node id="1116373608705" at="209,149,210,48" concept="2" />
      <node id="1116373608705" at="210,48,211,153" concept="2" />
      <node id="1116373608705" at="211,153,212,157" concept="2" />
      <node id="1116373608705" at="212,157,213,47" concept="2" />
      <node id="1116373608705" at="213,47,214,86" concept="2" />
      <node id="1116373608705" at="214,86,215,33" concept="2" />
      <node id="1116373608705" at="215,33,216,306" concept="6" />
      <node id="1116373608705" at="218,41,219,118" concept="7" />
      <node id="1116373608705" at="222,74,223,89" concept="6" />
      <node id="1116373608705" at="223,89,224,145" concept="7" />
      <node id="1116373608705" at="225,12,226,24" concept="7" />
      <node id="1116373608705" at="227,15,228,40" concept="2" />
      <node id="1116373617285" at="231,50,232,94" concept="6" />
      <node id="1116373617285" at="232,94,233,48" concept="2" />
      <node id="1116373617285" at="233,48,234,34" concept="6" />
      <node id="1116373617285" at="234,34,235,49" concept="2" />
      <node id="1116373617285" at="235,49,236,107" concept="2" />
      <node id="1116373617285" at="236,107,237,40" concept="2" />
      <node id="1116373617285" at="237,40,238,34" concept="2" />
      <node id="1116373617285" at="238,34,239,22" concept="7" />
      <node id="1111795695299" at="241,51,242,122" concept="6" />
      <node id="1111795695299" at="242,122,243,49" concept="2" />
      <node id="1111795695299" at="243,49,244,58" concept="2" />
      <node id="1111795695299" at="244,58,245,61" concept="2" />
      <node id="1111795695299" at="245,61,246,22" concept="7" />
      <node id="1111795870494" at="248,50,249,97" concept="6" />
      <node id="1111795870494" at="249,97,250,48" concept="2" />
      <node id="1111795870494" at="250,48,251,34" concept="6" />
      <node id="1111795870494" at="251,34,252,49" concept="2" />
      <node id="1111795870494" at="252,49,253,40" concept="2" />
      <node id="1111795870494" at="253,40,254,34" concept="2" />
      <node id="1111795870494" at="254,34,255,22" concept="7" />
      <node id="1111795695299" at="257,53,258,141" concept="6" />
      <node id="1111795695299" at="258,141,259,93" concept="6" />
      <node id="1111795695299" at="259,93,260,52" concept="2" />
      <node id="1111795695299" at="260,52,261,49" concept="2" />
      <node id="1111795695299" at="261,49,262,22" concept="7" />
      <node id="1111795695299" at="268,104,269,50" concept="9" />
      <node id="1111795695299" at="269,50,270,25" concept="2" />
      <node id="1111795695299" at="275,28,276,20" concept="7" />
      <node id="1111795695299" at="279,66,280,252" concept="7" />
      <node id="1111795695299" at="282,57,283,83" concept="6" />
      <node id="1111795695299" at="283,83,284,58" concept="2" />
      <node id="1111795695299" at="284,58,285,25" concept="7" />
      <node id="1111795695299" at="287,41,288,41" concept="2" />
      <node id="1111795695299" at="288,41,289,254" concept="2" />
      <node id="1111795695299" at="290,11,291,36" concept="6" />
      <node id="1111795695299" at="291,36,292,49" concept="2" />
      <node id="1111795695299" at="292,49,293,51" concept="2" />
      <node id="1111795695299" at="293,51,294,34" concept="2" />
      <node id="1111795695299" at="294,34,295,25" concept="7" />
      <node id="1111795695299" at="296,17,297,42" concept="2" />
      <node id="1111795695299" at="301,96,302,134" concept="2" />
      <node id="1111795695299" at="303,34,304,142" concept="2" />
      <node id="1111795695299" at="304,142,305,146" concept="2" />
      <node id="1111795695299" at="307,122,308,231" concept="2" />
      <node id="1111795870496" at="312,53,313,135" concept="6" />
      <node id="1111795870496" at="313,135,314,51" concept="2" />
      <node id="1111795870496" at="314,51,315,36" concept="6" />
      <node id="1111795870496" at="315,36,316,61" concept="2" />
      <node id="1111795870496" at="316,61,317,104" concept="2" />
      <node id="1111795870496" at="317,104,318,42" concept="2" />
      <node id="1111795870496" at="318,42,319,36" concept="2" />
      <node id="1111795870496" at="319,36,320,24" concept="7" />
      <node id="1111795695299" at="55,0,57,0" concept="3" trace="myNode" />
      <node id="1111795778677" at="142,0,144,0" concept="3" trace="myNode" />
      <node id="1111795695299" at="265,0,267,0" concept="3" trace="myNode" />
      <node id="1111795695299" at="69,0,72,0" concept="5" trace="createCell#()Ljetbrains/mps/openapi/editor/cells/EditorCell;" />
      <node id="1111795695299" at="103,0,106,0" concept="5" trace="compute#()Ljetbrains/mps/openapi/editor/cells/EditorCell;" />
      <node id="1111795695299" at="131,0,134,0" concept="5" trace="accept#(Lorg/jetbrains/mps/openapi/model/SNode;)Z" />
      <node id="1111795778677" at="152,0,155,0" concept="5" trace="createCell#()Ljetbrains/mps/openapi/editor/cells/EditorCell;" />
      <node id="1111795870493" at="180,0,183,0" concept="5" trace="accept#(Lorg/jetbrains/mps/openapi/model/SNode;)Z" />
      <node id="1116373608705" at="218,0,221,0" concept="5" trace="accept#(Lorg/jetbrains/mps/openapi/model/SNode;)Z" />
      <node id="1111795695299" at="279,0,282,0" concept="5" trace="createNodeToInsert#(Ljetbrains/mps/openapi/editor/EditorContext;)Lorg/jetbrains/mps/openapi/model/SNode;" />
      <node id="1111795695299" at="306,9,309,9" concept="4" />
      <node id="1111795695299" at="58,0,62,0" concept="1" trace="Event_EditorBuilder_a#(Ljetbrains/mps/openapi/editor/EditorContext;Lorg/jetbrains/mps/openapi/model/SNode;)V" />
      <node id="1111795695299" at="123,0,127,5" concept="4" />
      <node id="1111795695299" at="268,0,272,0" concept="1" trace="postingRuleListHandler_ymj9mh_b1a#(Lorg/jetbrains/mps/openapi/model/SNode;Ljava/lang/String;Ljetbrains/mps/openapi/editor/EditorContext;)V" />
      <node id="1111795695299" at="302,134,306,9" concept="4" />
      <node id="1111795695299" at="63,0,68,0" concept="5" trace="getNode#()Lorg/jetbrains/mps/openapi/model/SNode;" />
      <node id="1111795695299" at="101,72,106,31" concept="6" />
      <node id="1111795695299" at="129,301,134,7" concept="6" />
      <node id="1111795695299" at="134,7,139,22" concept="4" />
      <node id="1111795778677" at="146,0,151,0" concept="1" trace="Inline_Builder_ymj9mh_a1a0#(Ljetbrains/mps/openapi/editor/EditorContext;Lorg/jetbrains/mps/openapi/model/SNode;Lorg/jetbrains/mps/openapi/model/SNode;)V" />
      <node id="1111795778677" at="156,0,161,0" concept="5" trace="getNode#()Lorg/jetbrains/mps/openapi/model/SNode;" />
      <node id="1111795870493" at="178,308,183,11" concept="6" />
      <node id="1111795870493" at="183,11,188,26" concept="4" />
      <node id="1116373608705" at="216,306,221,9" concept="6" />
      <node id="1116373608705" at="221,9,226,24" concept="4" />
      <node id="1111795695299" at="273,0,278,0" concept="5" trace="getNode#()Lorg/jetbrains/mps/openapi/model/SNode;" />
      <node id="1111795695299" at="282,0,287,0" concept="5" trace="createNodeCell#(Lorg/jetbrains/mps/openapi/model/SNode;)Ljetbrains/mps/openapi/editor/cells/EditorCell;" />
      <node id="1111795870491" at="92,0,98,0" concept="5" trace="createConstant_ymj9mh_a0a#()Ljetbrains/mps/openapi/editor/cells/EditorCell;" />
      <node id="1111795695299" at="112,0,119,0" concept="5" trace="createErrorCell#(Ljava/lang/String;)Ljetbrains/mps/openapi/editor/cells/EditorCell;" />
      <node id="1111795695299" at="241,0,248,0" concept="5" trace="createCollection_ymj9mh_b0#()Ljetbrains/mps/openapi/editor/cells/EditorCell;" />
      <node id="1111795695299" at="257,0,264,0" concept="5" trace="createRefNodeList_ymj9mh_b1a#()Ljetbrains/mps/openapi/editor/cells/EditorCell;" />
      <node id="1111795695299" at="73,0,82,0" concept="5" trace="createCollection_ymj9mh_a#()Ljetbrains/mps/openapi/editor/cells/EditorCell;" />
      <node id="1111795870494" at="248,0,257,0" concept="5" trace="createConstant_ymj9mh_a1a#()Ljetbrains/mps/openapi/editor/cells/EditorCell;" />
      <node id="1111795695299" at="289,254,298,7" concept="11" />
      <node id="1111795695299" at="82,0,92,0" concept="5" trace="createCollection_ymj9mh_a0#()Ljetbrains/mps/openapi/editor/cells/EditorCell;" />
      <node id="1116373589812" at="194,0,204,0" concept="5" trace="createConstant_ymj9mh_c0a#()Ljetbrains/mps/openapi/editor/cells/EditorCell;" />
      <node id="1116373617285" at="231,0,241,0" concept="5" trace="createConstant_ymj9mh_e0a#()Ljetbrains/mps/openapi/editor/cells/EditorCell;" />
      <node id="1111795695299" at="300,86,310,7" concept="4" />
      <node id="1111795870496" at="312,0,322,0" concept="5" trace="createConstant_ymj9mh_a1b0#()Ljetbrains/mps/openapi/editor/cells/EditorCell;" />
      <node id="1111795695299" at="101,0,112,0" concept="5" trace="createReferenceCell#(Lorg/jetbrains/mps/openapi/model/SNode;)Ljetbrains/mps/openapi/editor/cells/EditorCell;" />
      <node id="1111795695299" at="300,0,312,0" concept="5" trace="installElementCellActions#(Lorg/jetbrains/mps/openapi/model/SNode;Ljetbrains/mps/openapi/editor/cells/EditorCell;)V" />
      <node id="1111795695299" at="287,0,300,0" concept="5" trace="createEmptyCell#()Ljetbrains/mps/openapi/editor/cells/EditorCell;" />
      <node id="1111795695299" at="99,159,119,6" concept="6" />
      <node id="1116373608705" at="205,39,229,5" concept="11" />
      <node id="1116373608705" at="204,0,231,0" concept="5" trace="createProperty_ymj9mh_d0a#()Ljetbrains/mps/openapi/editor/cells/EditorCell;" />
      <node id="1111795870493" at="163,41,191,7" concept="11" />
      <node id="1111795870493" at="162,0,193,0" concept="5" trace="createProperty_ymj9mh_a0b0a#()Ljetbrains/mps/openapi/editor/cells/EditorCell;" />
      <node id="1111795695299" at="98,0,141,0" concept="5" trace="createRefCell_ymj9mh_b0a#()Ljetbrains/mps/openapi/editor/cells/EditorCell;" />
      <scope id="1111795695299" at="65,26,66,18" />
      <scope id="1111795695299" at="69,39,70,39" />
      <scope id="1111795695299" at="103,39,104,128" />
      <scope id="1111795695299" at="131,39,132,113" />
      <scope id="1111795778677" at="152,41,153,43" />
      <scope id="1111795778677" at="158,28,159,20" />
      <scope id="1111795870493" at="180,43,181,120" />
      <scope id="1111795870493" at="189,17,190,42" />
      <scope id="1116373608705" at="218,41,219,118" />
      <scope id="1116373608705" at="227,15,228,40" />
      <scope id="1111795695299" at="275,28,276,20" />
      <scope id="1111795695299" at="279,66,280,252" />
      <scope id="1111795695299" at="296,17,297,42" />
      <scope id="1111795695299" at="307,122,308,231" />
      <scope id="1111795695299" at="58,85,60,18" />
      <scope id="1111795695299" at="124,39,126,33" />
      <scope id="1111795695299" at="135,73,137,145">
>>>>>>> ac231bee
        <var name="manager" id="1111795695299" />
      </scope>
      <scope id="1111795870493" at="186,76,188,147">
        <var name="manager" id="1111795870493" />
      </scope>
      <scope id="1116373608705" at="224,74,226,145">
        <var name="manager" id="1116373608705" />
      </scope>
      <scope id="1111795695299" at="270,86,272,25" />
      <scope id="1111795695299" at="309,34,311,146" />
      <scope id="1111795695299" at="71,0,74,0" />
      <scope id="1111795695299" at="105,0,108,0" />
      <scope id="1111795695299" at="133,0,136,0">
        <var name="it" id="1111795695299" />
      </scope>
      <scope id="1111795778677" at="148,120,151,20" />
      <scope id="1111795778677" at="154,0,157,0" />
      <scope id="1111795870493" at="182,0,185,0">
        <var name="it" id="1111795870493" />
      </scope>
      <scope id="1116373608705" at="220,0,223,0">
        <var name="it" id="1116373608705" />
      </scope>
      <scope id="1111795695299" at="279,0,282,0" />
      <scope id="1111795695299" at="282,0,285,0" />
      <scope id="1111795695299" at="285,0,288,0">
        <var name="editorContext" id="1111795695299" />
      </scope>
      <scope id="1111795695299" at="288,57,291,25">
        <var name="elementCell" id="1111795695299" />
      </scope>
      <scope id="1111795695299" at="60,0,64,0">
        <var name="context" id="1111795695299" />
        <var name="node" id="1111795695299" />
      </scope>
      <scope id="1111795870491" at="94,50,98,22">
        <var name="editorCell" id="1111795870491" />
      </scope>
      <scope id="1111795695299" at="115,58,119,20">
        <var name="cell" id="1111795695299" />
      </scope>
      <scope id="1111795695299" at="270,0,274,0">
        <var name="context" id="1111795695299" />
        <var name="ownerNode" id="1111795695299" />
      </scope>
      <scope id="1111795695299" at="275,0,279,0" />
      <scope id="1111795695299" at="65,0,70,0" />
      <scope id="1111795778677" at="148,0,153,0">
        <var name="context" id="1111795778677" />
        <var name="node" id="1111795778677" />
        <var name="referencingNode" id="1111795778677" />
      </scope>
      <scope id="1111795778677" at="158,0,163,0" />
      <scope id="1111795695299" at="243,51,248,22">
        <var name="editorCell" id="1111795695299" />
      </scope>
      <scope id="1111795695299" at="259,53,264,22">
        <var name="editorCell" id="1111795695299" />
        <var name="handler" id="1111795695299" />
      </scope>
      <scope id="1111795695299" at="288,0,293,0">
        <var name="elementNode" id="1111795695299" />
      </scope>
      <scope id="1111795695299" at="296,11,301,25">
        <var name="emptyCell" id="1111795695299" />
      </scope>
      <scope id="1111795870491" at="94,0,100,0" />
      <scope id="1111795695299" at="75,50,82,22">
        <var name="editorCell" id="1111795695299" />
      </scope>
      <scope id="1111795695299" at="114,0,121,0">
        <var name="error" id="1111795695299" />
      </scope>
      <scope id="1111795695299" at="243,0,250,0" />
      <scope id="1111795870494" at="250,50,257,22">
        <var name="editorCell" id="1111795870494" />
        <var name="style" id="1111795870494" />
      </scope>
      <scope id="1111795695299" at="259,0,266,0" />
      <scope id="1111795695299" at="84,51,92,22">
        <var name="editorCell" id="1111795695299" />
      </scope>
      <scope id="1116373589812" at="196,50,204,22">
        <var name="editorCell" id="1116373589812" />
        <var name="style" id="1116373589812" />
      </scope>
      <scope id="1116373617285" at="233,50,241,22">
        <var name="editorCell" id="1116373617285" />
        <var name="style" id="1116373617285" />
      </scope>
      <scope id="1111795695299" at="307,96,315,9" />
      <scope id="1111795870496" at="318,53,326,24">
        <var name="editorCell" id="1111795870496" />
        <var name="style" id="1111795870496" />
      </scope>
      <scope id="1111795695299" at="75,0,84,0" />
      <scope id="1111795695299" at="103,72,112,20">
        <var name="cell" id="1111795695299" />
      </scope>
      <scope id="1111795870494" at="250,0,259,0" />
      <scope id="1111795695299" at="84,0,94,0" />
      <scope id="1116373589812" at="196,0,206,0" />
      <scope id="1116373617285" at="233,0,243,0" />
      <scope id="1111795695299" at="306,86,316,7" />
      <scope id="1111795870496" at="318,0,328,0" />
      <scope id="1111795695299" at="103,0,114,0">
        <var name="targetNode" id="1111795695299" />
      </scope>
      <scope id="1111795695299" at="293,41,304,7" />
      <scope id="1111795695299" at="306,0,318,0">
        <var name="elementCell" id="1111795695299" />
        <var name="elementNode" id="1111795695299" />
      </scope>
      <scope id="1111795695299" at="293,0,306,0" />
      <scope id="1116373608705" at="208,9,228,24">
        <var name="currentPropertyAttributes" id="1116373608705" />
        <var name="editorCell" id="1116373608705" />
        <var name="property" id="1116373608705" />
        <var name="propertyAttributes" id="1116373608705" />
      </scope>
      <scope id="1111795870493" at="166,11,190,26">
        <var name="currentPropertyAttributes" id="1111795870493" />
        <var name="editorCell" id="1111795870493" />
        <var name="property" id="1111795870493" />
        <var name="propertyAttributes" id="1111795870493" />
        <var name="style" id="1111795870493" />
      </scope>
      <scope id="1116373608705" at="206,50,231,5" />
      <scope id="1116373608705" at="206,0,233,0" />
      <scope id="1111795870493" at="164,54,193,7" />
      <scope id="1111795870493" at="164,0,195,0" />
      <scope id="1111795695299" at="100,49,141,22">
        <var name="currentReferenceAttributes" id="1111795695299" />
        <var name="editorCell" id="1111795695299" />
        <var name="provider" id="1111795695299" />
        <var name="referenceAttributes" id="1111795695299" />
        <var name="referenceLink" id="1111795695299" />
      </scope>
      <scope id="1111795695299" at="100,0,143,0" />
      <unit id="1111795695299" at="104,74,108,9" name="jetbrains.mps.samples.agreementLanguage.editor.Event_EditorBuilder_a$1$1" />
      <unit id="1111795695299" at="132,102,136,5" name="jetbrains.mps.samples.agreementLanguage.editor.Event_EditorBuilder_a$2" />
      <unit id="1111795870493" at="181,104,185,9" name="jetbrains.mps.samples.agreementLanguage.editor.Event_EditorBuilder_a$Inline_Builder_ymj9mh_a1a0$1" />
      <unit id="1116373608705" at="219,102,223,7" name="jetbrains.mps.samples.agreementLanguage.editor.Event_EditorBuilder_a$3" />
      <unit id="1111795695299" at="102,42,121,5" name="jetbrains.mps.samples.agreementLanguage.editor.Event_EditorBuilder_a$1" />
      <unit id="1111795778677" at="143,0,196,0" name="jetbrains.mps.samples.agreementLanguage.editor.Event_EditorBuilder_a$Inline_Builder_ymj9mh_a1a0" />
      <unit id="1111795695299" at="266,0,329,0" name="jetbrains.mps.samples.agreementLanguage.editor.Event_EditorBuilder_a$postingRuleListHandler_ymj9mh_b1a" />
      <unit id="1111795695299" at="56,0,330,0" name="jetbrains.mps.samples.agreementLanguage.editor.Event_EditorBuilder_a" />
    </file>
  </root>
  <root nodeRef="r:00000000-0000-4000-0000-011c89590409(jetbrains.mps.samples.agreementLanguage.editor)/1111795890591">
    <file name="Value_Editor.java">
      <node id="1111795890591" at="11,79,12,71" concept="7" />
      <node id="1111795890591" at="11,0,14,0" concept="5" trace="createEditorCell#(Ljetbrains/mps/openapi/editor/EditorContext;Lorg/jetbrains/mps/openapi/model/SNode;)Ljetbrains/mps/openapi/editor/cells/EditorCell;" />
      <scope id="1111795890591" at="11,79,12,71" />
      <scope id="1111795890591" at="11,0,14,0">
        <var name="editorContext" id="1111795890591" />
        <var name="node" id="1111795890591" />
      </scope>
      <unit id="1111795890591" at="10,0,15,0" name="jetbrains.mps.samples.agreementLanguage.editor.Value_Editor" />
    </file>
    <file name="Value_EditorBuilder_a.java">
      <node id="1111795890591" at="51,85,52,19" concept="9" />
      <node id="1111795890591" at="52,19,53,18" concept="2" />
      <node id="1111795890591" at="58,26,59,18" concept="7" />
      <node id="1111795890591" at="62,39,63,39" concept="7" />
      <node id="1111795890591" at="66,50,67,120" concept="6" />
      <node id="1111795890591" at="67,120,68,48" concept="2" />
      <node id="1111795890591" at="68,48,69,28" concept="2" />
      <node id="1111795890591" at="69,28,70,65" concept="2" />
      <node id="1111795890591" at="70,65,71,59" concept="2" />
      <node id="1111795890591" at="71,59,72,59" concept="2" />
      <node id="1111795890591" at="72,59,73,22" concept="7" />
      <node id="1111795890591" at="75,51,76,122" concept="6" />
      <node id="1111795890591" at="76,122,77,49" concept="2" />
      <node id="1111795890591" at="77,49,78,34" concept="6" />
      <node id="1111795890591" at="78,34,79,49" concept="2" />
      <node id="1111795890591" at="79,49,80,40" concept="2" />
      <node id="1111795890591" at="80,40,81,58" concept="2" />
      <node id="1111795890591" at="81,58,82,58" concept="2" />
      <node id="1111795890591" at="82,58,83,58" concept="2" />
      <node id="1111795890591" at="83,58,84,22" concept="7" />
      <node id="1111796106783" at="86,50,87,98" concept="6" />
      <node id="1111796106783" at="87,98,88,48" concept="2" />
      <node id="1111796106783" at="88,48,89,34" concept="2" />
      <node id="1111796106783" at="89,34,90,22" concept="7" />
      <node id="1111796106784" at="92,50,93,39" concept="2" />
      <node id="1111796106784" at="94,9,95,146" concept="6" />
      <node id="1111796106784" at="95,146,96,76" concept="2" />
      <node id="1111796106784" at="96,76,97,149" concept="6" />
      <node id="1111796106784" at="97,149,98,45" concept="2" />
      <node id="1111796106784" at="98,45,99,153" concept="2" />
      <node id="1111796106784" at="99,153,100,157" concept="2" />
      <node id="1111796106784" at="100,157,101,44" concept="2" />
      <node id="1111796106784" at="101,44,102,36" concept="6" />
      <node id="1111796106784" at="102,36,103,112" concept="2" />
      <node id="1111796106784" at="103,112,104,42" concept="2" />
      <node id="1111796106784" at="104,42,105,86" concept="2" />
      <node id="1111796106784" at="105,86,106,33" concept="2" />
      <node id="1111796106784" at="106,33,107,306" concept="6" />
      <node id="1111796106784" at="109,41,110,118" concept="7" />
      <node id="1111796106784" at="113,74,114,89" concept="6" />
      <node id="1111796106784" at="114,89,115,145" concept="7" />
      <node id="1111796106784" at="116,12,117,24" concept="7" />
      <node id="1111796106784" at="118,15,119,40" concept="2" />
      <node id="1111796106785" at="122,50,123,39" concept="2" />
      <node id="1111796106785" at="124,9,125,146" concept="6" />
      <node id="1111796106785" at="125,146,126,76" concept="2" />
      <node id="1111796106785" at="126,76,127,149" concept="6" />
      <node id="1111796106785" at="127,149,128,45" concept="2" />
      <node id="1111796106785" at="128,45,129,153" concept="2" />
      <node id="1111796106785" at="129,153,130,157" concept="2" />
      <node id="1111796106785" at="130,157,131,44" concept="2" />
      <node id="1111796106785" at="131,44,132,36" concept="6" />
      <node id="1111796106785" at="132,36,133,59" concept="2" />
      <node id="1111796106785" at="133,59,134,110" concept="2" />
      <node id="1111796106785" at="134,110,135,42" concept="2" />
      <node id="1111796106785" at="135,42,136,86" concept="2" />
      <node id="1111796106785" at="136,86,137,33" concept="2" />
      <node id="1111796106785" at="137,33,138,306" concept="6" />
      <node id="1111796106785" at="140,41,141,118" concept="7" />
      <node id="1111796106785" at="144,74,145,89" concept="6" />
      <node id="1111796106785" at="145,89,146,145" concept="7" />
      <node id="1111796106785" at="147,12,148,24" concept="7" />
      <node id="1111796106785" at="149,15,150,40" concept="2" />
      <node id="1111795890591" at="153,51,154,122" concept="6" />
      <node id="1111795890591" at="154,122,155,49" concept="2" />
      <node id="1111795890591" at="155,49,156,34" concept="6" />
      <node id="1111795890591" at="156,34,157,49" concept="2" />
      <node id="1111795890591" at="157,49,158,40" concept="2" />
      <node id="1111795890591" at="158,40,159,58" concept="2" />
      <node id="1111795890591" at="159,58,160,61" concept="2" />
      <node id="1111795890591" at="160,61,161,22" concept="7" />
      <node id="1111796106786" at="163,50,164,97" concept="6" />
      <node id="1111796106786" at="164,97,165,48" concept="2" />
      <node id="1111796106786" at="165,48,166,34" concept="6" />
      <node id="1111796106786" at="166,34,167,49" concept="2" />
      <node id="1111796106786" at="167,49,168,40" concept="2" />
      <node id="1111796106786" at="168,40,169,34" concept="2" />
      <node id="1111796106786" at="169,34,170,22" concept="7" />
      <node id="1111795890591" at="172,53,173,123" concept="6" />
      <node id="1111795890591" at="173,123,174,93" concept="6" />
      <node id="1111795890591" at="174,93,175,49" concept="2" />
      <node id="1111795890591" at="175,49,176,34" concept="6" />
      <node id="1111795890591" at="176,34,177,49" concept="2" />
      <node id="1111795890591" at="177,49,178,40" concept="2" />
      <node id="1111795890591" at="178,40,179,51" concept="2" />
      <node id="1111795890591" at="179,51,180,22" concept="7" />
      <node id="1111795890591" at="186,83,187,28" concept="9" />
      <node id="1111795890591" at="187,28,188,25" concept="2" />
      <node id="1111795890591" at="192,28,193,20" concept="7" />
      <node id="1111795890591" at="195,40,196,137" concept="7" />
      <node id="1111795890591" at="198,48,199,179" concept="7" />
      <node id="1111795890591" at="201,66,202,249" concept="7" />
      <node id="1111795890591" at="204,57,205,83" concept="6" />
      <node id="1111795890591" at="205,83,206,58" concept="2" />
      <node id="1111795890591" at="206,58,207,25" concept="7" />
      <node id="1111795890591" at="209,41,210,41" concept="2" />
      <node id="1111795890591" at="210,41,211,248" concept="2" />
      <node id="1111795890591" at="212,11,213,36" concept="6" />
      <node id="1111795890591" at="213,36,214,49" concept="2" />
      <node id="1111795890591" at="214,49,215,51" concept="2" />
      <node id="1111795890591" at="215,51,216,34" concept="2" />
      <node id="1111795890591" at="216,34,217,25" concept="7" />
      <node id="1111795890591" at="218,17,219,42" concept="2" />
      <node id="1111795890591" at="223,96,224,134" concept="2" />
      <node id="1111795890591" at="225,34,226,142" concept="2" />
      <node id="1111795890591" at="226,142,227,146" concept="2" />
      <node id="1111795890591" at="229,122,230,228" concept="2" />
      <node id="1111796106788" at="234,53,235,131" concept="6" />
      <node id="1111796106788" at="235,131,236,51" concept="2" />
      <node id="1111796106788" at="236,51,237,36" concept="6" />
      <node id="1111796106788" at="237,36,238,61" concept="2" />
      <node id="1111796106788" at="238,61,239,104" concept="2" />
      <node id="1111796106788" at="239,104,240,42" concept="2" />
      <node id="1111796106788" at="240,42,241,36" concept="2" />
      <node id="1111796106788" at="241,36,242,24" concept="7" />
      <node id="1111795890591" at="48,0,50,0" concept="3" trace="myNode" />
      <node id="1111795890591" at="183,0,185,0" concept="3" trace="myNode" />
      <node id="1111795890591" at="62,0,65,0" concept="5" trace="createCell#()Ljetbrains/mps/openapi/editor/cells/EditorCell;" />
      <node id="1111796106784" at="109,0,112,0" concept="5" trace="accept#(Lorg/jetbrains/mps/openapi/model/SNode;)Z" />
      <node id="1111796106785" at="140,0,143,0" concept="5" trace="accept#(Lorg/jetbrains/mps/openapi/model/SNode;)Z" />
      <node id="1111795890591" at="195,0,198,0" concept="5" trace="getSLink#()Lorg/jetbrains/mps/openapi/language/SContainmentLink;" />
      <node id="1111795890591" at="198,0,201,0" concept="5" trace="getChildSConcept#()Lorg/jetbrains/mps/openapi/language/SAbstractConcept;" />
      <node id="1111795890591" at="201,0,204,0" concept="5" trace="createNodeToInsert#(Ljetbrains/mps/openapi/editor/EditorContext;)Lorg/jetbrains/mps/openapi/model/SNode;" />
      <node id="1111795890591" at="228,9,231,9" concept="4" />
      <node id="1111795890591" at="51,0,55,0" concept="1" trace="Value_EditorBuilder_a#(Ljetbrains/mps/openapi/editor/EditorContext;Lorg/jetbrains/mps/openapi/model/SNode;)V" />
      <node id="1111795890591" at="186,0,190,0" concept="1" trace="quantityListHandler_wn8465_b1a#(Lorg/jetbrains/mps/openapi/model/SNode;Ljetbrains/mps/openapi/editor/EditorContext;)V" />
      <node id="1111795890591" at="191,0,195,0" concept="5" trace="getNode#()Lorg/jetbrains/mps/openapi/model/SNode;" />
      <node id="1111795890591" at="224,134,228,9" concept="4" />
      <node id="1111795890591" at="56,0,61,0" concept="5" trace="getNode#()Lorg/jetbrains/mps/openapi/model/SNode;" />
      <node id="1111796106784" at="107,306,112,9" concept="6" />
      <node id="1111796106784" at="112,9,117,24" concept="4" />
      <node id="1111796106785" at="138,306,143,9" concept="6" />
      <node id="1111796106785" at="143,9,148,24" concept="4" />
      <node id="1111795890591" at="204,0,209,0" concept="5" trace="createNodeCell#(Lorg/jetbrains/mps/openapi/model/SNode;)Ljetbrains/mps/openapi/editor/cells/EditorCell;" />
      <node id="1111796106783" at="86,0,92,0" concept="5" trace="createConstant_wn8465_a0a#()Ljetbrains/mps/openapi/editor/cells/EditorCell;" />
      <node id="1111795890591" at="66,0,75,0" concept="5" trace="createCollection_wn8465_a#()Ljetbrains/mps/openapi/editor/cells/EditorCell;" />
      <node id="1111796106786" at="163,0,172,0" concept="5" trace="createConstant_wn8465_a1a#()Ljetbrains/mps/openapi/editor/cells/EditorCell;" />
      <node id="1111795890591" at="211,248,220,7" concept="11" />
      <node id="1111795890591" at="153,0,163,0" concept="5" trace="createCollection_wn8465_b0#()Ljetbrains/mps/openapi/editor/cells/EditorCell;" />
      <node id="1111795890591" at="172,0,182,0" concept="5" trace="createRefNodeList_wn8465_b1a#()Ljetbrains/mps/openapi/editor/cells/EditorCell;" />
      <node id="1111795890591" at="222,86,232,7" concept="4" />
      <node id="1111796106788" at="234,0,244,0" concept="5" trace="createConstant_wn8465_a1b0#()Ljetbrains/mps/openapi/editor/cells/EditorCell;" />
      <node id="1111795890591" at="75,0,86,0" concept="5" trace="createCollection_wn8465_a0#()Ljetbrains/mps/openapi/editor/cells/EditorCell;" />
      <node id="1111795890591" at="222,0,234,0" concept="5" trace="installElementCellActions#(Lorg/jetbrains/mps/openapi/model/SNode;Ljetbrains/mps/openapi/editor/cells/EditorCell;)V" />
      <node id="1111795890591" at="209,0,222,0" concept="5" trace="createEmptyCell#()Ljetbrains/mps/openapi/editor/cells/EditorCell;" />
      <node id="1111796106784" at="93,39,120,5" concept="11" />
      <node id="1111796106785" at="123,39,151,5" concept="11" />
      <node id="1111796106784" at="92,0,122,0" concept="5" trace="createProperty_wn8465_b0a#()Ljetbrains/mps/openapi/editor/cells/EditorCell;" />
      <node id="1111796106785" at="122,0,153,0" concept="5" trace="createProperty_wn8465_c0a#()Ljetbrains/mps/openapi/editor/cells/EditorCell;" />
      <scope id="1111795890591" at="58,26,59,18" />
      <scope id="1111795890591" at="62,39,63,39" />
      <scope id="1111796106784" at="109,41,110,118" />
      <scope id="1111796106784" at="118,15,119,40" />
      <scope id="1111796106785" at="140,41,141,118" />
      <scope id="1111796106785" at="149,15,150,40" />
      <scope id="1111795890591" at="192,28,193,20" />
      <scope id="1111795890591" at="195,40,196,137" />
      <scope id="1111795890591" at="198,48,199,179" />
      <scope id="1111795890591" at="201,66,202,249" />
      <scope id="1111795890591" at="218,17,219,42" />
      <scope id="1111795890591" at="229,122,230,228" />
      <scope id="1111795890591" at="51,85,53,18" />
      <scope id="1111796106784" at="113,74,115,145">
        <var name="manager" id="1111796106784" />
      </scope>
      <scope id="1111796106785" at="144,74,146,145">
        <var name="manager" id="1111796106785" />
      </scope>
      <scope id="1111795890591" at="186,83,188,25" />
      <scope id="1111795890591" at="225,34,227,146" />
      <scope id="1111795890591" at="62,0,65,0" />
      <scope id="1111796106784" at="109,0,112,0">
        <var name="it" id="1111796106784" />
      </scope>
      <scope id="1111796106785" at="140,0,143,0">
        <var name="it" id="1111796106785" />
      </scope>
      <scope id="1111795890591" at="195,0,198,0" />
      <scope id="1111795890591" at="198,0,201,0" />
      <scope id="1111795890591" at="201,0,204,0">
        <var name="editorContext" id="1111795890591" />
      </scope>
      <scope id="1111795890591" at="204,57,207,25">
        <var name="elementCell" id="1111795890591" />
      </scope>
      <scope id="1111795890591" at="51,0,55,0">
        <var name="context" id="1111795890591" />
        <var name="node" id="1111795890591" />
      </scope>
      <scope id="1111796106783" at="86,50,90,22">
        <var name="editorCell" id="1111796106783" />
      </scope>
      <scope id="1111795890591" at="186,0,190,0">
        <var name="context" id="1111795890591" />
        <var name="ownerNode" id="1111795890591" />
      </scope>
      <scope id="1111795890591" at="191,0,195,0" />
      <scope id="1111795890591" at="56,0,61,0" />
      <scope id="1111795890591" at="204,0,209,0">
        <var name="elementNode" id="1111795890591" />
      </scope>
      <scope id="1111795890591" at="212,11,217,25">
        <var name="emptyCell" id="1111795890591" />
      </scope>
      <scope id="1111796106783" at="86,0,92,0" />
      <scope id="1111795890591" at="66,50,73,22">
        <var name="editorCell" id="1111795890591" />
      </scope>
      <scope id="1111796106786" at="163,50,170,22">
        <var name="editorCell" id="1111796106786" />
        <var name="style" id="1111796106786" />
      </scope>
      <scope id="1111795890591" at="153,51,161,22">
        <var name="editorCell" id="1111795890591" />
        <var name="style" id="1111795890591" />
      </scope>
      <scope id="1111795890591" at="172,53,180,22">
        <var name="editorCell" id="1111795890591" />
        <var name="handler" id="1111795890591" />
        <var name="style" id="1111795890591" />
      </scope>
      <scope id="1111795890591" at="223,96,231,9" />
      <scope id="1111796106788" at="234,53,242,24">
        <var name="editorCell" id="1111796106788" />
        <var name="style" id="1111796106788" />
      </scope>
      <scope id="1111795890591" at="66,0,75,0" />
      <scope id="1111795890591" at="75,51,84,22">
        <var name="editorCell" id="1111795890591" />
        <var name="style" id="1111795890591" />
      </scope>
      <scope id="1111796106786" at="163,0,172,0" />
      <scope id="1111795890591" at="153,0,163,0" />
      <scope id="1111795890591" at="172,0,182,0" />
      <scope id="1111795890591" at="222,86,232,7" />
      <scope id="1111796106788" at="234,0,244,0" />
      <scope id="1111795890591" at="75,0,86,0" />
      <scope id="1111795890591" at="209,41,220,7" />
      <scope id="1111795890591" at="222,0,234,0">
        <var name="elementCell" id="1111795890591" />
        <var name="elementNode" id="1111795890591" />
      </scope>
      <scope id="1111795890591" at="209,0,222,0" />
      <scope id="1111796106784" at="94,9,117,24">
        <var name="currentPropertyAttributes" id="1111796106784" />
        <var name="editorCell" id="1111796106784" />
        <var name="property" id="1111796106784" />
        <var name="propertyAttributes" id="1111796106784" />
        <var name="style" id="1111796106784" />
      </scope>
      <scope id="1111796106785" at="124,9,148,24">
        <var name="currentPropertyAttributes" id="1111796106785" />
        <var name="editorCell" id="1111796106785" />
        <var name="property" id="1111796106785" />
        <var name="propertyAttributes" id="1111796106785" />
        <var name="style" id="1111796106785" />
      </scope>
      <scope id="1111796106784" at="92,50,120,5" />
      <scope id="1111796106785" at="122,50,151,5" />
      <scope id="1111796106784" at="92,0,122,0" />
      <scope id="1111796106785" at="122,0,153,0" />
      <unit id="1111796106784" at="108,102,112,7" name="jetbrains.mps.samples.agreementLanguage.editor.Value_EditorBuilder_a$1" />
      <unit id="1111796106785" at="139,102,143,7" name="jetbrains.mps.samples.agreementLanguage.editor.Value_EditorBuilder_a$2" />
      <unit id="1111795890591" at="182,0,245,0" name="jetbrains.mps.samples.agreementLanguage.editor.Value_EditorBuilder_a$quantityListHandler_wn8465_b1a" />
      <unit id="1111795890591" at="47,0,246,0" name="jetbrains.mps.samples.agreementLanguage.editor.Value_EditorBuilder_a" />
    </file>
  </root>
  <root nodeRef="r:00000000-0000-4000-0000-011c89590409(jetbrains.mps.samples.agreementLanguage.editor)/1112030886070">
    <file name="QuantityTemporalProperty_Editor.java">
      <node id="1112030886070" at="11,79,12,90" concept="7" />
      <node id="1112030886070" at="11,0,14,0" concept="5" trace="createEditorCell#(Ljetbrains/mps/openapi/editor/EditorContext;Lorg/jetbrains/mps/openapi/model/SNode;)Ljetbrains/mps/openapi/editor/cells/EditorCell;" />
      <scope id="1112030886070" at="11,79,12,90" />
      <scope id="1112030886070" at="11,0,14,0">
        <var name="editorContext" id="1112030886070" />
        <var name="node" id="1112030886070" />
      </scope>
      <unit id="1112030886070" at="10,0,15,0" name="jetbrains.mps.samples.agreementLanguage.editor.QuantityTemporalProperty_Editor" />
    </file>
    <file name="QuantityTemporalProperty_EditorBuilder_a.java">
      <node id="1112030886070" at="30,104,31,19" concept="9" />
      <node id="1112030886070" at="31,19,32,18" concept="2" />
      <node id="1112030886070" at="37,26,38,18" concept="7" />
      <node id="1112030886070" at="41,39,42,39" concept="7" />
      <node id="1112030886070" at="45,50,46,122" concept="6" />
      <node id="1112030886070" at="46,122,47,48" concept="2" />
      <node id="1112030886070" at="47,48,48,28" concept="2" />
      <node id="1112030886070" at="48,28,49,65" concept="2" />
      <node id="1112030886070" at="49,65,50,56" concept="2" />
      <node id="1112030886070" at="50,56,51,57" concept="2" />
      <node id="1112030886070" at="51,57,52,56" concept="2" />
      <node id="1112030886070" at="52,56,53,22" concept="7" />
      <node id="1112030886070" at="55,48,56,264" concept="6" />
      <node id="1112030886070" at="56,264,57,33" concept="7" />
      <node id="1112030886070" at="63,118,64,38" concept="9" />
      <node id="1112030886070" at="64,38,65,25" concept="2" />
      <node id="1112030886070" at="70,28,71,20" concept="7" />
      <node id="1112030886070" at="74,55,75,76" concept="6" />
      <node id="1112030886070" at="75,76,76,217" concept="2" />
      <node id="1112030886070" at="76,217,77,220" concept="2" />
      <node id="1112030886070" at="77,220,78,41" concept="2" />
      <node id="1112030886070" at="78,41,79,24" concept="7" />
      <node id="1112030886070" at="85,118,86,75" concept="2" />
      <node id="1112030886070" at="88,42,89,149" concept="2" />
      <node id="1112030886070" at="93,44,94,41" concept="2" />
      <node id="1112030886070" at="94,41,95,208" concept="2" />
      <node id="1112030886070" at="96,11,97,56" concept="6" />
      <node id="1112030886070" at="97,56,98,43" concept="2" />
      <node id="1112030886070" at="98,43,99,42" concept="2" />
      <node id="1112030886070" at="99,42,100,35" concept="2" />
      <node id="1112030886070" at="100,35,101,26" concept="7" />
      <node id="1112030886070" at="102,17,103,42" concept="2" />
      <node id="1112030886070" at="106,40,107,25" concept="7" />
      <node id="1112030934057" at="110,49,111,95" concept="6" />
      <node id="1112030934057" at="111,95,112,47" concept="2" />
      <node id="1112030934057" at="112,47,113,34" concept="6" />
      <node id="1112030934057" at="113,34,114,49" concept="2" />
      <node id="1112030934057" at="114,49,115,40" concept="2" />
      <node id="1112030934057" at="115,40,116,34" concept="2" />
      <node id="1112030934057" at="116,34,117,22" concept="7" />
      <node id="1112030886070" at="119,48,120,269" concept="6" />
      <node id="1112030886070" at="120,269,121,33" concept="7" />
      <node id="1112030886070" at="127,122,128,38" concept="9" />
      <node id="1112030886070" at="128,38,129,25" concept="2" />
      <node id="1112030886070" at="134,28,135,20" concept="7" />
      <node id="1112030886070" at="138,55,139,262" concept="6" />
      <node id="1112030886070" at="139,262,140,369" concept="2" />
      <node id="1112030886070" at="140,369,141,372" concept="2" />
      <node id="1112030886070" at="141,372,142,41" concept="2" />
      <node id="1112030886070" at="142,41,143,24" concept="7" />
      <node id="1112030886070" at="146,42,147,233" concept="7" />
      <node id="1112030886070" at="152,118,153,75" concept="2" />
      <node id="1112030886070" at="155,42,156,150" concept="2" />
      <node id="1112030886070" at="160,44,161,41" concept="2" />
      <node id="1112030886070" at="161,41,162,360" concept="2" />
      <node id="1112030886070" at="163,11,164,56" concept="6" />
      <node id="1112030886070" at="164,56,165,47" concept="2" />
      <node id="1112030886070" at="165,47,166,42" concept="2" />
      <node id="1112030886070" at="166,42,167,35" concept="2" />
      <node id="1112030886070" at="167,35,168,26" concept="7" />
      <node id="1112030886070" at="169,17,170,42" concept="2" />
      <node id="1112030886070" at="173,40,174,29" concept="7" />
      <node id="1112030886070" at="27,0,29,0" concept="3" trace="myNode" />
      <node id="1112030886070" at="60,0,62,0" concept="3" trace="myNode" />
      <node id="1112030886070" at="124,0,126,0" concept="3" trace="myNode" />
      <node id="1112030886070" at="41,0,44,0" concept="5" trace="createCell#()Ljetbrains/mps/openapi/editor/cells/EditorCell;" />
      <node id="1112030886070" at="84,70,87,7" concept="4" />
      <node id="1112030886070" at="87,7,90,7" concept="4" />
      <node id="1112030886070" at="106,0,109,0" concept="5" trace="getNoTargetText#()Ljava/lang/String;" />
      <node id="1112030886070" at="146,0,149,0" concept="5" trace="createNodeToInsert#()Lorg/jetbrains/mps/openapi/model/SNode;" />
      <node id="1112030886070" at="151,70,154,7" concept="4" />
      <node id="1112030886070" at="154,7,157,7" concept="4" />
      <node id="1112030886070" at="173,0,176,0" concept="5" trace="getNoTargetText#()Ljava/lang/String;" />
      <node id="1112030886070" at="30,0,34,0" concept="1" trace="QuantityTemporalProperty_EditorBuilder_a#(Ljetbrains/mps/openapi/editor/EditorContext;Lorg/jetbrains/mps/openapi/model/SNode;)V" />
      <node id="1112030886070" at="55,0,59,0" concept="5" trace="createRefNode_pitxl1_a0#()Ljetbrains/mps/openapi/editor/cells/EditorCell;" />
      <node id="1112030886070" at="63,0,67,0" concept="1" trace="dateSingleRoleHandler_pitxl1_a0#(Lorg/jetbrains/mps/openapi/model/SNode;Lorg/jetbrains/mps/openapi/language/SContainmentLink;Ljetbrains/mps/openapi/editor/EditorContext;)V" />
      <node id="1112030886070" at="119,0,123,0" concept="5" trace="createRefNode_pitxl1_c0#()Ljetbrains/mps/openapi/editor/cells/EditorCell;" />
      <node id="1112030886070" at="127,0,131,0" concept="1" trace="quantitySingleRoleHandler_pitxl1_c0#(Lorg/jetbrains/mps/openapi/model/SNode;Lorg/jetbrains/mps/openapi/language/SContainmentLink;Ljetbrains/mps/openapi/editor/EditorContext;)V" />
      <node id="1112030886070" at="35,0,40,0" concept="5" trace="getNode#()Lorg/jetbrains/mps/openapi/model/SNode;" />
      <node id="1112030886070" at="68,0,73,0" concept="5" trace="getNode#()Lorg/jetbrains/mps/openapi/model/SNode;" />
      <node id="1112030886070" at="132,0,137,0" concept="5" trace="getNode#()Lorg/jetbrains/mps/openapi/model/SNode;" />
      <node id="1112030886070" at="74,0,81,0" concept="5" trace="createChildCell#(Lorg/jetbrains/mps/openapi/model/SNode;)Ljetbrains/mps/openapi/editor/cells/EditorCell;" />
      <node id="1112030886070" at="138,0,145,0" concept="5" trace="createChildCell#(Lorg/jetbrains/mps/openapi/model/SNode;)Ljetbrains/mps/openapi/editor/cells/EditorCell;" />
      <node id="1112030886070" at="84,0,92,0" concept="5" trace="installCellInfo#(Lorg/jetbrains/mps/openapi/model/SNode;Ljetbrains/mps/openapi/editor/cells/EditorCell;)V" />
      <node id="1112030886070" at="151,0,159,0" concept="5" trace="installCellInfo#(Lorg/jetbrains/mps/openapi/model/SNode;Ljetbrains/mps/openapi/editor/cells/EditorCell;)V" />
      <node id="1112030886070" at="95,208,104,7" concept="11" />
      <node id="1112030934057" at="110,0,119,0" concept="5" trace="createConstant_pitxl1_b0#()Ljetbrains/mps/openapi/editor/cells/EditorCell;" />
      <node id="1112030886070" at="162,360,171,7" concept="11" />
      <node id="1112030886070" at="45,0,55,0" concept="5" trace="createCollection_pitxl1_a#()Ljetbrains/mps/openapi/editor/cells/EditorCell;" />
      <node id="1112030886070" at="92,0,106,0" concept="5" trace="createEmptyCell#()Ljetbrains/mps/openapi/editor/cells/EditorCell;" />
      <node id="1112030886070" at="159,0,173,0" concept="5" trace="createEmptyCell#()Ljetbrains/mps/openapi/editor/cells/EditorCell;" />
      <scope id="1112030886070" at="37,26,38,18" />
      <scope id="1112030886070" at="41,39,42,39" />
      <scope id="1112030886070" at="70,28,71,20" />
      <scope id="1112030886070" at="85,118,86,75" />
      <scope id="1112030886070" at="88,42,89,149" />
      <scope id="1112030886070" at="102,17,103,42" />
      <scope id="1112030886070" at="106,40,107,25" />
      <scope id="1112030886070" at="134,28,135,20" />
      <scope id="1112030886070" at="146,42,147,233" />
      <scope id="1112030886070" at="152,118,153,75" />
      <scope id="1112030886070" at="155,42,156,150" />
      <scope id="1112030886070" at="169,17,170,42" />
      <scope id="1112030886070" at="173,40,174,29" />
      <scope id="1112030886070" at="30,104,32,18" />
      <scope id="1112030886070" at="55,48,57,33">
        <var name="provider" id="1112030886070" />
      </scope>
      <scope id="1112030886070" at="63,118,65,25" />
      <scope id="1112030886070" at="119,48,121,33">
        <var name="provider" id="1112030886070" />
      </scope>
      <scope id="1112030886070" at="127,122,129,25" />
      <scope id="1112030886070" at="41,0,44,0" />
      <scope id="1112030886070" at="106,0,109,0" />
      <scope id="1112030886070" at="146,0,149,0" />
      <scope id="1112030886070" at="173,0,176,0" />
      <scope id="1112030886070" at="30,0,34,0">
        <var name="context" id="1112030886070" />
        <var name="node" id="1112030886070" />
      </scope>
      <scope id="1112030886070" at="55,0,59,0" />
      <scope id="1112030886070" at="63,0,67,0">
        <var name="containmentLink" id="1112030886070" />
        <var name="context" id="1112030886070" />
        <var name="ownerNode" id="1112030886070" />
      </scope>
      <scope id="1112030886070" at="119,0,123,0" />
      <scope id="1112030886070" at="127,0,131,0">
        <var name="containmentLink" id="1112030886070" />
        <var name="context" id="1112030886070" />
        <var name="ownerNode" id="1112030886070" />
      </scope>
      <scope id="1112030886070" at="35,0,40,0" />
      <scope id="1112030886070" at="68,0,73,0" />
      <scope id="1112030886070" at="74,55,79,24">
        <var name="editorCell" id="1112030886070" />
      </scope>
      <scope id="1112030886070" at="96,11,101,26">
        <var name="editorCell" id="1112030886070" />
      </scope>
      <scope id="1112030886070" at="132,0,137,0" />
      <scope id="1112030886070" at="138,55,143,24">
        <var name="editorCell" id="1112030886070" />
      </scope>
      <scope id="1112030886070" at="163,11,168,26">
        <var name="editorCell" id="1112030886070" />
      </scope>
      <scope id="1112030886070" at="84,70,90,7" />
      <scope id="1112030886070" at="151,70,157,7" />
      <scope id="1112030886070" at="74,0,81,0">
        <var name="child" id="1112030886070" />
      </scope>
      <scope id="1112030934057" at="110,49,117,22">
        <var name="editorCell" id="1112030934057" />
        <var name="style" id="1112030934057" />
      </scope>
      <scope id="1112030886070" at="138,0,145,0">
        <var name="child" id="1112030886070" />
      </scope>
      <scope id="1112030886070" at="45,50,53,22">
        <var name="editorCell" id="1112030886070" />
      </scope>
      <scope id="1112030886070" at="84,0,92,0">
        <var name="child" id="1112030886070" />
        <var name="editorCell" id="1112030886070" />
      </scope>
      <scope id="1112030886070" at="151,0,159,0">
        <var name="child" id="1112030886070" />
        <var name="editorCell" id="1112030886070" />
      </scope>
      <scope id="1112030934057" at="110,0,119,0" />
      <scope id="1112030886070" at="45,0,55,0" />
      <scope id="1112030886070" at="93,44,104,7" />
      <scope id="1112030886070" at="160,44,171,7" />
      <scope id="1112030886070" at="92,0,106,0" />
      <scope id="1112030886070" at="159,0,173,0" />
      <unit id="1112030886070" at="59,0,110,0" name="jetbrains.mps.samples.agreementLanguage.editor.QuantityTemporalProperty_EditorBuilder_a$dateSingleRoleHandler_pitxl1_a0" />
      <unit id="1112030886070" at="123,0,177,0" name="jetbrains.mps.samples.agreementLanguage.editor.QuantityTemporalProperty_EditorBuilder_a$quantitySingleRoleHandler_pitxl1_c0" />
      <unit id="1112030886070" at="26,0,178,0" name="jetbrains.mps.samples.agreementLanguage.editor.QuantityTemporalProperty_EditorBuilder_a" />
    </file>
  </root>
  <root nodeRef="r:00000000-0000-4000-0000-011c89590409(jetbrains.mps.samples.agreementLanguage.editor)/1112030985715">
    <file name="Date_Editor.java">
      <node id="1112030985715" at="11,79,12,70" concept="7" />
      <node id="1112030985715" at="11,0,14,0" concept="5" trace="createEditorCell#(Ljetbrains/mps/openapi/editor/EditorContext;Lorg/jetbrains/mps/openapi/model/SNode;)Ljetbrains/mps/openapi/editor/cells/EditorCell;" />
      <scope id="1112030985715" at="11,79,12,70" />
      <scope id="1112030985715" at="11,0,14,0">
        <var name="editorContext" id="1112030985715" />
        <var name="node" id="1112030985715" />
      </scope>
      <unit id="1112030985715" at="10,0,15,0" name="jetbrains.mps.samples.agreementLanguage.editor.Date_Editor" />
    </file>
    <file name="Date_EditorBuilder_a.java">
      <node id="1112030985715" at="41,84,42,19" concept="9" />
      <node id="1112030985715" at="42,19,43,18" concept="2" />
      <node id="1112030985715" at="48,26,49,18" concept="7" />
      <node id="1112030985715" at="52,39,53,39" concept="7" />
      <node id="1112030985715" at="56,50,57,122" concept="6" />
      <node id="1112030985715" at="57,122,58,48" concept="2" />
      <node id="1112030985715" at="58,48,59,28" concept="2" />
      <node id="1112030985715" at="59,28,60,65" concept="2" />
      <node id="1112030985715" at="60,65,61,57" concept="2" />
      <node id="1112030985715" at="61,57,62,57" concept="2" />
      <node id="1112030985715" at="62,57,63,57" concept="2" />
      <node id="1112030985715" at="63,57,64,57" concept="2" />
      <node id="1112030985715" at="64,57,65,57" concept="2" />
      <node id="1112030985715" at="65,57,66,22" concept="7" />
      <node id="1112031110921" at="68,49,69,39" concept="2" />
      <node id="1112031110921" at="70,9,71,146" concept="6" />
      <node id="1112031110921" at="71,146,72,76" concept="2" />
      <node id="1112031110921" at="72,76,73,149" concept="6" />
      <node id="1112031110921" at="73,149,74,40" concept="2" />
      <node id="1112031110921" at="74,40,75,153" concept="2" />
      <node id="1112031110921" at="75,153,76,157" concept="2" />
      <node id="1112031110921" at="76,157,77,44" concept="2" />
      <node id="1112031110921" at="77,44,78,36" concept="6" />
      <node id="1112031110921" at="78,36,79,109" concept="2" />
      <node id="1112031110921" at="79,109,80,42" concept="2" />
      <node id="1112031110921" at="80,42,81,86" concept="2" />
      <node id="1112031110921" at="81,86,82,33" concept="2" />
      <node id="1112031110921" at="82,33,83,306" concept="6" />
      <node id="1112031110921" at="85,41,86,118" concept="7" />
      <node id="1112031110921" at="89,74,90,89" concept="6" />
      <node id="1112031110921" at="90,89,91,145" concept="7" />
      <node id="1112031110921" at="92,12,93,24" concept="7" />
      <node id="1112031110921" at="94,15,95,40" concept="2" />
      <node id="1112031110922" at="98,49,99,94" concept="6" />
      <node id="1112031110922" at="99,94,100,47" concept="2" />
      <node id="1112031110922" at="100,47,101,34" concept="6" />
      <node id="1112031110922" at="101,34,102,49" concept="2" />
      <node id="1112031110922" at="102,49,103,107" concept="2" />
      <node id="1112031110922" at="103,107,104,40" concept="2" />
      <node id="1112031110922" at="104,40,105,34" concept="2" />
      <node id="1112031110922" at="105,34,106,22" concept="7" />
      <node id="1112031110923" at="108,49,109,39" concept="2" />
      <node id="1112031110923" at="110,9,111,147" concept="6" />
      <node id="1112031110923" at="111,147,112,76" concept="2" />
      <node id="1112031110923" at="112,76,113,149" concept="6" />
      <node id="1112031110923" at="113,149,114,38" concept="2" />
      <node id="1112031110923" at="114,38,115,153" concept="2" />
      <node id="1112031110923" at="115,153,116,157" concept="2" />
      <node id="1112031110923" at="116,157,117,45" concept="2" />
      <node id="1112031110923" at="117,45,118,36" concept="6" />
      <node id="1112031110923" at="118,36,119,109" concept="2" />
      <node id="1112031110923" at="119,109,120,42" concept="2" />
      <node id="1112031110923" at="120,42,121,86" concept="2" />
      <node id="1112031110923" at="121,86,122,33" concept="2" />
      <node id="1112031110923" at="122,33,123,306" concept="6" />
      <node id="1112031110923" at="125,41,126,118" concept="7" />
      <node id="1112031110923" at="129,74,130,89" concept="6" />
      <node id="1112031110923" at="130,89,131,145" concept="7" />
      <node id="1112031110923" at="132,12,133,24" concept="7" />
      <node id="1112031110923" at="134,15,135,40" concept="2" />
      <node id="1112031110924" at="138,49,139,94" concept="6" />
      <node id="1112031110924" at="139,94,140,47" concept="2" />
      <node id="1112031110924" at="140,47,141,34" concept="6" />
      <node id="1112031110924" at="141,34,142,49" concept="2" />
      <node id="1112031110924" at="142,49,143,107" concept="2" />
      <node id="1112031110924" at="143,107,144,40" concept="2" />
      <node id="1112031110924" at="144,40,145,34" concept="2" />
      <node id="1112031110924" at="145,34,146,22" concept="7" />
      <node id="1112031110925" at="148,49,149,39" concept="2" />
      <node id="1112031110925" at="150,9,151,145" concept="6" />
      <node id="1112031110925" at="151,145,152,76" concept="2" />
      <node id="1112031110925" at="152,76,153,149" concept="6" />
      <node id="1112031110925" at="153,149,154,38" concept="2" />
      <node id="1112031110925" at="154,38,155,153" concept="2" />
      <node id="1112031110925" at="155,153,156,157" concept="2" />
      <node id="1112031110925" at="156,157,157,43" concept="2" />
      <node id="1112031110925" at="157,43,158,36" concept="6" />
      <node id="1112031110925" at="158,36,159,109" concept="2" />
      <node id="1112031110925" at="159,109,160,42" concept="2" />
      <node id="1112031110925" at="160,42,161,86" concept="2" />
      <node id="1112031110925" at="161,86,162,33" concept="2" />
      <node id="1112031110925" at="162,33,163,306" concept="6" />
      <node id="1112031110925" at="165,41,166,118" concept="7" />
      <node id="1112031110925" at="169,74,170,89" concept="6" />
      <node id="1112031110925" at="170,89,171,145" concept="7" />
      <node id="1112031110925" at="172,12,173,24" concept="7" />
      <node id="1112031110925" at="174,15,175,40" concept="2" />
      <node id="1112030985715" at="38,0,40,0" concept="3" trace="myNode" />
      <node id="1112030985715" at="52,0,55,0" concept="5" trace="createCell#()Ljetbrains/mps/openapi/editor/cells/EditorCell;" />
      <node id="1112031110921" at="85,0,88,0" concept="5" trace="accept#(Lorg/jetbrains/mps/openapi/model/SNode;)Z" />
      <node id="1112031110923" at="125,0,128,0" concept="5" trace="accept#(Lorg/jetbrains/mps/openapi/model/SNode;)Z" />
      <node id="1112031110925" at="165,0,168,0" concept="5" trace="accept#(Lorg/jetbrains/mps/openapi/model/SNode;)Z" />
      <node id="1112030985715" at="41,0,45,0" concept="1" trace="Date_EditorBuilder_a#(Ljetbrains/mps/openapi/editor/EditorContext;Lorg/jetbrains/mps/openapi/model/SNode;)V" />
      <node id="1112030985715" at="46,0,51,0" concept="5" trace="getNode#()Lorg/jetbrains/mps/openapi/model/SNode;" />
      <node id="1112031110921" at="83,306,88,9" concept="6" />
      <node id="1112031110921" at="88,9,93,24" concept="4" />
      <node id="1112031110923" at="123,306,128,9" concept="6" />
      <node id="1112031110923" at="128,9,133,24" concept="4" />
      <node id="1112031110925" at="163,306,168,9" concept="6" />
      <node id="1112031110925" at="168,9,173,24" concept="4" />
      <node id="1112031110922" at="98,0,108,0" concept="5" trace="createConstant_dwy1sf_b0#()Ljetbrains/mps/openapi/editor/cells/EditorCell;" />
      <node id="1112031110924" at="138,0,148,0" concept="5" trace="createConstant_dwy1sf_d0#()Ljetbrains/mps/openapi/editor/cells/EditorCell;" />
      <node id="1112030985715" at="56,0,68,0" concept="5" trace="createCollection_dwy1sf_a#()Ljetbrains/mps/openapi/editor/cells/EditorCell;" />
      <node id="1112031110921" at="69,39,96,5" concept="11" />
      <node id="1112031110923" at="109,39,136,5" concept="11" />
      <node id="1112031110925" at="149,39,176,5" concept="11" />
      <node id="1112031110921" at="68,0,98,0" concept="5" trace="createProperty_dwy1sf_a0#()Ljetbrains/mps/openapi/editor/cells/EditorCell;" />
      <node id="1112031110923" at="108,0,138,0" concept="5" trace="createProperty_dwy1sf_c0#()Ljetbrains/mps/openapi/editor/cells/EditorCell;" />
      <node id="1112031110925" at="148,0,178,0" concept="5" trace="createProperty_dwy1sf_e0#()Ljetbrains/mps/openapi/editor/cells/EditorCell;" />
      <scope id="1112030985715" at="48,26,49,18" />
      <scope id="1112030985715" at="52,39,53,39" />
      <scope id="1112031110921" at="85,41,86,118" />
      <scope id="1112031110921" at="94,15,95,40" />
      <scope id="1112031110923" at="125,41,126,118" />
      <scope id="1112031110923" at="134,15,135,40" />
      <scope id="1112031110925" at="165,41,166,118" />
      <scope id="1112031110925" at="174,15,175,40" />
      <scope id="1112030985715" at="41,84,43,18" />
      <scope id="1112031110921" at="89,74,91,145">
        <var name="manager" id="1112031110921" />
      </scope>
      <scope id="1112031110923" at="129,74,131,145">
        <var name="manager" id="1112031110923" />
      </scope>
      <scope id="1112031110925" at="169,74,171,145">
        <var name="manager" id="1112031110925" />
      </scope>
      <scope id="1112030985715" at="52,0,55,0" />
      <scope id="1112031110921" at="85,0,88,0">
        <var name="it" id="1112031110921" />
      </scope>
      <scope id="1112031110923" at="125,0,128,0">
        <var name="it" id="1112031110923" />
      </scope>
      <scope id="1112031110925" at="165,0,168,0">
        <var name="it" id="1112031110925" />
      </scope>
      <scope id="1112030985715" at="41,0,45,0">
        <var name="context" id="1112030985715" />
        <var name="node" id="1112030985715" />
      </scope>
      <scope id="1112030985715" at="46,0,51,0" />
      <scope id="1112031110922" at="98,49,106,22">
        <var name="editorCell" id="1112031110922" />
        <var name="style" id="1112031110922" />
      </scope>
      <scope id="1112031110924" at="138,49,146,22">
        <var name="editorCell" id="1112031110924" />
        <var name="style" id="1112031110924" />
      </scope>
      <scope id="1112030985715" at="56,50,66,22">
        <var name="editorCell" id="1112030985715" />
      </scope>
      <scope id="1112031110922" at="98,0,108,0" />
      <scope id="1112031110924" at="138,0,148,0" />
      <scope id="1112030985715" at="56,0,68,0" />
      <scope id="1112031110921" at="70,9,93,24">
        <var name="currentPropertyAttributes" id="1112031110921" />
        <var name="editorCell" id="1112031110921" />
        <var name="property" id="1112031110921" />
        <var name="propertyAttributes" id="1112031110921" />
        <var name="style" id="1112031110921" />
      </scope>
      <scope id="1112031110923" at="110,9,133,24">
        <var name="currentPropertyAttributes" id="1112031110923" />
        <var name="editorCell" id="1112031110923" />
        <var name="property" id="1112031110923" />
        <var name="propertyAttributes" id="1112031110923" />
        <var name="style" id="1112031110923" />
      </scope>
      <scope id="1112031110925" at="150,9,173,24">
        <var name="currentPropertyAttributes" id="1112031110925" />
        <var name="editorCell" id="1112031110925" />
        <var name="property" id="1112031110925" />
        <var name="propertyAttributes" id="1112031110925" />
        <var name="style" id="1112031110925" />
      </scope>
      <scope id="1112031110921" at="68,49,96,5" />
      <scope id="1112031110923" at="108,49,136,5" />
      <scope id="1112031110925" at="148,49,176,5" />
      <scope id="1112031110921" at="68,0,98,0" />
      <scope id="1112031110923" at="108,0,138,0" />
      <scope id="1112031110925" at="148,0,178,0" />
      <unit id="1112031110921" at="84,102,88,7" name="jetbrains.mps.samples.agreementLanguage.editor.Date_EditorBuilder_a$1" />
      <unit id="1112031110923" at="124,102,128,7" name="jetbrains.mps.samples.agreementLanguage.editor.Date_EditorBuilder_a$2" />
      <unit id="1112031110925" at="164,102,168,7" name="jetbrains.mps.samples.agreementLanguage.editor.Date_EditorBuilder_a$3" />
      <unit id="1112030985715" at="37,0,179,0" name="jetbrains.mps.samples.agreementLanguage.editor.Date_EditorBuilder_a" />
    </file>
  </root>
  <root nodeRef="r:00000000-0000-4000-0000-011c89590409(jetbrains.mps.samples.agreementLanguage.editor)/1112031136847">
    <file name="Quantity_Editor.java">
      <node id="1112031136847" at="11,79,12,74" concept="7" />
      <node id="1112031136847" at="11,0,14,0" concept="5" trace="createEditorCell#(Ljetbrains/mps/openapi/editor/EditorContext;Lorg/jetbrains/mps/openapi/model/SNode;)Ljetbrains/mps/openapi/editor/cells/EditorCell;" />
      <scope id="1112031136847" at="11,79,12,74" />
      <scope id="1112031136847" at="11,0,14,0">
        <var name="editorContext" id="1112031136847" />
        <var name="node" id="1112031136847" />
      </scope>
      <unit id="1112031136847" at="10,0,15,0" name="jetbrains.mps.samples.agreementLanguage.editor.Quantity_Editor" />
    </file>
    <file name="Quantity_EditorBuilder_a.java">
      <node id="1112031136847" at="48,88,49,19" concept="9" />
      <node id="1112031136847" at="49,19,50,18" concept="2" />
      <node id="1112031136847" at="55,26,56,18" concept="7" />
      <node id="1112031136847" at="59,39,60,39" concept="7" />
      <node id="1112031136847" at="63,50,64,122" concept="6" />
      <node id="1112031136847" at="64,122,65,48" concept="2" />
      <node id="1112031136847" at="65,48,66,28" concept="2" />
      <node id="1112031136847" at="66,28,67,65" concept="2" />
      <node id="1112031136847" at="68,37,69,59" concept="2" />
      <node id="1112031136847" at="70,5,71,56" concept="2" />
      <node id="1112031136847" at="72,37,73,59" concept="2" />
      <node id="1112031136847" at="74,5,75,22" concept="7" />
      <node id="1146682507484" at="77,46,78,180" concept="7" />
      <node id="1146682772915" at="80,46,81,183" concept="7" />
      <node id="1112038045534" at="83,49,84,39" concept="2" />
      <node id="1112038045534" at="85,9,86,146" concept="6" />
      <node id="1112038045534" at="86,146,87,76" concept="2" />
      <node id="1112038045534" at="87,76,88,149" concept="6" />
      <node id="1112038045534" at="88,149,89,45" concept="2" />
      <node id="1112038045534" at="89,45,90,153" concept="2" />
      <node id="1112038045534" at="90,153,91,157" concept="2" />
      <node id="1112038045534" at="91,157,92,44" concept="2" />
      <node id="1112038045534" at="92,44,93,36" concept="6" />
      <node id="1112038045534" at="93,36,94,59" concept="2" />
      <node id="1112038045534" at="94,59,95,112" concept="2" />
      <node id="1112038045534" at="95,112,96,42" concept="2" />
      <node id="1112038045534" at="96,42,97,86" concept="2" />
      <node id="1112038045534" at="97,86,98,33" concept="2" />
      <node id="1112038045534" at="98,33,99,306" concept="6" />
      <node id="1112038045534" at="101,41,102,118" concept="7" />
      <node id="1112038045534" at="105,74,106,89" concept="6" />
      <node id="1112038045534" at="106,89,107,145" concept="7" />
      <node id="1112038045534" at="108,12,109,24" concept="7" />
      <node id="1112038045534" at="110,15,111,40" concept="2" />
      <node id="1112031136847" at="114,48,115,252" concept="6" />
      <node id="1112031136847" at="115,252,116,33" concept="7" />
      <node id="1112031136847" at="122,120,123,38" concept="9" />
      <node id="1112031136847" at="123,38,124,25" concept="2" />
      <node id="1112031136847" at="129,28,130,20" concept="7" />
      <node id="1112031136847" at="133,55,134,76" concept="6" />
      <node id="1112031136847" at="134,76,135,219" concept="2" />
      <node id="1112031136847" at="135,219,136,222" concept="2" />
      <node id="1112031136847" at="136,222,137,41" concept="2" />
      <node id="1112031136847" at="137,41,138,24" concept="7" />
      <node id="1112031136847" at="144,118,145,75" concept="2" />
      <node id="1112031136847" at="147,42,148,151" concept="2" />
      <node id="1112031136847" at="152,44,153,41" concept="2" />
      <node id="1112031136847" at="153,41,154,210" concept="2" />
      <node id="1112031136847" at="155,11,156,56" concept="6" />
      <node id="1112031136847" at="156,56,157,45" concept="2" />
      <node id="1112031136847" at="157,45,158,42" concept="2" />
      <node id="1112031136847" at="158,42,159,35" concept="2" />
      <node id="1112031136847" at="159,35,160,26" concept="7" />
      <node id="1112031136847" at="161,17,162,42" concept="2" />
      <node id="1112031136847" at="165,40,166,27" concept="7" />
      <node id="1112031160194" at="169,49,170,39" concept="2" />
      <node id="1112031160194" at="171,9,172,146" concept="6" />
      <node id="1112031160194" at="172,146,173,76" concept="2" />
      <node id="1112031160194" at="173,76,174,149" concept="6" />
      <node id="1112031160194" at="174,149,175,45" concept="2" />
      <node id="1112031160194" at="175,45,176,153" concept="2" />
      <node id="1112031160194" at="176,153,177,157" concept="2" />
      <node id="1112031160194" at="177,157,178,46" concept="2" />
      <node id="1112031160194" at="178,46,179,36" concept="6" />
      <node id="1112031160194" at="179,36,180,59" concept="2" />
      <node id="1112031160194" at="180,59,181,112" concept="2" />
      <node id="1112031160194" at="181,112,182,42" concept="2" />
      <node id="1112031160194" at="182,42,183,86" concept="2" />
      <node id="1112031160194" at="183,86,184,33" concept="2" />
      <node id="1112031160194" at="184,33,185,306" concept="6" />
      <node id="1112031160194" at="187,41,188,118" concept="7" />
      <node id="1112031160194" at="191,74,192,89" concept="6" />
      <node id="1112031160194" at="192,89,193,145" concept="7" />
      <node id="1112031160194" at="194,12,195,24" concept="7" />
      <node id="1112031160194" at="196,15,197,40" concept="2" />
      <node id="1112031136847" at="45,0,47,0" concept="3" trace="myNode" />
      <node id="1112031136847" at="119,0,121,0" concept="3" trace="myNode" />
      <node id="1112031136847" at="59,0,62,0" concept="5" trace="createCell#()Ljetbrains/mps/openapi/editor/cells/EditorCell;" />
      <node id="1112031136847" at="67,65,70,5" concept="4" />
      <node id="1112031136847" at="71,56,74,5" concept="4" />
      <node id="1146682482217" at="77,0,80,0" concept="5" trace="nodeCondition_e4lyhc_a0a#()Z" />
      <node id="1146682771382" at="80,0,83,0" concept="5" trace="nodeCondition_e4lyhc_a2a#()Z" />
      <node id="1112038045534" at="101,0,104,0" concept="5" trace="accept#(Lorg/jetbrains/mps/openapi/model/SNode;)Z" />
      <node id="1112031136847" at="143,70,146,7" concept="4" />
      <node id="1112031136847" at="146,7,149,7" concept="4" />
      <node id="1112031136847" at="165,0,168,0" concept="5" trace="getNoTargetText#()Ljava/lang/String;" />
      <node id="1112031160194" at="187,0,190,0" concept="5" trace="accept#(Lorg/jetbrains/mps/openapi/model/SNode;)Z" />
      <node id="1112031136847" at="48,0,52,0" concept="1" trace="Quantity_EditorBuilder_a#(Ljetbrains/mps/openapi/editor/EditorContext;Lorg/jetbrains/mps/openapi/model/SNode;)V" />
      <node id="1112031136847" at="114,0,118,0" concept="5" trace="createRefNode_e4lyhc_b0#()Ljetbrains/mps/openapi/editor/cells/EditorCell;" />
      <node id="1112031136847" at="122,0,126,0" concept="1" trace="amountSingleRoleHandler_e4lyhc_b0#(Lorg/jetbrains/mps/openapi/model/SNode;Lorg/jetbrains/mps/openapi/language/SContainmentLink;Ljetbrains/mps/openapi/editor/EditorContext;)V" />
      <node id="1112031136847" at="53,0,58,0" concept="5" trace="getNode#()Lorg/jetbrains/mps/openapi/model/SNode;" />
      <node id="1112038045534" at="99,306,104,9" concept="6" />
      <node id="1112038045534" at="104,9,109,24" concept="4" />
      <node id="1112031136847" at="127,0,132,0" concept="5" trace="getNode#()Lorg/jetbrains/mps/openapi/model/SNode;" />
      <node id="1112031160194" at="185,306,190,9" concept="6" />
      <node id="1112031160194" at="190,9,195,24" concept="4" />
      <node id="1112031136847" at="133,0,140,0" concept="5" trace="createChildCell#(Lorg/jetbrains/mps/openapi/model/SNode;)Ljetbrains/mps/openapi/editor/cells/EditorCell;" />
      <node id="1112031136847" at="143,0,151,0" concept="5" trace="installCellInfo#(Lorg/jetbrains/mps/openapi/model/SNode;Ljetbrains/mps/openapi/editor/cells/EditorCell;)V" />
      <node id="1112031136847" at="154,210,163,7" concept="11" />
      <node id="1112031136847" at="63,0,77,0" concept="5" trace="createCollection_e4lyhc_a#()Ljetbrains/mps/openapi/editor/cells/EditorCell;" />
      <node id="1112031136847" at="151,0,165,0" concept="5" trace="createEmptyCell#()Ljetbrains/mps/openapi/editor/cells/EditorCell;" />
      <node id="1112038045534" at="84,39,112,5" concept="11" />
      <node id="1112031160194" at="170,39,198,5" concept="11" />
      <node id="1112038045534" at="83,0,114,0" concept="5" trace="createProperty_e4lyhc_a0#()Ljetbrains/mps/openapi/editor/cells/EditorCell;" />
      <node id="1112031160194" at="169,0,200,0" concept="5" trace="createProperty_e4lyhc_c0#()Ljetbrains/mps/openapi/editor/cells/EditorCell;" />
      <scope id="1112031136847" at="55,26,56,18" />
      <scope id="1112031136847" at="59,39,60,39" />
      <scope id="1112031136847" at="68,37,69,59" />
      <scope id="1112031136847" at="72,37,73,59" />
      <scope id="1146682482218" at="77,46,78,180" />
      <scope id="1146682771383" at="80,46,81,183" />
      <scope id="1112038045534" at="101,41,102,118" />
      <scope id="1112038045534" at="110,15,111,40" />
      <scope id="1112031136847" at="129,28,130,20" />
      <scope id="1112031136847" at="144,118,145,75" />
      <scope id="1112031136847" at="147,42,148,151" />
      <scope id="1112031136847" at="161,17,162,42" />
      <scope id="1112031136847" at="165,40,166,27" />
      <scope id="1112031160194" at="187,41,188,118" />
      <scope id="1112031160194" at="196,15,197,40" />
      <scope id="1112031136847" at="48,88,50,18" />
      <scope id="1112038045534" at="105,74,107,145">
        <var name="manager" id="1112038045534" />
      </scope>
      <scope id="1112031136847" at="114,48,116,33">
        <var name="provider" id="1112031136847" />
      </scope>
      <scope id="1112031136847" at="122,120,124,25" />
      <scope id="1112031160194" at="191,74,193,145">
        <var name="manager" id="1112031160194" />
      </scope>
      <scope id="1112031136847" at="59,0,62,0" />
      <scope id="1146682482217" at="77,0,80,0" />
      <scope id="1146682771382" at="80,0,83,0" />
      <scope id="1112038045534" at="101,0,104,0">
        <var name="it" id="1112038045534" />
      </scope>
      <scope id="1112031136847" at="165,0,168,0" />
      <scope id="1112031160194" at="187,0,190,0">
        <var name="it" id="1112031160194" />
      </scope>
      <scope id="1112031136847" at="48,0,52,0">
        <var name="context" id="1112031136847" />
        <var name="node" id="1112031136847" />
      </scope>
      <scope id="1112031136847" at="114,0,118,0" />
      <scope id="1112031136847" at="122,0,126,0">
        <var name="containmentLink" id="1112031136847" />
        <var name="context" id="1112031136847" />
        <var name="ownerNode" id="1112031136847" />
      </scope>
      <scope id="1112031136847" at="53,0,58,0" />
      <scope id="1112031136847" at="127,0,132,0" />
      <scope id="1112031136847" at="133,55,138,24">
        <var name="editorCell" id="1112031136847" />
      </scope>
      <scope id="1112031136847" at="155,11,160,26">
        <var name="editorCell" id="1112031136847" />
      </scope>
      <scope id="1112031136847" at="143,70,149,7" />
      <scope id="1112031136847" at="133,0,140,0">
        <var name="child" id="1112031136847" />
      </scope>
      <scope id="1112031136847" at="143,0,151,0">
        <var name="child" id="1112031136847" />
        <var name="editorCell" id="1112031136847" />
      </scope>
      <scope id="1112031136847" at="152,44,163,7" />
      <scope id="1112031136847" at="63,50,75,22">
        <var name="editorCell" id="1112031136847" />
      </scope>
      <scope id="1112031136847" at="63,0,77,0" />
      <scope id="1112031136847" at="151,0,165,0" />
      <scope id="1112038045534" at="85,9,109,24">
        <var name="currentPropertyAttributes" id="1112038045534" />
        <var name="editorCell" id="1112038045534" />
        <var name="property" id="1112038045534" />
        <var name="propertyAttributes" id="1112038045534" />
        <var name="style" id="1112038045534" />
      </scope>
      <scope id="1112031160194" at="171,9,195,24">
        <var name="currentPropertyAttributes" id="1112031160194" />
        <var name="editorCell" id="1112031160194" />
        <var name="property" id="1112031160194" />
        <var name="propertyAttributes" id="1112031160194" />
        <var name="style" id="1112031160194" />
      </scope>
      <scope id="1112038045534" at="83,49,112,5" />
      <scope id="1112031160194" at="169,49,198,5" />
      <scope id="1112038045534" at="83,0,114,0" />
      <scope id="1112031160194" at="169,0,200,0" />
      <unit id="1112038045534" at="100,102,104,7" name="jetbrains.mps.samples.agreementLanguage.editor.Quantity_EditorBuilder_a$1" />
      <unit id="1112031160194" at="186,102,190,7" name="jetbrains.mps.samples.agreementLanguage.editor.Quantity_EditorBuilder_a$2" />
      <unit id="1112031136847" at="118,0,169,0" name="jetbrains.mps.samples.agreementLanguage.editor.Quantity_EditorBuilder_a$amountSingleRoleHandler_e4lyhc_b0" />
      <unit id="1112031136847" at="44,0,201,0" name="jetbrains.mps.samples.agreementLanguage.editor.Quantity_EditorBuilder_a" />
    </file>
  </root>
  <root nodeRef="r:00000000-0000-4000-0000-011c89590409(jetbrains.mps.samples.agreementLanguage.editor)/1112031806931">
    <file name="EventType_Editor.java">
      <node id="1112031806931" at="11,79,12,75" concept="7" />
      <node id="1112031806931" at="11,0,14,0" concept="5" trace="createEditorCell#(Ljetbrains/mps/openapi/editor/EditorContext;Lorg/jetbrains/mps/openapi/model/SNode;)Ljetbrains/mps/openapi/editor/cells/EditorCell;" />
      <scope id="1112031806931" at="11,79,12,75" />
      <scope id="1112031806931" at="11,0,14,0">
        <var name="editorContext" id="1112031806931" />
        <var name="node" id="1112031806931" />
      </scope>
      <unit id="1112031806931" at="10,0,15,0" name="jetbrains.mps.samples.agreementLanguage.editor.EventType_Editor" />
    </file>
    <file name="EventType_EditorBuilder_a.java">
      <node id="1112031806931" at="51,89,52,19" concept="9" />
      <node id="1112031806931" at="52,19,53,18" concept="2" />
      <node id="1112031806931" at="58,26,59,18" concept="7" />
      <node id="1112031806931" at="62,39,63,39" concept="7" />
      <node id="1112031806931" at="66,50,67,122" concept="6" />
      <node id="1112031806931" at="67,122,68,48" concept="2" />
      <node id="1112031806931" at="68,48,69,28" concept="2" />
      <node id="1112031806931" at="69,28,70,65" concept="2" />
      <node id="1112031806931" at="70,65,71,57" concept="2" />
      <node id="1112031806931" at="71,57,72,57" concept="2" />
      <node id="1112031806931" at="72,57,73,60" concept="2" />
      <node id="1112031806931" at="73,60,74,57" concept="2" />
      <node id="1112031806931" at="74,57,75,22" concept="7" />
      <node id="1112317028030" at="77,49,78,39" concept="2" />
      <node id="1112317028030" at="79,9,80,146" concept="6" />
      <node id="1112317028030" at="80,146,81,76" concept="2" />
      <node id="1112317028030" at="81,76,82,149" concept="6" />
      <node id="1112317028030" at="82,149,83,45" concept="2" />
      <node id="1112317028030" at="83,45,84,153" concept="2" />
      <node id="1112317028030" at="84,153,85,157" concept="2" />
      <node id="1112317028030" at="85,157,86,44" concept="2" />
      <node id="1112317028030" at="86,44,87,36" concept="6" />
      <node id="1112317028030" at="87,36,88,59" concept="2" />
      <node id="1112317028030" at="88,59,89,110" concept="2" />
      <node id="1112317028030" at="89,110,90,42" concept="2" />
      <node id="1112317028030" at="90,42,91,86" concept="2" />
      <node id="1112317028030" at="91,86,92,33" concept="2" />
      <node id="1112317028030" at="92,33,93,306" concept="6" />
      <node id="1112317028030" at="95,41,96,118" concept="7" />
      <node id="1112317028030" at="99,74,100,89" concept="6" />
      <node id="1112317028030" at="100,89,101,145" concept="7" />
      <node id="1112317028030" at="102,12,103,24" concept="7" />
      <node id="1112317028030" at="104,15,105,40" concept="2" />
      <node id="1112317028031" at="108,49,109,94" concept="6" />
      <node id="1112317028031" at="109,94,110,47" concept="2" />
      <node id="1112317028031" at="110,47,111,34" concept="6" />
      <node id="1112317028031" at="111,34,112,49" concept="2" />
      <node id="1112317028031" at="112,49,113,40" concept="2" />
      <node id="1112317028031" at="113,40,114,34" concept="2" />
      <node id="1112317028031" at="114,34,115,22" concept="7" />
      <node id="1112031806931" at="117,52,118,126" concept="6" />
      <node id="1112031806931" at="118,126,119,95" concept="6" />
      <node id="1112031806931" at="119,95,120,49" concept="2" />
      <node id="1112031806931" at="120,49,121,51" concept="2" />
      <node id="1112031806931" at="121,51,122,22" concept="7" />
      <node id="1112031806931" at="128,82,129,28" concept="9" />
      <node id="1112031806931" at="129,28,130,25" concept="2" />
      <node id="1112031806931" at="134,28,135,20" concept="7" />
      <node id="1112031806931" at="137,40,138,137" concept="7" />
      <node id="1112031806931" at="140,48,141,168" concept="7" />
      <node id="1112031806931" at="143,66,144,238" concept="7" />
      <node id="1112031806931" at="146,57,147,83" concept="6" />
      <node id="1112031806931" at="147,83,148,58" concept="2" />
      <node id="1112031806931" at="148,58,149,25" concept="7" />
      <node id="1112031806931" at="151,41,152,41" concept="2" />
      <node id="1112031806931" at="152,41,153,247" concept="2" />
      <node id="1112031806931" at="154,11,155,36" concept="6" />
      <node id="1112031806931" at="155,36,156,48" concept="2" />
      <node id="1112031806931" at="156,48,157,51" concept="2" />
      <node id="1112031806931" at="157,51,158,34" concept="2" />
      <node id="1112031806931" at="158,34,159,25" concept="7" />
      <node id="1112031806931" at="160,17,161,42" concept="2" />
      <node id="1112031806931" at="165,96,166,134" concept="2" />
      <node id="1112031806931" at="167,34,168,142" concept="2" />
      <node id="1112031806931" at="168,142,169,146" concept="2" />
      <node id="1112031806931" at="169,146,170,80" concept="2" />
      <node id="1112031806931" at="172,122,173,228" concept="2" />
      <node id="1112031806931" at="178,75,179,99" concept="6" />
      <node id="1112031806931" at="179,99,180,38" concept="2" />
      <node id="1112031806931" at="180,38,181,36" concept="6" />
      <node id="1112031806931" at="181,36,182,55" concept="2" />
      <node id="1112031806931" at="182,55,183,56" concept="2" />
      <node id="1112031806931" at="183,56,184,42" concept="2" />
      <node id="1112031806931" at="184,42,185,134" concept="2" />
      <node id="1112031806931" at="185,134,186,138" concept="2" />
      <node id="1112031806931" at="186,138,187,24" concept="7" />
      <node id="1112317028033" at="189,52,190,135" concept="6" />
      <node id="1112317028033" at="190,135,191,50" concept="2" />
      <node id="1112317028033" at="191,50,192,36" concept="6" />
      <node id="1112317028033" at="192,36,193,61" concept="2" />
      <node id="1112317028033" at="193,61,194,104" concept="2" />
      <node id="1112317028033" at="194,104,195,42" concept="2" />
      <node id="1112317028033" at="195,42,196,36" concept="2" />
      <node id="1112317028033" at="196,36,197,24" concept="7" />
      <node id="1112317028034" at="200,49,201,94" concept="6" />
      <node id="1112317028034" at="201,94,202,47" concept="2" />
      <node id="1112317028034" at="202,47,203,34" concept="6" />
      <node id="1112317028034" at="203,34,204,49" concept="2" />
      <node id="1112317028034" at="204,49,205,40" concept="2" />
      <node id="1112317028034" at="205,40,206,34" concept="2" />
      <node id="1112317028034" at="206,34,207,22" concept="7" />
      <node id="1112031806931" at="48,0,50,0" concept="3" trace="myNode" />
      <node id="1112031806931" at="125,0,127,0" concept="3" trace="myNode" />
      <node id="1112031806931" at="62,0,65,0" concept="5" trace="createCell#()Ljetbrains/mps/openapi/editor/cells/EditorCell;" />
      <node id="1112317028030" at="95,0,98,0" concept="5" trace="accept#(Lorg/jetbrains/mps/openapi/model/SNode;)Z" />
      <node id="1112031806931" at="137,0,140,0" concept="5" trace="getSLink#()Lorg/jetbrains/mps/openapi/language/SContainmentLink;" />
      <node id="1112031806931" at="140,0,143,0" concept="5" trace="getChildSConcept#()Lorg/jetbrains/mps/openapi/language/SAbstractConcept;" />
      <node id="1112031806931" at="143,0,146,0" concept="5" trace="createNodeToInsert#(Ljetbrains/mps/openapi/editor/EditorContext;)Lorg/jetbrains/mps/openapi/model/SNode;" />
      <node id="1112031806931" at="171,9,174,9" concept="4" />
      <node id="1112031806931" at="51,0,55,0" concept="1" trace="EventType_EditorBuilder_a#(Ljetbrains/mps/openapi/editor/EditorContext;Lorg/jetbrains/mps/openapi/model/SNode;)V" />
      <node id="1112031806931" at="128,0,132,0" concept="1" trace="variableListHandler_koyvu4_c0#(Lorg/jetbrains/mps/openapi/model/SNode;Ljetbrains/mps/openapi/editor/EditorContext;)V" />
      <node id="1112031806931" at="133,0,137,0" concept="5" trace="getNode#()Lorg/jetbrains/mps/openapi/model/SNode;" />
      <node id="1112031806931" at="56,0,61,0" concept="5" trace="getNode#()Lorg/jetbrains/mps/openapi/model/SNode;" />
      <node id="1112317028030" at="93,306,98,9" concept="6" />
      <node id="1112317028030" at="98,9,103,24" concept="4" />
      <node id="1112031806931" at="146,0,151,0" concept="5" trace="createNodeCell#(Lorg/jetbrains/mps/openapi/model/SNode;)Ljetbrains/mps/openapi/editor/cells/EditorCell;" />
      <node id="1112031806931" at="166,134,171,9" concept="4" />
      <node id="1112031806931" at="117,0,124,0" concept="5" trace="createRefNodeList_koyvu4_c0#()Ljetbrains/mps/openapi/editor/cells/EditorCell;" />
      <node id="1112317028031" at="108,0,117,0" concept="5" trace="createConstant_koyvu4_b0#()Ljetbrains/mps/openapi/editor/cells/EditorCell;" />
      <node id="1112031806931" at="153,247,162,7" concept="11" />
      <node id="1112317028034" at="200,0,209,0" concept="5" trace="createConstant_koyvu4_d0#()Ljetbrains/mps/openapi/editor/cells/EditorCell;" />
      <node id="1112317028033" at="189,0,199,0" concept="5" trace="createConstant_koyvu4_a2a#()Ljetbrains/mps/openapi/editor/cells/EditorCell;" />
      <node id="1112031806931" at="66,0,77,0" concept="5" trace="createCollection_koyvu4_a#()Ljetbrains/mps/openapi/editor/cells/EditorCell;" />
      <node id="1112031806931" at="164,86,175,7" concept="4" />
      <node id="1112031806931" at="177,0,189,0" concept="5" trace="createSeparatorCell#(Lorg/jetbrains/mps/openapi/model/SNode;Lorg/jetbrains/mps/openapi/model/SNode;)Ljetbrains/mps/openapi/editor/cells/EditorCell;" />
      <node id="1112031806931" at="151,0,164,0" concept="5" trace="createEmptyCell#()Ljetbrains/mps/openapi/editor/cells/EditorCell;" />
      <node id="1112031806931" at="164,0,177,0" concept="5" trace="installElementCellActions#(Lorg/jetbrains/mps/openapi/model/SNode;Ljetbrains/mps/openapi/editor/cells/EditorCell;)V" />
      <node id="1112317028030" at="78,39,106,5" concept="11" />
      <node id="1112317028030" at="77,0,108,0" concept="5" trace="createProperty_koyvu4_a0#()Ljetbrains/mps/openapi/editor/cells/EditorCell;" />
      <scope id="1112031806931" at="58,26,59,18" />
      <scope id="1112031806931" at="62,39,63,39" />
      <scope id="1112317028030" at="95,41,96,118" />
      <scope id="1112317028030" at="104,15,105,40" />
      <scope id="1112031806931" at="134,28,135,20" />
      <scope id="1112031806931" at="137,40,138,137" />
      <scope id="1112031806931" at="140,48,141,168" />
      <scope id="1112031806931" at="143,66,144,238" />
      <scope id="1112031806931" at="160,17,161,42" />
      <scope id="1112031806931" at="172,122,173,228" />
      <scope id="1112031806931" at="51,89,53,18" />
      <scope id="1112317028030" at="99,74,101,145">
        <var name="manager" id="1112317028030" />
      </scope>
      <scope id="1112031806931" at="128,82,130,25" />
      <scope id="1112031806931" at="62,0,65,0" />
      <scope id="1112317028030" at="95,0,98,0">
        <var name="it" id="1112317028030" />
      </scope>
      <scope id="1112031806931" at="137,0,140,0" />
      <scope id="1112031806931" at="140,0,143,0" />
      <scope id="1112031806931" at="143,0,146,0">
        <var name="editorContext" id="1112031806931" />
      </scope>
      <scope id="1112031806931" at="146,57,149,25">
        <var name="elementCell" id="1112031806931" />
      </scope>
      <scope id="1112031806931" at="167,34,170,80" />
      <scope id="1112031806931" at="51,0,55,0">
        <var name="context" id="1112031806931" />
        <var name="node" id="1112031806931" />
      </scope>
      <scope id="1112031806931" at="128,0,132,0">
        <var name="context" id="1112031806931" />
        <var name="ownerNode" id="1112031806931" />
      </scope>
      <scope id="1112031806931" at="133,0,137,0" />
      <scope id="1112031806931" at="56,0,61,0" />
      <scope id="1112031806931" at="117,52,122,22">
        <var name="editorCell" id="1112031806931" />
        <var name="handler" id="1112031806931" />
      </scope>
      <scope id="1112031806931" at="146,0,151,0">
        <var name="elementNode" id="1112031806931" />
      </scope>
      <scope id="1112031806931" at="154,11,159,25">
        <var name="emptyCell" id="1112031806931" />
      </scope>
      <scope id="1112317028031" at="108,49,115,22">
        <var name="editorCell" id="1112317028031" />
        <var name="style" id="1112317028031" />
      </scope>
      <scope id="1112031806931" at="117,0,124,0" />
      <scope id="1112317028034" at="200,49,207,22">
        <var name="editorCell" id="1112317028034" />
        <var name="style" id="1112317028034" />
      </scope>
      <scope id="1112317028033" at="189,52,197,24">
        <var name="editorCell" id="1112317028033" />
        <var name="style" id="1112317028033" />
      </scope>
      <scope id="1112031806931" at="66,50,75,22">
        <var name="editorCell" id="1112031806931" />
      </scope>
      <scope id="1112317028031" at="108,0,117,0" />
      <scope id="1112031806931" at="165,96,174,9" />
      <scope id="1112031806931" at="178,75,187,24">
        <var name="editorCell" id="1112031806931" />
        <var name="style" id="1112031806931" />
      </scope>
      <scope id="1112317028034" at="200,0,209,0" />
      <scope id="1112317028033" at="189,0,199,0" />
      <scope id="1112031806931" at="66,0,77,0" />
      <scope id="1112031806931" at="151,41,162,7" />
      <scope id="1112031806931" at="164,86,175,7" />
      <scope id="1112031806931" at="177,0,189,0">
        <var name="nextNode" id="1112031806931" />
        <var name="prevNode" id="1112031806931" />
      </scope>
      <scope id="1112031806931" at="151,0,164,0" />
      <scope id="1112031806931" at="164,0,177,0">
        <var name="elementCell" id="1112031806931" />
        <var name="elementNode" id="1112031806931" />
      </scope>
      <scope id="1112317028030" at="79,9,103,24">
        <var name="currentPropertyAttributes" id="1112317028030" />
        <var name="editorCell" id="1112317028030" />
        <var name="property" id="1112317028030" />
        <var name="propertyAttributes" id="1112317028030" />
        <var name="style" id="1112317028030" />
      </scope>
      <scope id="1112317028030" at="77,49,106,5" />
      <scope id="1112317028030" at="77,0,108,0" />
      <unit id="1112317028030" at="94,102,98,7" name="jetbrains.mps.samples.agreementLanguage.editor.EventType_EditorBuilder_a$1" />
      <unit id="1112031806931" at="124,0,200,0" name="jetbrains.mps.samples.agreementLanguage.editor.EventType_EditorBuilder_a$variableListHandler_koyvu4_c0" />
      <unit id="1112031806931" at="47,0,210,0" name="jetbrains.mps.samples.agreementLanguage.editor.EventType_EditorBuilder_a" />
    </file>
  </root>
  <root nodeRef="r:00000000-0000-4000-0000-011c89590409(jetbrains.mps.samples.agreementLanguage.editor)/1112032688787">
    <file name="EventVariable_Editor.java">
      <node id="1112032688787" at="11,79,12,79" concept="7" />
      <node id="1112032688787" at="11,0,14,0" concept="5" trace="createEditorCell#(Ljetbrains/mps/openapi/editor/EditorContext;Lorg/jetbrains/mps/openapi/model/SNode;)Ljetbrains/mps/openapi/editor/cells/EditorCell;" />
      <scope id="1112032688787" at="11,79,12,79" />
      <scope id="1112032688787" at="11,0,14,0">
        <var name="editorContext" id="1112032688787" />
        <var name="node" id="1112032688787" />
      </scope>
      <unit id="1112032688787" at="10,0,15,0" name="jetbrains.mps.samples.agreementLanguage.editor.EventVariable_Editor" />
    </file>
    <file name="EventVariable_EditorBuilder_a.java">
      <node id="1112032688787" at="41,93,42,19" concept="9" />
      <node id="1112032688787" at="42,19,43,18" concept="2" />
      <node id="1112032688787" at="48,26,49,18" concept="7" />
      <node id="1112032688787" at="52,39,53,39" concept="7" />
      <node id="1112032688787" at="56,50,57,122" concept="6" />
      <node id="1112032688787" at="57,122,58,48" concept="2" />
      <node id="1112032688787" at="58,48,59,28" concept="2" />
      <node id="1112032688787" at="59,28,60,65" concept="2" />
      <node id="1112032688787" at="60,65,61,57" concept="2" />
      <node id="1112032688787" at="61,57,62,57" concept="2" />
      <node id="1112032688787" at="62,57,63,22" concept="7" />
      <node id="1112032765117" at="65,49,66,39" concept="2" />
      <node id="1112032765117" at="67,9,68,146" concept="6" />
      <node id="1112032765117" at="68,146,69,76" concept="2" />
      <node id="1112032765117" at="69,76,70,149" concept="6" />
      <node id="1112032765117" at="70,149,71,45" concept="2" />
      <node id="1112032765117" at="71,45,72,153" concept="2" />
      <node id="1112032765117" at="72,153,73,157" concept="2" />
      <node id="1112032765117" at="73,157,74,44" concept="2" />
      <node id="1112032765117" at="74,44,75,36" concept="6" />
      <node id="1112032765117" at="75,36,76,59" concept="2" />
      <node id="1112032765117" at="76,59,77,112" concept="2" />
      <node id="1112032765117" at="77,112,78,42" concept="2" />
      <node id="1112032765117" at="78,42,79,86" concept="2" />
      <node id="1112032765117" at="79,86,80,33" concept="2" />
      <node id="1112032765117" at="80,33,81,306" concept="6" />
      <node id="1112032765117" at="83,41,84,118" concept="7" />
      <node id="1112032765117" at="87,74,88,89" concept="6" />
      <node id="1112032765117" at="88,89,89,145" concept="7" />
      <node id="1112032765117" at="90,12,91,24" concept="7" />
      <node id="1112032765117" at="92,15,93,40" concept="2" />
      <node id="1112032765118" at="96,49,97,39" concept="2" />
      <node id="1112032765118" at="98,9,99,146" concept="6" />
      <node id="1112032765118" at="99,146,100,76" concept="2" />
      <node id="1112032765118" at="100,76,101,149" concept="6" />
      <node id="1112032765118" at="101,149,102,45" concept="2" />
      <node id="1112032765118" at="102,45,103,153" concept="2" />
      <node id="1112032765118" at="103,153,104,157" concept="2" />
      <node id="1112032765118" at="104,157,105,44" concept="2" />
      <node id="1112032765118" at="105,44,106,36" concept="6" />
      <node id="1112032765118" at="106,36,107,66" concept="2" />
      <node id="1112032765118" at="107,66,108,104" concept="2" />
      <node id="1112032765118" at="108,104,109,42" concept="2" />
      <node id="1112032765118" at="109,42,110,86" concept="2" />
      <node id="1112032765118" at="110,86,111,33" concept="2" />
      <node id="1112032765118" at="111,33,112,306" concept="6" />
      <node id="1112032765118" at="114,41,115,118" concept="7" />
      <node id="1112032765118" at="118,74,119,89" concept="6" />
      <node id="1112032765118" at="119,89,120,145" concept="7" />
      <node id="1112032765118" at="121,12,122,24" concept="7" />
      <node id="1112032765118" at="123,15,124,40" concept="2" />
      <node id="1112032688787" at="38,0,40,0" concept="3" trace="myNode" />
      <node id="1112032688787" at="52,0,55,0" concept="5" trace="createCell#()Ljetbrains/mps/openapi/editor/cells/EditorCell;" />
      <node id="1112032765117" at="83,0,86,0" concept="5" trace="accept#(Lorg/jetbrains/mps/openapi/model/SNode;)Z" />
      <node id="1112032765118" at="114,0,117,0" concept="5" trace="accept#(Lorg/jetbrains/mps/openapi/model/SNode;)Z" />
      <node id="1112032688787" at="41,0,45,0" concept="1" trace="EventVariable_EditorBuilder_a#(Ljetbrains/mps/openapi/editor/EditorContext;Lorg/jetbrains/mps/openapi/model/SNode;)V" />
      <node id="1112032688787" at="46,0,51,0" concept="5" trace="getNode#()Lorg/jetbrains/mps/openapi/model/SNode;" />
      <node id="1112032765117" at="81,306,86,9" concept="6" />
      <node id="1112032765117" at="86,9,91,24" concept="4" />
      <node id="1112032765118" at="112,306,117,9" concept="6" />
      <node id="1112032765118" at="117,9,122,24" concept="4" />
      <node id="1112032688787" at="56,0,65,0" concept="5" trace="createCollection_d70nsb_a#()Ljetbrains/mps/openapi/editor/cells/EditorCell;" />
      <node id="1112032765117" at="66,39,94,5" concept="11" />
      <node id="1112032765118" at="97,39,125,5" concept="11" />
      <node id="1112032765117" at="65,0,96,0" concept="5" trace="createProperty_d70nsb_a0#()Ljetbrains/mps/openapi/editor/cells/EditorCell;" />
      <node id="1112032765118" at="96,0,127,0" concept="5" trace="createProperty_d70nsb_b0#()Ljetbrains/mps/openapi/editor/cells/EditorCell;" />
      <scope id="1112032688787" at="48,26,49,18" />
      <scope id="1112032688787" at="52,39,53,39" />
      <scope id="1112032765117" at="83,41,84,118" />
      <scope id="1112032765117" at="92,15,93,40" />
      <scope id="1112032765118" at="114,41,115,118" />
      <scope id="1112032765118" at="123,15,124,40" />
      <scope id="1112032688787" at="41,93,43,18" />
      <scope id="1112032765117" at="87,74,89,145">
        <var name="manager" id="1112032765117" />
      </scope>
      <scope id="1112032765118" at="118,74,120,145">
        <var name="manager" id="1112032765118" />
      </scope>
      <scope id="1112032688787" at="52,0,55,0" />
      <scope id="1112032765117" at="83,0,86,0">
        <var name="it" id="1112032765117" />
      </scope>
      <scope id="1112032765118" at="114,0,117,0">
        <var name="it" id="1112032765118" />
      </scope>
      <scope id="1112032688787" at="41,0,45,0">
        <var name="context" id="1112032688787" />
        <var name="node" id="1112032688787" />
      </scope>
      <scope id="1112032688787" at="46,0,51,0" />
      <scope id="1112032688787" at="56,50,63,22">
        <var name="editorCell" id="1112032688787" />
      </scope>
      <scope id="1112032688787" at="56,0,65,0" />
      <scope id="1112032765117" at="67,9,91,24">
        <var name="currentPropertyAttributes" id="1112032765117" />
        <var name="editorCell" id="1112032765117" />
        <var name="property" id="1112032765117" />
        <var name="propertyAttributes" id="1112032765117" />
        <var name="style" id="1112032765117" />
      </scope>
      <scope id="1112032765118" at="98,9,122,24">
        <var name="currentPropertyAttributes" id="1112032765118" />
        <var name="editorCell" id="1112032765118" />
        <var name="property" id="1112032765118" />
        <var name="propertyAttributes" id="1112032765118" />
        <var name="style" id="1112032765118" />
      </scope>
      <scope id="1112032765117" at="65,49,94,5" />
      <scope id="1112032765118" at="96,49,125,5" />
      <scope id="1112032765117" at="65,0,96,0" />
      <scope id="1112032765118" at="96,0,127,0" />
      <unit id="1112032765117" at="82,102,86,7" name="jetbrains.mps.samples.agreementLanguage.editor.EventVariable_EditorBuilder_a$1" />
      <unit id="1112032765118" at="113,102,117,7" name="jetbrains.mps.samples.agreementLanguage.editor.EventVariable_EditorBuilder_a$2" />
      <unit id="1112032688787" at="37,0,128,0" name="jetbrains.mps.samples.agreementLanguage.editor.EventVariable_EditorBuilder_a" />
    </file>
  </root>
  <root nodeRef="r:00000000-0000-4000-0000-011c89590409(jetbrains.mps.samples.agreementLanguage.editor)/1112033240758">
    <file name="PostingRuleTemporalProperty_Editor.java">
      <node id="1112033240758" at="11,79,12,93" concept="7" />
      <node id="1112033240758" at="11,0,14,0" concept="5" trace="createEditorCell#(Ljetbrains/mps/openapi/editor/EditorContext;Lorg/jetbrains/mps/openapi/model/SNode;)Ljetbrains/mps/openapi/editor/cells/EditorCell;" />
      <scope id="1112033240758" at="11,79,12,93" />
      <scope id="1112033240758" at="11,0,14,0">
        <var name="editorContext" id="1112033240758" />
        <var name="node" id="1112033240758" />
      </scope>
      <unit id="1112033240758" at="10,0,15,0" name="jetbrains.mps.samples.agreementLanguage.editor.PostingRuleTemporalProperty_Editor" />
    </file>
    <file name="PostingRuleTemporalProperty_EditorBuilder_a.java">
      <node id="1112033240758" at="30,107,31,19" concept="9" />
      <node id="1112033240758" at="31,19,32,18" concept="2" />
      <node id="1112033240758" at="37,26,38,18" concept="7" />
      <node id="1112033240758" at="41,39,42,39" concept="7" />
      <node id="1112033240758" at="45,50,46,122" concept="6" />
      <node id="1112033240758" at="46,122,47,48" concept="2" />
      <node id="1112033240758" at="47,48,48,28" concept="2" />
      <node id="1112033240758" at="48,28,49,65" concept="2" />
      <node id="1112033240758" at="49,65,50,56" concept="2" />
      <node id="1112033240758" at="50,56,51,57" concept="2" />
      <node id="1112033240758" at="51,57,52,56" concept="2" />
      <node id="1112033240758" at="52,56,53,22" concept="7" />
      <node id="1112033240758" at="55,48,56,267" concept="6" />
      <node id="1112033240758" at="56,267,57,33" concept="7" />
      <node id="1112033240758" at="63,118,64,38" concept="9" />
      <node id="1112033240758" at="64,38,65,25" concept="2" />
      <node id="1112033240758" at="70,28,71,20" concept="7" />
      <node id="1112033240758" at="74,55,75,76" concept="6" />
      <node id="1112033240758" at="75,76,76,217" concept="2" />
      <node id="1112033240758" at="76,217,77,220" concept="2" />
      <node id="1112033240758" at="77,220,78,41" concept="2" />
      <node id="1112033240758" at="78,41,79,24" concept="7" />
      <node id="1112033240758" at="85,118,86,75" concept="2" />
      <node id="1112033240758" at="88,42,89,149" concept="2" />
      <node id="1112033240758" at="93,44,94,41" concept="2" />
      <node id="1112033240758" at="94,41,95,208" concept="2" />
      <node id="1112033240758" at="96,11,97,56" concept="6" />
      <node id="1112033240758" at="97,56,98,43" concept="2" />
      <node id="1112033240758" at="98,43,99,42" concept="2" />
      <node id="1112033240758" at="99,42,100,35" concept="2" />
      <node id="1112033240758" at="100,35,101,26" concept="7" />
      <node id="1112033240758" at="102,17,103,42" concept="2" />
      <node id="1112033240758" at="106,40,107,25" concept="7" />
      <node id="1112033307261" at="110,49,111,95" concept="6" />
      <node id="1112033307261" at="111,95,112,47" concept="2" />
      <node id="1112033307261" at="112,47,113,34" concept="6" />
      <node id="1112033307261" at="113,34,114,49" concept="2" />
      <node id="1112033307261" at="114,49,115,40" concept="2" />
      <node id="1112033307261" at="115,40,116,34" concept="2" />
      <node id="1112033307261" at="116,34,117,22" concept="7" />
      <node id="1112033240758" at="119,48,120,275" concept="6" />
      <node id="1112033240758" at="120,275,121,33" concept="7" />
      <node id="1112033240758" at="127,125,128,38" concept="9" />
      <node id="1112033240758" at="128,38,129,25" concept="2" />
      <node id="1112033240758" at="134,28,135,20" concept="7" />
      <node id="1112033240758" at="138,55,139,265" concept="6" />
      <node id="1112033240758" at="139,265,140,372" concept="2" />
      <node id="1112033240758" at="140,372,141,375" concept="2" />
      <node id="1112033240758" at="141,375,142,41" concept="2" />
      <node id="1112033240758" at="142,41,143,24" concept="7" />
      <node id="1112033240758" at="146,42,147,236" concept="7" />
      <node id="1112033240758" at="152,118,153,75" concept="2" />
      <node id="1112033240758" at="155,42,156,150" concept="2" />
      <node id="1112033240758" at="160,44,161,41" concept="2" />
      <node id="1112033240758" at="161,41,162,363" concept="2" />
      <node id="1112033240758" at="163,11,164,56" concept="6" />
      <node id="1112033240758" at="164,56,165,50" concept="2" />
      <node id="1112033240758" at="165,50,166,42" concept="2" />
      <node id="1112033240758" at="166,42,167,35" concept="2" />
      <node id="1112033240758" at="167,35,168,26" concept="7" />
      <node id="1112033240758" at="169,17,170,42" concept="2" />
      <node id="1112033240758" at="173,40,174,32" concept="7" />
      <node id="1112033240758" at="27,0,29,0" concept="3" trace="myNode" />
      <node id="1112033240758" at="60,0,62,0" concept="3" trace="myNode" />
      <node id="1112033240758" at="124,0,126,0" concept="3" trace="myNode" />
      <node id="1112033240758" at="41,0,44,0" concept="5" trace="createCell#()Ljetbrains/mps/openapi/editor/cells/EditorCell;" />
      <node id="1112033240758" at="84,70,87,7" concept="4" />
      <node id="1112033240758" at="87,7,90,7" concept="4" />
      <node id="1112033240758" at="106,0,109,0" concept="5" trace="getNoTargetText#()Ljava/lang/String;" />
      <node id="1112033240758" at="146,0,149,0" concept="5" trace="createNodeToInsert#()Lorg/jetbrains/mps/openapi/model/SNode;" />
      <node id="1112033240758" at="151,70,154,7" concept="4" />
      <node id="1112033240758" at="154,7,157,7" concept="4" />
      <node id="1112033240758" at="173,0,176,0" concept="5" trace="getNoTargetText#()Ljava/lang/String;" />
      <node id="1112033240758" at="30,0,34,0" concept="1" trace="PostingRuleTemporalProperty_EditorBuilder_a#(Ljetbrains/mps/openapi/editor/EditorContext;Lorg/jetbrains/mps/openapi/model/SNode;)V" />
      <node id="1112033240758" at="55,0,59,0" concept="5" trace="createRefNode_ju370r_a0#()Ljetbrains/mps/openapi/editor/cells/EditorCell;" />
      <node id="1112033240758" at="63,0,67,0" concept="1" trace="dateSingleRoleHandler_ju370r_a0#(Lorg/jetbrains/mps/openapi/model/SNode;Lorg/jetbrains/mps/openapi/language/SContainmentLink;Ljetbrains/mps/openapi/editor/EditorContext;)V" />
      <node id="1112033240758" at="119,0,123,0" concept="5" trace="createRefNode_ju370r_c0#()Ljetbrains/mps/openapi/editor/cells/EditorCell;" />
      <node id="1112033240758" at="127,0,131,0" concept="1" trace="postingRuleSingleRoleHandler_ju370r_c0#(Lorg/jetbrains/mps/openapi/model/SNode;Lorg/jetbrains/mps/openapi/language/SContainmentLink;Ljetbrains/mps/openapi/editor/EditorContext;)V" />
      <node id="1112033240758" at="35,0,40,0" concept="5" trace="getNode#()Lorg/jetbrains/mps/openapi/model/SNode;" />
      <node id="1112033240758" at="68,0,73,0" concept="5" trace="getNode#()Lorg/jetbrains/mps/openapi/model/SNode;" />
      <node id="1112033240758" at="132,0,137,0" concept="5" trace="getNode#()Lorg/jetbrains/mps/openapi/model/SNode;" />
      <node id="1112033240758" at="74,0,81,0" concept="5" trace="createChildCell#(Lorg/jetbrains/mps/openapi/model/SNode;)Ljetbrains/mps/openapi/editor/cells/EditorCell;" />
      <node id="1112033240758" at="138,0,145,0" concept="5" trace="createChildCell#(Lorg/jetbrains/mps/openapi/model/SNode;)Ljetbrains/mps/openapi/editor/cells/EditorCell;" />
      <node id="1112033240758" at="84,0,92,0" concept="5" trace="installCellInfo#(Lorg/jetbrains/mps/openapi/model/SNode;Ljetbrains/mps/openapi/editor/cells/EditorCell;)V" />
      <node id="1112033240758" at="151,0,159,0" concept="5" trace="installCellInfo#(Lorg/jetbrains/mps/openapi/model/SNode;Ljetbrains/mps/openapi/editor/cells/EditorCell;)V" />
      <node id="1112033240758" at="95,208,104,7" concept="11" />
      <node id="1112033307261" at="110,0,119,0" concept="5" trace="createConstant_ju370r_b0#()Ljetbrains/mps/openapi/editor/cells/EditorCell;" />
      <node id="1112033240758" at="162,363,171,7" concept="11" />
      <node id="1112033240758" at="45,0,55,0" concept="5" trace="createCollection_ju370r_a#()Ljetbrains/mps/openapi/editor/cells/EditorCell;" />
      <node id="1112033240758" at="92,0,106,0" concept="5" trace="createEmptyCell#()Ljetbrains/mps/openapi/editor/cells/EditorCell;" />
      <node id="1112033240758" at="159,0,173,0" concept="5" trace="createEmptyCell#()Ljetbrains/mps/openapi/editor/cells/EditorCell;" />
      <scope id="1112033240758" at="37,26,38,18" />
      <scope id="1112033240758" at="41,39,42,39" />
      <scope id="1112033240758" at="70,28,71,20" />
      <scope id="1112033240758" at="85,118,86,75" />
      <scope id="1112033240758" at="88,42,89,149" />
      <scope id="1112033240758" at="102,17,103,42" />
      <scope id="1112033240758" at="106,40,107,25" />
      <scope id="1112033240758" at="134,28,135,20" />
      <scope id="1112033240758" at="146,42,147,236" />
      <scope id="1112033240758" at="152,118,153,75" />
      <scope id="1112033240758" at="155,42,156,150" />
      <scope id="1112033240758" at="169,17,170,42" />
      <scope id="1112033240758" at="173,40,174,32" />
      <scope id="1112033240758" at="30,107,32,18" />
      <scope id="1112033240758" at="55,48,57,33">
        <var name="provider" id="1112033240758" />
      </scope>
      <scope id="1112033240758" at="63,118,65,25" />
      <scope id="1112033240758" at="119,48,121,33">
        <var name="provider" id="1112033240758" />
      </scope>
      <scope id="1112033240758" at="127,125,129,25" />
      <scope id="1112033240758" at="41,0,44,0" />
      <scope id="1112033240758" at="106,0,109,0" />
      <scope id="1112033240758" at="146,0,149,0" />
      <scope id="1112033240758" at="173,0,176,0" />
      <scope id="1112033240758" at="30,0,34,0">
        <var name="context" id="1112033240758" />
        <var name="node" id="1112033240758" />
      </scope>
      <scope id="1112033240758" at="55,0,59,0" />
      <scope id="1112033240758" at="63,0,67,0">
        <var name="containmentLink" id="1112033240758" />
        <var name="context" id="1112033240758" />
        <var name="ownerNode" id="1112033240758" />
      </scope>
      <scope id="1112033240758" at="119,0,123,0" />
      <scope id="1112033240758" at="127,0,131,0">
        <var name="containmentLink" id="1112033240758" />
        <var name="context" id="1112033240758" />
        <var name="ownerNode" id="1112033240758" />
      </scope>
      <scope id="1112033240758" at="35,0,40,0" />
      <scope id="1112033240758" at="68,0,73,0" />
      <scope id="1112033240758" at="74,55,79,24">
        <var name="editorCell" id="1112033240758" />
      </scope>
      <scope id="1112033240758" at="96,11,101,26">
        <var name="editorCell" id="1112033240758" />
      </scope>
      <scope id="1112033240758" at="132,0,137,0" />
      <scope id="1112033240758" at="138,55,143,24">
        <var name="editorCell" id="1112033240758" />
      </scope>
      <scope id="1112033240758" at="163,11,168,26">
        <var name="editorCell" id="1112033240758" />
      </scope>
      <scope id="1112033240758" at="84,70,90,7" />
      <scope id="1112033240758" at="151,70,157,7" />
      <scope id="1112033240758" at="74,0,81,0">
        <var name="child" id="1112033240758" />
      </scope>
      <scope id="1112033307261" at="110,49,117,22">
        <var name="editorCell" id="1112033307261" />
        <var name="style" id="1112033307261" />
      </scope>
      <scope id="1112033240758" at="138,0,145,0">
        <var name="child" id="1112033240758" />
      </scope>
      <scope id="1112033240758" at="45,50,53,22">
        <var name="editorCell" id="1112033240758" />
      </scope>
      <scope id="1112033240758" at="84,0,92,0">
        <var name="child" id="1112033240758" />
        <var name="editorCell" id="1112033240758" />
      </scope>
      <scope id="1112033240758" at="151,0,159,0">
        <var name="child" id="1112033240758" />
        <var name="editorCell" id="1112033240758" />
      </scope>
      <scope id="1112033307261" at="110,0,119,0" />
      <scope id="1112033240758" at="45,0,55,0" />
      <scope id="1112033240758" at="93,44,104,7" />
      <scope id="1112033240758" at="160,44,171,7" />
      <scope id="1112033240758" at="92,0,106,0" />
      <scope id="1112033240758" at="159,0,173,0" />
      <unit id="1112033240758" at="59,0,110,0" name="jetbrains.mps.samples.agreementLanguage.editor.PostingRuleTemporalProperty_EditorBuilder_a$dateSingleRoleHandler_ju370r_a0" />
      <unit id="1112033240758" at="123,0,177,0" name="jetbrains.mps.samples.agreementLanguage.editor.PostingRuleTemporalProperty_EditorBuilder_a$postingRuleSingleRoleHandler_ju370r_c0" />
      <unit id="1112033240758" at="26,0,178,0" name="jetbrains.mps.samples.agreementLanguage.editor.PostingRuleTemporalProperty_EditorBuilder_a" />
    </file>
  </root>
  <root nodeRef="r:00000000-0000-4000-0000-011c89590409(jetbrains.mps.samples.agreementLanguage.editor)/1112033366490">
    <file name="PostingRule_Editor.java">
      <node id="1112033366490" at="11,79,12,77" concept="7" />
      <node id="1112033366490" at="11,0,14,0" concept="5" trace="createEditorCell#(Ljetbrains/mps/openapi/editor/EditorContext;Lorg/jetbrains/mps/openapi/model/SNode;)Ljetbrains/mps/openapi/editor/cells/EditorCell;" />
      <scope id="1112033366490" at="11,79,12,77" />
      <scope id="1112033366490" at="11,0,14,0">
        <var name="editorContext" id="1112033366490" />
        <var name="node" id="1112033366490" />
      </scope>
      <unit id="1112033366490" at="10,0,15,0" name="jetbrains.mps.samples.agreementLanguage.editor.PostingRule_Editor" />
    </file>
    <file name="PostingRule_EditorBuilder_a.java">
      <node id="1112033366490" at="57,91,58,19" concept="9" />
      <node id="1112033366490" at="58,19,59,18" concept="2" />
      <node id="1112033366490" at="64,26,65,18" concept="7" />
      <node id="1112033366490" at="68,39,69,39" concept="7" />
      <node id="1112033366490" at="72,50,73,120" concept="6" />
      <node id="1112033366490" at="73,120,74,48" concept="2" />
      <node id="1112033366490" at="74,48,75,28" concept="2" />
      <node id="1112033366490" at="75,28,76,65" concept="2" />
      <node id="1112033366490" at="76,65,77,59" concept="2" />
      <node id="1112033366490" at="77,59,78,59" concept="2" />
      <node id="1112033366490" at="78,59,79,22" concept="7" />
      <node id="1112033366490" at="81,51,82,122" concept="6" />
      <node id="1112033366490" at="82,122,83,49" concept="2" />
      <node id="1112033366490" at="83,49,84,34" concept="6" />
      <node id="1112033366490" at="84,34,85,49" concept="2" />
      <node id="1112033366490" at="85,49,86,40" concept="2" />
      <node id="1112033366490" at="86,40,87,58" concept="2" />
      <node id="1112033366490" at="87,58,88,57" concept="2" />
      <node id="1112033366490" at="88,57,89,22" concept="7" />
      <node id="1112033450524" at="91,50,92,102" concept="6" />
      <node id="1112033450524" at="92,102,93,48" concept="2" />
      <node id="1112033450524" at="93,48,94,34" concept="6" />
      <node id="1112033450524" at="94,34,95,49" concept="2" />
      <node id="1112033450524" at="95,49,96,40" concept="2" />
      <node id="1112033450524" at="96,40,97,34" concept="2" />
      <node id="1112033450524" at="97,34,98,22" concept="7" />
      <node id="1112033366490" at="100,49,101,264" concept="6" />
      <node id="1112033366490" at="101,264,102,33" concept="7" />
      <node id="1112033366490" at="108,125,109,38" concept="9" />
      <node id="1112033366490" at="109,38,110,25" concept="2" />
      <node id="1112033366490" at="115,28,116,20" concept="7" />
      <node id="1112033366490" at="119,55,120,76" concept="6" />
      <node id="1112033366490" at="120,76,121,223" concept="2" />
      <node id="1112033366490" at="121,223,122,226" concept="2" />
      <node id="1112033366490" at="122,226,123,41" concept="2" />
      <node id="1112033366490" at="123,41,124,24" concept="7" />
      <node id="1112033366490" at="130,118,131,75" concept="2" />
      <node id="1112033366490" at="133,42,134,155" concept="2" />
      <node id="1112033366490" at="138,44,139,41" concept="2" />
      <node id="1112033366490" at="139,41,140,214" concept="2" />
      <node id="1112033366490" at="141,11,142,56" concept="6" />
      <node id="1112033366490" at="142,56,143,49" concept="2" />
      <node id="1112033366490" at="143,49,144,42" concept="2" />
      <node id="1112033366490" at="144,42,145,35" concept="2" />
      <node id="1112033366490" at="145,35,146,26" concept="7" />
      <node id="1112033366490" at="147,17,148,42" concept="2" />
      <node id="1112033366490" at="151,40,152,31" concept="7" />
      <node id="1112033366490" at="155,51,156,122" concept="6" />
      <node id="1112033366490" at="156,122,157,49" concept="2" />
      <node id="1112033366490" at="157,49,158,34" concept="6" />
      <node id="1112033366490" at="158,34,159,49" concept="2" />
      <node id="1112033366490" at="159,49,160,40" concept="2" />
      <node id="1112033366490" at="160,40,161,58" concept="2" />
      <node id="1112033366490" at="161,58,162,57" concept="2" />
      <node id="1112033366490" at="162,57,163,22" concept="7" />
      <node id="1112033467105" at="165,50,166,102" concept="6" />
      <node id="1112033467105" at="166,102,167,48" concept="2" />
      <node id="1112033467105" at="167,48,168,34" concept="6" />
      <node id="1112033467105" at="168,34,169,49" concept="2" />
      <node id="1112033467105" at="169,49,170,40" concept="2" />
      <node id="1112033467105" at="170,40,171,34" concept="2" />
      <node id="1112033467105" at="171,34,172,22" concept="7" />
      <node id="1112033366490" at="174,49,175,162" concept="6" />
      <node id="1112033366490" at="179,39,180,134" concept="7" />
      <node id="1112033366490" at="182,34,183,60" concept="2" />
      <node id="1112033366490" at="183,60,184,48" concept="2" />
      <node id="1112033366490" at="184,48,185,58" concept="2" />
      <node id="1112033366490" at="185,58,186,20" concept="7" />
      <node id="1112033366490" at="189,58,190,97" concept="6" />
      <node id="1112033366490" at="190,97,191,131" concept="2" />
      <node id="1112033366490" at="191,131,192,135" concept="2" />
      <node id="1112033366490" at="192,135,193,20" concept="7" />
      <node id="1112033366490" at="195,6,196,0" concept="8" />
      <node id="1112033366490" at="196,0,197,54" concept="2" />
      <node id="1112033366490" at="197,54,198,50" concept="6" />
      <node id="1112033366490" at="198,50,199,0" concept="8" />
      <node id="1112033366490" at="200,40,201,40" concept="2" />
      <node id="1112033366490" at="201,40,202,148" concept="2" />
      <node id="1112033366490" at="203,5,204,143" concept="2" />
      <node id="1112033366490" at="204,143,205,301" concept="6" />
      <node id="1112033366490" at="207,39,208,113" concept="7" />
      <node id="1112033366490" at="211,73,212,87" concept="6" />
      <node id="1112033366490" at="212,87,213,145" concept="7" />
      <node id="1112033366490" at="214,10,215,22" concept="7" />
      <node id="1112033494575" at="220,0,221,0" concept="3" trace="myReferencingNode" />
      <node id="1112033494575" at="222,120,223,21" concept="9" />
      <node id="1112033494575" at="223,21,224,42" concept="2" />
      <node id="1112033494575" at="224,42,225,20" concept="2" />
      <node id="1112033494575" at="228,41,229,43" concept="7" />
      <node id="1112033494575" at="234,28,235,20" concept="7" />
      <node id="1112033531859" at="238,54,239,41" concept="2" />
      <node id="1112033531859" at="240,11,241,148" concept="6" />
      <node id="1112033531859" at="241,148,242,78" concept="2" />
      <node id="1112033531859" at="242,78,243,150" concept="6" />
      <node id="1112033531859" at="243,150,244,47" concept="2" />
      <node id="1112033531859" at="244,47,245,136" concept="2" />
      <node id="1112033531859" at="245,136,246,140" concept="2" />
      <node id="1112033531859" at="246,140,247,46" concept="2" />
      <node id="1112033531859" at="247,46,248,38" concept="6" />
      <node id="1112033531859" at="248,38,249,61" concept="2" />
      <node id="1112033531859" at="249,61,250,114" concept="2" />
      <node id="1112033531859" at="250,114,251,44" concept="2" />
      <node id="1112033531859" at="251,44,252,88" concept="2" />
      <node id="1112033531859" at="252,88,253,35" concept="2" />
      <node id="1112033531859" at="253,35,254,308" concept="6" />
      <node id="1112033531859" at="256,43,257,120" concept="7" />
      <node id="1112033531859" at="260,76,261,91" concept="6" />
      <node id="1112033531859" at="261,91,262,147" concept="7" />
      <node id="1112033531859" at="263,14,264,26" concept="7" />
      <node id="1112033531859" at="265,17,266,42" concept="2" />
      <node id="1112033366490" at="54,0,56,0" concept="3" trace="myNode" />
      <node id="1112033366490" at="105,0,107,0" concept="3" trace="myNode" />
      <node id="1112033494575" at="218,0,220,0" concept="3" trace="myNode" />
      <node id="1112033366490" at="68,0,71,0" concept="5" trace="createCell#()Ljetbrains/mps/openapi/editor/cells/EditorCell;" />
      <node id="1112033366490" at="129,70,132,7" concept="4" />
      <node id="1112033366490" at="132,7,135,7" concept="4" />
      <node id="1112033366490" at="151,0,154,0" concept="5" trace="getNoTargetText#()Ljava/lang/String;" />
      <node id="1112033366490" at="179,0,182,0" concept="5" trace="compute#()Ljetbrains/mps/openapi/editor/cells/EditorCell;" />
      <node id="1112033366490" at="207,0,210,0" concept="5" trace="accept#(Lorg/jetbrains/mps/openapi/model/SNode;)Z" />
      <node id="1112033494575" at="228,0,231,0" concept="5" trace="createCell#()Ljetbrains/mps/openapi/editor/cells/EditorCell;" />
      <node id="1112033531859" at="256,0,259,0" concept="5" trace="accept#(Lorg/jetbrains/mps/openapi/model/SNode;)Z" />
      <node id="1112033366490" at="57,0,61,0" concept="1" trace="PostingRule_EditorBuilder_a#(Ljetbrains/mps/openapi/editor/EditorContext;Lorg/jetbrains/mps/openapi/model/SNode;)V" />
      <node id="1112033366490" at="100,0,104,0" concept="5" trace="createRefNode_ncr7br_b0a#()Ljetbrains/mps/openapi/editor/cells/EditorCell;" />
      <node id="1112033366490" at="108,0,112,0" concept="1" trace="expressionSingleRoleHandler_ncr7br_b0a#(Lorg/jetbrains/mps/openapi/model/SNode;Lorg/jetbrains/mps/openapi/language/SContainmentLink;Ljetbrains/mps/openapi/editor/EditorContext;)V" />
      <node id="1112033366490" at="199,0,203,5" concept="4" />
      <node id="1112033366490" at="62,0,67,0" concept="5" trace="getNode#()Lorg/jetbrains/mps/openapi/model/SNode;" />
      <node id="1112033366490" at="113,0,118,0" concept="5" trace="getNode#()Lorg/jetbrains/mps/openapi/model/SNode;" />
      <node id="1112033366490" at="177,72,182,34" concept="6" />
      <node id="1112033366490" at="205,301,210,7" concept="6" />
      <node id="1112033366490" at="210,7,215,22" concept="4" />
      <node id="1112033494575" at="222,0,227,0" concept="1" trace="Inline_Builder_ncr7br_a1b0#(Ljetbrains/mps/openapi/editor/EditorContext;Lorg/jetbrains/mps/openapi/model/SNode;Lorg/jetbrains/mps/openapi/model/SNode;)V" />
      <node id="1112033494575" at="232,0,237,0" concept="5" trace="getNode#()Lorg/jetbrains/mps/openapi/model/SNode;" />
      <node id="1112033531859" at="254,308,259,11" concept="6" />
      <node id="1112033531859" at="259,11,264,26" concept="4" />
      <node id="1112033366490" at="119,0,126,0" concept="5" trace="createChildCell#(Lorg/jetbrains/mps/openapi/model/SNode;)Ljetbrains/mps/openapi/editor/cells/EditorCell;" />
      <node id="1112033366490" at="188,0,195,0" concept="5" trace="createErrorCell#(Ljava/lang/String;)Ljetbrains/mps/openapi/editor/cells/EditorCell;" />
      <node id="1112033366490" at="129,0,137,0" concept="5" trace="installCellInfo#(Lorg/jetbrains/mps/openapi/model/SNode;Ljetbrains/mps/openapi/editor/cells/EditorCell;)V" />
      <node id="1112033366490" at="72,0,81,0" concept="5" trace="createCollection_ncr7br_a#()Ljetbrains/mps/openapi/editor/cells/EditorCell;" />
      <node id="1112033450524" at="91,0,100,0" concept="5" trace="createConstant_ncr7br_a0a#()Ljetbrains/mps/openapi/editor/cells/EditorCell;" />
      <node id="1112033366490" at="140,214,149,7" concept="11" />
      <node id="1112033467105" at="165,0,174,0" concept="5" trace="createConstant_ncr7br_a1a#()Ljetbrains/mps/openapi/editor/cells/EditorCell;" />
      <node id="1112033366490" at="81,0,91,0" concept="5" trace="createCollection_ncr7br_a0#()Ljetbrains/mps/openapi/editor/cells/EditorCell;" />
      <node id="1112033366490" at="155,0,165,0" concept="5" trace="createCollection_ncr7br_b0#()Ljetbrains/mps/openapi/editor/cells/EditorCell;" />
      <node id="1112033366490" at="177,0,188,0" concept="5" trace="createReferenceCell#(Lorg/jetbrains/mps/openapi/model/SNode;)Ljetbrains/mps/openapi/editor/cells/EditorCell;" />
      <node id="1112033366490" at="137,0,151,0" concept="5" trace="createEmptyCell#()Ljetbrains/mps/openapi/editor/cells/EditorCell;" />
      <node id="1112033366490" at="175,162,195,6" concept="6" />
      <node id="1112033531859" at="239,41,267,7" concept="11" />
      <node id="1112033531859" at="238,0,269,0" concept="5" trace="createProperty_ncr7br_a0b1a#()Ljetbrains/mps/openapi/editor/cells/EditorCell;" />
      <node id="1112033366490" at="174,0,217,0" concept="5" trace="createRefCell_ncr7br_b1a#()Ljetbrains/mps/openapi/editor/cells/EditorCell;" />
      <scope id="1112033366490" at="64,26,65,18" />
      <scope id="1112033366490" at="68,39,69,39" />
      <scope id="1112033366490" at="115,28,116,20" />
      <scope id="1112033366490" at="130,118,131,75" />
      <scope id="1112033366490" at="133,42,134,155" />
      <scope id="1112033366490" at="147,17,148,42" />
      <scope id="1112033366490" at="151,40,152,31" />
      <scope id="1112033366490" at="179,39,180,134" />
      <scope id="1112033366490" at="207,39,208,113" />
      <scope id="1112033494575" at="228,41,229,43" />
      <scope id="1112033494575" at="234,28,235,20" />
      <scope id="1112033531859" at="256,43,257,120" />
      <scope id="1112033531859" at="265,17,266,42" />
      <scope id="1112033366490" at="57,91,59,18" />
      <scope id="1112033366490" at="100,49,102,33">
        <var name="provider" id="1112033366490" />
      </scope>
      <scope id="1112033366490" at="108,125,110,25" />
      <scope id="1112033366490" at="200,40,202,148" />
      <scope id="1112033366490" at="211,73,213,145">
        <var name="manager" id="1112033366490" />
      </scope>
      <scope id="1112033531859" at="260,76,262,147">
        <var name="manager" id="1112033531859" />
      </scope>
      <scope id="1112033366490" at="68,0,71,0" />
      <scope id="1112033366490" at="151,0,154,0" />
      <scope id="1112033366490" at="179,0,182,0" />
      <scope id="1112033366490" at="207,0,210,0">
        <var name="it" id="1112033366490" />
      </scope>
      <scope id="1112033494575" at="222,120,225,20" />
      <scope id="1112033494575" at="228,0,231,0" />
      <scope id="1112033531859" at="256,0,259,0">
        <var name="it" id="1112033531859" />
      </scope>
      <scope id="1112033366490" at="57,0,61,0">
        <var name="context" id="1112033366490" />
        <var name="node" id="1112033366490" />
      </scope>
      <scope id="1112033366490" at="100,0,104,0" />
      <scope id="1112033366490" at="108,0,112,0">
        <var name="containmentLink" id="1112033366490" />
        <var name="context" id="1112033366490" />
        <var name="ownerNode" id="1112033366490" />
      </scope>
      <scope id="1112033366490" at="189,58,193,20">
        <var name="cell" id="1112033366490" />
      </scope>
      <scope id="1112033366490" at="62,0,67,0" />
      <scope id="1112033366490" at="113,0,118,0" />
      <scope id="1112033366490" at="119,55,124,24">
        <var name="editorCell" id="1112033366490" />
      </scope>
      <scope id="1112033366490" at="141,11,146,26">
        <var name="editorCell" id="1112033366490" />
      </scope>
      <scope id="1112033494575" at="222,0,227,0">
        <var name="context" id="1112033494575" />
        <var name="node" id="1112033494575" />
        <var name="referencingNode" id="1112033494575" />
      </scope>
      <scope id="1112033494575" at="232,0,237,0" />
      <scope id="1112033366490" at="129,70,135,7" />
      <scope id="1112033366490" at="72,50,79,22">
        <var name="editorCell" id="1112033366490" />
      </scope>
      <scope id="1112033450524" at="91,50,98,22">
        <var name="editorCell" id="1112033450524" />
        <var name="style" id="1112033450524" />
      </scope>
      <scope id="1112033366490" at="119,0,126,0">
        <var name="child" id="1112033366490" />
      </scope>
      <scope id="1112033467105" at="165,50,172,22">
        <var name="editorCell" id="1112033467105" />
        <var name="style" id="1112033467105" />
      </scope>
      <scope id="1112033366490" at="188,0,195,0">
        <var name="error" id="1112033366490" />
      </scope>
      <scope id="1112033366490" at="81,51,89,22">
        <var name="editorCell" id="1112033366490" />
        <var name="style" id="1112033366490" />
      </scope>
      <scope id="1112033366490" at="129,0,137,0">
        <var name="child" id="1112033366490" />
        <var name="editorCell" id="1112033366490" />
      </scope>
      <scope id="1112033366490" at="155,51,163,22">
        <var name="editorCell" id="1112033366490" />
        <var name="style" id="1112033366490" />
      </scope>
      <scope id="1112033366490" at="72,0,81,0" />
      <scope id="1112033450524" at="91,0,100,0" />
      <scope id="1112033467105" at="165,0,174,0" />
      <scope id="1112033366490" at="177,72,186,20">
        <var name="cell" id="1112033366490" />
      </scope>
      <scope id="1112033366490" at="81,0,91,0" />
      <scope id="1112033366490" at="155,0,165,0" />
      <scope id="1112033366490" at="138,44,149,7" />
      <scope id="1112033366490" at="177,0,188,0">
        <var name="targetNode" id="1112033366490" />
      </scope>
      <scope id="1112033366490" at="137,0,151,0" />
      <scope id="1112033531859" at="240,11,264,26">
        <var name="currentPropertyAttributes" id="1112033531859" />
        <var name="editorCell" id="1112033531859" />
        <var name="property" id="1112033531859" />
        <var name="propertyAttributes" id="1112033531859" />
        <var name="style" id="1112033531859" />
      </scope>
      <scope id="1112033531859" at="238,54,267,7" />
      <scope id="1112033531859" at="238,0,269,0" />
      <scope id="1112033366490" at="174,49,215,22">
        <var name="currentReferenceAttributes" id="1112033366490" />
        <var name="editorCell" id="1112033366490" />
        <var name="provider" id="1112033366490" />
        <var name="referenceAttributes" id="1112033366490" />
        <var name="referenceLink" id="1112033366490" />
      </scope>
      <scope id="1112033366490" at="174,0,217,0" />
      <unit id="1112033366490" at="178,74,182,9" name="jetbrains.mps.samples.agreementLanguage.editor.PostingRule_EditorBuilder_a$1$1" />
      <unit id="1112033366490" at="206,102,210,5" name="jetbrains.mps.samples.agreementLanguage.editor.PostingRule_EditorBuilder_a$2" />
      <unit id="1112033531859" at="255,104,259,9" name="jetbrains.mps.samples.agreementLanguage.editor.PostingRule_EditorBuilder_a$Inline_Builder_ncr7br_a1b0$1" />
      <unit id="1112033366490" at="176,42,195,5" name="jetbrains.mps.samples.agreementLanguage.editor.PostingRule_EditorBuilder_a$1" />
      <unit id="1112033366490" at="104,0,155,0" name="jetbrains.mps.samples.agreementLanguage.editor.PostingRule_EditorBuilder_a$expressionSingleRoleHandler_ncr7br_b0a" />
      <unit id="1112033494575" at="217,0,270,0" name="jetbrains.mps.samples.agreementLanguage.editor.PostingRule_EditorBuilder_a$Inline_Builder_ncr7br_a1b0" />
      <unit id="1112033366490" at="53,0,271,0" name="jetbrains.mps.samples.agreementLanguage.editor.PostingRule_EditorBuilder_a" />
    </file>
  </root>
  <root nodeRef="r:00000000-0000-4000-0000-011c89590409(jetbrains.mps.samples.agreementLanguage.editor)/1112033923900">
    <file name="AccountType_Editor.java">
      <node id="1112033923900" at="11,79,12,77" concept="7" />
      <node id="1112033923900" at="11,0,14,0" concept="5" trace="createEditorCell#(Ljetbrains/mps/openapi/editor/EditorContext;Lorg/jetbrains/mps/openapi/model/SNode;)Ljetbrains/mps/openapi/editor/cells/EditorCell;" />
      <scope id="1112033923900" at="11,79,12,77" />
      <scope id="1112033923900" at="11,0,14,0">
        <var name="editorContext" id="1112033923900" />
        <var name="node" id="1112033923900" />
      </scope>
      <unit id="1112033923900" at="10,0,15,0" name="jetbrains.mps.samples.agreementLanguage.editor.AccountType_Editor" />
    </file>
    <file name="AccountType_EditorBuilder_a.java">
      <node id="1112033923900" at="39,91,40,19" concept="9" />
      <node id="1112033923900" at="40,19,41,18" concept="2" />
      <node id="1112033923900" at="46,26,47,18" concept="7" />
      <node id="1112033923900" at="50,39,51,37" concept="7" />
      <node id="1112033956948" at="54,48,55,39" concept="2" />
      <node id="1112033956948" at="56,9,57,146" concept="6" />
      <node id="1112033956948" at="57,146,58,76" concept="2" />
      <node id="1112033956948" at="58,76,59,149" concept="6" />
      <node id="1112033956948" at="59,149,60,45" concept="2" />
      <node id="1112033956948" at="60,45,61,153" concept="2" />
      <node id="1112033956948" at="61,153,62,157" concept="2" />
      <node id="1112033956948" at="62,157,63,44" concept="2" />
      <node id="1112033956948" at="63,44,64,30" concept="2" />
      <node id="1112033956948" at="64,30,65,67" concept="2" />
      <node id="1112033956948" at="65,67,66,36" concept="6" />
      <node id="1112033956948" at="66,36,67,59" concept="2" />
      <node id="1112033956948" at="67,59,68,110" concept="2" />
      <node id="1112033956948" at="68,110,69,42" concept="2" />
      <node id="1112033956948" at="69,42,70,86" concept="2" />
      <node id="1112033956948" at="70,86,71,33" concept="2" />
      <node id="1112033956948" at="71,33,72,306" concept="6" />
      <node id="1112033956948" at="74,41,75,118" concept="7" />
      <node id="1112033956948" at="78,74,79,89" concept="6" />
      <node id="1112033956948" at="79,89,80,145" concept="7" />
      <node id="1112033956948" at="81,12,82,24" concept="7" />
      <node id="1112033956948" at="83,15,84,40" concept="2" />
      <node id="1112033923900" at="36,0,38,0" concept="3" trace="myNode" />
      <node id="1112033923900" at="50,0,53,0" concept="5" trace="createCell#()Ljetbrains/mps/openapi/editor/cells/EditorCell;" />
      <node id="1112033956948" at="74,0,77,0" concept="5" trace="accept#(Lorg/jetbrains/mps/openapi/model/SNode;)Z" />
      <node id="1112033923900" at="39,0,43,0" concept="1" trace="AccountType_EditorBuilder_a#(Ljetbrains/mps/openapi/editor/EditorContext;Lorg/jetbrains/mps/openapi/model/SNode;)V" />
      <node id="1112033923900" at="44,0,49,0" concept="5" trace="getNode#()Lorg/jetbrains/mps/openapi/model/SNode;" />
      <node id="1112033956948" at="72,306,77,9" concept="6" />
      <node id="1112033956948" at="77,9,82,24" concept="4" />
      <node id="1112033956948" at="55,39,85,5" concept="11" />
      <node id="1112033956948" at="54,0,87,0" concept="5" trace="createProperty_rq4bg2_a#()Ljetbrains/mps/openapi/editor/cells/EditorCell;" />
      <scope id="1112033923900" at="46,26,47,18" />
      <scope id="1112033923900" at="50,39,51,37" />
      <scope id="1112033956948" at="74,41,75,118" />
      <scope id="1112033956948" at="83,15,84,40" />
      <scope id="1112033923900" at="39,91,41,18" />
      <scope id="1112033956948" at="78,74,80,145">
        <var name="manager" id="1112033956948" />
      </scope>
      <scope id="1112033923900" at="50,0,53,0" />
      <scope id="1112033956948" at="74,0,77,0">
        <var name="it" id="1112033956948" />
      </scope>
      <scope id="1112033923900" at="39,0,43,0">
        <var name="context" id="1112033923900" />
        <var name="node" id="1112033923900" />
      </scope>
      <scope id="1112033923900" at="44,0,49,0" />
      <scope id="1112033956948" at="56,9,82,24">
        <var name="currentPropertyAttributes" id="1112033956948" />
        <var name="editorCell" id="1112033956948" />
        <var name="property" id="1112033956948" />
        <var name="propertyAttributes" id="1112033956948" />
        <var name="style" id="1112033956948" />
      </scope>
      <scope id="1112033956948" at="54,48,85,5" />
      <scope id="1112033956948" at="54,0,87,0" />
      <unit id="1112033956948" at="73,102,77,7" name="jetbrains.mps.samples.agreementLanguage.editor.AccountType_EditorBuilder_a$1" />
      <unit id="1112033923900" at="35,0,88,0" name="jetbrains.mps.samples.agreementLanguage.editor.AccountType_EditorBuilder_a" />
    </file>
  </root>
  <root nodeRef="r:00000000-0000-4000-0000-011c89590409(jetbrains.mps.samples.agreementLanguage.editor)/1112036563422">
    <file name="EventVariableReference_Editor.java">
      <node id="1112036563422" at="11,79,12,88" concept="7" />
      <node id="1112036563422" at="11,0,14,0" concept="5" trace="createEditorCell#(Ljetbrains/mps/openapi/editor/EditorContext;Lorg/jetbrains/mps/openapi/model/SNode;)Ljetbrains/mps/openapi/editor/cells/EditorCell;" />
      <scope id="1112036563422" at="11,79,12,88" />
      <scope id="1112036563422" at="11,0,14,0">
        <var name="editorContext" id="1112036563422" />
        <var name="node" id="1112036563422" />
      </scope>
      <unit id="1112036563422" at="10,0,15,0" name="jetbrains.mps.samples.agreementLanguage.editor.EventVariableReference_Editor" />
    </file>
    <file name="EventVariableReference_EditorBuilder_a.java">
      <node id="1112036563422" at="49,102,50,19" concept="9" />
      <node id="1112036563422" at="50,19,51,18" concept="2" />
      <node id="1112036563422" at="56,26,57,18" concept="7" />
      <node id="1112036563422" at="60,39,61,39" concept="7" />
      <node id="1112036563422" at="64,50,65,118" concept="6" />
      <node id="1112036563422" at="65,118,66,48" concept="2" />
      <node id="1112036563422" at="66,48,67,28" concept="2" />
      <node id="1112036563422" at="67,28,68,65" concept="2" />
      <node id="1112036563422" at="68,65,69,56" concept="2" />
      <node id="1112036563422" at="69,56,70,22" concept="7" />
      <node id="1112036563422" at="72,48,73,168" concept="6" />
      <node id="1112036563422" at="77,39,78,144" concept="7" />
      <node id="1112036563422" at="80,40,81,60" concept="2" />
      <node id="1112036563422" at="81,60,82,48" concept="2" />
      <node id="1112036563422" at="82,48,83,58" concept="2" />
      <node id="1112036563422" at="83,58,84,20" concept="7" />
      <node id="1112036563422" at="87,58,88,97" concept="6" />
      <node id="1112036563422" at="88,97,89,131" concept="2" />
      <node id="1112036563422" at="89,131,90,135" concept="2" />
      <node id="1112036563422" at="90,135,91,20" concept="7" />
      <node id="1112036563422" at="93,6,94,0" concept="8" />
      <node id="1112036563422" at="94,0,95,46" concept="2" />
      <node id="1112036563422" at="95,46,96,50" concept="6" />
      <node id="1112036563422" at="96,50,97,0" concept="8" />
      <node id="1112036563422" at="98,40,99,40" concept="2" />
      <node id="1112036563422" at="99,40,100,154" concept="2" />
      <node id="1112036563422" at="101,5,102,143" concept="2" />
      <node id="1112036563422" at="102,143,103,301" concept="6" />
      <node id="1112036563422" at="105,39,106,113" concept="7" />
      <node id="1112036563422" at="109,73,110,87" concept="6" />
      <node id="1112036563422" at="110,87,111,145" concept="7" />
      <node id="1112036563422" at="112,10,113,22" concept="7" />
      <node id="1112205469227" at="118,0,119,0" concept="3" trace="myReferencingNode" />
      <node id="1112205469227" at="120,119,121,21" concept="9" />
      <node id="1112205469227" at="121,21,122,42" concept="2" />
      <node id="1112205469227" at="122,42,123,20" concept="2" />
      <node id="1112205469227" at="126,41,127,42" concept="7" />
      <node id="1112205469227" at="132,28,133,20" concept="7" />
      <node id="1112205680401" at="136,53,137,41" concept="2" />
      <node id="1112205680401" at="138,11,139,148" concept="6" />
      <node id="1112205680401" at="139,148,140,78" concept="2" />
      <node id="1112205680401" at="140,78,141,150" concept="6" />
      <node id="1112205680401" at="141,150,142,47" concept="2" />
      <node id="1112205680401" at="142,47,143,136" concept="2" />
      <node id="1112205680401" at="143,136,144,140" concept="2" />
      <node id="1112205680401" at="144,140,145,46" concept="2" />
      <node id="1112205680401" at="145,46,146,38" concept="6" />
      <node id="1112205680401" at="146,38,147,68" concept="2" />
      <node id="1112205680401" at="147,68,148,106" concept="2" />
      <node id="1112205680401" at="148,106,149,56" concept="2" />
      <node id="1112205680401" at="149,56,150,44" concept="2" />
      <node id="1112205680401" at="150,44,151,88" concept="2" />
      <node id="1112205680401" at="151,88,152,35" concept="2" />
      <node id="1112205680401" at="152,35,153,308" concept="6" />
      <node id="1112205680401" at="155,43,156,120" concept="7" />
      <node id="1112205680401" at="159,76,160,91" concept="6" />
      <node id="1112205680401" at="160,91,161,147" concept="7" />
      <node id="1112205680401" at="162,14,163,26" concept="7" />
      <node id="1112205680401" at="164,17,165,42" concept="2" />
      <node id="1112036563422" at="46,0,48,0" concept="3" trace="myNode" />
      <node id="1112205469227" at="116,0,118,0" concept="3" trace="myNode" />
      <node id="1112036563422" at="60,0,63,0" concept="5" trace="createCell#()Ljetbrains/mps/openapi/editor/cells/EditorCell;" />
      <node id="1112036563422" at="77,0,80,0" concept="5" trace="compute#()Ljetbrains/mps/openapi/editor/cells/EditorCell;" />
      <node id="1112036563422" at="105,0,108,0" concept="5" trace="accept#(Lorg/jetbrains/mps/openapi/model/SNode;)Z" />
      <node id="1112205469227" at="126,0,129,0" concept="5" trace="createCell#()Ljetbrains/mps/openapi/editor/cells/EditorCell;" />
      <node id="1112205680401" at="155,0,158,0" concept="5" trace="accept#(Lorg/jetbrains/mps/openapi/model/SNode;)Z" />
      <node id="1112036563422" at="49,0,53,0" concept="1" trace="EventVariableReference_EditorBuilder_a#(Ljetbrains/mps/openapi/editor/EditorContext;Lorg/jetbrains/mps/openapi/model/SNode;)V" />
      <node id="1112036563422" at="97,0,101,5" concept="4" />
      <node id="1112036563422" at="54,0,59,0" concept="5" trace="getNode#()Lorg/jetbrains/mps/openapi/model/SNode;" />
      <node id="1112036563422" at="75,72,80,40" concept="6" />
      <node id="1112036563422" at="103,301,108,7" concept="6" />
      <node id="1112036563422" at="108,7,113,22" concept="4" />
      <node id="1112205469227" at="120,0,125,0" concept="1" trace="Inline_Builder_w32ae3_a0a#(Ljetbrains/mps/openapi/editor/EditorContext;Lorg/jetbrains/mps/openapi/model/SNode;Lorg/jetbrains/mps/openapi/model/SNode;)V" />
      <node id="1112205469227" at="130,0,135,0" concept="5" trace="getNode#()Lorg/jetbrains/mps/openapi/model/SNode;" />
      <node id="1112205680401" at="153,308,158,11" concept="6" />
      <node id="1112205680401" at="158,11,163,26" concept="4" />
      <node id="1112036563422" at="86,0,93,0" concept="5" trace="createErrorCell#(Ljava/lang/String;)Ljetbrains/mps/openapi/editor/cells/EditorCell;" />
      <node id="1112036563422" at="64,0,72,0" concept="5" trace="createCollection_w32ae3_a#()Ljetbrains/mps/openapi/editor/cells/EditorCell;" />
      <node id="1112036563422" at="75,0,86,0" concept="5" trace="createReferenceCell#(Lorg/jetbrains/mps/openapi/model/SNode;)Ljetbrains/mps/openapi/editor/cells/EditorCell;" />
      <node id="1112036563422" at="73,168,93,6" concept="6" />
      <node id="1112205680401" at="137,41,166,7" concept="11" />
      <node id="1112205680401" at="136,0,168,0" concept="5" trace="createProperty_w32ae3_a0a0#()Ljetbrains/mps/openapi/editor/cells/EditorCell;" />
      <node id="1112036563422" at="72,0,115,0" concept="5" trace="createRefCell_w32ae3_a0#()Ljetbrains/mps/openapi/editor/cells/EditorCell;" />
      <scope id="1112036563422" at="56,26,57,18" />
      <scope id="1112036563422" at="60,39,61,39" />
      <scope id="1112036563422" at="77,39,78,144" />
      <scope id="1112036563422" at="105,39,106,113" />
      <scope id="1112205469227" at="126,41,127,42" />
      <scope id="1112205469227" at="132,28,133,20" />
      <scope id="1112205680401" at="155,43,156,120" />
      <scope id="1112205680401" at="164,17,165,42" />
      <scope id="1112036563422" at="49,102,51,18" />
      <scope id="1112036563422" at="98,40,100,154" />
      <scope id="1112036563422" at="109,73,111,145">
        <var name="manager" id="1112036563422" />
      </scope>
      <scope id="1112205680401" at="159,76,161,147">
        <var name="manager" id="1112205680401" />
      </scope>
      <scope id="1112036563422" at="60,0,63,0" />
      <scope id="1112036563422" at="77,0,80,0" />
      <scope id="1112036563422" at="105,0,108,0">
        <var name="it" id="1112036563422" />
      </scope>
      <scope id="1112205469227" at="120,119,123,20" />
      <scope id="1112205469227" at="126,0,129,0" />
      <scope id="1112205680401" at="155,0,158,0">
        <var name="it" id="1112205680401" />
      </scope>
      <scope id="1112036563422" at="49,0,53,0">
        <var name="context" id="1112036563422" />
        <var name="node" id="1112036563422" />
      </scope>
      <scope id="1112036563422" at="87,58,91,20">
        <var name="cell" id="1112036563422" />
      </scope>
      <scope id="1112036563422" at="54,0,59,0" />
      <scope id="1112205469227" at="120,0,125,0">
        <var name="context" id="1112205469227" />
        <var name="node" id="1112205469227" />
        <var name="referencingNode" id="1112205469227" />
      </scope>
      <scope id="1112205469227" at="130,0,135,0" />
      <scope id="1112036563422" at="64,50,70,22">
        <var name="editorCell" id="1112036563422" />
      </scope>
      <scope id="1112036563422" at="86,0,93,0">
        <var name="error" id="1112036563422" />
      </scope>
      <scope id="1112036563422" at="64,0,72,0" />
      <scope id="1112036563422" at="75,72,84,20">
        <var name="cell" id="1112036563422" />
      </scope>
      <scope id="1112036563422" at="75,0,86,0">
        <var name="targetNode" id="1112036563422" />
      </scope>
      <scope id="1112205680401" at="138,11,163,26">
        <var name="currentPropertyAttributes" id="1112205680401" />
        <var name="editorCell" id="1112205680401" />
        <var name="property" id="1112205680401" />
        <var name="propertyAttributes" id="1112205680401" />
        <var name="style" id="1112205680401" />
      </scope>
      <scope id="1112205680401" at="136,53,166,7" />
      <scope id="1112205680401" at="136,0,168,0" />
      <scope id="1112036563422" at="72,48,113,22">
        <var name="currentReferenceAttributes" id="1112036563422" />
        <var name="editorCell" id="1112036563422" />
        <var name="provider" id="1112036563422" />
        <var name="referenceAttributes" id="1112036563422" />
        <var name="referenceLink" id="1112036563422" />
      </scope>
      <scope id="1112036563422" at="72,0,115,0" />
      <unit id="1112036563422" at="76,74,80,9" name="jetbrains.mps.samples.agreementLanguage.editor.EventVariableReference_EditorBuilder_a$1$1" />
      <unit id="1112036563422" at="104,102,108,5" name="jetbrains.mps.samples.agreementLanguage.editor.EventVariableReference_EditorBuilder_a$2" />
      <unit id="1112205680401" at="154,104,158,9" name="jetbrains.mps.samples.agreementLanguage.editor.EventVariableReference_EditorBuilder_a$Inline_Builder_w32ae3_a0a$1" />
      <unit id="1112036563422" at="74,42,93,5" name="jetbrains.mps.samples.agreementLanguage.editor.EventVariableReference_EditorBuilder_a$1" />
      <unit id="1112205469227" at="115,0,169,0" name="jetbrains.mps.samples.agreementLanguage.editor.EventVariableReference_EditorBuilder_a$Inline_Builder_w32ae3_a0a" />
      <unit id="1112036563422" at="45,0,170,0" name="jetbrains.mps.samples.agreementLanguage.editor.EventVariableReference_EditorBuilder_a" />
    </file>
  </root>
  <root nodeRef="r:00000000-0000-4000-0000-011c89590409(jetbrains.mps.samples.agreementLanguage.editor)/1112038631402">
    <file name="ValueReference_Editor.java">
      <node id="1112038631402" at="11,79,12,80" concept="7" />
      <node id="1112038631402" at="11,0,14,0" concept="5" trace="createEditorCell#(Ljetbrains/mps/openapi/editor/EditorContext;Lorg/jetbrains/mps/openapi/model/SNode;)Ljetbrains/mps/openapi/editor/cells/EditorCell;" />
      <scope id="1112038631402" at="11,79,12,80" />
      <scope id="1112038631402" at="11,0,14,0">
        <var name="editorContext" id="1112038631402" />
        <var name="node" id="1112038631402" />
      </scope>
      <unit id="1112038631402" at="10,0,15,0" name="jetbrains.mps.samples.agreementLanguage.editor.ValueReference_Editor" />
    </file>
    <file name="ValueReference_EditorBuilder_a.java">
      <node id="1112038631402" at="49,94,50,19" concept="9" />
      <node id="1112038631402" at="50,19,51,18" concept="2" />
      <node id="1112038631402" at="56,26,57,18" concept="7" />
      <node id="1112038631402" at="60,39,61,39" concept="7" />
      <node id="1112038631402" at="64,50,65,118" concept="6" />
      <node id="1112038631402" at="65,118,66,48" concept="2" />
      <node id="1112038631402" at="66,48,67,28" concept="2" />
      <node id="1112038631402" at="67,28,68,65" concept="2" />
      <node id="1112038631402" at="68,65,69,56" concept="2" />
      <node id="1112038631402" at="69,56,70,22" concept="7" />
      <node id="1112038631402" at="72,48,73,160" concept="6" />
      <node id="1112038631402" at="77,39,78,136" concept="7" />
      <node id="1112038631402" at="80,32,81,60" concept="2" />
      <node id="1112038631402" at="81,60,82,48" concept="2" />
      <node id="1112038631402" at="82,48,83,58" concept="2" />
      <node id="1112038631402" at="83,58,84,20" concept="7" />
      <node id="1112038631402" at="87,58,88,97" concept="6" />
      <node id="1112038631402" at="88,97,89,131" concept="2" />
      <node id="1112038631402" at="89,131,90,135" concept="2" />
      <node id="1112038631402" at="90,135,91,20" concept="7" />
      <node id="1112038631402" at="93,6,94,0" concept="8" />
      <node id="1112038631402" at="94,0,95,43" concept="2" />
      <node id="1112038631402" at="95,43,96,50" concept="6" />
      <node id="1112038631402" at="96,50,97,0" concept="8" />
      <node id="1112038631402" at="98,40,99,40" concept="2" />
      <node id="1112038631402" at="99,40,100,146" concept="2" />
      <node id="1112038631402" at="101,5,102,143" concept="2" />
      <node id="1112038631402" at="102,143,103,301" concept="6" />
      <node id="1112038631402" at="105,39,106,113" concept="7" />
      <node id="1112038631402" at="109,73,110,87" concept="6" />
      <node id="1112038631402" at="110,87,111,145" concept="7" />
      <node id="1112038631402" at="112,10,113,22" concept="7" />
      <node id="1112205752980" at="118,0,119,0" concept="3" trace="myReferencingNode" />
      <node id="1112205752980" at="120,119,121,21" concept="9" />
      <node id="1112205752980" at="121,21,122,42" concept="2" />
      <node id="1112205752980" at="122,42,123,20" concept="2" />
      <node id="1112205752980" at="126,41,127,42" concept="7" />
      <node id="1112205752980" at="132,28,133,20" concept="7" />
      <node id="1112205781748" at="136,53,137,41" concept="2" />
      <node id="1112205781748" at="138,11,139,148" concept="6" />
      <node id="1112205781748" at="139,148,140,78" concept="2" />
      <node id="1112205781748" at="140,78,141,150" concept="6" />
      <node id="1112205781748" at="141,150,142,47" concept="2" />
      <node id="1112205781748" at="142,47,143,136" concept="2" />
      <node id="1112205781748" at="143,136,144,140" concept="2" />
      <node id="1112205781748" at="144,140,145,46" concept="2" />
      <node id="1112205781748" at="145,46,146,38" concept="6" />
      <node id="1112205781748" at="146,38,147,61" concept="2" />
      <node id="1112205781748" at="147,61,148,112" concept="2" />
      <node id="1112205781748" at="148,112,149,56" concept="2" />
      <node id="1112205781748" at="149,56,150,44" concept="2" />
      <node id="1112205781748" at="150,44,151,88" concept="2" />
      <node id="1112205781748" at="151,88,152,35" concept="2" />
      <node id="1112205781748" at="152,35,153,308" concept="6" />
      <node id="1112205781748" at="155,43,156,120" concept="7" />
      <node id="1112205781748" at="159,76,160,91" concept="6" />
      <node id="1112205781748" at="160,91,161,147" concept="7" />
      <node id="1112205781748" at="162,14,163,26" concept="7" />
      <node id="1112205781748" at="164,17,165,42" concept="2" />
      <node id="1112038631402" at="46,0,48,0" concept="3" trace="myNode" />
      <node id="1112205752980" at="116,0,118,0" concept="3" trace="myNode" />
      <node id="1112038631402" at="60,0,63,0" concept="5" trace="createCell#()Ljetbrains/mps/openapi/editor/cells/EditorCell;" />
      <node id="1112038631402" at="77,0,80,0" concept="5" trace="compute#()Ljetbrains/mps/openapi/editor/cells/EditorCell;" />
      <node id="1112038631402" at="105,0,108,0" concept="5" trace="accept#(Lorg/jetbrains/mps/openapi/model/SNode;)Z" />
      <node id="1112205752980" at="126,0,129,0" concept="5" trace="createCell#()Ljetbrains/mps/openapi/editor/cells/EditorCell;" />
      <node id="1112205781748" at="155,0,158,0" concept="5" trace="accept#(Lorg/jetbrains/mps/openapi/model/SNode;)Z" />
      <node id="1112038631402" at="49,0,53,0" concept="1" trace="ValueReference_EditorBuilder_a#(Ljetbrains/mps/openapi/editor/EditorContext;Lorg/jetbrains/mps/openapi/model/SNode;)V" />
      <node id="1112038631402" at="97,0,101,5" concept="4" />
      <node id="1112038631402" at="54,0,59,0" concept="5" trace="getNode#()Lorg/jetbrains/mps/openapi/model/SNode;" />
      <node id="1112038631402" at="75,72,80,32" concept="6" />
      <node id="1112038631402" at="103,301,108,7" concept="6" />
      <node id="1112038631402" at="108,7,113,22" concept="4" />
      <node id="1112205752980" at="120,0,125,0" concept="1" trace="Inline_Builder_s9dcmx_a0a#(Ljetbrains/mps/openapi/editor/EditorContext;Lorg/jetbrains/mps/openapi/model/SNode;Lorg/jetbrains/mps/openapi/model/SNode;)V" />
      <node id="1112205752980" at="130,0,135,0" concept="5" trace="getNode#()Lorg/jetbrains/mps/openapi/model/SNode;" />
      <node id="1112205781748" at="153,308,158,11" concept="6" />
      <node id="1112205781748" at="158,11,163,26" concept="4" />
      <node id="1112038631402" at="86,0,93,0" concept="5" trace="createErrorCell#(Ljava/lang/String;)Ljetbrains/mps/openapi/editor/cells/EditorCell;" />
      <node id="1112038631402" at="64,0,72,0" concept="5" trace="createCollection_s9dcmx_a#()Ljetbrains/mps/openapi/editor/cells/EditorCell;" />
      <node id="1112038631402" at="75,0,86,0" concept="5" trace="createReferenceCell#(Lorg/jetbrains/mps/openapi/model/SNode;)Ljetbrains/mps/openapi/editor/cells/EditorCell;" />
      <node id="1112038631402" at="73,160,93,6" concept="6" />
      <node id="1112205781748" at="137,41,166,7" concept="11" />
      <node id="1112205781748" at="136,0,168,0" concept="5" trace="createProperty_s9dcmx_a0a0#()Ljetbrains/mps/openapi/editor/cells/EditorCell;" />
      <node id="1112038631402" at="72,0,115,0" concept="5" trace="createRefCell_s9dcmx_a0#()Ljetbrains/mps/openapi/editor/cells/EditorCell;" />
      <scope id="1112038631402" at="56,26,57,18" />
      <scope id="1112038631402" at="60,39,61,39" />
      <scope id="1112038631402" at="77,39,78,136" />
      <scope id="1112038631402" at="105,39,106,113" />
      <scope id="1112205752980" at="126,41,127,42" />
      <scope id="1112205752980" at="132,28,133,20" />
      <scope id="1112205781748" at="155,43,156,120" />
      <scope id="1112205781748" at="164,17,165,42" />
      <scope id="1112038631402" at="49,94,51,18" />
      <scope id="1112038631402" at="98,40,100,146" />
      <scope id="1112038631402" at="109,73,111,145">
        <var name="manager" id="1112038631402" />
      </scope>
      <scope id="1112205781748" at="159,76,161,147">
        <var name="manager" id="1112205781748" />
      </scope>
      <scope id="1112038631402" at="60,0,63,0" />
      <scope id="1112038631402" at="77,0,80,0" />
      <scope id="1112038631402" at="105,0,108,0">
        <var name="it" id="1112038631402" />
      </scope>
      <scope id="1112205752980" at="120,119,123,20" />
      <scope id="1112205752980" at="126,0,129,0" />
      <scope id="1112205781748" at="155,0,158,0">
        <var name="it" id="1112205781748" />
      </scope>
      <scope id="1112038631402" at="49,0,53,0">
        <var name="context" id="1112038631402" />
        <var name="node" id="1112038631402" />
      </scope>
      <scope id="1112038631402" at="87,58,91,20">
        <var name="cell" id="1112038631402" />
      </scope>
      <scope id="1112038631402" at="54,0,59,0" />
      <scope id="1112205752980" at="120,0,125,0">
        <var name="context" id="1112205752980" />
        <var name="node" id="1112205752980" />
        <var name="referencingNode" id="1112205752980" />
      </scope>
      <scope id="1112205752980" at="130,0,135,0" />
      <scope id="1112038631402" at="64,50,70,22">
        <var name="editorCell" id="1112038631402" />
      </scope>
      <scope id="1112038631402" at="86,0,93,0">
        <var name="error" id="1112038631402" />
      </scope>
      <scope id="1112038631402" at="64,0,72,0" />
      <scope id="1112038631402" at="75,72,84,20">
        <var name="cell" id="1112038631402" />
      </scope>
      <scope id="1112038631402" at="75,0,86,0">
        <var name="targetNode" id="1112038631402" />
      </scope>
      <scope id="1112205781748" at="138,11,163,26">
        <var name="currentPropertyAttributes" id="1112205781748" />
        <var name="editorCell" id="1112205781748" />
        <var name="property" id="1112205781748" />
        <var name="propertyAttributes" id="1112205781748" />
        <var name="style" id="1112205781748" />
      </scope>
      <scope id="1112205781748" at="136,53,166,7" />
      <scope id="1112205781748" at="136,0,168,0" />
      <scope id="1112038631402" at="72,48,113,22">
        <var name="currentReferenceAttributes" id="1112038631402" />
        <var name="editorCell" id="1112038631402" />
        <var name="provider" id="1112038631402" />
        <var name="referenceAttributes" id="1112038631402" />
        <var name="referenceLink" id="1112038631402" />
      </scope>
      <scope id="1112038631402" at="72,0,115,0" />
      <unit id="1112038631402" at="76,74,80,9" name="jetbrains.mps.samples.agreementLanguage.editor.ValueReference_EditorBuilder_a$1$1" />
      <unit id="1112038631402" at="104,102,108,5" name="jetbrains.mps.samples.agreementLanguage.editor.ValueReference_EditorBuilder_a$2" />
      <unit id="1112205781748" at="154,104,158,9" name="jetbrains.mps.samples.agreementLanguage.editor.ValueReference_EditorBuilder_a$Inline_Builder_s9dcmx_a0a$1" />
      <unit id="1112038631402" at="74,42,93,5" name="jetbrains.mps.samples.agreementLanguage.editor.ValueReference_EditorBuilder_a$1" />
      <unit id="1112205752980" at="115,0,169,0" name="jetbrains.mps.samples.agreementLanguage.editor.ValueReference_EditorBuilder_a$Inline_Builder_s9dcmx_a0a" />
      <unit id="1112038631402" at="45,0,170,0" name="jetbrains.mps.samples.agreementLanguage.editor.ValueReference_EditorBuilder_a" />
    </file>
  </root>
  <root nodeRef="r:00000000-0000-4000-0000-011c89590409(jetbrains.mps.samples.agreementLanguage.editor)/1112311198127">
    <file name="AgreementDeclarations_Editor.java">
      <node id="1112311198127" at="11,79,12,87" concept="7" />
      <node id="1112311198127" at="11,0,14,0" concept="5" trace="createEditorCell#(Ljetbrains/mps/openapi/editor/EditorContext;Lorg/jetbrains/mps/openapi/model/SNode;)Ljetbrains/mps/openapi/editor/cells/EditorCell;" />
      <scope id="1112311198127" at="11,79,12,87" />
      <scope id="1112311198127" at="11,0,14,0">
        <var name="editorContext" id="1112311198127" />
        <var name="node" id="1112311198127" />
      </scope>
      <unit id="1112311198127" at="10,0,15,0" name="jetbrains.mps.samples.agreementLanguage.editor.AgreementDeclarations_Editor" />
    </file>
    <file name="AgreementDeclarations_EditorBuilder_a.java">
      <node id="1112311198127" at="52,101,53,19" concept="9" />
      <node id="1112311198127" at="53,19,54,18" concept="2" />
      <node id="1112311198127" at="59,26,60,18" concept="7" />
      <node id="1112311198127" at="63,39,64,39" concept="7" />
      <node id="1112311198127" at="67,50,68,120" concept="6" />
      <node id="1112311198127" at="68,120,69,48" concept="2" />
      <node id="1112311198127" at="69,48,70,28" concept="2" />
      <node id="1112311198127" at="70,28,71,65" concept="2" />
      <node id="1112311198127" at="71,65,72,59" concept="2" />
      <node id="1112311198127" at="72,59,73,57" concept="2" />
      <node id="1112311198127" at="73,57,74,59" concept="2" />
      <node id="1112311198127" at="74,59,75,57" concept="2" />
      <node id="1112311198127" at="75,57,76,59" concept="2" />
      <node id="1112311198127" at="76,59,77,22" concept="7" />
      <node id="1112311198127" at="79,51,80,122" concept="6" />
      <node id="1112311198127" at="80,122,81,49" concept="2" />
      <node id="1112311198127" at="81,49,82,58" concept="2" />
      <node id="1112311198127" at="82,58,83,58" concept="2" />
      <node id="1112311198127" at="83,58,84,22" concept="7" />
      <node id="1112311355460" at="86,50,87,115" concept="6" />
      <node id="1112311355460" at="87,115,88,48" concept="2" />
      <node id="1112311355460" at="88,48,89,34" concept="2" />
      <node id="1112311355460" at="89,34,90,22" concept="7" />
      <node id="7052739266022005461" at="92,50,93,39" concept="2" />
      <node id="7052739266022005461" at="94,9,95,146" concept="6" />
      <node id="7052739266022005461" at="95,146,96,76" concept="2" />
      <node id="7052739266022005461" at="96,76,97,149" concept="6" />
      <node id="7052739266022005461" at="97,149,98,45" concept="2" />
      <node id="7052739266022005461" at="98,45,99,153" concept="2" />
      <node id="7052739266022005461" at="99,153,100,157" concept="2" />
      <node id="7052739266022005461" at="100,157,101,44" concept="2" />
      <node id="7052739266022005461" at="101,44,102,86" concept="2" />
      <node id="7052739266022005461" at="102,86,103,33" concept="2" />
      <node id="7052739266022005461" at="103,33,104,306" concept="6" />
      <node id="7052739266022005461" at="106,41,107,118" concept="7" />
      <node id="7052739266022005461" at="110,74,111,89" concept="6" />
      <node id="7052739266022005461" at="111,89,112,145" concept="7" />
      <node id="7052739266022005461" at="113,12,114,24" concept="7" />
      <node id="7052739266022005461" at="115,15,116,40" concept="2" />
      <node id="1112311355461" at="119,49,120,93" concept="6" />
      <node id="1112311355461" at="120,93,121,47" concept="2" />
      <node id="1112311355461" at="121,47,122,34" concept="6" />
      <node id="1112311355461" at="122,34,123,49" concept="2" />
      <node id="1112311355461" at="123,49,124,40" concept="2" />
      <node id="1112311355461" at="124,40,125,34" concept="2" />
      <node id="1112311355461" at="125,34,126,22" concept="7" />
      <node id="1112311198127" at="128,51,129,122" concept="6" />
      <node id="1112311198127" at="129,122,130,49" concept="2" />
      <node id="1112311198127" at="130,49,131,34" concept="6" />
      <node id="1112311198127" at="131,34,132,49" concept="2" />
      <node id="1112311198127" at="132,49,133,40" concept="2" />
      <node id="1112311198127" at="133,40,134,58" concept="2" />
      <node id="1112311198127" at="134,58,135,61" concept="2" />
      <node id="1112311198127" at="135,61,136,58" concept="2" />
      <node id="1112311198127" at="136,58,137,22" concept="7" />
      <node id="1112311355462" at="139,50,140,113" concept="6" />
      <node id="1112311355462" at="140,113,141,48" concept="2" />
      <node id="1112311355462" at="141,48,142,34" concept="2" />
      <node id="1112311355462" at="142,34,143,22" concept="7" />
      <node id="1112311198127" at="145,53,146,142" concept="6" />
      <node id="1112311198127" at="146,142,147,95" concept="6" />
      <node id="1112311198127" at="147,95,148,52" concept="2" />
      <node id="1112311198127" at="148,52,149,34" concept="6" />
      <node id="1112311198127" at="149,34,150,49" concept="2" />
      <node id="1112311198127" at="150,49,151,40" concept="2" />
      <node id="1112311198127" at="151,40,152,51" concept="2" />
      <node id="1112311198127" at="152,51,153,22" concept="7" />
      <node id="1112311198127" at="159,86,160,28" concept="9" />
      <node id="1112311198127" at="160,28,161,25" concept="2" />
      <node id="1112311198127" at="165,28,166,20" concept="7" />
      <node id="1112311198127" at="168,40,169,140" concept="7" />
      <node id="1112311198127" at="171,48,172,166" concept="7" />
      <node id="1112311198127" at="174,66,175,236" concept="7" />
      <node id="1112311198127" at="177,57,178,83" concept="6" />
      <node id="1112311198127" at="178,83,179,58" concept="2" />
      <node id="1112311198127" at="179,58,180,25" concept="7" />
      <node id="1112311198127" at="182,41,183,41" concept="2" />
      <node id="1112311198127" at="183,41,184,254" concept="2" />
      <node id="1112311198127" at="185,11,186,36" concept="6" />
      <node id="1112311198127" at="186,36,187,49" concept="2" />
      <node id="1112311198127" at="187,49,188,51" concept="2" />
      <node id="1112311198127" at="188,51,189,34" concept="2" />
      <node id="1112311198127" at="189,34,190,25" concept="7" />
      <node id="1112311198127" at="191,17,192,42" concept="2" />
      <node id="1112311198127" at="196,96,197,134" concept="2" />
      <node id="1112311198127" at="198,34,199,142" concept="2" />
      <node id="1112311198127" at="199,142,200,146" concept="2" />
      <node id="1112311198127" at="200,146,201,80" concept="2" />
      <node id="1112311198127" at="203,122,204,231" concept="2" />
      <node id="1112311198127" at="209,75,210,99" concept="6" />
      <node id="1112311198127" at="210,99,211,38" concept="2" />
      <node id="1112311198127" at="211,38,212,36" concept="6" />
      <node id="1112311198127" at="212,36,213,55" concept="2" />
      <node id="1112311198127" at="213,55,214,56" concept="2" />
      <node id="1112311198127" at="214,56,215,42" concept="2" />
      <node id="1112311198127" at="215,42,216,134" concept="2" />
      <node id="1112311198127" at="216,134,217,138" concept="2" />
      <node id="1112311198127" at="217,138,218,24" concept="7" />
      <node id="1112315699834" at="220,53,221,135" concept="6" />
      <node id="1112315699834" at="221,135,222,51" concept="2" />
      <node id="1112315699834" at="222,51,223,36" concept="6" />
      <node id="1112315699834" at="223,36,224,61" concept="2" />
      <node id="1112315699834" at="224,61,225,104" concept="2" />
      <node id="1112315699834" at="225,104,226,42" concept="2" />
      <node id="1112315699834" at="226,42,227,36" concept="2" />
      <node id="1112315699834" at="227,36,228,24" concept="7" />
      <node id="1112315748867" at="231,50,232,94" concept="6" />
      <node id="1112315748867" at="232,94,233,48" concept="2" />
      <node id="1112315748867" at="233,48,234,34" concept="6" />
      <node id="1112315748867" at="234,34,235,49" concept="2" />
      <node id="1112315748867" at="235,49,236,40" concept="2" />
      <node id="1112315748867" at="236,40,237,34" concept="2" />
      <node id="1112315748867" at="237,34,238,22" concept="7" />
      <node id="1112315785789" at="240,49,241,93" concept="6" />
      <node id="1112315785789" at="241,93,242,47" concept="2" />
      <node id="1112315785789" at="242,47,243,34" concept="6" />
      <node id="1112315785789" at="243,34,244,49" concept="2" />
      <node id="1112315785789" at="244,49,245,40" concept="2" />
      <node id="1112315785789" at="245,40,246,34" concept="2" />
      <node id="1112315785789" at="246,34,247,22" concept="7" />
      <node id="1112311198127" at="249,51,250,122" concept="6" />
      <node id="1112311198127" at="250,122,251,49" concept="2" />
      <node id="1112311198127" at="251,49,252,34" concept="6" />
      <node id="1112311198127" at="252,34,253,49" concept="2" />
      <node id="1112311198127" at="253,49,254,40" concept="2" />
      <node id="1112311198127" at="254,40,255,58" concept="2" />
      <node id="1112311198127" at="255,58,256,61" concept="2" />
      <node id="1112311198127" at="256,61,257,22" concept="7" />
      <node id="1112315840636" at="259,50,260,109" concept="6" />
      <node id="1112315840636" at="260,109,261,48" concept="2" />
      <node id="1112315840636" at="261,48,262,34" concept="2" />
      <node id="1112315840636" at="262,34,263,22" concept="7" />
      <node id="1112311198127" at="265,53,266,140" concept="6" />
      <node id="1112311198127" at="266,140,267,93" concept="6" />
      <node id="1112311198127" at="267,93,268,50" concept="2" />
      <node id="1112311198127" at="268,50,269,34" concept="6" />
      <node id="1112311198127" at="269,34,270,49" concept="2" />
      <node id="1112311198127" at="270,49,271,40" concept="2" />
      <node id="1112311198127" at="271,40,272,35" concept="2" />
      <node id="1112311198127" at="272,35,273,51" concept="2" />
      <node id="1112311198127" at="273,51,274,22" concept="7" />
      <node id="1112311198127" at="280,84,281,28" concept="9" />
      <node id="1112311198127" at="281,28,282,25" concept="2" />
      <node id="1112311198127" at="286,28,287,20" concept="7" />
      <node id="1112311198127" at="289,40,290,138" concept="7" />
      <node id="1112311198127" at="292,48,293,164" concept="7" />
      <node id="1112311198127" at="295,66,296,234" concept="7" />
      <node id="1112311198127" at="298,57,299,83" concept="6" />
      <node id="1112311198127" at="299,83,300,58" concept="2" />
      <node id="1112311198127" at="300,58,301,25" concept="7" />
      <node id="1112311198127" at="303,41,304,41" concept="2" />
      <node id="1112311198127" at="304,41,305,250" concept="2" />
      <node id="1112311198127" at="306,11,307,36" concept="6" />
      <node id="1112311198127" at="307,36,308,49" concept="2" />
      <node id="1112311198127" at="308,49,309,51" concept="2" />
      <node id="1112311198127" at="309,51,310,34" concept="2" />
      <node id="1112311198127" at="310,34,311,25" concept="7" />
      <node id="1112311198127" at="312,17,313,42" concept="2" />
      <node id="1112311198127" at="317,96,318,134" concept="2" />
      <node id="1112311198127" at="319,34,320,142" concept="2" />
      <node id="1112311198127" at="320,142,321,146" concept="2" />
      <node id="1112311198127" at="323,122,324,229" concept="2" />
      <node id="1112315840638" at="328,53,329,133" concept="6" />
      <node id="1112315840638" at="329,133,330,51" concept="2" />
      <node id="1112315840638" at="330,51,331,36" concept="6" />
      <node id="1112315840638" at="331,36,332,61" concept="2" />
      <node id="1112315840638" at="332,61,333,104" concept="2" />
      <node id="1112315840638" at="333,104,334,42" concept="2" />
      <node id="1112315840638" at="334,42,335,36" concept="2" />
      <node id="1112315840638" at="335,36,336,24" concept="7" />
      <node id="1112311198127" at="49,0,51,0" concept="3" trace="myNode" />
      <node id="1112311198127" at="156,0,158,0" concept="3" trace="myNode" />
      <node id="1112311198127" at="277,0,279,0" concept="3" trace="myNode" />
      <node id="1112311198127" at="63,0,66,0" concept="5" trace="createCell#()Ljetbrains/mps/openapi/editor/cells/EditorCell;" />
      <node id="7052739266022005461" at="106,0,109,0" concept="5" trace="accept#(Lorg/jetbrains/mps/openapi/model/SNode;)Z" />
      <node id="1112311198127" at="168,0,171,0" concept="5" trace="getSLink#()Lorg/jetbrains/mps/openapi/language/SContainmentLink;" />
      <node id="1112311198127" at="171,0,174,0" concept="5" trace="getChildSConcept#()Lorg/jetbrains/mps/openapi/language/SAbstractConcept;" />
      <node id="1112311198127" at="174,0,177,0" concept="5" trace="createNodeToInsert#(Ljetbrains/mps/openapi/editor/EditorContext;)Lorg/jetbrains/mps/openapi/model/SNode;" />
      <node id="1112311198127" at="202,9,205,9" concept="4" />
      <node id="1112311198127" at="289,0,292,0" concept="5" trace="getSLink#()Lorg/jetbrains/mps/openapi/language/SContainmentLink;" />
      <node id="1112311198127" at="292,0,295,0" concept="5" trace="getChildSConcept#()Lorg/jetbrains/mps/openapi/language/SAbstractConcept;" />
      <node id="1112311198127" at="295,0,298,0" concept="5" trace="createNodeToInsert#(Ljetbrains/mps/openapi/editor/EditorContext;)Lorg/jetbrains/mps/openapi/model/SNode;" />
      <node id="1112311198127" at="322,9,325,9" concept="4" />
      <node id="1112311198127" at="52,0,56,0" concept="1" trace="AgreementDeclarations_EditorBuilder_a#(Ljetbrains/mps/openapi/editor/EditorContext;Lorg/jetbrains/mps/openapi/model/SNode;)V" />
      <node id="1112311198127" at="159,0,163,0" concept="1" trace="accountTypeListHandler_5606pw_b2a#(Lorg/jetbrains/mps/openapi/model/SNode;Ljetbrains/mps/openapi/editor/EditorContext;)V" />
      <node id="1112311198127" at="164,0,168,0" concept="5" trace="getNode#()Lorg/jetbrains/mps/openapi/model/SNode;" />
      <node id="1112311198127" at="280,0,284,0" concept="1" trace="eventTypeListHandler_5606pw_b4a#(Lorg/jetbrains/mps/openapi/model/SNode;Ljetbrains/mps/openapi/editor/EditorContext;)V" />
      <node id="1112311198127" at="285,0,289,0" concept="5" trace="getNode#()Lorg/jetbrains/mps/openapi/model/SNode;" />
      <node id="1112311198127" at="318,134,322,9" concept="4" />
      <node id="1112311198127" at="57,0,62,0" concept="5" trace="getNode#()Lorg/jetbrains/mps/openapi/model/SNode;" />
      <node id="7052739266022005461" at="104,306,109,9" concept="6" />
      <node id="7052739266022005461" at="109,9,114,24" concept="4" />
      <node id="1112311198127" at="177,0,182,0" concept="5" trace="createNodeCell#(Lorg/jetbrains/mps/openapi/model/SNode;)Ljetbrains/mps/openapi/editor/cells/EditorCell;" />
      <node id="1112311198127" at="197,134,202,9" concept="4" />
      <node id="1112311198127" at="298,0,303,0" concept="5" trace="createNodeCell#(Lorg/jetbrains/mps/openapi/model/SNode;)Ljetbrains/mps/openapi/editor/cells/EditorCell;" />
      <node id="1112311355460" at="86,0,92,0" concept="5" trace="createConstant_5606pw_a0a#()Ljetbrains/mps/openapi/editor/cells/EditorCell;" />
      <node id="1112311355462" at="139,0,145,0" concept="5" trace="createConstant_5606pw_a2a#()Ljetbrains/mps/openapi/editor/cells/EditorCell;" />
      <node id="1112315840636" at="259,0,265,0" concept="5" trace="createConstant_5606pw_a4a#()Ljetbrains/mps/openapi/editor/cells/EditorCell;" />
      <node id="1112311198127" at="79,0,86,0" concept="5" trace="createCollection_5606pw_a0#()Ljetbrains/mps/openapi/editor/cells/EditorCell;" />
      <node id="1112311355461" at="119,0,128,0" concept="5" trace="createConstant_5606pw_b0#()Ljetbrains/mps/openapi/editor/cells/EditorCell;" />
      <node id="1112311198127" at="184,254,193,7" concept="11" />
      <node id="1112315748867" at="231,0,240,0" concept="5" trace="createConstant_5606pw_c2a#()Ljetbrains/mps/openapi/editor/cells/EditorCell;" />
      <node id="1112315785789" at="240,0,249,0" concept="5" trace="createConstant_5606pw_d0#()Ljetbrains/mps/openapi/editor/cells/EditorCell;" />
      <node id="1112311198127" at="305,250,314,7" concept="11" />
      <node id="1112311198127" at="145,0,155,0" concept="5" trace="createRefNodeList_5606pw_b2a#()Ljetbrains/mps/openapi/editor/cells/EditorCell;" />
      <node id="1112315699834" at="220,0,230,0" concept="5" trace="createConstant_5606pw_a1c0#()Ljetbrains/mps/openapi/editor/cells/EditorCell;" />
      <node id="1112311198127" at="249,0,259,0" concept="5" trace="createCollection_5606pw_e0#()Ljetbrains/mps/openapi/editor/cells/EditorCell;" />
      <node id="1112311198127" at="316,86,326,7" concept="4" />
      <node id="1112315840638" at="328,0,338,0" concept="5" trace="createConstant_5606pw_a1e0#()Ljetbrains/mps/openapi/editor/cells/EditorCell;" />
      <node id="1112311198127" at="128,0,139,0" concept="5" trace="createCollection_5606pw_c0#()Ljetbrains/mps/openapi/editor/cells/EditorCell;" />
      <node id="1112311198127" at="195,86,206,7" concept="4" />
      <node id="1112311198127" at="265,0,276,0" concept="5" trace="createRefNodeList_5606pw_b4a#()Ljetbrains/mps/openapi/editor/cells/EditorCell;" />
      <node id="1112311198127" at="67,0,79,0" concept="5" trace="createCollection_5606pw_a#()Ljetbrains/mps/openapi/editor/cells/EditorCell;" />
      <node id="1112311198127" at="208,0,220,0" concept="5" trace="createSeparatorCell#(Lorg/jetbrains/mps/openapi/model/SNode;Lorg/jetbrains/mps/openapi/model/SNode;)Ljetbrains/mps/openapi/editor/cells/EditorCell;" />
      <node id="1112311198127" at="316,0,328,0" concept="5" trace="installElementCellActions#(Lorg/jetbrains/mps/openapi/model/SNode;Ljetbrains/mps/openapi/editor/cells/EditorCell;)V" />
      <node id="1112311198127" at="182,0,195,0" concept="5" trace="createEmptyCell#()Ljetbrains/mps/openapi/editor/cells/EditorCell;" />
      <node id="1112311198127" at="195,0,208,0" concept="5" trace="installElementCellActions#(Lorg/jetbrains/mps/openapi/model/SNode;Ljetbrains/mps/openapi/editor/cells/EditorCell;)V" />
      <node id="1112311198127" at="303,0,316,0" concept="5" trace="createEmptyCell#()Ljetbrains/mps/openapi/editor/cells/EditorCell;" />
      <node id="7052739266022005461" at="93,39,117,5" concept="11" />
      <node id="7052739266022005461" at="92,0,119,0" concept="5" trace="createProperty_5606pw_b0a#()Ljetbrains/mps/openapi/editor/cells/EditorCell;" />
      <scope id="1112311198127" at="59,26,60,18" />
      <scope id="1112311198127" at="63,39,64,39" />
      <scope id="7052739266022005461" at="106,41,107,118" />
      <scope id="7052739266022005461" at="115,15,116,40" />
      <scope id="1112311198127" at="165,28,166,20" />
      <scope id="1112311198127" at="168,40,169,140" />
      <scope id="1112311198127" at="171,48,172,166" />
      <scope id="1112311198127" at="174,66,175,236" />
      <scope id="1112311198127" at="191,17,192,42" />
      <scope id="1112311198127" at="203,122,204,231" />
      <scope id="1112311198127" at="286,28,287,20" />
      <scope id="1112311198127" at="289,40,290,138" />
      <scope id="1112311198127" at="292,48,293,164" />
      <scope id="1112311198127" at="295,66,296,234" />
      <scope id="1112311198127" at="312,17,313,42" />
      <scope id="1112311198127" at="323,122,324,229" />
      <scope id="1112311198127" at="52,101,54,18" />
      <scope id="7052739266022005461" at="110,74,112,145">
        <var name="manager" id="7052739266022005461" />
      </scope>
      <scope id="1112311198127" at="159,86,161,25" />
      <scope id="1112311198127" at="280,84,282,25" />
      <scope id="1112311198127" at="319,34,321,146" />
      <scope id="1112311198127" at="63,0,66,0" />
      <scope id="7052739266022005461" at="106,0,109,0">
        <var name="it" id="7052739266022005461" />
      </scope>
      <scope id="1112311198127" at="168,0,171,0" />
      <scope id="1112311198127" at="171,0,174,0" />
      <scope id="1112311198127" at="174,0,177,0">
        <var name="editorContext" id="1112311198127" />
      </scope>
      <scope id="1112311198127" at="177,57,180,25">
        <var name="elementCell" id="1112311198127" />
      </scope>
      <scope id="1112311198127" at="198,34,201,80" />
      <scope id="1112311198127" at="289,0,292,0" />
      <scope id="1112311198127" at="292,0,295,0" />
      <scope id="1112311198127" at="295,0,298,0">
        <var name="editorContext" id="1112311198127" />
      </scope>
      <scope id="1112311198127" at="298,57,301,25">
        <var name="elementCell" id="1112311198127" />
      </scope>
      <scope id="1112311198127" at="52,0,56,0">
        <var name="context" id="1112311198127" />
        <var name="node" id="1112311198127" />
      </scope>
      <scope id="1112311355460" at="86,50,90,22">
        <var name="editorCell" id="1112311355460" />
      </scope>
      <scope id="1112311355462" at="139,50,143,22">
        <var name="editorCell" id="1112311355462" />
      </scope>
      <scope id="1112311198127" at="159,0,163,0">
        <var name="context" id="1112311198127" />
        <var name="ownerNode" id="1112311198127" />
      </scope>
      <scope id="1112311198127" at="164,0,168,0" />
      <scope id="1112315840636" at="259,50,263,22">
        <var name="editorCell" id="1112315840636" />
      </scope>
      <scope id="1112311198127" at="280,0,284,0">
        <var name="context" id="1112311198127" />
        <var name="ownerNode" id="1112311198127" />
      </scope>
      <scope id="1112311198127" at="285,0,289,0" />
      <scope id="1112311198127" at="57,0,62,0" />
      <scope id="1112311198127" at="79,51,84,22">
        <var name="editorCell" id="1112311198127" />
      </scope>
      <scope id="1112311198127" at="177,0,182,0">
        <var name="elementNode" id="1112311198127" />
      </scope>
      <scope id="1112311198127" at="185,11,190,25">
        <var name="emptyCell" id="1112311198127" />
      </scope>
      <scope id="1112311198127" at="298,0,303,0">
        <var name="elementNode" id="1112311198127" />
      </scope>
      <scope id="1112311198127" at="306,11,311,25">
        <var name="emptyCell" id="1112311198127" />
      </scope>
      <scope id="1112311355460" at="86,0,92,0" />
      <scope id="1112311355462" at="139,0,145,0" />
      <scope id="1112315840636" at="259,0,265,0" />
      <scope id="1112311198127" at="79,0,86,0" />
      <scope id="1112311355461" at="119,49,126,22">
        <var name="editorCell" id="1112311355461" />
        <var name="style" id="1112311355461" />
      </scope>
      <scope id="1112315748867" at="231,50,238,22">
        <var name="editorCell" id="1112315748867" />
        <var name="style" id="1112315748867" />
      </scope>
      <scope id="1112315785789" at="240,49,247,22">
        <var name="editorCell" id="1112315785789" />
        <var name="style" id="1112315785789" />
      </scope>
      <scope id="1112311198127" at="145,53,153,22">
        <var name="editorCell" id="1112311198127" />
        <var name="handler" id="1112311198127" />
        <var name="style" id="1112311198127" />
      </scope>
      <scope id="1112315699834" at="220,53,228,24">
        <var name="editorCell" id="1112315699834" />
        <var name="style" id="1112315699834" />
      </scope>
      <scope id="1112311198127" at="249,51,257,22">
        <var name="editorCell" id="1112311198127" />
        <var name="style" id="1112311198127" />
      </scope>
      <scope id="1112311198127" at="317,96,325,9" />
      <scope id="1112315840638" at="328,53,336,24">
        <var name="editorCell" id="1112315840638" />
        <var name="style" id="1112315840638" />
      </scope>
      <scope id="1112311355461" at="119,0,128,0" />
      <scope id="1112311198127" at="128,51,137,22">
        <var name="editorCell" id="1112311198127" />
        <var name="style" id="1112311198127" />
      </scope>
      <scope id="1112311198127" at="196,96,205,9" />
      <scope id="1112311198127" at="209,75,218,24">
        <var name="editorCell" id="1112311198127" />
        <var name="style" id="1112311198127" />
      </scope>
      <scope id="1112315748867" at="231,0,240,0" />
      <scope id="1112315785789" at="240,0,249,0" />
      <scope id="1112311198127" at="265,53,274,22">
        <var name="editorCell" id="1112311198127" />
        <var name="handler" id="1112311198127" />
        <var name="style" id="1112311198127" />
      </scope>
      <scope id="1112311198127" at="67,50,77,22">
        <var name="editorCell" id="1112311198127" />
      </scope>
      <scope id="1112311198127" at="145,0,155,0" />
      <scope id="1112315699834" at="220,0,230,0" />
      <scope id="1112311198127" at="249,0,259,0" />
      <scope id="1112311198127" at="316,86,326,7" />
      <scope id="1112315840638" at="328,0,338,0" />
      <scope id="1112311198127" at="128,0,139,0" />
      <scope id="1112311198127" at="182,41,193,7" />
      <scope id="1112311198127" at="195,86,206,7" />
      <scope id="1112311198127" at="265,0,276,0" />
      <scope id="1112311198127" at="303,41,314,7" />
      <scope id="1112311198127" at="67,0,79,0" />
      <scope id="1112311198127" at="208,0,220,0">
        <var name="nextNode" id="1112311198127" />
        <var name="prevNode" id="1112311198127" />
      </scope>
      <scope id="1112311198127" at="316,0,328,0">
        <var name="elementCell" id="1112311198127" />
        <var name="elementNode" id="1112311198127" />
      </scope>
      <scope id="1112311198127" at="182,0,195,0" />
      <scope id="1112311198127" at="195,0,208,0">
        <var name="elementCell" id="1112311198127" />
        <var name="elementNode" id="1112311198127" />
      </scope>
      <scope id="1112311198127" at="303,0,316,0" />
      <scope id="7052739266022005461" at="94,9,114,24">
        <var name="currentPropertyAttributes" id="7052739266022005461" />
        <var name="editorCell" id="7052739266022005461" />
        <var name="property" id="7052739266022005461" />
        <var name="propertyAttributes" id="7052739266022005461" />
      </scope>
      <scope id="7052739266022005461" at="92,50,117,5" />
      <scope id="7052739266022005461" at="92,0,119,0" />
      <unit id="7052739266022005461" at="105,102,109,7" name="jetbrains.mps.samples.agreementLanguage.editor.AgreementDeclarations_EditorBuilder_a$1" />
      <unit id="1112311198127" at="276,0,339,0" name="jetbrains.mps.samples.agreementLanguage.editor.AgreementDeclarations_EditorBuilder_a$eventTypeListHandler_5606pw_b4a" />
      <unit id="1112311198127" at="155,0,231,0" name="jetbrains.mps.samples.agreementLanguage.editor.AgreementDeclarations_EditorBuilder_a$accountTypeListHandler_5606pw_b2a" />
      <unit id="1112311198127" at="48,0,340,0" name="jetbrains.mps.samples.agreementLanguage.editor.AgreementDeclarations_EditorBuilder_a" />
    </file>
  </root>
  <root nodeRef="r:00000000-0000-4000-0000-011c89590409(jetbrains.mps.samples.agreementLanguage.editor)/1116445861416">
    <file name="Date_Past_Editor.java">
      <node id="1116445861416" at="11,79,12,75" concept="7" />
      <node id="1116445861416" at="11,0,14,0" concept="5" trace="createEditorCell#(Ljetbrains/mps/openapi/editor/EditorContext;Lorg/jetbrains/mps/openapi/model/SNode;)Ljetbrains/mps/openapi/editor/cells/EditorCell;" />
      <scope id="1116445861416" at="11,79,12,75" />
      <scope id="1116445861416" at="11,0,14,0">
        <var name="editorContext" id="1116445861416" />
        <var name="node" id="1116445861416" />
      </scope>
      <unit id="1116445861416" at="10,0,15,0" name="jetbrains.mps.samples.agreementLanguage.editor.Date_Past_Editor" />
    </file>
    <file name="Date_Past_EditorBuilder_a.java">
      <node id="1116445861416" at="22,89,23,19" concept="9" />
      <node id="1116445861416" at="23,19,24,18" concept="2" />
      <node id="1116445861416" at="29,26,30,18" concept="7" />
      <node id="1116445861416" at="33,39,34,37" concept="7" />
      <node id="1116445873199" at="37,48,38,97" concept="6" />
      <node id="1116445873199" at="38,97,39,46" concept="2" />
      <node id="1116445873199" at="39,46,40,28" concept="2" />
      <node id="1116445873199" at="40,28,41,65" concept="2" />
      <node id="1116445873199" at="41,65,42,34" concept="6" />
      <node id="1116445873199" at="42,34,43,59" concept="2" />
      <node id="1116445873199" at="43,59,44,46" concept="2" />
      <node id="1116445873199" at="44,46,45,107" concept="2" />
      <node id="1116445873199" at="45,107,46,40" concept="2" />
      <node id="1116445873199" at="46,40,47,34" concept="2" />
      <node id="1116445873199" at="47,34,48,22" concept="7" />
      <node id="1116445861416" at="19,0,21,0" concept="3" trace="myNode" />
      <node id="1116445861416" at="33,0,36,0" concept="5" trace="createCell#()Ljetbrains/mps/openapi/editor/cells/EditorCell;" />
      <node id="1116445861416" at="22,0,26,0" concept="1" trace="Date_Past_EditorBuilder_a#(Ljetbrains/mps/openapi/editor/EditorContext;Lorg/jetbrains/mps/openapi/model/SNode;)V" />
      <node id="1116445861416" at="27,0,32,0" concept="5" trace="getNode#()Lorg/jetbrains/mps/openapi/model/SNode;" />
      <node id="1116445873199" at="37,0,50,0" concept="5" trace="createConstant_54iyzo_a#()Ljetbrains/mps/openapi/editor/cells/EditorCell;" />
      <scope id="1116445861416" at="29,26,30,18" />
      <scope id="1116445861416" at="33,39,34,37" />
      <scope id="1116445861416" at="22,89,24,18" />
      <scope id="1116445861416" at="33,0,36,0" />
      <scope id="1116445861416" at="22,0,26,0">
        <var name="context" id="1116445861416" />
        <var name="node" id="1116445861416" />
      </scope>
      <scope id="1116445861416" at="27,0,32,0" />
      <scope id="1116445873199" at="37,48,48,22">
        <var name="editorCell" id="1116445873199" />
        <var name="style" id="1116445873199" />
      </scope>
      <scope id="1116445873199" at="37,0,50,0" />
      <unit id="1116445861416" at="18,0,51,0" name="jetbrains.mps.samples.agreementLanguage.editor.Date_Past_EditorBuilder_a" />
    </file>
  </root>
  <root nodeRef="r:00000000-0000-4000-0000-011c89590409(jetbrains.mps.samples.agreementLanguage.editor)/1116445928934">
    <file name="Date_Future_Editor.java">
      <node id="1116445928934" at="11,79,12,77" concept="7" />
      <node id="1116445928934" at="11,0,14,0" concept="5" trace="createEditorCell#(Ljetbrains/mps/openapi/editor/EditorContext;Lorg/jetbrains/mps/openapi/model/SNode;)Ljetbrains/mps/openapi/editor/cells/EditorCell;" />
      <scope id="1116445928934" at="11,79,12,77" />
      <scope id="1116445928934" at="11,0,14,0">
        <var name="editorContext" id="1116445928934" />
        <var name="node" id="1116445928934" />
      </scope>
      <unit id="1116445928934" at="10,0,15,0" name="jetbrains.mps.samples.agreementLanguage.editor.Date_Future_Editor" />
    </file>
    <file name="Date_Future_EditorBuilder_a.java">
      <node id="1116445928934" at="22,91,23,19" concept="9" />
      <node id="1116445928934" at="23,19,24,18" concept="2" />
      <node id="1116445928934" at="29,26,30,18" concept="7" />
      <node id="1116445928934" at="33,39,34,37" concept="7" />
      <node id="1116445935702" at="37,48,38,99" concept="6" />
      <node id="1116445935702" at="38,99,39,46" concept="2" />
      <node id="1116445935702" at="39,46,40,28" concept="2" />
      <node id="1116445935702" at="40,28,41,65" concept="2" />
      <node id="1116445935702" at="41,65,42,34" concept="6" />
      <node id="1116445935702" at="42,34,43,59" concept="2" />
      <node id="1116445935702" at="43,59,44,46" concept="2" />
      <node id="1116445935702" at="44,46,45,107" concept="2" />
      <node id="1116445935702" at="45,107,46,40" concept="2" />
      <node id="1116445935702" at="46,40,47,34" concept="2" />
      <node id="1116445935702" at="47,34,48,22" concept="7" />
      <node id="1116445928934" at="19,0,21,0" concept="3" trace="myNode" />
      <node id="1116445928934" at="33,0,36,0" concept="5" trace="createCell#()Ljetbrains/mps/openapi/editor/cells/EditorCell;" />
      <node id="1116445928934" at="22,0,26,0" concept="1" trace="Date_Future_EditorBuilder_a#(Ljetbrains/mps/openapi/editor/EditorContext;Lorg/jetbrains/mps/openapi/model/SNode;)V" />
      <node id="1116445928934" at="27,0,32,0" concept="5" trace="getNode#()Lorg/jetbrains/mps/openapi/model/SNode;" />
      <node id="1116445935702" at="37,0,50,0" concept="5" trace="createConstant_8433h8_a#()Ljetbrains/mps/openapi/editor/cells/EditorCell;" />
      <scope id="1116445928934" at="29,26,30,18" />
      <scope id="1116445928934" at="33,39,34,37" />
      <scope id="1116445928934" at="22,91,24,18" />
      <scope id="1116445928934" at="33,0,36,0" />
      <scope id="1116445928934" at="22,0,26,0">
        <var name="context" id="1116445928934" />
        <var name="node" id="1116445928934" />
      </scope>
      <scope id="1116445928934" at="27,0,32,0" />
      <scope id="1116445935702" at="37,48,48,22">
        <var name="editorCell" id="1116445935702" />
        <var name="style" id="1116445935702" />
      </scope>
      <scope id="1116445935702" at="37,0,50,0" />
      <unit id="1116445928934" at="18,0,51,0" name="jetbrains.mps.samples.agreementLanguage.editor.Date_Future_EditorBuilder_a" />
    </file>
  </root>
  <root nodeRef="r:00000000-0000-4000-0000-011c89590409(jetbrains.mps.samples.agreementLanguage.editor)/1741258697586938381">
    <file name="quantity_Contribution.java">
      <node id="1741258697586938381" at="27,34,28,16" concept="9" />
      <node id="1741258697586938381" at="32,118,33,140" concept="6" />
      <node id="1741258697586938381" at="33,140,34,268" concept="2" />
      <node id="1741258697586938381" at="34,268,35,268" concept="2" />
      <node id="1741258697586938381" at="35,268,36,18" concept="7" />
      <node id="1741258697586938381" at="41,91,42,49" concept="2" />
      <node id="1741258697586938381" at="42,49,43,280" concept="2" />
      <node id="1741258697586938381" at="44,9,45,44" concept="7" />
      <node id="1741258697586938381" at="46,15,47,50" concept="2" />
      <node id="1741258697586938381" at="56,77,57,121" concept="6" />
      <node id="1741258697586938381" at="57,121,58,25" concept="6" />
      <node id="1741258697586938381" at="59,11,60,69" concept="2" />
      <node id="1741258697586938381" at="61,29,62,113" concept="2" />
      <node id="1741258697586938381" at="62,113,63,20" concept="7" />
      <node id="1741258697586938381" at="64,7,65,0" concept="8" />
      <node id="1741258697586938381" at="65,0,66,52" concept="2" />
      <node id="1741258697586938381" at="67,11,68,226" concept="2" />
      <node id="1741258697586938381" at="68,226,69,72" concept="2" />
      <node id="1741258697586938381" at="70,17,71,53" concept="2" />
      <node id="1741258697586938381" at="72,7,73,0" concept="8" />
      <node id="1741258697586938381" at="73,0,74,18" concept="7" />
      <node id="1741258697586938381" at="77,0,78,0" concept="3" trace="_context" />
      <node id="1741258697586938381" at="78,0,79,0" concept="3" trace="myTraceInfo" />
      <node id="1741258697586938381" at="79,50,80,250" concept="9" />
      <node id="1741258697586938381" at="80,250,81,27" concept="2" />
      <node id="1741258697586938381" at="84,64,85,32" concept="2" />
      <node id="1741258697586938485" at="90,56,91,222" concept="6" />
      <node id="1741258697586938491" at="91,222,92,166" concept="2" />
      <node id="1741258697586938502" at="94,38,95,191" concept="2" />
      <node id="1741258697586938520" at="96,18,97,185" concept="2" />
      <node id="1741258697586938535" at="99,9,100,209" concept="6" />
      <node id="1741258697586938541" at="100,209,101,163" concept="2" />
      <node id="1741258697586938548" at="101,163,102,179" concept="2" />
      <node id="1741258697586938555" at="102,179,103,24" concept="7" />
      <node id="1741258697586938381" at="107,49,108,27" concept="7" />
      <node id="1741258697586938388" at="112,62,113,23" concept="7" />
      <node id="1741258697586938420" at="117,65,118,34" concept="7" />
      <node id="1741258697586938381" at="121,58,122,51" concept="7" />
      <node id="1741258697586938381" at="125,66,126,50" concept="7" />
      <node id="1741258697586938451" at="128,85,129,57" concept="7" />
      <node id="1741258697586938381" at="137,77,138,121" concept="6" />
      <node id="1741258697586938381" at="138,121,139,25" concept="6" />
      <node id="1741258697586938381" at="140,11,141,69" concept="2" />
      <node id="1741258697586938381" at="142,29,143,113" concept="2" />
      <node id="1741258697586938381" at="143,113,144,20" concept="7" />
      <node id="1741258697586938381" at="145,7,146,0" concept="8" />
      <node id="1741258697586938381" at="146,0,147,52" concept="2" />
      <node id="1741258697586938381" at="148,11,149,226" concept="2" />
      <node id="1741258697586938381" at="149,226,150,72" concept="2" />
      <node id="1741258697586938381" at="151,17,152,53" concept="2" />
      <node id="1741258697586938381" at="153,7,154,0" concept="8" />
      <node id="1741258697586938381" at="154,0,155,18" concept="7" />
      <node id="1741258697586938381" at="158,0,159,0" concept="3" trace="_context" />
      <node id="1741258697586938381" at="159,0,160,0" concept="3" trace="myTraceInfo" />
      <node id="1741258697586938381" at="160,50,161,250" concept="9" />
      <node id="1741258697586938381" at="161,250,162,27" concept="2" />
      <node id="1741258697586938381" at="165,64,166,32" concept="2" />
      <node id="1741258697586938689" at="171,56,172,222" concept="6" />
      <node id="1741258697586938697" at="173,36,174,174" concept="2" />
      <node id="1741258697586938712" at="175,16,176,170" concept="2" />
      <node id="1741258697586938719" at="177,9,178,209" concept="6" />
      <node id="1741258697586938725" at="178,209,179,167" concept="2" />
      <node id="1741258697586938732" at="179,167,180,179" concept="2" />
      <node id="1741258697586938739" at="180,179,181,24" concept="7" />
      <node id="1741258697586938381" at="185,49,186,27" concept="7" />
      <node id="1741258697586938592" at="190,62,191,23" concept="7" />
      <node id="1741258697586938624" at="195,65,196,26" concept="7" />
      <node id="1741258697586938381" at="199,58,200,51" concept="7" />
      <node id="1741258697586938381" at="203,66,204,50" concept="7" />
      <node id="1741258697586938655" at="206,85,207,51" concept="7" />
      <node id="1741258697586938518" at="96,16,98,11" concept="0" />
      <node id="1741258697586938710" at="175,14,177,9" concept="0" />
      <node id="1741258697586938381" at="27,0,30,0" concept="1" trace="quantity_Contribution#()V" />
      <node id="1741258697586938381" at="84,0,87,0" concept="5" trace="setTraceInfo#(Ljetbrains/mps/openapi/editor/menus/EditorMenuTraceInfo;)V" />
      <node id="1741258697586938381" at="128,0,131,0" concept="5" trace="canExecute_internal#(Ljava/lang/String;Z)Z" />
      <node id="1741258697586938381" at="165,0,168,0" concept="5" trace="setTraceInfo#(Ljetbrains/mps/openapi/editor/menus/EditorMenuTraceInfo;)V" />
      <node id="1741258697586938381" at="206,0,209,0" concept="5" trace="canExecute_internal#(Ljava/lang/String;Z)Z" />
      <node id="1741258697586938381" at="79,0,83,0" concept="1" trace="Item#(Ljetbrains/mps/openapi/editor/menus/substitute/SubstituteMenuContext;)V" />
      <node id="1741258697586938381" at="106,0,110,0" concept="5" trace="getTraceInfo#()Ljetbrains/mps/openapi/editor/menus/EditorMenuTraceInfo;" />
      <node id="1741258697586938381" at="120,0,124,0" concept="5" trace="canExecute#(Ljava/lang/String;)Z" />
      <node id="1741258697586938381" at="124,0,128,0" concept="5" trace="canExecuteStrictly#(Ljava/lang/String;)Z" />
      <node id="1741258697586938381" at="160,0,164,0" concept="1" trace="Item#(Ljetbrains/mps/openapi/editor/menus/substitute/SubstituteMenuContext;)V" />
      <node id="1741258697586938381" at="184,0,188,0" concept="5" trace="getTraceInfo#()Ljetbrains/mps/openapi/editor/menus/EditorMenuTraceInfo;" />
      <node id="1741258697586938381" at="198,0,202,0" concept="5" trace="canExecute#(Ljava/lang/String;)Z" />
      <node id="1741258697586938381" at="202,0,206,0" concept="5" trace="canExecuteStrictly#(Ljava/lang/String;)Z" />
      <node id="1741258697586938381" at="43,280,48,5" concept="11" />
      <node id="1741258697586938500" at="93,35,98,11" concept="4" />
      <node id="1741258697586938385" at="110,0,115,0" concept="5" trace="getMatchingText#(Ljava/lang/String;)Ljava/lang/String;" />
      <node id="1741258697586938417" at="115,0,120,0" concept="5" trace="getDescriptionText#(Ljava/lang/String;)Ljava/lang/String;" />
      <node id="1741258697586938695" at="172,222,177,9" concept="4" />
      <node id="1741258697586938589" at="188,0,193,0" concept="5" trace="getMatchingText#(Ljava/lang/String;)Ljava/lang/String;" />
      <node id="1741258697586938621" at="193,0,198,0" concept="5" trace="getDescriptionText#(Ljava/lang/String;)Ljava/lang/String;" />
      <node id="1741258697586938381" at="58,25,64,7" concept="10" />
      <node id="1741258697586938381" at="66,52,72,7" concept="11" />
      <node id="1741258697586938381" at="139,25,145,7" concept="10" />
      <node id="1741258697586938381" at="147,52,153,7" concept="11" />
      <node id="1741258697586938498" at="92,166,99,9" concept="4" />
      <node id="1741258697586938381" at="30,0,38,0" concept="5" trace="getParts#(Ljetbrains/mps/openapi/editor/menus/substitute/SubstituteMenuContext;)Ljava/util/List;" />
      <node id="1741258697586938381" at="39,0,50,0" concept="5" trace="createMenuItems#(Ljetbrains/mps/openapi/editor/menus/substitute/SubstituteMenuContext;)Ljava/util/List;" />
      <node id="1741258697586938381" at="169,0,183,0" concept="5" trace="createNode#(Ljava/lang/String;)Lorg/jetbrains/mps/openapi/model/SNode;" />
      <node id="1741258697586938381" at="88,0,105,0" concept="5" trace="createNode#(Ljava/lang/String;)Lorg/jetbrains/mps/openapi/model/SNode;" />
      <node id="1741258697586938381" at="54,0,76,0" concept="5" trace="createItem#(Ljetbrains/mps/openapi/editor/menus/substitute/SubstituteMenuContext;)Ljetbrains/mps/openapi/editor/menus/substitute/SubstituteMenuItem;" />
      <node id="1741258697586938381" at="135,0,157,0" concept="5" trace="createItem#(Ljetbrains/mps/openapi/editor/menus/substitute/SubstituteMenuContext;)Ljetbrains/mps/openapi/editor/menus/substitute/SubstituteMenuItem;" />
      <scope id="1741258697586938381" at="27,34,28,16" />
      <scope id="1741258697586938381" at="44,9,45,44" />
      <scope id="1741258697586938381" at="46,15,47,50" />
      <scope id="1741258697586938381" at="59,11,60,69" />
      <scope id="1741258697586938381" at="70,17,71,53" />
      <scope id="1741258697586938381" at="84,64,85,32" />
      <scope id="1741258697586938501" at="94,38,95,191" />
      <scope id="1741258697586938519" at="96,18,97,185" />
      <scope id="1741258697586938381" at="107,49,108,27" />
      <scope id="1741258697586938385" at="112,62,113,23" />
      <scope id="1741258697586938417" at="117,65,118,34" />
      <scope id="1741258697586938381" at="121,58,122,51" />
      <scope id="1741258697586938381" at="125,66,126,50" />
      <scope id="1741258697586938381" at="128,85,129,57" />
      <scope id="1741258697586938381" at="140,11,141,69" />
      <scope id="1741258697586938381" at="151,17,152,53" />
      <scope id="1741258697586938381" at="165,64,166,32" />
      <scope id="1741258697586938696" at="173,36,174,174" />
      <scope id="1741258697586938711" at="175,16,176,170" />
      <scope id="1741258697586938381" at="185,49,186,27" />
      <scope id="1741258697586938589" at="190,62,191,23" />
      <scope id="1741258697586938621" at="195,65,196,26" />
      <scope id="1741258697586938381" at="199,58,200,51" />
      <scope id="1741258697586938381" at="203,66,204,50" />
      <scope id="1741258697586938381" at="206,85,207,51" />
      <scope id="1741258697586938381" at="61,0,63,20">
        <var name="t" id="1741258697586938381" />
      </scope>
      <scope id="1741258697586938381" at="61,29,63,20" />
      <scope id="1741258697586938381" at="67,11,69,72" />
      <scope id="1741258697586938381" at="79,50,81,27" />
      <scope id="1741258697586938381" at="142,0,144,20">
        <var name="t" id="1741258697586938381" />
      </scope>
      <scope id="1741258697586938381" at="142,29,144,20" />
      <scope id="1741258697586938381" at="148,11,150,72" />
      <scope id="1741258697586938381" at="160,50,162,27" />
      <scope id="1741258697586938381" at="27,0,30,0" />
      <scope id="1741258697586938381" at="84,0,87,0">
        <var name="traceInfo" id="1741258697586938381" />
      </scope>
      <scope id="1741258697586938381" at="128,0,131,0">
        <var name="pattern" id="1741258697586938381" />
        <var name="strictly" id="1741258697586938381" />
      </scope>
      <scope id="1741258697586938381" at="165,0,168,0">
        <var name="traceInfo" id="1741258697586938381" />
      </scope>
      <scope id="1741258697586938381" at="206,0,209,0">
        <var name="pattern" id="1741258697586938381" />
        <var name="strictly" id="1741258697586938381" />
      </scope>
      <scope id="1741258697586938381" at="32,118,36,18">
        <var name="result" id="1741258697586938381" />
      </scope>
      <scope id="1741258697586938381" at="79,0,83,0">
        <var name="context" id="1741258697586938381" />
      </scope>
      <scope id="1741258697586938381" at="106,0,110,0" />
      <scope id="1741258697586938381" at="120,0,124,0">
        <var name="pattern" id="1741258697586938381" />
      </scope>
      <scope id="1741258697586938381" at="124,0,128,0">
        <var name="pattern" id="1741258697586938381" />
      </scope>
      <scope id="1741258697586938381" at="160,0,164,0">
        <var name="context" id="1741258697586938381" />
      </scope>
      <scope id="1741258697586938381" at="184,0,188,0" />
      <scope id="1741258697586938381" at="198,0,202,0">
        <var name="pattern" id="1741258697586938381" />
      </scope>
      <scope id="1741258697586938381" at="202,0,206,0">
        <var name="pattern" id="1741258697586938381" />
      </scope>
      <scope id="1741258697586938499" at="93,35,98,11" />
      <scope id="1741258697586938385" at="110,0,115,0">
        <var name="pattern" id="1741258697586938385" />
      </scope>
      <scope id="1741258697586938417" at="115,0,120,0">
        <var name="pattern" id="1741258697586938417" />
      </scope>
      <scope id="1741258697586938589" at="188,0,193,0">
        <var name="pattern" id="1741258697586938589" />
      </scope>
      <scope id="1741258697586938621" at="193,0,198,0">
        <var name="pattern" id="1741258697586938621" />
      </scope>
      <scope id="1741258697586938381" at="41,91,48,5" />
      <scope id="1741258697586938381" at="30,0,38,0">
        <var name="_context" id="1741258697586938381" />
      </scope>
      <scope id="1741258697586938381" at="171,56,181,24">
        <var name="fpConstant" id="1741258697586938690" />
        <var name="quantity" id="1741258697586938720" />
      </scope>
      <scope id="1741258697586938381" at="39,0,50,0">
        <var name="context" id="1741258697586938381" />
      </scope>
      <scope id="1741258697586938381" at="90,56,103,24">
        <var name="fpConstant" id="1741258697586938486" />
        <var name="quantity" id="1741258697586938536" />
      </scope>
      <scope id="1741258697586938381" at="169,0,183,0">
        <var name="pattern" id="1741258697586938381" />
      </scope>
      <scope id="1741258697586938381" at="88,0,105,0">
        <var name="pattern" id="1741258697586938381" />
      </scope>
      <scope id="1741258697586938381" at="56,77,74,18">
        <var name="description" id="1741258697586938381" />
        <var name="item" id="1741258697586938381" />
      </scope>
      <scope id="1741258697586938381" at="137,77,155,18">
        <var name="description" id="1741258697586938381" />
        <var name="item" id="1741258697586938381" />
      </scope>
      <scope id="1741258697586938381" at="54,0,76,0">
        <var name="_context" id="1741258697586938381" />
      </scope>
      <scope id="1741258697586938381" at="135,0,157,0">
        <var name="_context" id="1741258697586938381" />
      </scope>
      <unit id="1741258697586938381" at="157,0,210,0" name="jetbrains.mps.samples.agreementLanguage.editor.quantity_Contribution$SMP_Action_82pfaq_b$Item" />
      <unit id="1741258697586938381" at="76,0,132,0" name="jetbrains.mps.samples.agreementLanguage.editor.quantity_Contribution$SMP_Action_82pfaq_a$Item" />
      <unit id="1741258697586938381" at="133,0,211,0" name="jetbrains.mps.samples.agreementLanguage.editor.quantity_Contribution$SMP_Action_82pfaq_b" />
      <unit id="1741258697586938381" at="52,0,133,0" name="jetbrains.mps.samples.agreementLanguage.editor.quantity_Contribution$SMP_Action_82pfaq_a" />
      <unit id="1741258697586938381" at="26,0,212,0" name="jetbrains.mps.samples.agreementLanguage.editor.quantity_Contribution" />
    </file>
  </root>
  <root nodeRef="r:00000000-0000-4000-0000-011c89590409(jetbrains.mps.samples.agreementLanguage.editor)/1741258697586938772">
    <file name="Quantity_SubstituteMenu.java">
      <node id="1741258697586938772" at="18,118,19,140" concept="6" />
      <node id="1741258697586938772" at="19,140,20,18" concept="7" />
      <node id="1741258697586938772" at="25,91,26,49" concept="2" />
      <node id="1741258697586938772" at="26,49,27,253" concept="2" />
      <node id="1741258697586938772" at="28,9,29,44" concept="7" />
      <node id="1741258697586938772" at="30,15,31,50" concept="2" />
      <node id="1741258697586938772" at="27,253,32,5" concept="11" />
      <node id="1741258697586938772" at="16,0,22,0" concept="5" trace="getParts#(Ljetbrains/mps/openapi/editor/menus/substitute/SubstituteMenuContext;)Ljava/util/List;" />
      <node id="1741258697586938772" at="23,0,34,0" concept="5" trace="createMenuItems#(Ljetbrains/mps/openapi/editor/menus/substitute/SubstituteMenuContext;)Ljava/util/List;" />
      <scope id="1741258697586938772" at="28,9,29,44" />
      <scope id="1741258697586938772" at="30,15,31,50" />
      <scope id="1741258697586938772" at="18,118,20,18">
        <var name="result" id="1741258697586938772" />
      </scope>
      <scope id="1741258697586938772" at="16,0,22,0">
        <var name="_context" id="1741258697586938772" />
      </scope>
      <scope id="1741258697586938772" at="25,91,32,5" />
      <scope id="1741258697586938772" at="23,0,34,0">
        <var name="context" id="1741258697586938772" />
      </scope>
      <unit id="1741258697586938772" at="15,0,37,0" name="jetbrains.mps.samples.agreementLanguage.editor.Quantity_SubstituteMenu" />
    </file>
  </root>
</debug-info>
<|MERGE_RESOLUTION|>--- conflicted
+++ resolved
@@ -440,7 +440,6 @@
       <unit id="1111795695299" at="10,0,15,0" name="jetbrains.mps.samples.agreementLanguage.editor.Event_Editor" />
     </file>
     <file name="Event_EditorBuilder_a.java">
-<<<<<<< HEAD
       <node id="1111795695299" at="60,85,61,19" concept="9" />
       <node id="1111795695299" at="61,19,62,18" concept="2" />
       <node id="1111795695299" at="67,26,68,18" concept="7" />
@@ -470,8 +469,8 @@
       <node id="1111795695299" at="109,60,110,48" concept="2" />
       <node id="1111795695299" at="110,48,111,58" concept="2" />
       <node id="1111795695299" at="111,58,112,20" concept="7" />
-      <node id="1111795695299" at="115,58,116,91" concept="6" />
-      <node id="1111795695299" at="116,91,117,131" concept="2" />
+      <node id="1111795695299" at="115,58,116,97" concept="6" />
+      <node id="1111795695299" at="116,97,117,131" concept="2" />
       <node id="1111795695299" at="117,131,118,135" concept="2" />
       <node id="1111795695299" at="118,135,119,20" concept="7" />
       <node id="1111795695299" at="121,6,122,0" concept="8" />
@@ -659,220 +658,6 @@
       <scope id="1111795695299" at="60,85,62,18" />
       <scope id="1111795695299" at="126,40,128,145" />
       <scope id="1111795695299" at="137,73,139,145">
-=======
-      <node id="1111795695299" at="58,85,59,19" concept="9" />
-      <node id="1111795695299" at="59,19,60,18" concept="2" />
-      <node id="1111795695299" at="65,26,66,18" concept="7" />
-      <node id="1111795695299" at="69,39,70,39" concept="7" />
-      <node id="1111795695299" at="73,50,74,120" concept="6" />
-      <node id="1111795695299" at="74,120,75,48" concept="2" />
-      <node id="1111795695299" at="75,48,76,28" concept="2" />
-      <node id="1111795695299" at="76,28,77,65" concept="2" />
-      <node id="1111795695299" at="77,65,78,59" concept="2" />
-      <node id="1111795695299" at="78,59,79,59" concept="2" />
-      <node id="1111795695299" at="79,59,80,22" concept="7" />
-      <node id="1111795695299" at="82,51,83,122" concept="6" />
-      <node id="1111795695299" at="83,122,84,49" concept="2" />
-      <node id="1111795695299" at="84,49,85,58" concept="2" />
-      <node id="1111795695299" at="85,58,86,57" concept="2" />
-      <node id="1111795695299" at="86,57,87,58" concept="2" />
-      <node id="1111795695299" at="87,58,88,58" concept="2" />
-      <node id="1111795695299" at="88,58,89,58" concept="2" />
-      <node id="1111795695299" at="89,58,90,22" concept="7" />
-      <node id="1111795870491" at="92,50,93,98" concept="6" />
-      <node id="1111795870491" at="93,98,94,48" concept="2" />
-      <node id="1111795870491" at="94,48,95,34" concept="2" />
-      <node id="1111795870491" at="95,34,96,22" concept="7" />
-      <node id="1111795695299" at="98,49,99,159" concept="6" />
-      <node id="1111795695299" at="103,39,104,128" concept="7" />
-      <node id="1111795695299" at="106,31,107,60" concept="2" />
-      <node id="1111795695299" at="107,60,108,48" concept="2" />
-      <node id="1111795695299" at="108,48,109,58" concept="2" />
-      <node id="1111795695299" at="109,58,110,20" concept="7" />
-      <node id="1111795695299" at="113,58,114,97" concept="6" />
-      <node id="1111795695299" at="114,97,115,131" concept="2" />
-      <node id="1111795695299" at="115,131,116,135" concept="2" />
-      <node id="1111795695299" at="116,135,117,20" concept="7" />
-      <node id="1111795695299" at="119,6,120,0" concept="8" />
-      <node id="1111795695299" at="120,0,121,46" concept="2" />
-      <node id="1111795695299" at="121,46,122,50" concept="6" />
-      <node id="1111795695299" at="122,50,123,0" concept="8" />
-      <node id="1111795695299" at="124,39,125,40" concept="2" />
-      <node id="1111795695299" at="125,40,126,33" concept="2" />
-      <node id="1111795695299" at="127,5,128,143" concept="2" />
-      <node id="1111795695299" at="128,143,129,301" concept="6" />
-      <node id="1111795695299" at="131,39,132,113" concept="7" />
-      <node id="1111795695299" at="135,73,136,87" concept="6" />
-      <node id="1111795695299" at="136,87,137,145" concept="7" />
-      <node id="1111795695299" at="138,10,139,22" concept="7" />
-      <node id="1111795778677" at="144,0,145,0" concept="3" trace="myReferencingNode" />
-      <node id="1111795778677" at="146,120,147,21" concept="9" />
-      <node id="1111795778677" at="147,21,148,42" concept="2" />
-      <node id="1111795778677" at="148,42,149,20" concept="2" />
-      <node id="1111795778677" at="152,41,153,43" concept="7" />
-      <node id="1111795778677" at="158,28,159,20" concept="7" />
-      <node id="1111795870493" at="162,54,163,41" concept="2" />
-      <node id="1111795870493" at="164,11,165,148" concept="6" />
-      <node id="1111795870493" at="165,148,166,78" concept="2" />
-      <node id="1111795870493" at="166,78,167,150" concept="6" />
-      <node id="1111795870493" at="167,150,168,47" concept="2" />
-      <node id="1111795870493" at="168,47,169,136" concept="2" />
-      <node id="1111795870493" at="169,136,170,140" concept="2" />
-      <node id="1111795870493" at="170,140,171,46" concept="2" />
-      <node id="1111795870493" at="171,46,172,38" concept="6" />
-      <node id="1111795870493" at="172,38,173,61" concept="2" />
-      <node id="1111795870493" at="173,61,174,114" concept="2" />
-      <node id="1111795870493" at="174,114,175,44" concept="2" />
-      <node id="1111795870493" at="175,44,176,88" concept="2" />
-      <node id="1111795870493" at="176,88,177,35" concept="2" />
-      <node id="1111795870493" at="177,35,178,308" concept="6" />
-      <node id="1111795870493" at="180,43,181,120" concept="7" />
-      <node id="1111795870493" at="184,76,185,91" concept="6" />
-      <node id="1111795870493" at="185,91,186,147" concept="7" />
-      <node id="1111795870493" at="187,14,188,26" concept="7" />
-      <node id="1111795870493" at="189,17,190,42" concept="2" />
-      <node id="1116373589812" at="194,50,195,94" concept="6" />
-      <node id="1116373589812" at="195,94,196,48" concept="2" />
-      <node id="1116373589812" at="196,48,197,34" concept="6" />
-      <node id="1116373589812" at="197,34,198,49" concept="2" />
-      <node id="1116373589812" at="198,49,199,107" concept="2" />
-      <node id="1116373589812" at="199,107,200,40" concept="2" />
-      <node id="1116373589812" at="200,40,201,34" concept="2" />
-      <node id="1116373589812" at="201,34,202,22" concept="7" />
-      <node id="1116373608705" at="204,50,205,39" concept="2" />
-      <node id="1116373608705" at="206,9,207,149" concept="6" />
-      <node id="1116373608705" at="207,149,208,76" concept="2" />
-      <node id="1116373608705" at="208,76,209,149" concept="6" />
-      <node id="1116373608705" at="209,149,210,48" concept="2" />
-      <node id="1116373608705" at="210,48,211,153" concept="2" />
-      <node id="1116373608705" at="211,153,212,157" concept="2" />
-      <node id="1116373608705" at="212,157,213,47" concept="2" />
-      <node id="1116373608705" at="213,47,214,86" concept="2" />
-      <node id="1116373608705" at="214,86,215,33" concept="2" />
-      <node id="1116373608705" at="215,33,216,306" concept="6" />
-      <node id="1116373608705" at="218,41,219,118" concept="7" />
-      <node id="1116373608705" at="222,74,223,89" concept="6" />
-      <node id="1116373608705" at="223,89,224,145" concept="7" />
-      <node id="1116373608705" at="225,12,226,24" concept="7" />
-      <node id="1116373608705" at="227,15,228,40" concept="2" />
-      <node id="1116373617285" at="231,50,232,94" concept="6" />
-      <node id="1116373617285" at="232,94,233,48" concept="2" />
-      <node id="1116373617285" at="233,48,234,34" concept="6" />
-      <node id="1116373617285" at="234,34,235,49" concept="2" />
-      <node id="1116373617285" at="235,49,236,107" concept="2" />
-      <node id="1116373617285" at="236,107,237,40" concept="2" />
-      <node id="1116373617285" at="237,40,238,34" concept="2" />
-      <node id="1116373617285" at="238,34,239,22" concept="7" />
-      <node id="1111795695299" at="241,51,242,122" concept="6" />
-      <node id="1111795695299" at="242,122,243,49" concept="2" />
-      <node id="1111795695299" at="243,49,244,58" concept="2" />
-      <node id="1111795695299" at="244,58,245,61" concept="2" />
-      <node id="1111795695299" at="245,61,246,22" concept="7" />
-      <node id="1111795870494" at="248,50,249,97" concept="6" />
-      <node id="1111795870494" at="249,97,250,48" concept="2" />
-      <node id="1111795870494" at="250,48,251,34" concept="6" />
-      <node id="1111795870494" at="251,34,252,49" concept="2" />
-      <node id="1111795870494" at="252,49,253,40" concept="2" />
-      <node id="1111795870494" at="253,40,254,34" concept="2" />
-      <node id="1111795870494" at="254,34,255,22" concept="7" />
-      <node id="1111795695299" at="257,53,258,141" concept="6" />
-      <node id="1111795695299" at="258,141,259,93" concept="6" />
-      <node id="1111795695299" at="259,93,260,52" concept="2" />
-      <node id="1111795695299" at="260,52,261,49" concept="2" />
-      <node id="1111795695299" at="261,49,262,22" concept="7" />
-      <node id="1111795695299" at="268,104,269,50" concept="9" />
-      <node id="1111795695299" at="269,50,270,25" concept="2" />
-      <node id="1111795695299" at="275,28,276,20" concept="7" />
-      <node id="1111795695299" at="279,66,280,252" concept="7" />
-      <node id="1111795695299" at="282,57,283,83" concept="6" />
-      <node id="1111795695299" at="283,83,284,58" concept="2" />
-      <node id="1111795695299" at="284,58,285,25" concept="7" />
-      <node id="1111795695299" at="287,41,288,41" concept="2" />
-      <node id="1111795695299" at="288,41,289,254" concept="2" />
-      <node id="1111795695299" at="290,11,291,36" concept="6" />
-      <node id="1111795695299" at="291,36,292,49" concept="2" />
-      <node id="1111795695299" at="292,49,293,51" concept="2" />
-      <node id="1111795695299" at="293,51,294,34" concept="2" />
-      <node id="1111795695299" at="294,34,295,25" concept="7" />
-      <node id="1111795695299" at="296,17,297,42" concept="2" />
-      <node id="1111795695299" at="301,96,302,134" concept="2" />
-      <node id="1111795695299" at="303,34,304,142" concept="2" />
-      <node id="1111795695299" at="304,142,305,146" concept="2" />
-      <node id="1111795695299" at="307,122,308,231" concept="2" />
-      <node id="1111795870496" at="312,53,313,135" concept="6" />
-      <node id="1111795870496" at="313,135,314,51" concept="2" />
-      <node id="1111795870496" at="314,51,315,36" concept="6" />
-      <node id="1111795870496" at="315,36,316,61" concept="2" />
-      <node id="1111795870496" at="316,61,317,104" concept="2" />
-      <node id="1111795870496" at="317,104,318,42" concept="2" />
-      <node id="1111795870496" at="318,42,319,36" concept="2" />
-      <node id="1111795870496" at="319,36,320,24" concept="7" />
-      <node id="1111795695299" at="55,0,57,0" concept="3" trace="myNode" />
-      <node id="1111795778677" at="142,0,144,0" concept="3" trace="myNode" />
-      <node id="1111795695299" at="265,0,267,0" concept="3" trace="myNode" />
-      <node id="1111795695299" at="69,0,72,0" concept="5" trace="createCell#()Ljetbrains/mps/openapi/editor/cells/EditorCell;" />
-      <node id="1111795695299" at="103,0,106,0" concept="5" trace="compute#()Ljetbrains/mps/openapi/editor/cells/EditorCell;" />
-      <node id="1111795695299" at="131,0,134,0" concept="5" trace="accept#(Lorg/jetbrains/mps/openapi/model/SNode;)Z" />
-      <node id="1111795778677" at="152,0,155,0" concept="5" trace="createCell#()Ljetbrains/mps/openapi/editor/cells/EditorCell;" />
-      <node id="1111795870493" at="180,0,183,0" concept="5" trace="accept#(Lorg/jetbrains/mps/openapi/model/SNode;)Z" />
-      <node id="1116373608705" at="218,0,221,0" concept="5" trace="accept#(Lorg/jetbrains/mps/openapi/model/SNode;)Z" />
-      <node id="1111795695299" at="279,0,282,0" concept="5" trace="createNodeToInsert#(Ljetbrains/mps/openapi/editor/EditorContext;)Lorg/jetbrains/mps/openapi/model/SNode;" />
-      <node id="1111795695299" at="306,9,309,9" concept="4" />
-      <node id="1111795695299" at="58,0,62,0" concept="1" trace="Event_EditorBuilder_a#(Ljetbrains/mps/openapi/editor/EditorContext;Lorg/jetbrains/mps/openapi/model/SNode;)V" />
-      <node id="1111795695299" at="123,0,127,5" concept="4" />
-      <node id="1111795695299" at="268,0,272,0" concept="1" trace="postingRuleListHandler_ymj9mh_b1a#(Lorg/jetbrains/mps/openapi/model/SNode;Ljava/lang/String;Ljetbrains/mps/openapi/editor/EditorContext;)V" />
-      <node id="1111795695299" at="302,134,306,9" concept="4" />
-      <node id="1111795695299" at="63,0,68,0" concept="5" trace="getNode#()Lorg/jetbrains/mps/openapi/model/SNode;" />
-      <node id="1111795695299" at="101,72,106,31" concept="6" />
-      <node id="1111795695299" at="129,301,134,7" concept="6" />
-      <node id="1111795695299" at="134,7,139,22" concept="4" />
-      <node id="1111795778677" at="146,0,151,0" concept="1" trace="Inline_Builder_ymj9mh_a1a0#(Ljetbrains/mps/openapi/editor/EditorContext;Lorg/jetbrains/mps/openapi/model/SNode;Lorg/jetbrains/mps/openapi/model/SNode;)V" />
-      <node id="1111795778677" at="156,0,161,0" concept="5" trace="getNode#()Lorg/jetbrains/mps/openapi/model/SNode;" />
-      <node id="1111795870493" at="178,308,183,11" concept="6" />
-      <node id="1111795870493" at="183,11,188,26" concept="4" />
-      <node id="1116373608705" at="216,306,221,9" concept="6" />
-      <node id="1116373608705" at="221,9,226,24" concept="4" />
-      <node id="1111795695299" at="273,0,278,0" concept="5" trace="getNode#()Lorg/jetbrains/mps/openapi/model/SNode;" />
-      <node id="1111795695299" at="282,0,287,0" concept="5" trace="createNodeCell#(Lorg/jetbrains/mps/openapi/model/SNode;)Ljetbrains/mps/openapi/editor/cells/EditorCell;" />
-      <node id="1111795870491" at="92,0,98,0" concept="5" trace="createConstant_ymj9mh_a0a#()Ljetbrains/mps/openapi/editor/cells/EditorCell;" />
-      <node id="1111795695299" at="112,0,119,0" concept="5" trace="createErrorCell#(Ljava/lang/String;)Ljetbrains/mps/openapi/editor/cells/EditorCell;" />
-      <node id="1111795695299" at="241,0,248,0" concept="5" trace="createCollection_ymj9mh_b0#()Ljetbrains/mps/openapi/editor/cells/EditorCell;" />
-      <node id="1111795695299" at="257,0,264,0" concept="5" trace="createRefNodeList_ymj9mh_b1a#()Ljetbrains/mps/openapi/editor/cells/EditorCell;" />
-      <node id="1111795695299" at="73,0,82,0" concept="5" trace="createCollection_ymj9mh_a#()Ljetbrains/mps/openapi/editor/cells/EditorCell;" />
-      <node id="1111795870494" at="248,0,257,0" concept="5" trace="createConstant_ymj9mh_a1a#()Ljetbrains/mps/openapi/editor/cells/EditorCell;" />
-      <node id="1111795695299" at="289,254,298,7" concept="11" />
-      <node id="1111795695299" at="82,0,92,0" concept="5" trace="createCollection_ymj9mh_a0#()Ljetbrains/mps/openapi/editor/cells/EditorCell;" />
-      <node id="1116373589812" at="194,0,204,0" concept="5" trace="createConstant_ymj9mh_c0a#()Ljetbrains/mps/openapi/editor/cells/EditorCell;" />
-      <node id="1116373617285" at="231,0,241,0" concept="5" trace="createConstant_ymj9mh_e0a#()Ljetbrains/mps/openapi/editor/cells/EditorCell;" />
-      <node id="1111795695299" at="300,86,310,7" concept="4" />
-      <node id="1111795870496" at="312,0,322,0" concept="5" trace="createConstant_ymj9mh_a1b0#()Ljetbrains/mps/openapi/editor/cells/EditorCell;" />
-      <node id="1111795695299" at="101,0,112,0" concept="5" trace="createReferenceCell#(Lorg/jetbrains/mps/openapi/model/SNode;)Ljetbrains/mps/openapi/editor/cells/EditorCell;" />
-      <node id="1111795695299" at="300,0,312,0" concept="5" trace="installElementCellActions#(Lorg/jetbrains/mps/openapi/model/SNode;Ljetbrains/mps/openapi/editor/cells/EditorCell;)V" />
-      <node id="1111795695299" at="287,0,300,0" concept="5" trace="createEmptyCell#()Ljetbrains/mps/openapi/editor/cells/EditorCell;" />
-      <node id="1111795695299" at="99,159,119,6" concept="6" />
-      <node id="1116373608705" at="205,39,229,5" concept="11" />
-      <node id="1116373608705" at="204,0,231,0" concept="5" trace="createProperty_ymj9mh_d0a#()Ljetbrains/mps/openapi/editor/cells/EditorCell;" />
-      <node id="1111795870493" at="163,41,191,7" concept="11" />
-      <node id="1111795870493" at="162,0,193,0" concept="5" trace="createProperty_ymj9mh_a0b0a#()Ljetbrains/mps/openapi/editor/cells/EditorCell;" />
-      <node id="1111795695299" at="98,0,141,0" concept="5" trace="createRefCell_ymj9mh_b0a#()Ljetbrains/mps/openapi/editor/cells/EditorCell;" />
-      <scope id="1111795695299" at="65,26,66,18" />
-      <scope id="1111795695299" at="69,39,70,39" />
-      <scope id="1111795695299" at="103,39,104,128" />
-      <scope id="1111795695299" at="131,39,132,113" />
-      <scope id="1111795778677" at="152,41,153,43" />
-      <scope id="1111795778677" at="158,28,159,20" />
-      <scope id="1111795870493" at="180,43,181,120" />
-      <scope id="1111795870493" at="189,17,190,42" />
-      <scope id="1116373608705" at="218,41,219,118" />
-      <scope id="1116373608705" at="227,15,228,40" />
-      <scope id="1111795695299" at="275,28,276,20" />
-      <scope id="1111795695299" at="279,66,280,252" />
-      <scope id="1111795695299" at="296,17,297,42" />
-      <scope id="1111795695299" at="307,122,308,231" />
-      <scope id="1111795695299" at="58,85,60,18" />
-      <scope id="1111795695299" at="124,39,126,33" />
-      <scope id="1111795695299" at="135,73,137,145">
->>>>>>> ac231bee
         <var name="manager" id="1111795695299" />
       </scope>
       <scope id="1111795870493" at="186,76,188,147">
