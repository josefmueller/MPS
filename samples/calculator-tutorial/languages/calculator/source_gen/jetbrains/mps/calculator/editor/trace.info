<?xml version="1.0" encoding="UTF-8"?>
<debug-info version="2">
  <concept fqn="c:f3061a53-9226-4cc5-a443-f952ceaf5816/1068580123140:jetbrains.mps.baseLanguage.structure.ConstructorDeclaration" />
  <concept fqn="c:f3061a53-9226-4cc5-a443-f952ceaf5816/1068580123155:jetbrains.mps.baseLanguage.structure.ExpressionStatement" />
  <concept fqn="c:f3061a53-9226-4cc5-a443-f952ceaf5816/1068390468200:jetbrains.mps.baseLanguage.structure.FieldDeclaration" />
  <concept fqn="c:f3061a53-9226-4cc5-a443-f952ceaf5816/1068580123159:jetbrains.mps.baseLanguage.structure.IfStatement" />
  <concept fqn="c:f3061a53-9226-4cc5-a443-f952ceaf5816/1068580123165:jetbrains.mps.baseLanguage.structure.InstanceMethodDeclaration" />
  <concept fqn="c:f3061a53-9226-4cc5-a443-f952ceaf5816/1068581242864:jetbrains.mps.baseLanguage.structure.LocalVariableDeclarationStatement" />
  <concept fqn="c:f3061a53-9226-4cc5-a443-f952ceaf5816/1068581242878:jetbrains.mps.baseLanguage.structure.ReturnStatement" />
  <concept fqn="c:f3061a53-9226-4cc5-a443-f952ceaf5816/6329021646629104954:jetbrains.mps.baseLanguage.structure.SingleLineComment" />
  <concept fqn="c:f3061a53-9226-4cc5-a443-f952ceaf5816/1068580123157:jetbrains.mps.baseLanguage.structure.Statement" />
  <concept fqn="c:f3061a53-9226-4cc5-a443-f952ceaf5816/1070475587102:jetbrains.mps.baseLanguage.structure.SuperConstructorInvocation" />
  <root>
    <file name="EditorAspectDescriptorImpl.java">
      <unit at="15,0,37,0" name="jetbrains.mps.calculator.editor.EditorAspectDescriptorImpl" />
    </file>
  </root>
  <root nodeRef="r:fb9e85a1-15cf-45ea-8495-bd74b79ce90e(jetbrains.mps.calculator.editor)/1241362569578">
    <file name="Calculator_Editor.java">
<<<<<<< HEAD
      <node id="1241362569578" at="11,79,12,76" concept="6" />
      <node id="1241362569578" at="11,0,14,0" concept="4" trace="createEditorCell#(Ljetbrains/mps/openapi/editor/EditorContext;Lorg/jetbrains/mps/openapi/model/SNode;)Ljetbrains/mps/openapi/editor/cells/EditorCell;" />
      <scope id="1241362569578" at="11,79,12,76" />
      <scope id="1241362569578" at="11,0,14,0">
        <var name="editorContext" id="1241362569578" />
        <var name="node" id="1241362569578" />
      </scope>
      <unit id="1241362569578" at="10,0,15,0" name="jetbrains.mps.calculator.editor.Calculator_Editor" />
    </file>
    <file name="Calculator_EditorBuilder_a.java">
      <node id="1241362569578" at="34,90,35,19" concept="9" />
      <node id="1241362569578" at="35,19,36,18" concept="1" />
      <node id="1241362569578" at="41,26,42,18" concept="6" />
      <node id="1241362569578" at="45,39,46,39" concept="6" />
      <node id="1241362569578" at="49,50,50,104" concept="5" />
      <node id="1241362569578" at="50,104,51,48" concept="1" />
      <node id="1241362569578" at="51,48,52,28" concept="1" />
      <node id="1241362569578" at="52,28,53,65" concept="1" />
      <node id="1241362569578" at="53,65,54,59" concept="1" />
      <node id="1241362569578" at="54,59,55,60" concept="1" />
      <node id="1241362569578" at="55,60,56,57" concept="1" />
      <node id="1241362569578" at="56,57,57,60" concept="1" />
      <node id="1241362569578" at="57,60,58,22" concept="6" />
      <node id="1241362569578" at="60,51,61,106" concept="5" />
      <node id="1241362569578" at="61,106,62,49" concept="1" />
      <node id="1241362569578" at="62,49,63,34" concept="5" />
      <node id="1241362569578" at="63,34,64,49" concept="1" />
      <node id="1241362569578" at="64,49,65,40" concept="1" />
      <node id="1241362569578" at="65,40,66,58" concept="1" />
      <node id="1241362569578" at="66,58,67,58" concept="1" />
      <node id="1241362569578" at="67,58,68,22" concept="6" />
      <node id="1241362581963" at="70,50,71,103" concept="5" />
      <node id="1241362581963" at="71,103,72,48" concept="1" />
      <node id="1241362581963" at="72,48,73,34" concept="1" />
      <node id="1241362581963" at="73,34,74,22" concept="6" />
      <node id="1241362588778" at="76,50,77,89" concept="5" />
      <node id="1241362588778" at="77,89,78,29" concept="1" />
      <node id="1241362588778" at="78,29,79,42" concept="1" />
      <node id="1241362588778" at="79,42,80,26" concept="5" />
      <node id="1241362588778" at="80,26,81,63" concept="1" />
      <node id="1241362588778" at="81,63,82,42" concept="1" />
      <node id="1241362588778" at="82,42,83,73" concept="1" />
      <node id="1241362588778" at="83,73,84,57" concept="5" />
      <node id="1241362588778" at="84,57,85,59" concept="5" />
      <node id="1241362588778" at="86,35,87,87" concept="5" />
      <node id="1241362588778" at="87,87,88,94" concept="6" />
      <node id="1241362588778" at="89,10,90,22" concept="6" />
      <node id="1241362569578" at="92,52,93,143" concept="5" />
      <node id="1241362569578" at="93,143,94,93" concept="5" />
      <node id="1241362569578" at="94,93,95,51" concept="1" />
      <node id="1241362569578" at="95,51,96,49" concept="1" />
      <node id="1241362569578" at="96,49,97,22" concept="6" />
      <node id="1241362569578" at="100,102,101,50" concept="9" />
      <node id="1241362569578" at="103,66,104,93" concept="6" />
      <node id="1241362569578" at="106,57,107,65" concept="5" />
      <node id="1241362569578" at="107,65,108,58" concept="1" />
      <node id="1241362569578" at="108,58,109,25" concept="6" />
      <node id="1241362569578" at="111,41,112,34" concept="5" />
      <node id="1241362569578" at="112,34,113,42" concept="1" />
      <node id="1241362569578" at="113,42,114,49" concept="1" />
      <node id="1241362569578" at="114,49,115,23" concept="6" />
      <node id="1241362569578" at="118,96,119,134" concept="1" />
      <node id="1241362569578" at="120,34,121,142" concept="1" />
      <node id="1241362569578" at="121,142,122,146" concept="1" />
      <node id="1241362569578" at="124,122,125,389" concept="1" />
      <node id="1241370289079" at="130,49,131,93" concept="5" />
      <node id="1241370289079" at="131,93,132,47" concept="1" />
      <node id="1241370289079" at="132,47,133,34" concept="1" />
      <node id="1241370289079" at="133,34,134,22" concept="6" />
      <node id="1241362569578" at="136,52,137,145" concept="5" />
      <node id="1241362569578" at="137,145,138,93" concept="5" />
      <node id="1241362569578" at="138,93,139,52" concept="1" />
      <node id="1241362569578" at="139,52,140,49" concept="1" />
      <node id="1241362569578" at="140,49,141,22" concept="6" />
      <node id="1241362569578" at="144,103,145,50" concept="9" />
      <node id="1241362569578" at="147,66,148,93" concept="6" />
      <node id="1241362569578" at="150,57,151,65" concept="5" />
      <node id="1241362569578" at="151,65,152,58" concept="1" />
      <node id="1241362569578" at="152,58,153,25" concept="6" />
      <node id="1241362569578" at="155,41,156,34" concept="5" />
      <node id="1241362569578" at="156,34,157,42" concept="1" />
      <node id="1241362569578" at="157,42,158,49" concept="1" />
      <node id="1241362569578" at="158,49,159,23" concept="6" />
      <node id="1241362569578" at="162,96,163,134" concept="1" />
      <node id="1241362569578" at="164,34,165,142" concept="1" />
      <node id="1241362569578" at="165,142,166,146" concept="1" />
      <node id="1241362569578" at="168,122,169,390" concept="1" />
      <node id="1241362569578" at="31,0,33,0" concept="2" trace="myNode" />
      <node id="1241362569578" at="45,0,48,0" concept="4" trace="createCell#()Ljetbrains/mps/openapi/editor/cells/EditorCell;" />
      <node id="1241362569578" at="100,0,103,0" concept="0" trace="inputFieldListHandler_uh00px_b0#(Lorg/jetbrains/mps/openapi/model/SNode;Ljava/lang/String;Ljetbrains/mps/openapi/editor/EditorContext;)V" />
      <node id="1241362569578" at="103,0,106,0" concept="4" trace="createNodeToInsert#(Ljetbrains/mps/openapi/editor/EditorContext;)Lorg/jetbrains/mps/openapi/model/SNode;" />
      <node id="1241362569578" at="123,9,126,9" concept="3" />
      <node id="1241362569578" at="144,0,147,0" concept="0" trace="outputFieldListHandler_uh00px_d0#(Lorg/jetbrains/mps/openapi/model/SNode;Ljava/lang/String;Ljetbrains/mps/openapi/editor/EditorContext;)V" />
      <node id="1241362569578" at="147,0,150,0" concept="4" trace="createNodeToInsert#(Ljetbrains/mps/openapi/editor/EditorContext;)Lorg/jetbrains/mps/openapi/model/SNode;" />
      <node id="1241362569578" at="167,9,170,9" concept="3" />
      <node id="1241362569578" at="34,0,38,0" concept="0" trace="Calculator_EditorBuilder_a#(Ljetbrains/mps/openapi/editor/EditorContext;Lorg/jetbrains/mps/openapi/model/SNode;)V" />
      <node id="1241362569578" at="119,134,123,9" concept="3" />
      <node id="1241362569578" at="163,134,167,9" concept="3" />
      <node id="1241362569578" at="39,0,44,0" concept="4" trace="getNode#()Lorg/jetbrains/mps/openapi/model/SNode;" />
      <node id="1241362588778" at="85,59,90,22" concept="3" />
      <node id="1241362569578" at="106,0,111,0" concept="4" trace="createNodeCell#(Lorg/jetbrains/mps/openapi/model/SNode;)Ljetbrains/mps/openapi/editor/cells/EditorCell;" />
      <node id="1241362569578" at="150,0,155,0" concept="4" trace="createNodeCell#(Lorg/jetbrains/mps/openapi/model/SNode;)Ljetbrains/mps/openapi/editor/cells/EditorCell;" />
      <node id="1241362581963" at="70,0,76,0" concept="4" trace="createConstant_uh00px_a0a#()Ljetbrains/mps/openapi/editor/cells/EditorCell;" />
      <node id="1241362569578" at="111,0,117,0" concept="4" trace="createEmptyCell#()Ljetbrains/mps/openapi/editor/cells/EditorCell;" />
      <node id="1241370289079" at="130,0,136,0" concept="4" trace="createConstant_uh00px_c0#()Ljetbrains/mps/openapi/editor/cells/EditorCell;" />
      <node id="1241362569578" at="155,0,161,0" concept="4" trace="createEmptyCell#()Ljetbrains/mps/openapi/editor/cells/EditorCell;" />
      <node id="1241362569578" at="92,0,99,0" concept="4" trace="createRefNodeList_uh00px_b0#()Ljetbrains/mps/openapi/editor/cells/EditorCell;" />
      <node id="1241362569578" at="136,0,143,0" concept="4" trace="createRefNodeList_uh00px_d0#()Ljetbrains/mps/openapi/editor/cells/EditorCell;" />
      <node id="1241362569578" at="60,0,70,0" concept="4" trace="createCollection_uh00px_a0#()Ljetbrains/mps/openapi/editor/cells/EditorCell;" />
      <node id="1241362569578" at="117,86,127,7" concept="3" />
      <node id="1241362569578" at="161,86,171,7" concept="3" />
      <node id="1241362569578" at="49,0,60,0" concept="4" trace="createCollection_uh00px_a#()Ljetbrains/mps/openapi/editor/cells/EditorCell;" />
      <node id="1241362569578" at="117,0,129,0" concept="4" trace="installElementCellActions#(Lorg/jetbrains/mps/openapi/model/SNode;Ljetbrains/mps/openapi/editor/cells/EditorCell;)V" />
      <node id="1241362569578" at="161,0,173,0" concept="4" trace="installElementCellActions#(Lorg/jetbrains/mps/openapi/model/SNode;Ljetbrains/mps/openapi/editor/cells/EditorCell;)V" />
      <node id="1241362588778" at="76,0,92,0" concept="4" trace="createProperty_uh00px_b0a#()Ljetbrains/mps/openapi/editor/cells/EditorCell;" />
      <scope id="1241362569578" at="41,26,42,18" />
      <scope id="1241362569578" at="45,39,46,39" />
      <scope id="1241362569578" at="100,102,101,50" />
      <scope id="1241362569578" at="103,66,104,93" />
      <scope id="1241362569578" at="124,122,125,389" />
      <scope id="1241362569578" at="144,103,145,50" />
      <scope id="1241362569578" at="147,66,148,93" />
      <scope id="1241362569578" at="168,122,169,390" />
      <scope id="1241362569578" at="34,90,36,18" />
      <scope id="1241362588778" at="86,35,88,94">
        <var name="manager" id="1241362588778" />
      </scope>
      <scope id="1241362569578" at="120,34,122,146" />
      <scope id="1241362569578" at="164,34,166,146" />
      <scope id="1241362569578" at="45,0,48,0" />
      <scope id="1241362569578" at="100,0,103,0">
=======
      <node id="1241362569578" at="30,79,31,63" concept="5" />
      <node id="1241362569578" at="33,89,34,97" concept="4" />
      <node id="1241362569578" at="34,97,35,48" concept="1" />
      <node id="1241362569578" at="35,48,36,28" concept="1" />
      <node id="1241362569578" at="36,28,37,83" concept="1" />
      <node id="1241362569578" at="37,83,38,84" concept="1" />
      <node id="1241362569578" at="38,84,39,81" concept="1" />
      <node id="1241362569578" at="39,81,40,84" concept="1" />
      <node id="1241362569578" at="40,84,41,22" concept="5" />
      <node id="1241362569578" at="43,90,44,99" concept="4" />
      <node id="1241362569578" at="44,99,45,49" concept="1" />
      <node id="1241362569578" at="45,49,46,34" concept="4" />
      <node id="1241362569578" at="46,34,47,52" concept="1" />
      <node id="1241362569578" at="47,52,48,40" concept="1" />
      <node id="1241362569578" at="48,40,49,82" concept="1" />
      <node id="1241362569578" at="49,82,50,82" concept="1" />
      <node id="1241362569578" at="50,82,51,22" concept="5" />
      <node id="1241362581963" at="53,89,54,96" concept="4" />
      <node id="1241362581963" at="54,96,55,48" concept="1" />
      <node id="1241362581963" at="55,48,56,34" concept="1" />
      <node id="1241362581963" at="56,34,57,22" concept="5" />
      <node id="1241362588778" at="59,89,60,82" concept="4" />
      <node id="1241362588778" at="60,82,61,29" concept="1" />
      <node id="1241362588778" at="61,29,62,42" concept="1" />
      <node id="1241362588778" at="62,42,63,26" concept="4" />
      <node id="1241362588778" at="63,26,64,58" concept="1" />
      <node id="1241362588778" at="64,58,65,42" concept="1" />
      <node id="1241362588778" at="65,42,66,73" concept="1" />
      <node id="1241362588778" at="66,73,67,57" concept="4" />
      <node id="1241362588778" at="68,35,69,82" concept="4" />
      <node id="1241362588778" at="69,82,70,112" concept="5" />
      <node id="1241362588778" at="71,10,72,22" concept="5" />
      <node id="1241362569578" at="74,91,75,127" concept="4" />
      <node id="1241362569578" at="75,127,76,108" concept="4" />
      <node id="1241362569578" at="76,108,77,51" concept="1" />
      <node id="1241362569578" at="77,51,78,49" concept="1" />
      <node id="1241362569578" at="78,49,79,22" concept="5" />
      <node id="1241362569578" at="82,102,83,50" concept="7" />
      <node id="1241362569578" at="85,66,86,41" concept="4" />
      <node id="1241362569578" at="86,41,87,93" concept="5" />
      <node id="1241362569578" at="89,86,90,80" concept="4" />
      <node id="1241362569578" at="90,80,91,95" concept="1" />
      <node id="1241362569578" at="91,95,92,25" concept="5" />
      <node id="1241362569578" at="94,68,95,34" concept="4" />
      <node id="1241362569578" at="95,34,96,55" concept="1" />
      <node id="1241362569578" at="96,55,97,87" concept="1" />
      <node id="1241362569578" at="97,87,98,23" concept="5" />
      <node id="1241362569578" at="101,96,102,134" concept="1" />
      <node id="1241362569578" at="103,34,104,142" concept="1" />
      <node id="1241362569578" at="104,142,105,146" concept="1" />
      <node id="1241362569578" at="107,122,108,387" concept="1" />
      <node id="1241370289079" at="113,88,114,86" concept="4" />
      <node id="1241370289079" at="114,86,115,47" concept="1" />
      <node id="1241370289079" at="115,47,116,34" concept="1" />
      <node id="1241370289079" at="116,34,117,22" concept="5" />
      <node id="1241362569578" at="119,91,120,129" concept="4" />
      <node id="1241362569578" at="120,129,121,108" concept="4" />
      <node id="1241362569578" at="121,108,122,52" concept="1" />
      <node id="1241362569578" at="122,52,123,49" concept="1" />
      <node id="1241362569578" at="123,49,124,22" concept="5" />
      <node id="1241362569578" at="127,103,128,50" concept="7" />
      <node id="1241362569578" at="130,66,131,41" concept="4" />
      <node id="1241362569578" at="131,41,132,93" concept="5" />
      <node id="1241362569578" at="134,86,135,80" concept="4" />
      <node id="1241362569578" at="135,80,136,95" concept="1" />
      <node id="1241362569578" at="136,95,137,25" concept="5" />
      <node id="1241362569578" at="139,68,140,34" concept="4" />
      <node id="1241362569578" at="140,34,141,55" concept="1" />
      <node id="1241362569578" at="141,55,142,87" concept="1" />
      <node id="1241362569578" at="142,87,143,23" concept="5" />
      <node id="1241362569578" at="146,96,147,134" concept="1" />
      <node id="1241362569578" at="148,34,149,142" concept="1" />
      <node id="1241362569578" at="149,142,150,146" concept="1" />
      <node id="1241362569578" at="152,122,153,388" concept="1" />
      <node id="1241362569578" at="30,0,33,0" concept="3" trace="createEditorCell#(Ljetbrains/mps/openapi/editor/EditorContext;Lorg/jetbrains/mps/openapi/model/SNode;)Ljetbrains/mps/openapi/editor/cells/EditorCell;" />
      <node id="1241362569578" at="82,0,85,0" concept="0" trace="inputFieldListHandler_uh00px_b0#(Lorg/jetbrains/mps/openapi/model/SNode;Ljava/lang/String;Ljetbrains/mps/openapi/editor/EditorContext;)V" />
      <node id="1241362569578" at="106,9,109,9" concept="2" />
      <node id="1241362569578" at="127,0,130,0" concept="0" trace="outputFieldListHandler_uh00px_d0#(Lorg/jetbrains/mps/openapi/model/SNode;Ljava/lang/String;Ljetbrains/mps/openapi/editor/EditorContext;)V" />
      <node id="1241362569578" at="151,9,154,9" concept="2" />
      <node id="1241362569578" at="85,0,89,0" concept="3" trace="createNodeToInsert#(Ljetbrains/mps/openapi/editor/EditorContext;)Lorg/jetbrains/mps/openapi/model/SNode;" />
      <node id="1241362569578" at="102,134,106,9" concept="2" />
      <node id="1241362569578" at="130,0,134,0" concept="3" trace="createNodeToInsert#(Ljetbrains/mps/openapi/editor/EditorContext;)Lorg/jetbrains/mps/openapi/model/SNode;" />
      <node id="1241362569578" at="147,134,151,9" concept="2" />
      <node id="1241362588778" at="67,57,72,22" concept="2" />
      <node id="1241362569578" at="89,0,94,0" concept="3" trace="createNodeCell#(Ljetbrains/mps/openapi/editor/EditorContext;Lorg/jetbrains/mps/openapi/model/SNode;)Ljetbrains/mps/openapi/editor/cells/EditorCell;" />
      <node id="1241362569578" at="134,0,139,0" concept="3" trace="createNodeCell#(Ljetbrains/mps/openapi/editor/EditorContext;Lorg/jetbrains/mps/openapi/model/SNode;)Ljetbrains/mps/openapi/editor/cells/EditorCell;" />
      <node id="1241362581963" at="53,0,59,0" concept="3" trace="createConstant_uh00px_a0a#(Ljetbrains/mps/openapi/editor/EditorContext;Lorg/jetbrains/mps/openapi/model/SNode;)Ljetbrains/mps/openapi/editor/cells/EditorCell;" />
      <node id="1241362569578" at="94,0,100,0" concept="3" trace="createEmptyCell#(Ljetbrains/mps/openapi/editor/EditorContext;)Ljetbrains/mps/openapi/editor/cells/EditorCell;" />
      <node id="1241370289079" at="113,0,119,0" concept="3" trace="createConstant_uh00px_c0#(Ljetbrains/mps/openapi/editor/EditorContext;Lorg/jetbrains/mps/openapi/model/SNode;)Ljetbrains/mps/openapi/editor/cells/EditorCell;" />
      <node id="1241362569578" at="139,0,145,0" concept="3" trace="createEmptyCell#(Ljetbrains/mps/openapi/editor/EditorContext;)Ljetbrains/mps/openapi/editor/cells/EditorCell;" />
      <node id="1241362569578" at="74,0,81,0" concept="3" trace="createRefNodeList_uh00px_b0#(Ljetbrains/mps/openapi/editor/EditorContext;Lorg/jetbrains/mps/openapi/model/SNode;)Ljetbrains/mps/openapi/editor/cells/EditorCell;" />
      <node id="1241362569578" at="119,0,126,0" concept="3" trace="createRefNodeList_uh00px_d0#(Ljetbrains/mps/openapi/editor/EditorContext;Lorg/jetbrains/mps/openapi/model/SNode;)Ljetbrains/mps/openapi/editor/cells/EditorCell;" />
      <node id="1241362569578" at="33,0,43,0" concept="3" trace="createCollection_uh00px_a#(Ljetbrains/mps/openapi/editor/EditorContext;Lorg/jetbrains/mps/openapi/model/SNode;)Ljetbrains/mps/openapi/editor/cells/EditorCell;" />
      <node id="1241362569578" at="43,0,53,0" concept="3" trace="createCollection_uh00px_a0#(Ljetbrains/mps/openapi/editor/EditorContext;Lorg/jetbrains/mps/openapi/model/SNode;)Ljetbrains/mps/openapi/editor/cells/EditorCell;" />
      <node id="1241362569578" at="100,132,110,7" concept="2" />
      <node id="1241362569578" at="145,132,155,7" concept="2" />
      <node id="1241362569578" at="100,0,112,0" concept="3" trace="installElementCellActions#(Lorg/jetbrains/mps/openapi/model/SNode;Lorg/jetbrains/mps/openapi/model/SNode;Ljetbrains/mps/openapi/editor/cells/EditorCell;Ljetbrains/mps/openapi/editor/EditorContext;)V" />
      <node id="1241362569578" at="145,0,157,0" concept="3" trace="installElementCellActions#(Lorg/jetbrains/mps/openapi/model/SNode;Lorg/jetbrains/mps/openapi/model/SNode;Ljetbrains/mps/openapi/editor/cells/EditorCell;Ljetbrains/mps/openapi/editor/EditorContext;)V" />
      <node id="1241362588778" at="59,0,74,0" concept="3" trace="createProperty_uh00px_b0a#(Ljetbrains/mps/openapi/editor/EditorContext;Lorg/jetbrains/mps/openapi/model/SNode;)Ljetbrains/mps/openapi/editor/cells/EditorCell;" />
      <scope id="1241362569578" at="30,79,31,63" />
      <scope id="1241362569578" at="82,102,83,50" />
      <scope id="1241362569578" at="107,122,108,387" />
      <scope id="1241362569578" at="127,103,128,50" />
      <scope id="1241362569578" at="152,122,153,388" />
      <scope id="1241362588778" at="68,35,70,112">
        <var name="manager" id="1241362588778" />
      </scope>
      <scope id="1241362569578" at="85,66,87,93">
        <var name="listOwner" id="1241362569578" />
      </scope>
      <scope id="1241362569578" at="103,34,105,146" />
      <scope id="1241362569578" at="130,66,132,93">
        <var name="listOwner" id="1241362569578" />
      </scope>
      <scope id="1241362569578" at="148,34,150,146" />
      <scope id="1241362569578" at="30,0,33,0">
        <var name="editorContext" id="1241362569578" />
        <var name="node" id="1241362569578" />
      </scope>
      <scope id="1241362569578" at="82,0,85,0">
>>>>>>> bd830ede
        <var name="childRole" id="1241362569578" />
        <var name="context" id="1241362569578" />
        <var name="ownerNode" id="1241362569578" />
      </scope>
<<<<<<< HEAD
      <scope id="1241362569578" at="103,0,106,0">
        <var name="editorContext" id="1241362569578" />
      </scope>
      <scope id="1241362569578" at="106,57,109,25">
        <var name="elementCell" id="1241362569578" />
      </scope>
      <scope id="1241362569578" at="144,0,147,0">
=======
      <scope id="1241362569578" at="89,86,92,25">
        <var name="elementCell" id="1241362569578" />
      </scope>
      <scope id="1241362569578" at="127,0,130,0">
>>>>>>> bd830ede
        <var name="childRole" id="1241362569578" />
        <var name="context" id="1241362569578" />
        <var name="ownerNode" id="1241362569578" />
      </scope>
<<<<<<< HEAD
      <scope id="1241362569578" at="147,0,150,0">
        <var name="editorContext" id="1241362569578" />
      </scope>
      <scope id="1241362569578" at="150,57,153,25">
=======
      <scope id="1241362569578" at="134,86,137,25">
>>>>>>> bd830ede
        <var name="elementCell" id="1241362569578" />
      </scope>
      <scope id="1241362569578" at="34,0,38,0">
        <var name="context" id="1241362569578" />
        <var name="node" id="1241362569578" />
      </scope>
<<<<<<< HEAD
      <scope id="1241362581963" at="70,50,74,22">
        <var name="editorCell" id="1241362581963" />
      </scope>
      <scope id="1241362569578" at="111,41,115,23">
        <var name="emptyCell" id="1241362569578" />
      </scope>
      <scope id="1241370289079" at="130,49,134,22">
        <var name="editorCell" id="1241370289079" />
      </scope>
      <scope id="1241362569578" at="155,41,159,23">
        <var name="emptyCell" id="1241362569578" />
      </scope>
      <scope id="1241362569578" at="39,0,44,0" />
      <scope id="1241362569578" at="92,52,97,22">
        <var name="editorCell" id="1241362569578" />
        <var name="handler" id="1241362569578" />
      </scope>
      <scope id="1241362569578" at="106,0,111,0">
        <var name="elementNode" id="1241362569578" />
      </scope>
      <scope id="1241362569578" at="136,52,141,22">
        <var name="editorCell" id="1241362569578" />
        <var name="handler" id="1241362569578" />
      </scope>
      <scope id="1241362569578" at="150,0,155,0">
        <var name="elementNode" id="1241362569578" />
      </scope>
      <scope id="1241362581963" at="70,0,76,0" />
      <scope id="1241362569578" at="111,0,117,0" />
      <scope id="1241370289079" at="130,0,136,0" />
      <scope id="1241362569578" at="155,0,161,0" />
      <scope id="1241362569578" at="92,0,99,0" />
      <scope id="1241362569578" at="136,0,143,0" />
      <scope id="1241362569578" at="60,51,68,22">
        <var name="editorCell" id="1241362569578" />
        <var name="style" id="1241362569578" />
      </scope>
      <scope id="1241362569578" at="118,96,126,9" />
      <scope id="1241362569578" at="162,96,170,9" />
      <scope id="1241362569578" at="49,50,58,22">
        <var name="editorCell" id="1241362569578" />
      </scope>
      <scope id="1241362569578" at="60,0,70,0" />
      <scope id="1241362569578" at="117,86,127,7" />
      <scope id="1241362569578" at="161,86,171,7" />
      <scope id="1241362569578" at="49,0,60,0" />
      <scope id="1241362569578" at="117,0,129,0">
=======
      <scope id="1241362569578" at="85,0,89,0">
        <var name="editorContext" id="1241362569578" />
      </scope>
      <scope id="1241362569578" at="94,68,98,23">
        <var name="emptyCell" id="1241362569578" />
      </scope>
      <scope id="1241370289079" at="113,88,117,22">
        <var name="editorCell" id="1241370289079" />
      </scope>
      <scope id="1241362569578" at="130,0,134,0">
        <var name="editorContext" id="1241362569578" />
      </scope>
      <scope id="1241362569578" at="139,68,143,23">
        <var name="emptyCell" id="1241362569578" />
      </scope>
      <scope id="1241362569578" at="74,91,79,22">
        <var name="editorCell" id="1241362569578" />
        <var name="handler" id="1241362569578" />
      </scope>
      <scope id="1241362569578" at="89,0,94,0">
        <var name="editorContext" id="1241362569578" />
        <var name="elementNode" id="1241362569578" />
      </scope>
      <scope id="1241362569578" at="119,91,124,22">
        <var name="editorCell" id="1241362569578" />
        <var name="handler" id="1241362569578" />
      </scope>
      <scope id="1241362569578" at="134,0,139,0">
        <var name="editorContext" id="1241362569578" />
        <var name="elementNode" id="1241362569578" />
      </scope>
      <scope id="1241362581963" at="53,0,59,0">
        <var name="editorContext" id="1241362581963" />
        <var name="node" id="1241362581963" />
      </scope>
      <scope id="1241362569578" at="94,0,100,0">
        <var name="editorContext" id="1241362569578" />
      </scope>
      <scope id="1241370289079" at="113,0,119,0">
        <var name="editorContext" id="1241370289079" />
        <var name="node" id="1241370289079" />
      </scope>
      <scope id="1241362569578" at="139,0,145,0">
        <var name="editorContext" id="1241362569578" />
      </scope>
      <scope id="1241362569578" at="74,0,81,0">
        <var name="editorContext" id="1241362569578" />
        <var name="node" id="1241362569578" />
      </scope>
      <scope id="1241362569578" at="119,0,126,0">
        <var name="editorContext" id="1241362569578" />
        <var name="node" id="1241362569578" />
      </scope>
      <scope id="1241362569578" at="33,89,41,22">
        <var name="editorCell" id="1241362569578" />
      </scope>
      <scope id="1241362569578" at="43,90,51,22">
        <var name="editorCell" id="1241362569578" />
        <var name="style" id="1241362569578" />
      </scope>
      <scope id="1241362569578" at="101,96,109,9" />
      <scope id="1241362569578" at="146,96,154,9" />
      <scope id="1241362569578" at="33,0,43,0">
        <var name="editorContext" id="1241362569578" />
        <var name="node" id="1241362569578" />
      </scope>
      <scope id="1241362569578" at="43,0,53,0">
        <var name="editorContext" id="1241362569578" />
        <var name="node" id="1241362569578" />
      </scope>
      <scope id="1241362569578" at="100,132,110,7" />
      <scope id="1241362569578" at="145,132,155,7" />
      <scope id="1241362569578" at="100,0,112,0">
        <var name="editorContext" id="1241362569578" />
>>>>>>> bd830ede
        <var name="elementCell" id="1241362569578" />
        <var name="elementNode" id="1241362569578" />
      </scope>
<<<<<<< HEAD
      <scope id="1241362569578" at="161,0,173,0">
=======
      <scope id="1241362569578" at="145,0,157,0">
        <var name="editorContext" id="1241362569578" />
>>>>>>> bd830ede
        <var name="elementCell" id="1241362569578" />
        <var name="elementNode" id="1241362569578" />
      </scope>
<<<<<<< HEAD
      <scope id="1241362588778" at="76,50,90,22">
=======
      <scope id="1241362588778" at="59,89,72,22">
>>>>>>> bd830ede
        <var name="attributeConcept" id="1241362588778" />
        <var name="editorCell" id="1241362588778" />
        <var name="provider" id="1241362588778" />
      </scope>
<<<<<<< HEAD
      <scope id="1241362588778" at="76,0,92,0" />
      <unit id="1241362569578" at="99,0,130,0" name="jetbrains.mps.calculator.editor.Calculator_EditorBuilder_a$inputFieldListHandler_uh00px_b0" />
      <unit id="1241362569578" at="143,0,174,0" name="jetbrains.mps.calculator.editor.Calculator_EditorBuilder_a$outputFieldListHandler_uh00px_d0" />
      <unit id="1241362569578" at="30,0,175,0" name="jetbrains.mps.calculator.editor.Calculator_EditorBuilder_a" />
=======
      <scope id="1241362588778" at="59,0,74,0">
        <var name="editorContext" id="1241362588778" />
        <var name="node" id="1241362588778" />
      </scope>
      <unit id="1241362569578" at="81,0,113,0" name="jetbrains.mps.calculator.editor.Calculator_Editor$inputFieldListHandler_uh00px_b0" />
      <unit id="1241362569578" at="126,0,158,0" name="jetbrains.mps.calculator.editor.Calculator_Editor$outputFieldListHandler_uh00px_d0" />
      <unit id="1241362569578" at="29,0,159,0" name="jetbrains.mps.calculator.editor.Calculator_Editor" />
>>>>>>> bd830ede
    </file>
  </root>
  <root nodeRef="r:fb9e85a1-15cf-45ea-8495-bd74b79ce90e(jetbrains.mps.calculator.editor)/1241362645735">
    <file name="InputField_Editor.java">
<<<<<<< HEAD
      <node id="1241362645735" at="11,79,12,76" concept="6" />
      <node id="1241362645735" at="11,0,14,0" concept="4" trace="createEditorCell#(Ljetbrains/mps/openapi/editor/EditorContext;Lorg/jetbrains/mps/openapi/model/SNode;)Ljetbrains/mps/openapi/editor/cells/EditorCell;" />
      <scope id="1241362645735" at="11,79,12,76" />
      <scope id="1241362645735" at="11,0,14,0">
        <var name="editorContext" id="1241362645735" />
        <var name="node" id="1241362645735" />
      </scope>
      <unit id="1241362645735" at="10,0,15,0" name="jetbrains.mps.calculator.editor.InputField_Editor" />
    </file>
    <file name="InputField_EditorBuilder_a.java">
      <node id="1241362645735" at="20,90,21,19" concept="9" />
      <node id="1241362645735" at="21,19,22,18" concept="1" />
      <node id="1241362645735" at="27,26,28,18" concept="6" />
      <node id="1241362645735" at="31,39,32,39" concept="6" />
      <node id="1241362645735" at="35,50,36,106" concept="5" />
      <node id="1241362645735" at="36,106,37,48" concept="1" />
      <node id="1241362645735" at="37,48,38,28" concept="1" />
      <node id="1241362645735" at="38,28,39,65" concept="1" />
      <node id="1241362645735" at="39,65,40,57" concept="1" />
      <node id="1241362645735" at="40,57,41,57" concept="1" />
      <node id="1241362645735" at="41,57,42,22" concept="6" />
      <node id="1241362652520" at="44,49,45,98" concept="5" />
      <node id="1241362652520" at="45,98,46,47" concept="1" />
      <node id="1241362652520" at="46,47,47,34" concept="1" />
      <node id="1241362652520" at="47,34,48,22" concept="6" />
      <node id="1241362660569" at="50,49,51,89" concept="5" />
      <node id="1241362660569" at="51,89,52,29" concept="1" />
      <node id="1241362660569" at="52,29,53,42" concept="1" />
      <node id="1241362660569" at="53,42,54,26" concept="5" />
      <node id="1241362660569" at="54,26,55,63" concept="1" />
      <node id="1241362660569" at="55,63,56,42" concept="1" />
      <node id="1241362660569" at="56,42,57,73" concept="1" />
      <node id="1241362660569" at="57,73,58,57" concept="5" />
      <node id="1241362660569" at="58,57,59,59" concept="5" />
      <node id="1241362660569" at="60,35,61,87" concept="5" />
      <node id="1241362660569" at="61,87,62,94" concept="6" />
      <node id="1241362660569" at="63,10,64,22" concept="6" />
      <node id="1241362645735" at="17,0,19,0" concept="2" trace="myNode" />
      <node id="1241362645735" at="31,0,34,0" concept="4" trace="createCell#()Ljetbrains/mps/openapi/editor/cells/EditorCell;" />
      <node id="1241362645735" at="20,0,24,0" concept="0" trace="InputField_EditorBuilder_a#(Ljetbrains/mps/openapi/editor/EditorContext;Lorg/jetbrains/mps/openapi/model/SNode;)V" />
      <node id="1241362645735" at="25,0,30,0" concept="4" trace="getNode#()Lorg/jetbrains/mps/openapi/model/SNode;" />
      <node id="1241362660569" at="59,59,64,22" concept="3" />
      <node id="1241362652520" at="44,0,50,0" concept="4" trace="createConstant_bx1j8e_a0#()Ljetbrains/mps/openapi/editor/cells/EditorCell;" />
      <node id="1241362645735" at="35,0,44,0" concept="4" trace="createCollection_bx1j8e_a#()Ljetbrains/mps/openapi/editor/cells/EditorCell;" />
      <node id="1241362660569" at="50,0,66,0" concept="4" trace="createProperty_bx1j8e_b0#()Ljetbrains/mps/openapi/editor/cells/EditorCell;" />
      <scope id="1241362645735" at="27,26,28,18" />
      <scope id="1241362645735" at="31,39,32,39" />
      <scope id="1241362645735" at="20,90,22,18" />
      <scope id="1241362660569" at="60,35,62,94">
=======
      <node id="1241362645735" at="16,79,17,63" concept="5" />
      <node id="1241362645735" at="19,89,20,99" concept="4" />
      <node id="1241362645735" at="20,99,21,48" concept="1" />
      <node id="1241362645735" at="21,48,22,28" concept="1" />
      <node id="1241362645735" at="22,28,23,81" concept="1" />
      <node id="1241362645735" at="23,81,24,81" concept="1" />
      <node id="1241362645735" at="24,81,25,22" concept="5" />
      <node id="1241362652520" at="27,88,28,91" concept="4" />
      <node id="1241362652520" at="28,91,29,47" concept="1" />
      <node id="1241362652520" at="29,47,30,34" concept="1" />
      <node id="1241362652520" at="30,34,31,22" concept="5" />
      <node id="1241362660569" at="33,88,34,82" concept="4" />
      <node id="1241362660569" at="34,82,35,29" concept="1" />
      <node id="1241362660569" at="35,29,36,42" concept="1" />
      <node id="1241362660569" at="36,42,37,26" concept="4" />
      <node id="1241362660569" at="37,26,38,58" concept="1" />
      <node id="1241362660569" at="38,58,39,42" concept="1" />
      <node id="1241362660569" at="39,42,40,73" concept="1" />
      <node id="1241362660569" at="40,73,41,57" concept="4" />
      <node id="1241362660569" at="42,35,43,82" concept="4" />
      <node id="1241362660569" at="43,82,44,112" concept="5" />
      <node id="1241362660569" at="45,10,46,22" concept="5" />
      <node id="1241362645735" at="16,0,19,0" concept="3" trace="createEditorCell#(Ljetbrains/mps/openapi/editor/EditorContext;Lorg/jetbrains/mps/openapi/model/SNode;)Ljetbrains/mps/openapi/editor/cells/EditorCell;" />
      <node id="1241362660569" at="41,57,46,22" concept="2" />
      <node id="1241362652520" at="27,0,33,0" concept="3" trace="createConstant_bx1j8e_a0#(Ljetbrains/mps/openapi/editor/EditorContext;Lorg/jetbrains/mps/openapi/model/SNode;)Ljetbrains/mps/openapi/editor/cells/EditorCell;" />
      <node id="1241362645735" at="19,0,27,0" concept="3" trace="createCollection_bx1j8e_a#(Ljetbrains/mps/openapi/editor/EditorContext;Lorg/jetbrains/mps/openapi/model/SNode;)Ljetbrains/mps/openapi/editor/cells/EditorCell;" />
      <node id="1241362660569" at="33,0,48,0" concept="3" trace="createProperty_bx1j8e_b0#(Ljetbrains/mps/openapi/editor/EditorContext;Lorg/jetbrains/mps/openapi/model/SNode;)Ljetbrains/mps/openapi/editor/cells/EditorCell;" />
      <scope id="1241362645735" at="16,79,17,63" />
      <scope id="1241362660569" at="42,35,44,112">
>>>>>>> bd830ede
        <var name="manager" id="1241362660569" />
      </scope>
      <scope id="1241362645735" at="31,0,34,0" />
      <scope id="1241362645735" at="20,0,24,0">
        <var name="context" id="1241362645735" />
        <var name="node" id="1241362645735" />
      </scope>
      <scope id="1241362652520" at="44,49,48,22">
        <var name="editorCell" id="1241362652520" />
      </scope>
      <scope id="1241362645735" at="25,0,30,0" />
      <scope id="1241362652520" at="44,0,50,0" />
      <scope id="1241362645735" at="35,50,42,22">
        <var name="editorCell" id="1241362645735" />
      </scope>
<<<<<<< HEAD
      <scope id="1241362645735" at="35,0,44,0" />
      <scope id="1241362660569" at="50,49,64,22">
=======
      <scope id="1241362652520" at="27,0,33,0">
        <var name="editorContext" id="1241362652520" />
        <var name="node" id="1241362652520" />
      </scope>
      <scope id="1241362645735" at="19,0,27,0">
        <var name="editorContext" id="1241362645735" />
        <var name="node" id="1241362645735" />
      </scope>
      <scope id="1241362660569" at="33,88,46,22">
>>>>>>> bd830ede
        <var name="attributeConcept" id="1241362660569" />
        <var name="editorCell" id="1241362660569" />
        <var name="provider" id="1241362660569" />
      </scope>
<<<<<<< HEAD
      <scope id="1241362660569" at="50,0,66,0" />
      <unit id="1241362645735" at="16,0,67,0" name="jetbrains.mps.calculator.editor.InputField_EditorBuilder_a" />
=======
      <scope id="1241362660569" at="33,0,48,0">
        <var name="editorContext" id="1241362660569" />
        <var name="node" id="1241362660569" />
      </scope>
      <unit id="1241362645735" at="15,0,49,0" name="jetbrains.mps.calculator.editor.InputField_Editor" />
>>>>>>> bd830ede
    </file>
  </root>
  <root nodeRef="r:fb9e85a1-15cf-45ea-8495-bd74b79ce90e(jetbrains.mps.calculator.editor)/1241362831267">
    <file name="OutputField_Editor.java">
      <node id="1241362831267" at="11,79,12,77" concept="6" />
      <node id="1241362831267" at="11,0,14,0" concept="4" trace="createEditorCell#(Ljetbrains/mps/openapi/editor/EditorContext;Lorg/jetbrains/mps/openapi/model/SNode;)Ljetbrains/mps/openapi/editor/cells/EditorCell;" />
      <scope id="1241362831267" at="11,79,12,77" />
      <scope id="1241362831267" at="11,0,14,0">
        <var name="editorContext" id="1241362831267" />
        <var name="node" id="1241362831267" />
      </scope>
      <unit id="1241362831267" at="10,0,15,0" name="jetbrains.mps.calculator.editor.OutputField_Editor" />
    </file>
    <file name="OutputField_EditorBuilder_a.java">
      <node id="1241362831267" at="24,91,25,19" concept="9" />
      <node id="1241362831267" at="25,19,26,18" concept="1" />
      <node id="1241362831267" at="31,26,32,18" concept="6" />
      <node id="1241362831267" at="35,39,36,39" concept="6" />
      <node id="1241362831267" at="39,50,40,106" concept="5" />
      <node id="1241362831267" at="40,106,41,48" concept="1" />
      <node id="1241362831267" at="41,48,42,28" concept="1" />
      <node id="1241362831267" at="42,28,43,65" concept="1" />
      <node id="1241362831267" at="43,65,44,57" concept="1" />
      <node id="1241362831267" at="44,57,45,56" concept="1" />
      <node id="1241362831267" at="45,56,46,22" concept="6" />
      <node id="1241362837694" at="48,49,49,99" concept="5" />
      <node id="1241362837694" at="49,99,50,47" concept="1" />
      <node id="1241362837694" at="50,47,51,34" concept="1" />
      <node id="1241362837694" at="51,34,52,22" concept="6" />
      <node id="1241362831267" at="54,48,55,263" concept="5" />
      <node id="1241362831267" at="55,263,56,33" concept="6" />
      <node id="1241362831267" at="59,124,60,49" concept="9" />
      <node id="1241362831267" at="62,55,63,59" concept="5" />
      <node id="1241362831267" at="63,59,64,41" concept="1" />
      <node id="1241362831267" at="64,41,65,24" concept="6" />
      <node id="1241362831267" at="68,118,69,378" concept="1" />
      <node id="1241362831267" at="71,41,72,41" concept="1" />
      <node id="1241362831267" at="76,44,77,54" concept="5" />
      <node id="1241362831267" at="77,54,78,47" concept="1" />
      <node id="1241362831267" at="78,47,79,0" concept="8" />
      <node id="1241362831267" at="79,0,80,40" concept="1" />
      <node id="1241362831267" at="80,40,81,24" concept="6" />
      <node id="1241362831267" at="83,40,84,31" concept="6" />
      <node id="1241362831267" at="21,0,23,0" concept="2" trace="myNode" />
      <node id="1241362831267" at="35,0,38,0" concept="4" trace="createCell#()Ljetbrains/mps/openapi/editor/cells/EditorCell;" />
      <node id="1241362831267" at="59,0,62,0" concept="0" trace="expressionSingleRoleHandler_57hct5_b0#(Lorg/jetbrains/mps/openapi/model/SNode;Lorg/jetbrains/mps/openapi/language/SContainmentLink;Ljetbrains/mps/openapi/editor/EditorContext;)V" />
      <node id="1241362831267" at="67,70,70,7" concept="3" />
      <node id="1241362831267" at="70,7,73,7" concept="3" />
      <node id="1241362831267" at="83,0,86,0" concept="4" trace="getNoTargetText#()Ljava/lang/String;" />
      <node id="1241362831267" at="24,0,28,0" concept="0" trace="OutputField_EditorBuilder_a#(Ljetbrains/mps/openapi/editor/EditorContext;Lorg/jetbrains/mps/openapi/model/SNode;)V" />
      <node id="1241362831267" at="54,0,58,0" concept="4" trace="createRefNode_57hct5_b0#()Ljetbrains/mps/openapi/editor/cells/EditorCell;" />
      <node id="1241362831267" at="29,0,34,0" concept="4" trace="getNode#()Lorg/jetbrains/mps/openapi/model/SNode;" />
      <node id="1241362831267" at="62,0,67,0" concept="4" trace="createChildCell#(Lorg/jetbrains/mps/openapi/model/SNode;)Ljetbrains/mps/openapi/editor/cells/EditorCell;" />
      <node id="1241362837694" at="48,0,54,0" concept="4" trace="createConstant_57hct5_a0#()Ljetbrains/mps/openapi/editor/cells/EditorCell;" />
      <node id="1241362831267" at="67,0,75,0" concept="4" trace="installCellInfo#(Lorg/jetbrains/mps/openapi/model/SNode;Ljetbrains/mps/openapi/editor/cells/EditorCell;)V" />
      <node id="1241362831267" at="75,0,83,0" concept="4" trace="createEmptyCell#()Ljetbrains/mps/openapi/editor/cells/EditorCell;" />
      <node id="1241362831267" at="39,0,48,0" concept="4" trace="createCollection_57hct5_a#()Ljetbrains/mps/openapi/editor/cells/EditorCell;" />
      <scope id="1241362831267" at="31,26,32,18" />
      <scope id="1241362831267" at="35,39,36,39" />
      <scope id="1241362831267" at="59,124,60,49" />
      <scope id="1241362831267" at="68,118,69,378" />
      <scope id="1241362831267" at="71,41,72,41" />
      <scope id="1241362831267" at="83,40,84,31" />
      <scope id="1241362831267" at="24,91,26,18" />
      <scope id="1241362831267" at="54,48,56,33">
        <var name="provider" id="1241362831267" />
      </scope>
      <scope id="1241362831267" at="35,0,38,0" />
      <scope id="1241362831267" at="59,0,62,0">
        <var name="containmentLink" id="1241362831267" />
        <var name="context" id="1241362831267" />
        <var name="ownerNode" id="1241362831267" />
      </scope>
      <scope id="1241362831267" at="62,55,65,24">
        <var name="editorCell" id="1241362831267" />
      </scope>
      <scope id="1241362831267" at="83,0,86,0" />
      <scope id="1241362831267" at="24,0,28,0">
        <var name="context" id="1241362831267" />
        <var name="node" id="1241362831267" />
      </scope>
      <scope id="1241362837694" at="48,49,52,22">
        <var name="editorCell" id="1241362837694" />
      </scope>
      <scope id="1241362831267" at="54,0,58,0" />
      <scope id="1241362831267" at="29,0,34,0" />
      <scope id="1241362831267" at="62,0,67,0">
        <var name="child" id="1241362831267" />
      </scope>
      <scope id="1241362831267" at="76,44,81,24">
        <var name="editorCell" id="1241362831267" />
      </scope>
      <scope id="1241362837694" at="48,0,54,0" />
      <scope id="1241362831267" at="67,70,73,7" />
      <scope id="1241362831267" at="39,50,46,22">
        <var name="editorCell" id="1241362831267" />
      </scope>
      <scope id="1241362831267" at="67,0,75,0">
        <var name="child" id="1241362831267" />
        <var name="editorCell" id="1241362831267" />
      </scope>
      <scope id="1241362831267" at="75,0,83,0" />
      <scope id="1241362831267" at="39,0,48,0" />
      <unit id="1241362831267" at="58,0,87,0" name="jetbrains.mps.calculator.editor.OutputField_EditorBuilder_a$expressionSingleRoleHandler_57hct5_b0" />
      <unit id="1241362831267" at="20,0,88,0" name="jetbrains.mps.calculator.editor.OutputField_EditorBuilder_a" />
    </file>
  </root>
  <root nodeRef="r:fb9e85a1-15cf-45ea-8495-bd74b79ce90e(jetbrains.mps.calculator.editor)/1241363132729">
    <file name="InputFieldReference_Editor.java">
<<<<<<< HEAD
      <node id="1241363132729" at="11,79,12,85" concept="6" />
      <node id="1241363132729" at="11,0,14,0" concept="4" trace="createEditorCell#(Ljetbrains/mps/openapi/editor/EditorContext;Lorg/jetbrains/mps/openapi/model/SNode;)Ljetbrains/mps/openapi/editor/cells/EditorCell;" />
      <scope id="1241363132729" at="11,79,12,85" />
      <scope id="1241363132729" at="11,0,14,0">
        <var name="editorContext" id="1241363132729" />
        <var name="node" id="1241363132729" />
      </scope>
      <unit id="1241363132729" at="10,0,15,0" name="jetbrains.mps.calculator.editor.InputFieldReference_Editor" />
    </file>
    <file name="InputFieldReference_EditorBuilder_a.java">
      <node id="1241363132729" at="24,99,25,19" concept="9" />
      <node id="1241363132729" at="25,19,26,18" concept="1" />
      <node id="1241363132729" at="31,26,32,18" concept="6" />
      <node id="1241363132729" at="35,39,36,39" concept="6" />
      <node id="1241363132729" at="39,50,40,103" concept="5" />
      <node id="1241363132729" at="40,103,41,48" concept="1" />
      <node id="1241363132729" at="41,48,42,28" concept="1" />
      <node id="1241363132729" at="42,28,43,65" concept="1" />
      <node id="1241363132729" at="43,65,44,56" concept="1" />
      <node id="1241363132729" at="44,56,45,22" concept="6" />
      <node id="1241363132729" at="47,48,48,88" concept="5" />
      <node id="1241363132729" at="48,88,49,30" concept="1" />
      <node id="1241363132729" at="49,30,50,43" concept="1" />
      <node id="1241363132729" at="50,43,51,26" concept="5" />
      <node id="1241363132729" at="51,26,52,100" concept="1" />
      <node id="1241363132729" at="52,100,53,63" concept="1" />
      <node id="1241363132729" at="54,39,55,40" concept="1" />
      <node id="1241363132729" at="55,40,56,34" concept="1" />
      <node id="1241363132729" at="57,5,58,73" concept="1" />
      <node id="1241363132729" at="58,73,59,57" concept="5" />
      <node id="1241363132729" at="59,57,60,59" concept="5" />
      <node id="1241363132729" at="61,35,62,87" concept="5" />
      <node id="1241363132729" at="62,87,63,94" concept="6" />
      <node id="1241363132729" at="64,10,65,22" concept="6" />
      <node id="1241363132729" at="68,33,69,14" concept="9" />
      <node id="1241363132729" at="71,69,72,57" concept="6" />
      <node id="1241363132729" at="74,81,75,41" concept="7" />
      <node id="1241363132729" at="75,41,76,127" concept="6" />
      <node id="1241363132729" at="82,0,83,0" concept="2" trace="myReferencingNode" />
      <node id="1241363132729" at="84,119,85,21" concept="9" />
      <node id="1241363132729" at="85,21,86,42" concept="1" />
      <node id="1241363132729" at="86,42,87,20" concept="1" />
      <node id="1241363132729" at="90,41,91,42" concept="6" />
      <node id="1241363132729" at="96,28,97,20" concept="6" />
      <node id="1241363140468" at="100,53,101,91" concept="5" />
      <node id="1241363140468" at="101,91,102,31" concept="1" />
      <node id="1241363140468" at="102,31,103,44" concept="1" />
      <node id="1241363140468" at="103,44,104,33" concept="1" />
      <node id="1241363140468" at="104,33,105,28" concept="5" />
      <node id="1241363140468" at="105,28,106,65" concept="1" />
      <node id="1241363140468" at="106,65,107,44" concept="1" />
      <node id="1241363140468" at="107,44,108,36" concept="5" />
      <node id="1241363140468" at="108,36,109,54" concept="1" />
      <node id="1241363140468" at="109,54,110,42" concept="1" />
      <node id="1241363140468" at="110,42,111,75" concept="1" />
      <node id="1241363140468" at="111,75,112,59" concept="5" />
      <node id="1241363140468" at="112,59,113,61" concept="5" />
      <node id="1241363140468" at="114,37,115,89" concept="5" />
      <node id="1241363140468" at="115,89,116,96" concept="6" />
      <node id="1241363140468" at="117,12,118,24" concept="6" />
      <node id="1241363132729" at="21,0,23,0" concept="2" trace="myNode" />
      <node id="1241363132729" at="80,0,82,0" concept="2" trace="myNode" />
      <node id="1241363132729" at="35,0,38,0" concept="4" trace="createCell#()Ljetbrains/mps/openapi/editor/cells/EditorCell;" />
      <node id="1241363132729" at="68,0,71,0" concept="0" trace="_Inline_tvw6ko_a0a#()V" />
      <node id="1241363132729" at="71,0,74,0" concept="4" trace="createEditorCell#(Ljetbrains/mps/openapi/editor/EditorContext;)Ljetbrains/mps/openapi/editor/cells/EditorCell;" />
      <node id="1241363132729" at="90,0,93,0" concept="4" trace="createCell#()Ljetbrains/mps/openapi/editor/cells/EditorCell;" />
      <node id="1241363132729" at="24,0,28,0" concept="0" trace="InputFieldReference_EditorBuilder_a#(Ljetbrains/mps/openapi/editor/EditorContext;Lorg/jetbrains/mps/openapi/model/SNode;)V" />
      <node id="1241363132729" at="53,63,57,5" concept="3" />
      <node id="1241363132729" at="74,0,78,0" concept="4" trace="createEditorCell#(Ljetbrains/mps/openapi/editor/EditorContext;Lorg/jetbrains/mps/openapi/model/SNode;)Ljetbrains/mps/openapi/editor/cells/EditorCell;" />
      <node id="1241363132729" at="29,0,34,0" concept="4" trace="getNode#()Lorg/jetbrains/mps/openapi/model/SNode;" />
      <node id="1241363132729" at="60,59,65,22" concept="3" />
      <node id="1241363132729" at="84,0,89,0" concept="0" trace="Inline_Builder_tvw6ko_a0a#(Ljetbrains/mps/openapi/editor/EditorContext;Lorg/jetbrains/mps/openapi/model/SNode;Lorg/jetbrains/mps/openapi/model/SNode;)V" />
      <node id="1241363132729" at="94,0,99,0" concept="4" trace="getNode#()Lorg/jetbrains/mps/openapi/model/SNode;" />
      <node id="1241363140468" at="113,61,118,24" concept="3" />
      <node id="1241363132729" at="39,0,47,0" concept="4" trace="createCollection_tvw6ko_a#()Ljetbrains/mps/openapi/editor/cells/EditorCell;" />
      <node id="1241363132729" at="47,0,67,0" concept="4" trace="createRefCell_tvw6ko_a0#()Ljetbrains/mps/openapi/editor/cells/EditorCell;" />
      <node id="1241363140468" at="100,0,120,0" concept="4" trace="createProperty_tvw6ko_a0a0#()Ljetbrains/mps/openapi/editor/cells/EditorCell;" />
      <scope id="1241363132729" at="31,26,32,18" />
      <scope id="1241363132729" at="35,39,36,39" />
      <scope id="1241363132729" at="68,33,69,14" />
      <scope id="1241363132729" at="71,69,72,57" />
      <scope id="1241363132729" at="90,41,91,42" />
      <scope id="1241363132729" at="96,28,97,20" />
      <scope id="1241363132729" at="24,99,26,18" />
      <scope id="1241363132729" at="54,39,56,34" />
      <scope id="1241363132729" at="61,35,63,94">
        <var name="manager" id="1241363132729" />
      </scope>
      <scope id="1241363132729" at="74,81,76,127" />
      <scope id="1241363140468" at="114,37,116,96">
=======
      <node id="1241363132729" at="20,79,21,63" concept="5" />
      <node id="1241363132729" at="23,89,24,96" concept="4" />
      <node id="1241363132729" at="24,96,25,48" concept="1" />
      <node id="1241363132729" at="25,48,26,28" concept="1" />
      <node id="1241363132729" at="26,28,27,80" concept="1" />
      <node id="1241363132729" at="27,80,28,22" concept="5" />
      <node id="1241363132729" at="30,87,31,81" concept="4" />
      <node id="1241363132729" at="31,81,32,30" concept="1" />
      <node id="1241363132729" at="32,30,33,43" concept="1" />
      <node id="1241363132729" at="33,43,34,26" concept="4" />
      <node id="1241363132729" at="34,26,35,91" concept="1" />
      <node id="1241363132729" at="35,91,36,58" concept="1" />
      <node id="1241363132729" at="37,39,38,40" concept="1" />
      <node id="1241363132729" at="38,40,39,34" concept="1" />
      <node id="1241363132729" at="40,5,41,73" concept="1" />
      <node id="1241363132729" at="41,73,42,57" concept="4" />
      <node id="1241363132729" at="43,35,44,82" concept="4" />
      <node id="1241363132729" at="44,82,45,112" concept="5" />
      <node id="1241363132729" at="46,10,47,22" concept="5" />
      <node id="1241363135169" at="50,33,51,14" concept="7" />
      <node id="1241363135169" at="53,69,54,67" concept="5" />
      <node id="1241363135169" at="56,81,57,66" concept="5" />
      <node id="1241363140468" at="59,92,60,84" concept="4" />
      <node id="1241363140468" at="60,84,61,31" concept="1" />
      <node id="1241363140468" at="61,31,62,44" concept="1" />
      <node id="1241363140468" at="62,44,63,33" concept="1" />
      <node id="1241363140468" at="63,33,64,28" concept="4" />
      <node id="1241363140468" at="64,28,65,60" concept="1" />
      <node id="1241363140468" at="65,60,66,44" concept="1" />
      <node id="1241363140468" at="66,44,67,36" concept="4" />
      <node id="1241363140468" at="67,36,68,57" concept="1" />
      <node id="1241363140468" at="68,57,69,42" concept="1" />
      <node id="1241363140468" at="69,42,70,75" concept="1" />
      <node id="1241363140468" at="70,75,71,59" concept="4" />
      <node id="1241363140468" at="72,37,73,84" concept="4" />
      <node id="1241363140468" at="73,84,74,114" concept="5" />
      <node id="1241363140468" at="75,12,76,24" concept="5" />
      <node id="1241363132729" at="20,0,23,0" concept="3" trace="createEditorCell#(Ljetbrains/mps/openapi/editor/EditorContext;Lorg/jetbrains/mps/openapi/model/SNode;)Ljetbrains/mps/openapi/editor/cells/EditorCell;" />
      <node id="1241363135169" at="50,0,53,0" concept="0" trace="_Inline_tvw6ko_a0a#()V" />
      <node id="1241363135169" at="53,0,56,0" concept="3" trace="createEditorCell#(Ljetbrains/mps/openapi/editor/EditorContext;)Ljetbrains/mps/openapi/editor/cells/EditorCell;" />
      <node id="1241363135169" at="56,0,59,0" concept="3" trace="createEditorCell#(Ljetbrains/mps/openapi/editor/EditorContext;Lorg/jetbrains/mps/openapi/model/SNode;)Ljetbrains/mps/openapi/editor/cells/EditorCell;" />
      <node id="1241363132729" at="36,58,40,5" concept="2" />
      <node id="1241363132729" at="42,57,47,22" concept="2" />
      <node id="1241363140468" at="71,59,76,24" concept="2" />
      <node id="1241363132729" at="23,0,30,0" concept="3" trace="createCollection_tvw6ko_a#(Ljetbrains/mps/openapi/editor/EditorContext;Lorg/jetbrains/mps/openapi/model/SNode;)Ljetbrains/mps/openapi/editor/cells/EditorCell;" />
      <node id="1241363132729" at="30,0,49,0" concept="3" trace="createRefCell_tvw6ko_a0#(Ljetbrains/mps/openapi/editor/EditorContext;Lorg/jetbrains/mps/openapi/model/SNode;)Ljetbrains/mps/openapi/editor/cells/EditorCell;" />
      <node id="1241363140468" at="59,0,78,0" concept="3" trace="createProperty_tvw6ko_a0a0#(Ljetbrains/mps/openapi/editor/EditorContext;Lorg/jetbrains/mps/openapi/model/SNode;)Ljetbrains/mps/openapi/editor/cells/EditorCell;" />
      <scope id="1241363132729" at="20,79,21,63" />
      <scope id="1241363135169" at="50,33,51,14" />
      <scope id="1241363135169" at="53,69,54,67" />
      <scope id="1241363135169" at="56,81,57,66" />
      <scope id="1241363132729" at="37,39,39,34" />
      <scope id="1241363132729" at="43,35,45,112">
        <var name="manager" id="1241363132729" />
      </scope>
      <scope id="1241363140468" at="72,37,74,114">
>>>>>>> bd830ede
        <var name="manager" id="1241363140468" />
      </scope>
      <scope id="1241363132729" at="35,0,38,0" />
      <scope id="1241363132729" at="68,0,71,0" />
      <scope id="1241363132729" at="71,0,74,0">
        <var name="editorContext" id="1241363132729" />
      </scope>
      <scope id="1241363132729" at="84,119,87,20" />
      <scope id="1241363132729" at="90,0,93,0" />
      <scope id="1241363132729" at="24,0,28,0">
        <var name="context" id="1241363132729" />
        <var name="node" id="1241363132729" />
      </scope>
<<<<<<< HEAD
      <scope id="1241363132729" at="74,0,78,0">
        <var name="editorContext" id="1241363132729" />
        <var name="node" id="1241363132729" />
      </scope>
      <scope id="1241363132729" at="29,0,34,0" />
      <scope id="1241363132729" at="84,0,89,0">
        <var name="context" id="1241363132729" />
        <var name="node" id="1241363132729" />
        <var name="referencingNode" id="1241363132729" />
=======
      <scope id="1241363135169" at="50,0,53,0" />
      <scope id="1241363135169" at="53,0,56,0">
        <var name="editorContext" id="1241363135169" />
      </scope>
      <scope id="1241363135169" at="56,0,59,0">
        <var name="editorContext" id="1241363135169" />
        <var name="node" id="1241363135169" />
>>>>>>> bd830ede
      </scope>
      <scope id="1241363132729" at="94,0,99,0" />
      <scope id="1241363132729" at="39,50,45,22">
        <var name="editorCell" id="1241363132729" />
      </scope>
<<<<<<< HEAD
      <scope id="1241363132729" at="39,0,47,0" />
      <scope id="1241363132729" at="47,48,65,22">
=======
      <scope id="1241363132729" at="23,0,30,0">
        <var name="editorContext" id="1241363132729" />
        <var name="node" id="1241363132729" />
      </scope>
      <scope id="1241363132729" at="30,87,47,22">
>>>>>>> bd830ede
        <var name="attributeConcept" id="1241363132729" />
        <var name="editorCell" id="1241363132729" />
        <var name="provider" id="1241363132729" />
      </scope>
<<<<<<< HEAD
      <scope id="1241363140468" at="100,53,118,24">
=======
      <scope id="1241363140468" at="59,92,76,24">
>>>>>>> bd830ede
        <var name="attributeConcept" id="1241363140468" />
        <var name="editorCell" id="1241363140468" />
        <var name="provider" id="1241363140468" />
        <var name="style" id="1241363140468" />
      </scope>
<<<<<<< HEAD
      <scope id="1241363132729" at="47,0,67,0" />
      <scope id="1241363140468" at="100,0,120,0" />
      <unit id="1241363132729" at="67,0,79,0" name="jetbrains.mps.calculator.editor.InputFieldReference_EditorBuilder_a$_Inline_tvw6ko_a0a" />
      <unit id="1241363132729" at="79,0,121,0" name="jetbrains.mps.calculator.editor.InputFieldReference_EditorBuilder_a$Inline_Builder_tvw6ko_a0a" />
      <unit id="1241363132729" at="20,0,122,0" name="jetbrains.mps.calculator.editor.InputFieldReference_EditorBuilder_a" />
=======
      <scope id="1241363132729" at="30,0,49,0">
        <var name="editorContext" id="1241363132729" />
        <var name="node" id="1241363132729" />
      </scope>
      <scope id="1241363140468" at="59,0,78,0">
        <var name="editorContext" id="1241363140468" />
        <var name="node" id="1241363140468" />
      </scope>
      <unit id="1241363135169" at="49,0,79,0" name="jetbrains.mps.calculator.editor.InputFieldReference_Editor$_Inline_tvw6ko_a0a" />
      <unit id="1241363132729" at="19,0,80,0" name="jetbrains.mps.calculator.editor.InputFieldReference_Editor" />
>>>>>>> bd830ede
    </file>
  </root>
</debug-info>
<|MERGE_RESOLUTION|>--- conflicted
+++ resolved
@@ -17,7 +17,6 @@
   </root>
   <root nodeRef="r:fb9e85a1-15cf-45ea-8495-bd74b79ce90e(jetbrains.mps.calculator.editor)/1241362569578">
     <file name="Calculator_Editor.java">
-<<<<<<< HEAD
       <node id="1241362569578" at="11,79,12,76" concept="6" />
       <node id="1241362569578" at="11,0,14,0" concept="4" trace="createEditorCell#(Ljetbrains/mps/openapi/editor/EditorContext;Lorg/jetbrains/mps/openapi/model/SNode;)Ljetbrains/mps/openapi/editor/cells/EditorCell;" />
       <scope id="1241362569578" at="11,79,12,76" />
@@ -61,416 +60,185 @@
       <node id="1241362588778" at="81,63,82,42" concept="1" />
       <node id="1241362588778" at="82,42,83,73" concept="1" />
       <node id="1241362588778" at="83,73,84,57" concept="5" />
-      <node id="1241362588778" at="84,57,85,59" concept="5" />
-      <node id="1241362588778" at="86,35,87,87" concept="5" />
-      <node id="1241362588778" at="87,87,88,94" concept="6" />
-      <node id="1241362588778" at="89,10,90,22" concept="6" />
-      <node id="1241362569578" at="92,52,93,143" concept="5" />
-      <node id="1241362569578" at="93,143,94,93" concept="5" />
-      <node id="1241362569578" at="94,93,95,51" concept="1" />
-      <node id="1241362569578" at="95,51,96,49" concept="1" />
-      <node id="1241362569578" at="96,49,97,22" concept="6" />
-      <node id="1241362569578" at="100,102,101,50" concept="9" />
-      <node id="1241362569578" at="103,66,104,93" concept="6" />
-      <node id="1241362569578" at="106,57,107,65" concept="5" />
-      <node id="1241362569578" at="107,65,108,58" concept="1" />
-      <node id="1241362569578" at="108,58,109,25" concept="6" />
-      <node id="1241362569578" at="111,41,112,34" concept="5" />
-      <node id="1241362569578" at="112,34,113,42" concept="1" />
-      <node id="1241362569578" at="113,42,114,49" concept="1" />
-      <node id="1241362569578" at="114,49,115,23" concept="6" />
-      <node id="1241362569578" at="118,96,119,134" concept="1" />
-      <node id="1241362569578" at="120,34,121,142" concept="1" />
-      <node id="1241362569578" at="121,142,122,146" concept="1" />
-      <node id="1241362569578" at="124,122,125,389" concept="1" />
-      <node id="1241370289079" at="130,49,131,93" concept="5" />
-      <node id="1241370289079" at="131,93,132,47" concept="1" />
-      <node id="1241370289079" at="132,47,133,34" concept="1" />
-      <node id="1241370289079" at="133,34,134,22" concept="6" />
-      <node id="1241362569578" at="136,52,137,145" concept="5" />
-      <node id="1241362569578" at="137,145,138,93" concept="5" />
-      <node id="1241362569578" at="138,93,139,52" concept="1" />
-      <node id="1241362569578" at="139,52,140,49" concept="1" />
-      <node id="1241362569578" at="140,49,141,22" concept="6" />
-      <node id="1241362569578" at="144,103,145,50" concept="9" />
-      <node id="1241362569578" at="147,66,148,93" concept="6" />
-      <node id="1241362569578" at="150,57,151,65" concept="5" />
-      <node id="1241362569578" at="151,65,152,58" concept="1" />
-      <node id="1241362569578" at="152,58,153,25" concept="6" />
-      <node id="1241362569578" at="155,41,156,34" concept="5" />
-      <node id="1241362569578" at="156,34,157,42" concept="1" />
-      <node id="1241362569578" at="157,42,158,49" concept="1" />
-      <node id="1241362569578" at="158,49,159,23" concept="6" />
-      <node id="1241362569578" at="162,96,163,134" concept="1" />
-      <node id="1241362569578" at="164,34,165,142" concept="1" />
-      <node id="1241362569578" at="165,142,166,146" concept="1" />
-      <node id="1241362569578" at="168,122,169,390" concept="1" />
+      <node id="1241362588778" at="85,35,86,87" concept="5" />
+      <node id="1241362588778" at="86,87,87,112" concept="6" />
+      <node id="1241362588778" at="88,10,89,22" concept="6" />
+      <node id="1241362569578" at="91,52,92,143" concept="5" />
+      <node id="1241362569578" at="92,143,93,93" concept="5" />
+      <node id="1241362569578" at="93,93,94,51" concept="1" />
+      <node id="1241362569578" at="94,51,95,49" concept="1" />
+      <node id="1241362569578" at="95,49,96,22" concept="6" />
+      <node id="1241362569578" at="99,102,100,50" concept="9" />
+      <node id="1241362569578" at="102,66,103,93" concept="6" />
+      <node id="1241362569578" at="105,57,106,65" concept="5" />
+      <node id="1241362569578" at="106,65,107,58" concept="1" />
+      <node id="1241362569578" at="107,58,108,25" concept="6" />
+      <node id="1241362569578" at="110,41,111,34" concept="5" />
+      <node id="1241362569578" at="111,34,112,42" concept="1" />
+      <node id="1241362569578" at="112,42,113,49" concept="1" />
+      <node id="1241362569578" at="113,49,114,23" concept="6" />
+      <node id="1241362569578" at="117,96,118,134" concept="1" />
+      <node id="1241362569578" at="119,34,120,142" concept="1" />
+      <node id="1241362569578" at="120,142,121,146" concept="1" />
+      <node id="1241362569578" at="123,122,124,389" concept="1" />
+      <node id="1241370289079" at="129,49,130,93" concept="5" />
+      <node id="1241370289079" at="130,93,131,47" concept="1" />
+      <node id="1241370289079" at="131,47,132,34" concept="1" />
+      <node id="1241370289079" at="132,34,133,22" concept="6" />
+      <node id="1241362569578" at="135,52,136,145" concept="5" />
+      <node id="1241362569578" at="136,145,137,93" concept="5" />
+      <node id="1241362569578" at="137,93,138,52" concept="1" />
+      <node id="1241362569578" at="138,52,139,49" concept="1" />
+      <node id="1241362569578" at="139,49,140,22" concept="6" />
+      <node id="1241362569578" at="143,103,144,50" concept="9" />
+      <node id="1241362569578" at="146,66,147,93" concept="6" />
+      <node id="1241362569578" at="149,57,150,65" concept="5" />
+      <node id="1241362569578" at="150,65,151,58" concept="1" />
+      <node id="1241362569578" at="151,58,152,25" concept="6" />
+      <node id="1241362569578" at="154,41,155,34" concept="5" />
+      <node id="1241362569578" at="155,34,156,42" concept="1" />
+      <node id="1241362569578" at="156,42,157,49" concept="1" />
+      <node id="1241362569578" at="157,49,158,23" concept="6" />
+      <node id="1241362569578" at="161,96,162,134" concept="1" />
+      <node id="1241362569578" at="163,34,164,142" concept="1" />
+      <node id="1241362569578" at="164,142,165,146" concept="1" />
+      <node id="1241362569578" at="167,122,168,390" concept="1" />
       <node id="1241362569578" at="31,0,33,0" concept="2" trace="myNode" />
       <node id="1241362569578" at="45,0,48,0" concept="4" trace="createCell#()Ljetbrains/mps/openapi/editor/cells/EditorCell;" />
-      <node id="1241362569578" at="100,0,103,0" concept="0" trace="inputFieldListHandler_uh00px_b0#(Lorg/jetbrains/mps/openapi/model/SNode;Ljava/lang/String;Ljetbrains/mps/openapi/editor/EditorContext;)V" />
-      <node id="1241362569578" at="103,0,106,0" concept="4" trace="createNodeToInsert#(Ljetbrains/mps/openapi/editor/EditorContext;)Lorg/jetbrains/mps/openapi/model/SNode;" />
-      <node id="1241362569578" at="123,9,126,9" concept="3" />
-      <node id="1241362569578" at="144,0,147,0" concept="0" trace="outputFieldListHandler_uh00px_d0#(Lorg/jetbrains/mps/openapi/model/SNode;Ljava/lang/String;Ljetbrains/mps/openapi/editor/EditorContext;)V" />
-      <node id="1241362569578" at="147,0,150,0" concept="4" trace="createNodeToInsert#(Ljetbrains/mps/openapi/editor/EditorContext;)Lorg/jetbrains/mps/openapi/model/SNode;" />
-      <node id="1241362569578" at="167,9,170,9" concept="3" />
+      <node id="1241362569578" at="99,0,102,0" concept="0" trace="inputFieldListHandler_uh00px_b0#(Lorg/jetbrains/mps/openapi/model/SNode;Ljava/lang/String;Ljetbrains/mps/openapi/editor/EditorContext;)V" />
+      <node id="1241362569578" at="102,0,105,0" concept="4" trace="createNodeToInsert#(Ljetbrains/mps/openapi/editor/EditorContext;)Lorg/jetbrains/mps/openapi/model/SNode;" />
+      <node id="1241362569578" at="122,9,125,9" concept="3" />
+      <node id="1241362569578" at="143,0,146,0" concept="0" trace="outputFieldListHandler_uh00px_d0#(Lorg/jetbrains/mps/openapi/model/SNode;Ljava/lang/String;Ljetbrains/mps/openapi/editor/EditorContext;)V" />
+      <node id="1241362569578" at="146,0,149,0" concept="4" trace="createNodeToInsert#(Ljetbrains/mps/openapi/editor/EditorContext;)Lorg/jetbrains/mps/openapi/model/SNode;" />
+      <node id="1241362569578" at="166,9,169,9" concept="3" />
       <node id="1241362569578" at="34,0,38,0" concept="0" trace="Calculator_EditorBuilder_a#(Ljetbrains/mps/openapi/editor/EditorContext;Lorg/jetbrains/mps/openapi/model/SNode;)V" />
-      <node id="1241362569578" at="119,134,123,9" concept="3" />
-      <node id="1241362569578" at="163,134,167,9" concept="3" />
+      <node id="1241362569578" at="118,134,122,9" concept="3" />
+      <node id="1241362569578" at="162,134,166,9" concept="3" />
       <node id="1241362569578" at="39,0,44,0" concept="4" trace="getNode#()Lorg/jetbrains/mps/openapi/model/SNode;" />
-      <node id="1241362588778" at="85,59,90,22" concept="3" />
-      <node id="1241362569578" at="106,0,111,0" concept="4" trace="createNodeCell#(Lorg/jetbrains/mps/openapi/model/SNode;)Ljetbrains/mps/openapi/editor/cells/EditorCell;" />
-      <node id="1241362569578" at="150,0,155,0" concept="4" trace="createNodeCell#(Lorg/jetbrains/mps/openapi/model/SNode;)Ljetbrains/mps/openapi/editor/cells/EditorCell;" />
+      <node id="1241362588778" at="84,57,89,22" concept="3" />
+      <node id="1241362569578" at="105,0,110,0" concept="4" trace="createNodeCell#(Lorg/jetbrains/mps/openapi/model/SNode;)Ljetbrains/mps/openapi/editor/cells/EditorCell;" />
+      <node id="1241362569578" at="149,0,154,0" concept="4" trace="createNodeCell#(Lorg/jetbrains/mps/openapi/model/SNode;)Ljetbrains/mps/openapi/editor/cells/EditorCell;" />
       <node id="1241362581963" at="70,0,76,0" concept="4" trace="createConstant_uh00px_a0a#()Ljetbrains/mps/openapi/editor/cells/EditorCell;" />
-      <node id="1241362569578" at="111,0,117,0" concept="4" trace="createEmptyCell#()Ljetbrains/mps/openapi/editor/cells/EditorCell;" />
-      <node id="1241370289079" at="130,0,136,0" concept="4" trace="createConstant_uh00px_c0#()Ljetbrains/mps/openapi/editor/cells/EditorCell;" />
-      <node id="1241362569578" at="155,0,161,0" concept="4" trace="createEmptyCell#()Ljetbrains/mps/openapi/editor/cells/EditorCell;" />
-      <node id="1241362569578" at="92,0,99,0" concept="4" trace="createRefNodeList_uh00px_b0#()Ljetbrains/mps/openapi/editor/cells/EditorCell;" />
-      <node id="1241362569578" at="136,0,143,0" concept="4" trace="createRefNodeList_uh00px_d0#()Ljetbrains/mps/openapi/editor/cells/EditorCell;" />
+      <node id="1241362569578" at="110,0,116,0" concept="4" trace="createEmptyCell#()Ljetbrains/mps/openapi/editor/cells/EditorCell;" />
+      <node id="1241370289079" at="129,0,135,0" concept="4" trace="createConstant_uh00px_c0#()Ljetbrains/mps/openapi/editor/cells/EditorCell;" />
+      <node id="1241362569578" at="154,0,160,0" concept="4" trace="createEmptyCell#()Ljetbrains/mps/openapi/editor/cells/EditorCell;" />
+      <node id="1241362569578" at="91,0,98,0" concept="4" trace="createRefNodeList_uh00px_b0#()Ljetbrains/mps/openapi/editor/cells/EditorCell;" />
+      <node id="1241362569578" at="135,0,142,0" concept="4" trace="createRefNodeList_uh00px_d0#()Ljetbrains/mps/openapi/editor/cells/EditorCell;" />
       <node id="1241362569578" at="60,0,70,0" concept="4" trace="createCollection_uh00px_a0#()Ljetbrains/mps/openapi/editor/cells/EditorCell;" />
-      <node id="1241362569578" at="117,86,127,7" concept="3" />
-      <node id="1241362569578" at="161,86,171,7" concept="3" />
+      <node id="1241362569578" at="116,86,126,7" concept="3" />
+      <node id="1241362569578" at="160,86,170,7" concept="3" />
       <node id="1241362569578" at="49,0,60,0" concept="4" trace="createCollection_uh00px_a#()Ljetbrains/mps/openapi/editor/cells/EditorCell;" />
-      <node id="1241362569578" at="117,0,129,0" concept="4" trace="installElementCellActions#(Lorg/jetbrains/mps/openapi/model/SNode;Ljetbrains/mps/openapi/editor/cells/EditorCell;)V" />
-      <node id="1241362569578" at="161,0,173,0" concept="4" trace="installElementCellActions#(Lorg/jetbrains/mps/openapi/model/SNode;Ljetbrains/mps/openapi/editor/cells/EditorCell;)V" />
-      <node id="1241362588778" at="76,0,92,0" concept="4" trace="createProperty_uh00px_b0a#()Ljetbrains/mps/openapi/editor/cells/EditorCell;" />
+      <node id="1241362569578" at="116,0,128,0" concept="4" trace="installElementCellActions#(Lorg/jetbrains/mps/openapi/model/SNode;Ljetbrains/mps/openapi/editor/cells/EditorCell;)V" />
+      <node id="1241362569578" at="160,0,172,0" concept="4" trace="installElementCellActions#(Lorg/jetbrains/mps/openapi/model/SNode;Ljetbrains/mps/openapi/editor/cells/EditorCell;)V" />
+      <node id="1241362588778" at="76,0,91,0" concept="4" trace="createProperty_uh00px_b0a#()Ljetbrains/mps/openapi/editor/cells/EditorCell;" />
       <scope id="1241362569578" at="41,26,42,18" />
       <scope id="1241362569578" at="45,39,46,39" />
-      <scope id="1241362569578" at="100,102,101,50" />
-      <scope id="1241362569578" at="103,66,104,93" />
-      <scope id="1241362569578" at="124,122,125,389" />
-      <scope id="1241362569578" at="144,103,145,50" />
-      <scope id="1241362569578" at="147,66,148,93" />
-      <scope id="1241362569578" at="168,122,169,390" />
+      <scope id="1241362569578" at="99,102,100,50" />
+      <scope id="1241362569578" at="102,66,103,93" />
+      <scope id="1241362569578" at="123,122,124,389" />
+      <scope id="1241362569578" at="143,103,144,50" />
+      <scope id="1241362569578" at="146,66,147,93" />
+      <scope id="1241362569578" at="167,122,168,390" />
       <scope id="1241362569578" at="34,90,36,18" />
-      <scope id="1241362588778" at="86,35,88,94">
+      <scope id="1241362588778" at="85,35,87,112">
         <var name="manager" id="1241362588778" />
       </scope>
-      <scope id="1241362569578" at="120,34,122,146" />
-      <scope id="1241362569578" at="164,34,166,146" />
+      <scope id="1241362569578" at="119,34,121,146" />
+      <scope id="1241362569578" at="163,34,165,146" />
       <scope id="1241362569578" at="45,0,48,0" />
-      <scope id="1241362569578" at="100,0,103,0">
-=======
-      <node id="1241362569578" at="30,79,31,63" concept="5" />
-      <node id="1241362569578" at="33,89,34,97" concept="4" />
-      <node id="1241362569578" at="34,97,35,48" concept="1" />
-      <node id="1241362569578" at="35,48,36,28" concept="1" />
-      <node id="1241362569578" at="36,28,37,83" concept="1" />
-      <node id="1241362569578" at="37,83,38,84" concept="1" />
-      <node id="1241362569578" at="38,84,39,81" concept="1" />
-      <node id="1241362569578" at="39,81,40,84" concept="1" />
-      <node id="1241362569578" at="40,84,41,22" concept="5" />
-      <node id="1241362569578" at="43,90,44,99" concept="4" />
-      <node id="1241362569578" at="44,99,45,49" concept="1" />
-      <node id="1241362569578" at="45,49,46,34" concept="4" />
-      <node id="1241362569578" at="46,34,47,52" concept="1" />
-      <node id="1241362569578" at="47,52,48,40" concept="1" />
-      <node id="1241362569578" at="48,40,49,82" concept="1" />
-      <node id="1241362569578" at="49,82,50,82" concept="1" />
-      <node id="1241362569578" at="50,82,51,22" concept="5" />
-      <node id="1241362581963" at="53,89,54,96" concept="4" />
-      <node id="1241362581963" at="54,96,55,48" concept="1" />
-      <node id="1241362581963" at="55,48,56,34" concept="1" />
-      <node id="1241362581963" at="56,34,57,22" concept="5" />
-      <node id="1241362588778" at="59,89,60,82" concept="4" />
-      <node id="1241362588778" at="60,82,61,29" concept="1" />
-      <node id="1241362588778" at="61,29,62,42" concept="1" />
-      <node id="1241362588778" at="62,42,63,26" concept="4" />
-      <node id="1241362588778" at="63,26,64,58" concept="1" />
-      <node id="1241362588778" at="64,58,65,42" concept="1" />
-      <node id="1241362588778" at="65,42,66,73" concept="1" />
-      <node id="1241362588778" at="66,73,67,57" concept="4" />
-      <node id="1241362588778" at="68,35,69,82" concept="4" />
-      <node id="1241362588778" at="69,82,70,112" concept="5" />
-      <node id="1241362588778" at="71,10,72,22" concept="5" />
-      <node id="1241362569578" at="74,91,75,127" concept="4" />
-      <node id="1241362569578" at="75,127,76,108" concept="4" />
-      <node id="1241362569578" at="76,108,77,51" concept="1" />
-      <node id="1241362569578" at="77,51,78,49" concept="1" />
-      <node id="1241362569578" at="78,49,79,22" concept="5" />
-      <node id="1241362569578" at="82,102,83,50" concept="7" />
-      <node id="1241362569578" at="85,66,86,41" concept="4" />
-      <node id="1241362569578" at="86,41,87,93" concept="5" />
-      <node id="1241362569578" at="89,86,90,80" concept="4" />
-      <node id="1241362569578" at="90,80,91,95" concept="1" />
-      <node id="1241362569578" at="91,95,92,25" concept="5" />
-      <node id="1241362569578" at="94,68,95,34" concept="4" />
-      <node id="1241362569578" at="95,34,96,55" concept="1" />
-      <node id="1241362569578" at="96,55,97,87" concept="1" />
-      <node id="1241362569578" at="97,87,98,23" concept="5" />
-      <node id="1241362569578" at="101,96,102,134" concept="1" />
-      <node id="1241362569578" at="103,34,104,142" concept="1" />
-      <node id="1241362569578" at="104,142,105,146" concept="1" />
-      <node id="1241362569578" at="107,122,108,387" concept="1" />
-      <node id="1241370289079" at="113,88,114,86" concept="4" />
-      <node id="1241370289079" at="114,86,115,47" concept="1" />
-      <node id="1241370289079" at="115,47,116,34" concept="1" />
-      <node id="1241370289079" at="116,34,117,22" concept="5" />
-      <node id="1241362569578" at="119,91,120,129" concept="4" />
-      <node id="1241362569578" at="120,129,121,108" concept="4" />
-      <node id="1241362569578" at="121,108,122,52" concept="1" />
-      <node id="1241362569578" at="122,52,123,49" concept="1" />
-      <node id="1241362569578" at="123,49,124,22" concept="5" />
-      <node id="1241362569578" at="127,103,128,50" concept="7" />
-      <node id="1241362569578" at="130,66,131,41" concept="4" />
-      <node id="1241362569578" at="131,41,132,93" concept="5" />
-      <node id="1241362569578" at="134,86,135,80" concept="4" />
-      <node id="1241362569578" at="135,80,136,95" concept="1" />
-      <node id="1241362569578" at="136,95,137,25" concept="5" />
-      <node id="1241362569578" at="139,68,140,34" concept="4" />
-      <node id="1241362569578" at="140,34,141,55" concept="1" />
-      <node id="1241362569578" at="141,55,142,87" concept="1" />
-      <node id="1241362569578" at="142,87,143,23" concept="5" />
-      <node id="1241362569578" at="146,96,147,134" concept="1" />
-      <node id="1241362569578" at="148,34,149,142" concept="1" />
-      <node id="1241362569578" at="149,142,150,146" concept="1" />
-      <node id="1241362569578" at="152,122,153,388" concept="1" />
-      <node id="1241362569578" at="30,0,33,0" concept="3" trace="createEditorCell#(Ljetbrains/mps/openapi/editor/EditorContext;Lorg/jetbrains/mps/openapi/model/SNode;)Ljetbrains/mps/openapi/editor/cells/EditorCell;" />
-      <node id="1241362569578" at="82,0,85,0" concept="0" trace="inputFieldListHandler_uh00px_b0#(Lorg/jetbrains/mps/openapi/model/SNode;Ljava/lang/String;Ljetbrains/mps/openapi/editor/EditorContext;)V" />
-      <node id="1241362569578" at="106,9,109,9" concept="2" />
-      <node id="1241362569578" at="127,0,130,0" concept="0" trace="outputFieldListHandler_uh00px_d0#(Lorg/jetbrains/mps/openapi/model/SNode;Ljava/lang/String;Ljetbrains/mps/openapi/editor/EditorContext;)V" />
-      <node id="1241362569578" at="151,9,154,9" concept="2" />
-      <node id="1241362569578" at="85,0,89,0" concept="3" trace="createNodeToInsert#(Ljetbrains/mps/openapi/editor/EditorContext;)Lorg/jetbrains/mps/openapi/model/SNode;" />
-      <node id="1241362569578" at="102,134,106,9" concept="2" />
-      <node id="1241362569578" at="130,0,134,0" concept="3" trace="createNodeToInsert#(Ljetbrains/mps/openapi/editor/EditorContext;)Lorg/jetbrains/mps/openapi/model/SNode;" />
-      <node id="1241362569578" at="147,134,151,9" concept="2" />
-      <node id="1241362588778" at="67,57,72,22" concept="2" />
-      <node id="1241362569578" at="89,0,94,0" concept="3" trace="createNodeCell#(Ljetbrains/mps/openapi/editor/EditorContext;Lorg/jetbrains/mps/openapi/model/SNode;)Ljetbrains/mps/openapi/editor/cells/EditorCell;" />
-      <node id="1241362569578" at="134,0,139,0" concept="3" trace="createNodeCell#(Ljetbrains/mps/openapi/editor/EditorContext;Lorg/jetbrains/mps/openapi/model/SNode;)Ljetbrains/mps/openapi/editor/cells/EditorCell;" />
-      <node id="1241362581963" at="53,0,59,0" concept="3" trace="createConstant_uh00px_a0a#(Ljetbrains/mps/openapi/editor/EditorContext;Lorg/jetbrains/mps/openapi/model/SNode;)Ljetbrains/mps/openapi/editor/cells/EditorCell;" />
-      <node id="1241362569578" at="94,0,100,0" concept="3" trace="createEmptyCell#(Ljetbrains/mps/openapi/editor/EditorContext;)Ljetbrains/mps/openapi/editor/cells/EditorCell;" />
-      <node id="1241370289079" at="113,0,119,0" concept="3" trace="createConstant_uh00px_c0#(Ljetbrains/mps/openapi/editor/EditorContext;Lorg/jetbrains/mps/openapi/model/SNode;)Ljetbrains/mps/openapi/editor/cells/EditorCell;" />
-      <node id="1241362569578" at="139,0,145,0" concept="3" trace="createEmptyCell#(Ljetbrains/mps/openapi/editor/EditorContext;)Ljetbrains/mps/openapi/editor/cells/EditorCell;" />
-      <node id="1241362569578" at="74,0,81,0" concept="3" trace="createRefNodeList_uh00px_b0#(Ljetbrains/mps/openapi/editor/EditorContext;Lorg/jetbrains/mps/openapi/model/SNode;)Ljetbrains/mps/openapi/editor/cells/EditorCell;" />
-      <node id="1241362569578" at="119,0,126,0" concept="3" trace="createRefNodeList_uh00px_d0#(Ljetbrains/mps/openapi/editor/EditorContext;Lorg/jetbrains/mps/openapi/model/SNode;)Ljetbrains/mps/openapi/editor/cells/EditorCell;" />
-      <node id="1241362569578" at="33,0,43,0" concept="3" trace="createCollection_uh00px_a#(Ljetbrains/mps/openapi/editor/EditorContext;Lorg/jetbrains/mps/openapi/model/SNode;)Ljetbrains/mps/openapi/editor/cells/EditorCell;" />
-      <node id="1241362569578" at="43,0,53,0" concept="3" trace="createCollection_uh00px_a0#(Ljetbrains/mps/openapi/editor/EditorContext;Lorg/jetbrains/mps/openapi/model/SNode;)Ljetbrains/mps/openapi/editor/cells/EditorCell;" />
-      <node id="1241362569578" at="100,132,110,7" concept="2" />
-      <node id="1241362569578" at="145,132,155,7" concept="2" />
-      <node id="1241362569578" at="100,0,112,0" concept="3" trace="installElementCellActions#(Lorg/jetbrains/mps/openapi/model/SNode;Lorg/jetbrains/mps/openapi/model/SNode;Ljetbrains/mps/openapi/editor/cells/EditorCell;Ljetbrains/mps/openapi/editor/EditorContext;)V" />
-      <node id="1241362569578" at="145,0,157,0" concept="3" trace="installElementCellActions#(Lorg/jetbrains/mps/openapi/model/SNode;Lorg/jetbrains/mps/openapi/model/SNode;Ljetbrains/mps/openapi/editor/cells/EditorCell;Ljetbrains/mps/openapi/editor/EditorContext;)V" />
-      <node id="1241362588778" at="59,0,74,0" concept="3" trace="createProperty_uh00px_b0a#(Ljetbrains/mps/openapi/editor/EditorContext;Lorg/jetbrains/mps/openapi/model/SNode;)Ljetbrains/mps/openapi/editor/cells/EditorCell;" />
-      <scope id="1241362569578" at="30,79,31,63" />
-      <scope id="1241362569578" at="82,102,83,50" />
-      <scope id="1241362569578" at="107,122,108,387" />
-      <scope id="1241362569578" at="127,103,128,50" />
-      <scope id="1241362569578" at="152,122,153,388" />
-      <scope id="1241362588778" at="68,35,70,112">
-        <var name="manager" id="1241362588778" />
-      </scope>
-      <scope id="1241362569578" at="85,66,87,93">
-        <var name="listOwner" id="1241362569578" />
-      </scope>
-      <scope id="1241362569578" at="103,34,105,146" />
-      <scope id="1241362569578" at="130,66,132,93">
-        <var name="listOwner" id="1241362569578" />
-      </scope>
-      <scope id="1241362569578" at="148,34,150,146" />
-      <scope id="1241362569578" at="30,0,33,0">
-        <var name="editorContext" id="1241362569578" />
-        <var name="node" id="1241362569578" />
-      </scope>
-      <scope id="1241362569578" at="82,0,85,0">
->>>>>>> bd830ede
+      <scope id="1241362569578" at="99,0,102,0">
         <var name="childRole" id="1241362569578" />
         <var name="context" id="1241362569578" />
         <var name="ownerNode" id="1241362569578" />
       </scope>
-<<<<<<< HEAD
-      <scope id="1241362569578" at="103,0,106,0">
+      <scope id="1241362569578" at="102,0,105,0">
         <var name="editorContext" id="1241362569578" />
       </scope>
-      <scope id="1241362569578" at="106,57,109,25">
+      <scope id="1241362569578" at="105,57,108,25">
         <var name="elementCell" id="1241362569578" />
       </scope>
-      <scope id="1241362569578" at="144,0,147,0">
-=======
-      <scope id="1241362569578" at="89,86,92,25">
-        <var name="elementCell" id="1241362569578" />
-      </scope>
-      <scope id="1241362569578" at="127,0,130,0">
->>>>>>> bd830ede
+      <scope id="1241362569578" at="143,0,146,0">
         <var name="childRole" id="1241362569578" />
         <var name="context" id="1241362569578" />
         <var name="ownerNode" id="1241362569578" />
       </scope>
-<<<<<<< HEAD
-      <scope id="1241362569578" at="147,0,150,0">
+      <scope id="1241362569578" at="146,0,149,0">
         <var name="editorContext" id="1241362569578" />
       </scope>
-      <scope id="1241362569578" at="150,57,153,25">
-=======
-      <scope id="1241362569578" at="134,86,137,25">
->>>>>>> bd830ede
+      <scope id="1241362569578" at="149,57,152,25">
         <var name="elementCell" id="1241362569578" />
       </scope>
       <scope id="1241362569578" at="34,0,38,0">
         <var name="context" id="1241362569578" />
         <var name="node" id="1241362569578" />
       </scope>
-<<<<<<< HEAD
       <scope id="1241362581963" at="70,50,74,22">
         <var name="editorCell" id="1241362581963" />
       </scope>
-      <scope id="1241362569578" at="111,41,115,23">
+      <scope id="1241362569578" at="110,41,114,23">
         <var name="emptyCell" id="1241362569578" />
       </scope>
-      <scope id="1241370289079" at="130,49,134,22">
+      <scope id="1241370289079" at="129,49,133,22">
         <var name="editorCell" id="1241370289079" />
       </scope>
-      <scope id="1241362569578" at="155,41,159,23">
+      <scope id="1241362569578" at="154,41,158,23">
         <var name="emptyCell" id="1241362569578" />
       </scope>
       <scope id="1241362569578" at="39,0,44,0" />
-      <scope id="1241362569578" at="92,52,97,22">
+      <scope id="1241362569578" at="91,52,96,22">
         <var name="editorCell" id="1241362569578" />
         <var name="handler" id="1241362569578" />
       </scope>
-      <scope id="1241362569578" at="106,0,111,0">
+      <scope id="1241362569578" at="105,0,110,0">
         <var name="elementNode" id="1241362569578" />
       </scope>
-      <scope id="1241362569578" at="136,52,141,22">
+      <scope id="1241362569578" at="135,52,140,22">
         <var name="editorCell" id="1241362569578" />
         <var name="handler" id="1241362569578" />
       </scope>
-      <scope id="1241362569578" at="150,0,155,0">
+      <scope id="1241362569578" at="149,0,154,0">
         <var name="elementNode" id="1241362569578" />
       </scope>
       <scope id="1241362581963" at="70,0,76,0" />
-      <scope id="1241362569578" at="111,0,117,0" />
-      <scope id="1241370289079" at="130,0,136,0" />
-      <scope id="1241362569578" at="155,0,161,0" />
-      <scope id="1241362569578" at="92,0,99,0" />
-      <scope id="1241362569578" at="136,0,143,0" />
+      <scope id="1241362569578" at="110,0,116,0" />
+      <scope id="1241370289079" at="129,0,135,0" />
+      <scope id="1241362569578" at="154,0,160,0" />
+      <scope id="1241362569578" at="91,0,98,0" />
+      <scope id="1241362569578" at="135,0,142,0" />
       <scope id="1241362569578" at="60,51,68,22">
         <var name="editorCell" id="1241362569578" />
         <var name="style" id="1241362569578" />
       </scope>
-      <scope id="1241362569578" at="118,96,126,9" />
-      <scope id="1241362569578" at="162,96,170,9" />
+      <scope id="1241362569578" at="117,96,125,9" />
+      <scope id="1241362569578" at="161,96,169,9" />
       <scope id="1241362569578" at="49,50,58,22">
         <var name="editorCell" id="1241362569578" />
       </scope>
       <scope id="1241362569578" at="60,0,70,0" />
-      <scope id="1241362569578" at="117,86,127,7" />
-      <scope id="1241362569578" at="161,86,171,7" />
+      <scope id="1241362569578" at="116,86,126,7" />
+      <scope id="1241362569578" at="160,86,170,7" />
       <scope id="1241362569578" at="49,0,60,0" />
-      <scope id="1241362569578" at="117,0,129,0">
-=======
-      <scope id="1241362569578" at="85,0,89,0">
-        <var name="editorContext" id="1241362569578" />
-      </scope>
-      <scope id="1241362569578" at="94,68,98,23">
-        <var name="emptyCell" id="1241362569578" />
-      </scope>
-      <scope id="1241370289079" at="113,88,117,22">
-        <var name="editorCell" id="1241370289079" />
-      </scope>
-      <scope id="1241362569578" at="130,0,134,0">
-        <var name="editorContext" id="1241362569578" />
-      </scope>
-      <scope id="1241362569578" at="139,68,143,23">
-        <var name="emptyCell" id="1241362569578" />
-      </scope>
-      <scope id="1241362569578" at="74,91,79,22">
-        <var name="editorCell" id="1241362569578" />
-        <var name="handler" id="1241362569578" />
-      </scope>
-      <scope id="1241362569578" at="89,0,94,0">
-        <var name="editorContext" id="1241362569578" />
-        <var name="elementNode" id="1241362569578" />
-      </scope>
-      <scope id="1241362569578" at="119,91,124,22">
-        <var name="editorCell" id="1241362569578" />
-        <var name="handler" id="1241362569578" />
-      </scope>
-      <scope id="1241362569578" at="134,0,139,0">
-        <var name="editorContext" id="1241362569578" />
-        <var name="elementNode" id="1241362569578" />
-      </scope>
-      <scope id="1241362581963" at="53,0,59,0">
-        <var name="editorContext" id="1241362581963" />
-        <var name="node" id="1241362581963" />
-      </scope>
-      <scope id="1241362569578" at="94,0,100,0">
-        <var name="editorContext" id="1241362569578" />
-      </scope>
-      <scope id="1241370289079" at="113,0,119,0">
-        <var name="editorContext" id="1241370289079" />
-        <var name="node" id="1241370289079" />
-      </scope>
-      <scope id="1241362569578" at="139,0,145,0">
-        <var name="editorContext" id="1241362569578" />
-      </scope>
-      <scope id="1241362569578" at="74,0,81,0">
-        <var name="editorContext" id="1241362569578" />
-        <var name="node" id="1241362569578" />
-      </scope>
-      <scope id="1241362569578" at="119,0,126,0">
-        <var name="editorContext" id="1241362569578" />
-        <var name="node" id="1241362569578" />
-      </scope>
-      <scope id="1241362569578" at="33,89,41,22">
-        <var name="editorCell" id="1241362569578" />
-      </scope>
-      <scope id="1241362569578" at="43,90,51,22">
-        <var name="editorCell" id="1241362569578" />
-        <var name="style" id="1241362569578" />
-      </scope>
-      <scope id="1241362569578" at="101,96,109,9" />
-      <scope id="1241362569578" at="146,96,154,9" />
-      <scope id="1241362569578" at="33,0,43,0">
-        <var name="editorContext" id="1241362569578" />
-        <var name="node" id="1241362569578" />
-      </scope>
-      <scope id="1241362569578" at="43,0,53,0">
-        <var name="editorContext" id="1241362569578" />
-        <var name="node" id="1241362569578" />
-      </scope>
-      <scope id="1241362569578" at="100,132,110,7" />
-      <scope id="1241362569578" at="145,132,155,7" />
-      <scope id="1241362569578" at="100,0,112,0">
-        <var name="editorContext" id="1241362569578" />
->>>>>>> bd830ede
+      <scope id="1241362569578" at="116,0,128,0">
         <var name="elementCell" id="1241362569578" />
         <var name="elementNode" id="1241362569578" />
       </scope>
-<<<<<<< HEAD
-      <scope id="1241362569578" at="161,0,173,0">
-=======
-      <scope id="1241362569578" at="145,0,157,0">
-        <var name="editorContext" id="1241362569578" />
->>>>>>> bd830ede
+      <scope id="1241362569578" at="160,0,172,0">
         <var name="elementCell" id="1241362569578" />
         <var name="elementNode" id="1241362569578" />
       </scope>
-<<<<<<< HEAD
-      <scope id="1241362588778" at="76,50,90,22">
-=======
-      <scope id="1241362588778" at="59,89,72,22">
->>>>>>> bd830ede
+      <scope id="1241362588778" at="76,50,89,22">
         <var name="attributeConcept" id="1241362588778" />
         <var name="editorCell" id="1241362588778" />
         <var name="provider" id="1241362588778" />
       </scope>
-<<<<<<< HEAD
-      <scope id="1241362588778" at="76,0,92,0" />
-      <unit id="1241362569578" at="99,0,130,0" name="jetbrains.mps.calculator.editor.Calculator_EditorBuilder_a$inputFieldListHandler_uh00px_b0" />
-      <unit id="1241362569578" at="143,0,174,0" name="jetbrains.mps.calculator.editor.Calculator_EditorBuilder_a$outputFieldListHandler_uh00px_d0" />
-      <unit id="1241362569578" at="30,0,175,0" name="jetbrains.mps.calculator.editor.Calculator_EditorBuilder_a" />
-=======
-      <scope id="1241362588778" at="59,0,74,0">
-        <var name="editorContext" id="1241362588778" />
-        <var name="node" id="1241362588778" />
-      </scope>
-      <unit id="1241362569578" at="81,0,113,0" name="jetbrains.mps.calculator.editor.Calculator_Editor$inputFieldListHandler_uh00px_b0" />
-      <unit id="1241362569578" at="126,0,158,0" name="jetbrains.mps.calculator.editor.Calculator_Editor$outputFieldListHandler_uh00px_d0" />
-      <unit id="1241362569578" at="29,0,159,0" name="jetbrains.mps.calculator.editor.Calculator_Editor" />
->>>>>>> bd830ede
+      <scope id="1241362588778" at="76,0,91,0" />
+      <unit id="1241362569578" at="98,0,129,0" name="jetbrains.mps.calculator.editor.Calculator_EditorBuilder_a$inputFieldListHandler_uh00px_b0" />
+      <unit id="1241362569578" at="142,0,173,0" name="jetbrains.mps.calculator.editor.Calculator_EditorBuilder_a$outputFieldListHandler_uh00px_d0" />
+      <unit id="1241362569578" at="30,0,174,0" name="jetbrains.mps.calculator.editor.Calculator_EditorBuilder_a" />
     </file>
   </root>
   <root nodeRef="r:fb9e85a1-15cf-45ea-8495-bd74b79ce90e(jetbrains.mps.calculator.editor)/1241362645735">
     <file name="InputField_Editor.java">
-<<<<<<< HEAD
       <node id="1241362645735" at="11,79,12,76" concept="6" />
       <node id="1241362645735" at="11,0,14,0" concept="4" trace="createEditorCell#(Ljetbrains/mps/openapi/editor/EditorContext;Lorg/jetbrains/mps/openapi/model/SNode;)Ljetbrains/mps/openapi/editor/cells/EditorCell;" />
       <scope id="1241362645735" at="11,79,12,76" />
@@ -504,53 +272,21 @@
       <node id="1241362660569" at="55,63,56,42" concept="1" />
       <node id="1241362660569" at="56,42,57,73" concept="1" />
       <node id="1241362660569" at="57,73,58,57" concept="5" />
-      <node id="1241362660569" at="58,57,59,59" concept="5" />
-      <node id="1241362660569" at="60,35,61,87" concept="5" />
-      <node id="1241362660569" at="61,87,62,94" concept="6" />
-      <node id="1241362660569" at="63,10,64,22" concept="6" />
+      <node id="1241362660569" at="59,35,60,87" concept="5" />
+      <node id="1241362660569" at="60,87,61,112" concept="6" />
+      <node id="1241362660569" at="62,10,63,22" concept="6" />
       <node id="1241362645735" at="17,0,19,0" concept="2" trace="myNode" />
       <node id="1241362645735" at="31,0,34,0" concept="4" trace="createCell#()Ljetbrains/mps/openapi/editor/cells/EditorCell;" />
       <node id="1241362645735" at="20,0,24,0" concept="0" trace="InputField_EditorBuilder_a#(Ljetbrains/mps/openapi/editor/EditorContext;Lorg/jetbrains/mps/openapi/model/SNode;)V" />
       <node id="1241362645735" at="25,0,30,0" concept="4" trace="getNode#()Lorg/jetbrains/mps/openapi/model/SNode;" />
-      <node id="1241362660569" at="59,59,64,22" concept="3" />
+      <node id="1241362660569" at="58,57,63,22" concept="3" />
       <node id="1241362652520" at="44,0,50,0" concept="4" trace="createConstant_bx1j8e_a0#()Ljetbrains/mps/openapi/editor/cells/EditorCell;" />
       <node id="1241362645735" at="35,0,44,0" concept="4" trace="createCollection_bx1j8e_a#()Ljetbrains/mps/openapi/editor/cells/EditorCell;" />
-      <node id="1241362660569" at="50,0,66,0" concept="4" trace="createProperty_bx1j8e_b0#()Ljetbrains/mps/openapi/editor/cells/EditorCell;" />
+      <node id="1241362660569" at="50,0,65,0" concept="4" trace="createProperty_bx1j8e_b0#()Ljetbrains/mps/openapi/editor/cells/EditorCell;" />
       <scope id="1241362645735" at="27,26,28,18" />
       <scope id="1241362645735" at="31,39,32,39" />
       <scope id="1241362645735" at="20,90,22,18" />
-      <scope id="1241362660569" at="60,35,62,94">
-=======
-      <node id="1241362645735" at="16,79,17,63" concept="5" />
-      <node id="1241362645735" at="19,89,20,99" concept="4" />
-      <node id="1241362645735" at="20,99,21,48" concept="1" />
-      <node id="1241362645735" at="21,48,22,28" concept="1" />
-      <node id="1241362645735" at="22,28,23,81" concept="1" />
-      <node id="1241362645735" at="23,81,24,81" concept="1" />
-      <node id="1241362645735" at="24,81,25,22" concept="5" />
-      <node id="1241362652520" at="27,88,28,91" concept="4" />
-      <node id="1241362652520" at="28,91,29,47" concept="1" />
-      <node id="1241362652520" at="29,47,30,34" concept="1" />
-      <node id="1241362652520" at="30,34,31,22" concept="5" />
-      <node id="1241362660569" at="33,88,34,82" concept="4" />
-      <node id="1241362660569" at="34,82,35,29" concept="1" />
-      <node id="1241362660569" at="35,29,36,42" concept="1" />
-      <node id="1241362660569" at="36,42,37,26" concept="4" />
-      <node id="1241362660569" at="37,26,38,58" concept="1" />
-      <node id="1241362660569" at="38,58,39,42" concept="1" />
-      <node id="1241362660569" at="39,42,40,73" concept="1" />
-      <node id="1241362660569" at="40,73,41,57" concept="4" />
-      <node id="1241362660569" at="42,35,43,82" concept="4" />
-      <node id="1241362660569" at="43,82,44,112" concept="5" />
-      <node id="1241362660569" at="45,10,46,22" concept="5" />
-      <node id="1241362645735" at="16,0,19,0" concept="3" trace="createEditorCell#(Ljetbrains/mps/openapi/editor/EditorContext;Lorg/jetbrains/mps/openapi/model/SNode;)Ljetbrains/mps/openapi/editor/cells/EditorCell;" />
-      <node id="1241362660569" at="41,57,46,22" concept="2" />
-      <node id="1241362652520" at="27,0,33,0" concept="3" trace="createConstant_bx1j8e_a0#(Ljetbrains/mps/openapi/editor/EditorContext;Lorg/jetbrains/mps/openapi/model/SNode;)Ljetbrains/mps/openapi/editor/cells/EditorCell;" />
-      <node id="1241362645735" at="19,0,27,0" concept="3" trace="createCollection_bx1j8e_a#(Ljetbrains/mps/openapi/editor/EditorContext;Lorg/jetbrains/mps/openapi/model/SNode;)Ljetbrains/mps/openapi/editor/cells/EditorCell;" />
-      <node id="1241362660569" at="33,0,48,0" concept="3" trace="createProperty_bx1j8e_b0#(Ljetbrains/mps/openapi/editor/EditorContext;Lorg/jetbrains/mps/openapi/model/SNode;)Ljetbrains/mps/openapi/editor/cells/EditorCell;" />
-      <scope id="1241362645735" at="16,79,17,63" />
-      <scope id="1241362660569" at="42,35,44,112">
->>>>>>> bd830ede
+      <scope id="1241362660569" at="59,35,61,112">
         <var name="manager" id="1241362660569" />
       </scope>
       <scope id="1241362645735" at="31,0,34,0" />
@@ -566,34 +302,14 @@
       <scope id="1241362645735" at="35,50,42,22">
         <var name="editorCell" id="1241362645735" />
       </scope>
-<<<<<<< HEAD
       <scope id="1241362645735" at="35,0,44,0" />
-      <scope id="1241362660569" at="50,49,64,22">
-=======
-      <scope id="1241362652520" at="27,0,33,0">
-        <var name="editorContext" id="1241362652520" />
-        <var name="node" id="1241362652520" />
-      </scope>
-      <scope id="1241362645735" at="19,0,27,0">
-        <var name="editorContext" id="1241362645735" />
-        <var name="node" id="1241362645735" />
-      </scope>
-      <scope id="1241362660569" at="33,88,46,22">
->>>>>>> bd830ede
+      <scope id="1241362660569" at="50,49,63,22">
         <var name="attributeConcept" id="1241362660569" />
         <var name="editorCell" id="1241362660569" />
         <var name="provider" id="1241362660569" />
       </scope>
-<<<<<<< HEAD
-      <scope id="1241362660569" at="50,0,66,0" />
-      <unit id="1241362645735" at="16,0,67,0" name="jetbrains.mps.calculator.editor.InputField_EditorBuilder_a" />
-=======
-      <scope id="1241362660569" at="33,0,48,0">
-        <var name="editorContext" id="1241362660569" />
-        <var name="node" id="1241362660569" />
-      </scope>
-      <unit id="1241362645735" at="15,0,49,0" name="jetbrains.mps.calculator.editor.InputField_Editor" />
->>>>>>> bd830ede
+      <scope id="1241362660569" at="50,0,65,0" />
+      <unit id="1241362645735" at="16,0,66,0" name="jetbrains.mps.calculator.editor.InputField_EditorBuilder_a" />
     </file>
   </root>
   <root nodeRef="r:fb9e85a1-15cf-45ea-8495-bd74b79ce90e(jetbrains.mps.calculator.editor)/1241362831267">
@@ -703,7 +419,6 @@
   </root>
   <root nodeRef="r:fb9e85a1-15cf-45ea-8495-bd74b79ce90e(jetbrains.mps.calculator.editor)/1241363132729">
     <file name="InputFieldReference_Editor.java">
-<<<<<<< HEAD
       <node id="1241363132729" at="11,79,12,85" concept="6" />
       <node id="1241363132729" at="11,0,14,0" concept="4" trace="createEditorCell#(Ljetbrains/mps/openapi/editor/EditorContext;Lorg/jetbrains/mps/openapi/model/SNode;)Ljetbrains/mps/openapi/editor/cells/EditorCell;" />
       <scope id="1241363132729" at="11,79,12,85" />
@@ -734,203 +449,108 @@
       <node id="1241363132729" at="55,40,56,34" concept="1" />
       <node id="1241363132729" at="57,5,58,73" concept="1" />
       <node id="1241363132729" at="58,73,59,57" concept="5" />
-      <node id="1241363132729" at="59,57,60,59" concept="5" />
-      <node id="1241363132729" at="61,35,62,87" concept="5" />
-      <node id="1241363132729" at="62,87,63,94" concept="6" />
-      <node id="1241363132729" at="64,10,65,22" concept="6" />
-      <node id="1241363132729" at="68,33,69,14" concept="9" />
-      <node id="1241363132729" at="71,69,72,57" concept="6" />
-      <node id="1241363132729" at="74,81,75,41" concept="7" />
-      <node id="1241363132729" at="75,41,76,127" concept="6" />
-      <node id="1241363132729" at="82,0,83,0" concept="2" trace="myReferencingNode" />
-      <node id="1241363132729" at="84,119,85,21" concept="9" />
-      <node id="1241363132729" at="85,21,86,42" concept="1" />
-      <node id="1241363132729" at="86,42,87,20" concept="1" />
-      <node id="1241363132729" at="90,41,91,42" concept="6" />
-      <node id="1241363132729" at="96,28,97,20" concept="6" />
-      <node id="1241363140468" at="100,53,101,91" concept="5" />
-      <node id="1241363140468" at="101,91,102,31" concept="1" />
-      <node id="1241363140468" at="102,31,103,44" concept="1" />
-      <node id="1241363140468" at="103,44,104,33" concept="1" />
-      <node id="1241363140468" at="104,33,105,28" concept="5" />
-      <node id="1241363140468" at="105,28,106,65" concept="1" />
-      <node id="1241363140468" at="106,65,107,44" concept="1" />
-      <node id="1241363140468" at="107,44,108,36" concept="5" />
-      <node id="1241363140468" at="108,36,109,54" concept="1" />
-      <node id="1241363140468" at="109,54,110,42" concept="1" />
-      <node id="1241363140468" at="110,42,111,75" concept="1" />
-      <node id="1241363140468" at="111,75,112,59" concept="5" />
-      <node id="1241363140468" at="112,59,113,61" concept="5" />
-      <node id="1241363140468" at="114,37,115,89" concept="5" />
-      <node id="1241363140468" at="115,89,116,96" concept="6" />
-      <node id="1241363140468" at="117,12,118,24" concept="6" />
+      <node id="1241363132729" at="60,35,61,87" concept="5" />
+      <node id="1241363132729" at="61,87,62,112" concept="6" />
+      <node id="1241363132729" at="63,10,64,22" concept="6" />
+      <node id="1241363132729" at="67,33,68,14" concept="9" />
+      <node id="1241363132729" at="70,69,71,57" concept="6" />
+      <node id="1241363132729" at="73,81,74,41" concept="7" />
+      <node id="1241363132729" at="74,41,75,127" concept="6" />
+      <node id="1241363132729" at="81,0,82,0" concept="2" trace="myReferencingNode" />
+      <node id="1241363132729" at="83,119,84,21" concept="9" />
+      <node id="1241363132729" at="84,21,85,42" concept="1" />
+      <node id="1241363132729" at="85,42,86,20" concept="1" />
+      <node id="1241363132729" at="89,41,90,42" concept="6" />
+      <node id="1241363132729" at="95,28,96,20" concept="6" />
+      <node id="1241363140468" at="99,53,100,91" concept="5" />
+      <node id="1241363140468" at="100,91,101,31" concept="1" />
+      <node id="1241363140468" at="101,31,102,44" concept="1" />
+      <node id="1241363140468" at="102,44,103,33" concept="1" />
+      <node id="1241363140468" at="103,33,104,28" concept="5" />
+      <node id="1241363140468" at="104,28,105,65" concept="1" />
+      <node id="1241363140468" at="105,65,106,44" concept="1" />
+      <node id="1241363140468" at="106,44,107,36" concept="5" />
+      <node id="1241363140468" at="107,36,108,54" concept="1" />
+      <node id="1241363140468" at="108,54,109,42" concept="1" />
+      <node id="1241363140468" at="109,42,110,75" concept="1" />
+      <node id="1241363140468" at="110,75,111,59" concept="5" />
+      <node id="1241363140468" at="112,37,113,89" concept="5" />
+      <node id="1241363140468" at="113,89,114,114" concept="6" />
+      <node id="1241363140468" at="115,12,116,24" concept="6" />
       <node id="1241363132729" at="21,0,23,0" concept="2" trace="myNode" />
-      <node id="1241363132729" at="80,0,82,0" concept="2" trace="myNode" />
+      <node id="1241363132729" at="79,0,81,0" concept="2" trace="myNode" />
       <node id="1241363132729" at="35,0,38,0" concept="4" trace="createCell#()Ljetbrains/mps/openapi/editor/cells/EditorCell;" />
-      <node id="1241363132729" at="68,0,71,0" concept="0" trace="_Inline_tvw6ko_a0a#()V" />
-      <node id="1241363132729" at="71,0,74,0" concept="4" trace="createEditorCell#(Ljetbrains/mps/openapi/editor/EditorContext;)Ljetbrains/mps/openapi/editor/cells/EditorCell;" />
-      <node id="1241363132729" at="90,0,93,0" concept="4" trace="createCell#()Ljetbrains/mps/openapi/editor/cells/EditorCell;" />
+      <node id="1241363132729" at="67,0,70,0" concept="0" trace="_Inline_tvw6ko_a0a#()V" />
+      <node id="1241363132729" at="70,0,73,0" concept="4" trace="createEditorCell#(Ljetbrains/mps/openapi/editor/EditorContext;)Ljetbrains/mps/openapi/editor/cells/EditorCell;" />
+      <node id="1241363132729" at="89,0,92,0" concept="4" trace="createCell#()Ljetbrains/mps/openapi/editor/cells/EditorCell;" />
       <node id="1241363132729" at="24,0,28,0" concept="0" trace="InputFieldReference_EditorBuilder_a#(Ljetbrains/mps/openapi/editor/EditorContext;Lorg/jetbrains/mps/openapi/model/SNode;)V" />
       <node id="1241363132729" at="53,63,57,5" concept="3" />
-      <node id="1241363132729" at="74,0,78,0" concept="4" trace="createEditorCell#(Ljetbrains/mps/openapi/editor/EditorContext;Lorg/jetbrains/mps/openapi/model/SNode;)Ljetbrains/mps/openapi/editor/cells/EditorCell;" />
+      <node id="1241363132729" at="73,0,77,0" concept="4" trace="createEditorCell#(Ljetbrains/mps/openapi/editor/EditorContext;Lorg/jetbrains/mps/openapi/model/SNode;)Ljetbrains/mps/openapi/editor/cells/EditorCell;" />
       <node id="1241363132729" at="29,0,34,0" concept="4" trace="getNode#()Lorg/jetbrains/mps/openapi/model/SNode;" />
-      <node id="1241363132729" at="60,59,65,22" concept="3" />
-      <node id="1241363132729" at="84,0,89,0" concept="0" trace="Inline_Builder_tvw6ko_a0a#(Ljetbrains/mps/openapi/editor/EditorContext;Lorg/jetbrains/mps/openapi/model/SNode;Lorg/jetbrains/mps/openapi/model/SNode;)V" />
-      <node id="1241363132729" at="94,0,99,0" concept="4" trace="getNode#()Lorg/jetbrains/mps/openapi/model/SNode;" />
-      <node id="1241363140468" at="113,61,118,24" concept="3" />
+      <node id="1241363132729" at="59,57,64,22" concept="3" />
+      <node id="1241363132729" at="83,0,88,0" concept="0" trace="Inline_Builder_tvw6ko_a0a#(Ljetbrains/mps/openapi/editor/EditorContext;Lorg/jetbrains/mps/openapi/model/SNode;Lorg/jetbrains/mps/openapi/model/SNode;)V" />
+      <node id="1241363132729" at="93,0,98,0" concept="4" trace="getNode#()Lorg/jetbrains/mps/openapi/model/SNode;" />
+      <node id="1241363140468" at="111,59,116,24" concept="3" />
       <node id="1241363132729" at="39,0,47,0" concept="4" trace="createCollection_tvw6ko_a#()Ljetbrains/mps/openapi/editor/cells/EditorCell;" />
-      <node id="1241363132729" at="47,0,67,0" concept="4" trace="createRefCell_tvw6ko_a0#()Ljetbrains/mps/openapi/editor/cells/EditorCell;" />
-      <node id="1241363140468" at="100,0,120,0" concept="4" trace="createProperty_tvw6ko_a0a0#()Ljetbrains/mps/openapi/editor/cells/EditorCell;" />
+      <node id="1241363132729" at="47,0,66,0" concept="4" trace="createRefCell_tvw6ko_a0#()Ljetbrains/mps/openapi/editor/cells/EditorCell;" />
+      <node id="1241363140468" at="99,0,118,0" concept="4" trace="createProperty_tvw6ko_a0a0#()Ljetbrains/mps/openapi/editor/cells/EditorCell;" />
       <scope id="1241363132729" at="31,26,32,18" />
       <scope id="1241363132729" at="35,39,36,39" />
-      <scope id="1241363132729" at="68,33,69,14" />
-      <scope id="1241363132729" at="71,69,72,57" />
-      <scope id="1241363132729" at="90,41,91,42" />
-      <scope id="1241363132729" at="96,28,97,20" />
+      <scope id="1241363132729" at="67,33,68,14" />
+      <scope id="1241363132729" at="70,69,71,57" />
+      <scope id="1241363132729" at="89,41,90,42" />
+      <scope id="1241363132729" at="95,28,96,20" />
       <scope id="1241363132729" at="24,99,26,18" />
       <scope id="1241363132729" at="54,39,56,34" />
-      <scope id="1241363132729" at="61,35,63,94">
+      <scope id="1241363132729" at="60,35,62,112">
         <var name="manager" id="1241363132729" />
       </scope>
-      <scope id="1241363132729" at="74,81,76,127" />
-      <scope id="1241363140468" at="114,37,116,96">
-=======
-      <node id="1241363132729" at="20,79,21,63" concept="5" />
-      <node id="1241363132729" at="23,89,24,96" concept="4" />
-      <node id="1241363132729" at="24,96,25,48" concept="1" />
-      <node id="1241363132729" at="25,48,26,28" concept="1" />
-      <node id="1241363132729" at="26,28,27,80" concept="1" />
-      <node id="1241363132729" at="27,80,28,22" concept="5" />
-      <node id="1241363132729" at="30,87,31,81" concept="4" />
-      <node id="1241363132729" at="31,81,32,30" concept="1" />
-      <node id="1241363132729" at="32,30,33,43" concept="1" />
-      <node id="1241363132729" at="33,43,34,26" concept="4" />
-      <node id="1241363132729" at="34,26,35,91" concept="1" />
-      <node id="1241363132729" at="35,91,36,58" concept="1" />
-      <node id="1241363132729" at="37,39,38,40" concept="1" />
-      <node id="1241363132729" at="38,40,39,34" concept="1" />
-      <node id="1241363132729" at="40,5,41,73" concept="1" />
-      <node id="1241363132729" at="41,73,42,57" concept="4" />
-      <node id="1241363132729" at="43,35,44,82" concept="4" />
-      <node id="1241363132729" at="44,82,45,112" concept="5" />
-      <node id="1241363132729" at="46,10,47,22" concept="5" />
-      <node id="1241363135169" at="50,33,51,14" concept="7" />
-      <node id="1241363135169" at="53,69,54,67" concept="5" />
-      <node id="1241363135169" at="56,81,57,66" concept="5" />
-      <node id="1241363140468" at="59,92,60,84" concept="4" />
-      <node id="1241363140468" at="60,84,61,31" concept="1" />
-      <node id="1241363140468" at="61,31,62,44" concept="1" />
-      <node id="1241363140468" at="62,44,63,33" concept="1" />
-      <node id="1241363140468" at="63,33,64,28" concept="4" />
-      <node id="1241363140468" at="64,28,65,60" concept="1" />
-      <node id="1241363140468" at="65,60,66,44" concept="1" />
-      <node id="1241363140468" at="66,44,67,36" concept="4" />
-      <node id="1241363140468" at="67,36,68,57" concept="1" />
-      <node id="1241363140468" at="68,57,69,42" concept="1" />
-      <node id="1241363140468" at="69,42,70,75" concept="1" />
-      <node id="1241363140468" at="70,75,71,59" concept="4" />
-      <node id="1241363140468" at="72,37,73,84" concept="4" />
-      <node id="1241363140468" at="73,84,74,114" concept="5" />
-      <node id="1241363140468" at="75,12,76,24" concept="5" />
-      <node id="1241363132729" at="20,0,23,0" concept="3" trace="createEditorCell#(Ljetbrains/mps/openapi/editor/EditorContext;Lorg/jetbrains/mps/openapi/model/SNode;)Ljetbrains/mps/openapi/editor/cells/EditorCell;" />
-      <node id="1241363135169" at="50,0,53,0" concept="0" trace="_Inline_tvw6ko_a0a#()V" />
-      <node id="1241363135169" at="53,0,56,0" concept="3" trace="createEditorCell#(Ljetbrains/mps/openapi/editor/EditorContext;)Ljetbrains/mps/openapi/editor/cells/EditorCell;" />
-      <node id="1241363135169" at="56,0,59,0" concept="3" trace="createEditorCell#(Ljetbrains/mps/openapi/editor/EditorContext;Lorg/jetbrains/mps/openapi/model/SNode;)Ljetbrains/mps/openapi/editor/cells/EditorCell;" />
-      <node id="1241363132729" at="36,58,40,5" concept="2" />
-      <node id="1241363132729" at="42,57,47,22" concept="2" />
-      <node id="1241363140468" at="71,59,76,24" concept="2" />
-      <node id="1241363132729" at="23,0,30,0" concept="3" trace="createCollection_tvw6ko_a#(Ljetbrains/mps/openapi/editor/EditorContext;Lorg/jetbrains/mps/openapi/model/SNode;)Ljetbrains/mps/openapi/editor/cells/EditorCell;" />
-      <node id="1241363132729" at="30,0,49,0" concept="3" trace="createRefCell_tvw6ko_a0#(Ljetbrains/mps/openapi/editor/EditorContext;Lorg/jetbrains/mps/openapi/model/SNode;)Ljetbrains/mps/openapi/editor/cells/EditorCell;" />
-      <node id="1241363140468" at="59,0,78,0" concept="3" trace="createProperty_tvw6ko_a0a0#(Ljetbrains/mps/openapi/editor/EditorContext;Lorg/jetbrains/mps/openapi/model/SNode;)Ljetbrains/mps/openapi/editor/cells/EditorCell;" />
-      <scope id="1241363132729" at="20,79,21,63" />
-      <scope id="1241363135169" at="50,33,51,14" />
-      <scope id="1241363135169" at="53,69,54,67" />
-      <scope id="1241363135169" at="56,81,57,66" />
-      <scope id="1241363132729" at="37,39,39,34" />
-      <scope id="1241363132729" at="43,35,45,112">
-        <var name="manager" id="1241363132729" />
-      </scope>
-      <scope id="1241363140468" at="72,37,74,114">
->>>>>>> bd830ede
+      <scope id="1241363132729" at="73,81,75,127" />
+      <scope id="1241363140468" at="112,37,114,114">
         <var name="manager" id="1241363140468" />
       </scope>
       <scope id="1241363132729" at="35,0,38,0" />
-      <scope id="1241363132729" at="68,0,71,0" />
-      <scope id="1241363132729" at="71,0,74,0">
+      <scope id="1241363132729" at="67,0,70,0" />
+      <scope id="1241363132729" at="70,0,73,0">
         <var name="editorContext" id="1241363132729" />
       </scope>
-      <scope id="1241363132729" at="84,119,87,20" />
-      <scope id="1241363132729" at="90,0,93,0" />
+      <scope id="1241363132729" at="83,119,86,20" />
+      <scope id="1241363132729" at="89,0,92,0" />
       <scope id="1241363132729" at="24,0,28,0">
         <var name="context" id="1241363132729" />
         <var name="node" id="1241363132729" />
       </scope>
-<<<<<<< HEAD
-      <scope id="1241363132729" at="74,0,78,0">
+      <scope id="1241363132729" at="73,0,77,0">
         <var name="editorContext" id="1241363132729" />
         <var name="node" id="1241363132729" />
       </scope>
       <scope id="1241363132729" at="29,0,34,0" />
-      <scope id="1241363132729" at="84,0,89,0">
+      <scope id="1241363132729" at="83,0,88,0">
         <var name="context" id="1241363132729" />
         <var name="node" id="1241363132729" />
         <var name="referencingNode" id="1241363132729" />
-=======
-      <scope id="1241363135169" at="50,0,53,0" />
-      <scope id="1241363135169" at="53,0,56,0">
-        <var name="editorContext" id="1241363135169" />
-      </scope>
-      <scope id="1241363135169" at="56,0,59,0">
-        <var name="editorContext" id="1241363135169" />
-        <var name="node" id="1241363135169" />
->>>>>>> bd830ede
-      </scope>
-      <scope id="1241363132729" at="94,0,99,0" />
+      </scope>
+      <scope id="1241363132729" at="93,0,98,0" />
       <scope id="1241363132729" at="39,50,45,22">
         <var name="editorCell" id="1241363132729" />
       </scope>
-<<<<<<< HEAD
       <scope id="1241363132729" at="39,0,47,0" />
-      <scope id="1241363132729" at="47,48,65,22">
-=======
-      <scope id="1241363132729" at="23,0,30,0">
-        <var name="editorContext" id="1241363132729" />
-        <var name="node" id="1241363132729" />
-      </scope>
-      <scope id="1241363132729" at="30,87,47,22">
->>>>>>> bd830ede
+      <scope id="1241363132729" at="47,48,64,22">
         <var name="attributeConcept" id="1241363132729" />
         <var name="editorCell" id="1241363132729" />
         <var name="provider" id="1241363132729" />
       </scope>
-<<<<<<< HEAD
-      <scope id="1241363140468" at="100,53,118,24">
-=======
-      <scope id="1241363140468" at="59,92,76,24">
->>>>>>> bd830ede
+      <scope id="1241363140468" at="99,53,116,24">
         <var name="attributeConcept" id="1241363140468" />
         <var name="editorCell" id="1241363140468" />
         <var name="provider" id="1241363140468" />
         <var name="style" id="1241363140468" />
       </scope>
-<<<<<<< HEAD
-      <scope id="1241363132729" at="47,0,67,0" />
-      <scope id="1241363140468" at="100,0,120,0" />
-      <unit id="1241363132729" at="67,0,79,0" name="jetbrains.mps.calculator.editor.InputFieldReference_EditorBuilder_a$_Inline_tvw6ko_a0a" />
-      <unit id="1241363132729" at="79,0,121,0" name="jetbrains.mps.calculator.editor.InputFieldReference_EditorBuilder_a$Inline_Builder_tvw6ko_a0a" />
-      <unit id="1241363132729" at="20,0,122,0" name="jetbrains.mps.calculator.editor.InputFieldReference_EditorBuilder_a" />
-=======
-      <scope id="1241363132729" at="30,0,49,0">
-        <var name="editorContext" id="1241363132729" />
-        <var name="node" id="1241363132729" />
-      </scope>
-      <scope id="1241363140468" at="59,0,78,0">
-        <var name="editorContext" id="1241363140468" />
-        <var name="node" id="1241363140468" />
-      </scope>
-      <unit id="1241363135169" at="49,0,79,0" name="jetbrains.mps.calculator.editor.InputFieldReference_Editor$_Inline_tvw6ko_a0a" />
-      <unit id="1241363132729" at="19,0,80,0" name="jetbrains.mps.calculator.editor.InputFieldReference_Editor" />
->>>>>>> bd830ede
+      <scope id="1241363132729" at="47,0,66,0" />
+      <scope id="1241363140468" at="99,0,118,0" />
+      <unit id="1241363132729" at="66,0,78,0" name="jetbrains.mps.calculator.editor.InputFieldReference_EditorBuilder_a$_Inline_tvw6ko_a0a" />
+      <unit id="1241363132729" at="78,0,119,0" name="jetbrains.mps.calculator.editor.InputFieldReference_EditorBuilder_a$Inline_Builder_tvw6ko_a0a" />
+      <unit id="1241363132729" at="20,0,120,0" name="jetbrains.mps.calculator.editor.InputFieldReference_EditorBuilder_a" />
     </file>
   </root>
 </debug-info>
