--- conflicted
+++ resolved
@@ -14,17 +14,12 @@
   </source>
   <source id="8307544070813664794" name="IfFunction">
     <dep model="r:00000000-0000-4000-0000-011c895902cd(jetbrains.mps.baseLanguage.generator.java.main@generator)" />
-<<<<<<< HEAD
-    <dep model="r:f04c1476-2f91-4f59-be13-c8e009abebee(jetbrains.mps.baseLanguageInternal.generator.template.main@generator)" />
-=======
->>>>>>> 08c9aa78
     <file name="IfFunction.java" />
   </source>
   <source id="8307544070813664858" name="Function">
     <file name="Function.java" />
   </source>
   <source id="8307544070813664867" name="DoubleConstant">
-    <dep model="r:00000000-0000-4000-0000-011c895902cd(jetbrains.mps.baseLanguage.generator.java.main@generator)" />
     <file name="DoubleConstant.java" />
   </source>
 </dependencies>
