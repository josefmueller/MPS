--- conflicted
+++ resolved
@@ -148,7 +148,6 @@
   </root>
   <root nodeRef="r:c606fb3a-353f-490a-814f-40f533d38c2c(jetbrains.mps.samples.SwingBuilder.editor)/5340361359451500651">
     <file name="Button_Editor.java">
-<<<<<<< HEAD
       <node id="5340361359451500651" at="11,79,12,72" concept="7" />
       <node id="5340361359451500651" at="11,0,14,0" concept="5" trace="createEditorCell#(Ljetbrains/mps/openapi/editor/EditorContext;Lorg/jetbrains/mps/openapi/model/SNode;)Ljetbrains/mps/openapi/editor/cells/EditorCell;" />
       <scope id="5340361359451500651" at="11,79,12,72" />
@@ -184,143 +183,67 @@
       <node id="5340361359451500684" at="64,63,65,42" concept="2" />
       <node id="5340361359451500684" at="65,42,66,73" concept="2" />
       <node id="5340361359451500684" at="66,73,67,57" concept="6" />
-      <node id="5340361359451500684" at="67,57,68,59" concept="6" />
-      <node id="5340361359451500684" at="69,35,70,87" concept="6" />
-      <node id="5340361359451500684" at="70,87,71,94" concept="7" />
-      <node id="5340361359451500684" at="72,10,73,22" concept="7" />
-      <node id="5340361359451522635" at="75,49,76,97" concept="6" />
-      <node id="5340361359451522635" at="76,97,77,47" concept="2" />
-      <node id="5340361359451522635" at="77,47,78,34" concept="2" />
-      <node id="5340361359451522635" at="78,34,79,22" concept="7" />
-      <node id="5340361359451500651" at="81,48,82,260" concept="6" />
-      <node id="5340361359451500651" at="82,260,83,33" concept="7" />
-      <node id="5340361359451500651" at="86,120,87,49" concept="11" />
-      <node id="5340361359451500651" at="89,55,90,59" concept="6" />
-      <node id="5340361359451500651" at="90,59,91,41" concept="2" />
-      <node id="5340361359451500651" at="91,41,92,24" concept="7" />
-      <node id="5340361359451500651" at="95,118,96,384" concept="2" />
-      <node id="5340361359451500651" at="98,41,99,37" concept="2" />
-      <node id="5340361359451500651" at="103,44,104,54" concept="6" />
-      <node id="5340361359451500651" at="104,54,105,43" concept="2" />
-      <node id="5340361359451500651" at="105,43,106,0" concept="9" />
-      <node id="5340361359451500651" at="106,0,107,40" concept="2" />
-      <node id="5340361359451500651" at="107,40,108,24" concept="7" />
-      <node id="5340361359451500651" at="110,40,111,27" concept="7" />
+      <node id="5340361359451500684" at="68,35,69,87" concept="6" />
+      <node id="5340361359451500684" at="69,87,70,112" concept="7" />
+      <node id="5340361359451500684" at="71,10,72,22" concept="7" />
+      <node id="5340361359451522635" at="74,49,75,97" concept="6" />
+      <node id="5340361359451522635" at="75,97,76,47" concept="2" />
+      <node id="5340361359451522635" at="76,47,77,34" concept="2" />
+      <node id="5340361359451522635" at="77,34,78,22" concept="7" />
+      <node id="5340361359451500651" at="80,48,81,260" concept="6" />
+      <node id="5340361359451500651" at="81,260,82,33" concept="7" />
+      <node id="5340361359451500651" at="85,120,86,49" concept="11" />
+      <node id="5340361359451500651" at="88,55,89,59" concept="6" />
+      <node id="5340361359451500651" at="89,59,90,41" concept="2" />
+      <node id="5340361359451500651" at="90,41,91,24" concept="7" />
+      <node id="5340361359451500651" at="94,118,95,384" concept="2" />
+      <node id="5340361359451500651" at="97,41,98,37" concept="2" />
+      <node id="5340361359451500651" at="102,44,103,54" concept="6" />
+      <node id="5340361359451500651" at="103,54,104,43" concept="2" />
+      <node id="5340361359451500651" at="104,43,105,0" concept="9" />
+      <node id="5340361359451500651" at="105,0,106,40" concept="2" />
+      <node id="5340361359451500651" at="106,40,107,24" concept="7" />
+      <node id="5340361359451500651" at="109,40,110,27" concept="7" />
       <node id="5340361359451500651" at="24,0,26,0" concept="3" trace="myNode" />
       <node id="5340361359451500651" at="38,0,41,0" concept="5" trace="createCell#()Ljetbrains/mps/openapi/editor/cells/EditorCell;" />
-      <node id="5340361359451500651" at="86,0,89,0" concept="1" trace="actionSingleRoleHandler_78mff1_d0#(Lorg/jetbrains/mps/openapi/model/SNode;Lorg/jetbrains/mps/openapi/language/SContainmentLink;Ljetbrains/mps/openapi/editor/EditorContext;)V" />
-      <node id="5340361359451500651" at="94,70,97,7" concept="4" />
-      <node id="5340361359451500651" at="97,7,100,7" concept="4" />
-      <node id="5340361359451500651" at="110,0,113,0" concept="5" trace="getNoTargetText#()Ljava/lang/String;" />
+      <node id="5340361359451500651" at="85,0,88,0" concept="1" trace="actionSingleRoleHandler_78mff1_d0#(Lorg/jetbrains/mps/openapi/model/SNode;Lorg/jetbrains/mps/openapi/language/SContainmentLink;Ljetbrains/mps/openapi/editor/EditorContext;)V" />
+      <node id="5340361359451500651" at="93,70,96,7" concept="4" />
+      <node id="5340361359451500651" at="96,7,99,7" concept="4" />
+      <node id="5340361359451500651" at="109,0,112,0" concept="5" trace="getNoTargetText#()Ljava/lang/String;" />
       <node id="5340361359451500651" at="27,0,31,0" concept="1" trace="Button_EditorBuilder_a#(Ljetbrains/mps/openapi/editor/EditorContext;Lorg/jetbrains/mps/openapi/model/SNode;)V" />
-      <node id="5340361359451500651" at="81,0,85,0" concept="5" trace="createRefNode_78mff1_d0#()Ljetbrains/mps/openapi/editor/cells/EditorCell;" />
+      <node id="5340361359451500651" at="80,0,84,0" concept="5" trace="createRefNode_78mff1_d0#()Ljetbrains/mps/openapi/editor/cells/EditorCell;" />
       <node id="5340361359451500651" at="32,0,37,0" concept="5" trace="getNode#()Lorg/jetbrains/mps/openapi/model/SNode;" />
-      <node id="5340361359451500684" at="68,59,73,22" concept="4" />
-      <node id="5340361359451500651" at="89,0,94,0" concept="5" trace="createChildCell#(Lorg/jetbrains/mps/openapi/model/SNode;)Ljetbrains/mps/openapi/editor/cells/EditorCell;" />
+      <node id="5340361359451500684" at="67,57,72,22" concept="4" />
+      <node id="5340361359451500651" at="88,0,93,0" concept="5" trace="createChildCell#(Lorg/jetbrains/mps/openapi/model/SNode;)Ljetbrains/mps/openapi/editor/cells/EditorCell;" />
       <node id="5340361359451500675" at="53,0,59,0" concept="5" trace="createConstant_78mff1_a0#()Ljetbrains/mps/openapi/editor/cells/EditorCell;" />
-      <node id="5340361359451522635" at="75,0,81,0" concept="5" trace="createConstant_78mff1_c0#()Ljetbrains/mps/openapi/editor/cells/EditorCell;" />
-      <node id="5340361359451500651" at="94,0,102,0" concept="5" trace="installCellInfo#(Lorg/jetbrains/mps/openapi/model/SNode;Ljetbrains/mps/openapi/editor/cells/EditorCell;)V" />
-      <node id="5340361359451500651" at="102,0,110,0" concept="5" trace="createEmptyCell#()Ljetbrains/mps/openapi/editor/cells/EditorCell;" />
+      <node id="5340361359451522635" at="74,0,80,0" concept="5" trace="createConstant_78mff1_c0#()Ljetbrains/mps/openapi/editor/cells/EditorCell;" />
+      <node id="5340361359451500651" at="93,0,101,0" concept="5" trace="installCellInfo#(Lorg/jetbrains/mps/openapi/model/SNode;Ljetbrains/mps/openapi/editor/cells/EditorCell;)V" />
+      <node id="5340361359451500651" at="101,0,109,0" concept="5" trace="createEmptyCell#()Ljetbrains/mps/openapi/editor/cells/EditorCell;" />
       <node id="5340361359451500651" at="42,0,53,0" concept="5" trace="createCollection_78mff1_a#()Ljetbrains/mps/openapi/editor/cells/EditorCell;" />
-      <node id="5340361359451500684" at="59,0,75,0" concept="5" trace="createProperty_78mff1_b0#()Ljetbrains/mps/openapi/editor/cells/EditorCell;" />
+      <node id="5340361359451500684" at="59,0,74,0" concept="5" trace="createProperty_78mff1_b0#()Ljetbrains/mps/openapi/editor/cells/EditorCell;" />
       <scope id="5340361359451500651" at="34,26,35,18" />
       <scope id="5340361359451500651" at="38,39,39,39" />
-      <scope id="5340361359451500651" at="86,120,87,49" />
-      <scope id="5340361359451500651" at="95,118,96,384" />
-      <scope id="5340361359451500651" at="98,41,99,37" />
-      <scope id="5340361359451500651" at="110,40,111,27" />
+      <scope id="5340361359451500651" at="85,120,86,49" />
+      <scope id="5340361359451500651" at="94,118,95,384" />
+      <scope id="5340361359451500651" at="97,41,98,37" />
+      <scope id="5340361359451500651" at="109,40,110,27" />
       <scope id="5340361359451500651" at="27,86,29,18" />
-      <scope id="5340361359451500684" at="69,35,71,94">
+      <scope id="5340361359451500684" at="68,35,70,112">
         <var name="manager" id="5340361359451500684" />
       </scope>
-      <scope id="5340361359451500651" at="81,48,83,33">
+      <scope id="5340361359451500651" at="80,48,82,33">
         <var name="provider" id="5340361359451500651" />
       </scope>
       <scope id="5340361359451500651" at="38,0,41,0" />
-      <scope id="5340361359451500651" at="86,0,89,0">
-=======
-      <node id="5340361359451500651" at="23,79,24,63" concept="6" />
-      <node id="5340361359451500651" at="26,89,27,96" concept="5" />
-      <node id="5340361359451500651" at="27,96,28,48" concept="2" />
-      <node id="5340361359451500651" at="28,48,29,28" concept="2" />
-      <node id="5340361359451500651" at="29,28,30,81" concept="2" />
-      <node id="5340361359451500651" at="30,81,31,81" concept="2" />
-      <node id="5340361359451500651" at="31,81,32,81" concept="2" />
-      <node id="5340361359451500651" at="32,81,33,80" concept="2" />
-      <node id="5340361359451500651" at="33,80,34,22" concept="6" />
-      <node id="5340361359451500675" at="36,88,37,92" concept="5" />
-      <node id="5340361359451500675" at="37,92,38,47" concept="2" />
-      <node id="5340361359451500675" at="38,47,39,34" concept="2" />
-      <node id="5340361359451500675" at="39,34,40,22" concept="6" />
-      <node id="5340361359451500684" at="42,88,43,82" concept="5" />
-      <node id="5340361359451500684" at="43,82,44,29" concept="2" />
-      <node id="5340361359451500684" at="44,29,45,42" concept="2" />
-      <node id="5340361359451500684" at="45,42,46,26" concept="5" />
-      <node id="5340361359451500684" at="46,26,47,58" concept="2" />
-      <node id="5340361359451500684" at="47,58,48,42" concept="2" />
-      <node id="5340361359451500684" at="48,42,49,73" concept="2" />
-      <node id="5340361359451500684" at="49,73,50,57" concept="5" />
-      <node id="5340361359451500684" at="51,35,52,82" concept="5" />
-      <node id="5340361359451500684" at="52,82,53,112" concept="6" />
-      <node id="5340361359451500684" at="54,10,55,22" concept="6" />
-      <node id="5340361359451522635" at="57,88,58,90" concept="5" />
-      <node id="5340361359451522635" at="58,90,59,47" concept="2" />
-      <node id="5340361359451522635" at="59,47,60,34" concept="2" />
-      <node id="5340361359451522635" at="60,34,61,22" concept="6" />
-      <node id="5340361359451500651" at="63,87,64,244" concept="5" />
-      <node id="5340361359451500651" at="64,244,65,33" concept="6" />
-      <node id="5340361359451500651" at="68,120,69,49" concept="9" />
-      <node id="5340361359451500651" at="71,55,72,59" concept="5" />
-      <node id="5340361359451500651" at="72,59,73,41" concept="2" />
-      <node id="5340361359451500651" at="73,41,74,24" concept="6" />
-      <node id="5340361359451500651" at="77,118,78,382" concept="2" />
-      <node id="5340361359451500651" at="80,41,81,37" concept="2" />
-      <node id="5340361359451500651" at="85,44,86,54" concept="5" />
-      <node id="5340361359451500651" at="86,54,87,43" concept="2" />
-      <node id="5340361359451500651" at="87,43,88,0" concept="7" />
-      <node id="5340361359451500651" at="88,0,89,40" concept="2" />
-      <node id="5340361359451500651" at="89,40,90,24" concept="6" />
-      <node id="5340361359451500651" at="92,40,93,27" concept="6" />
-      <node id="5340361359451500651" at="23,0,26,0" concept="4" trace="createEditorCell#(Ljetbrains/mps/openapi/editor/EditorContext;Lorg/jetbrains/mps/openapi/model/SNode;)Ljetbrains/mps/openapi/editor/cells/EditorCell;" />
-      <node id="5340361359451500651" at="68,0,71,0" concept="1" trace="actionSingleRoleHandler_78mff1_d0#(Lorg/jetbrains/mps/openapi/model/SNode;Lorg/jetbrains/mps/openapi/language/SContainmentLink;Ljetbrains/mps/openapi/editor/EditorContext;)V" />
-      <node id="5340361359451500651" at="76,70,79,7" concept="3" />
-      <node id="5340361359451500651" at="79,7,82,7" concept="3" />
-      <node id="5340361359451500651" at="92,0,95,0" concept="4" trace="getNoTargetText#()Ljava/lang/String;" />
-      <node id="5340361359451500651" at="63,0,67,0" concept="4" trace="createRefNode_78mff1_d0#(Ljetbrains/mps/openapi/editor/EditorContext;Lorg/jetbrains/mps/openapi/model/SNode;)Ljetbrains/mps/openapi/editor/cells/EditorCell;" />
-      <node id="5340361359451500684" at="50,57,55,22" concept="3" />
-      <node id="5340361359451500651" at="71,0,76,0" concept="4" trace="createChildCell#(Lorg/jetbrains/mps/openapi/model/SNode;)Ljetbrains/mps/openapi/editor/cells/EditorCell;" />
-      <node id="5340361359451500675" at="36,0,42,0" concept="4" trace="createConstant_78mff1_a0#(Ljetbrains/mps/openapi/editor/EditorContext;Lorg/jetbrains/mps/openapi/model/SNode;)Ljetbrains/mps/openapi/editor/cells/EditorCell;" />
-      <node id="5340361359451522635" at="57,0,63,0" concept="4" trace="createConstant_78mff1_c0#(Ljetbrains/mps/openapi/editor/EditorContext;Lorg/jetbrains/mps/openapi/model/SNode;)Ljetbrains/mps/openapi/editor/cells/EditorCell;" />
-      <node id="5340361359451500651" at="76,0,84,0" concept="4" trace="installCellInfo#(Lorg/jetbrains/mps/openapi/model/SNode;Ljetbrains/mps/openapi/editor/cells/EditorCell;)V" />
-      <node id="5340361359451500651" at="84,0,92,0" concept="4" trace="createEmptyCell#()Ljetbrains/mps/openapi/editor/cells/EditorCell;" />
-      <node id="5340361359451500651" at="26,0,36,0" concept="4" trace="createCollection_78mff1_a#(Ljetbrains/mps/openapi/editor/EditorContext;Lorg/jetbrains/mps/openapi/model/SNode;)Ljetbrains/mps/openapi/editor/cells/EditorCell;" />
-      <node id="5340361359451500684" at="42,0,57,0" concept="4" trace="createProperty_78mff1_b0#(Ljetbrains/mps/openapi/editor/EditorContext;Lorg/jetbrains/mps/openapi/model/SNode;)Ljetbrains/mps/openapi/editor/cells/EditorCell;" />
-      <scope id="5340361359451500651" at="23,79,24,63" />
-      <scope id="5340361359451500651" at="68,120,69,49" />
-      <scope id="5340361359451500651" at="77,118,78,382" />
-      <scope id="5340361359451500651" at="80,41,81,37" />
-      <scope id="5340361359451500651" at="92,40,93,27" />
-      <scope id="5340361359451500684" at="51,35,53,112">
-        <var name="manager" id="5340361359451500684" />
-      </scope>
-      <scope id="5340361359451500651" at="63,87,65,33">
-        <var name="provider" id="5340361359451500651" />
-      </scope>
-      <scope id="5340361359451500651" at="23,0,26,0">
-        <var name="editorContext" id="5340361359451500651" />
-        <var name="node" id="5340361359451500651" />
-      </scope>
-      <scope id="5340361359451500651" at="68,0,71,0">
->>>>>>> bd830ede
+      <scope id="5340361359451500651" at="85,0,88,0">
         <var name="containmentLink" id="5340361359451500651" />
         <var name="context" id="5340361359451500651" />
         <var name="ownerNode" id="5340361359451500651" />
       </scope>
-<<<<<<< HEAD
-      <scope id="5340361359451500651" at="89,55,92,24">
+      <scope id="5340361359451500651" at="88,55,91,24">
         <var name="editorCell" id="5340361359451500651" />
       </scope>
-      <scope id="5340361359451500651" at="110,0,113,0" />
+      <scope id="5340361359451500651" at="109,0,112,0" />
       <scope id="5340361359451500651" at="27,0,31,0">
         <var name="context" id="5340361359451500651" />
         <var name="node" id="5340361359451500651" />
@@ -328,90 +251,37 @@
       <scope id="5340361359451500675" at="53,49,57,22">
         <var name="editorCell" id="5340361359451500675" />
       </scope>
-      <scope id="5340361359451522635" at="75,49,79,22">
+      <scope id="5340361359451522635" at="74,49,78,22">
         <var name="editorCell" id="5340361359451522635" />
       </scope>
-      <scope id="5340361359451500651" at="81,0,85,0" />
+      <scope id="5340361359451500651" at="80,0,84,0" />
       <scope id="5340361359451500651" at="32,0,37,0" />
-      <scope id="5340361359451500651" at="89,0,94,0">
+      <scope id="5340361359451500651" at="88,0,93,0">
         <var name="child" id="5340361359451500651" />
       </scope>
-      <scope id="5340361359451500651" at="103,44,108,24">
+      <scope id="5340361359451500651" at="102,44,107,24">
         <var name="editorCell" id="5340361359451500651" />
       </scope>
       <scope id="5340361359451500675" at="53,0,59,0" />
-      <scope id="5340361359451522635" at="75,0,81,0" />
-      <scope id="5340361359451500651" at="94,70,100,7" />
-      <scope id="5340361359451500651" at="94,0,102,0">
+      <scope id="5340361359451522635" at="74,0,80,0" />
+      <scope id="5340361359451500651" at="93,70,99,7" />
+      <scope id="5340361359451500651" at="93,0,101,0">
         <var name="child" id="5340361359451500651" />
         <var name="editorCell" id="5340361359451500651" />
       </scope>
-      <scope id="5340361359451500651" at="102,0,110,0" />
+      <scope id="5340361359451500651" at="101,0,109,0" />
       <scope id="5340361359451500651" at="42,50,51,22">
         <var name="editorCell" id="5340361359451500651" />
       </scope>
       <scope id="5340361359451500651" at="42,0,53,0" />
-      <scope id="5340361359451500684" at="59,49,73,22">
-=======
-      <scope id="5340361359451500651" at="71,55,74,24">
-        <var name="editorCell" id="5340361359451500651" />
-      </scope>
-      <scope id="5340361359451500651" at="92,0,95,0" />
-      <scope id="5340361359451500675" at="36,88,40,22">
-        <var name="editorCell" id="5340361359451500675" />
-      </scope>
-      <scope id="5340361359451522635" at="57,88,61,22">
-        <var name="editorCell" id="5340361359451522635" />
-      </scope>
-      <scope id="5340361359451500651" at="63,0,67,0">
-        <var name="editorContext" id="5340361359451500651" />
-        <var name="node" id="5340361359451500651" />
-      </scope>
-      <scope id="5340361359451500651" at="71,0,76,0">
-        <var name="child" id="5340361359451500651" />
-      </scope>
-      <scope id="5340361359451500651" at="85,44,90,24">
-        <var name="editorCell" id="5340361359451500651" />
-      </scope>
-      <scope id="5340361359451500675" at="36,0,42,0">
-        <var name="editorContext" id="5340361359451500675" />
-        <var name="node" id="5340361359451500675" />
-      </scope>
-      <scope id="5340361359451522635" at="57,0,63,0">
-        <var name="editorContext" id="5340361359451522635" />
-        <var name="node" id="5340361359451522635" />
-      </scope>
-      <scope id="5340361359451500651" at="76,70,82,7" />
-      <scope id="5340361359451500651" at="26,89,34,22">
-        <var name="editorCell" id="5340361359451500651" />
-      </scope>
-      <scope id="5340361359451500651" at="76,0,84,0">
-        <var name="child" id="5340361359451500651" />
-        <var name="editorCell" id="5340361359451500651" />
-      </scope>
-      <scope id="5340361359451500651" at="84,0,92,0" />
-      <scope id="5340361359451500651" at="26,0,36,0">
-        <var name="editorContext" id="5340361359451500651" />
-        <var name="node" id="5340361359451500651" />
-      </scope>
-      <scope id="5340361359451500684" at="42,88,55,22">
->>>>>>> bd830ede
+      <scope id="5340361359451500684" at="59,49,72,22">
         <var name="attributeConcept" id="5340361359451500684" />
         <var name="editorCell" id="5340361359451500684" />
         <var name="provider" id="5340361359451500684" />
       </scope>
-<<<<<<< HEAD
-      <scope id="5340361359451500684" at="59,0,75,0" />
-      <unit id="5340361359451500651" at="85,0,114,0" name="jetbrains.mps.samples.SwingBuilder.editor.Button_EditorBuilder_a$actionSingleRoleHandler_78mff1_d0" />
-      <unit id="5340361359451500651" at="23,0,115,0" name="jetbrains.mps.samples.SwingBuilder.editor.Button_EditorBuilder_a" />
-=======
-      <scope id="5340361359451500684" at="42,0,57,0">
-        <var name="editorContext" id="5340361359451500684" />
-        <var name="node" id="5340361359451500684" />
-      </scope>
-      <unit id="5340361359451500651" at="67,0,96,0" name="jetbrains.mps.samples.SwingBuilder.editor.Button_Editor$actionSingleRoleHandler_78mff1_d0" />
-      <unit id="5340361359451500651" at="22,0,97,0" name="jetbrains.mps.samples.SwingBuilder.editor.Button_Editor" />
->>>>>>> bd830ede
+      <scope id="5340361359451500684" at="59,0,74,0" />
+      <unit id="5340361359451500651" at="84,0,113,0" name="jetbrains.mps.samples.SwingBuilder.editor.Button_EditorBuilder_a$actionSingleRoleHandler_78mff1_d0" />
+      <unit id="5340361359451500651" at="23,0,114,0" name="jetbrains.mps.samples.SwingBuilder.editor.Button_EditorBuilder_a" />
     </file>
   </root>
   <root nodeRef="r:c606fb3a-353f-490a-814f-40f533d38c2c(jetbrains.mps.samples.SwingBuilder.editor)/5340361359451500714">
@@ -690,7 +560,6 @@
   </root>
   <root nodeRef="r:c606fb3a-353f-490a-814f-40f533d38c2c(jetbrains.mps.samples.SwingBuilder.editor)/5340361359451500780">
     <file name="Label_Editor.java">
-<<<<<<< HEAD
       <node id="5340361359451500780" at="11,79,12,71" concept="7" />
       <node id="5340361359451500780" at="11,0,14,0" concept="5" trace="createEditorCell#(Ljetbrains/mps/openapi/editor/EditorContext;Lorg/jetbrains/mps/openapi/model/SNode;)Ljetbrains/mps/openapi/editor/cells/EditorCell;" />
       <scope id="5340361359451500780" at="11,79,12,71" />
@@ -724,53 +593,21 @@
       <node id="5340361359451500813" at="55,63,56,42" concept="2" />
       <node id="5340361359451500813" at="56,42,57,73" concept="2" />
       <node id="5340361359451500813" at="57,73,58,57" concept="6" />
-      <node id="5340361359451500813" at="58,57,59,59" concept="6" />
-      <node id="5340361359451500813" at="60,35,61,87" concept="6" />
-      <node id="5340361359451500813" at="61,87,62,94" concept="7" />
-      <node id="5340361359451500813" at="63,10,64,22" concept="7" />
+      <node id="5340361359451500813" at="59,35,60,87" concept="6" />
+      <node id="5340361359451500813" at="60,87,61,112" concept="7" />
+      <node id="5340361359451500813" at="62,10,63,22" concept="7" />
       <node id="5340361359451500780" at="17,0,19,0" concept="3" trace="myNode" />
       <node id="5340361359451500780" at="31,0,34,0" concept="5" trace="createCell#()Ljetbrains/mps/openapi/editor/cells/EditorCell;" />
       <node id="5340361359451500780" at="20,0,24,0" concept="1" trace="Label_EditorBuilder_a#(Ljetbrains/mps/openapi/editor/EditorContext;Lorg/jetbrains/mps/openapi/model/SNode;)V" />
       <node id="5340361359451500780" at="25,0,30,0" concept="5" trace="getNode#()Lorg/jetbrains/mps/openapi/model/SNode;" />
-      <node id="5340361359451500813" at="59,59,64,22" concept="4" />
+      <node id="5340361359451500813" at="58,57,63,22" concept="4" />
       <node id="5340361359451500804" at="44,0,50,0" concept="5" trace="createConstant_n2z1yk_a0#()Ljetbrains/mps/openapi/editor/cells/EditorCell;" />
       <node id="5340361359451500780" at="35,0,44,0" concept="5" trace="createCollection_n2z1yk_a#()Ljetbrains/mps/openapi/editor/cells/EditorCell;" />
-      <node id="5340361359451500813" at="50,0,66,0" concept="5" trace="createProperty_n2z1yk_b0#()Ljetbrains/mps/openapi/editor/cells/EditorCell;" />
+      <node id="5340361359451500813" at="50,0,65,0" concept="5" trace="createProperty_n2z1yk_b0#()Ljetbrains/mps/openapi/editor/cells/EditorCell;" />
       <scope id="5340361359451500780" at="27,26,28,18" />
       <scope id="5340361359451500780" at="31,39,32,39" />
       <scope id="5340361359451500780" at="20,85,22,18" />
-      <scope id="5340361359451500813" at="60,35,62,94">
-=======
-      <node id="5340361359451500780" at="16,79,17,63" concept="6" />
-      <node id="5340361359451500780" at="19,89,20,96" concept="5" />
-      <node id="5340361359451500780" at="20,96,21,48" concept="2" />
-      <node id="5340361359451500780" at="21,48,22,28" concept="2" />
-      <node id="5340361359451500780" at="22,28,23,81" concept="2" />
-      <node id="5340361359451500780" at="23,81,24,81" concept="2" />
-      <node id="5340361359451500780" at="24,81,25,22" concept="6" />
-      <node id="5340361359451500804" at="27,88,28,91" concept="5" />
-      <node id="5340361359451500804" at="28,91,29,47" concept="2" />
-      <node id="5340361359451500804" at="29,47,30,34" concept="2" />
-      <node id="5340361359451500804" at="30,34,31,22" concept="6" />
-      <node id="5340361359451500813" at="33,88,34,82" concept="5" />
-      <node id="5340361359451500813" at="34,82,35,29" concept="2" />
-      <node id="5340361359451500813" at="35,29,36,42" concept="2" />
-      <node id="5340361359451500813" at="36,42,37,26" concept="5" />
-      <node id="5340361359451500813" at="37,26,38,58" concept="2" />
-      <node id="5340361359451500813" at="38,58,39,42" concept="2" />
-      <node id="5340361359451500813" at="39,42,40,73" concept="2" />
-      <node id="5340361359451500813" at="40,73,41,57" concept="5" />
-      <node id="5340361359451500813" at="42,35,43,82" concept="5" />
-      <node id="5340361359451500813" at="43,82,44,112" concept="6" />
-      <node id="5340361359451500813" at="45,10,46,22" concept="6" />
-      <node id="5340361359451500780" at="16,0,19,0" concept="4" trace="createEditorCell#(Ljetbrains/mps/openapi/editor/EditorContext;Lorg/jetbrains/mps/openapi/model/SNode;)Ljetbrains/mps/openapi/editor/cells/EditorCell;" />
-      <node id="5340361359451500813" at="41,57,46,22" concept="3" />
-      <node id="5340361359451500804" at="27,0,33,0" concept="4" trace="createConstant_n2z1yk_a0#(Ljetbrains/mps/openapi/editor/EditorContext;Lorg/jetbrains/mps/openapi/model/SNode;)Ljetbrains/mps/openapi/editor/cells/EditorCell;" />
-      <node id="5340361359451500780" at="19,0,27,0" concept="4" trace="createCollection_n2z1yk_a#(Ljetbrains/mps/openapi/editor/EditorContext;Lorg/jetbrains/mps/openapi/model/SNode;)Ljetbrains/mps/openapi/editor/cells/EditorCell;" />
-      <node id="5340361359451500813" at="33,0,48,0" concept="4" trace="createProperty_n2z1yk_b0#(Ljetbrains/mps/openapi/editor/EditorContext;Lorg/jetbrains/mps/openapi/model/SNode;)Ljetbrains/mps/openapi/editor/cells/EditorCell;" />
-      <scope id="5340361359451500780" at="16,79,17,63" />
-      <scope id="5340361359451500813" at="42,35,44,112">
->>>>>>> bd830ede
+      <scope id="5340361359451500813" at="59,35,61,112">
         <var name="manager" id="5340361359451500813" />
       </scope>
       <scope id="5340361359451500780" at="31,0,34,0" />
@@ -786,34 +623,14 @@
       <scope id="5340361359451500780" at="35,50,42,22">
         <var name="editorCell" id="5340361359451500780" />
       </scope>
-<<<<<<< HEAD
       <scope id="5340361359451500780" at="35,0,44,0" />
-      <scope id="5340361359451500813" at="50,49,64,22">
-=======
-      <scope id="5340361359451500804" at="27,0,33,0">
-        <var name="editorContext" id="5340361359451500804" />
-        <var name="node" id="5340361359451500804" />
-      </scope>
-      <scope id="5340361359451500780" at="19,0,27,0">
-        <var name="editorContext" id="5340361359451500780" />
-        <var name="node" id="5340361359451500780" />
-      </scope>
-      <scope id="5340361359451500813" at="33,88,46,22">
->>>>>>> bd830ede
+      <scope id="5340361359451500813" at="50,49,63,22">
         <var name="attributeConcept" id="5340361359451500813" />
         <var name="editorCell" id="5340361359451500813" />
         <var name="provider" id="5340361359451500813" />
       </scope>
-<<<<<<< HEAD
-      <scope id="5340361359451500813" at="50,0,66,0" />
-      <unit id="5340361359451500780" at="16,0,67,0" name="jetbrains.mps.samples.SwingBuilder.editor.Label_EditorBuilder_a" />
-=======
-      <scope id="5340361359451500813" at="33,0,48,0">
-        <var name="editorContext" id="5340361359451500813" />
-        <var name="node" id="5340361359451500813" />
-      </scope>
-      <unit id="5340361359451500780" at="15,0,49,0" name="jetbrains.mps.samples.SwingBuilder.editor.Label_Editor" />
->>>>>>> bd830ede
+      <scope id="5340361359451500813" at="50,0,65,0" />
+      <unit id="5340361359451500780" at="16,0,66,0" name="jetbrains.mps.samples.SwingBuilder.editor.Label_EditorBuilder_a" />
     </file>
   </root>
   <root nodeRef="r:c606fb3a-353f-490a-814f-40f533d38c2c(jetbrains.mps.samples.SwingBuilder.editor)/5340361359451500846">
@@ -1382,7 +1199,6 @@
   </root>
   <root nodeRef="r:c606fb3a-353f-490a-814f-40f533d38c2c(jetbrains.mps.samples.SwingBuilder.editor)/941086956890758293">
     <file name="Filter_Editor.java">
-<<<<<<< HEAD
       <node id="941086956890758293" at="11,79,12,72" concept="7" />
       <node id="941086956890758293" at="11,0,14,0" concept="5" trace="createEditorCell#(Ljetbrains/mps/openapi/editor/EditorContext;Lorg/jetbrains/mps/openapi/model/SNode;)Ljetbrains/mps/openapi/editor/cells/EditorCell;" />
       <scope id="941086956890758293" at="11,79,12,72" />
@@ -1420,251 +1236,114 @@
       <node id="941086956890758312" at="73,60,74,40" concept="2" />
       <node id="941086956890758312" at="74,40,75,73" concept="2" />
       <node id="941086956890758312" at="75,73,76,57" concept="6" />
-      <node id="941086956890758312" at="76,57,77,59" concept="6" />
-      <node id="941086956890758312" at="78,35,79,87" concept="6" />
-      <node id="941086956890758312" at="79,87,80,94" concept="7" />
-      <node id="941086956890758312" at="81,10,82,22" concept="7" />
-      <node id="941086956890758293" at="84,52,85,131" concept="6" />
-      <node id="941086956890758293" at="85,131,86,91" concept="6" />
-      <node id="941086956890758293" at="86,91,87,47" concept="2" />
-      <node id="941086956890758293" at="87,47,88,34" concept="6" />
-      <node id="941086956890758293" at="88,34,89,58" concept="2" />
-      <node id="941086956890758293" at="89,58,90,40" concept="2" />
-      <node id="941086956890758293" at="90,40,91,49" concept="2" />
-      <node id="941086956890758293" at="91,49,92,22" concept="7" />
-      <node id="941086956890758293" at="95,98,96,50" concept="11" />
-      <node id="941086956890758293" at="98,66,99,93" concept="7" />
-      <node id="941086956890758293" at="101,57,102,65" concept="6" />
-      <node id="941086956890758293" at="102,65,103,58" concept="2" />
-      <node id="941086956890758293" at="103,58,104,25" concept="7" />
-      <node id="941086956890758293" at="106,41,107,34" concept="6" />
-      <node id="941086956890758293" at="107,34,108,42" concept="2" />
-      <node id="941086956890758293" at="108,42,109,49" concept="2" />
-      <node id="941086956890758293" at="109,49,110,23" concept="7" />
-      <node id="941086956890758293" at="113,96,114,134" concept="2" />
-      <node id="941086956890758293" at="115,34,116,142" concept="2" />
-      <node id="941086956890758293" at="116,142,117,146" concept="2" />
-      <node id="941086956890758293" at="119,122,120,390" concept="2" />
+      <node id="941086956890758312" at="77,35,78,87" concept="6" />
+      <node id="941086956890758312" at="78,87,79,112" concept="7" />
+      <node id="941086956890758312" at="80,10,81,22" concept="7" />
+      <node id="941086956890758293" at="83,52,84,131" concept="6" />
+      <node id="941086956890758293" at="84,131,85,91" concept="6" />
+      <node id="941086956890758293" at="85,91,86,47" concept="2" />
+      <node id="941086956890758293" at="86,47,87,34" concept="6" />
+      <node id="941086956890758293" at="87,34,88,58" concept="2" />
+      <node id="941086956890758293" at="88,58,89,40" concept="2" />
+      <node id="941086956890758293" at="89,40,90,49" concept="2" />
+      <node id="941086956890758293" at="90,49,91,22" concept="7" />
+      <node id="941086956890758293" at="94,98,95,50" concept="11" />
+      <node id="941086956890758293" at="97,66,98,93" concept="7" />
+      <node id="941086956890758293" at="100,57,101,65" concept="6" />
+      <node id="941086956890758293" at="101,65,102,58" concept="2" />
+      <node id="941086956890758293" at="102,58,103,25" concept="7" />
+      <node id="941086956890758293" at="105,41,106,34" concept="6" />
+      <node id="941086956890758293" at="106,34,107,42" concept="2" />
+      <node id="941086956890758293" at="107,42,108,49" concept="2" />
+      <node id="941086956890758293" at="108,49,109,23" concept="7" />
+      <node id="941086956890758293" at="112,96,113,134" concept="2" />
+      <node id="941086956890758293" at="114,34,115,142" concept="2" />
+      <node id="941086956890758293" at="115,142,116,146" concept="2" />
+      <node id="941086956890758293" at="118,122,119,390" concept="2" />
       <node id="941086956890758293" at="31,0,33,0" concept="3" trace="myNode" />
       <node id="941086956890758293" at="45,0,48,0" concept="5" trace="createCell#()Ljetbrains/mps/openapi/editor/cells/EditorCell;" />
-      <node id="941086956890758293" at="95,0,98,0" concept="1" trace="memberListHandler_qkxg5m_c0#(Lorg/jetbrains/mps/openapi/model/SNode;Ljava/lang/String;Ljetbrains/mps/openapi/editor/EditorContext;)V" />
-      <node id="941086956890758293" at="98,0,101,0" concept="5" trace="createNodeToInsert#(Ljetbrains/mps/openapi/editor/EditorContext;)Lorg/jetbrains/mps/openapi/model/SNode;" />
-      <node id="941086956890758293" at="118,9,121,9" concept="4" />
+      <node id="941086956890758293" at="94,0,97,0" concept="1" trace="memberListHandler_qkxg5m_c0#(Lorg/jetbrains/mps/openapi/model/SNode;Ljava/lang/String;Ljetbrains/mps/openapi/editor/EditorContext;)V" />
+      <node id="941086956890758293" at="97,0,100,0" concept="5" trace="createNodeToInsert#(Ljetbrains/mps/openapi/editor/EditorContext;)Lorg/jetbrains/mps/openapi/model/SNode;" />
+      <node id="941086956890758293" at="117,9,120,9" concept="4" />
       <node id="941086956890758293" at="34,0,38,0" concept="1" trace="Filter_EditorBuilder_a#(Ljetbrains/mps/openapi/editor/EditorContext;Lorg/jetbrains/mps/openapi/model/SNode;)V" />
-      <node id="941086956890758293" at="114,134,118,9" concept="4" />
+      <node id="941086956890758293" at="113,134,117,9" concept="4" />
       <node id="941086956890758293" at="39,0,44,0" concept="5" trace="getNode#()Lorg/jetbrains/mps/openapi/model/SNode;" />
-      <node id="941086956890758312" at="77,59,82,22" concept="4" />
-      <node id="941086956890758293" at="101,0,106,0" concept="5" trace="createNodeCell#(Lorg/jetbrains/mps/openapi/model/SNode;)Ljetbrains/mps/openapi/editor/cells/EditorCell;" />
+      <node id="941086956890758312" at="76,57,81,22" concept="4" />
+      <node id="941086956890758293" at="100,0,105,0" concept="5" trace="createNodeCell#(Lorg/jetbrains/mps/openapi/model/SNode;)Ljetbrains/mps/openapi/editor/cells/EditorCell;" />
       <node id="941086956890758302" at="59,0,65,0" concept="5" trace="createConstant_qkxg5m_a0#()Ljetbrains/mps/openapi/editor/cells/EditorCell;" />
-      <node id="941086956890758293" at="106,0,112,0" concept="5" trace="createEmptyCell#()Ljetbrains/mps/openapi/editor/cells/EditorCell;" />
+      <node id="941086956890758293" at="105,0,111,0" concept="5" trace="createEmptyCell#()Ljetbrains/mps/openapi/editor/cells/EditorCell;" />
       <node id="941086956890758293" at="49,0,59,0" concept="5" trace="createCollection_qkxg5m_a#()Ljetbrains/mps/openapi/editor/cells/EditorCell;" />
-      <node id="941086956890758293" at="84,0,94,0" concept="5" trace="createRefNodeList_qkxg5m_c0#()Ljetbrains/mps/openapi/editor/cells/EditorCell;" />
-      <node id="941086956890758293" at="112,86,122,7" concept="4" />
-      <node id="941086956890758293" at="112,0,124,0" concept="5" trace="installElementCellActions#(Lorg/jetbrains/mps/openapi/model/SNode;Ljetbrains/mps/openapi/editor/cells/EditorCell;)V" />
-      <node id="941086956890758312" at="65,0,84,0" concept="5" trace="createProperty_qkxg5m_b0#()Ljetbrains/mps/openapi/editor/cells/EditorCell;" />
+      <node id="941086956890758293" at="83,0,93,0" concept="5" trace="createRefNodeList_qkxg5m_c0#()Ljetbrains/mps/openapi/editor/cells/EditorCell;" />
+      <node id="941086956890758293" at="111,86,121,7" concept="4" />
+      <node id="941086956890758293" at="111,0,123,0" concept="5" trace="installElementCellActions#(Lorg/jetbrains/mps/openapi/model/SNode;Ljetbrains/mps/openapi/editor/cells/EditorCell;)V" />
+      <node id="941086956890758312" at="65,0,83,0" concept="5" trace="createProperty_qkxg5m_b0#()Ljetbrains/mps/openapi/editor/cells/EditorCell;" />
       <scope id="941086956890758293" at="41,26,42,18" />
       <scope id="941086956890758293" at="45,39,46,39" />
-      <scope id="941086956890758293" at="95,98,96,50" />
-      <scope id="941086956890758293" at="98,66,99,93" />
-      <scope id="941086956890758293" at="119,122,120,390" />
+      <scope id="941086956890758293" at="94,98,95,50" />
+      <scope id="941086956890758293" at="97,66,98,93" />
+      <scope id="941086956890758293" at="118,122,119,390" />
       <scope id="941086956890758293" at="34,86,36,18" />
-      <scope id="941086956890758312" at="78,35,80,94">
+      <scope id="941086956890758312" at="77,35,79,112">
         <var name="manager" id="941086956890758312" />
       </scope>
-      <scope id="941086956890758293" at="115,34,117,146" />
+      <scope id="941086956890758293" at="114,34,116,146" />
       <scope id="941086956890758293" at="45,0,48,0" />
-      <scope id="941086956890758293" at="95,0,98,0">
-=======
-      <node id="941086956890758293" at="30,79,31,63" concept="6" />
-      <node id="941086956890758293" at="33,89,34,96" concept="5" />
-      <node id="941086956890758293" at="34,96,35,48" concept="2" />
-      <node id="941086956890758293" at="35,48,36,28" concept="2" />
-      <node id="941086956890758293" at="36,28,37,81" concept="2" />
-      <node id="941086956890758293" at="37,81,38,81" concept="2" />
-      <node id="941086956890758293" at="38,81,39,84" concept="2" />
-      <node id="941086956890758293" at="39,84,40,22" concept="6" />
-      <node id="941086956890758302" at="42,88,43,92" concept="5" />
-      <node id="941086956890758302" at="43,92,44,47" concept="2" />
-      <node id="941086956890758302" at="44,47,45,34" concept="2" />
-      <node id="941086956890758302" at="45,34,46,22" concept="6" />
-      <node id="941086956890758312" at="48,88,49,82" concept="5" />
-      <node id="941086956890758312" at="49,82,50,29" concept="2" />
-      <node id="941086956890758312" at="50,29,51,42" concept="2" />
-      <node id="941086956890758312" at="51,42,52,26" concept="5" />
-      <node id="941086956890758312" at="52,26,53,58" concept="2" />
-      <node id="941086956890758312" at="53,58,54,42" concept="2" />
-      <node id="941086956890758312" at="54,42,55,34" concept="5" />
-      <node id="941086956890758312" at="55,34,56,63" concept="2" />
-      <node id="941086956890758312" at="56,63,57,40" concept="2" />
-      <node id="941086956890758312" at="57,40,58,73" concept="2" />
-      <node id="941086956890758312" at="58,73,59,57" concept="5" />
-      <node id="941086956890758312" at="60,35,61,82" concept="5" />
-      <node id="941086956890758312" at="61,82,62,112" concept="6" />
-      <node id="941086956890758312" at="63,10,64,22" concept="6" />
-      <node id="941086956890758293" at="66,91,67,115" concept="5" />
-      <node id="941086956890758293" at="67,115,68,106" concept="5" />
-      <node id="941086956890758293" at="68,106,69,47" concept="2" />
-      <node id="941086956890758293" at="69,47,70,34" concept="5" />
-      <node id="941086956890758293" at="70,34,71,61" concept="2" />
-      <node id="941086956890758293" at="71,61,72,40" concept="2" />
-      <node id="941086956890758293" at="72,40,73,49" concept="2" />
-      <node id="941086956890758293" at="73,49,74,22" concept="6" />
-      <node id="941086956890758293" at="77,98,78,50" concept="9" />
-      <node id="941086956890758293" at="80,66,81,41" concept="5" />
-      <node id="941086956890758293" at="81,41,82,93" concept="6" />
-      <node id="941086956890758293" at="84,86,85,80" concept="5" />
-      <node id="941086956890758293" at="85,80,86,95" concept="2" />
-      <node id="941086956890758293" at="86,95,87,25" concept="6" />
-      <node id="941086956890758293" at="89,68,90,34" concept="5" />
-      <node id="941086956890758293" at="90,34,91,55" concept="2" />
-      <node id="941086956890758293" at="91,55,92,87" concept="2" />
-      <node id="941086956890758293" at="92,87,93,23" concept="6" />
-      <node id="941086956890758293" at="96,96,97,134" concept="2" />
-      <node id="941086956890758293" at="98,34,99,142" concept="2" />
-      <node id="941086956890758293" at="99,142,100,146" concept="2" />
-      <node id="941086956890758293" at="102,122,103,388" concept="2" />
-      <node id="941086956890758293" at="30,0,33,0" concept="4" trace="createEditorCell#(Ljetbrains/mps/openapi/editor/EditorContext;Lorg/jetbrains/mps/openapi/model/SNode;)Ljetbrains/mps/openapi/editor/cells/EditorCell;" />
-      <node id="941086956890758293" at="77,0,80,0" concept="1" trace="memberListHandler_qkxg5m_c0#(Lorg/jetbrains/mps/openapi/model/SNode;Ljava/lang/String;Ljetbrains/mps/openapi/editor/EditorContext;)V" />
-      <node id="941086956890758293" at="101,9,104,9" concept="3" />
-      <node id="941086956890758293" at="80,0,84,0" concept="4" trace="createNodeToInsert#(Ljetbrains/mps/openapi/editor/EditorContext;)Lorg/jetbrains/mps/openapi/model/SNode;" />
-      <node id="941086956890758293" at="97,134,101,9" concept="3" />
-      <node id="941086956890758312" at="59,57,64,22" concept="3" />
-      <node id="941086956890758293" at="84,0,89,0" concept="4" trace="createNodeCell#(Ljetbrains/mps/openapi/editor/EditorContext;Lorg/jetbrains/mps/openapi/model/SNode;)Ljetbrains/mps/openapi/editor/cells/EditorCell;" />
-      <node id="941086956890758302" at="42,0,48,0" concept="4" trace="createConstant_qkxg5m_a0#(Ljetbrains/mps/openapi/editor/EditorContext;Lorg/jetbrains/mps/openapi/model/SNode;)Ljetbrains/mps/openapi/editor/cells/EditorCell;" />
-      <node id="941086956890758293" at="89,0,95,0" concept="4" trace="createEmptyCell#(Ljetbrains/mps/openapi/editor/EditorContext;)Ljetbrains/mps/openapi/editor/cells/EditorCell;" />
-      <node id="941086956890758293" at="33,0,42,0" concept="4" trace="createCollection_qkxg5m_a#(Ljetbrains/mps/openapi/editor/EditorContext;Lorg/jetbrains/mps/openapi/model/SNode;)Ljetbrains/mps/openapi/editor/cells/EditorCell;" />
-      <node id="941086956890758293" at="66,0,76,0" concept="4" trace="createRefNodeList_qkxg5m_c0#(Ljetbrains/mps/openapi/editor/EditorContext;Lorg/jetbrains/mps/openapi/model/SNode;)Ljetbrains/mps/openapi/editor/cells/EditorCell;" />
-      <node id="941086956890758293" at="95,132,105,7" concept="3" />
-      <node id="941086956890758293" at="95,0,107,0" concept="4" trace="installElementCellActions#(Lorg/jetbrains/mps/openapi/model/SNode;Lorg/jetbrains/mps/openapi/model/SNode;Ljetbrains/mps/openapi/editor/cells/EditorCell;Ljetbrains/mps/openapi/editor/EditorContext;)V" />
-      <node id="941086956890758312" at="48,0,66,0" concept="4" trace="createProperty_qkxg5m_b0#(Ljetbrains/mps/openapi/editor/EditorContext;Lorg/jetbrains/mps/openapi/model/SNode;)Ljetbrains/mps/openapi/editor/cells/EditorCell;" />
-      <scope id="941086956890758293" at="30,79,31,63" />
-      <scope id="941086956890758293" at="77,98,78,50" />
-      <scope id="941086956890758293" at="102,122,103,388" />
-      <scope id="941086956890758312" at="60,35,62,112">
-        <var name="manager" id="941086956890758312" />
-      </scope>
-      <scope id="941086956890758293" at="80,66,82,93">
-        <var name="listOwner" id="941086956890758293" />
-      </scope>
-      <scope id="941086956890758293" at="98,34,100,146" />
-      <scope id="941086956890758293" at="30,0,33,0">
-        <var name="editorContext" id="941086956890758293" />
-        <var name="node" id="941086956890758293" />
-      </scope>
-      <scope id="941086956890758293" at="77,0,80,0">
->>>>>>> bd830ede
+      <scope id="941086956890758293" at="94,0,97,0">
         <var name="childRole" id="941086956890758293" />
         <var name="context" id="941086956890758293" />
         <var name="ownerNode" id="941086956890758293" />
       </scope>
-<<<<<<< HEAD
-      <scope id="941086956890758293" at="98,0,101,0">
+      <scope id="941086956890758293" at="97,0,100,0">
         <var name="editorContext" id="941086956890758293" />
       </scope>
-      <scope id="941086956890758293" at="101,57,104,25">
-=======
-      <scope id="941086956890758293" at="84,86,87,25">
->>>>>>> bd830ede
+      <scope id="941086956890758293" at="100,57,103,25">
         <var name="elementCell" id="941086956890758293" />
       </scope>
       <scope id="941086956890758293" at="34,0,38,0">
         <var name="context" id="941086956890758293" />
         <var name="node" id="941086956890758293" />
       </scope>
-<<<<<<< HEAD
       <scope id="941086956890758302" at="59,49,63,22">
         <var name="editorCell" id="941086956890758302" />
       </scope>
-      <scope id="941086956890758293" at="106,41,110,23">
+      <scope id="941086956890758293" at="105,41,109,23">
         <var name="emptyCell" id="941086956890758293" />
       </scope>
       <scope id="941086956890758293" at="39,0,44,0" />
-      <scope id="941086956890758293" at="101,0,106,0">
+      <scope id="941086956890758293" at="100,0,105,0">
         <var name="elementNode" id="941086956890758293" />
       </scope>
       <scope id="941086956890758302" at="59,0,65,0" />
-      <scope id="941086956890758293" at="106,0,112,0" />
+      <scope id="941086956890758293" at="105,0,111,0" />
       <scope id="941086956890758293" at="49,50,57,22">
         <var name="editorCell" id="941086956890758293" />
       </scope>
-      <scope id="941086956890758293" at="84,52,92,22">
-=======
-      <scope id="941086956890758293" at="80,0,84,0">
-        <var name="editorContext" id="941086956890758293" />
-      </scope>
-      <scope id="941086956890758293" at="89,68,93,23">
-        <var name="emptyCell" id="941086956890758293" />
-      </scope>
-      <scope id="941086956890758293" at="84,0,89,0">
-        <var name="editorContext" id="941086956890758293" />
-        <var name="elementNode" id="941086956890758293" />
-      </scope>
-      <scope id="941086956890758302" at="42,0,48,0">
-        <var name="editorContext" id="941086956890758302" />
-        <var name="node" id="941086956890758302" />
-      </scope>
-      <scope id="941086956890758293" at="89,0,95,0">
-        <var name="editorContext" id="941086956890758293" />
-      </scope>
-      <scope id="941086956890758293" at="33,89,40,22">
-        <var name="editorCell" id="941086956890758293" />
-      </scope>
-      <scope id="941086956890758293" at="66,91,74,22">
->>>>>>> bd830ede
+      <scope id="941086956890758293" at="83,52,91,22">
         <var name="editorCell" id="941086956890758293" />
         <var name="handler" id="941086956890758293" />
         <var name="style" id="941086956890758293" />
       </scope>
-<<<<<<< HEAD
-      <scope id="941086956890758293" at="113,96,121,9" />
+      <scope id="941086956890758293" at="112,96,120,9" />
       <scope id="941086956890758293" at="49,0,59,0" />
-      <scope id="941086956890758293" at="84,0,94,0" />
-      <scope id="941086956890758293" at="112,86,122,7" />
-      <scope id="941086956890758293" at="112,0,124,0">
-=======
-      <scope id="941086956890758293" at="96,96,104,9" />
-      <scope id="941086956890758293" at="33,0,42,0">
-        <var name="editorContext" id="941086956890758293" />
-        <var name="node" id="941086956890758293" />
-      </scope>
-      <scope id="941086956890758293" at="66,0,76,0">
-        <var name="editorContext" id="941086956890758293" />
-        <var name="node" id="941086956890758293" />
-      </scope>
-      <scope id="941086956890758293" at="95,132,105,7" />
-      <scope id="941086956890758293" at="95,0,107,0">
-        <var name="editorContext" id="941086956890758293" />
->>>>>>> bd830ede
+      <scope id="941086956890758293" at="83,0,93,0" />
+      <scope id="941086956890758293" at="111,86,121,7" />
+      <scope id="941086956890758293" at="111,0,123,0">
         <var name="elementCell" id="941086956890758293" />
         <var name="elementNode" id="941086956890758293" />
       </scope>
-<<<<<<< HEAD
-      <scope id="941086956890758312" at="65,49,82,22">
-=======
-      <scope id="941086956890758312" at="48,88,64,22">
->>>>>>> bd830ede
+      <scope id="941086956890758312" at="65,49,81,22">
         <var name="attributeConcept" id="941086956890758312" />
         <var name="editorCell" id="941086956890758312" />
         <var name="provider" id="941086956890758312" />
         <var name="style" id="941086956890758312" />
       </scope>
-<<<<<<< HEAD
-      <scope id="941086956890758312" at="65,0,84,0" />
-      <unit id="941086956890758293" at="94,0,125,0" name="jetbrains.mps.samples.SwingBuilder.editor.Filter_EditorBuilder_a$memberListHandler_qkxg5m_c0" />
-      <unit id="941086956890758293" at="30,0,126,0" name="jetbrains.mps.samples.SwingBuilder.editor.Filter_EditorBuilder_a" />
-=======
-      <scope id="941086956890758312" at="48,0,66,0">
-        <var name="editorContext" id="941086956890758312" />
-        <var name="node" id="941086956890758312" />
-      </scope>
-      <unit id="941086956890758293" at="76,0,108,0" name="jetbrains.mps.samples.SwingBuilder.editor.Filter_Editor$memberListHandler_qkxg5m_c0" />
-      <unit id="941086956890758293" at="29,0,109,0" name="jetbrains.mps.samples.SwingBuilder.editor.Filter_Editor" />
->>>>>>> bd830ede
+      <scope id="941086956890758312" at="65,0,83,0" />
+      <unit id="941086956890758293" at="93,0,124,0" name="jetbrains.mps.samples.SwingBuilder.editor.Filter_EditorBuilder_a$memberListHandler_qkxg5m_c0" />
+      <unit id="941086956890758293" at="30,0,125,0" name="jetbrains.mps.samples.SwingBuilder.editor.Filter_EditorBuilder_a" />
     </file>
   </root>
   <root nodeRef="r:c606fb3a-353f-490a-814f-40f533d38c2c(jetbrains.mps.samples.SwingBuilder.editor)/941086956890758576">
     <file name="Map_Editor.java">
-<<<<<<< HEAD
       <node id="941086956890758576" at="11,79,12,69" concept="7" />
       <node id="941086956890758576" at="11,0,14,0" concept="5" trace="createEditorCell#(Ljetbrains/mps/openapi/editor/EditorContext;Lorg/jetbrains/mps/openapi/model/SNode;)Ljetbrains/mps/openapi/editor/cells/EditorCell;" />
       <scope id="941086956890758576" at="11,79,12,69" />
@@ -1702,246 +1381,110 @@
       <node id="941086956890758595" at="73,60,74,40" concept="2" />
       <node id="941086956890758595" at="74,40,75,73" concept="2" />
       <node id="941086956890758595" at="75,73,76,57" concept="6" />
-      <node id="941086956890758595" at="76,57,77,59" concept="6" />
-      <node id="941086956890758595" at="78,35,79,87" concept="6" />
-      <node id="941086956890758595" at="79,87,80,94" concept="7" />
-      <node id="941086956890758595" at="81,10,82,22" concept="7" />
-      <node id="941086956890758576" at="84,52,85,128" concept="6" />
-      <node id="941086956890758576" at="85,128,86,91" concept="6" />
-      <node id="941086956890758576" at="86,91,87,47" concept="2" />
-      <node id="941086956890758576" at="87,47,88,34" concept="6" />
-      <node id="941086956890758576" at="88,34,89,58" concept="2" />
-      <node id="941086956890758576" at="89,58,90,40" concept="2" />
-      <node id="941086956890758576" at="90,40,91,49" concept="2" />
-      <node id="941086956890758576" at="91,49,92,22" concept="7" />
-      <node id="941086956890758576" at="95,98,96,50" concept="11" />
-      <node id="941086956890758576" at="98,66,99,93" concept="7" />
-      <node id="941086956890758576" at="101,57,102,65" concept="6" />
-      <node id="941086956890758576" at="102,65,103,58" concept="2" />
-      <node id="941086956890758576" at="103,58,104,25" concept="7" />
-      <node id="941086956890758576" at="106,41,107,34" concept="6" />
-      <node id="941086956890758576" at="107,34,108,42" concept="2" />
-      <node id="941086956890758576" at="108,42,109,49" concept="2" />
-      <node id="941086956890758576" at="109,49,110,23" concept="7" />
-      <node id="941086956890758576" at="113,96,114,134" concept="2" />
-      <node id="941086956890758576" at="115,34,116,142" concept="2" />
-      <node id="941086956890758576" at="116,142,117,146" concept="2" />
-      <node id="941086956890758576" at="119,122,120,390" concept="2" />
+      <node id="941086956890758595" at="77,35,78,87" concept="6" />
+      <node id="941086956890758595" at="78,87,79,112" concept="7" />
+      <node id="941086956890758595" at="80,10,81,22" concept="7" />
+      <node id="941086956890758576" at="83,52,84,128" concept="6" />
+      <node id="941086956890758576" at="84,128,85,91" concept="6" />
+      <node id="941086956890758576" at="85,91,86,47" concept="2" />
+      <node id="941086956890758576" at="86,47,87,34" concept="6" />
+      <node id="941086956890758576" at="87,34,88,58" concept="2" />
+      <node id="941086956890758576" at="88,58,89,40" concept="2" />
+      <node id="941086956890758576" at="89,40,90,49" concept="2" />
+      <node id="941086956890758576" at="90,49,91,22" concept="7" />
+      <node id="941086956890758576" at="94,98,95,50" concept="11" />
+      <node id="941086956890758576" at="97,66,98,93" concept="7" />
+      <node id="941086956890758576" at="100,57,101,65" concept="6" />
+      <node id="941086956890758576" at="101,65,102,58" concept="2" />
+      <node id="941086956890758576" at="102,58,103,25" concept="7" />
+      <node id="941086956890758576" at="105,41,106,34" concept="6" />
+      <node id="941086956890758576" at="106,34,107,42" concept="2" />
+      <node id="941086956890758576" at="107,42,108,49" concept="2" />
+      <node id="941086956890758576" at="108,49,109,23" concept="7" />
+      <node id="941086956890758576" at="112,96,113,134" concept="2" />
+      <node id="941086956890758576" at="114,34,115,142" concept="2" />
+      <node id="941086956890758576" at="115,142,116,146" concept="2" />
+      <node id="941086956890758576" at="118,122,119,390" concept="2" />
       <node id="941086956890758576" at="31,0,33,0" concept="3" trace="myNode" />
       <node id="941086956890758576" at="45,0,48,0" concept="5" trace="createCell#()Ljetbrains/mps/openapi/editor/cells/EditorCell;" />
-      <node id="941086956890758576" at="95,0,98,0" concept="1" trace="memberListHandler_7or3zs_c0#(Lorg/jetbrains/mps/openapi/model/SNode;Ljava/lang/String;Ljetbrains/mps/openapi/editor/EditorContext;)V" />
-      <node id="941086956890758576" at="98,0,101,0" concept="5" trace="createNodeToInsert#(Ljetbrains/mps/openapi/editor/EditorContext;)Lorg/jetbrains/mps/openapi/model/SNode;" />
-      <node id="941086956890758576" at="118,9,121,9" concept="4" />
+      <node id="941086956890758576" at="94,0,97,0" concept="1" trace="memberListHandler_7or3zs_c0#(Lorg/jetbrains/mps/openapi/model/SNode;Ljava/lang/String;Ljetbrains/mps/openapi/editor/EditorContext;)V" />
+      <node id="941086956890758576" at="97,0,100,0" concept="5" trace="createNodeToInsert#(Ljetbrains/mps/openapi/editor/EditorContext;)Lorg/jetbrains/mps/openapi/model/SNode;" />
+      <node id="941086956890758576" at="117,9,120,9" concept="4" />
       <node id="941086956890758576" at="34,0,38,0" concept="1" trace="Map_EditorBuilder_a#(Ljetbrains/mps/openapi/editor/EditorContext;Lorg/jetbrains/mps/openapi/model/SNode;)V" />
-      <node id="941086956890758576" at="114,134,118,9" concept="4" />
+      <node id="941086956890758576" at="113,134,117,9" concept="4" />
       <node id="941086956890758576" at="39,0,44,0" concept="5" trace="getNode#()Lorg/jetbrains/mps/openapi/model/SNode;" />
-      <node id="941086956890758595" at="77,59,82,22" concept="4" />
-      <node id="941086956890758576" at="101,0,106,0" concept="5" trace="createNodeCell#(Lorg/jetbrains/mps/openapi/model/SNode;)Ljetbrains/mps/openapi/editor/cells/EditorCell;" />
+      <node id="941086956890758595" at="76,57,81,22" concept="4" />
+      <node id="941086956890758576" at="100,0,105,0" concept="5" trace="createNodeCell#(Lorg/jetbrains/mps/openapi/model/SNode;)Ljetbrains/mps/openapi/editor/cells/EditorCell;" />
       <node id="941086956890758585" at="59,0,65,0" concept="5" trace="createConstant_7or3zs_a0#()Ljetbrains/mps/openapi/editor/cells/EditorCell;" />
-      <node id="941086956890758576" at="106,0,112,0" concept="5" trace="createEmptyCell#()Ljetbrains/mps/openapi/editor/cells/EditorCell;" />
+      <node id="941086956890758576" at="105,0,111,0" concept="5" trace="createEmptyCell#()Ljetbrains/mps/openapi/editor/cells/EditorCell;" />
       <node id="941086956890758576" at="49,0,59,0" concept="5" trace="createCollection_7or3zs_a#()Ljetbrains/mps/openapi/editor/cells/EditorCell;" />
-      <node id="941086956890758576" at="84,0,94,0" concept="5" trace="createRefNodeList_7or3zs_c0#()Ljetbrains/mps/openapi/editor/cells/EditorCell;" />
-      <node id="941086956890758576" at="112,86,122,7" concept="4" />
-      <node id="941086956890758576" at="112,0,124,0" concept="5" trace="installElementCellActions#(Lorg/jetbrains/mps/openapi/model/SNode;Ljetbrains/mps/openapi/editor/cells/EditorCell;)V" />
-      <node id="941086956890758595" at="65,0,84,0" concept="5" trace="createProperty_7or3zs_b0#()Ljetbrains/mps/openapi/editor/cells/EditorCell;" />
+      <node id="941086956890758576" at="83,0,93,0" concept="5" trace="createRefNodeList_7or3zs_c0#()Ljetbrains/mps/openapi/editor/cells/EditorCell;" />
+      <node id="941086956890758576" at="111,86,121,7" concept="4" />
+      <node id="941086956890758576" at="111,0,123,0" concept="5" trace="installElementCellActions#(Lorg/jetbrains/mps/openapi/model/SNode;Ljetbrains/mps/openapi/editor/cells/EditorCell;)V" />
+      <node id="941086956890758595" at="65,0,83,0" concept="5" trace="createProperty_7or3zs_b0#()Ljetbrains/mps/openapi/editor/cells/EditorCell;" />
       <scope id="941086956890758576" at="41,26,42,18" />
       <scope id="941086956890758576" at="45,39,46,39" />
-      <scope id="941086956890758576" at="95,98,96,50" />
-      <scope id="941086956890758576" at="98,66,99,93" />
-      <scope id="941086956890758576" at="119,122,120,390" />
+      <scope id="941086956890758576" at="94,98,95,50" />
+      <scope id="941086956890758576" at="97,66,98,93" />
+      <scope id="941086956890758576" at="118,122,119,390" />
       <scope id="941086956890758576" at="34,83,36,18" />
-      <scope id="941086956890758595" at="78,35,80,94">
+      <scope id="941086956890758595" at="77,35,79,112">
         <var name="manager" id="941086956890758595" />
       </scope>
-      <scope id="941086956890758576" at="115,34,117,146" />
+      <scope id="941086956890758576" at="114,34,116,146" />
       <scope id="941086956890758576" at="45,0,48,0" />
-      <scope id="941086956890758576" at="95,0,98,0">
-=======
-      <node id="941086956890758576" at="30,79,31,63" concept="6" />
-      <node id="941086956890758576" at="33,89,34,96" concept="5" />
-      <node id="941086956890758576" at="34,96,35,48" concept="2" />
-      <node id="941086956890758576" at="35,48,36,28" concept="2" />
-      <node id="941086956890758576" at="36,28,37,81" concept="2" />
-      <node id="941086956890758576" at="37,81,38,81" concept="2" />
-      <node id="941086956890758576" at="38,81,39,84" concept="2" />
-      <node id="941086956890758576" at="39,84,40,22" concept="6" />
-      <node id="941086956890758585" at="42,88,43,89" concept="5" />
-      <node id="941086956890758585" at="43,89,44,47" concept="2" />
-      <node id="941086956890758585" at="44,47,45,34" concept="2" />
-      <node id="941086956890758585" at="45,34,46,22" concept="6" />
-      <node id="941086956890758595" at="48,88,49,82" concept="5" />
-      <node id="941086956890758595" at="49,82,50,29" concept="2" />
-      <node id="941086956890758595" at="50,29,51,42" concept="2" />
-      <node id="941086956890758595" at="51,42,52,26" concept="5" />
-      <node id="941086956890758595" at="52,26,53,58" concept="2" />
-      <node id="941086956890758595" at="53,58,54,42" concept="2" />
-      <node id="941086956890758595" at="54,42,55,34" concept="5" />
-      <node id="941086956890758595" at="55,34,56,63" concept="2" />
-      <node id="941086956890758595" at="56,63,57,40" concept="2" />
-      <node id="941086956890758595" at="57,40,58,73" concept="2" />
-      <node id="941086956890758595" at="58,73,59,57" concept="5" />
-      <node id="941086956890758595" at="60,35,61,82" concept="5" />
-      <node id="941086956890758595" at="61,82,62,112" concept="6" />
-      <node id="941086956890758595" at="63,10,64,22" concept="6" />
-      <node id="941086956890758576" at="66,91,67,112" concept="5" />
-      <node id="941086956890758576" at="67,112,68,106" concept="5" />
-      <node id="941086956890758576" at="68,106,69,47" concept="2" />
-      <node id="941086956890758576" at="69,47,70,34" concept="5" />
-      <node id="941086956890758576" at="70,34,71,61" concept="2" />
-      <node id="941086956890758576" at="71,61,72,40" concept="2" />
-      <node id="941086956890758576" at="72,40,73,49" concept="2" />
-      <node id="941086956890758576" at="73,49,74,22" concept="6" />
-      <node id="941086956890758576" at="77,98,78,50" concept="9" />
-      <node id="941086956890758576" at="80,66,81,41" concept="5" />
-      <node id="941086956890758576" at="81,41,82,93" concept="6" />
-      <node id="941086956890758576" at="84,86,85,80" concept="5" />
-      <node id="941086956890758576" at="85,80,86,95" concept="2" />
-      <node id="941086956890758576" at="86,95,87,25" concept="6" />
-      <node id="941086956890758576" at="89,68,90,34" concept="5" />
-      <node id="941086956890758576" at="90,34,91,55" concept="2" />
-      <node id="941086956890758576" at="91,55,92,87" concept="2" />
-      <node id="941086956890758576" at="92,87,93,23" concept="6" />
-      <node id="941086956890758576" at="96,96,97,134" concept="2" />
-      <node id="941086956890758576" at="98,34,99,142" concept="2" />
-      <node id="941086956890758576" at="99,142,100,146" concept="2" />
-      <node id="941086956890758576" at="102,122,103,388" concept="2" />
-      <node id="941086956890758576" at="30,0,33,0" concept="4" trace="createEditorCell#(Ljetbrains/mps/openapi/editor/EditorContext;Lorg/jetbrains/mps/openapi/model/SNode;)Ljetbrains/mps/openapi/editor/cells/EditorCell;" />
-      <node id="941086956890758576" at="77,0,80,0" concept="1" trace="memberListHandler_7or3zs_c0#(Lorg/jetbrains/mps/openapi/model/SNode;Ljava/lang/String;Ljetbrains/mps/openapi/editor/EditorContext;)V" />
-      <node id="941086956890758576" at="101,9,104,9" concept="3" />
-      <node id="941086956890758576" at="80,0,84,0" concept="4" trace="createNodeToInsert#(Ljetbrains/mps/openapi/editor/EditorContext;)Lorg/jetbrains/mps/openapi/model/SNode;" />
-      <node id="941086956890758576" at="97,134,101,9" concept="3" />
-      <node id="941086956890758595" at="59,57,64,22" concept="3" />
-      <node id="941086956890758576" at="84,0,89,0" concept="4" trace="createNodeCell#(Ljetbrains/mps/openapi/editor/EditorContext;Lorg/jetbrains/mps/openapi/model/SNode;)Ljetbrains/mps/openapi/editor/cells/EditorCell;" />
-      <node id="941086956890758585" at="42,0,48,0" concept="4" trace="createConstant_7or3zs_a0#(Ljetbrains/mps/openapi/editor/EditorContext;Lorg/jetbrains/mps/openapi/model/SNode;)Ljetbrains/mps/openapi/editor/cells/EditorCell;" />
-      <node id="941086956890758576" at="89,0,95,0" concept="4" trace="createEmptyCell#(Ljetbrains/mps/openapi/editor/EditorContext;)Ljetbrains/mps/openapi/editor/cells/EditorCell;" />
-      <node id="941086956890758576" at="33,0,42,0" concept="4" trace="createCollection_7or3zs_a#(Ljetbrains/mps/openapi/editor/EditorContext;Lorg/jetbrains/mps/openapi/model/SNode;)Ljetbrains/mps/openapi/editor/cells/EditorCell;" />
-      <node id="941086956890758576" at="66,0,76,0" concept="4" trace="createRefNodeList_7or3zs_c0#(Ljetbrains/mps/openapi/editor/EditorContext;Lorg/jetbrains/mps/openapi/model/SNode;)Ljetbrains/mps/openapi/editor/cells/EditorCell;" />
-      <node id="941086956890758576" at="95,132,105,7" concept="3" />
-      <node id="941086956890758576" at="95,0,107,0" concept="4" trace="installElementCellActions#(Lorg/jetbrains/mps/openapi/model/SNode;Lorg/jetbrains/mps/openapi/model/SNode;Ljetbrains/mps/openapi/editor/cells/EditorCell;Ljetbrains/mps/openapi/editor/EditorContext;)V" />
-      <node id="941086956890758595" at="48,0,66,0" concept="4" trace="createProperty_7or3zs_b0#(Ljetbrains/mps/openapi/editor/EditorContext;Lorg/jetbrains/mps/openapi/model/SNode;)Ljetbrains/mps/openapi/editor/cells/EditorCell;" />
-      <scope id="941086956890758576" at="30,79,31,63" />
-      <scope id="941086956890758576" at="77,98,78,50" />
-      <scope id="941086956890758576" at="102,122,103,388" />
-      <scope id="941086956890758595" at="60,35,62,112">
-        <var name="manager" id="941086956890758595" />
-      </scope>
-      <scope id="941086956890758576" at="80,66,82,93">
-        <var name="listOwner" id="941086956890758576" />
-      </scope>
-      <scope id="941086956890758576" at="98,34,100,146" />
-      <scope id="941086956890758576" at="30,0,33,0">
-        <var name="editorContext" id="941086956890758576" />
-        <var name="node" id="941086956890758576" />
-      </scope>
-      <scope id="941086956890758576" at="77,0,80,0">
->>>>>>> bd830ede
+      <scope id="941086956890758576" at="94,0,97,0">
         <var name="childRole" id="941086956890758576" />
         <var name="context" id="941086956890758576" />
         <var name="ownerNode" id="941086956890758576" />
       </scope>
-<<<<<<< HEAD
-      <scope id="941086956890758576" at="98,0,101,0">
+      <scope id="941086956890758576" at="97,0,100,0">
         <var name="editorContext" id="941086956890758576" />
       </scope>
-      <scope id="941086956890758576" at="101,57,104,25">
-=======
-      <scope id="941086956890758576" at="84,86,87,25">
->>>>>>> bd830ede
+      <scope id="941086956890758576" at="100,57,103,25">
         <var name="elementCell" id="941086956890758576" />
       </scope>
       <scope id="941086956890758576" at="34,0,38,0">
         <var name="context" id="941086956890758576" />
         <var name="node" id="941086956890758576" />
       </scope>
-<<<<<<< HEAD
       <scope id="941086956890758585" at="59,49,63,22">
         <var name="editorCell" id="941086956890758585" />
       </scope>
-      <scope id="941086956890758576" at="106,41,110,23">
+      <scope id="941086956890758576" at="105,41,109,23">
         <var name="emptyCell" id="941086956890758576" />
       </scope>
       <scope id="941086956890758576" at="39,0,44,0" />
-      <scope id="941086956890758576" at="101,0,106,0">
+      <scope id="941086956890758576" at="100,0,105,0">
         <var name="elementNode" id="941086956890758576" />
       </scope>
       <scope id="941086956890758585" at="59,0,65,0" />
-      <scope id="941086956890758576" at="106,0,112,0" />
+      <scope id="941086956890758576" at="105,0,111,0" />
       <scope id="941086956890758576" at="49,50,57,22">
         <var name="editorCell" id="941086956890758576" />
       </scope>
-      <scope id="941086956890758576" at="84,52,92,22">
-=======
-      <scope id="941086956890758576" at="80,0,84,0">
-        <var name="editorContext" id="941086956890758576" />
-      </scope>
-      <scope id="941086956890758576" at="89,68,93,23">
-        <var name="emptyCell" id="941086956890758576" />
-      </scope>
-      <scope id="941086956890758576" at="84,0,89,0">
-        <var name="editorContext" id="941086956890758576" />
-        <var name="elementNode" id="941086956890758576" />
-      </scope>
-      <scope id="941086956890758585" at="42,0,48,0">
-        <var name="editorContext" id="941086956890758585" />
-        <var name="node" id="941086956890758585" />
-      </scope>
-      <scope id="941086956890758576" at="89,0,95,0">
-        <var name="editorContext" id="941086956890758576" />
-      </scope>
-      <scope id="941086956890758576" at="33,89,40,22">
-        <var name="editorCell" id="941086956890758576" />
-      </scope>
-      <scope id="941086956890758576" at="66,91,74,22">
->>>>>>> bd830ede
+      <scope id="941086956890758576" at="83,52,91,22">
         <var name="editorCell" id="941086956890758576" />
         <var name="handler" id="941086956890758576" />
         <var name="style" id="941086956890758576" />
       </scope>
-<<<<<<< HEAD
-      <scope id="941086956890758576" at="113,96,121,9" />
+      <scope id="941086956890758576" at="112,96,120,9" />
       <scope id="941086956890758576" at="49,0,59,0" />
-      <scope id="941086956890758576" at="84,0,94,0" />
-      <scope id="941086956890758576" at="112,86,122,7" />
-      <scope id="941086956890758576" at="112,0,124,0">
-=======
-      <scope id="941086956890758576" at="96,96,104,9" />
-      <scope id="941086956890758576" at="33,0,42,0">
-        <var name="editorContext" id="941086956890758576" />
-        <var name="node" id="941086956890758576" />
-      </scope>
-      <scope id="941086956890758576" at="66,0,76,0">
-        <var name="editorContext" id="941086956890758576" />
-        <var name="node" id="941086956890758576" />
-      </scope>
-      <scope id="941086956890758576" at="95,132,105,7" />
-      <scope id="941086956890758576" at="95,0,107,0">
-        <var name="editorContext" id="941086956890758576" />
->>>>>>> bd830ede
+      <scope id="941086956890758576" at="83,0,93,0" />
+      <scope id="941086956890758576" at="111,86,121,7" />
+      <scope id="941086956890758576" at="111,0,123,0">
         <var name="elementCell" id="941086956890758576" />
         <var name="elementNode" id="941086956890758576" />
       </scope>
-<<<<<<< HEAD
-      <scope id="941086956890758595" at="65,49,82,22">
-=======
-      <scope id="941086956890758595" at="48,88,64,22">
->>>>>>> bd830ede
+      <scope id="941086956890758595" at="65,49,81,22">
         <var name="attributeConcept" id="941086956890758595" />
         <var name="editorCell" id="941086956890758595" />
         <var name="provider" id="941086956890758595" />
         <var name="style" id="941086956890758595" />
       </scope>
-<<<<<<< HEAD
-      <scope id="941086956890758595" at="65,0,84,0" />
-      <unit id="941086956890758576" at="94,0,125,0" name="jetbrains.mps.samples.SwingBuilder.editor.Map_EditorBuilder_a$memberListHandler_7or3zs_c0" />
-      <unit id="941086956890758576" at="30,0,126,0" name="jetbrains.mps.samples.SwingBuilder.editor.Map_EditorBuilder_a" />
-=======
-      <scope id="941086956890758595" at="48,0,66,0">
-        <var name="editorContext" id="941086956890758595" />
-        <var name="node" id="941086956890758595" />
-      </scope>
-      <unit id="941086956890758576" at="76,0,108,0" name="jetbrains.mps.samples.SwingBuilder.editor.Map_Editor$memberListHandler_7or3zs_c0" />
-      <unit id="941086956890758576" at="29,0,109,0" name="jetbrains.mps.samples.SwingBuilder.editor.Map_Editor" />
->>>>>>> bd830ede
+      <scope id="941086956890758595" at="65,0,83,0" />
+      <unit id="941086956890758576" at="93,0,124,0" name="jetbrains.mps.samples.SwingBuilder.editor.Map_EditorBuilder_a$memberListHandler_7or3zs_c0" />
+      <unit id="941086956890758576" at="30,0,125,0" name="jetbrains.mps.samples.SwingBuilder.editor.Map_EditorBuilder_a" />
     </file>
   </root>
   <root nodeRef="r:c606fb3a-353f-490a-814f-40f533d38c2c(jetbrains.mps.samples.SwingBuilder.editor)/941086956890758821">
@@ -2078,7 +1621,6 @@
   </root>
   <root nodeRef="r:c606fb3a-353f-490a-814f-40f533d38c2c(jetbrains.mps.samples.SwingBuilder.editor)/941086956890868763">
     <file name="ElementReference_Editor.java">
-<<<<<<< HEAD
       <node id="941086956890868763" at="11,79,12,82" concept="7" />
       <node id="941086956890868763" at="11,0,14,0" concept="5" trace="createEditorCell#(Ljetbrains/mps/openapi/editor/EditorContext;Lorg/jetbrains/mps/openapi/model/SNode;)Ljetbrains/mps/openapi/editor/cells/EditorCell;" />
       <scope id="941086956890868763" at="11,79,12,82" />
@@ -2109,203 +1651,108 @@
       <node id="941086956890868763" at="55,40,56,36" concept="2" />
       <node id="941086956890868763" at="57,5,58,73" concept="2" />
       <node id="941086956890868763" at="58,73,59,57" concept="6" />
-      <node id="941086956890868763" at="59,57,60,59" concept="6" />
-      <node id="941086956890868763" at="61,35,62,87" concept="6" />
-      <node id="941086956890868763" at="62,87,63,94" concept="7" />
-      <node id="941086956890868763" at="64,10,65,22" concept="7" />
-      <node id="941086956890868763" at="68,33,69,14" concept="11" />
-      <node id="941086956890868763" at="71,69,72,57" concept="7" />
-      <node id="941086956890868763" at="74,81,75,41" concept="8" />
-      <node id="941086956890868763" at="75,41,76,124" concept="7" />
-      <node id="941086956890868763" at="82,0,83,0" concept="3" trace="myReferencingNode" />
-      <node id="941086956890868763" at="84,119,85,21" concept="11" />
-      <node id="941086956890868763" at="85,21,86,42" concept="2" />
-      <node id="941086956890868763" at="86,42,87,20" concept="2" />
-      <node id="941086956890868763" at="90,41,91,42" concept="7" />
-      <node id="941086956890868763" at="96,28,97,20" concept="7" />
-      <node id="941086956890868774" at="100,53,101,91" concept="6" />
-      <node id="941086956890868774" at="101,91,102,31" concept="2" />
-      <node id="941086956890868774" at="102,31,103,44" concept="2" />
-      <node id="941086956890868774" at="103,44,104,33" concept="2" />
-      <node id="941086956890868774" at="104,33,105,28" concept="6" />
-      <node id="941086956890868774" at="105,28,106,65" concept="2" />
-      <node id="941086956890868774" at="106,65,107,44" concept="2" />
-      <node id="941086956890868774" at="107,44,108,36" concept="6" />
-      <node id="941086956890868774" at="108,36,109,54" concept="2" />
-      <node id="941086956890868774" at="109,54,110,42" concept="2" />
-      <node id="941086956890868774" at="110,42,111,75" concept="2" />
-      <node id="941086956890868774" at="111,75,112,59" concept="6" />
-      <node id="941086956890868774" at="112,59,113,61" concept="6" />
-      <node id="941086956890868774" at="114,37,115,89" concept="6" />
-      <node id="941086956890868774" at="115,89,116,96" concept="7" />
-      <node id="941086956890868774" at="117,12,118,24" concept="7" />
+      <node id="941086956890868763" at="60,35,61,87" concept="6" />
+      <node id="941086956890868763" at="61,87,62,112" concept="7" />
+      <node id="941086956890868763" at="63,10,64,22" concept="7" />
+      <node id="941086956890868763" at="67,33,68,14" concept="11" />
+      <node id="941086956890868763" at="70,69,71,57" concept="7" />
+      <node id="941086956890868763" at="73,81,74,41" concept="8" />
+      <node id="941086956890868763" at="74,41,75,124" concept="7" />
+      <node id="941086956890868763" at="81,0,82,0" concept="3" trace="myReferencingNode" />
+      <node id="941086956890868763" at="83,119,84,21" concept="11" />
+      <node id="941086956890868763" at="84,21,85,42" concept="2" />
+      <node id="941086956890868763" at="85,42,86,20" concept="2" />
+      <node id="941086956890868763" at="89,41,90,42" concept="7" />
+      <node id="941086956890868763" at="95,28,96,20" concept="7" />
+      <node id="941086956890868774" at="99,53,100,91" concept="6" />
+      <node id="941086956890868774" at="100,91,101,31" concept="2" />
+      <node id="941086956890868774" at="101,31,102,44" concept="2" />
+      <node id="941086956890868774" at="102,44,103,33" concept="2" />
+      <node id="941086956890868774" at="103,33,104,28" concept="6" />
+      <node id="941086956890868774" at="104,28,105,65" concept="2" />
+      <node id="941086956890868774" at="105,65,106,44" concept="2" />
+      <node id="941086956890868774" at="106,44,107,36" concept="6" />
+      <node id="941086956890868774" at="107,36,108,54" concept="2" />
+      <node id="941086956890868774" at="108,54,109,42" concept="2" />
+      <node id="941086956890868774" at="109,42,110,75" concept="2" />
+      <node id="941086956890868774" at="110,75,111,59" concept="6" />
+      <node id="941086956890868774" at="112,37,113,89" concept="6" />
+      <node id="941086956890868774" at="113,89,114,114" concept="7" />
+      <node id="941086956890868774" at="115,12,116,24" concept="7" />
       <node id="941086956890868763" at="21,0,23,0" concept="3" trace="myNode" />
-      <node id="941086956890868763" at="80,0,82,0" concept="3" trace="myNode" />
+      <node id="941086956890868763" at="79,0,81,0" concept="3" trace="myNode" />
       <node id="941086956890868763" at="35,0,38,0" concept="5" trace="createCell#()Ljetbrains/mps/openapi/editor/cells/EditorCell;" />
-      <node id="941086956890868763" at="68,0,71,0" concept="1" trace="_Inline_uugm4e_a0a#()V" />
-      <node id="941086956890868763" at="71,0,74,0" concept="5" trace="createEditorCell#(Ljetbrains/mps/openapi/editor/EditorContext;)Ljetbrains/mps/openapi/editor/cells/EditorCell;" />
-      <node id="941086956890868763" at="90,0,93,0" concept="5" trace="createCell#()Ljetbrains/mps/openapi/editor/cells/EditorCell;" />
+      <node id="941086956890868763" at="67,0,70,0" concept="1" trace="_Inline_uugm4e_a0a#()V" />
+      <node id="941086956890868763" at="70,0,73,0" concept="5" trace="createEditorCell#(Ljetbrains/mps/openapi/editor/EditorContext;)Ljetbrains/mps/openapi/editor/cells/EditorCell;" />
+      <node id="941086956890868763" at="89,0,92,0" concept="5" trace="createCell#()Ljetbrains/mps/openapi/editor/cells/EditorCell;" />
       <node id="941086956890868763" at="24,0,28,0" concept="1" trace="ElementReference_EditorBuilder_a#(Ljetbrains/mps/openapi/editor/EditorContext;Lorg/jetbrains/mps/openapi/model/SNode;)V" />
       <node id="941086956890868763" at="53,63,57,5" concept="4" />
-      <node id="941086956890868763" at="74,0,78,0" concept="5" trace="createEditorCell#(Ljetbrains/mps/openapi/editor/EditorContext;Lorg/jetbrains/mps/openapi/model/SNode;)Ljetbrains/mps/openapi/editor/cells/EditorCell;" />
+      <node id="941086956890868763" at="73,0,77,0" concept="5" trace="createEditorCell#(Ljetbrains/mps/openapi/editor/EditorContext;Lorg/jetbrains/mps/openapi/model/SNode;)Ljetbrains/mps/openapi/editor/cells/EditorCell;" />
       <node id="941086956890868763" at="29,0,34,0" concept="5" trace="getNode#()Lorg/jetbrains/mps/openapi/model/SNode;" />
-      <node id="941086956890868763" at="60,59,65,22" concept="4" />
-      <node id="941086956890868763" at="84,0,89,0" concept="1" trace="Inline_Builder_uugm4e_a0a#(Ljetbrains/mps/openapi/editor/EditorContext;Lorg/jetbrains/mps/openapi/model/SNode;Lorg/jetbrains/mps/openapi/model/SNode;)V" />
-      <node id="941086956890868763" at="94,0,99,0" concept="5" trace="getNode#()Lorg/jetbrains/mps/openapi/model/SNode;" />
-      <node id="941086956890868774" at="113,61,118,24" concept="4" />
+      <node id="941086956890868763" at="59,57,64,22" concept="4" />
+      <node id="941086956890868763" at="83,0,88,0" concept="1" trace="Inline_Builder_uugm4e_a0a#(Ljetbrains/mps/openapi/editor/EditorContext;Lorg/jetbrains/mps/openapi/model/SNode;Lorg/jetbrains/mps/openapi/model/SNode;)V" />
+      <node id="941086956890868763" at="93,0,98,0" concept="5" trace="getNode#()Lorg/jetbrains/mps/openapi/model/SNode;" />
+      <node id="941086956890868774" at="111,59,116,24" concept="4" />
       <node id="941086956890868763" at="39,0,47,0" concept="5" trace="createCollection_uugm4e_a#()Ljetbrains/mps/openapi/editor/cells/EditorCell;" />
-      <node id="941086956890868763" at="47,0,67,0" concept="5" trace="createRefCell_uugm4e_a0#()Ljetbrains/mps/openapi/editor/cells/EditorCell;" />
-      <node id="941086956890868774" at="100,0,120,0" concept="5" trace="createProperty_uugm4e_a0a0#()Ljetbrains/mps/openapi/editor/cells/EditorCell;" />
+      <node id="941086956890868763" at="47,0,66,0" concept="5" trace="createRefCell_uugm4e_a0#()Ljetbrains/mps/openapi/editor/cells/EditorCell;" />
+      <node id="941086956890868774" at="99,0,118,0" concept="5" trace="createProperty_uugm4e_a0a0#()Ljetbrains/mps/openapi/editor/cells/EditorCell;" />
       <scope id="941086956890868763" at="31,26,32,18" />
       <scope id="941086956890868763" at="35,39,36,39" />
-      <scope id="941086956890868763" at="68,33,69,14" />
-      <scope id="941086956890868763" at="71,69,72,57" />
-      <scope id="941086956890868763" at="90,41,91,42" />
-      <scope id="941086956890868763" at="96,28,97,20" />
+      <scope id="941086956890868763" at="67,33,68,14" />
+      <scope id="941086956890868763" at="70,69,71,57" />
+      <scope id="941086956890868763" at="89,41,90,42" />
+      <scope id="941086956890868763" at="95,28,96,20" />
       <scope id="941086956890868763" at="24,96,26,18" />
       <scope id="941086956890868763" at="54,39,56,36" />
-      <scope id="941086956890868763" at="61,35,63,94">
+      <scope id="941086956890868763" at="60,35,62,112">
         <var name="manager" id="941086956890868763" />
       </scope>
-      <scope id="941086956890868763" at="74,81,76,124" />
-      <scope id="941086956890868774" at="114,37,116,96">
-=======
-      <node id="941086956890868763" at="20,79,21,63" concept="6" />
-      <node id="941086956890868763" at="23,89,24,96" concept="5" />
-      <node id="941086956890868763" at="24,96,25,48" concept="2" />
-      <node id="941086956890868763" at="25,48,26,28" concept="2" />
-      <node id="941086956890868763" at="26,28,27,80" concept="2" />
-      <node id="941086956890868763" at="27,80,28,22" concept="6" />
-      <node id="941086956890868763" at="30,87,31,81" concept="5" />
-      <node id="941086956890868763" at="31,81,32,32" concept="2" />
-      <node id="941086956890868763" at="32,32,33,45" concept="2" />
-      <node id="941086956890868763" at="33,45,34,26" concept="5" />
-      <node id="941086956890868763" at="34,26,35,88" concept="2" />
-      <node id="941086956890868763" at="35,88,36,58" concept="2" />
-      <node id="941086956890868763" at="37,39,38,40" concept="2" />
-      <node id="941086956890868763" at="38,40,39,36" concept="2" />
-      <node id="941086956890868763" at="40,5,41,73" concept="2" />
-      <node id="941086956890868763" at="41,73,42,57" concept="5" />
-      <node id="941086956890868763" at="43,35,44,82" concept="5" />
-      <node id="941086956890868763" at="44,82,45,112" concept="6" />
-      <node id="941086956890868763" at="46,10,47,22" concept="6" />
-      <node id="941086956890868767" at="50,33,51,14" concept="9" />
-      <node id="941086956890868767" at="53,69,54,67" concept="6" />
-      <node id="941086956890868767" at="56,81,57,66" concept="6" />
-      <node id="941086956890868774" at="59,92,60,84" concept="5" />
-      <node id="941086956890868774" at="60,84,61,31" concept="2" />
-      <node id="941086956890868774" at="61,31,62,44" concept="2" />
-      <node id="941086956890868774" at="62,44,63,33" concept="2" />
-      <node id="941086956890868774" at="63,33,64,28" concept="5" />
-      <node id="941086956890868774" at="64,28,65,60" concept="2" />
-      <node id="941086956890868774" at="65,60,66,44" concept="2" />
-      <node id="941086956890868774" at="66,44,67,36" concept="5" />
-      <node id="941086956890868774" at="67,36,68,57" concept="2" />
-      <node id="941086956890868774" at="68,57,69,42" concept="2" />
-      <node id="941086956890868774" at="69,42,70,75" concept="2" />
-      <node id="941086956890868774" at="70,75,71,59" concept="5" />
-      <node id="941086956890868774" at="72,37,73,84" concept="5" />
-      <node id="941086956890868774" at="73,84,74,114" concept="6" />
-      <node id="941086956890868774" at="75,12,76,24" concept="6" />
-      <node id="941086956890868763" at="20,0,23,0" concept="4" trace="createEditorCell#(Ljetbrains/mps/openapi/editor/EditorContext;Lorg/jetbrains/mps/openapi/model/SNode;)Ljetbrains/mps/openapi/editor/cells/EditorCell;" />
-      <node id="941086956890868767" at="50,0,53,0" concept="1" trace="_Inline_uugm4e_a0a#()V" />
-      <node id="941086956890868767" at="53,0,56,0" concept="4" trace="createEditorCell#(Ljetbrains/mps/openapi/editor/EditorContext;)Ljetbrains/mps/openapi/editor/cells/EditorCell;" />
-      <node id="941086956890868767" at="56,0,59,0" concept="4" trace="createEditorCell#(Ljetbrains/mps/openapi/editor/EditorContext;Lorg/jetbrains/mps/openapi/model/SNode;)Ljetbrains/mps/openapi/editor/cells/EditorCell;" />
-      <node id="941086956890868763" at="36,58,40,5" concept="3" />
-      <node id="941086956890868763" at="42,57,47,22" concept="3" />
-      <node id="941086956890868774" at="71,59,76,24" concept="3" />
-      <node id="941086956890868763" at="23,0,30,0" concept="4" trace="createCollection_uugm4e_a#(Ljetbrains/mps/openapi/editor/EditorContext;Lorg/jetbrains/mps/openapi/model/SNode;)Ljetbrains/mps/openapi/editor/cells/EditorCell;" />
-      <node id="941086956890868763" at="30,0,49,0" concept="4" trace="createRefCell_uugm4e_a0#(Ljetbrains/mps/openapi/editor/EditorContext;Lorg/jetbrains/mps/openapi/model/SNode;)Ljetbrains/mps/openapi/editor/cells/EditorCell;" />
-      <node id="941086956890868774" at="59,0,78,0" concept="4" trace="createProperty_uugm4e_a0a0#(Ljetbrains/mps/openapi/editor/EditorContext;Lorg/jetbrains/mps/openapi/model/SNode;)Ljetbrains/mps/openapi/editor/cells/EditorCell;" />
-      <scope id="941086956890868763" at="20,79,21,63" />
-      <scope id="941086956890868767" at="50,33,51,14" />
-      <scope id="941086956890868767" at="53,69,54,67" />
-      <scope id="941086956890868767" at="56,81,57,66" />
-      <scope id="941086956890868763" at="37,39,39,36" />
-      <scope id="941086956890868763" at="43,35,45,112">
-        <var name="manager" id="941086956890868763" />
-      </scope>
-      <scope id="941086956890868774" at="72,37,74,114">
->>>>>>> bd830ede
+      <scope id="941086956890868763" at="73,81,75,124" />
+      <scope id="941086956890868774" at="112,37,114,114">
         <var name="manager" id="941086956890868774" />
       </scope>
       <scope id="941086956890868763" at="35,0,38,0" />
-      <scope id="941086956890868763" at="68,0,71,0" />
-      <scope id="941086956890868763" at="71,0,74,0">
+      <scope id="941086956890868763" at="67,0,70,0" />
+      <scope id="941086956890868763" at="70,0,73,0">
         <var name="editorContext" id="941086956890868763" />
       </scope>
-      <scope id="941086956890868763" at="84,119,87,20" />
-      <scope id="941086956890868763" at="90,0,93,0" />
+      <scope id="941086956890868763" at="83,119,86,20" />
+      <scope id="941086956890868763" at="89,0,92,0" />
       <scope id="941086956890868763" at="24,0,28,0">
         <var name="context" id="941086956890868763" />
         <var name="node" id="941086956890868763" />
       </scope>
-<<<<<<< HEAD
-      <scope id="941086956890868763" at="74,0,78,0">
+      <scope id="941086956890868763" at="73,0,77,0">
         <var name="editorContext" id="941086956890868763" />
         <var name="node" id="941086956890868763" />
       </scope>
       <scope id="941086956890868763" at="29,0,34,0" />
-      <scope id="941086956890868763" at="84,0,89,0">
+      <scope id="941086956890868763" at="83,0,88,0">
         <var name="context" id="941086956890868763" />
         <var name="node" id="941086956890868763" />
         <var name="referencingNode" id="941086956890868763" />
-=======
-      <scope id="941086956890868767" at="50,0,53,0" />
-      <scope id="941086956890868767" at="53,0,56,0">
-        <var name="editorContext" id="941086956890868767" />
-      </scope>
-      <scope id="941086956890868767" at="56,0,59,0">
-        <var name="editorContext" id="941086956890868767" />
-        <var name="node" id="941086956890868767" />
->>>>>>> bd830ede
-      </scope>
-      <scope id="941086956890868763" at="94,0,99,0" />
+      </scope>
+      <scope id="941086956890868763" at="93,0,98,0" />
       <scope id="941086956890868763" at="39,50,45,22">
         <var name="editorCell" id="941086956890868763" />
       </scope>
-<<<<<<< HEAD
       <scope id="941086956890868763" at="39,0,47,0" />
-      <scope id="941086956890868763" at="47,48,65,22">
-=======
-      <scope id="941086956890868763" at="23,0,30,0">
-        <var name="editorContext" id="941086956890868763" />
-        <var name="node" id="941086956890868763" />
-      </scope>
-      <scope id="941086956890868763" at="30,87,47,22">
->>>>>>> bd830ede
+      <scope id="941086956890868763" at="47,48,64,22">
         <var name="attributeConcept" id="941086956890868763" />
         <var name="editorCell" id="941086956890868763" />
         <var name="provider" id="941086956890868763" />
       </scope>
-<<<<<<< HEAD
-      <scope id="941086956890868774" at="100,53,118,24">
-=======
-      <scope id="941086956890868774" at="59,92,76,24">
->>>>>>> bd830ede
+      <scope id="941086956890868774" at="99,53,116,24">
         <var name="attributeConcept" id="941086956890868774" />
         <var name="editorCell" id="941086956890868774" />
         <var name="provider" id="941086956890868774" />
         <var name="style" id="941086956890868774" />
       </scope>
-<<<<<<< HEAD
-      <scope id="941086956890868763" at="47,0,67,0" />
-      <scope id="941086956890868774" at="100,0,120,0" />
-      <unit id="941086956890868763" at="67,0,79,0" name="jetbrains.mps.samples.SwingBuilder.editor.ElementReference_EditorBuilder_a$_Inline_uugm4e_a0a" />
-      <unit id="941086956890868763" at="79,0,121,0" name="jetbrains.mps.samples.SwingBuilder.editor.ElementReference_EditorBuilder_a$Inline_Builder_uugm4e_a0a" />
-      <unit id="941086956890868763" at="20,0,122,0" name="jetbrains.mps.samples.SwingBuilder.editor.ElementReference_EditorBuilder_a" />
-=======
-      <scope id="941086956890868763" at="30,0,49,0">
-        <var name="editorContext" id="941086956890868763" />
-        <var name="node" id="941086956890868763" />
-      </scope>
-      <scope id="941086956890868774" at="59,0,78,0">
-        <var name="editorContext" id="941086956890868774" />
-        <var name="node" id="941086956890868774" />
-      </scope>
-      <unit id="941086956890868767" at="49,0,79,0" name="jetbrains.mps.samples.SwingBuilder.editor.ElementReference_Editor$_Inline_uugm4e_a0a" />
-      <unit id="941086956890868763" at="19,0,80,0" name="jetbrains.mps.samples.SwingBuilder.editor.ElementReference_Editor" />
->>>>>>> bd830ede
+      <scope id="941086956890868763" at="47,0,66,0" />
+      <scope id="941086956890868774" at="99,0,118,0" />
+      <unit id="941086956890868763" at="66,0,78,0" name="jetbrains.mps.samples.SwingBuilder.editor.ElementReference_EditorBuilder_a$_Inline_uugm4e_a0a" />
+      <unit id="941086956890868763" at="78,0,119,0" name="jetbrains.mps.samples.SwingBuilder.editor.ElementReference_EditorBuilder_a$Inline_Builder_uugm4e_a0a" />
+      <unit id="941086956890868763" at="20,0,120,0" name="jetbrains.mps.samples.SwingBuilder.editor.ElementReference_EditorBuilder_a" />
     </file>
   </root>
 </debug-info>
