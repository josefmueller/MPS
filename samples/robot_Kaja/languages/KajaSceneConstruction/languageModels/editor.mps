--- conflicted
+++ resolved
@@ -2,7 +2,7 @@
 <model ref="r:c23c1e07-b721-429a-b911-f2771cc8a585(jetbrains.mps.samples.KajaSceneConstruction.editor)">
   <persistence version="9" />
   <languages>
-    <use id="18bc6592-03a6-4e29-a83a-7ff23bde13ba" name="jetbrains.mps.lang.editor" version="2" />
+    <use id="18bc6592-03a6-4e29-a83a-7ff23bde13ba" name="jetbrains.mps.lang.editor" version="-1" />
     <devkit ref="fbc25dd2-5da4-483a-8b19-70928e1b62d7(jetbrains.mps.devkit.general-purpose)" />
   </languages>
   <imports>
@@ -17,10 +17,7 @@
     <language id="18bc6592-03a6-4e29-a83a-7ff23bde13ba" name="jetbrains.mps.lang.editor">
       <concept id="1071666914219" name="jetbrains.mps.lang.editor.structure.ConceptEditorDeclaration" flags="ig" index="24kQdi" />
       <concept id="1597643335227097138" name="jetbrains.mps.lang.editor.structure.QueryFunctionParameter_TransformationMenu_node" flags="ng" index="7Obwk" />
-<<<<<<< HEAD
       <concept id="2468431357014947084" name="jetbrains.mps.lang.editor.structure.QueryFunction_TransformationMenu_Text" flags="ig" index="293xgL" />
-=======
->>>>>>> e512801e
       <concept id="1106270549637" name="jetbrains.mps.lang.editor.structure.CellLayout_Horizontal" flags="nn" index="2iRfu4" />
       <concept id="8954657570917870539" name="jetbrains.mps.lang.editor.structure.TransformationLocation_ContextAssistant" flags="ng" index="2j_NTm" />
       <concept id="1237303669825" name="jetbrains.mps.lang.editor.structure.CellLayout_Indent" flags="nn" index="l2Vlx" />
@@ -36,14 +33,10 @@
         <child id="5692353713941573325" name="textFunction" index="1hCUd6" />
       </concept>
       <concept id="1078938745671" name="jetbrains.mps.lang.editor.structure.EditorComponentDeclaration" flags="ig" index="PKFIW" />
-      <concept id="1078939183254" name="jetbrains.mps.lang.editor.structure.CellModel_Component" flags="sg" stub="3162947552742194261" index="PMmxH">
+      <concept id="1078939183254" name="jetbrains.mps.lang.editor.structure.CellModel_Component" flags="sg" index="PMmxH">
         <reference id="1078939183255" name="editorComponent" index="PMmxG" />
       </concept>
-<<<<<<< HEAD
       <concept id="5692353713941573329" name="jetbrains.mps.lang.editor.structure.QueryFunction_TransformationMenu_ActionLabelText" flags="ig" index="1hCUdq" />
-=======
-      <concept id="5692353713941573329" name="jetbrains.mps.lang.editor.structure.QueryFunction_TransformationMenu_Text" flags="ig" index="1hCUdq" />
->>>>>>> e512801e
       <concept id="1381004262292414836" name="jetbrains.mps.lang.editor.structure.ICellStyle" flags="ng" index="1k5N5V">
         <reference id="1381004262292426837" name="parentStyleClass" index="1k5W1q" />
       </concept>
@@ -54,20 +47,16 @@
       <concept id="1139848536355" name="jetbrains.mps.lang.editor.structure.CellModel_WithRole" flags="ng" index="1$h60E">
         <reference id="1140103550593" name="relationDeclaration" index="1NtTu8" />
       </concept>
-      <concept id="1073389446423" name="jetbrains.mps.lang.editor.structure.CellModel_Collection" flags="sn" stub="3013115976261988961" index="3EZMnI">
+      <concept id="1073389446423" name="jetbrains.mps.lang.editor.structure.CellModel_Collection" flags="sn" index="3EZMnI">
         <child id="1106270802874" name="cellLayout" index="2iSdaV" />
         <child id="1073389446424" name="childCellModel" index="3EZMnx" />
       </concept>
-      <concept id="1073389577006" name="jetbrains.mps.lang.editor.structure.CellModel_Constant" flags="sn" stub="3610246225209162225" index="3F0ifn">
+      <concept id="1073389577006" name="jetbrains.mps.lang.editor.structure.CellModel_Constant" flags="sn" index="3F0ifn">
         <property id="1073389577007" name="text" index="3F0ifm" />
       </concept>
-      <concept id="1073389658414" name="jetbrains.mps.lang.editor.structure.CellModel_Property" flags="sg" stub="730538219796134133" index="3F0A7n" />
+      <concept id="1073389658414" name="jetbrains.mps.lang.editor.structure.CellModel_Property" flags="sg" index="3F0A7n" />
       <concept id="5624877018228267058" name="jetbrains.mps.lang.editor.structure.ITransformationMenu" flags="ng" index="3INCJE">
-<<<<<<< HEAD
         <child id="1638911550608572412" name="sections" index="IW6Ez" />
-=======
-        <child id="1638911550608572412" name="items" index="IW6Ez" />
->>>>>>> e512801e
       </concept>
       <concept id="5624877018228264944" name="jetbrains.mps.lang.editor.structure.TransformationMenuContribution" flags="ng" index="3INDKC">
         <child id="6718020819489956031" name="menuReference" index="AmTjC" />
@@ -109,7 +98,7 @@
         <child id="1068580123156" name="expression" index="3clFbG" />
       </concept>
       <concept id="1068580123157" name="jetbrains.mps.baseLanguage.structure.Statement" flags="nn" index="3clFbH" />
-      <concept id="1068580123136" name="jetbrains.mps.baseLanguage.structure.StatementList" flags="sn" stub="5293379017992965193" index="3clFbS">
+      <concept id="1068580123136" name="jetbrains.mps.baseLanguage.structure.StatementList" flags="sn" index="3clFbS">
         <child id="1068581517665" name="statement" index="3cqZAp" />
       </concept>
       <concept id="1068581242864" name="jetbrains.mps.baseLanguage.structure.LocalVariableDeclarationStatement" flags="nn" index="3cpWs8">
