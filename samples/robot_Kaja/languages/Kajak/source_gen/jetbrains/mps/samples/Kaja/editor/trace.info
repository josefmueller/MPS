--- conflicted
+++ resolved
@@ -714,81 +714,6 @@
       <node id="3308300503039647687" at="112,70,113,137" concept="2" />
       <node id="3308300503039647687" at="114,41,115,41" concept="2" />
       <node id="3308300503039647687" at="116,7,117,36" concept="6" />
-<<<<<<< HEAD
-      <node id="3308300503039647687" at="117,36,118,63" concept="2" />
-      <node id="3308300503039647687" at="118,63,119,65" concept="2" />
-      <node id="3308300503039647687" at="119,65,120,42" concept="2" />
-      <node id="3308300503039647687" at="123,44,124,54" concept="6" />
-      <node id="3308300503039647687" at="124,54,125,47" concept="2" />
-      <node id="3308300503039647687" at="125,47,126,40" concept="2" />
-      <node id="3308300503039647687" at="126,40,127,24" concept="7" />
-      <node id="3308300503039647687" at="129,40,130,31" concept="7" />
-      <node id="3308300503040030449" at="133,88,134,89" concept="6" />
-      <node id="3308300503040030449" at="134,89,135,47" concept="2" />
-      <node id="3308300503040030449" at="135,47,136,34" concept="6" />
-      <node id="3308300503040030449" at="136,34,137,66" concept="2" />
-      <node id="3308300503040030449" at="137,66,138,58" concept="2" />
-      <node id="3308300503040030449" at="138,58,139,68" concept="2" />
-      <node id="3308300503040030449" at="139,68,140,40" concept="2" />
-      <node id="3308300503040030449" at="140,40,141,34" concept="2" />
-      <node id="3308300503040030449" at="141,34,142,22" concept="7" />
-      <node id="3308300503039647687" at="144,90,145,96" concept="6" />
-      <node id="3308300503039647687" at="145,96,146,49" concept="2" />
-      <node id="3308300503039647687" at="146,49,147,34" concept="6" />
-      <node id="3308300503039647687" at="147,34,148,52" concept="2" />
-      <node id="3308300503039647687" at="148,52,149,40" concept="2" />
-      <node id="3308300503039647687" at="149,40,150,82" concept="0" />
-      <node id="3308300503039647687" at="149,40,150,82" concept="2" />
-      <node id="3308300503039647687" at="150,82,151,82" concept="0" />
-      <node id="3308300503039647687" at="150,82,151,82" concept="2" />
-      <node id="3308300503039647687" at="151,82,152,81" concept="0" />
-      <node id="3308300503039647687" at="151,82,152,81" concept="2" />
-      <node id="3308300503039647687" at="152,81,153,82" concept="0" />
-      <node id="3308300503039647687" at="152,81,153,82" concept="2" />
-      <node id="3308300503039647687" at="153,82,154,22" concept="7" />
-      <node id="3308300503039647719" at="156,97,157,379" concept="7" />
-      <node id="3308300503039647778" at="159,89,160,90" concept="6" />
-      <node id="3308300503039647778" at="160,90,161,48" concept="2" />
-      <node id="3308300503039647778" at="161,48,162,34" concept="6" />
-      <node id="3308300503039647778" at="162,34,163,66" concept="2" />
-      <node id="3308300503039647778" at="163,66,164,40" concept="2" />
-      <node id="3308300503039647778" at="164,40,165,34" concept="2" />
-      <node id="3308300503039647778" at="165,34,166,22" concept="7" />
-      <node id="7446293342517116370" at="168,89,169,88" concept="6" />
-      <node id="7446293342517116370" at="169,88,170,48" concept="2" />
-      <node id="7446293342517116370" at="170,48,171,34" concept="6" />
-      <node id="7446293342517116370" at="171,34,172,66" concept="2" />
-      <node id="7446293342517116370" at="172,66,173,63" concept="2" />
-      <node id="7446293342517116370" at="173,63,174,63" concept="2" />
-      <node id="7446293342517116370" at="174,63,175,40" concept="2" />
-      <node id="7446293342517116370" at="175,40,176,34" concept="2" />
-      <node id="7446293342517116370" at="176,34,177,22" concept="7" />
-      <node id="3308300503039647687" at="179,88,180,259" concept="6" />
-      <node id="3308300503039647687" at="180,259,181,33" concept="7" />
-      <node id="3308300503039647687" at="184,126,185,49" concept="10" />
-      <node id="3308300503039647687" at="187,55,188,59" concept="6" />
-      <node id="3308300503039647687" at="188,59,189,41" concept="2" />
-      <node id="3308300503039647687" at="189,41,190,24" concept="7" />
-      <node id="3308300503039647687" at="192,70,193,137" concept="2" />
-      <node id="3308300503039647687" at="194,41,195,42" concept="2" />
-      <node id="3308300503039647687" at="196,7,197,36" concept="6" />
-      <node id="3308300503039647687" at="197,36,198,63" concept="2" />
-      <node id="3308300503039647687" at="198,63,199,65" concept="2" />
-      <node id="3308300503039647687" at="199,65,200,42" concept="2" />
-      <node id="3308300503039647687" at="203,44,204,54" concept="6" />
-      <node id="3308300503039647687" at="204,54,205,48" concept="2" />
-      <node id="3308300503039647687" at="205,48,206,40" concept="2" />
-      <node id="3308300503039647687" at="206,40,207,24" concept="7" />
-      <node id="3308300503039647687" at="209,40,210,32" concept="7" />
-      <node id="3308300503040171315" at="213,89,214,89" concept="6" />
-      <node id="3308300503040171315" at="214,89,215,48" concept="2" />
-      <node id="3308300503040171315" at="215,48,216,34" concept="6" />
-      <node id="3308300503040171315" at="216,34,217,66" concept="2" />
-      <node id="3308300503040171315" at="217,66,218,63" concept="2" />
-      <node id="3308300503040171315" at="218,63,219,40" concept="2" />
-      <node id="3308300503040171315" at="219,40,220,34" concept="2" />
-      <node id="3308300503040171315" at="220,34,221,22" concept="7" />
-=======
       <node id="3308300503039647687" at="117,36,118,31" concept="6" />
       <node id="3308300503039647687" at="118,31,119,52" concept="6" />
       <node id="3308300503039647687" at="119,52,120,63" concept="2" />
@@ -841,7 +766,7 @@
       <node id="7446293342517116370" at="178,34,179,22" concept="7" />
       <node id="3308300503039647687" at="181,88,182,259" concept="6" />
       <node id="3308300503039647687" at="182,259,183,33" concept="7" />
-      <node id="3308300503039647687" at="186,126,187,49" concept="9" />
+      <node id="3308300503039647687" at="186,126,187,49" concept="10" />
       <node id="3308300503039647687" at="189,55,190,59" concept="6" />
       <node id="3308300503039647687" at="190,59,191,41" concept="2" />
       <node id="3308300503039647687" at="191,41,192,24" concept="7" />
@@ -866,7 +791,6 @@
       <node id="3308300503040171315" at="222,63,223,40" concept="2" />
       <node id="3308300503040171315" at="223,40,224,34" concept="2" />
       <node id="3308300503040171315" at="224,34,225,22" concept="7" />
->>>>>>> 8605555f
       <node id="3308300503039647687" at="23,0,26,0" concept="5" trace="createEditorCell#(Ljetbrains/mps/openapi/editor/EditorContext;Lorg/jetbrains/mps/openapi/model/SNode;)Ljetbrains/mps/openapi/editor/cells/EditorCell;" />
       <node id="3308300503039647687" at="34,81,37,5" concept="0" />
       <node id="3308300503039647687" at="34,81,37,5" concept="4" />
@@ -877,19 +801,11 @@
       <node id="6675892044184773739" at="96,0,99,0" concept="9" trace="_StyleParameter_QueryFunction_eb7h0d_a1c0#(Ljetbrains/mps/openapi/editor/EditorContext;Lorg/jetbrains/mps/openapi/model/SNode;)Z" />
       <node id="3308300503039647687" at="104,0,107,0" concept="1" trace="trueBranchSingleRoleHandler_eb7h0d_d0#(Lorg/jetbrains/mps/openapi/model/SNode;Lorg/jetbrains/mps/openapi/language/SContainmentLink;Ljetbrains/mps/openapi/editor/EditorContext;)V" />
       <node id="3308300503039647687" at="113,137,116,7" concept="4" />
-<<<<<<< HEAD
-      <node id="3308300503039647687" at="129,0,132,0" concept="5" trace="getNoTargetText#()Ljava/lang/String;" />
-      <node id="3308300503039647717" at="156,0,159,0" concept="9" trace="renderingCondition_eb7h0d_a5a#(Lorg/jetbrains/mps/openapi/model/SNode;Ljetbrains/mps/openapi/editor/EditorContext;)Z" />
-      <node id="3308300503039647687" at="184,0,187,0" concept="1" trace="falseBranchSingleRoleHandler_eb7h0d_c5a#(Lorg/jetbrains/mps/openapi/model/SNode;Lorg/jetbrains/mps/openapi/language/SContainmentLink;Ljetbrains/mps/openapi/editor/EditorContext;)V" />
-      <node id="3308300503039647687" at="193,137,196,7" concept="4" />
-      <node id="3308300503039647687" at="209,0,212,0" concept="5" trace="getNoTargetText#()Ljava/lang/String;" />
-=======
       <node id="3308300503039647687" at="131,0,134,0" concept="5" trace="getNoTargetText#()Ljava/lang/String;" />
-      <node id="3308300503039647717" at="158,0,161,0" concept="8" trace="renderingCondition_eb7h0d_a5a#(Lorg/jetbrains/mps/openapi/model/SNode;Ljetbrains/mps/openapi/editor/EditorContext;)Z" />
+      <node id="3308300503039647717" at="158,0,161,0" concept="9" trace="renderingCondition_eb7h0d_a5a#(Lorg/jetbrains/mps/openapi/model/SNode;Ljetbrains/mps/openapi/editor/EditorContext;)Z" />
       <node id="3308300503039647687" at="186,0,189,0" concept="1" trace="falseBranchSingleRoleHandler_eb7h0d_c5a#(Lorg/jetbrains/mps/openapi/model/SNode;Lorg/jetbrains/mps/openapi/language/SContainmentLink;Ljetbrains/mps/openapi/editor/EditorContext;)V" />
       <node id="3308300503039647687" at="195,137,198,7" concept="4" />
       <node id="3308300503039647687" at="213,0,216,0" concept="5" trace="getNoTargetText#()Ljava/lang/String;" />
->>>>>>> 8605555f
       <node id="3308300503039647687" at="51,0,55,0" concept="5" trace="createRefNode_eb7h0d_b0#(Ljetbrains/mps/openapi/editor/EditorContext;Lorg/jetbrains/mps/openapi/model/SNode;)Ljetbrains/mps/openapi/editor/cells/EditorCell;" />
       <node id="3308300503039647687" at="99,0,103,0" concept="5" trace="createRefNode_eb7h0d_d0#(Ljetbrains/mps/openapi/editor/EditorContext;Lorg/jetbrains/mps/openapi/model/SNode;)Ljetbrains/mps/openapi/editor/cells/EditorCell;" />
       <node id="3308300503039647687" at="181,0,185,0" concept="5" trace="createRefNode_eb7h0d_c5a#(Ljetbrains/mps/openapi/editor/EditorContext;Lorg/jetbrains/mps/openapi/model/SNode;)Ljetbrains/mps/openapi/editor/cells/EditorCell;" />
@@ -3165,16 +3081,6 @@
   </root>
   <root nodeRef="r:18c202d7-badd-41dd-bd9e-9d42a045e4f4(jetbrains.mps.samples.Kaja.editor)/7446293342517118457">
     <file name="KajakStyles_StyleSheet.java">
-<<<<<<< HEAD
-      <node id="7446293342517118457" at="16,5,17,41" concept="6" />
-      <node id="7446293342517118457" at="17,41,18,73" concept="2" />
-      <node id="7446293342517118457" at="18,73,19,34" concept="2" />
-      <node id="7446293342517118457" at="20,5,21,113" concept="2" />
-      <node id="7446293342517118457" at="21,113,22,67" concept="2" />
-      <node id="7446293342517118457" at="15,72,20,5" concept="0" />
-      <node id="7446293342517118457" at="15,0,24,0" concept="9" trace="apply_Command#(Ljetbrains/mps/openapi/editor/style/Style;Ljetbrains/mps/openapi/editor/cells/EditorCell;)V" />
-      <scope id="7446293342517118457" at="16,5,19,34">
-=======
       <node id="7446293342517118457" at="17,72,18,69" concept="6" />
       <node id="7446293342517118457" at="18,69,19,88" concept="6" />
       <node id="7446293342517118457" at="20,5,21,41" concept="6" />
@@ -3183,9 +3089,8 @@
       <node id="7446293342517118457" at="24,5,25,113" concept="2" />
       <node id="7446293342517118457" at="25,113,26,67" concept="2" />
       <node id="7446293342517118457" at="19,88,24,5" concept="0" />
-      <node id="7446293342517118457" at="17,0,28,0" concept="8" trace="apply_Command#(Ljetbrains/mps/openapi/editor/style/Style;Ljetbrains/mps/openapi/editor/cells/EditorCell;)V" />
+      <node id="7446293342517118457" at="17,0,28,0" concept="9" trace="apply_Command#(Ljetbrains/mps/openapi/editor/style/Style;Ljetbrains/mps/openapi/editor/cells/EditorCell;)V" />
       <scope id="7446293342517118457" at="20,5,23,34">
->>>>>>> 8605555f
         <var name="styleToPut" id="7446293342517118457" />
       </scope>
       <scope id="7446293342517118457" at="17,72,26,67">
