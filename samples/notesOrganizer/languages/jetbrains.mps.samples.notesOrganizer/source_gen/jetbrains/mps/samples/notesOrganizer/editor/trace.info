--- conflicted
+++ resolved
@@ -28,7 +28,6 @@
   </root>
   <root nodeRef="r:025f3f3b-a8d7-4b18-b0ed-c92fbe872489(jetbrains.mps.samples.notesOrganizer.editor)/3892287256988702643">
     <file name="MetaInfo.java">
-<<<<<<< HEAD
       <node id="3892287256988702643" at="15,47,16,35" concept="7" />
       <node id="3892287256988702643" at="18,79,19,77" concept="7" />
       <node id="3892287256988702643" at="18,0,21,0" concept="5" trace="createEditorCell#(Ljetbrains/mps/openapi/editor/EditorContext;Lorg/jetbrains/mps/openapi/model/SNode;)Ljetbrains/mps/openapi/editor/cells/EditorCell;" />
@@ -61,201 +60,108 @@
       <node id="3892287256988702643" at="50,40,51,34" concept="2" />
       <node id="3892287256988702643" at="52,5,53,73" concept="2" />
       <node id="3892287256988702643" at="53,73,54,57" concept="6" />
-      <node id="3892287256988702643" at="54,57,55,59" concept="6" />
-      <node id="3892287256988702643" at="56,35,57,87" concept="6" />
-      <node id="3892287256988702643" at="57,87,58,94" concept="7" />
-      <node id="3892287256988702643" at="59,10,60,22" concept="7" />
-      <node id="3892287256988702643" at="63,33,64,14" concept="11" />
-      <node id="3892287256988702643" at="66,69,67,57" concept="7" />
-      <node id="3892287256988702643" at="69,81,70,41" concept="8" />
-      <node id="3892287256988702643" at="70,41,71,119" concept="7" />
-      <node id="3892287256988702643" at="77,0,78,0" concept="3" trace="myReferencingNode" />
-      <node id="3892287256988702643" at="79,119,80,21" concept="11" />
-      <node id="3892287256988702643" at="80,21,81,42" concept="2" />
-      <node id="3892287256988702643" at="81,42,82,20" concept="2" />
-      <node id="3892287256988702643" at="85,41,86,42" concept="7" />
-      <node id="3892287256988702643" at="91,28,92,20" concept="7" />
-      <node id="3892287256988702670" at="95,53,96,91" concept="6" />
-      <node id="3892287256988702670" at="96,91,97,31" concept="2" />
-      <node id="3892287256988702670" at="97,31,98,44" concept="2" />
-      <node id="3892287256988702670" at="98,44,99,33" concept="2" />
-      <node id="3892287256988702670" at="99,33,100,28" concept="6" />
-      <node id="3892287256988702670" at="100,28,101,65" concept="2" />
-      <node id="3892287256988702670" at="101,65,102,47" concept="2" />
-      <node id="3892287256988702670" at="102,47,103,75" concept="2" />
-      <node id="3892287256988702670" at="103,75,104,59" concept="6" />
-      <node id="3892287256988702670" at="104,59,105,61" concept="6" />
-      <node id="3892287256988702670" at="106,37,107,89" concept="6" />
-      <node id="3892287256988702670" at="107,89,108,96" concept="7" />
-      <node id="3892287256988702670" at="109,12,110,24" concept="7" />
+      <node id="3892287256988702643" at="55,35,56,87" concept="6" />
+      <node id="3892287256988702643" at="56,87,57,112" concept="7" />
+      <node id="3892287256988702643" at="58,10,59,22" concept="7" />
+      <node id="3892287256988702643" at="62,33,63,14" concept="11" />
+      <node id="3892287256988702643" at="65,69,66,57" concept="7" />
+      <node id="3892287256988702643" at="68,81,69,41" concept="8" />
+      <node id="3892287256988702643" at="69,41,70,119" concept="7" />
+      <node id="3892287256988702643" at="76,0,77,0" concept="3" trace="myReferencingNode" />
+      <node id="3892287256988702643" at="78,119,79,21" concept="11" />
+      <node id="3892287256988702643" at="79,21,80,42" concept="2" />
+      <node id="3892287256988702643" at="80,42,81,20" concept="2" />
+      <node id="3892287256988702643" at="84,41,85,42" concept="7" />
+      <node id="3892287256988702643" at="90,28,91,20" concept="7" />
+      <node id="3892287256988702670" at="94,53,95,91" concept="6" />
+      <node id="3892287256988702670" at="95,91,96,31" concept="2" />
+      <node id="3892287256988702670" at="96,31,97,44" concept="2" />
+      <node id="3892287256988702670" at="97,44,98,33" concept="2" />
+      <node id="3892287256988702670" at="98,33,99,28" concept="6" />
+      <node id="3892287256988702670" at="99,28,100,65" concept="2" />
+      <node id="3892287256988702670" at="100,65,101,47" concept="2" />
+      <node id="3892287256988702670" at="101,47,102,75" concept="2" />
+      <node id="3892287256988702670" at="102,75,103,59" concept="6" />
+      <node id="3892287256988702670" at="104,37,105,89" concept="6" />
+      <node id="3892287256988702670" at="105,89,106,114" concept="7" />
+      <node id="3892287256988702670" at="107,12,108,24" concept="7" />
       <node id="3892287256988702643" at="18,0,20,0" concept="3" trace="myNode" />
-      <node id="3892287256988702643" at="75,0,77,0" concept="3" trace="myNode" />
+      <node id="3892287256988702643" at="74,0,76,0" concept="3" trace="myNode" />
       <node id="3892287256988702643" at="32,0,35,0" concept="5" trace="createCell#()Ljetbrains/mps/openapi/editor/cells/EditorCell;" />
-      <node id="3892287256988702643" at="63,0,66,0" concept="1" trace="_Inline_wblqgp_a0a#()V" />
-      <node id="3892287256988702643" at="66,0,69,0" concept="5" trace="createEditorCell#(Ljetbrains/mps/openapi/editor/EditorContext;)Ljetbrains/mps/openapi/editor/cells/EditorCell;" />
-      <node id="3892287256988702643" at="85,0,88,0" concept="5" trace="createCell#()Ljetbrains/mps/openapi/editor/cells/EditorCell;" />
+      <node id="3892287256988702643" at="62,0,65,0" concept="1" trace="_Inline_wblqgp_a0a#()V" />
+      <node id="3892287256988702643" at="65,0,68,0" concept="5" trace="createEditorCell#(Ljetbrains/mps/openapi/editor/EditorContext;)Ljetbrains/mps/openapi/editor/cells/EditorCell;" />
+      <node id="3892287256988702643" at="84,0,87,0" concept="5" trace="createCell#()Ljetbrains/mps/openapi/editor/cells/EditorCell;" />
       <node id="3892287256988702643" at="21,0,25,0" concept="1" trace="MetaInfo_ComponentBuilder_a#(Ljetbrains/mps/openapi/editor/EditorContext;Lorg/jetbrains/mps/openapi/model/SNode;)V" />
       <node id="3892287256988702643" at="48,63,52,5" concept="4" />
-      <node id="3892287256988702643" at="69,0,73,0" concept="5" trace="createEditorCell#(Ljetbrains/mps/openapi/editor/EditorContext;Lorg/jetbrains/mps/openapi/model/SNode;)Ljetbrains/mps/openapi/editor/cells/EditorCell;" />
+      <node id="3892287256988702643" at="68,0,72,0" concept="5" trace="createEditorCell#(Ljetbrains/mps/openapi/editor/EditorContext;Lorg/jetbrains/mps/openapi/model/SNode;)Ljetbrains/mps/openapi/editor/cells/EditorCell;" />
       <node id="3892287256988702643" at="26,0,31,0" concept="5" trace="getNode#()Lorg/jetbrains/mps/openapi/model/SNode;" />
-      <node id="3892287256988702643" at="55,59,60,22" concept="4" />
-      <node id="3892287256988702643" at="79,0,84,0" concept="1" trace="Inline_Builder_wblqgp_a0a#(Ljetbrains/mps/openapi/editor/EditorContext;Lorg/jetbrains/mps/openapi/model/SNode;Lorg/jetbrains/mps/openapi/model/SNode;)V" />
-      <node id="3892287256988702643" at="89,0,94,0" concept="5" trace="getNode#()Lorg/jetbrains/mps/openapi/model/SNode;" />
-      <node id="3892287256988702670" at="105,61,110,24" concept="4" />
+      <node id="3892287256988702643" at="54,57,59,22" concept="4" />
+      <node id="3892287256988702643" at="78,0,83,0" concept="1" trace="Inline_Builder_wblqgp_a0a#(Ljetbrains/mps/openapi/editor/EditorContext;Lorg/jetbrains/mps/openapi/model/SNode;Lorg/jetbrains/mps/openapi/model/SNode;)V" />
+      <node id="3892287256988702643" at="88,0,93,0" concept="5" trace="getNode#()Lorg/jetbrains/mps/openapi/model/SNode;" />
+      <node id="3892287256988702670" at="103,59,108,24" concept="4" />
       <node id="3892287256988702643" at="36,0,42,0" concept="5" trace="createCollection_wblqgp_a#()Ljetbrains/mps/openapi/editor/cells/EditorCell;" />
-      <node id="3892287256988702670" at="95,0,112,0" concept="5" trace="createProperty_wblqgp_a0a0#()Ljetbrains/mps/openapi/editor/cells/EditorCell;" />
-      <node id="3892287256988702643" at="42,0,62,0" concept="5" trace="createRefCell_wblqgp_a0#()Ljetbrains/mps/openapi/editor/cells/EditorCell;" />
+      <node id="3892287256988702670" at="94,0,110,0" concept="5" trace="createProperty_wblqgp_a0a0#()Ljetbrains/mps/openapi/editor/cells/EditorCell;" />
+      <node id="3892287256988702643" at="42,0,61,0" concept="5" trace="createRefCell_wblqgp_a0#()Ljetbrains/mps/openapi/editor/cells/EditorCell;" />
       <scope id="3892287256988702643" at="28,26,29,18" />
       <scope id="3892287256988702643" at="32,39,33,39" />
-      <scope id="3892287256988702643" at="63,33,64,14" />
-      <scope id="3892287256988702643" at="66,69,67,57" />
-      <scope id="3892287256988702643" at="85,41,86,42" />
-      <scope id="3892287256988702643" at="91,28,92,20" />
+      <scope id="3892287256988702643" at="62,33,63,14" />
+      <scope id="3892287256988702643" at="65,69,66,57" />
+      <scope id="3892287256988702643" at="84,41,85,42" />
+      <scope id="3892287256988702643" at="90,28,91,20" />
       <scope id="3892287256988702643" at="21,91,23,18" />
       <scope id="3892287256988702643" at="49,39,51,34" />
-      <scope id="3892287256988702643" at="56,35,58,94">
+      <scope id="3892287256988702643" at="55,35,57,112">
         <var name="manager" id="3892287256988702643" />
       </scope>
-      <scope id="3892287256988702643" at="69,81,71,119" />
-      <scope id="3892287256988702670" at="106,37,108,96">
-=======
-      <node id="3892287256988702643" at="21,47,22,35" concept="7" />
-      <node id="3892287256988702643" at="24,79,25,63" concept="7" />
-      <node id="3892287256988702643" at="27,89,28,96" concept="6" />
-      <node id="3892287256988702643" at="28,96,29,48" concept="2" />
-      <node id="3892287256988702643" at="29,48,30,80" concept="2" />
-      <node id="3892287256988702643" at="30,80,31,22" concept="7" />
-      <node id="3892287256988702643" at="33,87,34,81" concept="6" />
-      <node id="3892287256988702643" at="34,81,35,30" concept="2" />
-      <node id="3892287256988702643" at="35,30,36,43" concept="2" />
-      <node id="3892287256988702643" at="36,43,37,26" concept="6" />
-      <node id="3892287256988702643" at="37,26,38,73" concept="2" />
-      <node id="3892287256988702643" at="38,73,39,58" concept="2" />
-      <node id="3892287256988702643" at="40,39,41,40" concept="2" />
-      <node id="3892287256988702643" at="41,40,42,34" concept="2" />
-      <node id="3892287256988702643" at="43,5,44,73" concept="2" />
-      <node id="3892287256988702643" at="44,73,45,57" concept="6" />
-      <node id="3892287256988702643" at="46,35,47,82" concept="6" />
-      <node id="3892287256988702643" at="47,82,48,112" concept="7" />
-      <node id="3892287256988702643" at="49,10,50,22" concept="7" />
-      <node id="3892287256988702663" at="53,33,54,14" concept="10" />
-      <node id="3892287256988702663" at="56,69,57,67" concept="7" />
-      <node id="3892287256988702663" at="59,81,60,66" concept="7" />
-      <node id="3892287256988702670" at="62,92,63,84" concept="6" />
-      <node id="3892287256988702670" at="63,84,64,31" concept="2" />
-      <node id="3892287256988702670" at="64,31,65,44" concept="2" />
-      <node id="3892287256988702670" at="65,44,66,33" concept="2" />
-      <node id="3892287256988702670" at="66,33,67,28" concept="6" />
-      <node id="3892287256988702670" at="67,28,68,60" concept="2" />
-      <node id="3892287256988702670" at="68,60,69,47" concept="2" />
-      <node id="3892287256988702670" at="69,47,70,75" concept="2" />
-      <node id="3892287256988702670" at="70,75,71,59" concept="6" />
-      <node id="3892287256988702670" at="72,37,73,84" concept="6" />
-      <node id="3892287256988702670" at="73,84,74,114" concept="7" />
-      <node id="3892287256988702670" at="75,12,76,24" concept="7" />
-      <node id="3892287256988702643" at="24,0,27,0" concept="5" trace="createEditorCell#(Ljetbrains/mps/openapi/editor/EditorContext;Lorg/jetbrains/mps/openapi/model/SNode;)Ljetbrains/mps/openapi/editor/cells/EditorCell;" />
-      <node id="3892287256988702663" at="53,0,56,0" concept="1" trace="_Inline_wblqgp_a0a#()V" />
-      <node id="3892287256988702663" at="56,0,59,0" concept="5" trace="createEditorCell#(Ljetbrains/mps/openapi/editor/EditorContext;)Ljetbrains/mps/openapi/editor/cells/EditorCell;" />
-      <node id="3892287256988702663" at="59,0,62,0" concept="5" trace="createEditorCell#(Ljetbrains/mps/openapi/editor/EditorContext;Lorg/jetbrains/mps/openapi/model/SNode;)Ljetbrains/mps/openapi/editor/cells/EditorCell;" />
-      <node id="3892287256988702643" at="20,0,24,0" concept="5" trace="getContextHints#()Ljava/util/Collection;" />
-      <node id="3892287256988702643" at="39,58,43,5" concept="4" />
-      <node id="3892287256988702643" at="45,57,50,22" concept="4" />
-      <node id="3892287256988702670" at="71,59,76,24" concept="4" />
-      <node id="3892287256988702643" at="27,0,33,0" concept="5" trace="createCollection_wblqgp_a#(Ljetbrains/mps/openapi/editor/EditorContext;Lorg/jetbrains/mps/openapi/model/SNode;)Ljetbrains/mps/openapi/editor/cells/EditorCell;" />
-      <node id="3892287256988702670" at="62,0,78,0" concept="5" trace="createProperty_wblqgp_a0a0#(Ljetbrains/mps/openapi/editor/EditorContext;Lorg/jetbrains/mps/openapi/model/SNode;)Ljetbrains/mps/openapi/editor/cells/EditorCell;" />
-      <node id="3892287256988702643" at="33,0,52,0" concept="5" trace="createRefCell_wblqgp_a0#(Ljetbrains/mps/openapi/editor/EditorContext;Lorg/jetbrains/mps/openapi/model/SNode;)Ljetbrains/mps/openapi/editor/cells/EditorCell;" />
-      <scope id="3892287256988702643" at="21,47,22,35" />
-      <scope id="3892287256988702643" at="24,79,25,63" />
-      <scope id="3892287256988702663" at="53,33,54,14" />
-      <scope id="3892287256988702663" at="56,69,57,67" />
-      <scope id="3892287256988702663" at="59,81,60,66" />
-      <scope id="3892287256988702643" at="40,39,42,34" />
-      <scope id="3892287256988702643" at="46,35,48,112">
-        <var name="manager" id="3892287256988702643" />
-      </scope>
-      <scope id="3892287256988702670" at="72,37,74,114">
->>>>>>> bd830ede
+      <scope id="3892287256988702643" at="68,81,70,119" />
+      <scope id="3892287256988702670" at="104,37,106,114">
         <var name="manager" id="3892287256988702670" />
       </scope>
       <scope id="3892287256988702643" at="32,0,35,0" />
-      <scope id="3892287256988702643" at="63,0,66,0" />
-      <scope id="3892287256988702643" at="66,0,69,0">
+      <scope id="3892287256988702643" at="62,0,65,0" />
+      <scope id="3892287256988702643" at="65,0,68,0">
         <var name="editorContext" id="3892287256988702643" />
-<<<<<<< HEAD
-      </scope>
-      <scope id="3892287256988702643" at="79,119,82,20" />
-      <scope id="3892287256988702643" at="85,0,88,0" />
+      </scope>
+      <scope id="3892287256988702643" at="78,119,81,20" />
+      <scope id="3892287256988702643" at="84,0,87,0" />
       <scope id="3892287256988702643" at="21,0,25,0">
         <var name="context" id="3892287256988702643" />
         <var name="node" id="3892287256988702643" />
-=======
-        <var name="node" id="3892287256988702643" />
-      </scope>
-      <scope id="3892287256988702663" at="53,0,56,0" />
-      <scope id="3892287256988702663" at="56,0,59,0">
-        <var name="editorContext" id="3892287256988702663" />
-      </scope>
-      <scope id="3892287256988702663" at="59,0,62,0">
-        <var name="editorContext" id="3892287256988702663" />
-        <var name="node" id="3892287256988702663" />
->>>>>>> bd830ede
       </scope>
       <scope id="3892287256988702643" at="36,50,40,22">
         <var name="editorCell" id="3892287256988702643" />
       </scope>
-      <scope id="3892287256988702643" at="69,0,73,0">
+      <scope id="3892287256988702643" at="68,0,72,0">
         <var name="editorContext" id="3892287256988702643" />
         <var name="node" id="3892287256988702643" />
       </scope>
-<<<<<<< HEAD
       <scope id="3892287256988702643" at="26,0,31,0" />
-      <scope id="3892287256988702643" at="79,0,84,0">
+      <scope id="3892287256988702643" at="78,0,83,0">
         <var name="context" id="3892287256988702643" />
         <var name="node" id="3892287256988702643" />
         <var name="referencingNode" id="3892287256988702643" />
       </scope>
-      <scope id="3892287256988702643" at="89,0,94,0" />
+      <scope id="3892287256988702643" at="88,0,93,0" />
       <scope id="3892287256988702643" at="36,0,42,0" />
-      <scope id="3892287256988702670" at="95,53,110,24">
-=======
-      <scope id="3892287256988702670" at="62,92,76,24">
->>>>>>> bd830ede
+      <scope id="3892287256988702670" at="94,53,108,24">
         <var name="attributeConcept" id="3892287256988702670" />
         <var name="editorCell" id="3892287256988702670" />
         <var name="provider" id="3892287256988702670" />
       </scope>
-<<<<<<< HEAD
-      <scope id="3892287256988702670" at="95,0,112,0" />
-      <scope id="3892287256988702643" at="42,48,60,22">
-=======
-      <scope id="3892287256988702670" at="62,0,78,0">
-        <var name="editorContext" id="3892287256988702670" />
-        <var name="node" id="3892287256988702670" />
-      </scope>
-      <scope id="3892287256988702643" at="33,87,50,22">
->>>>>>> bd830ede
+      <scope id="3892287256988702670" at="94,0,110,0" />
+      <scope id="3892287256988702643" at="42,48,59,22">
         <var name="attributeConcept" id="3892287256988702643" />
         <var name="editorCell" id="3892287256988702643" />
         <var name="provider" id="3892287256988702643" />
       </scope>
-<<<<<<< HEAD
-      <scope id="3892287256988702643" at="42,0,62,0" />
-      <unit id="3892287256988702643" at="62,0,74,0" name="jetbrains.mps.samples.notesOrganizer.editor.MetaInfo_ComponentBuilder_a$_Inline_wblqgp_a0a" />
-      <unit id="3892287256988702643" at="74,0,113,0" name="jetbrains.mps.samples.notesOrganizer.editor.MetaInfo_ComponentBuilder_a$Inline_Builder_wblqgp_a0a" />
-      <unit id="3892287256988702643" at="17,0,114,0" name="jetbrains.mps.samples.notesOrganizer.editor.MetaInfo_ComponentBuilder_a" />
-=======
-      <scope id="3892287256988702643" at="33,0,52,0">
-        <var name="editorContext" id="3892287256988702643" />
-        <var name="node" id="3892287256988702643" />
-      </scope>
-      <unit id="3892287256988702663" at="52,0,79,0" name="jetbrains.mps.samples.notesOrganizer.editor.MetaInfo$_Inline_wblqgp_a0a" />
-      <unit id="3892287256988702643" at="19,0,80,0" name="jetbrains.mps.samples.notesOrganizer.editor.MetaInfo" />
->>>>>>> bd830ede
+      <scope id="3892287256988702643" at="42,0,61,0" />
+      <unit id="3892287256988702643" at="61,0,73,0" name="jetbrains.mps.samples.notesOrganizer.editor.MetaInfo_ComponentBuilder_a$_Inline_wblqgp_a0a" />
+      <unit id="3892287256988702643" at="73,0,111,0" name="jetbrains.mps.samples.notesOrganizer.editor.MetaInfo_ComponentBuilder_a$Inline_Builder_wblqgp_a0a" />
+      <unit id="3892287256988702643" at="17,0,112,0" name="jetbrains.mps.samples.notesOrganizer.editor.MetaInfo_ComponentBuilder_a" />
     </file>
   </root>
   <root nodeRef="r:025f3f3b-a8d7-4b18-b0ed-c92fbe872489(jetbrains.mps.samples.notesOrganizer.editor)/3892287256988726054">
     <file name="NoteMetaInformation.java">
-<<<<<<< HEAD
       <node id="3892287256988726054" at="15,47,16,35" concept="7" />
       <node id="3892287256988726054" at="18,79,19,88" concept="7" />
       <node id="3892287256988726054" at="18,0,21,0" concept="5" trace="createEditorCell#(Ljetbrains/mps/openapi/editor/EditorContext;Lorg/jetbrains/mps/openapi/model/SNode;)Ljetbrains/mps/openapi/editor/cells/EditorCell;" />
@@ -297,454 +203,229 @@
       <node id="3892287256988726054" at="86,160,87,40" concept="2" />
       <node id="3892287256988726054" at="87,40,88,73" concept="2" />
       <node id="3892287256988726054" at="88,73,89,57" concept="6" />
-      <node id="3892287256988726054" at="89,57,90,59" concept="6" />
-      <node id="3892287256988726054" at="91,35,92,87" concept="6" />
-      <node id="3892287256988726054" at="92,87,93,94" concept="7" />
-      <node id="3892287256988726054" at="94,10,95,22" concept="7" />
-      <node id="3892287256988726054" at="98,33,99,14" concept="11" />
-      <node id="3892287256988726054" at="101,69,102,57" concept="7" />
-      <node id="3892287256988726054" at="104,81,105,41" concept="8" />
-      <node id="3892287256988726054" at="105,41,106,130" concept="7" />
-      <node id="3892287256988726054" at="112,0,113,0" concept="3" trace="myReferencingNode" />
-      <node id="3892287256988726054" at="114,119,115,21" concept="11" />
-      <node id="3892287256988726054" at="115,21,116,42" concept="2" />
-      <node id="3892287256988726054" at="116,42,117,20" concept="2" />
-      <node id="3892287256988726054" at="120,41,121,42" concept="7" />
-      <node id="3892287256988726054" at="126,28,127,20" concept="7" />
-      <node id="3892287256988727095" at="130,53,131,91" concept="6" />
-      <node id="3892287256988727095" at="131,91,132,31" concept="2" />
-      <node id="3892287256988727095" at="132,31,133,44" concept="2" />
-      <node id="3892287256988727095" at="133,44,134,33" concept="2" />
-      <node id="3892287256988727095" at="134,33,135,28" concept="6" />
-      <node id="3892287256988727095" at="135,28,136,65" concept="2" />
-      <node id="3892287256988727095" at="136,65,137,48" concept="2" />
-      <node id="3892287256988727095" at="137,48,138,75" concept="2" />
-      <node id="3892287256988727095" at="138,75,139,59" concept="6" />
-      <node id="3892287256988727095" at="139,59,140,61" concept="6" />
-      <node id="3892287256988727095" at="141,37,142,89" concept="6" />
-      <node id="3892287256988727095" at="142,89,143,96" concept="7" />
-      <node id="3892287256988727095" at="144,12,145,24" concept="7" />
-      <node id="3892287256988939359" at="148,107,149,547" concept="7" />
-      <node id="3892287256988726054" at="151,48,152,88" concept="6" />
-      <node id="3892287256988726054" at="152,88,153,33" concept="2" />
-      <node id="3892287256988726054" at="153,33,154,46" concept="2" />
-      <node id="3892287256988726054" at="154,46,155,26" concept="6" />
-      <node id="3892287256988726054" at="155,26,156,103" concept="2" />
-      <node id="3892287256988726054" at="156,103,157,63" concept="2" />
-      <node id="3892287256988726054" at="158,39,159,40" concept="2" />
-      <node id="3892287256988726054" at="159,40,160,37" concept="2" />
-      <node id="3892287256988726054" at="161,5,162,34" concept="6" />
-      <node id="3892287256988726054" at="162,34,163,113" concept="2" />
-      <node id="3892287256988726054" at="163,113,164,160" concept="2" />
-      <node id="3892287256988726054" at="164,160,165,40" concept="2" />
-      <node id="3892287256988726054" at="165,40,166,73" concept="2" />
-      <node id="3892287256988726054" at="166,73,167,57" concept="6" />
-      <node id="3892287256988726054" at="167,57,168,59" concept="6" />
-      <node id="3892287256988726054" at="169,35,170,87" concept="6" />
-      <node id="3892287256988726054" at="170,87,171,94" concept="7" />
-      <node id="3892287256988726054" at="172,10,173,22" concept="7" />
-      <node id="3892287256988726054" at="176,33,177,14" concept="11" />
-      <node id="3892287256988726054" at="179,69,180,57" concept="7" />
-      <node id="3892287256988726054" at="182,81,183,41" concept="8" />
-      <node id="3892287256988726054" at="183,41,184,130" concept="7" />
-      <node id="3892287256988726054" at="190,0,191,0" concept="3" trace="myReferencingNode" />
-      <node id="3892287256988726054" at="192,119,193,21" concept="11" />
-      <node id="3892287256988726054" at="193,21,194,42" concept="2" />
-      <node id="3892287256988726054" at="194,42,195,20" concept="2" />
-      <node id="3892287256988726054" at="198,41,199,42" concept="7" />
-      <node id="3892287256988726054" at="204,28,205,20" concept="7" />
-      <node id="3892287256988727101" at="208,53,209,91" concept="6" />
-      <node id="3892287256988727101" at="209,91,210,31" concept="2" />
-      <node id="3892287256988727101" at="210,31,211,44" concept="2" />
-      <node id="3892287256988727101" at="211,44,212,33" concept="2" />
-      <node id="3892287256988727101" at="212,33,213,28" concept="6" />
-      <node id="3892287256988727101" at="213,28,214,65" concept="2" />
-      <node id="3892287256988727101" at="214,65,215,50" concept="2" />
-      <node id="3892287256988727101" at="215,50,216,75" concept="2" />
-      <node id="3892287256988727101" at="216,75,217,59" concept="6" />
-      <node id="3892287256988727101" at="217,59,218,61" concept="6" />
-      <node id="3892287256988727101" at="219,37,220,89" concept="6" />
-      <node id="3892287256988727101" at="220,89,221,96" concept="7" />
-      <node id="3892287256988727101" at="222,12,223,24" concept="7" />
-      <node id="3892287256988943895" at="226,107,227,549" concept="7" />
-      <node id="3892287256988726054" at="229,49,230,94" concept="6" />
-      <node id="3892287256988726054" at="230,94,231,47" concept="2" />
-      <node id="3892287256988726054" at="231,47,232,34" concept="6" />
-      <node id="3892287256988726054" at="232,34,233,113" concept="2" />
-      <node id="3892287256988726054" at="233,113,234,40" concept="2" />
-      <node id="3892287256988726054" at="234,40,235,34" concept="2" />
-      <node id="3892287256988726054" at="235,34,236,22" concept="7" />
-      <node id="3892287256988727106" at="238,97,239,215" concept="7" />
-      <node id="3892287256988726054" at="241,52,242,151" concept="6" />
-      <node id="3892287256988726054" at="242,151,243,91" concept="6" />
-      <node id="3892287256988726054" at="243,91,244,53" concept="2" />
-      <node id="3892287256988726054" at="244,53,245,34" concept="6" />
-      <node id="3892287256988726054" at="245,34,246,113" concept="2" />
-      <node id="3892287256988726054" at="246,113,247,40" concept="2" />
-      <node id="3892287256988726054" at="247,40,248,49" concept="2" />
-      <node id="3892287256988726054" at="248,49,249,22" concept="7" />
-      <node id="3892287256988726054" at="252,100,253,50" concept="11" />
-      <node id="3892287256988726054" at="255,66,256,93" concept="7" />
-      <node id="3892287256988726054" at="258,57,259,65" concept="6" />
-      <node id="3892287256988726054" at="259,65,260,58" concept="2" />
-      <node id="3892287256988726054" at="260,58,261,25" concept="7" />
-      <node id="3892287256988726054" at="263,41,264,34" concept="6" />
-      <node id="3892287256988726054" at="264,34,265,42" concept="2" />
-      <node id="3892287256988726054" at="265,42,266,49" concept="2" />
-      <node id="3892287256988726054" at="266,49,267,23" concept="7" />
-      <node id="3892287256988726054" at="270,96,271,134" concept="2" />
-      <node id="3892287256988726054" at="272,34,273,142" concept="2" />
-      <node id="3892287256988726054" at="273,142,274,146" concept="2" />
-      <node id="3892287256988726054" at="276,122,277,397" concept="2" />
-      <node id="3892287256988726054" at="282,49,283,94" concept="6" />
-      <node id="3892287256988726054" at="283,94,284,47" concept="2" />
-      <node id="3892287256988726054" at="284,47,285,34" concept="6" />
-      <node id="3892287256988726054" at="285,34,286,113" concept="2" />
-      <node id="3892287256988726054" at="286,113,287,40" concept="2" />
-      <node id="3892287256988726054" at="287,40,288,34" concept="2" />
-      <node id="3892287256988726054" at="288,34,289,22" concept="7" />
-      <node id="3892287256988727121" at="291,97,292,215" concept="7" />
+      <node id="3892287256988726054" at="90,35,91,87" concept="6" />
+      <node id="3892287256988726054" at="91,87,92,112" concept="7" />
+      <node id="3892287256988726054" at="93,10,94,22" concept="7" />
+      <node id="3892287256988726054" at="97,33,98,14" concept="11" />
+      <node id="3892287256988726054" at="100,69,101,57" concept="7" />
+      <node id="3892287256988726054" at="103,81,104,41" concept="8" />
+      <node id="3892287256988726054" at="104,41,105,130" concept="7" />
+      <node id="3892287256988726054" at="111,0,112,0" concept="3" trace="myReferencingNode" />
+      <node id="3892287256988726054" at="113,119,114,21" concept="11" />
+      <node id="3892287256988726054" at="114,21,115,42" concept="2" />
+      <node id="3892287256988726054" at="115,42,116,20" concept="2" />
+      <node id="3892287256988726054" at="119,41,120,42" concept="7" />
+      <node id="3892287256988726054" at="125,28,126,20" concept="7" />
+      <node id="3892287256988727095" at="129,53,130,91" concept="6" />
+      <node id="3892287256988727095" at="130,91,131,31" concept="2" />
+      <node id="3892287256988727095" at="131,31,132,44" concept="2" />
+      <node id="3892287256988727095" at="132,44,133,33" concept="2" />
+      <node id="3892287256988727095" at="133,33,134,28" concept="6" />
+      <node id="3892287256988727095" at="134,28,135,65" concept="2" />
+      <node id="3892287256988727095" at="135,65,136,48" concept="2" />
+      <node id="3892287256988727095" at="136,48,137,75" concept="2" />
+      <node id="3892287256988727095" at="137,75,138,59" concept="6" />
+      <node id="3892287256988727095" at="139,37,140,89" concept="6" />
+      <node id="3892287256988727095" at="140,89,141,114" concept="7" />
+      <node id="3892287256988727095" at="142,12,143,24" concept="7" />
+      <node id="3892287256988939359" at="146,107,147,547" concept="7" />
+      <node id="3892287256988726054" at="149,48,150,88" concept="6" />
+      <node id="3892287256988726054" at="150,88,151,33" concept="2" />
+      <node id="3892287256988726054" at="151,33,152,46" concept="2" />
+      <node id="3892287256988726054" at="152,46,153,26" concept="6" />
+      <node id="3892287256988726054" at="153,26,154,103" concept="2" />
+      <node id="3892287256988726054" at="154,103,155,63" concept="2" />
+      <node id="3892287256988726054" at="156,39,157,40" concept="2" />
+      <node id="3892287256988726054" at="157,40,158,37" concept="2" />
+      <node id="3892287256988726054" at="159,5,160,34" concept="6" />
+      <node id="3892287256988726054" at="160,34,161,113" concept="2" />
+      <node id="3892287256988726054" at="161,113,162,160" concept="2" />
+      <node id="3892287256988726054" at="162,160,163,40" concept="2" />
+      <node id="3892287256988726054" at="163,40,164,73" concept="2" />
+      <node id="3892287256988726054" at="164,73,165,57" concept="6" />
+      <node id="3892287256988726054" at="166,35,167,87" concept="6" />
+      <node id="3892287256988726054" at="167,87,168,112" concept="7" />
+      <node id="3892287256988726054" at="169,10,170,22" concept="7" />
+      <node id="3892287256988726054" at="173,33,174,14" concept="11" />
+      <node id="3892287256988726054" at="176,69,177,57" concept="7" />
+      <node id="3892287256988726054" at="179,81,180,41" concept="8" />
+      <node id="3892287256988726054" at="180,41,181,130" concept="7" />
+      <node id="3892287256988726054" at="187,0,188,0" concept="3" trace="myReferencingNode" />
+      <node id="3892287256988726054" at="189,119,190,21" concept="11" />
+      <node id="3892287256988726054" at="190,21,191,42" concept="2" />
+      <node id="3892287256988726054" at="191,42,192,20" concept="2" />
+      <node id="3892287256988726054" at="195,41,196,42" concept="7" />
+      <node id="3892287256988726054" at="201,28,202,20" concept="7" />
+      <node id="3892287256988727101" at="205,53,206,91" concept="6" />
+      <node id="3892287256988727101" at="206,91,207,31" concept="2" />
+      <node id="3892287256988727101" at="207,31,208,44" concept="2" />
+      <node id="3892287256988727101" at="208,44,209,33" concept="2" />
+      <node id="3892287256988727101" at="209,33,210,28" concept="6" />
+      <node id="3892287256988727101" at="210,28,211,65" concept="2" />
+      <node id="3892287256988727101" at="211,65,212,50" concept="2" />
+      <node id="3892287256988727101" at="212,50,213,75" concept="2" />
+      <node id="3892287256988727101" at="213,75,214,59" concept="6" />
+      <node id="3892287256988727101" at="215,37,216,89" concept="6" />
+      <node id="3892287256988727101" at="216,89,217,114" concept="7" />
+      <node id="3892287256988727101" at="218,12,219,24" concept="7" />
+      <node id="3892287256988943895" at="222,107,223,549" concept="7" />
+      <node id="3892287256988726054" at="225,49,226,94" concept="6" />
+      <node id="3892287256988726054" at="226,94,227,47" concept="2" />
+      <node id="3892287256988726054" at="227,47,228,34" concept="6" />
+      <node id="3892287256988726054" at="228,34,229,113" concept="2" />
+      <node id="3892287256988726054" at="229,113,230,40" concept="2" />
+      <node id="3892287256988726054" at="230,40,231,34" concept="2" />
+      <node id="3892287256988726054" at="231,34,232,22" concept="7" />
+      <node id="3892287256988727106" at="234,97,235,215" concept="7" />
+      <node id="3892287256988726054" at="237,52,238,151" concept="6" />
+      <node id="3892287256988726054" at="238,151,239,91" concept="6" />
+      <node id="3892287256988726054" at="239,91,240,53" concept="2" />
+      <node id="3892287256988726054" at="240,53,241,34" concept="6" />
+      <node id="3892287256988726054" at="241,34,242,113" concept="2" />
+      <node id="3892287256988726054" at="242,113,243,40" concept="2" />
+      <node id="3892287256988726054" at="243,40,244,49" concept="2" />
+      <node id="3892287256988726054" at="244,49,245,22" concept="7" />
+      <node id="3892287256988726054" at="248,100,249,50" concept="11" />
+      <node id="3892287256988726054" at="251,66,252,93" concept="7" />
+      <node id="3892287256988726054" at="254,57,255,65" concept="6" />
+      <node id="3892287256988726054" at="255,65,256,58" concept="2" />
+      <node id="3892287256988726054" at="256,58,257,25" concept="7" />
+      <node id="3892287256988726054" at="259,41,260,34" concept="6" />
+      <node id="3892287256988726054" at="260,34,261,42" concept="2" />
+      <node id="3892287256988726054" at="261,42,262,49" concept="2" />
+      <node id="3892287256988726054" at="262,49,263,23" concept="7" />
+      <node id="3892287256988726054" at="266,96,267,134" concept="2" />
+      <node id="3892287256988726054" at="268,34,269,142" concept="2" />
+      <node id="3892287256988726054" at="269,142,270,146" concept="2" />
+      <node id="3892287256988726054" at="272,122,273,397" concept="2" />
+      <node id="3892287256988726054" at="278,49,279,94" concept="6" />
+      <node id="3892287256988726054" at="279,94,280,47" concept="2" />
+      <node id="3892287256988726054" at="280,47,281,34" concept="6" />
+      <node id="3892287256988726054" at="281,34,282,113" concept="2" />
+      <node id="3892287256988726054" at="282,113,283,40" concept="2" />
+      <node id="3892287256988726054" at="283,40,284,34" concept="2" />
+      <node id="3892287256988726054" at="284,34,285,22" concept="7" />
+      <node id="3892287256988727121" at="287,97,288,215" concept="7" />
       <node id="3892287256988726054" at="40,0,42,0" concept="3" trace="myNode" />
-      <node id="3892287256988726054" at="110,0,112,0" concept="3" trace="myNode" />
-      <node id="3892287256988726054" at="188,0,190,0" concept="3" trace="myNode" />
+      <node id="3892287256988726054" at="109,0,111,0" concept="3" trace="myNode" />
+      <node id="3892287256988726054" at="185,0,187,0" concept="3" trace="myNode" />
       <node id="3892287256988726054" at="54,0,57,0" concept="5" trace="createCell#()Ljetbrains/mps/openapi/editor/cells/EditorCell;" />
       <node id="3892287256988726054" at="62,56,65,5" concept="4" />
       <node id="3892287256988726054" at="66,60,69,5" concept="4" />
-      <node id="3892287256988726054" at="98,0,101,0" concept="1" trace="_Inline_eshku2_a0a#()V" />
-      <node id="3892287256988726054" at="101,0,104,0" concept="5" trace="createEditorCell#(Ljetbrains/mps/openapi/editor/EditorContext;)Ljetbrains/mps/openapi/editor/cells/EditorCell;" />
-      <node id="3892287256988726054" at="120,0,123,0" concept="5" trace="createCell#()Ljetbrains/mps/openapi/editor/cells/EditorCell;" />
-      <node id="3892287256988728280" at="148,0,151,0" concept="10" trace="_StyleParameter_QueryFunction_eshku2_a2a0#(Ljetbrains/mps/openapi/editor/EditorContext;Lorg/jetbrains/mps/openapi/model/SNode;)Ljava/awt/Color;" />
-      <node id="3892287256988726054" at="176,0,179,0" concept="1" trace="_Inline_eshku2_a1a#()V" />
-      <node id="3892287256988726054" at="179,0,182,0" concept="5" trace="createEditorCell#(Ljetbrains/mps/openapi/editor/EditorContext;)Ljetbrains/mps/openapi/editor/cells/EditorCell;" />
-      <node id="3892287256988726054" at="198,0,201,0" concept="5" trace="createCell#()Ljetbrains/mps/openapi/editor/cells/EditorCell;" />
-      <node id="3892287256988943893" at="226,0,229,0" concept="10" trace="_StyleParameter_QueryFunction_eshku2_a1b0#(Ljetbrains/mps/openapi/editor/EditorContext;Lorg/jetbrains/mps/openapi/model/SNode;)Ljava/awt/Color;" />
-      <node id="3892287256988727104" at="238,0,241,0" concept="10" trace="renderingCondition_eshku2_a2a#(Lorg/jetbrains/mps/openapi/model/SNode;Ljetbrains/mps/openapi/editor/EditorContext;)Z" />
-      <node id="3892287256988726054" at="252,0,255,0" concept="1" trace="categoryListHandler_eshku2_d0#(Lorg/jetbrains/mps/openapi/model/SNode;Ljava/lang/String;Ljetbrains/mps/openapi/editor/EditorContext;)V" />
-      <node id="3892287256988726054" at="255,0,258,0" concept="5" trace="createNodeToInsert#(Ljetbrains/mps/openapi/editor/EditorContext;)Lorg/jetbrains/mps/openapi/model/SNode;" />
-      <node id="3892287256988726054" at="275,9,278,9" concept="4" />
-      <node id="3892287256988727119" at="291,0,294,0" concept="10" trace="renderingCondition_eshku2_a4a#(Lorg/jetbrains/mps/openapi/model/SNode;Ljetbrains/mps/openapi/editor/EditorContext;)Z" />
+      <node id="3892287256988726054" at="97,0,100,0" concept="1" trace="_Inline_eshku2_a0a#()V" />
+      <node id="3892287256988726054" at="100,0,103,0" concept="5" trace="createEditorCell#(Ljetbrains/mps/openapi/editor/EditorContext;)Ljetbrains/mps/openapi/editor/cells/EditorCell;" />
+      <node id="3892287256988726054" at="119,0,122,0" concept="5" trace="createCell#()Ljetbrains/mps/openapi/editor/cells/EditorCell;" />
+      <node id="3892287256988728280" at="146,0,149,0" concept="10" trace="_StyleParameter_QueryFunction_eshku2_a2a0#(Ljetbrains/mps/openapi/editor/EditorContext;Lorg/jetbrains/mps/openapi/model/SNode;)Ljava/awt/Color;" />
+      <node id="3892287256988726054" at="173,0,176,0" concept="1" trace="_Inline_eshku2_a1a#()V" />
+      <node id="3892287256988726054" at="176,0,179,0" concept="5" trace="createEditorCell#(Ljetbrains/mps/openapi/editor/EditorContext;)Ljetbrains/mps/openapi/editor/cells/EditorCell;" />
+      <node id="3892287256988726054" at="195,0,198,0" concept="5" trace="createCell#()Ljetbrains/mps/openapi/editor/cells/EditorCell;" />
+      <node id="3892287256988943893" at="222,0,225,0" concept="10" trace="_StyleParameter_QueryFunction_eshku2_a1b0#(Ljetbrains/mps/openapi/editor/EditorContext;Lorg/jetbrains/mps/openapi/model/SNode;)Ljava/awt/Color;" />
+      <node id="3892287256988727104" at="234,0,237,0" concept="10" trace="renderingCondition_eshku2_a2a#(Lorg/jetbrains/mps/openapi/model/SNode;Ljetbrains/mps/openapi/editor/EditorContext;)Z" />
+      <node id="3892287256988726054" at="248,0,251,0" concept="1" trace="categoryListHandler_eshku2_d0#(Lorg/jetbrains/mps/openapi/model/SNode;Ljava/lang/String;Ljetbrains/mps/openapi/editor/EditorContext;)V" />
+      <node id="3892287256988726054" at="251,0,254,0" concept="5" trace="createNodeToInsert#(Ljetbrains/mps/openapi/editor/EditorContext;)Lorg/jetbrains/mps/openapi/model/SNode;" />
+      <node id="3892287256988726054" at="271,9,274,9" concept="4" />
+      <node id="3892287256988727119" at="287,0,290,0" concept="10" trace="renderingCondition_eshku2_a4a#(Lorg/jetbrains/mps/openapi/model/SNode;Ljetbrains/mps/openapi/editor/EditorContext;)Z" />
       <node id="3892287256988726054" at="43,0,47,0" concept="1" trace="NoteMetaInformation_ComponentBuilder_a#(Ljetbrains/mps/openapi/editor/EditorContext;Lorg/jetbrains/mps/openapi/model/SNode;)V" />
       <node id="3892287256988726054" at="78,63,82,5" concept="4" />
-      <node id="3892287256988726054" at="104,0,108,0" concept="5" trace="createEditorCell#(Ljetbrains/mps/openapi/editor/EditorContext;Lorg/jetbrains/mps/openapi/model/SNode;)Ljetbrains/mps/openapi/editor/cells/EditorCell;" />
-      <node id="3892287256988726054" at="157,63,161,5" concept="4" />
-      <node id="3892287256988726054" at="182,0,186,0" concept="5" trace="createEditorCell#(Ljetbrains/mps/openapi/editor/EditorContext;Lorg/jetbrains/mps/openapi/model/SNode;)Ljetbrains/mps/openapi/editor/cells/EditorCell;" />
-      <node id="3892287256988726054" at="271,134,275,9" concept="4" />
+      <node id="3892287256988726054" at="103,0,107,0" concept="5" trace="createEditorCell#(Ljetbrains/mps/openapi/editor/EditorContext;Lorg/jetbrains/mps/openapi/model/SNode;)Ljetbrains/mps/openapi/editor/cells/EditorCell;" />
+      <node id="3892287256988726054" at="155,63,159,5" concept="4" />
+      <node id="3892287256988726054" at="179,0,183,0" concept="5" trace="createEditorCell#(Ljetbrains/mps/openapi/editor/EditorContext;Lorg/jetbrains/mps/openapi/model/SNode;)Ljetbrains/mps/openapi/editor/cells/EditorCell;" />
+      <node id="3892287256988726054" at="267,134,271,9" concept="4" />
       <node id="3892287256988726054" at="48,0,53,0" concept="5" trace="getNode#()Lorg/jetbrains/mps/openapi/model/SNode;" />
-      <node id="3892287256988726054" at="90,59,95,22" concept="4" />
-      <node id="3892287256988726054" at="114,0,119,0" concept="1" trace="Inline_Builder_eshku2_a0a#(Ljetbrains/mps/openapi/editor/EditorContext;Lorg/jetbrains/mps/openapi/model/SNode;Lorg/jetbrains/mps/openapi/model/SNode;)V" />
-      <node id="3892287256988726054" at="124,0,129,0" concept="5" trace="getNode#()Lorg/jetbrains/mps/openapi/model/SNode;" />
-      <node id="3892287256988727095" at="140,61,145,24" concept="4" />
-      <node id="3892287256988726054" at="168,59,173,22" concept="4" />
-      <node id="3892287256988726054" at="192,0,197,0" concept="1" trace="Inline_Builder_eshku2_a1a#(Ljetbrains/mps/openapi/editor/EditorContext;Lorg/jetbrains/mps/openapi/model/SNode;Lorg/jetbrains/mps/openapi/model/SNode;)V" />
-      <node id="3892287256988726054" at="202,0,207,0" concept="5" trace="getNode#()Lorg/jetbrains/mps/openapi/model/SNode;" />
-      <node id="3892287256988727101" at="218,61,223,24" concept="4" />
-      <node id="3892287256988726054" at="258,0,263,0" concept="5" trace="createNodeCell#(Lorg/jetbrains/mps/openapi/model/SNode;)Ljetbrains/mps/openapi/editor/cells/EditorCell;" />
-      <node id="3892287256988726054" at="263,0,269,0" concept="5" trace="createEmptyCell#()Ljetbrains/mps/openapi/editor/cells/EditorCell;" />
-      <node id="3892287256988726054" at="229,0,238,0" concept="5" trace="createConstant_eshku2_c0#()Ljetbrains/mps/openapi/editor/cells/EditorCell;" />
-      <node id="3892287256988726054" at="282,0,291,0" concept="5" trace="createConstant_eshku2_e0#()Ljetbrains/mps/openapi/editor/cells/EditorCell;" />
-      <node id="3892287256988726054" at="241,0,251,0" concept="5" trace="createRefNodeList_eshku2_d0#()Ljetbrains/mps/openapi/editor/cells/EditorCell;" />
-      <node id="3892287256988726054" at="269,86,279,7" concept="4" />
-      <node id="3892287256988726054" at="269,0,281,0" concept="5" trace="installElementCellActions#(Lorg/jetbrains/mps/openapi/model/SNode;Ljetbrains/mps/openapi/editor/cells/EditorCell;)V" />
+      <node id="3892287256988726054" at="89,57,94,22" concept="4" />
+      <node id="3892287256988726054" at="113,0,118,0" concept="1" trace="Inline_Builder_eshku2_a0a#(Ljetbrains/mps/openapi/editor/EditorContext;Lorg/jetbrains/mps/openapi/model/SNode;Lorg/jetbrains/mps/openapi/model/SNode;)V" />
+      <node id="3892287256988726054" at="123,0,128,0" concept="5" trace="getNode#()Lorg/jetbrains/mps/openapi/model/SNode;" />
+      <node id="3892287256988727095" at="138,59,143,24" concept="4" />
+      <node id="3892287256988726054" at="165,57,170,22" concept="4" />
+      <node id="3892287256988726054" at="189,0,194,0" concept="1" trace="Inline_Builder_eshku2_a1a#(Ljetbrains/mps/openapi/editor/EditorContext;Lorg/jetbrains/mps/openapi/model/SNode;Lorg/jetbrains/mps/openapi/model/SNode;)V" />
+      <node id="3892287256988726054" at="199,0,204,0" concept="5" trace="getNode#()Lorg/jetbrains/mps/openapi/model/SNode;" />
+      <node id="3892287256988727101" at="214,59,219,24" concept="4" />
+      <node id="3892287256988726054" at="254,0,259,0" concept="5" trace="createNodeCell#(Lorg/jetbrains/mps/openapi/model/SNode;)Ljetbrains/mps/openapi/editor/cells/EditorCell;" />
+      <node id="3892287256988726054" at="259,0,265,0" concept="5" trace="createEmptyCell#()Ljetbrains/mps/openapi/editor/cells/EditorCell;" />
+      <node id="3892287256988726054" at="225,0,234,0" concept="5" trace="createConstant_eshku2_c0#()Ljetbrains/mps/openapi/editor/cells/EditorCell;" />
+      <node id="3892287256988726054" at="278,0,287,0" concept="5" trace="createConstant_eshku2_e0#()Ljetbrains/mps/openapi/editor/cells/EditorCell;" />
+      <node id="3892287256988726054" at="237,0,247,0" concept="5" trace="createRefNodeList_eshku2_d0#()Ljetbrains/mps/openapi/editor/cells/EditorCell;" />
+      <node id="3892287256988726054" at="265,86,275,7" concept="4" />
+      <node id="3892287256988726054" at="265,0,277,0" concept="5" trace="installElementCellActions#(Lorg/jetbrains/mps/openapi/model/SNode;Ljetbrains/mps/openapi/editor/cells/EditorCell;)V" />
       <node id="3892287256988726054" at="58,0,72,0" concept="5" trace="createCollection_eshku2_a#()Ljetbrains/mps/openapi/editor/cells/EditorCell;" />
-      <node id="3892287256988727095" at="130,0,147,0" concept="5" trace="createProperty_eshku2_a0a0#()Ljetbrains/mps/openapi/editor/cells/EditorCell;" />
-      <node id="3892287256988727101" at="208,0,225,0" concept="5" trace="createProperty_eshku2_a0b0#()Ljetbrains/mps/openapi/editor/cells/EditorCell;" />
-      <node id="3892287256988726054" at="151,0,175,0" concept="5" trace="createRefCell_eshku2_b0#()Ljetbrains/mps/openapi/editor/cells/EditorCell;" />
-      <node id="3892287256988726054" at="72,0,97,0" concept="5" trace="createRefCell_eshku2_a0#()Ljetbrains/mps/openapi/editor/cells/EditorCell;" />
+      <node id="3892287256988727095" at="129,0,145,0" concept="5" trace="createProperty_eshku2_a0a0#()Ljetbrains/mps/openapi/editor/cells/EditorCell;" />
+      <node id="3892287256988727101" at="205,0,221,0" concept="5" trace="createProperty_eshku2_a0b0#()Ljetbrains/mps/openapi/editor/cells/EditorCell;" />
+      <node id="3892287256988726054" at="149,0,172,0" concept="5" trace="createRefCell_eshku2_b0#()Ljetbrains/mps/openapi/editor/cells/EditorCell;" />
+      <node id="3892287256988726054" at="72,0,96,0" concept="5" trace="createRefCell_eshku2_a0#()Ljetbrains/mps/openapi/editor/cells/EditorCell;" />
       <scope id="3892287256988726054" at="50,26,51,18" />
       <scope id="3892287256988726054" at="54,39,55,39" />
       <scope id="3892287256988726054" at="63,68,64,59" />
       <scope id="3892287256988726054" at="67,68,68,59" />
-      <scope id="3892287256988726054" at="98,33,99,14" />
-      <scope id="3892287256988726054" at="101,69,102,57" />
-      <scope id="3892287256988726054" at="120,41,121,42" />
-      <scope id="3892287256988726054" at="126,28,127,20" />
-      <scope id="3892287256988728281" at="148,107,149,547" />
-      <scope id="3892287256988726054" at="176,33,177,14" />
-      <scope id="3892287256988726054" at="179,69,180,57" />
-      <scope id="3892287256988726054" at="198,41,199,42" />
-      <scope id="3892287256988726054" at="204,28,205,20" />
-      <scope id="3892287256988943894" at="226,107,227,549" />
-      <scope id="3892287256988727105" at="238,97,239,215" />
-      <scope id="3892287256988726054" at="252,100,253,50" />
-      <scope id="3892287256988726054" at="255,66,256,93" />
-      <scope id="3892287256988726054" at="276,122,277,397" />
-      <scope id="3892287256988727120" at="291,97,292,215" />
+      <scope id="3892287256988726054" at="97,33,98,14" />
+      <scope id="3892287256988726054" at="100,69,101,57" />
+      <scope id="3892287256988726054" at="119,41,120,42" />
+      <scope id="3892287256988726054" at="125,28,126,20" />
+      <scope id="3892287256988728281" at="146,107,147,547" />
+      <scope id="3892287256988726054" at="173,33,174,14" />
+      <scope id="3892287256988726054" at="176,69,177,57" />
+      <scope id="3892287256988726054" at="195,41,196,42" />
+      <scope id="3892287256988726054" at="201,28,202,20" />
+      <scope id="3892287256988943894" at="222,107,223,549" />
+      <scope id="3892287256988727105" at="234,97,235,215" />
+      <scope id="3892287256988726054" at="248,100,249,50" />
+      <scope id="3892287256988726054" at="251,66,252,93" />
+      <scope id="3892287256988726054" at="272,122,273,397" />
+      <scope id="3892287256988727120" at="287,97,288,215" />
       <scope id="3892287256988726054" at="43,102,45,18" />
       <scope id="3892287256988726054" at="79,39,81,35" />
-      <scope id="3892287256988726054" at="91,35,93,94">
+      <scope id="3892287256988726054" at="90,35,92,112">
         <var name="manager" id="3892287256988726054" />
       </scope>
-      <scope id="3892287256988726054" at="104,81,106,130" />
-      <scope id="3892287256988727095" at="141,37,143,96">
+      <scope id="3892287256988726054" at="103,81,105,130" />
+      <scope id="3892287256988727095" at="139,37,141,114">
         <var name="manager" id="3892287256988727095" />
       </scope>
-      <scope id="3892287256988726054" at="158,39,160,37" />
-      <scope id="3892287256988726054" at="169,35,171,94">
+      <scope id="3892287256988726054" at="156,39,158,37" />
+      <scope id="3892287256988726054" at="166,35,168,112">
         <var name="manager" id="3892287256988726054" />
       </scope>
-      <scope id="3892287256988726054" at="182,81,184,130" />
-      <scope id="3892287256988727101" at="219,37,221,96">
+      <scope id="3892287256988726054" at="179,81,181,130" />
+      <scope id="3892287256988727101" at="215,37,217,114">
         <var name="manager" id="3892287256988727101" />
       </scope>
-      <scope id="3892287256988726054" at="272,34,274,146" />
+      <scope id="3892287256988726054" at="268,34,270,146" />
       <scope id="3892287256988726054" at="54,0,57,0" />
-      <scope id="3892287256988726054" at="98,0,101,0" />
-      <scope id="3892287256988726054" at="101,0,104,0">
+      <scope id="3892287256988726054" at="97,0,100,0" />
+      <scope id="3892287256988726054" at="100,0,103,0">
         <var name="editorContext" id="3892287256988726054" />
       </scope>
-      <scope id="3892287256988726054" at="114,119,117,20" />
-      <scope id="3892287256988726054" at="120,0,123,0" />
-      <scope id="3892287256988728280" at="148,0,151,0">
+      <scope id="3892287256988726054" at="113,119,116,20" />
+      <scope id="3892287256988726054" at="119,0,122,0" />
+      <scope id="3892287256988728280" at="146,0,149,0">
         <var name="editorContext" id="3892287256988728280" />
         <var name="node" id="3892287256988728280" />
       </scope>
-      <scope id="3892287256988726054" at="176,0,179,0" />
-      <scope id="3892287256988726054" at="179,0,182,0">
+      <scope id="3892287256988726054" at="173,0,176,0" />
+      <scope id="3892287256988726054" at="176,0,179,0">
         <var name="editorContext" id="3892287256988726054" />
       </scope>
-      <scope id="3892287256988726054" at="192,119,195,20" />
-      <scope id="3892287256988726054" at="198,0,201,0" />
-      <scope id="3892287256988943893" at="226,0,229,0">
+      <scope id="3892287256988726054" at="189,119,192,20" />
+      <scope id="3892287256988726054" at="195,0,198,0" />
+      <scope id="3892287256988943893" at="222,0,225,0">
         <var name="editorContext" id="3892287256988943893" />
         <var name="node" id="3892287256988943893" />
       </scope>
-      <scope id="3892287256988727104" at="238,0,241,0">
+      <scope id="3892287256988727104" at="234,0,237,0">
         <var name="editorContext" id="3892287256988727104" />
         <var name="node" id="3892287256988727104" />
       </scope>
-      <scope id="3892287256988726054" at="252,0,255,0">
-=======
-      <node id="3892287256988726054" at="43,47,44,35" concept="7" />
-      <node id="3892287256988726054" at="46,79,47,63" concept="7" />
-      <node id="3892287256988726054" at="49,89,50,96" concept="6" />
-      <node id="3892287256988726054" at="50,96,51,48" concept="2" />
-      <node id="3892287256988726054" at="51,48,52,80" concept="2" />
-      <node id="3892287256988726054" at="52,80,53,80" concept="2" />
-      <node id="3892287256988726054" at="54,61,55,83" concept="2" />
-      <node id="3892287256988726054" at="56,5,57,84" concept="2" />
-      <node id="3892287256988726054" at="58,61,59,83" concept="2" />
-      <node id="3892287256988726054" at="60,5,61,22" concept="7" />
-      <node id="3892287256988726054" at="63,87,64,81" concept="6" />
-      <node id="3892287256988726054" at="64,81,65,31" concept="2" />
-      <node id="3892287256988726054" at="65,31,66,44" concept="2" />
-      <node id="3892287256988726054" at="66,44,67,26" concept="6" />
-      <node id="3892287256988726054" at="67,26,68,84" concept="2" />
-      <node id="3892287256988726054" at="68,84,69,58" concept="2" />
-      <node id="3892287256988726054" at="70,39,71,40" concept="2" />
-      <node id="3892287256988726054" at="71,40,72,35" concept="2" />
-      <node id="3892287256988726054" at="73,5,74,34" concept="6" />
-      <node id="3892287256988726054" at="74,34,75,61" concept="2" />
-      <node id="3892287256988726054" at="75,61,76,116" concept="2" />
-      <node id="3892287256988726054" at="76,116,77,173" concept="2" />
-      <node id="3892287256988726054" at="77,173,78,40" concept="2" />
-      <node id="3892287256988726054" at="78,40,79,73" concept="2" />
-      <node id="3892287256988726054" at="79,73,80,57" concept="6" />
-      <node id="3892287256988726054" at="81,35,82,82" concept="6" />
-      <node id="3892287256988726054" at="82,82,83,112" concept="7" />
-      <node id="3892287256988726054" at="84,10,85,22" concept="7" />
-      <node id="3892287256988727094" at="88,33,89,14" concept="10" />
-      <node id="3892287256988727094" at="91,69,92,67" concept="7" />
-      <node id="3892287256988727094" at="94,81,95,66" concept="7" />
-      <node id="3892287256988727095" at="97,92,98,84" concept="6" />
-      <node id="3892287256988727095" at="98,84,99,31" concept="2" />
-      <node id="3892287256988727095" at="99,31,100,44" concept="2" />
-      <node id="3892287256988727095" at="100,44,101,33" concept="2" />
-      <node id="3892287256988727095" at="101,33,102,28" concept="6" />
-      <node id="3892287256988727095" at="102,28,103,60" concept="2" />
-      <node id="3892287256988727095" at="103,60,104,48" concept="2" />
-      <node id="3892287256988727095" at="104,48,105,75" concept="2" />
-      <node id="3892287256988727095" at="105,75,106,59" concept="6" />
-      <node id="3892287256988727095" at="107,37,108,84" concept="6" />
-      <node id="3892287256988727095" at="108,84,109,114" concept="7" />
-      <node id="3892287256988727095" at="110,12,111,24" concept="7" />
-      <node id="3892287256988939359" at="114,107,115,547" concept="7" />
-      <node id="3892287256988726054" at="117,87,118,81" concept="6" />
-      <node id="3892287256988726054" at="118,81,119,33" concept="2" />
-      <node id="3892287256988726054" at="119,33,120,46" concept="2" />
-      <node id="3892287256988726054" at="120,46,121,26" concept="6" />
-      <node id="3892287256988726054" at="121,26,122,84" concept="2" />
-      <node id="3892287256988726054" at="122,84,123,58" concept="2" />
-      <node id="3892287256988726054" at="124,39,125,40" concept="2" />
-      <node id="3892287256988726054" at="125,40,126,37" concept="2" />
-      <node id="3892287256988726054" at="127,5,128,34" concept="6" />
-      <node id="3892287256988726054" at="128,34,129,116" concept="2" />
-      <node id="3892287256988726054" at="129,116,130,173" concept="2" />
-      <node id="3892287256988726054" at="130,173,131,40" concept="2" />
-      <node id="3892287256988726054" at="131,40,132,73" concept="2" />
-      <node id="3892287256988726054" at="132,73,133,57" concept="6" />
-      <node id="3892287256988726054" at="134,35,135,82" concept="6" />
-      <node id="3892287256988726054" at="135,82,136,112" concept="7" />
-      <node id="3892287256988726054" at="137,10,138,22" concept="7" />
-      <node id="3892287256988727100" at="141,33,142,14" concept="10" />
-      <node id="3892287256988727100" at="144,69,145,67" concept="7" />
-      <node id="3892287256988727100" at="147,81,148,66" concept="7" />
-      <node id="3892287256988727101" at="150,92,151,84" concept="6" />
-      <node id="3892287256988727101" at="151,84,152,31" concept="2" />
-      <node id="3892287256988727101" at="152,31,153,44" concept="2" />
-      <node id="3892287256988727101" at="153,44,154,33" concept="2" />
-      <node id="3892287256988727101" at="154,33,155,28" concept="6" />
-      <node id="3892287256988727101" at="155,28,156,60" concept="2" />
-      <node id="3892287256988727101" at="156,60,157,50" concept="2" />
-      <node id="3892287256988727101" at="157,50,158,75" concept="2" />
-      <node id="3892287256988727101" at="158,75,159,59" concept="6" />
-      <node id="3892287256988727101" at="160,37,161,84" concept="6" />
-      <node id="3892287256988727101" at="161,84,162,114" concept="7" />
-      <node id="3892287256988727101" at="163,12,164,24" concept="7" />
-      <node id="3892287256988943895" at="167,107,168,549" concept="7" />
-      <node id="3892287256988726054" at="170,88,171,87" concept="6" />
-      <node id="3892287256988726054" at="171,87,172,47" concept="2" />
-      <node id="3892287256988726054" at="172,47,173,34" concept="6" />
-      <node id="3892287256988726054" at="173,34,174,116" concept="2" />
-      <node id="3892287256988726054" at="174,116,175,40" concept="2" />
-      <node id="3892287256988726054" at="175,40,176,34" concept="2" />
-      <node id="3892287256988726054" at="176,34,177,22" concept="7" />
-      <node id="3892287256988727106" at="179,97,180,215" concept="7" />
-      <node id="3892287256988726054" at="182,91,183,125" concept="6" />
-      <node id="3892287256988726054" at="183,125,184,106" concept="6" />
-      <node id="3892287256988726054" at="184,106,185,53" concept="2" />
-      <node id="3892287256988726054" at="185,53,186,34" concept="6" />
-      <node id="3892287256988726054" at="186,34,187,116" concept="2" />
-      <node id="3892287256988726054" at="187,116,188,40" concept="2" />
-      <node id="3892287256988726054" at="188,40,189,49" concept="2" />
-      <node id="3892287256988726054" at="189,49,190,22" concept="7" />
-      <node id="3892287256988726054" at="193,100,194,50" concept="10" />
-      <node id="3892287256988726054" at="196,66,197,41" concept="6" />
-      <node id="3892287256988726054" at="197,41,198,93" concept="7" />
-      <node id="3892287256988726054" at="200,86,201,80" concept="6" />
-      <node id="3892287256988726054" at="201,80,202,95" concept="2" />
-      <node id="3892287256988726054" at="202,95,203,25" concept="7" />
-      <node id="3892287256988726054" at="205,68,206,34" concept="6" />
-      <node id="3892287256988726054" at="206,34,207,55" concept="2" />
-      <node id="3892287256988726054" at="207,55,208,87" concept="2" />
-      <node id="3892287256988726054" at="208,87,209,23" concept="7" />
-      <node id="3892287256988726054" at="212,96,213,134" concept="2" />
-      <node id="3892287256988726054" at="214,34,215,142" concept="2" />
-      <node id="3892287256988726054" at="215,142,216,146" concept="2" />
-      <node id="3892287256988726054" at="218,122,219,395" concept="2" />
-      <node id="3892287256988726054" at="224,88,225,87" concept="6" />
-      <node id="3892287256988726054" at="225,87,226,47" concept="2" />
-      <node id="3892287256988726054" at="226,47,227,34" concept="6" />
-      <node id="3892287256988726054" at="227,34,228,116" concept="2" />
-      <node id="3892287256988726054" at="228,116,229,40" concept="2" />
-      <node id="3892287256988726054" at="229,40,230,34" concept="2" />
-      <node id="3892287256988726054" at="230,34,231,22" concept="7" />
-      <node id="3892287256988727121" at="233,97,234,215" concept="7" />
-      <node id="3892287256988726054" at="46,0,49,0" concept="5" trace="createEditorCell#(Ljetbrains/mps/openapi/editor/EditorContext;Lorg/jetbrains/mps/openapi/model/SNode;)Ljetbrains/mps/openapi/editor/cells/EditorCell;" />
-      <node id="3892287256988726054" at="53,80,56,5" concept="4" />
-      <node id="3892287256988726054" at="57,84,60,5" concept="4" />
-      <node id="3892287256988727094" at="88,0,91,0" concept="1" trace="_Inline_eshku2_a0a#()V" />
-      <node id="3892287256988727094" at="91,0,94,0" concept="5" trace="createEditorCell#(Ljetbrains/mps/openapi/editor/EditorContext;)Ljetbrains/mps/openapi/editor/cells/EditorCell;" />
-      <node id="3892287256988727094" at="94,0,97,0" concept="5" trace="createEditorCell#(Ljetbrains/mps/openapi/editor/EditorContext;Lorg/jetbrains/mps/openapi/model/SNode;)Ljetbrains/mps/openapi/editor/cells/EditorCell;" />
-      <node id="3892287256988728280" at="114,0,117,0" concept="9" trace="_StyleParameter_QueryFunction_eshku2_a2a0#(Ljetbrains/mps/openapi/editor/EditorContext;Lorg/jetbrains/mps/openapi/model/SNode;)Ljava/awt/Color;" />
-      <node id="3892287256988727100" at="141,0,144,0" concept="1" trace="_Inline_eshku2_a1a#()V" />
-      <node id="3892287256988727100" at="144,0,147,0" concept="5" trace="createEditorCell#(Ljetbrains/mps/openapi/editor/EditorContext;)Ljetbrains/mps/openapi/editor/cells/EditorCell;" />
-      <node id="3892287256988727100" at="147,0,150,0" concept="5" trace="createEditorCell#(Ljetbrains/mps/openapi/editor/EditorContext;Lorg/jetbrains/mps/openapi/model/SNode;)Ljetbrains/mps/openapi/editor/cells/EditorCell;" />
-      <node id="3892287256988943893" at="167,0,170,0" concept="9" trace="_StyleParameter_QueryFunction_eshku2_a1b0#(Ljetbrains/mps/openapi/editor/EditorContext;Lorg/jetbrains/mps/openapi/model/SNode;)Ljava/awt/Color;" />
-      <node id="3892287256988727104" at="179,0,182,0" concept="9" trace="renderingCondition_eshku2_a2a#(Lorg/jetbrains/mps/openapi/model/SNode;Ljetbrains/mps/openapi/editor/EditorContext;)Z" />
-      <node id="3892287256988726054" at="193,0,196,0" concept="1" trace="categoryListHandler_eshku2_d0#(Lorg/jetbrains/mps/openapi/model/SNode;Ljava/lang/String;Ljetbrains/mps/openapi/editor/EditorContext;)V" />
-      <node id="3892287256988726054" at="217,9,220,9" concept="4" />
-      <node id="3892287256988727119" at="233,0,236,0" concept="9" trace="renderingCondition_eshku2_a4a#(Lorg/jetbrains/mps/openapi/model/SNode;Ljetbrains/mps/openapi/editor/EditorContext;)Z" />
-      <node id="3892287256988726054" at="42,0,46,0" concept="5" trace="getContextHints#()Ljava/util/Collection;" />
-      <node id="3892287256988726054" at="69,58,73,5" concept="4" />
-      <node id="3892287256988726054" at="123,58,127,5" concept="4" />
-      <node id="3892287256988726054" at="196,0,200,0" concept="5" trace="createNodeToInsert#(Ljetbrains/mps/openapi/editor/EditorContext;)Lorg/jetbrains/mps/openapi/model/SNode;" />
-      <node id="3892287256988726054" at="213,134,217,9" concept="4" />
-      <node id="3892287256988726054" at="80,57,85,22" concept="4" />
-      <node id="3892287256988727095" at="106,59,111,24" concept="4" />
-      <node id="3892287256988726054" at="133,57,138,22" concept="4" />
-      <node id="3892287256988727101" at="159,59,164,24" concept="4" />
-      <node id="3892287256988726054" at="200,0,205,0" concept="5" trace="createNodeCell#(Ljetbrains/mps/openapi/editor/EditorContext;Lorg/jetbrains/mps/openapi/model/SNode;)Ljetbrains/mps/openapi/editor/cells/EditorCell;" />
-      <node id="3892287256988726054" at="205,0,211,0" concept="5" trace="createEmptyCell#(Ljetbrains/mps/openapi/editor/EditorContext;)Ljetbrains/mps/openapi/editor/cells/EditorCell;" />
-      <node id="3892287256988726054" at="170,0,179,0" concept="5" trace="createConstant_eshku2_c0#(Ljetbrains/mps/openapi/editor/EditorContext;Lorg/jetbrains/mps/openapi/model/SNode;)Ljetbrains/mps/openapi/editor/cells/EditorCell;" />
-      <node id="3892287256988726054" at="224,0,233,0" concept="5" trace="createConstant_eshku2_e0#(Ljetbrains/mps/openapi/editor/EditorContext;Lorg/jetbrains/mps/openapi/model/SNode;)Ljetbrains/mps/openapi/editor/cells/EditorCell;" />
-      <node id="3892287256988726054" at="182,0,192,0" concept="5" trace="createRefNodeList_eshku2_d0#(Ljetbrains/mps/openapi/editor/EditorContext;Lorg/jetbrains/mps/openapi/model/SNode;)Ljetbrains/mps/openapi/editor/cells/EditorCell;" />
-      <node id="3892287256988726054" at="211,132,221,7" concept="4" />
-      <node id="3892287256988726054" at="211,0,223,0" concept="5" trace="installElementCellActions#(Lorg/jetbrains/mps/openapi/model/SNode;Lorg/jetbrains/mps/openapi/model/SNode;Ljetbrains/mps/openapi/editor/cells/EditorCell;Ljetbrains/mps/openapi/editor/EditorContext;)V" />
-      <node id="3892287256988726054" at="49,0,63,0" concept="5" trace="createCollection_eshku2_a#(Ljetbrains/mps/openapi/editor/EditorContext;Lorg/jetbrains/mps/openapi/model/SNode;)Ljetbrains/mps/openapi/editor/cells/EditorCell;" />
-      <node id="3892287256988727095" at="97,0,113,0" concept="5" trace="createProperty_eshku2_a0a0#(Ljetbrains/mps/openapi/editor/EditorContext;Lorg/jetbrains/mps/openapi/model/SNode;)Ljetbrains/mps/openapi/editor/cells/EditorCell;" />
-      <node id="3892287256988727101" at="150,0,166,0" concept="5" trace="createProperty_eshku2_a0b0#(Ljetbrains/mps/openapi/editor/EditorContext;Lorg/jetbrains/mps/openapi/model/SNode;)Ljetbrains/mps/openapi/editor/cells/EditorCell;" />
-      <node id="3892287256988726054" at="117,0,140,0" concept="5" trace="createRefCell_eshku2_b0#(Ljetbrains/mps/openapi/editor/EditorContext;Lorg/jetbrains/mps/openapi/model/SNode;)Ljetbrains/mps/openapi/editor/cells/EditorCell;" />
-      <node id="3892287256988726054" at="63,0,87,0" concept="5" trace="createRefCell_eshku2_a0#(Ljetbrains/mps/openapi/editor/EditorContext;Lorg/jetbrains/mps/openapi/model/SNode;)Ljetbrains/mps/openapi/editor/cells/EditorCell;" />
-      <scope id="3892287256988726054" at="43,47,44,35" />
-      <scope id="3892287256988726054" at="46,79,47,63" />
-      <scope id="3892287256988726054" at="54,61,55,83" />
-      <scope id="3892287256988726054" at="58,61,59,83" />
-      <scope id="3892287256988727094" at="88,33,89,14" />
-      <scope id="3892287256988727094" at="91,69,92,67" />
-      <scope id="3892287256988727094" at="94,81,95,66" />
-      <scope id="3892287256988728281" at="114,107,115,547" />
-      <scope id="3892287256988727100" at="141,33,142,14" />
-      <scope id="3892287256988727100" at="144,69,145,67" />
-      <scope id="3892287256988727100" at="147,81,148,66" />
-      <scope id="3892287256988943894" at="167,107,168,549" />
-      <scope id="3892287256988727105" at="179,97,180,215" />
-      <scope id="3892287256988726054" at="193,100,194,50" />
-      <scope id="3892287256988726054" at="218,122,219,395" />
-      <scope id="3892287256988727120" at="233,97,234,215" />
-      <scope id="3892287256988726054" at="70,39,72,35" />
-      <scope id="3892287256988726054" at="81,35,83,112">
-        <var name="manager" id="3892287256988726054" />
-      </scope>
-      <scope id="3892287256988727095" at="107,37,109,114">
-        <var name="manager" id="3892287256988727095" />
-      </scope>
-      <scope id="3892287256988726054" at="124,39,126,37" />
-      <scope id="3892287256988726054" at="134,35,136,112">
-        <var name="manager" id="3892287256988726054" />
-      </scope>
-      <scope id="3892287256988727101" at="160,37,162,114">
-        <var name="manager" id="3892287256988727101" />
-      </scope>
-      <scope id="3892287256988726054" at="196,66,198,93">
-        <var name="listOwner" id="3892287256988726054" />
-      </scope>
-      <scope id="3892287256988726054" at="214,34,216,146" />
-      <scope id="3892287256988726054" at="46,0,49,0">
-        <var name="editorContext" id="3892287256988726054" />
-        <var name="node" id="3892287256988726054" />
-      </scope>
-      <scope id="3892287256988727094" at="88,0,91,0" />
-      <scope id="3892287256988727094" at="91,0,94,0">
-        <var name="editorContext" id="3892287256988727094" />
-      </scope>
-      <scope id="3892287256988727094" at="94,0,97,0">
-        <var name="editorContext" id="3892287256988727094" />
-        <var name="node" id="3892287256988727094" />
-      </scope>
-      <scope id="3892287256988728280" at="114,0,117,0">
-        <var name="editorContext" id="3892287256988728280" />
-        <var name="node" id="3892287256988728280" />
-      </scope>
-      <scope id="3892287256988727100" at="141,0,144,0" />
-      <scope id="3892287256988727100" at="144,0,147,0">
-        <var name="editorContext" id="3892287256988727100" />
-      </scope>
-      <scope id="3892287256988727100" at="147,0,150,0">
-        <var name="editorContext" id="3892287256988727100" />
-        <var name="node" id="3892287256988727100" />
-      </scope>
-      <scope id="3892287256988943893" at="167,0,170,0">
-        <var name="editorContext" id="3892287256988943893" />
-        <var name="node" id="3892287256988943893" />
-      </scope>
-      <scope id="3892287256988727104" at="179,0,182,0">
-        <var name="editorContext" id="3892287256988727104" />
-        <var name="node" id="3892287256988727104" />
-      </scope>
-      <scope id="3892287256988726054" at="193,0,196,0">
->>>>>>> bd830ede
+      <scope id="3892287256988726054" at="248,0,251,0">
         <var name="childRole" id="3892287256988726054" />
         <var name="context" id="3892287256988726054" />
         <var name="ownerNode" id="3892287256988726054" />
       </scope>
-<<<<<<< HEAD
-      <scope id="3892287256988726054" at="255,0,258,0">
+      <scope id="3892287256988726054" at="251,0,254,0">
         <var name="editorContext" id="3892287256988726054" />
       </scope>
-      <scope id="3892287256988726054" at="258,57,261,25">
+      <scope id="3892287256988726054" at="254,57,257,25">
         <var name="elementCell" id="3892287256988726054" />
       </scope>
-      <scope id="3892287256988727119" at="291,0,294,0">
+      <scope id="3892287256988727119" at="287,0,290,0">
         <var name="editorContext" id="3892287256988727119" />
         <var name="node" id="3892287256988727119" />
       </scope>
@@ -752,195 +433,96 @@
         <var name="context" id="3892287256988726054" />
         <var name="node" id="3892287256988726054" />
       </scope>
-      <scope id="3892287256988726054" at="104,0,108,0">
-=======
-      <scope id="3892287256988726054" at="200,86,203,25">
-        <var name="elementCell" id="3892287256988726054" />
-      </scope>
-      <scope id="3892287256988727119" at="233,0,236,0">
-        <var name="editorContext" id="3892287256988727119" />
-        <var name="node" id="3892287256988727119" />
-      </scope>
-      <scope id="3892287256988726054" at="42,0,46,0" />
-      <scope id="3892287256988726054" at="196,0,200,0">
->>>>>>> bd830ede
+      <scope id="3892287256988726054" at="103,0,107,0">
         <var name="editorContext" id="3892287256988726054" />
         <var name="node" id="3892287256988726054" />
       </scope>
-      <scope id="3892287256988726054" at="182,0,186,0">
+      <scope id="3892287256988726054" at="179,0,183,0">
         <var name="editorContext" id="3892287256988726054" />
         <var name="node" id="3892287256988726054" />
       </scope>
-<<<<<<< HEAD
-      <scope id="3892287256988726054" at="263,41,267,23">
+      <scope id="3892287256988726054" at="259,41,263,23">
         <var name="emptyCell" id="3892287256988726054" />
       </scope>
       <scope id="3892287256988726054" at="48,0,53,0" />
-      <scope id="3892287256988726054" at="114,0,119,0">
+      <scope id="3892287256988726054" at="113,0,118,0">
         <var name="context" id="3892287256988726054" />
         <var name="node" id="3892287256988726054" />
         <var name="referencingNode" id="3892287256988726054" />
       </scope>
-      <scope id="3892287256988726054" at="124,0,129,0" />
-      <scope id="3892287256988726054" at="192,0,197,0">
+      <scope id="3892287256988726054" at="123,0,128,0" />
+      <scope id="3892287256988726054" at="189,0,194,0">
         <var name="context" id="3892287256988726054" />
         <var name="node" id="3892287256988726054" />
         <var name="referencingNode" id="3892287256988726054" />
       </scope>
-      <scope id="3892287256988726054" at="202,0,207,0" />
-      <scope id="3892287256988726054" at="258,0,263,0">
+      <scope id="3892287256988726054" at="199,0,204,0" />
+      <scope id="3892287256988726054" at="254,0,259,0">
         <var name="elementNode" id="3892287256988726054" />
       </scope>
-      <scope id="3892287256988726054" at="263,0,269,0" />
-      <scope id="3892287256988726054" at="229,49,236,22">
+      <scope id="3892287256988726054" at="259,0,265,0" />
+      <scope id="3892287256988726054" at="225,49,232,22">
         <var name="editorCell" id="3892287256988726054" />
         <var name="style" id="3892287256988726054" />
       </scope>
-      <scope id="3892287256988726054" at="282,49,289,22">
+      <scope id="3892287256988726054" at="278,49,285,22">
         <var name="editorCell" id="3892287256988726054" />
         <var name="style" id="3892287256988726054" />
       </scope>
-      <scope id="3892287256988726054" at="241,52,249,22">
-=======
-      <scope id="3892287256988726054" at="205,68,209,23">
-        <var name="emptyCell" id="3892287256988726054" />
-      </scope>
-      <scope id="3892287256988726054" at="200,0,205,0">
-        <var name="editorContext" id="3892287256988726054" />
-        <var name="elementNode" id="3892287256988726054" />
-      </scope>
-      <scope id="3892287256988726054" at="205,0,211,0">
-        <var name="editorContext" id="3892287256988726054" />
-      </scope>
-      <scope id="3892287256988726054" at="170,88,177,22">
-        <var name="editorCell" id="3892287256988726054" />
-        <var name="style" id="3892287256988726054" />
-      </scope>
-      <scope id="3892287256988726054" at="224,88,231,22">
-        <var name="editorCell" id="3892287256988726054" />
-        <var name="style" id="3892287256988726054" />
-      </scope>
-      <scope id="3892287256988726054" at="182,91,190,22">
->>>>>>> bd830ede
+      <scope id="3892287256988726054" at="237,52,245,22">
         <var name="editorCell" id="3892287256988726054" />
         <var name="handler" id="3892287256988726054" />
         <var name="style" id="3892287256988726054" />
       </scope>
-<<<<<<< HEAD
-      <scope id="3892287256988726054" at="270,96,278,9" />
-      <scope id="3892287256988726054" at="229,0,238,0" />
-      <scope id="3892287256988726054" at="282,0,291,0" />
-      <scope id="3892287256988726054" at="241,0,251,0" />
-      <scope id="3892287256988726054" at="269,86,279,7" />
+      <scope id="3892287256988726054" at="266,96,274,9" />
+      <scope id="3892287256988726054" at="225,0,234,0" />
+      <scope id="3892287256988726054" at="278,0,287,0" />
+      <scope id="3892287256988726054" at="237,0,247,0" />
+      <scope id="3892287256988726054" at="265,86,275,7" />
       <scope id="3892287256988726054" at="58,50,70,22">
         <var name="editorCell" id="3892287256988726054" />
       </scope>
-      <scope id="3892287256988726054" at="269,0,281,0">
-=======
-      <scope id="3892287256988726054" at="212,96,220,9" />
-      <scope id="3892287256988726054" at="170,0,179,0">
-        <var name="editorContext" id="3892287256988726054" />
-        <var name="node" id="3892287256988726054" />
-      </scope>
-      <scope id="3892287256988726054" at="224,0,233,0">
-        <var name="editorContext" id="3892287256988726054" />
-        <var name="node" id="3892287256988726054" />
-      </scope>
-      <scope id="3892287256988726054" at="182,0,192,0">
-        <var name="editorContext" id="3892287256988726054" />
-        <var name="node" id="3892287256988726054" />
-      </scope>
-      <scope id="3892287256988726054" at="211,132,221,7" />
-      <scope id="3892287256988726054" at="49,89,61,22">
-        <var name="editorCell" id="3892287256988726054" />
-      </scope>
-      <scope id="3892287256988726054" at="211,0,223,0">
-        <var name="editorContext" id="3892287256988726054" />
->>>>>>> bd830ede
+      <scope id="3892287256988726054" at="265,0,277,0">
         <var name="elementCell" id="3892287256988726054" />
         <var name="elementNode" id="3892287256988726054" />
       </scope>
-<<<<<<< HEAD
       <scope id="3892287256988726054" at="58,0,72,0" />
-      <scope id="3892287256988727095" at="130,53,145,24">
-=======
-      <scope id="3892287256988726054" at="49,0,63,0">
-        <var name="editorContext" id="3892287256988726054" />
-        <var name="node" id="3892287256988726054" />
-      </scope>
-      <scope id="3892287256988727095" at="97,92,111,24">
->>>>>>> bd830ede
+      <scope id="3892287256988727095" at="129,53,143,24">
         <var name="attributeConcept" id="3892287256988727095" />
         <var name="editorCell" id="3892287256988727095" />
         <var name="provider" id="3892287256988727095" />
       </scope>
-<<<<<<< HEAD
-      <scope id="3892287256988727101" at="208,53,223,24">
-=======
-      <scope id="3892287256988727101" at="150,92,164,24">
->>>>>>> bd830ede
+      <scope id="3892287256988727101" at="205,53,219,24">
         <var name="attributeConcept" id="3892287256988727101" />
         <var name="editorCell" id="3892287256988727101" />
         <var name="provider" id="3892287256988727101" />
       </scope>
-<<<<<<< HEAD
-      <scope id="3892287256988727095" at="130,0,147,0" />
-      <scope id="3892287256988727101" at="208,0,225,0" />
-      <scope id="3892287256988726054" at="151,48,173,22">
-=======
-      <scope id="3892287256988727095" at="97,0,113,0">
-        <var name="editorContext" id="3892287256988727095" />
-        <var name="node" id="3892287256988727095" />
-      </scope>
-      <scope id="3892287256988727101" at="150,0,166,0">
-        <var name="editorContext" id="3892287256988727101" />
-        <var name="node" id="3892287256988727101" />
-      </scope>
-      <scope id="3892287256988726054" at="117,87,138,22">
->>>>>>> bd830ede
+      <scope id="3892287256988727095" at="129,0,145,0" />
+      <scope id="3892287256988727101" at="205,0,221,0" />
+      <scope id="3892287256988726054" at="149,48,170,22">
         <var name="attributeConcept" id="3892287256988726054" />
         <var name="editorCell" id="3892287256988726054" />
         <var name="provider" id="3892287256988726054" />
         <var name="style" id="3892287256988726054" />
       </scope>
-<<<<<<< HEAD
-      <scope id="3892287256988726054" at="72,48,95,22">
-=======
-      <scope id="3892287256988726054" at="63,87,85,22">
->>>>>>> bd830ede
+      <scope id="3892287256988726054" at="72,48,94,22">
         <var name="attributeConcept" id="3892287256988726054" />
         <var name="editorCell" id="3892287256988726054" />
         <var name="provider" id="3892287256988726054" />
         <var name="style" id="3892287256988726054" />
       </scope>
-<<<<<<< HEAD
-      <scope id="3892287256988726054" at="151,0,175,0" />
-      <scope id="3892287256988726054" at="72,0,97,0" />
-      <unit id="3892287256988726054" at="97,0,109,0" name="jetbrains.mps.samples.notesOrganizer.editor.NoteMetaInformation_ComponentBuilder_a$_Inline_eshku2_a0a" />
-      <unit id="3892287256988726054" at="175,0,187,0" name="jetbrains.mps.samples.notesOrganizer.editor.NoteMetaInformation_ComponentBuilder_a$_Inline_eshku2_a1a" />
-      <unit id="3892287256988726054" at="251,0,282,0" name="jetbrains.mps.samples.notesOrganizer.editor.NoteMetaInformation_ComponentBuilder_a$categoryListHandler_eshku2_d0" />
-      <unit id="3892287256988726054" at="109,0,148,0" name="jetbrains.mps.samples.notesOrganizer.editor.NoteMetaInformation_ComponentBuilder_a$Inline_Builder_eshku2_a0a" />
-      <unit id="3892287256988726054" at="187,0,226,0" name="jetbrains.mps.samples.notesOrganizer.editor.NoteMetaInformation_ComponentBuilder_a$Inline_Builder_eshku2_a1a" />
-      <unit id="3892287256988726054" at="39,0,295,0" name="jetbrains.mps.samples.notesOrganizer.editor.NoteMetaInformation_ComponentBuilder_a" />
-=======
-      <scope id="3892287256988726054" at="117,0,140,0">
-        <var name="editorContext" id="3892287256988726054" />
-        <var name="node" id="3892287256988726054" />
-      </scope>
-      <scope id="3892287256988726054" at="63,0,87,0">
-        <var name="editorContext" id="3892287256988726054" />
-        <var name="node" id="3892287256988726054" />
-      </scope>
-      <unit id="3892287256988727094" at="87,0,114,0" name="jetbrains.mps.samples.notesOrganizer.editor.NoteMetaInformation$_Inline_eshku2_a0a" />
-      <unit id="3892287256988727100" at="140,0,167,0" name="jetbrains.mps.samples.notesOrganizer.editor.NoteMetaInformation$_Inline_eshku2_a1a" />
-      <unit id="3892287256988726054" at="192,0,224,0" name="jetbrains.mps.samples.notesOrganizer.editor.NoteMetaInformation$categoryListHandler_eshku2_d0" />
-      <unit id="3892287256988726054" at="41,0,237,0" name="jetbrains.mps.samples.notesOrganizer.editor.NoteMetaInformation" />
->>>>>>> bd830ede
+      <scope id="3892287256988726054" at="149,0,172,0" />
+      <scope id="3892287256988726054" at="72,0,96,0" />
+      <unit id="3892287256988726054" at="96,0,108,0" name="jetbrains.mps.samples.notesOrganizer.editor.NoteMetaInformation_ComponentBuilder_a$_Inline_eshku2_a0a" />
+      <unit id="3892287256988726054" at="172,0,184,0" name="jetbrains.mps.samples.notesOrganizer.editor.NoteMetaInformation_ComponentBuilder_a$_Inline_eshku2_a1a" />
+      <unit id="3892287256988726054" at="247,0,278,0" name="jetbrains.mps.samples.notesOrganizer.editor.NoteMetaInformation_ComponentBuilder_a$categoryListHandler_eshku2_d0" />
+      <unit id="3892287256988726054" at="108,0,146,0" name="jetbrains.mps.samples.notesOrganizer.editor.NoteMetaInformation_ComponentBuilder_a$Inline_Builder_eshku2_a0a" />
+      <unit id="3892287256988726054" at="184,0,222,0" name="jetbrains.mps.samples.notesOrganizer.editor.NoteMetaInformation_ComponentBuilder_a$Inline_Builder_eshku2_a1a" />
+      <unit id="3892287256988726054" at="39,0,291,0" name="jetbrains.mps.samples.notesOrganizer.editor.NoteMetaInformation_ComponentBuilder_a" />
     </file>
   </root>
   <root nodeRef="r:025f3f3b-a8d7-4b18-b0ed-c92fbe872489(jetbrains.mps.samples.notesOrganizer.editor)/8908453262579799910">
     <file name="Priority_Editor.java">
-<<<<<<< HEAD
       <node id="8908453262579799910" at="11,79,12,74" concept="7" />
       <node id="8908453262579799910" at="11,0,14,0" concept="5" trace="createEditorCell#(Ljetbrains/mps/openapi/editor/EditorContext;Lorg/jetbrains/mps/openapi/model/SNode;)Ljetbrains/mps/openapi/editor/cells/EditorCell;" />
       <scope id="8908453262579799910" at="11,79,12,74" />
@@ -970,59 +552,26 @@
       <node id="8908453262579799918" at="48,63,49,42" concept="2" />
       <node id="8908453262579799918" at="49,42,50,73" concept="2" />
       <node id="8908453262579799918" at="50,73,51,57" concept="6" />
-      <node id="8908453262579799918" at="51,57,52,59" concept="6" />
-      <node id="8908453262579799918" at="53,35,54,87" concept="6" />
-      <node id="8908453262579799918" at="54,87,55,94" concept="7" />
-      <node id="8908453262579799918" at="56,10,57,22" concept="7" />
-      <node id="3892287256988702688" at="59,50,60,135" concept="6" />
-      <node id="3892287256988702688" at="60,135,61,22" concept="7" />
+      <node id="8908453262579799918" at="52,35,53,87" concept="6" />
+      <node id="8908453262579799918" at="53,87,54,112" concept="7" />
+      <node id="8908453262579799918" at="55,10,56,22" concept="7" />
+      <node id="3892287256988702688" at="58,50,59,135" concept="6" />
+      <node id="3892287256988702688" at="59,135,60,22" concept="7" />
       <node id="8908453262579799910" at="16,0,18,0" concept="3" trace="myNode" />
       <node id="8908453262579799910" at="30,0,33,0" concept="5" trace="createCell#()Ljetbrains/mps/openapi/editor/cells/EditorCell;" />
       <node id="8908453262579799910" at="19,0,23,0" concept="1" trace="Priority_EditorBuilder_a#(Ljetbrains/mps/openapi/editor/EditorContext;Lorg/jetbrains/mps/openapi/model/SNode;)V" />
-      <node id="3892287256988702688" at="59,0,63,0" concept="5" trace="createComponent_pkvepg_b0#()Ljetbrains/mps/openapi/editor/cells/EditorCell;" />
+      <node id="3892287256988702688" at="58,0,62,0" concept="5" trace="createComponent_pkvepg_b0#()Ljetbrains/mps/openapi/editor/cells/EditorCell;" />
       <node id="8908453262579799910" at="24,0,29,0" concept="5" trace="getNode#()Lorg/jetbrains/mps/openapi/model/SNode;" />
-      <node id="8908453262579799918" at="52,59,57,22" concept="4" />
+      <node id="8908453262579799918" at="51,57,56,22" concept="4" />
       <node id="8908453262579799910" at="34,0,43,0" concept="5" trace="createCollection_pkvepg_a#()Ljetbrains/mps/openapi/editor/cells/EditorCell;" />
-      <node id="8908453262579799918" at="43,0,59,0" concept="5" trace="createProperty_pkvepg_a0#()Ljetbrains/mps/openapi/editor/cells/EditorCell;" />
+      <node id="8908453262579799918" at="43,0,58,0" concept="5" trace="createProperty_pkvepg_a0#()Ljetbrains/mps/openapi/editor/cells/EditorCell;" />
       <scope id="8908453262579799910" at="26,26,27,18" />
       <scope id="8908453262579799910" at="30,39,31,39" />
       <scope id="8908453262579799910" at="19,88,21,18" />
-      <scope id="8908453262579799918" at="53,35,55,94">
+      <scope id="8908453262579799918" at="52,35,54,112">
         <var name="manager" id="8908453262579799918" />
       </scope>
-      <scope id="3892287256988702688" at="59,50,61,22">
-=======
-      <node id="8908453262579799910" at="15,79,16,63" concept="7" />
-      <node id="8908453262579799910" at="18,89,19,99" concept="6" />
-      <node id="8908453262579799910" at="19,99,20,48" concept="2" />
-      <node id="8908453262579799910" at="20,48,21,28" concept="2" />
-      <node id="8908453262579799910" at="21,28,22,81" concept="2" />
-      <node id="8908453262579799910" at="22,81,23,82" concept="2" />
-      <node id="8908453262579799910" at="23,82,24,22" concept="7" />
-      <node id="8908453262579799918" at="26,88,27,82" concept="6" />
-      <node id="8908453262579799918" at="27,82,28,29" concept="2" />
-      <node id="8908453262579799918" at="28,29,29,42" concept="2" />
-      <node id="8908453262579799918" at="29,42,30,26" concept="6" />
-      <node id="8908453262579799918" at="30,26,31,58" concept="2" />
-      <node id="8908453262579799918" at="31,58,32,42" concept="2" />
-      <node id="8908453262579799918" at="32,42,33,73" concept="2" />
-      <node id="8908453262579799918" at="33,73,34,57" concept="6" />
-      <node id="8908453262579799918" at="35,35,36,82" concept="6" />
-      <node id="8908453262579799918" at="36,82,37,112" concept="7" />
-      <node id="8908453262579799918" at="38,10,39,22" concept="7" />
-      <node id="3892287256988702688" at="41,89,42,147" concept="6" />
-      <node id="3892287256988702688" at="42,147,43,22" concept="7" />
-      <node id="8908453262579799910" at="15,0,18,0" concept="5" trace="createEditorCell#(Ljetbrains/mps/openapi/editor/EditorContext;Lorg/jetbrains/mps/openapi/model/SNode;)Ljetbrains/mps/openapi/editor/cells/EditorCell;" />
-      <node id="3892287256988702688" at="41,0,45,0" concept="5" trace="createComponent_pkvepg_b0#(Ljetbrains/mps/openapi/editor/EditorContext;Lorg/jetbrains/mps/openapi/model/SNode;)Ljetbrains/mps/openapi/editor/cells/EditorCell;" />
-      <node id="8908453262579799918" at="34,57,39,22" concept="4" />
-      <node id="8908453262579799910" at="18,0,26,0" concept="5" trace="createCollection_pkvepg_a#(Ljetbrains/mps/openapi/editor/EditorContext;Lorg/jetbrains/mps/openapi/model/SNode;)Ljetbrains/mps/openapi/editor/cells/EditorCell;" />
-      <node id="8908453262579799918" at="26,0,41,0" concept="5" trace="createProperty_pkvepg_a0#(Ljetbrains/mps/openapi/editor/EditorContext;Lorg/jetbrains/mps/openapi/model/SNode;)Ljetbrains/mps/openapi/editor/cells/EditorCell;" />
-      <scope id="8908453262579799910" at="15,79,16,63" />
-      <scope id="8908453262579799918" at="35,35,37,112">
-        <var name="manager" id="8908453262579799918" />
-      </scope>
-      <scope id="3892287256988702688" at="41,89,43,22">
->>>>>>> bd830ede
+      <scope id="3892287256988702688" at="58,50,60,22">
         <var name="editorCell" id="3892287256988702688" />
       </scope>
       <scope id="8908453262579799910" at="30,0,33,0" />
@@ -1030,47 +579,23 @@
         <var name="context" id="8908453262579799910" />
         <var name="node" id="8908453262579799910" />
       </scope>
-<<<<<<< HEAD
-      <scope id="3892287256988702688" at="59,0,63,0" />
+      <scope id="3892287256988702688" at="58,0,62,0" />
       <scope id="8908453262579799910" at="24,0,29,0" />
       <scope id="8908453262579799910" at="34,50,41,22">
         <var name="editorCell" id="8908453262579799910" />
       </scope>
       <scope id="8908453262579799910" at="34,0,43,0" />
-      <scope id="8908453262579799918" at="43,49,57,22">
-=======
-      <scope id="3892287256988702688" at="41,0,45,0">
-        <var name="editorContext" id="3892287256988702688" />
-        <var name="node" id="3892287256988702688" />
-      </scope>
-      <scope id="8908453262579799910" at="18,89,24,22">
-        <var name="editorCell" id="8908453262579799910" />
-      </scope>
-      <scope id="8908453262579799910" at="18,0,26,0">
-        <var name="editorContext" id="8908453262579799910" />
-        <var name="node" id="8908453262579799910" />
-      </scope>
-      <scope id="8908453262579799918" at="26,88,39,22">
->>>>>>> bd830ede
+      <scope id="8908453262579799918" at="43,49,56,22">
         <var name="attributeConcept" id="8908453262579799918" />
         <var name="editorCell" id="8908453262579799918" />
         <var name="provider" id="8908453262579799918" />
       </scope>
-<<<<<<< HEAD
-      <scope id="8908453262579799918" at="43,0,59,0" />
-      <unit id="8908453262579799910" at="15,0,64,0" name="jetbrains.mps.samples.notesOrganizer.editor.Priority_EditorBuilder_a" />
-=======
-      <scope id="8908453262579799918" at="26,0,41,0">
-        <var name="editorContext" id="8908453262579799918" />
-        <var name="node" id="8908453262579799918" />
-      </scope>
-      <unit id="8908453262579799910" at="14,0,46,0" name="jetbrains.mps.samples.notesOrganizer.editor.Priority_Editor" />
->>>>>>> bd830ede
+      <scope id="8908453262579799918" at="43,0,58,0" />
+      <unit id="8908453262579799910" at="15,0,63,0" name="jetbrains.mps.samples.notesOrganizer.editor.Priority_EditorBuilder_a" />
     </file>
   </root>
   <root nodeRef="r:025f3f3b-a8d7-4b18-b0ed-c92fbe872489(jetbrains.mps.samples.notesOrganizer.editor)/8908453262579799945">
     <file name="Category_Editor.java">
-<<<<<<< HEAD
       <node id="8908453262579799945" at="11,79,12,74" concept="7" />
       <node id="8908453262579799945" at="11,0,14,0" concept="5" trace="createEditorCell#(Ljetbrains/mps/openapi/editor/EditorContext;Lorg/jetbrains/mps/openapi/model/SNode;)Ljetbrains/mps/openapi/editor/cells/EditorCell;" />
       <scope id="8908453262579799945" at="11,79,12,74" />
@@ -1100,59 +625,26 @@
       <node id="8908453262579799950" at="48,63,49,42" concept="2" />
       <node id="8908453262579799950" at="49,42,50,73" concept="2" />
       <node id="8908453262579799950" at="50,73,51,57" concept="6" />
-      <node id="8908453262579799950" at="51,57,52,59" concept="6" />
-      <node id="8908453262579799950" at="53,35,54,87" concept="6" />
-      <node id="8908453262579799950" at="54,87,55,94" concept="7" />
-      <node id="8908453262579799950" at="56,10,57,22" concept="7" />
-      <node id="3892287256988702676" at="59,50,60,135" concept="6" />
-      <node id="3892287256988702676" at="60,135,61,22" concept="7" />
+      <node id="8908453262579799950" at="52,35,53,87" concept="6" />
+      <node id="8908453262579799950" at="53,87,54,112" concept="7" />
+      <node id="8908453262579799950" at="55,10,56,22" concept="7" />
+      <node id="3892287256988702676" at="58,50,59,135" concept="6" />
+      <node id="3892287256988702676" at="59,135,60,22" concept="7" />
       <node id="8908453262579799945" at="16,0,18,0" concept="3" trace="myNode" />
       <node id="8908453262579799945" at="30,0,33,0" concept="5" trace="createCell#()Ljetbrains/mps/openapi/editor/cells/EditorCell;" />
       <node id="8908453262579799945" at="19,0,23,0" concept="1" trace="Category_EditorBuilder_a#(Ljetbrains/mps/openapi/editor/EditorContext;Lorg/jetbrains/mps/openapi/model/SNode;)V" />
-      <node id="3892287256988702676" at="59,0,63,0" concept="5" trace="createComponent_9seyg7_b0#()Ljetbrains/mps/openapi/editor/cells/EditorCell;" />
+      <node id="3892287256988702676" at="58,0,62,0" concept="5" trace="createComponent_9seyg7_b0#()Ljetbrains/mps/openapi/editor/cells/EditorCell;" />
       <node id="8908453262579799945" at="24,0,29,0" concept="5" trace="getNode#()Lorg/jetbrains/mps/openapi/model/SNode;" />
-      <node id="8908453262579799950" at="52,59,57,22" concept="4" />
+      <node id="8908453262579799950" at="51,57,56,22" concept="4" />
       <node id="8908453262579799945" at="34,0,43,0" concept="5" trace="createCollection_9seyg7_a#()Ljetbrains/mps/openapi/editor/cells/EditorCell;" />
-      <node id="8908453262579799950" at="43,0,59,0" concept="5" trace="createProperty_9seyg7_a0#()Ljetbrains/mps/openapi/editor/cells/EditorCell;" />
+      <node id="8908453262579799950" at="43,0,58,0" concept="5" trace="createProperty_9seyg7_a0#()Ljetbrains/mps/openapi/editor/cells/EditorCell;" />
       <scope id="8908453262579799945" at="26,26,27,18" />
       <scope id="8908453262579799945" at="30,39,31,39" />
       <scope id="8908453262579799945" at="19,88,21,18" />
-      <scope id="8908453262579799950" at="53,35,55,94">
+      <scope id="8908453262579799950" at="52,35,54,112">
         <var name="manager" id="8908453262579799950" />
       </scope>
-      <scope id="3892287256988702676" at="59,50,61,22">
-=======
-      <node id="8908453262579799945" at="15,79,16,63" concept="7" />
-      <node id="8908453262579799945" at="18,89,19,99" concept="6" />
-      <node id="8908453262579799945" at="19,99,20,48" concept="2" />
-      <node id="8908453262579799945" at="20,48,21,28" concept="2" />
-      <node id="8908453262579799945" at="21,28,22,81" concept="2" />
-      <node id="8908453262579799945" at="22,81,23,82" concept="2" />
-      <node id="8908453262579799945" at="23,82,24,22" concept="7" />
-      <node id="8908453262579799950" at="26,88,27,82" concept="6" />
-      <node id="8908453262579799950" at="27,82,28,29" concept="2" />
-      <node id="8908453262579799950" at="28,29,29,42" concept="2" />
-      <node id="8908453262579799950" at="29,42,30,26" concept="6" />
-      <node id="8908453262579799950" at="30,26,31,58" concept="2" />
-      <node id="8908453262579799950" at="31,58,32,42" concept="2" />
-      <node id="8908453262579799950" at="32,42,33,73" concept="2" />
-      <node id="8908453262579799950" at="33,73,34,57" concept="6" />
-      <node id="8908453262579799950" at="35,35,36,82" concept="6" />
-      <node id="8908453262579799950" at="36,82,37,112" concept="7" />
-      <node id="8908453262579799950" at="38,10,39,22" concept="7" />
-      <node id="3892287256988702676" at="41,89,42,147" concept="6" />
-      <node id="3892287256988702676" at="42,147,43,22" concept="7" />
-      <node id="8908453262579799945" at="15,0,18,0" concept="5" trace="createEditorCell#(Ljetbrains/mps/openapi/editor/EditorContext;Lorg/jetbrains/mps/openapi/model/SNode;)Ljetbrains/mps/openapi/editor/cells/EditorCell;" />
-      <node id="3892287256988702676" at="41,0,45,0" concept="5" trace="createComponent_9seyg7_b0#(Ljetbrains/mps/openapi/editor/EditorContext;Lorg/jetbrains/mps/openapi/model/SNode;)Ljetbrains/mps/openapi/editor/cells/EditorCell;" />
-      <node id="8908453262579799950" at="34,57,39,22" concept="4" />
-      <node id="8908453262579799945" at="18,0,26,0" concept="5" trace="createCollection_9seyg7_a#(Ljetbrains/mps/openapi/editor/EditorContext;Lorg/jetbrains/mps/openapi/model/SNode;)Ljetbrains/mps/openapi/editor/cells/EditorCell;" />
-      <node id="8908453262579799950" at="26,0,41,0" concept="5" trace="createProperty_9seyg7_a0#(Ljetbrains/mps/openapi/editor/EditorContext;Lorg/jetbrains/mps/openapi/model/SNode;)Ljetbrains/mps/openapi/editor/cells/EditorCell;" />
-      <scope id="8908453262579799945" at="15,79,16,63" />
-      <scope id="8908453262579799950" at="35,35,37,112">
-        <var name="manager" id="8908453262579799950" />
-      </scope>
-      <scope id="3892287256988702676" at="41,89,43,22">
->>>>>>> bd830ede
+      <scope id="3892287256988702676" at="58,50,60,22">
         <var name="editorCell" id="3892287256988702676" />
       </scope>
       <scope id="8908453262579799945" at="30,0,33,0" />
@@ -1160,47 +652,23 @@
         <var name="context" id="8908453262579799945" />
         <var name="node" id="8908453262579799945" />
       </scope>
-<<<<<<< HEAD
-      <scope id="3892287256988702676" at="59,0,63,0" />
+      <scope id="3892287256988702676" at="58,0,62,0" />
       <scope id="8908453262579799945" at="24,0,29,0" />
       <scope id="8908453262579799945" at="34,50,41,22">
         <var name="editorCell" id="8908453262579799945" />
       </scope>
       <scope id="8908453262579799945" at="34,0,43,0" />
-      <scope id="8908453262579799950" at="43,49,57,22">
-=======
-      <scope id="3892287256988702676" at="41,0,45,0">
-        <var name="editorContext" id="3892287256988702676" />
-        <var name="node" id="3892287256988702676" />
-      </scope>
-      <scope id="8908453262579799945" at="18,89,24,22">
-        <var name="editorCell" id="8908453262579799945" />
-      </scope>
-      <scope id="8908453262579799945" at="18,0,26,0">
-        <var name="editorContext" id="8908453262579799945" />
-        <var name="node" id="8908453262579799945" />
-      </scope>
-      <scope id="8908453262579799950" at="26,88,39,22">
->>>>>>> bd830ede
+      <scope id="8908453262579799950" at="43,49,56,22">
         <var name="attributeConcept" id="8908453262579799950" />
         <var name="editorCell" id="8908453262579799950" />
         <var name="provider" id="8908453262579799950" />
       </scope>
-<<<<<<< HEAD
-      <scope id="8908453262579799950" at="43,0,59,0" />
-      <unit id="8908453262579799945" at="15,0,64,0" name="jetbrains.mps.samples.notesOrganizer.editor.Category_EditorBuilder_a" />
-=======
-      <scope id="8908453262579799950" at="26,0,41,0">
-        <var name="editorContext" id="8908453262579799950" />
-        <var name="node" id="8908453262579799950" />
-      </scope>
-      <unit id="8908453262579799945" at="14,0,46,0" name="jetbrains.mps.samples.notesOrganizer.editor.Category_Editor" />
->>>>>>> bd830ede
+      <scope id="8908453262579799950" at="43,0,58,0" />
+      <unit id="8908453262579799945" at="15,0,63,0" name="jetbrains.mps.samples.notesOrganizer.editor.Category_EditorBuilder_a" />
     </file>
   </root>
   <root nodeRef="r:025f3f3b-a8d7-4b18-b0ed-c92fbe872489(jetbrains.mps.samples.notesOrganizer.editor)/8908453262579799982">
     <file name="NotesConfiguration_Editor.java">
-<<<<<<< HEAD
       <node id="8908453262579799982" at="11,79,12,84" concept="7" />
       <node id="8908453262579799982" at="11,0,14,0" concept="5" trace="createEditorCell#(Ljetbrains/mps/openapi/editor/EditorContext;Lorg/jetbrains/mps/openapi/model/SNode;)Ljetbrains/mps/openapi/editor/cells/EditorCell;" />
       <scope id="8908453262579799982" at="11,79,12,84" />
@@ -1243,460 +711,220 @@
       <node id="8908453262579800001" at="78,60,79,40" concept="2" />
       <node id="8908453262579800001" at="79,40,80,73" concept="2" />
       <node id="8908453262579800001" at="80,73,81,57" concept="6" />
-      <node id="8908453262579800001" at="81,57,82,59" concept="6" />
-      <node id="8908453262579800001" at="83,35,84,87" concept="6" />
-      <node id="8908453262579800001" at="84,87,85,94" concept="7" />
-      <node id="8908453262579800001" at="86,10,87,22" concept="7" />
-      <node id="8908453262579800012" at="89,48,90,93" concept="6" />
-      <node id="8908453262579800012" at="90,93,91,46" concept="2" />
-      <node id="8908453262579800012" at="91,46,92,34" concept="6" />
-      <node id="8908453262579800012" at="92,34,93,60" concept="2" />
-      <node id="8908453262579800012" at="93,60,94,40" concept="2" />
-      <node id="8908453262579800012" at="94,40,95,34" concept="2" />
-      <node id="8908453262579800012" at="95,34,96,22" concept="7" />
-      <node id="8908453262579799982" at="98,50,99,103" concept="6" />
-      <node id="8908453262579799982" at="99,103,100,48" concept="2" />
-      <node id="8908453262579799982" at="100,48,101,34" concept="6" />
-      <node id="8908453262579799982" at="101,34,102,49" concept="2" />
-      <node id="8908453262579799982" at="102,49,103,60" concept="2" />
-      <node id="8908453262579799982" at="103,60,104,58" concept="2" />
-      <node id="8908453262579799982" at="104,58,105,40" concept="2" />
-      <node id="8908453262579799982" at="105,40,106,57" concept="2" />
-      <node id="8908453262579799982" at="106,57,107,60" concept="2" />
-      <node id="8908453262579799982" at="107,60,108,22" concept="7" />
-      <node id="8908453262579800043" at="110,49,111,104" concept="6" />
-      <node id="8908453262579800043" at="111,104,112,47" concept="2" />
-      <node id="8908453262579800043" at="112,47,113,34" concept="2" />
-      <node id="8908453262579800043" at="113,34,114,22" concept="7" />
-      <node id="8908453262579799982" at="116,52,117,151" concept="6" />
-      <node id="8908453262579799982" at="117,151,118,93" concept="6" />
-      <node id="8908453262579799982" at="118,93,119,51" concept="2" />
-      <node id="8908453262579799982" at="119,51,120,49" concept="2" />
-      <node id="8908453262579799982" at="120,49,121,22" concept="7" />
-      <node id="8908453262579799982" at="124,102,125,50" concept="11" />
-      <node id="8908453262579799982" at="127,66,128,93" concept="7" />
-      <node id="8908453262579799982" at="130,57,131,65" concept="6" />
-      <node id="8908453262579799982" at="131,65,132,58" concept="2" />
-      <node id="8908453262579799982" at="132,58,133,25" concept="7" />
-      <node id="8908453262579799982" at="135,41,136,34" concept="6" />
-      <node id="8908453262579799982" at="136,34,137,42" concept="2" />
-      <node id="8908453262579799982" at="137,42,138,49" concept="2" />
-      <node id="8908453262579799982" at="138,49,139,23" concept="7" />
-      <node id="8908453262579799982" at="142,96,143,134" concept="2" />
-      <node id="8908453262579799982" at="144,34,145,142" concept="2" />
-      <node id="8908453262579799982" at="145,142,146,146" concept="2" />
-      <node id="8908453262579799982" at="148,122,149,399" concept="2" />
-      <node id="8908453262579800071" at="154,48,155,93" concept="6" />
-      <node id="8908453262579800071" at="155,93,156,46" concept="2" />
-      <node id="8908453262579800071" at="156,46,157,34" concept="6" />
-      <node id="8908453262579800071" at="157,34,158,60" concept="2" />
-      <node id="8908453262579800071" at="158,60,159,40" concept="2" />
-      <node id="8908453262579800071" at="159,40,160,34" concept="2" />
-      <node id="8908453262579800071" at="160,34,161,22" concept="7" />
-      <node id="8908453262579799982" at="163,50,164,103" concept="6" />
-      <node id="8908453262579799982" at="164,103,165,48" concept="2" />
-      <node id="8908453262579799982" at="165,48,166,34" concept="6" />
-      <node id="8908453262579799982" at="166,34,167,49" concept="2" />
-      <node id="8908453262579799982" at="167,49,168,58" concept="2" />
-      <node id="8908453262579799982" at="168,58,169,60" concept="2" />
-      <node id="8908453262579799982" at="169,60,170,40" concept="2" />
-      <node id="8908453262579799982" at="170,40,171,57" concept="2" />
-      <node id="8908453262579799982" at="171,57,172,60" concept="2" />
-      <node id="8908453262579799982" at="172,60,173,22" concept="7" />
-      <node id="8908453262579800129" at="175,49,176,104" concept="6" />
-      <node id="8908453262579800129" at="176,104,177,47" concept="2" />
-      <node id="8908453262579800129" at="177,47,178,34" concept="2" />
-      <node id="8908453262579800129" at="178,34,179,22" concept="7" />
-      <node id="8908453262579799982" at="181,52,182,151" concept="6" />
-      <node id="8908453262579799982" at="182,151,183,93" concept="6" />
-      <node id="8908453262579799982" at="183,93,184,51" concept="2" />
-      <node id="8908453262579799982" at="184,51,185,49" concept="2" />
-      <node id="8908453262579799982" at="185,49,186,22" concept="7" />
-      <node id="8908453262579799982" at="189,102,190,50" concept="11" />
-      <node id="8908453262579799982" at="192,66,193,93" concept="7" />
-      <node id="8908453262579799982" at="195,57,196,65" concept="6" />
-      <node id="8908453262579799982" at="196,65,197,58" concept="2" />
-      <node id="8908453262579799982" at="197,58,198,25" concept="7" />
-      <node id="8908453262579799982" at="200,41,201,34" concept="6" />
-      <node id="8908453262579799982" at="201,34,202,42" concept="2" />
-      <node id="8908453262579799982" at="202,42,203,49" concept="2" />
-      <node id="8908453262579799982" at="203,49,204,23" concept="7" />
-      <node id="8908453262579799982" at="207,96,208,134" concept="2" />
-      <node id="8908453262579799982" at="209,34,210,142" concept="2" />
-      <node id="8908453262579799982" at="210,142,211,146" concept="2" />
-      <node id="8908453262579799982" at="213,122,214,399" concept="2" />
-      <node id="8908453262579856341" at="219,48,220,93" concept="6" />
-      <node id="8908453262579856341" at="220,93,221,46" concept="2" />
-      <node id="8908453262579856341" at="221,46,222,34" concept="6" />
-      <node id="8908453262579856341" at="222,34,223,60" concept="2" />
-      <node id="8908453262579856341" at="223,60,224,40" concept="2" />
-      <node id="8908453262579856341" at="224,40,225,34" concept="2" />
-      <node id="8908453262579856341" at="225,34,226,22" concept="7" />
-      <node id="8908453262579799982" at="228,50,229,103" concept="6" />
-      <node id="8908453262579799982" at="229,103,230,48" concept="2" />
-      <node id="8908453262579799982" at="230,48,231,34" concept="6" />
-      <node id="8908453262579799982" at="231,34,232,49" concept="2" />
-      <node id="8908453262579799982" at="232,49,233,58" concept="2" />
-      <node id="8908453262579799982" at="233,58,234,40" concept="2" />
-      <node id="8908453262579799982" at="234,40,235,57" concept="2" />
-      <node id="8908453262579799982" at="235,57,236,60" concept="2" />
-      <node id="8908453262579799982" at="236,60,237,22" concept="7" />
-      <node id="8908453262579856345" at="239,49,240,102" concept="6" />
-      <node id="8908453262579856345" at="240,102,241,47" concept="2" />
-      <node id="8908453262579856345" at="241,47,242,34" concept="2" />
-      <node id="8908453262579856345" at="242,34,243,22" concept="7" />
-      <node id="8908453262579799982" at="245,52,246,147" concept="6" />
-      <node id="8908453262579799982" at="246,147,247,93" concept="6" />
-      <node id="8908453262579799982" at="247,93,248,49" concept="2" />
-      <node id="8908453262579799982" at="248,49,249,35" concept="2" />
-      <node id="8908453262579799982" at="249,35,250,49" concept="2" />
-      <node id="8908453262579799982" at="250,49,251,22" concept="7" />
-      <node id="8908453262579799982" at="254,100,255,50" concept="11" />
-      <node id="8908453262579799982" at="257,66,258,93" concept="7" />
-      <node id="8908453262579799982" at="260,57,261,65" concept="6" />
-      <node id="8908453262579799982" at="261,65,262,58" concept="2" />
-      <node id="8908453262579799982" at="262,58,263,25" concept="7" />
-      <node id="8908453262579799982" at="265,41,266,34" concept="6" />
-      <node id="8908453262579799982" at="266,34,267,42" concept="2" />
-      <node id="8908453262579799982" at="267,42,268,49" concept="2" />
-      <node id="8908453262579799982" at="268,49,269,23" concept="7" />
-      <node id="8908453262579799982" at="272,96,273,134" concept="2" />
-      <node id="8908453262579799982" at="274,34,275,142" concept="2" />
-      <node id="8908453262579799982" at="275,142,276,146" concept="2" />
-      <node id="8908453262579799982" at="278,122,279,397" concept="2" />
+      <node id="8908453262579800001" at="82,35,83,87" concept="6" />
+      <node id="8908453262579800001" at="83,87,84,112" concept="7" />
+      <node id="8908453262579800001" at="85,10,86,22" concept="7" />
+      <node id="8908453262579800012" at="88,48,89,93" concept="6" />
+      <node id="8908453262579800012" at="89,93,90,46" concept="2" />
+      <node id="8908453262579800012" at="90,46,91,34" concept="6" />
+      <node id="8908453262579800012" at="91,34,92,60" concept="2" />
+      <node id="8908453262579800012" at="92,60,93,40" concept="2" />
+      <node id="8908453262579800012" at="93,40,94,34" concept="2" />
+      <node id="8908453262579800012" at="94,34,95,22" concept="7" />
+      <node id="8908453262579799982" at="97,50,98,103" concept="6" />
+      <node id="8908453262579799982" at="98,103,99,48" concept="2" />
+      <node id="8908453262579799982" at="99,48,100,34" concept="6" />
+      <node id="8908453262579799982" at="100,34,101,49" concept="2" />
+      <node id="8908453262579799982" at="101,49,102,60" concept="2" />
+      <node id="8908453262579799982" at="102,60,103,58" concept="2" />
+      <node id="8908453262579799982" at="103,58,104,40" concept="2" />
+      <node id="8908453262579799982" at="104,40,105,57" concept="2" />
+      <node id="8908453262579799982" at="105,57,106,60" concept="2" />
+      <node id="8908453262579799982" at="106,60,107,22" concept="7" />
+      <node id="8908453262579800043" at="109,49,110,104" concept="6" />
+      <node id="8908453262579800043" at="110,104,111,47" concept="2" />
+      <node id="8908453262579800043" at="111,47,112,34" concept="2" />
+      <node id="8908453262579800043" at="112,34,113,22" concept="7" />
+      <node id="8908453262579799982" at="115,52,116,151" concept="6" />
+      <node id="8908453262579799982" at="116,151,117,93" concept="6" />
+      <node id="8908453262579799982" at="117,93,118,51" concept="2" />
+      <node id="8908453262579799982" at="118,51,119,49" concept="2" />
+      <node id="8908453262579799982" at="119,49,120,22" concept="7" />
+      <node id="8908453262579799982" at="123,102,124,50" concept="11" />
+      <node id="8908453262579799982" at="126,66,127,93" concept="7" />
+      <node id="8908453262579799982" at="129,57,130,65" concept="6" />
+      <node id="8908453262579799982" at="130,65,131,58" concept="2" />
+      <node id="8908453262579799982" at="131,58,132,25" concept="7" />
+      <node id="8908453262579799982" at="134,41,135,34" concept="6" />
+      <node id="8908453262579799982" at="135,34,136,42" concept="2" />
+      <node id="8908453262579799982" at="136,42,137,49" concept="2" />
+      <node id="8908453262579799982" at="137,49,138,23" concept="7" />
+      <node id="8908453262579799982" at="141,96,142,134" concept="2" />
+      <node id="8908453262579799982" at="143,34,144,142" concept="2" />
+      <node id="8908453262579799982" at="144,142,145,146" concept="2" />
+      <node id="8908453262579799982" at="147,122,148,399" concept="2" />
+      <node id="8908453262579800071" at="153,48,154,93" concept="6" />
+      <node id="8908453262579800071" at="154,93,155,46" concept="2" />
+      <node id="8908453262579800071" at="155,46,156,34" concept="6" />
+      <node id="8908453262579800071" at="156,34,157,60" concept="2" />
+      <node id="8908453262579800071" at="157,60,158,40" concept="2" />
+      <node id="8908453262579800071" at="158,40,159,34" concept="2" />
+      <node id="8908453262579800071" at="159,34,160,22" concept="7" />
+      <node id="8908453262579799982" at="162,50,163,103" concept="6" />
+      <node id="8908453262579799982" at="163,103,164,48" concept="2" />
+      <node id="8908453262579799982" at="164,48,165,34" concept="6" />
+      <node id="8908453262579799982" at="165,34,166,49" concept="2" />
+      <node id="8908453262579799982" at="166,49,167,58" concept="2" />
+      <node id="8908453262579799982" at="167,58,168,60" concept="2" />
+      <node id="8908453262579799982" at="168,60,169,40" concept="2" />
+      <node id="8908453262579799982" at="169,40,170,57" concept="2" />
+      <node id="8908453262579799982" at="170,57,171,60" concept="2" />
+      <node id="8908453262579799982" at="171,60,172,22" concept="7" />
+      <node id="8908453262579800129" at="174,49,175,104" concept="6" />
+      <node id="8908453262579800129" at="175,104,176,47" concept="2" />
+      <node id="8908453262579800129" at="176,47,177,34" concept="2" />
+      <node id="8908453262579800129" at="177,34,178,22" concept="7" />
+      <node id="8908453262579799982" at="180,52,181,151" concept="6" />
+      <node id="8908453262579799982" at="181,151,182,93" concept="6" />
+      <node id="8908453262579799982" at="182,93,183,51" concept="2" />
+      <node id="8908453262579799982" at="183,51,184,49" concept="2" />
+      <node id="8908453262579799982" at="184,49,185,22" concept="7" />
+      <node id="8908453262579799982" at="188,102,189,50" concept="11" />
+      <node id="8908453262579799982" at="191,66,192,93" concept="7" />
+      <node id="8908453262579799982" at="194,57,195,65" concept="6" />
+      <node id="8908453262579799982" at="195,65,196,58" concept="2" />
+      <node id="8908453262579799982" at="196,58,197,25" concept="7" />
+      <node id="8908453262579799982" at="199,41,200,34" concept="6" />
+      <node id="8908453262579799982" at="200,34,201,42" concept="2" />
+      <node id="8908453262579799982" at="201,42,202,49" concept="2" />
+      <node id="8908453262579799982" at="202,49,203,23" concept="7" />
+      <node id="8908453262579799982" at="206,96,207,134" concept="2" />
+      <node id="8908453262579799982" at="208,34,209,142" concept="2" />
+      <node id="8908453262579799982" at="209,142,210,146" concept="2" />
+      <node id="8908453262579799982" at="212,122,213,399" concept="2" />
+      <node id="8908453262579856341" at="218,48,219,93" concept="6" />
+      <node id="8908453262579856341" at="219,93,220,46" concept="2" />
+      <node id="8908453262579856341" at="220,46,221,34" concept="6" />
+      <node id="8908453262579856341" at="221,34,222,60" concept="2" />
+      <node id="8908453262579856341" at="222,60,223,40" concept="2" />
+      <node id="8908453262579856341" at="223,40,224,34" concept="2" />
+      <node id="8908453262579856341" at="224,34,225,22" concept="7" />
+      <node id="8908453262579799982" at="227,50,228,103" concept="6" />
+      <node id="8908453262579799982" at="228,103,229,48" concept="2" />
+      <node id="8908453262579799982" at="229,48,230,34" concept="6" />
+      <node id="8908453262579799982" at="230,34,231,49" concept="2" />
+      <node id="8908453262579799982" at="231,49,232,58" concept="2" />
+      <node id="8908453262579799982" at="232,58,233,40" concept="2" />
+      <node id="8908453262579799982" at="233,40,234,57" concept="2" />
+      <node id="8908453262579799982" at="234,57,235,60" concept="2" />
+      <node id="8908453262579799982" at="235,60,236,22" concept="7" />
+      <node id="8908453262579856345" at="238,49,239,102" concept="6" />
+      <node id="8908453262579856345" at="239,102,240,47" concept="2" />
+      <node id="8908453262579856345" at="240,47,241,34" concept="2" />
+      <node id="8908453262579856345" at="241,34,242,22" concept="7" />
+      <node id="8908453262579799982" at="244,52,245,147" concept="6" />
+      <node id="8908453262579799982" at="245,147,246,93" concept="6" />
+      <node id="8908453262579799982" at="246,93,247,49" concept="2" />
+      <node id="8908453262579799982" at="247,49,248,35" concept="2" />
+      <node id="8908453262579799982" at="248,35,249,49" concept="2" />
+      <node id="8908453262579799982" at="249,49,250,22" concept="7" />
+      <node id="8908453262579799982" at="253,100,254,50" concept="11" />
+      <node id="8908453262579799982" at="256,66,257,93" concept="7" />
+      <node id="8908453262579799982" at="259,57,260,65" concept="6" />
+      <node id="8908453262579799982" at="260,65,261,58" concept="2" />
+      <node id="8908453262579799982" at="261,58,262,25" concept="7" />
+      <node id="8908453262579799982" at="264,41,265,34" concept="6" />
+      <node id="8908453262579799982" at="265,34,266,42" concept="2" />
+      <node id="8908453262579799982" at="266,42,267,49" concept="2" />
+      <node id="8908453262579799982" at="267,49,268,23" concept="7" />
+      <node id="8908453262579799982" at="271,96,272,134" concept="2" />
+      <node id="8908453262579799982" at="273,34,274,142" concept="2" />
+      <node id="8908453262579799982" at="274,142,275,146" concept="2" />
+      <node id="8908453262579799982" at="277,122,278,397" concept="2" />
       <node id="8908453262579799982" at="31,0,33,0" concept="3" trace="myNode" />
       <node id="8908453262579799982" at="45,0,48,0" concept="5" trace="createCell#()Ljetbrains/mps/openapi/editor/cells/EditorCell;" />
-      <node id="8908453262579799982" at="124,0,127,0" concept="1" trace="categoriesListHandler_uldp7_b3a#(Lorg/jetbrains/mps/openapi/model/SNode;Ljava/lang/String;Ljetbrains/mps/openapi/editor/EditorContext;)V" />
-      <node id="8908453262579799982" at="127,0,130,0" concept="5" trace="createNodeToInsert#(Ljetbrains/mps/openapi/editor/EditorContext;)Lorg/jetbrains/mps/openapi/model/SNode;" />
-      <node id="8908453262579799982" at="147,9,150,9" concept="4" />
-      <node id="8908453262579799982" at="189,0,192,0" concept="1" trace="prioritiesListHandler_uldp7_b5a#(Lorg/jetbrains/mps/openapi/model/SNode;Ljava/lang/String;Ljetbrains/mps/openapi/editor/EditorContext;)V" />
-      <node id="8908453262579799982" at="192,0,195,0" concept="5" trace="createNodeToInsert#(Ljetbrains/mps/openapi/editor/EditorContext;)Lorg/jetbrains/mps/openapi/model/SNode;" />
-      <node id="8908453262579799982" at="212,9,215,9" concept="4" />
-      <node id="8908453262579799982" at="254,0,257,0" concept="1" trace="statusesListHandler_uldp7_b7a#(Lorg/jetbrains/mps/openapi/model/SNode;Ljava/lang/String;Ljetbrains/mps/openapi/editor/EditorContext;)V" />
-      <node id="8908453262579799982" at="257,0,260,0" concept="5" trace="createNodeToInsert#(Ljetbrains/mps/openapi/editor/EditorContext;)Lorg/jetbrains/mps/openapi/model/SNode;" />
-      <node id="8908453262579799982" at="277,9,280,9" concept="4" />
+      <node id="8908453262579799982" at="123,0,126,0" concept="1" trace="categoriesListHandler_uldp7_b3a#(Lorg/jetbrains/mps/openapi/model/SNode;Ljava/lang/String;Ljetbrains/mps/openapi/editor/EditorContext;)V" />
+      <node id="8908453262579799982" at="126,0,129,0" concept="5" trace="createNodeToInsert#(Ljetbrains/mps/openapi/editor/EditorContext;)Lorg/jetbrains/mps/openapi/model/SNode;" />
+      <node id="8908453262579799982" at="146,9,149,9" concept="4" />
+      <node id="8908453262579799982" at="188,0,191,0" concept="1" trace="prioritiesListHandler_uldp7_b5a#(Lorg/jetbrains/mps/openapi/model/SNode;Ljava/lang/String;Ljetbrains/mps/openapi/editor/EditorContext;)V" />
+      <node id="8908453262579799982" at="191,0,194,0" concept="5" trace="createNodeToInsert#(Ljetbrains/mps/openapi/editor/EditorContext;)Lorg/jetbrains/mps/openapi/model/SNode;" />
+      <node id="8908453262579799982" at="211,9,214,9" concept="4" />
+      <node id="8908453262579799982" at="253,0,256,0" concept="1" trace="statusesListHandler_uldp7_b7a#(Lorg/jetbrains/mps/openapi/model/SNode;Ljava/lang/String;Ljetbrains/mps/openapi/editor/EditorContext;)V" />
+      <node id="8908453262579799982" at="256,0,259,0" concept="5" trace="createNodeToInsert#(Ljetbrains/mps/openapi/editor/EditorContext;)Lorg/jetbrains/mps/openapi/model/SNode;" />
+      <node id="8908453262579799982" at="276,9,279,9" concept="4" />
       <node id="8908453262579799982" at="34,0,38,0" concept="1" trace="NotesConfiguration_EditorBuilder_a#(Ljetbrains/mps/openapi/editor/EditorContext;Lorg/jetbrains/mps/openapi/model/SNode;)V" />
-      <node id="8908453262579799982" at="143,134,147,9" concept="4" />
-      <node id="8908453262579799982" at="208,134,212,9" concept="4" />
-      <node id="8908453262579799982" at="273,134,277,9" concept="4" />
+      <node id="8908453262579799982" at="142,134,146,9" concept="4" />
+      <node id="8908453262579799982" at="207,134,211,9" concept="4" />
+      <node id="8908453262579799982" at="272,134,276,9" concept="4" />
       <node id="8908453262579799982" at="39,0,44,0" concept="5" trace="getNode#()Lorg/jetbrains/mps/openapi/model/SNode;" />
-      <node id="8908453262579800001" at="82,59,87,22" concept="4" />
-      <node id="8908453262579799982" at="130,0,135,0" concept="5" trace="createNodeCell#(Lorg/jetbrains/mps/openapi/model/SNode;)Ljetbrains/mps/openapi/editor/cells/EditorCell;" />
-      <node id="8908453262579799982" at="195,0,200,0" concept="5" trace="createNodeCell#(Lorg/jetbrains/mps/openapi/model/SNode;)Ljetbrains/mps/openapi/editor/cells/EditorCell;" />
-      <node id="8908453262579799982" at="260,0,265,0" concept="5" trace="createNodeCell#(Lorg/jetbrains/mps/openapi/model/SNode;)Ljetbrains/mps/openapi/editor/cells/EditorCell;" />
+      <node id="8908453262579800001" at="81,57,86,22" concept="4" />
+      <node id="8908453262579799982" at="129,0,134,0" concept="5" trace="createNodeCell#(Lorg/jetbrains/mps/openapi/model/SNode;)Ljetbrains/mps/openapi/editor/cells/EditorCell;" />
+      <node id="8908453262579799982" at="194,0,199,0" concept="5" trace="createNodeCell#(Lorg/jetbrains/mps/openapi/model/SNode;)Ljetbrains/mps/openapi/editor/cells/EditorCell;" />
+      <node id="8908453262579799982" at="259,0,264,0" concept="5" trace="createNodeCell#(Lorg/jetbrains/mps/openapi/model/SNode;)Ljetbrains/mps/openapi/editor/cells/EditorCell;" />
       <node id="8908453262579799991" at="64,0,70,0" concept="5" trace="createConstant_uldp7_a0#()Ljetbrains/mps/openapi/editor/cells/EditorCell;" />
-      <node id="8908453262579800043" at="110,0,116,0" concept="5" trace="createConstant_uldp7_a3a#()Ljetbrains/mps/openapi/editor/cells/EditorCell;" />
-      <node id="8908453262579799982" at="135,0,141,0" concept="5" trace="createEmptyCell#()Ljetbrains/mps/openapi/editor/cells/EditorCell;" />
-      <node id="8908453262579800129" at="175,0,181,0" concept="5" trace="createConstant_uldp7_a5a#()Ljetbrains/mps/openapi/editor/cells/EditorCell;" />
-      <node id="8908453262579799982" at="200,0,206,0" concept="5" trace="createEmptyCell#()Ljetbrains/mps/openapi/editor/cells/EditorCell;" />
-      <node id="8908453262579856345" at="239,0,245,0" concept="5" trace="createConstant_uldp7_a7a#()Ljetbrains/mps/openapi/editor/cells/EditorCell;" />
-      <node id="8908453262579799982" at="265,0,271,0" concept="5" trace="createEmptyCell#()Ljetbrains/mps/openapi/editor/cells/EditorCell;" />
-      <node id="8908453262579799982" at="116,0,123,0" concept="5" trace="createRefNodeList_uldp7_b3a#()Ljetbrains/mps/openapi/editor/cells/EditorCell;" />
-      <node id="8908453262579799982" at="181,0,188,0" concept="5" trace="createRefNodeList_uldp7_b5a#()Ljetbrains/mps/openapi/editor/cells/EditorCell;" />
-      <node id="8908453262579799982" at="245,0,253,0" concept="5" trace="createRefNodeList_uldp7_b7a#()Ljetbrains/mps/openapi/editor/cells/EditorCell;" />
-      <node id="8908453262579800012" at="89,0,98,0" concept="5" trace="createConstant_uldp7_c0#()Ljetbrains/mps/openapi/editor/cells/EditorCell;" />
-      <node id="8908453262579800071" at="154,0,163,0" concept="5" trace="createConstant_uldp7_e0#()Ljetbrains/mps/openapi/editor/cells/EditorCell;" />
-      <node id="8908453262579856341" at="219,0,228,0" concept="5" trace="createConstant_uldp7_g0#()Ljetbrains/mps/openapi/editor/cells/EditorCell;" />
-      <node id="8908453262579799982" at="141,86,151,7" concept="4" />
-      <node id="8908453262579799982" at="206,86,216,7" concept="4" />
-      <node id="8908453262579799982" at="271,86,281,7" concept="4" />
-      <node id="8908453262579799982" at="228,0,239,0" concept="5" trace="createCollection_uldp7_h0#()Ljetbrains/mps/openapi/editor/cells/EditorCell;" />
-      <node id="8908453262579799982" at="98,0,110,0" concept="5" trace="createCollection_uldp7_d0#()Ljetbrains/mps/openapi/editor/cells/EditorCell;" />
-      <node id="8908453262579799982" at="141,0,153,0" concept="5" trace="installElementCellActions#(Lorg/jetbrains/mps/openapi/model/SNode;Ljetbrains/mps/openapi/editor/cells/EditorCell;)V" />
-      <node id="8908453262579799982" at="163,0,175,0" concept="5" trace="createCollection_uldp7_f0#()Ljetbrains/mps/openapi/editor/cells/EditorCell;" />
-      <node id="8908453262579799982" at="206,0,218,0" concept="5" trace="installElementCellActions#(Lorg/jetbrains/mps/openapi/model/SNode;Ljetbrains/mps/openapi/editor/cells/EditorCell;)V" />
-      <node id="8908453262579799982" at="271,0,283,0" concept="5" trace="installElementCellActions#(Lorg/jetbrains/mps/openapi/model/SNode;Ljetbrains/mps/openapi/editor/cells/EditorCell;)V" />
+      <node id="8908453262579800043" at="109,0,115,0" concept="5" trace="createConstant_uldp7_a3a#()Ljetbrains/mps/openapi/editor/cells/EditorCell;" />
+      <node id="8908453262579799982" at="134,0,140,0" concept="5" trace="createEmptyCell#()Ljetbrains/mps/openapi/editor/cells/EditorCell;" />
+      <node id="8908453262579800129" at="174,0,180,0" concept="5" trace="createConstant_uldp7_a5a#()Ljetbrains/mps/openapi/editor/cells/EditorCell;" />
+      <node id="8908453262579799982" at="199,0,205,0" concept="5" trace="createEmptyCell#()Ljetbrains/mps/openapi/editor/cells/EditorCell;" />
+      <node id="8908453262579856345" at="238,0,244,0" concept="5" trace="createConstant_uldp7_a7a#()Ljetbrains/mps/openapi/editor/cells/EditorCell;" />
+      <node id="8908453262579799982" at="264,0,270,0" concept="5" trace="createEmptyCell#()Ljetbrains/mps/openapi/editor/cells/EditorCell;" />
+      <node id="8908453262579799982" at="115,0,122,0" concept="5" trace="createRefNodeList_uldp7_b3a#()Ljetbrains/mps/openapi/editor/cells/EditorCell;" />
+      <node id="8908453262579799982" at="180,0,187,0" concept="5" trace="createRefNodeList_uldp7_b5a#()Ljetbrains/mps/openapi/editor/cells/EditorCell;" />
+      <node id="8908453262579799982" at="244,0,252,0" concept="5" trace="createRefNodeList_uldp7_b7a#()Ljetbrains/mps/openapi/editor/cells/EditorCell;" />
+      <node id="8908453262579800012" at="88,0,97,0" concept="5" trace="createConstant_uldp7_c0#()Ljetbrains/mps/openapi/editor/cells/EditorCell;" />
+      <node id="8908453262579800071" at="153,0,162,0" concept="5" trace="createConstant_uldp7_e0#()Ljetbrains/mps/openapi/editor/cells/EditorCell;" />
+      <node id="8908453262579856341" at="218,0,227,0" concept="5" trace="createConstant_uldp7_g0#()Ljetbrains/mps/openapi/editor/cells/EditorCell;" />
+      <node id="8908453262579799982" at="140,86,150,7" concept="4" />
+      <node id="8908453262579799982" at="205,86,215,7" concept="4" />
+      <node id="8908453262579799982" at="270,86,280,7" concept="4" />
+      <node id="8908453262579799982" at="227,0,238,0" concept="5" trace="createCollection_uldp7_h0#()Ljetbrains/mps/openapi/editor/cells/EditorCell;" />
+      <node id="8908453262579799982" at="97,0,109,0" concept="5" trace="createCollection_uldp7_d0#()Ljetbrains/mps/openapi/editor/cells/EditorCell;" />
+      <node id="8908453262579799982" at="140,0,152,0" concept="5" trace="installElementCellActions#(Lorg/jetbrains/mps/openapi/model/SNode;Ljetbrains/mps/openapi/editor/cells/EditorCell;)V" />
+      <node id="8908453262579799982" at="162,0,174,0" concept="5" trace="createCollection_uldp7_f0#()Ljetbrains/mps/openapi/editor/cells/EditorCell;" />
+      <node id="8908453262579799982" at="205,0,217,0" concept="5" trace="installElementCellActions#(Lorg/jetbrains/mps/openapi/model/SNode;Ljetbrains/mps/openapi/editor/cells/EditorCell;)V" />
+      <node id="8908453262579799982" at="270,0,282,0" concept="5" trace="installElementCellActions#(Lorg/jetbrains/mps/openapi/model/SNode;Ljetbrains/mps/openapi/editor/cells/EditorCell;)V" />
       <node id="8908453262579799982" at="49,0,64,0" concept="5" trace="createCollection_uldp7_a#()Ljetbrains/mps/openapi/editor/cells/EditorCell;" />
-      <node id="8908453262579800001" at="70,0,89,0" concept="5" trace="createProperty_uldp7_b0#()Ljetbrains/mps/openapi/editor/cells/EditorCell;" />
+      <node id="8908453262579800001" at="70,0,88,0" concept="5" trace="createProperty_uldp7_b0#()Ljetbrains/mps/openapi/editor/cells/EditorCell;" />
       <scope id="8908453262579799982" at="41,26,42,18" />
       <scope id="8908453262579799982" at="45,39,46,38" />
-      <scope id="8908453262579799982" at="124,102,125,50" />
-      <scope id="8908453262579799982" at="127,66,128,93" />
-      <scope id="8908453262579799982" at="148,122,149,399" />
-      <scope id="8908453262579799982" at="189,102,190,50" />
-      <scope id="8908453262579799982" at="192,66,193,93" />
-      <scope id="8908453262579799982" at="213,122,214,399" />
-      <scope id="8908453262579799982" at="254,100,255,50" />
-      <scope id="8908453262579799982" at="257,66,258,93" />
-      <scope id="8908453262579799982" at="278,122,279,397" />
+      <scope id="8908453262579799982" at="123,102,124,50" />
+      <scope id="8908453262579799982" at="126,66,127,93" />
+      <scope id="8908453262579799982" at="147,122,148,399" />
+      <scope id="8908453262579799982" at="188,102,189,50" />
+      <scope id="8908453262579799982" at="191,66,192,93" />
+      <scope id="8908453262579799982" at="212,122,213,399" />
+      <scope id="8908453262579799982" at="253,100,254,50" />
+      <scope id="8908453262579799982" at="256,66,257,93" />
+      <scope id="8908453262579799982" at="277,122,278,397" />
       <scope id="8908453262579799982" at="34,98,36,18" />
-      <scope id="8908453262579800001" at="83,35,85,94">
+      <scope id="8908453262579800001" at="82,35,84,112">
         <var name="manager" id="8908453262579800001" />
       </scope>
-      <scope id="8908453262579799982" at="144,34,146,146" />
-      <scope id="8908453262579799982" at="209,34,211,146" />
-      <scope id="8908453262579799982" at="274,34,276,146" />
+      <scope id="8908453262579799982" at="143,34,145,146" />
+      <scope id="8908453262579799982" at="208,34,210,146" />
+      <scope id="8908453262579799982" at="273,34,275,146" />
       <scope id="8908453262579799982" at="45,0,48,0" />
-      <scope id="8908453262579799982" at="124,0,127,0">
-=======
-      <node id="8908453262579799982" at="30,79,31,62" concept="7" />
-      <node id="8908453262579799982" at="33,88,34,96" concept="6" />
-      <node id="8908453262579799982" at="34,96,35,47" concept="2" />
-      <node id="8908453262579799982" at="35,47,36,28" concept="2" />
-      <node id="8908453262579799982" at="36,28,37,80" concept="2" />
-      <node id="8908453262579799982" at="37,80,38,80" concept="2" />
-      <node id="8908453262579799982" at="38,80,39,80" concept="2" />
-      <node id="8908453262579799982" at="39,80,40,82" concept="2" />
-      <node id="8908453262579799982" at="40,82,41,80" concept="2" />
-      <node id="8908453262579799982" at="41,80,42,82" concept="2" />
-      <node id="8908453262579799982" at="42,82,43,80" concept="2" />
-      <node id="8908453262579799982" at="43,80,44,82" concept="2" />
-      <node id="8908453262579799982" at="44,82,45,22" concept="7" />
-      <node id="8908453262579799991" at="47,87,48,99" concept="6" />
-      <node id="8908453262579799991" at="48,99,49,46" concept="2" />
-      <node id="8908453262579799991" at="49,46,50,34" concept="2" />
-      <node id="8908453262579799991" at="50,34,51,22" concept="7" />
-      <node id="8908453262579800001" at="53,87,54,82" concept="6" />
-      <node id="8908453262579800001" at="54,82,55,29" concept="2" />
-      <node id="8908453262579800001" at="55,29,56,42" concept="2" />
-      <node id="8908453262579800001" at="56,42,57,26" concept="6" />
-      <node id="8908453262579800001" at="57,26,58,58" concept="2" />
-      <node id="8908453262579800001" at="58,58,59,42" concept="2" />
-      <node id="8908453262579800001" at="59,42,60,34" concept="6" />
-      <node id="8908453262579800001" at="60,34,61,63" concept="2" />
-      <node id="8908453262579800001" at="61,63,62,40" concept="2" />
-      <node id="8908453262579800001" at="62,40,63,73" concept="2" />
-      <node id="8908453262579800001" at="63,73,64,57" concept="6" />
-      <node id="8908453262579800001" at="65,35,66,82" concept="6" />
-      <node id="8908453262579800001" at="66,82,67,112" concept="7" />
-      <node id="8908453262579800001" at="68,10,69,22" concept="7" />
-      <node id="8908453262579800012" at="71,87,72,86" concept="6" />
-      <node id="8908453262579800012" at="72,86,73,46" concept="2" />
-      <node id="8908453262579800012" at="73,46,74,34" concept="6" />
-      <node id="8908453262579800012" at="74,34,75,63" concept="2" />
-      <node id="8908453262579800012" at="75,63,76,40" concept="2" />
-      <node id="8908453262579800012" at="76,40,77,34" concept="2" />
-      <node id="8908453262579800012" at="77,34,78,22" concept="7" />
-      <node id="8908453262579799982" at="80,89,81,96" concept="6" />
-      <node id="8908453262579799982" at="81,96,82,48" concept="2" />
-      <node id="8908453262579799982" at="82,48,83,34" concept="6" />
-      <node id="8908453262579799982" at="83,34,84,52" concept="2" />
-      <node id="8908453262579799982" at="84,52,85,63" concept="2" />
-      <node id="8908453262579799982" at="85,63,86,61" concept="2" />
-      <node id="8908453262579799982" at="86,61,87,40" concept="2" />
-      <node id="8908453262579799982" at="87,40,88,81" concept="2" />
-      <node id="8908453262579799982" at="88,81,89,84" concept="2" />
-      <node id="8908453262579799982" at="89,84,90,22" concept="7" />
-      <node id="8908453262579800043" at="92,88,93,97" concept="6" />
-      <node id="8908453262579800043" at="93,97,94,47" concept="2" />
-      <node id="8908453262579800043" at="94,47,95,34" concept="2" />
-      <node id="8908453262579800043" at="95,34,96,22" concept="7" />
-      <node id="8908453262579799982" at="98,91,99,135" concept="6" />
-      <node id="8908453262579799982" at="99,135,100,108" concept="6" />
-      <node id="8908453262579799982" at="100,108,101,51" concept="2" />
-      <node id="8908453262579799982" at="101,51,102,49" concept="2" />
-      <node id="8908453262579799982" at="102,49,103,22" concept="7" />
-      <node id="8908453262579799982" at="106,102,107,50" concept="10" />
-      <node id="8908453262579799982" at="109,66,110,41" concept="6" />
-      <node id="8908453262579799982" at="110,41,111,93" concept="7" />
-      <node id="8908453262579799982" at="113,86,114,80" concept="6" />
-      <node id="8908453262579799982" at="114,80,115,95" concept="2" />
-      <node id="8908453262579799982" at="115,95,116,25" concept="7" />
-      <node id="8908453262579799982" at="118,68,119,34" concept="6" />
-      <node id="8908453262579799982" at="119,34,120,55" concept="2" />
-      <node id="8908453262579799982" at="120,55,121,87" concept="2" />
-      <node id="8908453262579799982" at="121,87,122,23" concept="7" />
-      <node id="8908453262579799982" at="125,96,126,134" concept="2" />
-      <node id="8908453262579799982" at="127,34,128,142" concept="2" />
-      <node id="8908453262579799982" at="128,142,129,146" concept="2" />
-      <node id="8908453262579799982" at="131,122,132,397" concept="2" />
-      <node id="8908453262579800071" at="137,87,138,86" concept="6" />
-      <node id="8908453262579800071" at="138,86,139,46" concept="2" />
-      <node id="8908453262579800071" at="139,46,140,34" concept="6" />
-      <node id="8908453262579800071" at="140,34,141,63" concept="2" />
-      <node id="8908453262579800071" at="141,63,142,40" concept="2" />
-      <node id="8908453262579800071" at="142,40,143,34" concept="2" />
-      <node id="8908453262579800071" at="143,34,144,22" concept="7" />
-      <node id="8908453262579799982" at="146,89,147,96" concept="6" />
-      <node id="8908453262579799982" at="147,96,148,48" concept="2" />
-      <node id="8908453262579799982" at="148,48,149,34" concept="6" />
-      <node id="8908453262579799982" at="149,34,150,52" concept="2" />
-      <node id="8908453262579799982" at="150,52,151,61" concept="2" />
-      <node id="8908453262579799982" at="151,61,152,63" concept="2" />
-      <node id="8908453262579799982" at="152,63,153,40" concept="2" />
-      <node id="8908453262579799982" at="153,40,154,81" concept="2" />
-      <node id="8908453262579799982" at="154,81,155,84" concept="2" />
-      <node id="8908453262579799982" at="155,84,156,22" concept="7" />
-      <node id="8908453262579800129" at="158,88,159,97" concept="6" />
-      <node id="8908453262579800129" at="159,97,160,47" concept="2" />
-      <node id="8908453262579800129" at="160,47,161,34" concept="2" />
-      <node id="8908453262579800129" at="161,34,162,22" concept="7" />
-      <node id="8908453262579799982" at="164,91,165,135" concept="6" />
-      <node id="8908453262579799982" at="165,135,166,108" concept="6" />
-      <node id="8908453262579799982" at="166,108,167,51" concept="2" />
-      <node id="8908453262579799982" at="167,51,168,49" concept="2" />
-      <node id="8908453262579799982" at="168,49,169,22" concept="7" />
-      <node id="8908453262579799982" at="172,102,173,50" concept="10" />
-      <node id="8908453262579799982" at="175,66,176,41" concept="6" />
-      <node id="8908453262579799982" at="176,41,177,93" concept="7" />
-      <node id="8908453262579799982" at="179,86,180,80" concept="6" />
-      <node id="8908453262579799982" at="180,80,181,95" concept="2" />
-      <node id="8908453262579799982" at="181,95,182,25" concept="7" />
-      <node id="8908453262579799982" at="184,68,185,34" concept="6" />
-      <node id="8908453262579799982" at="185,34,186,55" concept="2" />
-      <node id="8908453262579799982" at="186,55,187,87" concept="2" />
-      <node id="8908453262579799982" at="187,87,188,23" concept="7" />
-      <node id="8908453262579799982" at="191,96,192,134" concept="2" />
-      <node id="8908453262579799982" at="193,34,194,142" concept="2" />
-      <node id="8908453262579799982" at="194,142,195,146" concept="2" />
-      <node id="8908453262579799982" at="197,122,198,397" concept="2" />
-      <node id="8908453262579856341" at="203,87,204,86" concept="6" />
-      <node id="8908453262579856341" at="204,86,205,46" concept="2" />
-      <node id="8908453262579856341" at="205,46,206,34" concept="6" />
-      <node id="8908453262579856341" at="206,34,207,63" concept="2" />
-      <node id="8908453262579856341" at="207,63,208,40" concept="2" />
-      <node id="8908453262579856341" at="208,40,209,34" concept="2" />
-      <node id="8908453262579856341" at="209,34,210,22" concept="7" />
-      <node id="8908453262579799982" at="212,89,213,96" concept="6" />
-      <node id="8908453262579799982" at="213,96,214,48" concept="2" />
-      <node id="8908453262579799982" at="214,48,215,34" concept="6" />
-      <node id="8908453262579799982" at="215,34,216,52" concept="2" />
-      <node id="8908453262579799982" at="216,52,217,61" concept="2" />
-      <node id="8908453262579799982" at="217,61,218,40" concept="2" />
-      <node id="8908453262579799982" at="218,40,219,81" concept="2" />
-      <node id="8908453262579799982" at="219,81,220,84" concept="2" />
-      <node id="8908453262579799982" at="220,84,221,22" concept="7" />
-      <node id="8908453262579856345" at="223,88,224,95" concept="6" />
-      <node id="8908453262579856345" at="224,95,225,47" concept="2" />
-      <node id="8908453262579856345" at="225,47,226,34" concept="2" />
-      <node id="8908453262579856345" at="226,34,227,22" concept="7" />
-      <node id="8908453262579799982" at="229,91,230,131" concept="6" />
-      <node id="8908453262579799982" at="230,131,231,108" concept="6" />
-      <node id="8908453262579799982" at="231,108,232,49" concept="2" />
-      <node id="8908453262579799982" at="232,49,233,35" concept="2" />
-      <node id="8908453262579799982" at="233,35,234,49" concept="2" />
-      <node id="8908453262579799982" at="234,49,235,22" concept="7" />
-      <node id="8908453262579799982" at="238,100,239,50" concept="10" />
-      <node id="8908453262579799982" at="241,66,242,41" concept="6" />
-      <node id="8908453262579799982" at="242,41,243,93" concept="7" />
-      <node id="8908453262579799982" at="245,86,246,80" concept="6" />
-      <node id="8908453262579799982" at="246,80,247,95" concept="2" />
-      <node id="8908453262579799982" at="247,95,248,25" concept="7" />
-      <node id="8908453262579799982" at="250,68,251,34" concept="6" />
-      <node id="8908453262579799982" at="251,34,252,55" concept="2" />
-      <node id="8908453262579799982" at="252,55,253,87" concept="2" />
-      <node id="8908453262579799982" at="253,87,254,23" concept="7" />
-      <node id="8908453262579799982" at="257,96,258,134" concept="2" />
-      <node id="8908453262579799982" at="259,34,260,142" concept="2" />
-      <node id="8908453262579799982" at="260,142,261,146" concept="2" />
-      <node id="8908453262579799982" at="263,122,264,395" concept="2" />
-      <node id="8908453262579799982" at="30,0,33,0" concept="5" trace="createEditorCell#(Ljetbrains/mps/openapi/editor/EditorContext;Lorg/jetbrains/mps/openapi/model/SNode;)Ljetbrains/mps/openapi/editor/cells/EditorCell;" />
-      <node id="8908453262579799982" at="106,0,109,0" concept="1" trace="categoriesListHandler_uldp7_b3a#(Lorg/jetbrains/mps/openapi/model/SNode;Ljava/lang/String;Ljetbrains/mps/openapi/editor/EditorContext;)V" />
-      <node id="8908453262579799982" at="130,9,133,9" concept="4" />
-      <node id="8908453262579799982" at="172,0,175,0" concept="1" trace="prioritiesListHandler_uldp7_b5a#(Lorg/jetbrains/mps/openapi/model/SNode;Ljava/lang/String;Ljetbrains/mps/openapi/editor/EditorContext;)V" />
-      <node id="8908453262579799982" at="196,9,199,9" concept="4" />
-      <node id="8908453262579799982" at="238,0,241,0" concept="1" trace="statusesListHandler_uldp7_b7a#(Lorg/jetbrains/mps/openapi/model/SNode;Ljava/lang/String;Ljetbrains/mps/openapi/editor/EditorContext;)V" />
-      <node id="8908453262579799982" at="262,9,265,9" concept="4" />
-      <node id="8908453262579799982" at="109,0,113,0" concept="5" trace="createNodeToInsert#(Ljetbrains/mps/openapi/editor/EditorContext;)Lorg/jetbrains/mps/openapi/model/SNode;" />
-      <node id="8908453262579799982" at="126,134,130,9" concept="4" />
-      <node id="8908453262579799982" at="175,0,179,0" concept="5" trace="createNodeToInsert#(Ljetbrains/mps/openapi/editor/EditorContext;)Lorg/jetbrains/mps/openapi/model/SNode;" />
-      <node id="8908453262579799982" at="192,134,196,9" concept="4" />
-      <node id="8908453262579799982" at="241,0,245,0" concept="5" trace="createNodeToInsert#(Ljetbrains/mps/openapi/editor/EditorContext;)Lorg/jetbrains/mps/openapi/model/SNode;" />
-      <node id="8908453262579799982" at="258,134,262,9" concept="4" />
-      <node id="8908453262579800001" at="64,57,69,22" concept="4" />
-      <node id="8908453262579799982" at="113,0,118,0" concept="5" trace="createNodeCell#(Ljetbrains/mps/openapi/editor/EditorContext;Lorg/jetbrains/mps/openapi/model/SNode;)Ljetbrains/mps/openapi/editor/cells/EditorCell;" />
-      <node id="8908453262579799982" at="179,0,184,0" concept="5" trace="createNodeCell#(Ljetbrains/mps/openapi/editor/EditorContext;Lorg/jetbrains/mps/openapi/model/SNode;)Ljetbrains/mps/openapi/editor/cells/EditorCell;" />
-      <node id="8908453262579799982" at="245,0,250,0" concept="5" trace="createNodeCell#(Ljetbrains/mps/openapi/editor/EditorContext;Lorg/jetbrains/mps/openapi/model/SNode;)Ljetbrains/mps/openapi/editor/cells/EditorCell;" />
-      <node id="8908453262579799991" at="47,0,53,0" concept="5" trace="createConstant_uldp7_a0#(Ljetbrains/mps/openapi/editor/EditorContext;Lorg/jetbrains/mps/openapi/model/SNode;)Ljetbrains/mps/openapi/editor/cells/EditorCell;" />
-      <node id="8908453262579800043" at="92,0,98,0" concept="5" trace="createConstant_uldp7_a3a#(Ljetbrains/mps/openapi/editor/EditorContext;Lorg/jetbrains/mps/openapi/model/SNode;)Ljetbrains/mps/openapi/editor/cells/EditorCell;" />
-      <node id="8908453262579799982" at="118,0,124,0" concept="5" trace="createEmptyCell#(Ljetbrains/mps/openapi/editor/EditorContext;)Ljetbrains/mps/openapi/editor/cells/EditorCell;" />
-      <node id="8908453262579800129" at="158,0,164,0" concept="5" trace="createConstant_uldp7_a5a#(Ljetbrains/mps/openapi/editor/EditorContext;Lorg/jetbrains/mps/openapi/model/SNode;)Ljetbrains/mps/openapi/editor/cells/EditorCell;" />
-      <node id="8908453262579799982" at="184,0,190,0" concept="5" trace="createEmptyCell#(Ljetbrains/mps/openapi/editor/EditorContext;)Ljetbrains/mps/openapi/editor/cells/EditorCell;" />
-      <node id="8908453262579856345" at="223,0,229,0" concept="5" trace="createConstant_uldp7_a7a#(Ljetbrains/mps/openapi/editor/EditorContext;Lorg/jetbrains/mps/openapi/model/SNode;)Ljetbrains/mps/openapi/editor/cells/EditorCell;" />
-      <node id="8908453262579799982" at="250,0,256,0" concept="5" trace="createEmptyCell#(Ljetbrains/mps/openapi/editor/EditorContext;)Ljetbrains/mps/openapi/editor/cells/EditorCell;" />
-      <node id="8908453262579799982" at="98,0,105,0" concept="5" trace="createRefNodeList_uldp7_b3a#(Ljetbrains/mps/openapi/editor/EditorContext;Lorg/jetbrains/mps/openapi/model/SNode;)Ljetbrains/mps/openapi/editor/cells/EditorCell;" />
-      <node id="8908453262579799982" at="164,0,171,0" concept="5" trace="createRefNodeList_uldp7_b5a#(Ljetbrains/mps/openapi/editor/EditorContext;Lorg/jetbrains/mps/openapi/model/SNode;)Ljetbrains/mps/openapi/editor/cells/EditorCell;" />
-      <node id="8908453262579799982" at="229,0,237,0" concept="5" trace="createRefNodeList_uldp7_b7a#(Ljetbrains/mps/openapi/editor/EditorContext;Lorg/jetbrains/mps/openapi/model/SNode;)Ljetbrains/mps/openapi/editor/cells/EditorCell;" />
-      <node id="8908453262579800012" at="71,0,80,0" concept="5" trace="createConstant_uldp7_c0#(Ljetbrains/mps/openapi/editor/EditorContext;Lorg/jetbrains/mps/openapi/model/SNode;)Ljetbrains/mps/openapi/editor/cells/EditorCell;" />
-      <node id="8908453262579800071" at="137,0,146,0" concept="5" trace="createConstant_uldp7_e0#(Ljetbrains/mps/openapi/editor/EditorContext;Lorg/jetbrains/mps/openapi/model/SNode;)Ljetbrains/mps/openapi/editor/cells/EditorCell;" />
-      <node id="8908453262579856341" at="203,0,212,0" concept="5" trace="createConstant_uldp7_g0#(Ljetbrains/mps/openapi/editor/EditorContext;Lorg/jetbrains/mps/openapi/model/SNode;)Ljetbrains/mps/openapi/editor/cells/EditorCell;" />
-      <node id="8908453262579799982" at="124,132,134,7" concept="4" />
-      <node id="8908453262579799982" at="190,132,200,7" concept="4" />
-      <node id="8908453262579799982" at="256,132,266,7" concept="4" />
-      <node id="8908453262579799982" at="212,0,223,0" concept="5" trace="createCollection_uldp7_h0#(Ljetbrains/mps/openapi/editor/EditorContext;Lorg/jetbrains/mps/openapi/model/SNode;)Ljetbrains/mps/openapi/editor/cells/EditorCell;" />
-      <node id="8908453262579799982" at="80,0,92,0" concept="5" trace="createCollection_uldp7_d0#(Ljetbrains/mps/openapi/editor/EditorContext;Lorg/jetbrains/mps/openapi/model/SNode;)Ljetbrains/mps/openapi/editor/cells/EditorCell;" />
-      <node id="8908453262579799982" at="124,0,136,0" concept="5" trace="installElementCellActions#(Lorg/jetbrains/mps/openapi/model/SNode;Lorg/jetbrains/mps/openapi/model/SNode;Ljetbrains/mps/openapi/editor/cells/EditorCell;Ljetbrains/mps/openapi/editor/EditorContext;)V" />
-      <node id="8908453262579799982" at="146,0,158,0" concept="5" trace="createCollection_uldp7_f0#(Ljetbrains/mps/openapi/editor/EditorContext;Lorg/jetbrains/mps/openapi/model/SNode;)Ljetbrains/mps/openapi/editor/cells/EditorCell;" />
-      <node id="8908453262579799982" at="190,0,202,0" concept="5" trace="installElementCellActions#(Lorg/jetbrains/mps/openapi/model/SNode;Lorg/jetbrains/mps/openapi/model/SNode;Ljetbrains/mps/openapi/editor/cells/EditorCell;Ljetbrains/mps/openapi/editor/EditorContext;)V" />
-      <node id="8908453262579799982" at="256,0,268,0" concept="5" trace="installElementCellActions#(Lorg/jetbrains/mps/openapi/model/SNode;Lorg/jetbrains/mps/openapi/model/SNode;Ljetbrains/mps/openapi/editor/cells/EditorCell;Ljetbrains/mps/openapi/editor/EditorContext;)V" />
-      <node id="8908453262579799982" at="33,0,47,0" concept="5" trace="createCollection_uldp7_a#(Ljetbrains/mps/openapi/editor/EditorContext;Lorg/jetbrains/mps/openapi/model/SNode;)Ljetbrains/mps/openapi/editor/cells/EditorCell;" />
-      <node id="8908453262579800001" at="53,0,71,0" concept="5" trace="createProperty_uldp7_b0#(Ljetbrains/mps/openapi/editor/EditorContext;Lorg/jetbrains/mps/openapi/model/SNode;)Ljetbrains/mps/openapi/editor/cells/EditorCell;" />
-      <scope id="8908453262579799982" at="30,79,31,62" />
-      <scope id="8908453262579799982" at="106,102,107,50" />
-      <scope id="8908453262579799982" at="131,122,132,397" />
-      <scope id="8908453262579799982" at="172,102,173,50" />
-      <scope id="8908453262579799982" at="197,122,198,397" />
-      <scope id="8908453262579799982" at="238,100,239,50" />
-      <scope id="8908453262579799982" at="263,122,264,395" />
-      <scope id="8908453262579800001" at="65,35,67,112">
-        <var name="manager" id="8908453262579800001" />
-      </scope>
-      <scope id="8908453262579799982" at="109,66,111,93">
-        <var name="listOwner" id="8908453262579799982" />
-      </scope>
-      <scope id="8908453262579799982" at="127,34,129,146" />
-      <scope id="8908453262579799982" at="175,66,177,93">
-        <var name="listOwner" id="8908453262579799982" />
-      </scope>
-      <scope id="8908453262579799982" at="193,34,195,146" />
-      <scope id="8908453262579799982" at="241,66,243,93">
-        <var name="listOwner" id="8908453262579799982" />
-      </scope>
-      <scope id="8908453262579799982" at="259,34,261,146" />
-      <scope id="8908453262579799982" at="30,0,33,0">
-        <var name="editorContext" id="8908453262579799982" />
-        <var name="node" id="8908453262579799982" />
-      </scope>
-      <scope id="8908453262579799982" at="106,0,109,0">
->>>>>>> bd830ede
+      <scope id="8908453262579799982" at="123,0,126,0">
         <var name="childRole" id="8908453262579799982" />
         <var name="context" id="8908453262579799982" />
         <var name="ownerNode" id="8908453262579799982" />
       </scope>
-<<<<<<< HEAD
-      <scope id="8908453262579799982" at="127,0,130,0">
+      <scope id="8908453262579799982" at="126,0,129,0">
         <var name="editorContext" id="8908453262579799982" />
       </scope>
-      <scope id="8908453262579799982" at="130,57,133,25">
+      <scope id="8908453262579799982" at="129,57,132,25">
         <var name="elementCell" id="8908453262579799982" />
       </scope>
-      <scope id="8908453262579799982" at="189,0,192,0">
-=======
-      <scope id="8908453262579799982" at="113,86,116,25">
-        <var name="elementCell" id="8908453262579799982" />
-      </scope>
-      <scope id="8908453262579799982" at="172,0,175,0">
->>>>>>> bd830ede
+      <scope id="8908453262579799982" at="188,0,191,0">
         <var name="childRole" id="8908453262579799982" />
         <var name="context" id="8908453262579799982" />
         <var name="ownerNode" id="8908453262579799982" />
       </scope>
-<<<<<<< HEAD
-      <scope id="8908453262579799982" at="192,0,195,0">
+      <scope id="8908453262579799982" at="191,0,194,0">
         <var name="editorContext" id="8908453262579799982" />
       </scope>
-      <scope id="8908453262579799982" at="195,57,198,25">
+      <scope id="8908453262579799982" at="194,57,197,25">
         <var name="elementCell" id="8908453262579799982" />
       </scope>
-      <scope id="8908453262579799982" at="254,0,257,0">
-=======
-      <scope id="8908453262579799982" at="179,86,182,25">
-        <var name="elementCell" id="8908453262579799982" />
-      </scope>
-      <scope id="8908453262579799982" at="238,0,241,0">
->>>>>>> bd830ede
+      <scope id="8908453262579799982" at="253,0,256,0">
         <var name="childRole" id="8908453262579799982" />
         <var name="context" id="8908453262579799982" />
         <var name="ownerNode" id="8908453262579799982" />
       </scope>
-<<<<<<< HEAD
-      <scope id="8908453262579799982" at="257,0,260,0">
+      <scope id="8908453262579799982" at="256,0,259,0">
         <var name="editorContext" id="8908453262579799982" />
       </scope>
-      <scope id="8908453262579799982" at="260,57,263,25">
-=======
-      <scope id="8908453262579799982" at="245,86,248,25">
->>>>>>> bd830ede
+      <scope id="8908453262579799982" at="259,57,262,25">
         <var name="elementCell" id="8908453262579799982" />
       </scope>
       <scope id="8908453262579799982" at="34,0,38,0">
@@ -1706,299 +934,123 @@
       <scope id="8908453262579799991" at="64,48,68,22">
         <var name="editorCell" id="8908453262579799991" />
       </scope>
-<<<<<<< HEAD
-      <scope id="8908453262579800043" at="110,49,114,22">
+      <scope id="8908453262579800043" at="109,49,113,22">
         <var name="editorCell" id="8908453262579800043" />
       </scope>
-      <scope id="8908453262579799982" at="135,41,139,23">
+      <scope id="8908453262579799982" at="134,41,138,23">
         <var name="emptyCell" id="8908453262579799982" />
       </scope>
-      <scope id="8908453262579800129" at="175,49,179,22">
+      <scope id="8908453262579800129" at="174,49,178,22">
         <var name="editorCell" id="8908453262579800129" />
       </scope>
-      <scope id="8908453262579799982" at="200,41,204,23">
+      <scope id="8908453262579799982" at="199,41,203,23">
         <var name="emptyCell" id="8908453262579799982" />
       </scope>
-      <scope id="8908453262579856345" at="239,49,243,22">
+      <scope id="8908453262579856345" at="238,49,242,22">
         <var name="editorCell" id="8908453262579856345" />
       </scope>
-      <scope id="8908453262579799982" at="265,41,269,23">
+      <scope id="8908453262579799982" at="264,41,268,23">
         <var name="emptyCell" id="8908453262579799982" />
       </scope>
       <scope id="8908453262579799982" at="39,0,44,0" />
-      <scope id="8908453262579799982" at="116,52,121,22">
+      <scope id="8908453262579799982" at="115,52,120,22">
         <var name="editorCell" id="8908453262579799982" />
         <var name="handler" id="8908453262579799982" />
       </scope>
-      <scope id="8908453262579799982" at="130,0,135,0">
+      <scope id="8908453262579799982" at="129,0,134,0">
         <var name="elementNode" id="8908453262579799982" />
       </scope>
-      <scope id="8908453262579799982" at="181,52,186,22">
+      <scope id="8908453262579799982" at="180,52,185,22">
         <var name="editorCell" id="8908453262579799982" />
         <var name="handler" id="8908453262579799982" />
       </scope>
-      <scope id="8908453262579799982" at="195,0,200,0">
+      <scope id="8908453262579799982" at="194,0,199,0">
         <var name="elementNode" id="8908453262579799982" />
       </scope>
-      <scope id="8908453262579799982" at="260,0,265,0">
+      <scope id="8908453262579799982" at="259,0,264,0">
         <var name="elementNode" id="8908453262579799982" />
       </scope>
       <scope id="8908453262579799991" at="64,0,70,0" />
-      <scope id="8908453262579800043" at="110,0,116,0" />
-      <scope id="8908453262579799982" at="135,0,141,0" />
-      <scope id="8908453262579800129" at="175,0,181,0" />
-      <scope id="8908453262579799982" at="200,0,206,0" />
-      <scope id="8908453262579856345" at="239,0,245,0" />
-      <scope id="8908453262579799982" at="245,52,251,22">
+      <scope id="8908453262579800043" at="109,0,115,0" />
+      <scope id="8908453262579799982" at="134,0,140,0" />
+      <scope id="8908453262579800129" at="174,0,180,0" />
+      <scope id="8908453262579799982" at="199,0,205,0" />
+      <scope id="8908453262579856345" at="238,0,244,0" />
+      <scope id="8908453262579799982" at="244,52,250,22">
         <var name="editorCell" id="8908453262579799982" />
         <var name="handler" id="8908453262579799982" />
       </scope>
-      <scope id="8908453262579799982" at="265,0,271,0" />
-      <scope id="8908453262579800012" at="89,48,96,22">
+      <scope id="8908453262579799982" at="264,0,270,0" />
+      <scope id="8908453262579800012" at="88,48,95,22">
         <var name="editorCell" id="8908453262579800012" />
         <var name="style" id="8908453262579800012" />
       </scope>
-      <scope id="8908453262579799982" at="116,0,123,0" />
-      <scope id="8908453262579800071" at="154,48,161,22">
+      <scope id="8908453262579799982" at="115,0,122,0" />
+      <scope id="8908453262579800071" at="153,48,160,22">
         <var name="editorCell" id="8908453262579800071" />
         <var name="style" id="8908453262579800071" />
       </scope>
-      <scope id="8908453262579799982" at="181,0,188,0" />
-      <scope id="8908453262579856341" at="219,48,226,22">
+      <scope id="8908453262579799982" at="180,0,187,0" />
+      <scope id="8908453262579856341" at="218,48,225,22">
         <var name="editorCell" id="8908453262579856341" />
         <var name="style" id="8908453262579856341" />
       </scope>
-      <scope id="8908453262579799982" at="142,96,150,9" />
-      <scope id="8908453262579799982" at="207,96,215,9" />
-      <scope id="8908453262579799982" at="245,0,253,0" />
-      <scope id="8908453262579799982" at="272,96,280,9" />
-      <scope id="8908453262579800012" at="89,0,98,0" />
-      <scope id="8908453262579800071" at="154,0,163,0" />
-      <scope id="8908453262579856341" at="219,0,228,0" />
-      <scope id="8908453262579799982" at="228,50,237,22">
+      <scope id="8908453262579799982" at="141,96,149,9" />
+      <scope id="8908453262579799982" at="206,96,214,9" />
+      <scope id="8908453262579799982" at="244,0,252,0" />
+      <scope id="8908453262579799982" at="271,96,279,9" />
+      <scope id="8908453262579800012" at="88,0,97,0" />
+      <scope id="8908453262579800071" at="153,0,162,0" />
+      <scope id="8908453262579856341" at="218,0,227,0" />
+      <scope id="8908453262579799982" at="227,50,236,22">
         <var name="editorCell" id="8908453262579799982" />
         <var name="style" id="8908453262579799982" />
       </scope>
-      <scope id="8908453262579799982" at="98,50,108,22">
+      <scope id="8908453262579799982" at="97,50,107,22">
         <var name="editorCell" id="8908453262579799982" />
         <var name="style" id="8908453262579799982" />
       </scope>
-      <scope id="8908453262579799982" at="141,86,151,7" />
-      <scope id="8908453262579799982" at="163,50,173,22">
+      <scope id="8908453262579799982" at="140,86,150,7" />
+      <scope id="8908453262579799982" at="162,50,172,22">
         <var name="editorCell" id="8908453262579799982" />
         <var name="style" id="8908453262579799982" />
       </scope>
-      <scope id="8908453262579799982" at="206,86,216,7" />
-      <scope id="8908453262579799982" at="271,86,281,7" />
-      <scope id="8908453262579799982" at="228,0,239,0" />
-      <scope id="8908453262579799982" at="98,0,110,0" />
-      <scope id="8908453262579799982" at="141,0,153,0">
-=======
-      <scope id="8908453262579800043" at="92,88,96,22">
-        <var name="editorCell" id="8908453262579800043" />
-      </scope>
-      <scope id="8908453262579799982" at="109,0,113,0">
-        <var name="editorContext" id="8908453262579799982" />
-      </scope>
-      <scope id="8908453262579799982" at="118,68,122,23">
-        <var name="emptyCell" id="8908453262579799982" />
-      </scope>
-      <scope id="8908453262579800129" at="158,88,162,22">
-        <var name="editorCell" id="8908453262579800129" />
-      </scope>
-      <scope id="8908453262579799982" at="175,0,179,0">
-        <var name="editorContext" id="8908453262579799982" />
-      </scope>
-      <scope id="8908453262579799982" at="184,68,188,23">
-        <var name="emptyCell" id="8908453262579799982" />
-      </scope>
-      <scope id="8908453262579856345" at="223,88,227,22">
-        <var name="editorCell" id="8908453262579856345" />
-      </scope>
-      <scope id="8908453262579799982" at="241,0,245,0">
-        <var name="editorContext" id="8908453262579799982" />
-      </scope>
-      <scope id="8908453262579799982" at="250,68,254,23">
-        <var name="emptyCell" id="8908453262579799982" />
-      </scope>
-      <scope id="8908453262579799982" at="98,91,103,22">
-        <var name="editorCell" id="8908453262579799982" />
-        <var name="handler" id="8908453262579799982" />
-      </scope>
-      <scope id="8908453262579799982" at="113,0,118,0">
-        <var name="editorContext" id="8908453262579799982" />
-        <var name="elementNode" id="8908453262579799982" />
-      </scope>
-      <scope id="8908453262579799982" at="164,91,169,22">
-        <var name="editorCell" id="8908453262579799982" />
-        <var name="handler" id="8908453262579799982" />
-      </scope>
-      <scope id="8908453262579799982" at="179,0,184,0">
-        <var name="editorContext" id="8908453262579799982" />
-        <var name="elementNode" id="8908453262579799982" />
-      </scope>
-      <scope id="8908453262579799982" at="245,0,250,0">
-        <var name="editorContext" id="8908453262579799982" />
-        <var name="elementNode" id="8908453262579799982" />
-      </scope>
-      <scope id="8908453262579799991" at="47,0,53,0">
-        <var name="editorContext" id="8908453262579799991" />
-        <var name="node" id="8908453262579799991" />
-      </scope>
-      <scope id="8908453262579800043" at="92,0,98,0">
-        <var name="editorContext" id="8908453262579800043" />
-        <var name="node" id="8908453262579800043" />
-      </scope>
-      <scope id="8908453262579799982" at="118,0,124,0">
-        <var name="editorContext" id="8908453262579799982" />
-      </scope>
-      <scope id="8908453262579800129" at="158,0,164,0">
-        <var name="editorContext" id="8908453262579800129" />
-        <var name="node" id="8908453262579800129" />
-      </scope>
-      <scope id="8908453262579799982" at="184,0,190,0">
-        <var name="editorContext" id="8908453262579799982" />
-      </scope>
-      <scope id="8908453262579856345" at="223,0,229,0">
-        <var name="editorContext" id="8908453262579856345" />
-        <var name="node" id="8908453262579856345" />
-      </scope>
-      <scope id="8908453262579799982" at="229,91,235,22">
-        <var name="editorCell" id="8908453262579799982" />
-        <var name="handler" id="8908453262579799982" />
-      </scope>
-      <scope id="8908453262579799982" at="250,0,256,0">
-        <var name="editorContext" id="8908453262579799982" />
-      </scope>
-      <scope id="8908453262579800012" at="71,87,78,22">
-        <var name="editorCell" id="8908453262579800012" />
-        <var name="style" id="8908453262579800012" />
-      </scope>
-      <scope id="8908453262579799982" at="98,0,105,0">
-        <var name="editorContext" id="8908453262579799982" />
-        <var name="node" id="8908453262579799982" />
-      </scope>
-      <scope id="8908453262579800071" at="137,87,144,22">
-        <var name="editorCell" id="8908453262579800071" />
-        <var name="style" id="8908453262579800071" />
-      </scope>
-      <scope id="8908453262579799982" at="164,0,171,0">
-        <var name="editorContext" id="8908453262579799982" />
-        <var name="node" id="8908453262579799982" />
-      </scope>
-      <scope id="8908453262579856341" at="203,87,210,22">
-        <var name="editorCell" id="8908453262579856341" />
-        <var name="style" id="8908453262579856341" />
-      </scope>
-      <scope id="8908453262579799982" at="125,96,133,9" />
-      <scope id="8908453262579799982" at="191,96,199,9" />
-      <scope id="8908453262579799982" at="229,0,237,0">
-        <var name="editorContext" id="8908453262579799982" />
-        <var name="node" id="8908453262579799982" />
-      </scope>
-      <scope id="8908453262579799982" at="257,96,265,9" />
-      <scope id="8908453262579800012" at="71,0,80,0">
-        <var name="editorContext" id="8908453262579800012" />
-        <var name="node" id="8908453262579800012" />
-      </scope>
-      <scope id="8908453262579800071" at="137,0,146,0">
-        <var name="editorContext" id="8908453262579800071" />
-        <var name="node" id="8908453262579800071" />
-      </scope>
-      <scope id="8908453262579856341" at="203,0,212,0">
-        <var name="editorContext" id="8908453262579856341" />
-        <var name="node" id="8908453262579856341" />
-      </scope>
-      <scope id="8908453262579799982" at="212,89,221,22">
-        <var name="editorCell" id="8908453262579799982" />
-        <var name="style" id="8908453262579799982" />
-      </scope>
-      <scope id="8908453262579799982" at="80,89,90,22">
-        <var name="editorCell" id="8908453262579799982" />
-        <var name="style" id="8908453262579799982" />
-      </scope>
-      <scope id="8908453262579799982" at="124,132,134,7" />
-      <scope id="8908453262579799982" at="146,89,156,22">
-        <var name="editorCell" id="8908453262579799982" />
-        <var name="style" id="8908453262579799982" />
-      </scope>
-      <scope id="8908453262579799982" at="190,132,200,7" />
-      <scope id="8908453262579799982" at="256,132,266,7" />
-      <scope id="8908453262579799982" at="212,0,223,0">
-        <var name="editorContext" id="8908453262579799982" />
-        <var name="node" id="8908453262579799982" />
-      </scope>
-      <scope id="8908453262579799982" at="33,88,45,22">
-        <var name="editorCell" id="8908453262579799982" />
-      </scope>
-      <scope id="8908453262579799982" at="80,0,92,0">
-        <var name="editorContext" id="8908453262579799982" />
-        <var name="node" id="8908453262579799982" />
-      </scope>
-      <scope id="8908453262579799982" at="124,0,136,0">
-        <var name="editorContext" id="8908453262579799982" />
->>>>>>> bd830ede
+      <scope id="8908453262579799982" at="205,86,215,7" />
+      <scope id="8908453262579799982" at="270,86,280,7" />
+      <scope id="8908453262579799982" at="227,0,238,0" />
+      <scope id="8908453262579799982" at="97,0,109,0" />
+      <scope id="8908453262579799982" at="140,0,152,0">
         <var name="elementCell" id="8908453262579799982" />
         <var name="elementNode" id="8908453262579799982" />
       </scope>
-<<<<<<< HEAD
-      <scope id="8908453262579799982" at="163,0,175,0" />
-      <scope id="8908453262579799982" at="206,0,218,0">
-=======
-      <scope id="8908453262579799982" at="146,0,158,0">
-        <var name="editorContext" id="8908453262579799982" />
-        <var name="node" id="8908453262579799982" />
-      </scope>
-      <scope id="8908453262579799982" at="190,0,202,0">
-        <var name="editorContext" id="8908453262579799982" />
->>>>>>> bd830ede
+      <scope id="8908453262579799982" at="162,0,174,0" />
+      <scope id="8908453262579799982" at="205,0,217,0">
         <var name="elementCell" id="8908453262579799982" />
         <var name="elementNode" id="8908453262579799982" />
       </scope>
-<<<<<<< HEAD
-      <scope id="8908453262579799982" at="271,0,283,0">
-=======
-      <scope id="8908453262579799982" at="256,0,268,0">
-        <var name="editorContext" id="8908453262579799982" />
->>>>>>> bd830ede
+      <scope id="8908453262579799982" at="270,0,282,0">
         <var name="elementCell" id="8908453262579799982" />
         <var name="elementNode" id="8908453262579799982" />
       </scope>
       <scope id="8908453262579799982" at="49,49,62,22">
         <var name="editorCell" id="8908453262579799982" />
       </scope>
-<<<<<<< HEAD
       <scope id="8908453262579799982" at="49,0,64,0" />
-      <scope id="8908453262579800001" at="70,48,87,22">
-=======
-      <scope id="8908453262579800001" at="53,87,69,22">
->>>>>>> bd830ede
+      <scope id="8908453262579800001" at="70,48,86,22">
         <var name="attributeConcept" id="8908453262579800001" />
         <var name="editorCell" id="8908453262579800001" />
         <var name="provider" id="8908453262579800001" />
         <var name="style" id="8908453262579800001" />
       </scope>
-<<<<<<< HEAD
-      <scope id="8908453262579800001" at="70,0,89,0" />
-      <unit id="8908453262579799982" at="123,0,154,0" name="jetbrains.mps.samples.notesOrganizer.editor.NotesConfiguration_EditorBuilder_a$categoriesListHandler_uldp7_b3a" />
-      <unit id="8908453262579799982" at="188,0,219,0" name="jetbrains.mps.samples.notesOrganizer.editor.NotesConfiguration_EditorBuilder_a$prioritiesListHandler_uldp7_b5a" />
-      <unit id="8908453262579799982" at="253,0,284,0" name="jetbrains.mps.samples.notesOrganizer.editor.NotesConfiguration_EditorBuilder_a$statusesListHandler_uldp7_b7a" />
-      <unit id="8908453262579799982" at="30,0,285,0" name="jetbrains.mps.samples.notesOrganizer.editor.NotesConfiguration_EditorBuilder_a" />
-=======
-      <scope id="8908453262579800001" at="53,0,71,0">
-        <var name="editorContext" id="8908453262579800001" />
-        <var name="node" id="8908453262579800001" />
-      </scope>
-      <unit id="8908453262579799982" at="105,0,137,0" name="jetbrains.mps.samples.notesOrganizer.editor.NotesConfiguration_Editor$categoriesListHandler_uldp7_b3a" />
-      <unit id="8908453262579799982" at="171,0,203,0" name="jetbrains.mps.samples.notesOrganizer.editor.NotesConfiguration_Editor$prioritiesListHandler_uldp7_b5a" />
-      <unit id="8908453262579799982" at="237,0,269,0" name="jetbrains.mps.samples.notesOrganizer.editor.NotesConfiguration_Editor$statusesListHandler_uldp7_b7a" />
-      <unit id="8908453262579799982" at="29,0,270,0" name="jetbrains.mps.samples.notesOrganizer.editor.NotesConfiguration_Editor" />
->>>>>>> bd830ede
+      <scope id="8908453262579800001" at="70,0,88,0" />
+      <unit id="8908453262579799982" at="122,0,153,0" name="jetbrains.mps.samples.notesOrganizer.editor.NotesConfiguration_EditorBuilder_a$categoriesListHandler_uldp7_b3a" />
+      <unit id="8908453262579799982" at="187,0,218,0" name="jetbrains.mps.samples.notesOrganizer.editor.NotesConfiguration_EditorBuilder_a$prioritiesListHandler_uldp7_b5a" />
+      <unit id="8908453262579799982" at="252,0,283,0" name="jetbrains.mps.samples.notesOrganizer.editor.NotesConfiguration_EditorBuilder_a$statusesListHandler_uldp7_b7a" />
+      <unit id="8908453262579799982" at="30,0,284,0" name="jetbrains.mps.samples.notesOrganizer.editor.NotesConfiguration_EditorBuilder_a" />
     </file>
   </root>
   <root nodeRef="r:025f3f3b-a8d7-4b18-b0ed-c92fbe872489(jetbrains.mps.samples.notesOrganizer.editor)/8908453262579856207">
     <file name="CategoryReference_Editor.java">
-<<<<<<< HEAD
       <node id="8908453262579856207" at="11,79,12,83" concept="7" />
       <node id="8908453262579856207" at="11,0,14,0" concept="5" trace="createEditorCell#(Ljetbrains/mps/openapi/editor/EditorContext;Lorg/jetbrains/mps/openapi/model/SNode;)Ljetbrains/mps/openapi/editor/cells/EditorCell;" />
       <scope id="8908453262579856207" at="11,79,12,83" />
@@ -2032,155 +1084,77 @@
       <node id="8908453262579856207" at="66,160,67,40" concept="2" />
       <node id="8908453262579856207" at="67,40,68,73" concept="2" />
       <node id="8908453262579856207" at="68,73,69,57" concept="6" />
-      <node id="8908453262579856207" at="69,57,70,59" concept="6" />
-      <node id="8908453262579856207" at="71,35,72,87" concept="6" />
-      <node id="8908453262579856207" at="72,87,73,94" concept="7" />
-      <node id="8908453262579856207" at="74,10,75,22" concept="7" />
-      <node id="8908453262579856207" at="78,33,79,14" concept="11" />
-      <node id="8908453262579856207" at="81,69,82,57" concept="7" />
-      <node id="8908453262579856207" at="84,81,85,41" concept="8" />
-      <node id="8908453262579856207" at="85,41,86,125" concept="7" />
-      <node id="8908453262579856207" at="92,0,93,0" concept="3" trace="myReferencingNode" />
-      <node id="8908453262579856207" at="94,119,95,21" concept="11" />
-      <node id="8908453262579856207" at="95,21,96,42" concept="2" />
-      <node id="8908453262579856207" at="96,42,97,20" concept="2" />
-      <node id="8908453262579856207" at="100,41,101,42" concept="7" />
-      <node id="8908453262579856207" at="106,28,107,20" concept="7" />
-      <node id="8908453262579856218" at="110,53,111,91" concept="6" />
-      <node id="8908453262579856218" at="111,91,112,31" concept="2" />
-      <node id="8908453262579856218" at="112,31,113,44" concept="2" />
-      <node id="8908453262579856218" at="113,44,114,33" concept="2" />
-      <node id="8908453262579856218" at="114,33,115,28" concept="6" />
-      <node id="8908453262579856218" at="115,28,116,65" concept="2" />
-      <node id="8908453262579856218" at="116,65,117,44" concept="2" />
-      <node id="8908453262579856218" at="117,44,118,36" concept="6" />
-      <node id="8908453262579856218" at="118,36,119,54" concept="2" />
-      <node id="8908453262579856218" at="119,54,120,42" concept="2" />
-      <node id="8908453262579856218" at="120,42,121,75" concept="2" />
-      <node id="8908453262579856218" at="121,75,122,59" concept="6" />
-      <node id="8908453262579856218" at="122,59,123,61" concept="6" />
-      <node id="8908453262579856218" at="124,37,125,89" concept="6" />
-      <node id="8908453262579856218" at="125,89,126,96" concept="7" />
-      <node id="8908453262579856218" at="127,12,128,24" concept="7" />
-      <node id="3892287256988958845" at="131,107,132,743" concept="7" />
+      <node id="8908453262579856207" at="70,35,71,87" concept="6" />
+      <node id="8908453262579856207" at="71,87,72,112" concept="7" />
+      <node id="8908453262579856207" at="73,10,74,22" concept="7" />
+      <node id="8908453262579856207" at="77,33,78,14" concept="11" />
+      <node id="8908453262579856207" at="80,69,81,57" concept="7" />
+      <node id="8908453262579856207" at="83,81,84,41" concept="8" />
+      <node id="8908453262579856207" at="84,41,85,125" concept="7" />
+      <node id="8908453262579856207" at="91,0,92,0" concept="3" trace="myReferencingNode" />
+      <node id="8908453262579856207" at="93,119,94,21" concept="11" />
+      <node id="8908453262579856207" at="94,21,95,42" concept="2" />
+      <node id="8908453262579856207" at="95,42,96,20" concept="2" />
+      <node id="8908453262579856207" at="99,41,100,42" concept="7" />
+      <node id="8908453262579856207" at="105,28,106,20" concept="7" />
+      <node id="8908453262579856218" at="109,53,110,91" concept="6" />
+      <node id="8908453262579856218" at="110,91,111,31" concept="2" />
+      <node id="8908453262579856218" at="111,31,112,44" concept="2" />
+      <node id="8908453262579856218" at="112,44,113,33" concept="2" />
+      <node id="8908453262579856218" at="113,33,114,28" concept="6" />
+      <node id="8908453262579856218" at="114,28,115,65" concept="2" />
+      <node id="8908453262579856218" at="115,65,116,44" concept="2" />
+      <node id="8908453262579856218" at="116,44,117,36" concept="6" />
+      <node id="8908453262579856218" at="117,36,118,54" concept="2" />
+      <node id="8908453262579856218" at="118,54,119,42" concept="2" />
+      <node id="8908453262579856218" at="119,42,120,75" concept="2" />
+      <node id="8908453262579856218" at="120,75,121,59" concept="6" />
+      <node id="8908453262579856218" at="122,37,123,89" concept="6" />
+      <node id="8908453262579856218" at="123,89,124,114" concept="7" />
+      <node id="8908453262579856218" at="125,12,126,24" concept="7" />
+      <node id="3892287256988958845" at="129,107,130,743" concept="7" />
       <node id="8908453262579856207" at="28,0,30,0" concept="3" trace="myNode" />
-      <node id="8908453262579856207" at="90,0,92,0" concept="3" trace="myNode" />
+      <node id="8908453262579856207" at="89,0,91,0" concept="3" trace="myNode" />
       <node id="8908453262579856207" at="42,0,45,0" concept="5" trace="createCell#()Ljetbrains/mps/openapi/editor/cells/EditorCell;" />
-      <node id="8908453262579856207" at="78,0,81,0" concept="1" trace="_Inline_dzi49r_a0a#()V" />
-      <node id="8908453262579856207" at="81,0,84,0" concept="5" trace="createEditorCell#(Ljetbrains/mps/openapi/editor/EditorContext;)Ljetbrains/mps/openapi/editor/cells/EditorCell;" />
-      <node id="8908453262579856207" at="100,0,103,0" concept="5" trace="createCell#()Ljetbrains/mps/openapi/editor/cells/EditorCell;" />
-      <node id="3892287256988955912" at="131,0,134,0" concept="10" trace="_StyleParameter_QueryFunction_dzi49r_a0a0#(Ljetbrains/mps/openapi/editor/EditorContext;Lorg/jetbrains/mps/openapi/model/SNode;)Ljava/awt/Color;" />
+      <node id="8908453262579856207" at="77,0,80,0" concept="1" trace="_Inline_dzi49r_a0a#()V" />
+      <node id="8908453262579856207" at="80,0,83,0" concept="5" trace="createEditorCell#(Ljetbrains/mps/openapi/editor/EditorContext;)Ljetbrains/mps/openapi/editor/cells/EditorCell;" />
+      <node id="8908453262579856207" at="99,0,102,0" concept="5" trace="createCell#()Ljetbrains/mps/openapi/editor/cells/EditorCell;" />
+      <node id="3892287256988955912" at="129,0,132,0" concept="10" trace="_StyleParameter_QueryFunction_dzi49r_a0a0#(Ljetbrains/mps/openapi/editor/EditorContext;Lorg/jetbrains/mps/openapi/model/SNode;)Ljava/awt/Color;" />
       <node id="8908453262579856207" at="31,0,35,0" concept="1" trace="CategoryReference_EditorBuilder_a#(Ljetbrains/mps/openapi/editor/EditorContext;Lorg/jetbrains/mps/openapi/model/SNode;)V" />
       <node id="8908453262579856207" at="60,63,64,5" concept="4" />
-      <node id="8908453262579856207" at="84,0,88,0" concept="5" trace="createEditorCell#(Ljetbrains/mps/openapi/editor/EditorContext;Lorg/jetbrains/mps/openapi/model/SNode;)Ljetbrains/mps/openapi/editor/cells/EditorCell;" />
+      <node id="8908453262579856207" at="83,0,87,0" concept="5" trace="createEditorCell#(Ljetbrains/mps/openapi/editor/EditorContext;Lorg/jetbrains/mps/openapi/model/SNode;)Ljetbrains/mps/openapi/editor/cells/EditorCell;" />
       <node id="8908453262579856207" at="36,0,41,0" concept="5" trace="getNode#()Lorg/jetbrains/mps/openapi/model/SNode;" />
-      <node id="8908453262579856207" at="70,59,75,22" concept="4" />
-      <node id="8908453262579856207" at="94,0,99,0" concept="1" trace="Inline_Builder_dzi49r_a0a#(Ljetbrains/mps/openapi/editor/EditorContext;Lorg/jetbrains/mps/openapi/model/SNode;Lorg/jetbrains/mps/openapi/model/SNode;)V" />
-      <node id="8908453262579856207" at="104,0,109,0" concept="5" trace="getNode#()Lorg/jetbrains/mps/openapi/model/SNode;" />
-      <node id="8908453262579856218" at="123,61,128,24" concept="4" />
+      <node id="8908453262579856207" at="69,57,74,22" concept="4" />
+      <node id="8908453262579856207" at="93,0,98,0" concept="1" trace="Inline_Builder_dzi49r_a0a#(Ljetbrains/mps/openapi/editor/EditorContext;Lorg/jetbrains/mps/openapi/model/SNode;Lorg/jetbrains/mps/openapi/model/SNode;)V" />
+      <node id="8908453262579856207" at="103,0,108,0" concept="5" trace="getNode#()Lorg/jetbrains/mps/openapi/model/SNode;" />
+      <node id="8908453262579856218" at="121,59,126,24" concept="4" />
       <node id="8908453262579856207" at="46,0,54,0" concept="5" trace="createCollection_dzi49r_a#()Ljetbrains/mps/openapi/editor/cells/EditorCell;" />
-      <node id="8908453262579856218" at="110,0,130,0" concept="5" trace="createProperty_dzi49r_a0a0#()Ljetbrains/mps/openapi/editor/cells/EditorCell;" />
-      <node id="8908453262579856207" at="54,0,77,0" concept="5" trace="createRefCell_dzi49r_a0#()Ljetbrains/mps/openapi/editor/cells/EditorCell;" />
+      <node id="8908453262579856218" at="109,0,128,0" concept="5" trace="createProperty_dzi49r_a0a0#()Ljetbrains/mps/openapi/editor/cells/EditorCell;" />
+      <node id="8908453262579856207" at="54,0,76,0" concept="5" trace="createRefCell_dzi49r_a0#()Ljetbrains/mps/openapi/editor/cells/EditorCell;" />
       <scope id="8908453262579856207" at="38,26,39,18" />
       <scope id="8908453262579856207" at="42,39,43,39" />
-      <scope id="8908453262579856207" at="78,33,79,14" />
-      <scope id="8908453262579856207" at="81,69,82,57" />
-      <scope id="8908453262579856207" at="100,41,101,42" />
-      <scope id="8908453262579856207" at="106,28,107,20" />
-      <scope id="3892287256988955913" at="131,107,132,743" />
+      <scope id="8908453262579856207" at="77,33,78,14" />
+      <scope id="8908453262579856207" at="80,69,81,57" />
+      <scope id="8908453262579856207" at="99,41,100,42" />
+      <scope id="8908453262579856207" at="105,28,106,20" />
+      <scope id="3892287256988955913" at="129,107,130,743" />
       <scope id="8908453262579856207" at="31,97,33,18" />
       <scope id="8908453262579856207" at="61,39,63,35" />
-      <scope id="8908453262579856207" at="71,35,73,94">
+      <scope id="8908453262579856207" at="70,35,72,112">
         <var name="manager" id="8908453262579856207" />
       </scope>
-      <scope id="8908453262579856207" at="84,81,86,125" />
-      <scope id="8908453262579856218" at="124,37,126,96">
-=======
-      <node id="8908453262579856207" at="27,79,28,63" concept="7" />
-      <node id="8908453262579856207" at="30,89,31,96" concept="6" />
-      <node id="8908453262579856207" at="31,96,32,48" concept="2" />
-      <node id="8908453262579856207" at="32,48,33,28" concept="2" />
-      <node id="8908453262579856207" at="33,28,34,80" concept="2" />
-      <node id="8908453262579856207" at="34,80,35,22" concept="7" />
-      <node id="8908453262579856207" at="37,87,38,81" concept="6" />
-      <node id="8908453262579856207" at="38,81,39,31" concept="2" />
-      <node id="8908453262579856207" at="39,31,40,44" concept="2" />
-      <node id="8908453262579856207" at="40,44,41,26" concept="6" />
-      <node id="8908453262579856207" at="41,26,42,89" concept="2" />
-      <node id="8908453262579856207" at="42,89,43,58" concept="2" />
-      <node id="8908453262579856207" at="44,39,45,40" concept="2" />
-      <node id="8908453262579856207" at="45,40,46,35" concept="2" />
-      <node id="8908453262579856207" at="47,5,48,34" concept="6" />
-      <node id="8908453262579856207" at="48,34,49,178" concept="2" />
-      <node id="8908453262579856207" at="49,178,50,40" concept="2" />
-      <node id="8908453262579856207" at="50,40,51,73" concept="2" />
-      <node id="8908453262579856207" at="51,73,52,57" concept="6" />
-      <node id="8908453262579856207" at="53,35,54,82" concept="6" />
-      <node id="8908453262579856207" at="54,82,55,112" concept="7" />
-      <node id="8908453262579856207" at="56,10,57,22" concept="7" />
-      <node id="8908453262579856211" at="60,33,61,14" concept="10" />
-      <node id="8908453262579856211" at="63,69,64,67" concept="7" />
-      <node id="8908453262579856211" at="66,81,67,66" concept="7" />
-      <node id="8908453262579856218" at="69,92,70,84" concept="6" />
-      <node id="8908453262579856218" at="70,84,71,31" concept="2" />
-      <node id="8908453262579856218" at="71,31,72,44" concept="2" />
-      <node id="8908453262579856218" at="72,44,73,33" concept="2" />
-      <node id="8908453262579856218" at="73,33,74,28" concept="6" />
-      <node id="8908453262579856218" at="74,28,75,60" concept="2" />
-      <node id="8908453262579856218" at="75,60,76,44" concept="2" />
-      <node id="8908453262579856218" at="76,44,77,36" concept="6" />
-      <node id="8908453262579856218" at="77,36,78,57" concept="2" />
-      <node id="8908453262579856218" at="78,57,79,42" concept="2" />
-      <node id="8908453262579856218" at="79,42,80,75" concept="2" />
-      <node id="8908453262579856218" at="80,75,81,59" concept="6" />
-      <node id="8908453262579856218" at="82,37,83,84" concept="6" />
-      <node id="8908453262579856218" at="83,84,84,114" concept="7" />
-      <node id="8908453262579856218" at="85,12,86,24" concept="7" />
-      <node id="3892287256988958845" at="89,107,90,743" concept="7" />
-      <node id="8908453262579856207" at="27,0,30,0" concept="5" trace="createEditorCell#(Ljetbrains/mps/openapi/editor/EditorContext;Lorg/jetbrains/mps/openapi/model/SNode;)Ljetbrains/mps/openapi/editor/cells/EditorCell;" />
-      <node id="8908453262579856211" at="60,0,63,0" concept="1" trace="_Inline_dzi49r_a0a#()V" />
-      <node id="8908453262579856211" at="63,0,66,0" concept="5" trace="createEditorCell#(Ljetbrains/mps/openapi/editor/EditorContext;)Ljetbrains/mps/openapi/editor/cells/EditorCell;" />
-      <node id="8908453262579856211" at="66,0,69,0" concept="5" trace="createEditorCell#(Ljetbrains/mps/openapi/editor/EditorContext;Lorg/jetbrains/mps/openapi/model/SNode;)Ljetbrains/mps/openapi/editor/cells/EditorCell;" />
-      <node id="3892287256988955912" at="89,0,92,0" concept="9" trace="_StyleParameter_QueryFunction_dzi49r_a0a0#(Ljetbrains/mps/openapi/editor/EditorContext;Lorg/jetbrains/mps/openapi/model/SNode;)Ljava/awt/Color;" />
-      <node id="8908453262579856207" at="43,58,47,5" concept="4" />
-      <node id="8908453262579856207" at="52,57,57,22" concept="4" />
-      <node id="8908453262579856218" at="81,59,86,24" concept="4" />
-      <node id="8908453262579856207" at="30,0,37,0" concept="5" trace="createCollection_dzi49r_a#(Ljetbrains/mps/openapi/editor/EditorContext;Lorg/jetbrains/mps/openapi/model/SNode;)Ljetbrains/mps/openapi/editor/cells/EditorCell;" />
-      <node id="8908453262579856218" at="69,0,88,0" concept="5" trace="createProperty_dzi49r_a0a0#(Ljetbrains/mps/openapi/editor/EditorContext;Lorg/jetbrains/mps/openapi/model/SNode;)Ljetbrains/mps/openapi/editor/cells/EditorCell;" />
-      <node id="8908453262579856207" at="37,0,59,0" concept="5" trace="createRefCell_dzi49r_a0#(Ljetbrains/mps/openapi/editor/EditorContext;Lorg/jetbrains/mps/openapi/model/SNode;)Ljetbrains/mps/openapi/editor/cells/EditorCell;" />
-      <scope id="8908453262579856207" at="27,79,28,63" />
-      <scope id="8908453262579856211" at="60,33,61,14" />
-      <scope id="8908453262579856211" at="63,69,64,67" />
-      <scope id="8908453262579856211" at="66,81,67,66" />
-      <scope id="3892287256988955913" at="89,107,90,743" />
-      <scope id="8908453262579856207" at="44,39,46,35" />
-      <scope id="8908453262579856207" at="53,35,55,112">
-        <var name="manager" id="8908453262579856207" />
-      </scope>
-      <scope id="8908453262579856218" at="82,37,84,114">
->>>>>>> bd830ede
+      <scope id="8908453262579856207" at="83,81,85,125" />
+      <scope id="8908453262579856218" at="122,37,124,114">
         <var name="manager" id="8908453262579856218" />
       </scope>
       <scope id="8908453262579856207" at="42,0,45,0" />
-      <scope id="8908453262579856207" at="78,0,81,0" />
-      <scope id="8908453262579856207" at="81,0,84,0">
+      <scope id="8908453262579856207" at="77,0,80,0" />
+      <scope id="8908453262579856207" at="80,0,83,0">
         <var name="editorContext" id="8908453262579856207" />
       </scope>
-<<<<<<< HEAD
-      <scope id="8908453262579856207" at="94,119,97,20" />
-      <scope id="8908453262579856207" at="100,0,103,0" />
-      <scope id="3892287256988955912" at="131,0,134,0">
-=======
-      <scope id="8908453262579856211" at="60,0,63,0" />
-      <scope id="8908453262579856211" at="63,0,66,0">
-        <var name="editorContext" id="8908453262579856211" />
-      </scope>
-      <scope id="8908453262579856211" at="66,0,69,0">
-        <var name="editorContext" id="8908453262579856211" />
-        <var name="node" id="8908453262579856211" />
-      </scope>
-      <scope id="3892287256988955912" at="89,0,92,0">
->>>>>>> bd830ede
+      <scope id="8908453262579856207" at="93,119,96,20" />
+      <scope id="8908453262579856207" at="99,0,102,0" />
+      <scope id="3892287256988955912" at="129,0,132,0">
         <var name="editorContext" id="3892287256988955912" />
         <var name="node" id="3892287256988955912" />
       </scope>
@@ -2188,64 +1162,42 @@
         <var name="context" id="8908453262579856207" />
         <var name="node" id="8908453262579856207" />
       </scope>
-      <scope id="8908453262579856207" at="84,0,88,0">
+      <scope id="8908453262579856207" at="83,0,87,0">
         <var name="editorContext" id="8908453262579856207" />
         <var name="node" id="8908453262579856207" />
       </scope>
-<<<<<<< HEAD
       <scope id="8908453262579856207" at="36,0,41,0" />
-      <scope id="8908453262579856207" at="94,0,99,0">
+      <scope id="8908453262579856207" at="93,0,98,0">
         <var name="context" id="8908453262579856207" />
         <var name="node" id="8908453262579856207" />
         <var name="referencingNode" id="8908453262579856207" />
       </scope>
-      <scope id="8908453262579856207" at="104,0,109,0" />
+      <scope id="8908453262579856207" at="103,0,108,0" />
       <scope id="8908453262579856207" at="46,50,52,22">
         <var name="editorCell" id="8908453262579856207" />
       </scope>
       <scope id="8908453262579856207" at="46,0,54,0" />
-      <scope id="8908453262579856218" at="110,53,128,24">
-=======
-      <scope id="8908453262579856218" at="69,92,86,24">
->>>>>>> bd830ede
+      <scope id="8908453262579856218" at="109,53,126,24">
         <var name="attributeConcept" id="8908453262579856218" />
         <var name="editorCell" id="8908453262579856218" />
         <var name="provider" id="8908453262579856218" />
         <var name="style" id="8908453262579856218" />
       </scope>
-<<<<<<< HEAD
-      <scope id="8908453262579856218" at="110,0,130,0" />
-      <scope id="8908453262579856207" at="54,48,75,22">
-=======
-      <scope id="8908453262579856218" at="69,0,88,0">
-        <var name="editorContext" id="8908453262579856218" />
-        <var name="node" id="8908453262579856218" />
-      </scope>
-      <scope id="8908453262579856207" at="37,87,57,22">
->>>>>>> bd830ede
+      <scope id="8908453262579856218" at="109,0,128,0" />
+      <scope id="8908453262579856207" at="54,48,74,22">
         <var name="attributeConcept" id="8908453262579856207" />
         <var name="editorCell" id="8908453262579856207" />
         <var name="provider" id="8908453262579856207" />
         <var name="style" id="8908453262579856207" />
       </scope>
-<<<<<<< HEAD
-      <scope id="8908453262579856207" at="54,0,77,0" />
-      <unit id="8908453262579856207" at="77,0,89,0" name="jetbrains.mps.samples.notesOrganizer.editor.CategoryReference_EditorBuilder_a$_Inline_dzi49r_a0a" />
-      <unit id="8908453262579856207" at="89,0,131,0" name="jetbrains.mps.samples.notesOrganizer.editor.CategoryReference_EditorBuilder_a$Inline_Builder_dzi49r_a0a" />
-      <unit id="8908453262579856207" at="27,0,135,0" name="jetbrains.mps.samples.notesOrganizer.editor.CategoryReference_EditorBuilder_a" />
-=======
-      <scope id="8908453262579856207" at="37,0,59,0">
-        <var name="editorContext" id="8908453262579856207" />
-        <var name="node" id="8908453262579856207" />
-      </scope>
-      <unit id="8908453262579856211" at="59,0,89,0" name="jetbrains.mps.samples.notesOrganizer.editor.CategoryReference_Editor$_Inline_dzi49r_a0a" />
-      <unit id="8908453262579856207" at="26,0,93,0" name="jetbrains.mps.samples.notesOrganizer.editor.CategoryReference_Editor" />
->>>>>>> bd830ede
+      <scope id="8908453262579856207" at="54,0,76,0" />
+      <unit id="8908453262579856207" at="76,0,88,0" name="jetbrains.mps.samples.notesOrganizer.editor.CategoryReference_EditorBuilder_a$_Inline_dzi49r_a0a" />
+      <unit id="8908453262579856207" at="88,0,129,0" name="jetbrains.mps.samples.notesOrganizer.editor.CategoryReference_EditorBuilder_a$Inline_Builder_dzi49r_a0a" />
+      <unit id="8908453262579856207" at="27,0,133,0" name="jetbrains.mps.samples.notesOrganizer.editor.CategoryReference_EditorBuilder_a" />
     </file>
   </root>
   <root nodeRef="r:025f3f3b-a8d7-4b18-b0ed-c92fbe872489(jetbrains.mps.samples.notesOrganizer.editor)/8908453262579856251">
     <file name="Status_Editor.java">
-<<<<<<< HEAD
       <node id="8908453262579856251" at="11,79,12,72" concept="7" />
       <node id="8908453262579856251" at="11,0,14,0" concept="5" trace="createEditorCell#(Ljetbrains/mps/openapi/editor/EditorContext;Lorg/jetbrains/mps/openapi/model/SNode;)Ljetbrains/mps/openapi/editor/cells/EditorCell;" />
       <scope id="8908453262579856251" at="11,79,12,72" />
@@ -2276,242 +1228,108 @@
       <node id="8908453262579856253" at="52,63,53,42" concept="2" />
       <node id="8908453262579856253" at="53,42,54,73" concept="2" />
       <node id="8908453262579856253" at="54,73,55,57" concept="6" />
-      <node id="8908453262579856253" at="55,57,56,59" concept="6" />
-      <node id="8908453262579856253" at="57,35,58,87" concept="6" />
-      <node id="8908453262579856253" at="58,87,59,94" concept="7" />
-      <node id="8908453262579856253" at="60,10,61,22" concept="7" />
-      <node id="8908453262579856251" at="63,51,64,106" concept="6" />
-      <node id="8908453262579856251" at="64,106,65,49" concept="2" />
-      <node id="8908453262579856251" at="65,49,66,80" concept="2" />
-      <node id="8908453262579856251" at="66,80,67,50" concept="2" />
-      <node id="8908453262579856251" at="67,50,68,61" concept="2" />
-      <node id="8908453262579856251" at="68,61,69,58" concept="2" />
-      <node id="8908453262579856251" at="69,58,70,22" concept="7" />
-      <node id="8908453262579856251" at="72,53,73,40" concept="6" />
-      <node id="8908453262579856251" at="73,40,74,109" concept="2" />
-      <node id="8908453262579856251" at="74,109,75,33" concept="6" />
-      <node id="8908453262579856251" at="76,31,77,48" concept="2" />
-      <node id="8908453262579856251" at="78,12,79,50" concept="2" />
-      <node id="8908453262579856251" at="80,5,81,22" concept="7" />
-      <node id="8908453262579856251" at="83,98,84,174" concept="7" />
-      <node id="8908453262579856251" at="86,51,87,96" concept="6" />
-      <node id="8908453262579856251" at="87,96,88,49" concept="2" />
-      <node id="8908453262579856251" at="88,49,89,34" concept="2" />
-      <node id="8908453262579856251" at="89,34,90,22" concept="7" />
-      <node id="8908453262579856251" at="92,53,93,96" concept="6" />
-      <node id="8908453262579856251" at="93,96,94,51" concept="2" />
-      <node id="8908453262579856251" at="94,51,95,34" concept="2" />
-      <node id="8908453262579856251" at="95,34,96,22" concept="7" />
-      <node id="3892287256988570086" at="98,50,99,99" concept="6" />
-      <node id="3892287256988570086" at="99,99,100,48" concept="2" />
-      <node id="3892287256988570086" at="100,48,101,34" concept="2" />
-      <node id="3892287256988570086" at="101,34,102,22" concept="7" />
-      <node id="3892287256988702697" at="104,50,105,135" concept="6" />
-      <node id="3892287256988702697" at="105,135,106,22" concept="7" />
+      <node id="8908453262579856253" at="56,35,57,87" concept="6" />
+      <node id="8908453262579856253" at="57,87,58,112" concept="7" />
+      <node id="8908453262579856253" at="59,10,60,22" concept="7" />
+      <node id="8908453262579856251" at="62,51,63,106" concept="6" />
+      <node id="8908453262579856251" at="63,106,64,49" concept="2" />
+      <node id="8908453262579856251" at="64,49,65,80" concept="2" />
+      <node id="8908453262579856251" at="65,80,66,50" concept="2" />
+      <node id="8908453262579856251" at="66,50,67,61" concept="2" />
+      <node id="8908453262579856251" at="67,61,68,58" concept="2" />
+      <node id="8908453262579856251" at="68,58,69,22" concept="7" />
+      <node id="8908453262579856251" at="71,53,72,40" concept="6" />
+      <node id="8908453262579856251" at="72,40,73,109" concept="2" />
+      <node id="8908453262579856251" at="73,109,74,33" concept="6" />
+      <node id="8908453262579856251" at="75,31,76,48" concept="2" />
+      <node id="8908453262579856251" at="77,12,78,50" concept="2" />
+      <node id="8908453262579856251" at="79,5,80,22" concept="7" />
+      <node id="8908453262579856251" at="82,98,83,174" concept="7" />
+      <node id="8908453262579856251" at="85,51,86,96" concept="6" />
+      <node id="8908453262579856251" at="86,96,87,49" concept="2" />
+      <node id="8908453262579856251" at="87,49,88,34" concept="2" />
+      <node id="8908453262579856251" at="88,34,89,22" concept="7" />
+      <node id="8908453262579856251" at="91,53,92,96" concept="6" />
+      <node id="8908453262579856251" at="92,96,93,51" concept="2" />
+      <node id="8908453262579856251" at="93,51,94,34" concept="2" />
+      <node id="8908453262579856251" at="94,34,95,22" concept="7" />
+      <node id="3892287256988570086" at="97,50,98,99" concept="6" />
+      <node id="3892287256988570086" at="98,99,99,48" concept="2" />
+      <node id="3892287256988570086" at="99,48,100,34" concept="2" />
+      <node id="3892287256988570086" at="100,34,101,22" concept="7" />
+      <node id="3892287256988702697" at="103,50,104,135" concept="6" />
+      <node id="3892287256988702697" at="104,135,105,22" concept="7" />
       <node id="8908453262579856251" at="19,0,21,0" concept="3" trace="myNode" />
-      <node id="8908453262579856251" at="78,10,80,5" concept="0" />
+      <node id="8908453262579856251" at="77,10,79,5" concept="0" />
       <node id="8908453262579856251" at="33,0,36,0" concept="5" trace="createCell#()Ljetbrains/mps/openapi/editor/cells/EditorCell;" />
-      <node id="8908453262579856251" at="83,0,86,0" concept="10" trace="renderingCondition_gjf57x_a0b0#(Lorg/jetbrains/mps/openapi/model/SNode;Ljetbrains/mps/openapi/editor/EditorContext;)Z" />
+      <node id="8908453262579856251" at="82,0,85,0" concept="10" trace="renderingCondition_gjf57x_a0b0#(Lorg/jetbrains/mps/openapi/model/SNode;Ljetbrains/mps/openapi/editor/EditorContext;)Z" />
       <node id="8908453262579856251" at="22,0,26,0" concept="1" trace="Status_EditorBuilder_a#(Ljetbrains/mps/openapi/editor/EditorContext;Lorg/jetbrains/mps/openapi/model/SNode;)V" />
-      <node id="3892287256988702697" at="104,0,108,0" concept="5" trace="createComponent_gjf57x_c0#()Ljetbrains/mps/openapi/editor/cells/EditorCell;" />
+      <node id="3892287256988702697" at="103,0,107,0" concept="5" trace="createComponent_gjf57x_c0#()Ljetbrains/mps/openapi/editor/cells/EditorCell;" />
       <node id="8908453262579856251" at="27,0,32,0" concept="5" trace="getNode#()Lorg/jetbrains/mps/openapi/model/SNode;" />
-      <node id="8908453262579856253" at="56,59,61,22" concept="4" />
-      <node id="8908453262579856251" at="75,33,80,5" concept="4" />
-      <node id="8908453262579856251" at="86,0,92,0" concept="5" trace="createConstant_gjf57x_a0b0#()Ljetbrains/mps/openapi/editor/cells/EditorCell;" />
-      <node id="8908453262579856251" at="92,0,98,0" concept="5" trace="createConstant_gjf57x_a0b0_0#()Ljetbrains/mps/openapi/editor/cells/EditorCell;" />
-      <node id="3892287256988570086" at="98,0,104,0" concept="5" trace="createConstant_gjf57x_b1a#()Ljetbrains/mps/openapi/editor/cells/EditorCell;" />
-      <node id="8908453262579856251" at="63,0,72,0" concept="5" trace="createCollection_gjf57x_b0#()Ljetbrains/mps/openapi/editor/cells/EditorCell;" />
+      <node id="8908453262579856253" at="55,57,60,22" concept="4" />
+      <node id="8908453262579856251" at="74,33,79,5" concept="4" />
+      <node id="8908453262579856251" at="85,0,91,0" concept="5" trace="createConstant_gjf57x_a0b0#()Ljetbrains/mps/openapi/editor/cells/EditorCell;" />
+      <node id="8908453262579856251" at="91,0,97,0" concept="5" trace="createConstant_gjf57x_a0b0_0#()Ljetbrains/mps/openapi/editor/cells/EditorCell;" />
+      <node id="3892287256988570086" at="97,0,103,0" concept="5" trace="createConstant_gjf57x_b1a#()Ljetbrains/mps/openapi/editor/cells/EditorCell;" />
+      <node id="8908453262579856251" at="62,0,71,0" concept="5" trace="createCollection_gjf57x_b0#()Ljetbrains/mps/openapi/editor/cells/EditorCell;" />
       <node id="8908453262579856251" at="37,0,47,0" concept="5" trace="createCollection_gjf57x_a#()Ljetbrains/mps/openapi/editor/cells/EditorCell;" />
-      <node id="8908453262579856251" at="72,0,83,0" concept="5" trace="createAlternation_gjf57x_a1a#()Ljetbrains/mps/openapi/editor/cells/EditorCell;" />
-      <node id="8908453262579856253" at="47,0,63,0" concept="5" trace="createProperty_gjf57x_a0#()Ljetbrains/mps/openapi/editor/cells/EditorCell;" />
+      <node id="8908453262579856251" at="71,0,82,0" concept="5" trace="createAlternation_gjf57x_a1a#()Ljetbrains/mps/openapi/editor/cells/EditorCell;" />
+      <node id="8908453262579856253" at="47,0,62,0" concept="5" trace="createProperty_gjf57x_a0#()Ljetbrains/mps/openapi/editor/cells/EditorCell;" />
       <scope id="8908453262579856251" at="29,26,30,18" />
       <scope id="8908453262579856251" at="33,39,34,39" />
-      <scope id="8908453262579856251" at="76,31,77,48" />
-      <scope id="8908453262579856251" at="78,12,79,50" />
-      <scope id="8908453262579856251" at="83,98,84,174" />
+      <scope id="8908453262579856251" at="75,31,76,48" />
+      <scope id="8908453262579856251" at="77,12,78,50" />
+      <scope id="8908453262579856251" at="82,98,83,174" />
       <scope id="8908453262579856251" at="22,86,24,18" />
-      <scope id="8908453262579856253" at="57,35,59,94">
+      <scope id="8908453262579856253" at="56,35,58,112">
         <var name="manager" id="8908453262579856253" />
       </scope>
-      <scope id="3892287256988702697" at="104,50,106,22">
-=======
-      <node id="8908453262579856251" at="18,79,19,63" concept="7" />
-      <node id="8908453262579856251" at="21,89,22,99" concept="6" />
-      <node id="8908453262579856251" at="22,99,23,48" concept="2" />
-      <node id="8908453262579856251" at="23,48,24,28" concept="2" />
-      <node id="8908453262579856251" at="24,28,25,81" concept="2" />
-      <node id="8908453262579856251" at="25,81,26,83" concept="2" />
-      <node id="8908453262579856251" at="26,83,27,82" concept="2" />
-      <node id="8908453262579856251" at="27,82,28,22" concept="7" />
-      <node id="8908453262579856253" at="30,88,31,82" concept="6" />
-      <node id="8908453262579856253" at="31,82,32,29" concept="2" />
-      <node id="8908453262579856253" at="32,29,33,42" concept="2" />
-      <node id="8908453262579856253" at="33,42,34,26" concept="6" />
-      <node id="8908453262579856253" at="34,26,35,58" concept="2" />
-      <node id="8908453262579856253" at="35,58,36,42" concept="2" />
-      <node id="8908453262579856253" at="36,42,37,73" concept="2" />
-      <node id="8908453262579856253" at="37,73,38,57" concept="6" />
-      <node id="8908453262579856253" at="39,35,40,82" concept="6" />
-      <node id="8908453262579856253" at="40,82,41,112" concept="7" />
-      <node id="8908453262579856253" at="42,10,43,22" concept="7" />
-      <node id="8908453262579856251" at="45,90,46,99" concept="6" />
-      <node id="8908453262579856251" at="46,99,47,49" concept="2" />
-      <node id="8908453262579856251" at="47,49,48,73" concept="2" />
-      <node id="8908453262579856251" at="48,73,49,50" concept="2" />
-      <node id="8908453262579856251" at="49,50,50,85" concept="2" />
-      <node id="8908453262579856251" at="50,85,51,82" concept="2" />
-      <node id="8908453262579856251" at="51,82,52,22" concept="7" />
-      <node id="8908453262579856251" at="54,92,55,40" concept="6" />
-      <node id="8908453262579856251" at="55,40,56,93" concept="2" />
-      <node id="8908453262579856251" at="56,93,57,33" concept="6" />
-      <node id="8908453262579856251" at="58,31,59,72" concept="2" />
-      <node id="8908453262579856251" at="60,12,61,74" concept="2" />
-      <node id="8908453262579856251" at="62,5,63,22" concept="7" />
-      <node id="8908453262579856251" at="65,98,66,174" concept="7" />
-      <node id="8908453262579856251" at="68,90,69,89" concept="6" />
-      <node id="8908453262579856251" at="69,89,70,49" concept="2" />
-      <node id="8908453262579856251" at="70,49,71,34" concept="2" />
-      <node id="8908453262579856251" at="71,34,72,22" concept="7" />
-      <node id="8908453262579856251" at="74,92,75,89" concept="6" />
-      <node id="8908453262579856251" at="75,89,76,51" concept="2" />
-      <node id="8908453262579856251" at="76,51,77,34" concept="2" />
-      <node id="8908453262579856251" at="77,34,78,22" concept="7" />
-      <node id="3892287256988570086" at="80,89,81,92" concept="6" />
-      <node id="3892287256988570086" at="81,92,82,48" concept="2" />
-      <node id="3892287256988570086" at="82,48,83,34" concept="2" />
-      <node id="3892287256988570086" at="83,34,84,22" concept="7" />
-      <node id="3892287256988702697" at="86,89,87,147" concept="6" />
-      <node id="3892287256988702697" at="87,147,88,22" concept="7" />
-      <node id="8908453262579856251" at="60,10,62,5" concept="0" />
-      <node id="8908453262579856251" at="18,0,21,0" concept="5" trace="createEditorCell#(Ljetbrains/mps/openapi/editor/EditorContext;Lorg/jetbrains/mps/openapi/model/SNode;)Ljetbrains/mps/openapi/editor/cells/EditorCell;" />
-      <node id="8908453262579856251" at="65,0,68,0" concept="9" trace="renderingCondition_gjf57x_a0b0#(Lorg/jetbrains/mps/openapi/model/SNode;Ljetbrains/mps/openapi/editor/EditorContext;)Z" />
-      <node id="3892287256988702697" at="86,0,90,0" concept="5" trace="createComponent_gjf57x_c0#(Ljetbrains/mps/openapi/editor/EditorContext;Lorg/jetbrains/mps/openapi/model/SNode;)Ljetbrains/mps/openapi/editor/cells/EditorCell;" />
-      <node id="8908453262579856253" at="38,57,43,22" concept="4" />
-      <node id="8908453262579856251" at="57,33,62,5" concept="4" />
-      <node id="8908453262579856251" at="68,0,74,0" concept="5" trace="createConstant_gjf57x_a0b0#(Ljetbrains/mps/openapi/editor/EditorContext;Lorg/jetbrains/mps/openapi/model/SNode;)Ljetbrains/mps/openapi/editor/cells/EditorCell;" />
-      <node id="8908453262579856251" at="74,0,80,0" concept="5" trace="createConstant_gjf57x_a0b0_0#(Ljetbrains/mps/openapi/editor/EditorContext;Lorg/jetbrains/mps/openapi/model/SNode;)Ljetbrains/mps/openapi/editor/cells/EditorCell;" />
-      <node id="3892287256988570086" at="80,0,86,0" concept="5" trace="createConstant_gjf57x_b1a#(Ljetbrains/mps/openapi/editor/EditorContext;Lorg/jetbrains/mps/openapi/model/SNode;)Ljetbrains/mps/openapi/editor/cells/EditorCell;" />
-      <node id="8908453262579856251" at="21,0,30,0" concept="5" trace="createCollection_gjf57x_a#(Ljetbrains/mps/openapi/editor/EditorContext;Lorg/jetbrains/mps/openapi/model/SNode;)Ljetbrains/mps/openapi/editor/cells/EditorCell;" />
-      <node id="8908453262579856251" at="45,0,54,0" concept="5" trace="createCollection_gjf57x_b0#(Ljetbrains/mps/openapi/editor/EditorContext;Lorg/jetbrains/mps/openapi/model/SNode;)Ljetbrains/mps/openapi/editor/cells/EditorCell;" />
-      <node id="8908453262579856251" at="54,0,65,0" concept="5" trace="createAlternation_gjf57x_a1a#(Ljetbrains/mps/openapi/editor/EditorContext;Lorg/jetbrains/mps/openapi/model/SNode;)Ljetbrains/mps/openapi/editor/cells/EditorCell;" />
-      <node id="8908453262579856253" at="30,0,45,0" concept="5" trace="createProperty_gjf57x_a0#(Ljetbrains/mps/openapi/editor/EditorContext;Lorg/jetbrains/mps/openapi/model/SNode;)Ljetbrains/mps/openapi/editor/cells/EditorCell;" />
-      <scope id="8908453262579856251" at="18,79,19,63" />
-      <scope id="8908453262579856251" at="58,31,59,72" />
-      <scope id="8908453262579856251" at="60,12,61,74" />
-      <scope id="8908453262579856251" at="65,98,66,174" />
-      <scope id="8908453262579856253" at="39,35,41,112">
-        <var name="manager" id="8908453262579856253" />
-      </scope>
-      <scope id="3892287256988702697" at="86,89,88,22">
->>>>>>> bd830ede
+      <scope id="3892287256988702697" at="103,50,105,22">
         <var name="editorCell" id="3892287256988702697" />
       </scope>
       <scope id="8908453262579856251" at="33,0,36,0" />
-      <scope id="8908453262579856251" at="83,0,86,0">
+      <scope id="8908453262579856251" at="82,0,85,0">
         <var name="editorContext" id="8908453262579856251" />
         <var name="node" id="8908453262579856251" />
       </scope>
-<<<<<<< HEAD
       <scope id="8908453262579856251" at="22,0,26,0">
         <var name="context" id="8908453262579856251" />
         <var name="node" id="8908453262579856251" />
       </scope>
-      <scope id="8908453262579856251" at="86,51,90,22">
+      <scope id="8908453262579856251" at="85,51,89,22">
         <var name="editorCell" id="8908453262579856251" />
       </scope>
-      <scope id="8908453262579856251" at="92,53,96,22">
+      <scope id="8908453262579856251" at="91,53,95,22">
         <var name="editorCell" id="8908453262579856251" />
       </scope>
-      <scope id="3892287256988570086" at="98,50,102,22">
+      <scope id="3892287256988570086" at="97,50,101,22">
         <var name="editorCell" id="3892287256988570086" />
       </scope>
-      <scope id="3892287256988702697" at="104,0,108,0" />
+      <scope id="3892287256988702697" at="103,0,107,0" />
       <scope id="8908453262579856251" at="27,0,32,0" />
-      <scope id="8908453262579856251" at="86,0,92,0" />
-      <scope id="8908453262579856251" at="92,0,98,0" />
-      <scope id="3892287256988570086" at="98,0,104,0" />
-      <scope id="8908453262579856251" at="63,51,70,22">
+      <scope id="8908453262579856251" at="85,0,91,0" />
+      <scope id="8908453262579856251" at="91,0,97,0" />
+      <scope id="3892287256988570086" at="97,0,103,0" />
+      <scope id="8908453262579856251" at="62,51,69,22">
         <var name="editorCell" id="8908453262579856251" />
       </scope>
       <scope id="8908453262579856251" at="37,50,45,22">
         <var name="editorCell" id="8908453262579856251" />
       </scope>
-      <scope id="8908453262579856251" at="63,0,72,0" />
-      <scope id="8908453262579856251" at="72,53,81,22">
+      <scope id="8908453262579856251" at="62,0,71,0" />
+      <scope id="8908453262579856251" at="71,53,80,22">
         <var name="alternationCondition" id="8908453262579856251" />
         <var name="editorCell" id="8908453262579856251" />
       </scope>
       <scope id="8908453262579856251" at="37,0,47,0" />
-      <scope id="8908453262579856251" at="72,0,83,0" />
-      <scope id="8908453262579856253" at="47,49,61,22">
-=======
-      <scope id="8908453262579856251" at="65,0,68,0">
-        <var name="editorContext" id="8908453262579856251" />
-        <var name="node" id="8908453262579856251" />
-      </scope>
-      <scope id="8908453262579856251" at="68,90,72,22">
-        <var name="editorCell" id="8908453262579856251" />
-      </scope>
-      <scope id="8908453262579856251" at="74,92,78,22">
-        <var name="editorCell" id="8908453262579856251" />
-      </scope>
-      <scope id="3892287256988570086" at="80,89,84,22">
-        <var name="editorCell" id="3892287256988570086" />
-      </scope>
-      <scope id="3892287256988702697" at="86,0,90,0">
-        <var name="editorContext" id="3892287256988702697" />
-        <var name="node" id="3892287256988702697" />
-      </scope>
-      <scope id="8908453262579856251" at="68,0,74,0">
-        <var name="editorContext" id="8908453262579856251" />
-        <var name="node" id="8908453262579856251" />
-      </scope>
-      <scope id="8908453262579856251" at="74,0,80,0">
-        <var name="editorContext" id="8908453262579856251" />
-        <var name="node" id="8908453262579856251" />
-      </scope>
-      <scope id="3892287256988570086" at="80,0,86,0">
-        <var name="editorContext" id="3892287256988570086" />
-        <var name="node" id="3892287256988570086" />
-      </scope>
-      <scope id="8908453262579856251" at="21,89,28,22">
-        <var name="editorCell" id="8908453262579856251" />
-      </scope>
-      <scope id="8908453262579856251" at="45,90,52,22">
-        <var name="editorCell" id="8908453262579856251" />
-      </scope>
-      <scope id="8908453262579856251" at="21,0,30,0">
-        <var name="editorContext" id="8908453262579856251" />
-        <var name="node" id="8908453262579856251" />
-      </scope>
-      <scope id="8908453262579856251" at="45,0,54,0">
-        <var name="editorContext" id="8908453262579856251" />
-        <var name="node" id="8908453262579856251" />
-      </scope>
-      <scope id="8908453262579856251" at="54,92,63,22">
-        <var name="alternationCondition" id="8908453262579856251" />
-        <var name="editorCell" id="8908453262579856251" />
-      </scope>
-      <scope id="8908453262579856251" at="54,0,65,0">
-        <var name="editorContext" id="8908453262579856251" />
-        <var name="node" id="8908453262579856251" />
-      </scope>
-      <scope id="8908453262579856253" at="30,88,43,22">
->>>>>>> bd830ede
+      <scope id="8908453262579856251" at="71,0,82,0" />
+      <scope id="8908453262579856253" at="47,49,60,22">
         <var name="attributeConcept" id="8908453262579856253" />
         <var name="editorCell" id="8908453262579856253" />
         <var name="provider" id="8908453262579856253" />
       </scope>
-<<<<<<< HEAD
-      <scope id="8908453262579856253" at="47,0,63,0" />
-      <unit id="8908453262579856251" at="18,0,109,0" name="jetbrains.mps.samples.notesOrganizer.editor.Status_EditorBuilder_a" />
-=======
-      <scope id="8908453262579856253" at="30,0,45,0">
-        <var name="editorContext" id="8908453262579856253" />
-        <var name="node" id="8908453262579856253" />
-      </scope>
-      <unit id="8908453262579856251" at="17,0,91,0" name="jetbrains.mps.samples.notesOrganizer.editor.Status_Editor" />
->>>>>>> bd830ede
+      <scope id="8908453262579856253" at="47,0,62,0" />
+      <unit id="8908453262579856251" at="18,0,108,0" name="jetbrains.mps.samples.notesOrganizer.editor.Status_EditorBuilder_a" />
     </file>
     <file name="ToggleCheckboxAction_gjf57x_b0.java">
       <node id="3892287256988570070" at="15,0,16,0" concept="3" trace="myNode" />
@@ -2539,7 +1357,6 @@
   </root>
   <root nodeRef="r:025f3f3b-a8d7-4b18-b0ed-c92fbe872489(jetbrains.mps.samples.notesOrganizer.editor)/8908453262579856415">
     <file name="TextNotePart_Editor.java">
-<<<<<<< HEAD
       <node id="8908453262579856415" at="11,79,12,78" concept="7" />
       <node id="8908453262579856415" at="11,0,14,0" concept="5" trace="createEditorCell#(Ljetbrains/mps/openapi/editor/EditorContext;Lorg/jetbrains/mps/openapi/model/SNode;)Ljetbrains/mps/openapi/editor/cells/EditorCell;" />
       <scope id="8908453262579856415" at="11,79,12,78" />
@@ -2564,40 +1381,19 @@
       <node id="8908453262579856417" at="40,28,41,65" concept="2" />
       <node id="8908453262579856417" at="41,65,42,73" concept="2" />
       <node id="8908453262579856417" at="42,73,43,57" concept="6" />
-      <node id="8908453262579856417" at="43,57,44,59" concept="6" />
-      <node id="8908453262579856417" at="45,35,46,87" concept="6" />
-      <node id="8908453262579856417" at="46,87,47,94" concept="7" />
-      <node id="8908453262579856417" at="48,10,49,22" concept="7" />
+      <node id="8908453262579856417" at="44,35,45,87" concept="6" />
+      <node id="8908453262579856417" at="45,87,46,112" concept="7" />
+      <node id="8908453262579856417" at="47,10,48,22" concept="7" />
       <node id="8908453262579856415" at="15,0,17,0" concept="3" trace="myNode" />
       <node id="8908453262579856415" at="29,0,32,0" concept="5" trace="createCell#()Ljetbrains/mps/openapi/editor/cells/EditorCell;" />
       <node id="8908453262579856415" at="18,0,22,0" concept="1" trace="TextNotePart_EditorBuilder_a#(Ljetbrains/mps/openapi/editor/EditorContext;Lorg/jetbrains/mps/openapi/model/SNode;)V" />
       <node id="8908453262579856415" at="23,0,28,0" concept="5" trace="getNode#()Lorg/jetbrains/mps/openapi/model/SNode;" />
-      <node id="8908453262579856417" at="44,59,49,22" concept="4" />
-      <node id="8908453262579856417" at="33,0,51,0" concept="5" trace="createProperty_rsks59_a#()Ljetbrains/mps/openapi/editor/cells/EditorCell;" />
+      <node id="8908453262579856417" at="43,57,48,22" concept="4" />
+      <node id="8908453262579856417" at="33,0,50,0" concept="5" trace="createProperty_rsks59_a#()Ljetbrains/mps/openapi/editor/cells/EditorCell;" />
       <scope id="8908453262579856415" at="25,26,26,18" />
       <scope id="8908453262579856415" at="29,39,30,37" />
       <scope id="8908453262579856415" at="18,92,20,18" />
-      <scope id="8908453262579856417" at="45,35,47,94">
-=======
-      <node id="8908453262579856415" at="14,79,15,61" concept="7" />
-      <node id="8908453262579856417" at="17,87,18,82" concept="6" />
-      <node id="8908453262579856417" at="18,82,19,29" concept="2" />
-      <node id="8908453262579856417" at="19,29,20,51" concept="2" />
-      <node id="8908453262579856417" at="20,51,21,26" concept="6" />
-      <node id="8908453262579856417" at="21,26,22,58" concept="2" />
-      <node id="8908453262579856417" at="22,58,23,42" concept="2" />
-      <node id="8908453262579856417" at="23,42,24,28" concept="2" />
-      <node id="8908453262579856417" at="24,28,25,73" concept="2" />
-      <node id="8908453262579856417" at="25,73,26,57" concept="6" />
-      <node id="8908453262579856417" at="27,35,28,82" concept="6" />
-      <node id="8908453262579856417" at="28,82,29,112" concept="7" />
-      <node id="8908453262579856417" at="30,10,31,22" concept="7" />
-      <node id="8908453262579856415" at="14,0,17,0" concept="5" trace="createEditorCell#(Ljetbrains/mps/openapi/editor/EditorContext;Lorg/jetbrains/mps/openapi/model/SNode;)Ljetbrains/mps/openapi/editor/cells/EditorCell;" />
-      <node id="8908453262579856417" at="26,57,31,22" concept="4" />
-      <node id="8908453262579856417" at="17,0,33,0" concept="5" trace="createProperty_rsks59_a#(Ljetbrains/mps/openapi/editor/EditorContext;Lorg/jetbrains/mps/openapi/model/SNode;)Ljetbrains/mps/openapi/editor/cells/EditorCell;" />
-      <scope id="8908453262579856415" at="14,79,15,61" />
-      <scope id="8908453262579856417" at="27,35,29,112">
->>>>>>> bd830ede
+      <scope id="8908453262579856417" at="44,35,46,112">
         <var name="manager" id="8908453262579856417" />
       </scope>
       <scope id="8908453262579856415" at="29,0,32,0" />
@@ -2605,26 +1401,14 @@
         <var name="context" id="8908453262579856415" />
         <var name="node" id="8908453262579856415" />
       </scope>
-<<<<<<< HEAD
       <scope id="8908453262579856415" at="23,0,28,0" />
-      <scope id="8908453262579856417" at="33,48,49,22">
-=======
-      <scope id="8908453262579856417" at="17,87,31,22">
->>>>>>> bd830ede
+      <scope id="8908453262579856417" at="33,48,48,22">
         <var name="attributeConcept" id="8908453262579856417" />
         <var name="editorCell" id="8908453262579856417" />
         <var name="provider" id="8908453262579856417" />
       </scope>
-<<<<<<< HEAD
-      <scope id="8908453262579856417" at="33,0,51,0" />
-      <unit id="8908453262579856415" at="14,0,52,0" name="jetbrains.mps.samples.notesOrganizer.editor.TextNotePart_EditorBuilder_a" />
-=======
-      <scope id="8908453262579856417" at="17,0,33,0">
-        <var name="editorContext" id="8908453262579856417" />
-        <var name="node" id="8908453262579856417" />
-      </scope>
-      <unit id="8908453262579856415" at="13,0,34,0" name="jetbrains.mps.samples.notesOrganizer.editor.TextNotePart_Editor" />
->>>>>>> bd830ede
+      <scope id="8908453262579856417" at="33,0,50,0" />
+      <unit id="8908453262579856415" at="14,0,51,0" name="jetbrains.mps.samples.notesOrganizer.editor.TextNotePart_EditorBuilder_a" />
     </file>
   </root>
   <root nodeRef="r:025f3f3b-a8d7-4b18-b0ed-c92fbe872489(jetbrains.mps.samples.notesOrganizer.editor)/8908453262579856444">
@@ -2779,7 +1563,6 @@
   </root>
   <root nodeRef="r:025f3f3b-a8d7-4b18-b0ed-c92fbe872489(jetbrains.mps.samples.notesOrganizer.editor)/8908453262579867233">
     <file name="Notes_Editor.java">
-<<<<<<< HEAD
       <node id="8908453262579867233" at="11,79,12,71" concept="7" />
       <node id="8908453262579867233" at="11,0,14,0" concept="5" trace="createEditorCell#(Ljetbrains/mps/openapi/editor/EditorContext;Lorg/jetbrains/mps/openapi/model/SNode;)Ljetbrains/mps/openapi/editor/cells/EditorCell;" />
       <scope id="8908453262579867233" at="11,79,12,71" />
@@ -2823,507 +1606,242 @@
       <node id="8908453262579867252" at="99,60,100,40" concept="2" />
       <node id="8908453262579867252" at="100,40,101,73" concept="2" />
       <node id="8908453262579867252" at="101,73,102,57" concept="6" />
-      <node id="8908453262579867252" at="102,57,103,59" concept="6" />
-      <node id="8908453262579867252" at="104,35,105,87" concept="6" />
-      <node id="8908453262579867252" at="105,87,106,94" concept="7" />
-      <node id="8908453262579867252" at="107,10,108,22" concept="7" />
-      <node id="8908453262579867263" at="110,49,111,93" concept="6" />
-      <node id="8908453262579867263" at="111,93,112,47" concept="2" />
-      <node id="8908453262579867263" at="112,47,113,34" concept="6" />
-      <node id="8908453262579867263" at="113,34,114,60" concept="2" />
-      <node id="8908453262579867263" at="114,60,115,47" concept="2" />
-      <node id="8908453262579867263" at="115,47,116,40" concept="2" />
-      <node id="8908453262579867263" at="116,40,117,34" concept="2" />
-      <node id="8908453262579867263" at="117,34,118,22" concept="7" />
-      <node id="8908453262580051896" at="120,49,121,98" concept="6" />
-      <node id="8908453262580051896" at="121,98,122,47" concept="2" />
-      <node id="8908453262580051896" at="122,47,123,34" concept="2" />
-      <node id="8908453262580051896" at="123,34,124,22" concept="7" />
-      <node id="8908453262580051937" at="126,49,127,89" concept="6" />
-      <node id="8908453262580051937" at="127,89,128,37" concept="2" />
-      <node id="8908453262580051937" at="128,37,129,50" concept="2" />
-      <node id="8908453262580051937" at="129,50,130,26" concept="6" />
-      <node id="8908453262580051937" at="130,26,131,63" concept="2" />
-      <node id="8908453262580051937" at="131,63,132,50" concept="2" />
-      <node id="8908453262580051937" at="132,50,133,73" concept="2" />
-      <node id="8908453262580051937" at="133,73,134,57" concept="6" />
-      <node id="8908453262580051937" at="134,57,135,59" concept="6" />
-      <node id="8908453262580051937" at="136,35,137,87" concept="6" />
-      <node id="8908453262580051937" at="137,87,138,94" concept="7" />
-      <node id="8908453262580051937" at="139,10,140,22" concept="7" />
-      <node id="3892287256989643016" at="142,49,143,101" concept="6" />
-      <node id="3892287256989643016" at="143,101,144,47" concept="2" />
-      <node id="3892287256989643016" at="144,47,145,34" concept="2" />
-      <node id="3892287256989643016" at="145,34,146,22" concept="7" />
-      <node id="8908453262579867233" at="148,51,149,106" concept="6" />
-      <node id="8908453262579867233" at="149,106,150,49" concept="2" />
-      <node id="8908453262579867233" at="150,49,151,34" concept="6" />
-      <node id="8908453262579867233" at="151,34,152,60" concept="2" />
-      <node id="8908453262579867233" at="152,60,153,40" concept="2" />
-      <node id="8908453262579867233" at="153,40,154,60" concept="2" />
-      <node id="8908453262579867233" at="154,60,155,60" concept="2" />
-      <node id="8908453262579867233" at="155,60,156,22" concept="7" />
-      <node id="8908453262579867233" at="158,52,159,201" concept="6" />
-      <node id="8908453262579867233" at="159,201,160,50" concept="2" />
-      <node id="8908453262579867233" at="160,50,161,22" concept="7" />
-      <node id="3892287256989384982" at="163,120,164,83" concept="6" />
-      <node id="3892287256989555293" at="164,83,165,50" concept="6" />
-      <node id="3892287256989558753" at="167,25,168,187" concept="2" />
-      <node id="3892287256989569452" at="170,7,171,0" concept="9" />
-      <node id="3892287256989048567" at="171,0,172,83" concept="6" />
-      <node id="3892287256989067360" at="177,29,178,350" concept="2" />
-      <node id="3892287256989027412" at="182,7,183,18" concept="7" />
-      <node id="8908453262579867233" at="185,52,186,201" concept="6" />
-      <node id="8908453262579867233" at="186,201,187,50" concept="2" />
-      <node id="8908453262579867233" at="187,50,188,22" concept="7" />
-      <node id="3892287256989818191" at="190,120,191,83" concept="6" />
-      <node id="3892287256989818199" at="191,83,192,55" concept="6" />
-      <node id="3892287256989818219" at="194,25,195,202" concept="2" />
-      <node id="3892287256989817791" at="197,7,198,0" concept="9" />
-      <node id="3892287256989691824" at="198,0,199,268" concept="6" />
-      <node id="3892287256989694314" at="200,25,201,29" concept="7" />
-      <node id="3892287256989741354" at="204,38,205,163" concept="7" />
-      <node id="3892287256990008472" at="207,7,208,102" concept="6" />
-      <node id="3892287256990000439" at="208,102,209,67" concept="2" />
-      <node id="3892287256989754828" at="209,67,210,125" concept="6" />
-      <node id="3892287256990031734" at="210,125,211,0" concept="9" />
-      <node id="3892287256989828038" at="211,0,212,58" concept="2" />
-      <node id="3892287256989815492" at="212,58,213,0" concept="9" />
-      <node id="3892287256989910419" at="217,29,218,69" concept="6" />
-      <node id="3892287256989836251" at="218,69,219,233" concept="2" />
-      <node id="3892287256989757946" at="223,7,224,28" concept="7" />
-      <node id="3892287256988484480" at="226,49,227,93" concept="6" />
-      <node id="3892287256988484480" at="227,93,228,47" concept="2" />
-      <node id="3892287256988484480" at="228,47,229,34" concept="6" />
-      <node id="3892287256988484480" at="229,34,230,60" concept="2" />
-      <node id="3892287256988484480" at="230,60,231,47" concept="2" />
-      <node id="3892287256988484480" at="231,47,232,40" concept="2" />
-      <node id="3892287256988484480" at="232,40,233,34" concept="2" />
-      <node id="3892287256988484480" at="233,34,234,22" concept="7" />
-      <node id="8908453262579867233" at="236,52,237,128" concept="6" />
-      <node id="8908453262579867233" at="237,128,238,91" concept="6" />
-      <node id="8908453262579867233" at="238,91,239,46" concept="2" />
-      <node id="8908453262579867233" at="239,46,240,34" concept="6" />
-      <node id="8908453262579867233" at="240,34,241,68" concept="2" />
-      <node id="8908453262579867233" at="241,68,242,63" concept="2" />
-      <node id="8908453262579867233" at="242,63,243,40" concept="2" />
-      <node id="8908453262579867233" at="243,40,244,49" concept="2" />
-      <node id="8908453262579867233" at="244,49,245,22" concept="7" />
-      <node id="8908453262579867233" at="248,97,249,50" concept="11" />
-      <node id="8908453262579867233" at="251,66,252,93" concept="7" />
-      <node id="8908453262579867233" at="254,57,255,65" concept="6" />
-      <node id="8908453262579867233" at="255,65,256,58" concept="2" />
-      <node id="8908453262579867233" at="256,58,257,212" concept="2" />
-      <node id="8908453262579867233" at="257,212,258,217" concept="2" />
-      <node id="8908453262579867233" at="258,217,259,25" concept="7" />
-      <node id="8908453262579867233" at="261,41,262,34" concept="6" />
-      <node id="8908453262579867233" at="262,34,263,42" concept="2" />
-      <node id="8908453262579867233" at="263,42,264,49" concept="2" />
-      <node id="8908453262579867233" at="264,49,265,23" concept="7" />
-      <node id="8908453262579867233" at="268,96,269,134" concept="2" />
-      <node id="8908453262579867233" at="270,34,271,142" concept="2" />
-      <node id="8908453262579867233" at="271,142,272,146" concept="2" />
-      <node id="8908453262579867233" at="274,122,275,394" concept="2" />
-      <node id="3892287256989098103" at="279,44,280,229" concept="6" />
-      <node id="3892287256989923364" at="280,229,281,211" concept="6" />
-      <node id="3892287256989938322" at="283,41,284,370" concept="7" />
-      <node id="8908453262579867233" at="290,11,291,43" concept="2" />
-      <node id="8908453262579867233" at="291,43,292,155" concept="2" />
-      <node id="8908453262579867233" at="292,155,293,50" concept="2" />
-      <node id="8908453262579867233" at="293,50,294,33" concept="2" />
-      <node id="8908453262579867233" at="294,33,295,31" concept="2" />
-      <node id="8908453262579867233" at="296,17,297,42" concept="2" />
-      <node id="3892287256988410690" at="301,201,302,136" concept="7" />
-      <node id="3892287256988433549" at="304,203,305,138" concept="7" />
-      <node id="8908453262580062501" at="306,7,307,45" concept="7" />
-      <node id="3892287256989098103" at="312,44,313,229" concept="6" />
-      <node id="3892287256989923364" at="313,229,314,211" concept="6" />
-      <node id="3892287256989938322" at="316,41,317,370" concept="7" />
-      <node id="8908453262579867233" at="321,40,322,90" concept="7" />
-      <node id="3892287256989942820" at="324,76,325,48" concept="7" />
-      <node id="3892287256989942820" at="328,74,329,46" concept="7" />
+      <node id="8908453262579867252" at="103,35,104,87" concept="6" />
+      <node id="8908453262579867252" at="104,87,105,112" concept="7" />
+      <node id="8908453262579867252" at="106,10,107,22" concept="7" />
+      <node id="8908453262579867263" at="109,49,110,93" concept="6" />
+      <node id="8908453262579867263" at="110,93,111,47" concept="2" />
+      <node id="8908453262579867263" at="111,47,112,34" concept="6" />
+      <node id="8908453262579867263" at="112,34,113,60" concept="2" />
+      <node id="8908453262579867263" at="113,60,114,47" concept="2" />
+      <node id="8908453262579867263" at="114,47,115,40" concept="2" />
+      <node id="8908453262579867263" at="115,40,116,34" concept="2" />
+      <node id="8908453262579867263" at="116,34,117,22" concept="7" />
+      <node id="8908453262580051896" at="119,49,120,98" concept="6" />
+      <node id="8908453262580051896" at="120,98,121,47" concept="2" />
+      <node id="8908453262580051896" at="121,47,122,34" concept="2" />
+      <node id="8908453262580051896" at="122,34,123,22" concept="7" />
+      <node id="8908453262580051937" at="125,49,126,89" concept="6" />
+      <node id="8908453262580051937" at="126,89,127,37" concept="2" />
+      <node id="8908453262580051937" at="127,37,128,50" concept="2" />
+      <node id="8908453262580051937" at="128,50,129,26" concept="6" />
+      <node id="8908453262580051937" at="129,26,130,63" concept="2" />
+      <node id="8908453262580051937" at="130,63,131,50" concept="2" />
+      <node id="8908453262580051937" at="131,50,132,73" concept="2" />
+      <node id="8908453262580051937" at="132,73,133,57" concept="6" />
+      <node id="8908453262580051937" at="134,35,135,87" concept="6" />
+      <node id="8908453262580051937" at="135,87,136,112" concept="7" />
+      <node id="8908453262580051937" at="137,10,138,22" concept="7" />
+      <node id="3892287256989643016" at="140,49,141,101" concept="6" />
+      <node id="3892287256989643016" at="141,101,142,47" concept="2" />
+      <node id="3892287256989643016" at="142,47,143,34" concept="2" />
+      <node id="3892287256989643016" at="143,34,144,22" concept="7" />
+      <node id="8908453262579867233" at="146,51,147,106" concept="6" />
+      <node id="8908453262579867233" at="147,106,148,49" concept="2" />
+      <node id="8908453262579867233" at="148,49,149,34" concept="6" />
+      <node id="8908453262579867233" at="149,34,150,60" concept="2" />
+      <node id="8908453262579867233" at="150,60,151,40" concept="2" />
+      <node id="8908453262579867233" at="151,40,152,60" concept="2" />
+      <node id="8908453262579867233" at="152,60,153,60" concept="2" />
+      <node id="8908453262579867233" at="153,60,154,22" concept="7" />
+      <node id="8908453262579867233" at="156,52,157,201" concept="6" />
+      <node id="8908453262579867233" at="157,201,158,50" concept="2" />
+      <node id="8908453262579867233" at="158,50,159,22" concept="7" />
+      <node id="3892287256989384982" at="161,120,162,83" concept="6" />
+      <node id="3892287256989555293" at="162,83,163,50" concept="6" />
+      <node id="3892287256989558753" at="165,25,166,187" concept="2" />
+      <node id="3892287256989569452" at="168,7,169,0" concept="9" />
+      <node id="3892287256989048567" at="169,0,170,83" concept="6" />
+      <node id="3892287256989067360" at="175,29,176,350" concept="2" />
+      <node id="3892287256989027412" at="180,7,181,18" concept="7" />
+      <node id="8908453262579867233" at="183,52,184,201" concept="6" />
+      <node id="8908453262579867233" at="184,201,185,50" concept="2" />
+      <node id="8908453262579867233" at="185,50,186,22" concept="7" />
+      <node id="3892287256989818191" at="188,120,189,83" concept="6" />
+      <node id="3892287256989818199" at="189,83,190,55" concept="6" />
+      <node id="3892287256989818219" at="192,25,193,202" concept="2" />
+      <node id="3892287256989817791" at="195,7,196,0" concept="9" />
+      <node id="3892287256989691824" at="196,0,197,268" concept="6" />
+      <node id="3892287256989694314" at="198,25,199,29" concept="7" />
+      <node id="3892287256989741354" at="202,38,203,163" concept="7" />
+      <node id="3892287256990008472" at="205,7,206,102" concept="6" />
+      <node id="3892287256990000439" at="206,102,207,67" concept="2" />
+      <node id="3892287256989754828" at="207,67,208,125" concept="6" />
+      <node id="3892287256990031734" at="208,125,209,0" concept="9" />
+      <node id="3892287256989828038" at="209,0,210,58" concept="2" />
+      <node id="3892287256989815492" at="210,58,211,0" concept="9" />
+      <node id="3892287256989910419" at="215,29,216,69" concept="6" />
+      <node id="3892287256989836251" at="216,69,217,233" concept="2" />
+      <node id="3892287256989757946" at="221,7,222,28" concept="7" />
+      <node id="3892287256988484480" at="224,49,225,93" concept="6" />
+      <node id="3892287256988484480" at="225,93,226,47" concept="2" />
+      <node id="3892287256988484480" at="226,47,227,34" concept="6" />
+      <node id="3892287256988484480" at="227,34,228,60" concept="2" />
+      <node id="3892287256988484480" at="228,60,229,47" concept="2" />
+      <node id="3892287256988484480" at="229,47,230,40" concept="2" />
+      <node id="3892287256988484480" at="230,40,231,34" concept="2" />
+      <node id="3892287256988484480" at="231,34,232,22" concept="7" />
+      <node id="8908453262579867233" at="234,52,235,128" concept="6" />
+      <node id="8908453262579867233" at="235,128,236,91" concept="6" />
+      <node id="8908453262579867233" at="236,91,237,46" concept="2" />
+      <node id="8908453262579867233" at="237,46,238,34" concept="6" />
+      <node id="8908453262579867233" at="238,34,239,68" concept="2" />
+      <node id="8908453262579867233" at="239,68,240,63" concept="2" />
+      <node id="8908453262579867233" at="240,63,241,40" concept="2" />
+      <node id="8908453262579867233" at="241,40,242,49" concept="2" />
+      <node id="8908453262579867233" at="242,49,243,22" concept="7" />
+      <node id="8908453262579867233" at="246,97,247,50" concept="11" />
+      <node id="8908453262579867233" at="249,66,250,93" concept="7" />
+      <node id="8908453262579867233" at="252,57,253,65" concept="6" />
+      <node id="8908453262579867233" at="253,65,254,58" concept="2" />
+      <node id="8908453262579867233" at="254,58,255,212" concept="2" />
+      <node id="8908453262579867233" at="255,212,256,217" concept="2" />
+      <node id="8908453262579867233" at="256,217,257,25" concept="7" />
+      <node id="8908453262579867233" at="259,41,260,34" concept="6" />
+      <node id="8908453262579867233" at="260,34,261,42" concept="2" />
+      <node id="8908453262579867233" at="261,42,262,49" concept="2" />
+      <node id="8908453262579867233" at="262,49,263,23" concept="7" />
+      <node id="8908453262579867233" at="266,96,267,134" concept="2" />
+      <node id="8908453262579867233" at="268,34,269,142" concept="2" />
+      <node id="8908453262579867233" at="269,142,270,146" concept="2" />
+      <node id="8908453262579867233" at="272,122,273,394" concept="2" />
+      <node id="3892287256989098103" at="277,44,278,229" concept="6" />
+      <node id="3892287256989923364" at="278,229,279,211" concept="6" />
+      <node id="3892287256989938322" at="281,41,282,370" concept="7" />
+      <node id="8908453262579867233" at="288,11,289,43" concept="2" />
+      <node id="8908453262579867233" at="289,43,290,155" concept="2" />
+      <node id="8908453262579867233" at="290,155,291,50" concept="2" />
+      <node id="8908453262579867233" at="291,50,292,33" concept="2" />
+      <node id="8908453262579867233" at="292,33,293,31" concept="2" />
+      <node id="8908453262579867233" at="294,17,295,42" concept="2" />
+      <node id="3892287256988410690" at="299,201,300,136" concept="7" />
+      <node id="3892287256988433549" at="302,203,303,138" concept="7" />
+      <node id="8908453262580062501" at="304,7,305,45" concept="7" />
+      <node id="3892287256989098103" at="310,44,311,229" concept="6" />
+      <node id="3892287256989923364" at="311,229,312,211" concept="6" />
+      <node id="3892287256989938322" at="314,41,315,370" concept="7" />
+      <node id="8908453262579867233" at="319,40,320,90" concept="7" />
+      <node id="3892287256989942820" at="322,76,323,48" concept="7" />
+      <node id="3892287256989942820" at="326,74,327,46" concept="7" />
       <node id="8908453262579867233" at="51,0,53,0" concept="3" trace="myNode" />
       <node id="8908453262579867233" at="65,0,68,0" concept="5" trace="createCell#()Ljetbrains/mps/openapi/editor/cells/EditorCell;" />
-      <node id="3892287256989553946" at="167,0,170,0" concept="5" trace="run#()V" />
-      <node id="3892287256989171287" at="177,0,180,0" concept="5" trace="run#()V" />
-      <node id="3892287256989818215" at="194,0,197,0" concept="5" trace="run#()V" />
-      <node id="3892287256989692826" at="199,268,202,5" concept="4" />
-      <node id="3892287256989741352" at="204,0,207,0" concept="5" trace="select#(Lorg/jetbrains/mps/openapi/model/SNode;)Ljava/lang/String;" />
-      <node id="8908453262579867233" at="248,0,251,0" concept="1" trace="notesListHandler_uvqhkl_i0#(Lorg/jetbrains/mps/openapi/model/SNode;Ljava/lang/String;Ljetbrains/mps/openapi/editor/EditorContext;)V" />
-      <node id="8908453262579867233" at="251,0,254,0" concept="5" trace="createNodeToInsert#(Ljetbrains/mps/openapi/editor/EditorContext;)Lorg/jetbrains/mps/openapi/model/SNode;" />
-      <node id="8908453262579867233" at="273,9,276,9" concept="4" />
-      <node id="3892287256989937901" at="283,0,286,0" concept="5" trace="accept#(Lorg/jetbrains/mps/openapi/model/SNode;)Z" />
-      <node id="3892287256988401409" at="300,97,303,7" concept="4" />
-      <node id="3892287256988433547" at="303,7,306,7" concept="4" />
-      <node id="3892287256989937901" at="316,0,319,0" concept="5" trace="accept#(Lorg/jetbrains/mps/openapi/model/SNode;)Z" />
-      <node id="8908453262579867233" at="321,0,324,0" concept="5" trace="getModuleReference#()Ljava/lang/String;" />
-      <node id="3892287256989942820" at="324,0,327,0" concept="10" trace="eq_7btiix_a0a0a0a0a0a0a2a1x#(Ljava/lang/Object;Ljava/lang/Object;)Z" />
-      <node id="3892287256989942820" at="328,0,331,0" concept="10" trace="eq_7btiix_a0a0a0a0a0a0a2a5w#(Ljava/lang/Object;Ljava/lang/Object;)Z" />
+      <node id="3892287256989553946" at="165,0,168,0" concept="5" trace="run#()V" />
+      <node id="3892287256989171287" at="175,0,178,0" concept="5" trace="run#()V" />
+      <node id="3892287256989818215" at="192,0,195,0" concept="5" trace="run#()V" />
+      <node id="3892287256989692826" at="197,268,200,5" concept="4" />
+      <node id="3892287256989741352" at="202,0,205,0" concept="5" trace="select#(Lorg/jetbrains/mps/openapi/model/SNode;)Ljava/lang/String;" />
+      <node id="8908453262579867233" at="246,0,249,0" concept="1" trace="notesListHandler_uvqhkl_i0#(Lorg/jetbrains/mps/openapi/model/SNode;Ljava/lang/String;Ljetbrains/mps/openapi/editor/EditorContext;)V" />
+      <node id="8908453262579867233" at="249,0,252,0" concept="5" trace="createNodeToInsert#(Ljetbrains/mps/openapi/editor/EditorContext;)Lorg/jetbrains/mps/openapi/model/SNode;" />
+      <node id="8908453262579867233" at="271,9,274,9" concept="4" />
+      <node id="3892287256989937901" at="281,0,284,0" concept="5" trace="accept#(Lorg/jetbrains/mps/openapi/model/SNode;)Z" />
+      <node id="3892287256988401409" at="298,97,301,7" concept="4" />
+      <node id="3892287256988433547" at="301,7,304,7" concept="4" />
+      <node id="3892287256989937901" at="314,0,317,0" concept="5" trace="accept#(Lorg/jetbrains/mps/openapi/model/SNode;)Z" />
+      <node id="8908453262579867233" at="319,0,322,0" concept="5" trace="getModuleReference#()Ljava/lang/String;" />
+      <node id="3892287256989942820" at="322,0,325,0" concept="10" trace="eq_7btiix_a0a0a0a0a0a0a2a1x#(Ljava/lang/Object;Ljava/lang/Object;)Z" />
+      <node id="3892287256989942820" at="326,0,329,0" concept="10" trace="eq_7btiix_a0a0a0a0a0a0a2a5w#(Ljava/lang/Object;Ljava/lang/Object;)Z" />
       <node id="8908453262579867233" at="54,0,58,0" concept="1" trace="Notes_EditorBuilder_a#(Ljetbrains/mps/openapi/editor/EditorContext;Lorg/jetbrains/mps/openapi/model/SNode;)V" />
-      <node id="3892287256989836247" at="217,0,221,0" concept="5" trace="run#()V" />
-      <node id="8908453262579867233" at="269,134,273,9" concept="4" />
+      <node id="3892287256989836247" at="215,0,219,0" concept="5" trace="run#()V" />
+      <node id="8908453262579867233" at="267,134,271,9" concept="4" />
       <node id="8908453262579867233" at="59,0,64,0" concept="5" trace="getNode#()Lorg/jetbrains/mps/openapi/model/SNode;" />
-      <node id="8908453262579867252" at="103,59,108,22" concept="4" />
-      <node id="8908453262580051937" at="135,59,140,22" concept="4" />
-      <node id="8908453262579867233" at="158,0,163,0" concept="5" trace="createJComponent_uvqhkl_a6a#()Ljetbrains/mps/openapi/editor/cells/EditorCell;" />
-      <node id="3892287256989548502" at="165,50,170,7" concept="2" />
-      <node id="3892287256989166392" at="175,51,180,11" concept="2" />
-      <node id="8908453262579867233" at="185,0,190,0" concept="5" trace="createJComponent_uvqhkl_b6a#()Ljetbrains/mps/openapi/editor/cells/EditorCell;" />
-      <node id="3892287256989818207" at="192,55,197,7" concept="2" />
-      <node id="3892287256989741345" at="202,5,207,7" concept="6" />
-      <node id="3892287256989100168" at="281,211,286,10" concept="7" />
-      <node id="3892287256989100168" at="314,211,319,10" concept="7" />
+      <node id="8908453262579867252" at="102,57,107,22" concept="4" />
+      <node id="8908453262580051937" at="133,57,138,22" concept="4" />
+      <node id="8908453262579867233" at="156,0,161,0" concept="5" trace="createJComponent_uvqhkl_a6a#()Ljetbrains/mps/openapi/editor/cells/EditorCell;" />
+      <node id="3892287256989548502" at="163,50,168,7" concept="2" />
+      <node id="3892287256989166392" at="173,51,178,11" concept="2" />
+      <node id="8908453262579867233" at="183,0,188,0" concept="5" trace="createJComponent_uvqhkl_b6a#()Ljetbrains/mps/openapi/editor/cells/EditorCell;" />
+      <node id="3892287256989818207" at="190,55,195,7" concept="2" />
+      <node id="3892287256989741345" at="200,5,205,7" concept="6" />
+      <node id="3892287256989100168" at="279,211,284,10" concept="7" />
+      <node id="3892287256989100168" at="312,211,317,10" concept="7" />
       <node id="8908453262579867242" at="85,0,91,0" concept="5" trace="createConstant_uvqhkl_a0#()Ljetbrains/mps/openapi/editor/cells/EditorCell;" />
-      <node id="8908453262580051896" at="120,0,126,0" concept="5" trace="createConstant_uvqhkl_d0#()Ljetbrains/mps/openapi/editor/cells/EditorCell;" />
-      <node id="3892287256989643016" at="142,0,148,0" concept="5" trace="createConstant_uvqhkl_f0#()Ljetbrains/mps/openapi/editor/cells/EditorCell;" />
-      <node id="3892287256989836239" at="215,51,221,11" concept="2" />
-      <node id="8908453262579867233" at="261,0,267,0" concept="5" trace="createEmptyCell#()Ljetbrains/mps/openapi/editor/cells/EditorCell;" />
-      <node id="3892287256989065491" at="175,0,182,0" concept="5" trace="actionPerformed#(Ljava/awt/event/ActionEvent;)V" />
-      <node id="8908453262579867233" at="254,0,261,0" concept="5" trace="createNodeCell#(Lorg/jetbrains/mps/openapi/model/SNode;)Ljetbrains/mps/openapi/editor/cells/EditorCell;" />
-      <node id="3892287256989813595" at="215,0,223,0" concept="5" trace="actionPerformed#(Ljava/awt/event/ActionEvent;)V" />
-      <node id="8908453262579867233" at="279,0,288,0" concept="5" trace="filter#(Lorg/jetbrains/mps/openapi/model/SNode;)Z" />
-      <node id="8908453262579867233" at="289,39,298,7" concept="12" />
-      <node id="8908453262579867233" at="300,0,309,0" concept="5" trace="getEditorHints_uvqhkl_a8a#(Lorg/jetbrains/mps/openapi/model/SNode;Ljetbrains/mps/openapi/editor/EditorContext;)Ljava/lang/Iterable;" />
-      <node id="8908453262579867233" at="312,0,321,0" concept="5" trace="accept#(Lorg/jetbrains/mps/openapi/model/SNode;)Z" />
-      <node id="8908453262579867263" at="110,0,120,0" concept="5" trace="createConstant_uvqhkl_c0#()Ljetbrains/mps/openapi/editor/cells/EditorCell;" />
-      <node id="8908453262579867233" at="148,0,158,0" concept="5" trace="createCollection_uvqhkl_g0#()Ljetbrains/mps/openapi/editor/cells/EditorCell;" />
-      <node id="3892287256989048918" at="172,83,182,7" concept="2" />
-      <node id="3892287256989759087" at="213,0,223,7" concept="2" />
-      <node id="3892287256988484480" at="226,0,236,0" concept="5" trace="createConstant_uvqhkl_h0#()Ljetbrains/mps/openapi/editor/cells/EditorCell;" />
-      <node id="8908453262579867233" at="267,86,277,7" concept="4" />
-      <node id="8908453262579867233" at="236,0,247,0" concept="5" trace="createRefNodeList_uvqhkl_i0#()Ljetbrains/mps/openapi/editor/cells/EditorCell;" />
-      <node id="8908453262579867233" at="267,0,279,0" concept="5" trace="installElementCellActions#(Lorg/jetbrains/mps/openapi/model/SNode;Ljetbrains/mps/openapi/editor/cells/EditorCell;)V" />
-      <node id="8908453262579867233" at="288,0,300,0" concept="5" trace="createInnerCells#()V" />
+      <node id="8908453262580051896" at="119,0,125,0" concept="5" trace="createConstant_uvqhkl_d0#()Ljetbrains/mps/openapi/editor/cells/EditorCell;" />
+      <node id="3892287256989643016" at="140,0,146,0" concept="5" trace="createConstant_uvqhkl_f0#()Ljetbrains/mps/openapi/editor/cells/EditorCell;" />
+      <node id="3892287256989836239" at="213,51,219,11" concept="2" />
+      <node id="8908453262579867233" at="259,0,265,0" concept="5" trace="createEmptyCell#()Ljetbrains/mps/openapi/editor/cells/EditorCell;" />
+      <node id="3892287256989065491" at="173,0,180,0" concept="5" trace="actionPerformed#(Ljava/awt/event/ActionEvent;)V" />
+      <node id="8908453262579867233" at="252,0,259,0" concept="5" trace="createNodeCell#(Lorg/jetbrains/mps/openapi/model/SNode;)Ljetbrains/mps/openapi/editor/cells/EditorCell;" />
+      <node id="3892287256989813595" at="213,0,221,0" concept="5" trace="actionPerformed#(Ljava/awt/event/ActionEvent;)V" />
+      <node id="8908453262579867233" at="277,0,286,0" concept="5" trace="filter#(Lorg/jetbrains/mps/openapi/model/SNode;)Z" />
+      <node id="8908453262579867233" at="287,39,296,7" concept="12" />
+      <node id="8908453262579867233" at="298,0,307,0" concept="5" trace="getEditorHints_uvqhkl_a8a#(Lorg/jetbrains/mps/openapi/model/SNode;Ljetbrains/mps/openapi/editor/EditorContext;)Ljava/lang/Iterable;" />
+      <node id="8908453262579867233" at="310,0,319,0" concept="5" trace="accept#(Lorg/jetbrains/mps/openapi/model/SNode;)Z" />
+      <node id="8908453262579867263" at="109,0,119,0" concept="5" trace="createConstant_uvqhkl_c0#()Ljetbrains/mps/openapi/editor/cells/EditorCell;" />
+      <node id="8908453262579867233" at="146,0,156,0" concept="5" trace="createCollection_uvqhkl_g0#()Ljetbrains/mps/openapi/editor/cells/EditorCell;" />
+      <node id="3892287256989048918" at="170,83,180,7" concept="2" />
+      <node id="3892287256989759087" at="211,0,221,7" concept="2" />
+      <node id="3892287256988484480" at="224,0,234,0" concept="5" trace="createConstant_uvqhkl_h0#()Ljetbrains/mps/openapi/editor/cells/EditorCell;" />
+      <node id="8908453262579867233" at="265,86,275,7" concept="4" />
+      <node id="8908453262579867233" at="234,0,245,0" concept="5" trace="createRefNodeList_uvqhkl_i0#()Ljetbrains/mps/openapi/editor/cells/EditorCell;" />
+      <node id="8908453262579867233" at="265,0,277,0" concept="5" trace="installElementCellActions#(Lorg/jetbrains/mps/openapi/model/SNode;Ljetbrains/mps/openapi/editor/cells/EditorCell;)V" />
+      <node id="8908453262579867233" at="286,0,298,0" concept="5" trace="createInnerCells#()V" />
+      <node id="8908453262580051937" at="125,0,140,0" concept="5" trace="createProperty_uvqhkl_e0#()Ljetbrains/mps/openapi/editor/cells/EditorCell;" />
       <node id="8908453262579867233" at="69,0,85,0" concept="5" trace="createCollection_uvqhkl_a#()Ljetbrains/mps/openapi/editor/cells/EditorCell;" />
-      <node id="8908453262580051937" at="126,0,142,0" concept="5" trace="createProperty_uvqhkl_e0#()Ljetbrains/mps/openapi/editor/cells/EditorCell;" />
-      <node id="8908453262579867252" at="91,0,110,0" concept="5" trace="createProperty_uvqhkl_b0#()Ljetbrains/mps/openapi/editor/cells/EditorCell;" />
-      <node id="3892287256989000525" at="163,0,185,0" concept="10" trace="_QueryFunction_JComponent_uvqhkl_a0g0#(Lorg/jetbrains/mps/openapi/model/SNode;Ljetbrains/mps/openapi/editor/EditorContext;)Ljavax/swing/JComponent;" />
-      <node id="3892287256989674457" at="190,0,226,0" concept="10" trace="_QueryFunction_JComponent_uvqhkl_a1g0#(Lorg/jetbrains/mps/openapi/model/SNode;Ljetbrains/mps/openapi/editor/EditorContext;)Ljavax/swing/JComponent;" />
+      <node id="8908453262579867252" at="91,0,109,0" concept="5" trace="createProperty_uvqhkl_b0#()Ljetbrains/mps/openapi/editor/cells/EditorCell;" />
+      <node id="3892287256989000525" at="161,0,183,0" concept="10" trace="_QueryFunction_JComponent_uvqhkl_a0g0#(Lorg/jetbrains/mps/openapi/model/SNode;Ljetbrains/mps/openapi/editor/EditorContext;)Ljavax/swing/JComponent;" />
+      <node id="3892287256989674457" at="188,0,224,0" concept="10" trace="_QueryFunction_JComponent_uvqhkl_a1g0#(Lorg/jetbrains/mps/openapi/model/SNode;Ljetbrains/mps/openapi/editor/EditorContext;)Ljavax/swing/JComponent;" />
       <scope id="8908453262579867233" at="61,26,62,18" />
       <scope id="8908453262579867233" at="65,39,66,39" />
-      <scope id="3892287256989553950" at="167,25,168,187" />
-      <scope id="3892287256989171291" at="177,29,178,350" />
-      <scope id="3892287256989818218" at="194,25,195,202" />
-      <scope id="3892287256989692828" at="200,25,201,29" />
-      <scope id="3892287256989741353" at="204,38,205,163" />
-      <scope id="8908453262579867233" at="248,97,249,50" />
-      <scope id="8908453262579867233" at="251,66,252,93" />
-      <scope id="8908453262579867233" at="274,122,275,394" />
-      <scope id="3892287256989937902" at="283,41,284,370" />
-      <scope id="8908453262579867233" at="296,17,297,42" />
-      <scope id="3892287256988401411" at="301,201,302,136" />
-      <scope id="3892287256988433548" at="304,203,305,138" />
-      <scope id="3892287256989937902" at="316,41,317,370" />
-      <scope id="8908453262579867233" at="321,40,322,90" />
-      <scope id="3892287256989942820" at="324,76,325,48" />
-      <scope id="3892287256989942820" at="328,74,329,46" />
+      <scope id="3892287256989553950" at="165,25,166,187" />
+      <scope id="3892287256989171291" at="175,29,176,350" />
+      <scope id="3892287256989818218" at="192,25,193,202" />
+      <scope id="3892287256989692828" at="198,25,199,29" />
+      <scope id="3892287256989741353" at="202,38,203,163" />
+      <scope id="8908453262579867233" at="246,97,247,50" />
+      <scope id="8908453262579867233" at="249,66,250,93" />
+      <scope id="8908453262579867233" at="272,122,273,394" />
+      <scope id="3892287256989937902" at="281,41,282,370" />
+      <scope id="8908453262579867233" at="294,17,295,42" />
+      <scope id="3892287256988401411" at="299,201,300,136" />
+      <scope id="3892287256988433548" at="302,203,303,138" />
+      <scope id="3892287256989937902" at="314,41,315,370" />
+      <scope id="8908453262579867233" at="319,40,320,90" />
+      <scope id="3892287256989942820" at="322,76,323,48" />
+      <scope id="3892287256989942820" at="326,74,327,46" />
       <scope id="8908453262579867233" at="54,85,56,18" />
-      <scope id="8908453262579867252" at="104,35,106,94">
+      <scope id="8908453262579867252" at="103,35,105,112">
         <var name="manager" id="8908453262579867252" />
       </scope>
-      <scope id="8908453262580051937" at="136,35,138,94">
+      <scope id="8908453262580051937" at="134,35,136,112">
         <var name="manager" id="8908453262580051937" />
       </scope>
-      <scope id="3892287256989836250" at="217,29,219,233">
+      <scope id="3892287256989836250" at="215,29,217,233">
         <var name="selectedItem" id="3892287256989910420" />
       </scope>
-      <scope id="8908453262579867233" at="270,34,272,146" />
+      <scope id="8908453262579867233" at="268,34,270,146" />
       <scope id="8908453262579867233" at="65,0,68,0" />
-      <scope id="8908453262579867233" at="158,52,161,22">
+      <scope id="8908453262579867233" at="156,52,159,22">
         <var name="editorCell" id="8908453262579867233" />
       </scope>
-      <scope id="3892287256989553946" at="167,0,170,0" />
-      <scope id="3892287256989171287" at="177,0,180,0" />
-      <scope id="8908453262579867233" at="185,52,188,22">
+      <scope id="3892287256989553946" at="165,0,168,0" />
+      <scope id="3892287256989171287" at="175,0,178,0" />
+      <scope id="8908453262579867233" at="183,52,186,22">
         <var name="editorCell" id="8908453262579867233" />
       </scope>
-      <scope id="3892287256989818215" at="194,0,197,0" />
-      <scope id="3892287256989741352" at="204,0,207,0">
+      <scope id="3892287256989818215" at="192,0,195,0" />
+      <scope id="3892287256989741352" at="202,0,205,0">
         <var name="it" id="3892287256989741352" />
       </scope>
-      <scope id="8908453262579867233" at="248,0,251,0">
-=======
-      <node id="8908453262579867233" at="50,79,51,63" concept="7" />
-      <node id="8908453262579867233" at="53,89,54,96" concept="6" />
-      <node id="8908453262579867233" at="54,96,55,48" concept="2" />
-      <node id="8908453262579867233" at="55,48,56,28" concept="2" />
-      <node id="8908453262579867233" at="56,28,57,81" concept="2" />
-      <node id="8908453262579867233" at="57,81,58,81" concept="2" />
-      <node id="8908453262579867233" at="58,81,59,81" concept="2" />
-      <node id="8908453262579867233" at="59,81,60,81" concept="2" />
-      <node id="8908453262579867233" at="60,81,61,81" concept="2" />
-      <node id="8908453262579867233" at="61,81,62,81" concept="2" />
-      <node id="8908453262579867233" at="62,81,63,83" concept="2" />
-      <node id="8908453262579867233" at="63,83,64,81" concept="2" />
-      <node id="8908453262579867233" at="64,81,65,84" concept="2" />
-      <node id="8908453262579867233" at="65,84,66,22" concept="7" />
-      <node id="8908453262579867242" at="68,88,69,91" concept="6" />
-      <node id="8908453262579867242" at="69,91,70,47" concept="2" />
-      <node id="8908453262579867242" at="70,47,71,34" concept="2" />
-      <node id="8908453262579867242" at="71,34,72,22" concept="7" />
-      <node id="8908453262579867252" at="74,88,75,82" concept="6" />
-      <node id="8908453262579867252" at="75,82,76,29" concept="2" />
-      <node id="8908453262579867252" at="76,29,77,42" concept="2" />
-      <node id="8908453262579867252" at="77,42,78,26" concept="6" />
-      <node id="8908453262579867252" at="78,26,79,58" concept="2" />
-      <node id="8908453262579867252" at="79,58,80,42" concept="2" />
-      <node id="8908453262579867252" at="80,42,81,34" concept="6" />
-      <node id="8908453262579867252" at="81,34,82,63" concept="2" />
-      <node id="8908453262579867252" at="82,63,83,40" concept="2" />
-      <node id="8908453262579867252" at="83,40,84,73" concept="2" />
-      <node id="8908453262579867252" at="84,73,85,57" concept="6" />
-      <node id="8908453262579867252" at="86,35,87,82" concept="6" />
-      <node id="8908453262579867252" at="87,82,88,112" concept="7" />
-      <node id="8908453262579867252" at="89,10,90,22" concept="7" />
-      <node id="8908453262579867263" at="92,88,93,86" concept="6" />
-      <node id="8908453262579867263" at="93,86,94,47" concept="2" />
-      <node id="8908453262579867263" at="94,47,95,34" concept="6" />
-      <node id="8908453262579867263" at="95,34,96,63" concept="2" />
-      <node id="8908453262579867263" at="96,63,97,50" concept="2" />
-      <node id="8908453262579867263" at="97,50,98,40" concept="2" />
-      <node id="8908453262579867263" at="98,40,99,34" concept="2" />
-      <node id="8908453262579867263" at="99,34,100,22" concept="7" />
-      <node id="8908453262580051896" at="102,88,103,91" concept="6" />
-      <node id="8908453262580051896" at="103,91,104,47" concept="2" />
-      <node id="8908453262580051896" at="104,47,105,34" concept="2" />
-      <node id="8908453262580051896" at="105,34,106,22" concept="7" />
-      <node id="8908453262580051937" at="108,88,109,82" concept="6" />
-      <node id="8908453262580051937" at="109,82,110,37" concept="2" />
-      <node id="8908453262580051937" at="110,37,111,50" concept="2" />
-      <node id="8908453262580051937" at="111,50,112,26" concept="6" />
-      <node id="8908453262580051937" at="112,26,113,58" concept="2" />
-      <node id="8908453262580051937" at="113,58,114,50" concept="2" />
-      <node id="8908453262580051937" at="114,50,115,73" concept="2" />
-      <node id="8908453262580051937" at="115,73,116,57" concept="6" />
-      <node id="8908453262580051937" at="117,35,118,82" concept="6" />
-      <node id="8908453262580051937" at="118,82,119,112" concept="7" />
-      <node id="8908453262580051937" at="120,10,121,22" concept="7" />
-      <node id="3892287256989643016" at="123,88,124,94" concept="6" />
-      <node id="3892287256989643016" at="124,94,125,47" concept="2" />
-      <node id="3892287256989643016" at="125,47,126,34" concept="2" />
-      <node id="3892287256989643016" at="126,34,127,22" concept="7" />
-      <node id="8908453262579867233" at="129,90,130,99" concept="6" />
-      <node id="8908453262579867233" at="130,99,131,49" concept="2" />
-      <node id="8908453262579867233" at="131,49,132,34" concept="6" />
-      <node id="8908453262579867233" at="132,34,133,63" concept="2" />
-      <node id="8908453262579867233" at="133,63,134,40" concept="2" />
-      <node id="8908453262579867233" at="134,40,135,84" concept="2" />
-      <node id="8908453262579867233" at="135,84,136,84" concept="2" />
-      <node id="8908453262579867233" at="136,84,137,22" concept="7" />
-      <node id="8908453262579867233" at="139,91,140,178" concept="6" />
-      <node id="8908453262579867233" at="140,178,141,50" concept="2" />
-      <node id="8908453262579867233" at="141,50,142,22" concept="7" />
-      <node id="3892287256989384982" at="144,120,145,83" concept="6" />
-      <node id="3892287256989555293" at="145,83,146,50" concept="6" />
-      <node id="3892287256989558753" at="148,25,149,187" concept="2" />
-      <node id="3892287256989569452" at="151,7,152,0" concept="8" />
-      <node id="3892287256989048567" at="152,0,153,83" concept="6" />
-      <node id="3892287256989067360" at="158,29,159,350" concept="2" />
-      <node id="3892287256989027412" at="163,7,164,18" concept="7" />
-      <node id="8908453262579867233" at="166,91,167,178" concept="6" />
-      <node id="8908453262579867233" at="167,178,168,50" concept="2" />
-      <node id="8908453262579867233" at="168,50,169,22" concept="7" />
-      <node id="3892287256989818191" at="171,120,172,83" concept="6" />
-      <node id="3892287256989818199" at="172,83,173,55" concept="6" />
-      <node id="3892287256989818219" at="175,25,176,202" concept="2" />
-      <node id="3892287256989817791" at="178,7,179,0" concept="8" />
-      <node id="3892287256989691824" at="179,0,180,268" concept="6" />
-      <node id="3892287256989694314" at="181,25,182,29" concept="7" />
-      <node id="3892287256989741354" at="185,38,186,163" concept="7" />
-      <node id="3892287256990008472" at="188,7,189,102" concept="6" />
-      <node id="3892287256990000439" at="189,102,190,67" concept="2" />
-      <node id="3892287256989754828" at="190,67,191,125" concept="6" />
-      <node id="3892287256990031734" at="191,125,192,0" concept="8" />
-      <node id="3892287256989828038" at="192,0,193,58" concept="2" />
-      <node id="3892287256989815492" at="193,58,194,0" concept="8" />
-      <node id="3892287256989910419" at="198,29,199,69" concept="6" />
-      <node id="3892287256989836251" at="199,69,200,233" concept="2" />
-      <node id="3892287256989757946" at="204,7,205,28" concept="7" />
-      <node id="3892287256988484480" at="207,88,208,86" concept="6" />
-      <node id="3892287256988484480" at="208,86,209,47" concept="2" />
-      <node id="3892287256988484480" at="209,47,210,34" concept="6" />
-      <node id="3892287256988484480" at="210,34,211,63" concept="2" />
-      <node id="3892287256988484480" at="211,63,212,50" concept="2" />
-      <node id="3892287256988484480" at="212,50,213,40" concept="2" />
-      <node id="3892287256988484480" at="213,40,214,34" concept="2" />
-      <node id="3892287256988484480" at="214,34,215,22" concept="7" />
-      <node id="8908453262579867233" at="217,91,218,112" concept="6" />
-      <node id="8908453262579867233" at="218,112,219,106" concept="6" />
-      <node id="8908453262579867233" at="219,106,220,46" concept="2" />
-      <node id="8908453262579867233" at="220,46,221,34" concept="6" />
-      <node id="8908453262579867233" at="221,34,222,71" concept="2" />
-      <node id="8908453262579867233" at="222,71,223,66" concept="2" />
-      <node id="8908453262579867233" at="223,66,224,40" concept="2" />
-      <node id="8908453262579867233" at="224,40,225,49" concept="2" />
-      <node id="8908453262579867233" at="225,49,226,22" concept="7" />
-      <node id="8908453262579867233" at="229,97,230,50" concept="10" />
-      <node id="8908453262579867233" at="232,66,233,41" concept="6" />
-      <node id="8908453262579867233" at="233,41,234,93" concept="7" />
-      <node id="8908453262579867233" at="236,86,237,80" concept="6" />
-      <node id="8908453262579867233" at="237,80,238,95" concept="2" />
-      <node id="8908453262579867233" at="238,95,239,198" concept="2" />
-      <node id="8908453262579867233" at="239,198,240,203" concept="2" />
-      <node id="8908453262579867233" at="240,203,241,25" concept="7" />
-      <node id="8908453262579867233" at="243,68,244,34" concept="6" />
-      <node id="8908453262579867233" at="244,34,245,55" concept="2" />
-      <node id="8908453262579867233" at="245,55,246,87" concept="2" />
-      <node id="8908453262579867233" at="246,87,247,23" concept="7" />
-      <node id="8908453262579867233" at="250,96,251,134" concept="2" />
-      <node id="8908453262579867233" at="252,34,253,142" concept="2" />
-      <node id="8908453262579867233" at="253,142,254,146" concept="2" />
-      <node id="8908453262579867233" at="256,122,257,392" concept="2" />
-      <node id="3892287256989098103" at="261,44,262,229" concept="6" />
-      <node id="3892287256989923364" at="262,229,263,211" concept="6" />
-      <node id="3892287256989938322" at="265,41,266,370" concept="7" />
-      <node id="8908453262579867233" at="272,11,273,57" concept="2" />
-      <node id="8908453262579867233" at="273,57,274,159" concept="2" />
-      <node id="8908453262579867233" at="274,159,275,64" concept="2" />
-      <node id="8908453262579867233" at="275,64,276,52" concept="2" />
-      <node id="8908453262579867233" at="277,17,278,56" concept="2" />
-      <node id="3892287256988410690" at="282,201,283,136" concept="7" />
-      <node id="3892287256988433549" at="285,203,286,138" concept="7" />
-      <node id="8908453262580062501" at="287,7,288,45" concept="7" />
-      <node id="3892287256989942820" at="290,76,291,48" concept="7" />
-      <node id="3892287256989098103" at="296,44,297,229" concept="6" />
-      <node id="3892287256989923364" at="297,229,298,211" concept="6" />
-      <node id="3892287256989938322" at="300,41,301,370" concept="7" />
-      <node id="8908453262579867233" at="305,40,306,90" concept="7" />
-      <node id="3892287256989942820" at="308,76,309,48" concept="7" />
-      <node id="8908453262579867233" at="50,0,53,0" concept="5" trace="createEditorCell#(Ljetbrains/mps/openapi/editor/EditorContext;Lorg/jetbrains/mps/openapi/model/SNode;)Ljetbrains/mps/openapi/editor/cells/EditorCell;" />
-      <node id="3892287256989553946" at="148,0,151,0" concept="5" trace="run#()V" />
-      <node id="3892287256989171287" at="158,0,161,0" concept="5" trace="run#()V" />
-      <node id="3892287256989818215" at="175,0,178,0" concept="5" trace="run#()V" />
-      <node id="3892287256989692826" at="180,268,183,5" concept="4" />
-      <node id="3892287256989741352" at="185,0,188,0" concept="5" trace="select#(Lorg/jetbrains/mps/openapi/model/SNode;)Ljava/lang/String;" />
-      <node id="8908453262579867233" at="229,0,232,0" concept="1" trace="notesListHandler_uvqhkl_i0#(Lorg/jetbrains/mps/openapi/model/SNode;Ljava/lang/String;Ljetbrains/mps/openapi/editor/EditorContext;)V" />
-      <node id="8908453262579867233" at="255,9,258,9" concept="4" />
-      <node id="3892287256989937901" at="265,0,268,0" concept="5" trace="accept#(Lorg/jetbrains/mps/openapi/model/SNode;)Z" />
-      <node id="3892287256988401409" at="281,97,284,7" concept="4" />
-      <node id="3892287256988433547" at="284,7,287,7" concept="4" />
-      <node id="3892287256989942820" at="290,0,293,0" concept="9" trace="eq_uvqhkl_a0a0a0a0a0a0a2a5p#(Ljava/lang/Object;Ljava/lang/Object;)Z" />
-      <node id="3892287256989937901" at="300,0,303,0" concept="5" trace="accept#(Lorg/jetbrains/mps/openapi/model/SNode;)Z" />
-      <node id="8908453262579867233" at="305,0,308,0" concept="5" trace="getModuleReference#()Ljava/lang/String;" />
-      <node id="3892287256989942820" at="308,0,311,0" concept="9" trace="eq_uvqhkl_a0a0a0a0a0a0a2a1q#(Ljava/lang/Object;Ljava/lang/Object;)Z" />
-      <node id="3892287256989836247" at="198,0,202,0" concept="5" trace="run#()V" />
-      <node id="8908453262579867233" at="232,0,236,0" concept="5" trace="createNodeToInsert#(Ljetbrains/mps/openapi/editor/EditorContext;)Lorg/jetbrains/mps/openapi/model/SNode;" />
-      <node id="8908453262579867233" at="251,134,255,9" concept="4" />
-      <node id="8908453262579867252" at="85,57,90,22" concept="4" />
-      <node id="8908453262580051937" at="116,57,121,22" concept="4" />
-      <node id="8908453262579867233" at="139,0,144,0" concept="5" trace="createJComponent_uvqhkl_a6a#(Ljetbrains/mps/openapi/editor/EditorContext;Lorg/jetbrains/mps/openapi/model/SNode;)Ljetbrains/mps/openapi/editor/cells/EditorCell;" />
-      <node id="3892287256989548502" at="146,50,151,7" concept="2" />
-      <node id="3892287256989166392" at="156,51,161,11" concept="2" />
-      <node id="8908453262579867233" at="166,0,171,0" concept="5" trace="createJComponent_uvqhkl_b6a#(Ljetbrains/mps/openapi/editor/EditorContext;Lorg/jetbrains/mps/openapi/model/SNode;)Ljetbrains/mps/openapi/editor/cells/EditorCell;" />
-      <node id="3892287256989818207" at="173,55,178,7" concept="2" />
-      <node id="3892287256989741345" at="183,5,188,7" concept="6" />
-      <node id="3892287256989100168" at="263,211,268,10" concept="7" />
-      <node id="3892287256989100168" at="298,211,303,10" concept="7" />
-      <node id="8908453262579867242" at="68,0,74,0" concept="5" trace="createConstant_uvqhkl_a0#(Ljetbrains/mps/openapi/editor/EditorContext;Lorg/jetbrains/mps/openapi/model/SNode;)Ljetbrains/mps/openapi/editor/cells/EditorCell;" />
-      <node id="8908453262580051896" at="102,0,108,0" concept="5" trace="createConstant_uvqhkl_d0#(Ljetbrains/mps/openapi/editor/EditorContext;Lorg/jetbrains/mps/openapi/model/SNode;)Ljetbrains/mps/openapi/editor/cells/EditorCell;" />
-      <node id="3892287256989643016" at="123,0,129,0" concept="5" trace="createConstant_uvqhkl_f0#(Ljetbrains/mps/openapi/editor/EditorContext;Lorg/jetbrains/mps/openapi/model/SNode;)Ljetbrains/mps/openapi/editor/cells/EditorCell;" />
-      <node id="3892287256989836239" at="196,51,202,11" concept="2" />
-      <node id="8908453262579867233" at="243,0,249,0" concept="5" trace="createEmptyCell#(Ljetbrains/mps/openapi/editor/EditorContext;)Ljetbrains/mps/openapi/editor/cells/EditorCell;" />
-      <node id="3892287256989065491" at="156,0,163,0" concept="5" trace="actionPerformed#(Ljava/awt/event/ActionEvent;)V" />
-      <node id="8908453262579867233" at="236,0,243,0" concept="5" trace="createNodeCell#(Ljetbrains/mps/openapi/editor/EditorContext;Lorg/jetbrains/mps/openapi/model/SNode;)Ljetbrains/mps/openapi/editor/cells/EditorCell;" />
-      <node id="3892287256989813595" at="196,0,204,0" concept="5" trace="actionPerformed#(Ljava/awt/event/ActionEvent;)V" />
-      <node id="8908453262579867233" at="271,78,279,7" concept="11" />
-      <node id="8908453262579867233" at="261,0,270,0" concept="5" trace="filter#(Lorg/jetbrains/mps/openapi/model/SNode;)Z" />
-      <node id="8908453262579867233" at="281,0,290,0" concept="5" trace="getEditorHints_uvqhkl_a8a#(Lorg/jetbrains/mps/openapi/model/SNode;Ljetbrains/mps/openapi/editor/EditorContext;)Ljava/lang/Iterable;" />
-      <node id="8908453262579867233" at="296,0,305,0" concept="5" trace="accept#(Lorg/jetbrains/mps/openapi/model/SNode;)Z" />
-      <node id="8908453262579867263" at="92,0,102,0" concept="5" trace="createConstant_uvqhkl_c0#(Ljetbrains/mps/openapi/editor/EditorContext;Lorg/jetbrains/mps/openapi/model/SNode;)Ljetbrains/mps/openapi/editor/cells/EditorCell;" />
-      <node id="8908453262579867233" at="129,0,139,0" concept="5" trace="createCollection_uvqhkl_g0#(Ljetbrains/mps/openapi/editor/EditorContext;Lorg/jetbrains/mps/openapi/model/SNode;)Ljetbrains/mps/openapi/editor/cells/EditorCell;" />
-      <node id="3892287256989048918" at="153,83,163,7" concept="2" />
-      <node id="3892287256989759087" at="194,0,204,7" concept="2" />
-      <node id="3892287256988484480" at="207,0,217,0" concept="5" trace="createConstant_uvqhkl_h0#(Ljetbrains/mps/openapi/editor/EditorContext;Lorg/jetbrains/mps/openapi/model/SNode;)Ljetbrains/mps/openapi/editor/cells/EditorCell;" />
-      <node id="8908453262579867233" at="249,132,259,7" concept="4" />
-      <node id="8908453262579867233" at="217,0,228,0" concept="5" trace="createRefNodeList_uvqhkl_i0#(Ljetbrains/mps/openapi/editor/EditorContext;Lorg/jetbrains/mps/openapi/model/SNode;)Ljetbrains/mps/openapi/editor/cells/EditorCell;" />
-      <node id="8908453262579867233" at="270,0,281,0" concept="5" trace="createInnerCells#(Lorg/jetbrains/mps/openapi/model/SNode;Ljetbrains/mps/openapi/editor/EditorContext;)V" />
-      <node id="8908453262579867233" at="249,0,261,0" concept="5" trace="installElementCellActions#(Lorg/jetbrains/mps/openapi/model/SNode;Lorg/jetbrains/mps/openapi/model/SNode;Ljetbrains/mps/openapi/editor/cells/EditorCell;Ljetbrains/mps/openapi/editor/EditorContext;)V" />
-      <node id="8908453262579867233" at="53,0,68,0" concept="5" trace="createCollection_uvqhkl_a#(Ljetbrains/mps/openapi/editor/EditorContext;Lorg/jetbrains/mps/openapi/model/SNode;)Ljetbrains/mps/openapi/editor/cells/EditorCell;" />
-      <node id="8908453262580051937" at="108,0,123,0" concept="5" trace="createProperty_uvqhkl_e0#(Ljetbrains/mps/openapi/editor/EditorContext;Lorg/jetbrains/mps/openapi/model/SNode;)Ljetbrains/mps/openapi/editor/cells/EditorCell;" />
-      <node id="8908453262579867252" at="74,0,92,0" concept="5" trace="createProperty_uvqhkl_b0#(Ljetbrains/mps/openapi/editor/EditorContext;Lorg/jetbrains/mps/openapi/model/SNode;)Ljetbrains/mps/openapi/editor/cells/EditorCell;" />
-      <node id="3892287256989000525" at="144,0,166,0" concept="9" trace="_QueryFunction_JComponent_uvqhkl_a0g0#(Lorg/jetbrains/mps/openapi/model/SNode;Ljetbrains/mps/openapi/editor/EditorContext;)Ljavax/swing/JComponent;" />
-      <node id="3892287256989674457" at="171,0,207,0" concept="9" trace="_QueryFunction_JComponent_uvqhkl_a1g0#(Lorg/jetbrains/mps/openapi/model/SNode;Ljetbrains/mps/openapi/editor/EditorContext;)Ljavax/swing/JComponent;" />
-      <scope id="8908453262579867233" at="50,79,51,63" />
-      <scope id="3892287256989553950" at="148,25,149,187" />
-      <scope id="3892287256989171291" at="158,29,159,350" />
-      <scope id="3892287256989818218" at="175,25,176,202" />
-      <scope id="3892287256989692828" at="181,25,182,29" />
-      <scope id="3892287256989741353" at="185,38,186,163" />
-      <scope id="8908453262579867233" at="229,97,230,50" />
-      <scope id="8908453262579867233" at="256,122,257,392" />
-      <scope id="3892287256989937902" at="265,41,266,370" />
-      <scope id="8908453262579867233" at="277,17,278,56" />
-      <scope id="3892287256988401411" at="282,201,283,136" />
-      <scope id="3892287256988433548" at="285,203,286,138" />
-      <scope id="3892287256989942820" at="290,76,291,48" />
-      <scope id="3892287256989937902" at="300,41,301,370" />
-      <scope id="8908453262579867233" at="305,40,306,90" />
-      <scope id="3892287256989942820" at="308,76,309,48" />
-      <scope id="8908453262579867252" at="86,35,88,112">
-        <var name="manager" id="8908453262579867252" />
-      </scope>
-      <scope id="8908453262580051937" at="117,35,119,112">
-        <var name="manager" id="8908453262580051937" />
-      </scope>
-      <scope id="3892287256989836250" at="198,29,200,233">
-        <var name="selectedItem" id="3892287256989910420" />
-      </scope>
-      <scope id="8908453262579867233" at="232,66,234,93">
-        <var name="listOwner" id="8908453262579867233" />
-      </scope>
-      <scope id="8908453262579867233" at="252,34,254,146" />
-      <scope id="8908453262579867233" at="50,0,53,0">
-        <var name="editorContext" id="8908453262579867233" />
-        <var name="node" id="8908453262579867233" />
-      </scope>
-      <scope id="8908453262579867233" at="139,91,142,22">
-        <var name="editorCell" id="8908453262579867233" />
-      </scope>
-      <scope id="3892287256989553946" at="148,0,151,0" />
-      <scope id="3892287256989171287" at="158,0,161,0" />
-      <scope id="8908453262579867233" at="166,91,169,22">
-        <var name="editorCell" id="8908453262579867233" />
-      </scope>
-      <scope id="3892287256989818215" at="175,0,178,0" />
-      <scope id="3892287256989741352" at="185,0,188,0">
-        <var name="it" id="3892287256989741352" />
-      </scope>
-      <scope id="8908453262579867233" at="229,0,232,0">
->>>>>>> bd830ede
+      <scope id="8908453262579867233" at="246,0,249,0">
         <var name="childRole" id="8908453262579867233" />
         <var name="context" id="8908453262579867233" />
         <var name="ownerNode" id="8908453262579867233" />
       </scope>
-<<<<<<< HEAD
-      <scope id="8908453262579867233" at="251,0,254,0">
+      <scope id="8908453262579867233" at="249,0,252,0">
         <var name="editorContext" id="8908453262579867233" />
       </scope>
-      <scope id="3892287256989937901" at="283,0,286,0">
+      <scope id="3892287256989937901" at="281,0,284,0">
         <var name="it" id="3892287256989937901" />
       </scope>
-      <scope id="3892287256989937901" at="316,0,319,0">
+      <scope id="3892287256989937901" at="314,0,317,0">
         <var name="it" id="3892287256989937901" />
       </scope>
-      <scope id="8908453262579867233" at="321,0,324,0" />
-      <scope id="3892287256989942820" at="324,0,327,0">
+      <scope id="8908453262579867233" at="319,0,322,0" />
+      <scope id="3892287256989942820" at="322,0,325,0">
         <var name="a" id="3892287256989942820" />
         <var name="b" id="3892287256989942820" />
       </scope>
-      <scope id="3892287256989942820" at="328,0,331,0">
-=======
-      <scope id="3892287256989937901" at="265,0,268,0">
-        <var name="it" id="3892287256989937901" />
-      </scope>
-      <scope id="3892287256989942820" at="290,0,293,0">
-        <var name="a" id="3892287256989942820" />
-        <var name="b" id="3892287256989942820" />
-      </scope>
-      <scope id="3892287256989937901" at="300,0,303,0">
-        <var name="it" id="3892287256989937901" />
-      </scope>
-      <scope id="8908453262579867233" at="305,0,308,0" />
-      <scope id="3892287256989942820" at="308,0,311,0">
->>>>>>> bd830ede
+      <scope id="3892287256989942820" at="326,0,329,0">
         <var name="a" id="3892287256989942820" />
         <var name="b" id="3892287256989942820" />
       </scope>
@@ -3334,260 +1852,113 @@
       <scope id="8908453262579867242" at="85,49,89,22">
         <var name="editorCell" id="8908453262579867242" />
       </scope>
-<<<<<<< HEAD
-      <scope id="8908453262580051896" at="120,49,124,22">
+      <scope id="8908453262580051896" at="119,49,123,22">
         <var name="editorCell" id="8908453262580051896" />
       </scope>
-      <scope id="3892287256989643016" at="142,49,146,22">
+      <scope id="3892287256989643016" at="140,49,144,22">
         <var name="editorCell" id="3892287256989643016" />
       </scope>
-      <scope id="3892287256989836247" at="217,0,221,0" />
-      <scope id="8908453262579867233" at="261,41,265,23">
+      <scope id="3892287256989836247" at="215,0,219,0" />
+      <scope id="8908453262579867233" at="259,41,263,23">
         <var name="emptyCell" id="8908453262579867233" />
       </scope>
       <scope id="8908453262579867233" at="59,0,64,0" />
-      <scope id="8908453262579867233" at="158,0,163,0" />
-      <scope id="3892287256989065497" at="175,51,180,11" />
-      <scope id="8908453262579867233" at="185,0,190,0" />
-      <scope id="8908453262579867233" at="254,57,259,25">
+      <scope id="8908453262579867233" at="156,0,161,0" />
+      <scope id="3892287256989065497" at="173,51,178,11" />
+      <scope id="8908453262579867233" at="183,0,188,0" />
+      <scope id="8908453262579867233" at="252,57,257,25">
         <var name="elementCell" id="8908453262579867233" />
       </scope>
-      <scope id="8908453262579867233" at="290,11,295,31" />
+      <scope id="8908453262579867233" at="288,11,293,31" />
       <scope id="8908453262579867242" at="85,0,91,0" />
-      <scope id="8908453262580051896" at="120,0,126,0" />
-      <scope id="3892287256989643016" at="142,0,148,0" />
-      <scope id="3892287256989813601" at="215,51,221,11" />
-      <scope id="8908453262579867233" at="261,0,267,0" />
-      <scope id="3892287256989065491" at="175,0,182,0">
+      <scope id="8908453262580051896" at="119,0,125,0" />
+      <scope id="3892287256989643016" at="140,0,146,0" />
+      <scope id="3892287256989813601" at="213,51,219,11" />
+      <scope id="8908453262579867233" at="259,0,265,0" />
+      <scope id="3892287256989065491" at="173,0,180,0">
         <var name="p0" id="3892287256989065495" />
       </scope>
-      <scope id="8908453262579867233" at="254,0,261,0">
+      <scope id="8908453262579867233" at="252,0,259,0">
         <var name="elementNode" id="8908453262579867233" />
       </scope>
-      <scope id="3892287256989095095" at="279,44,286,10">
+      <scope id="3892287256989095095" at="277,44,284,10">
         <var name="notes" id="3892287256989098104" />
         <var name="selectedCategory" id="3892287256989923365" />
       </scope>
-      <scope id="8908453262579867233" at="300,97,307,45" />
-      <scope id="8908453262579867233" at="312,44,319,10">
+      <scope id="8908453262579867233" at="298,97,305,45" />
+      <scope id="8908453262579867233" at="310,44,317,10">
         <var name="notes" id="3892287256989098104" />
         <var name="selectedCategory" id="3892287256989923365" />
       </scope>
-      <scope id="8908453262579867263" at="110,49,118,22">
+      <scope id="8908453262579867263" at="109,49,117,22">
         <var name="editorCell" id="8908453262579867263" />
         <var name="style" id="8908453262579867263" />
       </scope>
-      <scope id="8908453262579867233" at="148,51,156,22">
+      <scope id="8908453262579867233" at="146,51,154,22">
         <var name="editorCell" id="8908453262579867233" />
         <var name="style" id="8908453262579867233" />
       </scope>
-      <scope id="3892287256989813595" at="215,0,223,0">
+      <scope id="3892287256989813595" at="213,0,221,0">
         <var name="p0" id="3892287256989813599" />
       </scope>
-      <scope id="3892287256988484480" at="226,49,234,22">
+      <scope id="3892287256988484480" at="224,49,232,22">
         <var name="editorCell" id="3892287256988484480" />
         <var name="style" id="3892287256988484480" />
       </scope>
-      <scope id="8908453262579867233" at="268,96,276,9" />
-      <scope id="8908453262579867233" at="236,52,245,22">
-=======
-      <scope id="8908453262580051896" at="102,88,106,22">
-        <var name="editorCell" id="8908453262580051896" />
-      </scope>
-      <scope id="3892287256989643016" at="123,88,127,22">
-        <var name="editorCell" id="3892287256989643016" />
-      </scope>
-      <scope id="3892287256989836247" at="198,0,202,0" />
-      <scope id="8908453262579867233" at="232,0,236,0">
-        <var name="editorContext" id="8908453262579867233" />
-      </scope>
-      <scope id="8908453262579867233" at="243,68,247,23">
-        <var name="emptyCell" id="8908453262579867233" />
-      </scope>
-      <scope id="8908453262579867233" at="272,11,276,52" />
-      <scope id="8908453262579867233" at="139,0,144,0">
-        <var name="editorContext" id="8908453262579867233" />
-        <var name="node" id="8908453262579867233" />
-      </scope>
-      <scope id="3892287256989065497" at="156,51,161,11" />
-      <scope id="8908453262579867233" at="166,0,171,0">
-        <var name="editorContext" id="8908453262579867233" />
-        <var name="node" id="8908453262579867233" />
-      </scope>
-      <scope id="8908453262579867233" at="236,86,241,25">
-        <var name="elementCell" id="8908453262579867233" />
-      </scope>
-      <scope id="8908453262579867242" at="68,0,74,0">
-        <var name="editorContext" id="8908453262579867242" />
-        <var name="node" id="8908453262579867242" />
-      </scope>
-      <scope id="8908453262580051896" at="102,0,108,0">
-        <var name="editorContext" id="8908453262580051896" />
-        <var name="node" id="8908453262580051896" />
-      </scope>
-      <scope id="3892287256989643016" at="123,0,129,0">
-        <var name="editorContext" id="3892287256989643016" />
-        <var name="node" id="3892287256989643016" />
-      </scope>
-      <scope id="3892287256989813601" at="196,51,202,11" />
-      <scope id="8908453262579867233" at="243,0,249,0">
-        <var name="editorContext" id="8908453262579867233" />
-      </scope>
-      <scope id="3892287256989065491" at="156,0,163,0">
-        <var name="p0" id="3892287256989065495" />
-      </scope>
-      <scope id="8908453262579867233" at="236,0,243,0">
-        <var name="editorContext" id="8908453262579867233" />
-        <var name="elementNode" id="8908453262579867233" />
-      </scope>
-      <scope id="3892287256989095095" at="261,44,268,10">
-        <var name="notes" id="3892287256989098104" />
-        <var name="selectedCategory" id="3892287256989923365" />
-      </scope>
-      <scope id="8908453262579867233" at="281,97,288,45" />
-      <scope id="8908453262579867233" at="296,44,303,10">
-        <var name="notes" id="3892287256989098104" />
-        <var name="selectedCategory" id="3892287256989923365" />
-      </scope>
-      <scope id="8908453262579867263" at="92,88,100,22">
-        <var name="editorCell" id="8908453262579867263" />
-        <var name="style" id="8908453262579867263" />
-      </scope>
-      <scope id="8908453262579867233" at="129,90,137,22">
-        <var name="editorCell" id="8908453262579867233" />
-        <var name="style" id="8908453262579867233" />
-      </scope>
-      <scope id="3892287256989813595" at="196,0,204,0">
-        <var name="p0" id="3892287256989813599" />
-      </scope>
-      <scope id="3892287256988484480" at="207,88,215,22">
-        <var name="editorCell" id="3892287256988484480" />
-        <var name="style" id="3892287256988484480" />
-      </scope>
-      <scope id="8908453262579867233" at="250,96,258,9" />
-      <scope id="8908453262579867233" at="271,78,279,7" />
-      <scope id="8908453262579867233" at="217,91,226,22">
->>>>>>> bd830ede
+      <scope id="8908453262579867233" at="266,96,274,9" />
+      <scope id="8908453262579867233" at="234,52,243,22">
         <var name="editorCell" id="8908453262579867233" />
         <var name="handler" id="8908453262579867233" />
         <var name="style" id="8908453262579867233" />
       </scope>
-<<<<<<< HEAD
-      <scope id="8908453262579867233" at="279,0,288,0">
+      <scope id="8908453262579867233" at="277,0,286,0">
         <var name="childNode" id="8908453262579867233" />
       </scope>
-      <scope id="8908453262579867233" at="289,39,298,7" />
-      <scope id="8908453262579867233" at="300,0,309,0">
+      <scope id="8908453262579867233" at="287,39,296,7" />
+      <scope id="8908453262579867233" at="298,0,307,0">
         <var name="editorContext" id="8908453262579867233" />
         <var name="node" id="8908453262579867233" />
       </scope>
-      <scope id="8908453262579867233" at="312,0,321,0">
+      <scope id="8908453262579867233" at="310,0,319,0">
         <var name="childNode" id="8908453262579867233" />
       </scope>
-      <scope id="8908453262579867263" at="110,0,120,0" />
-      <scope id="8908453262579867233" at="148,0,158,0" />
-      <scope id="3892287256988484480" at="226,0,236,0" />
-      <scope id="8908453262579867233" at="267,86,277,7" />
-      <scope id="8908453262579867233" at="236,0,247,0" />
-      <scope id="8908453262579867233" at="267,0,279,0">
-=======
-      <scope id="8908453262579867233" at="261,0,270,0">
-        <var name="childNode" id="8908453262579867233" />
-      </scope>
-      <scope id="8908453262579867233" at="281,0,290,0">
-        <var name="editorContext" id="8908453262579867233" />
-        <var name="node" id="8908453262579867233" />
-      </scope>
-      <scope id="8908453262579867233" at="296,0,305,0">
-        <var name="childNode" id="8908453262579867233" />
-      </scope>
-      <scope id="8908453262579867263" at="92,0,102,0">
-        <var name="editorContext" id="8908453262579867263" />
-        <var name="node" id="8908453262579867263" />
-      </scope>
-      <scope id="8908453262579867233" at="129,0,139,0">
-        <var name="editorContext" id="8908453262579867233" />
-        <var name="node" id="8908453262579867233" />
-      </scope>
-      <scope id="3892287256988484480" at="207,0,217,0">
-        <var name="editorContext" id="3892287256988484480" />
-        <var name="node" id="3892287256988484480" />
-      </scope>
-      <scope id="8908453262579867233" at="249,132,259,7" />
-      <scope id="8908453262579867233" at="217,0,228,0">
-        <var name="editorContext" id="8908453262579867233" />
-        <var name="node" id="8908453262579867233" />
-      </scope>
-      <scope id="8908453262579867233" at="270,0,281,0">
-        <var name="editorContext" id="8908453262579867233" />
-        <var name="node" id="8908453262579867233" />
-      </scope>
-      <scope id="8908453262579867233" at="249,0,261,0">
-        <var name="editorContext" id="8908453262579867233" />
->>>>>>> bd830ede
+      <scope id="8908453262579867263" at="109,0,119,0" />
+      <scope id="8908453262579867233" at="146,0,156,0" />
+      <scope id="3892287256988484480" at="224,0,234,0" />
+      <scope id="8908453262579867233" at="265,86,275,7" />
+      <scope id="8908453262579867233" at="234,0,245,0" />
+      <scope id="8908453262579867233" at="265,0,277,0">
         <var name="elementCell" id="8908453262579867233" />
         <var name="elementNode" id="8908453262579867233" />
       </scope>
-      <scope id="8908453262579867233" at="288,0,300,0" />
-      <scope id="8908453262579867233" at="69,50,83,22">
-        <var name="editorCell" id="8908453262579867233" />
-      </scope>
-<<<<<<< HEAD
-      <scope id="8908453262580051937" at="126,49,140,22">
-=======
-      <scope id="8908453262580051937" at="108,88,121,22">
->>>>>>> bd830ede
+      <scope id="8908453262579867233" at="286,0,298,0" />
+      <scope id="8908453262580051937" at="125,49,138,22">
         <var name="attributeConcept" id="8908453262580051937" />
         <var name="editorCell" id="8908453262580051937" />
         <var name="provider" id="8908453262580051937" />
       </scope>
-<<<<<<< HEAD
+      <scope id="8908453262579867233" at="69,50,83,22">
+        <var name="editorCell" id="8908453262579867233" />
+      </scope>
+      <scope id="8908453262580051937" at="125,0,140,0" />
       <scope id="8908453262579867233" at="69,0,85,0" />
-      <scope id="8908453262580051937" at="126,0,142,0" />
-      <scope id="8908453262579867252" at="91,49,108,22">
-=======
-      <scope id="8908453262579867233" at="53,0,68,0">
-        <var name="editorContext" id="8908453262579867233" />
-        <var name="node" id="8908453262579867233" />
-      </scope>
-      <scope id="8908453262580051937" at="108,0,123,0">
-        <var name="editorContext" id="8908453262580051937" />
-        <var name="node" id="8908453262580051937" />
-      </scope>
-      <scope id="8908453262579867252" at="74,88,90,22">
->>>>>>> bd830ede
+      <scope id="8908453262579867252" at="91,49,107,22">
         <var name="attributeConcept" id="8908453262579867252" />
         <var name="editorCell" id="8908453262579867252" />
         <var name="provider" id="8908453262579867252" />
         <var name="style" id="8908453262579867252" />
       </scope>
-<<<<<<< HEAD
-      <scope id="8908453262579867252" at="91,0,110,0" />
-      <scope id="3892287256989000527" at="163,120,183,18">
-=======
-      <scope id="8908453262579867252" at="74,0,92,0">
-        <var name="editorContext" id="8908453262579867252" />
-        <var name="node" id="8908453262579867252" />
-      </scope>
-      <scope id="3892287256989000527" at="144,120,164,18">
->>>>>>> bd830ede
+      <scope id="8908453262579867252" at="91,0,109,0" />
+      <scope id="3892287256989000527" at="161,120,181,18">
         <var name="active" id="3892287256989555296" />
         <var name="button" id="3892287256989048568" />
         <var name="modelAccess" id="3892287256989384983" />
       </scope>
-<<<<<<< HEAD
-      <scope id="3892287256989000525" at="163,0,185,0">
+      <scope id="3892287256989000525" at="161,0,183,0">
         <var name="editorContext" id="3892287256989000525" />
         <var name="node" id="3892287256989000525" />
       </scope>
-      <scope id="3892287256989674459" at="190,120,224,28">
-=======
-      <scope id="3892287256989000525" at="144,0,166,0">
-        <var name="editorContext" id="3892287256989000525" />
-        <var name="node" id="3892287256989000525" />
-      </scope>
-      <scope id="3892287256989674459" at="171,120,205,28">
->>>>>>> bd830ede
+      <scope id="3892287256989674459" at="188,120,222,28">
         <var name="categorySelector" id="3892287256989754829" />
         <var name="config" id="3892287256989691825" />
         <var name="modelAccess" id="3892287256989818192" />
@@ -3595,46 +1966,26 @@
         <var name="namesWithEmptyLine" id="3892287256990008473" />
         <var name="selectedCategory" id="3892287256989818200" />
       </scope>
-<<<<<<< HEAD
-      <scope id="3892287256989674457" at="190,0,226,0">
+      <scope id="3892287256989674457" at="188,0,224,0">
         <var name="editorContext" id="3892287256989674457" />
         <var name="node" id="3892287256989674457" />
       </scope>
-      <unit id="3892287256989553944" at="166,34,170,5" name="jetbrains.mps.samples.notesOrganizer.editor.Notes_EditorBuilder_a$1" />
-      <unit id="3892287256989171285" at="176,39,180,9" name="jetbrains.mps.samples.notesOrganizer.editor.Notes_EditorBuilder_a$2$1" />
-      <unit id="3892287256989818213" at="193,34,197,5" name="jetbrains.mps.samples.notesOrganizer.editor.Notes_EditorBuilder_a$3" />
-      <unit id="3892287256989741352" at="203,236,207,5" name="jetbrains.mps.samples.notesOrganizer.editor.Notes_EditorBuilder_a$4" />
-      <unit id="3892287256989937901" at="282,788,286,7" name="jetbrains.mps.samples.notesOrganizer.editor.Notes_EditorBuilder_a$notesListHandler_uvqhkl_i0$1" />
-      <unit id="3892287256989937901" at="315,788,319,7" name="jetbrains.mps.samples.notesOrganizer.editor.Notes_EditorBuilder_a$RangeSelectionFilter_uvqhkl_i0$1" />
-      <unit id="3892287256989836245" at="216,39,221,9" name="jetbrains.mps.samples.notesOrganizer.editor.Notes_EditorBuilder_a$5$1" />
-      <unit id="3892287256989065489" at="173,33,182,5" name="jetbrains.mps.samples.notesOrganizer.editor.Notes_EditorBuilder_a$2" />
-      <unit id="3892287256989813593" at="214,43,223,5" name="jetbrains.mps.samples.notesOrganizer.editor.Notes_EditorBuilder_a$5" />
-      <unit id="8908453262579867233" at="310,0,328,0" name="jetbrains.mps.samples.notesOrganizer.editor.Notes_EditorBuilder_a$RangeSelectionFilter_uvqhkl_i0" />
-      <unit id="8908453262579867233" at="247,0,310,0" name="jetbrains.mps.samples.notesOrganizer.editor.Notes_EditorBuilder_a$notesListHandler_uvqhkl_i0" />
-      <unit id="8908453262579867233" at="50,0,332,0" name="jetbrains.mps.samples.notesOrganizer.editor.Notes_EditorBuilder_a" />
-=======
-      <scope id="3892287256989674457" at="171,0,207,0">
-        <var name="editorContext" id="3892287256989674457" />
-        <var name="node" id="3892287256989674457" />
-      </scope>
-      <unit id="3892287256989553944" at="147,34,151,5" name="jetbrains.mps.samples.notesOrganizer.editor.Notes_Editor$1" />
-      <unit id="3892287256989171285" at="157,39,161,9" name="jetbrains.mps.samples.notesOrganizer.editor.Notes_Editor$3" />
-      <unit id="3892287256989818213" at="174,34,178,5" name="jetbrains.mps.samples.notesOrganizer.editor.Notes_Editor$3" />
-      <unit id="3892287256989741352" at="184,236,188,5" name="jetbrains.mps.samples.notesOrganizer.editor.Notes_Editor$4" />
-      <unit id="3892287256989937901" at="264,788,268,7" name="jetbrains.mps.samples.notesOrganizer.editor.Notes_Editor$1" />
-      <unit id="3892287256989937901" at="299,788,303,7" name="jetbrains.mps.samples.notesOrganizer.editor.Notes_Editor$1" />
-      <unit id="3892287256989836245" at="197,39,202,9" name="jetbrains.mps.samples.notesOrganizer.editor.Notes_Editor$6" />
-      <unit id="3892287256989065489" at="154,33,163,5" name="jetbrains.mps.samples.notesOrganizer.editor.Notes_Editor$2" />
-      <unit id="3892287256989813593" at="195,43,204,5" name="jetbrains.mps.samples.notesOrganizer.editor.Notes_Editor$5" />
-      <unit id="8908453262579867233" at="294,0,312,0" name="jetbrains.mps.samples.notesOrganizer.editor.Notes_Editor$RangeSelectionFilter_uvqhkl_i0" />
-      <unit id="8908453262579867233" at="228,0,294,0" name="jetbrains.mps.samples.notesOrganizer.editor.Notes_Editor$notesListHandler_uvqhkl_i0" />
-      <unit id="8908453262579867233" at="49,0,313,0" name="jetbrains.mps.samples.notesOrganizer.editor.Notes_Editor" />
->>>>>>> bd830ede
+      <unit id="3892287256989553944" at="164,34,168,5" name="jetbrains.mps.samples.notesOrganizer.editor.Notes_EditorBuilder_a$1" />
+      <unit id="3892287256989171285" at="174,39,178,9" name="jetbrains.mps.samples.notesOrganizer.editor.Notes_EditorBuilder_a$2$1" />
+      <unit id="3892287256989818213" at="191,34,195,5" name="jetbrains.mps.samples.notesOrganizer.editor.Notes_EditorBuilder_a$3" />
+      <unit id="3892287256989741352" at="201,236,205,5" name="jetbrains.mps.samples.notesOrganizer.editor.Notes_EditorBuilder_a$4" />
+      <unit id="3892287256989937901" at="280,788,284,7" name="jetbrains.mps.samples.notesOrganizer.editor.Notes_EditorBuilder_a$notesListHandler_uvqhkl_i0$1" />
+      <unit id="3892287256989937901" at="313,788,317,7" name="jetbrains.mps.samples.notesOrganizer.editor.Notes_EditorBuilder_a$RangeSelectionFilter_uvqhkl_i0$1" />
+      <unit id="3892287256989836245" at="214,39,219,9" name="jetbrains.mps.samples.notesOrganizer.editor.Notes_EditorBuilder_a$5$1" />
+      <unit id="3892287256989065489" at="171,33,180,5" name="jetbrains.mps.samples.notesOrganizer.editor.Notes_EditorBuilder_a$2" />
+      <unit id="3892287256989813593" at="212,43,221,5" name="jetbrains.mps.samples.notesOrganizer.editor.Notes_EditorBuilder_a$5" />
+      <unit id="8908453262579867233" at="308,0,326,0" name="jetbrains.mps.samples.notesOrganizer.editor.Notes_EditorBuilder_a$RangeSelectionFilter_uvqhkl_i0" />
+      <unit id="8908453262579867233" at="245,0,308,0" name="jetbrains.mps.samples.notesOrganizer.editor.Notes_EditorBuilder_a$notesListHandler_uvqhkl_i0" />
+      <unit id="8908453262579867233" at="50,0,330,0" name="jetbrains.mps.samples.notesOrganizer.editor.Notes_EditorBuilder_a" />
     </file>
   </root>
   <root nodeRef="r:025f3f3b-a8d7-4b18-b0ed-c92fbe872489(jetbrains.mps.samples.notesOrganizer.editor)/8908453262580019433">
     <file name="Note_compact_Editor.java">
-<<<<<<< HEAD
       <node id="8908453262580019433" at="14,0,15,0" concept="3" trace="myContextHints" />
       <node id="8908453262580019433" at="17,47,18,26" concept="7" />
       <node id="8908453262580019433" at="20,79,21,78" concept="7" />
@@ -3678,806 +2029,396 @@
       <node id="8908453262580019433" at="86,113,87,40" concept="2" />
       <node id="8908453262580019433" at="87,40,88,73" concept="2" />
       <node id="8908453262580019433" at="88,73,89,57" concept="6" />
-      <node id="8908453262580019433" at="89,57,90,59" concept="6" />
-      <node id="8908453262580019433" at="91,35,92,87" concept="6" />
-      <node id="8908453262580019433" at="92,87,93,94" concept="7" />
-      <node id="8908453262580019433" at="94,10,95,22" concept="7" />
-      <node id="8908453262580019433" at="98,33,99,14" concept="11" />
-      <node id="8908453262580019433" at="101,69,102,57" concept="7" />
-      <node id="8908453262580019433" at="104,81,105,41" concept="8" />
-      <node id="8908453262580019433" at="105,41,106,120" concept="7" />
-      <node id="8908453262580019433" at="112,0,113,0" concept="3" trace="myReferencingNode" />
-      <node id="8908453262580019433" at="114,119,115,21" concept="11" />
-      <node id="8908453262580019433" at="115,21,116,42" concept="2" />
-      <node id="8908453262580019433" at="116,42,117,20" concept="2" />
-      <node id="8908453262580019433" at="120,41,121,42" concept="7" />
-      <node id="8908453262580019433" at="126,28,127,20" concept="7" />
-      <node id="8908453262580019836" at="130,53,131,91" concept="6" />
-      <node id="8908453262580019836" at="131,91,132,31" concept="2" />
-      <node id="8908453262580019836" at="132,31,133,44" concept="2" />
-      <node id="8908453262580019836" at="133,44,134,33" concept="2" />
-      <node id="8908453262580019836" at="134,33,135,28" concept="6" />
-      <node id="8908453262580019836" at="135,28,136,65" concept="2" />
-      <node id="8908453262580019836" at="136,65,137,44" concept="2" />
-      <node id="8908453262580019836" at="137,44,138,75" concept="2" />
-      <node id="8908453262580019836" at="138,75,139,59" concept="6" />
-      <node id="8908453262580019836" at="139,59,140,61" concept="6" />
-      <node id="8908453262580019836" at="141,37,142,89" concept="6" />
-      <node id="8908453262580019836" at="142,89,143,96" concept="7" />
-      <node id="8908453262580019836" at="144,12,145,24" concept="7" />
-      <node id="8908453262580019433" at="148,48,149,88" concept="6" />
-      <node id="8908453262580019433" at="149,88,150,33" concept="2" />
-      <node id="8908453262580019433" at="150,33,151,46" concept="2" />
-      <node id="8908453262580019433" at="151,46,152,26" concept="6" />
-      <node id="8908453262580019433" at="152,26,153,93" concept="2" />
-      <node id="8908453262580019433" at="153,93,154,63" concept="2" />
-      <node id="8908453262580019433" at="155,39,156,40" concept="2" />
-      <node id="8908453262580019433" at="156,40,157,37" concept="2" />
-      <node id="8908453262580019433" at="158,5,159,34" concept="6" />
-      <node id="8908453262580019433" at="159,34,160,113" concept="2" />
-      <node id="8908453262580019433" at="160,113,161,40" concept="2" />
-      <node id="8908453262580019433" at="161,40,162,73" concept="2" />
-      <node id="8908453262580019433" at="162,73,163,57" concept="6" />
-      <node id="8908453262580019433" at="163,57,164,59" concept="6" />
-      <node id="8908453262580019433" at="165,35,166,87" concept="6" />
-      <node id="8908453262580019433" at="166,87,167,94" concept="7" />
-      <node id="8908453262580019433" at="168,10,169,22" concept="7" />
-      <node id="8908453262580019433" at="172,33,173,14" concept="11" />
-      <node id="8908453262580019433" at="175,69,176,57" concept="7" />
-      <node id="8908453262580019433" at="178,81,179,41" concept="8" />
-      <node id="8908453262580019433" at="179,41,180,120" concept="7" />
-      <node id="8908453262580019433" at="186,0,187,0" concept="3" trace="myReferencingNode" />
-      <node id="8908453262580019433" at="188,119,189,21" concept="11" />
-      <node id="8908453262580019433" at="189,21,190,42" concept="2" />
-      <node id="8908453262580019433" at="190,42,191,20" concept="2" />
-      <node id="8908453262580019433" at="194,41,195,42" concept="7" />
-      <node id="8908453262580019433" at="200,28,201,20" concept="7" />
-      <node id="8908453262580019839" at="204,53,205,91" concept="6" />
-      <node id="8908453262580019839" at="205,91,206,31" concept="2" />
-      <node id="8908453262580019839" at="206,31,207,44" concept="2" />
-      <node id="8908453262580019839" at="207,44,208,33" concept="2" />
-      <node id="8908453262580019839" at="208,33,209,28" concept="6" />
-      <node id="8908453262580019839" at="209,28,210,65" concept="2" />
-      <node id="8908453262580019839" at="210,65,211,46" concept="2" />
-      <node id="8908453262580019839" at="211,46,212,75" concept="2" />
-      <node id="8908453262580019839" at="212,75,213,59" concept="6" />
-      <node id="8908453262580019839" at="213,59,214,61" concept="6" />
-      <node id="8908453262580019839" at="215,37,216,89" concept="6" />
-      <node id="8908453262580019839" at="216,89,217,96" concept="7" />
-      <node id="8908453262580019839" at="218,12,219,24" concept="7" />
-      <node id="8908453262580019433" at="222,49,223,94" concept="6" />
-      <node id="8908453262580019433" at="223,94,224,47" concept="2" />
-      <node id="8908453262580019433" at="224,47,225,34" concept="6" />
-      <node id="8908453262580019433" at="225,34,226,113" concept="2" />
-      <node id="8908453262580019433" at="226,113,227,40" concept="2" />
-      <node id="8908453262580019433" at="227,40,228,34" concept="2" />
-      <node id="8908453262580019433" at="228,34,229,22" concept="7" />
-      <node id="8908453262580019843" at="231,97,232,215" concept="7" />
-      <node id="8908453262580019433" at="234,52,235,141" concept="6" />
-      <node id="8908453262580019433" at="235,141,236,91" concept="6" />
-      <node id="8908453262580019433" at="236,91,237,49" concept="2" />
-      <node id="8908453262580019433" at="237,49,238,34" concept="6" />
-      <node id="8908453262580019433" at="238,34,239,113" concept="2" />
-      <node id="8908453262580019433" at="239,113,240,40" concept="2" />
-      <node id="8908453262580019433" at="240,40,241,49" concept="2" />
-      <node id="8908453262580019433" at="241,49,242,22" concept="7" />
-      <node id="8908453262580019433" at="245,100,246,50" concept="11" />
-      <node id="8908453262580019433" at="248,66,249,93" concept="7" />
-      <node id="8908453262580019433" at="251,57,252,65" concept="6" />
-      <node id="8908453262580019433" at="252,65,253,58" concept="2" />
-      <node id="8908453262580019433" at="253,58,254,25" concept="7" />
-      <node id="8908453262580019433" at="256,41,257,34" concept="6" />
-      <node id="8908453262580019433" at="257,34,258,42" concept="2" />
-      <node id="8908453262580019433" at="258,42,259,49" concept="2" />
-      <node id="8908453262580019433" at="259,49,260,23" concept="7" />
-      <node id="8908453262580019433" at="263,96,264,134" concept="2" />
-      <node id="8908453262580019433" at="265,34,266,142" concept="2" />
-      <node id="8908453262580019433" at="266,142,267,146" concept="2" />
-      <node id="8908453262580019433" at="269,122,270,397" concept="2" />
-      <node id="8908453262580019433" at="275,49,276,94" concept="6" />
-      <node id="8908453262580019433" at="276,94,277,47" concept="2" />
-      <node id="8908453262580019433" at="277,47,278,34" concept="6" />
-      <node id="8908453262580019433" at="278,34,279,113" concept="2" />
-      <node id="8908453262580019433" at="279,113,280,40" concept="2" />
-      <node id="8908453262580019433" at="280,40,281,34" concept="2" />
-      <node id="8908453262580019433" at="281,34,282,22" concept="7" />
-      <node id="8908453262580019856" at="284,97,285,215" concept="7" />
-      <node id="8908453262580019433" at="287,52,288,135" concept="6" />
-      <node id="8908453262580019433" at="288,135,289,91" concept="6" />
-      <node id="8908453262580019433" at="289,91,290,46" concept="2" />
-      <node id="8908453262580019433" at="290,46,291,34" concept="6" />
-      <node id="8908453262580019433" at="291,34,292,60" concept="2" />
-      <node id="8908453262580019433" at="292,60,293,40" concept="2" />
-      <node id="8908453262580019433" at="293,40,294,49" concept="2" />
-      <node id="8908453262580019433" at="294,49,295,22" concept="7" />
-      <node id="8908453262580019433" at="298,97,299,50" concept="11" />
-      <node id="8908453262580019433" at="301,66,302,51" concept="7" />
-      <node id="8908453262580019828" at="304,71,305,255" concept="7" />
-      <node id="8908453262580019433" at="307,57,308,65" concept="6" />
-      <node id="8908453262580019433" at="308,65,309,58" concept="2" />
-      <node id="8908453262580019433" at="309,58,310,25" concept="7" />
-      <node id="8908453262580019433" at="312,41,313,34" concept="6" />
-      <node id="8908453262580019433" at="313,34,314,46" concept="2" />
-      <node id="8908453262580019433" at="314,46,315,49" concept="2" />
-      <node id="8908453262580019433" at="315,49,316,23" concept="7" />
-      <node id="8908453262580019433" at="319,96,320,134" concept="2" />
-      <node id="8908453262580019433" at="321,34,322,142" concept="2" />
-      <node id="8908453262580019433" at="322,142,323,146" concept="2" />
-      <node id="8908453262580019433" at="325,122,326,394" concept="2" />
-      <node id="8908453262580019832" at="330,52,331,113" concept="6" />
-      <node id="8908453262580019832" at="331,113,332,50" concept="2" />
-      <node id="8908453262580019832" at="332,50,333,36" concept="6" />
-      <node id="8908453262580019832" at="333,36,334,84" concept="2" />
-      <node id="8908453262580019832" at="334,84,335,42" concept="2" />
-      <node id="8908453262580019832" at="335,42,336,36" concept="2" />
-      <node id="8908453262580019832" at="336,36,337,24" concept="7" />
+      <node id="8908453262580019433" at="90,35,91,87" concept="6" />
+      <node id="8908453262580019433" at="91,87,92,112" concept="7" />
+      <node id="8908453262580019433" at="93,10,94,22" concept="7" />
+      <node id="8908453262580019433" at="97,33,98,14" concept="11" />
+      <node id="8908453262580019433" at="100,69,101,57" concept="7" />
+      <node id="8908453262580019433" at="103,81,104,41" concept="8" />
+      <node id="8908453262580019433" at="104,41,105,120" concept="7" />
+      <node id="8908453262580019433" at="111,0,112,0" concept="3" trace="myReferencingNode" />
+      <node id="8908453262580019433" at="113,119,114,21" concept="11" />
+      <node id="8908453262580019433" at="114,21,115,42" concept="2" />
+      <node id="8908453262580019433" at="115,42,116,20" concept="2" />
+      <node id="8908453262580019433" at="119,41,120,42" concept="7" />
+      <node id="8908453262580019433" at="125,28,126,20" concept="7" />
+      <node id="8908453262580019836" at="129,53,130,91" concept="6" />
+      <node id="8908453262580019836" at="130,91,131,31" concept="2" />
+      <node id="8908453262580019836" at="131,31,132,44" concept="2" />
+      <node id="8908453262580019836" at="132,44,133,33" concept="2" />
+      <node id="8908453262580019836" at="133,33,134,28" concept="6" />
+      <node id="8908453262580019836" at="134,28,135,65" concept="2" />
+      <node id="8908453262580019836" at="135,65,136,44" concept="2" />
+      <node id="8908453262580019836" at="136,44,137,75" concept="2" />
+      <node id="8908453262580019836" at="137,75,138,59" concept="6" />
+      <node id="8908453262580019836" at="139,37,140,89" concept="6" />
+      <node id="8908453262580019836" at="140,89,141,114" concept="7" />
+      <node id="8908453262580019836" at="142,12,143,24" concept="7" />
+      <node id="8908453262580019433" at="146,48,147,88" concept="6" />
+      <node id="8908453262580019433" at="147,88,148,33" concept="2" />
+      <node id="8908453262580019433" at="148,33,149,46" concept="2" />
+      <node id="8908453262580019433" at="149,46,150,26" concept="6" />
+      <node id="8908453262580019433" at="150,26,151,93" concept="2" />
+      <node id="8908453262580019433" at="151,93,152,63" concept="2" />
+      <node id="8908453262580019433" at="153,39,154,40" concept="2" />
+      <node id="8908453262580019433" at="154,40,155,37" concept="2" />
+      <node id="8908453262580019433" at="156,5,157,34" concept="6" />
+      <node id="8908453262580019433" at="157,34,158,113" concept="2" />
+      <node id="8908453262580019433" at="158,113,159,40" concept="2" />
+      <node id="8908453262580019433" at="159,40,160,73" concept="2" />
+      <node id="8908453262580019433" at="160,73,161,57" concept="6" />
+      <node id="8908453262580019433" at="162,35,163,87" concept="6" />
+      <node id="8908453262580019433" at="163,87,164,112" concept="7" />
+      <node id="8908453262580019433" at="165,10,166,22" concept="7" />
+      <node id="8908453262580019433" at="169,33,170,14" concept="11" />
+      <node id="8908453262580019433" at="172,69,173,57" concept="7" />
+      <node id="8908453262580019433" at="175,81,176,41" concept="8" />
+      <node id="8908453262580019433" at="176,41,177,120" concept="7" />
+      <node id="8908453262580019433" at="183,0,184,0" concept="3" trace="myReferencingNode" />
+      <node id="8908453262580019433" at="185,119,186,21" concept="11" />
+      <node id="8908453262580019433" at="186,21,187,42" concept="2" />
+      <node id="8908453262580019433" at="187,42,188,20" concept="2" />
+      <node id="8908453262580019433" at="191,41,192,42" concept="7" />
+      <node id="8908453262580019433" at="197,28,198,20" concept="7" />
+      <node id="8908453262580019839" at="201,53,202,91" concept="6" />
+      <node id="8908453262580019839" at="202,91,203,31" concept="2" />
+      <node id="8908453262580019839" at="203,31,204,44" concept="2" />
+      <node id="8908453262580019839" at="204,44,205,33" concept="2" />
+      <node id="8908453262580019839" at="205,33,206,28" concept="6" />
+      <node id="8908453262580019839" at="206,28,207,65" concept="2" />
+      <node id="8908453262580019839" at="207,65,208,46" concept="2" />
+      <node id="8908453262580019839" at="208,46,209,75" concept="2" />
+      <node id="8908453262580019839" at="209,75,210,59" concept="6" />
+      <node id="8908453262580019839" at="211,37,212,89" concept="6" />
+      <node id="8908453262580019839" at="212,89,213,114" concept="7" />
+      <node id="8908453262580019839" at="214,12,215,24" concept="7" />
+      <node id="8908453262580019433" at="218,49,219,94" concept="6" />
+      <node id="8908453262580019433" at="219,94,220,47" concept="2" />
+      <node id="8908453262580019433" at="220,47,221,34" concept="6" />
+      <node id="8908453262580019433" at="221,34,222,113" concept="2" />
+      <node id="8908453262580019433" at="222,113,223,40" concept="2" />
+      <node id="8908453262580019433" at="223,40,224,34" concept="2" />
+      <node id="8908453262580019433" at="224,34,225,22" concept="7" />
+      <node id="8908453262580019843" at="227,97,228,215" concept="7" />
+      <node id="8908453262580019433" at="230,52,231,141" concept="6" />
+      <node id="8908453262580019433" at="231,141,232,91" concept="6" />
+      <node id="8908453262580019433" at="232,91,233,49" concept="2" />
+      <node id="8908453262580019433" at="233,49,234,34" concept="6" />
+      <node id="8908453262580019433" at="234,34,235,113" concept="2" />
+      <node id="8908453262580019433" at="235,113,236,40" concept="2" />
+      <node id="8908453262580019433" at="236,40,237,49" concept="2" />
+      <node id="8908453262580019433" at="237,49,238,22" concept="7" />
+      <node id="8908453262580019433" at="241,100,242,50" concept="11" />
+      <node id="8908453262580019433" at="244,66,245,93" concept="7" />
+      <node id="8908453262580019433" at="247,57,248,65" concept="6" />
+      <node id="8908453262580019433" at="248,65,249,58" concept="2" />
+      <node id="8908453262580019433" at="249,58,250,25" concept="7" />
+      <node id="8908453262580019433" at="252,41,253,34" concept="6" />
+      <node id="8908453262580019433" at="253,34,254,42" concept="2" />
+      <node id="8908453262580019433" at="254,42,255,49" concept="2" />
+      <node id="8908453262580019433" at="255,49,256,23" concept="7" />
+      <node id="8908453262580019433" at="259,96,260,134" concept="2" />
+      <node id="8908453262580019433" at="261,34,262,142" concept="2" />
+      <node id="8908453262580019433" at="262,142,263,146" concept="2" />
+      <node id="8908453262580019433" at="265,122,266,397" concept="2" />
+      <node id="8908453262580019433" at="271,49,272,94" concept="6" />
+      <node id="8908453262580019433" at="272,94,273,47" concept="2" />
+      <node id="8908453262580019433" at="273,47,274,34" concept="6" />
+      <node id="8908453262580019433" at="274,34,275,113" concept="2" />
+      <node id="8908453262580019433" at="275,113,276,40" concept="2" />
+      <node id="8908453262580019433" at="276,40,277,34" concept="2" />
+      <node id="8908453262580019433" at="277,34,278,22" concept="7" />
+      <node id="8908453262580019856" at="280,97,281,215" concept="7" />
+      <node id="8908453262580019433" at="283,52,284,135" concept="6" />
+      <node id="8908453262580019433" at="284,135,285,91" concept="6" />
+      <node id="8908453262580019433" at="285,91,286,46" concept="2" />
+      <node id="8908453262580019433" at="286,46,287,34" concept="6" />
+      <node id="8908453262580019433" at="287,34,288,60" concept="2" />
+      <node id="8908453262580019433" at="288,60,289,40" concept="2" />
+      <node id="8908453262580019433" at="289,40,290,49" concept="2" />
+      <node id="8908453262580019433" at="290,49,291,22" concept="7" />
+      <node id="8908453262580019433" at="294,97,295,50" concept="11" />
+      <node id="8908453262580019433" at="297,66,298,51" concept="7" />
+      <node id="8908453262580019828" at="300,71,301,255" concept="7" />
+      <node id="8908453262580019433" at="303,57,304,65" concept="6" />
+      <node id="8908453262580019433" at="304,65,305,58" concept="2" />
+      <node id="8908453262580019433" at="305,58,306,25" concept="7" />
+      <node id="8908453262580019433" at="308,41,309,34" concept="6" />
+      <node id="8908453262580019433" at="309,34,310,46" concept="2" />
+      <node id="8908453262580019433" at="310,46,311,49" concept="2" />
+      <node id="8908453262580019433" at="311,49,312,23" concept="7" />
+      <node id="8908453262580019433" at="315,96,316,134" concept="2" />
+      <node id="8908453262580019433" at="317,34,318,142" concept="2" />
+      <node id="8908453262580019433" at="318,142,319,146" concept="2" />
+      <node id="8908453262580019433" at="321,122,322,394" concept="2" />
+      <node id="8908453262580019832" at="326,52,327,113" concept="6" />
+      <node id="8908453262580019832" at="327,113,328,50" concept="2" />
+      <node id="8908453262580019832" at="328,50,329,36" concept="6" />
+      <node id="8908453262580019832" at="329,36,330,84" concept="2" />
+      <node id="8908453262580019832" at="330,84,331,42" concept="2" />
+      <node id="8908453262580019832" at="331,42,332,36" concept="2" />
+      <node id="8908453262580019832" at="332,36,333,24" concept="7" />
       <node id="8908453262580019433" at="39,0,41,0" concept="3" trace="myNode" />
-      <node id="8908453262580019433" at="110,0,112,0" concept="3" trace="myNode" />
-      <node id="8908453262580019433" at="184,0,186,0" concept="3" trace="myNode" />
+      <node id="8908453262580019433" at="109,0,111,0" concept="3" trace="myNode" />
+      <node id="8908453262580019433" at="181,0,183,0" concept="3" trace="myNode" />
       <node id="8908453262580019433" at="53,0,56,0" concept="5" trace="createCell#()Ljetbrains/mps/openapi/editor/cells/EditorCell;" />
       <node id="8908453262580019433" at="63,56,66,5" concept="4" />
       <node id="8908453262580019433" at="67,60,70,5" concept="4" />
-      <node id="8908453262580019433" at="98,0,101,0" concept="1" trace="_Inline_1qvl6j_a0a#()V" />
-      <node id="8908453262580019433" at="101,0,104,0" concept="5" trace="createEditorCell#(Ljetbrains/mps/openapi/editor/EditorContext;)Ljetbrains/mps/openapi/editor/cells/EditorCell;" />
-      <node id="8908453262580019433" at="120,0,123,0" concept="5" trace="createCell#()Ljetbrains/mps/openapi/editor/cells/EditorCell;" />
-      <node id="8908453262580019433" at="172,0,175,0" concept="1" trace="_Inline_1qvl6j_a1a#()V" />
-      <node id="8908453262580019433" at="175,0,178,0" concept="5" trace="createEditorCell#(Ljetbrains/mps/openapi/editor/EditorContext;)Ljetbrains/mps/openapi/editor/cells/EditorCell;" />
-      <node id="8908453262580019433" at="194,0,197,0" concept="5" trace="createCell#()Ljetbrains/mps/openapi/editor/cells/EditorCell;" />
-      <node id="8908453262580019841" at="231,0,234,0" concept="10" trace="renderingCondition_1qvl6j_a2a#(Lorg/jetbrains/mps/openapi/model/SNode;Ljetbrains/mps/openapi/editor/EditorContext;)Z" />
-      <node id="8908453262580019433" at="245,0,248,0" concept="1" trace="categoryListHandler_1qvl6j_d0#(Lorg/jetbrains/mps/openapi/model/SNode;Ljava/lang/String;Ljetbrains/mps/openapi/editor/EditorContext;)V" />
-      <node id="8908453262580019433" at="248,0,251,0" concept="5" trace="createNodeToInsert#(Ljetbrains/mps/openapi/editor/EditorContext;)Lorg/jetbrains/mps/openapi/model/SNode;" />
-      <node id="8908453262580019433" at="268,9,271,9" concept="4" />
-      <node id="8908453262580019854" at="284,0,287,0" concept="10" trace="renderingCondition_1qvl6j_a4a#(Lorg/jetbrains/mps/openapi/model/SNode;Ljetbrains/mps/openapi/editor/EditorContext;)Z" />
-      <node id="8908453262580019433" at="298,0,301,0" concept="1" trace="partsListHandler_1qvl6j_f0#(Lorg/jetbrains/mps/openapi/model/SNode;Ljava/lang/String;Ljetbrains/mps/openapi/editor/EditorContext;)V" />
-      <node id="8908453262580019433" at="301,0,304,0" concept="5" trace="createNodeToInsert#(Ljetbrains/mps/openapi/editor/EditorContext;)Lorg/jetbrains/mps/openapi/model/SNode;" />
-      <node id="8908453262580019433" at="304,0,307,0" concept="5" trace="nodeFactory#(Lorg/jetbrains/mps/openapi/model/SNode;Ljetbrains/mps/openapi/editor/EditorContext;)Lorg/jetbrains/mps/openapi/model/SNode;" />
-      <node id="8908453262580019433" at="324,9,327,9" concept="4" />
+      <node id="8908453262580019433" at="97,0,100,0" concept="1" trace="_Inline_1qvl6j_a0a#()V" />
+      <node id="8908453262580019433" at="100,0,103,0" concept="5" trace="createEditorCell#(Ljetbrains/mps/openapi/editor/EditorContext;)Ljetbrains/mps/openapi/editor/cells/EditorCell;" />
+      <node id="8908453262580019433" at="119,0,122,0" concept="5" trace="createCell#()Ljetbrains/mps/openapi/editor/cells/EditorCell;" />
+      <node id="8908453262580019433" at="169,0,172,0" concept="1" trace="_Inline_1qvl6j_a1a#()V" />
+      <node id="8908453262580019433" at="172,0,175,0" concept="5" trace="createEditorCell#(Ljetbrains/mps/openapi/editor/EditorContext;)Ljetbrains/mps/openapi/editor/cells/EditorCell;" />
+      <node id="8908453262580019433" at="191,0,194,0" concept="5" trace="createCell#()Ljetbrains/mps/openapi/editor/cells/EditorCell;" />
+      <node id="8908453262580019841" at="227,0,230,0" concept="10" trace="renderingCondition_1qvl6j_a2a#(Lorg/jetbrains/mps/openapi/model/SNode;Ljetbrains/mps/openapi/editor/EditorContext;)Z" />
+      <node id="8908453262580019433" at="241,0,244,0" concept="1" trace="categoryListHandler_1qvl6j_d0#(Lorg/jetbrains/mps/openapi/model/SNode;Ljava/lang/String;Ljetbrains/mps/openapi/editor/EditorContext;)V" />
+      <node id="8908453262580019433" at="244,0,247,0" concept="5" trace="createNodeToInsert#(Ljetbrains/mps/openapi/editor/EditorContext;)Lorg/jetbrains/mps/openapi/model/SNode;" />
+      <node id="8908453262580019433" at="264,9,267,9" concept="4" />
+      <node id="8908453262580019854" at="280,0,283,0" concept="10" trace="renderingCondition_1qvl6j_a4a#(Lorg/jetbrains/mps/openapi/model/SNode;Ljetbrains/mps/openapi/editor/EditorContext;)Z" />
+      <node id="8908453262580019433" at="294,0,297,0" concept="1" trace="partsListHandler_1qvl6j_f0#(Lorg/jetbrains/mps/openapi/model/SNode;Ljava/lang/String;Ljetbrains/mps/openapi/editor/EditorContext;)V" />
+      <node id="8908453262580019433" at="297,0,300,0" concept="5" trace="createNodeToInsert#(Ljetbrains/mps/openapi/editor/EditorContext;)Lorg/jetbrains/mps/openapi/model/SNode;" />
+      <node id="8908453262580019433" at="300,0,303,0" concept="5" trace="nodeFactory#(Lorg/jetbrains/mps/openapi/model/SNode;Ljetbrains/mps/openapi/editor/EditorContext;)Lorg/jetbrains/mps/openapi/model/SNode;" />
+      <node id="8908453262580019433" at="320,9,323,9" concept="4" />
       <node id="8908453262580019433" at="42,0,46,0" concept="1" trace="Note_compact_EditorBuilder_a#(Ljetbrains/mps/openapi/editor/EditorContext;Lorg/jetbrains/mps/openapi/model/SNode;)V" />
       <node id="8908453262580019433" at="80,63,84,5" concept="4" />
-      <node id="8908453262580019433" at="104,0,108,0" concept="5" trace="createEditorCell#(Ljetbrains/mps/openapi/editor/EditorContext;Lorg/jetbrains/mps/openapi/model/SNode;)Ljetbrains/mps/openapi/editor/cells/EditorCell;" />
-      <node id="8908453262580019433" at="154,63,158,5" concept="4" />
-      <node id="8908453262580019433" at="178,0,182,0" concept="5" trace="createEditorCell#(Ljetbrains/mps/openapi/editor/EditorContext;Lorg/jetbrains/mps/openapi/model/SNode;)Ljetbrains/mps/openapi/editor/cells/EditorCell;" />
-      <node id="8908453262580019433" at="264,134,268,9" concept="4" />
-      <node id="8908453262580019433" at="320,134,324,9" concept="4" />
+      <node id="8908453262580019433" at="103,0,107,0" concept="5" trace="createEditorCell#(Ljetbrains/mps/openapi/editor/EditorContext;Lorg/jetbrains/mps/openapi/model/SNode;)Ljetbrains/mps/openapi/editor/cells/EditorCell;" />
+      <node id="8908453262580019433" at="152,63,156,5" concept="4" />
+      <node id="8908453262580019433" at="175,0,179,0" concept="5" trace="createEditorCell#(Ljetbrains/mps/openapi/editor/EditorContext;Lorg/jetbrains/mps/openapi/model/SNode;)Ljetbrains/mps/openapi/editor/cells/EditorCell;" />
+      <node id="8908453262580019433" at="260,134,264,9" concept="4" />
+      <node id="8908453262580019433" at="316,134,320,9" concept="4" />
       <node id="8908453262580019433" at="47,0,52,0" concept="5" trace="getNode#()Lorg/jetbrains/mps/openapi/model/SNode;" />
-      <node id="8908453262580019433" at="90,59,95,22" concept="4" />
-      <node id="8908453262580019433" at="114,0,119,0" concept="1" trace="Inline_Builder_1qvl6j_a0a#(Ljetbrains/mps/openapi/editor/EditorContext;Lorg/jetbrains/mps/openapi/model/SNode;Lorg/jetbrains/mps/openapi/model/SNode;)V" />
-      <node id="8908453262580019433" at="124,0,129,0" concept="5" trace="getNode#()Lorg/jetbrains/mps/openapi/model/SNode;" />
-      <node id="8908453262580019836" at="140,61,145,24" concept="4" />
-      <node id="8908453262580019433" at="164,59,169,22" concept="4" />
-      <node id="8908453262580019433" at="188,0,193,0" concept="1" trace="Inline_Builder_1qvl6j_a1a#(Ljetbrains/mps/openapi/editor/EditorContext;Lorg/jetbrains/mps/openapi/model/SNode;Lorg/jetbrains/mps/openapi/model/SNode;)V" />
-      <node id="8908453262580019433" at="198,0,203,0" concept="5" trace="getNode#()Lorg/jetbrains/mps/openapi/model/SNode;" />
-      <node id="8908453262580019839" at="214,61,219,24" concept="4" />
-      <node id="8908453262580019433" at="251,0,256,0" concept="5" trace="createNodeCell#(Lorg/jetbrains/mps/openapi/model/SNode;)Ljetbrains/mps/openapi/editor/cells/EditorCell;" />
-      <node id="8908453262580019433" at="307,0,312,0" concept="5" trace="createNodeCell#(Lorg/jetbrains/mps/openapi/model/SNode;)Ljetbrains/mps/openapi/editor/cells/EditorCell;" />
-      <node id="8908453262580019433" at="256,0,262,0" concept="5" trace="createEmptyCell#()Ljetbrains/mps/openapi/editor/cells/EditorCell;" />
-      <node id="8908453262580019433" at="312,0,318,0" concept="5" trace="createEmptyCell#()Ljetbrains/mps/openapi/editor/cells/EditorCell;" />
-      <node id="8908453262580019433" at="222,0,231,0" concept="5" trace="createConstant_1qvl6j_c0#()Ljetbrains/mps/openapi/editor/cells/EditorCell;" />
-      <node id="8908453262580019433" at="275,0,284,0" concept="5" trace="createConstant_1qvl6j_e0#()Ljetbrains/mps/openapi/editor/cells/EditorCell;" />
-      <node id="8908453262580019832" at="330,0,339,0" concept="5" trace="createConstant_1qvl6j_a5a#()Ljetbrains/mps/openapi/editor/cells/EditorCell;" />
-      <node id="8908453262580019433" at="234,0,244,0" concept="5" trace="createRefNodeList_1qvl6j_d0#()Ljetbrains/mps/openapi/editor/cells/EditorCell;" />
-      <node id="8908453262580019433" at="262,86,272,7" concept="4" />
-      <node id="8908453262580019433" at="287,0,297,0" concept="5" trace="createRefNodeList_1qvl6j_f0#()Ljetbrains/mps/openapi/editor/cells/EditorCell;" />
-      <node id="8908453262580019433" at="318,86,328,7" concept="4" />
-      <node id="8908453262580019433" at="262,0,274,0" concept="5" trace="installElementCellActions#(Lorg/jetbrains/mps/openapi/model/SNode;Ljetbrains/mps/openapi/editor/cells/EditorCell;)V" />
-      <node id="8908453262580019433" at="318,0,330,0" concept="5" trace="installElementCellActions#(Lorg/jetbrains/mps/openapi/model/SNode;Ljetbrains/mps/openapi/editor/cells/EditorCell;)V" />
+      <node id="8908453262580019433" at="89,57,94,22" concept="4" />
+      <node id="8908453262580019433" at="113,0,118,0" concept="1" trace="Inline_Builder_1qvl6j_a0a#(Ljetbrains/mps/openapi/editor/EditorContext;Lorg/jetbrains/mps/openapi/model/SNode;Lorg/jetbrains/mps/openapi/model/SNode;)V" />
+      <node id="8908453262580019433" at="123,0,128,0" concept="5" trace="getNode#()Lorg/jetbrains/mps/openapi/model/SNode;" />
+      <node id="8908453262580019836" at="138,59,143,24" concept="4" />
+      <node id="8908453262580019433" at="161,57,166,22" concept="4" />
+      <node id="8908453262580019433" at="185,0,190,0" concept="1" trace="Inline_Builder_1qvl6j_a1a#(Ljetbrains/mps/openapi/editor/EditorContext;Lorg/jetbrains/mps/openapi/model/SNode;Lorg/jetbrains/mps/openapi/model/SNode;)V" />
+      <node id="8908453262580019433" at="195,0,200,0" concept="5" trace="getNode#()Lorg/jetbrains/mps/openapi/model/SNode;" />
+      <node id="8908453262580019839" at="210,59,215,24" concept="4" />
+      <node id="8908453262580019433" at="247,0,252,0" concept="5" trace="createNodeCell#(Lorg/jetbrains/mps/openapi/model/SNode;)Ljetbrains/mps/openapi/editor/cells/EditorCell;" />
+      <node id="8908453262580019433" at="303,0,308,0" concept="5" trace="createNodeCell#(Lorg/jetbrains/mps/openapi/model/SNode;)Ljetbrains/mps/openapi/editor/cells/EditorCell;" />
+      <node id="8908453262580019433" at="252,0,258,0" concept="5" trace="createEmptyCell#()Ljetbrains/mps/openapi/editor/cells/EditorCell;" />
+      <node id="8908453262580019433" at="308,0,314,0" concept="5" trace="createEmptyCell#()Ljetbrains/mps/openapi/editor/cells/EditorCell;" />
+      <node id="8908453262580019433" at="218,0,227,0" concept="5" trace="createConstant_1qvl6j_c0#()Ljetbrains/mps/openapi/editor/cells/EditorCell;" />
+      <node id="8908453262580019433" at="271,0,280,0" concept="5" trace="createConstant_1qvl6j_e0#()Ljetbrains/mps/openapi/editor/cells/EditorCell;" />
+      <node id="8908453262580019832" at="326,0,335,0" concept="5" trace="createConstant_1qvl6j_a5a#()Ljetbrains/mps/openapi/editor/cells/EditorCell;" />
+      <node id="8908453262580019433" at="230,0,240,0" concept="5" trace="createRefNodeList_1qvl6j_d0#()Ljetbrains/mps/openapi/editor/cells/EditorCell;" />
+      <node id="8908453262580019433" at="258,86,268,7" concept="4" />
+      <node id="8908453262580019433" at="283,0,293,0" concept="5" trace="createRefNodeList_1qvl6j_f0#()Ljetbrains/mps/openapi/editor/cells/EditorCell;" />
+      <node id="8908453262580019433" at="314,86,324,7" concept="4" />
+      <node id="8908453262580019433" at="258,0,270,0" concept="5" trace="installElementCellActions#(Lorg/jetbrains/mps/openapi/model/SNode;Ljetbrains/mps/openapi/editor/cells/EditorCell;)V" />
+      <node id="8908453262580019433" at="314,0,326,0" concept="5" trace="installElementCellActions#(Lorg/jetbrains/mps/openapi/model/SNode;Ljetbrains/mps/openapi/editor/cells/EditorCell;)V" />
+      <node id="8908453262580019836" at="129,0,145,0" concept="5" trace="createProperty_1qvl6j_a0a0#()Ljetbrains/mps/openapi/editor/cells/EditorCell;" />
+      <node id="8908453262580019839" at="201,0,217,0" concept="5" trace="createProperty_1qvl6j_a0b0#()Ljetbrains/mps/openapi/editor/cells/EditorCell;" />
       <node id="8908453262580019433" at="57,0,74,0" concept="5" trace="createCollection_1qvl6j_a#()Ljetbrains/mps/openapi/editor/cells/EditorCell;" />
-      <node id="8908453262580019836" at="130,0,147,0" concept="5" trace="createProperty_1qvl6j_a0a0#()Ljetbrains/mps/openapi/editor/cells/EditorCell;" />
-      <node id="8908453262580019839" at="204,0,221,0" concept="5" trace="createProperty_1qvl6j_a0b0#()Ljetbrains/mps/openapi/editor/cells/EditorCell;" />
-      <node id="8908453262580019433" at="74,0,97,0" concept="5" trace="createRefCell_1qvl6j_a0#()Ljetbrains/mps/openapi/editor/cells/EditorCell;" />
-      <node id="8908453262580019433" at="148,0,171,0" concept="5" trace="createRefCell_1qvl6j_b0#()Ljetbrains/mps/openapi/editor/cells/EditorCell;" />
+      <node id="8908453262580019433" at="74,0,96,0" concept="5" trace="createRefCell_1qvl6j_a0#()Ljetbrains/mps/openapi/editor/cells/EditorCell;" />
+      <node id="8908453262580019433" at="146,0,168,0" concept="5" trace="createRefCell_1qvl6j_b0#()Ljetbrains/mps/openapi/editor/cells/EditorCell;" />
       <scope id="8908453262580019433" at="49,26,50,18" />
       <scope id="8908453262580019433" at="53,39,54,39" />
       <scope id="8908453262580019433" at="64,68,65,59" />
       <scope id="8908453262580019433" at="68,68,69,59" />
-      <scope id="8908453262580019433" at="98,33,99,14" />
-      <scope id="8908453262580019433" at="101,69,102,57" />
-      <scope id="8908453262580019433" at="120,41,121,42" />
-      <scope id="8908453262580019433" at="126,28,127,20" />
-      <scope id="8908453262580019433" at="172,33,173,14" />
-      <scope id="8908453262580019433" at="175,69,176,57" />
-      <scope id="8908453262580019433" at="194,41,195,42" />
-      <scope id="8908453262580019433" at="200,28,201,20" />
-      <scope id="8908453262580019842" at="231,97,232,215" />
-      <scope id="8908453262580019433" at="245,100,246,50" />
-      <scope id="8908453262580019433" at="248,66,249,93" />
-      <scope id="8908453262580019433" at="269,122,270,397" />
-      <scope id="8908453262580019855" at="284,97,285,215" />
-      <scope id="8908453262580019433" at="298,97,299,50" />
-      <scope id="8908453262580019433" at="301,66,302,51" />
-      <scope id="8908453262580019827" at="304,71,305,255" />
-      <scope id="8908453262580019433" at="325,122,326,394" />
+      <scope id="8908453262580019433" at="97,33,98,14" />
+      <scope id="8908453262580019433" at="100,69,101,57" />
+      <scope id="8908453262580019433" at="119,41,120,42" />
+      <scope id="8908453262580019433" at="125,28,126,20" />
+      <scope id="8908453262580019433" at="169,33,170,14" />
+      <scope id="8908453262580019433" at="172,69,173,57" />
+      <scope id="8908453262580019433" at="191,41,192,42" />
+      <scope id="8908453262580019433" at="197,28,198,20" />
+      <scope id="8908453262580019842" at="227,97,228,215" />
+      <scope id="8908453262580019433" at="241,100,242,50" />
+      <scope id="8908453262580019433" at="244,66,245,93" />
+      <scope id="8908453262580019433" at="265,122,266,397" />
+      <scope id="8908453262580019855" at="280,97,281,215" />
+      <scope id="8908453262580019433" at="294,97,295,50" />
+      <scope id="8908453262580019433" at="297,66,298,51" />
+      <scope id="8908453262580019827" at="300,71,301,255" />
+      <scope id="8908453262580019433" at="321,122,322,394" />
       <scope id="8908453262580019433" at="42,92,44,18" />
       <scope id="8908453262580019433" at="81,39,83,35" />
-      <scope id="8908453262580019433" at="91,35,93,94">
+      <scope id="8908453262580019433" at="90,35,92,112">
         <var name="manager" id="8908453262580019433" />
       </scope>
-      <scope id="8908453262580019433" at="104,81,106,120" />
-      <scope id="8908453262580019836" at="141,37,143,96">
+      <scope id="8908453262580019433" at="103,81,105,120" />
+      <scope id="8908453262580019836" at="139,37,141,114">
         <var name="manager" id="8908453262580019836" />
       </scope>
-      <scope id="8908453262580019433" at="155,39,157,37" />
-      <scope id="8908453262580019433" at="165,35,167,94">
+      <scope id="8908453262580019433" at="153,39,155,37" />
+      <scope id="8908453262580019433" at="162,35,164,112">
         <var name="manager" id="8908453262580019433" />
       </scope>
-      <scope id="8908453262580019433" at="178,81,180,120" />
-      <scope id="8908453262580019839" at="215,37,217,96">
+      <scope id="8908453262580019433" at="175,81,177,120" />
+      <scope id="8908453262580019839" at="211,37,213,114">
         <var name="manager" id="8908453262580019839" />
       </scope>
-      <scope id="8908453262580019433" at="265,34,267,146" />
-      <scope id="8908453262580019433" at="321,34,323,146" />
+      <scope id="8908453262580019433" at="261,34,263,146" />
+      <scope id="8908453262580019433" at="317,34,319,146" />
       <scope id="8908453262580019433" at="53,0,56,0" />
-      <scope id="8908453262580019433" at="98,0,101,0" />
-      <scope id="8908453262580019433" at="101,0,104,0">
+      <scope id="8908453262580019433" at="97,0,100,0" />
+      <scope id="8908453262580019433" at="100,0,103,0">
         <var name="editorContext" id="8908453262580019433" />
       </scope>
-      <scope id="8908453262580019433" at="114,119,117,20" />
-      <scope id="8908453262580019433" at="120,0,123,0" />
-      <scope id="8908453262580019433" at="172,0,175,0" />
-      <scope id="8908453262580019433" at="175,0,178,0">
+      <scope id="8908453262580019433" at="113,119,116,20" />
+      <scope id="8908453262580019433" at="119,0,122,0" />
+      <scope id="8908453262580019433" at="169,0,172,0" />
+      <scope id="8908453262580019433" at="172,0,175,0">
         <var name="editorContext" id="8908453262580019433" />
       </scope>
-      <scope id="8908453262580019433" at="188,119,191,20" />
-      <scope id="8908453262580019433" at="194,0,197,0" />
-      <scope id="8908453262580019841" at="231,0,234,0">
+      <scope id="8908453262580019433" at="185,119,188,20" />
+      <scope id="8908453262580019433" at="191,0,194,0" />
+      <scope id="8908453262580019841" at="227,0,230,0">
         <var name="editorContext" id="8908453262580019841" />
         <var name="node" id="8908453262580019841" />
       </scope>
-      <scope id="8908453262580019433" at="245,0,248,0">
-=======
-      <node id="8908453262580019433" at="41,0,42,0" concept="3" trace="myContextHints" />
-      <node id="8908453262580019433" at="44,47,45,26" concept="7" />
-      <node id="8908453262580019433" at="47,79,48,63" concept="7" />
-      <node id="8908453262580019433" at="50,89,51,96" concept="6" />
-      <node id="8908453262580019433" at="51,96,52,48" concept="2" />
-      <node id="8908453262580019433" at="52,48,53,28" concept="2" />
-      <node id="8908453262580019433" at="53,28,54,80" concept="2" />
-      <node id="8908453262580019433" at="54,80,55,80" concept="2" />
-      <node id="8908453262580019433" at="56,61,57,83" concept="2" />
-      <node id="8908453262580019433" at="58,5,59,84" concept="2" />
-      <node id="8908453262580019433" at="60,61,61,83" concept="2" />
-      <node id="8908453262580019433" at="62,5,63,84" concept="2" />
-      <node id="8908453262580019433" at="63,84,64,22" concept="7" />
-      <node id="8908453262580019433" at="66,87,67,81" concept="6" />
-      <node id="8908453262580019433" at="67,81,68,31" concept="2" />
-      <node id="8908453262580019433" at="68,31,69,44" concept="2" />
-      <node id="8908453262580019433" at="69,44,70,26" concept="6" />
-      <node id="8908453262580019433" at="70,26,71,84" concept="2" />
-      <node id="8908453262580019433" at="71,84,72,58" concept="2" />
-      <node id="8908453262580019433" at="73,39,74,40" concept="2" />
-      <node id="8908453262580019433" at="74,40,75,35" concept="2" />
-      <node id="8908453262580019433" at="76,5,77,34" concept="6" />
-      <node id="8908453262580019433" at="77,34,78,116" concept="2" />
-      <node id="8908453262580019433" at="78,116,79,40" concept="2" />
-      <node id="8908453262580019433" at="79,40,80,73" concept="2" />
-      <node id="8908453262580019433" at="80,73,81,57" concept="6" />
-      <node id="8908453262580019433" at="82,35,83,82" concept="6" />
-      <node id="8908453262580019433" at="83,82,84,112" concept="7" />
-      <node id="8908453262580019433" at="85,10,86,22" concept="7" />
-      <node id="8908453262580019835" at="89,33,90,14" concept="10" />
-      <node id="8908453262580019835" at="92,69,93,67" concept="7" />
-      <node id="8908453262580019835" at="95,81,96,66" concept="7" />
-      <node id="8908453262580019836" at="98,92,99,84" concept="6" />
-      <node id="8908453262580019836" at="99,84,100,31" concept="2" />
-      <node id="8908453262580019836" at="100,31,101,44" concept="2" />
-      <node id="8908453262580019836" at="101,44,102,33" concept="2" />
-      <node id="8908453262580019836" at="102,33,103,28" concept="6" />
-      <node id="8908453262580019836" at="103,28,104,60" concept="2" />
-      <node id="8908453262580019836" at="104,60,105,44" concept="2" />
-      <node id="8908453262580019836" at="105,44,106,75" concept="2" />
-      <node id="8908453262580019836" at="106,75,107,59" concept="6" />
-      <node id="8908453262580019836" at="108,37,109,84" concept="6" />
-      <node id="8908453262580019836" at="109,84,110,114" concept="7" />
-      <node id="8908453262580019836" at="111,12,112,24" concept="7" />
-      <node id="8908453262580019433" at="115,87,116,81" concept="6" />
-      <node id="8908453262580019433" at="116,81,117,33" concept="2" />
-      <node id="8908453262580019433" at="117,33,118,46" concept="2" />
-      <node id="8908453262580019433" at="118,46,119,26" concept="6" />
-      <node id="8908453262580019433" at="119,26,120,84" concept="2" />
-      <node id="8908453262580019433" at="120,84,121,58" concept="2" />
-      <node id="8908453262580019433" at="122,39,123,40" concept="2" />
-      <node id="8908453262580019433" at="123,40,124,37" concept="2" />
-      <node id="8908453262580019433" at="125,5,126,34" concept="6" />
-      <node id="8908453262580019433" at="126,34,127,116" concept="2" />
-      <node id="8908453262580019433" at="127,116,128,40" concept="2" />
-      <node id="8908453262580019433" at="128,40,129,73" concept="2" />
-      <node id="8908453262580019433" at="129,73,130,57" concept="6" />
-      <node id="8908453262580019433" at="131,35,132,82" concept="6" />
-      <node id="8908453262580019433" at="132,82,133,112" concept="7" />
-      <node id="8908453262580019433" at="134,10,135,22" concept="7" />
-      <node id="8908453262580019838" at="138,33,139,14" concept="10" />
-      <node id="8908453262580019838" at="141,69,142,67" concept="7" />
-      <node id="8908453262580019838" at="144,81,145,66" concept="7" />
-      <node id="8908453262580019839" at="147,92,148,84" concept="6" />
-      <node id="8908453262580019839" at="148,84,149,31" concept="2" />
-      <node id="8908453262580019839" at="149,31,150,44" concept="2" />
-      <node id="8908453262580019839" at="150,44,151,33" concept="2" />
-      <node id="8908453262580019839" at="151,33,152,28" concept="6" />
-      <node id="8908453262580019839" at="152,28,153,60" concept="2" />
-      <node id="8908453262580019839" at="153,60,154,46" concept="2" />
-      <node id="8908453262580019839" at="154,46,155,75" concept="2" />
-      <node id="8908453262580019839" at="155,75,156,59" concept="6" />
-      <node id="8908453262580019839" at="157,37,158,84" concept="6" />
-      <node id="8908453262580019839" at="158,84,159,114" concept="7" />
-      <node id="8908453262580019839" at="160,12,161,24" concept="7" />
-      <node id="8908453262580019433" at="164,88,165,87" concept="6" />
-      <node id="8908453262580019433" at="165,87,166,47" concept="2" />
-      <node id="8908453262580019433" at="166,47,167,34" concept="6" />
-      <node id="8908453262580019433" at="167,34,168,116" concept="2" />
-      <node id="8908453262580019433" at="168,116,169,40" concept="2" />
-      <node id="8908453262580019433" at="169,40,170,34" concept="2" />
-      <node id="8908453262580019433" at="170,34,171,22" concept="7" />
-      <node id="8908453262580019843" at="173,97,174,215" concept="7" />
-      <node id="8908453262580019433" at="176,91,177,125" concept="6" />
-      <node id="8908453262580019433" at="177,125,178,106" concept="6" />
-      <node id="8908453262580019433" at="178,106,179,49" concept="2" />
-      <node id="8908453262580019433" at="179,49,180,34" concept="6" />
-      <node id="8908453262580019433" at="180,34,181,116" concept="2" />
-      <node id="8908453262580019433" at="181,116,182,40" concept="2" />
-      <node id="8908453262580019433" at="182,40,183,49" concept="2" />
-      <node id="8908453262580019433" at="183,49,184,22" concept="7" />
-      <node id="8908453262580019433" at="187,100,188,50" concept="10" />
-      <node id="8908453262580019433" at="190,66,191,41" concept="6" />
-      <node id="8908453262580019433" at="191,41,192,93" concept="7" />
-      <node id="8908453262580019433" at="194,86,195,80" concept="6" />
-      <node id="8908453262580019433" at="195,80,196,95" concept="2" />
-      <node id="8908453262580019433" at="196,95,197,25" concept="7" />
-      <node id="8908453262580019433" at="199,68,200,34" concept="6" />
-      <node id="8908453262580019433" at="200,34,201,55" concept="2" />
-      <node id="8908453262580019433" at="201,55,202,87" concept="2" />
-      <node id="8908453262580019433" at="202,87,203,23" concept="7" />
-      <node id="8908453262580019433" at="206,96,207,134" concept="2" />
-      <node id="8908453262580019433" at="208,34,209,142" concept="2" />
-      <node id="8908453262580019433" at="209,142,210,146" concept="2" />
-      <node id="8908453262580019433" at="212,122,213,395" concept="2" />
-      <node id="8908453262580019433" at="218,88,219,87" concept="6" />
-      <node id="8908453262580019433" at="219,87,220,47" concept="2" />
-      <node id="8908453262580019433" at="220,47,221,34" concept="6" />
-      <node id="8908453262580019433" at="221,34,222,116" concept="2" />
-      <node id="8908453262580019433" at="222,116,223,40" concept="2" />
-      <node id="8908453262580019433" at="223,40,224,34" concept="2" />
-      <node id="8908453262580019433" at="224,34,225,22" concept="7" />
-      <node id="8908453262580019856" at="227,97,228,215" concept="7" />
-      <node id="8908453262580019433" at="230,91,231,119" concept="6" />
-      <node id="8908453262580019433" at="231,119,232,106" concept="6" />
-      <node id="8908453262580019433" at="232,106,233,46" concept="2" />
-      <node id="8908453262580019433" at="233,46,234,34" concept="6" />
-      <node id="8908453262580019433" at="234,34,235,63" concept="2" />
-      <node id="8908453262580019433" at="235,63,236,40" concept="2" />
-      <node id="8908453262580019433" at="236,40,237,49" concept="2" />
-      <node id="8908453262580019433" at="237,49,238,22" concept="7" />
-      <node id="8908453262580019433" at="241,97,242,50" concept="10" />
-      <node id="8908453262580019433" at="244,66,245,41" concept="6" />
-      <node id="8908453262580019433" at="245,41,246,51" concept="7" />
-      <node id="8908453262580019828" at="248,71,249,255" concept="7" />
-      <node id="8908453262580019433" at="251,86,252,80" concept="6" />
-      <node id="8908453262580019433" at="252,80,253,95" concept="2" />
-      <node id="8908453262580019433" at="253,95,254,25" concept="7" />
-      <node id="8908453262580019433" at="256,68,257,34" concept="6" />
-      <node id="8908453262580019433" at="257,34,258,80" concept="2" />
-      <node id="8908453262580019433" at="258,80,259,87" concept="2" />
-      <node id="8908453262580019433" at="259,87,260,23" concept="7" />
-      <node id="8908453262580019433" at="262,89,263,65" concept="7" />
-      <node id="8908453262580019433" at="266,96,267,134" concept="2" />
-      <node id="8908453262580019433" at="268,34,269,142" concept="2" />
-      <node id="8908453262580019433" at="269,142,270,146" concept="2" />
-      <node id="8908453262580019433" at="272,122,273,392" concept="2" />
-      <node id="8908453262580019832" at="277,91,278,106" concept="6" />
-      <node id="8908453262580019832" at="278,106,279,50" concept="2" />
-      <node id="8908453262580019832" at="279,50,280,36" concept="6" />
-      <node id="8908453262580019832" at="280,36,281,65" concept="2" />
-      <node id="8908453262580019832" at="281,65,282,42" concept="2" />
-      <node id="8908453262580019832" at="282,42,283,36" concept="2" />
-      <node id="8908453262580019832" at="283,36,284,24" concept="7" />
-      <node id="8908453262580019433" at="47,0,50,0" concept="5" trace="createEditorCell#(Ljetbrains/mps/openapi/editor/EditorContext;Lorg/jetbrains/mps/openapi/model/SNode;)Ljetbrains/mps/openapi/editor/cells/EditorCell;" />
-      <node id="8908453262580019433" at="55,80,58,5" concept="4" />
-      <node id="8908453262580019433" at="59,84,62,5" concept="4" />
-      <node id="8908453262580019835" at="89,0,92,0" concept="1" trace="_Inline_1qvl6j_a0a#()V" />
-      <node id="8908453262580019835" at="92,0,95,0" concept="5" trace="createEditorCell#(Ljetbrains/mps/openapi/editor/EditorContext;)Ljetbrains/mps/openapi/editor/cells/EditorCell;" />
-      <node id="8908453262580019835" at="95,0,98,0" concept="5" trace="createEditorCell#(Ljetbrains/mps/openapi/editor/EditorContext;Lorg/jetbrains/mps/openapi/model/SNode;)Ljetbrains/mps/openapi/editor/cells/EditorCell;" />
-      <node id="8908453262580019838" at="138,0,141,0" concept="1" trace="_Inline_1qvl6j_a1a#()V" />
-      <node id="8908453262580019838" at="141,0,144,0" concept="5" trace="createEditorCell#(Ljetbrains/mps/openapi/editor/EditorContext;)Ljetbrains/mps/openapi/editor/cells/EditorCell;" />
-      <node id="8908453262580019838" at="144,0,147,0" concept="5" trace="createEditorCell#(Ljetbrains/mps/openapi/editor/EditorContext;Lorg/jetbrains/mps/openapi/model/SNode;)Ljetbrains/mps/openapi/editor/cells/EditorCell;" />
-      <node id="8908453262580019841" at="173,0,176,0" concept="9" trace="renderingCondition_1qvl6j_a2a#(Lorg/jetbrains/mps/openapi/model/SNode;Ljetbrains/mps/openapi/editor/EditorContext;)Z" />
-      <node id="8908453262580019433" at="187,0,190,0" concept="1" trace="categoryListHandler_1qvl6j_d0#(Lorg/jetbrains/mps/openapi/model/SNode;Ljava/lang/String;Ljetbrains/mps/openapi/editor/EditorContext;)V" />
-      <node id="8908453262580019433" at="211,9,214,9" concept="4" />
-      <node id="8908453262580019854" at="227,0,230,0" concept="9" trace="renderingCondition_1qvl6j_a4a#(Lorg/jetbrains/mps/openapi/model/SNode;Ljetbrains/mps/openapi/editor/EditorContext;)Z" />
-      <node id="8908453262580019433" at="241,0,244,0" concept="1" trace="partsListHandler_1qvl6j_f0#(Lorg/jetbrains/mps/openapi/model/SNode;Ljava/lang/String;Ljetbrains/mps/openapi/editor/EditorContext;)V" />
-      <node id="8908453262580019433" at="248,0,251,0" concept="5" trace="nodeFactory#(Lorg/jetbrains/mps/openapi/model/SNode;Ljetbrains/mps/openapi/editor/EditorContext;)Lorg/jetbrains/mps/openapi/model/SNode;" />
-      <node id="8908453262580019433" at="262,0,265,0" concept="5" trace="createEmptyCell_internal#(Ljetbrains/mps/openapi/editor/EditorContext;Lorg/jetbrains/mps/openapi/model/SNode;)Ljetbrains/mps/openapi/editor/cells/EditorCell;" />
-      <node id="8908453262580019433" at="271,9,274,9" concept="4" />
-      <node id="8908453262580019433" at="72,58,76,5" concept="4" />
-      <node id="8908453262580019433" at="121,58,125,5" concept="4" />
-      <node id="8908453262580019433" at="190,0,194,0" concept="5" trace="createNodeToInsert#(Ljetbrains/mps/openapi/editor/EditorContext;)Lorg/jetbrains/mps/openapi/model/SNode;" />
-      <node id="8908453262580019433" at="207,134,211,9" concept="4" />
-      <node id="8908453262580019433" at="244,0,248,0" concept="5" trace="createNodeToInsert#(Ljetbrains/mps/openapi/editor/EditorContext;)Lorg/jetbrains/mps/openapi/model/SNode;" />
-      <node id="8908453262580019433" at="267,134,271,9" concept="4" />
-      <node id="8908453262580019433" at="42,0,47,0" concept="5" trace="getContextHints#()Ljava/util/Collection;" />
-      <node id="8908453262580019433" at="81,57,86,22" concept="4" />
-      <node id="8908453262580019836" at="107,59,112,24" concept="4" />
-      <node id="8908453262580019433" at="130,57,135,22" concept="4" />
-      <node id="8908453262580019839" at="156,59,161,24" concept="4" />
-      <node id="8908453262580019433" at="194,0,199,0" concept="5" trace="createNodeCell#(Ljetbrains/mps/openapi/editor/EditorContext;Lorg/jetbrains/mps/openapi/model/SNode;)Ljetbrains/mps/openapi/editor/cells/EditorCell;" />
-      <node id="8908453262580019433" at="251,0,256,0" concept="5" trace="createNodeCell#(Ljetbrains/mps/openapi/editor/EditorContext;Lorg/jetbrains/mps/openapi/model/SNode;)Ljetbrains/mps/openapi/editor/cells/EditorCell;" />
-      <node id="8908453262580019433" at="199,0,205,0" concept="5" trace="createEmptyCell#(Ljetbrains/mps/openapi/editor/EditorContext;)Ljetbrains/mps/openapi/editor/cells/EditorCell;" />
-      <node id="8908453262580019433" at="256,0,262,0" concept="5" trace="createEmptyCell#(Ljetbrains/mps/openapi/editor/EditorContext;)Ljetbrains/mps/openapi/editor/cells/EditorCell;" />
-      <node id="8908453262580019433" at="164,0,173,0" concept="5" trace="createConstant_1qvl6j_c0#(Ljetbrains/mps/openapi/editor/EditorContext;Lorg/jetbrains/mps/openapi/model/SNode;)Ljetbrains/mps/openapi/editor/cells/EditorCell;" />
-      <node id="8908453262580019433" at="218,0,227,0" concept="5" trace="createConstant_1qvl6j_e0#(Ljetbrains/mps/openapi/editor/EditorContext;Lorg/jetbrains/mps/openapi/model/SNode;)Ljetbrains/mps/openapi/editor/cells/EditorCell;" />
-      <node id="8908453262580019832" at="277,0,286,0" concept="5" trace="createConstant_1qvl6j_a5a#(Ljetbrains/mps/openapi/editor/EditorContext;Lorg/jetbrains/mps/openapi/model/SNode;)Ljetbrains/mps/openapi/editor/cells/EditorCell;" />
-      <node id="8908453262580019433" at="176,0,186,0" concept="5" trace="createRefNodeList_1qvl6j_d0#(Ljetbrains/mps/openapi/editor/EditorContext;Lorg/jetbrains/mps/openapi/model/SNode;)Ljetbrains/mps/openapi/editor/cells/EditorCell;" />
-      <node id="8908453262580019433" at="205,132,215,7" concept="4" />
-      <node id="8908453262580019433" at="230,0,240,0" concept="5" trace="createRefNodeList_1qvl6j_f0#(Ljetbrains/mps/openapi/editor/EditorContext;Lorg/jetbrains/mps/openapi/model/SNode;)Ljetbrains/mps/openapi/editor/cells/EditorCell;" />
-      <node id="8908453262580019433" at="265,132,275,7" concept="4" />
-      <node id="8908453262580019433" at="205,0,217,0" concept="5" trace="installElementCellActions#(Lorg/jetbrains/mps/openapi/model/SNode;Lorg/jetbrains/mps/openapi/model/SNode;Ljetbrains/mps/openapi/editor/cells/EditorCell;Ljetbrains/mps/openapi/editor/EditorContext;)V" />
-      <node id="8908453262580019433" at="265,0,277,0" concept="5" trace="installElementCellActions#(Lorg/jetbrains/mps/openapi/model/SNode;Lorg/jetbrains/mps/openapi/model/SNode;Ljetbrains/mps/openapi/editor/cells/EditorCell;Ljetbrains/mps/openapi/editor/EditorContext;)V" />
-      <node id="8908453262580019433" at="50,0,66,0" concept="5" trace="createCollection_1qvl6j_a#(Ljetbrains/mps/openapi/editor/EditorContext;Lorg/jetbrains/mps/openapi/model/SNode;)Ljetbrains/mps/openapi/editor/cells/EditorCell;" />
-      <node id="8908453262580019836" at="98,0,114,0" concept="5" trace="createProperty_1qvl6j_a0a0#(Ljetbrains/mps/openapi/editor/EditorContext;Lorg/jetbrains/mps/openapi/model/SNode;)Ljetbrains/mps/openapi/editor/cells/EditorCell;" />
-      <node id="8908453262580019839" at="147,0,163,0" concept="5" trace="createProperty_1qvl6j_a0b0#(Ljetbrains/mps/openapi/editor/EditorContext;Lorg/jetbrains/mps/openapi/model/SNode;)Ljetbrains/mps/openapi/editor/cells/EditorCell;" />
-      <node id="8908453262580019433" at="66,0,88,0" concept="5" trace="createRefCell_1qvl6j_a0#(Ljetbrains/mps/openapi/editor/EditorContext;Lorg/jetbrains/mps/openapi/model/SNode;)Ljetbrains/mps/openapi/editor/cells/EditorCell;" />
-      <node id="8908453262580019433" at="115,0,137,0" concept="5" trace="createRefCell_1qvl6j_b0#(Ljetbrains/mps/openapi/editor/EditorContext;Lorg/jetbrains/mps/openapi/model/SNode;)Ljetbrains/mps/openapi/editor/cells/EditorCell;" />
-      <scope id="8908453262580019433" at="44,47,45,26" />
-      <scope id="8908453262580019433" at="47,79,48,63" />
-      <scope id="8908453262580019433" at="56,61,57,83" />
-      <scope id="8908453262580019433" at="60,61,61,83" />
-      <scope id="8908453262580019835" at="89,33,90,14" />
-      <scope id="8908453262580019835" at="92,69,93,67" />
-      <scope id="8908453262580019835" at="95,81,96,66" />
-      <scope id="8908453262580019838" at="138,33,139,14" />
-      <scope id="8908453262580019838" at="141,69,142,67" />
-      <scope id="8908453262580019838" at="144,81,145,66" />
-      <scope id="8908453262580019842" at="173,97,174,215" />
-      <scope id="8908453262580019433" at="187,100,188,50" />
-      <scope id="8908453262580019433" at="212,122,213,395" />
-      <scope id="8908453262580019855" at="227,97,228,215" />
-      <scope id="8908453262580019433" at="241,97,242,50" />
-      <scope id="8908453262580019827" at="248,71,249,255" />
-      <scope id="8908453262580019433" at="262,89,263,65" />
-      <scope id="8908453262580019433" at="272,122,273,392" />
-      <scope id="8908453262580019433" at="73,39,75,35" />
-      <scope id="8908453262580019433" at="82,35,84,112">
-        <var name="manager" id="8908453262580019433" />
-      </scope>
-      <scope id="8908453262580019836" at="108,37,110,114">
-        <var name="manager" id="8908453262580019836" />
-      </scope>
-      <scope id="8908453262580019433" at="122,39,124,37" />
-      <scope id="8908453262580019433" at="131,35,133,112">
-        <var name="manager" id="8908453262580019433" />
-      </scope>
-      <scope id="8908453262580019839" at="157,37,159,114">
-        <var name="manager" id="8908453262580019839" />
-      </scope>
-      <scope id="8908453262580019433" at="190,66,192,93">
-        <var name="listOwner" id="8908453262580019433" />
-      </scope>
-      <scope id="8908453262580019433" at="208,34,210,146" />
-      <scope id="8908453262580019433" at="244,66,246,51">
-        <var name="listOwner" id="8908453262580019433" />
-      </scope>
-      <scope id="8908453262580019433" at="268,34,270,146" />
-      <scope id="8908453262580019433" at="47,0,50,0">
-        <var name="editorContext" id="8908453262580019433" />
-        <var name="node" id="8908453262580019433" />
-      </scope>
-      <scope id="8908453262580019835" at="89,0,92,0" />
-      <scope id="8908453262580019835" at="92,0,95,0">
-        <var name="editorContext" id="8908453262580019835" />
-      </scope>
-      <scope id="8908453262580019835" at="95,0,98,0">
-        <var name="editorContext" id="8908453262580019835" />
-        <var name="node" id="8908453262580019835" />
-      </scope>
-      <scope id="8908453262580019838" at="138,0,141,0" />
-      <scope id="8908453262580019838" at="141,0,144,0">
-        <var name="editorContext" id="8908453262580019838" />
-      </scope>
-      <scope id="8908453262580019838" at="144,0,147,0">
-        <var name="editorContext" id="8908453262580019838" />
-        <var name="node" id="8908453262580019838" />
-      </scope>
-      <scope id="8908453262580019841" at="173,0,176,0">
-        <var name="editorContext" id="8908453262580019841" />
-        <var name="node" id="8908453262580019841" />
-      </scope>
-      <scope id="8908453262580019433" at="187,0,190,0">
->>>>>>> bd830ede
+      <scope id="8908453262580019433" at="241,0,244,0">
         <var name="childRole" id="8908453262580019433" />
         <var name="context" id="8908453262580019433" />
         <var name="ownerNode" id="8908453262580019433" />
       </scope>
-<<<<<<< HEAD
-      <scope id="8908453262580019433" at="248,0,251,0">
+      <scope id="8908453262580019433" at="244,0,247,0">
         <var name="editorContext" id="8908453262580019433" />
       </scope>
-      <scope id="8908453262580019433" at="251,57,254,25">
+      <scope id="8908453262580019433" at="247,57,250,25">
         <var name="elementCell" id="8908453262580019433" />
       </scope>
-      <scope id="8908453262580019854" at="284,0,287,0">
+      <scope id="8908453262580019854" at="280,0,283,0">
         <var name="editorContext" id="8908453262580019854" />
         <var name="node" id="8908453262580019854" />
       </scope>
-      <scope id="8908453262580019433" at="298,0,301,0">
-=======
-      <scope id="8908453262580019433" at="194,86,197,25">
-        <var name="elementCell" id="8908453262580019433" />
-      </scope>
-      <scope id="8908453262580019854" at="227,0,230,0">
-        <var name="editorContext" id="8908453262580019854" />
-        <var name="node" id="8908453262580019854" />
-      </scope>
-      <scope id="8908453262580019433" at="241,0,244,0">
->>>>>>> bd830ede
+      <scope id="8908453262580019433" at="294,0,297,0">
         <var name="childRole" id="8908453262580019433" />
         <var name="context" id="8908453262580019433" />
         <var name="ownerNode" id="8908453262580019433" />
       </scope>
-<<<<<<< HEAD
-      <scope id="8908453262580019433" at="301,0,304,0">
+      <scope id="8908453262580019433" at="297,0,300,0">
         <var name="editorContext" id="8908453262580019433" />
       </scope>
-      <scope id="8908453262580019433" at="304,0,307,0">
+      <scope id="8908453262580019433" at="300,0,303,0">
         <var name="editorContext" id="8908453262580019433" />
         <var name="node" id="8908453262580019433" />
       </scope>
-      <scope id="8908453262580019433" at="307,57,310,25">
+      <scope id="8908453262580019433" at="303,57,306,25">
         <var name="elementCell" id="8908453262580019433" />
       </scope>
       <scope id="8908453262580019433" at="42,0,46,0">
         <var name="context" id="8908453262580019433" />
         <var name="node" id="8908453262580019433" />
       </scope>
-      <scope id="8908453262580019433" at="104,0,108,0">
+      <scope id="8908453262580019433" at="103,0,107,0">
         <var name="editorContext" id="8908453262580019433" />
         <var name="node" id="8908453262580019433" />
       </scope>
-      <scope id="8908453262580019433" at="178,0,182,0">
-=======
-      <scope id="8908453262580019433" at="248,0,251,0">
+      <scope id="8908453262580019433" at="175,0,179,0">
         <var name="editorContext" id="8908453262580019433" />
         <var name="node" id="8908453262580019433" />
       </scope>
-      <scope id="8908453262580019433" at="251,86,254,25">
-        <var name="elementCell" id="8908453262580019433" />
-      </scope>
-      <scope id="8908453262580019433" at="262,0,265,0">
-        <var name="editorContext" id="8908453262580019433" />
-        <var name="node" id="8908453262580019433" />
-      </scope>
-      <scope id="8908453262580019433" at="190,0,194,0">
->>>>>>> bd830ede
-        <var name="editorContext" id="8908453262580019433" />
-        <var name="node" id="8908453262580019433" />
-      </scope>
-<<<<<<< HEAD
-      <scope id="8908453262580019433" at="256,41,260,23">
+      <scope id="8908453262580019433" at="252,41,256,23">
         <var name="emptyCell" id="8908453262580019433" />
       </scope>
-      <scope id="8908453262580019433" at="312,41,316,23">
+      <scope id="8908453262580019433" at="308,41,312,23">
         <var name="emptyCell" id="8908453262580019433" />
       </scope>
       <scope id="8908453262580019433" at="47,0,52,0" />
-      <scope id="8908453262580019433" at="114,0,119,0">
+      <scope id="8908453262580019433" at="113,0,118,0">
         <var name="context" id="8908453262580019433" />
         <var name="node" id="8908453262580019433" />
         <var name="referencingNode" id="8908453262580019433" />
       </scope>
-      <scope id="8908453262580019433" at="124,0,129,0" />
-      <scope id="8908453262580019433" at="188,0,193,0">
+      <scope id="8908453262580019433" at="123,0,128,0" />
+      <scope id="8908453262580019433" at="185,0,190,0">
         <var name="context" id="8908453262580019433" />
         <var name="node" id="8908453262580019433" />
         <var name="referencingNode" id="8908453262580019433" />
       </scope>
-      <scope id="8908453262580019433" at="198,0,203,0" />
-      <scope id="8908453262580019433" at="251,0,256,0">
+      <scope id="8908453262580019433" at="195,0,200,0" />
+      <scope id="8908453262580019433" at="247,0,252,0">
         <var name="elementNode" id="8908453262580019433" />
       </scope>
-      <scope id="8908453262580019433" at="307,0,312,0">
+      <scope id="8908453262580019433" at="303,0,308,0">
         <var name="elementNode" id="8908453262580019433" />
       </scope>
-      <scope id="8908453262580019433" at="256,0,262,0" />
-      <scope id="8908453262580019433" at="312,0,318,0" />
-      <scope id="8908453262580019433" at="222,49,229,22">
+      <scope id="8908453262580019433" at="252,0,258,0" />
+      <scope id="8908453262580019433" at="308,0,314,0" />
+      <scope id="8908453262580019433" at="218,49,225,22">
         <var name="editorCell" id="8908453262580019433" />
         <var name="style" id="8908453262580019433" />
       </scope>
-      <scope id="8908453262580019433" at="275,49,282,22">
+      <scope id="8908453262580019433" at="271,49,278,22">
         <var name="editorCell" id="8908453262580019433" />
         <var name="style" id="8908453262580019433" />
       </scope>
-      <scope id="8908453262580019832" at="330,52,337,24">
+      <scope id="8908453262580019832" at="326,52,333,24">
         <var name="editorCell" id="8908453262580019832" />
         <var name="style" id="8908453262580019832" />
       </scope>
-      <scope id="8908453262580019433" at="234,52,242,22">
-=======
-      <scope id="8908453262580019433" at="199,68,203,23">
-        <var name="emptyCell" id="8908453262580019433" />
-      </scope>
-      <scope id="8908453262580019433" at="244,0,248,0">
-        <var name="editorContext" id="8908453262580019433" />
-      </scope>
-      <scope id="8908453262580019433" at="256,68,260,23">
-        <var name="emptyCell" id="8908453262580019433" />
-      </scope>
-      <scope id="8908453262580019433" at="42,0,47,0" />
-      <scope id="8908453262580019433" at="194,0,199,0">
-        <var name="editorContext" id="8908453262580019433" />
-        <var name="elementNode" id="8908453262580019433" />
-      </scope>
-      <scope id="8908453262580019433" at="251,0,256,0">
-        <var name="editorContext" id="8908453262580019433" />
-        <var name="elementNode" id="8908453262580019433" />
-      </scope>
-      <scope id="8908453262580019433" at="199,0,205,0">
-        <var name="editorContext" id="8908453262580019433" />
-      </scope>
-      <scope id="8908453262580019433" at="256,0,262,0">
-        <var name="editorContext" id="8908453262580019433" />
-      </scope>
-      <scope id="8908453262580019433" at="164,88,171,22">
-        <var name="editorCell" id="8908453262580019433" />
-        <var name="style" id="8908453262580019433" />
-      </scope>
-      <scope id="8908453262580019433" at="218,88,225,22">
-        <var name="editorCell" id="8908453262580019433" />
-        <var name="style" id="8908453262580019433" />
-      </scope>
-      <scope id="8908453262580019832" at="277,91,284,24">
-        <var name="editorCell" id="8908453262580019832" />
-        <var name="style" id="8908453262580019832" />
-      </scope>
-      <scope id="8908453262580019433" at="176,91,184,22">
->>>>>>> bd830ede
+      <scope id="8908453262580019433" at="230,52,238,22">
         <var name="editorCell" id="8908453262580019433" />
         <var name="handler" id="8908453262580019433" />
         <var name="style" id="8908453262580019433" />
       </scope>
-<<<<<<< HEAD
-      <scope id="8908453262580019433" at="263,96,271,9" />
-      <scope id="8908453262580019433" at="287,52,295,22">
-=======
-      <scope id="8908453262580019433" at="206,96,214,9" />
-      <scope id="8908453262580019433" at="230,91,238,22">
->>>>>>> bd830ede
+      <scope id="8908453262580019433" at="259,96,267,9" />
+      <scope id="8908453262580019433" at="283,52,291,22">
         <var name="editorCell" id="8908453262580019433" />
         <var name="handler" id="8908453262580019433" />
         <var name="style" id="8908453262580019433" />
       </scope>
-<<<<<<< HEAD
-      <scope id="8908453262580019433" at="319,96,327,9" />
-      <scope id="8908453262580019433" at="222,0,231,0" />
-      <scope id="8908453262580019433" at="275,0,284,0" />
-      <scope id="8908453262580019832" at="330,0,339,0" />
-      <scope id="8908453262580019433" at="234,0,244,0" />
-      <scope id="8908453262580019433" at="262,86,272,7" />
-      <scope id="8908453262580019433" at="287,0,297,0" />
-      <scope id="8908453262580019433" at="318,86,328,7" />
-      <scope id="8908453262580019433" at="262,0,274,0">
-=======
-      <scope id="8908453262580019433" at="266,96,274,9" />
-      <scope id="8908453262580019433" at="164,0,173,0">
-        <var name="editorContext" id="8908453262580019433" />
-        <var name="node" id="8908453262580019433" />
-      </scope>
-      <scope id="8908453262580019433" at="218,0,227,0">
-        <var name="editorContext" id="8908453262580019433" />
-        <var name="node" id="8908453262580019433" />
-      </scope>
-      <scope id="8908453262580019832" at="277,0,286,0">
-        <var name="editorContext" id="8908453262580019832" />
-        <var name="node" id="8908453262580019832" />
-      </scope>
-      <scope id="8908453262580019433" at="176,0,186,0">
-        <var name="editorContext" id="8908453262580019433" />
-        <var name="node" id="8908453262580019433" />
-      </scope>
-      <scope id="8908453262580019433" at="205,132,215,7" />
-      <scope id="8908453262580019433" at="230,0,240,0">
-        <var name="editorContext" id="8908453262580019433" />
-        <var name="node" id="8908453262580019433" />
-      </scope>
-      <scope id="8908453262580019433" at="265,132,275,7" />
-      <scope id="8908453262580019433" at="205,0,217,0">
-        <var name="editorContext" id="8908453262580019433" />
->>>>>>> bd830ede
+      <scope id="8908453262580019433" at="315,96,323,9" />
+      <scope id="8908453262580019433" at="218,0,227,0" />
+      <scope id="8908453262580019433" at="271,0,280,0" />
+      <scope id="8908453262580019832" at="326,0,335,0" />
+      <scope id="8908453262580019433" at="230,0,240,0" />
+      <scope id="8908453262580019433" at="258,86,268,7" />
+      <scope id="8908453262580019433" at="283,0,293,0" />
+      <scope id="8908453262580019433" at="314,86,324,7" />
+      <scope id="8908453262580019433" at="258,0,270,0">
         <var name="elementCell" id="8908453262580019433" />
         <var name="elementNode" id="8908453262580019433" />
       </scope>
-<<<<<<< HEAD
-      <scope id="8908453262580019433" at="318,0,330,0">
-=======
-      <scope id="8908453262580019433" at="265,0,277,0">
-        <var name="editorContext" id="8908453262580019433" />
->>>>>>> bd830ede
+      <scope id="8908453262580019433" at="314,0,326,0">
         <var name="elementCell" id="8908453262580019433" />
         <var name="elementNode" id="8908453262580019433" />
       </scope>
-      <scope id="8908453262580019433" at="57,50,72,22">
-        <var name="editorCell" id="8908453262580019433" />
-      </scope>
-<<<<<<< HEAD
-      <scope id="8908453262580019836" at="130,53,145,24">
-=======
-      <scope id="8908453262580019836" at="98,92,112,24">
->>>>>>> bd830ede
+      <scope id="8908453262580019836" at="129,53,143,24">
         <var name="attributeConcept" id="8908453262580019836" />
         <var name="editorCell" id="8908453262580019836" />
         <var name="provider" id="8908453262580019836" />
       </scope>
-<<<<<<< HEAD
-      <scope id="8908453262580019839" at="204,53,219,24">
-=======
-      <scope id="8908453262580019839" at="147,92,161,24">
->>>>>>> bd830ede
+      <scope id="8908453262580019839" at="201,53,215,24">
         <var name="attributeConcept" id="8908453262580019839" />
         <var name="editorCell" id="8908453262580019839" />
         <var name="provider" id="8908453262580019839" />
       </scope>
-<<<<<<< HEAD
+      <scope id="8908453262580019433" at="57,50,72,22">
+        <var name="editorCell" id="8908453262580019433" />
+      </scope>
+      <scope id="8908453262580019836" at="129,0,145,0" />
+      <scope id="8908453262580019839" at="201,0,217,0" />
       <scope id="8908453262580019433" at="57,0,74,0" />
-      <scope id="8908453262580019836" at="130,0,147,0" />
-      <scope id="8908453262580019839" at="204,0,221,0" />
-      <scope id="8908453262580019433" at="74,48,95,22">
-=======
-      <scope id="8908453262580019433" at="50,0,66,0">
-        <var name="editorContext" id="8908453262580019433" />
-        <var name="node" id="8908453262580019433" />
-      </scope>
-      <scope id="8908453262580019836" at="98,0,114,0">
-        <var name="editorContext" id="8908453262580019836" />
-        <var name="node" id="8908453262580019836" />
-      </scope>
-      <scope id="8908453262580019839" at="147,0,163,0">
-        <var name="editorContext" id="8908453262580019839" />
-        <var name="node" id="8908453262580019839" />
-      </scope>
-      <scope id="8908453262580019433" at="66,87,86,22">
->>>>>>> bd830ede
+      <scope id="8908453262580019433" at="74,48,94,22">
         <var name="attributeConcept" id="8908453262580019433" />
         <var name="editorCell" id="8908453262580019433" />
         <var name="provider" id="8908453262580019433" />
         <var name="style" id="8908453262580019433" />
       </scope>
-<<<<<<< HEAD
-      <scope id="8908453262580019433" at="148,48,169,22">
-=======
-      <scope id="8908453262580019433" at="115,87,135,22">
->>>>>>> bd830ede
+      <scope id="8908453262580019433" at="146,48,166,22">
         <var name="attributeConcept" id="8908453262580019433" />
         <var name="editorCell" id="8908453262580019433" />
         <var name="provider" id="8908453262580019433" />
         <var name="style" id="8908453262580019433" />
       </scope>
-<<<<<<< HEAD
-      <scope id="8908453262580019433" at="74,0,97,0" />
-      <scope id="8908453262580019433" at="148,0,171,0" />
-      <unit id="8908453262580019433" at="97,0,109,0" name="jetbrains.mps.samples.notesOrganizer.editor.Note_compact_EditorBuilder_a$_Inline_1qvl6j_a0a" />
-      <unit id="8908453262580019433" at="171,0,183,0" name="jetbrains.mps.samples.notesOrganizer.editor.Note_compact_EditorBuilder_a$_Inline_1qvl6j_a1a" />
-      <unit id="8908453262580019433" at="244,0,275,0" name="jetbrains.mps.samples.notesOrganizer.editor.Note_compact_EditorBuilder_a$categoryListHandler_1qvl6j_d0" />
-      <unit id="8908453262580019433" at="109,0,148,0" name="jetbrains.mps.samples.notesOrganizer.editor.Note_compact_EditorBuilder_a$Inline_Builder_1qvl6j_a0a" />
-      <unit id="8908453262580019433" at="183,0,222,0" name="jetbrains.mps.samples.notesOrganizer.editor.Note_compact_EditorBuilder_a$Inline_Builder_1qvl6j_a1a" />
-      <unit id="8908453262580019433" at="297,0,340,0" name="jetbrains.mps.samples.notesOrganizer.editor.Note_compact_EditorBuilder_a$partsListHandler_1qvl6j_f0" />
-      <unit id="8908453262580019433" at="38,0,341,0" name="jetbrains.mps.samples.notesOrganizer.editor.Note_compact_EditorBuilder_a" />
-=======
-      <scope id="8908453262580019433" at="66,0,88,0">
-        <var name="editorContext" id="8908453262580019433" />
-        <var name="node" id="8908453262580019433" />
-      </scope>
-      <scope id="8908453262580019433" at="115,0,137,0">
-        <var name="editorContext" id="8908453262580019433" />
-        <var name="node" id="8908453262580019433" />
-      </scope>
-      <unit id="8908453262580019835" at="88,0,115,0" name="jetbrains.mps.samples.notesOrganizer.editor.Note_compact_Editor$_Inline_1qvl6j_a0a" />
-      <unit id="8908453262580019838" at="137,0,164,0" name="jetbrains.mps.samples.notesOrganizer.editor.Note_compact_Editor$_Inline_1qvl6j_a1a" />
-      <unit id="8908453262580019433" at="186,0,218,0" name="jetbrains.mps.samples.notesOrganizer.editor.Note_compact_Editor$categoryListHandler_1qvl6j_d0" />
-      <unit id="8908453262580019433" at="240,0,287,0" name="jetbrains.mps.samples.notesOrganizer.editor.Note_compact_Editor$partsListHandler_1qvl6j_f0" />
-      <unit id="8908453262580019433" at="40,0,288,0" name="jetbrains.mps.samples.notesOrganizer.editor.Note_compact_Editor" />
->>>>>>> bd830ede
+      <scope id="8908453262580019433" at="74,0,96,0" />
+      <scope id="8908453262580019433" at="146,0,168,0" />
+      <unit id="8908453262580019433" at="96,0,108,0" name="jetbrains.mps.samples.notesOrganizer.editor.Note_compact_EditorBuilder_a$_Inline_1qvl6j_a0a" />
+      <unit id="8908453262580019433" at="168,0,180,0" name="jetbrains.mps.samples.notesOrganizer.editor.Note_compact_EditorBuilder_a$_Inline_1qvl6j_a1a" />
+      <unit id="8908453262580019433" at="240,0,271,0" name="jetbrains.mps.samples.notesOrganizer.editor.Note_compact_EditorBuilder_a$categoryListHandler_1qvl6j_d0" />
+      <unit id="8908453262580019433" at="108,0,146,0" name="jetbrains.mps.samples.notesOrganizer.editor.Note_compact_EditorBuilder_a$Inline_Builder_1qvl6j_a0a" />
+      <unit id="8908453262580019433" at="180,0,218,0" name="jetbrains.mps.samples.notesOrganizer.editor.Note_compact_EditorBuilder_a$Inline_Builder_1qvl6j_a1a" />
+      <unit id="8908453262580019433" at="293,0,336,0" name="jetbrains.mps.samples.notesOrganizer.editor.Note_compact_EditorBuilder_a$partsListHandler_1qvl6j_f0" />
+      <unit id="8908453262580019433" at="38,0,337,0" name="jetbrains.mps.samples.notesOrganizer.editor.Note_compact_EditorBuilder_a" />
     </file>
   </root>
   <root nodeRef="r:025f3f3b-a8d7-4b18-b0ed-c92fbe872489(jetbrains.mps.samples.notesOrganizer.editor)/8908453262580021701">
     <file name="Note_inspected_Editor.java">
-<<<<<<< HEAD
       <node id="8908453262580021701" at="14,0,15,0" concept="3" trace="myContextHints" />
       <node id="8908453262580021701" at="17,47,18,26" concept="7" />
       <node id="8908453262580021701" at="20,79,21,80" concept="7" />
@@ -4489,238 +2430,6 @@
       <scope id="8908453262580021701" at="20,79,21,80" />
       <scope id="8908453262580021701" at="23,82,24,83" />
       <scope id="8908453262580021701" at="20,0,23,0">
-=======
-      <node id="8908453262580021701" at="39,0,40,0" concept="3" trace="myContextHints" />
-      <node id="8908453262580021701" at="42,47,43,26" concept="7" />
-      <node id="8908453262580021701" at="45,79,46,63" concept="7" />
-      <node id="8908453262580021701" at="48,82,49,65" concept="7" />
-      <node id="8908453262580021701" at="51,89,52,96" concept="6" />
-      <node id="8908453262580021701" at="52,96,53,48" concept="2" />
-      <node id="8908453262580021701" at="53,48,54,28" concept="2" />
-      <node id="8908453262580021701" at="54,28,55,81" concept="2" />
-      <node id="8908453262580021701" at="55,81,56,84" concept="2" />
-      <node id="8908453262580021701" at="56,84,57,22" concept="7" />
-      <node id="8908453262580034176" at="59,88,60,91" concept="6" />
-      <node id="8908453262580034176" at="60,91,61,47" concept="2" />
-      <node id="8908453262580034176" at="61,47,62,34" concept="2" />
-      <node id="8908453262580034176" at="62,34,63,22" concept="7" />
-      <node id="8908453262580021701" at="65,91,66,121" concept="6" />
-      <node id="8908453262580021701" at="66,121,67,106" concept="6" />
-      <node id="8908453262580021701" at="67,106,68,46" concept="2" />
-      <node id="8908453262580021701" at="68,46,69,34" concept="6" />
-      <node id="8908453262580021701" at="69,34,70,63" concept="2" />
-      <node id="8908453262580021701" at="70,63,71,40" concept="2" />
-      <node id="8908453262580021701" at="71,40,72,49" concept="2" />
-      <node id="8908453262580021701" at="72,49,73,22" concept="7" />
-      <node id="8908453262580021701" at="76,97,77,50" concept="10" />
-      <node id="8908453262580021701" at="79,66,80,41" concept="6" />
-      <node id="8908453262580021701" at="80,41,81,51" concept="7" />
-      <node id="8908453262580021809" at="83,71,84,255" concept="7" />
-      <node id="8908453262580021701" at="86,86,87,80" concept="6" />
-      <node id="8908453262580021701" at="87,80,88,95" concept="2" />
-      <node id="8908453262580021701" at="88,95,89,25" concept="7" />
-      <node id="8908453262580021701" at="91,68,92,34" concept="6" />
-      <node id="8908453262580021701" at="92,34,93,80" concept="2" />
-      <node id="8908453262580021701" at="93,80,94,87" concept="2" />
-      <node id="8908453262580021701" at="94,87,95,23" concept="7" />
-      <node id="8908453262580021701" at="97,89,98,65" concept="7" />
-      <node id="8908453262580021701" at="101,96,102,134" concept="2" />
-      <node id="8908453262580021701" at="103,34,104,142" concept="2" />
-      <node id="8908453262580021701" at="104,142,105,146" concept="2" />
-      <node id="8908453262580021701" at="107,122,108,392" concept="2" />
-      <node id="8908453262580021813" at="112,91,113,106" concept="6" />
-      <node id="8908453262580021813" at="113,106,114,50" concept="2" />
-      <node id="8908453262580021813" at="114,50,115,36" concept="6" />
-      <node id="8908453262580021813" at="115,36,116,65" concept="2" />
-      <node id="8908453262580021813" at="116,65,117,42" concept="2" />
-      <node id="8908453262580021813" at="117,42,118,36" concept="2" />
-      <node id="8908453262580021813" at="118,36,119,24" concept="7" />
-      <node id="8908453262580021701" at="122,91,123,96" concept="6" />
-      <node id="8908453262580021701" at="123,96,124,50" concept="2" />
-      <node id="8908453262580021701" at="124,50,125,28" concept="2" />
-      <node id="8908453262580021701" at="125,28,126,80" concept="2" />
-      <node id="8908453262580021701" at="126,80,127,80" concept="2" />
-      <node id="8908453262580021701" at="128,61,129,83" concept="2" />
-      <node id="8908453262580021701" at="130,5,131,84" concept="2" />
-      <node id="8908453262580021701" at="132,61,133,83" concept="2" />
-      <node id="8908453262580021701" at="134,5,135,22" concept="7" />
-      <node id="8908453262580021701" at="137,87,138,81" concept="6" />
-      <node id="8908453262580021701" at="138,81,139,31" concept="2" />
-      <node id="8908453262580021701" at="139,31,140,44" concept="2" />
-      <node id="8908453262580021701" at="140,44,141,26" concept="6" />
-      <node id="8908453262580021701" at="141,26,142,86" concept="2" />
-      <node id="8908453262580021701" at="142,86,143,58" concept="2" />
-      <node id="8908453262580021701" at="144,39,145,40" concept="2" />
-      <node id="8908453262580021701" at="145,40,146,35" concept="2" />
-      <node id="8908453262580021701" at="147,5,148,73" concept="2" />
-      <node id="8908453262580021701" at="148,73,149,57" concept="6" />
-      <node id="8908453262580021701" at="150,35,151,82" concept="6" />
-      <node id="8908453262580021701" at="151,82,152,112" concept="7" />
-      <node id="8908453262580021701" at="153,10,154,22" concept="7" />
-      <node id="8908453262580021896" at="157,33,158,14" concept="10" />
-      <node id="8908453262580021896" at="160,69,161,67" concept="7" />
-      <node id="8908453262580021896" at="163,81,164,66" concept="7" />
-      <node id="8908453262580021897" at="166,92,167,84" concept="6" />
-      <node id="8908453262580021897" at="167,84,168,31" concept="2" />
-      <node id="8908453262580021897" at="168,31,169,44" concept="2" />
-      <node id="8908453262580021897" at="169,44,170,33" concept="2" />
-      <node id="8908453262580021897" at="170,33,171,28" concept="6" />
-      <node id="8908453262580021897" at="171,28,172,60" concept="2" />
-      <node id="8908453262580021897" at="172,60,173,44" concept="2" />
-      <node id="8908453262580021897" at="173,44,174,75" concept="2" />
-      <node id="8908453262580021897" at="174,75,175,59" concept="6" />
-      <node id="8908453262580021897" at="176,37,177,84" concept="6" />
-      <node id="8908453262580021897" at="177,84,178,114" concept="7" />
-      <node id="8908453262580021897" at="179,12,180,24" concept="7" />
-      <node id="8908453262580021701" at="183,87,184,81" concept="6" />
-      <node id="8908453262580021701" at="184,81,185,33" concept="2" />
-      <node id="8908453262580021701" at="185,33,186,46" concept="2" />
-      <node id="8908453262580021701" at="186,46,187,26" concept="6" />
-      <node id="8908453262580021701" at="187,26,188,86" concept="2" />
-      <node id="8908453262580021701" at="188,86,189,58" concept="2" />
-      <node id="8908453262580021701" at="190,39,191,40" concept="2" />
-      <node id="8908453262580021701" at="191,40,192,37" concept="2" />
-      <node id="8908453262580021701" at="193,5,194,73" concept="2" />
-      <node id="8908453262580021701" at="194,73,195,57" concept="6" />
-      <node id="8908453262580021701" at="196,35,197,82" concept="6" />
-      <node id="8908453262580021701" at="197,82,198,112" concept="7" />
-      <node id="8908453262580021701" at="199,10,200,22" concept="7" />
-      <node id="8908453262580021899" at="203,33,204,14" concept="10" />
-      <node id="8908453262580021899" at="206,69,207,67" concept="7" />
-      <node id="8908453262580021899" at="209,81,210,66" concept="7" />
-      <node id="8908453262580021900" at="212,92,213,84" concept="6" />
-      <node id="8908453262580021900" at="213,84,214,31" concept="2" />
-      <node id="8908453262580021900" at="214,31,215,44" concept="2" />
-      <node id="8908453262580021900" at="215,44,216,33" concept="2" />
-      <node id="8908453262580021900" at="216,33,217,28" concept="6" />
-      <node id="8908453262580021900" at="217,28,218,60" concept="2" />
-      <node id="8908453262580021900" at="218,60,219,46" concept="2" />
-      <node id="8908453262580021900" at="219,46,220,75" concept="2" />
-      <node id="8908453262580021900" at="220,75,221,59" concept="6" />
-      <node id="8908453262580021900" at="222,37,223,84" concept="6" />
-      <node id="8908453262580021900" at="223,84,224,114" concept="7" />
-      <node id="8908453262580021900" at="225,12,226,24" concept="7" />
-      <node id="8908453262580021701" at="229,88,230,87" concept="6" />
-      <node id="8908453262580021701" at="230,87,231,47" concept="2" />
-      <node id="8908453262580021701" at="231,47,232,34" concept="2" />
-      <node id="8908453262580021701" at="232,34,233,22" concept="7" />
-      <node id="8908453262580021904" at="235,97,236,215" concept="7" />
-      <node id="8908453262580021701" at="238,91,239,127" concept="6" />
-      <node id="8908453262580021701" at="239,127,240,106" concept="6" />
-      <node id="8908453262580021701" at="240,106,241,49" concept="2" />
-      <node id="8908453262580021701" at="241,49,242,49" concept="2" />
-      <node id="8908453262580021701" at="242,49,243,22" concept="7" />
-      <node id="8908453262580021701" at="246,100,247,50" concept="10" />
-      <node id="8908453262580021701" at="249,66,250,41" concept="6" />
-      <node id="8908453262580021701" at="250,41,251,93" concept="7" />
-      <node id="8908453262580021701" at="253,86,254,80" concept="6" />
-      <node id="8908453262580021701" at="254,80,255,95" concept="2" />
-      <node id="8908453262580021701" at="255,95,256,25" concept="7" />
-      <node id="8908453262580021701" at="258,68,259,34" concept="6" />
-      <node id="8908453262580021701" at="259,34,260,55" concept="2" />
-      <node id="8908453262580021701" at="260,55,261,87" concept="2" />
-      <node id="8908453262580021701" at="261,87,262,23" concept="7" />
-      <node id="8908453262580021701" at="265,96,266,134" concept="2" />
-      <node id="8908453262580021701" at="267,34,268,142" concept="2" />
-      <node id="8908453262580021701" at="268,142,269,146" concept="2" />
-      <node id="8908453262580021701" at="271,122,272,395" concept="2" />
-      <node id="8908453262580021701" at="277,88,278,87" concept="6" />
-      <node id="8908453262580021701" at="278,87,279,47" concept="2" />
-      <node id="8908453262580021701" at="279,47,280,34" concept="2" />
-      <node id="8908453262580021701" at="280,34,281,22" concept="7" />
-      <node id="8908453262580021917" at="283,97,284,215" concept="7" />
-      <node id="8908453262580021701" at="45,0,48,0" concept="5" trace="createEditorCell#(Ljetbrains/mps/openapi/editor/EditorContext;Lorg/jetbrains/mps/openapi/model/SNode;)Ljetbrains/mps/openapi/editor/cells/EditorCell;" />
-      <node id="8908453262580021701" at="48,0,51,0" concept="5" trace="createInspectedCell#(Ljetbrains/mps/openapi/editor/EditorContext;Lorg/jetbrains/mps/openapi/model/SNode;)Ljetbrains/mps/openapi/editor/cells/EditorCell;" />
-      <node id="8908453262580021701" at="76,0,79,0" concept="1" trace="partsListHandler_dru9lf_b0#(Lorg/jetbrains/mps/openapi/model/SNode;Ljava/lang/String;Ljetbrains/mps/openapi/editor/EditorContext;)V" />
-      <node id="8908453262580021701" at="83,0,86,0" concept="5" trace="nodeFactory#(Lorg/jetbrains/mps/openapi/model/SNode;Ljetbrains/mps/openapi/editor/EditorContext;)Lorg/jetbrains/mps/openapi/model/SNode;" />
-      <node id="8908453262580021701" at="97,0,100,0" concept="5" trace="createEmptyCell_internal#(Ljetbrains/mps/openapi/editor/EditorContext;Lorg/jetbrains/mps/openapi/model/SNode;)Ljetbrains/mps/openapi/editor/cells/EditorCell;" />
-      <node id="8908453262580021701" at="106,9,109,9" concept="4" />
-      <node id="8908453262580021701" at="127,80,130,5" concept="4" />
-      <node id="8908453262580021701" at="131,84,134,5" concept="4" />
-      <node id="8908453262580021896" at="157,0,160,0" concept="1" trace="_Inline_dru9lf_a0a#()V" />
-      <node id="8908453262580021896" at="160,0,163,0" concept="5" trace="createEditorCell#(Ljetbrains/mps/openapi/editor/EditorContext;)Ljetbrains/mps/openapi/editor/cells/EditorCell;" />
-      <node id="8908453262580021896" at="163,0,166,0" concept="5" trace="createEditorCell#(Ljetbrains/mps/openapi/editor/EditorContext;Lorg/jetbrains/mps/openapi/model/SNode;)Ljetbrains/mps/openapi/editor/cells/EditorCell;" />
-      <node id="8908453262580021899" at="203,0,206,0" concept="1" trace="_Inline_dru9lf_a1a#()V" />
-      <node id="8908453262580021899" at="206,0,209,0" concept="5" trace="createEditorCell#(Ljetbrains/mps/openapi/editor/EditorContext;)Ljetbrains/mps/openapi/editor/cells/EditorCell;" />
-      <node id="8908453262580021899" at="209,0,212,0" concept="5" trace="createEditorCell#(Ljetbrains/mps/openapi/editor/EditorContext;Lorg/jetbrains/mps/openapi/model/SNode;)Ljetbrains/mps/openapi/editor/cells/EditorCell;" />
-      <node id="8908453262580021902" at="235,0,238,0" concept="9" trace="renderingCondition_dru9lf_a2a#(Lorg/jetbrains/mps/openapi/model/SNode;Ljetbrains/mps/openapi/editor/EditorContext;)Z" />
-      <node id="8908453262580021701" at="246,0,249,0" concept="1" trace="categoryListHandler_dru9lf_d0#(Lorg/jetbrains/mps/openapi/model/SNode;Ljava/lang/String;Ljetbrains/mps/openapi/editor/EditorContext;)V" />
-      <node id="8908453262580021701" at="270,9,273,9" concept="4" />
-      <node id="8908453262580021915" at="283,0,286,0" concept="9" trace="renderingCondition_dru9lf_a4a#(Lorg/jetbrains/mps/openapi/model/SNode;Ljetbrains/mps/openapi/editor/EditorContext;)Z" />
-      <node id="8908453262580021701" at="79,0,83,0" concept="5" trace="createNodeToInsert#(Ljetbrains/mps/openapi/editor/EditorContext;)Lorg/jetbrains/mps/openapi/model/SNode;" />
-      <node id="8908453262580021701" at="102,134,106,9" concept="4" />
-      <node id="8908453262580021701" at="143,58,147,5" concept="4" />
-      <node id="8908453262580021701" at="189,58,193,5" concept="4" />
-      <node id="8908453262580021701" at="249,0,253,0" concept="5" trace="createNodeToInsert#(Ljetbrains/mps/openapi/editor/EditorContext;)Lorg/jetbrains/mps/openapi/model/SNode;" />
-      <node id="8908453262580021701" at="266,134,270,9" concept="4" />
-      <node id="8908453262580021701" at="40,0,45,0" concept="5" trace="getContextHints#()Ljava/util/Collection;" />
-      <node id="8908453262580021701" at="86,0,91,0" concept="5" trace="createNodeCell#(Ljetbrains/mps/openapi/editor/EditorContext;Lorg/jetbrains/mps/openapi/model/SNode;)Ljetbrains/mps/openapi/editor/cells/EditorCell;" />
-      <node id="8908453262580021701" at="149,57,154,22" concept="4" />
-      <node id="8908453262580021897" at="175,59,180,24" concept="4" />
-      <node id="8908453262580021701" at="195,57,200,22" concept="4" />
-      <node id="8908453262580021900" at="221,59,226,24" concept="4" />
-      <node id="8908453262580021701" at="253,0,258,0" concept="5" trace="createNodeCell#(Ljetbrains/mps/openapi/editor/EditorContext;Lorg/jetbrains/mps/openapi/model/SNode;)Ljetbrains/mps/openapi/editor/cells/EditorCell;" />
-      <node id="8908453262580034176" at="59,0,65,0" concept="5" trace="createConstant_dru9lf_a0#(Ljetbrains/mps/openapi/editor/EditorContext;Lorg/jetbrains/mps/openapi/model/SNode;)Ljetbrains/mps/openapi/editor/cells/EditorCell;" />
-      <node id="8908453262580021701" at="91,0,97,0" concept="5" trace="createEmptyCell#(Ljetbrains/mps/openapi/editor/EditorContext;)Ljetbrains/mps/openapi/editor/cells/EditorCell;" />
-      <node id="8908453262580021701" at="229,0,235,0" concept="5" trace="createConstant_dru9lf_c0#(Ljetbrains/mps/openapi/editor/EditorContext;Lorg/jetbrains/mps/openapi/model/SNode;)Ljetbrains/mps/openapi/editor/cells/EditorCell;" />
-      <node id="8908453262580021701" at="258,0,264,0" concept="5" trace="createEmptyCell#(Ljetbrains/mps/openapi/editor/EditorContext;)Ljetbrains/mps/openapi/editor/cells/EditorCell;" />
-      <node id="8908453262580021701" at="277,0,283,0" concept="5" trace="createConstant_dru9lf_e0#(Ljetbrains/mps/openapi/editor/EditorContext;Lorg/jetbrains/mps/openapi/model/SNode;)Ljetbrains/mps/openapi/editor/cells/EditorCell;" />
-      <node id="8908453262580021701" at="238,0,245,0" concept="5" trace="createRefNodeList_dru9lf_d0#(Ljetbrains/mps/openapi/editor/EditorContext;Lorg/jetbrains/mps/openapi/model/SNode;)Ljetbrains/mps/openapi/editor/cells/EditorCell;" />
-      <node id="8908453262580021701" at="51,0,59,0" concept="5" trace="createCollection_dru9lf_a#(Ljetbrains/mps/openapi/editor/EditorContext;Lorg/jetbrains/mps/openapi/model/SNode;)Ljetbrains/mps/openapi/editor/cells/EditorCell;" />
-      <node id="8908453262580021813" at="112,0,121,0" concept="5" trace="createConstant_dru9lf_a1a#(Ljetbrains/mps/openapi/editor/EditorContext;Lorg/jetbrains/mps/openapi/model/SNode;)Ljetbrains/mps/openapi/editor/cells/EditorCell;" />
-      <node id="8908453262580021701" at="65,0,75,0" concept="5" trace="createRefNodeList_dru9lf_b0#(Ljetbrains/mps/openapi/editor/EditorContext;Lorg/jetbrains/mps/openapi/model/SNode;)Ljetbrains/mps/openapi/editor/cells/EditorCell;" />
-      <node id="8908453262580021701" at="100,132,110,7" concept="4" />
-      <node id="8908453262580021701" at="264,132,274,7" concept="4" />
-      <node id="8908453262580021701" at="100,0,112,0" concept="5" trace="installElementCellActions#(Lorg/jetbrains/mps/openapi/model/SNode;Lorg/jetbrains/mps/openapi/model/SNode;Ljetbrains/mps/openapi/editor/cells/EditorCell;Ljetbrains/mps/openapi/editor/EditorContext;)V" />
-      <node id="8908453262580021701" at="264,0,276,0" concept="5" trace="installElementCellActions#(Lorg/jetbrains/mps/openapi/model/SNode;Lorg/jetbrains/mps/openapi/model/SNode;Ljetbrains/mps/openapi/editor/cells/EditorCell;Ljetbrains/mps/openapi/editor/EditorContext;)V" />
-      <node id="8908453262580021701" at="122,0,137,0" concept="5" trace="createCollection_dru9lf_a_0#(Ljetbrains/mps/openapi/editor/EditorContext;Lorg/jetbrains/mps/openapi/model/SNode;)Ljetbrains/mps/openapi/editor/cells/EditorCell;" />
-      <node id="8908453262580021897" at="166,0,182,0" concept="5" trace="createProperty_dru9lf_a0a0#(Ljetbrains/mps/openapi/editor/EditorContext;Lorg/jetbrains/mps/openapi/model/SNode;)Ljetbrains/mps/openapi/editor/cells/EditorCell;" />
-      <node id="8908453262580021900" at="212,0,228,0" concept="5" trace="createProperty_dru9lf_a0b0#(Ljetbrains/mps/openapi/editor/EditorContext;Lorg/jetbrains/mps/openapi/model/SNode;)Ljetbrains/mps/openapi/editor/cells/EditorCell;" />
-      <node id="8908453262580021701" at="137,0,156,0" concept="5" trace="createRefCell_dru9lf_a0#(Ljetbrains/mps/openapi/editor/EditorContext;Lorg/jetbrains/mps/openapi/model/SNode;)Ljetbrains/mps/openapi/editor/cells/EditorCell;" />
-      <node id="8908453262580021701" at="183,0,202,0" concept="5" trace="createRefCell_dru9lf_b0#(Ljetbrains/mps/openapi/editor/EditorContext;Lorg/jetbrains/mps/openapi/model/SNode;)Ljetbrains/mps/openapi/editor/cells/EditorCell;" />
-      <scope id="8908453262580021701" at="42,47,43,26" />
-      <scope id="8908453262580021701" at="45,79,46,63" />
-      <scope id="8908453262580021701" at="48,82,49,65" />
-      <scope id="8908453262580021701" at="76,97,77,50" />
-      <scope id="8908453262580021808" at="83,71,84,255" />
-      <scope id="8908453262580021701" at="97,89,98,65" />
-      <scope id="8908453262580021701" at="107,122,108,392" />
-      <scope id="8908453262580021701" at="128,61,129,83" />
-      <scope id="8908453262580021701" at="132,61,133,83" />
-      <scope id="8908453262580021896" at="157,33,158,14" />
-      <scope id="8908453262580021896" at="160,69,161,67" />
-      <scope id="8908453262580021896" at="163,81,164,66" />
-      <scope id="8908453262580021899" at="203,33,204,14" />
-      <scope id="8908453262580021899" at="206,69,207,67" />
-      <scope id="8908453262580021899" at="209,81,210,66" />
-      <scope id="8908453262580021903" at="235,97,236,215" />
-      <scope id="8908453262580021701" at="246,100,247,50" />
-      <scope id="8908453262580021701" at="271,122,272,395" />
-      <scope id="8908453262580021916" at="283,97,284,215" />
-      <scope id="8908453262580021701" at="79,66,81,51">
-        <var name="listOwner" id="8908453262580021701" />
-      </scope>
-      <scope id="8908453262580021701" at="103,34,105,146" />
-      <scope id="8908453262580021701" at="144,39,146,35" />
-      <scope id="8908453262580021701" at="150,35,152,112">
-        <var name="manager" id="8908453262580021701" />
-      </scope>
-      <scope id="8908453262580021897" at="176,37,178,114">
-        <var name="manager" id="8908453262580021897" />
-      </scope>
-      <scope id="8908453262580021701" at="190,39,192,37" />
-      <scope id="8908453262580021701" at="196,35,198,112">
-        <var name="manager" id="8908453262580021701" />
-      </scope>
-      <scope id="8908453262580021900" at="222,37,224,114">
-        <var name="manager" id="8908453262580021900" />
-      </scope>
-      <scope id="8908453262580021701" at="249,66,251,93">
-        <var name="listOwner" id="8908453262580021701" />
-      </scope>
-      <scope id="8908453262580021701" at="267,34,269,146" />
-      <scope id="8908453262580021701" at="45,0,48,0">
->>>>>>> bd830ede
         <var name="editorContext" id="8908453262580021701" />
         <var name="node" id="8908453262580021701" />
       </scope>
@@ -4821,7 +2530,6 @@
         <var name="context" id="8908453262580021701" />
         <var name="node" id="8908453262580021701" />
       </scope>
-<<<<<<< HEAD
       <scope id="8908453262580034176" at="56,49,60,22">
         <var name="editorCell" id="8908453262580034176" />
       </scope>
@@ -4852,38 +2560,9 @@
       <scope id="8908453262580021701" at="62,0,72,0" />
       <scope id="8908453262580021701" at="93,86,103,7" />
       <scope id="8908453262580021701" at="93,0,105,0">
-=======
-      <scope id="8908453262580021896" at="157,0,160,0" />
-      <scope id="8908453262580021896" at="160,0,163,0">
-        <var name="editorContext" id="8908453262580021896" />
-      </scope>
-      <scope id="8908453262580021896" at="163,0,166,0">
-        <var name="editorContext" id="8908453262580021896" />
-        <var name="node" id="8908453262580021896" />
-      </scope>
-      <scope id="8908453262580021899" at="203,0,206,0" />
-      <scope id="8908453262580021899" at="206,0,209,0">
-        <var name="editorContext" id="8908453262580021899" />
-      </scope>
-      <scope id="8908453262580021899" at="209,0,212,0">
-        <var name="editorContext" id="8908453262580021899" />
-        <var name="node" id="8908453262580021899" />
-      </scope>
-      <scope id="8908453262580021902" at="235,0,238,0">
-        <var name="editorContext" id="8908453262580021902" />
-        <var name="node" id="8908453262580021902" />
-      </scope>
-      <scope id="8908453262580021701" at="246,0,249,0">
-        <var name="childRole" id="8908453262580021701" />
-        <var name="context" id="8908453262580021701" />
-        <var name="ownerNode" id="8908453262580021701" />
-      </scope>
-      <scope id="8908453262580021701" at="253,86,256,25">
->>>>>>> bd830ede
         <var name="elementCell" id="8908453262580021701" />
         <var name="elementNode" id="8908453262580021701" />
       </scope>
-<<<<<<< HEAD
       <unit id="8908453262580021701" at="72,0,115,0" name="jetbrains.mps.samples.notesOrganizer.editor.Note_inspected_EditorBuilder_a$partsListHandler_dru9lf_b0" />
       <unit id="8908453262580021701" at="28,0,116,0" name="jetbrains.mps.samples.notesOrganizer.editor.Note_inspected_EditorBuilder_a" />
     </file>
@@ -4912,237 +2591,202 @@
       <node id="8908453262580021701" at="74,40,75,35" concept="2" />
       <node id="8908453262580021701" at="76,5,77,73" concept="2" />
       <node id="8908453262580021701" at="77,73,78,57" concept="6" />
-      <node id="8908453262580021701" at="78,57,79,59" concept="6" />
-      <node id="8908453262580021701" at="80,35,81,87" concept="6" />
-      <node id="8908453262580021701" at="81,87,82,94" concept="7" />
-      <node id="8908453262580021701" at="83,10,84,22" concept="7" />
-      <node id="8908453262580021701" at="87,33,88,14" concept="11" />
-      <node id="8908453262580021701" at="90,69,91,57" concept="7" />
-      <node id="8908453262580021701" at="93,81,94,41" concept="8" />
-      <node id="8908453262580021701" at="94,41,95,125" concept="7" />
-      <node id="8908453262580021701" at="101,0,102,0" concept="3" trace="myReferencingNode" />
-      <node id="8908453262580021701" at="103,119,104,21" concept="11" />
-      <node id="8908453262580021701" at="104,21,105,42" concept="2" />
-      <node id="8908453262580021701" at="105,42,106,20" concept="2" />
-      <node id="8908453262580021701" at="109,41,110,42" concept="7" />
-      <node id="8908453262580021701" at="115,28,116,20" concept="7" />
-      <node id="8908453262580021897" at="119,53,120,91" concept="6" />
-      <node id="8908453262580021897" at="120,91,121,31" concept="2" />
-      <node id="8908453262580021897" at="121,31,122,44" concept="2" />
-      <node id="8908453262580021897" at="122,44,123,33" concept="2" />
-      <node id="8908453262580021897" at="123,33,124,28" concept="6" />
-      <node id="8908453262580021897" at="124,28,125,65" concept="2" />
-      <node id="8908453262580021897" at="125,65,126,44" concept="2" />
-      <node id="8908453262580021897" at="126,44,127,75" concept="2" />
-      <node id="8908453262580021897" at="127,75,128,59" concept="6" />
-      <node id="8908453262580021897" at="128,59,129,61" concept="6" />
-      <node id="8908453262580021897" at="130,37,131,89" concept="6" />
-      <node id="8908453262580021897" at="131,89,132,96" concept="7" />
-      <node id="8908453262580021897" at="133,12,134,24" concept="7" />
-      <node id="8908453262580021701" at="137,48,138,88" concept="6" />
-      <node id="8908453262580021701" at="138,88,139,33" concept="2" />
-      <node id="8908453262580021701" at="139,33,140,46" concept="2" />
-      <node id="8908453262580021701" at="140,46,141,26" concept="6" />
-      <node id="8908453262580021701" at="141,26,142,98" concept="2" />
-      <node id="8908453262580021701" at="142,98,143,63" concept="2" />
-      <node id="8908453262580021701" at="144,39,145,40" concept="2" />
-      <node id="8908453262580021701" at="145,40,146,37" concept="2" />
-      <node id="8908453262580021701" at="147,5,148,73" concept="2" />
-      <node id="8908453262580021701" at="148,73,149,57" concept="6" />
-      <node id="8908453262580021701" at="149,57,150,59" concept="6" />
-      <node id="8908453262580021701" at="151,35,152,87" concept="6" />
-      <node id="8908453262580021701" at="152,87,153,94" concept="7" />
-      <node id="8908453262580021701" at="154,10,155,22" concept="7" />
-      <node id="8908453262580021701" at="158,33,159,14" concept="11" />
-      <node id="8908453262580021701" at="161,69,162,57" concept="7" />
-      <node id="8908453262580021701" at="164,81,165,41" concept="8" />
-      <node id="8908453262580021701" at="165,41,166,125" concept="7" />
-      <node id="8908453262580021701" at="172,0,173,0" concept="3" trace="myReferencingNode" />
-      <node id="8908453262580021701" at="174,119,175,21" concept="11" />
-      <node id="8908453262580021701" at="175,21,176,42" concept="2" />
-      <node id="8908453262580021701" at="176,42,177,20" concept="2" />
-      <node id="8908453262580021701" at="180,41,181,42" concept="7" />
-      <node id="8908453262580021701" at="186,28,187,20" concept="7" />
-      <node id="8908453262580021900" at="190,53,191,91" concept="6" />
-      <node id="8908453262580021900" at="191,91,192,31" concept="2" />
-      <node id="8908453262580021900" at="192,31,193,44" concept="2" />
-      <node id="8908453262580021900" at="193,44,194,33" concept="2" />
-      <node id="8908453262580021900" at="194,33,195,28" concept="6" />
-      <node id="8908453262580021900" at="195,28,196,65" concept="2" />
-      <node id="8908453262580021900" at="196,65,197,46" concept="2" />
-      <node id="8908453262580021900" at="197,46,198,75" concept="2" />
-      <node id="8908453262580021900" at="198,75,199,59" concept="6" />
-      <node id="8908453262580021900" at="199,59,200,61" concept="6" />
-      <node id="8908453262580021900" at="201,37,202,89" concept="6" />
-      <node id="8908453262580021900" at="202,89,203,96" concept="7" />
-      <node id="8908453262580021900" at="204,12,205,24" concept="7" />
-      <node id="8908453262580021701" at="208,49,209,94" concept="6" />
-      <node id="8908453262580021701" at="209,94,210,47" concept="2" />
-      <node id="8908453262580021701" at="210,47,211,34" concept="2" />
-      <node id="8908453262580021701" at="211,34,212,22" concept="7" />
-      <node id="8908453262580021904" at="214,97,215,215" concept="7" />
-      <node id="8908453262580021701" at="217,52,218,146" concept="6" />
-      <node id="8908453262580021701" at="218,146,219,91" concept="6" />
-      <node id="8908453262580021701" at="219,91,220,49" concept="2" />
-      <node id="8908453262580021701" at="220,49,221,49" concept="2" />
-      <node id="8908453262580021701" at="221,49,222,22" concept="7" />
-      <node id="8908453262580021701" at="225,100,226,50" concept="11" />
-      <node id="8908453262580021701" at="228,66,229,93" concept="7" />
-      <node id="8908453262580021701" at="231,57,232,65" concept="6" />
-      <node id="8908453262580021701" at="232,65,233,58" concept="2" />
-      <node id="8908453262580021701" at="233,58,234,25" concept="7" />
-      <node id="8908453262580021701" at="236,41,237,34" concept="6" />
-      <node id="8908453262580021701" at="237,34,238,42" concept="2" />
-      <node id="8908453262580021701" at="238,42,239,49" concept="2" />
-      <node id="8908453262580021701" at="239,49,240,23" concept="7" />
-      <node id="8908453262580021701" at="243,96,244,134" concept="2" />
-      <node id="8908453262580021701" at="245,34,246,142" concept="2" />
-      <node id="8908453262580021701" at="246,142,247,146" concept="2" />
-      <node id="8908453262580021701" at="249,122,250,397" concept="2" />
-      <node id="8908453262580021701" at="255,49,256,94" concept="6" />
-      <node id="8908453262580021701" at="256,94,257,47" concept="2" />
-      <node id="8908453262580021701" at="257,47,258,34" concept="2" />
-      <node id="8908453262580021701" at="258,34,259,22" concept="7" />
-      <node id="8908453262580021917" at="261,97,262,215" concept="7" />
+      <node id="8908453262580021701" at="79,35,80,87" concept="6" />
+      <node id="8908453262580021701" at="80,87,81,112" concept="7" />
+      <node id="8908453262580021701" at="82,10,83,22" concept="7" />
+      <node id="8908453262580021701" at="86,33,87,14" concept="11" />
+      <node id="8908453262580021701" at="89,69,90,57" concept="7" />
+      <node id="8908453262580021701" at="92,81,93,41" concept="8" />
+      <node id="8908453262580021701" at="93,41,94,125" concept="7" />
+      <node id="8908453262580021701" at="100,0,101,0" concept="3" trace="myReferencingNode" />
+      <node id="8908453262580021701" at="102,119,103,21" concept="11" />
+      <node id="8908453262580021701" at="103,21,104,42" concept="2" />
+      <node id="8908453262580021701" at="104,42,105,20" concept="2" />
+      <node id="8908453262580021701" at="108,41,109,42" concept="7" />
+      <node id="8908453262580021701" at="114,28,115,20" concept="7" />
+      <node id="8908453262580021897" at="118,53,119,91" concept="6" />
+      <node id="8908453262580021897" at="119,91,120,31" concept="2" />
+      <node id="8908453262580021897" at="120,31,121,44" concept="2" />
+      <node id="8908453262580021897" at="121,44,122,33" concept="2" />
+      <node id="8908453262580021897" at="122,33,123,28" concept="6" />
+      <node id="8908453262580021897" at="123,28,124,65" concept="2" />
+      <node id="8908453262580021897" at="124,65,125,44" concept="2" />
+      <node id="8908453262580021897" at="125,44,126,75" concept="2" />
+      <node id="8908453262580021897" at="126,75,127,59" concept="6" />
+      <node id="8908453262580021897" at="128,37,129,89" concept="6" />
+      <node id="8908453262580021897" at="129,89,130,114" concept="7" />
+      <node id="8908453262580021897" at="131,12,132,24" concept="7" />
+      <node id="8908453262580021701" at="135,48,136,88" concept="6" />
+      <node id="8908453262580021701" at="136,88,137,33" concept="2" />
+      <node id="8908453262580021701" at="137,33,138,46" concept="2" />
+      <node id="8908453262580021701" at="138,46,139,26" concept="6" />
+      <node id="8908453262580021701" at="139,26,140,98" concept="2" />
+      <node id="8908453262580021701" at="140,98,141,63" concept="2" />
+      <node id="8908453262580021701" at="142,39,143,40" concept="2" />
+      <node id="8908453262580021701" at="143,40,144,37" concept="2" />
+      <node id="8908453262580021701" at="145,5,146,73" concept="2" />
+      <node id="8908453262580021701" at="146,73,147,57" concept="6" />
+      <node id="8908453262580021701" at="148,35,149,87" concept="6" />
+      <node id="8908453262580021701" at="149,87,150,112" concept="7" />
+      <node id="8908453262580021701" at="151,10,152,22" concept="7" />
+      <node id="8908453262580021701" at="155,33,156,14" concept="11" />
+      <node id="8908453262580021701" at="158,69,159,57" concept="7" />
+      <node id="8908453262580021701" at="161,81,162,41" concept="8" />
+      <node id="8908453262580021701" at="162,41,163,125" concept="7" />
+      <node id="8908453262580021701" at="169,0,170,0" concept="3" trace="myReferencingNode" />
+      <node id="8908453262580021701" at="171,119,172,21" concept="11" />
+      <node id="8908453262580021701" at="172,21,173,42" concept="2" />
+      <node id="8908453262580021701" at="173,42,174,20" concept="2" />
+      <node id="8908453262580021701" at="177,41,178,42" concept="7" />
+      <node id="8908453262580021701" at="183,28,184,20" concept="7" />
+      <node id="8908453262580021900" at="187,53,188,91" concept="6" />
+      <node id="8908453262580021900" at="188,91,189,31" concept="2" />
+      <node id="8908453262580021900" at="189,31,190,44" concept="2" />
+      <node id="8908453262580021900" at="190,44,191,33" concept="2" />
+      <node id="8908453262580021900" at="191,33,192,28" concept="6" />
+      <node id="8908453262580021900" at="192,28,193,65" concept="2" />
+      <node id="8908453262580021900" at="193,65,194,46" concept="2" />
+      <node id="8908453262580021900" at="194,46,195,75" concept="2" />
+      <node id="8908453262580021900" at="195,75,196,59" concept="6" />
+      <node id="8908453262580021900" at="197,37,198,89" concept="6" />
+      <node id="8908453262580021900" at="198,89,199,114" concept="7" />
+      <node id="8908453262580021900" at="200,12,201,24" concept="7" />
+      <node id="8908453262580021701" at="204,49,205,94" concept="6" />
+      <node id="8908453262580021701" at="205,94,206,47" concept="2" />
+      <node id="8908453262580021701" at="206,47,207,34" concept="2" />
+      <node id="8908453262580021701" at="207,34,208,22" concept="7" />
+      <node id="8908453262580021904" at="210,97,211,215" concept="7" />
+      <node id="8908453262580021701" at="213,52,214,146" concept="6" />
+      <node id="8908453262580021701" at="214,146,215,91" concept="6" />
+      <node id="8908453262580021701" at="215,91,216,49" concept="2" />
+      <node id="8908453262580021701" at="216,49,217,49" concept="2" />
+      <node id="8908453262580021701" at="217,49,218,22" concept="7" />
+      <node id="8908453262580021701" at="221,100,222,50" concept="11" />
+      <node id="8908453262580021701" at="224,66,225,93" concept="7" />
+      <node id="8908453262580021701" at="227,57,228,65" concept="6" />
+      <node id="8908453262580021701" at="228,65,229,58" concept="2" />
+      <node id="8908453262580021701" at="229,58,230,25" concept="7" />
+      <node id="8908453262580021701" at="232,41,233,34" concept="6" />
+      <node id="8908453262580021701" at="233,34,234,42" concept="2" />
+      <node id="8908453262580021701" at="234,42,235,49" concept="2" />
+      <node id="8908453262580021701" at="235,49,236,23" concept="7" />
+      <node id="8908453262580021701" at="239,96,240,134" concept="2" />
+      <node id="8908453262580021701" at="241,34,242,142" concept="2" />
+      <node id="8908453262580021701" at="242,142,243,146" concept="2" />
+      <node id="8908453262580021701" at="245,122,246,397" concept="2" />
+      <node id="8908453262580021701" at="251,49,252,94" concept="6" />
+      <node id="8908453262580021701" at="252,94,253,47" concept="2" />
+      <node id="8908453262580021701" at="253,47,254,34" concept="2" />
+      <node id="8908453262580021701" at="254,34,255,22" concept="7" />
+      <node id="8908453262580021917" at="257,97,258,215" concept="7" />
       <node id="8908453262580021701" at="32,0,34,0" concept="3" trace="myNode" />
-      <node id="8908453262580021701" at="99,0,101,0" concept="3" trace="myNode" />
-      <node id="8908453262580021701" at="170,0,172,0" concept="3" trace="myNode" />
+      <node id="8908453262580021701" at="98,0,100,0" concept="3" trace="myNode" />
+      <node id="8908453262580021701" at="167,0,169,0" concept="3" trace="myNode" />
       <node id="8908453262580021701" at="46,0,49,0" concept="5" trace="createCell#()Ljetbrains/mps/openapi/editor/cells/EditorCell;" />
       <node id="8908453262580021701" at="56,56,59,5" concept="4" />
       <node id="8908453262580021701" at="60,60,63,5" concept="4" />
-      <node id="8908453262580021701" at="87,0,90,0" concept="1" trace="_Inline_dru9lf_a0a#()V" />
-      <node id="8908453262580021701" at="90,0,93,0" concept="5" trace="createEditorCell#(Ljetbrains/mps/openapi/editor/EditorContext;)Ljetbrains/mps/openapi/editor/cells/EditorCell;" />
-      <node id="8908453262580021701" at="109,0,112,0" concept="5" trace="createCell#()Ljetbrains/mps/openapi/editor/cells/EditorCell;" />
-      <node id="8908453262580021701" at="158,0,161,0" concept="1" trace="_Inline_dru9lf_a1a#()V" />
-      <node id="8908453262580021701" at="161,0,164,0" concept="5" trace="createEditorCell#(Ljetbrains/mps/openapi/editor/EditorContext;)Ljetbrains/mps/openapi/editor/cells/EditorCell;" />
-      <node id="8908453262580021701" at="180,0,183,0" concept="5" trace="createCell#()Ljetbrains/mps/openapi/editor/cells/EditorCell;" />
-      <node id="8908453262580021902" at="214,0,217,0" concept="10" trace="renderingCondition_dru9lf_a2a#(Lorg/jetbrains/mps/openapi/model/SNode;Ljetbrains/mps/openapi/editor/EditorContext;)Z" />
-      <node id="8908453262580021701" at="225,0,228,0" concept="1" trace="categoryListHandler_dru9lf_d0#(Lorg/jetbrains/mps/openapi/model/SNode;Ljava/lang/String;Ljetbrains/mps/openapi/editor/EditorContext;)V" />
-      <node id="8908453262580021701" at="228,0,231,0" concept="5" trace="createNodeToInsert#(Ljetbrains/mps/openapi/editor/EditorContext;)Lorg/jetbrains/mps/openapi/model/SNode;" />
-      <node id="8908453262580021701" at="248,9,251,9" concept="4" />
-      <node id="8908453262580021915" at="261,0,264,0" concept="10" trace="renderingCondition_dru9lf_a4a#(Lorg/jetbrains/mps/openapi/model/SNode;Ljetbrains/mps/openapi/editor/EditorContext;)Z" />
+      <node id="8908453262580021701" at="86,0,89,0" concept="1" trace="_Inline_dru9lf_a0a#()V" />
+      <node id="8908453262580021701" at="89,0,92,0" concept="5" trace="createEditorCell#(Ljetbrains/mps/openapi/editor/EditorContext;)Ljetbrains/mps/openapi/editor/cells/EditorCell;" />
+      <node id="8908453262580021701" at="108,0,111,0" concept="5" trace="createCell#()Ljetbrains/mps/openapi/editor/cells/EditorCell;" />
+      <node id="8908453262580021701" at="155,0,158,0" concept="1" trace="_Inline_dru9lf_a1a#()V" />
+      <node id="8908453262580021701" at="158,0,161,0" concept="5" trace="createEditorCell#(Ljetbrains/mps/openapi/editor/EditorContext;)Ljetbrains/mps/openapi/editor/cells/EditorCell;" />
+      <node id="8908453262580021701" at="177,0,180,0" concept="5" trace="createCell#()Ljetbrains/mps/openapi/editor/cells/EditorCell;" />
+      <node id="8908453262580021902" at="210,0,213,0" concept="10" trace="renderingCondition_dru9lf_a2a#(Lorg/jetbrains/mps/openapi/model/SNode;Ljetbrains/mps/openapi/editor/EditorContext;)Z" />
+      <node id="8908453262580021701" at="221,0,224,0" concept="1" trace="categoryListHandler_dru9lf_d0#(Lorg/jetbrains/mps/openapi/model/SNode;Ljava/lang/String;Ljetbrains/mps/openapi/editor/EditorContext;)V" />
+      <node id="8908453262580021701" at="224,0,227,0" concept="5" trace="createNodeToInsert#(Ljetbrains/mps/openapi/editor/EditorContext;)Lorg/jetbrains/mps/openapi/model/SNode;" />
+      <node id="8908453262580021701" at="244,9,247,9" concept="4" />
+      <node id="8908453262580021915" at="257,0,260,0" concept="10" trace="renderingCondition_dru9lf_a4a#(Lorg/jetbrains/mps/openapi/model/SNode;Ljetbrains/mps/openapi/editor/EditorContext;)Z" />
       <node id="8908453262580021701" at="35,0,39,0" concept="1" trace="Note_inspected_InspectorBuilder_a#(Ljetbrains/mps/openapi/editor/EditorContext;Lorg/jetbrains/mps/openapi/model/SNode;)V" />
       <node id="8908453262580021701" at="72,63,76,5" concept="4" />
-      <node id="8908453262580021701" at="93,0,97,0" concept="5" trace="createEditorCell#(Ljetbrains/mps/openapi/editor/EditorContext;Lorg/jetbrains/mps/openapi/model/SNode;)Ljetbrains/mps/openapi/editor/cells/EditorCell;" />
-      <node id="8908453262580021701" at="143,63,147,5" concept="4" />
-      <node id="8908453262580021701" at="164,0,168,0" concept="5" trace="createEditorCell#(Ljetbrains/mps/openapi/editor/EditorContext;Lorg/jetbrains/mps/openapi/model/SNode;)Ljetbrains/mps/openapi/editor/cells/EditorCell;" />
-      <node id="8908453262580021701" at="244,134,248,9" concept="4" />
+      <node id="8908453262580021701" at="92,0,96,0" concept="5" trace="createEditorCell#(Ljetbrains/mps/openapi/editor/EditorContext;Lorg/jetbrains/mps/openapi/model/SNode;)Ljetbrains/mps/openapi/editor/cells/EditorCell;" />
+      <node id="8908453262580021701" at="141,63,145,5" concept="4" />
+      <node id="8908453262580021701" at="161,0,165,0" concept="5" trace="createEditorCell#(Ljetbrains/mps/openapi/editor/EditorContext;Lorg/jetbrains/mps/openapi/model/SNode;)Ljetbrains/mps/openapi/editor/cells/EditorCell;" />
+      <node id="8908453262580021701" at="240,134,244,9" concept="4" />
       <node id="8908453262580021701" at="40,0,45,0" concept="5" trace="getNode#()Lorg/jetbrains/mps/openapi/model/SNode;" />
-      <node id="8908453262580021701" at="79,59,84,22" concept="4" />
-      <node id="8908453262580021701" at="103,0,108,0" concept="1" trace="Inline_Builder_dru9lf_a0a#(Ljetbrains/mps/openapi/editor/EditorContext;Lorg/jetbrains/mps/openapi/model/SNode;Lorg/jetbrains/mps/openapi/model/SNode;)V" />
-      <node id="8908453262580021701" at="113,0,118,0" concept="5" trace="getNode#()Lorg/jetbrains/mps/openapi/model/SNode;" />
-      <node id="8908453262580021897" at="129,61,134,24" concept="4" />
-      <node id="8908453262580021701" at="150,59,155,22" concept="4" />
-      <node id="8908453262580021701" at="174,0,179,0" concept="1" trace="Inline_Builder_dru9lf_a1a#(Ljetbrains/mps/openapi/editor/EditorContext;Lorg/jetbrains/mps/openapi/model/SNode;Lorg/jetbrains/mps/openapi/model/SNode;)V" />
-      <node id="8908453262580021701" at="184,0,189,0" concept="5" trace="getNode#()Lorg/jetbrains/mps/openapi/model/SNode;" />
-      <node id="8908453262580021900" at="200,61,205,24" concept="4" />
-      <node id="8908453262580021701" at="231,0,236,0" concept="5" trace="createNodeCell#(Lorg/jetbrains/mps/openapi/model/SNode;)Ljetbrains/mps/openapi/editor/cells/EditorCell;" />
-      <node id="8908453262580021701" at="208,0,214,0" concept="5" trace="createConstant_dru9lf_c0#()Ljetbrains/mps/openapi/editor/cells/EditorCell;" />
-      <node id="8908453262580021701" at="236,0,242,0" concept="5" trace="createEmptyCell#()Ljetbrains/mps/openapi/editor/cells/EditorCell;" />
-      <node id="8908453262580021701" at="255,0,261,0" concept="5" trace="createConstant_dru9lf_e0#()Ljetbrains/mps/openapi/editor/cells/EditorCell;" />
-      <node id="8908453262580021701" at="217,0,224,0" concept="5" trace="createRefNodeList_dru9lf_d0#()Ljetbrains/mps/openapi/editor/cells/EditorCell;" />
-      <node id="8908453262580021701" at="242,86,252,7" concept="4" />
-      <node id="8908453262580021701" at="242,0,254,0" concept="5" trace="installElementCellActions#(Lorg/jetbrains/mps/openapi/model/SNode;Ljetbrains/mps/openapi/editor/cells/EditorCell;)V" />
+      <node id="8908453262580021701" at="78,57,83,22" concept="4" />
+      <node id="8908453262580021701" at="102,0,107,0" concept="1" trace="Inline_Builder_dru9lf_a0a#(Ljetbrains/mps/openapi/editor/EditorContext;Lorg/jetbrains/mps/openapi/model/SNode;Lorg/jetbrains/mps/openapi/model/SNode;)V" />
+      <node id="8908453262580021701" at="112,0,117,0" concept="5" trace="getNode#()Lorg/jetbrains/mps/openapi/model/SNode;" />
+      <node id="8908453262580021897" at="127,59,132,24" concept="4" />
+      <node id="8908453262580021701" at="147,57,152,22" concept="4" />
+      <node id="8908453262580021701" at="171,0,176,0" concept="1" trace="Inline_Builder_dru9lf_a1a#(Ljetbrains/mps/openapi/editor/EditorContext;Lorg/jetbrains/mps/openapi/model/SNode;Lorg/jetbrains/mps/openapi/model/SNode;)V" />
+      <node id="8908453262580021701" at="181,0,186,0" concept="5" trace="getNode#()Lorg/jetbrains/mps/openapi/model/SNode;" />
+      <node id="8908453262580021900" at="196,59,201,24" concept="4" />
+      <node id="8908453262580021701" at="227,0,232,0" concept="5" trace="createNodeCell#(Lorg/jetbrains/mps/openapi/model/SNode;)Ljetbrains/mps/openapi/editor/cells/EditorCell;" />
+      <node id="8908453262580021701" at="204,0,210,0" concept="5" trace="createConstant_dru9lf_c0#()Ljetbrains/mps/openapi/editor/cells/EditorCell;" />
+      <node id="8908453262580021701" at="232,0,238,0" concept="5" trace="createEmptyCell#()Ljetbrains/mps/openapi/editor/cells/EditorCell;" />
+      <node id="8908453262580021701" at="251,0,257,0" concept="5" trace="createConstant_dru9lf_e0#()Ljetbrains/mps/openapi/editor/cells/EditorCell;" />
+      <node id="8908453262580021701" at="213,0,220,0" concept="5" trace="createRefNodeList_dru9lf_d0#()Ljetbrains/mps/openapi/editor/cells/EditorCell;" />
+      <node id="8908453262580021701" at="238,86,248,7" concept="4" />
+      <node id="8908453262580021701" at="238,0,250,0" concept="5" trace="installElementCellActions#(Lorg/jetbrains/mps/openapi/model/SNode;Ljetbrains/mps/openapi/editor/cells/EditorCell;)V" />
       <node id="8908453262580021701" at="50,0,66,0" concept="5" trace="createCollection_dru9lf_a_0#()Ljetbrains/mps/openapi/editor/cells/EditorCell;" />
-      <node id="8908453262580021897" at="119,0,136,0" concept="5" trace="createProperty_dru9lf_a0a0#()Ljetbrains/mps/openapi/editor/cells/EditorCell;" />
-      <node id="8908453262580021900" at="190,0,207,0" concept="5" trace="createProperty_dru9lf_a0b0#()Ljetbrains/mps/openapi/editor/cells/EditorCell;" />
-      <node id="8908453262580021701" at="66,0,86,0" concept="5" trace="createRefCell_dru9lf_a0#()Ljetbrains/mps/openapi/editor/cells/EditorCell;" />
-      <node id="8908453262580021701" at="137,0,157,0" concept="5" trace="createRefCell_dru9lf_b0#()Ljetbrains/mps/openapi/editor/cells/EditorCell;" />
+      <node id="8908453262580021897" at="118,0,134,0" concept="5" trace="createProperty_dru9lf_a0a0#()Ljetbrains/mps/openapi/editor/cells/EditorCell;" />
+      <node id="8908453262580021900" at="187,0,203,0" concept="5" trace="createProperty_dru9lf_a0b0#()Ljetbrains/mps/openapi/editor/cells/EditorCell;" />
+      <node id="8908453262580021701" at="66,0,85,0" concept="5" trace="createRefCell_dru9lf_a0#()Ljetbrains/mps/openapi/editor/cells/EditorCell;" />
+      <node id="8908453262580021701" at="135,0,154,0" concept="5" trace="createRefCell_dru9lf_b0#()Ljetbrains/mps/openapi/editor/cells/EditorCell;" />
       <scope id="8908453262580021701" at="42,26,43,18" />
       <scope id="8908453262580021701" at="46,39,47,41" />
       <scope id="8908453262580021701" at="57,68,58,59" />
       <scope id="8908453262580021701" at="61,68,62,59" />
-      <scope id="8908453262580021701" at="87,33,88,14" />
-      <scope id="8908453262580021701" at="90,69,91,57" />
-      <scope id="8908453262580021701" at="109,41,110,42" />
-      <scope id="8908453262580021701" at="115,28,116,20" />
-      <scope id="8908453262580021701" at="158,33,159,14" />
-      <scope id="8908453262580021701" at="161,69,162,57" />
-      <scope id="8908453262580021701" at="180,41,181,42" />
-      <scope id="8908453262580021701" at="186,28,187,20" />
-      <scope id="8908453262580021903" at="214,97,215,215" />
-      <scope id="8908453262580021701" at="225,100,226,50" />
-      <scope id="8908453262580021701" at="228,66,229,93" />
-      <scope id="8908453262580021701" at="249,122,250,397" />
-      <scope id="8908453262580021916" at="261,97,262,215" />
+      <scope id="8908453262580021701" at="86,33,87,14" />
+      <scope id="8908453262580021701" at="89,69,90,57" />
+      <scope id="8908453262580021701" at="108,41,109,42" />
+      <scope id="8908453262580021701" at="114,28,115,20" />
+      <scope id="8908453262580021701" at="155,33,156,14" />
+      <scope id="8908453262580021701" at="158,69,159,57" />
+      <scope id="8908453262580021701" at="177,41,178,42" />
+      <scope id="8908453262580021701" at="183,28,184,20" />
+      <scope id="8908453262580021903" at="210,97,211,215" />
+      <scope id="8908453262580021701" at="221,100,222,50" />
+      <scope id="8908453262580021701" at="224,66,225,93" />
+      <scope id="8908453262580021701" at="245,122,246,397" />
+      <scope id="8908453262580021916" at="257,97,258,215" />
       <scope id="8908453262580021701" at="35,97,37,18" />
       <scope id="8908453262580021701" at="73,39,75,35" />
-      <scope id="8908453262580021701" at="80,35,82,94">
+      <scope id="8908453262580021701" at="79,35,81,112">
         <var name="manager" id="8908453262580021701" />
-=======
-      <scope id="8908453262580021915" at="283,0,286,0">
-        <var name="editorContext" id="8908453262580021915" />
-        <var name="node" id="8908453262580021915" />
->>>>>>> bd830ede
-      </scope>
-      <scope id="8908453262580021701" at="93,81,95,125" />
-      <scope id="8908453262580021897" at="130,37,132,96">
+      </scope>
+      <scope id="8908453262580021701" at="92,81,94,125" />
+      <scope id="8908453262580021897" at="128,37,130,114">
         <var name="manager" id="8908453262580021897" />
       </scope>
-      <scope id="8908453262580021701" at="144,39,146,37" />
-      <scope id="8908453262580021701" at="151,35,153,94">
+      <scope id="8908453262580021701" at="142,39,144,37" />
+      <scope id="8908453262580021701" at="148,35,150,112">
         <var name="manager" id="8908453262580021701" />
       </scope>
-      <scope id="8908453262580021701" at="164,81,166,125" />
-      <scope id="8908453262580021900" at="201,37,203,96">
+      <scope id="8908453262580021701" at="161,81,163,125" />
+      <scope id="8908453262580021900" at="197,37,199,114">
         <var name="manager" id="8908453262580021900" />
       </scope>
-<<<<<<< HEAD
-      <scope id="8908453262580021701" at="245,34,247,146" />
+      <scope id="8908453262580021701" at="241,34,243,146" />
       <scope id="8908453262580021701" at="46,0,49,0" />
-      <scope id="8908453262580021701" at="87,0,90,0" />
-      <scope id="8908453262580021701" at="90,0,93,0">
+      <scope id="8908453262580021701" at="86,0,89,0" />
+      <scope id="8908453262580021701" at="89,0,92,0">
         <var name="editorContext" id="8908453262580021701" />
       </scope>
-      <scope id="8908453262580021701" at="103,119,106,20" />
-      <scope id="8908453262580021701" at="109,0,112,0" />
-      <scope id="8908453262580021701" at="158,0,161,0" />
-      <scope id="8908453262580021701" at="161,0,164,0">
+      <scope id="8908453262580021701" at="102,119,105,20" />
+      <scope id="8908453262580021701" at="108,0,111,0" />
+      <scope id="8908453262580021701" at="155,0,158,0" />
+      <scope id="8908453262580021701" at="158,0,161,0">
         <var name="editorContext" id="8908453262580021701" />
       </scope>
-      <scope id="8908453262580021701" at="174,119,177,20" />
-      <scope id="8908453262580021701" at="180,0,183,0" />
-      <scope id="8908453262580021902" at="214,0,217,0">
+      <scope id="8908453262580021701" at="171,119,174,20" />
+      <scope id="8908453262580021701" at="177,0,180,0" />
+      <scope id="8908453262580021902" at="210,0,213,0">
         <var name="editorContext" id="8908453262580021902" />
         <var name="node" id="8908453262580021902" />
       </scope>
-      <scope id="8908453262580021701" at="225,0,228,0">
+      <scope id="8908453262580021701" at="221,0,224,0">
         <var name="childRole" id="8908453262580021701" />
         <var name="context" id="8908453262580021701" />
         <var name="ownerNode" id="8908453262580021701" />
-=======
-      <scope id="8908453262580021701" at="229,88,233,22">
-        <var name="editorCell" id="8908453262580021701" />
-      </scope>
-      <scope id="8908453262580021701" at="249,0,253,0">
+      </scope>
+      <scope id="8908453262580021701" at="224,0,227,0">
         <var name="editorContext" id="8908453262580021701" />
       </scope>
-      <scope id="8908453262580021701" at="258,68,262,23">
-        <var name="emptyCell" id="8908453262580021701" />
-      </scope>
-      <scope id="8908453262580021701" at="277,88,281,22">
-        <var name="editorCell" id="8908453262580021701" />
->>>>>>> bd830ede
-      </scope>
-      <scope id="8908453262580021701" at="228,0,231,0">
-        <var name="editorContext" id="8908453262580021701" />
-<<<<<<< HEAD
-      </scope>
-      <scope id="8908453262580021701" at="231,57,234,25">
+      <scope id="8908453262580021701" at="227,57,230,25">
         <var name="elementCell" id="8908453262580021701" />
-=======
-        <var name="elementNode" id="8908453262580021701" />
-      </scope>
-      <scope id="8908453262580021701" at="238,91,243,22">
-        <var name="editorCell" id="8908453262580021701" />
-        <var name="handler" id="8908453262580021701" />
-      </scope>
-      <scope id="8908453262580021701" at="253,0,258,0">
-        <var name="editorContext" id="8908453262580021701" />
-        <var name="elementNode" id="8908453262580021701" />
->>>>>>> bd830ede
-      </scope>
-      <scope id="8908453262580021915" at="261,0,264,0">
+      </scope>
+      <scope id="8908453262580021915" at="257,0,260,0">
         <var name="editorContext" id="8908453262580021915" />
         <var name="node" id="8908453262580021915" />
       </scope>
@@ -5150,172 +2794,87 @@
         <var name="context" id="8908453262580021701" />
         <var name="node" id="8908453262580021701" />
       </scope>
-      <scope id="8908453262580021701" at="93,0,97,0">
+      <scope id="8908453262580021701" at="92,0,96,0">
         <var name="editorContext" id="8908453262580021701" />
         <var name="node" id="8908453262580021701" />
       </scope>
-<<<<<<< HEAD
-      <scope id="8908453262580021701" at="164,0,168,0">
+      <scope id="8908453262580021701" at="161,0,165,0">
         <var name="editorContext" id="8908453262580021701" />
         <var name="node" id="8908453262580021701" />
       </scope>
-      <scope id="8908453262580021701" at="208,49,212,22">
+      <scope id="8908453262580021701" at="204,49,208,22">
         <var name="editorCell" id="8908453262580021701" />
       </scope>
-      <scope id="8908453262580021701" at="236,41,240,23">
+      <scope id="8908453262580021701" at="232,41,236,23">
         <var name="emptyCell" id="8908453262580021701" />
-=======
-      <scope id="8908453262580021701" at="229,0,235,0">
-        <var name="editorContext" id="8908453262580021701" />
-        <var name="node" id="8908453262580021701" />
-      </scope>
-      <scope id="8908453262580021701" at="258,0,264,0">
-        <var name="editorContext" id="8908453262580021701" />
-      </scope>
-      <scope id="8908453262580021701" at="277,0,283,0">
-        <var name="editorContext" id="8908453262580021701" />
-        <var name="node" id="8908453262580021701" />
->>>>>>> bd830ede
-      </scope>
-      <scope id="8908453262580021701" at="255,49,259,22">
+      </scope>
+      <scope id="8908453262580021701" at="251,49,255,22">
         <var name="editorCell" id="8908453262580021701" />
       </scope>
-<<<<<<< HEAD
       <scope id="8908453262580021701" at="40,0,45,0" />
-      <scope id="8908453262580021701" at="103,0,108,0">
-        <var name="context" id="8908453262580021701" />
-=======
-      <scope id="8908453262580021701" at="238,0,245,0">
-        <var name="editorContext" id="8908453262580021701" />
->>>>>>> bd830ede
-        <var name="node" id="8908453262580021701" />
-        <var name="referencingNode" id="8908453262580021701" />
-      </scope>
-      <scope id="8908453262580021701" at="113,0,118,0" />
-      <scope id="8908453262580021701" at="174,0,179,0">
+      <scope id="8908453262580021701" at="102,0,107,0">
         <var name="context" id="8908453262580021701" />
         <var name="node" id="8908453262580021701" />
         <var name="referencingNode" id="8908453262580021701" />
       </scope>
-      <scope id="8908453262580021701" at="184,0,189,0" />
-      <scope id="8908453262580021701" at="217,52,222,22">
+      <scope id="8908453262580021701" at="112,0,117,0" />
+      <scope id="8908453262580021701" at="171,0,176,0">
+        <var name="context" id="8908453262580021701" />
+        <var name="node" id="8908453262580021701" />
+        <var name="referencingNode" id="8908453262580021701" />
+      </scope>
+      <scope id="8908453262580021701" at="181,0,186,0" />
+      <scope id="8908453262580021701" at="213,52,218,22">
         <var name="editorCell" id="8908453262580021701" />
         <var name="handler" id="8908453262580021701" />
       </scope>
-<<<<<<< HEAD
-      <scope id="8908453262580021701" at="231,0,236,0">
-=======
-      <scope id="8908453262580021701" at="101,96,109,9" />
-      <scope id="8908453262580021701" at="265,96,273,9" />
-      <scope id="8908453262580021813" at="112,0,121,0">
-        <var name="editorContext" id="8908453262580021813" />
-        <var name="node" id="8908453262580021813" />
-      </scope>
-      <scope id="8908453262580021701" at="65,0,75,0">
-        <var name="editorContext" id="8908453262580021701" />
-        <var name="node" id="8908453262580021701" />
-      </scope>
-      <scope id="8908453262580021701" at="100,132,110,7" />
-      <scope id="8908453262580021701" at="264,132,274,7" />
-      <scope id="8908453262580021701" at="100,0,112,0">
-        <var name="editorContext" id="8908453262580021701" />
-        <var name="elementCell" id="8908453262580021701" />
->>>>>>> bd830ede
+      <scope id="8908453262580021701" at="227,0,232,0">
         <var name="elementNode" id="8908453262580021701" />
       </scope>
-<<<<<<< HEAD
-      <scope id="8908453262580021701" at="208,0,214,0" />
-      <scope id="8908453262580021701" at="236,0,242,0" />
-      <scope id="8908453262580021701" at="255,0,261,0" />
-      <scope id="8908453262580021701" at="217,0,224,0" />
-      <scope id="8908453262580021701" at="243,96,251,9" />
-      <scope id="8908453262580021701" at="242,86,252,7" />
-      <scope id="8908453262580021701" at="242,0,254,0">
-=======
-      <scope id="8908453262580021701" at="264,0,276,0">
-        <var name="editorContext" id="8908453262580021701" />
->>>>>>> bd830ede
+      <scope id="8908453262580021701" at="204,0,210,0" />
+      <scope id="8908453262580021701" at="232,0,238,0" />
+      <scope id="8908453262580021701" at="251,0,257,0" />
+      <scope id="8908453262580021701" at="213,0,220,0" />
+      <scope id="8908453262580021701" at="239,96,247,9" />
+      <scope id="8908453262580021701" at="238,86,248,7" />
+      <scope id="8908453262580021701" at="238,0,250,0">
         <var name="elementCell" id="8908453262580021701" />
         <var name="elementNode" id="8908453262580021701" />
       </scope>
       <scope id="8908453262580021701" at="50,52,64,22">
         <var name="editorCell" id="8908453262580021701" />
       </scope>
-<<<<<<< HEAD
-      <scope id="8908453262580021897" at="119,53,134,24">
-=======
-      <scope id="8908453262580021897" at="166,92,180,24">
->>>>>>> bd830ede
+      <scope id="8908453262580021897" at="118,53,132,24">
         <var name="attributeConcept" id="8908453262580021897" />
         <var name="editorCell" id="8908453262580021897" />
         <var name="provider" id="8908453262580021897" />
       </scope>
-<<<<<<< HEAD
-      <scope id="8908453262580021900" at="190,53,205,24">
-=======
-      <scope id="8908453262580021900" at="212,92,226,24">
->>>>>>> bd830ede
+      <scope id="8908453262580021900" at="187,53,201,24">
         <var name="attributeConcept" id="8908453262580021900" />
         <var name="editorCell" id="8908453262580021900" />
         <var name="provider" id="8908453262580021900" />
       </scope>
-<<<<<<< HEAD
       <scope id="8908453262580021701" at="50,0,66,0" />
-      <scope id="8908453262580021897" at="119,0,136,0" />
-      <scope id="8908453262580021900" at="190,0,207,0" />
-      <scope id="8908453262580021701" at="66,48,84,22">
-=======
-      <scope id="8908453262580021701" at="122,0,137,0">
-        <var name="editorContext" id="8908453262580021701" />
-        <var name="node" id="8908453262580021701" />
-      </scope>
-      <scope id="8908453262580021897" at="166,0,182,0">
-        <var name="editorContext" id="8908453262580021897" />
-        <var name="node" id="8908453262580021897" />
-      </scope>
-      <scope id="8908453262580021900" at="212,0,228,0">
-        <var name="editorContext" id="8908453262580021900" />
-        <var name="node" id="8908453262580021900" />
-      </scope>
-      <scope id="8908453262580021701" at="137,87,154,22">
->>>>>>> bd830ede
+      <scope id="8908453262580021897" at="118,0,134,0" />
+      <scope id="8908453262580021900" at="187,0,203,0" />
+      <scope id="8908453262580021701" at="66,48,83,22">
         <var name="attributeConcept" id="8908453262580021701" />
         <var name="editorCell" id="8908453262580021701" />
         <var name="provider" id="8908453262580021701" />
       </scope>
-<<<<<<< HEAD
-      <scope id="8908453262580021701" at="137,48,155,22">
-=======
-      <scope id="8908453262580021701" at="183,87,200,22">
->>>>>>> bd830ede
+      <scope id="8908453262580021701" at="135,48,152,22">
         <var name="attributeConcept" id="8908453262580021701" />
         <var name="editorCell" id="8908453262580021701" />
         <var name="provider" id="8908453262580021701" />
       </scope>
-<<<<<<< HEAD
-      <scope id="8908453262580021701" at="66,0,86,0" />
-      <scope id="8908453262580021701" at="137,0,157,0" />
-      <unit id="8908453262580021701" at="86,0,98,0" name="jetbrains.mps.samples.notesOrganizer.editor.Note_inspected_InspectorBuilder_a$_Inline_dru9lf_a0a" />
-      <unit id="8908453262580021701" at="157,0,169,0" name="jetbrains.mps.samples.notesOrganizer.editor.Note_inspected_InspectorBuilder_a$_Inline_dru9lf_a1a" />
-      <unit id="8908453262580021701" at="224,0,255,0" name="jetbrains.mps.samples.notesOrganizer.editor.Note_inspected_InspectorBuilder_a$categoryListHandler_dru9lf_d0" />
-      <unit id="8908453262580021701" at="98,0,137,0" name="jetbrains.mps.samples.notesOrganizer.editor.Note_inspected_InspectorBuilder_a$Inline_Builder_dru9lf_a0a" />
-      <unit id="8908453262580021701" at="169,0,208,0" name="jetbrains.mps.samples.notesOrganizer.editor.Note_inspected_InspectorBuilder_a$Inline_Builder_dru9lf_a1a" />
-      <unit id="8908453262580021701" at="31,0,265,0" name="jetbrains.mps.samples.notesOrganizer.editor.Note_inspected_InspectorBuilder_a" />
-=======
-      <scope id="8908453262580021701" at="137,0,156,0">
-        <var name="editorContext" id="8908453262580021701" />
-        <var name="node" id="8908453262580021701" />
-      </scope>
-      <scope id="8908453262580021701" at="183,0,202,0">
-        <var name="editorContext" id="8908453262580021701" />
-        <var name="node" id="8908453262580021701" />
-      </scope>
-      <unit id="8908453262580021896" at="156,0,183,0" name="jetbrains.mps.samples.notesOrganizer.editor.Note_inspected_Editor$_Inline_dru9lf_a0a" />
-      <unit id="8908453262580021899" at="202,0,229,0" name="jetbrains.mps.samples.notesOrganizer.editor.Note_inspected_Editor$_Inline_dru9lf_a1a" />
-      <unit id="8908453262580021701" at="245,0,277,0" name="jetbrains.mps.samples.notesOrganizer.editor.Note_inspected_Editor$categoryListHandler_dru9lf_d0" />
-      <unit id="8908453262580021701" at="75,0,122,0" name="jetbrains.mps.samples.notesOrganizer.editor.Note_inspected_Editor$partsListHandler_dru9lf_b0" />
-      <unit id="8908453262580021701" at="38,0,287,0" name="jetbrains.mps.samples.notesOrganizer.editor.Note_inspected_Editor" />
->>>>>>> bd830ede
+      <scope id="8908453262580021701" at="66,0,85,0" />
+      <scope id="8908453262580021701" at="135,0,154,0" />
+      <unit id="8908453262580021701" at="85,0,97,0" name="jetbrains.mps.samples.notesOrganizer.editor.Note_inspected_InspectorBuilder_a$_Inline_dru9lf_a0a" />
+      <unit id="8908453262580021701" at="154,0,166,0" name="jetbrains.mps.samples.notesOrganizer.editor.Note_inspected_InspectorBuilder_a$_Inline_dru9lf_a1a" />
+      <unit id="8908453262580021701" at="220,0,251,0" name="jetbrains.mps.samples.notesOrganizer.editor.Note_inspected_InspectorBuilder_a$categoryListHandler_dru9lf_d0" />
+      <unit id="8908453262580021701" at="97,0,135,0" name="jetbrains.mps.samples.notesOrganizer.editor.Note_inspected_InspectorBuilder_a$Inline_Builder_dru9lf_a0a" />
+      <unit id="8908453262580021701" at="166,0,204,0" name="jetbrains.mps.samples.notesOrganizer.editor.Note_inspected_InspectorBuilder_a$Inline_Builder_dru9lf_a1a" />
+      <unit id="8908453262580021701" at="31,0,261,0" name="jetbrains.mps.samples.notesOrganizer.editor.Note_inspected_InspectorBuilder_a" />
     </file>
   </root>
 </debug-info>
