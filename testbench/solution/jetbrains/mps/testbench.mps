<?xml version="1.0" encoding="UTF-8"?>
<model ref="r:c7fd1483-2eda-4417-bb41-aecb48302c10(jetbrains.mps.testbench)">
  <persistence version="9" />
  <languages>
    <use id="f2801650-65d5-424e-bb1b-463a8781b786" name="jetbrains.mps.baseLanguage.javadoc" version="2" />
    <use id="f3061a53-9226-4cc5-a443-f952ceaf5816" name="jetbrains.mps.baseLanguage" version="3" />
  </languages>
  <imports>
    <import index="wyt6" ref="6354ebe7-c22a-4a0f-ac54-50b52ab9b065/java:java.lang()" />
    <import index="33ny" ref="6354ebe7-c22a-4a0f-ac54-50b52ab9b065/java:java.util()" />
    <import index="guwi" ref="6354ebe7-c22a-4a0f-ac54-50b52ab9b065/java:java.io()" />
    <import index="mmaq" ref="6ed54515-acc8-4d1e-a16c-9fd6cfe951ea/java:org.jdom()" />
    <import index="18ew" ref="6ed54515-acc8-4d1e-a16c-9fd6cfe951ea/java:jetbrains.mps.util()" />
    <import index="rjhg" ref="83f155ff-422c-4b5a-a2f2-b459302dd215/java:org.junit()" />
    <import index="z1c3" ref="6ed54515-acc8-4d1e-a16c-9fd6cfe951ea/java:jetbrains.mps.project(MPS.Core/)" />
    <import index="79ha" ref="r:2876f1ee-0b45-4db5-8c09-0682cdee5c67(jetbrains.mps.tool.environment)" />
    <import index="mhfm" ref="3f233e7f-b8a6-46d2-a57f-795d56775243/java:org.jetbrains.annotations(Annotations/)" />
    <import index="mhbf" ref="8865b7a8-5271-43d3-884c-6fd1d9cfdd34/java:org.jetbrains.mps.openapi.model(MPS.OpenAPI/)" />
    <import index="w1kc" ref="6ed54515-acc8-4d1e-a16c-9fd6cfe951ea/java:jetbrains.mps.smodel(MPS.Core/)" />
    <import index="dush" ref="8865b7a8-5271-43d3-884c-6fd1d9cfdd34/java:org.jetbrains.mps.openapi.persistence(MPS.OpenAPI/)" />
    <import index="lui2" ref="8865b7a8-5271-43d3-884c-6fd1d9cfdd34/java:org.jetbrains.mps.openapi.module(MPS.OpenAPI/)" />
    <import index="fyhk" ref="6ed54515-acc8-4d1e-a16c-9fd6cfe951ea/java:jetbrains.mps(MPS.Core/)" />
<<<<<<< HEAD
    <import index="4o98" ref="6ed54515-acc8-4d1e-a16c-9fd6cfe951ea/java:jetbrains.mps.core.platform(MPS.Core/)" />
=======
    <import index="a19p" ref="920eaa0e-ecca-46bc-bee7-4e5c59213dd6/java:org.junit.rules(Testbench/)" />
    <import index="7cms" ref="920eaa0e-ecca-46bc-bee7-4e5c59213dd6/java:org.junit.runners.model(Testbench/)" />
    <import index="cvlm" ref="920eaa0e-ecca-46bc-bee7-4e5c59213dd6/java:org.junit.runner(Testbench/)" />
    <import index="rjhh" ref="920eaa0e-ecca-46bc-bee7-4e5c59213dd6/java:org.junit(Testbench/)" />
>>>>>>> 174b4161
  </imports>
  <registry>
    <language id="f3061a53-9226-4cc5-a443-f952ceaf5816" name="jetbrains.mps.baseLanguage">
      <concept id="1082485599095" name="jetbrains.mps.baseLanguage.structure.BlockStatement" flags="nn" index="9aQIb">
        <child id="1082485599096" name="statements" index="9aQI4" />
      </concept>
      <concept id="1215693861676" name="jetbrains.mps.baseLanguage.structure.BaseAssignmentExpression" flags="nn" index="d038R">
        <child id="1068498886297" name="rValue" index="37vLTx" />
        <child id="1068498886295" name="lValue" index="37vLTJ" />
      </concept>
      <concept id="1215695189714" name="jetbrains.mps.baseLanguage.structure.PlusAssignmentExpression" flags="nn" index="d57v9" />
      <concept id="1202948039474" name="jetbrains.mps.baseLanguage.structure.InstanceMethodCallOperation" flags="nn" index="liA8E" />
      <concept id="1465982738277781862" name="jetbrains.mps.baseLanguage.structure.PlaceholderMember" flags="ng" index="2tJIrI" />
      <concept id="1173175405605" name="jetbrains.mps.baseLanguage.structure.ArrayAccessExpression" flags="nn" index="AH0OO">
        <child id="1173175577737" name="index" index="AHEQo" />
        <child id="1173175590490" name="array" index="AHHXb" />
      </concept>
      <concept id="1188207840427" name="jetbrains.mps.baseLanguage.structure.AnnotationInstance" flags="nn" index="2AHcQZ">
        <reference id="1188208074048" name="annotation" index="2AI5Lk" />
      </concept>
      <concept id="1188208481402" name="jetbrains.mps.baseLanguage.structure.HasAnnotation" flags="ng" index="2AJDlI">
        <child id="1188208488637" name="annotation" index="2AJF6D" />
      </concept>
      <concept id="1095950406618" name="jetbrains.mps.baseLanguage.structure.DivExpression" flags="nn" index="FJ1c_" />
      <concept id="1224848483129" name="jetbrains.mps.baseLanguage.structure.IBLDeprecatable" flags="ng" index="IEa8$">
        <property id="1224848525476" name="isDeprecated" index="IEkAT" />
      </concept>
      <concept id="1154032098014" name="jetbrains.mps.baseLanguage.structure.AbstractLoopStatement" flags="nn" index="2LF5Ji">
        <child id="1154032183016" name="body" index="2LFqv$" />
      </concept>
      <concept id="1197027756228" name="jetbrains.mps.baseLanguage.structure.DotExpression" flags="nn" index="2OqwBi">
        <child id="1197027771414" name="operand" index="2Oq$k0" />
        <child id="1197027833540" name="operation" index="2OqNvi" />
      </concept>
      <concept id="1164879751025" name="jetbrains.mps.baseLanguage.structure.TryCatchStatement" flags="nn" index="SfApY">
        <child id="1164879758292" name="body" index="SfCbr" />
        <child id="1164903496223" name="catchClause" index="TEbGg" />
      </concept>
      <concept id="1145552977093" name="jetbrains.mps.baseLanguage.structure.GenericNewExpression" flags="nn" index="2ShNRf">
        <child id="1145553007750" name="creator" index="2ShVmc" />
      </concept>
      <concept id="1164903280175" name="jetbrains.mps.baseLanguage.structure.CatchClause" flags="nn" index="TDmWw">
        <child id="1164903359218" name="catchBody" index="TDEfX" />
        <child id="1164903359217" name="throwable" index="TDEfY" />
      </concept>
      <concept id="1070475926800" name="jetbrains.mps.baseLanguage.structure.StringLiteral" flags="nn" index="Xl_RD">
        <property id="1070475926801" name="value" index="Xl_RC" />
      </concept>
      <concept id="1182160077978" name="jetbrains.mps.baseLanguage.structure.AnonymousClassCreator" flags="nn" index="YeOm9">
        <child id="1182160096073" name="cls" index="YeSDq" />
      </concept>
      <concept id="1081236700938" name="jetbrains.mps.baseLanguage.structure.StaticMethodDeclaration" flags="ig" index="2YIFZL" />
      <concept id="1081236700937" name="jetbrains.mps.baseLanguage.structure.StaticMethodCall" flags="nn" index="2YIFZM">
        <reference id="1144433194310" name="classConcept" index="1Pybhc" />
      </concept>
      <concept id="1164991038168" name="jetbrains.mps.baseLanguage.structure.ThrowStatement" flags="nn" index="YS8fn">
        <child id="1164991057263" name="throwable" index="YScLw" />
      </concept>
      <concept id="1070534058343" name="jetbrains.mps.baseLanguage.structure.NullLiteral" flags="nn" index="10Nm6u" />
      <concept id="1070534644030" name="jetbrains.mps.baseLanguage.structure.BooleanType" flags="in" index="10P_77" />
      <concept id="1070534760951" name="jetbrains.mps.baseLanguage.structure.ArrayType" flags="in" index="10Q1$e">
        <child id="1070534760952" name="componentType" index="10Q1$1" />
      </concept>
      <concept id="1068390468200" name="jetbrains.mps.baseLanguage.structure.FieldDeclaration" flags="ig" index="312cEg">
        <property id="8606350594693632173" name="isTransient" index="eg7rD" />
        <property id="1240249534625" name="isVolatile" index="34CwA1" />
      </concept>
      <concept id="1068390468198" name="jetbrains.mps.baseLanguage.structure.ClassConcept" flags="ig" index="312cEu">
        <property id="1075300953594" name="abstractClass" index="1sVAO0" />
        <property id="1221565133444" name="isFinal" index="1EXbeo" />
        <child id="1095933932569" name="implementedInterface" index="EKbjA" />
      </concept>
      <concept id="1068431474542" name="jetbrains.mps.baseLanguage.structure.VariableDeclaration" flags="ng" index="33uBYm">
        <property id="1176718929932" name="isFinal" index="3TUv4t" />
        <child id="1068431790190" name="initializer" index="33vP2m" />
      </concept>
      <concept id="1109279763828" name="jetbrains.mps.baseLanguage.structure.TypeVariableDeclaration" flags="ng" index="16euLQ">
        <child id="1214996921760" name="bound" index="3ztrMU" />
      </concept>
      <concept id="1109279851642" name="jetbrains.mps.baseLanguage.structure.GenericDeclaration" flags="ng" index="16eOlS">
        <child id="1109279881614" name="typeVariableDeclaration" index="16eVyc" />
      </concept>
      <concept id="1109283449304" name="jetbrains.mps.baseLanguage.structure.TypeVariableReference" flags="in" index="16syzq">
        <reference id="1109283546497" name="typeVariableDeclaration" index="16sUi3" />
      </concept>
      <concept id="1092119917967" name="jetbrains.mps.baseLanguage.structure.MulExpression" flags="nn" index="17qRlL" />
      <concept id="1068498886296" name="jetbrains.mps.baseLanguage.structure.VariableReference" flags="nn" index="37vLTw">
        <reference id="1068581517664" name="variableDeclaration" index="3cqZAo" />
      </concept>
      <concept id="1068498886292" name="jetbrains.mps.baseLanguage.structure.ParameterDeclaration" flags="ir" index="37vLTG" />
      <concept id="1068498886294" name="jetbrains.mps.baseLanguage.structure.AssignmentExpression" flags="nn" index="37vLTI" />
      <concept id="1225271177708" name="jetbrains.mps.baseLanguage.structure.StringType" flags="in" index="17QB3L" />
      <concept id="4972933694980447171" name="jetbrains.mps.baseLanguage.structure.BaseVariableDeclaration" flags="ng" index="19Szcq">
        <child id="5680397130376446158" name="type" index="1tU5fm" />
      </concept>
      <concept id="1068580123132" name="jetbrains.mps.baseLanguage.structure.BaseMethodDeclaration" flags="ng" index="3clF44">
        <property id="4276006055363816570" name="isSynchronized" index="od$2w" />
        <property id="1181808852946" name="isFinal" index="DiZV1" />
        <child id="1164879685961" name="throwsItem" index="Sfmx6" />
        <child id="1068580123133" name="returnType" index="3clF45" />
        <child id="1068580123134" name="parameter" index="3clF46" />
        <child id="1068580123135" name="body" index="3clF47" />
      </concept>
      <concept id="1068580123165" name="jetbrains.mps.baseLanguage.structure.InstanceMethodDeclaration" flags="ig" index="3clFb_">
        <property id="1178608670077" name="isAbstract" index="1EzhhJ" />
      </concept>
      <concept id="1068580123152" name="jetbrains.mps.baseLanguage.structure.EqualsExpression" flags="nn" index="3clFbC" />
      <concept id="1068580123155" name="jetbrains.mps.baseLanguage.structure.ExpressionStatement" flags="nn" index="3clFbF">
        <child id="1068580123156" name="expression" index="3clFbG" />
      </concept>
      <concept id="1068580123157" name="jetbrains.mps.baseLanguage.structure.Statement" flags="nn" index="3clFbH" />
      <concept id="1068580123159" name="jetbrains.mps.baseLanguage.structure.IfStatement" flags="nn" index="3clFbJ">
        <child id="1082485599094" name="ifFalseStatement" index="9aQIa" />
        <child id="1068580123160" name="condition" index="3clFbw" />
        <child id="1068580123161" name="ifTrue" index="3clFbx" />
      </concept>
      <concept id="1068580123136" name="jetbrains.mps.baseLanguage.structure.StatementList" flags="sn" stub="5293379017992965193" index="3clFbS">
        <child id="1068581517665" name="statement" index="3cqZAp" />
      </concept>
      <concept id="1068580123140" name="jetbrains.mps.baseLanguage.structure.ConstructorDeclaration" flags="ig" index="3clFbW" />
      <concept id="1068580320020" name="jetbrains.mps.baseLanguage.structure.IntegerConstant" flags="nn" index="3cmrfG">
        <property id="1068580320021" name="value" index="3cmrfH" />
      </concept>
      <concept id="1068581242875" name="jetbrains.mps.baseLanguage.structure.PlusExpression" flags="nn" index="3cpWs3" />
      <concept id="1068581242878" name="jetbrains.mps.baseLanguage.structure.ReturnStatement" flags="nn" index="3cpWs6">
        <child id="1068581517676" name="expression" index="3cqZAk" />
      </concept>
      <concept id="1068581242864" name="jetbrains.mps.baseLanguage.structure.LocalVariableDeclarationStatement" flags="nn" index="3cpWs8">
        <child id="1068581242865" name="localVariableDeclaration" index="3cpWs9" />
      </concept>
      <concept id="1068581242867" name="jetbrains.mps.baseLanguage.structure.LongType" flags="in" index="3cpWsb" />
      <concept id="1068581242863" name="jetbrains.mps.baseLanguage.structure.LocalVariableDeclaration" flags="nr" index="3cpWsn" />
      <concept id="1068581517677" name="jetbrains.mps.baseLanguage.structure.VoidType" flags="in" index="3cqZAl" />
      <concept id="1081516740877" name="jetbrains.mps.baseLanguage.structure.NotExpression" flags="nn" index="3fqX7Q">
        <child id="1081516765348" name="expression" index="3fr31v" />
      </concept>
      <concept id="1154542696413" name="jetbrains.mps.baseLanguage.structure.ArrayCreatorWithInitializer" flags="nn" index="3g6Rrh">
        <child id="1154542793668" name="componentType" index="3g7fb8" />
        <child id="1154542803372" name="initValue" index="3g7hyw" />
      </concept>
      <concept id="1204053956946" name="jetbrains.mps.baseLanguage.structure.IMethodCall" flags="ng" index="1ndlxa">
        <reference id="1068499141037" name="baseMethodDeclaration" index="37wK5l" />
        <child id="1068499141038" name="actualArgument" index="37wK5m" />
      </concept>
      <concept id="1212685548494" name="jetbrains.mps.baseLanguage.structure.ClassCreator" flags="nn" index="1pGfFk">
        <child id="1212687122400" name="typeParameter" index="1pMfVU" />
      </concept>
      <concept id="1107461130800" name="jetbrains.mps.baseLanguage.structure.Classifier" flags="ng" index="3pOWGL">
        <property id="521412098689998745" name="nonStatic" index="2bfB8j" />
        <child id="5375687026011219971" name="member" index="jymVt" unordered="true" />
      </concept>
      <concept id="7812454656619025412" name="jetbrains.mps.baseLanguage.structure.LocalMethodCall" flags="nn" index="1rXfSq" />
      <concept id="1107535904670" name="jetbrains.mps.baseLanguage.structure.ClassifierType" flags="in" index="3uibUv">
        <reference id="1107535924139" name="classifier" index="3uigEE" />
        <child id="1109201940907" name="parameter" index="11_B2D" />
      </concept>
      <concept id="1081773326031" name="jetbrains.mps.baseLanguage.structure.BinaryOperation" flags="nn" index="3uHJSO">
        <child id="1081773367579" name="rightExpression" index="3uHU7w" />
        <child id="1081773367580" name="leftExpression" index="3uHU7B" />
      </concept>
      <concept id="1073239437375" name="jetbrains.mps.baseLanguage.structure.NotEqualsExpression" flags="nn" index="3y3z36" />
      <concept id="1178549954367" name="jetbrains.mps.baseLanguage.structure.IVisible" flags="ng" index="1B3ioH">
        <child id="1178549979242" name="visibility" index="1B3o_S" />
      </concept>
      <concept id="1144226303539" name="jetbrains.mps.baseLanguage.structure.ForeachStatement" flags="nn" index="1DcWWT">
        <child id="1144226360166" name="iterable" index="1DdaDG" />
      </concept>
      <concept id="1144230876926" name="jetbrains.mps.baseLanguage.structure.AbstractForStatement" flags="nn" index="1DupvO">
        <child id="1144230900587" name="variable" index="1Duv9x" />
      </concept>
      <concept id="1163668896201" name="jetbrains.mps.baseLanguage.structure.TernaryOperatorExpression" flags="nn" index="3K4zz7">
        <child id="1163668914799" name="condition" index="3K4Cdx" />
        <child id="1163668922816" name="ifTrue" index="3K4E3e" />
        <child id="1163668934364" name="ifFalse" index="3K4GZi" />
      </concept>
      <concept id="6329021646629104957" name="jetbrains.mps.baseLanguage.structure.TextCommentPart" flags="nn" index="3SKdUq">
        <property id="6329021646629104958" name="text" index="3SKdUp" />
      </concept>
      <concept id="6329021646629104954" name="jetbrains.mps.baseLanguage.structure.SingleLineComment" flags="nn" index="3SKdUt">
        <child id="6329021646629175155" name="commentPart" index="3SKWNk" />
      </concept>
      <concept id="1146644602865" name="jetbrains.mps.baseLanguage.structure.PublicVisibility" flags="nn" index="3Tm1VV" />
      <concept id="1146644623116" name="jetbrains.mps.baseLanguage.structure.PrivateVisibility" flags="nn" index="3Tm6S6" />
      <concept id="1146644641414" name="jetbrains.mps.baseLanguage.structure.ProtectedVisibility" flags="nn" index="3Tmbuc" />
      <concept id="1116615150612" name="jetbrains.mps.baseLanguage.structure.ClassifierClassExpression" flags="nn" index="3VsKOn">
        <reference id="1116615189566" name="classifier" index="3VsUkX" />
      </concept>
      <concept id="1080120340718" name="jetbrains.mps.baseLanguage.structure.AndExpression" flags="nn" index="1Wc70l" />
      <concept id="1170345865475" name="jetbrains.mps.baseLanguage.structure.AnonymousClass" flags="ig" index="1Y3b0j">
        <reference id="1170346070688" name="classifier" index="1Y3XeK" />
      </concept>
    </language>
    <language id="f2801650-65d5-424e-bb1b-463a8781b786" name="jetbrains.mps.baseLanguage.javadoc">
      <concept id="5349172909345501395" name="jetbrains.mps.baseLanguage.javadoc.structure.BaseDocComment" flags="ng" index="P$AiS">
        <child id="8465538089690331502" name="body" index="TZ5H$" />
      </concept>
      <concept id="5349172909345532724" name="jetbrains.mps.baseLanguage.javadoc.structure.MethodDocComment" flags="ng" index="P$JXv" />
      <concept id="8465538089690331500" name="jetbrains.mps.baseLanguage.javadoc.structure.CommentLine" flags="ng" index="TZ5HA">
        <child id="8970989240999019149" name="part" index="1dT_Ay" />
      </concept>
      <concept id="8970989240999019143" name="jetbrains.mps.baseLanguage.javadoc.structure.TextCommentLinePart" flags="ng" index="1dT_AC">
        <property id="8970989240999019144" name="text" index="1dT_AB" />
      </concept>
      <concept id="2068944020170241612" name="jetbrains.mps.baseLanguage.javadoc.structure.ClassifierDocComment" flags="ng" index="3UR2Jj" />
    </language>
    <language id="ceab5195-25ea-4f22-9b92-103b95ca8c0c" name="jetbrains.mps.lang.core">
      <concept id="1133920641626" name="jetbrains.mps.lang.core.structure.BaseConcept" flags="ng" index="2VYdi">
        <child id="5169995583184591170" name="smodelAttribute" index="lGtFl" />
      </concept>
      <concept id="1169194658468" name="jetbrains.mps.lang.core.structure.INamedConcept" flags="ng" index="TrEIO">
        <property id="1169194664001" name="name" index="TrG5h" />
      </concept>
    </language>
  </registry>
  <node concept="312cEu" id="4_TMdeLkPNQ">
    <property role="TrG5h" value="PerformanceMessenger" />
    <property role="1sVAO0" value="false" />
    <property role="1EXbeo" value="false" />
    <node concept="3Tm1VV" id="4_TMdeLkPNS" role="1B3o_S" />
    <node concept="3UR2Jj" id="4_TMdeLkPRT" role="lGtFl">
      <node concept="TZ5HA" id="4_TMdeLkPSE" role="TZ5H$">
        <node concept="1dT_AC" id="4_TMdeLkPSF" role="1dT_Ay">
          <property role="1dT_AB" value="Integrates with TeamCity's statistics. Contribute statistical values with teamcity-info.xml" />
        </node>
      </node>
      <node concept="TZ5HA" id="2$EeqAz1p0W" role="TZ5H$">
        <node concept="1dT_AC" id="2$EeqAz1p0X" role="1dT_Ay">
          <property role="1dT_AB" value="To use, add a field annotated with " />
        </node>
        <node concept="1dT_AA" id="2$EeqAz1p1m" role="1dT_Ay">
          <node concept="92FcH" id="2$EeqAz1p1s" role="qph3F">
            <node concept="VXe08" id="2$EeqAz1$RK" role="92FcQ">
              <ref role="VXe09" to="rjhg:~Rule" resolve="Rule" />
            </node>
            <node concept="TZ5HA" id="2$EeqAz1p1w" role="2XjZqd" />
          </node>
        </node>
        <node concept="1dT_AC" id="2$EeqAz1p1l" role="1dT_Ay">
          <property role="1dT_AB" value=" or " />
        </node>
        <node concept="1dT_AA" id="2$EeqAz1_GH" role="1dT_Ay">
          <node concept="92FcH" id="2$EeqAz1_GS" role="qph3F">
            <node concept="VXe08" id="2$EeqAz1FsI" role="92FcQ">
              <ref role="VXe09" to="rjhg:~ClassRule" resolve="ClassRule" />
            </node>
            <node concept="TZ5HA" id="2$EeqAz1_GW" role="2XjZqd" />
          </node>
        </node>
        <node concept="1dT_AC" id="2$EeqAz1_GG" role="1dT_Ay">
          <property role="1dT_AB" value=" to your test" />
        </node>
      </node>
      <node concept="TZ5HA" id="2$EeqAz1p0_" role="TZ5H$">
        <node concept="1dT_AC" id="2$EeqAz1p0A" role="1dT_Ay">
          <property role="1dT_AB" value="Evgeny Gryaznov, Oct 7, 2010" />
        </node>
      </node>
    </node>
    <node concept="312cEg" id="4_TMdeLkPNT" role="jymVt">
      <property role="eg7rD" value="false" />
      <property role="TrG5h" value="mySingleValues" />
      <property role="34CwA1" value="false" />
      <property role="3TUv4t" value="false" />
      <node concept="2ShNRf" id="4_TMdeLlBr3" role="33vP2m">
        <node concept="1pGfFk" id="4_TMdeLlBr4" role="2ShVmc">
          <ref role="37wK5l" to="33ny:~LinkedHashMap.&lt;init&gt;()" resolve="LinkedHashMap" />
          <node concept="17QB3L" id="3SJmozgBlCP" role="1pMfVU" />
          <node concept="3uibUv" id="4_TMdeLkPO0" role="1pMfVU">
            <ref role="3uigEE" to="wyt6:~Long" resolve="Long" />
          </node>
        </node>
      </node>
      <node concept="3uibUv" id="4_TMdeLkPNV" role="1tU5fm">
        <ref role="3uigEE" to="33ny:~Map" resolve="Map" />
        <node concept="17QB3L" id="3SJmozgBlCM" role="11_B2D" />
        <node concept="3uibUv" id="4_TMdeLkPNX" role="11_B2D">
          <ref role="3uigEE" to="wyt6:~Long" resolve="Long" />
        </node>
      </node>
      <node concept="3Tm6S6" id="4_TMdeLkPO1" role="1B3o_S" />
    </node>
    <node concept="312cEg" id="4_TMdeLkPO2" role="jymVt">
      <property role="eg7rD" value="false" />
      <property role="TrG5h" value="myPercentValues" />
      <property role="34CwA1" value="false" />
      <property role="3TUv4t" value="false" />
      <node concept="2ShNRf" id="4_TMdeLlBr5" role="33vP2m">
        <node concept="1pGfFk" id="4_TMdeLlBr6" role="2ShVmc">
          <ref role="37wK5l" to="33ny:~LinkedHashMap.&lt;init&gt;()" resolve="LinkedHashMap" />
          <node concept="17QB3L" id="3SJmozgBlCQ" role="1pMfVU" />
          <node concept="10Q1$e" id="4_TMdeLkPOb" role="1pMfVU">
            <node concept="3cpWsb" id="2$EeqAz31NC" role="10Q1$1" />
          </node>
        </node>
      </node>
      <node concept="3uibUv" id="4_TMdeLkPO4" role="1tU5fm">
        <ref role="3uigEE" to="33ny:~Map" resolve="Map" />
        <node concept="17QB3L" id="3SJmozgBlCK" role="11_B2D" />
        <node concept="10Q1$e" id="4_TMdeLkPO7" role="11_B2D">
          <node concept="3cpWsb" id="2$EeqAz32mU" role="10Q1$1" />
        </node>
      </node>
      <node concept="3Tm6S6" id="4_TMdeLkPOc" role="1B3o_S" />
    </node>
    <node concept="312cEg" id="2$EeqAz1Kf$" role="jymVt">
      <property role="TrG5h" value="myKeyPrefix" />
      <property role="3TUv4t" value="true" />
      <node concept="3Tm6S6" id="2$EeqAz1Kf_" role="1B3o_S" />
      <node concept="17QB3L" id="2$EeqAz1Oc_" role="1tU5fm" />
    </node>
    <node concept="2tJIrI" id="2$EeqAz1LYY" role="jymVt" />
    <node concept="3clFbW" id="4_TMdeLkPOh" role="jymVt">
      <property role="od$2w" value="false" />
      <property role="DiZV1" value="false" />
      <node concept="3cqZAl" id="4_TMdeLkPOi" role="3clF45" />
      <node concept="3clFbS" id="4_TMdeLkPOj" role="3clF47">
        <node concept="3clFbF" id="2$EeqAz1OiN" role="3cqZAp">
          <node concept="37vLTI" id="2$EeqAz1Oky" role="3clFbG">
            <node concept="10Nm6u" id="2$EeqAz1Olr" role="37vLTx" />
            <node concept="37vLTw" id="2$EeqAz1OiM" role="37vLTJ">
              <ref role="3cqZAo" node="2$EeqAz1Kf$" resolve="myKeyPrefix" />
            </node>
          </node>
        </node>
      </node>
      <node concept="3Tm1VV" id="4_TMdeLkPOk" role="1B3o_S" />
    </node>
    <node concept="2tJIrI" id="2$EeqAz1FDY" role="jymVt" />
    <node concept="3clFbW" id="2$EeqAz1JnD" role="jymVt">
      <node concept="3cqZAl" id="2$EeqAz1JnG" role="3clF45" />
      <node concept="3Tm1VV" id="2$EeqAz1JnH" role="1B3o_S" />
      <node concept="3clFbS" id="2$EeqAz1JnI" role="3clF47">
        <node concept="3clFbF" id="2$EeqAz1KfC" role="3cqZAp">
          <node concept="37vLTI" id="2$EeqAz1KfE" role="3clFbG">
            <node concept="37vLTw" id="2$EeqAz1PVE" role="37vLTJ">
              <ref role="3cqZAo" node="2$EeqAz1Kf$" resolve="myKeyPrefix" />
            </node>
            <node concept="37vLTw" id="2$EeqAz1KfM" role="37vLTx">
              <ref role="3cqZAo" node="2$EeqAz1K9P" resolve="keyPrefix" />
            </node>
          </node>
        </node>
      </node>
      <node concept="37vLTG" id="2$EeqAz1K9P" role="3clF46">
        <property role="TrG5h" value="keyPrefix" />
        <node concept="17QB3L" id="2$EeqAz2zGB" role="1tU5fm" />
      </node>
    </node>
    <node concept="2tJIrI" id="2$EeqAz1GfR" role="jymVt" />
    <node concept="3clFb_" id="2$EeqAz0Ove" role="jymVt">
      <property role="1EzhhJ" value="false" />
      <property role="TrG5h" value="apply" />
      <property role="DiZV1" value="false" />
      <property role="od$2w" value="false" />
      <node concept="3Tm1VV" id="2$EeqAz0Ovf" role="1B3o_S" />
      <node concept="3uibUv" id="2$EeqAz0Ovh" role="3clF45">
        <ref role="3uigEE" to="7cms:~Statement" resolve="Statement" />
      </node>
      <node concept="37vLTG" id="2$EeqAz0Ovi" role="3clF46">
        <property role="TrG5h" value="base" />
        <property role="3TUv4t" value="true" />
        <node concept="3uibUv" id="2$EeqAz0Ovj" role="1tU5fm">
          <ref role="3uigEE" to="7cms:~Statement" resolve="Statement" />
        </node>
      </node>
      <node concept="37vLTG" id="2$EeqAz0Ovk" role="3clF46">
        <property role="TrG5h" value="description" />
        <node concept="3uibUv" id="2$EeqAz0Ovl" role="1tU5fm">
          <ref role="3uigEE" to="cvlm:~Description" resolve="Description" />
        </node>
      </node>
      <node concept="3clFbS" id="2$EeqAz0Ovm" role="3clF47">
        <node concept="3cpWs6" id="2$EeqAz0QLG" role="3cqZAp">
          <node concept="2ShNRf" id="2$EeqAz0QMj" role="3cqZAk">
            <node concept="YeOm9" id="2$EeqAz0XU8" role="2ShVmc">
              <node concept="1Y3b0j" id="2$EeqAz0XUb" role="YeSDq">
                <property role="2bfB8j" value="true" />
                <ref role="1Y3XeK" to="7cms:~Statement" resolve="Statement" />
                <ref role="37wK5l" to="7cms:~Statement.&lt;init&gt;()" resolve="Statement" />
                <node concept="3Tm1VV" id="2$EeqAz0XUc" role="1B3o_S" />
                <node concept="3clFb_" id="2$EeqAz0Z2$" role="jymVt">
                  <property role="1EzhhJ" value="false" />
                  <property role="TrG5h" value="evaluate" />
                  <property role="DiZV1" value="false" />
                  <property role="od$2w" value="false" />
                  <node concept="3Tm1VV" id="2$EeqAz0Z2_" role="1B3o_S" />
                  <node concept="3cqZAl" id="2$EeqAz0Z2B" role="3clF45" />
                  <node concept="3uibUv" id="2$EeqAz0Z2C" role="Sfmx6">
                    <ref role="3uigEE" to="wyt6:~Throwable" resolve="Throwable" />
                  </node>
                  <node concept="3clFbS" id="2$EeqAz0Z2E" role="3clF47">
                    <node concept="3clFbF" id="2$EeqAz0ZJL" role="3cqZAp">
                      <node concept="2OqwBi" id="2$EeqAz0ZL6" role="3clFbG">
                        <node concept="37vLTw" id="2$EeqAz0ZJK" role="2Oq$k0">
                          <ref role="3cqZAo" node="2$EeqAz0Ovi" resolve="base" />
                        </node>
                        <node concept="liA8E" id="2$EeqAz0ZMx" role="2OqNvi">
                          <ref role="37wK5l" to="7cms:~Statement.evaluate():void" resolve="evaluate" />
                        </node>
                      </node>
                    </node>
                    <node concept="3clFbF" id="2$EeqAz0ZQh" role="3cqZAp">
                      <node concept="1rXfSq" id="2$EeqAz0ZQf" role="3clFbG">
                        <ref role="37wK5l" node="4_TMdeLkPPM" resolve="generateReport" />
                      </node>
                    </node>
                  </node>
                </node>
              </node>
            </node>
          </node>
        </node>
      </node>
    </node>
    <node concept="2tJIrI" id="2$EeqAz2jtG" role="jymVt" />
    <node concept="3clFb_" id="2$EeqAz2kMp" role="jymVt">
      <property role="1EzhhJ" value="false" />
      <property role="TrG5h" value="fullKey" />
      <property role="od$2w" value="false" />
      <property role="DiZV1" value="false" />
      <property role="2aFKle" value="false" />
      <node concept="3clFbS" id="2$EeqAz2kMs" role="3clF47">
        <node concept="3cpWs6" id="2$EeqAz2mkc" role="3cqZAp">
          <node concept="3K4zz7" id="2$EeqAz2oBd" role="3cqZAk">
            <node concept="3cpWs3" id="2$EeqAz2qJp" role="3K4GZi">
              <node concept="37vLTw" id="2$EeqAz2rgO" role="3uHU7w">
                <ref role="3cqZAo" node="2$EeqAz2lAH" resolve="key" />
              </node>
              <node concept="37vLTw" id="2$EeqAz2pXq" role="3uHU7B">
                <ref role="3cqZAo" node="2$EeqAz1Kf$" resolve="myKeyPrefix" />
              </node>
            </node>
            <node concept="37vLTw" id="2$EeqAz2pbQ" role="3K4E3e">
              <ref role="3cqZAo" node="2$EeqAz2lAH" resolve="key" />
            </node>
            <node concept="3clFbC" id="2$EeqAz2nAc" role="3K4Cdx">
              <node concept="10Nm6u" id="2$EeqAz2o6V" role="3uHU7w" />
              <node concept="37vLTw" id="2$EeqAz2n5x" role="3uHU7B">
                <ref role="3cqZAo" node="2$EeqAz1Kf$" resolve="myKeyPrefix" />
              </node>
            </node>
          </node>
        </node>
      </node>
      <node concept="3Tm6S6" id="2$EeqAz2kb5" role="1B3o_S" />
      <node concept="17QB3L" id="2$EeqAz2kMn" role="3clF45" />
      <node concept="37vLTG" id="2$EeqAz2lAH" role="3clF46">
        <property role="TrG5h" value="key" />
        <node concept="17QB3L" id="2$EeqAz2lAG" role="1tU5fm" />
      </node>
    </node>
    <node concept="2tJIrI" id="2$EeqAz0MZQ" role="jymVt" />
    <node concept="3clFb_" id="4_TMdeLkPOr" role="jymVt">
      <property role="TrG5h" value="report" />
      <property role="od$2w" value="true" />
      <property role="DiZV1" value="false" />
      <node concept="37vLTG" id="4_TMdeLkPOs" role="3clF46">
        <property role="TrG5h" value="key" />
        <node concept="17QB3L" id="3SJmozgBlCN" role="1tU5fm" />
      </node>
      <node concept="37vLTG" id="4_TMdeLkPOu" role="3clF46">
        <property role="TrG5h" value="value" />
        <node concept="3cpWsb" id="4_TMdeLkPOv" role="1tU5fm" />
      </node>
      <node concept="3clFbS" id="4_TMdeLkPOw" role="3clF47">
        <node concept="3cpWs8" id="2$EeqAz2jfH" role="3cqZAp">
          <node concept="3cpWsn" id="2$EeqAz2jfK" role="3cpWs9">
            <property role="TrG5h" value="fullKey" />
            <node concept="17QB3L" id="2$EeqAz2jfF" role="1tU5fm" />
            <node concept="1rXfSq" id="2$EeqAz2s3j" role="33vP2m">
              <ref role="37wK5l" node="2$EeqAz2kMp" resolve="fullKey" />
              <node concept="37vLTw" id="2$EeqAz2s4y" role="37wK5m">
                <ref role="3cqZAo" node="4_TMdeLkPOs" resolve="key" />
              </node>
            </node>
          </node>
        </node>
        <node concept="3clFbF" id="4_TMdeLkPOx" role="3cqZAp">
          <node concept="2YIFZM" id="4_TMdeLlBBs" role="3clFbG">
            <ref role="1Pybhc" to="rjhg:~Assert" resolve="Assert" />
            <ref role="37wK5l" to="rjhg:~Assert.assertFalse(boolean):void" resolve="assertFalse" />
            <node concept="2OqwBi" id="4_TMdeLlBBv" role="37wK5m">
              <node concept="37vLTw" id="4_TMdeLlBBu" role="2Oq$k0">
                <ref role="3cqZAo" node="4_TMdeLkPO2" resolve="myPercentValues" />
              </node>
              <node concept="liA8E" id="4_TMdeLlBBw" role="2OqNvi">
                <ref role="37wK5l" to="33ny:~Map.containsKey(java.lang.Object):boolean" resolve="containsKey" />
                <node concept="37vLTw" id="2$EeqAz2s5V" role="37wK5m">
                  <ref role="3cqZAo" node="2$EeqAz2jfK" resolve="fullKey" />
                </node>
              </node>
            </node>
          </node>
        </node>
        <node concept="3cpWs8" id="4_TMdeLkPOC" role="3cqZAp">
          <node concept="3cpWsn" id="4_TMdeLkPOB" role="3cpWs9">
            <property role="TrG5h" value="l" />
            <property role="3TUv4t" value="false" />
            <node concept="2OqwBi" id="4_TMdeLlBBz" role="33vP2m">
              <node concept="37vLTw" id="4_TMdeLlBBy" role="2Oq$k0">
                <ref role="3cqZAo" node="4_TMdeLkPNT" resolve="mySingleValues" />
              </node>
              <node concept="liA8E" id="4_TMdeLlBB$" role="2OqNvi">
                <ref role="37wK5l" to="33ny:~Map.remove(java.lang.Object):java.lang.Object" resolve="remove" />
                <node concept="37vLTw" id="2$EeqAz2tQm" role="37wK5m">
                  <ref role="3cqZAo" node="2$EeqAz2jfK" resolve="fullKey" />
                </node>
              </node>
            </node>
            <node concept="3uibUv" id="4_TMdeLkPOD" role="1tU5fm">
              <ref role="3uigEE" to="wyt6:~Long" resolve="Long" />
            </node>
          </node>
        </node>
        <node concept="3clFbJ" id="4_TMdeLkPOH" role="3cqZAp">
          <node concept="3y3z36" id="4_TMdeLkPOI" role="3clFbw">
            <node concept="37vLTw" id="4_TMdeLkPOJ" role="3uHU7B">
              <ref role="3cqZAo" node="4_TMdeLkPOB" resolve="l" />
            </node>
            <node concept="10Nm6u" id="4_TMdeLkPOK" role="3uHU7w" />
          </node>
          <node concept="3clFbS" id="4_TMdeLkPOM" role="3clFbx">
            <node concept="3clFbF" id="4_TMdeLkPON" role="3cqZAp">
              <node concept="d57v9" id="4_TMdeLkPOO" role="3clFbG">
                <node concept="37vLTw" id="4_TMdeLkPOP" role="37vLTJ">
                  <ref role="3cqZAo" node="4_TMdeLkPOu" resolve="value" />
                </node>
                <node concept="37vLTw" id="4_TMdeLkPOQ" role="37vLTx">
                  <ref role="3cqZAo" node="4_TMdeLkPOB" resolve="l" />
                </node>
              </node>
            </node>
          </node>
        </node>
        <node concept="3clFbF" id="4_TMdeLkPOR" role="3cqZAp">
          <node concept="2OqwBi" id="4_TMdeLlBBB" role="3clFbG">
            <node concept="37vLTw" id="4_TMdeLlBBA" role="2Oq$k0">
              <ref role="3cqZAo" node="4_TMdeLkPNT" resolve="mySingleValues" />
            </node>
            <node concept="liA8E" id="4_TMdeLlBBC" role="2OqNvi">
              <ref role="37wK5l" to="33ny:~Map.put(java.lang.Object,java.lang.Object):java.lang.Object" resolve="put" />
              <node concept="37vLTw" id="2$EeqAz2tO8" role="37wK5m">
                <ref role="3cqZAo" node="2$EeqAz2jfK" resolve="fullKey" />
              </node>
              <node concept="37vLTw" id="4_TMdeLkPOV" role="37wK5m">
                <ref role="3cqZAo" node="4_TMdeLkPOu" resolve="value" />
              </node>
            </node>
          </node>
        </node>
      </node>
      <node concept="3Tm1VV" id="4_TMdeLkPOW" role="1B3o_S" />
      <node concept="3cqZAl" id="4_TMdeLkPOX" role="3clF45" />
    </node>
    <node concept="2tJIrI" id="2$EeqAz100T" role="jymVt" />
    <node concept="3clFb_" id="4_TMdeLkPOY" role="jymVt">
      <property role="TrG5h" value="reportPercent" />
      <property role="od$2w" value="true" />
      <property role="DiZV1" value="false" />
      <node concept="37vLTG" id="4_TMdeLkPOZ" role="3clF46">
        <property role="TrG5h" value="key" />
        <node concept="17QB3L" id="3SJmozgBlCO" role="1tU5fm" />
      </node>
      <node concept="37vLTG" id="4_TMdeLkPP1" role="3clF46">
        <property role="TrG5h" value="amount" />
        <node concept="3cpWsb" id="4_TMdeLkPP2" role="1tU5fm" />
      </node>
      <node concept="37vLTG" id="4_TMdeLkPP3" role="3clF46">
        <property role="TrG5h" value="total" />
        <node concept="3cpWsb" id="4_TMdeLkPP4" role="1tU5fm" />
      </node>
      <node concept="3clFbS" id="4_TMdeLkPP5" role="3clF47">
        <node concept="3cpWs8" id="2$EeqAz2u84" role="3cqZAp">
          <node concept="3cpWsn" id="2$EeqAz2u85" role="3cpWs9">
            <property role="TrG5h" value="fullKey" />
            <node concept="17QB3L" id="2$EeqAz2u86" role="1tU5fm" />
            <node concept="1rXfSq" id="2$EeqAz2u87" role="33vP2m">
              <ref role="37wK5l" node="2$EeqAz2kMp" resolve="fullKey" />
              <node concept="37vLTw" id="2$EeqAz2u88" role="37wK5m">
                <ref role="3cqZAo" node="4_TMdeLkPOZ" resolve="key" />
              </node>
            </node>
          </node>
        </node>
        <node concept="3clFbF" id="4_TMdeLkPP6" role="3cqZAp">
          <node concept="2YIFZM" id="4_TMdeLlBBE" role="3clFbG">
            <ref role="1Pybhc" to="rjhg:~Assert" resolve="Assert" />
            <ref role="37wK5l" to="rjhg:~Assert.assertFalse(boolean):void" resolve="assertFalse" />
            <node concept="2OqwBi" id="4_TMdeLlBBH" role="37wK5m">
              <node concept="37vLTw" id="4_TMdeLlBBG" role="2Oq$k0">
                <ref role="3cqZAo" node="4_TMdeLkPNT" resolve="mySingleValues" />
              </node>
              <node concept="liA8E" id="4_TMdeLlBBI" role="2OqNvi">
                <ref role="37wK5l" to="33ny:~Map.containsKey(java.lang.Object):boolean" resolve="containsKey" />
                <node concept="37vLTw" id="2$EeqAz2uxP" role="37wK5m">
                  <ref role="3cqZAo" node="2$EeqAz2u85" resolve="fullKey" />
                </node>
              </node>
            </node>
          </node>
        </node>
        <node concept="3cpWs8" id="4_TMdeLkPPd" role="3cqZAp">
          <node concept="3cpWsn" id="4_TMdeLkPPc" role="3cpWs9">
            <property role="TrG5h" value="l" />
            <property role="3TUv4t" value="false" />
            <node concept="2OqwBi" id="4_TMdeLlBBL" role="33vP2m">
              <node concept="37vLTw" id="4_TMdeLlBBK" role="2Oq$k0">
                <ref role="3cqZAo" node="4_TMdeLkPO2" resolve="myPercentValues" />
              </node>
              <node concept="liA8E" id="4_TMdeLlBBM" role="2OqNvi">
                <ref role="37wK5l" to="33ny:~Map.get(java.lang.Object):java.lang.Object" resolve="get" />
                <node concept="37vLTw" id="2$EeqAz2u$y" role="37wK5m">
                  <ref role="3cqZAo" node="2$EeqAz2u85" resolve="fullKey" />
                </node>
              </node>
            </node>
            <node concept="10Q1$e" id="4_TMdeLkPPf" role="1tU5fm">
              <node concept="3cpWsb" id="2$EeqAz32Uu" role="10Q1$1" />
            </node>
          </node>
        </node>
        <node concept="3clFbJ" id="4_TMdeLkPPj" role="3cqZAp">
          <node concept="3y3z36" id="4_TMdeLkPPk" role="3clFbw">
            <node concept="37vLTw" id="4_TMdeLkPPl" role="3uHU7B">
              <ref role="3cqZAo" node="4_TMdeLkPPc" resolve="l" />
            </node>
            <node concept="10Nm6u" id="4_TMdeLkPPm" role="3uHU7w" />
          </node>
          <node concept="9aQIb" id="4_TMdeLkPP_" role="9aQIa">
            <node concept="3clFbS" id="4_TMdeLkPPA" role="9aQI4">
              <node concept="3clFbF" id="4_TMdeLkPPB" role="3cqZAp">
                <node concept="2OqwBi" id="4_TMdeLlBBP" role="3clFbG">
                  <node concept="37vLTw" id="4_TMdeLlBBO" role="2Oq$k0">
                    <ref role="3cqZAo" node="4_TMdeLkPO2" resolve="myPercentValues" />
                  </node>
                  <node concept="liA8E" id="4_TMdeLlBBQ" role="2OqNvi">
                    <ref role="37wK5l" to="33ny:~Map.put(java.lang.Object,java.lang.Object):java.lang.Object" resolve="put" />
                    <node concept="37vLTw" id="2$EeqAz2uHE" role="37wK5m">
                      <ref role="3cqZAo" node="2$EeqAz2u85" resolve="fullKey" />
                    </node>
                    <node concept="2ShNRf" id="4_TMdeLkPPJ" role="37wK5m">
                      <node concept="3g6Rrh" id="4_TMdeLkPPI" role="2ShVmc">
                        <node concept="37vLTw" id="4_TMdeLkPPG" role="3g7hyw">
                          <ref role="3cqZAo" node="4_TMdeLkPP1" resolve="amount" />
                        </node>
                        <node concept="37vLTw" id="4_TMdeLkPPH" role="3g7hyw">
                          <ref role="3cqZAo" node="4_TMdeLkPP3" resolve="total" />
                        </node>
                        <node concept="3cpWsb" id="2$EeqAz331w" role="3g7fb8" />
                      </node>
                    </node>
                  </node>
                </node>
              </node>
            </node>
          </node>
          <node concept="3clFbS" id="4_TMdeLkPPo" role="3clFbx">
            <node concept="3clFbF" id="4_TMdeLkPPp" role="3cqZAp">
              <node concept="d57v9" id="4_TMdeLkPPq" role="3clFbG">
                <node concept="AH0OO" id="4_TMdeLkPPr" role="37vLTJ">
                  <node concept="37vLTw" id="4_TMdeLkPPs" role="AHHXb">
                    <ref role="3cqZAo" node="4_TMdeLkPPc" resolve="l" />
                  </node>
                  <node concept="3cmrfG" id="4_TMdeLkPPt" role="AHEQo">
                    <property role="3cmrfH" value="0" />
                  </node>
                </node>
                <node concept="37vLTw" id="4_TMdeLkPPu" role="37vLTx">
                  <ref role="3cqZAo" node="4_TMdeLkPP1" resolve="amount" />
                </node>
              </node>
            </node>
            <node concept="3clFbF" id="4_TMdeLkPPv" role="3cqZAp">
              <node concept="d57v9" id="4_TMdeLkPPw" role="3clFbG">
                <node concept="AH0OO" id="4_TMdeLkPPx" role="37vLTJ">
                  <node concept="37vLTw" id="4_TMdeLkPPy" role="AHHXb">
                    <ref role="3cqZAo" node="4_TMdeLkPPc" resolve="l" />
                  </node>
                  <node concept="3cmrfG" id="4_TMdeLkPPz" role="AHEQo">
                    <property role="3cmrfH" value="1" />
                  </node>
                </node>
                <node concept="37vLTw" id="4_TMdeLkPP$" role="37vLTx">
                  <ref role="3cqZAo" node="4_TMdeLkPP3" resolve="total" />
                </node>
              </node>
            </node>
          </node>
        </node>
      </node>
      <node concept="3Tm1VV" id="4_TMdeLkPPK" role="1B3o_S" />
      <node concept="3cqZAl" id="4_TMdeLkPPL" role="3clF45" />
    </node>
    <node concept="2tJIrI" id="2$EeqAz10MI" role="jymVt" />
    <node concept="3clFb_" id="4_TMdeLkPPM" role="jymVt">
      <property role="TrG5h" value="generateReport" />
      <property role="od$2w" value="true" />
      <property role="DiZV1" value="false" />
      <node concept="3clFbS" id="4_TMdeLkPPN" role="3clF47">
        <node concept="SfApY" id="4_TMdeLkPRP" role="3cqZAp">
          <node concept="TDmWw" id="4_TMdeLkPRQ" role="TEbGg">
            <node concept="3clFbS" id="4_TMdeLkPRJ" role="TDEfX">
              <node concept="3clFbF" id="4_TMdeLkPRK" role="3cqZAp">
                <node concept="2YIFZM" id="4_TMdeLlBBS" role="3clFbG">
                  <ref role="1Pybhc" to="rjhg:~Assert" resolve="Assert" />
                  <ref role="37wK5l" to="rjhg:~Assert.fail(java.lang.String):void" resolve="fail" />
                  <node concept="2OqwBi" id="4_TMdeLlBBV" role="37wK5m">
                    <node concept="37vLTw" id="4_TMdeLlBBU" role="2Oq$k0">
                      <ref role="3cqZAo" node="4_TMdeLkPRF" resolve="ex" />
                    </node>
                    <node concept="liA8E" id="4_TMdeLlBBW" role="2OqNvi">
                      <ref role="37wK5l" to="wyt6:~Throwable.getMessage():java.lang.String" resolve="getMessage" />
                    </node>
                  </node>
                </node>
              </node>
            </node>
            <node concept="3cpWsn" id="4_TMdeLkPRF" role="TDEfY">
              <property role="TrG5h" value="ex" />
              <property role="3TUv4t" value="false" />
              <node concept="3uibUv" id="4_TMdeLkPRH" role="1tU5fm">
                <ref role="3uigEE" to="guwi:~IOException" resolve="IOException" />
              </node>
            </node>
          </node>
          <node concept="3clFbS" id="4_TMdeLkPPP" role="SfCbr">
            <node concept="3clFbJ" id="79iMjN5UGG5" role="3cqZAp">
              <node concept="3clFbS" id="79iMjN5UGG7" role="3clFbx">
                <node concept="3cpWs6" id="79iMjN5UHy6" role="3cqZAp" />
              </node>
              <node concept="1Wc70l" id="79iMjN5UHjv" role="3clFbw">
                <node concept="2OqwBi" id="79iMjN5UHjw" role="3uHU7w">
                  <node concept="37vLTw" id="79iMjN5UHjx" role="2Oq$k0">
                    <ref role="3cqZAo" node="4_TMdeLkPO2" resolve="myPercentValues" />
                  </node>
                  <node concept="liA8E" id="79iMjN5UHjy" role="2OqNvi">
                    <ref role="37wK5l" to="33ny:~Map.isEmpty():boolean" resolve="isEmpty" />
                  </node>
                </node>
                <node concept="2OqwBi" id="79iMjN5UHjz" role="3uHU7B">
                  <node concept="37vLTw" id="79iMjN5UHj$" role="2Oq$k0">
                    <ref role="3cqZAo" node="4_TMdeLkPNT" resolve="mySingleValues" />
                  </node>
                  <node concept="liA8E" id="79iMjN5UHj_" role="2OqNvi">
                    <ref role="37wK5l" to="33ny:~Map.isEmpty():boolean" resolve="isEmpty" />
                  </node>
                </node>
              </node>
            </node>
            <node concept="3cpWs8" id="4_TMdeLkPPR" role="3cqZAp">
              <node concept="3cpWsn" id="4_TMdeLkPPQ" role="3cpWs9">
                <property role="TrG5h" value="file" />
                <property role="3TUv4t" value="false" />
                <node concept="2ShNRf" id="4_TMdeLlBBX" role="33vP2m">
                  <node concept="1pGfFk" id="4_TMdeLlBBY" role="2ShVmc">
                    <ref role="37wK5l" to="guwi:~File.&lt;init&gt;(java.lang.String)" resolve="File" />
                    <node concept="3cpWs3" id="4_TMdeLkPPU" role="37wK5m">
                      <node concept="2YIFZM" id="4_TMdeLlBC0" role="3uHU7B">
                        <ref role="1Pybhc" to="wyt6:~System" resolve="System" />
                        <ref role="37wK5l" to="wyt6:~System.getProperty(java.lang.String):java.lang.String" resolve="getProperty" />
                        <node concept="Xl_RD" id="4_TMdeLkPPX" role="37wK5m">
                          <property role="Xl_RC" value="user.dir" />
                        </node>
                      </node>
                      <node concept="Xl_RD" id="4_TMdeLkPPY" role="3uHU7w">
                        <property role="Xl_RC" value="/teamcity-info.xml" />
                      </node>
                    </node>
                  </node>
                </node>
                <node concept="3uibUv" id="4_TMdeLkPPS" role="1tU5fm">
                  <ref role="3uigEE" to="guwi:~File" resolve="File" />
                </node>
              </node>
            </node>
            <node concept="3cpWs8" id="79iMjN5UJBI" role="3cqZAp">
              <node concept="3cpWsn" id="79iMjN5UJBJ" role="3cpWs9">
                <property role="TrG5h" value="build" />
                <node concept="3uibUv" id="79iMjN5UJBK" role="1tU5fm">
                  <ref role="3uigEE" to="mmaq:~Element" resolve="Element" />
                </node>
              </node>
            </node>
            <node concept="3cpWs8" id="yJXUG3D2Yi" role="3cqZAp">
              <node concept="3cpWsn" id="yJXUG3D2Yj" role="3cpWs9">
                <property role="TrG5h" value="document" />
                <node concept="3uibUv" id="yJXUG3D2Yk" role="1tU5fm">
                  <ref role="3uigEE" to="mmaq:~Document" resolve="Document" />
                </node>
              </node>
            </node>
            <node concept="3clFbJ" id="79iMjN5UKL4" role="3cqZAp">
              <node concept="3clFbS" id="79iMjN5UKL6" role="3clFbx">
                <node concept="3clFbF" id="yJXUG3D5ef" role="3cqZAp">
                  <node concept="37vLTI" id="yJXUG3D5oD" role="3clFbG">
                    <node concept="37vLTw" id="yJXUG3D5ed" role="37vLTJ">
                      <ref role="3cqZAo" node="yJXUG3D2Yj" resolve="document" />
                    </node>
                    <node concept="2YIFZM" id="79iMjN5UMJI" role="37vLTx">
                      <ref role="37wK5l" to="18ew:~JDOMUtil.loadDocument(java.io.File):org.jdom.Document" resolve="loadDocument" />
                      <ref role="1Pybhc" to="18ew:~JDOMUtil" resolve="JDOMUtil" />
                      <node concept="37vLTw" id="79iMjN5UMJJ" role="37wK5m">
                        <ref role="3cqZAo" node="4_TMdeLkPPQ" resolve="file" />
                      </node>
                    </node>
                  </node>
                </node>
                <node concept="3clFbF" id="79iMjN5UNI6" role="3cqZAp">
                  <node concept="37vLTI" id="79iMjN5UNJu" role="3clFbG">
                    <node concept="37vLTw" id="79iMjN5UNI4" role="37vLTJ">
                      <ref role="3cqZAo" node="79iMjN5UJBJ" resolve="build" />
                    </node>
                    <node concept="2OqwBi" id="79iMjN5UNf6" role="37vLTx">
                      <node concept="37vLTw" id="79iMjN5UNe5" role="2Oq$k0">
                        <ref role="3cqZAo" node="yJXUG3D2Yj" resolve="document" />
                      </node>
                      <node concept="liA8E" id="79iMjN5UNq0" role="2OqNvi">
                        <ref role="37wK5l" to="mmaq:~Document.getRootElement():org.jdom.Element" resolve="getRootElement" />
                      </node>
                    </node>
                  </node>
                </node>
              </node>
              <node concept="2OqwBi" id="79iMjN5ULsK" role="3clFbw">
                <node concept="37vLTw" id="79iMjN5ULrx" role="2Oq$k0">
                  <ref role="3cqZAo" node="4_TMdeLkPPQ" resolve="file" />
                </node>
                <node concept="liA8E" id="79iMjN5ULBa" role="2OqNvi">
                  <ref role="37wK5l" to="guwi:~File.exists():boolean" resolve="exists" />
                </node>
              </node>
              <node concept="9aQIb" id="79iMjN5ULKt" role="9aQIa">
                <node concept="3clFbS" id="79iMjN5ULKu" role="9aQI4">
                  <node concept="3clFbF" id="79iMjN5UPzS" role="3cqZAp">
                    <node concept="37vLTI" id="79iMjN5UP$I" role="3clFbG">
                      <node concept="37vLTw" id="79iMjN5UPzQ" role="37vLTJ">
                        <ref role="3cqZAo" node="79iMjN5UJBJ" resolve="build" />
                      </node>
                      <node concept="2ShNRf" id="4_TMdeLlCtu" role="37vLTx">
                        <node concept="1pGfFk" id="4_TMdeLlCtv" role="2ShVmc">
                          <ref role="37wK5l" to="mmaq:~Element.&lt;init&gt;(java.lang.String)" resolve="Element" />
                          <node concept="Xl_RD" id="4_TMdeLkPQg" role="37wK5m">
                            <property role="Xl_RC" value="build" />
                          </node>
                        </node>
                      </node>
                    </node>
                  </node>
                  <node concept="3clFbF" id="yJXUG3D7DM" role="3cqZAp">
                    <node concept="37vLTI" id="yJXUG3D7E$" role="3clFbG">
                      <node concept="37vLTw" id="yJXUG3D7DK" role="37vLTJ">
                        <ref role="3cqZAo" node="yJXUG3D2Yj" resolve="document" />
                      </node>
                      <node concept="2ShNRf" id="yJXUG3D7Oz" role="37vLTx">
                        <node concept="1pGfFk" id="yJXUG3D7O$" role="2ShVmc">
                          <ref role="37wK5l" to="mmaq:~Document.&lt;init&gt;(org.jdom.Element)" resolve="Document" />
                          <node concept="37vLTw" id="yJXUG3D7O_" role="37wK5m">
                            <ref role="3cqZAo" node="79iMjN5UJBJ" resolve="build" />
                          </node>
                        </node>
                      </node>
                    </node>
                  </node>
                </node>
              </node>
            </node>
            <node concept="3clFbH" id="79iMjN5USPx" role="3cqZAp" />
            <node concept="1DcWWT" id="4_TMdeLkPQh" role="3cqZAp">
              <node concept="2OqwBi" id="4_TMdeLlCty" role="1DdaDG">
                <node concept="37vLTw" id="4_TMdeLlCtx" role="2Oq$k0">
                  <ref role="3cqZAo" node="4_TMdeLkPNT" resolve="mySingleValues" />
                </node>
                <node concept="liA8E" id="4_TMdeLlCtz" role="2OqNvi">
                  <ref role="37wK5l" to="33ny:~Map.entrySet():java.util.Set" resolve="entrySet" />
                </node>
              </node>
              <node concept="3cpWsn" id="4_TMdeLkPQF" role="1Duv9x">
                <property role="TrG5h" value="e" />
                <property role="3TUv4t" value="false" />
                <node concept="3uibUv" id="4_TMdeLkPQH" role="1tU5fm">
                  <ref role="3uigEE" to="33ny:~Map$Entry" resolve="Map.Entry" />
                  <node concept="17QB3L" id="3SJmozgBlCJ" role="11_B2D" />
                  <node concept="3uibUv" id="4_TMdeLkPQJ" role="11_B2D">
                    <ref role="3uigEE" to="wyt6:~Long" resolve="Long" />
                  </node>
                </node>
              </node>
              <node concept="3clFbS" id="4_TMdeLkPQj" role="2LFqv$">
                <node concept="3cpWs8" id="4_TMdeLkPQl" role="3cqZAp">
                  <node concept="3cpWsn" id="4_TMdeLkPQk" role="3cpWs9">
                    <property role="TrG5h" value="child" />
                    <property role="3TUv4t" value="false" />
                    <node concept="2ShNRf" id="4_TMdeLlCt$" role="33vP2m">
                      <node concept="1pGfFk" id="4_TMdeLlCt_" role="2ShVmc">
                        <ref role="37wK5l" to="mmaq:~Element.&lt;init&gt;(java.lang.String)" resolve="Element" />
                        <node concept="Xl_RD" id="4_TMdeLkPQo" role="37wK5m">
                          <property role="Xl_RC" value="statisticValue" />
                        </node>
                      </node>
                    </node>
                    <node concept="3uibUv" id="4_TMdeLkPQm" role="1tU5fm">
                      <ref role="3uigEE" to="mmaq:~Element" resolve="Element" />
                    </node>
                  </node>
                </node>
                <node concept="3clFbF" id="4_TMdeLkPQp" role="3cqZAp">
                  <node concept="2OqwBi" id="4_TMdeLlCtC" role="3clFbG">
                    <node concept="37vLTw" id="4_TMdeLlCtB" role="2Oq$k0">
                      <ref role="3cqZAo" node="4_TMdeLkPQk" resolve="child" />
                    </node>
                    <node concept="liA8E" id="4_TMdeLlCtD" role="2OqNvi">
                      <ref role="37wK5l" to="mmaq:~Element.setAttribute(java.lang.String,java.lang.String):org.jdom.Element" resolve="setAttribute" />
                      <node concept="Xl_RD" id="4_TMdeLkPQs" role="37wK5m">
                        <property role="Xl_RC" value="key" />
                      </node>
                      <node concept="2OqwBi" id="4_TMdeLlCtG" role="37wK5m">
                        <node concept="37vLTw" id="4_TMdeLlCtF" role="2Oq$k0">
                          <ref role="3cqZAo" node="4_TMdeLkPQF" resolve="e" />
                        </node>
                        <node concept="liA8E" id="4_TMdeLlCtH" role="2OqNvi">
                          <ref role="37wK5l" to="33ny:~Map$Entry.getKey():java.lang.Object" resolve="getKey" />
                        </node>
                      </node>
                    </node>
                  </node>
                </node>
                <node concept="3clFbF" id="4_TMdeLkPQv" role="3cqZAp">
                  <node concept="2OqwBi" id="4_TMdeLlCtK" role="3clFbG">
                    <node concept="37vLTw" id="4_TMdeLlCtJ" role="2Oq$k0">
                      <ref role="3cqZAo" node="4_TMdeLkPQk" resolve="child" />
                    </node>
                    <node concept="liA8E" id="4_TMdeLlCtL" role="2OqNvi">
                      <ref role="37wK5l" to="mmaq:~Element.setAttribute(java.lang.String,java.lang.String):org.jdom.Element" resolve="setAttribute" />
                      <node concept="Xl_RD" id="4_TMdeLkPQy" role="37wK5m">
                        <property role="Xl_RC" value="value" />
                      </node>
                      <node concept="2YIFZM" id="4_TMdeLlCtN" role="37wK5m">
                        <ref role="1Pybhc" to="wyt6:~Long" resolve="Long" />
                        <ref role="37wK5l" to="wyt6:~Long.toString(long):java.lang.String" resolve="toString" />
                        <node concept="2OqwBi" id="4_TMdeLlCtQ" role="37wK5m">
                          <node concept="37vLTw" id="4_TMdeLlCtP" role="2Oq$k0">
                            <ref role="3cqZAo" node="4_TMdeLkPQF" resolve="e" />
                          </node>
                          <node concept="liA8E" id="4_TMdeLlCtR" role="2OqNvi">
                            <ref role="37wK5l" to="33ny:~Map$Entry.getValue():java.lang.Object" resolve="getValue" />
                          </node>
                        </node>
                      </node>
                    </node>
                  </node>
                </node>
                <node concept="3clFbF" id="4_TMdeLkPQB" role="3cqZAp">
                  <node concept="2OqwBi" id="4_TMdeLlCtU" role="3clFbG">
                    <node concept="37vLTw" id="79iMjN5UP3C" role="2Oq$k0">
                      <ref role="3cqZAo" node="79iMjN5UJBJ" resolve="build" />
                    </node>
                    <node concept="liA8E" id="4_TMdeLlCtV" role="2OqNvi">
                      <ref role="37wK5l" to="mmaq:~Element.addContent(org.jdom.Element):org.jdom.Element" resolve="addContent" />
                      <node concept="37vLTw" id="4_TMdeLkPQE" role="37wK5m">
                        <ref role="3cqZAo" node="4_TMdeLkPQk" resolve="child" />
                      </node>
                    </node>
                  </node>
                </node>
              </node>
            </node>
            <node concept="1DcWWT" id="4_TMdeLkPQM" role="3cqZAp">
              <node concept="2OqwBi" id="4_TMdeLlCtY" role="1DdaDG">
                <node concept="37vLTw" id="4_TMdeLlCtX" role="2Oq$k0">
                  <ref role="3cqZAo" node="4_TMdeLkPO2" resolve="myPercentValues" />
                </node>
                <node concept="liA8E" id="4_TMdeLlCtZ" role="2OqNvi">
                  <ref role="37wK5l" to="33ny:~Map.entrySet():java.util.Set" resolve="entrySet" />
                </node>
              </node>
              <node concept="3cpWsn" id="4_TMdeLkPRt" role="1Duv9x">
                <property role="TrG5h" value="e" />
                <property role="3TUv4t" value="false" />
                <node concept="3uibUv" id="4_TMdeLkPRv" role="1tU5fm">
                  <ref role="3uigEE" to="33ny:~Map$Entry" resolve="Map.Entry" />
                  <node concept="17QB3L" id="3SJmozgBlCL" role="11_B2D" />
                  <node concept="10Q1$e" id="4_TMdeLkPRy" role="11_B2D">
                    <node concept="3cpWsb" id="2$EeqAz334x" role="10Q1$1" />
                  </node>
                </node>
              </node>
              <node concept="3clFbS" id="4_TMdeLkPQO" role="2LFqv$">
                <node concept="3cpWs8" id="4_TMdeLkPQQ" role="3cqZAp">
                  <node concept="3cpWsn" id="4_TMdeLkPQP" role="3cpWs9">
                    <property role="TrG5h" value="amount" />
                    <property role="3TUv4t" value="false" />
                    <node concept="3cpWsb" id="4_TMdeLkPQR" role="1tU5fm" />
                    <node concept="AH0OO" id="4_TMdeLkPQS" role="33vP2m">
                      <node concept="2OqwBi" id="4_TMdeLlCu2" role="AHHXb">
                        <node concept="37vLTw" id="4_TMdeLlCu1" role="2Oq$k0">
                          <ref role="3cqZAo" node="4_TMdeLkPRt" resolve="e" />
                        </node>
                        <node concept="liA8E" id="4_TMdeLlCu3" role="2OqNvi">
                          <ref role="37wK5l" to="33ny:~Map$Entry.getValue():java.lang.Object" resolve="getValue" />
                        </node>
                      </node>
                      <node concept="3cmrfG" id="4_TMdeLkPQV" role="AHEQo">
                        <property role="3cmrfH" value="0" />
                      </node>
                    </node>
                  </node>
                </node>
                <node concept="3cpWs8" id="4_TMdeLkPQX" role="3cqZAp">
                  <node concept="3cpWsn" id="4_TMdeLkPQW" role="3cpWs9">
                    <property role="TrG5h" value="total" />
                    <property role="3TUv4t" value="false" />
                    <node concept="3cpWsb" id="4_TMdeLkPQY" role="1tU5fm" />
                    <node concept="AH0OO" id="4_TMdeLkPQZ" role="33vP2m">
                      <node concept="2OqwBi" id="4_TMdeLlCu6" role="AHHXb">
                        <node concept="37vLTw" id="4_TMdeLlCu5" role="2Oq$k0">
                          <ref role="3cqZAo" node="4_TMdeLkPRt" resolve="e" />
                        </node>
                        <node concept="liA8E" id="4_TMdeLlCu7" role="2OqNvi">
                          <ref role="37wK5l" to="33ny:~Map$Entry.getValue():java.lang.Object" resolve="getValue" />
                        </node>
                      </node>
                      <node concept="3cmrfG" id="4_TMdeLkPR2" role="AHEQo">
                        <property role="3cmrfH" value="1" />
                      </node>
                    </node>
                  </node>
                </node>
                <node concept="3cpWs8" id="4_TMdeLkPR4" role="3cqZAp">
                  <node concept="3cpWsn" id="4_TMdeLkPR3" role="3cpWs9">
                    <property role="TrG5h" value="child" />
                    <property role="3TUv4t" value="false" />
                    <node concept="2ShNRf" id="4_TMdeLlCu8" role="33vP2m">
                      <node concept="1pGfFk" id="4_TMdeLlCu9" role="2ShVmc">
                        <ref role="37wK5l" to="mmaq:~Element.&lt;init&gt;(java.lang.String)" resolve="Element" />
                        <node concept="Xl_RD" id="4_TMdeLkPR7" role="37wK5m">
                          <property role="Xl_RC" value="statisticValue" />
                        </node>
                      </node>
                    </node>
                    <node concept="3uibUv" id="4_TMdeLkPR5" role="1tU5fm">
                      <ref role="3uigEE" to="mmaq:~Element" resolve="Element" />
                    </node>
                  </node>
                </node>
                <node concept="3clFbF" id="4_TMdeLkPR8" role="3cqZAp">
                  <node concept="2OqwBi" id="4_TMdeLlCuc" role="3clFbG">
                    <node concept="37vLTw" id="4_TMdeLlCub" role="2Oq$k0">
                      <ref role="3cqZAo" node="4_TMdeLkPR3" resolve="child" />
                    </node>
                    <node concept="liA8E" id="4_TMdeLlCud" role="2OqNvi">
                      <ref role="37wK5l" to="mmaq:~Element.setAttribute(java.lang.String,java.lang.String):org.jdom.Element" resolve="setAttribute" />
                      <node concept="Xl_RD" id="4_TMdeLkPRb" role="37wK5m">
                        <property role="Xl_RC" value="key" />
                      </node>
                      <node concept="2OqwBi" id="4_TMdeLlCug" role="37wK5m">
                        <node concept="37vLTw" id="4_TMdeLlCuf" role="2Oq$k0">
                          <ref role="3cqZAo" node="4_TMdeLkPRt" resolve="e" />
                        </node>
                        <node concept="liA8E" id="4_TMdeLlCuh" role="2OqNvi">
                          <ref role="37wK5l" to="33ny:~Map$Entry.getKey():java.lang.Object" resolve="getKey" />
                        </node>
                      </node>
                    </node>
                  </node>
                </node>
                <node concept="3clFbF" id="4_TMdeLkPRe" role="3cqZAp">
                  <node concept="2OqwBi" id="4_TMdeLlCuk" role="3clFbG">
                    <node concept="37vLTw" id="4_TMdeLlCuj" role="2Oq$k0">
                      <ref role="3cqZAo" node="4_TMdeLkPR3" resolve="child" />
                    </node>
                    <node concept="liA8E" id="4_TMdeLlCul" role="2OqNvi">
                      <ref role="37wK5l" to="mmaq:~Element.setAttribute(java.lang.String,java.lang.String):org.jdom.Element" resolve="setAttribute" />
                      <node concept="Xl_RD" id="4_TMdeLkPRh" role="37wK5m">
                        <property role="Xl_RC" value="value" />
                      </node>
                      <node concept="2YIFZM" id="4_TMdeLlCun" role="37wK5m">
                        <ref role="1Pybhc" to="wyt6:~Long" resolve="Long" />
                        <ref role="37wK5l" to="wyt6:~Long.toString(long):java.lang.String" resolve="toString" />
                        <node concept="FJ1c_" id="4_TMdeLkPRk" role="37wK5m">
                          <node concept="17qRlL" id="4_TMdeLkPRl" role="3uHU7B">
                            <node concept="37vLTw" id="4_TMdeLkPRm" role="3uHU7B">
                              <ref role="3cqZAo" node="4_TMdeLkPQP" resolve="amount" />
                            </node>
                            <node concept="3cmrfG" id="4_TMdeLkPRn" role="3uHU7w">
                              <property role="3cmrfH" value="100" />
                            </node>
                          </node>
                          <node concept="37vLTw" id="4_TMdeLkPRo" role="3uHU7w">
                            <ref role="3cqZAo" node="4_TMdeLkPQW" resolve="total" />
                          </node>
                        </node>
                      </node>
                    </node>
                  </node>
                </node>
                <node concept="3clFbF" id="4_TMdeLkPRp" role="3cqZAp">
                  <node concept="2OqwBi" id="4_TMdeLlCuq" role="3clFbG">
                    <node concept="37vLTw" id="4_TMdeLlCup" role="2Oq$k0">
                      <ref role="3cqZAo" node="79iMjN5UJBJ" resolve="build" />
                    </node>
                    <node concept="liA8E" id="4_TMdeLlCur" role="2OqNvi">
                      <ref role="37wK5l" to="mmaq:~Element.addContent(org.jdom.Element):org.jdom.Element" resolve="addContent" />
                      <node concept="37vLTw" id="4_TMdeLkPRs" role="37wK5m">
                        <ref role="3cqZAo" node="4_TMdeLkPR3" resolve="child" />
                      </node>
                    </node>
                  </node>
                </node>
              </node>
            </node>
            <node concept="3clFbF" id="4_TMdeLkPR_" role="3cqZAp">
              <node concept="2YIFZM" id="4_TMdeLlCut" role="3clFbG">
                <ref role="1Pybhc" to="18ew:~JDOMUtil" resolve="JDOMUtil" />
                <ref role="37wK5l" to="18ew:~JDOMUtil.writeDocument(org.jdom.Document,java.io.File):void" resolve="writeDocument" />
                <node concept="37vLTw" id="yJXUG3D1FB" role="37wK5m">
                  <ref role="3cqZAo" node="yJXUG3D2Yj" resolve="document" />
                </node>
                <node concept="37vLTw" id="4_TMdeLkPRE" role="37wK5m">
                  <ref role="3cqZAo" node="4_TMdeLkPPQ" resolve="file" />
                </node>
              </node>
            </node>
          </node>
          <node concept="TDmWw" id="79iMjN5UFvy" role="TEbGg">
            <node concept="3clFbS" id="79iMjN5UFvz" role="TDEfX">
              <node concept="3clFbF" id="79iMjN5UTuJ" role="3cqZAp">
                <node concept="2YIFZM" id="79iMjN5UTuK" role="3clFbG">
                  <ref role="1Pybhc" to="rjhg:~Assert" resolve="Assert" />
                  <ref role="37wK5l" to="rjhg:~Assert.fail(java.lang.String):void" resolve="fail" />
                  <node concept="2OqwBi" id="79iMjN5UTuL" role="37wK5m">
                    <node concept="37vLTw" id="79iMjN5UTuM" role="2Oq$k0">
                      <ref role="3cqZAo" node="79iMjN5UFv$" resolve="ex" />
                    </node>
                    <node concept="liA8E" id="79iMjN5UTuN" role="2OqNvi">
                      <ref role="37wK5l" to="mmaq:~JDOMException.getMessage():java.lang.String" resolve="getMessage" />
                    </node>
                  </node>
                </node>
              </node>
            </node>
            <node concept="3cpWsn" id="79iMjN5UFv$" role="TDEfY">
              <property role="TrG5h" value="ex" />
              <node concept="3uibUv" id="79iMjN5UFv_" role="1tU5fm">
                <ref role="3uigEE" to="mmaq:~JDOMException" resolve="JDOMException" />
              </node>
            </node>
          </node>
        </node>
      </node>
      <node concept="3Tm1VV" id="4_TMdeLkPRR" role="1B3o_S" />
      <node concept="3cqZAl" id="4_TMdeLkPRS" role="3clF45" />
    </node>
    <node concept="3uibUv" id="2$EeqAz0MkQ" role="EKbjA">
      <ref role="3uigEE" to="a19p:~TestRule" resolve="TestRule" />
    </node>
  </node>
  <node concept="312cEu" id="3eUNqOk3QI8">
    <property role="TrG5h" value="BaseMpsTest" />
    <property role="1sVAO0" value="true" />
    <node concept="2YIFZL" id="5A5jZrz6eRi" role="jymVt">
      <property role="TrG5h" value="getEnvironment" />
      <property role="IEkAT" value="false" />
      <property role="DiZV1" value="false" />
      <property role="od$2w" value="false" />
      <node concept="2AHcQZ" id="5A5jZrz49Rq" role="2AJF6D">
        <ref role="2AI5Lk" to="mhfm:~NotNull" resolve="NotNull" />
      </node>
      <node concept="3clFbS" id="3eUNqOk4dr4" role="3clF47">
        <node concept="3cpWs8" id="5A5jZrz49UZ" role="3cqZAp">
          <node concept="3cpWsn" id="5A5jZrz49V0" role="3cpWs9">
            <property role="TrG5h" value="env" />
            <node concept="3uibUv" id="5A5jZrz49UY" role="1tU5fm">
              <ref role="3uigEE" to="79ha:HKKzfMjqRV" resolve="Environment" />
            </node>
            <node concept="2YIFZM" id="5A5jZrz49V1" role="33vP2m">
              <ref role="37wK5l" to="79ha:3eUNqOk6lzG" resolve="get" />
              <ref role="1Pybhc" to="79ha:3Pdq2IL$qR3" resolve="EnvironmentContainer" />
            </node>
          </node>
        </node>
        <node concept="3clFbJ" id="5A5jZrz4a42" role="3cqZAp">
          <node concept="3clFbS" id="5A5jZrz4a44" role="3clFbx">
            <node concept="YS8fn" id="5A5jZrz4a7J" role="3cqZAp">
              <node concept="2ShNRf" id="5A5jZrz4a87" role="YScLw">
                <node concept="1pGfFk" id="5A5jZrz4amH" role="2ShVmc">
                  <ref role="37wK5l" to="wyt6:~IllegalStateException.&lt;init&gt;(java.lang.String)" resolve="IllegalStateException" />
                  <node concept="Xl_RD" id="5A5jZrz4ans" role="37wK5m">
                    <property role="Xl_RC" value="No initialized environment is available" />
                  </node>
                </node>
              </node>
            </node>
          </node>
          <node concept="3clFbC" id="5A5jZrz4a6O" role="3clFbw">
            <node concept="10Nm6u" id="5A5jZrz4a7h" role="3uHU7w" />
            <node concept="37vLTw" id="5A5jZrz4a6a" role="3uHU7B">
              <ref role="3cqZAo" node="5A5jZrz49V0" resolve="env" />
            </node>
          </node>
        </node>
        <node concept="3cpWs6" id="3eUNqOk4dra" role="3cqZAp">
          <node concept="37vLTw" id="5A5jZrz49V2" role="3cqZAk">
            <ref role="3cqZAo" node="5A5jZrz49V0" resolve="env" />
          </node>
        </node>
      </node>
      <node concept="3uibUv" id="3eUNqOk4drk" role="3clF45">
        <ref role="3uigEE" to="79ha:HKKzfMjqRV" resolve="Environment" />
      </node>
      <node concept="3Tmbuc" id="5A5jZrz4doU" role="1B3o_S" />
    </node>
    <node concept="2tJIrI" id="4cccx5vIbhA" role="jymVt" />
    <node concept="2YIFZL" id="1RTSjGsxmmw" role="jymVt">
      <property role="TrG5h" value="openProject" />
      <property role="IEkAT" value="false" />
      <property role="DiZV1" value="false" />
      <property role="od$2w" value="false" />
      <node concept="3clFbS" id="Az_EN8Pv6Z" role="3clF47">
        <node concept="3clFbF" id="4cccx5vIlSN" role="3cqZAp">
          <node concept="2OqwBi" id="Az_EN8Pv71" role="3clFbG">
            <node concept="1rXfSq" id="5A5jZrz6f1u" role="2Oq$k0">
              <ref role="37wK5l" node="5A5jZrz6eRi" resolve="getEnvironment" />
            </node>
            <node concept="liA8E" id="Az_EN8Pv74" role="2OqNvi">
              <ref role="37wK5l" to="79ha:6rx4kZDjWg4" resolve="openProject" />
              <node concept="37vLTw" id="Az_EN8Pv75" role="37wK5m">
                <ref role="3cqZAo" node="Az_EN8Pv6X" resolve="projectFile" />
              </node>
            </node>
          </node>
        </node>
      </node>
      <node concept="37vLTG" id="Az_EN8Pv6X" role="3clF46">
        <property role="TrG5h" value="projectFile" />
        <property role="3TUv4t" value="false" />
        <node concept="3uibUv" id="Az_EN8Pv6Y" role="1tU5fm">
          <ref role="3uigEE" to="guwi:~File" resolve="File" />
        </node>
        <node concept="2AHcQZ" id="3eUNqOk4dLl" role="2AJF6D">
          <ref role="2AI5Lk" to="mhfm:~NotNull" resolve="NotNull" />
        </node>
      </node>
      <node concept="3uibUv" id="Az_EN8Pv77" role="3clF45">
        <ref role="3uigEE" to="z1c3:~Project" resolve="Project" />
      </node>
      <node concept="3Tmbuc" id="5A5jZrz4dr0" role="1B3o_S" />
    </node>
    <node concept="2tJIrI" id="3eUNqOk4dv2" role="jymVt" />
    <node concept="2YIFZL" id="3oKIfo5NxOv" role="jymVt">
      <property role="TrG5h" value="getModule" />
      <property role="IEkAT" value="false" />
      <property role="DiZV1" value="false" />
      <property role="od$2w" value="false" />
      <node concept="37vLTG" id="3oKIfo5L$KY" role="3clF46">
        <property role="TrG5h" value="moduleFqName" />
        <node concept="17QB3L" id="3oKIfo5Ny4W" role="1tU5fm" />
      </node>
      <node concept="37vLTG" id="3oKIfo5L$L1" role="3clF46">
        <property role="TrG5h" value="cls" />
        <node concept="3uibUv" id="3oKIfo5L$KZ" role="1tU5fm">
          <ref role="3uigEE" to="wyt6:~Class" resolve="Class" />
          <node concept="16syzq" id="3oKIfo5L$L0" role="11_B2D">
            <ref role="16sUi3" node="3oKIfo5L$KU" resolve="T" />
          </node>
        </node>
      </node>
      <node concept="16syzq" id="3oKIfo5L$KW" role="3clF45">
        <ref role="16sUi3" node="3oKIfo5L$KU" resolve="T" />
      </node>
      <node concept="16euLQ" id="3oKIfo5L$KU" role="16eVyc">
        <property role="TrG5h" value="T" />
        <node concept="3uibUv" id="HhxyvtYFKq" role="3ztrMU">
          <ref role="3uigEE" to="lui2:~SModule" resolve="SModule" />
        </node>
      </node>
      <node concept="3Tmbuc" id="5A5jZrz4AC_" role="1B3o_S" />
      <node concept="3clFbS" id="3oKIfo5Nzgs" role="3clF47">
        <node concept="3cpWs8" id="3pEStHM6G6X" role="3cqZAp">
          <node concept="3cpWsn" id="3pEStHM6G6Y" role="3cpWs9">
            <property role="TrG5h" value="moduleRepository" />
            <node concept="3uibUv" id="3pEStHM6GcD" role="1tU5fm">
              <ref role="3uigEE" to="lui2:~SRepository" resolve="SRepository" />
            </node>
            <node concept="2OqwBi" id="3pEStHM6G6Z" role="33vP2m">
              <node concept="2OqwBi" id="3pEStHM6G70" role="2Oq$k0">
                <node concept="2OqwBi" id="3pEStHM6G71" role="2Oq$k0">
                  <node concept="1rXfSq" id="3pEStHM6G72" role="2Oq$k0">
                    <ref role="37wK5l" node="5A5jZrz6eRi" resolve="getEnvironment" />
                  </node>
                  <node concept="liA8E" id="3pEStHM6G73" role="2OqNvi">
                    <ref role="37wK5l" to="79ha:8Pnvxgloc_" resolve="getPlatform" />
                  </node>
                </node>
                <node concept="liA8E" id="3pEStHM6G74" role="2OqNvi">
                  <ref role="37wK5l" to="4o98:~Platform.getCore():jetbrains.mps.core.platform.MPSCore" resolve="getCore" />
                </node>
              </node>
              <node concept="liA8E" id="3pEStHM6G75" role="2OqNvi">
                <ref role="37wK5l" to="4o98:~MPSCore.getModuleRepository():jetbrains.mps.smodel.MPSModuleRepository" resolve="getModuleRepository" />
              </node>
            </node>
          </node>
        </node>
        <node concept="3cpWs6" id="3oKIfo5Nzgr" role="3cqZAp">
          <node concept="2OqwBi" id="3oKIfo5Nzj4" role="3cqZAk">
            <node concept="2ShNRf" id="3pEStHM6Gna" role="2Oq$k0">
              <node concept="1pGfFk" id="3pEStHM6GPG" role="2ShVmc">
                <ref role="37wK5l" to="w1kc:~ModuleRepositoryFacade.&lt;init&gt;(org.jetbrains.mps.openapi.module.SRepository)" resolve="ModuleRepositoryFacade" />
                <node concept="37vLTw" id="3pEStHM6GVk" role="37wK5m">
                  <ref role="3cqZAo" node="3pEStHM6G6Y" resolve="moduleRepository" />
                </node>
              </node>
            </node>
            <node concept="liA8E" id="3oKIfo5Nzy1" role="2OqNvi">
              <ref role="37wK5l" to="w1kc:~ModuleRepositoryFacade.getModule(java.lang.String,java.lang.Class):org.jetbrains.mps.openapi.module.SModule" resolve="getModule" />
              <node concept="37vLTw" id="3oKIfo5Nzzp" role="37wK5m">
                <ref role="3cqZAo" node="3oKIfo5L$KY" resolve="moduleFqName" />
              </node>
              <node concept="37vLTw" id="3oKIfo5N$hZ" role="37wK5m">
                <ref role="3cqZAo" node="3oKIfo5L$L1" resolve="cls" />
              </node>
            </node>
          </node>
        </node>
      </node>
    </node>
    <node concept="2tJIrI" id="3oKIfo5N_Zn" role="jymVt" />
    <node concept="2YIFZL" id="3oKIfo5NCK8" role="jymVt">
      <property role="TrG5h" value="getSolution" />
      <property role="IEkAT" value="false" />
      <property role="DiZV1" value="false" />
      <property role="od$2w" value="false" />
      <node concept="3uibUv" id="3oKIfo5NF7p" role="3clF45">
        <ref role="3uigEE" to="z1c3:~Solution" resolve="Solution" />
      </node>
      <node concept="3Tmbuc" id="5A5jZrz4AG$" role="1B3o_S" />
      <node concept="3clFbS" id="3oKIfo5NCKb" role="3clF47">
        <node concept="3cpWs6" id="3oKIfo5NCKc" role="3cqZAp">
          <node concept="1rXfSq" id="3oKIfo5NCKd" role="3cqZAk">
            <ref role="37wK5l" node="3oKIfo5NxOv" resolve="getModule" />
            <node concept="37vLTw" id="3oKIfo5NCKe" role="37wK5m">
              <ref role="3cqZAo" node="3oKIfo5NCKg" resolve="moduleFqName" />
            </node>
            <node concept="3VsKOn" id="3oKIfo5NF33" role="37wK5m">
              <ref role="3VsUkX" to="z1c3:~Solution" resolve="Solution" />
            </node>
          </node>
        </node>
      </node>
      <node concept="37vLTG" id="3oKIfo5NCKg" role="3clF46">
        <property role="TrG5h" value="moduleFqName" />
        <node concept="17QB3L" id="3oKIfo5NCKh" role="1tU5fm" />
      </node>
    </node>
    <node concept="2tJIrI" id="3oKIfo5NDS7" role="jymVt" />
    <node concept="2YIFZL" id="3oKIfo5NCtU" role="jymVt">
      <property role="TrG5h" value="getLanguage" />
      <property role="IEkAT" value="false" />
      <property role="DiZV1" value="false" />
      <property role="od$2w" value="false" />
      <node concept="3uibUv" id="3oKIfo5NF9k" role="3clF45">
        <ref role="3uigEE" to="w1kc:~Language" resolve="Language" />
      </node>
      <node concept="3Tmbuc" id="5A5jZrz4AHJ" role="1B3o_S" />
      <node concept="3clFbS" id="3oKIfo5NCtX" role="3clF47">
        <node concept="3cpWs6" id="3oKIfo5NCtY" role="3cqZAp">
          <node concept="1rXfSq" id="3oKIfo5NCtZ" role="3cqZAk">
            <ref role="37wK5l" node="3oKIfo5NxOv" resolve="getModule" />
            <node concept="37vLTw" id="3oKIfo5NFjR" role="37wK5m">
              <ref role="3cqZAo" node="3oKIfo5NCu2" resolve="moduleFqName" />
            </node>
            <node concept="3VsKOn" id="3oKIfo5NFhE" role="37wK5m">
              <ref role="3VsUkX" to="w1kc:~Language" resolve="Language" />
            </node>
          </node>
        </node>
      </node>
      <node concept="37vLTG" id="3oKIfo5NCu2" role="3clF46">
        <property role="TrG5h" value="moduleFqName" />
        <node concept="17QB3L" id="3oKIfo5NCu3" role="1tU5fm" />
      </node>
    </node>
    <node concept="2tJIrI" id="3oKIfo5N_vI" role="jymVt" />
    <node concept="2YIFZL" id="3oKIfo5N_9a" role="jymVt">
      <property role="TrG5h" value="getGenerator" />
      <property role="IEkAT" value="false" />
      <property role="DiZV1" value="false" />
      <property role="od$2w" value="false" />
      <node concept="3uibUv" id="3oKIfo5NBoC" role="3clF45">
        <ref role="3uigEE" to="w1kc:~Generator" resolve="Generator" />
      </node>
      <node concept="3Tmbuc" id="5A5jZrz4AIU" role="1B3o_S" />
      <node concept="3clFbS" id="3oKIfo5N_9k" role="3clF47">
        <node concept="3cpWs6" id="3oKIfo5NB$5" role="3cqZAp">
          <node concept="1rXfSq" id="3oKIfo5NB_7" role="3cqZAk">
            <ref role="37wK5l" node="3oKIfo5NxOv" resolve="getModule" />
            <node concept="37vLTw" id="3oKIfo5NBAn" role="37wK5m">
              <ref role="3cqZAo" node="3oKIfo5NBwV" resolve="moduleFqName" />
            </node>
            <node concept="3VsKOn" id="3oKIfo5NCr0" role="37wK5m">
              <ref role="3VsUkX" to="w1kc:~Generator" resolve="Generator" />
            </node>
          </node>
        </node>
      </node>
      <node concept="37vLTG" id="3oKIfo5NBwV" role="3clF46">
        <property role="TrG5h" value="moduleFqName" />
        <node concept="17QB3L" id="3oKIfo5NBwU" role="1tU5fm" />
      </node>
    </node>
    <node concept="2tJIrI" id="3oKIfo5Nsr9" role="jymVt" />
    <node concept="2YIFZL" id="4_TMdeLkOpY" role="jymVt">
      <property role="TrG5h" value="getModel" />
      <property role="od$2w" value="false" />
      <property role="DiZV1" value="false" />
      <node concept="3uibUv" id="2ysqId17NQk" role="3clF45">
        <ref role="3uigEE" to="mhbf:~SModel" resolve="SModel" />
      </node>
      <node concept="37vLTG" id="4_TMdeLkOpZ" role="3clF46">
        <property role="TrG5h" value="project" />
        <node concept="3uibUv" id="4_TMdeLkOq0" role="1tU5fm">
          <ref role="3uigEE" to="z1c3:~Project" resolve="Project" />
        </node>
      </node>
      <node concept="37vLTG" id="4_TMdeLkOq1" role="3clF46">
        <property role="TrG5h" value="modelName" />
        <node concept="17QB3L" id="3SJmozgBGfP" role="1tU5fm" />
      </node>
      <node concept="3clFbS" id="4_TMdeLkOq3" role="3clF47">
        <node concept="3cpWs6" id="4_TMdeLkOq4" role="3cqZAp">
          <node concept="2OqwBi" id="4_TMdeLkOq5" role="3cqZAk">
            <node concept="2OqwBi" id="4_TMdeLlHaA" role="2Oq$k0">
              <node concept="37vLTw" id="4_TMdeLlHa_" role="2Oq$k0">
                <ref role="3cqZAo" node="4_TMdeLkOpZ" resolve="project" />
              </node>
              <node concept="liA8E" id="4_TMdeLlHaB" role="2OqNvi">
                <ref role="37wK5l" to="z1c3:~Project.getScope():jetbrains.mps.project.Project$ProjectScope" resolve="getScope" />
              </node>
            </node>
            <node concept="liA8E" id="4_TMdeLkOq8" role="2OqNvi">
              <ref role="37wK5l" to="w1kc:~DefaultScope.resolve(org.jetbrains.mps.openapi.model.SModelReference):org.jetbrains.mps.openapi.model.SModel" resolve="resolve" />
              <node concept="2OqwBi" id="_hnoInnzV8" role="37wK5m">
                <node concept="liA8E" id="_hnoInn$wN" role="2OqNvi">
                  <ref role="37wK5l" to="dush:~PersistenceFacade.createModelReference(java.lang.String):org.jetbrains.mps.openapi.model.SModelReference" resolve="createModelReference" />
                  <node concept="37vLTw" id="_hnoInn_2F" role="37wK5m">
                    <ref role="3cqZAo" node="4_TMdeLkOq1" resolve="modelName" />
                  </node>
                </node>
                <node concept="2YIFZM" id="_hnoInnzpg" role="2Oq$k0">
                  <ref role="1Pybhc" to="dush:~PersistenceFacade" resolve="PersistenceFacade" />
                  <ref role="37wK5l" to="dush:~PersistenceFacade.getInstance():org.jetbrains.mps.openapi.persistence.PersistenceFacade" resolve="getInstance" />
                </node>
              </node>
            </node>
          </node>
        </node>
      </node>
      <node concept="3Tmbuc" id="5A5jZrz4AK5" role="1B3o_S" />
    </node>
    <node concept="2tJIrI" id="3oKIfo5Oa9e" role="jymVt" />
    <node concept="2YIFZL" id="5A5jZrz66nR" role="jymVt">
      <property role="TrG5h" value="openClonedProject" />
      <property role="IEkAT" value="false" />
      <property role="DiZV1" value="false" />
      <property role="od$2w" value="false" />
      <node concept="3clFbS" id="4_TMdeLkOkH" role="3clF47">
        <node concept="3clFbJ" id="4_TMdeLkOl2" role="3cqZAp">
          <node concept="2OqwBi" id="4_TMdeLlGjn" role="3clFbw">
            <node concept="37vLTw" id="4_TMdeLlGjm" role="2Oq$k0">
              <ref role="3cqZAo" node="4_TMdeLkOkA" resolve="destinationDir" />
            </node>
            <node concept="liA8E" id="4_TMdeLlGjo" role="2OqNvi">
              <ref role="37wK5l" to="guwi:~File.exists():boolean" resolve="exists" />
            </node>
          </node>
          <node concept="3clFbS" id="4_TMdeLkOl6" role="3clFbx">
            <node concept="3clFbF" id="4_TMdeLkOl7" role="3cqZAp">
              <node concept="2YIFZM" id="4_TMdeLlGlT" role="3clFbG">
                <ref role="1Pybhc" to="18ew:~FileUtil" resolve="FileUtil" />
                <ref role="37wK5l" to="18ew:~FileUtil.delete(java.io.File):boolean" resolve="delete" />
                <node concept="37vLTw" id="4_TMdeLkOla" role="37wK5m">
                  <ref role="3cqZAo" node="4_TMdeLkOkA" resolve="destinationDir" />
                </node>
              </node>
            </node>
          </node>
        </node>
        <node concept="3clFbJ" id="4_TMdeLkOlb" role="3cqZAp">
          <node concept="2OqwBi" id="4_TMdeLlGlW" role="3clFbw">
            <node concept="37vLTw" id="4_TMdeLlGlV" role="2Oq$k0">
              <ref role="3cqZAo" node="4_TMdeLkOk$" resolve="source" />
            </node>
            <node concept="liA8E" id="4_TMdeLlGlX" role="2OqNvi">
              <ref role="37wK5l" to="guwi:~File.isDirectory():boolean" resolve="isDirectory" />
            </node>
          </node>
          <node concept="9aQIb" id="4_TMdeLkOll" role="9aQIa">
            <node concept="3clFbS" id="4_TMdeLkOlm" role="9aQI4">
              <node concept="3SKdUt" id="4_TMdeLkOBk" role="3cqZAp">
                <node concept="3SKdUq" id="4_TMdeLkOBj" role="3SKWNk">
                  <property role="3SKdUp" value="it is allowed to have zipped directory here" />
                </node>
              </node>
              <node concept="SfApY" id="4_TMdeLkOlF" role="3cqZAp">
                <node concept="TDmWw" id="4_TMdeLkOlG" role="TEbGg">
                  <node concept="3clFbS" id="4_TMdeLkOl_" role="TDEfX">
                    <node concept="YS8fn" id="3eUNqOk3rbL" role="3cqZAp">
                      <node concept="2ShNRf" id="3eUNqOk3rgl" role="YScLw">
                        <node concept="1pGfFk" id="3eUNqOk3rP9" role="2ShVmc">
                          <ref role="37wK5l" to="wyt6:~RuntimeException.&lt;init&gt;(java.lang.String,java.lang.Throwable)" resolve="RuntimeException" />
                          <node concept="Xl_RD" id="3eUNqOk3rTe" role="37wK5m">
                            <property role="Xl_RC" value="Got error while unzipping the project sources" />
                          </node>
                          <node concept="37vLTw" id="3eUNqOk3rR4" role="37wK5m">
                            <ref role="3cqZAo" node="4_TMdeLkOlx" resolve="e" />
                          </node>
                        </node>
                      </node>
                    </node>
                  </node>
                  <node concept="3cpWsn" id="4_TMdeLkOlx" role="TDEfY">
                    <property role="TrG5h" value="e" />
                    <property role="3TUv4t" value="false" />
                    <node concept="3uibUv" id="4_TMdeLkOlz" role="1tU5fm">
                      <ref role="3uigEE" to="guwi:~IOException" resolve="IOException" />
                    </node>
                  </node>
                </node>
                <node concept="3clFbS" id="4_TMdeLkOlo" role="SfCbr">
                  <node concept="3cpWs8" id="3eUNqOk3fAV" role="3cqZAp">
                    <node concept="3cpWsn" id="3eUNqOk3fAW" role="3cpWs9">
                      <property role="TrG5h" value="success" />
                      <node concept="10P_77" id="3eUNqOk3fAS" role="1tU5fm" />
                      <node concept="2OqwBi" id="3eUNqOk3fAX" role="33vP2m">
                        <node concept="37vLTw" id="3eUNqOk3fAY" role="2Oq$k0">
                          <ref role="3cqZAo" node="4_TMdeLkOkA" resolve="destinationDir" />
                        </node>
                        <node concept="liA8E" id="3eUNqOk3fAZ" role="2OqNvi">
                          <ref role="37wK5l" to="guwi:~File.mkdir():boolean" resolve="mkdir" />
                        </node>
                      </node>
                    </node>
                  </node>
                  <node concept="3clFbJ" id="3eUNqOk3giO" role="3cqZAp">
                    <node concept="3clFbS" id="3eUNqOk3giQ" role="3clFbx">
                      <node concept="YS8fn" id="3eUNqOk3gpY" role="3cqZAp">
                        <node concept="2ShNRf" id="3eUNqOk3grB" role="YScLw">
                          <node concept="1pGfFk" id="3eUNqOk3qt0" role="2ShVmc">
                            <ref role="37wK5l" to="wyt6:~IllegalStateException.&lt;init&gt;(java.lang.String)" resolve="IllegalStateException" />
                            <node concept="Xl_RD" id="3eUNqOk3quZ" role="37wK5m">
                              <property role="Xl_RC" value="Could not create dir at the provided destination" />
                            </node>
                          </node>
                        </node>
                      </node>
                    </node>
                    <node concept="3fqX7Q" id="3eUNqOk3gmZ" role="3clFbw">
                      <node concept="37vLTw" id="3eUNqOk3gn1" role="3fr31v">
                        <ref role="3cqZAo" node="3eUNqOk3fAW" resolve="success" />
                      </node>
                    </node>
                  </node>
                  <node concept="3clFbF" id="4_TMdeLkOls" role="3cqZAp">
                    <node concept="2YIFZM" id="4_TMdeLlGm7" role="3clFbG">
                      <ref role="37wK5l" to="18ew:~UnzipUtil.unzip(java.io.File,java.io.File):void" resolve="unzip" />
                      <ref role="1Pybhc" to="18ew:~UnzipUtil" resolve="UnzipUtil" />
                      <node concept="37vLTw" id="4_TMdeLkOlv" role="37wK5m">
                        <ref role="3cqZAo" node="4_TMdeLkOk$" resolve="source" />
                      </node>
                      <node concept="37vLTw" id="4_TMdeLkOlw" role="37wK5m">
                        <ref role="3cqZAo" node="4_TMdeLkOkA" resolve="destinationDir" />
                      </node>
                    </node>
                  </node>
                </node>
              </node>
            </node>
          </node>
          <node concept="3clFbS" id="4_TMdeLkOlf" role="3clFbx">
            <node concept="3clFbF" id="4_TMdeLkOlg" role="3cqZAp">
              <node concept="2YIFZM" id="4_TMdeLlGm9" role="3clFbG">
                <ref role="1Pybhc" to="18ew:~FileUtil" resolve="FileUtil" />
                <ref role="37wK5l" to="18ew:~FileUtil.copyDir(java.io.File,java.io.File):void" resolve="copyDir" />
                <node concept="37vLTw" id="4_TMdeLkOlj" role="37wK5m">
                  <ref role="3cqZAo" node="4_TMdeLkOk$" resolve="source" />
                </node>
                <node concept="37vLTw" id="4_TMdeLkOlk" role="37wK5m">
                  <ref role="3cqZAo" node="4_TMdeLkOkA" resolve="destinationDir" />
                </node>
              </node>
            </node>
          </node>
        </node>
        <node concept="3clFbF" id="2ysqId16l0U" role="3cqZAp">
          <node concept="2OqwBi" id="2ysqId160l1" role="3clFbG">
            <node concept="liA8E" id="2ysqId161JY" role="2OqNvi">
              <ref role="37wK5l" to="79ha:6rx4kZDjWg4" resolve="openProject" />
              <node concept="37vLTw" id="5A5jZrz5X7k" role="37wK5m">
                <ref role="3cqZAo" node="4_TMdeLkOkA" resolve="destinationDir" />
              </node>
            </node>
            <node concept="1rXfSq" id="6LlhC3WJUB4" role="2Oq$k0">
              <ref role="37wK5l" node="5A5jZrz6eRi" resolve="getEnvironment" />
            </node>
          </node>
        </node>
      </node>
      <node concept="37vLTG" id="4_TMdeLkOk$" role="3clF46">
        <property role="TrG5h" value="source" />
        <node concept="3uibUv" id="4_TMdeLkOk_" role="1tU5fm">
          <ref role="3uigEE" to="guwi:~File" resolve="File" />
        </node>
      </node>
      <node concept="37vLTG" id="4_TMdeLkOkA" role="3clF46">
        <property role="TrG5h" value="destinationDir" />
        <property role="3TUv4t" value="true" />
        <node concept="3uibUv" id="4_TMdeLkOkB" role="1tU5fm">
          <ref role="3uigEE" to="guwi:~File" resolve="File" />
        </node>
      </node>
      <node concept="3uibUv" id="4_TMdeLkOmV" role="3clF45">
        <ref role="3uigEE" to="z1c3:~Project" resolve="Project" />
      </node>
      <node concept="P$JXv" id="5A5jZrz63Kg" role="lGtFl">
        <node concept="TZ5HA" id="5A5jZrz63Kh" role="TZ5H$">
          <node concept="1dT_AC" id="5A5jZrz63Ki" role="1dT_Ay">
            <property role="1dT_AB" value="copies project to some [temporary] destination dir, after that opens it" />
          </node>
        </node>
      </node>
      <node concept="3Tmbuc" id="5A5jZrz4AL6" role="1B3o_S" />
    </node>
    <node concept="2tJIrI" id="3eUNqOk3qSX" role="jymVt" />
    <node concept="2YIFZL" id="5A5jZrz66y4" role="jymVt">
      <property role="TrG5h" value="closeClonedProject" />
      <property role="IEkAT" value="false" />
      <property role="DiZV1" value="false" />
      <property role="od$2w" value="false" />
      <node concept="3clFbS" id="4_TMdeLkOn1" role="3clF47">
        <node concept="3cpWs8" id="5A5jZrz04GM" role="3cqZAp">
          <node concept="3cpWsn" id="5A5jZrz04GN" role="3cpWs9">
            <property role="TrG5h" value="env" />
            <node concept="3uibUv" id="5A5jZrz04GL" role="1tU5fm">
              <ref role="3uigEE" to="79ha:HKKzfMjqRV" resolve="Environment" />
            </node>
            <node concept="1rXfSq" id="6LlhC3WJUDZ" role="33vP2m">
              <ref role="37wK5l" node="5A5jZrz6eRi" resolve="getEnvironment" />
            </node>
          </node>
        </node>
        <node concept="3clFbF" id="5A5jZrz04M4" role="3cqZAp">
          <node concept="2OqwBi" id="5A5jZrz04NU" role="3clFbG">
            <node concept="37vLTw" id="5A5jZrz04M2" role="2Oq$k0">
              <ref role="3cqZAo" node="5A5jZrz04GN" resolve="env" />
            </node>
            <node concept="liA8E" id="5A5jZrz04Vu" role="2OqNvi">
              <ref role="37wK5l" to="79ha:3eUNqOk4fPx" resolve="flushAllEvents" />
            </node>
          </node>
        </node>
        <node concept="3clFbF" id="3pEStHM6H$c" role="3cqZAp">
          <node concept="2OqwBi" id="3pEStHM6H_E" role="3clFbG">
            <node concept="37vLTw" id="3pEStHM6H$a" role="2Oq$k0">
              <ref role="3cqZAo" node="4_TMdeLkOmX" resolve="project" />
            </node>
            <node concept="liA8E" id="3pEStHM6HC0" role="2OqNvi">
              <ref role="37wK5l" to="z1c3:~Project.dispose():void" resolve="dispose" />
            </node>
          </node>
        </node>
        <node concept="3clFbF" id="4_TMdeLkOnm" role="3cqZAp">
          <node concept="2YIFZM" id="4_TMdeLlH9B" role="3clFbG">
            <ref role="1Pybhc" to="18ew:~FileUtil" resolve="FileUtil" />
            <ref role="37wK5l" to="18ew:~FileUtil.delete(java.io.File):boolean" resolve="delete" />
            <node concept="37vLTw" id="4_TMdeLkOnp" role="37wK5m">
              <ref role="3cqZAo" node="4_TMdeLkOmZ" resolve="destinationDir" />
            </node>
          </node>
        </node>
      </node>
      <node concept="37vLTG" id="4_TMdeLkOmX" role="3clF46">
        <property role="TrG5h" value="project" />
        <property role="3TUv4t" value="true" />
        <node concept="3uibUv" id="4_TMdeLkOmY" role="1tU5fm">
          <ref role="3uigEE" to="z1c3:~Project" resolve="Project" />
        </node>
      </node>
      <node concept="37vLTG" id="4_TMdeLkOmZ" role="3clF46">
        <property role="TrG5h" value="destinationDir" />
        <property role="3TUv4t" value="true" />
        <node concept="3uibUv" id="4_TMdeLkOn0" role="1tU5fm">
          <ref role="3uigEE" to="guwi:~File" resolve="File" />
        </node>
      </node>
      <node concept="3cqZAl" id="4_TMdeLkOnt" role="3clF45" />
      <node concept="3Tmbuc" id="5A5jZrz4B6T" role="1B3o_S" />
    </node>
    <node concept="3Tm1VV" id="3eUNqOk3QI9" role="1B3o_S" />
  </node>
</model>
<|MERGE_RESOLUTION|>--- conflicted
+++ resolved
@@ -20,14 +20,11 @@
     <import index="dush" ref="8865b7a8-5271-43d3-884c-6fd1d9cfdd34/java:org.jetbrains.mps.openapi.persistence(MPS.OpenAPI/)" />
     <import index="lui2" ref="8865b7a8-5271-43d3-884c-6fd1d9cfdd34/java:org.jetbrains.mps.openapi.module(MPS.OpenAPI/)" />
     <import index="fyhk" ref="6ed54515-acc8-4d1e-a16c-9fd6cfe951ea/java:jetbrains.mps(MPS.Core/)" />
-<<<<<<< HEAD
     <import index="4o98" ref="6ed54515-acc8-4d1e-a16c-9fd6cfe951ea/java:jetbrains.mps.core.platform(MPS.Core/)" />
-=======
+    <import index="7cms" ref="920eaa0e-ecca-46bc-bee7-4e5c59213dd6/java:org.junit.runners.model(Testbench/)" />
     <import index="a19p" ref="920eaa0e-ecca-46bc-bee7-4e5c59213dd6/java:org.junit.rules(Testbench/)" />
-    <import index="7cms" ref="920eaa0e-ecca-46bc-bee7-4e5c59213dd6/java:org.junit.runners.model(Testbench/)" />
+    <import index="rjhh" ref="920eaa0e-ecca-46bc-bee7-4e5c59213dd6/java:org.junit(Testbench/)" />
     <import index="cvlm" ref="920eaa0e-ecca-46bc-bee7-4e5c59213dd6/java:org.junit.runner(Testbench/)" />
-    <import index="rjhh" ref="920eaa0e-ecca-46bc-bee7-4e5c59213dd6/java:org.junit(Testbench/)" />
->>>>>>> 174b4161
   </imports>
   <registry>
     <language id="f3061a53-9226-4cc5-a443-f952ceaf5816" name="jetbrains.mps.baseLanguage">
@@ -179,6 +176,9 @@
         <property id="521412098689998745" name="nonStatic" index="2bfB8j" />
         <child id="5375687026011219971" name="member" index="jymVt" unordered="true" />
       </concept>
+      <concept id="7812454656619025416" name="jetbrains.mps.baseLanguage.structure.MethodDeclaration" flags="ng" index="1rXfSm">
+        <property id="8355037393041754995" name="isNative" index="2aFKle" />
+      </concept>
       <concept id="7812454656619025412" name="jetbrains.mps.baseLanguage.structure.LocalMethodCall" flags="nn" index="1rXfSq" />
       <concept id="1107535904670" name="jetbrains.mps.baseLanguage.structure.ClassifierType" flags="in" index="3uibUv">
         <reference id="1107535924139" name="classifier" index="3uigEE" />
@@ -221,12 +221,22 @@
       </concept>
     </language>
     <language id="f2801650-65d5-424e-bb1b-463a8781b786" name="jetbrains.mps.baseLanguage.javadoc">
+      <concept id="2546654756694997551" name="jetbrains.mps.baseLanguage.javadoc.structure.LinkInlineDocTag" flags="ng" index="92FcH">
+        <child id="2546654756694997556" name="reference" index="92FcQ" />
+        <child id="3106559687488913694" name="line" index="2XjZqd" />
+      </concept>
       <concept id="5349172909345501395" name="jetbrains.mps.baseLanguage.javadoc.structure.BaseDocComment" flags="ng" index="P$AiS">
         <child id="8465538089690331502" name="body" index="TZ5H$" />
       </concept>
       <concept id="5349172909345532724" name="jetbrains.mps.baseLanguage.javadoc.structure.MethodDocComment" flags="ng" index="P$JXv" />
       <concept id="8465538089690331500" name="jetbrains.mps.baseLanguage.javadoc.structure.CommentLine" flags="ng" index="TZ5HA">
         <child id="8970989240999019149" name="part" index="1dT_Ay" />
+      </concept>
+      <concept id="2217234381367530212" name="jetbrains.mps.baseLanguage.javadoc.structure.ClassifierDocReference" flags="ng" index="VXe08">
+        <reference id="2217234381367530213" name="classifier" index="VXe09" />
+      </concept>
+      <concept id="8970989240999019145" name="jetbrains.mps.baseLanguage.javadoc.structure.InlineTagCommentLinePart" flags="ng" index="1dT_AA">
+        <child id="6962838954693749192" name="tag" index="qph3F" />
       </concept>
       <concept id="8970989240999019143" name="jetbrains.mps.baseLanguage.javadoc.structure.TextCommentLinePart" flags="ng" index="1dT_AC">
         <property id="8970989240999019144" name="text" index="1dT_AB" />
@@ -246,6 +256,9 @@
     <property role="TrG5h" value="PerformanceMessenger" />
     <property role="1sVAO0" value="false" />
     <property role="1EXbeo" value="false" />
+    <node concept="3uibUv" id="2$EeqAz0MkQ" role="EKbjA">
+      <ref role="3uigEE" to="a19p:~TestRule" resolve="TestRule" />
+    </node>
     <node concept="3Tm1VV" id="4_TMdeLkPNS" role="1B3o_S" />
     <node concept="3UR2Jj" id="4_TMdeLkPRT" role="lGtFl">
       <node concept="TZ5HA" id="4_TMdeLkPSE" role="TZ5H$">
@@ -670,13 +683,13 @@
                     </node>
                     <node concept="2ShNRf" id="4_TMdeLkPPJ" role="37wK5m">
                       <node concept="3g6Rrh" id="4_TMdeLkPPI" role="2ShVmc">
+                        <node concept="3cpWsb" id="2$EeqAz331w" role="3g7fb8" />
                         <node concept="37vLTw" id="4_TMdeLkPPG" role="3g7hyw">
                           <ref role="3cqZAo" node="4_TMdeLkPP1" resolve="amount" />
                         </node>
                         <node concept="37vLTw" id="4_TMdeLkPPH" role="3g7hyw">
                           <ref role="3cqZAo" node="4_TMdeLkPP3" resolve="total" />
                         </node>
-                        <node concept="3cpWsb" id="2$EeqAz331w" role="3g7fb8" />
                       </node>
                     </node>
                   </node>
@@ -753,6 +766,30 @@
               </node>
             </node>
           </node>
+          <node concept="TDmWw" id="79iMjN5UFvy" role="TEbGg">
+            <node concept="3clFbS" id="79iMjN5UFvz" role="TDEfX">
+              <node concept="3clFbF" id="79iMjN5UTuJ" role="3cqZAp">
+                <node concept="2YIFZM" id="79iMjN5UTuK" role="3clFbG">
+                  <ref role="1Pybhc" to="rjhg:~Assert" resolve="Assert" />
+                  <ref role="37wK5l" to="rjhg:~Assert.fail(java.lang.String):void" resolve="fail" />
+                  <node concept="2OqwBi" id="79iMjN5UTuL" role="37wK5m">
+                    <node concept="37vLTw" id="79iMjN5UTuM" role="2Oq$k0">
+                      <ref role="3cqZAo" node="79iMjN5UFv$" resolve="ex" />
+                    </node>
+                    <node concept="liA8E" id="79iMjN5UTuN" role="2OqNvi">
+                      <ref role="37wK5l" to="mmaq:~JDOMException.getMessage():java.lang.String" resolve="getMessage" />
+                    </node>
+                  </node>
+                </node>
+              </node>
+            </node>
+            <node concept="3cpWsn" id="79iMjN5UFv$" role="TDEfY">
+              <property role="TrG5h" value="ex" />
+              <node concept="3uibUv" id="79iMjN5UFv_" role="1tU5fm">
+                <ref role="3uigEE" to="mmaq:~JDOMException" resolve="JDOMException" />
+              </node>
+            </node>
+          </node>
           <node concept="3clFbS" id="4_TMdeLkPPP" role="SfCbr">
             <node concept="3clFbJ" id="79iMjN5UGG5" role="3cqZAp">
               <node concept="3clFbS" id="79iMjN5UGG7" role="3clFbx">
@@ -1151,37 +1188,10 @@
               </node>
             </node>
           </node>
-          <node concept="TDmWw" id="79iMjN5UFvy" role="TEbGg">
-            <node concept="3clFbS" id="79iMjN5UFvz" role="TDEfX">
-              <node concept="3clFbF" id="79iMjN5UTuJ" role="3cqZAp">
-                <node concept="2YIFZM" id="79iMjN5UTuK" role="3clFbG">
-                  <ref role="1Pybhc" to="rjhg:~Assert" resolve="Assert" />
-                  <ref role="37wK5l" to="rjhg:~Assert.fail(java.lang.String):void" resolve="fail" />
-                  <node concept="2OqwBi" id="79iMjN5UTuL" role="37wK5m">
-                    <node concept="37vLTw" id="79iMjN5UTuM" role="2Oq$k0">
-                      <ref role="3cqZAo" node="79iMjN5UFv$" resolve="ex" />
-                    </node>
-                    <node concept="liA8E" id="79iMjN5UTuN" role="2OqNvi">
-                      <ref role="37wK5l" to="mmaq:~JDOMException.getMessage():java.lang.String" resolve="getMessage" />
-                    </node>
-                  </node>
-                </node>
-              </node>
-            </node>
-            <node concept="3cpWsn" id="79iMjN5UFv$" role="TDEfY">
-              <property role="TrG5h" value="ex" />
-              <node concept="3uibUv" id="79iMjN5UFv_" role="1tU5fm">
-                <ref role="3uigEE" to="mmaq:~JDOMException" resolve="JDOMException" />
-              </node>
-            </node>
-          </node>
         </node>
       </node>
       <node concept="3Tm1VV" id="4_TMdeLkPRR" role="1B3o_S" />
       <node concept="3cqZAl" id="4_TMdeLkPRS" role="3clF45" />
-    </node>
-    <node concept="3uibUv" id="2$EeqAz0MkQ" role="EKbjA">
-      <ref role="3uigEE" to="a19p:~TestRule" resolve="TestRule" />
     </node>
   </node>
   <node concept="312cEu" id="3eUNqOk3QI8">
@@ -1305,41 +1315,11 @@
       </node>
       <node concept="3Tmbuc" id="5A5jZrz4AC_" role="1B3o_S" />
       <node concept="3clFbS" id="3oKIfo5Nzgs" role="3clF47">
-        <node concept="3cpWs8" id="3pEStHM6G6X" role="3cqZAp">
-          <node concept="3cpWsn" id="3pEStHM6G6Y" role="3cpWs9">
-            <property role="TrG5h" value="moduleRepository" />
-            <node concept="3uibUv" id="3pEStHM6GcD" role="1tU5fm">
-              <ref role="3uigEE" to="lui2:~SRepository" resolve="SRepository" />
-            </node>
-            <node concept="2OqwBi" id="3pEStHM6G6Z" role="33vP2m">
-              <node concept="2OqwBi" id="3pEStHM6G70" role="2Oq$k0">
-                <node concept="2OqwBi" id="3pEStHM6G71" role="2Oq$k0">
-                  <node concept="1rXfSq" id="3pEStHM6G72" role="2Oq$k0">
-                    <ref role="37wK5l" node="5A5jZrz6eRi" resolve="getEnvironment" />
-                  </node>
-                  <node concept="liA8E" id="3pEStHM6G73" role="2OqNvi">
-                    <ref role="37wK5l" to="79ha:8Pnvxgloc_" resolve="getPlatform" />
-                  </node>
-                </node>
-                <node concept="liA8E" id="3pEStHM6G74" role="2OqNvi">
-                  <ref role="37wK5l" to="4o98:~Platform.getCore():jetbrains.mps.core.platform.MPSCore" resolve="getCore" />
-                </node>
-              </node>
-              <node concept="liA8E" id="3pEStHM6G75" role="2OqNvi">
-                <ref role="37wK5l" to="4o98:~MPSCore.getModuleRepository():jetbrains.mps.smodel.MPSModuleRepository" resolve="getModuleRepository" />
-              </node>
-            </node>
-          </node>
-        </node>
         <node concept="3cpWs6" id="3oKIfo5Nzgr" role="3cqZAp">
           <node concept="2OqwBi" id="3oKIfo5Nzj4" role="3cqZAk">
-            <node concept="2ShNRf" id="3pEStHM6Gna" role="2Oq$k0">
-              <node concept="1pGfFk" id="3pEStHM6GPG" role="2ShVmc">
-                <ref role="37wK5l" to="w1kc:~ModuleRepositoryFacade.&lt;init&gt;(org.jetbrains.mps.openapi.module.SRepository)" resolve="ModuleRepositoryFacade" />
-                <node concept="37vLTw" id="3pEStHM6GVk" role="37wK5m">
-                  <ref role="3cqZAo" node="3pEStHM6G6Y" resolve="moduleRepository" />
-                </node>
-              </node>
+            <node concept="2YIFZM" id="2qD8WtnEyUD" role="2Oq$k0">
+              <ref role="37wK5l" to="w1kc:~ModuleRepositoryFacade.getInstance():jetbrains.mps.smodel.ModuleRepositoryFacade" resolve="getInstance" />
+              <ref role="1Pybhc" to="w1kc:~ModuleRepositoryFacade" resolve="ModuleRepositoryFacade" />
             </node>
             <node concept="liA8E" id="3oKIfo5Nzy1" role="2OqNvi">
               <ref role="37wK5l" to="w1kc:~ModuleRepositoryFacade.getModule(java.lang.String,java.lang.Class):org.jetbrains.mps.openapi.module.SModule" resolve="getModule" />
