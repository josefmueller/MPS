--- conflicted
+++ resolved
@@ -2,8 +2,8 @@
 <model ref="r:c7fd1483-2eda-4417-bb41-aecb48302c10(jetbrains.mps.testbench)">
   <persistence version="9" />
   <languages>
-    <use id="f3061a53-9226-4cc5-a443-f952ceaf5816" name="jetbrains.mps.baseLanguage" version="-1" />
-    <use id="f2801650-65d5-424e-bb1b-463a8781b786" name="jetbrains.mps.baseLanguage.javadoc" version="-1" />
+    <use id="f2801650-65d5-424e-bb1b-463a8781b786" name="jetbrains.mps.baseLanguage.javadoc" version="1" />
+    <use id="f3061a53-9226-4cc5-a443-f952ceaf5816" name="jetbrains.mps.baseLanguage" version="1" />
   </languages>
   <imports>
     <import index="e2lb" ref="f:java_stub#6354ebe7-c22a-4a0f-ac54-50b52ab9b065#java.lang(java.lang@java_stub)" />
@@ -15,37 +15,98 @@
     <import index="tpck" ref="r:00000000-0000-4000-0000-011c89590288(jetbrains.mps.lang.core.structure)" implicit="true" />
     <import index="m373" ref="r:4095af4f-a097-4799-aaa9-03df087ddfa6(jetbrains.mps.baseLanguage.javadoc.structure)" implicit="true" />
     <import index="tpee" ref="r:00000000-0000-4000-0000-011c895902ca(jetbrains.mps.baseLanguage.structure)" implicit="true" />
+    <import index="tp2q" ref="r:00000000-0000-4000-0000-011c8959032e(jetbrains.mps.baseLanguage.collections.structure)" implicit="true" />
+    <import index="tpib" ref="r:00000000-0000-4000-0000-011c8959057f(jetbrains.mps.baseLanguage.logging.structure)" implicit="true" />
+    <import index="cu2c" ref="f:java_stub#6ed54515-acc8-4d1e-a16c-9fd6cfe951ea#jetbrains.mps.smodel(jetbrains.mps.smodel@java_stub)" implicit="true" />
+    <import index="dbrf" ref="f:java_stub#6354ebe7-c22a-4a0f-ac54-50b52ab9b065#javax.swing(javax.swing@java_stub)" implicit="true" />
+    <import index="b2mh" ref="f:java_stub#498d89d2-c2e9-11e2-ad49-6cf049e62fe5#com.intellij.openapi.project(com.intellij.openapi.project@java_stub)" implicit="true" />
+    <import index="ff4b" ref="f:java_stub#6ed54515-acc8-4d1e-a16c-9fd6cfe951ea#jetbrains.mps.progress(jetbrains.mps.progress@java_stub)" implicit="true" />
+    <import index="88zw" ref="f:java_stub#8865b7a8-5271-43d3-884c-6fd1d9cfdd34#org.jetbrains.mps.openapi.module(org.jetbrains.mps.openapi.module@java_stub)" implicit="true" />
+    <import index="bq0a" ref="f:java_stub#6ed54515-acc8-4d1e-a16c-9fd6cfe951ea#jetbrains.mps.messages(jetbrains.mps.messages@java_stub)" implicit="true" />
+    <import index="hb0s" ref="f:java_stub#6ed54515-acc8-4d1e-a16c-9fd6cfe951ea#jetbrains.mps.make(jetbrains.mps.make@java_stub)" implicit="true" />
+    <import index="yla8" ref="f:java_stub#498d89d2-c2e9-11e2-ad49-6cf049e62fe5#com.intellij.openapi.application(com.intellij.openapi.application@java_stub)" implicit="true" />
+    <import index="ztul" ref="f:java_stub#6ed54515-acc8-4d1e-a16c-9fd6cfe951ea#jetbrains.mps.library(jetbrains.mps.library@java_stub)" implicit="true" />
+    <import index="a093" ref="f:java_stub#498d89d2-c2e9-11e2-ad49-6cf049e62fe5#com.intellij.openapi.vfs.newvfs.persistent(com.intellij.openapi.vfs.newvfs.persistent@java_stub)" implicit="true" />
+    <import index="79ha" ref="r:2876f1ee-0b45-4db5-8c09-0682cdee5c67(jetbrains.mps.tool.environment)" implicit="true" />
+    <import index="c762" ref="f:java_stub#6ed54515-acc8-4d1e-a16c-9fd6cfe951ea#jetbrains.mps.library.contributor(jetbrains.mps.library.contributor@java_stub)" implicit="true" />
+    <import index="86um" ref="f:java_stub#742f6602-5a2f-4313-aa6e-ae1cd4ffdc61#jetbrains.mps.ide(jetbrains.mps.ide@java_stub)" implicit="true" />
+    <import index="iiw6" ref="f:java_stub#498d89d2-c2e9-11e2-ad49-6cf049e62fe5#com.intellij.openapi.components(com.intellij.openapi.components@java_stub)" implicit="true" />
+    <import index="f7ij" ref="r:984811b0-078d-45d7-bf58-fa501204c2fc(jetbrains.mps.testbench.junit.suites)" implicit="true" />
+    <import index="ji0" ref="f:java_stub#498d89d2-c2e9-11e2-ad49-6cf049e62fe5#com.intellij.openapi.project.ex(com.intellij.openapi.project.ex@java_stub)" implicit="true" />
+    <import index="d4yz" ref="r:9aacb4c5-da89-46f5-8c41-93d864945583(jetbrains.mps.tool.common.util)" implicit="true" />
+    <import index="vsqj" ref="f:java_stub#6ed54515-acc8-4d1e-a16c-9fd6cfe951ea#jetbrains.mps.project(jetbrains.mps.project@java_stub)" implicit="true" />
+    <import index="to5d" ref="f:java_stub#6ed54515-acc8-4d1e-a16c-9fd6cfe951ea#jetbrains.mps.logging(jetbrains.mps.logging@java_stub)" implicit="true" />
+    <import index="ajxo" ref="f:java_stub#6ed54515-acc8-4d1e-a16c-9fd6cfe951ea#org.apache.log4j(org.apache.log4j@java_stub)" implicit="true" />
+    <import index="gwo9" ref="f:java_stub#498d89d2-c2e9-11e2-ad49-6cf049e62fe5#com.intellij.idea(com.intellij.idea@java_stub)" implicit="true" />
+    <import index="4xk" ref="f:java_stub#498d89d2-c2e9-11e2-ad49-6cf049e62fe5#com.intellij.ide(com.intellij.ide@java_stub)" implicit="true" />
+    <import index="jrbx" ref="f:java_stub#742f6602-5a2f-4313-aa6e-ae1cd4ffdc61#jetbrains.mps.project(jetbrains.mps.project@java_stub)" implicit="true" />
   </imports>
   <registry>
-<<<<<<< HEAD
     <language id="f3061a53-9226-4cc5-a443-f952ceaf5816" name="jetbrains.mps.baseLanguage">
       <concept id="1082485599095" name="jetbrains.mps.baseLanguage.structure.BlockStatement" flags="nn" index="9aQIb">
         <child id="1082485599096" name="statements" index="9aQI4" />
-=======
-    <language id="f2801650-65d5-424e-bb1b-463a8781b786" name="jetbrains.mps.baseLanguage.javadoc">
-      <concept id="2068944020170241612" name="jetbrains.mps.baseLanguage.javadoc.structure.ClassifierDocComment" flags="ng" index="3UR2Jj" />
-      <concept id="5349172909345501395" name="jetbrains.mps.baseLanguage.javadoc.structure.BaseDocComment" flags="ng" index="P$AiS">
-        <child id="8465538089690331502" name="body" index="TZ5H$" />
-      </concept>
-      <concept id="8465538089690331500" name="jetbrains.mps.baseLanguage.javadoc.structure.CommentLine" flags="ng" index="TZ5HA">
-        <child id="8970989240999019149" name="part" index="1dT_Ay" />
-      </concept>
-      <concept id="8970989240999019143" name="jetbrains.mps.baseLanguage.javadoc.structure.TextCommentLinePart" flags="ng" index="1dT_AC">
-        <property id="8970989240999019144" name="text" index="1dT_AB" />
-      </concept>
-    </language>
-    <language id="ceab5195-25ea-4f22-9b92-103b95ca8c0c" name="jetbrains.mps.lang.core">
-      <concept id="1133920641626" name="jetbrains.mps.lang.core.structure.BaseConcept" flags="ng" index="2VYdi">
-        <child id="5169995583184591170" name="smodelAttribute" index="lGtFl" />
-      </concept>
-      <concept id="1169194658468" name="jetbrains.mps.lang.core.structure.INamedConcept" flags="ng" index="TrEIO">
-        <property id="1169194664001" name="name" index="TrG5h" />
-      </concept>
-    </language>
-    <language id="f3061a53-9226-4cc5-a443-f952ceaf5816" name="jetbrains.mps.baseLanguage">
+      </concept>
+      <concept id="1215693861676" name="jetbrains.mps.baseLanguage.structure.BaseAssignmentExpression" flags="nn" index="d038R">
+        <child id="1068498886297" name="rValue" index="37vLTx" />
+        <child id="1068498886295" name="lValue" index="37vLTJ" />
+      </concept>
+      <concept id="1215695189714" name="jetbrains.mps.baseLanguage.structure.PlusAssignmentExpression" flags="nn" index="d57v9" />
+      <concept id="1202948039474" name="jetbrains.mps.baseLanguage.structure.InstanceMethodCallOperation" flags="nn" index="liA8E" />
+      <concept id="1173175405605" name="jetbrains.mps.baseLanguage.structure.ArrayAccessExpression" flags="nn" index="AH0OO">
+        <child id="1173175577737" name="index" index="AHEQo" />
+        <child id="1173175590490" name="array" index="AHHXb" />
+      </concept>
+      <concept id="1095950406618" name="jetbrains.mps.baseLanguage.structure.DivExpression" flags="nn" index="FJ1c_" />
+      <concept id="1154032098014" name="jetbrains.mps.baseLanguage.structure.AbstractLoopStatement" flags="nn" index="2LF5Ji">
+        <child id="1154032183016" name="body" index="2LFqv$" />
+      </concept>
+      <concept id="1197027756228" name="jetbrains.mps.baseLanguage.structure.DotExpression" flags="nn" index="2OqwBi">
+        <child id="1197027771414" name="operand" index="2Oq$k0" />
+        <child id="1197027833540" name="operation" index="2OqNvi" />
+      </concept>
+      <concept id="1164879751025" name="jetbrains.mps.baseLanguage.structure.TryCatchStatement" flags="nn" index="SfApY">
+        <child id="1164879758292" name="body" index="SfCbr" />
+        <child id="1164903496223" name="catchClause" index="TEbGg" />
+      </concept>
+      <concept id="1145552977093" name="jetbrains.mps.baseLanguage.structure.GenericNewExpression" flags="nn" index="2ShNRf">
+        <child id="1145553007750" name="creator" index="2ShVmc" />
+      </concept>
+      <concept id="1164903280175" name="jetbrains.mps.baseLanguage.structure.CatchClause" flags="nn" index="TDmWw">
+        <child id="1164903359218" name="catchBody" index="TDEfX" />
+        <child id="1164903359217" name="throwable" index="TDEfY" />
+      </concept>
+      <concept id="1070462154015" name="jetbrains.mps.baseLanguage.structure.StaticFieldDeclaration" flags="ig" index="Wx3nA" />
+      <concept id="1070475926800" name="jetbrains.mps.baseLanguage.structure.StringLiteral" flags="nn" index="Xl_RD">
+        <property id="1070475926801" name="value" index="Xl_RC" />
+      </concept>
+      <concept id="1081236700938" name="jetbrains.mps.baseLanguage.structure.StaticMethodDeclaration" flags="ig" index="2YIFZL" />
+      <concept id="1081236700937" name="jetbrains.mps.baseLanguage.structure.StaticMethodCall" flags="nn" index="2YIFZM">
+        <reference id="1144433194310" name="classConcept" index="1Pybhc" />
+      </concept>
+      <concept id="1070534058343" name="jetbrains.mps.baseLanguage.structure.NullLiteral" flags="nn" index="10Nm6u" />
+      <concept id="1070534760951" name="jetbrains.mps.baseLanguage.structure.ArrayType" flags="in" index="10Q1$e">
+        <child id="1070534760952" name="componentType" index="10Q1$1" />
+      </concept>
+      <concept id="1068390468200" name="jetbrains.mps.baseLanguage.structure.FieldDeclaration" flags="ig" index="312cEg">
+        <property id="8606350594693632173" name="isTransient" index="eg7rD" />
+        <property id="1240249534625" name="isVolatile" index="34CwA1" />
+      </concept>
       <concept id="1068390468198" name="jetbrains.mps.baseLanguage.structure.ClassConcept" flags="ig" index="312cEu">
         <property id="1075300953594" name="abstractClass" index="1sVAO0" />
         <property id="1221565133444" name="isFinal" index="1EXbeo" />
+      </concept>
+      <concept id="1068431474542" name="jetbrains.mps.baseLanguage.structure.VariableDeclaration" flags="ng" index="33uBYm">
+        <property id="1176718929932" name="isFinal" index="3TUv4t" />
+        <child id="1068431790190" name="initializer" index="33vP2m" />
+      </concept>
+      <concept id="1092119917967" name="jetbrains.mps.baseLanguage.structure.MulExpression" flags="nn" index="17qRlL" />
+      <concept id="1068498886296" name="jetbrains.mps.baseLanguage.structure.VariableReference" flags="nn" index="37vLTw">
+        <reference id="1068581517664" name="variableDeclaration" index="3cqZAo" />
+      </concept>
+      <concept id="1068498886292" name="jetbrains.mps.baseLanguage.structure.ParameterDeclaration" flags="ir" index="37vLTG" />
+      <concept id="1225271177708" name="jetbrains.mps.baseLanguage.structure.StringType" flags="in" index="17QB3L" />
+      <concept id="4972933694980447171" name="jetbrains.mps.baseLanguage.structure.BaseVariableDeclaration" flags="ng" index="19Szcq">
+        <child id="5680397130376446158" name="type" index="1tU5fm" />
       </concept>
       <concept id="1068580123132" name="jetbrains.mps.baseLanguage.structure.BaseMethodDeclaration" flags="ng" index="3clF44">
         <property id="4276006055363816570" name="isSynchronized" index="od$2w" />
@@ -54,176 +115,17 @@
         <child id="1068580123134" name="parameter" index="3clF46" />
         <child id="1068580123135" name="body" index="3clF47" />
       </concept>
-      <concept id="1068580123140" name="jetbrains.mps.baseLanguage.structure.ConstructorDeclaration" flags="ig" index="3clFbW" />
-      <concept id="1068581517677" name="jetbrains.mps.baseLanguage.structure.VoidType" flags="in" index="3cqZAl" />
-      <concept id="1146644602865" name="jetbrains.mps.baseLanguage.structure.PublicVisibility" flags="nn" index="3Tm1VV" />
-      <concept id="1146644623116" name="jetbrains.mps.baseLanguage.structure.PrivateVisibility" flags="nn" index="3Tm6S6" />
-      <concept id="1070462154015" name="jetbrains.mps.baseLanguage.structure.StaticFieldDeclaration" flags="ig" index="Wx3nA" />
-      <concept id="1070534760951" name="jetbrains.mps.baseLanguage.structure.ArrayType" flags="in" index="10Q1$e">
-        <child id="1070534760952" name="componentType" index="10Q1$1" />
-      </concept>
-      <concept id="1178549954367" name="jetbrains.mps.baseLanguage.structure.IVisible" flags="ng" index="1B3ioH">
-        <child id="1178549979242" name="visibility" index="1B3o_S" />
-      </concept>
-      <concept id="1081236700938" name="jetbrains.mps.baseLanguage.structure.StaticMethodDeclaration" flags="ig" index="2YIFZL" />
-      <concept id="1068390468200" name="jetbrains.mps.baseLanguage.structure.FieldDeclaration" flags="ig" index="312cEg">
-        <property id="1240249534625" name="isVolatile" index="34CwA1" />
-        <property id="8606350594693632173" name="isTransient" index="eg7rD" />
->>>>>>> 7d5561a9
-      </concept>
-      <concept id="1068431474542" name="jetbrains.mps.baseLanguage.structure.VariableDeclaration" flags="ng" index="33uBYm">
-        <property id="1176718929932" name="isFinal" index="3TUv4t" />
-        <child id="1068431790190" name="initializer" index="33vP2m" />
-      </concept>
-<<<<<<< HEAD
-      <concept id="1215695189714" name="jetbrains.mps.baseLanguage.structure.PlusAssignmentExpression" flags="nn" index="d57v9" />
-      <concept id="1202948039474" name="jetbrains.mps.baseLanguage.structure.InstanceMethodCallOperation" flags="nn" index="liA8E" />
-      <concept id="1465982738277781862" name="jetbrains.mps.baseLanguage.structure.PlaceholderMember" flags="ng" index="2tJIrI" />
-      <concept id="1173175405605" name="jetbrains.mps.baseLanguage.structure.ArrayAccessExpression" flags="nn" index="AH0OO">
-        <child id="1173175577737" name="index" index="AHEQo" />
-        <child id="1173175590490" name="array" index="AHHXb" />
-      </concept>
-      <concept id="1188207840427" name="jetbrains.mps.baseLanguage.structure.AnnotationInstance" flags="nn" index="2AHcQZ">
-        <reference id="1188208074048" name="annotation" index="2AI5Lk" />
-      </concept>
-      <concept id="1188208481402" name="jetbrains.mps.baseLanguage.structure.HasAnnotation" flags="ng" index="2AJDlI">
-        <child id="1188208488637" name="annotation" index="2AJF6D" />
-      </concept>
-      <concept id="1095950406618" name="jetbrains.mps.baseLanguage.structure.DivExpression" flags="nn" index="FJ1c_" />
-      <concept id="1224848483129" name="jetbrains.mps.baseLanguage.structure.IBLDeprecatable" flags="ng" index="IEa8$">
-        <property id="1224848525476" name="isDeprecated" index="IEkAT" />
-      </concept>
-      <concept id="1154032098014" name="jetbrains.mps.baseLanguage.structure.AbstractLoopStatement" flags="nn" index="2LF5Ji">
-        <child id="1154032183016" name="body" index="2LFqv$" />
-      </concept>
-      <concept id="1197027756228" name="jetbrains.mps.baseLanguage.structure.DotExpression" flags="nn" index="2OqwBi">
-        <child id="1197027771414" name="operand" index="2Oq$k0" />
-        <child id="1197027833540" name="operation" index="2OqNvi" />
-      </concept>
-      <concept id="1164879751025" name="jetbrains.mps.baseLanguage.structure.TryCatchStatement" flags="nn" index="SfApY">
-        <child id="1164879758292" name="body" index="SfCbr" />
-        <child id="1164903496223" name="catchClause" index="TEbGg" />
-      </concept>
-      <concept id="1145552977093" name="jetbrains.mps.baseLanguage.structure.GenericNewExpression" flags="nn" index="2ShNRf">
-        <child id="1145553007750" name="creator" index="2ShVmc" />
-      </concept>
-      <concept id="1164903280175" name="jetbrains.mps.baseLanguage.structure.CatchClause" flags="nn" index="TDmWw">
-        <child id="1164903359218" name="catchBody" index="TDEfX" />
-        <child id="1164903359217" name="throwable" index="TDEfY" />
-      </concept>
-      <concept id="1070462154015" name="jetbrains.mps.baseLanguage.structure.StaticFieldDeclaration" flags="ig" index="Wx3nA" />
-      <concept id="1070475354124" name="jetbrains.mps.baseLanguage.structure.ThisExpression" flags="nn" index="Xjq3P" />
-      <concept id="1070475926800" name="jetbrains.mps.baseLanguage.structure.StringLiteral" flags="nn" index="Xl_RD">
-        <property id="1070475926801" name="value" index="Xl_RC" />
-      </concept>
-      <concept id="1182160077978" name="jetbrains.mps.baseLanguage.structure.AnonymousClassCreator" flags="nn" index="YeOm9">
-        <child id="1182160096073" name="cls" index="YeSDq" />
-      </concept>
-      <concept id="1081236700938" name="jetbrains.mps.baseLanguage.structure.StaticMethodDeclaration" flags="ig" index="2YIFZL" />
-      <concept id="1081236700937" name="jetbrains.mps.baseLanguage.structure.StaticMethodCall" flags="nn" index="2YIFZM">
-        <reference id="1144433194310" name="classConcept" index="1Pybhc" />
-      </concept>
-      <concept id="1164991038168" name="jetbrains.mps.baseLanguage.structure.ThrowStatement" flags="nn" index="YS8fn">
-        <child id="1164991057263" name="throwable" index="YScLw" />
-      </concept>
-      <concept id="1070534058343" name="jetbrains.mps.baseLanguage.structure.NullLiteral" flags="nn" index="10Nm6u" />
-      <concept id="1070534644030" name="jetbrains.mps.baseLanguage.structure.BooleanType" flags="in" index="10P_77" />
-      <concept id="1070534760951" name="jetbrains.mps.baseLanguage.structure.ArrayType" flags="in" index="10Q1$e">
-        <child id="1070534760952" name="componentType" index="10Q1$1" />
-      </concept>
-      <concept id="1070534934090" name="jetbrains.mps.baseLanguage.structure.CastExpression" flags="nn" index="10QFUN">
-        <child id="1070534934091" name="type" index="10QFUM" />
-        <child id="1070534934092" name="expression" index="10QFUP" />
-      </concept>
-      <concept id="1068390468200" name="jetbrains.mps.baseLanguage.structure.FieldDeclaration" flags="ig" index="312cEg">
-        <property id="8606350594693632173" name="isTransient" index="eg7rD" />
-        <property id="1240249534625" name="isVolatile" index="34CwA1" />
-      </concept>
-      <concept id="1068390468198" name="jetbrains.mps.baseLanguage.structure.ClassConcept" flags="ig" index="312cEu">
-        <property id="1075300953594" name="abstractClass" index="1sVAO0" />
-        <property id="1221565133444" name="isFinal" index="1EXbeo" />
-        <child id="1095933932569" name="implementedInterface" index="EKbjA" />
-      </concept>
-      <concept id="1068431474542" name="jetbrains.mps.baseLanguage.structure.VariableDeclaration" flags="ng" index="33uBYm">
-        <property id="1176718929932" name="isFinal" index="3TUv4t" />
-        <child id="1068431790190" name="initializer" index="33vP2m" />
-      </concept>
-      <concept id="1092119917967" name="jetbrains.mps.baseLanguage.structure.MulExpression" flags="nn" index="17qRlL" />
-      <concept id="1068498886296" name="jetbrains.mps.baseLanguage.structure.VariableReference" flags="nn" index="37vLTw">
-        <reference id="1068581517664" name="variableDeclaration" index="3cqZAo" />
-      </concept>
-      <concept id="1068498886292" name="jetbrains.mps.baseLanguage.structure.ParameterDeclaration" flags="ir" index="37vLTG" />
-      <concept id="1068498886294" name="jetbrains.mps.baseLanguage.structure.AssignmentExpression" flags="nn" index="37vLTI" />
-      <concept id="1225271177708" name="jetbrains.mps.baseLanguage.structure.StringType" flags="in" index="17QB3L" />
-      <concept id="4972933694980447171" name="jetbrains.mps.baseLanguage.structure.BaseVariableDeclaration" flags="ng" index="19Szcq">
-        <child id="5680397130376446158" name="type" index="1tU5fm" />
-      </concept>
-      <concept id="1068580123132" name="jetbrains.mps.baseLanguage.structure.BaseMethodDeclaration" flags="ng" index="3clF44">
-        <property id="4276006055363816570" name="isSynchronized" index="od$2w" />
-        <property id="1181808852946" name="isFinal" index="DiZV1" />
-        <child id="1068580123133" name="returnType" index="3clF45" />
-        <child id="1068580123134" name="parameter" index="3clF46" />
-        <child id="1068580123135" name="body" index="3clF47" />
-      </concept>
-      <concept id="1068580123165" name="jetbrains.mps.baseLanguage.structure.InstanceMethodDeclaration" flags="ig" index="3clFb_">
-        <property id="1178608670077" name="isAbstract" index="1EzhhJ" />
-=======
-      <concept id="1068498886296" name="jetbrains.mps.baseLanguage.structure.VariableReference" flags="nn" index="37vLTw">
-        <reference id="1068581517664" name="variableDeclaration" index="3cqZAo" />
-      </concept>
-      <concept id="1068498886292" name="jetbrains.mps.baseLanguage.structure.ParameterDeclaration" flags="ir" index="37vLTG" />
       <concept id="1068580123165" name="jetbrains.mps.baseLanguage.structure.InstanceMethodDeclaration" flags="ig" index="3clFb_" />
-      <concept id="1068580123136" name="jetbrains.mps.baseLanguage.structure.StatementList" flags="sn" index="3clFbS">
-        <child id="1068581517665" name="statement" index="3cqZAp" />
-      </concept>
-      <concept id="1068581242878" name="jetbrains.mps.baseLanguage.structure.ReturnStatement" flags="nn" index="3cpWs6">
-        <child id="1068581517676" name="expression" index="3cqZAk" />
-      </concept>
-      <concept id="1068581242867" name="jetbrains.mps.baseLanguage.structure.LongType" flags="in" index="3cpWsb" />
-      <concept id="1107461130800" name="jetbrains.mps.baseLanguage.structure.Classifier" flags="ng" index="3pOWGL">
-        <child id="5375687026011219971" name="member" index="jymVt" unordered="true" />
-      </concept>
-      <concept id="1225271177708" name="jetbrains.mps.baseLanguage.structure.StringType" flags="in" index="17QB3L" />
-      <concept id="1204053956946" name="jetbrains.mps.baseLanguage.structure.IMethodCall" flags="ng" index="1ndlxa">
-        <reference id="1068499141037" name="baseMethodDeclaration" index="37wK5l" />
-        <child id="1068499141038" name="actualArgument" index="37wK5m" />
-      </concept>
-      <concept id="1212685548494" name="jetbrains.mps.baseLanguage.structure.ClassCreator" flags="nn" index="1pGfFk">
-        <child id="1212687122400" name="typeParameter" index="1pMfVU" />
-      </concept>
-      <concept id="1145552977093" name="jetbrains.mps.baseLanguage.structure.GenericNewExpression" flags="nn" index="2ShNRf">
-        <child id="1145553007750" name="creator" index="2ShVmc" />
-      </concept>
-      <concept id="1107535904670" name="jetbrains.mps.baseLanguage.structure.ClassifierType" flags="in" index="3uibUv">
-        <reference id="1107535924139" name="classifier" index="3uigEE" />
-        <child id="1109201940907" name="parameter" index="11_B2D" />
-      </concept>
-      <concept id="4972933694980447171" name="jetbrains.mps.baseLanguage.structure.BaseVariableDeclaration" flags="ng" index="19Szcq">
-        <child id="5680397130376446158" name="type" index="1tU5fm" />
-      </concept>
-      <concept id="1197027756228" name="jetbrains.mps.baseLanguage.structure.DotExpression" flags="nn" index="2OqwBi">
-        <child id="1197027771414" name="operand" index="2Oq$k0" />
-        <child id="1197027833540" name="operation" index="2OqNvi" />
-      </concept>
-      <concept id="1081236700937" name="jetbrains.mps.baseLanguage.structure.StaticMethodCall" flags="nn" index="2YIFZM">
-        <reference id="1144433194310" name="classConcept" index="1Pybhc" />
->>>>>>> 7d5561a9
-      </concept>
       <concept id="1068580123155" name="jetbrains.mps.baseLanguage.structure.ExpressionStatement" flags="nn" index="3clFbF">
         <child id="1068580123156" name="expression" index="3clFbG" />
       </concept>
-      <concept id="1068580123157" name="jetbrains.mps.baseLanguage.structure.Statement" flags="nn" index="3clFbH" />
       <concept id="1068580123159" name="jetbrains.mps.baseLanguage.structure.IfStatement" flags="nn" index="3clFbJ">
         <child id="1082485599094" name="ifFalseStatement" index="9aQIa" />
         <child id="1068580123160" name="condition" index="3clFbw" />
         <child id="1068580123161" name="ifTrue" index="3clFbx" />
       </concept>
-<<<<<<< HEAD
-      <concept id="1068580123136" name="jetbrains.mps.baseLanguage.structure.StatementList" flags="sn" stub="5293379017992965193" index="3clFbS">
+      <concept id="1068580123136" name="jetbrains.mps.baseLanguage.structure.StatementList" flags="sn" index="3clFbS">
         <child id="1068581517665" name="statement" index="3cqZAp" />
-      </concept>
-      <concept id="1068580123137" name="jetbrains.mps.baseLanguage.structure.BooleanConstant" flags="nn" index="3clFbT">
-        <property id="1068580123138" name="value" index="3clFbU" />
       </concept>
       <concept id="1068580123140" name="jetbrains.mps.baseLanguage.structure.ConstructorDeclaration" flags="ig" index="3clFbW" />
       <concept id="1068580320020" name="jetbrains.mps.baseLanguage.structure.IntegerConstant" flags="nn" index="3cmrfG">
@@ -232,32 +134,16 @@
       <concept id="1068581242875" name="jetbrains.mps.baseLanguage.structure.PlusExpression" flags="nn" index="3cpWs3" />
       <concept id="1068581242878" name="jetbrains.mps.baseLanguage.structure.ReturnStatement" flags="nn" index="3cpWs6">
         <child id="1068581517676" name="expression" index="3cqZAk" />
-=======
-      <concept id="1068580320020" name="jetbrains.mps.baseLanguage.structure.IntegerConstant" flags="nn" index="3cmrfG">
-        <property id="1068580320021" name="value" index="3cmrfH" />
->>>>>>> 7d5561a9
-      </concept>
-      <concept id="1068581242875" name="jetbrains.mps.baseLanguage.structure.PlusExpression" flags="nn" index="3cpWs3" />
+      </concept>
       <concept id="1068581242864" name="jetbrains.mps.baseLanguage.structure.LocalVariableDeclarationStatement" flags="nn" index="3cpWs8">
         <child id="1068581242865" name="localVariableDeclaration" index="3cpWs9" />
       </concept>
+      <concept id="1068581242867" name="jetbrains.mps.baseLanguage.structure.LongType" flags="in" index="3cpWsb" />
       <concept id="1068581242863" name="jetbrains.mps.baseLanguage.structure.LocalVariableDeclaration" flags="nr" index="3cpWsn" />
-<<<<<<< HEAD
       <concept id="1068581517677" name="jetbrains.mps.baseLanguage.structure.VoidType" flags="in" index="3cqZAl" />
-      <concept id="1079359253375" name="jetbrains.mps.baseLanguage.structure.ParenthesizedExpression" flags="nn" index="1eOMI4">
-        <child id="1079359253376" name="expression" index="1eOMHV" />
-      </concept>
-      <concept id="1081516740877" name="jetbrains.mps.baseLanguage.structure.NotExpression" flags="nn" index="3fqX7Q">
-        <child id="1081516765348" name="expression" index="3fr31v" />
-=======
       <concept id="1154542696413" name="jetbrains.mps.baseLanguage.structure.ArrayCreatorWithInitializer" flags="nn" index="3g6Rrh">
         <child id="1154542793668" name="componentType" index="3g7fb8" />
         <child id="1154542803372" name="initValue" index="3g7hyw" />
->>>>>>> 7d5561a9
-      </concept>
-      <concept id="1154542696413" name="jetbrains.mps.baseLanguage.structure.ArrayCreatorWithInitializer" flags="nn" index="3g6Rrh">
-        <child id="1154542793668" name="componentType" index="3g7fb8" />
-        <child id="1154542803372" name="initValue" index="3g7hyw" />
       </concept>
       <concept id="1204053956946" name="jetbrains.mps.baseLanguage.structure.IMethodCall" flags="ng" index="1ndlxa">
         <reference id="1068499141037" name="baseMethodDeclaration" index="37wK5l" />
@@ -267,10 +153,8 @@
         <child id="1212687122400" name="typeParameter" index="1pMfVU" />
       </concept>
       <concept id="1107461130800" name="jetbrains.mps.baseLanguage.structure.Classifier" flags="ng" index="3pOWGL">
-        <property id="521412098689998745" name="nonStatic" index="2bfB8j" />
         <child id="5375687026011219971" name="member" index="jymVt" unordered="true" />
       </concept>
-      <concept id="7812454656619025412" name="jetbrains.mps.baseLanguage.structure.LocalMethodCall" flags="nn" index="1rXfSq" />
       <concept id="1107535904670" name="jetbrains.mps.baseLanguage.structure.ClassifierType" flags="in" index="3uibUv">
         <reference id="1107535924139" name="classifier" index="3uigEE" />
         <child id="1109201940907" name="parameter" index="11_B2D" />
@@ -280,14 +164,6 @@
         <child id="1081773367580" name="leftExpression" index="3uHU7B" />
       </concept>
       <concept id="1073239437375" name="jetbrains.mps.baseLanguage.structure.NotEqualsExpression" flags="nn" index="3y3z36" />
-<<<<<<< HEAD
-      <concept id="1184950988562" name="jetbrains.mps.baseLanguage.structure.ArrayCreator" flags="nn" index="3$_iS1">
-        <child id="1184951007469" name="componentType" index="3$_nBY" />
-        <child id="1184952969026" name="dimensionExpression" index="3$GQph" />
-      </concept>
-      <concept id="1184952934362" name="jetbrains.mps.baseLanguage.structure.DimensionExpression" flags="nn" index="3$GHV9">
-        <child id="1184953288404" name="expression" index="3$I4v7" />
-      </concept>
       <concept id="1178549954367" name="jetbrains.mps.baseLanguage.structure.IVisible" flags="ng" index="1B3ioH">
         <child id="1178549979242" name="visibility" index="1B3o_S" />
       </concept>
@@ -297,21 +173,9 @@
       <concept id="1144230876926" name="jetbrains.mps.baseLanguage.structure.AbstractForStatement" flags="nn" index="1DupvO">
         <child id="1144230900587" name="variable" index="1Duv9x" />
       </concept>
-      <concept id="6329021646629104957" name="jetbrains.mps.baseLanguage.structure.TextCommentPart" flags="nn" index="3SKdUq">
-        <property id="6329021646629104958" name="text" index="3SKdUp" />
-      </concept>
-      <concept id="6329021646629104954" name="jetbrains.mps.baseLanguage.structure.SingleLineComment" flags="nn" index="3SKdUt">
-        <child id="6329021646629175155" name="commentPart" index="3SKWNk" />
-      </concept>
       <concept id="1146644602865" name="jetbrains.mps.baseLanguage.structure.PublicVisibility" flags="nn" index="3Tm1VV" />
       <concept id="1146644623116" name="jetbrains.mps.baseLanguage.structure.PrivateVisibility" flags="nn" index="3Tm6S6" />
-      <concept id="1116615150612" name="jetbrains.mps.baseLanguage.structure.ClassifierClassExpression" flags="nn" index="3VsKOn">
-        <reference id="1116615189566" name="classifier" index="3VsUkX" />
-      </concept>
       <concept id="1080120340718" name="jetbrains.mps.baseLanguage.structure.AndExpression" flags="nn" index="1Wc70l" />
-      <concept id="1170345865475" name="jetbrains.mps.baseLanguage.structure.AnonymousClass" flags="ig" index="1Y3b0j">
-        <reference id="1170346070688" name="classifier" index="1Y3XeK" />
-      </concept>
     </language>
     <language id="f2801650-65d5-424e-bb1b-463a8781b786" name="jetbrains.mps.baseLanguage.javadoc">
       <concept id="5349172909345501395" name="jetbrains.mps.baseLanguage.javadoc.structure.BaseDocComment" flags="ng" index="P$AiS">
@@ -325,12 +189,6 @@
       </concept>
       <concept id="2068944020170241612" name="jetbrains.mps.baseLanguage.javadoc.structure.ClassifierDocComment" flags="ng" index="3UR2Jj" />
     </language>
-    <language id="760a0a8c-eabb-4521-8bfd-65db761a9ba3" name="jetbrains.mps.baseLanguage.logging">
-      <concept id="1167227138527" name="jetbrains.mps.baseLanguage.logging.structure.LogStatement" flags="nn" index="34ab3g">
-        <property id="1167245565795" name="severity" index="35gtTG" />
-        <child id="1167227463056" name="logExpression" index="34bqiv" />
-      </concept>
-    </language>
     <language id="ceab5195-25ea-4f22-9b92-103b95ca8c0c" name="jetbrains.mps.lang.core">
       <concept id="1133920641626" name="jetbrains.mps.lang.core.structure.BaseConcept" flags="ng" index="2VYdi">
         <child id="5169995583184591170" name="smodelAttribute" index="lGtFl" />
@@ -338,53 +196,6 @@
       <concept id="1169194658468" name="jetbrains.mps.lang.core.structure.INamedConcept" flags="ng" index="TrEIO">
         <property id="1169194664001" name="name" index="TrG5h" />
       </concept>
-    </language>
-    <language id="83888646-71ce-4f1c-9c53-c54016f6ad4f" name="jetbrains.mps.baseLanguage.collections">
-      <concept id="1153943597977" name="jetbrains.mps.baseLanguage.collections.structure.ForEachStatement" flags="nn" index="2Gpval">
-        <child id="1153944400369" name="variable" index="2Gsz3X" />
-        <child id="1153944424730" name="inputSequence" index="2GsD0m" />
-=======
-      <concept id="1082485599095" name="jetbrains.mps.baseLanguage.structure.BlockStatement" flags="nn" index="9aQIb">
-        <child id="1082485599096" name="statements" index="9aQI4" />
-      </concept>
-      <concept id="1215693861676" name="jetbrains.mps.baseLanguage.structure.BaseAssignmentExpression" flags="nn" index="d038R">
-        <child id="1068498886297" name="rValue" index="37vLTx" />
-        <child id="1068498886295" name="lValue" index="37vLTJ" />
-      </concept>
-      <concept id="1215695189714" name="jetbrains.mps.baseLanguage.structure.PlusAssignmentExpression" flags="nn" index="d57v9" />
-      <concept id="1202948039474" name="jetbrains.mps.baseLanguage.structure.InstanceMethodCallOperation" flags="nn" index="liA8E" />
-      <concept id="1173175405605" name="jetbrains.mps.baseLanguage.structure.ArrayAccessExpression" flags="nn" index="AH0OO">
-        <child id="1173175577737" name="index" index="AHEQo" />
-        <child id="1173175590490" name="array" index="AHHXb" />
-      </concept>
-      <concept id="1164879751025" name="jetbrains.mps.baseLanguage.structure.TryCatchStatement" flags="nn" index="SfApY">
-        <child id="1164879758292" name="body" index="SfCbr" />
-        <child id="1164903496223" name="catchClause" index="TEbGg" />
->>>>>>> 7d5561a9
-      </concept>
-      <concept id="1164903280175" name="jetbrains.mps.baseLanguage.structure.CatchClause" flags="nn" index="TDmWw">
-        <child id="1164903359218" name="catchBody" index="TDEfX" />
-        <child id="1164903359217" name="throwable" index="TDEfY" />
-      </concept>
-      <concept id="1070475926800" name="jetbrains.mps.baseLanguage.structure.StringLiteral" flags="nn" index="Xl_RD">
-        <property id="1070475926801" name="value" index="Xl_RC" />
-      </concept>
-<<<<<<< HEAD
-=======
-      <concept id="1070534058343" name="jetbrains.mps.baseLanguage.structure.NullLiteral" flags="nn" index="10Nm6u" />
-      <concept id="1144226303539" name="jetbrains.mps.baseLanguage.structure.ForeachStatement" flags="nn" index="1DcWWT">
-        <child id="1144226360166" name="iterable" index="1DdaDG" />
-      </concept>
-      <concept id="1144230876926" name="jetbrains.mps.baseLanguage.structure.AbstractForStatement" flags="nn" index="1DupvO">
-        <child id="1144230900587" name="variable" index="1Duv9x" />
-      </concept>
-      <concept id="1080120340718" name="jetbrains.mps.baseLanguage.structure.AndExpression" flags="nn" index="1Wc70l" />
-      <concept id="1154032098014" name="jetbrains.mps.baseLanguage.structure.AbstractLoopStatement" flags="nn" index="2LF5Ji">
-        <child id="1154032183016" name="body" index="2LFqv$" />
-      </concept>
-      <concept id="1095950406618" name="jetbrains.mps.baseLanguage.structure.DivExpression" flags="nn" index="FJ1c_" />
-      <concept id="1092119917967" name="jetbrains.mps.baseLanguage.structure.MulExpression" flags="nn" index="17qRlL" />
->>>>>>> 7d5561a9
     </language>
   </registry>
   <node concept="312cEu" id="4_TMdeLkPNQ">
