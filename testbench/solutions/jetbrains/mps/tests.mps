--- conflicted
+++ resolved
@@ -69,14 +69,11 @@
     <import index="cl80" ref="r:dfcc07af-60f0-4854-8074-3994ccf0ed1f(jetbrains.mps.migration.test.tests@tests)" />
     <import index="s223" ref="r:a7360bf3-0305-4b0f-a849-53283ec620bf(jetbrains.mps.build.stripping.tests.implementationStrippingTests@tests)" />
     <import index="tw7x" ref="r:f6873416-2681-4a14-803b-33f9e8bdd0a6(testSubtypingTest.model)" />
-<<<<<<< HEAD
     <import index="i6g3" ref="r:0af7a888-e26c-490d-b05f-51add6a8920b(testPackagedLanguage.test@tests)" />
     <import index="cpet" ref="r:8ef4c1fc-fb61-4d5c-806c-7a971cfb9392(tests.testPersistence.test@tests)" />
+    <import index="qffu" ref="r:0f4db6eb-148d-44cb-ac9d-a618b0bc8a92(testSubstituteType.model)" />
     <import index="rv78" ref="r:819dd2c2-a64b-45e6-ae94-42a9c653de39(tests.testDepViewer.test@tests)" />
-    <import index="qffu" ref="r:0f4db6eb-148d-44cb-ac9d-a618b0bc8a92(testSubstituteType.model)" />
-=======
     <import index="65l5" ref="r:686abb70-e3f7-4623-b559-272901399ab3(jetbrains.mps.lang.editor.cells.transactional.test)" />
->>>>>>> 9003735d
     <import index="j5ir" ref="r:b4fd80fc-7d6c-4c99-be6d-090ae8779bdc(jetbrains.mps.ide.vcs.test.merge@tests)" implicit="true" />
   </imports>
   <registry>
@@ -3883,6 +3880,18 @@
       <ref role="lpD7u" to="tw7x:Bcyb5kJ5eX" resolve="NullProperties" />
     </node>
   </node>
+  <node concept="lpD6F" id="5GF7bt500qz">
+    <node concept="2R4zua" id="5GF7bt500q$" role="2R4z3u">
+      <property role="2R4zub" value="testSubstituteType" />
+      <property role="2R4zu8" value="f4227833-0d14-4ab5-8560-70880fd9d5ef" />
+    </node>
+    <node concept="lpD6D" id="5GF7bt500q_" role="lpD6w">
+      <ref role="lpD7u" to="qffu:5zzawu2JA4c" resolve="AnnotatedType" />
+    </node>
+    <node concept="lpD6D" id="TfJhvku548" role="lpD6w">
+      <ref role="lpD7u" to="qffu:15xlXKdz7s3" resolve="WrappedType" />
+    </node>
+  </node>
   <node concept="lpD6F" id="1lM6JtOM9Yh">
     <node concept="2R4zua" id="1lM6JtOM9Yi" role="2R4z3u">
       <property role="2R4zub" value="tests.testDepViewer" />
@@ -3911,16 +3920,4 @@
       <ref role="lpD7u" to="cpet:3ofMfJ4Xdf_" resolve="TestPersistence_Test" />
     </node>
   </node>
-  <node concept="lpD6F" id="5GF7bt500qz">
-    <node concept="2R4zua" id="5GF7bt500q$" role="2R4z3u">
-      <property role="2R4zub" value="testSubstituteType" />
-      <property role="2R4zu8" value="f4227833-0d14-4ab5-8560-70880fd9d5ef" />
-    </node>
-    <node concept="lpD6D" id="5GF7bt500q_" role="lpD6w">
-      <ref role="lpD7u" to="qffu:5zzawu2JA4c" resolve="AnnotatedType" />
-    </node>
-    <node concept="lpD6D" id="TfJhvku548" role="lpD6w">
-      <ref role="lpD7u" to="qffu:15xlXKdz7s3" resolve="WrappedType" />
-    </node>
-  </node>
 </model>
