<?xml version="1.0" encoding="UTF-8"?>
<debug-info>
  <concept fqn="jetbrains.mps.baseLanguage.structure.ConstructorDeclaration" />
  <root nodeRef="r:a549252a-5f7e-4e74-9e76-a86827f191ff(jetbrains.mps.tests)/1209025552055518728">
    <file name="TestModule_jetbrains_mps_baseLanguage_tuples_test.java">
      <node id="1209025552055518728" at="12,0,14,0" concept="0" trace="TestModule_jetbrains_mps_baseLanguage_tuples_test#()V" />
      <scope id="1209025552055518728" at="12,62,12,62" />
      <scope id="1209025552055518728" at="12,0,14,0" />
      <unit id="1209025552055518728" at="8,0,15,0" name="jetbrains.mps.tests.TestModule_jetbrains_mps_baseLanguage_tuples_test" />
    </file>
  </root>
  <root nodeRef="r:a549252a-5f7e-4e74-9e76-a86827f191ff(jetbrains.mps.tests)/1538369951873468539">
    <file name="TestModule_jetbrains_mps_execution_impl_tests.java">
      <node id="1538369951873468539" at="12,0,14,0" concept="0" trace="TestModule_jetbrains_mps_execution_impl_tests#()V" />
      <scope id="1538369951873468539" at="12,58,12,58" />
      <scope id="1538369951873468539" at="12,0,14,0" />
      <unit id="1538369951873468539" at="8,0,15,0" name="jetbrains.mps.tests.TestModule_jetbrains_mps_execution_impl_tests" />
    </file>
  </root>
  <root nodeRef="r:a549252a-5f7e-4e74-9e76-a86827f191ff(jetbrains.mps.tests)/2622946712629076727">
    <file name="TestModule_jetbrains_mps_lang_extension_tests.java">
      <node id="2622946712629076727" at="12,0,14,0" concept="0" trace="TestModule_jetbrains_mps_lang_extension_tests#()V" />
      <scope id="2622946712629076727" at="12,58,12,58" />
      <scope id="2622946712629076727" at="12,0,14,0" />
      <unit id="2622946712629076727" at="8,0,15,0" name="jetbrains.mps.tests.TestModule_jetbrains_mps_lang_extension_tests" />
    </file>
  </root>
  <root nodeRef="r:a549252a-5f7e-4e74-9e76-a86827f191ff(jetbrains.mps.tests)/2684968190509519315">
    <file name="TestModule_jetbrains_mps_build_tests.java">
      <node id="2684968190509519315" at="12,0,14,0" concept="0" trace="TestModule_jetbrains_mps_build_tests#()V" />
      <scope id="2684968190509519315" at="12,49,12,49" />
      <scope id="2684968190509519315" at="12,0,14,0" />
      <unit id="2684968190509519315" at="8,0,15,0" name="jetbrains.mps.tests.TestModule_jetbrains_mps_build_tests" />
    </file>
  </root>
  <root nodeRef="r:a549252a-5f7e-4e74-9e76-a86827f191ff(jetbrains.mps.tests)/2712670354707832463">
    <file name="TestModule_closures_test.java">
      <node id="2712670354707832463" at="12,0,14,0" concept="0" trace="TestModule_closures_test#()V" />
      <scope id="2712670354707832463" at="12,37,12,37" />
      <scope id="2712670354707832463" at="12,0,14,0" />
      <unit id="2712670354707832463" at="8,0,15,0" name="jetbrains.mps.tests.TestModule_closures_test" />
    </file>
  </root>
  <root nodeRef="r:a549252a-5f7e-4e74-9e76-a86827f191ff(jetbrains.mps.tests)/2712670354707832478">
    <file name="TestModule_jetbrains_mps_baseLanguage_closures_unittest.java">
      <node id="2712670354707832478" at="12,0,14,0" concept="0" trace="TestModule_jetbrains_mps_baseLanguage_closures_unittest#()V" />
      <scope id="2712670354707832478" at="12,68,12,68" />
      <scope id="2712670354707832478" at="12,0,14,0" />
      <unit id="2712670354707832478" at="8,0,15,0" name="jetbrains.mps.tests.TestModule_jetbrains_mps_baseLanguage_closures_unittest" />
    </file>
  </root>
  <root nodeRef="r:a549252a-5f7e-4e74-9e76-a86827f191ff(jetbrains.mps.tests)/2712670354707832483">
    <file name="TestModule_collections_unittest.java">
      <node id="2712670354707832483" at="12,0,14,0" concept="0" trace="TestModule_collections_unittest#()V" />
      <scope id="2712670354707832483" at="12,44,12,44" />
      <scope id="2712670354707832483" at="12,0,14,0" />
      <unit id="2712670354707832483" at="8,0,15,0" name="jetbrains.mps.tests.TestModule_collections_unittest" />
    </file>
  </root>
  <root nodeRef="r:a549252a-5f7e-4e74-9e76-a86827f191ff(jetbrains.mps.tests)/2712670354707832508">
    <file name="TestModule_collections_trove_test.java">
      <node id="2712670354707832508" at="12,0,14,0" concept="0" trace="TestModule_collections_trove_test#()V" />
      <scope id="2712670354707832508" at="12,46,12,46" />
      <scope id="2712670354707832508" at="12,0,14,0" />
      <unit id="2712670354707832508" at="8,0,15,0" name="jetbrains.mps.tests.TestModule_collections_trove_test" />
    </file>
  </root>
  <root nodeRef="r:a549252a-5f7e-4e74-9e76-a86827f191ff(jetbrains.mps.tests)/2712670354707832514">
    <file name="TestModule_internalCollections_test.java">
      <node id="2712670354707832514" at="12,0,14,0" concept="0" trace="TestModule_internalCollections_test#()V" />
      <scope id="2712670354707832514" at="12,48,12,48" />
      <scope id="2712670354707832514" at="12,0,14,0" />
      <unit id="2712670354707832514" at="8,0,15,0" name="jetbrains.mps.tests.TestModule_internalCollections_test" />
    </file>
  </root>
  <root nodeRef="r:a549252a-5f7e-4e74-9e76-a86827f191ff(jetbrains.mps.tests)/2712670354707832565">
    <file name="TestModule_jetbrains_mps_debugger_java_runtime_tests.java">
      <node id="2712670354707832565" at="12,0,14,0" concept="0" trace="TestModule_jetbrains_mps_debugger_java_runtime_tests#()V" />
      <scope id="2712670354707832565" at="12,65,12,65" />
      <scope id="2712670354707832565" at="12,0,14,0" />
      <unit id="2712670354707832565" at="8,0,15,0" name="jetbrains.mps.tests.TestModule_jetbrains_mps_debugger_java_runtime_tests" />
    </file>
  </root>
  <root nodeRef="r:a549252a-5f7e-4e74-9e76-a86827f191ff(jetbrains.mps.tests)/2712670354707844815">
    <file name="TestModule_jetbrains_mps_traceInfo_test.java">
      <node id="2712670354707844815" at="12,0,14,0" concept="0" trace="TestModule_jetbrains_mps_traceInfo_test#()V" />
      <scope id="2712670354707844815" at="12,52,12,52" />
      <scope id="2712670354707844815" at="12,0,14,0" />
      <unit id="2712670354707844815" at="8,0,15,0" name="jetbrains.mps.tests.TestModule_jetbrains_mps_traceInfo_test" />
    </file>
  </root>
  <root nodeRef="r:a549252a-5f7e-4e74-9e76-a86827f191ff(jetbrains.mps.tests)/2712670354707847775">
    <file name="TestModule_jetbrains_mps_lang_editor_tests.java">
      <node id="2712670354707847775" at="12,0,14,0" concept="0" trace="TestModule_jetbrains_mps_lang_editor_tests#()V" />
      <scope id="2712670354707847775" at="12,55,12,55" />
      <scope id="2712670354707847775" at="12,0,14,0" />
      <unit id="2712670354707847775" at="8,0,15,0" name="jetbrains.mps.tests.TestModule_jetbrains_mps_lang_editor_tests" />
    </file>
  </root>
  <root nodeRef="r:a549252a-5f7e-4e74-9e76-a86827f191ff(jetbrains.mps.tests)/2712670354707847785">
    <file name="TestModule_jetbrains_mps_lang_editor_table_tests.java">
      <node id="2712670354707847785" at="12,0,14,0" concept="0" trace="TestModule_jetbrains_mps_lang_editor_table_tests#()V" />
      <scope id="2712670354707847785" at="12,61,12,61" />
      <scope id="2712670354707847785" at="12,0,14,0" />
      <unit id="2712670354707847785" at="8,0,15,0" name="jetbrains.mps.tests.TestModule_jetbrains_mps_lang_editor_table_tests" />
    </file>
  </root>
  <root nodeRef="r:a549252a-5f7e-4e74-9e76-a86827f191ff(jetbrains.mps.tests)/2712670354707847839">
    <file name="TestModule_jetbrains_mps_make_tests.java">
      <node id="2712670354707847839" at="12,0,14,0" concept="0" trace="TestModule_jetbrains_mps_make_tests#()V" />
      <scope id="2712670354707847839" at="12,48,12,48" />
      <scope id="2712670354707847839" at="12,0,14,0" />
      <unit id="2712670354707847839" at="8,0,15,0" name="jetbrains.mps.tests.TestModule_jetbrains_mps_make_tests" />
    </file>
  </root>
  <root nodeRef="r:a549252a-5f7e-4e74-9e76-a86827f191ff(jetbrains.mps.tests)/2712670354707847853">
    <file name="TestModule_jetbrains_mps_lang_pattern_test.java">
      <node id="2712670354707847853" at="12,0,14,0" concept="0" trace="TestModule_jetbrains_mps_lang_pattern_test#()V" />
      <scope id="2712670354707847853" at="12,55,12,55" />
      <scope id="2712670354707847853" at="12,0,14,0" />
      <unit id="2712670354707847853" at="8,0,15,0" name="jetbrains.mps.tests.TestModule_jetbrains_mps_lang_pattern_test" />
    </file>
  </root>
  <root nodeRef="r:a549252a-5f7e-4e74-9e76-a86827f191ff(jetbrains.mps.tests)/2712670354707847868">
    <file name="TestModule_jetbrains_mps_smodel_test.java">
      <node id="2712670354707847868" at="12,0,14,0" concept="0" trace="TestModule_jetbrains_mps_smodel_test#()V" />
      <scope id="2712670354707847868" at="12,49,12,49" />
      <scope id="2712670354707847868" at="12,0,14,0" />
      <unit id="2712670354707847868" at="8,0,15,0" name="jetbrains.mps.tests.TestModule_jetbrains_mps_smodel_test" />
    </file>
  </root>
  <root nodeRef="r:a549252a-5f7e-4e74-9e76-a86827f191ff(jetbrains.mps.tests)/2712670354707847876">
    <file name="TestModule_jetbrains_mps_lang_smodel_unittest.java">
      <node id="2712670354707847876" at="12,0,14,0" concept="0" trace="TestModule_jetbrains_mps_lang_smodel_unittest#()V" />
      <scope id="2712670354707847876" at="12,58,12,58" />
      <scope id="2712670354707847876" at="12,0,14,0" />
      <unit id="2712670354707847876" at="8,0,15,0" name="jetbrains.mps.tests.TestModule_jetbrains_mps_lang_smodel_unittest" />
    </file>
  </root>
  <root nodeRef="r:a549252a-5f7e-4e74-9e76-a86827f191ff(jetbrains.mps.tests)/2712670354707941338">
    <file name="TestModule_jetbrains_mps_baseLanguage_math_tests.java">
      <node id="2712670354707941338" at="12,0,14,0" concept="0" trace="TestModule_jetbrains_mps_baseLanguage_math_tests#()V" />
      <scope id="2712670354707941338" at="12,61,12,61" />
      <scope id="2712670354707941338" at="12,0,14,0" />
      <unit id="2712670354707941338" at="8,0,15,0" name="jetbrains.mps.tests.TestModule_jetbrains_mps_baseLanguage_math_tests" />
    </file>
  </root>
  <root nodeRef="r:a549252a-5f7e-4e74-9e76-a86827f191ff(jetbrains.mps.tests)/2712670354707941345">
    <file name="TestModule_jetbrains_mps_baseLanguage_regexp_unittest.java">
      <node id="2712670354707941345" at="12,0,14,0" concept="0" trace="TestModule_jetbrains_mps_baseLanguage_regexp_unittest#()V" />
      <scope id="2712670354707941345" at="12,66,12,66" />
      <scope id="2712670354707941345" at="12,0,14,0" />
      <unit id="2712670354707941345" at="8,0,15,0" name="jetbrains.mps.tests.TestModule_jetbrains_mps_baseLanguage_regexp_unittest" />
    </file>
  </root>
  <root nodeRef="r:a549252a-5f7e-4e74-9e76-a86827f191ff(jetbrains.mps.tests)/3005375224929183746">
    <file name="TestModule_jetbrains_mps_lang_editor_diagram_tests.java">
      <node id="3005375224929183746" at="12,0,14,0" concept="0" trace="TestModule_jetbrains_mps_lang_editor_diagram_tests#()V" />
      <scope id="3005375224929183746" at="12,63,12,63" />
      <scope id="3005375224929183746" at="12,0,14,0" />
      <unit id="3005375224929183746" at="8,0,15,0" name="jetbrains.mps.tests.TestModule_jetbrains_mps_lang_editor_diagram_tests" />
    </file>
  </root>
  <root nodeRef="r:a549252a-5f7e-4e74-9e76-a86827f191ff(jetbrains.mps.tests)/3034322180552461514">
    <file name="TestModule_jetbrains_mps_baseLanguage_unitTest_sandbox.java">
      <node id="3034322180552461514" at="12,0,14,0" concept="0" trace="TestModule_jetbrains_mps_baseLanguage_unitTest_sandbox#()V" />
      <scope id="3034322180552461514" at="12,67,12,67" />
      <scope id="3034322180552461514" at="12,0,14,0" />
      <unit id="3034322180552461514" at="8,0,15,0" name="jetbrains.mps.tests.TestModule_jetbrains_mps_baseLanguage_unitTest_sandbox" />
    </file>
  </root>
  <root nodeRef="r:a549252a-5f7e-4e74-9e76-a86827f191ff(jetbrains.mps.tests)/3186742424690919238">
    <file name="TestModule_jetbrains_mps_generator_tests.java">
      <node id="3186742424690919238" at="12,0,14,0" concept="0" trace="TestModule_jetbrains_mps_generator_tests#()V" />
      <scope id="3186742424690919238" at="12,53,12,53" />
      <scope id="3186742424690919238" at="12,0,14,0" />
      <unit id="3186742424690919238" at="8,0,15,0" name="jetbrains.mps.tests.TestModule_jetbrains_mps_generator_tests" />
    </file>
  </root>
  <root nodeRef="r:a549252a-5f7e-4e74-9e76-a86827f191ff(jetbrains.mps.tests)/3323419009398480325">
    <file name="TestModule_jetbrains_mps_kernel_tests.java">
      <node id="3323419009398480325" at="12,0,14,0" concept="0" trace="TestModule_jetbrains_mps_kernel_tests#()V" />
      <scope id="3323419009398480325" at="12,50,12,50" />
      <scope id="3323419009398480325" at="12,0,14,0" />
      <unit id="3323419009398480325" at="8,0,15,0" name="jetbrains.mps.tests.TestModule_jetbrains_mps_kernel_tests" />
    </file>
  </root>
  <root nodeRef="r:a549252a-5f7e-4e74-9e76-a86827f191ff(jetbrains.mps.tests)/3611349286777542940">
    <file name="TestModule_jetbrains_mps_testActions.java">
      <node id="3611349286777542940" at="12,0,14,0" concept="0" trace="TestModule_jetbrains_mps_testActions#()V" />
      <scope id="3611349286777542940" at="12,49,12,49" />
      <scope id="3611349286777542940" at="12,0,14,0" />
      <unit id="3611349286777542940" at="8,0,15,0" name="jetbrains.mps.tests.TestModule_jetbrains_mps_testActions" />
    </file>
  </root>
  <root nodeRef="r:a549252a-5f7e-4e74-9e76-a86827f191ff(jetbrains.mps.tests)/4195712261513837590">
    <file name="TestModule_jetbrains_mps_testRead.java">
      <node id="4195712261513837590" at="12,0,14,0" concept="0" trace="TestModule_jetbrains_mps_testRead#()V" />
      <scope id="4195712261513837590" at="12,46,12,46" />
      <scope id="4195712261513837590" at="12,0,14,0" />
      <unit id="4195712261513837590" at="8,0,15,0" name="jetbrains.mps.tests.TestModule_jetbrains_mps_testRead" />
    </file>
  </root>
  <root nodeRef="r:a549252a-5f7e-4e74-9e76-a86827f191ff(jetbrains.mps.tests)/4201170947328891620">
    <file name="TestModule_jetbrains_mps_lang_editor_multiple_tests.java">
      <node id="4201170947328891620" at="12,0,14,0" concept="0" trace="TestModule_jetbrains_mps_lang_editor_multiple_tests#()V" />
      <scope id="4201170947328891620" at="12,64,12,64" />
      <scope id="4201170947328891620" at="12,0,14,0" />
      <unit id="4201170947328891620" at="8,0,15,0" name="jetbrains.mps.tests.TestModule_jetbrains_mps_lang_editor_multiple_tests" />
    </file>
  </root>
  <root nodeRef="r:a549252a-5f7e-4e74-9e76-a86827f191ff(jetbrains.mps.tests)/4246614868164057743">
    <file name="TestModule_jetbrains_mps_lang_test_sandbox.java">
      <node id="4246614868164057743" at="12,0,14,0" concept="0" trace="TestModule_jetbrains_mps_lang_test_sandbox#()V" />
      <scope id="4246614868164057743" at="12,55,12,55" />
      <scope id="4246614868164057743" at="12,0,14,0" />
      <unit id="4246614868164057743" at="8,0,15,0" name="jetbrains.mps.tests.TestModule_jetbrains_mps_lang_test_sandbox" />
    </file>
  </root>
  <root nodeRef="r:a549252a-5f7e-4e74-9e76-a86827f191ff(jetbrains.mps.tests)/4246614868164057750">
    <file name="TestModule_jetbrains_mps_execution_impl_tests_sandbox.java">
      <node id="4246614868164057750" at="12,0,14,0" concept="0" trace="TestModule_jetbrains_mps_execution_impl_tests_sandbox#()V" />
      <scope id="4246614868164057750" at="12,66,12,66" />
      <scope id="4246614868164057750" at="12,0,14,0" />
      <unit id="4246614868164057750" at="8,0,15,0" name="jetbrains.mps.tests.TestModule_jetbrains_mps_execution_impl_tests_sandbox" />
    </file>
  </root>
  <root nodeRef="r:a549252a-5f7e-4e74-9e76-a86827f191ff(jetbrains.mps.tests)/4246614868164057759">
    <file name="TestModule_jetbrains_mps_samples_agreement_framework.java">
      <node id="4246614868164057759" at="12,0,14,0" concept="0" trace="TestModule_jetbrains_mps_samples_agreement_framework#()V" />
      <scope id="4246614868164057759" at="12,65,12,65" />
      <scope id="4246614868164057759" at="12,0,14,0" />
      <unit id="4246614868164057759" at="8,0,15,0" name="jetbrains.mps.tests.TestModule_jetbrains_mps_samples_agreement_framework" />
    </file>
  </root>
  <root nodeRef="r:a549252a-5f7e-4e74-9e76-a86827f191ff(jetbrains.mps.tests)/4246614868164057769">
    <file name="TestModule_jetbrains_mps_samples_secretCompartment_runtime.java">
      <node id="4246614868164057769" at="12,0,14,0" concept="0" trace="TestModule_jetbrains_mps_samples_secretCompartment_runtime#()V" />
      <scope id="4246614868164057769" at="12,71,12,71" />
      <scope id="4246614868164057769" at="12,0,14,0" />
      <unit id="4246614868164057769" at="8,0,15,0" name="jetbrains.mps.tests.TestModule_jetbrains_mps_samples_secretCompartment_runtime" />
    </file>
  </root>
  <root nodeRef="r:a549252a-5f7e-4e74-9e76-a86827f191ff(jetbrains.mps.tests)/4246614868164094814">
    <file name="TestModule_jetbrains_mps_baseLanguage_unittest.java">
      <node id="4246614868164094814" at="12,0,14,0" concept="0" trace="TestModule_jetbrains_mps_baseLanguage_unittest#()V" />
      <scope id="4246614868164094814" at="12,59,12,59" />
      <scope id="4246614868164094814" at="12,0,14,0" />
      <unit id="4246614868164094814" at="8,0,15,0" name="jetbrains.mps.tests.TestModule_jetbrains_mps_baseLanguage_unittest" />
    </file>
  </root>
  <root nodeRef="r:a549252a-5f7e-4e74-9e76-a86827f191ff(jetbrains.mps.tests)/4246614868164096671">
    <file name="TestModule_jetbrains_mps_baseLanguage_test.java">
      <node id="4246614868164096671" at="12,0,14,0" concept="0" trace="TestModule_jetbrains_mps_baseLanguage_test#()V" />
      <scope id="4246614868164096671" at="12,55,12,55" />
      <scope id="4246614868164096671" at="12,0,14,0" />
      <unit id="4246614868164096671" at="8,0,15,0" name="jetbrains.mps.tests.TestModule_jetbrains_mps_baseLanguage_test" />
    </file>
  </root>
<<<<<<< HEAD
  <root nodeRef="r:a549252a-5f7e-4e74-9e76-a86827f191ff(jetbrains.mps.tests)/4684187485931196474">
    <file name="TestModule_jetbrains_mps_migration_test.java">
      <node id="4684187485931196474" at="12,0,14,0" concept="0" trace="TestModule_jetbrains_mps_migration_test#()V" />
      <scope id="4684187485931196474" at="12,52,12,52" />
      <scope id="4684187485931196474" at="12,0,14,0" />
      <unit id="4684187485931196474" at="8,0,15,0" name="jetbrains.mps.tests.TestModule_jetbrains_mps_migration_test" />
=======
  <root nodeRef="r:a549252a-5f7e-4e74-9e76-a86827f191ff(jetbrains.mps.tests)/5264300948579920015">
    <file name="TestModule_jetbrains_mps_build_stripping_tests.java">
      <node id="5264300948579920015" at="12,0,14,0" concept="0" trace="TestModule_jetbrains_mps_build_stripping_tests#()V" />
      <scope id="5264300948579920015" at="12,59,12,59" />
      <scope id="5264300948579920015" at="12,0,14,0" />
      <unit id="5264300948579920015" at="8,0,15,0" name="jetbrains.mps.tests.TestModule_jetbrains_mps_build_stripping_tests" />
>>>>>>> c9b6ddc0
    </file>
  </root>
  <root nodeRef="r:a549252a-5f7e-4e74-9e76-a86827f191ff(jetbrains.mps.tests)/5934496548013521234">
    <file name="TestModule_jetbrains_mps_transformation_test_inputModels.java">
      <node id="5934496548013521234" at="12,0,14,0" concept="0" trace="TestModule_jetbrains_mps_transformation_test_inputModels#()V" />
      <scope id="5934496548013521234" at="12,69,12,69" />
      <scope id="5934496548013521234" at="12,0,14,0" />
      <unit id="5934496548013521234" at="8,0,15,0" name="jetbrains.mps.tests.TestModule_jetbrains_mps_transformation_test_inputModels" />
    </file>
  </root>
  <root nodeRef="r:a549252a-5f7e-4e74-9e76-a86827f191ff(jetbrains.mps.tests)/7092489630493754343">
    <file name="TestModule_jetbrains_mps_ide_java_tests.java">
      <node id="7092489630493754343" at="12,0,14,0" concept="0" trace="TestModule_jetbrains_mps_ide_java_tests#()V" />
      <scope id="7092489630493754343" at="12,52,12,52" />
      <scope id="7092489630493754343" at="12,0,14,0" />
      <unit id="7092489630493754343" at="8,0,15,0" name="jetbrains.mps.tests.TestModule_jetbrains_mps_ide_java_tests" />
    </file>
  </root>
  <root nodeRef="r:a549252a-5f7e-4e74-9e76-a86827f191ff(jetbrains.mps.tests)/7261441936922900508">
    <file name="TestModule_jetbrains_mps_baseLanguage_doubleDispatch_test.java">
      <node id="7261441936922900508" at="12,0,14,0" concept="0" trace="TestModule_jetbrains_mps_baseLanguage_doubleDispatch_test#()V" />
      <scope id="7261441936922900508" at="12,70,12,70" />
      <scope id="7261441936922900508" at="12,0,14,0" />
      <unit id="7261441936922900508" at="8,0,15,0" name="jetbrains.mps.tests.TestModule_jetbrains_mps_baseLanguage_doubleDispatch_test" />
    </file>
  </root>
  <root nodeRef="r:a549252a-5f7e-4e74-9e76-a86827f191ff(jetbrains.mps.tests)/7261441936922902219">
    <file name="TestModule_jetbrains_mps_baseLanguageInternal_test.java">
      <node id="7261441936922902219" at="12,0,14,0" concept="0" trace="TestModule_jetbrains_mps_baseLanguageInternal_test#()V" />
      <scope id="7261441936922902219" at="12,63,12,63" />
      <scope id="7261441936922902219" at="12,0,14,0" />
      <unit id="7261441936922902219" at="8,0,15,0" name="jetbrains.mps.tests.TestModule_jetbrains_mps_baseLanguageInternal_test" />
    </file>
  </root>
  <root nodeRef="r:a549252a-5f7e-4e74-9e76-a86827f191ff(jetbrains.mps.tests)/7261441936923577467">
    <file name="TestModule_jetbrains_mps_samples_xmlPersistence.java">
      <node id="7261441936923577467" at="12,0,14,0" concept="0" trace="TestModule_jetbrains_mps_samples_xmlPersistence#()V" />
      <scope id="7261441936923577467" at="12,60,12,60" />
      <scope id="7261441936923577467" at="12,0,14,0" />
      <unit id="7261441936923577467" at="8,0,15,0" name="jetbrains.mps.tests.TestModule_jetbrains_mps_samples_xmlPersistence" />
    </file>
  </root>
  <root nodeRef="r:a549252a-5f7e-4e74-9e76-a86827f191ff(jetbrains.mps.tests)/7261441936923588597">
    <file name="TestModule_jetbrains_mps_testbench.java">
      <node id="7261441936923588597" at="12,0,14,0" concept="0" trace="TestModule_jetbrains_mps_testbench#()V" />
      <scope id="7261441936923588597" at="12,47,12,47" />
      <scope id="7261441936923588597" at="12,0,14,0" />
      <unit id="7261441936923588597" at="8,0,15,0" name="jetbrains.mps.tests.TestModule_jetbrains_mps_testbench" />
    </file>
  </root>
  <root nodeRef="r:a549252a-5f7e-4e74-9e76-a86827f191ff(jetbrains.mps.tests)/7261441936923591989">
    <file name="TestModule_jetbrains_mps_testbench_make.java">
      <node id="7261441936923591989" at="12,0,14,0" concept="0" trace="TestModule_jetbrains_mps_testbench_make#()V" />
      <scope id="7261441936923591989" at="12,52,12,52" />
      <scope id="7261441936923591989" at="12,0,14,0" />
      <unit id="7261441936923591989" at="8,0,15,0" name="jetbrains.mps.tests.TestModule_jetbrains_mps_testbench_make" />
    </file>
  </root>
  <root nodeRef="r:a549252a-5f7e-4e74-9e76-a86827f191ff(jetbrains.mps.tests)/7327404875649061237">
    <file name="TestModule_jetbrains_mps_lang_traceable_operations_test.java">
      <node id="7327404875649061237" at="12,0,14,0" concept="0" trace="TestModule_jetbrains_mps_lang_traceable_operations_test#()V" />
      <scope id="7327404875649061237" at="12,68,12,68" />
      <scope id="7327404875649061237" at="12,0,14,0" />
      <unit id="7327404875649061237" at="8,0,15,0" name="jetbrains.mps.tests.TestModule_jetbrains_mps_lang_traceable_operations_test" />
    </file>
  </root>
  <root nodeRef="r:a549252a-5f7e-4e74-9e76-a86827f191ff(jetbrains.mps.tests)/7917427600705105663">
    <file name="TestModule_jetbrains_mps_lang_actions_test.java">
      <node id="7917427600705105663" at="12,0,14,0" concept="0" trace="TestModule_jetbrains_mps_lang_actions_test#()V" />
      <scope id="7917427600705105663" at="12,55,12,55" />
      <scope id="7917427600705105663" at="12,0,14,0" />
      <unit id="7917427600705105663" at="8,0,15,0" name="jetbrains.mps.tests.TestModule_jetbrains_mps_lang_actions_test" />
    </file>
  </root>
  <root nodeRef="r:a549252a-5f7e-4e74-9e76-a86827f191ff(jetbrains.mps.tests)/8565053360342421683">
    <file name="TestModule_jetbrains_mps_traceInfo_testWeaving.java">
      <node id="8565053360342421683" at="12,0,14,0" concept="0" trace="TestModule_jetbrains_mps_traceInfo_testWeaving#()V" />
      <scope id="8565053360342421683" at="12,59,12,59" />
      <scope id="8565053360342421683" at="12,0,14,0" />
      <unit id="8565053360342421683" at="8,0,15,0" name="jetbrains.mps.tests.TestModule_jetbrains_mps_traceInfo_testWeaving" />
    </file>
  </root>
  <root nodeRef="r:a549252a-5f7e-4e74-9e76-a86827f191ff(jetbrains.mps.tests)/9033209894013204002">
    <file name="TestModule_jetbrains_mps_ide_vcs_test.java">
      <node id="9033209894013204002" at="12,0,14,0" concept="0" trace="TestModule_jetbrains_mps_ide_vcs_test#()V" />
      <scope id="9033209894013204002" at="12,50,12,50" />
      <scope id="9033209894013204002" at="12,0,14,0" />
      <unit id="9033209894013204002" at="8,0,15,0" name="jetbrains.mps.tests.TestModule_jetbrains_mps_ide_vcs_test" />
    </file>
  </root>
</debug-info>
<|MERGE_RESOLUTION|>--- conflicted
+++ resolved
@@ -257,21 +257,12 @@
       <unit id="4246614868164096671" at="8,0,15,0" name="jetbrains.mps.tests.TestModule_jetbrains_mps_baseLanguage_test" />
     </file>
   </root>
-<<<<<<< HEAD
-  <root nodeRef="r:a549252a-5f7e-4e74-9e76-a86827f191ff(jetbrains.mps.tests)/4684187485931196474">
-    <file name="TestModule_jetbrains_mps_migration_test.java">
-      <node id="4684187485931196474" at="12,0,14,0" concept="0" trace="TestModule_jetbrains_mps_migration_test#()V" />
-      <scope id="4684187485931196474" at="12,52,12,52" />
-      <scope id="4684187485931196474" at="12,0,14,0" />
-      <unit id="4684187485931196474" at="8,0,15,0" name="jetbrains.mps.tests.TestModule_jetbrains_mps_migration_test" />
-=======
   <root nodeRef="r:a549252a-5f7e-4e74-9e76-a86827f191ff(jetbrains.mps.tests)/5264300948579920015">
     <file name="TestModule_jetbrains_mps_build_stripping_tests.java">
       <node id="5264300948579920015" at="12,0,14,0" concept="0" trace="TestModule_jetbrains_mps_build_stripping_tests#()V" />
       <scope id="5264300948579920015" at="12,59,12,59" />
       <scope id="5264300948579920015" at="12,0,14,0" />
       <unit id="5264300948579920015" at="8,0,15,0" name="jetbrains.mps.tests.TestModule_jetbrains_mps_build_stripping_tests" />
->>>>>>> c9b6ddc0
     </file>
   </root>
   <root nodeRef="r:a549252a-5f7e-4e74-9e76-a86827f191ff(jetbrains.mps.tests)/5934496548013521234">
