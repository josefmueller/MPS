--- conflicted
+++ resolved
@@ -1,9 +1,5 @@
 <?xml version="1.0" encoding="UTF-8"?>
-<<<<<<< HEAD
-<model ref="r:6a8b34f5-ec3a-4830-b6fe-b3a5a29eaf68(testCustomAnalyzer.dataFlow)">
-=======
 <model ref="r:94e71245-6fbc-4d8e-b0b1-a583a9d7e63b(testCustomAnalyzer.dataFlow)">
->>>>>>> cd269225
   <persistence version="9" />
   <languages />
   <imports>
@@ -194,20 +190,6 @@
       </concept>
     </language>
   </registry>
-<<<<<<< HEAD
-  <node concept="2$UQVi" id="59xViljs8ih">
-    <ref role="2$VUEs" to="ty9a:1eG8_N9UuQ_" resolve="exportedAnalyzerClass" />
-    <node concept="2$$0lk" id="59xViljs8ii" role="2$$55j">
-      <property role="2$$0lg" value="testCustomAnalyzer.dataFlow" />
-    </node>
-    <node concept="2$VJBW" id="59xViljs8ij" role="2$VCQS">
-      <property role="2$VJBR" value="6628579460233828323" />
-      <node concept="2x4n5u" id="59xViljs8ik" role="3iCydw">
-        <property role="2x4mPI" value="Analyzer" />
-        <property role="2x4o5l" value="false" />
-        <property role="2x4n5l" value="1ea93zotjudmx" />
-        <node concept="2V$Bhx" id="59xViljs8il" role="2x4n5j">
-=======
   <node concept="2$UQVi" id="tXmJuVrcqV">
     <ref role="2$VUEs" to="ty9a:1eG8_N9UuQ_" resolve="exportedAnalyzerClass" />
     <node concept="2$$0lk" id="tXmJuVrcqW" role="2$$55j">
@@ -220,21 +202,11 @@
         <property role="2x4o5l" value="false" />
         <property role="2x4n5l" value="1ea93zotjudmx" />
         <node concept="2V$Bhx" id="tXmJuVrcqZ" role="2x4n5j">
->>>>>>> cd269225
           <property role="2V$B1T" value="97a52717-898f-4598-8150-573d9fd03868" />
           <property role="2V$B1Q" value="jetbrains.mps.lang.dataFlow.analyzers" />
         </node>
       </node>
     </node>
-<<<<<<< HEAD
-    <node concept="2$VJBW" id="59xViljs8im" role="2$VCQQ">
-      <property role="2$VJBR" value="5936286528420479883" />
-      <node concept="2x4n5u" id="59xViljs8in" role="3iCydw">
-        <property role="2x4mPI" value="ClassConcept" />
-        <property role="2x4o5l" value="false" />
-        <property role="2x4n5l" value="dmt83l9i" />
-        <node concept="2V$Bhx" id="59xViljs8io" role="2x4n5j">
-=======
     <node concept="2$VJBW" id="tXmJuVrcr0" role="2$VCQQ">
       <property role="2$VJBR" value="539687550402215331" />
       <node concept="2x4n5u" id="tXmJuVrcr1" role="3iCydw">
@@ -242,44 +214,11 @@
         <property role="2x4o5l" value="false" />
         <property role="2x4n5l" value="dmt83l9i" />
         <node concept="2V$Bhx" id="tXmJuVrcr2" role="2x4n5j">
->>>>>>> cd269225
           <property role="2V$B1T" value="f3061a53-9226-4cc5-a443-f952ceaf5816" />
           <property role="2V$B1Q" value="jetbrains.mps.baseLanguage" />
         </node>
       </node>
     </node>
-<<<<<<< HEAD
-    <node concept="3qhtvz" id="59xViljs8g4" role="2$VCQN">
-      <property role="TrG5h" value="CounterAnalyzerWithConstructorAnalyzerRunner" />
-      <node concept="312cEg" id="59xViljs8g5" role="2IGoEH">
-        <property role="TrG5h" value="myNode" />
-        <node concept="3Tm6S6" id="59xViljs8g6" role="1B3o_S" />
-        <node concept="3Tqbb2" id="59xViljs8g7" role="1tU5fm" />
-      </node>
-      <node concept="3clFbW" id="59xViljs8g8" role="2IGoEH">
-        <node concept="3cqZAl" id="59xViljs8g9" role="3clF45" />
-        <node concept="3Tm1VV" id="59xViljs8ga" role="1B3o_S" />
-        <node concept="3clFbS" id="59xViljs8gb" role="3clF47">
-          <node concept="XkiVB" id="59xViljs8gc" role="3cqZAp">
-            <ref role="37wK5l" to="mu20:9V7Nft_x9M" resolve="CustomAnalyzerRunner" />
-            <node concept="10Nm6u" id="59xViljs8gd" role="37wK5m" />
-            <node concept="10Nm6u" id="59xViljs8ge" role="37wK5m" />
-          </node>
-          <node concept="3clFbF" id="59xViljs8gf" role="3cqZAp">
-            <node concept="37vLTI" id="59xViljs8gg" role="3clFbG">
-              <node concept="37vLTw" id="59xViljs8gh" role="37vLTx" />
-              <node concept="37vLTw" id="59xViljs8gi" role="37vLTJ" />
-            </node>
-          </node>
-          <node concept="3clFbF" id="59xViljs8gj" role="3cqZAp">
-            <node concept="37vLTI" id="59xViljs8gk" role="3clFbG">
-              <node concept="37vLTw" id="59xViljs8gl" role="37vLTJ">
-                <ref role="3cqZAo" to="1fjm:~AnalyzerRunner.myAnalyzer" resolve="myAnalyzer" />
-              </node>
-              <node concept="2ShNRf" id="59xViljs8gm" role="37vLTx">
-                <node concept="1pGfFk" id="59xViljs8gn" role="2ShVmc">
-                  <node concept="37vLTw" id="59xViljs8go" role="37wK5m" />
-=======
     <node concept="3qhtvz" id="tXmJuVrbT8" role="2$VCQN">
       <property role="TrG5h" value="CounterAnalyzerWithConstructorAnalyzerRunner" />
       <node concept="312cEg" id="tXmJuVrbXd" role="2IGoEH">
@@ -310,42 +249,18 @@
               <node concept="2ShNRf" id="tXmJuVrbXy" role="37vLTx">
                 <node concept="1pGfFk" id="tXmJuVrbXz" role="2ShVmc">
                   <node concept="37vLTw" id="tXmJuVrbX$" role="37wK5m" />
->>>>>>> cd269225
-                </node>
-              </node>
-            </node>
-          </node>
-<<<<<<< HEAD
-          <node concept="3clFbF" id="59xViljs8gp" role="3cqZAp">
-            <node concept="37vLTI" id="59xViljs8gq" role="3clFbG">
-              <node concept="1rXfSq" id="59xViljs8gr" role="37vLTx" />
-              <node concept="37vLTw" id="59xViljs8gs" role="37vLTJ">
-=======
+                </node>
+              </node>
+            </node>
+          </node>
           <node concept="3clFbF" id="tXmJuVrbX_" role="3cqZAp">
             <node concept="37vLTI" id="tXmJuVrbXA" role="3clFbG">
               <node concept="1rXfSq" id="tXmJuVrbXB" role="37vLTx" />
               <node concept="37vLTw" id="tXmJuVrbXC" role="37vLTJ">
->>>>>>> cd269225
                 <ref role="3cqZAo" to="1fjm:~AnalyzerRunner.myProgram" resolve="myProgram" />
               </node>
             </node>
           </node>
-<<<<<<< HEAD
-          <node concept="3clFbF" id="59xViljs8gt" role="3cqZAp">
-            <node concept="1rXfSq" id="59xViljs8gu" role="3clFbG" />
-          </node>
-        </node>
-        <node concept="37vLTG" id="59xViljs8gv" role="3clF46">
-          <property role="TrG5h" value="node" />
-          <node concept="3Tqbb2" id="59xViljs8gw" role="1tU5fm" />
-        </node>
-        <node concept="37vLTG" id="59xViljs8gx" role="3clF46">
-          <property role="TrG5h" value="initialCounter" />
-          <node concept="10Oyi0" id="59xViljs8gy" role="1tU5fm" />
-        </node>
-      </node>
-      <node concept="3clFb_" id="59xViljs8gz" role="2IGoEH">
-=======
           <node concept="3clFbF" id="tXmJuVrbXD" role="3cqZAp">
             <node concept="1rXfSq" id="tXmJuVrbXF" role="3clFbG" />
           </node>
@@ -360,25 +275,11 @@
         </node>
       </node>
       <node concept="3clFb_" id="tXmJuVrckC" role="2IGoEH">
->>>>>>> cd269225
         <property role="1EzhhJ" value="false" />
         <property role="TrG5h" value="prepareProgram" />
         <property role="od$2w" value="false" />
         <property role="DiZV1" value="false" />
         <property role="2aFKle" value="false" />
-<<<<<<< HEAD
-        <node concept="3clFbS" id="59xViljs8g$" role="3clF47">
-          <node concept="3clFbF" id="59xViljs8g_" role="3cqZAp">
-            <node concept="2OqwBi" id="59xViljs8gA" role="3clFbG">
-              <node concept="2ShNRf" id="59xViljs8gB" role="2Oq$k0">
-                <node concept="1pGfFk" id="59xViljs8gC" role="2ShVmc">
-                  <ref role="37wK5l" to="1fjm:~AnalyzerRules.&lt;init&gt;(java.lang.String,org.jetbrains.mps.openapi.model.SNode,jetbrains.mps.lang.dataFlow.framework.Program)" resolve="AnalyzerRules" />
-                  <node concept="Xl_RD" id="59xViljs8gD" role="37wK5m">
-                    <property role="Xl_RC" value="testCustomAnalyzer.dataFlow.CounterAnalyzerWithConstructor" />
-                  </node>
-                  <node concept="37vLTw" id="59xViljs8gE" role="37wK5m" />
-                  <node concept="37vLTw" id="59xViljs8gF" role="37wK5m">
-=======
         <node concept="3clFbS" id="tXmJuVrckD" role="3clF47">
           <node concept="3clFbF" id="tXmJuVrckE" role="3cqZAp">
             <node concept="2OqwBi" id="tXmJuVrckF" role="3clFbG">
@@ -390,50 +291,25 @@
                   </node>
                   <node concept="37vLTw" id="tXmJuVrckJ" role="37wK5m" />
                   <node concept="37vLTw" id="tXmJuVrckK" role="37wK5m">
->>>>>>> cd269225
                     <ref role="3cqZAo" to="1fjm:~AnalyzerRunner.myProgram" resolve="myProgram" />
                   </node>
                 </node>
               </node>
-<<<<<<< HEAD
-              <node concept="liA8E" id="59xViljs8gG" role="2OqNvi">
-=======
               <node concept="liA8E" id="tXmJuVrckL" role="2OqNvi">
->>>>>>> cd269225
                 <ref role="37wK5l" to="1fjm:~AnalyzerRules.apply():void" resolve="apply" />
               </node>
             </node>
           </node>
         </node>
-<<<<<<< HEAD
-        <node concept="3Tm6S6" id="59xViljs8gH" role="1B3o_S" />
-        <node concept="3cqZAl" id="59xViljs8gI" role="3clF45" />
-      </node>
-      <node concept="3clFb_" id="59xViljs8gJ" role="2IGoEH">
-=======
         <node concept="3Tm6S6" id="tXmJuVrckM" role="1B3o_S" />
         <node concept="3cqZAl" id="tXmJuVrckN" role="3clF45" />
       </node>
       <node concept="3clFb_" id="tXmJuVrckO" role="2IGoEH">
->>>>>>> cd269225
         <property role="1EzhhJ" value="false" />
         <property role="TrG5h" value="createProgram" />
         <property role="od$2w" value="false" />
         <property role="DiZV1" value="false" />
         <property role="2aFKle" value="false" />
-<<<<<<< HEAD
-        <node concept="3clFbS" id="59xViljs8gK" role="3clF47">
-          <node concept="3clFbF" id="59xViljs8gL" role="3cqZAp">
-            <node concept="2OqwBi" id="59xViljs8gM" role="3clFbG">
-              <node concept="2ShNRf" id="59xViljs8gN" role="2Oq$k0">
-                <node concept="1pGfFk" id="59xViljs8gO" role="2ShVmc">
-                  <ref role="37wK5l" to="8ov6:~MPSProgramBuilder.&lt;init&gt;()" resolve="MPSProgramBuilder" />
-                </node>
-              </node>
-              <node concept="liA8E" id="59xViljs8gP" role="2OqNvi">
-                <ref role="37wK5l" to="1fjm:~StructuralProgramBuilder.buildProgram(java.lang.Object):jetbrains.mps.lang.dataFlow.framework.Program" resolve="buildProgram" />
-                <node concept="37vLTw" id="59xViljs8gQ" role="37wK5m" />
-=======
         <node concept="3clFbS" id="tXmJuVrckP" role="3clF47">
           <node concept="3clFbF" id="tXmJuVrckQ" role="3cqZAp">
             <node concept="2OqwBi" id="tXmJuVrckR" role="3clFbG">
@@ -445,21 +321,10 @@
               <node concept="liA8E" id="tXmJuVrckU" role="2OqNvi">
                 <ref role="37wK5l" to="1fjm:~StructuralProgramBuilder.buildProgram(java.lang.Object):jetbrains.mps.lang.dataFlow.framework.Program" resolve="buildProgram" />
                 <node concept="37vLTw" id="tXmJuVrckV" role="37wK5m" />
->>>>>>> cd269225
-              </node>
-            </node>
-          </node>
-        </node>
-<<<<<<< HEAD
-        <node concept="3Tm6S6" id="59xViljs8gR" role="1B3o_S" />
-        <node concept="3uibUv" id="59xViljs8gS" role="3clF45">
-          <ref role="3uigEE" to="1fjm:~Program" resolve="Program" />
-        </node>
-      </node>
-      <node concept="312cEu" id="59xViljs8gT" role="2IGoEH">
-        <property role="TrG5h" value="CounterAnalyzerWithConstructorAnalyzer" />
-        <node concept="312cEg" id="59xViljs8gU" role="jymVt">
-=======
+              </node>
+            </node>
+          </node>
+        </node>
         <node concept="3Tm6S6" id="tXmJuVrckW" role="1B3o_S" />
         <node concept="3uibUv" id="tXmJuVrckX" role="3clF45">
           <ref role="3uigEE" to="1fjm:~Program" resolve="Program" />
@@ -468,37 +333,10 @@
       <node concept="312cEu" id="tXmJuVrcpz" role="2IGoEH">
         <property role="TrG5h" value="CounterAnalyzerWithConstructorAnalyzer" />
         <node concept="312cEg" id="tXmJuVrcp$" role="jymVt">
->>>>>>> cd269225
           <property role="34CwA1" value="false" />
           <property role="eg7rD" value="false" />
           <property role="3TUv4t" value="false" />
           <property role="TrG5h" value="initialCounter" />
-<<<<<<< HEAD
-          <node concept="10Oyi0" id="59xViljs8gV" role="1tU5fm" />
-          <node concept="3Tm6S6" id="59xViljs8gW" role="1B3o_S" />
-        </node>
-        <node concept="3Tm1VV" id="59xViljs8gX" role="1B3o_S" />
-        <node concept="3uibUv" id="59xViljs8gY" role="EKbjA">
-          <ref role="3uigEE" to="1fjm:~DataFlowAnalyzer" resolve="DataFlowAnalyzer" />
-          <node concept="3uibUv" id="59xViljs8gZ" role="11_B2D">
-            <ref role="3uigEE" to="wyt6:~Integer" resolve="Integer" />
-          </node>
-        </node>
-        <node concept="3clFbW" id="59xViljs8h0" role="jymVt">
-          <node concept="37vLTG" id="59xViljs8h1" role="3clF46">
-            <property role="TrG5h" value="initialCounter" />
-            <node concept="10Oyi0" id="59xViljs8h2" role="1tU5fm" />
-          </node>
-          <node concept="3cqZAl" id="59xViljs8h3" role="3clF45" />
-          <node concept="3Tm1VV" id="59xViljs8h4" role="1B3o_S" />
-          <node concept="3clFbS" id="59xViljs8h5" role="3clF47">
-            <node concept="3clFbF" id="59xViljs8h6" role="3cqZAp">
-              <node concept="37vLTI" id="59xViljs8h7" role="3clFbG">
-                <node concept="37vLTw" id="59xViljs8h8" role="37vLTx" />
-                <node concept="2OqwBi" id="59xViljs8h9" role="37vLTJ">
-                  <node concept="Xjq3P" id="59xViljs8ha" role="2Oq$k0" />
-                  <node concept="2OwXpG" id="59xViljs8hb" role="2OqNvi" />
-=======
           <node concept="10Oyi0" id="tXmJuVrcp_" role="1tU5fm" />
           <node concept="3Tm6S6" id="tXmJuVrcpA" role="1B3o_S" />
         </node>
@@ -523,49 +361,11 @@
                 <node concept="2OqwBi" id="tXmJuVrcpN" role="37vLTJ">
                   <node concept="Xjq3P" id="tXmJuVrcpO" role="2Oq$k0" />
                   <node concept="2OwXpG" id="tXmJuVrcpP" role="2OqNvi" />
->>>>>>> cd269225
-                </node>
-              </node>
-            </node>
-          </node>
-        </node>
-<<<<<<< HEAD
-        <node concept="3clFb_" id="59xViljs8hc" role="jymVt">
-          <property role="TrG5h" value="initial" />
-          <node concept="3Tm1VV" id="59xViljs8hd" role="1B3o_S" />
-          <node concept="37vLTG" id="59xViljs8he" role="3clF46">
-            <property role="TrG5h" value="program" />
-            <node concept="3uibUv" id="59xViljs8hf" role="1tU5fm">
-              <ref role="3uigEE" to="1fjm:~Program" resolve="Program" />
-            </node>
-          </node>
-          <node concept="3clFbS" id="59xViljs8hg" role="3clF47">
-            <node concept="3clFbF" id="59xViljs8hh" role="3cqZAp">
-              <node concept="2OqwBi" id="59xViljs8hi" role="3clFbG">
-                <node concept="Xjq3P" id="59xViljs8hj" role="2Oq$k0" />
-                <node concept="2OwXpG" id="59xViljs8hk" role="2OqNvi" />
-              </node>
-            </node>
-          </node>
-          <node concept="3uibUv" id="59xViljs8hl" role="3clF45">
-            <ref role="3uigEE" to="wyt6:~Integer" resolve="Integer" />
-          </node>
-        </node>
-        <node concept="3clFb_" id="59xViljs8hm" role="jymVt">
-          <property role="TrG5h" value="merge" />
-          <node concept="3Tm1VV" id="59xViljs8hn" role="1B3o_S" />
-          <node concept="37vLTG" id="59xViljs8ho" role="3clF46">
-            <property role="TrG5h" value="program" />
-            <node concept="3uibUv" id="59xViljs8hp" role="1tU5fm">
-              <ref role="3uigEE" to="1fjm:~Program" resolve="Program" />
-            </node>
-          </node>
-          <node concept="37vLTG" id="59xViljs8hq" role="3clF46">
-            <property role="TrG5h" value="input" />
-            <node concept="3uibUv" id="59xViljs8hr" role="1tU5fm">
-              <ref role="3uigEE" to="33ny:~List" resolve="List" />
-              <node concept="3uibUv" id="59xViljs8hs" role="11_B2D">
-=======
+                </node>
+              </node>
+            </node>
+          </node>
+        </node>
         <node concept="3clFb_" id="tXmJuVrcpQ" role="jymVt">
           <property role="TrG5h" value="initial" />
           <node concept="3Tm1VV" id="tXmJuVrcpR" role="1B3o_S" />
@@ -601,95 +401,10 @@
             <node concept="3uibUv" id="tXmJuVrcq5" role="1tU5fm">
               <ref role="3uigEE" to="33ny:~List" resolve="List" />
               <node concept="3uibUv" id="tXmJuVrcq6" role="11_B2D">
->>>>>>> cd269225
                 <ref role="3uigEE" to="wyt6:~Integer" resolve="Integer" />
               </node>
             </node>
           </node>
-<<<<<<< HEAD
-          <node concept="3clFbS" id="59xViljs8ht" role="3clF47">
-            <node concept="3cpWs8" id="59xViljs8hu" role="3cqZAp">
-              <node concept="3cpWsn" id="59xViljs8hv" role="3cpWs9">
-                <property role="TrG5h" value="maxCounter" />
-                <node concept="10Oyi0" id="59xViljs8hw" role="1tU5fm" />
-                <node concept="2OqwBi" id="59xViljs8hx" role="33vP2m">
-                  <node concept="Xjq3P" id="59xViljs8hy" role="2Oq$k0" />
-                  <node concept="2OwXpG" id="59xViljs8hz" role="2OqNvi" />
-                </node>
-              </node>
-            </node>
-            <node concept="1DcWWT" id="59xViljs8h$" role="3cqZAp">
-              <node concept="3cpWsn" id="59xViljs8h_" role="1Duv9x">
-                <property role="TrG5h" value="counter" />
-                <node concept="3uibUv" id="59xViljs8hA" role="1tU5fm">
-                  <ref role="3uigEE" to="wyt6:~Integer" resolve="Integer" />
-                </node>
-              </node>
-              <node concept="3clFbS" id="59xViljs8hB" role="2LFqv$">
-                <node concept="3clFbJ" id="59xViljs8hC" role="3cqZAp">
-                  <node concept="3clFbS" id="59xViljs8hD" role="3clFbx">
-                    <node concept="3clFbF" id="59xViljs8hE" role="3cqZAp">
-                      <node concept="37vLTI" id="59xViljs8hF" role="3clFbG">
-                        <node concept="37vLTw" id="59xViljs8hG" role="37vLTx" />
-                        <node concept="37vLTw" id="59xViljs8hH" role="37vLTJ" />
-                      </node>
-                    </node>
-                  </node>
-                  <node concept="3eOSWO" id="59xViljs8hI" role="3clFbw">
-                    <node concept="37vLTw" id="59xViljs8hJ" role="3uHU7w" />
-                    <node concept="37vLTw" id="59xViljs8hK" role="3uHU7B" />
-                  </node>
-                </node>
-              </node>
-              <node concept="1fK2Th" id="59xViljs8hL" role="1DdaDG" />
-            </node>
-            <node concept="3cpWs6" id="59xViljs8hM" role="3cqZAp">
-              <node concept="37vLTw" id="59xViljs8hN" role="3cqZAk" />
-            </node>
-          </node>
-          <node concept="3uibUv" id="59xViljs8hO" role="3clF45">
-            <ref role="3uigEE" to="wyt6:~Integer" resolve="Integer" />
-          </node>
-        </node>
-        <node concept="3clFb_" id="59xViljs8hP" role="jymVt">
-          <property role="TrG5h" value="fun" />
-          <node concept="3Tm1VV" id="59xViljs8hQ" role="1B3o_S" />
-          <node concept="37vLTG" id="59xViljs8hR" role="3clF46">
-            <property role="TrG5h" value="input" />
-            <node concept="3uibUv" id="59xViljs8hS" role="1tU5fm">
-              <ref role="3uigEE" to="wyt6:~Integer" resolve="Integer" />
-            </node>
-          </node>
-          <node concept="37vLTG" id="59xViljs8hT" role="3clF46">
-            <property role="TrG5h" value="state" />
-            <node concept="3uibUv" id="59xViljs8hU" role="1tU5fm">
-              <ref role="3uigEE" to="1fjm:~ProgramState" resolve="ProgramState" />
-            </node>
-          </node>
-          <node concept="3clFbS" id="59xViljs8hV" role="3clF47">
-            <node concept="3clFbF" id="59xViljs8hW" role="3cqZAp">
-              <node concept="3cpWs3" id="59xViljs8hX" role="3clFbG">
-                <node concept="3cmrfG" id="59xViljs8hY" role="3uHU7w">
-                  <property role="3cmrfH" value="1" />
-                </node>
-                <node concept="1fK8h0" id="59xViljs8hZ" role="3uHU7B" />
-              </node>
-            </node>
-          </node>
-          <node concept="3uibUv" id="59xViljs8i0" role="3clF45">
-            <ref role="3uigEE" to="wyt6:~Integer" resolve="Integer" />
-          </node>
-        </node>
-        <node concept="3clFb_" id="59xViljs8i1" role="jymVt">
-          <property role="TrG5h" value="getDirection" />
-          <node concept="3Tm1VV" id="59xViljs8i2" role="1B3o_S" />
-          <node concept="3uibUv" id="59xViljs8i3" role="3clF45">
-            <ref role="3uigEE" to="1fjm:~AnalysisDirection" resolve="AnalysisDirection" />
-          </node>
-          <node concept="3clFbS" id="59xViljs8i4" role="3clF47">
-            <node concept="3cpWs6" id="59xViljs8i5" role="3cqZAp">
-              <node concept="Rm8GO" id="59xViljs8i6" role="3cqZAk">
-=======
           <node concept="3clFbS" id="tXmJuVrcq7" role="3clF47">
             <node concept="3cpWs8" id="tXmJuVrcq8" role="3cqZAp">
               <node concept="3cpWsn" id="tXmJuVrcq9" role="3cpWs9">
@@ -772,40 +487,17 @@
           <node concept="3clFbS" id="tXmJuVrcqI" role="3clF47">
             <node concept="3cpWs6" id="tXmJuVrcqJ" role="3cqZAp">
               <node concept="Rm8GO" id="tXmJuVrcqK" role="3cqZAk">
->>>>>>> cd269225
                 <ref role="Rm8GQ" to="1fjm:~AnalysisDirection.FORWARD" resolve="FORWARD" />
                 <ref role="1Px2BO" to="1fjm:~AnalysisDirection" resolve="AnalysisDirection" />
               </node>
             </node>
           </node>
         </node>
-<<<<<<< HEAD
-        <node concept="2YIFZL" id="59xViljs8i7" role="jymVt">
-=======
         <node concept="2YIFZL" id="tXmJuVrcqL" role="jymVt">
->>>>>>> cd269225
           <property role="TrG5h" value="getId" />
           <property role="od$2w" value="false" />
           <property role="DiZV1" value="false" />
           <property role="2aFKle" value="false" />
-<<<<<<< HEAD
-          <node concept="3clFbS" id="59xViljs8i8" role="3clF47">
-            <node concept="3clFbF" id="59xViljs8i9" role="3cqZAp">
-              <node concept="Xl_RD" id="59xViljs8ia" role="3clFbG">
-                <property role="Xl_RC" value="testCustomAnalyzer.dataFlow.CounterAnalyzerWithConstructor" />
-              </node>
-            </node>
-          </node>
-          <node concept="3Tm1VV" id="59xViljs8ib" role="1B3o_S" />
-          <node concept="17QB3L" id="59xViljs8ic" role="3clF45" />
-          <node concept="P$JXv" id="59xViljs8id" role="lGtFl">
-            <node concept="TZ5HI" id="59xViljs8ie" role="3nqlJM">
-              <node concept="TZ5HA" id="59xViljs8if" role="3HnX3l" />
-            </node>
-          </node>
-          <node concept="2AHcQZ" id="59xViljs8ig" role="2AJF6D">
-            <ref role="2AI5Lk" to="wyt6:~Deprecated" resolve="Deprecated" />
-=======
           <node concept="2AHcQZ" id="tXmJuVrcqM" role="2AJF6D">
             <ref role="2AI5Lk" to="wyt6:~Deprecated" resolve="Deprecated" />
           </node>
@@ -820,7 +512,6 @@
                 <property role="Xl_RC" value="testCustomAnalyzer.dataFlow.CounterAnalyzerWithConstructor" />
               </node>
             </node>
->>>>>>> cd269225
           </node>
           <node concept="3Tm1VV" id="tXmJuVrcqT" role="1B3o_S" />
           <node concept="17QB3L" id="tXmJuVrcqU" role="3clF45" />
@@ -828,20 +519,6 @@
       </node>
     </node>
   </node>
-<<<<<<< HEAD
-  <node concept="2$UQVi" id="59xViljs8jp">
-    <ref role="2$VUEs" to="ty9a:5vxy$fN7dY7" resolve="exportedInstructionClass" />
-    <node concept="2$$0lk" id="59xViljs8jq" role="2$$55j">
-      <property role="2$$0lg" value="testCustomAnalyzer.dataFlow" />
-    </node>
-    <node concept="2$VJBW" id="59xViljs8jr" role="2$VCQS">
-      <property role="2$VJBR" value="6628579460233829743" />
-      <node concept="2x4n5u" id="59xViljs8js" role="3iCydw">
-        <property role="2x4mPI" value="Instruction" />
-        <property role="2x4o5l" value="false" />
-        <property role="2x4n5l" value="1ea93zotjudmy" />
-        <node concept="2V$Bhx" id="59xViljs8jt" role="2x4n5j">
-=======
   <node concept="2$UQVi" id="tXmJuVrcs3">
     <ref role="2$VUEs" to="ty9a:5vxy$fN7dY7" resolve="exportedInstructionClass" />
     <node concept="2$$0lk" id="tXmJuVrcs4" role="2$$55j">
@@ -854,21 +531,11 @@
         <property role="2x4o5l" value="false" />
         <property role="2x4n5l" value="1ea93zotjudmy" />
         <node concept="2V$Bhx" id="tXmJuVrcs7" role="2x4n5j">
->>>>>>> cd269225
           <property role="2V$B1T" value="97a52717-898f-4598-8150-573d9fd03868" />
           <property role="2V$B1Q" value="jetbrains.mps.lang.dataFlow.analyzers" />
         </node>
       </node>
     </node>
-<<<<<<< HEAD
-    <node concept="2$VJBW" id="59xViljs8ju" role="2$VCQQ">
-      <property role="2$VJBR" value="5936286528420480153" />
-      <node concept="2x4n5u" id="59xViljs8jv" role="3iCydw">
-        <property role="2x4mPI" value="ClassConcept" />
-        <property role="2x4o5l" value="false" />
-        <property role="2x4n5l" value="dmt83l9i" />
-        <node concept="2V$Bhx" id="59xViljs8jw" role="2x4n5j">
-=======
     <node concept="2$VJBW" id="tXmJuVrcs8" role="2$VCQQ">
       <property role="2$VJBR" value="539687550402217667" />
       <node concept="2x4n5u" id="tXmJuVrcs9" role="3iCydw">
@@ -876,33 +543,11 @@
         <property role="2x4o5l" value="false" />
         <property role="2x4n5l" value="dmt83l9i" />
         <node concept="2V$Bhx" id="tXmJuVrcsa" role="2x4n5j">
->>>>>>> cd269225
           <property role="2V$B1T" value="f3061a53-9226-4cc5-a443-f952ceaf5816" />
           <property role="2V$B1Q" value="jetbrains.mps.baseLanguage" />
         </node>
       </node>
     </node>
-<<<<<<< HEAD
-    <node concept="2$Z8iP" id="59xViljs8iU" role="2$VCQN">
-      <property role="TrG5h" value="counterInstructionInstruction" />
-      <node concept="312cEg" id="59xViljs8iV" role="2ITynG">
-        <property role="TrG5h" value="myPresentation" />
-        <node concept="3Tm6S6" id="59xViljs8iW" role="1B3o_S" />
-        <node concept="17QB3L" id="59xViljs8iX" role="1tU5fm" />
-      </node>
-      <node concept="3clFbW" id="59xViljs8iY" role="2ITynG">
-        <node concept="3cqZAl" id="59xViljs8iZ" role="3clF45" />
-        <node concept="3Tm1VV" id="59xViljs8j0" role="1B3o_S" />
-        <node concept="3clFbS" id="59xViljs8j1" role="3clF47">
-          <node concept="3cpWs8" id="59xViljs8j2" role="3cqZAp">
-            <node concept="3cpWsn" id="59xViljs8j3" role="3cpWs9">
-              <property role="TrG5h" value="sb" />
-              <node concept="3uibUv" id="59xViljs8j4" role="1tU5fm">
-                <ref role="3uigEE" to="wyt6:~StringBuilder" resolve="StringBuilder" />
-              </node>
-              <node concept="2ShNRf" id="59xViljs8j5" role="33vP2m">
-                <node concept="1pGfFk" id="59xViljs8j6" role="2ShVmc">
-=======
     <node concept="2$Z8iP" id="tXmJuVrcr$" role="2$VCQN">
       <property role="TrG5h" value="counterInstructionInstruction" />
       <node concept="312cEg" id="tXmJuVrcr_" role="2ITynG">
@@ -922,43 +567,22 @@
               </node>
               <node concept="2ShNRf" id="tXmJuVrcrJ" role="33vP2m">
                 <node concept="1pGfFk" id="tXmJuVrcrK" role="2ShVmc">
->>>>>>> cd269225
                   <ref role="37wK5l" to="wyt6:~StringBuilder.&lt;init&gt;()" resolve="StringBuilder" />
                 </node>
               </node>
             </node>
           </node>
-<<<<<<< HEAD
-          <node concept="3clFbF" id="59xViljs8j7" role="3cqZAp">
-            <node concept="2OqwBi" id="59xViljs8j8" role="3clFbG">
-              <node concept="37vLTw" id="59xViljs8j9" role="2Oq$k0" />
-              <node concept="liA8E" id="59xViljs8ja" role="2OqNvi">
-                <ref role="37wK5l" to="wyt6:~StringBuilder.append(java.lang.String):java.lang.StringBuilder" resolve="append" />
-                <node concept="Xl_RD" id="59xViljs8jb" role="37wK5m">
-=======
           <node concept="3clFbF" id="tXmJuVrcrL" role="3cqZAp">
             <node concept="2OqwBi" id="tXmJuVrcrM" role="3clFbG">
               <node concept="37vLTw" id="tXmJuVrcrN" role="2Oq$k0" />
               <node concept="liA8E" id="tXmJuVrcrO" role="2OqNvi">
                 <ref role="37wK5l" to="wyt6:~StringBuilder.append(java.lang.String):java.lang.StringBuilder" resolve="append" />
                 <node concept="Xl_RD" id="tXmJuVrcrP" role="37wK5m">
->>>>>>> cd269225
                   <property role="Xl_RC" value="counterInstruction" />
                 </node>
               </node>
             </node>
           </node>
-<<<<<<< HEAD
-          <node concept="3clFbF" id="59xViljs8jc" role="3cqZAp">
-            <node concept="37vLTI" id="59xViljs8jd" role="3clFbG">
-              <node concept="2OqwBi" id="59xViljs8je" role="37vLTx">
-                <node concept="37vLTw" id="59xViljs8jf" role="2Oq$k0" />
-                <node concept="liA8E" id="59xViljs8jg" role="2OqNvi">
-                  <ref role="37wK5l" to="wyt6:~StringBuilder.toString():java.lang.String" resolve="toString" />
-                </node>
-              </node>
-              <node concept="37vLTw" id="59xViljs8jh" role="37vLTJ" />
-=======
           <node concept="3clFbF" id="tXmJuVrcrQ" role="3cqZAp">
             <node concept="37vLTI" id="tXmJuVrcrR" role="3clFbG">
               <node concept="2OqwBi" id="tXmJuVrcrS" role="37vLTx">
@@ -968,23 +592,10 @@
                 </node>
               </node>
               <node concept="37vLTw" id="tXmJuVrcrV" role="37vLTJ" />
->>>>>>> cd269225
-            </node>
-          </node>
-        </node>
-      </node>
-<<<<<<< HEAD
-      <node concept="3clFb_" id="59xViljs8ji" role="2ITynG">
-        <property role="TrG5h" value="commandPresentation" />
-        <node concept="17QB3L" id="59xViljs8jj" role="3clF45" />
-        <node concept="3clFbS" id="59xViljs8jk" role="3clF47">
-          <node concept="3clFbF" id="59xViljs8jl" role="3cqZAp">
-            <node concept="37vLTw" id="59xViljs8jm" role="3clFbG" />
-          </node>
-        </node>
-        <node concept="3Tm1VV" id="59xViljs8jn" role="1B3o_S" />
-        <node concept="2AHcQZ" id="59xViljs8jo" role="2AJF6D">
-=======
+            </node>
+          </node>
+        </node>
+      </node>
       <node concept="3clFb_" id="tXmJuVrcrW" role="2ITynG">
         <property role="TrG5h" value="commandPresentation" />
         <node concept="17QB3L" id="tXmJuVrcrX" role="3clF45" />
@@ -995,7 +606,6 @@
         </node>
         <node concept="3Tm1VV" id="tXmJuVrcs1" role="1B3o_S" />
         <node concept="2AHcQZ" id="tXmJuVrcs2" role="2AJF6D">
->>>>>>> cd269225
           <ref role="2AI5Lk" to="wyt6:~Override" resolve="Override" />
         </node>
       </node>
