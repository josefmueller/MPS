<?xml version="1.0" encoding="UTF-8"?>
<debug-info version="2">
  <concept fqn="c:f3061a53-9226-4cc5-a443-f952ceaf5816/1068580123140:jetbrains.mps.baseLanguage.structure.ConstructorDeclaration" />
  <concept fqn="c:f3061a53-9226-4cc5-a443-f952ceaf5816/1068580123155:jetbrains.mps.baseLanguage.structure.ExpressionStatement" />
  <concept fqn="c:f3061a53-9226-4cc5-a443-f952ceaf5816/1068390468200:jetbrains.mps.baseLanguage.structure.FieldDeclaration" />
  <concept fqn="c:f3061a53-9226-4cc5-a443-f952ceaf5816/1068580123165:jetbrains.mps.baseLanguage.structure.InstanceMethodDeclaration" />
  <concept fqn="c:f3061a53-9226-4cc5-a443-f952ceaf5816/1068581242864:jetbrains.mps.baseLanguage.structure.LocalVariableDeclarationStatement" />
  <concept fqn="c:f3061a53-9226-4cc5-a443-f952ceaf5816/1068581242878:jetbrains.mps.baseLanguage.structure.ReturnStatement" />
  <concept fqn="c:f3061a53-9226-4cc5-a443-f952ceaf5816/1070475587102:jetbrains.mps.baseLanguage.structure.SuperConstructorInvocation" />
  <root>
    <file name="EditorAspectDescriptorImpl.java">
      <unit at="16,0,48,0" name="testDefaultEditor.editor.EditorAspectDescriptorImpl" />
    </file>
  </root>
  <root nodeRef="r:d1210bb2-885b-42ea-aaec-fbe9b5a5e2ba(testDefaultEditor.editor)/1741258697587122456">
    <file name="NotSubstitutableDeveloper_SubstituteMenu.java">
      <node id="1741258697587122456" at="16,118,17,140" concept="4" />
      <node id="1741258697587122456" at="17,140,18,18" concept="5" />
      <node id="1741258697587122456" at="14,0,20,0" concept="3" trace="getParts#(Ljetbrains/mps/openapi/editor/menus/substitute/SubstituteMenuContext;)Ljava/util/List;" />
      <scope id="1741258697587122456" at="16,118,18,18">
        <var name="result" id="1741258697587122456" />
      </scope>
      <scope id="1741258697587122456" at="14,0,20,0">
        <var name="_context" id="1741258697587122456" />
      </scope>
      <unit id="1741258697587122456" at="13,0,21,0" name="testDefaultEditor.editor.NotSubstitutableDeveloper_SubstituteMenu" />
    </file>
  </root>
  <root nodeRef="r:d1210bb2-885b-42ea-aaec-fbe9b5a5e2ba(testDefaultEditor.editor)/2870455723671203561">
    <file name="DefaultNodeAttribute_Editor.java">
<<<<<<< HEAD
      <node id="2870455723671203561" at="11,79,12,86" concept="5" />
      <node id="2870455723671203561" at="11,0,14,0" concept="3" trace="createEditorCell#(Ljetbrains/mps/openapi/editor/EditorContext;Lorg/jetbrains/mps/openapi/model/SNode;)Ljetbrains/mps/openapi/editor/cells/EditorCell;" />
      <scope id="2870455723671203561" at="11,79,12,86" />
      <scope id="2870455723671203561" at="11,0,14,0">
=======
      <node id="2870455723671203561" at="15,79,16,63" concept="3" />
      <node id="2870455723671203561" at="18,89,19,96" concept="2" />
      <node id="2870455723671203561" at="19,96,20,48" concept="0" />
      <node id="2870455723671203561" at="20,48,21,28" concept="0" />
      <node id="2870455723671203561" at="21,28,22,81" concept="0" />
      <node id="2870455723671203561" at="22,81,23,91" concept="0" />
      <node id="2870455723671203561" at="23,91,24,22" concept="3" />
      <node id="2870455723671203621" at="26,88,27,89" concept="2" />
      <node id="2870455723671203621" at="27,89,28,34" concept="0" />
      <node id="2870455723671203621" at="28,34,29,34" concept="0" />
      <node id="2870455723671203621" at="29,34,30,22" concept="3" />
      <node id="2870455723671203627" at="32,98,33,80" concept="2" />
      <node id="2870455723671203627" at="33,80,34,146" concept="2" />
      <node id="2870455723671203627" at="34,146,35,22" concept="3" />
      <node id="2870455723671203561" at="15,0,18,0" concept="1" trace="createEditorCell#(Ljetbrains/mps/openapi/editor/EditorContext;Lorg/jetbrains/mps/openapi/model/SNode;)Ljetbrains/mps/openapi/editor/cells/EditorCell;" />
      <node id="2870455723671203627" at="32,0,37,0" concept="1" trace="createAttributedNodeCell_gltv09_b0#(Ljetbrains/mps/openapi/editor/EditorContext;Lorg/jetbrains/mps/openapi/model/SNode;)Ljetbrains/mps/openapi/editor/cells/EditorCell;" />
      <node id="2870455723671203621" at="26,0,32,0" concept="1" trace="createConstant_gltv09_a0#(Ljetbrains/mps/openapi/editor/EditorContext;Lorg/jetbrains/mps/openapi/model/SNode;)Ljetbrains/mps/openapi/editor/cells/EditorCell;" />
      <node id="2870455723671203561" at="18,0,26,0" concept="1" trace="createCollection_gltv09_a#(Ljetbrains/mps/openapi/editor/EditorContext;Lorg/jetbrains/mps/openapi/model/SNode;)Ljetbrains/mps/openapi/editor/cells/EditorCell;" />
      <scope id="2870455723671203561" at="15,79,16,63" />
      <scope id="2870455723671203561" at="15,0,18,0">
>>>>>>> bd830ede
        <var name="editorContext" id="2870455723671203561" />
        <var name="node" id="2870455723671203561" />
      </scope>
      <unit id="2870455723671203561" at="10,0,15,0" name="testDefaultEditor.editor.DefaultNodeAttribute_Editor" />
    </file>
    <file name="DefaultNodeAttribute_EditorBuilder_a.java">
      <node id="2870455723671203561" at="19,100,20,19" concept="6" />
      <node id="2870455723671203561" at="20,19,21,18" concept="1" />
      <node id="2870455723671203561" at="26,26,27,18" concept="5" />
      <node id="2870455723671203561" at="30,39,31,39" concept="5" />
      <node id="2870455723671203561" at="34,50,35,103" concept="4" />
      <node id="2870455723671203561" at="35,103,36,48" concept="1" />
      <node id="2870455723671203561" at="36,48,37,28" concept="1" />
      <node id="2870455723671203561" at="37,28,38,65" concept="1" />
      <node id="2870455723671203561" at="38,65,39,57" concept="1" />
      <node id="2870455723671203561" at="39,57,40,67" concept="1" />
      <node id="2870455723671203561" at="40,67,41,22" concept="5" />
      <node id="2870455723671203621" at="43,49,44,96" concept="4" />
      <node id="2870455723671203621" at="44,96,45,34" concept="1" />
      <node id="2870455723671203621" at="45,34,46,34" concept="1" />
      <node id="2870455723671203621" at="46,34,47,22" concept="5" />
      <node id="2870455723671203627" at="49,59,50,85" concept="4" />
      <node id="2870455723671203627" at="50,85,51,103" concept="4" />
      <node id="2870455723671203627" at="51,103,52,22" concept="5" />
      <node id="2870455723671203561" at="16,0,18,0" concept="2" trace="myNode" />
      <node id="2870455723671203561" at="30,0,33,0" concept="3" trace="createCell#()Ljetbrains/mps/openapi/editor/cells/EditorCell;" />
      <node id="2870455723671203561" at="19,0,23,0" concept="0" trace="DefaultNodeAttribute_EditorBuilder_a#(Ljetbrains/mps/openapi/editor/EditorContext;Lorg/jetbrains/mps/openapi/model/SNode;)V" />
      <node id="2870455723671203561" at="24,0,29,0" concept="3" trace="getNode#()Lorg/jetbrains/mps/openapi/model/SNode;" />
      <node id="2870455723671203627" at="49,0,54,0" concept="3" trace="createAttributedNodeCell_gltv09_b0#()Ljetbrains/mps/openapi/editor/cells/EditorCell;" />
      <node id="2870455723671203621" at="43,0,49,0" concept="3" trace="createConstant_gltv09_a0#()Ljetbrains/mps/openapi/editor/cells/EditorCell;" />
      <node id="2870455723671203561" at="34,0,43,0" concept="3" trace="createCollection_gltv09_a#()Ljetbrains/mps/openapi/editor/cells/EditorCell;" />
      <scope id="2870455723671203561" at="26,26,27,18" />
      <scope id="2870455723671203561" at="30,39,31,39" />
      <scope id="2870455723671203561" at="19,100,21,18" />
      <scope id="2870455723671203561" at="30,0,33,0" />
      <scope id="2870455723671203627" at="49,59,52,22">
        <var name="editorCell" id="2870455723671203627" />
        <var name="manager" id="2870455723671203627" />
      </scope>
      <scope id="2870455723671203561" at="19,0,23,0">
        <var name="context" id="2870455723671203561" />
        <var name="node" id="2870455723671203561" />
      </scope>
      <scope id="2870455723671203621" at="43,49,47,22">
        <var name="editorCell" id="2870455723671203621" />
      </scope>
      <scope id="2870455723671203561" at="24,0,29,0" />
      <scope id="2870455723671203627" at="49,0,54,0" />
      <scope id="2870455723671203621" at="43,0,49,0" />
      <scope id="2870455723671203561" at="34,50,41,22">
        <var name="editorCell" id="2870455723671203561" />
      </scope>
      <scope id="2870455723671203561" at="34,0,43,0" />
      <unit id="2870455723671203561" at="15,0,55,0" name="testDefaultEditor.editor.DefaultNodeAttribute_EditorBuilder_a" />
    </file>
  </root>
  <root nodeRef="r:d1210bb2-885b-42ea-aaec-fbe9b5a5e2ba(testDefaultEditor.editor)/2870455723671203636">
    <file name="DefaultPropertyAttribute_Editor.java">
<<<<<<< HEAD
      <node id="2870455723671203636" at="11,79,12,90" concept="5" />
      <node id="2870455723671203636" at="11,0,14,0" concept="3" trace="createEditorCell#(Ljetbrains/mps/openapi/editor/EditorContext;Lorg/jetbrains/mps/openapi/model/SNode;)Ljetbrains/mps/openapi/editor/cells/EditorCell;" />
      <scope id="2870455723671203636" at="11,79,12,90" />
      <scope id="2870455723671203636" at="11,0,14,0">
=======
      <node id="2870455723671203636" at="15,79,16,63" concept="3" />
      <node id="2870455723671203636" at="18,89,19,96" concept="2" />
      <node id="2870455723671203636" at="19,96,20,48" concept="0" />
      <node id="2870455723671203636" at="20,48,21,28" concept="0" />
      <node id="2870455723671203636" at="21,28,22,81" concept="0" />
      <node id="2870455723671203636" at="22,81,23,95" concept="0" />
      <node id="2870455723671203636" at="23,95,24,22" concept="3" />
      <node id="2870455723671203645" at="26,88,27,89" concept="2" />
      <node id="2870455723671203645" at="27,89,28,34" concept="0" />
      <node id="2870455723671203645" at="28,34,29,34" concept="0" />
      <node id="2870455723671203645" at="29,34,30,22" concept="3" />
      <node id="2870455723671203651" at="32,102,33,80" concept="2" />
      <node id="2870455723671203651" at="33,80,34,150" concept="2" />
      <node id="2870455723671203651" at="34,150,35,22" concept="3" />
      <node id="2870455723671203636" at="15,0,18,0" concept="1" trace="createEditorCell#(Ljetbrains/mps/openapi/editor/EditorContext;Lorg/jetbrains/mps/openapi/model/SNode;)Ljetbrains/mps/openapi/editor/cells/EditorCell;" />
      <node id="2870455723671203651" at="32,0,37,0" concept="1" trace="createAttributedPropertyCell_tfur4z_b0#(Ljetbrains/mps/openapi/editor/EditorContext;Lorg/jetbrains/mps/openapi/model/SNode;)Ljetbrains/mps/openapi/editor/cells/EditorCell;" />
      <node id="2870455723671203645" at="26,0,32,0" concept="1" trace="createConstant_tfur4z_a0#(Ljetbrains/mps/openapi/editor/EditorContext;Lorg/jetbrains/mps/openapi/model/SNode;)Ljetbrains/mps/openapi/editor/cells/EditorCell;" />
      <node id="2870455723671203636" at="18,0,26,0" concept="1" trace="createCollection_tfur4z_a#(Ljetbrains/mps/openapi/editor/EditorContext;Lorg/jetbrains/mps/openapi/model/SNode;)Ljetbrains/mps/openapi/editor/cells/EditorCell;" />
      <scope id="2870455723671203636" at="15,79,16,63" />
      <scope id="2870455723671203636" at="15,0,18,0">
>>>>>>> bd830ede
        <var name="editorContext" id="2870455723671203636" />
        <var name="node" id="2870455723671203636" />
      </scope>
      <unit id="2870455723671203636" at="10,0,15,0" name="testDefaultEditor.editor.DefaultPropertyAttribute_Editor" />
    </file>
    <file name="DefaultPropertyAttribute_EditorBuilder_a.java">
      <node id="2870455723671203636" at="19,104,20,19" concept="6" />
      <node id="2870455723671203636" at="20,19,21,18" concept="1" />
      <node id="2870455723671203636" at="26,26,27,18" concept="5" />
      <node id="2870455723671203636" at="30,39,31,39" concept="5" />
      <node id="2870455723671203636" at="34,50,35,103" concept="4" />
      <node id="2870455723671203636" at="35,103,36,48" concept="1" />
      <node id="2870455723671203636" at="36,48,37,28" concept="1" />
      <node id="2870455723671203636" at="37,28,38,65" concept="1" />
      <node id="2870455723671203636" at="38,65,39,57" concept="1" />
      <node id="2870455723671203636" at="39,57,40,71" concept="1" />
      <node id="2870455723671203636" at="40,71,41,22" concept="5" />
      <node id="2870455723671203645" at="43,49,44,96" concept="4" />
      <node id="2870455723671203645" at="44,96,45,34" concept="1" />
      <node id="2870455723671203645" at="45,34,46,34" concept="1" />
      <node id="2870455723671203645" at="46,34,47,22" concept="5" />
      <node id="2870455723671203651" at="49,63,50,85" concept="4" />
      <node id="2870455723671203651" at="50,85,51,107" concept="4" />
      <node id="2870455723671203651" at="51,107,52,22" concept="5" />
      <node id="2870455723671203636" at="16,0,18,0" concept="2" trace="myNode" />
      <node id="2870455723671203636" at="30,0,33,0" concept="3" trace="createCell#()Ljetbrains/mps/openapi/editor/cells/EditorCell;" />
      <node id="2870455723671203636" at="19,0,23,0" concept="0" trace="DefaultPropertyAttribute_EditorBuilder_a#(Ljetbrains/mps/openapi/editor/EditorContext;Lorg/jetbrains/mps/openapi/model/SNode;)V" />
      <node id="2870455723671203636" at="24,0,29,0" concept="3" trace="getNode#()Lorg/jetbrains/mps/openapi/model/SNode;" />
      <node id="2870455723671203651" at="49,0,54,0" concept="3" trace="createAttributedPropertyCell_tfur4z_b0#()Ljetbrains/mps/openapi/editor/cells/EditorCell;" />
      <node id="2870455723671203645" at="43,0,49,0" concept="3" trace="createConstant_tfur4z_a0#()Ljetbrains/mps/openapi/editor/cells/EditorCell;" />
      <node id="2870455723671203636" at="34,0,43,0" concept="3" trace="createCollection_tfur4z_a#()Ljetbrains/mps/openapi/editor/cells/EditorCell;" />
      <scope id="2870455723671203636" at="26,26,27,18" />
      <scope id="2870455723671203636" at="30,39,31,39" />
      <scope id="2870455723671203636" at="19,104,21,18" />
      <scope id="2870455723671203636" at="30,0,33,0" />
      <scope id="2870455723671203651" at="49,63,52,22">
        <var name="editorCell" id="2870455723671203651" />
        <var name="manager" id="2870455723671203651" />
      </scope>
      <scope id="2870455723671203636" at="19,0,23,0">
        <var name="context" id="2870455723671203636" />
        <var name="node" id="2870455723671203636" />
      </scope>
      <scope id="2870455723671203645" at="43,49,47,22">
        <var name="editorCell" id="2870455723671203645" />
      </scope>
      <scope id="2870455723671203636" at="24,0,29,0" />
      <scope id="2870455723671203651" at="49,0,54,0" />
      <scope id="2870455723671203645" at="43,0,49,0" />
      <scope id="2870455723671203636" at="34,50,41,22">
        <var name="editorCell" id="2870455723671203636" />
      </scope>
      <scope id="2870455723671203636" at="34,0,43,0" />
      <unit id="2870455723671203636" at="15,0,55,0" name="testDefaultEditor.editor.DefaultPropertyAttribute_EditorBuilder_a" />
    </file>
  </root>
  <root nodeRef="r:d1210bb2-885b-42ea-aaec-fbe9b5a5e2ba(testDefaultEditor.editor)/2870455723671203660">
    <file name="DefaultReferenceAttribute_Editor.java">
<<<<<<< HEAD
      <node id="2870455723671203660" at="11,79,12,91" concept="5" />
      <node id="2870455723671203660" at="11,0,14,0" concept="3" trace="createEditorCell#(Ljetbrains/mps/openapi/editor/EditorContext;Lorg/jetbrains/mps/openapi/model/SNode;)Ljetbrains/mps/openapi/editor/cells/EditorCell;" />
      <scope id="2870455723671203660" at="11,79,12,91" />
      <scope id="2870455723671203660" at="11,0,14,0">
=======
      <node id="2870455723671203660" at="15,79,16,63" concept="3" />
      <node id="2870455723671203660" at="18,89,19,96" concept="2" />
      <node id="2870455723671203660" at="19,96,20,48" concept="0" />
      <node id="2870455723671203660" at="20,48,21,28" concept="0" />
      <node id="2870455723671203660" at="21,28,22,81" concept="0" />
      <node id="2870455723671203660" at="22,81,23,91" concept="0" />
      <node id="2870455723671203660" at="23,91,24,22" concept="3" />
      <node id="2870455723671203672" at="26,88,27,89" concept="2" />
      <node id="2870455723671203672" at="27,89,28,34" concept="0" />
      <node id="2870455723671203672" at="28,34,29,34" concept="0" />
      <node id="2870455723671203672" at="29,34,30,22" concept="3" />
      <node id="2870455723671203682" at="32,98,33,80" concept="2" />
      <node id="2870455723671203682" at="33,80,34,151" concept="2" />
      <node id="2870455723671203682" at="34,151,35,22" concept="3" />
      <node id="2870455723671203660" at="15,0,18,0" concept="1" trace="createEditorCell#(Ljetbrains/mps/openapi/editor/EditorContext;Lorg/jetbrains/mps/openapi/model/SNode;)Ljetbrains/mps/openapi/editor/cells/EditorCell;" />
      <node id="2870455723671203682" at="32,0,37,0" concept="1" trace="createAttributedLinkCell_nltvu5_b0#(Ljetbrains/mps/openapi/editor/EditorContext;Lorg/jetbrains/mps/openapi/model/SNode;)Ljetbrains/mps/openapi/editor/cells/EditorCell;" />
      <node id="2870455723671203672" at="26,0,32,0" concept="1" trace="createConstant_nltvu5_a0#(Ljetbrains/mps/openapi/editor/EditorContext;Lorg/jetbrains/mps/openapi/model/SNode;)Ljetbrains/mps/openapi/editor/cells/EditorCell;" />
      <node id="2870455723671203660" at="18,0,26,0" concept="1" trace="createCollection_nltvu5_a#(Ljetbrains/mps/openapi/editor/EditorContext;Lorg/jetbrains/mps/openapi/model/SNode;)Ljetbrains/mps/openapi/editor/cells/EditorCell;" />
      <scope id="2870455723671203660" at="15,79,16,63" />
      <scope id="2870455723671203660" at="15,0,18,0">
>>>>>>> bd830ede
        <var name="editorContext" id="2870455723671203660" />
        <var name="node" id="2870455723671203660" />
      </scope>
      <unit id="2870455723671203660" at="10,0,15,0" name="testDefaultEditor.editor.DefaultReferenceAttribute_Editor" />
    </file>
    <file name="DefaultReferenceAttribute_EditorBuilder_a.java">
      <node id="2870455723671203660" at="19,105,20,19" concept="6" />
      <node id="2870455723671203660" at="20,19,21,18" concept="1" />
      <node id="2870455723671203660" at="26,26,27,18" concept="5" />
      <node id="2870455723671203660" at="30,39,31,39" concept="5" />
      <node id="2870455723671203660" at="34,50,35,103" concept="4" />
      <node id="2870455723671203660" at="35,103,36,48" concept="1" />
      <node id="2870455723671203660" at="36,48,37,28" concept="1" />
      <node id="2870455723671203660" at="37,28,38,65" concept="1" />
      <node id="2870455723671203660" at="38,65,39,57" concept="1" />
      <node id="2870455723671203660" at="39,57,40,67" concept="1" />
      <node id="2870455723671203660" at="40,67,41,22" concept="5" />
      <node id="2870455723671203672" at="43,49,44,96" concept="4" />
      <node id="2870455723671203672" at="44,96,45,34" concept="1" />
      <node id="2870455723671203672" at="45,34,46,34" concept="1" />
      <node id="2870455723671203672" at="46,34,47,22" concept="5" />
      <node id="2870455723671203682" at="49,59,50,85" concept="4" />
      <node id="2870455723671203682" at="50,85,51,108" concept="4" />
      <node id="2870455723671203682" at="51,108,52,22" concept="5" />
      <node id="2870455723671203660" at="16,0,18,0" concept="2" trace="myNode" />
      <node id="2870455723671203660" at="30,0,33,0" concept="3" trace="createCell#()Ljetbrains/mps/openapi/editor/cells/EditorCell;" />
      <node id="2870455723671203660" at="19,0,23,0" concept="0" trace="DefaultReferenceAttribute_EditorBuilder_a#(Ljetbrains/mps/openapi/editor/EditorContext;Lorg/jetbrains/mps/openapi/model/SNode;)V" />
      <node id="2870455723671203660" at="24,0,29,0" concept="3" trace="getNode#()Lorg/jetbrains/mps/openapi/model/SNode;" />
      <node id="2870455723671203682" at="49,0,54,0" concept="3" trace="createAttributedLinkCell_nltvu5_b0#()Ljetbrains/mps/openapi/editor/cells/EditorCell;" />
      <node id="2870455723671203672" at="43,0,49,0" concept="3" trace="createConstant_nltvu5_a0#()Ljetbrains/mps/openapi/editor/cells/EditorCell;" />
      <node id="2870455723671203660" at="34,0,43,0" concept="3" trace="createCollection_nltvu5_a#()Ljetbrains/mps/openapi/editor/cells/EditorCell;" />
      <scope id="2870455723671203660" at="26,26,27,18" />
      <scope id="2870455723671203660" at="30,39,31,39" />
      <scope id="2870455723671203660" at="19,105,21,18" />
      <scope id="2870455723671203660" at="30,0,33,0" />
      <scope id="2870455723671203682" at="49,59,52,22">
        <var name="editorCell" id="2870455723671203682" />
        <var name="manager" id="2870455723671203682" />
      </scope>
      <scope id="2870455723671203660" at="19,0,23,0">
        <var name="context" id="2870455723671203660" />
        <var name="node" id="2870455723671203660" />
      </scope>
      <scope id="2870455723671203672" at="43,49,47,22">
        <var name="editorCell" id="2870455723671203672" />
      </scope>
      <scope id="2870455723671203660" at="24,0,29,0" />
      <scope id="2870455723671203682" at="49,0,54,0" />
      <scope id="2870455723671203672" at="43,0,49,0" />
      <scope id="2870455723671203660" at="34,50,41,22">
        <var name="editorCell" id="2870455723671203660" />
      </scope>
      <scope id="2870455723671203660" at="34,0,43,0" />
      <unit id="2870455723671203660" at="15,0,55,0" name="testDefaultEditor.editor.DefaultReferenceAttribute_EditorBuilder_a" />
    </file>
  </root>
</debug-info>
<|MERGE_RESOLUTION|>--- conflicted
+++ resolved
@@ -28,33 +28,10 @@
   </root>
   <root nodeRef="r:d1210bb2-885b-42ea-aaec-fbe9b5a5e2ba(testDefaultEditor.editor)/2870455723671203561">
     <file name="DefaultNodeAttribute_Editor.java">
-<<<<<<< HEAD
       <node id="2870455723671203561" at="11,79,12,86" concept="5" />
       <node id="2870455723671203561" at="11,0,14,0" concept="3" trace="createEditorCell#(Ljetbrains/mps/openapi/editor/EditorContext;Lorg/jetbrains/mps/openapi/model/SNode;)Ljetbrains/mps/openapi/editor/cells/EditorCell;" />
       <scope id="2870455723671203561" at="11,79,12,86" />
       <scope id="2870455723671203561" at="11,0,14,0">
-=======
-      <node id="2870455723671203561" at="15,79,16,63" concept="3" />
-      <node id="2870455723671203561" at="18,89,19,96" concept="2" />
-      <node id="2870455723671203561" at="19,96,20,48" concept="0" />
-      <node id="2870455723671203561" at="20,48,21,28" concept="0" />
-      <node id="2870455723671203561" at="21,28,22,81" concept="0" />
-      <node id="2870455723671203561" at="22,81,23,91" concept="0" />
-      <node id="2870455723671203561" at="23,91,24,22" concept="3" />
-      <node id="2870455723671203621" at="26,88,27,89" concept="2" />
-      <node id="2870455723671203621" at="27,89,28,34" concept="0" />
-      <node id="2870455723671203621" at="28,34,29,34" concept="0" />
-      <node id="2870455723671203621" at="29,34,30,22" concept="3" />
-      <node id="2870455723671203627" at="32,98,33,80" concept="2" />
-      <node id="2870455723671203627" at="33,80,34,146" concept="2" />
-      <node id="2870455723671203627" at="34,146,35,22" concept="3" />
-      <node id="2870455723671203561" at="15,0,18,0" concept="1" trace="createEditorCell#(Ljetbrains/mps/openapi/editor/EditorContext;Lorg/jetbrains/mps/openapi/model/SNode;)Ljetbrains/mps/openapi/editor/cells/EditorCell;" />
-      <node id="2870455723671203627" at="32,0,37,0" concept="1" trace="createAttributedNodeCell_gltv09_b0#(Ljetbrains/mps/openapi/editor/EditorContext;Lorg/jetbrains/mps/openapi/model/SNode;)Ljetbrains/mps/openapi/editor/cells/EditorCell;" />
-      <node id="2870455723671203621" at="26,0,32,0" concept="1" trace="createConstant_gltv09_a0#(Ljetbrains/mps/openapi/editor/EditorContext;Lorg/jetbrains/mps/openapi/model/SNode;)Ljetbrains/mps/openapi/editor/cells/EditorCell;" />
-      <node id="2870455723671203561" at="18,0,26,0" concept="1" trace="createCollection_gltv09_a#(Ljetbrains/mps/openapi/editor/EditorContext;Lorg/jetbrains/mps/openapi/model/SNode;)Ljetbrains/mps/openapi/editor/cells/EditorCell;" />
-      <scope id="2870455723671203561" at="15,79,16,63" />
-      <scope id="2870455723671203561" at="15,0,18,0">
->>>>>>> bd830ede
         <var name="editorContext" id="2870455723671203561" />
         <var name="node" id="2870455723671203561" />
       </scope>
@@ -77,8 +54,8 @@
       <node id="2870455723671203621" at="45,34,46,34" concept="1" />
       <node id="2870455723671203621" at="46,34,47,22" concept="5" />
       <node id="2870455723671203627" at="49,59,50,85" concept="4" />
-      <node id="2870455723671203627" at="50,85,51,103" concept="4" />
-      <node id="2870455723671203627" at="51,103,52,22" concept="5" />
+      <node id="2870455723671203627" at="50,85,51,93" concept="4" />
+      <node id="2870455723671203627" at="51,93,52,22" concept="5" />
       <node id="2870455723671203561" at="16,0,18,0" concept="2" trace="myNode" />
       <node id="2870455723671203561" at="30,0,33,0" concept="3" trace="createCell#()Ljetbrains/mps/openapi/editor/cells/EditorCell;" />
       <node id="2870455723671203561" at="19,0,23,0" concept="0" trace="DefaultNodeAttribute_EditorBuilder_a#(Ljetbrains/mps/openapi/editor/EditorContext;Lorg/jetbrains/mps/openapi/model/SNode;)V" />
@@ -113,33 +90,10 @@
   </root>
   <root nodeRef="r:d1210bb2-885b-42ea-aaec-fbe9b5a5e2ba(testDefaultEditor.editor)/2870455723671203636">
     <file name="DefaultPropertyAttribute_Editor.java">
-<<<<<<< HEAD
       <node id="2870455723671203636" at="11,79,12,90" concept="5" />
       <node id="2870455723671203636" at="11,0,14,0" concept="3" trace="createEditorCell#(Ljetbrains/mps/openapi/editor/EditorContext;Lorg/jetbrains/mps/openapi/model/SNode;)Ljetbrains/mps/openapi/editor/cells/EditorCell;" />
       <scope id="2870455723671203636" at="11,79,12,90" />
       <scope id="2870455723671203636" at="11,0,14,0">
-=======
-      <node id="2870455723671203636" at="15,79,16,63" concept="3" />
-      <node id="2870455723671203636" at="18,89,19,96" concept="2" />
-      <node id="2870455723671203636" at="19,96,20,48" concept="0" />
-      <node id="2870455723671203636" at="20,48,21,28" concept="0" />
-      <node id="2870455723671203636" at="21,28,22,81" concept="0" />
-      <node id="2870455723671203636" at="22,81,23,95" concept="0" />
-      <node id="2870455723671203636" at="23,95,24,22" concept="3" />
-      <node id="2870455723671203645" at="26,88,27,89" concept="2" />
-      <node id="2870455723671203645" at="27,89,28,34" concept="0" />
-      <node id="2870455723671203645" at="28,34,29,34" concept="0" />
-      <node id="2870455723671203645" at="29,34,30,22" concept="3" />
-      <node id="2870455723671203651" at="32,102,33,80" concept="2" />
-      <node id="2870455723671203651" at="33,80,34,150" concept="2" />
-      <node id="2870455723671203651" at="34,150,35,22" concept="3" />
-      <node id="2870455723671203636" at="15,0,18,0" concept="1" trace="createEditorCell#(Ljetbrains/mps/openapi/editor/EditorContext;Lorg/jetbrains/mps/openapi/model/SNode;)Ljetbrains/mps/openapi/editor/cells/EditorCell;" />
-      <node id="2870455723671203651" at="32,0,37,0" concept="1" trace="createAttributedPropertyCell_tfur4z_b0#(Ljetbrains/mps/openapi/editor/EditorContext;Lorg/jetbrains/mps/openapi/model/SNode;)Ljetbrains/mps/openapi/editor/cells/EditorCell;" />
-      <node id="2870455723671203645" at="26,0,32,0" concept="1" trace="createConstant_tfur4z_a0#(Ljetbrains/mps/openapi/editor/EditorContext;Lorg/jetbrains/mps/openapi/model/SNode;)Ljetbrains/mps/openapi/editor/cells/EditorCell;" />
-      <node id="2870455723671203636" at="18,0,26,0" concept="1" trace="createCollection_tfur4z_a#(Ljetbrains/mps/openapi/editor/EditorContext;Lorg/jetbrains/mps/openapi/model/SNode;)Ljetbrains/mps/openapi/editor/cells/EditorCell;" />
-      <scope id="2870455723671203636" at="15,79,16,63" />
-      <scope id="2870455723671203636" at="15,0,18,0">
->>>>>>> bd830ede
         <var name="editorContext" id="2870455723671203636" />
         <var name="node" id="2870455723671203636" />
       </scope>
@@ -162,8 +116,8 @@
       <node id="2870455723671203645" at="45,34,46,34" concept="1" />
       <node id="2870455723671203645" at="46,34,47,22" concept="5" />
       <node id="2870455723671203651" at="49,63,50,85" concept="4" />
-      <node id="2870455723671203651" at="50,85,51,107" concept="4" />
-      <node id="2870455723671203651" at="51,107,52,22" concept="5" />
+      <node id="2870455723671203651" at="50,85,51,97" concept="4" />
+      <node id="2870455723671203651" at="51,97,52,22" concept="5" />
       <node id="2870455723671203636" at="16,0,18,0" concept="2" trace="myNode" />
       <node id="2870455723671203636" at="30,0,33,0" concept="3" trace="createCell#()Ljetbrains/mps/openapi/editor/cells/EditorCell;" />
       <node id="2870455723671203636" at="19,0,23,0" concept="0" trace="DefaultPropertyAttribute_EditorBuilder_a#(Ljetbrains/mps/openapi/editor/EditorContext;Lorg/jetbrains/mps/openapi/model/SNode;)V" />
@@ -198,33 +152,10 @@
   </root>
   <root nodeRef="r:d1210bb2-885b-42ea-aaec-fbe9b5a5e2ba(testDefaultEditor.editor)/2870455723671203660">
     <file name="DefaultReferenceAttribute_Editor.java">
-<<<<<<< HEAD
       <node id="2870455723671203660" at="11,79,12,91" concept="5" />
       <node id="2870455723671203660" at="11,0,14,0" concept="3" trace="createEditorCell#(Ljetbrains/mps/openapi/editor/EditorContext;Lorg/jetbrains/mps/openapi/model/SNode;)Ljetbrains/mps/openapi/editor/cells/EditorCell;" />
       <scope id="2870455723671203660" at="11,79,12,91" />
       <scope id="2870455723671203660" at="11,0,14,0">
-=======
-      <node id="2870455723671203660" at="15,79,16,63" concept="3" />
-      <node id="2870455723671203660" at="18,89,19,96" concept="2" />
-      <node id="2870455723671203660" at="19,96,20,48" concept="0" />
-      <node id="2870455723671203660" at="20,48,21,28" concept="0" />
-      <node id="2870455723671203660" at="21,28,22,81" concept="0" />
-      <node id="2870455723671203660" at="22,81,23,91" concept="0" />
-      <node id="2870455723671203660" at="23,91,24,22" concept="3" />
-      <node id="2870455723671203672" at="26,88,27,89" concept="2" />
-      <node id="2870455723671203672" at="27,89,28,34" concept="0" />
-      <node id="2870455723671203672" at="28,34,29,34" concept="0" />
-      <node id="2870455723671203672" at="29,34,30,22" concept="3" />
-      <node id="2870455723671203682" at="32,98,33,80" concept="2" />
-      <node id="2870455723671203682" at="33,80,34,151" concept="2" />
-      <node id="2870455723671203682" at="34,151,35,22" concept="3" />
-      <node id="2870455723671203660" at="15,0,18,0" concept="1" trace="createEditorCell#(Ljetbrains/mps/openapi/editor/EditorContext;Lorg/jetbrains/mps/openapi/model/SNode;)Ljetbrains/mps/openapi/editor/cells/EditorCell;" />
-      <node id="2870455723671203682" at="32,0,37,0" concept="1" trace="createAttributedLinkCell_nltvu5_b0#(Ljetbrains/mps/openapi/editor/EditorContext;Lorg/jetbrains/mps/openapi/model/SNode;)Ljetbrains/mps/openapi/editor/cells/EditorCell;" />
-      <node id="2870455723671203672" at="26,0,32,0" concept="1" trace="createConstant_nltvu5_a0#(Ljetbrains/mps/openapi/editor/EditorContext;Lorg/jetbrains/mps/openapi/model/SNode;)Ljetbrains/mps/openapi/editor/cells/EditorCell;" />
-      <node id="2870455723671203660" at="18,0,26,0" concept="1" trace="createCollection_nltvu5_a#(Ljetbrains/mps/openapi/editor/EditorContext;Lorg/jetbrains/mps/openapi/model/SNode;)Ljetbrains/mps/openapi/editor/cells/EditorCell;" />
-      <scope id="2870455723671203660" at="15,79,16,63" />
-      <scope id="2870455723671203660" at="15,0,18,0">
->>>>>>> bd830ede
         <var name="editorContext" id="2870455723671203660" />
         <var name="node" id="2870455723671203660" />
       </scope>
@@ -247,8 +178,8 @@
       <node id="2870455723671203672" at="45,34,46,34" concept="1" />
       <node id="2870455723671203672" at="46,34,47,22" concept="5" />
       <node id="2870455723671203682" at="49,59,50,85" concept="4" />
-      <node id="2870455723671203682" at="50,85,51,108" concept="4" />
-      <node id="2870455723671203682" at="51,108,52,22" concept="5" />
+      <node id="2870455723671203682" at="50,85,51,98" concept="4" />
+      <node id="2870455723671203682" at="51,98,52,22" concept="5" />
       <node id="2870455723671203660" at="16,0,18,0" concept="2" trace="myNode" />
       <node id="2870455723671203660" at="30,0,33,0" concept="3" trace="createCell#()Ljetbrains/mps/openapi/editor/cells/EditorCell;" />
       <node id="2870455723671203660" at="19,0,23,0" concept="0" trace="DefaultReferenceAttribute_EditorBuilder_a#(Ljetbrains/mps/openapi/editor/EditorContext;Lorg/jetbrains/mps/openapi/model/SNode;)V" />
