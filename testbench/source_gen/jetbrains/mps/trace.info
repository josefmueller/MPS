<?xml version="1.0" encoding="UTF-8"?>
<<<<<<< HEAD
<debugInfo>
=======
<debug-info>
  <concept fqn="jetbrains.mps.baseLanguage.structure.BlockStatement" />
  <concept fqn="jetbrains.mps.baseLanguage.structure.ConstructorDeclaration" />
  <concept fqn="jetbrains.mps.baseLanguage.structure.ExpressionStatement" />
  <concept fqn="jetbrains.mps.baseLanguage.structure.FieldDeclaration" />
  <concept fqn="jetbrains.mps.baseLanguage.structure.IfStatement" />
  <concept fqn="jetbrains.mps.baseLanguage.structure.InstanceMethodDeclaration" />
  <concept fqn="jetbrains.mps.baseLanguage.structure.LocalVariableDeclarationStatement" />
  <concept fqn="jetbrains.mps.baseLanguage.structure.ReturnStatement" />
  <concept fqn="jetbrains.mps.baseLanguage.structure.SingleLineComment" />
  <concept fqn="jetbrains.mps.baseLanguage.structure.StaticFieldDeclaration" />
  <concept fqn="jetbrains.mps.baseLanguage.structure.StaticMethodDeclaration" />
  <concept fqn="jetbrains.mps.baseLanguage.structure.TryCatchStatement" />
  <root nodeRef="r:609ff00a-e99e-4fdb-a9f0-2fac708d77c0(jetbrains.mps)/5294483648489405947">
    <file name="TestMain.java">
      <node id="5294483648489407663" at="11,0,12,0" concept="9" trace="PROJECT_CONTAINER" />
      <node id="5294483648489407494" at="14,0,15,0" concept="3" trace="projectName" />
      <node id="5294483648489407498" at="15,0,16,0" concept="3" trace="lastProject" />
      <node id="5294483648489407528" at="24,60,25,58" concept="2" />
      <node id="5294483648489407535" at="25,58,26,55" concept="2" />
      <node id="5294483648489407542" at="27,13,28,53" concept="2" />
      <node id="5294483648489407556" at="31,29,32,28" concept="2" />
      <node id="5294483648489407585" at="37,88,38,32" concept="7" />
      <node id="5294483648489407592" at="39,14,40,81" concept="6" />
      <node id="5294483648489407617" at="44,33,45,60" concept="2" />
      <node id="5294483648489407631" at="48,33,49,32" concept="2" />
      <node id="5294483648489407636" at="51,9,52,29" concept="2" />
      <node id="5294483648489407642" at="52,29,53,32" concept="2" />
      <node id="5294483648489407648" at="53,32,54,17" concept="7" />
      <node id="5294483648489407502" at="17,0,19,0" concept="1" trace="ProjectContainer#()V" />
      <node id="5294483648489407615" at="44,0,47,0" concept="5" trace="run#()V" />
      <node id="5294483648489407519" at="23,29,27,13" concept="4" />
      <node id="5294483648489407608" at="42,15,47,15" concept="2" />
      <node id="5294483648489407517" at="23,0,30,0" concept="5" trace="run#()V" />
      <node id="5294483648489407510" at="21,11,30,11" concept="2" />
      <node id="5294483648489407634" at="41,39,50,11" concept="11" />
      <node id="5294483648489407598" at="40,81,51,9" concept="4" />
      <node id="5294483648489407559" at="20,25,33,7" concept="11" />
      <node id="5294483648489407506" at="20,0,35,0" concept="5" trace="clear#()V" />
      <node id="5294483648489407589" at="39,12,55,7" concept="0" />
      <node id="5294483648489407567" at="36,44,55,7" concept="4" />
      <node id="5294483648489407563" at="36,0,57,0" concept="5" trace="getProject#(Ljava/lang/String;)Ljetbrains/mps/project/Project;" />
      <scope id="5294483648489407504" at="17,31,17,31" />
      <scope id="5294483648489407560" at="31,0,32,28">
        <var name="e" id="5294483648489407551" />
      </scope>
      <scope id="5294483648489407555" at="31,29,32,28" />
      <scope id="5294483648489407584" at="37,88,38,32" />
      <scope id="5294483648489407616" at="44,33,45,60" />
      <scope id="5294483648489407635" at="48,0,49,32">
        <var name="e" id="5294483648489407626" />
      </scope>
      <scope id="5294483648489407630" at="48,33,49,32" />
      <scope id="5294483648489407502" at="17,0,19,0" />
      <scope id="5294483648489407527" at="24,60,26,55" />
      <scope id="5294483648489407615" at="44,0,47,0" />
      <scope id="5294483648489407518" at="23,29,28,53" />
      <scope id="5294483648489407607" at="42,15,47,15" />
      <scope id="5294483648489407517" at="23,0,30,0" />
      <scope id="5294483648489407509" at="21,11,30,11" />
      <scope id="5294483648489407605" at="41,39,50,11" />
      <scope id="5294483648489407507" at="20,25,33,7" />
      <scope id="5294483648489407506" at="20,0,35,0" />
      <scope id="5294483648489407590" at="39,14,54,17">
        <var name="p" id="5294483648489407591" />
      </scope>
      <scope id="5294483648489407566" at="36,44,55,7" />
      <scope id="5294483648489407563" at="36,0,57,0">
        <var name="name" id="5294483648489407564" />
      </scope>
      <unit id="5294483648489407613" at="43,45,47,13" name="jetbrains.mps.TestMain$2" />
      <unit id="5294483648489407515" at="22,41,30,9" name="jetbrains.mps.TestMain$1" />
      <unit id="5294483648489407491" at="13,0,58,0" name="jetbrains.mps.TestMain$ProjectContainer" />
      <unit id="5294483648489405947" at="10,0,59,0" name="jetbrains.mps.TestMain" />
    </file>
  </root>
>>>>>>> 0583c357
  <root nodeRef="r:609ff00a-e99e-4fdb-a9f0-2fac708d77c0(jetbrains.mps)/5294483648489409013">
    <file name="MPSLaunch.java">
      <unit id="5294483648489409013" at="10,0,14,0" name="jetbrains.mps.MPSLaunch" />
    </file>
  </root>
  <root nodeRef="r:609ff00a-e99e-4fdb-a9f0-2fac708d77c0(jetbrains.mps)/694564436393184888">
<<<<<<< HEAD
    <nodeInfo nodeId="694564436393188666" fileName="CoreMpsTest.java" startLine="11" startPosition="0" endLine="12" endPosition="0" conceptFqName="jetbrains.mps.baseLanguage.structure.StaticFieldDeclaration" propertyString="CREATED_ENV" />
    <nodeInfo nodeId="694564436393188704" fileName="CoreMpsTest.java" startLine="14" startPosition="30" endLine="15" endPosition="30" conceptFqName="jetbrains.mps.baseLanguage.structure.SingleLineComment" />
    <nodeInfo nodeId="694564436393188672" fileName="CoreMpsTest.java" startLine="15" startPosition="30" endLine="16" endPosition="49" conceptFqName="jetbrains.mps.baseLanguage.structure.ExpressionStatement" />
    <nodeInfo nodeId="694564436393188684" fileName="CoreMpsTest.java" startLine="17" startPosition="30" endLine="18" endPosition="52" conceptFqName="jetbrains.mps.baseLanguage.structure.ExpressionStatement" />
    <nodeInfo nodeId="694564436393188698" fileName="CoreMpsTest.java" startLine="24" startPosition="30" endLine="25" endPosition="28" conceptFqName="jetbrains.mps.baseLanguage.structure.ExpressionStatement" />
    <nodeInfo nodeId="694564436393188678" fileName="CoreMpsTest.java" startLine="16" startPosition="49" endLine="19" endPosition="5" conceptFqName="jetbrains.mps.baseLanguage.structure.IfStatement" />
    <nodeInfo nodeId="694564436393188692" fileName="CoreMpsTest.java" startLine="23" startPosition="32" endLine="26" endPosition="5" conceptFqName="jetbrains.mps.baseLanguage.structure.IfStatement" />
    <nodeInfo nodeId="694564436393188689" fileName="CoreMpsTest.java" startLine="22" startPosition="0" endLine="28" endPosition="0" conceptFqName="jetbrains.mps.baseLanguage.structure.StaticMethodDeclaration" propertyString="cleanup#()V" />
    <nodeInfo nodeId="694564436393188669" fileName="CoreMpsTest.java" startLine="13" startPosition="0" endLine="21" endPosition="0" conceptFqName="jetbrains.mps.baseLanguage.structure.StaticMethodDeclaration" propertyString="setup#()V" />
    <scopeInfo nodeId="694564436393188683" fileName="CoreMpsTest.java" startLine="17" startPosition="30" endLine="18" endPosition="52" />
    <scopeInfo nodeId="694564436393188697" fileName="CoreMpsTest.java" startLine="24" startPosition="30" endLine="25" endPosition="28" />
    <scopeInfo nodeId="694564436393188691" fileName="CoreMpsTest.java" startLine="23" startPosition="32" endLine="26" endPosition="5" />
    <scopeInfo nodeId="694564436393188671" fileName="CoreMpsTest.java" startLine="14" startPosition="30" endLine="19" endPosition="5" />
    <scopeInfo nodeId="694564436393188689" fileName="CoreMpsTest.java" startLine="22" startPosition="0" endLine="28" endPosition="0" />
    <scopeInfo nodeId="694564436393188669" fileName="CoreMpsTest.java" startLine="13" startPosition="0" endLine="21" endPosition="0" />
    <unitInfo nodeId="694564436393184888" fileName="CoreMpsTest.java" startLine="10" startPosition="0" endLine="29" endPosition="0" unitName="jetbrains.mps.CoreMpsTest" />
  </root>
  <root nodeRef="r:609ff00a-e99e-4fdb-a9f0-2fac708d77c0(jetbrains.mps)/694564436393193873">
    <nodeInfo nodeId="694564436393193879" fileName="WorkbenchMpsTest.java" startLine="14" startPosition="0" endLine="15" endPosition="0" conceptFqName="jetbrains.mps.baseLanguage.structure.StaticFieldDeclaration" propertyString="CREATED_ENV" />
    <nodeInfo nodeId="694564436393193885" fileName="WorkbenchMpsTest.java" startLine="18" startPosition="41" endLine="19" endPosition="48" conceptFqName="jetbrains.mps.baseLanguage.structure.ExpressionStatement" />
    <nodeInfo nodeId="694564436393193897" fileName="WorkbenchMpsTest.java" startLine="20" startPosition="30" endLine="21" endPosition="52" conceptFqName="jetbrains.mps.baseLanguage.structure.ExpressionStatement" />
    <nodeInfo nodeId="7276643694149347923" fileName="WorkbenchMpsTest.java" startLine="28" startPosition="32" endLine="29" endPosition="114" conceptFqName="jetbrains.mps.baseLanguage.structure.SingleLineComment" />
    <nodeInfo nodeId="7276643694149347720" fileName="WorkbenchMpsTest.java" startLine="29" startPosition="114" endLine="30" endPosition="14" conceptFqName="jetbrains.mps.baseLanguage.structure.SingleLineComment" />
    <nodeInfo nodeId="4831291550463517861" fileName="WorkbenchMpsTest.java" startLine="35" startPosition="48" endLine="36" endPosition="51" conceptFqName="jetbrains.mps.baseLanguage.structure.AssertStatement" />
    <nodeInfo nodeId="4831291550463557879" fileName="WorkbenchMpsTest.java" startLine="41" startPosition="55" endLine="42" endPosition="29" conceptFqName="jetbrains.mps.baseLanguage.structure.ExpressionStatement" />
    <nodeInfo nodeId="4831291550463516211" fileName="WorkbenchMpsTest.java" startLine="42" startPosition="29" endLine="43" endPosition="68" conceptFqName="jetbrains.mps.baseLanguage.structure.ReturnStatement" />
    <nodeInfo nodeId="4831291550463558135" fileName="WorkbenchMpsTest.java" startLine="48" startPosition="54" endLine="49" endPosition="29" conceptFqName="jetbrains.mps.baseLanguage.structure.ExpressionStatement" />
    <nodeInfo nodeId="694564436393193932" fileName="WorkbenchMpsTest.java" startLine="49" startPosition="29" endLine="50" endPosition="77" conceptFqName="jetbrains.mps.baseLanguage.structure.ExpressionStatement" />
    <nodeInfo nodeId="694564436393193891" fileName="WorkbenchMpsTest.java" startLine="19" startPosition="48" endLine="22" endPosition="5" conceptFqName="jetbrains.mps.baseLanguage.structure.IfStatement" />
    <nodeInfo nodeId="4831291550463557725" fileName="WorkbenchMpsTest.java" startLine="35" startPosition="0" endLine="38" endPosition="0" conceptFqName="jetbrains.mps.baseLanguage.structure.StaticMethodDeclaration" propertyString="checkEnvironmentExists#()V" />
    <nodeInfo nodeId="694564436393193916" fileName="WorkbenchMpsTest.java" startLine="41" startPosition="0" endLine="45" endPosition="0" conceptFqName="jetbrains.mps.baseLanguage.structure.StaticMethodDeclaration" propertyString="openProject#(Ljava/io/File;)Ljetbrains/mps/project/Project;" />
    <nodeInfo nodeId="694564436393193928" fileName="WorkbenchMpsTest.java" startLine="48" startPosition="0" endLine="52" endPosition="0" conceptFqName="jetbrains.mps.baseLanguage.structure.StaticMethodDeclaration" propertyString="disposeProject#(Ljetbrains/mps/project/Project;)V" />
    <nodeInfo nodeId="694564436393193902" fileName="WorkbenchMpsTest.java" startLine="27" startPosition="0" endLine="32" endPosition="0" conceptFqName="jetbrains.mps.baseLanguage.structure.StaticMethodDeclaration" propertyString="cleanup#()V" />
    <nodeInfo nodeId="694564436393193882" fileName="WorkbenchMpsTest.java" startLine="17" startPosition="0" endLine="24" endPosition="0" conceptFqName="jetbrains.mps.baseLanguage.structure.StaticMethodDeclaration" propertyString="setUpEnvironment#()V" />
    <scopeInfo nodeId="694564436393193896" fileName="WorkbenchMpsTest.java" startLine="20" startPosition="30" endLine="21" endPosition="52" />
    <scopeInfo nodeId="4831291550463517388" fileName="WorkbenchMpsTest.java" startLine="35" startPosition="48" endLine="36" endPosition="51" />
    <scopeInfo nodeId="694564436393193904" fileName="WorkbenchMpsTest.java" startLine="28" startPosition="32" endLine="30" endPosition="14" />
    <scopeInfo nodeId="694564436393193919" fileName="WorkbenchMpsTest.java" startLine="41" startPosition="55" endLine="43" endPosition="68" />
    <scopeInfo nodeId="694564436393193931" fileName="WorkbenchMpsTest.java" startLine="48" startPosition="54" endLine="50" endPosition="77" />
    <scopeInfo nodeId="4831291550463557725" fileName="WorkbenchMpsTest.java" startLine="35" startPosition="0" endLine="38" endPosition="0" />
    <scopeInfo nodeId="694564436393193884" fileName="WorkbenchMpsTest.java" startLine="18" startPosition="41" endLine="22" endPosition="5" />
    <scopeInfo nodeId="694564436393193916" fileName="WorkbenchMpsTest.java" startLine="41" startPosition="0" endLine="45" endPosition="0">
      <varInfo nodeId="694564436393193917" varName="projectFile" />
    </scopeInfo>
    <scopeInfo nodeId="694564436393193928" fileName="WorkbenchMpsTest.java" startLine="48" startPosition="0" endLine="52" endPosition="0">
      <varInfo nodeId="694564436393193929" varName="project" />
    </scopeInfo>
    <scopeInfo nodeId="694564436393193902" fileName="WorkbenchMpsTest.java" startLine="27" startPosition="0" endLine="32" endPosition="0" />
    <scopeInfo nodeId="694564436393193882" fileName="WorkbenchMpsTest.java" startLine="17" startPosition="0" endLine="24" endPosition="0" />
    <unitInfo nodeId="694564436393193873" fileName="WorkbenchMpsTest.java" startLine="13" startPosition="0" endLine="53" endPosition="0" unitName="jetbrains.mps.WorkbenchMpsTest" />
=======
    <file name="CoreMpsTest.java">
      <node id="694564436393188666" at="11,0,12,0" concept="9" trace="CREATED_ENV" />
      <node id="694564436393188704" at="14,30,15,30" concept="8" />
      <node id="694564436393188672" at="15,30,16,49" concept="2" />
      <node id="694564436393188684" at="17,30,18,52" concept="2" />
      <node id="694564436393188698" at="24,30,25,39" concept="2" />
      <node id="694564436393188678" at="16,49,19,5" concept="4" />
      <node id="694564436393188692" at="23,32,26,5" concept="4" />
      <node id="694564436393188689" at="22,0,28,0" concept="10" trace="cleanup#()V" />
      <node id="694564436393188669" at="13,0,21,0" concept="10" trace="setup#()V" />
      <scope id="694564436393188683" at="17,30,18,52" />
      <scope id="694564436393188697" at="24,30,25,39" />
      <scope id="694564436393188691" at="23,32,26,5" />
      <scope id="694564436393188671" at="14,30,19,5" />
      <scope id="694564436393188689" at="22,0,28,0" />
      <scope id="694564436393188669" at="13,0,21,0" />
      <unit id="694564436393184888" at="10,0,29,0" name="jetbrains.mps.CoreMpsTest" />
    </file>
  </root>
  <root nodeRef="r:609ff00a-e99e-4fdb-a9f0-2fac708d77c0(jetbrains.mps)/694564436393193873">
    <file name="WorkbenchMpsTest.java">
      <node id="694564436393193879" at="14,0,15,0" concept="9" trace="CREATED_ENV" />
      <node id="694564436393193885" at="17,30,18,48" concept="2" />
      <node id="694564436393193897" at="19,30,20,52" concept="2" />
      <node id="7276643694149347923" at="25,32,26,114" concept="8" />
      <node id="7276643694149347720" at="26,114,27,14" concept="8" />
      <node id="694564436393193920" at="30,55,31,60" concept="7" />
      <node id="694564436393193932" at="34,54,35,52" concept="2" />
      <node id="694564436393193891" at="18,48,21,5" concept="4" />
      <node id="694564436393193916" at="30,0,33,0" concept="10" trace="openProject#(Ljava/io/File;)Ljetbrains/mps/project/Project;" />
      <node id="694564436393193928" at="34,0,37,0" concept="10" trace="disposeProject#(Ljetbrains/mps/project/Project;)V" />
      <node id="694564436393193902" at="24,0,29,0" concept="10" trace="cleanup#()V" />
      <node id="694564436393193882" at="16,0,23,0" concept="10" trace="setup#()V" />
      <scope id="694564436393193896" at="19,30,20,52" />
      <scope id="694564436393193919" at="30,55,31,60" />
      <scope id="694564436393193931" at="34,54,35,52" />
      <scope id="694564436393193904" at="25,32,27,14" />
      <scope id="694564436393193916" at="30,0,33,0">
        <var name="projectFile" id="694564436393193917" />
      </scope>
      <scope id="694564436393193928" at="34,0,37,0">
        <var name="project" id="694564436393193929" />
      </scope>
      <scope id="694564436393193884" at="17,30,21,5" />
      <scope id="694564436393193902" at="24,0,29,0" />
      <scope id="694564436393193882" at="16,0,23,0" />
      <unit id="694564436393193873" at="13,0,38,0" name="jetbrains.mps.WorkbenchMpsTest" />
    </file>
>>>>>>> 0583c357
  </root>
</debug-info>
<|MERGE_RESOLUTION|>--- conflicted
+++ resolved
@@ -1,154 +1,30 @@
 <?xml version="1.0" encoding="UTF-8"?>
-<<<<<<< HEAD
-<debugInfo>
-=======
 <debug-info>
-  <concept fqn="jetbrains.mps.baseLanguage.structure.BlockStatement" />
-  <concept fqn="jetbrains.mps.baseLanguage.structure.ConstructorDeclaration" />
+  <concept fqn="jetbrains.mps.baseLanguage.structure.AssertStatement" />
   <concept fqn="jetbrains.mps.baseLanguage.structure.ExpressionStatement" />
-  <concept fqn="jetbrains.mps.baseLanguage.structure.FieldDeclaration" />
   <concept fqn="jetbrains.mps.baseLanguage.structure.IfStatement" />
-  <concept fqn="jetbrains.mps.baseLanguage.structure.InstanceMethodDeclaration" />
-  <concept fqn="jetbrains.mps.baseLanguage.structure.LocalVariableDeclarationStatement" />
   <concept fqn="jetbrains.mps.baseLanguage.structure.ReturnStatement" />
   <concept fqn="jetbrains.mps.baseLanguage.structure.SingleLineComment" />
   <concept fqn="jetbrains.mps.baseLanguage.structure.StaticFieldDeclaration" />
   <concept fqn="jetbrains.mps.baseLanguage.structure.StaticMethodDeclaration" />
-  <concept fqn="jetbrains.mps.baseLanguage.structure.TryCatchStatement" />
-  <root nodeRef="r:609ff00a-e99e-4fdb-a9f0-2fac708d77c0(jetbrains.mps)/5294483648489405947">
-    <file name="TestMain.java">
-      <node id="5294483648489407663" at="11,0,12,0" concept="9" trace="PROJECT_CONTAINER" />
-      <node id="5294483648489407494" at="14,0,15,0" concept="3" trace="projectName" />
-      <node id="5294483648489407498" at="15,0,16,0" concept="3" trace="lastProject" />
-      <node id="5294483648489407528" at="24,60,25,58" concept="2" />
-      <node id="5294483648489407535" at="25,58,26,55" concept="2" />
-      <node id="5294483648489407542" at="27,13,28,53" concept="2" />
-      <node id="5294483648489407556" at="31,29,32,28" concept="2" />
-      <node id="5294483648489407585" at="37,88,38,32" concept="7" />
-      <node id="5294483648489407592" at="39,14,40,81" concept="6" />
-      <node id="5294483648489407617" at="44,33,45,60" concept="2" />
-      <node id="5294483648489407631" at="48,33,49,32" concept="2" />
-      <node id="5294483648489407636" at="51,9,52,29" concept="2" />
-      <node id="5294483648489407642" at="52,29,53,32" concept="2" />
-      <node id="5294483648489407648" at="53,32,54,17" concept="7" />
-      <node id="5294483648489407502" at="17,0,19,0" concept="1" trace="ProjectContainer#()V" />
-      <node id="5294483648489407615" at="44,0,47,0" concept="5" trace="run#()V" />
-      <node id="5294483648489407519" at="23,29,27,13" concept="4" />
-      <node id="5294483648489407608" at="42,15,47,15" concept="2" />
-      <node id="5294483648489407517" at="23,0,30,0" concept="5" trace="run#()V" />
-      <node id="5294483648489407510" at="21,11,30,11" concept="2" />
-      <node id="5294483648489407634" at="41,39,50,11" concept="11" />
-      <node id="5294483648489407598" at="40,81,51,9" concept="4" />
-      <node id="5294483648489407559" at="20,25,33,7" concept="11" />
-      <node id="5294483648489407506" at="20,0,35,0" concept="5" trace="clear#()V" />
-      <node id="5294483648489407589" at="39,12,55,7" concept="0" />
-      <node id="5294483648489407567" at="36,44,55,7" concept="4" />
-      <node id="5294483648489407563" at="36,0,57,0" concept="5" trace="getProject#(Ljava/lang/String;)Ljetbrains/mps/project/Project;" />
-      <scope id="5294483648489407504" at="17,31,17,31" />
-      <scope id="5294483648489407560" at="31,0,32,28">
-        <var name="e" id="5294483648489407551" />
-      </scope>
-      <scope id="5294483648489407555" at="31,29,32,28" />
-      <scope id="5294483648489407584" at="37,88,38,32" />
-      <scope id="5294483648489407616" at="44,33,45,60" />
-      <scope id="5294483648489407635" at="48,0,49,32">
-        <var name="e" id="5294483648489407626" />
-      </scope>
-      <scope id="5294483648489407630" at="48,33,49,32" />
-      <scope id="5294483648489407502" at="17,0,19,0" />
-      <scope id="5294483648489407527" at="24,60,26,55" />
-      <scope id="5294483648489407615" at="44,0,47,0" />
-      <scope id="5294483648489407518" at="23,29,28,53" />
-      <scope id="5294483648489407607" at="42,15,47,15" />
-      <scope id="5294483648489407517" at="23,0,30,0" />
-      <scope id="5294483648489407509" at="21,11,30,11" />
-      <scope id="5294483648489407605" at="41,39,50,11" />
-      <scope id="5294483648489407507" at="20,25,33,7" />
-      <scope id="5294483648489407506" at="20,0,35,0" />
-      <scope id="5294483648489407590" at="39,14,54,17">
-        <var name="p" id="5294483648489407591" />
-      </scope>
-      <scope id="5294483648489407566" at="36,44,55,7" />
-      <scope id="5294483648489407563" at="36,0,57,0">
-        <var name="name" id="5294483648489407564" />
-      </scope>
-      <unit id="5294483648489407613" at="43,45,47,13" name="jetbrains.mps.TestMain$2" />
-      <unit id="5294483648489407515" at="22,41,30,9" name="jetbrains.mps.TestMain$1" />
-      <unit id="5294483648489407491" at="13,0,58,0" name="jetbrains.mps.TestMain$ProjectContainer" />
-      <unit id="5294483648489405947" at="10,0,59,0" name="jetbrains.mps.TestMain" />
-    </file>
-  </root>
->>>>>>> 0583c357
   <root nodeRef="r:609ff00a-e99e-4fdb-a9f0-2fac708d77c0(jetbrains.mps)/5294483648489409013">
     <file name="MPSLaunch.java">
       <unit id="5294483648489409013" at="10,0,14,0" name="jetbrains.mps.MPSLaunch" />
     </file>
   </root>
   <root nodeRef="r:609ff00a-e99e-4fdb-a9f0-2fac708d77c0(jetbrains.mps)/694564436393184888">
-<<<<<<< HEAD
-    <nodeInfo nodeId="694564436393188666" fileName="CoreMpsTest.java" startLine="11" startPosition="0" endLine="12" endPosition="0" conceptFqName="jetbrains.mps.baseLanguage.structure.StaticFieldDeclaration" propertyString="CREATED_ENV" />
-    <nodeInfo nodeId="694564436393188704" fileName="CoreMpsTest.java" startLine="14" startPosition="30" endLine="15" endPosition="30" conceptFqName="jetbrains.mps.baseLanguage.structure.SingleLineComment" />
-    <nodeInfo nodeId="694564436393188672" fileName="CoreMpsTest.java" startLine="15" startPosition="30" endLine="16" endPosition="49" conceptFqName="jetbrains.mps.baseLanguage.structure.ExpressionStatement" />
-    <nodeInfo nodeId="694564436393188684" fileName="CoreMpsTest.java" startLine="17" startPosition="30" endLine="18" endPosition="52" conceptFqName="jetbrains.mps.baseLanguage.structure.ExpressionStatement" />
-    <nodeInfo nodeId="694564436393188698" fileName="CoreMpsTest.java" startLine="24" startPosition="30" endLine="25" endPosition="28" conceptFqName="jetbrains.mps.baseLanguage.structure.ExpressionStatement" />
-    <nodeInfo nodeId="694564436393188678" fileName="CoreMpsTest.java" startLine="16" startPosition="49" endLine="19" endPosition="5" conceptFqName="jetbrains.mps.baseLanguage.structure.IfStatement" />
-    <nodeInfo nodeId="694564436393188692" fileName="CoreMpsTest.java" startLine="23" startPosition="32" endLine="26" endPosition="5" conceptFqName="jetbrains.mps.baseLanguage.structure.IfStatement" />
-    <nodeInfo nodeId="694564436393188689" fileName="CoreMpsTest.java" startLine="22" startPosition="0" endLine="28" endPosition="0" conceptFqName="jetbrains.mps.baseLanguage.structure.StaticMethodDeclaration" propertyString="cleanup#()V" />
-    <nodeInfo nodeId="694564436393188669" fileName="CoreMpsTest.java" startLine="13" startPosition="0" endLine="21" endPosition="0" conceptFqName="jetbrains.mps.baseLanguage.structure.StaticMethodDeclaration" propertyString="setup#()V" />
-    <scopeInfo nodeId="694564436393188683" fileName="CoreMpsTest.java" startLine="17" startPosition="30" endLine="18" endPosition="52" />
-    <scopeInfo nodeId="694564436393188697" fileName="CoreMpsTest.java" startLine="24" startPosition="30" endLine="25" endPosition="28" />
-    <scopeInfo nodeId="694564436393188691" fileName="CoreMpsTest.java" startLine="23" startPosition="32" endLine="26" endPosition="5" />
-    <scopeInfo nodeId="694564436393188671" fileName="CoreMpsTest.java" startLine="14" startPosition="30" endLine="19" endPosition="5" />
-    <scopeInfo nodeId="694564436393188689" fileName="CoreMpsTest.java" startLine="22" startPosition="0" endLine="28" endPosition="0" />
-    <scopeInfo nodeId="694564436393188669" fileName="CoreMpsTest.java" startLine="13" startPosition="0" endLine="21" endPosition="0" />
-    <unitInfo nodeId="694564436393184888" fileName="CoreMpsTest.java" startLine="10" startPosition="0" endLine="29" endPosition="0" unitName="jetbrains.mps.CoreMpsTest" />
-  </root>
-  <root nodeRef="r:609ff00a-e99e-4fdb-a9f0-2fac708d77c0(jetbrains.mps)/694564436393193873">
-    <nodeInfo nodeId="694564436393193879" fileName="WorkbenchMpsTest.java" startLine="14" startPosition="0" endLine="15" endPosition="0" conceptFqName="jetbrains.mps.baseLanguage.structure.StaticFieldDeclaration" propertyString="CREATED_ENV" />
-    <nodeInfo nodeId="694564436393193885" fileName="WorkbenchMpsTest.java" startLine="18" startPosition="41" endLine="19" endPosition="48" conceptFqName="jetbrains.mps.baseLanguage.structure.ExpressionStatement" />
-    <nodeInfo nodeId="694564436393193897" fileName="WorkbenchMpsTest.java" startLine="20" startPosition="30" endLine="21" endPosition="52" conceptFqName="jetbrains.mps.baseLanguage.structure.ExpressionStatement" />
-    <nodeInfo nodeId="7276643694149347923" fileName="WorkbenchMpsTest.java" startLine="28" startPosition="32" endLine="29" endPosition="114" conceptFqName="jetbrains.mps.baseLanguage.structure.SingleLineComment" />
-    <nodeInfo nodeId="7276643694149347720" fileName="WorkbenchMpsTest.java" startLine="29" startPosition="114" endLine="30" endPosition="14" conceptFqName="jetbrains.mps.baseLanguage.structure.SingleLineComment" />
-    <nodeInfo nodeId="4831291550463517861" fileName="WorkbenchMpsTest.java" startLine="35" startPosition="48" endLine="36" endPosition="51" conceptFqName="jetbrains.mps.baseLanguage.structure.AssertStatement" />
-    <nodeInfo nodeId="4831291550463557879" fileName="WorkbenchMpsTest.java" startLine="41" startPosition="55" endLine="42" endPosition="29" conceptFqName="jetbrains.mps.baseLanguage.structure.ExpressionStatement" />
-    <nodeInfo nodeId="4831291550463516211" fileName="WorkbenchMpsTest.java" startLine="42" startPosition="29" endLine="43" endPosition="68" conceptFqName="jetbrains.mps.baseLanguage.structure.ReturnStatement" />
-    <nodeInfo nodeId="4831291550463558135" fileName="WorkbenchMpsTest.java" startLine="48" startPosition="54" endLine="49" endPosition="29" conceptFqName="jetbrains.mps.baseLanguage.structure.ExpressionStatement" />
-    <nodeInfo nodeId="694564436393193932" fileName="WorkbenchMpsTest.java" startLine="49" startPosition="29" endLine="50" endPosition="77" conceptFqName="jetbrains.mps.baseLanguage.structure.ExpressionStatement" />
-    <nodeInfo nodeId="694564436393193891" fileName="WorkbenchMpsTest.java" startLine="19" startPosition="48" endLine="22" endPosition="5" conceptFqName="jetbrains.mps.baseLanguage.structure.IfStatement" />
-    <nodeInfo nodeId="4831291550463557725" fileName="WorkbenchMpsTest.java" startLine="35" startPosition="0" endLine="38" endPosition="0" conceptFqName="jetbrains.mps.baseLanguage.structure.StaticMethodDeclaration" propertyString="checkEnvironmentExists#()V" />
-    <nodeInfo nodeId="694564436393193916" fileName="WorkbenchMpsTest.java" startLine="41" startPosition="0" endLine="45" endPosition="0" conceptFqName="jetbrains.mps.baseLanguage.structure.StaticMethodDeclaration" propertyString="openProject#(Ljava/io/File;)Ljetbrains/mps/project/Project;" />
-    <nodeInfo nodeId="694564436393193928" fileName="WorkbenchMpsTest.java" startLine="48" startPosition="0" endLine="52" endPosition="0" conceptFqName="jetbrains.mps.baseLanguage.structure.StaticMethodDeclaration" propertyString="disposeProject#(Ljetbrains/mps/project/Project;)V" />
-    <nodeInfo nodeId="694564436393193902" fileName="WorkbenchMpsTest.java" startLine="27" startPosition="0" endLine="32" endPosition="0" conceptFqName="jetbrains.mps.baseLanguage.structure.StaticMethodDeclaration" propertyString="cleanup#()V" />
-    <nodeInfo nodeId="694564436393193882" fileName="WorkbenchMpsTest.java" startLine="17" startPosition="0" endLine="24" endPosition="0" conceptFqName="jetbrains.mps.baseLanguage.structure.StaticMethodDeclaration" propertyString="setUpEnvironment#()V" />
-    <scopeInfo nodeId="694564436393193896" fileName="WorkbenchMpsTest.java" startLine="20" startPosition="30" endLine="21" endPosition="52" />
-    <scopeInfo nodeId="4831291550463517388" fileName="WorkbenchMpsTest.java" startLine="35" startPosition="48" endLine="36" endPosition="51" />
-    <scopeInfo nodeId="694564436393193904" fileName="WorkbenchMpsTest.java" startLine="28" startPosition="32" endLine="30" endPosition="14" />
-    <scopeInfo nodeId="694564436393193919" fileName="WorkbenchMpsTest.java" startLine="41" startPosition="55" endLine="43" endPosition="68" />
-    <scopeInfo nodeId="694564436393193931" fileName="WorkbenchMpsTest.java" startLine="48" startPosition="54" endLine="50" endPosition="77" />
-    <scopeInfo nodeId="4831291550463557725" fileName="WorkbenchMpsTest.java" startLine="35" startPosition="0" endLine="38" endPosition="0" />
-    <scopeInfo nodeId="694564436393193884" fileName="WorkbenchMpsTest.java" startLine="18" startPosition="41" endLine="22" endPosition="5" />
-    <scopeInfo nodeId="694564436393193916" fileName="WorkbenchMpsTest.java" startLine="41" startPosition="0" endLine="45" endPosition="0">
-      <varInfo nodeId="694564436393193917" varName="projectFile" />
-    </scopeInfo>
-    <scopeInfo nodeId="694564436393193928" fileName="WorkbenchMpsTest.java" startLine="48" startPosition="0" endLine="52" endPosition="0">
-      <varInfo nodeId="694564436393193929" varName="project" />
-    </scopeInfo>
-    <scopeInfo nodeId="694564436393193902" fileName="WorkbenchMpsTest.java" startLine="27" startPosition="0" endLine="32" endPosition="0" />
-    <scopeInfo nodeId="694564436393193882" fileName="WorkbenchMpsTest.java" startLine="17" startPosition="0" endLine="24" endPosition="0" />
-    <unitInfo nodeId="694564436393193873" fileName="WorkbenchMpsTest.java" startLine="13" startPosition="0" endLine="53" endPosition="0" unitName="jetbrains.mps.WorkbenchMpsTest" />
-=======
     <file name="CoreMpsTest.java">
-      <node id="694564436393188666" at="11,0,12,0" concept="9" trace="CREATED_ENV" />
-      <node id="694564436393188704" at="14,30,15,30" concept="8" />
-      <node id="694564436393188672" at="15,30,16,49" concept="2" />
-      <node id="694564436393188684" at="17,30,18,52" concept="2" />
-      <node id="694564436393188698" at="24,30,25,39" concept="2" />
-      <node id="694564436393188678" at="16,49,19,5" concept="4" />
-      <node id="694564436393188692" at="23,32,26,5" concept="4" />
-      <node id="694564436393188689" at="22,0,28,0" concept="10" trace="cleanup#()V" />
-      <node id="694564436393188669" at="13,0,21,0" concept="10" trace="setup#()V" />
+      <node id="694564436393188666" at="11,0,12,0" concept="5" trace="CREATED_ENV" />
+      <node id="694564436393188704" at="14,30,15,30" concept="4" />
+      <node id="694564436393188672" at="15,30,16,49" concept="1" />
+      <node id="694564436393188684" at="17,30,18,52" concept="1" />
+      <node id="694564436393188698" at="24,30,25,28" concept="1" />
+      <node id="694564436393188678" at="16,49,19,5" concept="2" />
+      <node id="694564436393188692" at="23,32,26,5" concept="2" />
+      <node id="694564436393188689" at="22,0,28,0" concept="6" trace="cleanup#()V" />
+      <node id="694564436393188669" at="13,0,21,0" concept="6" trace="setup#()V" />
       <scope id="694564436393188683" at="17,30,18,52" />
-      <scope id="694564436393188697" at="24,30,25,39" />
+      <scope id="694564436393188697" at="24,30,25,28" />
       <scope id="694564436393188691" at="23,32,26,5" />
       <scope id="694564436393188671" at="14,30,19,5" />
       <scope id="694564436393188689" at="22,0,28,0" />
@@ -158,33 +34,38 @@
   </root>
   <root nodeRef="r:609ff00a-e99e-4fdb-a9f0-2fac708d77c0(jetbrains.mps)/694564436393193873">
     <file name="WorkbenchMpsTest.java">
-      <node id="694564436393193879" at="14,0,15,0" concept="9" trace="CREATED_ENV" />
-      <node id="694564436393193885" at="17,30,18,48" concept="2" />
-      <node id="694564436393193897" at="19,30,20,52" concept="2" />
-      <node id="7276643694149347923" at="25,32,26,114" concept="8" />
-      <node id="7276643694149347720" at="26,114,27,14" concept="8" />
-      <node id="694564436393193920" at="30,55,31,60" concept="7" />
-      <node id="694564436393193932" at="34,54,35,52" concept="2" />
-      <node id="694564436393193891" at="18,48,21,5" concept="4" />
-      <node id="694564436393193916" at="30,0,33,0" concept="10" trace="openProject#(Ljava/io/File;)Ljetbrains/mps/project/Project;" />
-      <node id="694564436393193928" at="34,0,37,0" concept="10" trace="disposeProject#(Ljetbrains/mps/project/Project;)V" />
-      <node id="694564436393193902" at="24,0,29,0" concept="10" trace="cleanup#()V" />
-      <node id="694564436393193882" at="16,0,23,0" concept="10" trace="setup#()V" />
-      <scope id="694564436393193896" at="19,30,20,52" />
-      <scope id="694564436393193919" at="30,55,31,60" />
-      <scope id="694564436393193931" at="34,54,35,52" />
-      <scope id="694564436393193904" at="25,32,27,14" />
-      <scope id="694564436393193916" at="30,0,33,0">
+      <node id="694564436393193879" at="14,0,15,0" concept="5" trace="CREATED_ENV" />
+      <node id="694564436393193885" at="18,41,19,48" concept="1" />
+      <node id="694564436393193897" at="20,30,21,52" concept="1" />
+      <node id="7276643694149347923" at="28,32,29,114" concept="4" />
+      <node id="7276643694149347720" at="29,114,30,14" concept="4" />
+      <node id="4831291550463517861" at="35,48,36,51" concept="0" />
+      <node id="4831291550463557879" at="41,55,42,29" concept="1" />
+      <node id="4831291550463516211" at="42,29,43,68" concept="3" />
+      <node id="4831291550463558135" at="48,54,49,29" concept="1" />
+      <node id="694564436393193932" at="49,29,50,77" concept="1" />
+      <node id="694564436393193891" at="19,48,22,5" concept="2" />
+      <node id="4831291550463557725" at="35,0,38,0" concept="6" trace="checkEnvironmentExists#()V" />
+      <node id="694564436393193916" at="41,0,45,0" concept="6" trace="openProject#(Ljava/io/File;)Ljetbrains/mps/project/Project;" />
+      <node id="694564436393193928" at="48,0,52,0" concept="6" trace="disposeProject#(Ljetbrains/mps/project/Project;)V" />
+      <node id="694564436393193902" at="27,0,32,0" concept="6" trace="cleanup#()V" />
+      <node id="694564436393193882" at="17,0,24,0" concept="6" trace="setUpEnvironment#()V" />
+      <scope id="694564436393193896" at="20,30,21,52" />
+      <scope id="4831291550463517388" at="35,48,36,51" />
+      <scope id="694564436393193904" at="28,32,30,14" />
+      <scope id="694564436393193919" at="41,55,43,68" />
+      <scope id="694564436393193931" at="48,54,50,77" />
+      <scope id="4831291550463557725" at="35,0,38,0" />
+      <scope id="694564436393193884" at="18,41,22,5" />
+      <scope id="694564436393193916" at="41,0,45,0">
         <var name="projectFile" id="694564436393193917" />
       </scope>
-      <scope id="694564436393193928" at="34,0,37,0">
+      <scope id="694564436393193928" at="48,0,52,0">
         <var name="project" id="694564436393193929" />
       </scope>
-      <scope id="694564436393193884" at="17,30,21,5" />
-      <scope id="694564436393193902" at="24,0,29,0" />
-      <scope id="694564436393193882" at="16,0,23,0" />
-      <unit id="694564436393193873" at="13,0,38,0" name="jetbrains.mps.WorkbenchMpsTest" />
+      <scope id="694564436393193902" at="27,0,32,0" />
+      <scope id="694564436393193882" at="17,0,24,0" />
+      <unit id="694564436393193873" at="13,0,53,0" name="jetbrains.mps.WorkbenchMpsTest" />
     </file>
->>>>>>> 0583c357
   </root>
 </debug-info>
