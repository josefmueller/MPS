--- conflicted
+++ resolved
@@ -109,586 +109,283 @@
     </file>
   </root>
   <root nodeRef="r:c7fd1483-2eda-4417-bb41-aecb48302c10(jetbrains.mps.testbench)/7413225496542992859">
-<<<<<<< HEAD
-    <nodeInfo nodeId="9085186120774559291" fileName="IdeaEnvironment.java" startLine="41" startPosition="0" endLine="42" endPosition="0" conceptFqName="jetbrains.mps.baseLanguage.structure.StaticFieldDeclaration" propertyString="MISC_XML_URI" />
-    <nodeInfo nodeId="1729512929058577215" fileName="IdeaEnvironment.java" startLine="43" startPosition="0" endLine="44" endPosition="0" conceptFqName="jetbrains.mps.baseLanguage.structure.FieldDeclaration" propertyString="myContainer" />
-    <nodeInfo nodeId="2654128911718414459" fileName="IdeaEnvironment.java" startLine="44" startPosition="0" endLine="45" endPosition="0" conceptFqName="jetbrains.mps.baseLanguage.structure.FieldDeclaration" propertyString="myLibContributor" />
-    <nodeInfo nodeId="2654128911720023677" fileName="IdeaEnvironment.java" startLine="45" startPosition="0" endLine="46" endPosition="0" conceptFqName="jetbrains.mps.baseLanguage.structure.FieldDeclaration" propertyString="myIdeaApplication" />
-    <nodeInfo nodeId="6151449412875095972" fileName="IdeaEnvironment.java" startLine="49" startPosition="30" endLine="50" endPosition="44" conceptFqName="jetbrains.mps.baseLanguage.structure.ExpressionStatement" />
-    <nodeInfo nodeId="4417301346392345231" fileName="IdeaEnvironment.java" startLine="51" startPosition="5" endLine="52" endPosition="48" conceptFqName="jetbrains.mps.baseLanguage.structure.ExpressionStatement" />
-    <nodeInfo nodeId="6132171475558553035" fileName="IdeaEnvironment.java" startLine="52" startPosition="48" endLine="53" endPosition="47" conceptFqName="jetbrains.mps.baseLanguage.structure.ExpressionStatement" />
-    <nodeInfo nodeId="1389352451077646040" fileName="IdeaEnvironment.java" startLine="53" startPosition="47" endLine="54" endPosition="50" conceptFqName="jetbrains.mps.baseLanguage.structure.ExpressionStatement" />
-    <nodeInfo nodeId="2879620388676441247" fileName="IdeaEnvironment.java" startLine="54" startPosition="50" endLine="55" endPosition="14" conceptFqName="jetbrains.mps.baseLanguage.structure.SingleLineComment" />
-    <nodeInfo nodeId="7550149668843929321" fileName="IdeaEnvironment.java" startLine="55" startPosition="14" endLine="56" endPosition="0" conceptFqName="jetbrains.mps.baseLanguage.structure.Statement" />
-    <nodeInfo nodeId="7550149668843930717" fileName="IdeaEnvironment.java" startLine="56" startPosition="0" endLine="57" endPosition="44" conceptFqName="jetbrains.mps.baseLanguage.structure.ExpressionStatement" />
-    <nodeInfo nodeId="2654128911718438295" fileName="IdeaEnvironment.java" startLine="57" startPosition="44" endLine="58" endPosition="45" conceptFqName="jetbrains.mps.baseLanguage.structure.ExpressionStatement" />
-    <nodeInfo nodeId="7550149668844548583" fileName="IdeaEnvironment.java" startLine="58" startPosition="45" endLine="59" endPosition="23" conceptFqName="jetbrains.mps.baseLanguage.structure.ExpressionStatement" />
-    <nodeInfo nodeId="7550149668843788228" fileName="IdeaEnvironment.java" startLine="65" startPosition="30" endLine="66" endPosition="38" conceptFqName="jetbrains.mps.baseLanguage.structure.ExpressionStatement" />
-    <nodeInfo nodeId="7550149668843788232" fileName="IdeaEnvironment.java" startLine="67" startPosition="5" endLine="68" endPosition="33" conceptFqName="jetbrains.mps.baseLanguage.structure.ExpressionStatement" />
-    <nodeInfo nodeId="7550149668844548564" fileName="IdeaEnvironment.java" startLine="74" startPosition="72" endLine="75" endPosition="71" conceptFqName="jetbrains.mps.baseLanguage.structure.ExpressionStatement" />
-    <nodeInfo nodeId="2654128911718066489" fileName="IdeaEnvironment.java" startLine="81" startPosition="54" endLine="82" endPosition="67" conceptFqName="jetbrains.mps.baseLanguage.structure.LocalVariableDeclarationStatement" />
-    <nodeInfo nodeId="5460949978726935825" fileName="IdeaEnvironment.java" startLine="83" startPosition="34" endLine="84" endPosition="68" conceptFqName="jetbrains.mps.baseLanguage.structure.ExpressionStatement" />
-    <nodeInfo nodeId="4287407824075678095" fileName="IdeaEnvironment.java" startLine="91" startPosition="30" endLine="92" endPosition="41" conceptFqName="jetbrains.mps.baseLanguage.structure.ExpressionStatement" />
-    <nodeInfo nodeId="4287407824075787747" fileName="IdeaEnvironment.java" startLine="93" startPosition="5" endLine="94" endPosition="0" conceptFqName="jetbrains.mps.baseLanguage.structure.Statement" />
-    <nodeInfo nodeId="2654128911717083379" fileName="IdeaEnvironment.java" startLine="94" startPosition="0" endLine="95" endPosition="106" conceptFqName="jetbrains.mps.baseLanguage.structure.LocalVariableDeclarationStatement" />
-    <nodeInfo nodeId="6132171475558785781" fileName="IdeaEnvironment.java" startLine="95" startPosition="106" endLine="96" endPosition="68" conceptFqName="jetbrains.mps.baseLanguage.structure.ExpressionStatement" />
-    <nodeInfo nodeId="2770012171664462612" fileName="IdeaEnvironment.java" startLine="102" startPosition="31" endLine="103" endPosition="56" conceptFqName="jetbrains.mps.baseLanguage.structure.ExpressionStatement" />
-    <nodeInfo nodeId="2770012171664462586" fileName="IdeaEnvironment.java" startLine="108" startPosition="27" endLine="109" endPosition="36" conceptFqName="jetbrains.mps.baseLanguage.structure.ThrowStatement" />
-    <nodeInfo nodeId="2654128911717117557" fileName="IdeaEnvironment.java" startLine="110" startPosition="5" endLine="111" endPosition="26" conceptFqName="jetbrains.mps.baseLanguage.structure.ReturnStatement" />
-    <nodeInfo nodeId="4287407824075666918" fileName="IdeaEnvironment.java" startLine="117" startPosition="30" endLine="118" endPosition="47" conceptFqName="jetbrains.mps.baseLanguage.structure.ExpressionStatement" />
-    <nodeInfo nodeId="7550149668843898821" fileName="IdeaEnvironment.java" startLine="119" startPosition="5" endLine="120" endPosition="49" conceptFqName="jetbrains.mps.baseLanguage.structure.ReturnStatement" />
-    <nodeInfo nodeId="4590871013634754359" fileName="IdeaEnvironment.java" startLine="126" startPosition="36" endLine="127" endPosition="16" conceptFqName="jetbrains.mps.baseLanguage.structure.ReturnStatement" />
-    <nodeInfo nodeId="1729512929061162282" fileName="IdeaEnvironment.java" startLine="135" startPosition="32" endLine="136" endPosition="51" conceptFqName="jetbrains.mps.baseLanguage.structure.ExpressionStatement" />
-    <nodeInfo nodeId="1729512929059966243" fileName="IdeaEnvironment.java" startLine="137" startPosition="7" endLine="138" endPosition="68" conceptFqName="jetbrains.mps.baseLanguage.structure.LocalVariableDeclarationStatement" />
-    <nodeInfo nodeId="1729512929060373694" fileName="IdeaEnvironment.java" startLine="138" startPosition="68" endLine="139" endPosition="29" conceptFqName="jetbrains.mps.baseLanguage.structure.ReturnStatement" />
-    <nodeInfo nodeId="1729512929061187173" fileName="IdeaEnvironment.java" startLine="141" startPosition="32" endLine="142" endPosition="42" conceptFqName="jetbrains.mps.baseLanguage.structure.ExpressionStatement" />
-    <nodeInfo nodeId="7413225496543387703" fileName="IdeaEnvironment.java" startLine="143" startPosition="7" endLine="144" endPosition="66" conceptFqName="jetbrains.mps.baseLanguage.structure.LocalVariableDeclarationStatement" />
-    <nodeInfo nodeId="1729512929060220309" fileName="IdeaEnvironment.java" startLine="144" startPosition="66" endLine="145" endPosition="38" conceptFqName="jetbrains.mps.baseLanguage.structure.ExpressionStatement" />
-    <nodeInfo nodeId="6151449412875359209" fileName="IdeaEnvironment.java" startLine="145" startPosition="38" endLine="146" endPosition="21" conceptFqName="jetbrains.mps.baseLanguage.structure.ReturnStatement" />
-    <nodeInfo nodeId="2099495074363065120" fileName="IdeaEnvironment.java" startLine="153" startPosition="39" endLine="154" endPosition="53" conceptFqName="jetbrains.mps.baseLanguage.structure.LocalVariableDeclarationStatement" />
-    <nodeInfo nodeId="5294483648489407592" fileName="IdeaEnvironment.java" startLine="154" startPosition="53" endLine="155" endPosition="90" conceptFqName="jetbrains.mps.baseLanguage.structure.LocalVariableDeclarationStatement" />
-    <nodeInfo nodeId="2654128911719693788" fileName="IdeaEnvironment.java" startLine="155" startPosition="90" endLine="156" endPosition="41" conceptFqName="jetbrains.mps.baseLanguage.structure.ExpressionStatement" />
-    <nodeInfo nodeId="2239521199950996197" fileName="IdeaEnvironment.java" startLine="156" startPosition="41" endLine="157" endPosition="24" conceptFqName="jetbrains.mps.baseLanguage.structure.ReturnStatement" />
-    <nodeInfo nodeId="623745604706078277" fileName="IdeaEnvironment.java" startLine="163" startPosition="48" endLine="164" endPosition="64" conceptFqName="jetbrains.mps.baseLanguage.structure.LocalVariableDeclarationStatement" />
-    <nodeInfo nodeId="2017907759317266369" fileName="IdeaEnvironment.java" startLine="165" startPosition="31" endLine="166" endPosition="52" conceptFqName="jetbrains.mps.baseLanguage.structure.ExpressionStatement" />
-    <nodeInfo nodeId="137328445863464071" fileName="IdeaEnvironment.java" startLine="167" startPosition="5" endLine="168" endPosition="43" conceptFqName="jetbrains.mps.baseLanguage.structure.ExpressionStatement" />
-    <nodeInfo nodeId="137328445863513534" fileName="IdeaEnvironment.java" startLine="168" startPosition="43" endLine="169" endPosition="0" conceptFqName="jetbrains.mps.baseLanguage.structure.Statement" />
-    <nodeInfo nodeId="7413225496543429378" fileName="IdeaEnvironment.java" startLine="169" startPosition="0" endLine="170" endPosition="29" conceptFqName="jetbrains.mps.baseLanguage.structure.SingleLineComment" />
-    <nodeInfo nodeId="2654128911719877606" fileName="IdeaEnvironment.java" startLine="172" startPosition="25" endLine="173" endPosition="44" conceptFqName="jetbrains.mps.baseLanguage.structure.ExpressionStatement" />
-    <nodeInfo nodeId="7413225496543429705" fileName="IdeaEnvironment.java" startLine="173" startPosition="44" endLine="174" endPosition="49" conceptFqName="jetbrains.mps.baseLanguage.structure.ExpressionStatement" />
-    <nodeInfo nodeId="7413225496543429710" fileName="IdeaEnvironment.java" startLine="174" startPosition="49" endLine="175" endPosition="20" conceptFqName="jetbrains.mps.baseLanguage.structure.ExpressionStatement" />
-    <nodeInfo nodeId="623745604707495489" fileName="IdeaEnvironment.java" startLine="183" startPosition="52" endLine="184" endPosition="52" conceptFqName="jetbrains.mps.baseLanguage.structure.ReturnStatement" />
-    <nodeInfo nodeId="2017907759317274846" fileName="IdeaEnvironment.java" startLine="191" startPosition="31" endLine="192" endPosition="41" conceptFqName="jetbrains.mps.baseLanguage.structure.ExpressionStatement" />
-    <nodeInfo nodeId="8181622299283866066" fileName="IdeaEnvironment.java" startLine="193" startPosition="5" endLine="194" endPosition="0" conceptFqName="jetbrains.mps.baseLanguage.structure.Statement" />
-    <nodeInfo nodeId="2654128911718470015" fileName="IdeaEnvironment.java" startLine="194" startPosition="0" endLine="195" endPosition="73" conceptFqName="jetbrains.mps.baseLanguage.structure.ExpressionStatement" />
-    <nodeInfo nodeId="2654128911718466683" fileName="IdeaEnvironment.java" startLine="195" startPosition="73" endLine="196" endPosition="0" conceptFqName="jetbrains.mps.baseLanguage.structure.Statement" />
-    <nodeInfo nodeId="7413225496543421117" fileName="IdeaEnvironment.java" startLine="197" startPosition="76" endLine="198" endPosition="47" conceptFqName="jetbrains.mps.baseLanguage.structure.ExpressionStatement" />
-    <nodeInfo nodeId="7413225496543382142" fileName="IdeaEnvironment.java" startLine="199" startPosition="5" endLine="200" endPosition="0" conceptFqName="jetbrains.mps.baseLanguage.structure.Statement" />
-    <nodeInfo nodeId="5383605413649794468" fileName="IdeaEnvironment.java" startLine="200" startPosition="0" endLine="201" endPosition="33" conceptFqName="jetbrains.mps.baseLanguage.structure.SingleLineComment" />
-    <nodeInfo nodeId="5383605413649795169" fileName="IdeaEnvironment.java" startLine="201" startPosition="33" endLine="202" endPosition="54" conceptFqName="jetbrains.mps.baseLanguage.structure.ExpressionStatement" />
-    <nodeInfo nodeId="5383605413649794504" fileName="IdeaEnvironment.java" startLine="202" startPosition="54" endLine="203" endPosition="0" conceptFqName="jetbrains.mps.baseLanguage.structure.Statement" />
-    <nodeInfo nodeId="5294483648489408719" fileName="IdeaEnvironment.java" startLine="208" startPosition="29" endLine="209" endPosition="40" conceptFqName="jetbrains.mps.baseLanguage.structure.ExpressionStatement" />
-    <nodeInfo nodeId="8181622299284266142" fileName="IdeaEnvironment.java" startLine="213" startPosition="7" endLine="214" endPosition="0" conceptFqName="jetbrains.mps.baseLanguage.structure.Statement" />
-    <nodeInfo nodeId="4417301346392381138" fileName="IdeaEnvironment.java" startLine="214" startPosition="0" endLine="215" endPosition="50" conceptFqName="jetbrains.mps.baseLanguage.structure.ExpressionStatement" />
-    <nodeInfo nodeId="9085186120774321694" fileName="IdeaEnvironment.java" startLine="220" startPosition="41" endLine="221" endPosition="48" conceptFqName="jetbrains.mps.baseLanguage.structure.LocalVariableDeclarationStatement" />
-    <nodeInfo nodeId="9085186120774522408" fileName="IdeaEnvironment.java" startLine="221" startPosition="48" endLine="222" endPosition="49" conceptFqName="jetbrains.mps.baseLanguage.structure.LocalVariableDeclarationStatement" />
-    <nodeInfo nodeId="9085186120774337096" fileName="IdeaEnvironment.java" startLine="222" startPosition="49" endLine="223" endPosition="19" conceptFqName="jetbrains.mps.baseLanguage.structure.ExpressionStatement" />
-    <nodeInfo nodeId="5835181105771268151" fileName="IdeaEnvironment.java" startLine="223" startPosition="19" endLine="224" endPosition="99" conceptFqName="jetbrains.mps.baseLanguage.structure.LocalVariableDeclarationStatement" />
-    <nodeInfo nodeId="9085186120774564532" fileName="IdeaEnvironment.java" startLine="225" startPosition="9" endLine="226" endPosition="34" conceptFqName="jetbrains.mps.baseLanguage.structure.ExpressionStatement" />
-    <nodeInfo nodeId="2099495074361599185" fileName="IdeaEnvironment.java" startLine="226" startPosition="34" endLine="227" endPosition="85" conceptFqName="jetbrains.mps.baseLanguage.structure.LocalVariableDeclarationStatement" />
-    <nodeInfo nodeId="2099495074361747733" fileName="IdeaEnvironment.java" startLine="227" startPosition="85" endLine="228" endPosition="66" conceptFqName="jetbrains.mps.baseLanguage.structure.LocalVariableDeclarationStatement" />
-    <nodeInfo nodeId="2099495074362014463" fileName="IdeaEnvironment.java" startLine="228" startPosition="66" endLine="229" endPosition="41" conceptFqName="jetbrains.mps.baseLanguage.structure.ExpressionStatement" />
-    <nodeInfo nodeId="2099495074362088773" fileName="IdeaEnvironment.java" startLine="229" startPosition="41" endLine="230" endPosition="21" conceptFqName="jetbrains.mps.baseLanguage.structure.ExpressionStatement" />
-    <nodeInfo nodeId="2099495074362122049" fileName="IdeaEnvironment.java" startLine="230" startPosition="21" endLine="231" endPosition="20" conceptFqName="jetbrains.mps.baseLanguage.structure.ExpressionStatement" />
-    <nodeInfo nodeId="2099495074362238796" fileName="IdeaEnvironment.java" startLine="232" startPosition="29" endLine="233" endPosition="26" conceptFqName="jetbrains.mps.baseLanguage.structure.ExpressionStatement" />
-    <nodeInfo nodeId="2099495074362376097" fileName="IdeaEnvironment.java" startLine="233" startPosition="26" endLine="234" endPosition="18" conceptFqName="jetbrains.mps.baseLanguage.structure.ReturnStatement" />
-    <nodeInfo nodeId="2654128911719716349" fileName="IdeaEnvironment.java" startLine="235" startPosition="5" endLine="236" endPosition="32" conceptFqName="jetbrains.mps.baseLanguage.structure.ExpressionStatement" />
-    <nodeInfo nodeId="2099495074362988007" fileName="IdeaEnvironment.java" startLine="236" startPosition="32" endLine="237" endPosition="24" conceptFqName="jetbrains.mps.baseLanguage.structure.ReturnStatement" />
-    <nodeInfo nodeId="5294483648489408007" fileName="IdeaEnvironment.java" startLine="243" startPosition="34" endLine="244" endPosition="93" conceptFqName="jetbrains.mps.baseLanguage.structure.ThrowStatement" />
-    <nodeInfo nodeId="5294483648489408009" fileName="IdeaEnvironment.java" startLine="245" startPosition="5" endLine="246" endPosition="77" conceptFqName="jetbrains.mps.baseLanguage.structure.LocalVariableDeclarationStatement" />
-    <nodeInfo nodeId="5294483648489408014" fileName="IdeaEnvironment.java" startLine="246" startPosition="77" endLine="247" endPosition="58" conceptFqName="jetbrains.mps.baseLanguage.structure.LocalVariableDeclarationStatement" />
-    <nodeInfo nodeId="5294483648489408988" fileName="IdeaEnvironment.java" startLine="247" startPosition="58" endLine="248" endPosition="41" conceptFqName="jetbrains.mps.baseLanguage.structure.SingleLineComment" />
-    <nodeInfo nodeId="5294483648489408019" fileName="IdeaEnvironment.java" startLine="248" startPosition="41" endLine="249" endPosition="103" conceptFqName="jetbrains.mps.baseLanguage.structure.LocalVariableDeclarationStatement" />
-    <nodeInfo nodeId="5294483648489408028" fileName="IdeaEnvironment.java" startLine="249" startPosition="103" endLine="250" endPosition="50" conceptFqName="jetbrains.mps.baseLanguage.structure.LocalVariableDeclarationStatement" />
-    <nodeInfo nodeId="4287407824074716451" fileName="IdeaEnvironment.java" startLine="254" startPosition="36" endLine="255" endPosition="79" conceptFqName="jetbrains.mps.baseLanguage.structure.ExpressionStatement" />
-    <nodeInfo nodeId="5294483648489408046" fileName="IdeaEnvironment.java" startLine="256" startPosition="11" endLine="257" endPosition="67" conceptFqName="jetbrains.mps.baseLanguage.structure.ExpressionStatement" />
-    <nodeInfo nodeId="5294483648489408059" fileName="IdeaEnvironment.java" startLine="258" startPosition="31" endLine="259" endPosition="21" conceptFqName="jetbrains.mps.baseLanguage.structure.ExpressionStatement" />
-    <nodeInfo nodeId="5294483648489408990" fileName="IdeaEnvironment.java" startLine="263" startPosition="29" endLine="264" endPosition="31" conceptFqName="jetbrains.mps.baseLanguage.structure.SingleLineComment" />
-    <nodeInfo nodeId="5294483648489408085" fileName="IdeaEnvironment.java" startLine="264" startPosition="31" endLine="265" endPosition="120" conceptFqName="jetbrains.mps.baseLanguage.structure.ThrowStatement" />
-    <nodeInfo nodeId="5294483648489408116" fileName="IdeaEnvironment.java" startLine="266" startPosition="5" endLine="267" endPosition="53" conceptFqName="jetbrains.mps.baseLanguage.structure.ReturnStatement" />
-    <nodeInfo nodeId="7413225496542992859" fileName="IdeaEnvironment.java" startLine="271" startPosition="0" endLine="272" endPosition="0" conceptFqName="jetbrains.mps.baseLanguage.structure.StaticFieldDeclaration" propertyString="LOG" />
-    <nodeInfo nodeId="6151449412875095972" fileName="IdeaEnvironment.java" startLine="48" startPosition="52" endLine="51" endPosition="5" conceptFqName="jetbrains.mps.baseLanguage.structure.BlockStatement" />
-    <nodeInfo nodeId="6151449412875095972" fileName="IdeaEnvironment.java" startLine="48" startPosition="52" endLine="51" endPosition="5" conceptFqName="jetbrains.mps.baseLanguage.structure.IfStatement" />
-    <nodeInfo nodeId="7550149668843788228" fileName="IdeaEnvironment.java" startLine="64" startPosition="39" endLine="67" endPosition="5" conceptFqName="jetbrains.mps.baseLanguage.structure.BlockStatement" />
-    <nodeInfo nodeId="7550149668843788228" fileName="IdeaEnvironment.java" startLine="64" startPosition="39" endLine="67" endPosition="5" conceptFqName="jetbrains.mps.baseLanguage.structure.IfStatement" />
-    <nodeInfo nodeId="7550149668844548556" fileName="IdeaEnvironment.java" startLine="73" startPosition="53" endLine="76" endPosition="5" conceptFqName="jetbrains.mps.baseLanguage.structure.ForeachStatement" />
-    <nodeInfo nodeId="2654128911718137053" fileName="IdeaEnvironment.java" startLine="82" startPosition="67" endLine="85" endPosition="5" conceptFqName="jetbrains.mps.baseLanguage.structure.IfStatement" />
-    <nodeInfo nodeId="4287407824075678095" fileName="IdeaEnvironment.java" startLine="90" startPosition="70" endLine="93" endPosition="5" conceptFqName="jetbrains.mps.baseLanguage.structure.BlockStatement" />
-    <nodeInfo nodeId="4287407824075678095" fileName="IdeaEnvironment.java" startLine="90" startPosition="70" endLine="93" endPosition="5" conceptFqName="jetbrains.mps.baseLanguage.structure.IfStatement" />
-    <nodeInfo nodeId="2770012171664462610" fileName="IdeaEnvironment.java" startLine="102" startPosition="0" endLine="105" endPosition="0" conceptFqName="jetbrains.mps.baseLanguage.structure.InstanceMethodDeclaration" propertyString="run#()V" />
-    <nodeInfo nodeId="4287407824075666918" fileName="IdeaEnvironment.java" startLine="116" startPosition="51" endLine="119" endPosition="5" conceptFqName="jetbrains.mps.baseLanguage.structure.BlockStatement" />
-    <nodeInfo nodeId="4287407824075666918" fileName="IdeaEnvironment.java" startLine="116" startPosition="51" endLine="119" endPosition="5" conceptFqName="jetbrains.mps.baseLanguage.structure.IfStatement" />
-    <nodeInfo nodeId="1729512929061162282" fileName="IdeaEnvironment.java" startLine="134" startPosition="39" endLine="137" endPosition="7" conceptFqName="jetbrains.mps.baseLanguage.structure.BlockStatement" />
-    <nodeInfo nodeId="1729512929061162282" fileName="IdeaEnvironment.java" startLine="134" startPosition="39" endLine="137" endPosition="7" conceptFqName="jetbrains.mps.baseLanguage.structure.IfStatement" />
-    <nodeInfo nodeId="1729512929061187173" fileName="IdeaEnvironment.java" startLine="140" startPosition="12" endLine="143" endPosition="7" conceptFqName="jetbrains.mps.baseLanguage.structure.BlockStatement" />
-    <nodeInfo nodeId="1729512929061187173" fileName="IdeaEnvironment.java" startLine="140" startPosition="12" endLine="143" endPosition="7" conceptFqName="jetbrains.mps.baseLanguage.structure.IfStatement" />
-    <nodeInfo nodeId="2017907759317266369" fileName="IdeaEnvironment.java" startLine="164" startPosition="64" endLine="167" endPosition="5" conceptFqName="jetbrains.mps.baseLanguage.structure.BlockStatement" />
-    <nodeInfo nodeId="2017907759317266369" fileName="IdeaEnvironment.java" startLine="164" startPosition="64" endLine="167" endPosition="5" conceptFqName="jetbrains.mps.baseLanguage.structure.IfStatement" />
-    <nodeInfo nodeId="2017907759317274846" fileName="IdeaEnvironment.java" startLine="190" startPosition="25" endLine="193" endPosition="5" conceptFqName="jetbrains.mps.baseLanguage.structure.BlockStatement" />
-    <nodeInfo nodeId="2017907759317274846" fileName="IdeaEnvironment.java" startLine="190" startPosition="25" endLine="193" endPosition="5" conceptFqName="jetbrains.mps.baseLanguage.structure.IfStatement" />
-    <nodeInfo nodeId="7413225496543382169" fileName="IdeaEnvironment.java" startLine="196" startPosition="0" endLine="199" endPosition="5" conceptFqName="jetbrains.mps.baseLanguage.structure.ForeachStatement" />
-    <nodeInfo nodeId="5575867166681164261" fileName="IdeaEnvironment.java" startLine="208" startPosition="0" endLine="211" endPosition="0" conceptFqName="jetbrains.mps.baseLanguage.structure.InstanceMethodDeclaration" propertyString="run#()V" />
-    <nodeInfo nodeId="5294483648489407996" fileName="IdeaEnvironment.java" startLine="242" startPosition="73" endLine="245" endPosition="5" conceptFqName="jetbrains.mps.baseLanguage.structure.IfStatement" />
-    <nodeInfo nodeId="4287407824074716451" fileName="IdeaEnvironment.java" startLine="253" startPosition="13" endLine="256" endPosition="11" conceptFqName="jetbrains.mps.baseLanguage.structure.BlockStatement" />
-    <nodeInfo nodeId="4287407824074716451" fileName="IdeaEnvironment.java" startLine="253" startPosition="13" endLine="256" endPosition="11" conceptFqName="jetbrains.mps.baseLanguage.structure.IfStatement" />
-    <nodeInfo nodeId="4590871013634754353" fileName="IdeaEnvironment.java" startLine="125" startPosition="0" endLine="129" endPosition="0" conceptFqName="jetbrains.mps.baseLanguage.structure.InstanceMethodDeclaration" propertyString="hasIdeaInstance#()Z" />
-    <nodeInfo nodeId="623745604707472759" fileName="IdeaEnvironment.java" startLine="182" startPosition="0" endLine="186" endPosition="0" conceptFqName="jetbrains.mps.baseLanguage.structure.InstanceMethodDeclaration" propertyString="isProjectOpened#(Ljava/io/File;)Z" />
-    <nodeInfo nodeId="5294483648489408069" fileName="IdeaEnvironment.java" startLine="262" startPosition="7" endLine="266" endPosition="5" conceptFqName="jetbrains.mps.baseLanguage.structure.IfStatement" />
-    <nodeInfo nodeId="7550149668844548578" fileName="IdeaEnvironment.java" startLine="73" startPosition="0" endLine="78" endPosition="0" conceptFqName="jetbrains.mps.baseLanguage.structure.InstanceMethodDeclaration" propertyString="initMacros#(Ljetbrains/mps/tool/environment/EnvironmentConfig;)V" />
-    <nodeInfo nodeId="2770012171664462602" fileName="IdeaEnvironment.java" startLine="100" startPosition="27" endLine="105" endPosition="13" conceptFqName="jetbrains.mps.baseLanguage.structure.ExpressionStatement" />
-    <nodeInfo nodeId="7413225496543429700" fileName="IdeaEnvironment.java" startLine="172" startPosition="0" endLine="177" endPosition="0" conceptFqName="jetbrains.mps.baseLanguage.structure.InstanceMethodDeclaration" propertyString="run#()V" />
-    <nodeInfo nodeId="5575867166680891678" fileName="IdeaEnvironment.java" startLine="206" startPosition="25" endLine="211" endPosition="11" conceptFqName="jetbrains.mps.baseLanguage.structure.ExpressionStatement" />
-    <nodeInfo nodeId="7550149668843788240" fileName="IdeaEnvironment.java" startLine="64" startPosition="0" endLine="70" endPosition="0" conceptFqName="jetbrains.mps.baseLanguage.structure.InstanceMethodDeclaration" propertyString="invalidateIdeaCaches#()V" />
-    <nodeInfo nodeId="5460949978726934756" fileName="IdeaEnvironment.java" startLine="81" startPosition="0" endLine="87" endPosition="0" conceptFqName="jetbrains.mps.baseLanguage.structure.InstanceMethodDeclaration" propertyString="setMacro#(Ljava/lang/String;Ljava/io/File;)V" />
-    <nodeInfo nodeId="7550149668843850817" fileName="IdeaEnvironment.java" startLine="116" startPosition="0" endLine="122" endPosition="0" conceptFqName="jetbrains.mps.baseLanguage.structure.InstanceMethodDeclaration" propertyString="createIdeaTestApp#()Lcom/intellij/idea/IdeaTestApplication;" />
-    <nodeInfo nodeId="8171859610424807756" fileName="IdeaEnvironment.java" startLine="140" startPosition="10" endLine="147" endPosition="5" conceptFqName="jetbrains.mps.baseLanguage.structure.BlockStatement" />
-    <nodeInfo nodeId="7413225496542993014" fileName="IdeaEnvironment.java" startLine="152" startPosition="0" endLine="159" endPosition="0" conceptFqName="jetbrains.mps.baseLanguage.structure.InstanceMethodDeclaration" propertyString="createDummyProject#()Ljetbrains/mps/project/Project;" />
-    <nodeInfo nodeId="7413225496543429693" fileName="IdeaEnvironment.java" startLine="170" startPosition="29" endLine="177" endPosition="7" conceptFqName="jetbrains.mps.baseLanguage.structure.ExpressionStatement" />
-    <nodeInfo nodeId="2770012171664462599" fileName="IdeaEnvironment.java" startLine="99" startPosition="0" endLine="107" endPosition="0" conceptFqName="jetbrains.mps.baseLanguage.structure.InstanceMethodDeclaration" propertyString="run#()V" />
-    <nodeInfo nodeId="5294483648489408716" fileName="IdeaEnvironment.java" startLine="205" startPosition="0" endLine="213" endPosition="0" conceptFqName="jetbrains.mps.baseLanguage.structure.InstanceMethodDeclaration" propertyString="run#()V" />
-    <nodeInfo nodeId="5294483648489408065" fileName="IdeaEnvironment.java" startLine="252" startPosition="25" endLine="260" endPosition="9" conceptFqName="jetbrains.mps.baseLanguage.structure.TryCatchStatement" />
-    <nodeInfo nodeId="2770012171664462593" fileName="IdeaEnvironment.java" startLine="97" startPosition="9" endLine="107" endPosition="9" conceptFqName="jetbrains.mps.baseLanguage.structure.ExpressionStatement" />
-    <nodeInfo nodeId="5294483648489408709" fileName="IdeaEnvironment.java" startLine="203" startPosition="0" endLine="213" endPosition="7" conceptFqName="jetbrains.mps.baseLanguage.structure.ExpressionStatement" />
-    <nodeInfo nodeId="5294483648489408042" fileName="IdeaEnvironment.java" startLine="252" startPosition="0" endLine="262" endPosition="0" conceptFqName="jetbrains.mps.baseLanguage.structure.InstanceMethodDeclaration" propertyString="run#()V" />
-    <nodeInfo nodeId="2099495074362151672" fileName="IdeaEnvironment.java" startLine="224" startPosition="99" endLine="235" endPosition="5" conceptFqName="jetbrains.mps.baseLanguage.structure.TryCatchStatement" />
-    <nodeInfo nodeId="5294483648489408035" fileName="IdeaEnvironment.java" startLine="250" startPosition="50" endLine="262" endPosition="7" conceptFqName="jetbrains.mps.baseLanguage.structure.ExpressionStatement" />
-    <nodeInfo nodeId="7413225496543196363" fileName="IdeaEnvironment.java" startLine="48" startPosition="0" endLine="61" endPosition="0" conceptFqName="jetbrains.mps.baseLanguage.structure.ConstructorDeclaration" propertyString="IdeaEnvironment#(Ljetbrains/mps/tool/environment/EnvironmentConfig;)V" />
-    <nodeInfo nodeId="2770012171664462583" fileName="IdeaEnvironment.java" startLine="96" startPosition="68" endLine="110" endPosition="5" conceptFqName="jetbrains.mps.baseLanguage.structure.TryCatchStatement" />
-    <nodeInfo nodeId="1729512929060361566" fileName="IdeaEnvironment.java" startLine="133" startPosition="48" endLine="147" endPosition="5" conceptFqName="jetbrains.mps.baseLanguage.structure.IfStatement" />
-    <nodeInfo nodeId="7413225496542993005" fileName="IdeaEnvironment.java" startLine="132" startPosition="0" endLine="149" endPosition="0" conceptFqName="jetbrains.mps.baseLanguage.structure.InstanceMethodDeclaration" propertyString="openProject#(Ljava/io/File;)Ljetbrains/mps/project/Project;" />
-    <nodeInfo nodeId="7413225496542993021" fileName="IdeaEnvironment.java" startLine="162" startPosition="0" endLine="179" endPosition="0" conceptFqName="jetbrains.mps.baseLanguage.structure.InstanceMethodDeclaration" propertyString="disposeProject#(Ljava/io/File;)V" />
-    <nodeInfo nodeId="7323873899920468487" fileName="IdeaEnvironment.java" startLine="220" startPosition="0" endLine="239" endPosition="0" conceptFqName="jetbrains.mps.baseLanguage.structure.InstanceMethodDeclaration" propertyString="createDummyProjectFile#()Ljava/io/File;" />
-    <nodeInfo nodeId="7550149668843760450" fileName="IdeaEnvironment.java" startLine="90" startPosition="0" endLine="113" endPosition="0" conceptFqName="jetbrains.mps.baseLanguage.structure.InstanceMethodDeclaration" propertyString="initLibraries#(Ljetbrains/mps/tool/environment/EnvironmentConfig;)Ljetbrains/mps/library/contributor/LibraryContributor;" />
-    <nodeInfo nodeId="2770012171664328364" fileName="IdeaEnvironment.java" startLine="242" startPosition="0" endLine="269" endPosition="0" conceptFqName="jetbrains.mps.baseLanguage.structure.StaticMethodDeclaration" propertyString="openProjectInIdeaEnvironment#(Ljava/io/File;)Ljetbrains/mps/project/Project;" />
-    <nodeInfo nodeId="7413225496542993028" fileName="IdeaEnvironment.java" startLine="189" startPosition="0" endLine="217" endPosition="0" conceptFqName="jetbrains.mps.baseLanguage.structure.InstanceMethodDeclaration" propertyString="dispose#()V" />
-    <scopeInfo nodeId="6151449412875095972" fileName="IdeaEnvironment.java" startLine="49" startPosition="30" endLine="50" endPosition="44" />
-    <scopeInfo nodeId="7550149668843788228" fileName="IdeaEnvironment.java" startLine="65" startPosition="30" endLine="66" endPosition="38" />
-    <scopeInfo nodeId="7550149668844548563" fileName="IdeaEnvironment.java" startLine="74" startPosition="72" endLine="75" endPosition="71" />
-    <scopeInfo nodeId="2654128911718137056" fileName="IdeaEnvironment.java" startLine="83" startPosition="34" endLine="84" endPosition="68" />
-    <scopeInfo nodeId="4287407824075678095" fileName="IdeaEnvironment.java" startLine="91" startPosition="30" endLine="92" endPosition="41" />
-    <scopeInfo nodeId="2770012171664462611" fileName="IdeaEnvironment.java" startLine="102" startPosition="31" endLine="103" endPosition="56" />
-    <scopeInfo nodeId="2770012171664462584" fileName="IdeaEnvironment.java" startLine="108" startPosition="0" endLine="109" endPosition="36">
-      <varInfo nodeId="2770012171664462590" varName="e" />
-    </scopeInfo>
-    <scopeInfo nodeId="2770012171664462585" fileName="IdeaEnvironment.java" startLine="108" startPosition="27" endLine="109" endPosition="36" />
-    <scopeInfo nodeId="4287407824075666918" fileName="IdeaEnvironment.java" startLine="117" startPosition="30" endLine="118" endPosition="47" />
-    <scopeInfo nodeId="4590871013634754357" fileName="IdeaEnvironment.java" startLine="126" startPosition="36" endLine="127" endPosition="16" />
-    <scopeInfo nodeId="1729512929061162282" fileName="IdeaEnvironment.java" startLine="135" startPosition="32" endLine="136" endPosition="51" />
-    <scopeInfo nodeId="1729512929061187173" fileName="IdeaEnvironment.java" startLine="141" startPosition="32" endLine="142" endPosition="42" />
-    <scopeInfo nodeId="2017907759317266369" fileName="IdeaEnvironment.java" startLine="165" startPosition="31" endLine="166" endPosition="52" />
-    <scopeInfo nodeId="623745604707472762" fileName="IdeaEnvironment.java" startLine="183" startPosition="52" endLine="184" endPosition="52" />
-    <scopeInfo nodeId="2017907759317274846" fileName="IdeaEnvironment.java" startLine="191" startPosition="31" endLine="192" endPosition="41" />
-    <scopeInfo nodeId="7413225496543382175" fileName="IdeaEnvironment.java" startLine="197" startPosition="76" endLine="198" endPosition="47" />
-    <scopeInfo nodeId="5575867166681164265" fileName="IdeaEnvironment.java" startLine="208" startPosition="29" endLine="209" endPosition="40" />
-    <scopeInfo nodeId="5294483648489408001" fileName="IdeaEnvironment.java" startLine="243" startPosition="34" endLine="244" endPosition="93" />
-    <scopeInfo nodeId="4287407824074716451" fileName="IdeaEnvironment.java" startLine="254" startPosition="36" endLine="255" endPosition="79" />
-    <scopeInfo nodeId="5294483648489408066" fileName="IdeaEnvironment.java" startLine="258" startPosition="0" endLine="259" endPosition="21">
-      <varInfo nodeId="5294483648489408054" varName="e" />
-    </scopeInfo>
-    <scopeInfo nodeId="5294483648489408058" fileName="IdeaEnvironment.java" startLine="258" startPosition="31" endLine="259" endPosition="21" />
-    <scopeInfo nodeId="2099495074362151675" fileName="IdeaEnvironment.java" startLine="232" startPosition="0" endLine="234" endPosition="18">
-      <varInfo nodeId="2099495074362151677" varName="e" />
-    </scopeInfo>
-    <scopeInfo nodeId="2099495074362151681" fileName="IdeaEnvironment.java" startLine="232" startPosition="29" endLine="234" endPosition="18" />
-    <scopeInfo nodeId="5294483648489408076" fileName="IdeaEnvironment.java" startLine="263" startPosition="29" endLine="265" endPosition="120" />
-    <scopeInfo nodeId="6151449412875095972" fileName="IdeaEnvironment.java" startLine="48" startPosition="52" endLine="51" endPosition="5" />
-    <scopeInfo nodeId="7550149668843788228" fileName="IdeaEnvironment.java" startLine="64" startPosition="39" endLine="67" endPosition="5" />
-    <scopeInfo nodeId="7550149668844548555" fileName="IdeaEnvironment.java" startLine="73" startPosition="53" endLine="76" endPosition="5" />
-    <scopeInfo nodeId="7550149668844548556" fileName="IdeaEnvironment.java" startLine="73" startPosition="53" endLine="76" endPosition="5">
-      <varInfo nodeId="7550149668844548562" varName="macro" />
-    </scopeInfo>
-    <scopeInfo nodeId="4287407824075678095" fileName="IdeaEnvironment.java" startLine="90" startPosition="70" endLine="93" endPosition="5" />
-    <scopeInfo nodeId="2770012171664462610" fileName="IdeaEnvironment.java" startLine="102" startPosition="0" endLine="105" endPosition="0" />
-    <scopeInfo nodeId="4287407824075666918" fileName="IdeaEnvironment.java" startLine="116" startPosition="51" endLine="119" endPosition="5" />
-    <scopeInfo nodeId="1729512929061162282" fileName="IdeaEnvironment.java" startLine="134" startPosition="39" endLine="137" endPosition="7" />
-    <scopeInfo nodeId="1729512929061187173" fileName="IdeaEnvironment.java" startLine="140" startPosition="12" endLine="143" endPosition="7" />
-    <scopeInfo nodeId="2017907759317266369" fileName="IdeaEnvironment.java" startLine="164" startPosition="64" endLine="167" endPosition="5" />
-    <scopeInfo nodeId="7413225496543429701" fileName="IdeaEnvironment.java" startLine="172" startPosition="25" endLine="175" endPosition="20" />
-    <scopeInfo nodeId="2017907759317274846" fileName="IdeaEnvironment.java" startLine="190" startPosition="25" endLine="193" endPosition="5" />
-    <scopeInfo nodeId="7413225496543382169" fileName="IdeaEnvironment.java" startLine="196" startPosition="0" endLine="199" endPosition="5">
-      <varInfo nodeId="7413225496543382171" varName="project" />
-    </scopeInfo>
-    <scopeInfo nodeId="5575867166681164261" fileName="IdeaEnvironment.java" startLine="208" startPosition="0" endLine="211" endPosition="0" />
-    <scopeInfo nodeId="4287407824074716451" fileName="IdeaEnvironment.java" startLine="253" startPosition="13" endLine="256" endPosition="11" />
-    <scopeInfo nodeId="7550149668843788223" fileName="IdeaEnvironment.java" startLine="64" startPosition="39" endLine="68" endPosition="33" />
-    <scopeInfo nodeId="5460949978726934759" fileName="IdeaEnvironment.java" startLine="81" startPosition="54" endLine="85" endPosition="5">
-      <varInfo nodeId="2654128911718066490" varName="path" />
-    </scopeInfo>
-    <scopeInfo nodeId="7550149668843850820" fileName="IdeaEnvironment.java" startLine="116" startPosition="51" endLine="120" endPosition="49" />
-    <scopeInfo nodeId="4590871013634754353" fileName="IdeaEnvironment.java" startLine="125" startPosition="0" endLine="129" endPosition="0" />
-    <scopeInfo nodeId="7413225496542993018" fileName="IdeaEnvironment.java" startLine="153" startPosition="39" endLine="157" endPosition="24">
-      <varInfo nodeId="5294483648489407591" varName="dummyProject" />
-      <varInfo nodeId="2099495074363065121" varName="dummyProjectFile" />
-    </scopeInfo>
-    <scopeInfo nodeId="623745604707472759" fileName="IdeaEnvironment.java" startLine="182" startPosition="0" endLine="186" endPosition="0">
-      <varInfo nodeId="623745604707479747" varName="projectFile" />
-    </scopeInfo>
-    <scopeInfo nodeId="5294483648489408045" fileName="IdeaEnvironment.java" startLine="253" startPosition="13" endLine="257" endPosition="67" />
-    <scopeInfo nodeId="7550149668844548578" fileName="IdeaEnvironment.java" startLine="73" startPosition="0" endLine="78" endPosition="0">
-      <varInfo nodeId="7550149668844548572" varName="config" />
-    </scopeInfo>
-    <scopeInfo nodeId="2770012171664462601" fileName="IdeaEnvironment.java" startLine="100" startPosition="27" endLine="105" endPosition="13" />
-    <scopeInfo nodeId="1729512929060361569" fileName="IdeaEnvironment.java" startLine="134" startPosition="39" endLine="139" endPosition="29">
-      <varInfo nodeId="1729512929059966244" varName="lastUsedProject" />
-    </scopeInfo>
-    <scopeInfo nodeId="7413225496543429700" fileName="IdeaEnvironment.java" startLine="172" startPosition="0" endLine="177" endPosition="0" />
-    <scopeInfo nodeId="5294483648489408718" fileName="IdeaEnvironment.java" startLine="206" startPosition="25" endLine="211" endPosition="11" />
-    <scopeInfo nodeId="7550149668843788240" fileName="IdeaEnvironment.java" startLine="64" startPosition="0" endLine="70" endPosition="0" />
-    <scopeInfo nodeId="5460949978726934756" fileName="IdeaEnvironment.java" startLine="81" startPosition="0" endLine="87" endPosition="0">
-      <varInfo nodeId="5460949978726935452" varName="file" />
-      <varInfo nodeId="5460949978726935448" varName="macroName" />
-    </scopeInfo>
-    <scopeInfo nodeId="7550149668843850817" fileName="IdeaEnvironment.java" startLine="116" startPosition="0" endLine="122" endPosition="0" />
-    <scopeInfo nodeId="8171859610424807757" fileName="IdeaEnvironment.java" startLine="140" startPosition="12" endLine="146" endPosition="21">
-      <varInfo nodeId="7413225496543387704" varName="project" />
-    </scopeInfo>
-    <scopeInfo nodeId="2099495074362151674" fileName="IdeaEnvironment.java" startLine="225" startPosition="9" endLine="231" endPosition="20">
-      <varInfo nodeId="2099495074361599186" varName="input" />
-      <varInfo nodeId="2099495074361747734" varName="stream" />
-    </scopeInfo>
-    <scopeInfo nodeId="7413225496542993014" fileName="IdeaEnvironment.java" startLine="152" startPosition="0" endLine="159" endPosition="0" />
-    <scopeInfo nodeId="2770012171664462599" fileName="IdeaEnvironment.java" startLine="99" startPosition="0" endLine="107" endPosition="0" />
-    <scopeInfo nodeId="5294483648489408716" fileName="IdeaEnvironment.java" startLine="205" startPosition="0" endLine="213" endPosition="0" />
-    <scopeInfo nodeId="5294483648489408043" fileName="IdeaEnvironment.java" startLine="252" startPosition="25" endLine="260" endPosition="9" />
-    <scopeInfo nodeId="2770012171664462592" fileName="IdeaEnvironment.java" startLine="97" startPosition="9" endLine="107" endPosition="9" />
-    <scopeInfo nodeId="5294483648489408042" fileName="IdeaEnvironment.java" startLine="252" startPosition="0" endLine="262" endPosition="0" />
-    <scopeInfo nodeId="7413225496543196368" fileName="IdeaEnvironment.java" startLine="48" startPosition="52" endLine="59" endPosition="23" />
-    <scopeInfo nodeId="7413225496543196363" fileName="IdeaEnvironment.java" startLine="48" startPosition="0" endLine="61" endPosition="0">
-      <varInfo nodeId="106664114202565515" varName="config" />
-    </scopeInfo>
-    <scopeInfo nodeId="7413225496542993011" fileName="IdeaEnvironment.java" startLine="133" startPosition="48" endLine="147" endPosition="5" />
-    <scopeInfo nodeId="7413225496542993027" fileName="IdeaEnvironment.java" startLine="163" startPosition="48" endLine="177" endPosition="7">
-      <varInfo nodeId="623745604706078278" varName="project" />
-    </scopeInfo>
-    <scopeInfo nodeId="7413225496542993005" fileName="IdeaEnvironment.java" startLine="132" startPosition="0" endLine="149" endPosition="0">
-      <varInfo nodeId="7413225496542993006" varName="projectFile" />
-    </scopeInfo>
-    <scopeInfo nodeId="7413225496542993021" fileName="IdeaEnvironment.java" startLine="162" startPosition="0" endLine="179" endPosition="0">
-      <varInfo nodeId="623745604706064247" varName="projectFile" />
-    </scopeInfo>
-    <scopeInfo nodeId="7323873899920468490" fileName="IdeaEnvironment.java" startLine="220" startPosition="41" endLine="237" endPosition="24">
-      <varInfo nodeId="9085186120774522409" varName="dotMps" />
-      <varInfo nodeId="9085186120774321695" varName="dummyProjDir" />
-      <varInfo nodeId="5835181105771268152" varName="projectFile" />
-    </scopeInfo>
-    <scopeInfo nodeId="7323873899920468487" fileName="IdeaEnvironment.java" startLine="220" startPosition="0" endLine="239" endPosition="0" />
-    <scopeInfo nodeId="7550149668843760453" fileName="IdeaEnvironment.java" startLine="90" startPosition="70" endLine="111" endPosition="26">
-      <varInfo nodeId="2654128911717083380" varName="libContributor" />
-    </scopeInfo>
-    <scopeInfo nodeId="7550149668843760450" fileName="IdeaEnvironment.java" startLine="90" startPosition="0" endLine="113" endPosition="0">
-      <varInfo nodeId="2654128911716525200" varName="config" />
-    </scopeInfo>
-    <scopeInfo nodeId="7413225496542993032" fileName="IdeaEnvironment.java" startLine="190" startPosition="25" endLine="215" endPosition="50" />
-    <scopeInfo nodeId="2770012171664328367" fileName="IdeaEnvironment.java" startLine="242" startPosition="73" endLine="267" endPosition="53">
-      <varInfo nodeId="5294483648489408027" varName="exc" />
-      <varInfo nodeId="5294483648489408013" varName="filePath" />
-      <varInfo nodeId="5294483648489408018" varName="project" />
-      <varInfo nodeId="5294483648489408008" varName="projectManager" />
-    </scopeInfo>
-    <scopeInfo nodeId="2770012171664328364" fileName="IdeaEnvironment.java" startLine="242" startPosition="0" endLine="269" endPosition="0">
-      <varInfo nodeId="2770012171664329480" varName="projectFile" />
-    </scopeInfo>
-    <scopeInfo nodeId="7413225496542993028" fileName="IdeaEnvironment.java" startLine="189" startPosition="0" endLine="217" endPosition="0" />
-    <unitInfo nodeId="2770012171664462608" fileName="IdeaEnvironment.java" startLine="101" startPosition="52" endLine="105" endPosition="11" unitName="jetbrains.mps.testbench.IdeaEnvironment$2" />
-    <unitInfo nodeId="5575867166681164259" fileName="IdeaEnvironment.java" startLine="207" startPosition="63" endLine="211" endPosition="9" unitName="jetbrains.mps.testbench.IdeaEnvironment$4" />
-    <unitInfo nodeId="7413225496543429698" fileName="IdeaEnvironment.java" startLine="171" startPosition="41" endLine="177" endPosition="5" unitName="jetbrains.mps.testbench.IdeaEnvironment$2" />
-    <unitInfo nodeId="2770012171664462597" fileName="IdeaEnvironment.java" startLine="98" startPosition="39" endLine="107" endPosition="7" unitName="jetbrains.mps.testbench.IdeaEnvironment$1" />
-    <unitInfo nodeId="5294483648489408714" fileName="IdeaEnvironment.java" startLine="204" startPosition="41" endLine="213" endPosition="5" unitName="jetbrains.mps.testbench.IdeaEnvironment$3" />
-    <unitInfo nodeId="5294483648489408040" fileName="IdeaEnvironment.java" startLine="251" startPosition="41" endLine="262" endPosition="5" unitName="jetbrains.mps.testbench.IdeaEnvironment$4" />
-    <unitInfo nodeId="7413225496542992859" fileName="IdeaEnvironment.java" startLine="37" startPosition="0" endLine="273" endPosition="0" unitName="jetbrains.mps.testbench.IdeaEnvironment" />
-=======
     <file name="IdeaEnvironment.java">
-      <node id="9085186120774559291" at="50,0,51,0" concept="11" trace="MISC_XML_URI" />
-      <node id="6132171475558526419" at="52,0,53,0" concept="11" trace="cachesInvalidated" />
-      <node id="106664114202566657" at="54,0,55,0" concept="3" trace="config" />
-      <node id="7413225496543382686" at="55,0,56,0" concept="3" trace="openedProjects" />
-      <node id="106664114202607329" at="58,52,59,25" concept="2" />
-      <node id="106664114202621196" at="59,25,60,0" concept="10" />
-      <node id="4417301346392457634" at="60,0,61,85" concept="9" />
-      <node id="4417301346392345231" at="61,85,62,48" concept="2" />
-      <node id="4417301346392457721" at="62,48,63,0" concept="10" />
-      <node id="7413225496543258670" at="63,0,64,34" concept="9" />
-      <node id="7413225496543262092" at="64,34,65,0" concept="10" />
-      <node id="7413225496543262116" at="65,0,66,29" concept="9" />
-      <node id="7413225496543261550" at="66,29,67,34" concept="2" />
-      <node id="7413225496543262372" at="67,34,68,49" concept="2" />
-      <node id="7413225496543267104" at="68,49,69,52" concept="2" />
-      <node id="6132171475558553121" at="69,52,70,0" concept="10" />
-      <node id="6132171475558553302" at="70,0,71,15" concept="9" />
-      <node id="6132171475558553035" at="71,15,72,47" concept="2" />
-      <node id="5460949978727169593" at="72,47,73,0" concept="10" />
-      <node id="5294483648489408574" at="73,0,74,60" concept="7" />
-      <node id="5294483648489408579" at="74,60,75,90" concept="2" />
-      <node id="5294483648489408589" at="75,90,76,52" concept="2" />
-      <node id="5294483648489409004" at="76,52,77,107" concept="9" />
-      <node id="5294483648489408594" at="77,107,78,55" concept="2" />
-      <node id="4543865055330814863" at="78,55,79,0" concept="10" />
-      <node id="4543865055330815742" at="79,0,80,43" concept="9" />
-      <node id="5294483648489408600" at="81,59,82,51" concept="7" />
-      <node id="5294483648489408604" at="82,51,83,74" concept="7" />
-      <node id="5294483648489408630" at="86,40,87,50" concept="2" />
-      <node id="5294483648489408636" at="88,11,89,52" concept="2" />
-      <node id="5294483648489408646" at="91,7,92,63" concept="2" />
-      <node id="5294483648489409006" at="92,63,93,99" concept="9" />
-      <node id="5294483648489408667" at="94,119,95,94" concept="2" />
-      <node id="4543865055330815103" at="97,5,98,0" concept="10" />
-      <node id="5294483648489408682" at="99,31,100,35" concept="2" />
-      <node id="5294483648489408685" at="100,35,101,31" concept="2" />
-      <node id="5294483648489408691" at="103,9,104,44" concept="2" />
-      <node id="5294483648489408702" at="105,27,106,36" concept="13" />
-      <node id="8016425832625905456" at="107,5,108,0" concept="10" />
-      <node id="6170820365631176113" at="108,0,109,118" concept="9" />
-      <node id="6170820365631177342" at="109,118,110,53" concept="9" />
-      <node id="4614699499897921476" at="110,53,111,0" concept="10" />
-      <node id="4614699499897933754" at="111,0,112,97" concept="9" />
-      <node id="4614699499898097714" at="112,97,113,54" concept="9" />
-      <node id="6132171475558785781" at="113,54,114,113" concept="2" />
-      <node id="2770012171664462612" at="120,31,121,56" concept="2" />
-      <node id="2770012171664462586" at="126,27,127,36" concept="13" />
-      <node id="6132171475558520951" at="128,5,129,0" concept="10" />
-      <node id="5460949978727168883" at="129,0,130,32" concept="9" />
-      <node id="5460949978727133688" at="131,72,132,71" concept="2" />
-      <node id="6132171475558573327" at="133,5,134,0" concept="10" />
-      <node id="6132171475558573486" at="134,0,135,37" concept="9" />
-      <node id="106664114202628014" at="140,40,141,18" concept="8" />
-      <node id="4590871013634754359" at="144,36,145,16" concept="8" />
-      <node id="7413225496543387703" at="150,48,151,64" concept="7" />
-      <node id="2926331382166188546" at="151,64,152,50" concept="9" />
-      <node id="2926331382166176245" at="152,50,153,14" concept="9" />
-      <node id="2926331382166176296" at="153,14,154,40" concept="9" />
-      <node id="4868485250298310744" at="154,40,155,46" concept="9" />
-      <node id="7413225496543388704" at="155,46,156,67" concept="8" />
-      <node id="1884528325079852301" at="159,39,160,32" concept="9" />
-      <node id="1884528325079852351" at="160,32,161,14" concept="9" />
-      <node id="2239521199950943786" at="161,14,162,40" concept="9" />
-      <node id="1884528325079852510" at="162,40,163,14" concept="9" />
-      <node id="1884528325079852572" at="163,14,164,14" concept="9" />
-      <node id="1884528325079852636" at="164,14,165,14" concept="9" />
-      <node id="1884528325079852698" at="165,14,166,14" concept="9" />
-      <node id="1884528325079852764" at="166,14,167,14" concept="9" />
-      <node id="1884528325079852830" at="167,14,168,14" concept="9" />
-      <node id="137328445863418898" at="168,14,169,0" concept="10" />
-      <node id="2099495074363065120" at="169,0,170,53" concept="7" />
-      <node id="5294483648489407592" at="170,53,171,90" concept="7" />
-      <node id="1884528325079949162" at="171,90,172,36" concept="2" />
-      <node id="1884528325079853993" at="172,36,173,0" concept="10" />
-      <node id="2239521199951147316" at="173,0,174,65" concept="2" />
-      <node id="2239521199950996197" at="174,65,175,24" concept="8" />
-      <node id="7276643694148909174" at="180,45,181,85" concept="8" />
-      <node id="137328445863464071" at="186,53,187,43" concept="2" />
-      <node id="137328445863513534" at="187,43,188,0" concept="10" />
-      <node id="7413225496543429378" at="188,0,189,29" concept="9" />
-      <node id="7413225496543431271" at="191,25,192,26" concept="2" />
-      <node id="7413225496543429705" at="192,26,193,49" concept="2" />
-      <node id="7413225496543429710" at="193,49,194,20" concept="2" />
-      <node id="7413225496543524502" at="196,7,197,39" concept="9" />
-      <node id="7413225496543429715" at="197,39,198,45" concept="2" />
-      <node id="7413225496543429729" at="200,25,201,49" concept="2" />
-      <node id="137328445863514205" at="203,7,204,0" concept="10" />
-      <node id="137328445863514927" at="204,0,205,63" concept="2" />
-      <node id="8181622299283866731" at="208,36,209,28" concept="9" />
-      <node id="8181622299283851292" at="209,28,210,39" concept="2" />
-      <node id="8181622299283866066" at="210,39,211,0" concept="10" />
-      <node id="7413225496543421117" at="212,99,213,30" concept="2" />
-      <node id="7413225496543382142" at="214,5,215,0" concept="10" />
-      <node id="5383605413649794468" at="215,0,216,33" concept="9" />
-      <node id="5383605413649795169" at="216,33,217,54" concept="2" />
-      <node id="5383605413649794504" at="217,54,218,0" concept="10" />
-      <node id="5294483648489408719" at="223,29,224,60" concept="2" />
-      <node id="8181622299284266142" at="228,7,229,0" concept="10" />
-      <node id="4417301346392381138" at="229,0,230,50" concept="2" />
-      <node id="9085186120774321694" at="235,41,236,46" concept="7" />
-      <node id="9085186120774522408" at="236,46,237,47" concept="7" />
-      <node id="9085186120774337096" at="237,47,238,19" concept="2" />
-      <node id="5835181105771268151" at="238,19,239,99" concept="7" />
-      <node id="9085186120774564532" at="240,9,241,34" concept="2" />
-      <node id="2099495074361599185" at="241,34,242,82" concept="7" />
-      <node id="2099495074361747733" at="242,82,243,66" concept="7" />
-      <node id="2099495074362014463" at="243,66,244,41" concept="2" />
-      <node id="2099495074362088773" at="244,41,245,21" concept="2" />
-      <node id="2099495074362122049" at="245,21,246,20" concept="2" />
-      <node id="2099495074362238796" at="247,29,248,26" concept="2" />
-      <node id="2099495074362376097" at="248,26,249,18" concept="8" />
-      <node id="2099495074362988007" at="250,5,251,22" concept="8" />
-      <node id="5294483648489408007" at="260,34,261,93" concept="13" />
-      <node id="5294483648489408009" at="262,5,263,77" concept="7" />
-      <node id="5294483648489408014" at="263,77,264,58" concept="7" />
-      <node id="5294483648489408988" at="264,58,265,41" concept="9" />
-      <node id="5294483648489408019" at="265,41,266,103" concept="7" />
-      <node id="5294483648489408028" at="266,103,267,50" concept="7" />
-      <node id="5294483648489408046" at="270,13,271,67" concept="2" />
-      <node id="5294483648489408059" at="272,31,273,21" concept="2" />
-      <node id="5294483648489408990" at="277,29,278,31" concept="9" />
-      <node id="5294483648489408085" at="278,31,279,120" concept="13" />
-      <node id="5294483648489408097" at="282,25,283,138" concept="2" />
-      <node id="5294483648489408110" at="285,7,286,43" concept="2" />
-      <node id="5294483648489408116" at="286,43,287,53" concept="8" />
-      <node id="5460949978727097222" at="292,54,293,89" concept="9" />
-      <node id="5460949978726935807" at="293,89,294,69" concept="7" />
-      <node id="5460949978726935813" at="294,69,295,49" concept="7" />
-      <node id="5460949978726935825" at="296,64,297,66" concept="2" />
-      <node id="4543865055330813810" at="301,52,302,44" concept="8" />
-      <node id="5294483648489408623" at="85,57,88,11" concept="5" />
-      <node id="5294483648489408652" at="93,99,96,7" concept="5" />
-      <node id="2770012171664462610" at="120,0,123,0" concept="6" trace="run#()V" />
-      <node id="5460949978727099077" at="130,32,133,5" concept="4" />
-      <node id="106664114202622623" at="140,0,143,0" concept="6" trace="getConfig#()Ljetbrains/mps/tool/environment/EnvironmentConfig;" />
-      <node id="4590871013634754353" at="144,0,147,0" concept="6" trace="hasIdeaInstance#()Z" />
-      <node id="7276643694148860368" at="180,0,183,0" concept="6" trace="openedProjects#()Ljava/lang/Iterable;" />
-      <node id="7413225496543429727" at="200,0,203,0" concept="6" trace="run#()V" />
-      <node id="7413225496543382169" at="211,0,214,5" concept="4" />
-      <node id="5575867166681164261" at="223,0,226,0" concept="6" trace="run#()V" />
-      <node id="5294483648489407996" at="259,72,262,5" concept="5" />
-      <node id="5294483648489408095" at="282,0,285,0" concept="6" trace="run#()V" />
-      <node id="5460949978726935817" at="295,49,298,5" concept="5" />
-      <node id="4543865055330813810" at="301,0,304,0" concept="12" trace="isEmptyString#(Ljava/lang/String;)Z" />
-      <node id="5294483648489408677" at="98,0,102,5" concept="5" />
-      <node id="5294483648489408069" at="276,7,280,5" concept="5" />
-      <node id="5294483648489408703" at="102,5,107,5" concept="14" />
-      <node id="2770012171664462602" at="118,27,123,13" concept="2" />
-      <node id="7413225496543429700" at="191,0,196,0" concept="6" trace="run#()V" />
-      <node id="7413225496543429720" at="198,45,203,7" concept="2" />
-      <node id="5575867166680891678" at="221,25,226,11" concept="2" />
-      <node id="5294483648489408065" at="269,25,274,9" concept="14" />
-      <node id="5294483648489408086" at="280,5,285,7" concept="2" />
-      <node id="5294483648489408620" at="84,42,90,9" concept="4" />
-      <node id="7413225496543429693" at="189,29,196,7" concept="2" />
-      <node id="5294483648489408042" at="269,0,276,0" concept="6" trace="run#()V" />
-      <node id="5294483648489408613" at="83,74,91,7" concept="5" />
-      <node id="2770012171664462599" at="117,0,125,0" concept="6" trace="run#()V" />
-      <node id="7413225496542993005" at="150,0,158,0" concept="6" trace="openProject#(Ljava/io/File;)Ljetbrains/mps/project/Project;" />
-      <node id="5294483648489408716" at="220,0,228,0" concept="6" trace="run#()V" />
-      <node id="5460949978726934756" at="292,0,300,0" concept="6" trace="setMacro#(Ljava/lang/String;Ljava/io/File;)V" />
-      <node id="5294483648489408035" at="267,50,276,7" concept="2" />
-      <node id="2770012171664462593" at="115,9,125,9" concept="2" />
-      <node id="5294483648489408709" at="218,0,228,7" concept="2" />
-      <node id="2099495074362151672" at="239,99,250,5" concept="14" />
-      <node id="2770012171664462583" at="114,113,128,5" concept="14" />
-      <node id="4543865055330719351" at="80,43,97,5" concept="5" />
-      <node id="7413225496542993014" at="159,0,177,0" concept="6" trace="createDummyProject#()Ljetbrains/mps/project/Project;" />
-      <node id="7323873899920468487" at="235,0,253,0" concept="6" trace="createDummyProjectFile#()Ljava/io/File;" />
-      <node id="7413225496542993021" at="186,0,207,0" concept="6" trace="disposeProject#(Ljetbrains/mps/project/Project;)V" />
-      <node id="7413225496542993028" at="208,0,232,0" concept="6" trace="disposeEnvironment#()V" />
-      <node id="2770012171664328364" at="256,0,289,0" concept="12" trace="openProjectInIdeaEnvironment#(Ljava/io/File;)Ljetbrains/mps/project/Project;" />
-      <node id="7413225496543196363" at="58,0,137,0" concept="1" trace="IdeaEnvironment#(Ljetbrains/mps/tool/environment/EnvironmentConfig;)V" />
-      <scope id="5294483648489408629" at="86,40,87,50" />
-      <scope id="5294483648489408666" at="94,119,95,94" />
-      <scope id="5294483648489408690" at="103,9,104,44" />
-      <scope id="5294483648489408704" at="105,0,106,36">
-        <var name="e" id="5294483648489408695" />
-      </scope>
-      <scope id="5294483648489408699" at="105,27,106,36" />
-      <scope id="2770012171664462611" at="120,31,121,56" />
-      <scope id="2770012171664462584" at="126,0,127,36">
+      <node id="9085186120774559291" at="41,0,42,0" concept="11" trace="MISC_XML_URI" />
+      <node id="1729512929058577215" at="43,0,44,0" concept="3" trace="myContainer" />
+      <node id="2654128911718414459" at="44,0,45,0" concept="3" trace="myLibContributor" />
+      <node id="2654128911720023677" at="45,0,46,0" concept="3" trace="myIdeaApplication" />
+      <node id="6151449412875095972" at="49,30,50,44" concept="2" />
+      <node id="4417301346392345231" at="51,5,52,48" concept="2" />
+      <node id="6132171475558553035" at="52,48,53,47" concept="2" />
+      <node id="1389352451077646040" at="53,47,54,50" concept="2" />
+      <node id="2879620388676441247" at="54,50,55,14" concept="9" />
+      <node id="7550149668843929321" at="55,14,56,0" concept="10" />
+      <node id="7550149668843930717" at="56,0,57,44" concept="2" />
+      <node id="2654128911718438295" at="57,44,58,45" concept="2" />
+      <node id="7550149668844548583" at="58,45,59,23" concept="2" />
+      <node id="7550149668843788228" at="65,30,66,38" concept="2" />
+      <node id="7550149668843788232" at="67,5,68,33" concept="2" />
+      <node id="7550149668844548564" at="74,72,75,71" concept="2" />
+      <node id="2654128911718066489" at="81,54,82,67" concept="7" />
+      <node id="5460949978726935825" at="83,34,84,68" concept="2" />
+      <node id="4287407824075678095" at="91,30,92,41" concept="2" />
+      <node id="4287407824075787747" at="93,5,94,0" concept="10" />
+      <node id="2654128911717083379" at="94,0,95,106" concept="7" />
+      <node id="6132171475558785781" at="95,106,96,68" concept="2" />
+      <node id="2770012171664462612" at="102,31,103,56" concept="2" />
+      <node id="2770012171664462586" at="108,27,109,36" concept="13" />
+      <node id="2654128911717117557" at="110,5,111,26" concept="8" />
+      <node id="4287407824075666918" at="117,30,118,47" concept="2" />
+      <node id="7550149668843898821" at="119,5,120,49" concept="8" />
+      <node id="4590871013634754359" at="126,36,127,16" concept="8" />
+      <node id="1729512929061162282" at="135,32,136,51" concept="2" />
+      <node id="1729512929059966243" at="137,7,138,68" concept="7" />
+      <node id="1729512929060373694" at="138,68,139,29" concept="8" />
+      <node id="1729512929061187173" at="141,32,142,42" concept="2" />
+      <node id="7413225496543387703" at="143,7,144,66" concept="7" />
+      <node id="1729512929060220309" at="144,66,145,38" concept="2" />
+      <node id="6151449412875359209" at="145,38,146,21" concept="8" />
+      <node id="2099495074363065120" at="153,39,154,53" concept="7" />
+      <node id="5294483648489407592" at="154,53,155,90" concept="7" />
+      <node id="2654128911719693788" at="155,90,156,41" concept="2" />
+      <node id="2239521199950996197" at="156,41,157,24" concept="8" />
+      <node id="623745604706078277" at="163,48,164,64" concept="7" />
+      <node id="2017907759317266369" at="165,31,166,52" concept="2" />
+      <node id="137328445863464071" at="167,5,168,43" concept="2" />
+      <node id="137328445863513534" at="168,43,169,0" concept="10" />
+      <node id="7413225496543429378" at="169,0,170,29" concept="9" />
+      <node id="2654128911719877606" at="172,25,173,44" concept="2" />
+      <node id="7413225496543429705" at="173,44,174,49" concept="2" />
+      <node id="7413225496543429710" at="174,49,175,20" concept="2" />
+      <node id="623745604707495489" at="183,52,184,52" concept="8" />
+      <node id="2017907759317274846" at="191,31,192,41" concept="2" />
+      <node id="8181622299283866066" at="193,5,194,0" concept="10" />
+      <node id="2654128911718470015" at="194,0,195,73" concept="2" />
+      <node id="2654128911718466683" at="195,73,196,0" concept="10" />
+      <node id="7413225496543421117" at="197,76,198,47" concept="2" />
+      <node id="7413225496543382142" at="199,5,200,0" concept="10" />
+      <node id="5383605413649794468" at="200,0,201,33" concept="9" />
+      <node id="5383605413649795169" at="201,33,202,54" concept="2" />
+      <node id="5383605413649794504" at="202,54,203,0" concept="10" />
+      <node id="5294483648489408719" at="208,29,209,40" concept="2" />
+      <node id="8181622299284266142" at="213,7,214,0" concept="10" />
+      <node id="4417301346392381138" at="214,0,215,50" concept="2" />
+      <node id="9085186120774321694" at="220,41,221,48" concept="7" />
+      <node id="9085186120774522408" at="221,48,222,49" concept="7" />
+      <node id="9085186120774337096" at="222,49,223,19" concept="2" />
+      <node id="5835181105771268151" at="223,19,224,99" concept="7" />
+      <node id="9085186120774564532" at="225,9,226,34" concept="2" />
+      <node id="2099495074361599185" at="226,34,227,85" concept="7" />
+      <node id="2099495074361747733" at="227,85,228,66" concept="7" />
+      <node id="2099495074362014463" at="228,66,229,41" concept="2" />
+      <node id="2099495074362088773" at="229,41,230,21" concept="2" />
+      <node id="2099495074362122049" at="230,21,231,20" concept="2" />
+      <node id="2099495074362238796" at="232,29,233,26" concept="2" />
+      <node id="2099495074362376097" at="233,26,234,18" concept="8" />
+      <node id="2654128911719716349" at="235,5,236,32" concept="2" />
+      <node id="2099495074362988007" at="236,32,237,24" concept="8" />
+      <node id="5294483648489408007" at="243,34,244,93" concept="13" />
+      <node id="5294483648489408009" at="245,5,246,77" concept="7" />
+      <node id="5294483648489408014" at="246,77,247,58" concept="7" />
+      <node id="5294483648489408988" at="247,58,248,41" concept="9" />
+      <node id="5294483648489408019" at="248,41,249,103" concept="7" />
+      <node id="5294483648489408028" at="249,103,250,50" concept="7" />
+      <node id="4287407824074716451" at="254,36,255,79" concept="2" />
+      <node id="5294483648489408046" at="256,11,257,67" concept="2" />
+      <node id="5294483648489408059" at="258,31,259,21" concept="2" />
+      <node id="5294483648489408990" at="263,29,264,31" concept="9" />
+      <node id="5294483648489408085" at="264,31,265,120" concept="13" />
+      <node id="5294483648489408116" at="266,5,267,53" concept="8" />
+      <node id="7413225496542992859" at="271,0,272,0" concept="11" trace="LOG" />
+      <node id="6151449412875095972" at="48,52,51,5" concept="0" />
+      <node id="6151449412875095972" at="48,52,51,5" concept="5" />
+      <node id="7550149668843788228" at="64,39,67,5" concept="0" />
+      <node id="7550149668843788228" at="64,39,67,5" concept="5" />
+      <node id="7550149668844548556" at="73,53,76,5" concept="4" />
+      <node id="2654128911718137053" at="82,67,85,5" concept="5" />
+      <node id="4287407824075678095" at="90,70,93,5" concept="0" />
+      <node id="4287407824075678095" at="90,70,93,5" concept="5" />
+      <node id="2770012171664462610" at="102,0,105,0" concept="6" trace="run#()V" />
+      <node id="4287407824075666918" at="116,51,119,5" concept="0" />
+      <node id="4287407824075666918" at="116,51,119,5" concept="5" />
+      <node id="1729512929061162282" at="134,39,137,7" concept="0" />
+      <node id="1729512929061162282" at="134,39,137,7" concept="5" />
+      <node id="1729512929061187173" at="140,12,143,7" concept="0" />
+      <node id="1729512929061187173" at="140,12,143,7" concept="5" />
+      <node id="2017907759317266369" at="164,64,167,5" concept="0" />
+      <node id="2017907759317266369" at="164,64,167,5" concept="5" />
+      <node id="2017907759317274846" at="190,25,193,5" concept="0" />
+      <node id="2017907759317274846" at="190,25,193,5" concept="5" />
+      <node id="7413225496543382169" at="196,0,199,5" concept="4" />
+      <node id="5575867166681164261" at="208,0,211,0" concept="6" trace="run#()V" />
+      <node id="5294483648489407996" at="242,73,245,5" concept="5" />
+      <node id="4287407824074716451" at="253,13,256,11" concept="0" />
+      <node id="4287407824074716451" at="253,13,256,11" concept="5" />
+      <node id="4590871013634754353" at="125,0,129,0" concept="6" trace="hasIdeaInstance#()Z" />
+      <node id="623745604707472759" at="182,0,186,0" concept="6" trace="isProjectOpened#(Ljava/io/File;)Z" />
+      <node id="5294483648489408069" at="262,7,266,5" concept="5" />
+      <node id="7550149668844548578" at="73,0,78,0" concept="6" trace="initMacros#(Ljetbrains/mps/tool/environment/EnvironmentConfig;)V" />
+      <node id="2770012171664462602" at="100,27,105,13" concept="2" />
+      <node id="7413225496543429700" at="172,0,177,0" concept="6" trace="run#()V" />
+      <node id="5575867166680891678" at="206,25,211,11" concept="2" />
+      <node id="7550149668843788240" at="64,0,70,0" concept="6" trace="invalidateIdeaCaches#()V" />
+      <node id="5460949978726934756" at="81,0,87,0" concept="6" trace="setMacro#(Ljava/lang/String;Ljava/io/File;)V" />
+      <node id="7550149668843850817" at="116,0,122,0" concept="6" trace="createIdeaTestApp#()Lcom/intellij/idea/IdeaTestApplication;" />
+      <node id="8171859610424807756" at="140,10,147,5" concept="0" />
+      <node id="7413225496542993014" at="152,0,159,0" concept="6" trace="createDummyProject#()Ljetbrains/mps/project/Project;" />
+      <node id="7413225496543429693" at="170,29,177,7" concept="2" />
+      <node id="2770012171664462599" at="99,0,107,0" concept="6" trace="run#()V" />
+      <node id="5294483648489408716" at="205,0,213,0" concept="6" trace="run#()V" />
+      <node id="5294483648489408065" at="252,25,260,9" concept="14" />
+      <node id="2770012171664462593" at="97,9,107,9" concept="2" />
+      <node id="5294483648489408709" at="203,0,213,7" concept="2" />
+      <node id="5294483648489408042" at="252,0,262,0" concept="6" trace="run#()V" />
+      <node id="2099495074362151672" at="224,99,235,5" concept="14" />
+      <node id="5294483648489408035" at="250,50,262,7" concept="2" />
+      <node id="7413225496543196363" at="48,0,61,0" concept="1" trace="IdeaEnvironment#(Ljetbrains/mps/tool/environment/EnvironmentConfig;)V" />
+      <node id="2770012171664462583" at="96,68,110,5" concept="14" />
+      <node id="1729512929060361566" at="133,48,147,5" concept="5" />
+      <node id="7413225496542993005" at="132,0,149,0" concept="6" trace="openProject#(Ljava/io/File;)Ljetbrains/mps/project/Project;" />
+      <node id="7413225496542993021" at="162,0,179,0" concept="6" trace="disposeProject#(Ljava/io/File;)V" />
+      <node id="7323873899920468487" at="220,0,239,0" concept="6" trace="createDummyProjectFile#()Ljava/io/File;" />
+      <node id="7550149668843760450" at="90,0,113,0" concept="6" trace="initLibraries#(Ljetbrains/mps/tool/environment/EnvironmentConfig;)Ljetbrains/mps/library/contributor/LibraryContributor;" />
+      <node id="2770012171664328364" at="242,0,269,0" concept="12" trace="openProjectInIdeaEnvironment#(Ljava/io/File;)Ljetbrains/mps/project/Project;" />
+      <node id="7413225496542993028" at="189,0,217,0" concept="6" trace="dispose#()V" />
+      <scope id="6151449412875095972" at="49,30,50,44" />
+      <scope id="7550149668843788228" at="65,30,66,38" />
+      <scope id="7550149668844548563" at="74,72,75,71" />
+      <scope id="2654128911718137056" at="83,34,84,68" />
+      <scope id="4287407824075678095" at="91,30,92,41" />
+      <scope id="2770012171664462611" at="102,31,103,56" />
+      <scope id="2770012171664462584" at="108,0,109,36">
         <var name="e" id="2770012171664462590" />
       </scope>
-      <scope id="2770012171664462585" at="126,27,127,36" />
-      <scope id="5460949978727099083" at="131,72,132,71" />
-      <scope id="106664114202622627" at="140,40,141,18" />
-      <scope id="4590871013634754357" at="144,36,145,16" />
-      <scope id="7276643694148860373" at="180,45,181,85" />
-      <scope id="7413225496543429728" at="200,25,201,49" />
-      <scope id="7413225496543382175" at="212,99,213,30" />
-      <scope id="5575867166681164265" at="223,29,224,60" />
-      <scope id="5294483648489408001" at="260,34,261,93" />
-      <scope id="5294483648489408045" at="270,13,271,67" />
-      <scope id="5294483648489408066" at="272,0,273,21">
+      <scope id="2770012171664462585" at="108,27,109,36" />
+      <scope id="4287407824075666918" at="117,30,118,47" />
+      <scope id="4590871013634754357" at="126,36,127,16" />
+      <scope id="1729512929061162282" at="135,32,136,51" />
+      <scope id="1729512929061187173" at="141,32,142,42" />
+      <scope id="2017907759317266369" at="165,31,166,52" />
+      <scope id="623745604707472762" at="183,52,184,52" />
+      <scope id="2017907759317274846" at="191,31,192,41" />
+      <scope id="7413225496543382175" at="197,76,198,47" />
+      <scope id="5575867166681164265" at="208,29,209,40" />
+      <scope id="5294483648489408001" at="243,34,244,93" />
+      <scope id="4287407824074716451" at="254,36,255,79" />
+      <scope id="5294483648489408066" at="258,0,259,21">
         <var name="e" id="5294483648489408054" />
       </scope>
-      <scope id="5294483648489408058" at="272,31,273,21" />
-      <scope id="5294483648489408096" at="282,25,283,138" />
-      <scope id="5460949978726935824" at="296,64,297,66" />
-      <scope id="4543865055330813810" at="301,52,302,44" />
-      <scope id="5294483648489408681" at="99,31,101,31" />
-      <scope id="2099495074362151675" at="247,0,249,18">
+      <scope id="5294483648489408058" at="258,31,259,21" />
+      <scope id="2099495074362151675" at="232,0,234,18">
         <var name="e" id="2099495074362151677" />
       </scope>
-      <scope id="2099495074362151681" at="247,29,249,18" />
-      <scope id="5294483648489408076" at="277,29,279,120" />
-      <scope id="2770012171664462610" at="120,0,123,0" />
-      <scope id="5460949978727099077" at="130,32,133,5">
-        <var name="macro" id="5460949978727099079" />
-      </scope>
-      <scope id="106664114202622623" at="140,0,143,0" />
-      <scope id="4590871013634754353" at="144,0,147,0" />
-      <scope id="7276643694148860368" at="180,0,183,0" />
-      <scope id="7413225496543429701" at="191,25,194,20" />
-      <scope id="7413225496543429727" at="200,0,203,0" />
-      <scope id="7413225496543382169" at="211,0,214,5">
+      <scope id="2099495074362151681" at="232,29,234,18" />
+      <scope id="5294483648489408076" at="263,29,265,120" />
+      <scope id="6151449412875095972" at="48,52,51,5" />
+      <scope id="7550149668843788228" at="64,39,67,5" />
+      <scope id="7550149668844548555" at="73,53,76,5" />
+      <scope id="7550149668844548556" at="73,53,76,5">
+        <var name="macro" id="7550149668844548562" />
+      </scope>
+      <scope id="4287407824075678095" at="90,70,93,5" />
+      <scope id="2770012171664462610" at="102,0,105,0" />
+      <scope id="4287407824075666918" at="116,51,119,5" />
+      <scope id="1729512929061162282" at="134,39,137,7" />
+      <scope id="1729512929061187173" at="140,12,143,7" />
+      <scope id="2017907759317266369" at="164,64,167,5" />
+      <scope id="7413225496543429701" at="172,25,175,20" />
+      <scope id="2017907759317274846" at="190,25,193,5" />
+      <scope id="7413225496543382169" at="196,0,199,5">
         <var name="project" id="7413225496543382171" />
       </scope>
-      <scope id="5575867166681164261" at="223,0,226,0" />
-      <scope id="5294483648489408095" at="282,0,285,0" />
-      <scope id="4543865055330813810" at="301,0,304,0">
-        <var name="str" id="4543865055330813810" />
-      </scope>
-      <scope id="5294483648489408622" at="85,57,89,52" />
-      <scope id="2770012171664462601" at="118,27,123,13" />
-      <scope id="7413225496543429700" at="191,0,196,0" />
-      <scope id="5294483648489408718" at="221,25,226,11" />
-      <scope id="5294483648489408043" at="269,25,274,9" />
-      <scope id="5294483648489408619" at="84,42,90,9" />
-      <scope id="5294483648489408620" at="84,42,90,9">
-        <var name="pluginFolder" id="5294483648489408641" />
-      </scope>
-      <scope id="7413225496542993011" at="150,48,156,67">
+      <scope id="5575867166681164261" at="208,0,211,0" />
+      <scope id="4287407824074716451" at="253,13,256,11" />
+      <scope id="7550149668843788223" at="64,39,68,33" />
+      <scope id="5460949978726934759" at="81,54,85,5">
+        <var name="path" id="2654128911718066490" />
+      </scope>
+      <scope id="7550149668843850820" at="116,51,120,49" />
+      <scope id="4590871013634754353" at="125,0,129,0" />
+      <scope id="7413225496542993018" at="153,39,157,24">
+        <var name="dummyProject" id="5294483648489407591" />
+        <var name="dummyProjectFile" id="2099495074363065121" />
+      </scope>
+      <scope id="623745604707472759" at="182,0,186,0">
+        <var name="projectFile" id="623745604707479747" />
+      </scope>
+      <scope id="5294483648489408045" at="253,13,257,67" />
+      <scope id="7550149668844548578" at="73,0,78,0">
+        <var name="config" id="7550149668844548572" />
+      </scope>
+      <scope id="2770012171664462601" at="100,27,105,13" />
+      <scope id="1729512929060361569" at="134,39,139,29">
+        <var name="lastUsedProject" id="1729512929059966244" />
+      </scope>
+      <scope id="7413225496543429700" at="172,0,177,0" />
+      <scope id="5294483648489408718" at="206,25,211,11" />
+      <scope id="7550149668843788240" at="64,0,70,0" />
+      <scope id="5460949978726934756" at="81,0,87,0">
+        <var name="file" id="5460949978726935452" />
+        <var name="macroName" id="5460949978726935448" />
+      </scope>
+      <scope id="7550149668843850817" at="116,0,122,0" />
+      <scope id="8171859610424807757" at="140,12,146,21">
         <var name="project" id="7413225496543387704" />
       </scope>
-      <scope id="2099495074362151674" at="240,9,246,20">
+      <scope id="2099495074362151674" at="225,9,231,20">
         <var name="input" id="2099495074361599186" />
         <var name="stream" id="2099495074361747734" />
       </scope>
-      <scope id="5460949978726934759" at="292,54,298,5">
-        <var name="canonicalFile" id="5460949978726935812" />
-        <var name="canonicalPath" id="5460949978726935806" />
-      </scope>
-      <scope id="5294483648489408042" at="269,0,276,0" />
-      <scope id="2770012171664462599" at="117,0,125,0" />
-      <scope id="7413225496542993005" at="150,0,158,0">
+      <scope id="7413225496542993014" at="152,0,159,0" />
+      <scope id="2770012171664462599" at="99,0,107,0" />
+      <scope id="5294483648489408716" at="205,0,213,0" />
+      <scope id="5294483648489408043" at="252,25,260,9" />
+      <scope id="2770012171664462592" at="97,9,107,9" />
+      <scope id="5294483648489408042" at="252,0,262,0" />
+      <scope id="7413225496543196368" at="48,52,59,23" />
+      <scope id="7413225496543196363" at="48,0,61,0">
+        <var name="config" id="106664114202565515" />
+      </scope>
+      <scope id="7413225496542993011" at="133,48,147,5" />
+      <scope id="7413225496542993027" at="163,48,177,7">
+        <var name="project" id="623745604706078278" />
+      </scope>
+      <scope id="7413225496542993005" at="132,0,149,0">
         <var name="projectFile" id="7413225496542993006" />
       </scope>
-      <scope id="5294483648489408716" at="220,0,228,0" />
-      <scope id="5460949978726934756" at="292,0,300,0">
-        <var name="file" id="5460949978726935452" />
-        <var name="macroName" id="5460949978726935448" />
-      </scope>
-      <scope id="2770012171664462592" at="115,9,125,9" />
-      <scope id="4543865055330719354" at="81,59,96,7">
-        <var name="pluginDir" id="5294483648489408603" />
-        <var name="pluginPath" id="5294483648489408599" />
-      </scope>
-      <scope id="7413225496542993018" at="159,39,175,24">
-        <var name="dummyProject" id="5294483648489407591" />
-        <var name="dummyProjectFile" id="2099495074363065121" />
-      </scope>
-      <scope id="7323873899920468490" at="235,41,251,22">
+      <scope id="7413225496542993021" at="162,0,179,0">
+        <var name="projectFile" id="623745604706064247" />
+      </scope>
+      <scope id="7323873899920468490" at="220,41,237,24">
         <var name="dotMps" id="9085186120774522409" />
-        <var name="projectDir" id="9085186120774321695" />
+        <var name="dummyProjDir" id="9085186120774321695" />
         <var name="projectFile" id="5835181105771268152" />
       </scope>
-      <scope id="7413225496542993014" at="159,0,177,0" />
-      <scope id="7323873899920468487" at="235,0,253,0" />
-      <scope id="7413225496542993027" at="186,53,205,63" />
-      <scope id="7413225496542993021" at="186,0,207,0">
-        <var name="project" id="7413225496542993025" />
-      </scope>
-      <scope id="7413225496542993032" at="208,36,230,50" />
-      <scope id="7413225496542993028" at="208,0,232,0" />
-      <scope id="2770012171664328367" at="259,72,287,53">
+      <scope id="7323873899920468487" at="220,0,239,0" />
+      <scope id="7550149668843760453" at="90,70,111,26">
+        <var name="libContributor" id="2654128911717083380" />
+      </scope>
+      <scope id="7550149668843760450" at="90,0,113,0">
+        <var name="config" id="2654128911716525200" />
+      </scope>
+      <scope id="7413225496542993032" at="190,25,215,50" />
+      <scope id="2770012171664328367" at="242,73,267,53">
         <var name="exc" id="5294483648489408027" />
         <var name="filePath" id="5294483648489408013" />
         <var name="project" id="5294483648489408018" />
         <var name="projectManager" id="5294483648489408008" />
       </scope>
-      <scope id="2770012171664328364" at="256,0,289,0">
+      <scope id="2770012171664328364" at="242,0,269,0">
         <var name="projectFile" id="2770012171664329480" />
       </scope>
-      <scope id="7413225496543196368" at="58,52,135,37">
-        <var name="mpsInternal" id="5294483648489408573" />
-      </scope>
-      <scope id="7413225496543196363" at="58,0,137,0">
-        <var name="config" id="106664114202565515" />
-      </scope>
-      <unit id="2770012171664462608" at="119,52,123,11" name="jetbrains.mps.testbench.IdeaEnvironment$2" />
-      <unit id="7413225496543429725" at="199,41,203,5" name="jetbrains.mps.testbench.IdeaEnvironment$3" />
-      <unit id="5575867166681164259" at="222,63,226,9" name="jetbrains.mps.testbench.IdeaEnvironment$5" />
-      <unit id="5294483648489408093" at="281,45,285,5" name="jetbrains.mps.testbench.IdeaEnvironment$6" />
-      <unit id="7413225496543429698" at="190,41,196,5" name="jetbrains.mps.testbench.IdeaEnvironment$2" />
-      <unit id="5294483648489408040" at="268,41,276,5" name="jetbrains.mps.testbench.IdeaEnvironment$5" />
-      <unit id="2770012171664462597" at="116,39,125,7" name="jetbrains.mps.testbench.IdeaEnvironment$1" />
-      <unit id="5294483648489408714" at="219,41,228,5" name="jetbrains.mps.testbench.IdeaEnvironment$4" />
-      <unit id="7413225496542992859" at="49,0,305,0" name="jetbrains.mps.testbench.IdeaEnvironment" />
+      <scope id="7413225496542993028" at="189,0,217,0" />
+      <unit id="2770012171664462608" at="101,52,105,11" name="jetbrains.mps.testbench.IdeaEnvironment$2" />
+      <unit id="5575867166681164259" at="207,63,211,9" name="jetbrains.mps.testbench.IdeaEnvironment$4" />
+      <unit id="7413225496543429698" at="171,41,177,5" name="jetbrains.mps.testbench.IdeaEnvironment$2" />
+      <unit id="2770012171664462597" at="98,39,107,7" name="jetbrains.mps.testbench.IdeaEnvironment$1" />
+      <unit id="5294483648489408714" at="204,41,213,5" name="jetbrains.mps.testbench.IdeaEnvironment$3" />
+      <unit id="5294483648489408040" at="251,41,262,5" name="jetbrains.mps.testbench.IdeaEnvironment$4" />
+      <unit id="7413225496542992859" at="37,0,273,0" name="jetbrains.mps.testbench.IdeaEnvironment" />
     </file>
->>>>>>> 0583c357
   </root>
 </debug-info>
