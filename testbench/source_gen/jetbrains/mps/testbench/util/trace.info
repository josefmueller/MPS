--- conflicted
+++ resolved
@@ -226,210 +226,111 @@
     </file>
   </root>
   <root nodeRef="r:36bec8f9-6cb9-42f4-a517-ea58c11993b3(jetbrains.mps.testbench.util)/5294483648489410428">
-<<<<<<< HEAD
-    <nodeInfo nodeId="5294483648489410433" fileName="CachingAppender.java" startLine="19" startPosition="0" endLine="20" endPosition="0" conceptFqName="jetbrains.mps.baseLanguage.structure.FieldDeclaration" propertyString="events" />
-    <nodeInfo nodeId="5294483648489410437" fileName="CachingAppender.java" startLine="20" startPosition="0" endLine="21" endPosition="0" conceptFqName="jetbrains.mps.baseLanguage.structure.FieldDeclaration" propertyString="messages" />
-    <nodeInfo nodeId="5294483648489410444" fileName="CachingAppender.java" startLine="21" startPosition="0" endLine="22" endPosition="0" conceptFqName="jetbrains.mps.baseLanguage.structure.FieldDeclaration" propertyString="expectedEvents" />
-    <nodeInfo nodeId="5294483648489410455" fileName="CachingAppender.java" startLine="22" startPosition="0" endLine="23" endPosition="0" conceptFqName="jetbrains.mps.baseLanguage.structure.FieldDeclaration" propertyString="receivedExpectedEvents" />
-    <nodeInfo nodeId="2046945161065992528" fileName="CachingAppender.java" startLine="24" startPosition="44" endLine="25" endPosition="62" conceptFqName="jetbrains.mps.baseLanguage.structure.LocalVariableDeclarationStatement" />
-    <nodeInfo nodeId="2046945161066011729" fileName="CachingAppender.java" startLine="25" startPosition="62" endLine="26" endPosition="38" conceptFqName="jetbrains.mps.baseLanguage.structure.ExpressionStatement" />
-    <nodeInfo nodeId="2046945161066015675" fileName="CachingAppender.java" startLine="26" startPosition="38" endLine="27" endPosition="30" conceptFqName="jetbrains.mps.baseLanguage.structure.ExpressionStatement" />
-    <nodeInfo nodeId="5294483648489410481" fileName="CachingAppender.java" startLine="32" startPosition="38" endLine="33" endPosition="15" conceptFqName="jetbrains.mps.baseLanguage.structure.ExpressionStatement" />
-    <nodeInfo nodeId="5294483648489410484" fileName="CachingAppender.java" startLine="33" startPosition="15" endLine="34" endPosition="54" conceptFqName="jetbrains.mps.baseLanguage.structure.ExpressionStatement" />
-    <nodeInfo nodeId="5294483648489410490" fileName="CachingAppender.java" startLine="34" startPosition="54" endLine="35" endPosition="62" conceptFqName="jetbrains.mps.baseLanguage.structure.LocalVariableDeclarationStatement" />
-    <nodeInfo nodeId="5294483648489410501" fileName="CachingAppender.java" startLine="36" startPosition="31" endLine="37" endPosition="67" conceptFqName="jetbrains.mps.baseLanguage.structure.ExpressionStatement" />
-    <nodeInfo nodeId="5294483648489410505" fileName="CachingAppender.java" startLine="37" startPosition="67" endLine="38" endPosition="51" conceptFqName="jetbrains.mps.baseLanguage.structure.ExpressionStatement" />
-    <nodeInfo nodeId="5294483648489410511" fileName="CachingAppender.java" startLine="38" startPosition="51" endLine="39" endPosition="67" conceptFqName="jetbrains.mps.baseLanguage.structure.ExpressionStatement" />
-    <nodeInfo nodeId="5294483648489410549" fileName="CachingAppender.java" startLine="47" startPosition="80" endLine="48" endPosition="41" conceptFqName="jetbrains.mps.baseLanguage.structure.ExpressionStatement" />
-    <nodeInfo nodeId="5294483648489410553" fileName="CachingAppender.java" startLine="48" startPosition="41" endLine="49" endPosition="22" conceptFqName="jetbrains.mps.baseLanguage.structure.ReturnStatement" />
-    <nodeInfo nodeId="5294483648489410561" fileName="CachingAppender.java" startLine="52" startPosition="5" endLine="53" endPosition="17" conceptFqName="jetbrains.mps.baseLanguage.structure.ReturnStatement" />
-    <nodeInfo nodeId="5294483648489410568" fileName="CachingAppender.java" startLine="57" startPosition="31" endLine="58" endPosition="22" conceptFqName="jetbrains.mps.baseLanguage.structure.ReturnStatement" />
-    <nodeInfo nodeId="5294483648489410577" fileName="CachingAppender.java" startLine="62" startPosition="34" endLine="63" endPosition="30" conceptFqName="jetbrains.mps.baseLanguage.structure.ReturnStatement" />
-    <nodeInfo nodeId="5294483648489410587" fileName="CachingAppender.java" startLine="67" startPosition="27" endLine="68" endPosition="43" conceptFqName="jetbrains.mps.baseLanguage.structure.LocalVariableDeclarationStatement" />
-    <nodeInfo nodeId="5294483648489410591" fileName="CachingAppender.java" startLine="68" startPosition="43" endLine="69" endPosition="20" conceptFqName="jetbrains.mps.baseLanguage.structure.LocalVariableDeclarationStatement" />
-    <nodeInfo nodeId="5294483648489410597" fileName="CachingAppender.java" startLine="70" startPosition="31" endLine="71" endPosition="21" conceptFqName="jetbrains.mps.baseLanguage.structure.ExpressionStatement" />
-    <nodeInfo nodeId="5294483648489410601" fileName="CachingAppender.java" startLine="71" startPosition="21" endLine="72" endPosition="17" conceptFqName="jetbrains.mps.baseLanguage.structure.ExpressionStatement" />
-    <nodeInfo nodeId="5294483648489410605" fileName="CachingAppender.java" startLine="72" startPosition="17" endLine="73" endPosition="19" conceptFqName="jetbrains.mps.baseLanguage.structure.ExpressionStatement" />
-    <nodeInfo nodeId="5294483648489410613" fileName="CachingAppender.java" startLine="74" startPosition="5" endLine="75" endPosition="20" conceptFqName="jetbrains.mps.baseLanguage.structure.ExpressionStatement" />
-    <nodeInfo nodeId="5294483648489410617" fileName="CachingAppender.java" startLine="75" startPosition="20" endLine="76" endPosition="25" conceptFqName="jetbrains.mps.baseLanguage.structure.ReturnStatement" />
-    <nodeInfo nodeId="5294483648489410630" fileName="CachingAppender.java" startLine="84" startPosition="35" endLine="85" endPosition="17" conceptFqName="jetbrains.mps.baseLanguage.structure.ReturnStatement" />
-    <nodeInfo nodeId="5294483648489410637" fileName="CachingAppender.java" startLine="88" startPosition="28" endLine="89" endPosition="92" conceptFqName="jetbrains.mps.baseLanguage.structure.LocalVariableDeclarationStatement" />
-    <nodeInfo nodeId="5294483648489410647" fileName="CachingAppender.java" startLine="89" startPosition="92" endLine="90" endPosition="43" conceptFqName="jetbrains.mps.baseLanguage.structure.ExpressionStatement" />
-    <nodeInfo nodeId="5294483648489410654" fileName="CachingAppender.java" startLine="91" startPosition="43" endLine="92" endPosition="15" conceptFqName="jetbrains.mps.baseLanguage.structure.ExpressionStatement" />
-    <nodeInfo nodeId="5294483648489410657" fileName="CachingAppender.java" startLine="92" startPosition="15" endLine="93" endPosition="44" conceptFqName="jetbrains.mps.baseLanguage.structure.ExpressionStatement" />
-    <nodeInfo nodeId="5294483648489410679" fileName="CachingAppender.java" startLine="97" startPosition="51" endLine="98" endPosition="63" conceptFqName="jetbrains.mps.baseLanguage.structure.ExpressionStatement" />
-    <nodeInfo nodeId="5294483648489410622" fileName="CachingAppender.java" startLine="79" startPosition="0" endLine="82" endPosition="0" conceptFqName="jetbrains.mps.baseLanguage.structure.InstanceMethodDeclaration" propertyString="close#()V" />
-    <nodeInfo nodeId="5294483648489410673" fileName="CachingAppender.java" startLine="97" startPosition="0" endLine="100" endPosition="0" conceptFqName="jetbrains.mps.baseLanguage.structure.InstanceMethodDeclaration" propertyString="expectEvent#(ILjava/lang/String;)V" />
-    <nodeInfo nodeId="5294483648489410535" fileName="CachingAppender.java" startLine="46" startPosition="72" endLine="50" endPosition="9" conceptFqName="jetbrains.mps.baseLanguage.structure.IfStatement" />
-    <nodeInfo nodeId="5294483648489410565" fileName="CachingAppender.java" startLine="56" startPosition="0" endLine="60" endPosition="0" conceptFqName="jetbrains.mps.baseLanguage.structure.InstanceMethodDeclaration" propertyString="isNotEmpty#()Z" />
-    <nodeInfo nodeId="5294483648489410574" fileName="CachingAppender.java" startLine="61" startPosition="0" endLine="65" endPosition="0" conceptFqName="jetbrains.mps.baseLanguage.structure.InstanceMethodDeclaration" propertyString="getDescription#()Ljava/lang/String;" />
-    <nodeInfo nodeId="5294483648489410627" fileName="CachingAppender.java" startLine="83" startPosition="0" endLine="87" endPosition="0" conceptFqName="jetbrains.mps.baseLanguage.structure.InstanceMethodDeclaration" propertyString="requiresLayout#()Z" />
-    <nodeInfo nodeId="5294483648489410651" fileName="CachingAppender.java" startLine="90" startPosition="43" endLine="94" endPosition="5" conceptFqName="jetbrains.mps.baseLanguage.structure.ForeachStatement" />
-    <nodeInfo nodeId="5294483648489410466" fileName="CachingAppender.java" startLine="24" startPosition="0" endLine="29" endPosition="0" conceptFqName="jetbrains.mps.baseLanguage.structure.ConstructorDeclaration" propertyString="CachingAppender#(Lorg/apache/log4j/Level;)V" />
-    <nodeInfo nodeId="5294483648489410495" fileName="CachingAppender.java" startLine="35" startPosition="62" endLine="40" endPosition="7" conceptFqName="jetbrains.mps.baseLanguage.structure.IfStatement" />
-    <nodeInfo nodeId="5294483648489410594" fileName="CachingAppender.java" startLine="69" startPosition="20" endLine="74" endPosition="5" conceptFqName="jetbrains.mps.baseLanguage.structure.ForeachStatement" />
-    <nodeInfo nodeId="5294483648489410524" fileName="CachingAppender.java" startLine="45" startPosition="53" endLine="51" endPosition="7" conceptFqName="jetbrains.mps.baseLanguage.structure.IfStatement" />
-    <nodeInfo nodeId="5294483648489410521" fileName="CachingAppender.java" startLine="44" startPosition="50" endLine="52" endPosition="5" conceptFqName="jetbrains.mps.baseLanguage.structure.ForeachStatement" />
-    <nodeInfo nodeId="5294483648489410634" fileName="CachingAppender.java" startLine="88" startPosition="0" endLine="96" endPosition="0" conceptFqName="jetbrains.mps.baseLanguage.structure.InstanceMethodDeclaration" propertyString="sealEvents#()V" />
-    <nodeInfo nodeId="5294483648489410475" fileName="CachingAppender.java" startLine="31" startPosition="52" endLine="41" endPosition="5" conceptFqName="jetbrains.mps.baseLanguage.structure.IfStatement" />
-    <nodeInfo nodeId="5294483648489410517" fileName="CachingAppender.java" startLine="44" startPosition="0" endLine="55" endPosition="0" conceptFqName="jetbrains.mps.baseLanguage.structure.InstanceMethodDeclaration" propertyString="isExpected#(Lorg/apache/log4j/spi/LoggingEvent;)Z" />
-    <nodeInfo nodeId="5294483648489410583" fileName="CachingAppender.java" startLine="66" startPosition="0" endLine="78" endPosition="0" conceptFqName="jetbrains.mps.baseLanguage.structure.InstanceMethodDeclaration" propertyString="getText#()Ljava/lang/String;" />
-    <nodeInfo nodeId="5294483648489410470" fileName="CachingAppender.java" startLine="30" startPosition="0" endLine="43" endPosition="0" conceptFqName="jetbrains.mps.baseLanguage.structure.InstanceMethodDeclaration" propertyString="append#(Lorg/apache/log4j/spi/LoggingEvent;)V" />
-    <scopeInfo nodeId="5294483648489410624" fileName="CachingAppender.java" startLine="80" startPosition="23" endLine="80" endPosition="23" />
-    <scopeInfo nodeId="5294483648489410567" fileName="CachingAppender.java" startLine="57" startPosition="31" endLine="58" endPosition="22" />
-    <scopeInfo nodeId="5294483648489410576" fileName="CachingAppender.java" startLine="62" startPosition="34" endLine="63" endPosition="30" />
-    <scopeInfo nodeId="5294483648489410629" fileName="CachingAppender.java" startLine="84" startPosition="35" endLine="85" endPosition="17" />
-    <scopeInfo nodeId="5294483648489410678" fileName="CachingAppender.java" startLine="97" startPosition="51" endLine="98" endPosition="63" />
-    <scopeInfo nodeId="5294483648489410548" fileName="CachingAppender.java" startLine="47" startPosition="80" endLine="49" endPosition="22" />
-    <scopeInfo nodeId="5294483648489410653" fileName="CachingAppender.java" startLine="91" startPosition="43" endLine="93" endPosition="44" />
-    <scopeInfo nodeId="5294483648489410468" fileName="CachingAppender.java" startLine="24" startPosition="44" endLine="27" endPosition="30">
-      <varInfo nodeId="2046945161065992526" varName="newFilter" />
-    </scopeInfo>
-    <scopeInfo nodeId="5294483648489410500" fileName="CachingAppender.java" startLine="36" startPosition="31" endLine="39" endPosition="67" />
-    <scopeInfo nodeId="5294483648489410596" fileName="CachingAppender.java" startLine="70" startPosition="31" endLine="73" endPosition="19" />
-    <scopeInfo nodeId="5294483648489410622" fileName="CachingAppender.java" startLine="79" startPosition="0" endLine="82" endPosition="0" />
-    <scopeInfo nodeId="5294483648489410673" fileName="CachingAppender.java" startLine="97" startPosition="0" endLine="100" endPosition="0">
-      <varInfo nodeId="5294483648489410674" varName="level" />
-      <varInfo nodeId="5294483648489410676" varName="text" />
-    </scopeInfo>
-    <scopeInfo nodeId="5294483648489410534" fileName="CachingAppender.java" startLine="46" startPosition="72" endLine="50" endPosition="9" />
-    <scopeInfo nodeId="5294483648489410565" fileName="CachingAppender.java" startLine="56" startPosition="0" endLine="60" endPosition="0" />
-    <scopeInfo nodeId="5294483648489410574" fileName="CachingAppender.java" startLine="61" startPosition="0" endLine="65" endPosition="0" />
-    <scopeInfo nodeId="5294483648489410627" fileName="CachingAppender.java" startLine="83" startPosition="0" endLine="87" endPosition="0" />
-    <scopeInfo nodeId="5294483648489410651" fileName="CachingAppender.java" startLine="90" startPosition="43" endLine="94" endPosition="5">
-      <varInfo nodeId="5294483648489410665" varName="pr" />
-    </scopeInfo>
-    <scopeInfo nodeId="5294483648489410466" fileName="CachingAppender.java" startLine="24" startPosition="0" endLine="29" endPosition="0">
-      <varInfo nodeId="2046945161065986977" varName="watchLevel" />
-    </scopeInfo>
-    <scopeInfo nodeId="5294483648489410594" fileName="CachingAppender.java" startLine="69" startPosition="20" endLine="74" endPosition="5">
-      <varInfo nodeId="5294483648489410609" varName="s" />
-    </scopeInfo>
-    <scopeInfo nodeId="5294483648489410523" fileName="CachingAppender.java" startLine="45" startPosition="53" endLine="51" endPosition="7" />
-    <scopeInfo nodeId="5294483648489410635" fileName="CachingAppender.java" startLine="88" startPosition="28" endLine="94" endPosition="5">
-      <varInfo nodeId="5294483648489410636" varName="list" />
-    </scopeInfo>
-    <scopeInfo nodeId="5294483648489410480" fileName="CachingAppender.java" startLine="32" startPosition="38" endLine="40" endPosition="7">
-      <varInfo nodeId="5294483648489410489" varName="stackTrace" />
-    </scopeInfo>
-    <scopeInfo nodeId="5294483648489410521" fileName="CachingAppender.java" startLine="44" startPosition="50" endLine="52" endPosition="5">
-      <varInfo nodeId="5294483648489410555" varName="pr" />
-    </scopeInfo>
-    <scopeInfo nodeId="5294483648489410634" fileName="CachingAppender.java" startLine="88" startPosition="0" endLine="96" endPosition="0" />
-    <scopeInfo nodeId="5294483648489410520" fileName="CachingAppender.java" startLine="44" startPosition="50" endLine="53" endPosition="17" />
-    <scopeInfo nodeId="5294483648489410585" fileName="CachingAppender.java" startLine="67" startPosition="27" endLine="76" endPosition="25">
-      <varInfo nodeId="5294483648489410586" varName="sb" />
-      <varInfo nodeId="5294483648489410590" varName="sep" />
-    </scopeInfo>
-    <scopeInfo nodeId="5294483648489410474" fileName="CachingAppender.java" startLine="31" startPosition="52" endLine="41" endPosition="5" />
-    <scopeInfo nodeId="5294483648489410517" fileName="CachingAppender.java" startLine="44" startPosition="0" endLine="55" endPosition="0">
-      <varInfo nodeId="5294483648489410518" varName="event" />
-    </scopeInfo>
-    <scopeInfo nodeId="5294483648489410583" fileName="CachingAppender.java" startLine="66" startPosition="0" endLine="78" endPosition="0" />
-    <scopeInfo nodeId="5294483648489410470" fileName="CachingAppender.java" startLine="30" startPosition="0" endLine="43" endPosition="0">
-      <varInfo nodeId="5294483648489410472" varName="loggingEvent" />
-    </scopeInfo>
-    <unitInfo nodeId="5294483648489410428" fileName="CachingAppender.java" startLine="15" startPosition="0" endLine="101" endPosition="0" unitName="jetbrains.mps.testbench.util.CachingAppender" />
-=======
     <file name="CachingAppender.java">
-      <node id="5294483648489410433" at="17,0,18,0" concept="4" trace="events" />
-      <node id="5294483648489410437" at="18,0,19,0" concept="4" trace="messages" />
-      <node id="5294483648489410444" at="19,0,20,0" concept="4" trace="expectedEvents" />
-      <node id="5294483648489410455" at="20,0,21,0" concept="4" trace="receivedExpectedEvents" />
-      <node id="5294483648489410481" at="27,38,28,15" concept="3" />
-      <node id="5294483648489410484" at="28,15,29,54" concept="3" />
-      <node id="5294483648489410490" at="29,54,30,62" concept="8" />
-      <node id="5294483648489410501" at="31,31,32,67" concept="3" />
-      <node id="5294483648489410505" at="32,67,33,51" concept="3" />
-      <node id="5294483648489410511" at="33,51,34,67" concept="3" />
-      <node id="5294483648489410549" at="42,80,43,41" concept="3" />
-      <node id="5294483648489410553" at="43,41,44,22" concept="9" />
-      <node id="5294483648489410561" at="47,5,48,17" concept="9" />
-      <node id="5294483648489410568" at="52,31,53,22" concept="9" />
-      <node id="5294483648489410577" at="57,34,58,30" concept="9" />
-      <node id="5294483648489410587" at="62,27,63,43" concept="8" />
-      <node id="5294483648489410591" at="63,43,64,20" concept="8" />
-      <node id="5294483648489410597" at="65,31,66,21" concept="3" />
-      <node id="5294483648489410601" at="66,21,67,17" concept="3" />
-      <node id="5294483648489410605" at="67,17,68,19" concept="3" />
-      <node id="5294483648489410613" at="69,5,70,20" concept="3" />
-      <node id="5294483648489410617" at="70,20,71,25" concept="9" />
-      <node id="5294483648489410630" at="79,35,80,17" concept="9" />
-      <node id="5294483648489410637" at="83,28,84,92" concept="8" />
-      <node id="5294483648489410647" at="84,92,85,43" concept="3" />
-      <node id="5294483648489410654" at="86,43,87,15" concept="3" />
-      <node id="5294483648489410657" at="87,15,88,44" concept="3" />
-      <node id="5294483648489410679" at="92,51,93,63" concept="3" />
-      <node id="5294483648489410466" at="22,0,24,0" concept="1" trace="CachingAppender#()V" />
-      <node id="5294483648489410622" at="74,0,77,0" concept="7" trace="close#()V" />
-      <node id="5294483648489410673" at="92,0,95,0" concept="7" trace="expectEvent#(ILjava/lang/String;)V" />
-      <node id="5294483648489410535" at="41,72,45,9" concept="6" />
-      <node id="5294483648489410565" at="51,0,55,0" concept="7" trace="isNotEmpty#()Z" />
-      <node id="5294483648489410574" at="56,0,60,0" concept="7" trace="getDescription#()Ljava/lang/String;" />
-      <node id="5294483648489410627" at="78,0,82,0" concept="7" trace="requiresLayout#()Z" />
-      <node id="5294483648489410651" at="85,43,89,5" concept="5" />
-      <node id="5294483648489410495" at="30,62,35,7" concept="6" />
-      <node id="5294483648489410594" at="64,20,69,5" concept="5" />
-      <node id="5294483648489410524" at="40,53,46,7" concept="6" />
-      <node id="5294483648489410521" at="39,50,47,5" concept="5" />
-      <node id="5294483648489410634" at="83,0,91,0" concept="7" trace="sealEvents#()V" />
-      <node id="5294483648489410475" at="26,52,36,5" concept="6" />
-      <node id="5294483648489410517" at="39,0,50,0" concept="7" trace="isExpected#(Lorg/apache/log4j/spi/LoggingEvent;)Z" />
-      <node id="5294483648489410583" at="61,0,73,0" concept="7" trace="getText#()Ljava/lang/String;" />
-      <node id="5294483648489410470" at="25,0,38,0" concept="7" trace="append#(Lorg/apache/log4j/spi/LoggingEvent;)V" />
-      <scope id="5294483648489410468" at="22,28,22,28" />
-      <scope id="5294483648489410624" at="75,23,75,23" />
-      <scope id="5294483648489410567" at="52,31,53,22" />
-      <scope id="5294483648489410576" at="57,34,58,30" />
-      <scope id="5294483648489410629" at="79,35,80,17" />
-      <scope id="5294483648489410678" at="92,51,93,63" />
-      <scope id="5294483648489410466" at="22,0,24,0" />
-      <scope id="5294483648489410548" at="42,80,44,22" />
-      <scope id="5294483648489410653" at="86,43,88,44" />
-      <scope id="5294483648489410500" at="31,31,34,67" />
-      <scope id="5294483648489410596" at="65,31,68,19" />
-      <scope id="5294483648489410622" at="74,0,77,0" />
-      <scope id="5294483648489410673" at="92,0,95,0">
+      <node id="5294483648489410433" at="19,0,20,0" concept="4" trace="events" />
+      <node id="5294483648489410437" at="20,0,21,0" concept="4" trace="messages" />
+      <node id="5294483648489410444" at="21,0,22,0" concept="4" trace="expectedEvents" />
+      <node id="5294483648489410455" at="22,0,23,0" concept="4" trace="receivedExpectedEvents" />
+      <node id="2046945161065992528" at="24,44,25,62" concept="8" />
+      <node id="2046945161066011729" at="25,62,26,38" concept="3" />
+      <node id="2046945161066015675" at="26,38,27,30" concept="3" />
+      <node id="5294483648489410481" at="32,38,33,15" concept="3" />
+      <node id="5294483648489410484" at="33,15,34,54" concept="3" />
+      <node id="5294483648489410490" at="34,54,35,62" concept="8" />
+      <node id="5294483648489410501" at="36,31,37,67" concept="3" />
+      <node id="5294483648489410505" at="37,67,38,51" concept="3" />
+      <node id="5294483648489410511" at="38,51,39,67" concept="3" />
+      <node id="5294483648489410549" at="47,80,48,41" concept="3" />
+      <node id="5294483648489410553" at="48,41,49,22" concept="9" />
+      <node id="5294483648489410561" at="52,5,53,17" concept="9" />
+      <node id="5294483648489410568" at="57,31,58,22" concept="9" />
+      <node id="5294483648489410577" at="62,34,63,30" concept="9" />
+      <node id="5294483648489410587" at="67,27,68,43" concept="8" />
+      <node id="5294483648489410591" at="68,43,69,20" concept="8" />
+      <node id="5294483648489410597" at="70,31,71,21" concept="3" />
+      <node id="5294483648489410601" at="71,21,72,17" concept="3" />
+      <node id="5294483648489410605" at="72,17,73,19" concept="3" />
+      <node id="5294483648489410613" at="74,5,75,20" concept="3" />
+      <node id="5294483648489410617" at="75,20,76,25" concept="9" />
+      <node id="5294483648489410630" at="84,35,85,17" concept="9" />
+      <node id="5294483648489410637" at="88,28,89,92" concept="8" />
+      <node id="5294483648489410647" at="89,92,90,43" concept="3" />
+      <node id="5294483648489410654" at="91,43,92,15" concept="3" />
+      <node id="5294483648489410657" at="92,15,93,44" concept="3" />
+      <node id="5294483648489410679" at="97,51,98,63" concept="3" />
+      <node id="5294483648489410622" at="79,0,82,0" concept="7" trace="close#()V" />
+      <node id="5294483648489410673" at="97,0,100,0" concept="7" trace="expectEvent#(ILjava/lang/String;)V" />
+      <node id="5294483648489410535" at="46,72,50,9" concept="6" />
+      <node id="5294483648489410565" at="56,0,60,0" concept="7" trace="isNotEmpty#()Z" />
+      <node id="5294483648489410574" at="61,0,65,0" concept="7" trace="getDescription#()Ljava/lang/String;" />
+      <node id="5294483648489410627" at="83,0,87,0" concept="7" trace="requiresLayout#()Z" />
+      <node id="5294483648489410651" at="90,43,94,5" concept="5" />
+      <node id="5294483648489410466" at="24,0,29,0" concept="1" trace="CachingAppender#(Lorg/apache/log4j/Level;)V" />
+      <node id="5294483648489410495" at="35,62,40,7" concept="6" />
+      <node id="5294483648489410594" at="69,20,74,5" concept="5" />
+      <node id="5294483648489410524" at="45,53,51,7" concept="6" />
+      <node id="5294483648489410521" at="44,50,52,5" concept="5" />
+      <node id="5294483648489410634" at="88,0,96,0" concept="7" trace="sealEvents#()V" />
+      <node id="5294483648489410475" at="31,52,41,5" concept="6" />
+      <node id="5294483648489410517" at="44,0,55,0" concept="7" trace="isExpected#(Lorg/apache/log4j/spi/LoggingEvent;)Z" />
+      <node id="5294483648489410583" at="66,0,78,0" concept="7" trace="getText#()Ljava/lang/String;" />
+      <node id="5294483648489410470" at="30,0,43,0" concept="7" trace="append#(Lorg/apache/log4j/spi/LoggingEvent;)V" />
+      <scope id="5294483648489410624" at="80,23,80,23" />
+      <scope id="5294483648489410567" at="57,31,58,22" />
+      <scope id="5294483648489410576" at="62,34,63,30" />
+      <scope id="5294483648489410629" at="84,35,85,17" />
+      <scope id="5294483648489410678" at="97,51,98,63" />
+      <scope id="5294483648489410548" at="47,80,49,22" />
+      <scope id="5294483648489410653" at="91,43,93,44" />
+      <scope id="5294483648489410468" at="24,44,27,30">
+        <var name="newFilter" id="2046945161065992526" />
+      </scope>
+      <scope id="5294483648489410500" at="36,31,39,67" />
+      <scope id="5294483648489410596" at="70,31,73,19" />
+      <scope id="5294483648489410622" at="79,0,82,0" />
+      <scope id="5294483648489410673" at="97,0,100,0">
         <var name="level" id="5294483648489410674" />
         <var name="text" id="5294483648489410676" />
       </scope>
-      <scope id="5294483648489410534" at="41,72,45,9" />
-      <scope id="5294483648489410565" at="51,0,55,0" />
-      <scope id="5294483648489410574" at="56,0,60,0" />
-      <scope id="5294483648489410627" at="78,0,82,0" />
-      <scope id="5294483648489410651" at="85,43,89,5">
+      <scope id="5294483648489410534" at="46,72,50,9" />
+      <scope id="5294483648489410565" at="56,0,60,0" />
+      <scope id="5294483648489410574" at="61,0,65,0" />
+      <scope id="5294483648489410627" at="83,0,87,0" />
+      <scope id="5294483648489410651" at="90,43,94,5">
         <var name="pr" id="5294483648489410665" />
       </scope>
-      <scope id="5294483648489410594" at="64,20,69,5">
+      <scope id="5294483648489410466" at="24,0,29,0">
+        <var name="watchLevel" id="2046945161065986977" />
+      </scope>
+      <scope id="5294483648489410594" at="69,20,74,5">
         <var name="s" id="5294483648489410609" />
       </scope>
-      <scope id="5294483648489410523" at="40,53,46,7" />
-      <scope id="5294483648489410635" at="83,28,89,5">
+      <scope id="5294483648489410523" at="45,53,51,7" />
+      <scope id="5294483648489410635" at="88,28,94,5">
         <var name="list" id="5294483648489410636" />
       </scope>
-      <scope id="5294483648489410480" at="27,38,35,7">
+      <scope id="5294483648489410480" at="32,38,40,7">
         <var name="stackTrace" id="5294483648489410489" />
       </scope>
-      <scope id="5294483648489410521" at="39,50,47,5">
+      <scope id="5294483648489410521" at="44,50,52,5">
         <var name="pr" id="5294483648489410555" />
       </scope>
-      <scope id="5294483648489410634" at="83,0,91,0" />
-      <scope id="5294483648489410520" at="39,50,48,17" />
-      <scope id="5294483648489410585" at="62,27,71,25">
+      <scope id="5294483648489410634" at="88,0,96,0" />
+      <scope id="5294483648489410520" at="44,50,53,17" />
+      <scope id="5294483648489410585" at="67,27,76,25">
         <var name="sb" id="5294483648489410586" />
         <var name="sep" id="5294483648489410590" />
       </scope>
-      <scope id="5294483648489410474" at="26,52,36,5" />
-      <scope id="5294483648489410517" at="39,0,50,0">
+      <scope id="5294483648489410474" at="31,52,41,5" />
+      <scope id="5294483648489410517" at="44,0,55,0">
         <var name="event" id="5294483648489410518" />
       </scope>
-      <scope id="5294483648489410583" at="61,0,73,0" />
-      <scope id="5294483648489410470" at="25,0,38,0">
+      <scope id="5294483648489410583" at="66,0,78,0" />
+      <scope id="5294483648489410470" at="30,0,43,0">
         <var name="loggingEvent" id="5294483648489410472" />
       </scope>
-      <unit id="5294483648489410428" at="13,0,96,0" name="jetbrains.mps.testbench.util.CachingAppender" />
+      <unit id="5294483648489410428" at="15,0,101,0" name="jetbrains.mps.testbench.util.CachingAppender" />
     </file>
->>>>>>> 0583c357
   </root>
   <root nodeRef="r:36bec8f9-6cb9-42f4-a517-ea58c11993b3(jetbrains.mps.testbench.util)/5294483648489410732">
     <file name="CachingPrintStream.java">
