--- conflicted
+++ resolved
@@ -1,4 +1,3 @@
-<<<<<<< HEAD
 <?xml version="1.0" encoding="UTF-8"?>
 <debug-info version="2">
   <concept fqn="c:f3061a53-9226-4cc5-a443-f952ceaf5816/1081855346303:jetbrains.mps.baseLanguage.structure.BreakStatement" />
@@ -625,7 +624,7 @@
       <node id="2966246705324378367" at="44,9,64,9" concept="5" />
       <node id="2966246705324378329" at="37,7,65,7" concept="5" />
       <node id="2966246705324378313" at="30,56,66,5" concept="5" />
-      <node id="2966246705324378298" at="29,0,69,0" concept="7" trace="applyChecker#(Ljetbrains/mps/checkers/INodeChecker;Ljava/lang/Iterable;)Ljava/util/List;" />
+      <node id="2966246705324378298" at="29,0,69,0" concept="7" trace="applyChecker#(Ljetbrains/mps/ide/modelchecker/platform/actions/INodeChecker;Ljava/lang/Iterable;)Ljava/util/List;" />
       <scope id="9170334376386466134" at="25,61,26,24" />
       <scope id="2966246705324378322" at="32,48,33,17" />
       <scope id="2966246705324378327" at="35,50,36,17" />
@@ -776,33 +775,34 @@
   </root>
   <root nodeRef="r:984811b0-078d-45d7-bf58-fa501204c2fc(jetbrains.mps.testbench.junit.suites)/9170334376387816357">
     <file name="AuditConstraints.java">
-      <node id="9170334376387816407" at="21,43,22,18" concept="14" />
-      <node id="2966246705324507101" at="26,34,27,72" concept="8" />
-      <node id="9170334376387816373" at="29,37,30,84" concept="8" />
-      <node id="2966246705324349075" at="30,84,31,92" concept="9" />
-      <node id="2966246705324529137" at="33,7,34,56" concept="3" />
-      <node id="2966246705324529147" at="34,56,35,60" concept="3" />
-      <node id="9170334376387816389" at="35,60,36,117" concept="3" />
-      <node id="2966246705324522915" at="18,0,20,0" concept="12" trace="ourStats" />
-      <node id="9170334376387816361" at="21,0,24,0" concept="1" trace="AuditConstraints#(Lorg/jetbrains/mps/openapi/module/SModule;)V" />
-      <node id="2966246705324347775" at="29,0,33,0" concept="7" trace="compute#()Ljava/util/List;" />
-      <node id="2966246705324344414" at="27,72,33,7" concept="8" />
-      <node id="9170334376387816369" at="25,0,38,0" concept="7" trace="checkConstraints#()V" />
-      <scope id="9170334376387816365" at="21,43,22,18" />
-      <scope id="2966246705324347776" at="29,37,31,92">
+      <node id="9170334376387816407" at="24,43,25,18" concept="14" />
+      <node id="2966246705324507101" at="29,34,30,72" concept="8" />
+      <node id="9170334376387816373" at="32,37,33,84" concept="8" />
+      <node id="1915871562659778288" at="33,84,34,41" concept="10" />
+      <node id="2966246705324349075" at="34,41,35,271" concept="9" />
+      <node id="2966246705324529137" at="37,7,38,56" concept="3" />
+      <node id="2966246705324529147" at="38,56,39,60" concept="3" />
+      <node id="9170334376387816389" at="39,60,40,117" concept="3" />
+      <node id="2966246705324522915" at="21,0,23,0" concept="12" trace="ourStats" />
+      <node id="9170334376387816361" at="24,0,27,0" concept="1" trace="AuditConstraints#(Lorg/jetbrains/mps/openapi/module/SModule;)V" />
+      <node id="2966246705324347775" at="32,0,37,0" concept="7" trace="compute#()Ljava/util/List;" />
+      <node id="2966246705324344414" at="30,72,37,7" concept="8" />
+      <node id="9170334376387816369" at="28,0,42,0" concept="7" trace="checkConstraints#()V" />
+      <scope id="9170334376387816365" at="24,43,25,18" />
+      <scope id="9170334376387816361" at="24,0,27,0">
+        <var name="module" id="9170334376387816363" />
+      </scope>
+      <scope id="2966246705324347776" at="32,37,35,271">
         <var name="models" id="9170334376387816372" />
       </scope>
-      <scope id="9170334376387816361" at="21,0,24,0">
-        <var name="module" id="9170334376387816363" />
-      </scope>
-      <scope id="2966246705324347775" at="29,0,33,0" />
-      <scope id="9170334376387816371" at="26,34,36,117">
+      <scope id="2966246705324347775" at="32,0,37,0" />
+      <scope id="9170334376387816371" at="29,34,40,117">
         <var name="errors" id="2966246705324344417" />
         <var name="statistic" id="2966246705324507102" />
       </scope>
-      <scope id="9170334376387816369" at="25,0,38,0" />
-      <unit id="2966246705324347775" at="28,125,33,5" name="jetbrains.mps.testbench.junit.suites.AuditConstraints$1" />
-      <unit id="9170334376387816357" at="17,0,39,0" name="jetbrains.mps.testbench.junit.suites.AuditConstraints" />
+      <scope id="9170334376387816369" at="28,0,42,0" />
+      <unit id="2966246705324347775" at="31,125,37,5" name="jetbrains.mps.testbench.junit.suites.AuditConstraints$1" />
+      <unit id="9170334376387816357" at="20,0,43,0" name="jetbrains.mps.testbench.junit.suites.AuditConstraints" />
     </file>
   </root>
   <root nodeRef="r:984811b0-078d-45d7-bf58-fa501204c2fc(jetbrains.mps.testbench.junit.suites)/9170334376387870447">
@@ -812,8 +812,8 @@
       <node id="9170334376386466351" at="40,25,41,98" concept="8" />
       <node id="9170334376386466365" at="42,43,43,127" concept="3" />
       <node id="3310907803989985140" at="44,9,45,0" concept="11" />
-      <node id="3310907803989899408" at="46,36,47,81" concept="8" />
-      <node id="3310907803989899416" at="47,81,48,55" concept="3" />
+      <node id="3310907803989899408" at="46,36,47,119" concept="8" />
+      <node id="3310907803989899416" at="47,119,48,55" concept="3" />
       <node id="3310907803989899422" at="49,48,50,21" concept="2" />
       <node id="3310907803989899428" at="51,11,52,0" concept="11" />
       <node id="3310907803989899429" at="52,0,53,60" concept="8" />
@@ -821,8 +821,8 @@
       <node id="3310907803989899452" at="56,11,57,96" concept="3" />
       <node id="9170334376387870534" at="60,7,61,124" concept="3" />
       <node id="3310907803990114750" at="66,29,67,56" concept="8" />
-      <node id="3310907803990199438" at="70,47,71,81" concept="8" />
-      <node id="3310907803990114798" at="71,81,72,54" concept="3" />
+      <node id="3310907803990199438" at="70,47,71,119" concept="8" />
+      <node id="3310907803990114798" at="71,119,72,54" concept="3" />
       <node id="3310907803991259931" at="73,48,74,21" concept="2" />
       <node id="3310907803990379980" at="75,11,76,0" concept="11" />
       <node id="3310907803990382995" at="76,0,77,66" concept="8" />
@@ -831,104 +831,104 @@
       <node id="3310907803990383035" at="83,13,84,47" concept="3" />
       <node id="3310907803990114951" at="87,7,88,100" concept="3" />
       <node id="3310907803989838811" at="93,32,94,56" concept="8" />
-      <node id="577174139999548288" at="100,71,101,56" concept="8" />
-      <node id="577174139999546550" at="102,66,103,27" concept="9" />
-      <node id="577174139999555368" at="104,15,105,97" concept="9" />
-      <node id="3310907803989838838" at="107,12,108,116" concept="3" />
-      <node id="6364329826686789481" at="109,48,110,21" concept="2" />
-      <node id="6364329826686789487" at="111,11,112,0" concept="11" />
-      <node id="6364329826686789488" at="112,0,113,66" concept="8" />
-      <node id="6364329826686789493" at="113,66,114,102" concept="3" />
-      <node id="6364329826686789520" at="116,42,117,65" concept="3" />
-      <node id="6364329826686789533" at="119,13,120,47" concept="3" />
-      <node id="3310907803989838849" at="123,7,124,104" concept="3" />
-      <node id="9170334376386466594" at="129,33,130,56" concept="8" />
-      <node id="9170334376386466830" at="133,47,134,60" concept="8" />
-      <node id="9170334376386466861" at="134,60,135,102" concept="3" />
-      <node id="5870062848018704192" at="135,102,136,37" concept="8" />
-      <node id="5870062848018698485" at="136,37,137,0" concept="11" />
-      <node id="9170334376386466929" at="140,90,141,25" concept="2" />
-      <node id="2095036245074515995" at="143,71,144,25" concept="2" />
-      <node id="2095036245074516119" at="145,15,146,0" concept="11" />
-      <node id="2095036245074518934" at="146,0,147,32" concept="3" />
-      <node id="9170334376386466937" at="147,32,148,228" concept="3" />
-      <node id="2095036245074521318" at="150,11,151,0" concept="11" />
-      <node id="9170334376386466629" at="152,27,153,73" concept="3" />
-      <node id="9170334376387870471" at="157,7,158,104" concept="3" />
-      <node id="7271693599294966574" at="163,39,164,103" concept="3" />
-      <node id="9170334376386466419" at="164,103,165,56" concept="8" />
-      <node id="9170334376386466457" at="168,48,169,42" concept="8" />
-      <node id="9170334376386466466" at="170,31,171,82" concept="3" />
-      <node id="9170334376386466473" at="171,82,172,21" concept="2" />
-      <node id="9170334376386466475" at="173,11,174,104" concept="8" />
-      <node id="9170334376386466485" at="175,32,176,80" concept="3" />
-      <node id="9170334376386466492" at="176,80,177,21" concept="2" />
-      <node id="9170334376386466494" at="178,11,179,68" concept="8" />
-      <node id="9170334376386466503" at="180,33,181,79" concept="3" />
-      <node id="9170334376386466510" at="181,79,182,21" concept="2" />
-      <node id="9170334376386466517" at="184,44,185,141" concept="3" />
-      <node id="9170334376387870513" at="189,7,190,112" concept="3" />
-      <node id="2657800077096178238" at="193,73,194,96" concept="9" />
+      <node id="577174139999548288" at="100,75,101,56" concept="8" />
+      <node id="577174139999555368" at="101,56,102,71" concept="9" />
+      <node id="3310907803989838838" at="104,12,105,116" concept="3" />
+      <node id="6364329826686789481" at="106,48,107,21" concept="2" />
+      <node id="6364329826686789487" at="108,11,109,0" concept="11" />
+      <node id="6364329826686789488" at="109,0,110,66" concept="8" />
+      <node id="6364329826686789493" at="110,66,111,102" concept="3" />
+      <node id="6364329826686789520" at="113,42,114,65" concept="3" />
+      <node id="6364329826686789533" at="116,13,117,47" concept="3" />
+      <node id="3310907803989838849" at="120,7,121,104" concept="3" />
+      <node id="9170334376386466594" at="126,33,127,56" concept="8" />
+      <node id="9170334376386466830" at="130,47,131,60" concept="8" />
+      <node id="9170334376386466861" at="131,60,132,102" concept="3" />
+      <node id="5870062848018704192" at="132,102,133,37" concept="8" />
+      <node id="5870062848018698485" at="133,37,134,0" concept="11" />
+      <node id="9170334376386466929" at="137,90,138,25" concept="2" />
+      <node id="2095036245074515995" at="140,71,141,25" concept="2" />
+      <node id="2095036245074516119" at="142,15,143,0" concept="11" />
+      <node id="2095036245074518934" at="143,0,144,32" concept="3" />
+      <node id="9170334376386466937" at="144,32,145,218" concept="3" />
+      <node id="2095036245074521318" at="147,11,148,0" concept="11" />
+      <node id="9170334376386466629" at="149,27,150,73" concept="3" />
+      <node id="9170334376387870471" at="154,7,155,104" concept="3" />
+      <node id="7271693599294966574" at="160,39,161,103" concept="3" />
+      <node id="9170334376386466419" at="161,103,162,56" concept="8" />
+      <node id="9170334376386466457" at="165,48,166,42" concept="8" />
+      <node id="9170334376386466466" at="167,31,168,82" concept="3" />
+      <node id="9170334376386466473" at="168,82,169,21" concept="2" />
+      <node id="9170334376386466475" at="170,11,171,104" concept="8" />
+      <node id="9170334376386466485" at="172,32,173,80" concept="3" />
+      <node id="9170334376386466492" at="173,80,174,21" concept="2" />
+      <node id="9170334376386466494" at="175,11,176,68" concept="8" />
+      <node id="9170334376386466503" at="177,33,178,79" concept="3" />
+      <node id="9170334376386466510" at="178,79,179,21" concept="2" />
+      <node id="9170334376386466517" at="181,44,182,141" concept="3" />
+      <node id="9170334376387870513" at="186,7,187,112" concept="3" />
+      <node id="2657800077096178238" at="190,73,191,96" concept="9" />
       <node id="9170334376387870451" at="31,0,34,0" concept="1" trace="CheckProjectStructure#(Lorg/jetbrains/mps/openapi/module/SModule;)V" />
       <node id="9170334376386466359" at="41,98,44,9" concept="6" />
       <node id="3310907803989899420" at="48,55,51,11" concept="6" />
       <node id="3310907803989899434" at="53,60,56,11" concept="5" />
       <node id="3310907803991235030" at="72,54,75,11" concept="6" />
       <node id="3310907803990901625" at="80,0,83,0" concept="7" trace="visit#(Ljava/lang/String;)V" />
-      <node id="577174139999546179" at="101,56,104,15" concept="6" />
-      <node id="6364329826686789479" at="108,116,111,11" concept="6" />
-      <node id="6364329826686789518" at="116,0,119,0" concept="7" trace="visit#(Ljava/lang/String;)V" />
-      <node id="9170334376386466923" at="139,57,142,15" concept="6" />
-      <node id="9170334376386466930" at="142,15,145,15" concept="6" />
-      <node id="9170334376386466623" at="151,0,154,11" concept="6" />
-      <node id="9170334376386466511" at="183,11,186,11" concept="6" />
-      <node id="3310907803989687276" at="193,0,196,0" concept="7" trace="extractModels#(Z)Ljava/util/Collection;" />
-      <node id="9170334376386466460" at="169,42,173,11" concept="6" />
-      <node id="9170334376386466479" at="174,104,178,11" concept="6" />
-      <node id="9170334376386466497" at="179,68,183,11" concept="6" />
+      <node id="6364329826686789479" at="105,116,108,11" concept="6" />
+      <node id="6364329826686789518" at="113,0,116,0" concept="7" trace="visit#(Ljava/lang/String;)V" />
+      <node id="9170334376386466923" at="136,57,139,15" concept="6" />
+      <node id="9170334376386466930" at="139,15,142,15" concept="6" />
+      <node id="9170334376386466623" at="148,0,151,11" concept="6" />
+      <node id="9170334376386466511" at="180,11,183,11" concept="6" />
+      <node id="3310907803989687276" at="190,0,193,0" concept="7" trace="extractModels#(Z)Ljava/util/Collection;" />
+      <node id="9170334376386466460" at="166,42,170,11" concept="6" />
+      <node id="9170334376386466479" at="171,104,175,11" concept="6" />
+      <node id="9170334376386466497" at="176,68,180,11" concept="6" />
       <node id="3310907803990748468" at="78,102,83,13" concept="3" />
-      <node id="6364329826686789508" at="114,102,119,13" concept="3" />
-      <node id="577174139999544972" at="99,0,107,0" concept="7" trace="formatMessage#(Ljetbrains/mps/project/validation/ValidationProblem;)Ljava/lang/String;" />
-      <node id="3310907803989838833" at="97,47,107,12" concept="8" />
-      <node id="9170334376386466920" at="138,59,149,13" concept="5" />
+      <node id="577174139999544972" at="99,0,104,0" concept="7" trace="formatMessage#(Ljetbrains/mps/project/validation/NodeValidationProblem;)Ljava/lang/String;" />
+      <node id="6364329826686789508" at="111,102,116,13" concept="3" />
+      <node id="3310907803989838833" at="97,47,104,12" concept="8" />
+      <node id="9170334376386466920" at="135,59,146,13" concept="5" />
       <node id="3310907803989899403" at="45,0,58,9" concept="5" />
-      <node id="9170334376386466917" at="137,0,150,11" concept="5" />
+      <node id="9170334376386466917" at="134,0,147,11" concept="5" />
       <node id="3310907803990114760" at="69,25,85,9" concept="5" />
       <node id="3890231013090393780" at="69,0,87,0" concept="7" trace="run#()V" />
       <node id="3890231013090422030" at="40,0,60,0" concept="7" trace="run#()V" />
       <node id="3890231013090388140" at="67,56,87,7" concept="3" />
-      <node id="9170334376386466434" at="167,25,187,9" concept="5" />
+      <node id="9170334376386466434" at="164,25,184,9" concept="5" />
       <node id="3890231013090403862" at="38,56,60,7" concept="3" />
-      <node id="3890231013090469608" at="167,0,189,0" concept="7" trace="run#()V" />
-      <node id="9170334376386466609" at="132,25,155,9" concept="5" />
-      <node id="3890231013090466195" at="165,56,189,7" concept="3" />
-      <node id="3310907803989838821" at="96,25,121,9" concept="5" />
-      <node id="3890231013090459802" at="132,0,157,0" concept="7" trace="run#()V" />
+      <node id="3310907803989838821" at="96,25,118,9" concept="5" />
+      <node id="3890231013090469608" at="164,0,186,0" concept="7" trace="run#()V" />
+      <node id="9170334376386466609" at="129,25,152,9" concept="5" />
+      <node id="3890231013090437929" at="96,0,120,0" concept="7" trace="run#()V" />
+      <node id="3890231013090466195" at="162,56,186,7" concept="3" />
+      <node id="3890231013090459802" at="129,0,154,0" concept="7" trace="run#()V" />
       <node id="9170334376387870480" at="64,0,90,0" concept="7" trace="checkModels#()V" />
-      <node id="3890231013090437929" at="96,0,123,0" concept="7" trace="run#()V" />
-      <node id="3890231013090456216" at="130,56,157,7" concept="3" />
+      <node id="3890231013090430093" at="94,56,120,7" concept="3" />
+      <node id="3890231013090456216" at="127,56,154,7" concept="3" />
       <node id="9170334376387870522" at="35,0,63,0" concept="7" trace="checkModuleProperties#()V" />
-      <node id="3890231013090430093" at="94,56,123,7" concept="3" />
-      <node id="9170334376387870501" at="161,0,192,0" concept="7" trace="checkGenerationStatus#()V" />
-      <node id="9170334376387870459" at="127,0,160,0" concept="7" trace="checkReferences#()V" />
-      <node id="3310907803989838805" at="91,0,126,0" concept="7" trace="checkStructure#()V" />
+      <node id="9170334376387870501" at="158,0,189,0" concept="7" trace="checkGenerationStatus#()V" />
+      <node id="3310907803989838805" at="91,0,123,0" concept="7" trace="checkStructure#()V" />
+      <node id="9170334376387870459" at="124,0,157,0" concept="7" trace="checkReferences#()V" />
       <scope id="9170334376387870455" at="31,48,32,18" />
       <scope id="9170334376386466364" at="42,43,43,127" />
       <scope id="3310907803989899421" at="49,48,50,21" />
       <scope id="3310907803989899440" at="54,53,55,65" />
       <scope id="3310907803991235032" at="73,48,74,21" />
       <scope id="3310907803990901626" at="80,42,81,65" />
-      <scope id="577174139999546181" at="102,66,103,27" />
-      <scope id="6364329826686789480" at="109,48,110,21" />
-      <scope id="6364329826686789519" at="116,42,117,65" />
-      <scope id="9170334376386466928" at="140,90,141,25" />
-      <scope id="2095036245074514539" at="143,71,144,25" />
-      <scope id="9170334376386466628" at="152,27,153,73" />
-      <scope id="9170334376386466516" at="184,44,185,141" />
-      <scope id="3310907803989687142" at="193,73,194,96" />
-      <scope id="9170334376386466465" at="170,31,172,21" />
-      <scope id="9170334376386466484" at="175,32,177,21" />
-      <scope id="9170334376386466502" at="180,33,182,21" />
+      <scope id="6364329826686789480" at="106,48,107,21" />
+      <scope id="6364329826686789519" at="113,42,114,65" />
+      <scope id="9170334376386466928" at="137,90,138,25" />
+      <scope id="2095036245074514539" at="140,71,141,25" />
+      <scope id="9170334376386466628" at="149,27,150,73" />
+      <scope id="9170334376386466516" at="181,44,182,141" />
+      <scope id="3310907803989687142" at="190,73,191,96" />
+      <scope id="577174139999544979" at="100,75,102,71">
+        <var name="err" id="577174139999548289" />
+      </scope>
+      <scope id="9170334376386466465" at="167,31,169,21" />
+      <scope id="9170334376386466484" at="172,32,174,21" />
+      <scope id="9170334376386466502" at="177,33,179,21" />
       <scope id="9170334376387870451" at="31,0,34,0">
         <var name="module" id="9170334376387870453" />
       </scope>
@@ -938,31 +938,28 @@
       <scope id="3310907803990901625" at="80,0,83,0">
         <var name="it" id="3310907803990901625" />
       </scope>
-      <scope id="6364329826686789518" at="116,0,119,0">
+      <scope id="6364329826686789518" at="113,0,116,0">
         <var name="it" id="6364329826686789518" />
       </scope>
-      <scope id="3310907803989687276" at="193,0,196,0">
+      <scope id="3310907803989687276" at="190,0,193,0">
         <var name="includeDontGenerate" id="3310907803989689973" />
       </scope>
-      <scope id="577174139999544979" at="100,71,105,97">
-        <var name="err" id="577174139999548289" />
-      </scope>
-      <scope id="577174139999544972" at="99,0,107,0">
+      <scope id="577174139999544972" at="99,0,104,0">
         <var name="problem" id="577174139999544976" />
       </scope>
-      <scope id="9170334376386466922" at="139,57,148,228" />
+      <scope id="9170334376386466922" at="136,57,145,218" />
       <scope id="3310907803989899407" at="46,36,57,96">
         <var name="errorMessages" id="3310907803989899430" />
         <var name="processor" id="3310907803989899409" />
       </scope>
-      <scope id="9170334376386466919" at="138,59,149,13" />
-      <scope id="9170334376386466920" at="138,59,149,13">
+      <scope id="9170334376386466919" at="135,59,146,13" />
+      <scope id="9170334376386466920" at="135,59,146,13">
         <var name="ref" id="9170334376386466964" />
       </scope>
       <scope id="3310907803989899403" at="45,0,58,9">
         <var name="sm" id="3310907803989899405" />
       </scope>
-      <scope id="9170334376386466917" at="137,0,150,11">
+      <scope id="9170334376386466917" at="134,0,147,11">
         <var name="node" id="9170334376386466968" />
       </scope>
       <scope id="3310907803990114765" at="70,47,84,47">
@@ -977,66 +974,64 @@
         <var name="modules" id="9170334376386466350" />
       </scope>
       <scope id="3890231013090393780" at="69,0,87,0" />
-      <scope id="9170334376386466436" at="168,48,186,11">
+      <scope id="9170334376386466436" at="165,48,183,11">
         <var name="genHash" id="9170334376386466474" />
         <var name="module" id="9170334376386466456" />
         <var name="realHash" id="9170334376386466493" />
       </scope>
       <scope id="3890231013090422030" at="40,0,60,0" />
-      <scope id="3890231013090469609" at="167,25,187,9" />
-      <scope id="9170334376386466434" at="167,25,187,9">
+      <scope id="3310907803989838826" at="97,47,117,47">
+        <var name="collector" id="3310907803989838834" />
+        <var name="errorMessages" id="6364329826686789489" />
+      </scope>
+      <scope id="3890231013090469609" at="164,25,184,9" />
+      <scope id="9170334376386466434" at="164,25,184,9">
         <var name="sm" id="9170334376386466532" />
       </scope>
-      <scope id="9170334376386466611" at="133,47,154,11">
+      <scope id="9170334376386466611" at="130,47,151,11">
         <var name="errorMessages" id="9170334376386466829" />
         <var name="withErrors" id="5870062848018704195" />
       </scope>
       <scope id="9170334376387870485" at="66,29,88,100">
         <var name="errors" id="3310907803990114751" />
       </scope>
-      <scope id="3890231013090469608" at="167,0,189,0" />
-      <scope id="3310907803989838826" at="97,47,120,47">
-        <var name="collector" id="3310907803989838834" />
-        <var name="errorMessages" id="6364329826686789489" />
-      </scope>
-      <scope id="3890231013090459803" at="132,25,155,9" />
-      <scope id="9170334376386466609" at="132,25,155,9">
+      <scope id="3310907803989838821" at="96,25,118,9">
+        <var name="sm" id="3310907803989838824" />
+      </scope>
+      <scope id="3890231013090437930" at="96,25,118,9" />
+      <scope id="3890231013090469608" at="164,0,186,0" />
+      <scope id="3890231013090459803" at="129,25,152,9" />
+      <scope id="9170334376386466609" at="129,25,152,9">
         <var name="sm" id="9170334376386466634" />
       </scope>
       <scope id="9170334376387870527" at="37,39,61,124">
         <var name="errors" id="3310907803989899394" />
       </scope>
-      <scope id="3310907803989838821" at="96,25,121,9">
-        <var name="sm" id="3310907803989838824" />
-      </scope>
-      <scope id="3890231013090437930" at="96,25,121,9" />
-      <scope id="3890231013090459802" at="132,0,157,0" />
+      <scope id="3890231013090437929" at="96,0,120,0" />
+      <scope id="3890231013090459802" at="129,0,154,0" />
       <scope id="9170334376387870480" at="64,0,90,0" />
-      <scope id="3890231013090437929" at="96,0,123,0" />
-      <scope id="9170334376387870506" at="163,39,190,112">
+      <scope id="9170334376387870506" at="160,39,187,112">
         <var name="errors" id="9170334376386466418" />
       </scope>
       <scope id="9170334376387870522" at="35,0,63,0" />
-      <scope id="9170334376387870464" at="129,33,158,104">
+      <scope id="3310907803989838810" at="93,32,121,104">
+        <var name="errors" id="3310907803989838812" />
+      </scope>
+      <scope id="9170334376387870464" at="126,33,155,104">
         <var name="errors" id="9170334376386466593" />
       </scope>
-      <scope id="3310907803989838810" at="93,32,124,104">
-        <var name="errors" id="3310907803989838812" />
-      </scope>
-      <scope id="9170334376387870501" at="161,0,192,0" />
-      <scope id="9170334376387870459" at="127,0,160,0" />
-      <scope id="3310907803989838805" at="91,0,126,0" />
+      <scope id="9170334376387870501" at="158,0,189,0" />
+      <scope id="3310907803989838805" at="91,0,123,0" />
+      <scope id="9170334376387870459" at="124,0,157,0" />
       <unit id="3310907803990901625" at="79,85,83,11" name="jetbrains.mps.testbench.junit.suites.CheckProjectStructure$2$1" />
-      <unit id="6364329826686789518" at="115,85,119,11" name="jetbrains.mps.testbench.junit.suites.CheckProjectStructure$3$2" />
-      <unit id="577174139999543523" at="98,50,107,11" name="jetbrains.mps.testbench.junit.suites.CheckProjectStructure$3$1" />
+      <unit id="6364329826686789518" at="112,85,116,11" name="jetbrains.mps.testbench.junit.suites.CheckProjectStructure$3$2" />
+      <unit id="577174139999543523" at="98,73,104,11" name="jetbrains.mps.testbench.junit.suites.CheckProjectStructure$3$1" />
       <unit id="3890231013090393780" at="68,80,87,5" name="jetbrains.mps.testbench.junit.suites.CheckProjectStructure$2" />
       <unit id="3890231013090422030" at="39,80,60,5" name="jetbrains.mps.testbench.junit.suites.CheckProjectStructure$1" />
-      <unit id="3890231013090469608" at="166,80,189,5" name="jetbrains.mps.testbench.junit.suites.CheckProjectStructure$5" />
-      <unit id="3890231013090459802" at="131,80,157,5" name="jetbrains.mps.testbench.junit.suites.CheckProjectStructure$4" />
-      <unit id="3890231013090437929" at="95,80,123,5" name="jetbrains.mps.testbench.junit.suites.CheckProjectStructure$3" />
-      <unit id="9170334376387870447" at="30,0,197,0" name="jetbrains.mps.testbench.junit.suites.CheckProjectStructure" />
+      <unit id="3890231013090469608" at="163,80,186,5" name="jetbrains.mps.testbench.junit.suites.CheckProjectStructure$5" />
+      <unit id="3890231013090437929" at="95,80,120,5" name="jetbrains.mps.testbench.junit.suites.CheckProjectStructure$3" />
+      <unit id="3890231013090459802" at="128,80,154,5" name="jetbrains.mps.testbench.junit.suites.CheckProjectStructure$4" />
+      <unit id="9170334376387870447" at="30,0,194,0" name="jetbrains.mps.testbench.junit.suites.CheckProjectStructure" />
     </file>
   </root>
 </debug-info>
-=======
->>>>>>> 9f4b0326
