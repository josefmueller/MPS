--- conflicted
+++ resolved
@@ -390,87 +390,38 @@
   </root>
   <root nodeRef="r:984811b0-078d-45d7-bf58-fa501204c2fc(jetbrains.mps.testbench.junit.suites)/9170334376386357053">
     <file name="BaseCheckModulesTest.java">
-<<<<<<< HEAD
-      <node id="9170334376386357060" at="28,0,29,0" concept="13" trace="ourStatistic" />
-      <node id="9170334376386357063" at="29,0,30,0" concept="13" trace="ourContextProject" />
-      <node id="9170334376386357066" at="30,0,31,0" concept="5" trace="myModule" />
-      <node id="9170334376386357075" at="31,47,32,27" concept="4" />
-      <node id="9170334376386357253" at="36,104,37,104" concept="11" />
-      <node id="115383379929303713" at="37,104,38,22" concept="4" />
-      <node id="6511039084739465737" at="40,42,41,62" concept="10" />
-      <node id="9170334376386357087" at="43,7,44,52" concept="10" />
-      <node id="7806223048927185397" at="47,98,48,84" concept="9" />
-      <node id="115383379929612549" at="48,84,49,0" concept="12" />
-      <node id="9170334376386357098" at="49,0,50,47" concept="4" />
-      <node id="2160005140298134037" at="50,47,51,65" concept="9" />
-      <node id="9170334376386357102" at="51,65,52,52" concept="4" />
-      <node id="9170334376386357123" at="56,104,57,56" concept="9" />
-      <node id="9170334376386357133" at="58,36,59,36" concept="4" />
-      <node id="9170334376386357159" at="63,52,64,70" concept="10" />
-      <node id="9170334376386357174" at="66,7,67,15" concept="10" />
-      <node id="9170334376386357190" at="70,114,71,49" concept="9" />
-      <node id="9170334376386357204" at="73,64,74,27" concept="4" />
-      <node id="9170334376386357211" at="76,5,77,18" concept="10" />
-      <node id="9170334376386357218" at="80,45,81,29" concept="10" />
-      <node id="9170334376386357224" at="84,54,85,24" concept="10" />
-      <node id="9170334376386357231" at="89,32,90,34" concept="4" />
-      <node id="9170334376386357070" at="31,0,34,0" concept="2" trace="BaseCheckModulesTest#(Lorg/jetbrains/mps/openapi/module/SModule;)V" />
-      <node id="6511039084739465502" at="40,0,43,0" concept="8" trace="compute#()Ljava/lang/Iterable;" />
-      <node id="9170334376386357130" at="57,56,60,5" concept="6" />
-      <node id="9170334376386357198" at="72,36,75,7" concept="7" />
-      <node id="9170334376386357216" at="80,0,83,0" concept="14" trace="getContextProject#()Ljetbrains/mps/project/Project;" />
-      <node id="9170334376386357222" at="84,0,87,0" concept="14" trace="getStatistic#()Ljetbrains/mps/testbench/junit/suites/CheckingTestStatistic;" />
-      <node id="9170334376386357150" at="62,0,66,0" concept="8" trace="compare#([Ljava/lang/Object;[Ljava/lang/Object;)I" />
-      <node id="9170334376386357228" at="88,0,92,0" concept="14" trace="cleanUp#()V" />
-      <node id="6511039084739467757" at="38,22,43,7" concept="9" />
-      <node id="9170334376386357195" at="71,49,76,5" concept="6" />
-      <node id="9170334376386357143" at="60,5,66,7" concept="4" />
-      <node id="9170334376386357094" at="47,0,54,0" concept="14" trace="initEnvironment#()V" />
-      <node id="9170334376386357180" at="70,0,79,0" concept="14" trace="excludeModules#(Ljava/lang/Iterable;Ljava/util/Set;)Ljava/util/Set;" />
-      <node id="9170334376386357082" at="35,0,46,0" concept="14" trace="testParameters#()Ljava/util/List;" />
-      <node id="9170334376386357116" at="56,0,69,0" concept="14" trace="createTestParametersFromModules#(Ljava/lang/Iterable;)Ljava/util/List;" />
-      <scope id="9170334376386357074" at="31,47,32,27" />
-      <scope id="6511039084739465503" at="40,42,41,62" />
-      <scope id="9170334376386357132" at="58,36,59,36" />
-      <scope id="9170334376386357158" at="63,52,64,70" />
-      <scope id="9170334376386357203" at="73,64,74,27" />
-      <scope id="9170334376386357217" at="80,45,81,29" />
-      <scope id="9170334376386357223" at="84,54,85,24" />
-      <scope id="9170334376386357230" at="89,32,90,34" />
-      <scope id="9170334376386357070" at="31,0,34,0">
-=======
-      <node id="9170334376386357063" at="27,0,28,0" concept="12" trace="ourContextProject" />
-      <node id="9170334376386357066" at="28,0,29,0" concept="4" trace="myModule" />
-      <node id="9170334376386357075" at="30,47,31,27" concept="3" />
-      <node id="9170334376386357253" at="35,104,36,104" concept="10" />
-      <node id="115383379929303713" at="36,104,37,22" concept="3" />
-      <node id="6511039084739465737" at="39,42,40,62" concept="9" />
-      <node id="9170334376386357087" at="42,7,43,52" concept="9" />
-      <node id="7806223048927185397" at="46,98,47,84" concept="8" />
-      <node id="115383379929612549" at="47,84,48,0" concept="11" />
-      <node id="2160005140298134037" at="48,0,49,56" concept="8" />
-      <node id="9170334376386357102" at="49,56,50,52" concept="3" />
-      <node id="9170334376386357123" at="54,104,55,56" concept="8" />
-      <node id="9170334376386357133" at="56,36,57,36" concept="3" />
-      <node id="9170334376386357159" at="61,52,62,70" concept="9" />
-      <node id="9170334376386357174" at="64,7,65,15" concept="9" />
-      <node id="9170334376386357190" at="68,114,69,49" concept="8" />
-      <node id="9170334376386357204" at="71,64,72,27" concept="3" />
-      <node id="9170334376386357211" at="74,5,75,18" concept="9" />
-      <node id="9170334376386357218" at="78,45,79,29" concept="9" />
-      <node id="9170334376386357070" at="30,0,33,0" concept="1" trace="BaseCheckModulesTest#(Lorg/jetbrains/mps/openapi/module/SModule;)V" />
-      <node id="6511039084739465502" at="39,0,42,0" concept="7" trace="compute#()Ljava/lang/Iterable;" />
-      <node id="9170334376386357130" at="55,56,58,5" concept="5" />
-      <node id="9170334376386357198" at="70,36,73,7" concept="6" />
-      <node id="9170334376386357216" at="78,0,81,0" concept="13" trace="getContextProject#()Ljetbrains/mps/project/Project;" />
-      <node id="9170334376386357150" at="60,0,64,0" concept="7" trace="compare#([Ljava/lang/Object;[Ljava/lang/Object;)I" />
-      <node id="6511039084739467757" at="37,22,42,7" concept="8" />
-      <node id="9170334376386357195" at="69,49,74,5" concept="5" />
-      <node id="9170334376386357094" at="46,0,52,0" concept="13" trace="initEnvironment#()V" />
-      <node id="9170334376386357143" at="58,5,64,7" concept="3" />
-      <node id="9170334376386357180" at="68,0,77,0" concept="13" trace="excludeModules#(Ljava/lang/Iterable;Ljava/util/Set;)Ljava/util/Set;" />
-      <node id="9170334376386357082" at="34,0,45,0" concept="13" trace="testParameters#()Ljava/util/List;" />
-      <node id="9170334376386357116" at="54,0,67,0" concept="13" trace="createTestParametersFromModules#(Ljava/lang/Iterable;)Ljava/util/List;" />
+      <node id="9170334376386357063" at="27,0,28,0" concept="13" trace="ourContextProject" />
+      <node id="9170334376386357066" at="28,0,29,0" concept="5" trace="myModule" />
+      <node id="9170334376386357075" at="30,47,31,27" concept="4" />
+      <node id="9170334376386357253" at="35,104,36,104" concept="11" />
+      <node id="115383379929303713" at="36,104,37,22" concept="4" />
+      <node id="6511039084739465737" at="39,42,40,62" concept="10" />
+      <node id="9170334376386357087" at="42,7,43,52" concept="10" />
+      <node id="7806223048927185397" at="46,98,47,84" concept="9" />
+      <node id="115383379929612549" at="47,84,48,0" concept="12" />
+      <node id="2160005140298134037" at="48,0,49,65" concept="9" />
+      <node id="9170334376386357102" at="49,65,50,52" concept="4" />
+      <node id="9170334376386357123" at="54,104,55,56" concept="9" />
+      <node id="9170334376386357133" at="56,36,57,36" concept="4" />
+      <node id="9170334376386357159" at="61,52,62,70" concept="10" />
+      <node id="9170334376386357174" at="64,7,65,15" concept="10" />
+      <node id="9170334376386357190" at="68,114,69,49" concept="9" />
+      <node id="9170334376386357204" at="71,64,72,27" concept="4" />
+      <node id="9170334376386357211" at="74,5,75,18" concept="10" />
+      <node id="9170334376386357218" at="78,45,79,29" concept="10" />
+      <node id="9170334376386357070" at="30,0,33,0" concept="2" trace="BaseCheckModulesTest#(Lorg/jetbrains/mps/openapi/module/SModule;)V" />
+      <node id="6511039084739465502" at="39,0,42,0" concept="8" trace="compute#()Ljava/lang/Iterable;" />
+      <node id="9170334376386357130" at="55,56,58,5" concept="6" />
+      <node id="9170334376386357198" at="70,36,73,7" concept="7" />
+      <node id="9170334376386357216" at="78,0,81,0" concept="14" trace="getContextProject#()Ljetbrains/mps/project/Project;" />
+      <node id="9170334376386357150" at="60,0,64,0" concept="8" trace="compare#([Ljava/lang/Object;[Ljava/lang/Object;)I" />
+      <node id="6511039084739467757" at="37,22,42,7" concept="9" />
+      <node id="9170334376386357195" at="69,49,74,5" concept="6" />
+      <node id="9170334376386357094" at="46,0,52,0" concept="14" trace="initEnvironment#()V" />
+      <node id="9170334376386357143" at="58,5,64,7" concept="4" />
+      <node id="9170334376386357180" at="68,0,77,0" concept="14" trace="excludeModules#(Ljava/lang/Iterable;Ljava/util/Set;)Ljava/util/Set;" />
+      <node id="9170334376386357082" at="34,0,45,0" concept="14" trace="testParameters#()Ljava/util/List;" />
+      <node id="9170334376386357116" at="54,0,67,0" concept="14" trace="createTestParametersFromModules#(Ljava/lang/Iterable;)Ljava/util/List;" />
       <scope id="9170334376386357074" at="30,47,31,27" />
       <scope id="6511039084739465503" at="39,42,40,62" />
       <scope id="9170334376386357132" at="56,36,57,36" />
@@ -478,7 +429,6 @@
       <scope id="9170334376386357203" at="71,64,72,27" />
       <scope id="9170334376386357217" at="78,45,79,29" />
       <scope id="9170334376386357070" at="30,0,33,0">
->>>>>>> 174b4161
         <var name="module" id="9170334376386357072" />
       </scope>
       <scope id="6511039084739465502" at="39,0,42,0" />
@@ -523,37 +473,17 @@
   </root>
   <root nodeRef="r:984811b0-078d-45d7-bf58-fa501204c2fc(jetbrains.mps.testbench.junit.suites)/9170334376386362435">
     <file name="CheckingTestStatistic.java">
-<<<<<<< HEAD
-      <node id="9170334376386362438" at="8,0,9,0" concept="5" trace="myErrors" />
-      <node id="9170334376386362443" at="9,0,10,0" concept="5" trace="myWarnings" />
-      <node id="9170334376386362454" at="12,29,13,15" concept="4" />
-      <node id="9170334376386362461" at="15,31,16,17" concept="4" />
-      <node id="9170334376386362468" at="18,32,19,77" concept="4" />
-      <node id="9170334376386362474" at="19,77,20,81" concept="4" />
-      <node id="9170334376386362480" at="20,81,21,56" concept="4" />
-      <node id="9170334376386362484" at="21,56,22,57" concept="4" />
-      <node id="9170334376386362489" at="22,57,23,61" concept="4" />
-      <node id="9170334376386362498" at="25,30,26,20" concept="10" />
-      <node id="9170334376386362504" at="28,32,29,22" concept="10" />
+      <node id="9170334376386362438" at="7,0,8,0" concept="5" trace="myErrors" />
+      <node id="9170334376386362443" at="8,0,9,0" concept="5" trace="myWarnings" />
+      <node id="9170334376386362454" at="13,29,14,15" concept="4" />
+      <node id="9170334376386362461" at="17,31,18,17" concept="4" />
+      <node id="9170334376386362498" at="21,29,22,20" concept="10" />
+      <node id="9170334376386362504" at="25,31,26,22" concept="10" />
       <node id="9170334376386362448" at="10,0,12,0" concept="2" trace="CheckingTestStatistic#()V" />
-      <node id="9170334376386362452" at="12,0,15,0" concept="8" trace="reportError#()V" />
-      <node id="9170334376386362459" at="15,0,18,0" concept="8" trace="reportWarning#()V" />
-      <node id="9170334376386362496" at="25,0,28,0" concept="8" trace="getNumErrors#()J" />
-      <node id="9170334376386362502" at="28,0,31,0" concept="8" trace="getNumWarnings#()J" />
-      <node id="9170334376386362466" at="18,0,25,0" concept="8" trace="printStatistic#()V" />
-=======
-      <node id="9170334376386362438" at="7,0,8,0" concept="4" trace="myErrors" />
-      <node id="9170334376386362443" at="8,0,9,0" concept="4" trace="myWarnings" />
-      <node id="9170334376386362454" at="13,29,14,15" concept="3" />
-      <node id="9170334376386362461" at="17,31,18,17" concept="3" />
-      <node id="9170334376386362498" at="21,29,22,20" concept="9" />
-      <node id="9170334376386362504" at="25,31,26,22" concept="9" />
-      <node id="9170334376386362448" at="10,0,12,0" concept="1" trace="CheckingTestStatistic#()V" />
-      <node id="9170334376386362452" at="13,0,16,0" concept="7" trace="reportError#()V" />
-      <node id="9170334376386362459" at="17,0,20,0" concept="7" trace="reportWarning#()V" />
-      <node id="9170334376386362496" at="21,0,24,0" concept="7" trace="getNumErrors#()I" />
-      <node id="9170334376386362502" at="25,0,28,0" concept="7" trace="getNumWarnings#()I" />
->>>>>>> 174b4161
+      <node id="9170334376386362452" at="13,0,16,0" concept="8" trace="reportError#()V" />
+      <node id="9170334376386362459" at="17,0,20,0" concept="8" trace="reportWarning#()V" />
+      <node id="9170334376386362496" at="21,0,24,0" concept="8" trace="getNumErrors#()I" />
+      <node id="9170334376386362502" at="25,0,28,0" concept="8" trace="getNumWarnings#()I" />
       <scope id="9170334376386362450" at="10,34,10,34" />
       <scope id="9170334376386362453" at="13,29,14,15" />
       <scope id="9170334376386362460" at="17,31,18,17" />
@@ -569,116 +499,51 @@
   </root>
   <root nodeRef="r:984811b0-078d-45d7-bf58-fa501204c2fc(jetbrains.mps.testbench.junit.suites)/9170334376386466129">
     <file name="CheckingTestsUtil.java">
-<<<<<<< HEAD
-      <node id="9170334376386466146" at="26,141,27,56" concept="9" />
-      <node id="9170334376386466168" at="31,52,32,21" concept="3" />
-      <node id="9170334376386466173" at="34,54,35,21" concept="3" />
-      <node id="9170334376386466184" at="37,74,38,54" concept="9" />
-      <node id="9170334376386466190" at="39,17,40,75" concept="4" />
-      <node id="9170334376386466201" at="41,47,42,41" concept="4" />
-      <node id="8101092317677741611" at="45,78,46,25" concept="3" />
-      <node id="8101092317677743251" at="47,15,48,0" concept="12" />
-      <node id="9170334376386466221" at="50,79,51,27" concept="3" />
-      <node id="9170334376386466224" at="52,17,53,49" concept="9" />
-      <node id="9170334376386466231" at="54,61,55,27" concept="3" />
-      <node id="9170334376386466233" at="56,17,57,40" concept="4" />
-      <node id="9170334376386466235" at="57,40,58,196" concept="4" />
-      <node id="9170334376386466260" at="60,78,61,42" concept="4" />
-      <node id="9170334376386466278" at="67,7,68,18" concept="10" />
-      <node id="2050748146933621360" at="70,49,71,251" concept="9" />
-      <node id="2050748146933621371" at="72,28,73,18" concept="10" />
-      <node id="2050748146933621417" at="76,251,77,21" concept="10" />
-      <node id="2050748146933621422" at="79,5,80,16" concept="10" />
-      <node id="9170334376386466385" at="82,58,83,43" concept="9" />
-      <node id="9170334376386466389" at="83,43,84,20" concept="9" />
-      <node id="9170334376386466395" at="85,30,86,32" concept="4" />
-      <node id="9170334376386466401" at="86,32,87,17" concept="4" />
-      <node id="9170334376386466409" at="88,5,89,25" concept="10" />
-      <node id="9170334376386466132" at="24,0,26,0" concept="2" trace="CheckingTestsUtil#()V" />
-      <node id="9170334376386466164" at="30,34,33,11" concept="7" />
-      <node id="9170334376386466170" at="33,11,36,11" concept="7" />
-      <node id="8101092317677736128" at="44,60,47,15" concept="7" />
-      <node id="9170334376386466216" at="49,76,52,17" concept="7" />
-      <node id="9170334376386466227" at="53,49,56,17" concept="7" />
-      <node id="9170334376386466253" at="59,15,62,15" concept="7" />
-      <node id="2050748146933619480" at="71,251,74,5" concept="7" />
-      <node id="2050748146933621405" at="75,198,78,7" concept="7" />
-      <node id="9170334376386466392" at="84,20,88,5" concept="6" />
-      <node id="9170334376386466204" at="38,54,43,13" concept="16" />
-      <node id="2050748146933621392" at="74,5,79,5" concept="6" />
-      <node id="9170334376386466379" at="82,0,91,0" concept="14" trace="formatErrors#(Ljava/util/List;)Ljava/lang/String;" />
-      <node id="9170334376386466209" at="48,0,59,15" concept="7" />
-      <node id="2050748146933617499" at="70,0,82,0" concept="14" trace="filterIssue#(Lorg/jetbrains/mps/openapi/model/SNode;)Z" />
-      <node id="9170334376386466206" at="43,13,63,13" concept="6" />
-      <node id="9170334376386466180" at="36,11,64,11" concept="6" />
-      <node id="9170334376386466161" at="29,25,65,9" concept="6" />
-      <node id="5870062848022802342" at="29,0,67,0" concept="8" trace="run#()V" />
-      <node id="5870062848022802340" at="27,56,67,7" concept="4" />
-      <node id="9170334376386466136" at="26,0,70,0" concept="14" trace="applyChecker#(Ljetbrains/mps/checkers/INodeChecker;Ljava/lang/Iterable;Ljetbrains/mps/testbench/junit/suites/CheckingTestStatistic;)Ljava/util/List;" />
-      <scope id="9170334376386466134" at="24,30,24,30" />
-      <scope id="9170334376386466169" at="31,52,32,21" />
-      <scope id="9170334376386466174" at="34,54,35,21" />
-      <scope id="9170334376386466189" at="39,17,40,75" />
-      <scope id="9170334376386466205" at="41,0,42,41">
-        <var name="e" id="9170334376386466196" />
-      </scope>
-      <scope id="9170334376386466200" at="41,47,42,41" />
-      <scope id="8101092317677736130" at="45,78,46,25" />
-      <scope id="9170334376386466222" at="50,79,51,27" />
-      <scope id="9170334376386466232" at="54,61,55,27" />
-      <scope id="9170334376386466259" at="60,78,61,42" />
-      <scope id="2050748146933619482" at="72,28,73,18" />
-      <scope id="2050748146933621406" at="76,251,77,21" />
-      <scope id="9170334376386466132" at="24,0,26,0" />
-      <scope id="9170334376386466394" at="85,30,87,17" />
-      <scope id="2050748146933621393" at="75,198,78,7" />
-      <scope id="9170334376386466392" at="84,20,88,5">
-=======
-      <node id="2966246705324375149" at="23,0,24,0" concept="4" trace="myStats" />
-      <node id="2966246705324375153" at="25,61,26,24" concept="3" />
-      <node id="2966246705324378306" at="29,95,30,56" concept="8" />
-      <node id="2966246705324378323" at="32,48,33,17" concept="2" />
-      <node id="2966246705324378328" at="35,50,36,17" concept="2" />
-      <node id="2966246705324378339" at="38,70,39,50" concept="8" />
-      <node id="2966246705324378357" at="40,13,41,71" concept="3" />
-      <node id="2966246705324378347" at="42,43,43,37" concept="3" />
-      <node id="2966246705324378374" at="46,74,47,21" concept="2" />
-      <node id="2966246705324378380" at="48,11,49,0" concept="11" />
-      <node id="2966246705324378397" at="51,75,52,23" concept="2" />
-      <node id="2966246705324378398" at="53,13,54,45" concept="8" />
-      <node id="2966246705324378409" at="55,57,56,23" concept="2" />
-      <node id="2966246705324378410" at="57,13,58,34" concept="3" />
-      <node id="2966246705324378414" at="58,34,59,192" concept="3" />
-      <node id="2966246705324378448" at="61,74,62,36" concept="3" />
-      <node id="2966246705324378452" at="66,5,67,18" concept="9" />
-      <node id="2050748146933621360" at="69,49,70,251" concept="8" />
-      <node id="2050748146933621371" at="71,28,72,18" concept="9" />
-      <node id="2050748146933621417" at="75,251,76,21" concept="9" />
-      <node id="2050748146933621422" at="78,5,79,16" concept="9" />
-      <node id="9170334376386466385" at="81,58,82,43" concept="8" />
-      <node id="9170334376386466389" at="82,43,83,20" concept="8" />
-      <node id="9170334376386466395" at="84,30,85,32" concept="3" />
-      <node id="9170334376386466401" at="85,32,86,17" concept="3" />
-      <node id="9170334376386466409" at="87,5,88,25" concept="9" />
-      <node id="9170334376386466132" at="25,0,28,0" concept="1" trace="CheckingTestsUtil#(Ljetbrains/mps/testbench/junit/suites/CheckingTestStatistic;)V" />
-      <node id="2966246705324378318" at="31,30,34,7" concept="6" />
-      <node id="2966246705324378324" at="34,7,37,7" concept="6" />
-      <node id="2966246705324378372" at="45,56,48,11" concept="6" />
-      <node id="2966246705324378389" at="50,72,53,13" concept="6" />
-      <node id="2966246705324378404" at="54,45,57,13" concept="6" />
-      <node id="2966246705324378440" at="60,11,63,11" concept="6" />
-      <node id="2050748146933619480" at="70,251,73,5" concept="6" />
-      <node id="2050748146933621405" at="74,198,77,7" concept="6" />
-      <node id="9170334376386466392" at="83,20,87,5" concept="5" />
-      <node id="2966246705324378344" at="39,50,44,9" concept="15" />
-      <node id="2050748146933621392" at="73,5,78,5" concept="5" />
-      <node id="9170334376386466379" at="81,0,90,0" concept="13" trace="formatErrors#(Ljava/util/List;)Ljava/lang/String;" />
-      <node id="2966246705324378381" at="49,0,60,11" concept="6" />
-      <node id="2050748146933617499" at="69,0,81,0" concept="13" trace="filterIssue#(Lorg/jetbrains/mps/openapi/model/SNode;)Z" />
-      <node id="2966246705324378367" at="44,9,64,9" concept="5" />
-      <node id="2966246705324378329" at="37,7,65,7" concept="5" />
-      <node id="2966246705324378313" at="30,56,66,5" concept="5" />
-      <node id="2966246705324378298" at="29,0,69,0" concept="7" trace="applyChecker#(Ljetbrains/mps/checkers/INodeChecker;Ljava/lang/Iterable;)Ljava/util/List;" />
+      <node id="2966246705324375149" at="23,0,24,0" concept="5" trace="myStats" />
+      <node id="2966246705324375153" at="25,61,26,24" concept="4" />
+      <node id="2966246705324378306" at="29,95,30,56" concept="9" />
+      <node id="2966246705324378323" at="32,48,33,17" concept="3" />
+      <node id="2966246705324378328" at="35,50,36,17" concept="3" />
+      <node id="2966246705324378339" at="38,70,39,50" concept="9" />
+      <node id="2966246705324378357" at="40,13,41,71" concept="4" />
+      <node id="2966246705324378347" at="42,43,43,37" concept="4" />
+      <node id="2966246705324378374" at="46,74,47,21" concept="3" />
+      <node id="2966246705324378380" at="48,11,49,0" concept="12" />
+      <node id="2966246705324378397" at="51,75,52,23" concept="3" />
+      <node id="2966246705324378398" at="53,13,54,45" concept="9" />
+      <node id="2966246705324378409" at="55,57,56,23" concept="3" />
+      <node id="2966246705324378410" at="57,13,58,34" concept="4" />
+      <node id="2966246705324378414" at="58,34,59,192" concept="4" />
+      <node id="2966246705324378448" at="61,74,62,36" concept="4" />
+      <node id="2966246705324378452" at="66,5,67,18" concept="10" />
+      <node id="2050748146933621360" at="69,49,70,251" concept="9" />
+      <node id="2050748146933621371" at="71,28,72,18" concept="10" />
+      <node id="2050748146933621417" at="75,251,76,21" concept="10" />
+      <node id="2050748146933621422" at="78,5,79,16" concept="10" />
+      <node id="9170334376386466385" at="81,58,82,43" concept="9" />
+      <node id="9170334376386466389" at="82,43,83,20" concept="9" />
+      <node id="9170334376386466395" at="84,30,85,32" concept="4" />
+      <node id="9170334376386466401" at="85,32,86,17" concept="4" />
+      <node id="9170334376386466409" at="87,5,88,25" concept="10" />
+      <node id="9170334376386466132" at="25,0,28,0" concept="2" trace="CheckingTestsUtil#(Ljetbrains/mps/testbench/junit/suites/CheckingTestStatistic;)V" />
+      <node id="2966246705324378318" at="31,30,34,7" concept="7" />
+      <node id="2966246705324378324" at="34,7,37,7" concept="7" />
+      <node id="2966246705324378372" at="45,56,48,11" concept="7" />
+      <node id="2966246705324378389" at="50,72,53,13" concept="7" />
+      <node id="2966246705324378404" at="54,45,57,13" concept="7" />
+      <node id="2966246705324378440" at="60,11,63,11" concept="7" />
+      <node id="2050748146933619480" at="70,251,73,5" concept="7" />
+      <node id="2050748146933621405" at="74,198,77,7" concept="7" />
+      <node id="9170334376386466392" at="83,20,87,5" concept="6" />
+      <node id="2966246705324378344" at="39,50,44,9" concept="16" />
+      <node id="2050748146933621392" at="73,5,78,5" concept="6" />
+      <node id="9170334376386466379" at="81,0,90,0" concept="14" trace="formatErrors#(Ljava/util/List;)Ljava/lang/String;" />
+      <node id="2966246705324378381" at="49,0,60,11" concept="7" />
+      <node id="2050748146933617499" at="69,0,81,0" concept="14" trace="filterIssue#(Lorg/jetbrains/mps/openapi/model/SNode;)Z" />
+      <node id="2966246705324378367" at="44,9,64,9" concept="6" />
+      <node id="2966246705324378329" at="37,7,65,7" concept="6" />
+      <node id="2966246705324378313" at="30,56,66,5" concept="6" />
+      <node id="2966246705324378298" at="29,0,69,0" concept="8" trace="applyChecker#(Ljetbrains/mps/checkers/INodeChecker;Ljava/lang/Iterable;)Ljava/util/List;" />
       <scope id="9170334376386466134" at="25,61,26,24" />
       <scope id="2966246705324378322" at="32,48,33,17" />
       <scope id="2966246705324378327" at="35,50,36,17" />
@@ -699,7 +564,6 @@
       </scope>
       <scope id="2050748146933621393" at="74,198,77,7" />
       <scope id="9170334376386466392" at="83,20,87,5">
->>>>>>> 174b4161
         <var name="er" id="9170334376386466405" />
       </scope>
       <scope id="2050748146933621392" at="73,5,78,5">
@@ -799,34 +663,23 @@
   </root>
   <root nodeRef="r:984811b0-078d-45d7-bf58-fa501204c2fc(jetbrains.mps.testbench.junit.suites)/9170334376387736840">
     <file name="AuditTypeSystem.java">
-<<<<<<< HEAD
-      <node id="9170334376387736890" at="14,42,15,18" concept="15" />
-      <node id="9170334376387736856" at="18,33,19,80" concept="9" />
-      <node id="9170334376387736865" at="19,80,20,127" concept="9" />
-      <node id="9170334376387736872" at="20,127,21,106" concept="4" />
-      <node id="9170334376387736844" at="14,0,17,0" concept="2" trace="AuditTypeSystem#(Lorg/jetbrains/mps/openapi/module/SModule;)V" />
-      <node id="9170334376387736852" at="17,0,23,0" concept="8" trace="checkTypeSystem#()V" />
-      <scope id="9170334376387736848" at="14,42,15,18" />
-      <scope id="9170334376387736844" at="14,0,17,0">
-=======
-      <node id="9170334376387736890" at="21,42,22,18" concept="14" />
-      <node id="2966246705324509932" at="26,33,27,72" concept="8" />
-      <node id="9170334376387736856" at="29,37,30,84" concept="8" />
-      <node id="2966246705324389191" at="30,84,31,94" concept="9" />
-      <node id="2966246705324525878" at="33,7,34,56" concept="3" />
-      <node id="2966246705324525895" at="34,56,35,60" concept="3" />
-      <node id="9170334376387736872" at="35,60,36,106" concept="3" />
-      <node id="2966246705324400517" at="18,0,20,0" concept="12" trace="ourStats" />
-      <node id="9170334376387736844" at="21,0,24,0" concept="1" trace="AuditTypeSystem#(Lorg/jetbrains/mps/openapi/module/SModule;)V" />
-      <node id="2966246705324335507" at="29,0,33,0" concept="7" trace="compute#()Ljava/util/List;" />
-      <node id="9170334376387736865" at="27,72,33,7" concept="8" />
-      <node id="9170334376387736852" at="25,0,38,0" concept="7" trace="checkTypeSystem#()V" />
+      <node id="9170334376387736890" at="21,42,22,18" concept="15" />
+      <node id="2966246705324509932" at="26,33,27,72" concept="9" />
+      <node id="9170334376387736856" at="29,37,30,84" concept="9" />
+      <node id="2966246705324389191" at="30,84,31,94" concept="10" />
+      <node id="2966246705324525878" at="33,7,34,56" concept="4" />
+      <node id="2966246705324525895" at="34,56,35,60" concept="4" />
+      <node id="9170334376387736872" at="35,60,36,106" concept="4" />
+      <node id="2966246705324400517" at="18,0,20,0" concept="13" trace="ourStats" />
+      <node id="9170334376387736844" at="21,0,24,0" concept="2" trace="AuditTypeSystem#(Lorg/jetbrains/mps/openapi/module/SModule;)V" />
+      <node id="2966246705324335507" at="29,0,33,0" concept="8" trace="compute#()Ljava/util/List;" />
+      <node id="9170334376387736865" at="27,72,33,7" concept="9" />
+      <node id="9170334376387736852" at="25,0,38,0" concept="8" trace="checkTypeSystem#()V" />
       <scope id="9170334376387736848" at="21,42,22,18" />
       <scope id="2966246705324335508" at="29,37,31,94">
         <var name="models" id="9170334376387736855" />
       </scope>
       <scope id="9170334376387736844" at="21,0,24,0">
->>>>>>> 174b4161
         <var name="module" id="9170334376387736846" />
       </scope>
       <scope id="2966246705324335507" at="29,0,33,0" />
@@ -841,34 +694,23 @@
   </root>
   <root nodeRef="r:984811b0-078d-45d7-bf58-fa501204c2fc(jetbrains.mps.testbench.junit.suites)/9170334376387816357">
     <file name="AuditConstraints.java">
-<<<<<<< HEAD
-      <node id="9170334376387816407" at="14,43,15,18" concept="15" />
-      <node id="9170334376387816373" at="18,34,19,80" concept="9" />
-      <node id="9170334376387816382" at="19,80,20,125" concept="9" />
-      <node id="9170334376387816389" at="20,125,21,117" concept="4" />
-      <node id="9170334376387816361" at="14,0,17,0" concept="2" trace="AuditConstraints#(Lorg/jetbrains/mps/openapi/module/SModule;)V" />
-      <node id="9170334376387816369" at="17,0,23,0" concept="8" trace="checkConstraints#()V" />
-      <scope id="9170334376387816365" at="14,43,15,18" />
-      <scope id="9170334376387816361" at="14,0,17,0">
-=======
-      <node id="9170334376387816407" at="21,43,22,18" concept="14" />
-      <node id="2966246705324507101" at="26,34,27,72" concept="8" />
-      <node id="9170334376387816373" at="29,37,30,84" concept="8" />
-      <node id="2966246705324349075" at="30,84,31,92" concept="9" />
-      <node id="2966246705324529137" at="33,7,34,56" concept="3" />
-      <node id="2966246705324529147" at="34,56,35,60" concept="3" />
-      <node id="9170334376387816389" at="35,60,36,117" concept="3" />
-      <node id="2966246705324522915" at="18,0,20,0" concept="12" trace="ourStats" />
-      <node id="9170334376387816361" at="21,0,24,0" concept="1" trace="AuditConstraints#(Lorg/jetbrains/mps/openapi/module/SModule;)V" />
-      <node id="2966246705324347775" at="29,0,33,0" concept="7" trace="compute#()Ljava/util/List;" />
-      <node id="2966246705324344414" at="27,72,33,7" concept="8" />
-      <node id="9170334376387816369" at="25,0,38,0" concept="7" trace="checkConstraints#()V" />
+      <node id="9170334376387816407" at="21,43,22,18" concept="15" />
+      <node id="2966246705324507101" at="26,34,27,72" concept="9" />
+      <node id="9170334376387816373" at="29,37,30,84" concept="9" />
+      <node id="2966246705324349075" at="30,84,31,92" concept="10" />
+      <node id="2966246705324529137" at="33,7,34,56" concept="4" />
+      <node id="2966246705324529147" at="34,56,35,60" concept="4" />
+      <node id="9170334376387816389" at="35,60,36,117" concept="4" />
+      <node id="2966246705324522915" at="18,0,20,0" concept="13" trace="ourStats" />
+      <node id="9170334376387816361" at="21,0,24,0" concept="2" trace="AuditConstraints#(Lorg/jetbrains/mps/openapi/module/SModule;)V" />
+      <node id="2966246705324347775" at="29,0,33,0" concept="8" trace="compute#()Ljava/util/List;" />
+      <node id="2966246705324344414" at="27,72,33,7" concept="9" />
+      <node id="9170334376387816369" at="25,0,38,0" concept="8" trace="checkConstraints#()V" />
       <scope id="9170334376387816365" at="21,43,22,18" />
       <scope id="2966246705324347776" at="29,37,31,92">
         <var name="models" id="9170334376387816372" />
       </scope>
       <scope id="9170334376387816361" at="21,0,24,0">
->>>>>>> 174b4161
         <var name="module" id="9170334376387816363" />
       </scope>
       <scope id="2966246705324347775" at="29,0,33,0" />
