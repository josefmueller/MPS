--- conflicted
+++ resolved
@@ -1,6 +1,7 @@
 <?xml version="1.0" encoding="UTF-8"?>
 <debug-info>
   <concept fqn="jetbrains.mps.baseLanguage.structure.AnnotationMethodDeclaration" />
+  <concept fqn="jetbrains.mps.baseLanguage.structure.AssertStatement" />
   <concept fqn="jetbrains.mps.baseLanguage.structure.BlockStatement" />
   <concept fqn="jetbrains.mps.baseLanguage.structure.BreakStatement" />
   <concept fqn="jetbrains.mps.baseLanguage.structure.ConstructorDeclaration" />
@@ -20,799 +21,320 @@
   <concept fqn="jetbrains.mps.baseLanguage.structure.ThrowStatement" />
   <concept fqn="jetbrains.mps.baseLanguage.structure.TryCatchStatement" />
   <root nodeRef="r:984811b0-078d-45d7-bf58-fa501204c2fc(jetbrains.mps.testbench.junit.suites)/263837413765000620">
-<<<<<<< HEAD
-    <nodeInfo nodeId="1209415647739118411" fileName="DefaultTestSuite.java" startLine="37" startPosition="0" endLine="38" endPosition="0" conceptFqName="jetbrains.mps.baseLanguage.structure.StaticFieldDeclaration" propertyString="PROPERTY_PROJECT_NAME" />
-    <nodeInfo nodeId="4101410806532129318" fileName="DefaultTestSuite.java" startLine="38" startPosition="0" endLine="39" endPosition="0" conceptFqName="jetbrains.mps.baseLanguage.structure.StaticFieldDeclaration" propertyString="PROPERTY_PREFIX_PATH_MACRO" />
-    <nodeInfo nodeId="5503298173333996383" fileName="DefaultTestSuite.java" startLine="40" startPosition="0" endLine="41" endPosition="0" conceptFqName="jetbrains.mps.baseLanguage.structure.StaticFieldDeclaration" propertyString="PROPERTY_MODULE_UUID" />
-    <nodeInfo nodeId="5503298173333996390" fileName="DefaultTestSuite.java" startLine="41" startPosition="0" endLine="42" endPosition="0" conceptFqName="jetbrains.mps.baseLanguage.structure.StaticFieldDeclaration" propertyString="PROPERTY_MODEL_NAME" />
-    <nodeInfo nodeId="5503298173333996394" fileName="DefaultTestSuite.java" startLine="42" startPosition="0" endLine="43" endPosition="0" conceptFqName="jetbrains.mps.baseLanguage.structure.StaticFieldDeclaration" propertyString="PROPERTY_TESTCLASS_NAME" />
-    <nodeInfo nodeId="263837413764976883" fileName="DefaultTestSuite.java" startLine="46" startPosition="113" endLine="47" endPosition="66" conceptFqName="jetbrains.mps.baseLanguage.structure.LocalVariableDeclarationStatement" />
-    <nodeInfo nodeId="2770012171664644799" fileName="DefaultTestSuite.java" startLine="47" startPosition="66" endLine="48" endPosition="34" conceptFqName="jetbrains.mps.baseLanguage.structure.ExpressionStatement" />
-    <nodeInfo nodeId="5824636632658046771" fileName="DefaultTestSuite.java" startLine="48" startPosition="34" endLine="49" endPosition="44" conceptFqName="jetbrains.mps.baseLanguage.structure.ExpressionStatement" />
-    <nodeInfo nodeId="47041348236934416" fileName="DefaultTestSuite.java" startLine="49" startPosition="44" endLine="50" endPosition="21" conceptFqName="jetbrains.mps.baseLanguage.structure.ExpressionStatement" />
-    <nodeInfo nodeId="752184498304884544" fileName="DefaultTestSuite.java" startLine="50" startPosition="21" endLine="51" endPosition="27" conceptFqName="jetbrains.mps.baseLanguage.structure.LocalVariableDeclarationStatement" />
-    <nodeInfo nodeId="752184498304926871" fileName="DefaultTestSuite.java" startLine="51" startPosition="27" endLine="52" endPosition="17" conceptFqName="jetbrains.mps.baseLanguage.structure.AssertStatement" />
-    <nodeInfo nodeId="263837413765454603" fileName="DefaultTestSuite.java" startLine="52" startPosition="17" endLine="53" endPosition="0" conceptFqName="jetbrains.mps.baseLanguage.structure.Statement" />
-    <nodeInfo nodeId="263837413765454585" fileName="DefaultTestSuite.java" startLine="53" startPosition="0" endLine="54" endPosition="13" conceptFqName="jetbrains.mps.baseLanguage.structure.SingleLineComment" />
-    <nodeInfo nodeId="263837413765454589" fileName="DefaultTestSuite.java" startLine="54" startPosition="13" endLine="55" endPosition="7" conceptFqName="jetbrains.mps.baseLanguage.structure.SingleLineComment" />
-    <nodeInfo nodeId="263837413765454593" fileName="DefaultTestSuite.java" startLine="55" startPosition="7" endLine="56" endPosition="21" conceptFqName="jetbrains.mps.baseLanguage.structure.SingleLineComment" />
-    <nodeInfo nodeId="263837413765454596" fileName="DefaultTestSuite.java" startLine="56" startPosition="21" endLine="57" endPosition="27" conceptFqName="jetbrains.mps.baseLanguage.structure.SingleLineComment" />
-    <nodeInfo nodeId="263837413765454600" fileName="DefaultTestSuite.java" startLine="57" startPosition="27" endLine="58" endPosition="108" conceptFqName="jetbrains.mps.baseLanguage.structure.SingleLineComment" />
-    <nodeInfo nodeId="6219666460876672896" fileName="DefaultTestSuite.java" startLine="58" startPosition="108" endLine="59" endPosition="45" conceptFqName="jetbrains.mps.baseLanguage.structure.ExpressionStatement" />
-    <nodeInfo nodeId="47041348236801212" fileName="DefaultTestSuite.java" startLine="59" startPosition="45" endLine="60" endPosition="0" conceptFqName="jetbrains.mps.baseLanguage.structure.Statement" />
-    <nodeInfo nodeId="47041348244171741" fileName="DefaultTestSuite.java" startLine="60" startPosition="0" endLine="61" endPosition="50" conceptFqName="jetbrains.mps.baseLanguage.structure.ReturnStatement" />
-    <nodeInfo nodeId="4101410806532133120" fileName="DefaultTestSuite.java" startLine="66" startPosition="95" endLine="67" endPosition="17" conceptFqName="jetbrains.mps.baseLanguage.structure.ContinueStatement" />
-    <nodeInfo nodeId="4101410806532132362" fileName="DefaultTestSuite.java" startLine="68" startPosition="7" endLine="69" endPosition="54" conceptFqName="jetbrains.mps.baseLanguage.structure.LocalVariableDeclarationStatement" />
-    <nodeInfo nodeId="4101410806532132377" fileName="DefaultTestSuite.java" startLine="69" startPosition="54" endLine="70" endPosition="58" conceptFqName="jetbrains.mps.baseLanguage.structure.LocalVariableDeclarationStatement" />
-    <nodeInfo nodeId="4101410806532133127" fileName="DefaultTestSuite.java" startLine="71" startPosition="120" endLine="72" endPosition="17" conceptFqName="jetbrains.mps.baseLanguage.structure.ContinueStatement" />
-    <nodeInfo nodeId="2654128911718025396" fileName="DefaultTestSuite.java" startLine="73" startPosition="7" endLine="74" endPosition="0" conceptFqName="jetbrains.mps.baseLanguage.structure.Statement" />
-    <nodeInfo nodeId="4101410806532133129" fileName="DefaultTestSuite.java" startLine="74" startPosition="0" endLine="75" endPosition="70" conceptFqName="jetbrains.mps.baseLanguage.structure.LocalVariableDeclarationStatement" />
-    <nodeInfo nodeId="4101410806532144443" fileName="DefaultTestSuite.java" startLine="75" startPosition="70" endLine="76" endPosition="42" conceptFqName="jetbrains.mps.baseLanguage.structure.LocalVariableDeclarationStatement" />
-    <nodeInfo nodeId="4101410806532145654" fileName="DefaultTestSuite.java" startLine="77" startPosition="48" endLine="78" endPosition="117" conceptFqName="jetbrains.mps.baseLanguage.structure.ExpressionStatement" />
-    <nodeInfo nodeId="1209415647739202088" fileName="DefaultTestSuite.java" startLine="83" startPosition="87" endLine="84" endPosition="104" conceptFqName="jetbrains.mps.baseLanguage.structure.LocalVariableDeclarationStatement" />
-    <nodeInfo nodeId="1209415647739214925" fileName="DefaultTestSuite.java" startLine="85" startPosition="29" endLine="86" endPosition="32" conceptFqName="jetbrains.mps.baseLanguage.structure.ReturnStatement" />
-    <nodeInfo nodeId="1209415647739275434" fileName="DefaultTestSuite.java" startLine="87" startPosition="5" endLine="88" endPosition="80" conceptFqName="jetbrains.mps.baseLanguage.structure.LocalVariableDeclarationStatement" />
-    <nodeInfo nodeId="1209415647739275452" fileName="DefaultTestSuite.java" startLine="89" startPosition="43" endLine="90" endPosition="143" conceptFqName="jetbrains.mps.baseLanguage.structure.ThrowStatement" />
-    <nodeInfo nodeId="1209415647739275469" fileName="DefaultTestSuite.java" startLine="91" startPosition="5" endLine="92" endPosition="36" conceptFqName="jetbrains.mps.baseLanguage.structure.ReturnStatement" />
-    <nodeInfo nodeId="47041348242348530" fileName="DefaultTestSuite.java" startLine="95" startPosition="132" endLine="96" endPosition="71" conceptFqName="jetbrains.mps.baseLanguage.structure.LocalVariableDeclarationStatement" />
-    <nodeInfo nodeId="47041348242348540" fileName="DefaultTestSuite.java" startLine="97" startPosition="123" endLine="98" endPosition="29" conceptFqName="jetbrains.mps.baseLanguage.structure.LocalVariableDeclarationStatement" />
-    <nodeInfo nodeId="8604242036479484724" fileName="DefaultTestSuite.java" startLine="99" startPosition="11" endLine="100" endPosition="130" conceptFqName="jetbrains.mps.baseLanguage.structure.ExpressionStatement" />
-    <nodeInfo nodeId="47041348242348554" fileName="DefaultTestSuite.java" startLine="103" startPosition="30" endLine="104" endPosition="60" conceptFqName="jetbrains.mps.baseLanguage.structure.ExpressionStatement" />
-    <nodeInfo nodeId="47041348242348564" fileName="DefaultTestSuite.java" startLine="105" startPosition="14" endLine="106" endPosition="178" conceptFqName="jetbrains.mps.baseLanguage.structure.ThrowStatement" />
-    <nodeInfo nodeId="47041348242348580" fileName="DefaultTestSuite.java" startLine="108" startPosition="5" endLine="109" endPosition="69" conceptFqName="jetbrains.mps.baseLanguage.structure.ReturnStatement" />
-    <nodeInfo nodeId="47041348242348581" fileName="DefaultTestSuite.java" startLine="112" startPosition="128" endLine="113" endPosition="133" conceptFqName="jetbrains.mps.baseLanguage.structure.LocalVariableDeclarationStatement" />
-    <nodeInfo nodeId="47041348242348611" fileName="DefaultTestSuite.java" startLine="118" startPosition="160" endLine="119" endPosition="243" conceptFqName="jetbrains.mps.baseLanguage.structure.ExpressionStatement" />
-    <nodeInfo nodeId="47041348242348629" fileName="DefaultTestSuite.java" startLine="123" startPosition="7" endLine="124" endPosition="32" conceptFqName="jetbrains.mps.baseLanguage.structure.ReturnStatement" />
-    <nodeInfo nodeId="4152657027650595125" fileName="DefaultTestSuite.java" startLine="127" startPosition="162" endLine="128" endPosition="82" conceptFqName="jetbrains.mps.baseLanguage.structure.LocalVariableDeclarationStatement" />
-    <nodeInfo nodeId="4152657027650595131" fileName="DefaultTestSuite.java" startLine="128" startPosition="82" endLine="129" endPosition="51" conceptFqName="jetbrains.mps.baseLanguage.structure.LocalVariableDeclarationStatement" />
-    <nodeInfo nodeId="4152657027650595140" fileName="DefaultTestSuite.java" startLine="131" startPosition="62" endLine="132" endPosition="152" conceptFqName="jetbrains.mps.baseLanguage.structure.ThrowStatement" />
-    <nodeInfo nodeId="4152657027650595151" fileName="DefaultTestSuite.java" startLine="133" startPosition="7" endLine="134" endPosition="160" conceptFqName="jetbrains.mps.baseLanguage.structure.ReturnStatement" />
-    <nodeInfo nodeId="4152657027650595166" fileName="DefaultTestSuite.java" startLine="135" startPosition="5" endLine="136" endPosition="0" conceptFqName="jetbrains.mps.baseLanguage.structure.Statement" />
-    <nodeInfo nodeId="8177223897061422679" fileName="DefaultTestSuite.java" startLine="136" startPosition="0" endLine="137" endPosition="63" conceptFqName="jetbrains.mps.baseLanguage.structure.ReturnStatement" />
-    <nodeInfo nodeId="4152657027650595232" fileName="DefaultTestSuite.java" startLine="140" startPosition="140" endLine="141" endPosition="45" conceptFqName="jetbrains.mps.baseLanguage.structure.LocalVariableDeclarationStatement" />
-    <nodeInfo nodeId="4152657027650815255" fileName="DefaultTestSuite.java" startLine="144" startPosition="65" endLine="145" endPosition="36" conceptFqName="jetbrains.mps.baseLanguage.structure.ReturnStatement" />
-    <nodeInfo nodeId="4152657027650839826" fileName="DefaultTestSuite.java" startLine="147" startPosition="7" endLine="148" endPosition="162" conceptFqName="jetbrains.mps.baseLanguage.structure.ThrowStatement" />
-    <nodeInfo nodeId="4152657027650595265" fileName="DefaultTestSuite.java" startLine="149" startPosition="5" endLine="150" endPosition="0" conceptFqName="jetbrains.mps.baseLanguage.structure.Statement" />
-    <nodeInfo nodeId="4152657027650595266" fileName="DefaultTestSuite.java" startLine="150" startPosition="0" endLine="151" endPosition="51" conceptFqName="jetbrains.mps.baseLanguage.structure.LocalVariableDeclarationStatement" />
-    <nodeInfo nodeId="4152657027650851278" fileName="DefaultTestSuite.java" startLine="154" startPosition="67" endLine="155" endPosition="60" conceptFqName="jetbrains.mps.baseLanguage.structure.ReturnStatement" />
-    <nodeInfo nodeId="4152657027650865591" fileName="DefaultTestSuite.java" startLine="157" startPosition="7" endLine="158" endPosition="168" conceptFqName="jetbrains.mps.baseLanguage.structure.ThrowStatement" />
-    <nodeInfo nodeId="4152657027650595296" fileName="DefaultTestSuite.java" startLine="159" startPosition="5" endLine="160" endPosition="0" conceptFqName="jetbrains.mps.baseLanguage.structure.Statement" />
-    <nodeInfo nodeId="4152657027650851295" fileName="DefaultTestSuite.java" startLine="160" startPosition="0" endLine="161" endPosition="38" conceptFqName="jetbrains.mps.baseLanguage.structure.ReturnStatement" />
-    <nodeInfo nodeId="4152657027650680311" fileName="DefaultTestSuite.java" startLine="164" startPosition="80" endLine="165" endPosition="121" conceptFqName="jetbrains.mps.baseLanguage.structure.LocalVariableDeclarationStatement" />
-    <nodeInfo nodeId="4152657027650680322" fileName="DefaultTestSuite.java" startLine="166" startPosition="35" endLine="167" endPosition="38" conceptFqName="jetbrains.mps.baseLanguage.structure.ReturnStatement" />
-    <nodeInfo nodeId="4152657027650680329" fileName="DefaultTestSuite.java" startLine="168" startPosition="5" endLine="169" endPosition="52" conceptFqName="jetbrains.mps.baseLanguage.structure.ReturnStatement" />
-    <nodeInfo nodeId="4152657027650680366" fileName="DefaultTestSuite.java" startLine="172" startPosition="83" endLine="173" endPosition="126" conceptFqName="jetbrains.mps.baseLanguage.structure.LocalVariableDeclarationStatement" />
-    <nodeInfo nodeId="4152657027650680377" fileName="DefaultTestSuite.java" startLine="174" startPosition="34" endLine="175" endPosition="37" conceptFqName="jetbrains.mps.baseLanguage.structure.ReturnStatement" />
-    <nodeInfo nodeId="4152657027650680384" fileName="DefaultTestSuite.java" startLine="176" startPosition="5" endLine="177" endPosition="51" conceptFqName="jetbrains.mps.baseLanguage.structure.ReturnStatement" />
-    <nodeInfo nodeId="4152657027650680393" fileName="DefaultTestSuite.java" startLine="180" startPosition="83" endLine="181" endPosition="122" conceptFqName="jetbrains.mps.baseLanguage.structure.LocalVariableDeclarationStatement" />
-    <nodeInfo nodeId="4152657027650680404" fileName="DefaultTestSuite.java" startLine="182" startPosition="38" endLine="183" endPosition="41" conceptFqName="jetbrains.mps.baseLanguage.structure.ReturnStatement" />
-    <nodeInfo nodeId="4152657027650680411" fileName="DefaultTestSuite.java" startLine="184" startPosition="5" endLine="185" endPosition="55" conceptFqName="jetbrains.mps.baseLanguage.structure.ReturnStatement" />
-    <nodeInfo nodeId="47041348242348562" fileName="DefaultTestSuite.java" startLine="105" startPosition="12" endLine="107" endPosition="7" conceptFqName="jetbrains.mps.baseLanguage.structure.BlockStatement" />
-    <nodeInfo nodeId="4101410806532133104" fileName="DefaultTestSuite.java" startLine="65" startPosition="103" endLine="68" endPosition="7" conceptFqName="jetbrains.mps.baseLanguage.structure.IfStatement" />
-    <nodeInfo nodeId="4101410806532132391" fileName="DefaultTestSuite.java" startLine="70" startPosition="58" endLine="73" endPosition="7" conceptFqName="jetbrains.mps.baseLanguage.structure.IfStatement" />
-    <nodeInfo nodeId="4101410806532144452" fileName="DefaultTestSuite.java" startLine="76" startPosition="42" endLine="79" endPosition="7" conceptFqName="jetbrains.mps.baseLanguage.structure.IfStatement" />
-    <nodeInfo nodeId="1209415647739214920" fileName="DefaultTestSuite.java" startLine="84" startPosition="104" endLine="87" endPosition="5" conceptFqName="jetbrains.mps.baseLanguage.structure.IfStatement" />
-    <nodeInfo nodeId="1209415647739275441" fileName="DefaultTestSuite.java" startLine="88" startPosition="80" endLine="91" endPosition="5" conceptFqName="jetbrains.mps.baseLanguage.structure.IfStatement" />
-    <nodeInfo nodeId="47041348242348608" fileName="DefaultTestSuite.java" startLine="117" startPosition="70" endLine="120" endPosition="11" conceptFqName="jetbrains.mps.baseLanguage.structure.ForeachStatement" />
-    <nodeInfo nodeId="4152657027650595138" fileName="DefaultTestSuite.java" startLine="130" startPosition="32" endLine="133" endPosition="7" conceptFqName="jetbrains.mps.baseLanguage.structure.IfStatement" />
-    <nodeInfo nodeId="4152657027650815253" fileName="DefaultTestSuite.java" startLine="143" startPosition="74" endLine="146" endPosition="9" conceptFqName="jetbrains.mps.baseLanguage.structure.IfStatement" />
-    <nodeInfo nodeId="4152657027650851276" fileName="DefaultTestSuite.java" startLine="153" startPosition="88" endLine="156" endPosition="9" conceptFqName="jetbrains.mps.baseLanguage.structure.IfStatement" />
-    <nodeInfo nodeId="4152657027650680320" fileName="DefaultTestSuite.java" startLine="165" startPosition="121" endLine="168" endPosition="5" conceptFqName="jetbrains.mps.baseLanguage.structure.IfStatement" />
-    <nodeInfo nodeId="4152657027650680375" fileName="DefaultTestSuite.java" startLine="173" startPosition="126" endLine="176" endPosition="5" conceptFqName="jetbrains.mps.baseLanguage.structure.IfStatement" />
-    <nodeInfo nodeId="4152657027650680402" fileName="DefaultTestSuite.java" startLine="181" startPosition="122" endLine="184" endPosition="5" conceptFqName="jetbrains.mps.baseLanguage.structure.IfStatement" />
-    <nodeInfo nodeId="8604242036479484654" fileName="DefaultTestSuite.java" startLine="98" startPosition="29" endLine="102" endPosition="7" conceptFqName="jetbrains.mps.baseLanguage.structure.TryCatchStatement" />
-    <nodeInfo nodeId="47041348242348552" fileName="DefaultTestSuite.java" startLine="102" startPosition="7" endLine="107" endPosition="7" conceptFqName="jetbrains.mps.baseLanguage.structure.IfStatement" />
-    <nodeInfo nodeId="47041348242348604" fileName="DefaultTestSuite.java" startLine="116" startPosition="25" endLine="121" endPosition="9" conceptFqName="jetbrains.mps.baseLanguage.structure.ForeachStatement" />
-    <nodeInfo nodeId="4152657027650815247" fileName="DefaultTestSuite.java" startLine="142" startPosition="29" endLine="147" endPosition="7" conceptFqName="jetbrains.mps.baseLanguage.structure.ForeachStatement" />
-    <nodeInfo nodeId="4152657027650851270" fileName="DefaultTestSuite.java" startLine="152" startPosition="32" endLine="157" endPosition="7" conceptFqName="jetbrains.mps.baseLanguage.structure.ForeachStatement" />
-    <nodeInfo nodeId="4152657027650595136" fileName="DefaultTestSuite.java" startLine="129" startPosition="51" endLine="135" endPosition="5" conceptFqName="jetbrains.mps.baseLanguage.structure.IfStatement" />
-    <nodeInfo nodeId="4152657027650680423" fileName="DefaultTestSuite.java" startLine="191" startPosition="0" endLine="197" endPosition="0" conceptFqName="jetbrains.mps.baseLanguage.structure.AnnotationMethodDeclaration" propertyString="value#()Ljava/lang/String;" />
-    <nodeInfo nodeId="4152657027650680440" fileName="DefaultTestSuite.java" startLine="202" startPosition="0" endLine="208" endPosition="0" conceptFqName="jetbrains.mps.baseLanguage.structure.AnnotationMethodDeclaration" propertyString="value#()Ljava/lang/String;" />
-    <nodeInfo nodeId="4152657027650680457" fileName="DefaultTestSuite.java" startLine="213" startPosition="0" endLine="219" endPosition="0" conceptFqName="jetbrains.mps.baseLanguage.structure.AnnotationMethodDeclaration" propertyString="value#()Ljava/lang/String;" />
-    <nodeInfo nodeId="1209415647739118535" fileName="DefaultTestSuite.java" startLine="226" startPosition="0" endLine="232" endPosition="0" conceptFqName="jetbrains.mps.baseLanguage.structure.AnnotationMethodDeclaration" propertyString="value#()Ljava/lang/String;" />
-    <nodeInfo nodeId="47041348244334363" fileName="DefaultTestSuite.java" startLine="164" startPosition="0" endLine="171" endPosition="0" conceptFqName="jetbrains.mps.baseLanguage.structure.StaticMethodDeclaration" propertyString="getModuleUUID#(Lorg/junit/runners/model/TestClass;)Ljava/lang/String;" />
-    <nodeInfo nodeId="47041348244334987" fileName="DefaultTestSuite.java" startLine="172" startPosition="0" endLine="179" endPosition="0" conceptFqName="jetbrains.mps.baseLanguage.structure.StaticMethodDeclaration" propertyString="getModelLongName#(Lorg/junit/runners/model/TestClass;)Ljava/lang/String;" />
-    <nodeInfo nodeId="47041348244333739" fileName="DefaultTestSuite.java" startLine="180" startPosition="0" endLine="187" endPosition="0" conceptFqName="jetbrains.mps.baseLanguage.structure.StaticMethodDeclaration" propertyString="getTestClassName#(Lorg/junit/runners/model/TestClass;)Ljava/lang/String;" />
-    <nodeInfo nodeId="47041348242348600" fileName="DefaultTestSuite.java" startLine="115" startPosition="0" endLine="123" endPosition="0" conceptFqName="jetbrains.mps.baseLanguage.structure.InstanceMethodDeclaration" propertyString="run#()V" />
-    <nodeInfo nodeId="4152657027650595237" fileName="DefaultTestSuite.java" startLine="141" startPosition="45" endLine="149" endPosition="5" conceptFqName="jetbrains.mps.baseLanguage.structure.IfStatement" />
-    <nodeInfo nodeId="4152657027650595271" fileName="DefaultTestSuite.java" startLine="151" startPosition="51" endLine="159" endPosition="5" conceptFqName="jetbrains.mps.baseLanguage.structure.IfStatement" />
-    <nodeInfo nodeId="47041348242348592" fileName="DefaultTestSuite.java" startLine="113" startPosition="133" endLine="123" endPosition="7" conceptFqName="jetbrains.mps.baseLanguage.structure.ExpressionStatement" />
-    <nodeInfo nodeId="47041348237027535" fileName="DefaultTestSuite.java" startLine="83" startPosition="0" endLine="94" endPosition="0" conceptFqName="jetbrains.mps.baseLanguage.structure.StaticMethodDeclaration" propertyString="getProjectPath#(Ljava/lang/Class;)Ljava/lang/String;" />
-    <nodeInfo nodeId="47041348242348537" fileName="DefaultTestSuite.java" startLine="96" startPosition="71" endLine="108" endPosition="5" conceptFqName="jetbrains.mps.baseLanguage.structure.ForeachStatement" />
-    <nodeInfo nodeId="47041348244228239" fileName="DefaultTestSuite.java" startLine="127" startPosition="0" endLine="139" endPosition="0" conceptFqName="jetbrains.mps.baseLanguage.structure.StaticMethodDeclaration" propertyString="getTestClassDescriptors#(Lorg/junit/runners/model/TestClass;Ljetbrains/mps/project/Project;)Ljava/util/List;" />
-    <nodeInfo nodeId="47041348244456040" fileName="DefaultTestSuite.java" startLine="112" startPosition="0" endLine="126" endPosition="0" conceptFqName="jetbrains.mps.baseLanguage.structure.StaticMethodDeclaration" propertyString="getTestClassDescriptorsFromModels#(Ljava/lang/Iterable;)Ljava/util/List;" />
-    <nodeInfo nodeId="4101410806532131329" fileName="DefaultTestSuite.java" startLine="64" startPosition="40" endLine="80" endPosition="5" conceptFqName="jetbrains.mps.baseLanguage.structure.ForeachStatement" />
-    <nodeInfo nodeId="47041348243473750" fileName="DefaultTestSuite.java" startLine="95" startPosition="0" endLine="111" endPosition="0" conceptFqName="jetbrains.mps.baseLanguage.structure.StaticMethodDeclaration" propertyString="getUnitTestClasses#(Lorg/junit/runners/model/TestClass;Ljetbrains/mps/project/Project;)[Ljava/lang/Class;" />
-    <nodeInfo nodeId="47041348236726095" fileName="DefaultTestSuite.java" startLine="45" startPosition="0" endLine="63" endPosition="0" conceptFqName="jetbrains.mps.baseLanguage.structure.StaticMethodDeclaration" propertyString="suiteClasses#(Lorg/junit/runners/model/TestClass;)[Ljava/lang/Class;" />
-    <nodeInfo nodeId="47041348236841369" fileName="DefaultTestSuite.java" startLine="64" startPosition="0" endLine="82" endPosition="0" conceptFqName="jetbrains.mps.baseLanguage.structure.StaticMethodDeclaration" propertyString="initPathMacros#()V" />
-    <nodeInfo nodeId="47041348244263457" fileName="DefaultTestSuite.java" startLine="140" startPosition="0" endLine="163" endPosition="0" conceptFqName="jetbrains.mps.baseLanguage.structure.StaticMethodDeclaration" propertyString="getModelDescriptors#(Lorg/junit/runners/model/TestClass;Ljetbrains/mps/project/Project;)Ljava/lang/Iterable;" />
-    <scopeInfo nodeId="8604242036479484656" fileName="DefaultTestSuite.java" startLine="101" startPosition="0" endLine="101" endPosition="42">
-      <varInfo nodeId="8604242036479484657" varName="e" />
-    </scopeInfo>
-    <scopeInfo nodeId="8604242036479484659" fileName="DefaultTestSuite.java" startLine="101" startPosition="42" endLine="101" endPosition="42" />
-    <scopeInfo nodeId="4101410806532133105" fileName="DefaultTestSuite.java" startLine="66" startPosition="95" endLine="67" endPosition="17" />
-    <scopeInfo nodeId="4101410806532132392" fileName="DefaultTestSuite.java" startLine="71" startPosition="120" endLine="72" endPosition="17" />
-    <scopeInfo nodeId="4101410806532144453" fileName="DefaultTestSuite.java" startLine="77" startPosition="48" endLine="78" endPosition="117" />
-    <scopeInfo nodeId="1209415647739214924" fileName="DefaultTestSuite.java" startLine="85" startPosition="29" endLine="86" endPosition="32" />
-    <scopeInfo nodeId="1209415647739275442" fileName="DefaultTestSuite.java" startLine="89" startPosition="43" endLine="90" endPosition="143" />
-    <scopeInfo nodeId="8604242036479484655" fileName="DefaultTestSuite.java" startLine="99" startPosition="11" endLine="100" endPosition="130" />
-    <scopeInfo nodeId="47041348242348553" fileName="DefaultTestSuite.java" startLine="103" startPosition="30" endLine="104" endPosition="60" />
-    <scopeInfo nodeId="47041348242348563" fileName="DefaultTestSuite.java" startLine="105" startPosition="14" endLine="106" endPosition="178" />
-    <scopeInfo nodeId="47041348242348610" fileName="DefaultTestSuite.java" startLine="118" startPosition="160" endLine="119" endPosition="243" />
-    <scopeInfo nodeId="4152657027650595139" fileName="DefaultTestSuite.java" startLine="131" startPosition="62" endLine="132" endPosition="152" />
-    <scopeInfo nodeId="4152657027650815254" fileName="DefaultTestSuite.java" startLine="144" startPosition="65" endLine="145" endPosition="36" />
-    <scopeInfo nodeId="4152657027650851277" fileName="DefaultTestSuite.java" startLine="154" startPosition="67" endLine="155" endPosition="60" />
-    <scopeInfo nodeId="4152657027650680321" fileName="DefaultTestSuite.java" startLine="166" startPosition="35" endLine="167" endPosition="38" />
-    <scopeInfo nodeId="4152657027650680376" fileName="DefaultTestSuite.java" startLine="174" startPosition="34" endLine="175" endPosition="37" />
-    <scopeInfo nodeId="4152657027650680403" fileName="DefaultTestSuite.java" startLine="182" startPosition="38" endLine="183" endPosition="41" />
-    <scopeInfo nodeId="47041348242348607" fileName="DefaultTestSuite.java" startLine="117" startPosition="70" endLine="120" endPosition="11" />
-    <scopeInfo nodeId="47041348242348608" fileName="DefaultTestSuite.java" startLine="117" startPosition="70" endLine="120" endPosition="11">
-      <varInfo nodeId="47041348242348609" varName="testCase" />
-    </scopeInfo>
-    <scopeInfo nodeId="4152657027650815252" fileName="DefaultTestSuite.java" startLine="143" startPosition="74" endLine="146" endPosition="9" />
-    <scopeInfo nodeId="4152657027650851275" fileName="DefaultTestSuite.java" startLine="153" startPosition="88" endLine="156" endPosition="9" />
-    <scopeInfo nodeId="4152657027650595137" fileName="DefaultTestSuite.java" startLine="130" startPosition="32" endLine="134" endPosition="160" />
-    <scopeInfo nodeId="47041348242348603" fileName="DefaultTestSuite.java" startLine="116" startPosition="25" endLine="121" endPosition="9" />
-    <scopeInfo nodeId="47041348242348604" fileName="DefaultTestSuite.java" startLine="116" startPosition="25" endLine="121" endPosition="9">
-      <varInfo nodeId="47041348242348606" varName="model" />
-    </scopeInfo>
-    <scopeInfo nodeId="4152657027650815247" fileName="DefaultTestSuite.java" startLine="142" startPosition="29" endLine="147" endPosition="7">
-      <varInfo nodeId="4152657027650815251" varName="module" />
-    </scopeInfo>
-    <scopeInfo nodeId="4152657027650851270" fileName="DefaultTestSuite.java" startLine="152" startPosition="32" endLine="157" endPosition="7">
-      <varInfo nodeId="4152657027650851274" varName="modelDescriptor" />
-    </scopeInfo>
-    <scopeInfo nodeId="4152657027650680310" fileName="DefaultTestSuite.java" startLine="164" startPosition="80" endLine="169" endPosition="52">
-      <varInfo nodeId="4152657027650680312" varName="moduleAnnotation" />
-    </scopeInfo>
-    <scopeInfo nodeId="4152657027650680365" fileName="DefaultTestSuite.java" startLine="172" startPosition="83" endLine="177" endPosition="51">
-      <varInfo nodeId="4152657027650680367" varName="modelAnnotation" />
-    </scopeInfo>
-    <scopeInfo nodeId="4152657027650680392" fileName="DefaultTestSuite.java" startLine="180" startPosition="83" endLine="185" endPosition="55">
-      <varInfo nodeId="4152657027650680394" varName="testClassAnnotation" />
-    </scopeInfo>
-    <scopeInfo nodeId="4152657027650595238" fileName="DefaultTestSuite.java" startLine="142" startPosition="29" endLine="148" endPosition="162" />
-    <scopeInfo nodeId="4152657027650595272" fileName="DefaultTestSuite.java" startLine="152" startPosition="32" endLine="158" endPosition="168" />
-    <scopeInfo nodeId="4152657027650680423" fileName="DefaultTestSuite.java" startLine="191" startPosition="0" endLine="197" endPosition="0" />
-    <scopeInfo nodeId="4152657027650680440" fileName="DefaultTestSuite.java" startLine="202" startPosition="0" endLine="208" endPosition="0" />
-    <scopeInfo nodeId="4152657027650680457" fileName="DefaultTestSuite.java" startLine="213" startPosition="0" endLine="219" endPosition="0" />
-    <scopeInfo nodeId="1209415647739118535" fileName="DefaultTestSuite.java" startLine="226" startPosition="0" endLine="232" endPosition="0" />
-    <scopeInfo nodeId="47041348244334363" fileName="DefaultTestSuite.java" startLine="164" startPosition="0" endLine="171" endPosition="0">
-      <varInfo nodeId="4152657027650680306" varName="klass" />
-    </scopeInfo>
-    <scopeInfo nodeId="47041348244334987" fileName="DefaultTestSuite.java" startLine="172" startPosition="0" endLine="179" endPosition="0">
-      <varInfo nodeId="4152657027650680361" varName="klass" />
-    </scopeInfo>
-    <scopeInfo nodeId="47041348244333739" fileName="DefaultTestSuite.java" startLine="180" startPosition="0" endLine="187" endPosition="0">
-      <varInfo nodeId="4152657027650680388" varName="klass" />
-    </scopeInfo>
-    <scopeInfo nodeId="47041348242348600" fileName="DefaultTestSuite.java" startLine="115" startPosition="0" endLine="123" endPosition="0" />
-    <scopeInfo nodeId="47041348237027538" fileName="DefaultTestSuite.java" startLine="83" startPosition="87" endLine="92" endPosition="36">
-      <varInfo nodeId="1209415647739202089" varName="mpsProject" />
-      <varInfo nodeId="1209415647739275435" varName="mpsProjectSystemProperty" />
-    </scopeInfo>
-    <scopeInfo nodeId="47041348242348539" fileName="DefaultTestSuite.java" startLine="97" startPosition="123" endLine="107" endPosition="7">
-      <varInfo nodeId="47041348242348541" varName="testClass" />
-    </scopeInfo>
-    <scopeInfo nodeId="4152657027650595124" fileName="DefaultTestSuite.java" startLine="127" startPosition="162" endLine="137" endPosition="63">
-      <varInfo nodeId="4152657027650595126" varName="modelDescriptors" />
-      <varInfo nodeId="4152657027650595132" varName="testClassName" />
-    </scopeInfo>
-    <scopeInfo nodeId="47041348237027535" fileName="DefaultTestSuite.java" startLine="83" startPosition="0" endLine="94" endPosition="0">
-      <varInfo nodeId="47041348237027750" varName="testClass" />
-    </scopeInfo>
-    <scopeInfo nodeId="47041348242348537" fileName="DefaultTestSuite.java" startLine="96" startPosition="71" endLine="108" endPosition="5">
-      <varInfo nodeId="47041348242348538" varName="testClassDescriptor" />
-    </scopeInfo>
-    <scopeInfo nodeId="8177223897055542598" fileName="DefaultTestSuite.java" startLine="112" startPosition="128" endLine="124" endPosition="32">
-      <varInfo nodeId="47041348242348582" varName="testClassDescriptors" />
-    </scopeInfo>
-    <scopeInfo nodeId="47041348244228239" fileName="DefaultTestSuite.java" startLine="127" startPosition="0" endLine="139" endPosition="0">
-      <varInfo nodeId="4152657027650595117" varName="klass" />
-      <varInfo nodeId="8604242036479105337" varName="project" />
-    </scopeInfo>
-    <scopeInfo nodeId="4101410806532131332" fileName="DefaultTestSuite.java" startLine="65" startPosition="103" endLine="79" endPosition="7">
-      <varInfo nodeId="4101410806532133130" varName="canonicalPath" />
-      <varInfo nodeId="4101410806532144444" varName="file" />
-      <varInfo nodeId="4101410806532132363" varName="propertyKey" />
-      <varInfo nodeId="4101410806532132378" varName="propertyValue" />
-    </scopeInfo>
-    <scopeInfo nodeId="5503298173333911371" fileName="DefaultTestSuite.java" startLine="95" startPosition="132" endLine="109" endPosition="69">
-      <varInfo nodeId="47041348242348531" varName="result" />
-    </scopeInfo>
-    <scopeInfo nodeId="47041348244456040" fileName="DefaultTestSuite.java" startLine="112" startPosition="0" endLine="126" endPosition="0">
-      <varInfo nodeId="8177223897055542595" varName="modelDescriptors" />
-    </scopeInfo>
-    <scopeInfo nodeId="47041348236726099" fileName="DefaultTestSuite.java" startLine="46" startPosition="113" endLine="61" endPosition="50">
-      <varInfo nodeId="752184498304884545" varName="project" />
-      <varInfo nodeId="263837413764976884" varName="projectPath" />
-    </scopeInfo>
-    <scopeInfo nodeId="4101410806532131329" fileName="DefaultTestSuite.java" startLine="64" startPosition="40" endLine="80" endPosition="5">
-      <varInfo nodeId="4101410806532131330" varName="property" />
-    </scopeInfo>
-    <scopeInfo nodeId="47041348236841372" fileName="DefaultTestSuite.java" startLine="64" startPosition="40" endLine="80" endPosition="5" />
-    <scopeInfo nodeId="47041348243473750" fileName="DefaultTestSuite.java" startLine="95" startPosition="0" endLine="111" endPosition="0">
-      <varInfo nodeId="5503298173333911375" varName="klass" />
-      <varInfo nodeId="8604242036479055357" varName="project" />
-    </scopeInfo>
-    <scopeInfo nodeId="47041348236726095" fileName="DefaultTestSuite.java" startLine="45" startPosition="0" endLine="63" endPosition="0">
-      <varInfo nodeId="47041348236726096" varName="testClass" />
-    </scopeInfo>
-    <scopeInfo nodeId="47041348236841369" fileName="DefaultTestSuite.java" startLine="64" startPosition="0" endLine="82" endPosition="0" />
-    <scopeInfo nodeId="4152657027650595231" fileName="DefaultTestSuite.java" startLine="140" startPosition="140" endLine="161" endPosition="38">
-      <varInfo nodeId="4152657027650595267" varName="modelLongName" />
-      <varInfo nodeId="4152657027650595233" varName="moduleUUID" />
-    </scopeInfo>
-    <scopeInfo nodeId="47041348244263457" fileName="DefaultTestSuite.java" startLine="140" startPosition="0" endLine="163" endPosition="0">
-      <varInfo nodeId="4152657027650595229" varName="klass" />
-      <varInfo nodeId="8604242036479140183" varName="project" />
-    </scopeInfo>
-    <unitInfo nodeId="47041348242348598" fileName="DefaultTestSuite.java" startLine="114" startPosition="45" endLine="123" endPosition="5" unitName="jetbrains.mps.testbench.junit.suites.DefaultTestSuite$1" />
-    <unitInfo nodeId="4152657027650680422" fileName="DefaultTestSuite.java" startLine="188" startPosition="0" endLine="198" endPosition="0" unitName="jetbrains.mps.testbench.junit.suites.DefaultTestSuite$ModuleUUID" />
-    <unitInfo nodeId="4152657027650680439" fileName="DefaultTestSuite.java" startLine="199" startPosition="0" endLine="209" endPosition="0" unitName="jetbrains.mps.testbench.junit.suites.DefaultTestSuite$ModelLongName" />
-    <unitInfo nodeId="4152657027650680456" fileName="DefaultTestSuite.java" startLine="210" startPosition="0" endLine="220" endPosition="0" unitName="jetbrains.mps.testbench.junit.suites.DefaultTestSuite$TestClass" />
-    <unitInfo nodeId="1209415647739118533" fileName="DefaultTestSuite.java" startLine="223" startPosition="0" endLine="233" endPosition="0" unitName="jetbrains.mps.testbench.junit.suites.DefaultTestSuite$MPSProject" />
-    <unitInfo nodeId="263837413765000620" fileName="DefaultTestSuite.java" startLine="35" startPosition="0" endLine="234" endPosition="0" unitName="jetbrains.mps.testbench.junit.suites.DefaultTestSuite" />
-  </root>
-  <root nodeRef="r:984811b0-078d-45d7-bf58-fa501204c2fc(jetbrains.mps.testbench.junit.suites)/4052780437579008133">
-    <nodeInfo nodeId="1594630302363744830" fileName="ScopesTest.java" startLine="34" startPosition="104" endLine="35" endPosition="71" conceptFqName="jetbrains.mps.baseLanguage.structure.LocalVariableDeclarationStatement" />
-    <nodeInfo nodeId="1594630302363101922" fileName="ScopesTest.java" startLine="35" startPosition="71" endLine="36" endPosition="0" conceptFqName="jetbrains.mps.baseLanguage.structure.Statement" />
-    <nodeInfo nodeId="1594630302363412649" fileName="ScopesTest.java" startLine="38" startPosition="38" endLine="39" endPosition="85" conceptFqName="jetbrains.mps.baseLanguage.structure.LocalVariableDeclarationStatement" />
-    <nodeInfo nodeId="4052780437579010600" fileName="ScopesTest.java" startLine="39" startPosition="85" endLine="40" endPosition="0" conceptFqName="jetbrains.mps.baseLanguage.structure.Statement" />
-    <nodeInfo nodeId="1594630302363654589" fileName="ScopesTest.java" startLine="42" startPosition="51" endLine="43" endPosition="48" conceptFqName="jetbrains.mps.baseLanguage.structure.SingleLineComment" />
-    <nodeInfo nodeId="1594630302364454465" fileName="ScopesTest.java" startLine="45" startPosition="47" endLine="46" endPosition="39" conceptFqName="jetbrains.mps.baseLanguage.structure.ReturnStatement" />
-    <nodeInfo nodeId="1594630302364655197" fileName="ScopesTest.java" startLine="50" startPosition="9" endLine="51" endPosition="0" conceptFqName="jetbrains.mps.baseLanguage.structure.Statement" />
-    <nodeInfo nodeId="1594630302364655319" fileName="ScopesTest.java" startLine="51" startPosition="0" endLine="52" endPosition="28" conceptFqName="jetbrains.mps.baseLanguage.structure.ReturnStatement" />
-    <nodeInfo nodeId="1594630302363005611" fileName="ScopesTest.java" startLine="57" startPosition="123" endLine="58" endPosition="35" conceptFqName="jetbrains.mps.baseLanguage.structure.ExpressionStatement" />
-    <nodeInfo nodeId="7276643694148392583" fileName="ScopesTest.java" startLine="58" startPosition="35" endLine="59" endPosition="54" conceptFqName="jetbrains.mps.baseLanguage.structure.ReturnStatement" />
-    <nodeInfo nodeId="4052780437579008147" fileName="ScopesTest.java" startLine="63" startPosition="0" endLine="64" endPosition="0" conceptFqName="jetbrains.mps.baseLanguage.structure.FieldDeclaration" propertyString="myNode" />
-    <nodeInfo nodeId="4052780437579008370" fileName="ScopesTest.java" startLine="65" startPosition="33" endLine="66" endPosition="18" conceptFqName="jetbrains.mps.baseLanguage.structure.ExpressionStatement" />
-    <nodeInfo nodeId="4052780437579008462" fileName="ScopesTest.java" startLine="69" startPosition="54" endLine="70" endPosition="50" conceptFqName="jetbrains.mps.baseLanguage.structure.LocalVariableDeclarationStatement" />
-    <nodeInfo nodeId="4052780437581092179" fileName="ScopesTest.java" startLine="71" startPosition="76" endLine="72" endPosition="67" conceptFqName="jetbrains.mps.baseLanguage.structure.ExpressionStatement" />
-    <nodeInfo nodeId="4052780437579008513" fileName="ScopesTest.java" startLine="73" startPosition="5" endLine="74" endPosition="20" conceptFqName="jetbrains.mps.baseLanguage.structure.ReturnStatement" />
-    <nodeInfo nodeId="4052780437579008564" fileName="ScopesTest.java" startLine="77" startPosition="49" endLine="78" endPosition="50" conceptFqName="jetbrains.mps.baseLanguage.structure.LocalVariableDeclarationStatement" />
-    <nodeInfo nodeId="4052780437579008573" fileName="ScopesTest.java" startLine="79" startPosition="57" endLine="80" endPosition="25" conceptFqName="jetbrains.mps.baseLanguage.structure.ExpressionStatement" />
-    <nodeInfo nodeId="4052780437579008584" fileName="ScopesTest.java" startLine="81" startPosition="5" endLine="82" endPosition="20" conceptFqName="jetbrains.mps.baseLanguage.structure.ReturnStatement" />
-    <nodeInfo nodeId="4052780437579008605" fileName="ScopesTest.java" startLine="85" startPosition="87" endLine="86" endPosition="84" conceptFqName="jetbrains.mps.baseLanguage.structure.LocalVariableDeclarationStatement" />
-    <nodeInfo nodeId="4052780437579008631" fileName="ScopesTest.java" startLine="86" startPosition="84" endLine="87" endPosition="97" conceptFqName="jetbrains.mps.baseLanguage.structure.ExpressionStatement" />
-    <nodeInfo nodeId="4052780437579008646" fileName="ScopesTest.java" startLine="87" startPosition="97" endLine="88" endPosition="57" conceptFqName="jetbrains.mps.baseLanguage.structure.ExpressionStatement" />
-    <nodeInfo nodeId="4052780437579008652" fileName="ScopesTest.java" startLine="88" startPosition="57" endLine="89" endPosition="0" conceptFqName="jetbrains.mps.baseLanguage.structure.Statement" />
-    <nodeInfo nodeId="4052780437579008655" fileName="ScopesTest.java" startLine="90" startPosition="34" endLine="91" endPosition="55" conceptFqName="jetbrains.mps.baseLanguage.structure.ExpressionStatement" />
-    <nodeInfo nodeId="4052780437579008660" fileName="ScopesTest.java" startLine="91" startPosition="55" endLine="92" endPosition="59" conceptFqName="jetbrains.mps.baseLanguage.structure.ExpressionStatement" />
-    <nodeInfo nodeId="4052780437579008668" fileName="ScopesTest.java" startLine="93" startPosition="37" endLine="94" endPosition="33" conceptFqName="jetbrains.mps.baseLanguage.structure.ExpressionStatement" />
-    <nodeInfo nodeId="4052780437579008673" fileName="ScopesTest.java" startLine="94" startPosition="33" endLine="95" endPosition="29" conceptFqName="jetbrains.mps.baseLanguage.structure.ExpressionStatement" />
-    <nodeInfo nodeId="4052780437579008680" fileName="ScopesTest.java" startLine="95" startPosition="29" endLine="96" endPosition="61" conceptFqName="jetbrains.mps.baseLanguage.structure.ExpressionStatement" />
-    <nodeInfo nodeId="4052780437579008703" fileName="ScopesTest.java" startLine="98" startPosition="5" endLine="99" endPosition="0" conceptFqName="jetbrains.mps.baseLanguage.structure.Statement" />
-    <nodeInfo nodeId="4052780437579008706" fileName="ScopesTest.java" startLine="100" startPosition="34" endLine="101" endPosition="56" conceptFqName="jetbrains.mps.baseLanguage.structure.ExpressionStatement" />
-    <nodeInfo nodeId="4052780437579008711" fileName="ScopesTest.java" startLine="101" startPosition="56" endLine="102" endPosition="59" conceptFqName="jetbrains.mps.baseLanguage.structure.ExpressionStatement" />
-    <nodeInfo nodeId="4052780437579008719" fileName="ScopesTest.java" startLine="103" startPosition="37" endLine="104" endPosition="33" conceptFqName="jetbrains.mps.baseLanguage.structure.ExpressionStatement" />
-    <nodeInfo nodeId="4052780437579008724" fileName="ScopesTest.java" startLine="104" startPosition="33" endLine="105" endPosition="29" conceptFqName="jetbrains.mps.baseLanguage.structure.ExpressionStatement" />
-    <nodeInfo nodeId="4052780437579008731" fileName="ScopesTest.java" startLine="105" startPosition="29" endLine="106" endPosition="61" conceptFqName="jetbrains.mps.baseLanguage.structure.ExpressionStatement" />
-    <nodeInfo nodeId="4052780437579008754" fileName="ScopesTest.java" startLine="108" startPosition="5" endLine="109" endPosition="57" conceptFqName="jetbrains.mps.baseLanguage.structure.ExpressionStatement" />
-    <nodeInfo nodeId="4052780437579009233" fileName="ScopesTest.java" startLine="109" startPosition="57" endLine="110" endPosition="0" conceptFqName="jetbrains.mps.baseLanguage.structure.Statement" />
-    <nodeInfo nodeId="4052780437579008766" fileName="ScopesTest.java" startLine="110" startPosition="0" endLine="111" endPosition="19" conceptFqName="jetbrains.mps.baseLanguage.structure.ReturnStatement" />
-    <nodeInfo nodeId="4052780437579010142" fileName="ScopesTest.java" startLine="118" startPosition="25" endLine="119" endPosition="36" conceptFqName="jetbrains.mps.baseLanguage.structure.LocalVariableDeclarationStatement" />
-    <nodeInfo nodeId="4771294957752813844" fileName="ScopesTest.java" startLine="121" startPosition="132" endLine="122" endPosition="28" conceptFqName="jetbrains.mps.baseLanguage.structure.ExpressionStatement" />
-    <nodeInfo nodeId="4771294957752813859" fileName="ScopesTest.java" startLine="122" startPosition="28" endLine="123" endPosition="18" conceptFqName="jetbrains.mps.baseLanguage.structure.BreakStatement" />
-    <nodeInfo nodeId="4052780437579009489" fileName="ScopesTest.java" startLine="125" startPosition="9" endLine="126" endPosition="59" conceptFqName="jetbrains.mps.baseLanguage.structure.LocalVariableDeclarationStatement" />
-    <nodeInfo nodeId="3798371591902428464" fileName="ScopesTest.java" startLine="126" startPosition="59" endLine="127" endPosition="0" conceptFqName="jetbrains.mps.baseLanguage.structure.Statement" />
-    <nodeInfo nodeId="4052780437579009495" fileName="ScopesTest.java" startLine="127" startPosition="0" endLine="128" endPosition="72" conceptFqName="jetbrains.mps.baseLanguage.structure.LocalVariableDeclarationStatement" />
-    <nodeInfo nodeId="4052780437579009503" fileName="ScopesTest.java" startLine="128" startPosition="72" endLine="129" endPosition="68" conceptFqName="jetbrains.mps.baseLanguage.structure.LocalVariableDeclarationStatement" />
-    <nodeInfo nodeId="4052780437579009511" fileName="ScopesTest.java" startLine="129" startPosition="68" endLine="130" endPosition="0" conceptFqName="jetbrains.mps.baseLanguage.structure.Statement" />
-    <nodeInfo nodeId="4052780437579009512" fileName="ScopesTest.java" startLine="130" startPosition="0" endLine="131" endPosition="77" conceptFqName="jetbrains.mps.baseLanguage.structure.LocalVariableDeclarationStatement" />
-    <nodeInfo nodeId="4052780437579009519" fileName="ScopesTest.java" startLine="131" startPosition="77" endLine="132" endPosition="77" conceptFqName="jetbrains.mps.baseLanguage.structure.LocalVariableDeclarationStatement" />
-    <nodeInfo nodeId="4052780437579009526" fileName="ScopesTest.java" startLine="132" startPosition="77" endLine="133" endPosition="0" conceptFqName="jetbrains.mps.baseLanguage.structure.Statement" />
-    <nodeInfo nodeId="4052780437579009984" fileName="ScopesTest.java" startLine="133" startPosition="0" endLine="134" endPosition="139" conceptFqName="jetbrains.mps.baseLanguage.structure.ExpressionStatement" />
-    <nodeInfo nodeId="3798371591902428466" fileName="ScopesTest.java" startLine="134" startPosition="139" endLine="135" endPosition="0" conceptFqName="jetbrains.mps.baseLanguage.structure.Statement" />
-    <nodeInfo nodeId="1594630302364453606" fileName="ScopesTest.java" startLine="45" startPosition="0" endLine="48" endPosition="0" conceptFqName="jetbrains.mps.baseLanguage.structure.InstanceMethodDeclaration" propertyString="select#(Lorg/jetbrains/mps/openapi/model/SNode;)[Lorg/jetbrains/mps/openapi/model/SNode;" />
-    <nodeInfo nodeId="4052780437579008135" fileName="ScopesTest.java" startLine="65" startPosition="0" endLine="68" endPosition="0" conceptFqName="jetbrains.mps.baseLanguage.structure.ConstructorDeclaration" propertyString="ScopesTest#(Lorg/jetbrains/mps/openapi/model/SNode;)V" />
-    <nodeInfo nodeId="4052780437579008469" fileName="ScopesTest.java" startLine="70" startPosition="50" endLine="73" endPosition="5" conceptFqName="jetbrains.mps.baseLanguage.structure.ForeachStatement" />
-    <nodeInfo nodeId="4052780437579008571" fileName="ScopesTest.java" startLine="78" startPosition="50" endLine="81" endPosition="5" conceptFqName="jetbrains.mps.baseLanguage.structure.ForeachStatement" />
-    <nodeInfo nodeId="1594630302363005607" fileName="ScopesTest.java" startLine="57" startPosition="0" endLine="61" endPosition="0" conceptFqName="jetbrains.mps.baseLanguage.structure.StaticMethodDeclaration" propertyString="initTestEnvironmentAndLoadContextProject#()Ljetbrains/mps/project/Project;" />
-    <nodeInfo nodeId="9120563202187871719" fileName="ScopesTest.java" startLine="120" startPosition="113" endLine="124" endPosition="11" conceptFqName="jetbrains.mps.baseLanguage.structure.IfStatement" />
-    <nodeInfo nodeId="1594630302363580217" fileName="ScopesTest.java" startLine="43" startPosition="48" endLine="48" endPosition="16" conceptFqName="jetbrains.mps.baseLanguage.structure.ExpressionStatement" />
-    <nodeInfo nodeId="4052780437579008666" fileName="ScopesTest.java" startLine="92" startPosition="59" endLine="97" endPosition="7" conceptFqName="jetbrains.mps.baseLanguage.structure.ForeachStatement" />
-    <nodeInfo nodeId="4052780437579008717" fileName="ScopesTest.java" startLine="102" startPosition="59" endLine="107" endPosition="7" conceptFqName="jetbrains.mps.baseLanguage.structure.ForeachStatement" />
-    <nodeInfo nodeId="4771294957752813819" fileName="ScopesTest.java" startLine="119" startPosition="36" endLine="125" endPosition="9" conceptFqName="jetbrains.mps.baseLanguage.structure.ForeachStatement" />
-    <nodeInfo nodeId="4052780437579008458" fileName="ScopesTest.java" startLine="69" startPosition="0" endLine="76" endPosition="0" conceptFqName="jetbrains.mps.baseLanguage.structure.InstanceMethodDeclaration" propertyString="getExpectedNodes#(Lorg/jetbrains/mps/openapi/model/SNode;)Ljava/util/List;" />
-    <nodeInfo nodeId="4052780437579008535" fileName="ScopesTest.java" startLine="77" startPosition="0" endLine="84" endPosition="0" conceptFqName="jetbrains.mps.baseLanguage.structure.InstanceMethodDeclaration" propertyString="getScopeNodes#(Ljetbrains/mps/scope/Scope;)Ljava/util/List;" />
-    <nodeInfo nodeId="4052780437579011164" fileName="ScopesTest.java" startLine="41" startPosition="57" endLine="49" endPosition="11" conceptFqName="jetbrains.mps.baseLanguage.structure.ForeachStatement" />
-    <nodeInfo nodeId="4052780437579008653" fileName="ScopesTest.java" startLine="89" startPosition="0" endLine="98" endPosition="5" conceptFqName="jetbrains.mps.baseLanguage.structure.IfStatement" />
-    <nodeInfo nodeId="4052780437579008704" fileName="ScopesTest.java" startLine="99" startPosition="0" endLine="108" endPosition="5" conceptFqName="jetbrains.mps.baseLanguage.structure.IfStatement" />
-    <nodeInfo nodeId="4052780437579010602" fileName="ScopesTest.java" startLine="40" startPosition="0" endLine="50" endPosition="9" conceptFqName="jetbrains.mps.baseLanguage.structure.ForeachStatement" />
-    <nodeInfo nodeId="1594630302364055148" fileName="ScopesTest.java" startLine="38" startPosition="0" endLine="54" endPosition="0" conceptFqName="jetbrains.mps.baseLanguage.structure.InstanceMethodDeclaration" propertyString="compute#()Ljava/util/List;" />
-    <nodeInfo nodeId="1594630302364039042" fileName="ScopesTest.java" startLine="36" startPosition="0" endLine="54" endPosition="7" conceptFqName="jetbrains.mps.baseLanguage.structure.ReturnStatement" />
-    <nodeInfo nodeId="3798371591902428453" fileName="ScopesTest.java" startLine="117" startPosition="0" endLine="137" endPosition="0" conceptFqName="jetbrains.mps.baseLanguage.structure.InstanceMethodDeclaration" propertyString="run#()V" />
-    <nodeInfo nodeId="3798371591902407446" fileName="ScopesTest.java" startLine="115" startPosition="22" endLine="137" endPosition="7" conceptFqName="jetbrains.mps.baseLanguage.structure.ExpressionStatement" />
-    <nodeInfo nodeId="4052780437579010164" fileName="ScopesTest.java" startLine="33" startPosition="0" endLine="56" endPosition="0" conceptFqName="jetbrains.mps.baseLanguage.structure.StaticMethodDeclaration" propertyString="getNodesToCheck#()Ljava/util/List;" />
-    <nodeInfo nodeId="4052780437579009429" fileName="ScopesTest.java" startLine="114" startPosition="0" endLine="139" endPosition="0" conceptFqName="jetbrains.mps.baseLanguage.structure.InstanceMethodDeclaration" propertyString="test#()V" />
-    <nodeInfo nodeId="4052780437579008541" fileName="ScopesTest.java" startLine="85" startPosition="0" endLine="113" endPosition="0" conceptFqName="jetbrains.mps.baseLanguage.structure.InstanceMethodDeclaration" propertyString="getFailMessage#(Ljava/util/List;Ljava/util/List;)Ljava/lang/StringBuilder;" />
-    <scopeInfo nodeId="1594630302364453607" fileName="ScopesTest.java" startLine="45" startPosition="47" endLine="46" endPosition="39" />
-    <scopeInfo nodeId="4052780437579008138" fileName="ScopesTest.java" startLine="65" startPosition="33" endLine="66" endPosition="18" />
-    <scopeInfo nodeId="4052780437579008470" fileName="ScopesTest.java" startLine="71" startPosition="76" endLine="72" endPosition="67" />
-    <scopeInfo nodeId="4052780437579008572" fileName="ScopesTest.java" startLine="79" startPosition="57" endLine="80" endPosition="25" />
-    <scopeInfo nodeId="1594630302363005610" fileName="ScopesTest.java" startLine="57" startPosition="123" endLine="59" endPosition="54" />
-    <scopeInfo nodeId="9120563202187871721" fileName="ScopesTest.java" startLine="121" startPosition="132" endLine="123" endPosition="18" />
-    <scopeInfo nodeId="1594630302364453606" fileName="ScopesTest.java" startLine="45" startPosition="0" endLine="48" endPosition="0">
-      <varInfo nodeId="1594630302364453606" varName="it" />
-    </scopeInfo>
-    <scopeInfo nodeId="4052780437579008135" fileName="ScopesTest.java" startLine="65" startPosition="0" endLine="68" endPosition="0">
-      <varInfo nodeId="4052780437579008368" varName="node" />
-    </scopeInfo>
-    <scopeInfo nodeId="4052780437579008469" fileName="ScopesTest.java" startLine="70" startPosition="50" endLine="73" endPosition="5">
-      <varInfo nodeId="4052780437579008508" varName="child" />
-    </scopeInfo>
-    <scopeInfo nodeId="4052780437579008571" fileName="ScopesTest.java" startLine="78" startPosition="50" endLine="81" endPosition="5">
-      <varInfo nodeId="4052780437579008578" varName="node" />
-    </scopeInfo>
-    <scopeInfo nodeId="4052780437579008667" fileName="ScopesTest.java" startLine="93" startPosition="37" endLine="96" endPosition="61" />
-    <scopeInfo nodeId="4052780437579008718" fileName="ScopesTest.java" startLine="103" startPosition="37" endLine="106" endPosition="61" />
-    <scopeInfo nodeId="1594630302363005607" fileName="ScopesTest.java" startLine="57" startPosition="0" endLine="61" endPosition="0" />
-    <scopeInfo nodeId="4771294957752813820" fileName="ScopesTest.java" startLine="120" startPosition="113" endLine="124" endPosition="11" />
-    <scopeInfo nodeId="4052780437579008461" fileName="ScopesTest.java" startLine="69" startPosition="54" endLine="74" endPosition="20">
-      <varInfo nodeId="4052780437579008463" varName="expected" />
-    </scopeInfo>
-    <scopeInfo nodeId="4052780437579008538" fileName="ScopesTest.java" startLine="77" startPosition="49" endLine="82" endPosition="20">
-      <varInfo nodeId="4052780437579008565" varName="scopeSet" />
-    </scopeInfo>
-    <scopeInfo nodeId="4052780437579008666" fileName="ScopesTest.java" startLine="92" startPosition="59" endLine="97" endPosition="7">
-      <varInfo nodeId="4052780437579008686" varName="node" />
-    </scopeInfo>
-    <scopeInfo nodeId="4052780437579008717" fileName="ScopesTest.java" startLine="102" startPosition="59" endLine="107" endPosition="7">
-      <varInfo nodeId="4052780437579008737" varName="node" />
-    </scopeInfo>
-    <scopeInfo nodeId="4052780437579011165" fileName="ScopesTest.java" startLine="42" startPosition="51" endLine="48" endPosition="16" />
-    <scopeInfo nodeId="4771294957752813819" fileName="ScopesTest.java" startLine="119" startPosition="36" endLine="125" endPosition="9">
-      <varInfo nodeId="4771294957752813822" varName="ref" />
-    </scopeInfo>
-    <scopeInfo nodeId="4052780437579008458" fileName="ScopesTest.java" startLine="69" startPosition="0" endLine="76" endPosition="0">
-      <varInfo nodeId="4052780437579008791" varName="forNode" />
-    </scopeInfo>
-    <scopeInfo nodeId="4052780437579008535" fileName="ScopesTest.java" startLine="77" startPosition="0" endLine="84" endPosition="0">
-      <varInfo nodeId="4052780437579009095" varName="scope" />
-    </scopeInfo>
-    <scopeInfo nodeId="4052780437579008654" fileName="ScopesTest.java" startLine="90" startPosition="34" endLine="97" endPosition="7" />
-    <scopeInfo nodeId="4052780437579008705" fileName="ScopesTest.java" startLine="100" startPosition="34" endLine="107" endPosition="7" />
-    <scopeInfo nodeId="4052780437579010603" fileName="ScopesTest.java" startLine="41" startPosition="57" endLine="49" endPosition="11" />
-    <scopeInfo nodeId="4052780437579011164" fileName="ScopesTest.java" startLine="41" startPosition="57" endLine="49" endPosition="11">
-      <varInfo nodeId="4052780437579011167" varName="root" />
-    </scopeInfo>
-    <scopeInfo nodeId="4052780437579010602" fileName="ScopesTest.java" startLine="40" startPosition="0" endLine="50" endPosition="9">
-      <varInfo nodeId="4052780437579010605" varName="model" />
-    </scopeInfo>
-    <scopeInfo nodeId="1594630302364055149" fileName="ScopesTest.java" startLine="38" startPosition="38" endLine="52" endPosition="28">
-      <varInfo nodeId="1594630302363412652" varName="nodesToCheck" />
-    </scopeInfo>
-    <scopeInfo nodeId="1594630302364055148" fileName="ScopesTest.java" startLine="38" startPosition="0" endLine="54" endPosition="0" />
-    <scopeInfo nodeId="3798371591902428456" fileName="ScopesTest.java" startLine="118" startPosition="25" endLine="135" endPosition="0">
-      <varInfo nodeId="4052780437579009496" varName="expected" />
-      <varInfo nodeId="4052780437579009520" varName="notFounded" />
-      <varInfo nodeId="4052780437579009474" varName="reference" />
-      <varInfo nodeId="4052780437579009490" varName="scope" />
-      <varInfo nodeId="4052780437579009504" varName="scopeSet" />
-      <varInfo nodeId="4052780437579009513" varName="unExpected" />
-    </scopeInfo>
-    <scopeInfo nodeId="4052780437579010167" fileName="ScopesTest.java" startLine="34" startPosition="104" endLine="54" endPosition="7">
-      <varInfo nodeId="1594630302363744831" varName="project" />
-    </scopeInfo>
-    <scopeInfo nodeId="3798371591902428453" fileName="ScopesTest.java" startLine="117" startPosition="0" endLine="137" endPosition="0" />
-    <scopeInfo nodeId="4052780437579009432" fileName="ScopesTest.java" startLine="115" startPosition="22" endLine="137" endPosition="7" />
-    <scopeInfo nodeId="4052780437579010164" fileName="ScopesTest.java" startLine="33" startPosition="0" endLine="56" endPosition="0" />
-    <scopeInfo nodeId="4052780437579009429" fileName="ScopesTest.java" startLine="114" startPosition="0" endLine="139" endPosition="0" />
-    <scopeInfo nodeId="4052780437579008544" fileName="ScopesTest.java" startLine="85" startPosition="87" endLine="111" endPosition="19">
-      <varInfo nodeId="4052780437579008606" varName="builder" />
-    </scopeInfo>
-    <scopeInfo nodeId="4052780437579008541" fileName="ScopesTest.java" startLine="85" startPosition="0" endLine="113" endPosition="0">
-      <varInfo nodeId="4052780437579009241" varName="notFounded" />
-      <varInfo nodeId="4052780437579009239" varName="unExpected" />
-    </scopeInfo>
-    <unitInfo nodeId="1594630302364453606" fileName="ScopesTest.java" startLine="44" startPosition="201" endLine="48" endPosition="13" unitName="jetbrains.mps.testbench.junit.suites.ScopesTest$2" />
-    <unitInfo nodeId="1594630302364055148" fileName="ScopesTest.java" startLine="37" startPosition="52" endLine="54" endPosition="5" unitName="jetbrains.mps.testbench.junit.suites.ScopesTest$1" />
-    <unitInfo nodeId="3798371591902428451" fileName="ScopesTest.java" startLine="116" startPosition="45" endLine="137" endPosition="5" unitName="jetbrains.mps.testbench.junit.suites.ScopesTest$2" />
-    <unitInfo nodeId="4052780437579008133" fileName="ScopesTest.java" startLine="28" startPosition="0" endLine="140" endPosition="0" unitName="jetbrains.mps.testbench.junit.suites.ScopesTest" />
-  </root>
-  <root nodeRef="r:984811b0-078d-45d7-bf58-fa501204c2fc(jetbrains.mps.testbench.junit.suites)/5835181105767457626">
-    <unitInfo nodeId="5835181105767457626" fileName="AntModuleTestSuite.java" startLine="8" startPosition="0" endLine="14" endPosition="0" unitName="jetbrains.mps.testbench.junit.suites.AntModuleTestSuite" />
-  </root>
-  <root nodeRef="r:984811b0-078d-45d7-bf58-fa501204c2fc(jetbrains.mps.testbench.junit.suites)/9170334376386357053">
-    <nodeInfo nodeId="9170334376386357060" fileName="BaseCheckModulesTest.java" startLine="23" startPosition="0" endLine="24" endPosition="0" conceptFqName="jetbrains.mps.baseLanguage.structure.StaticFieldDeclaration" propertyString="ourStatistic" />
-    <nodeInfo nodeId="9170334376386357063" fileName="BaseCheckModulesTest.java" startLine="24" startPosition="0" endLine="25" endPosition="0" conceptFqName="jetbrains.mps.baseLanguage.structure.StaticFieldDeclaration" propertyString="ourContextProject" />
-    <nodeInfo nodeId="9170334376386357066" fileName="BaseCheckModulesTest.java" startLine="25" startPosition="0" endLine="26" endPosition="0" conceptFqName="jetbrains.mps.baseLanguage.structure.FieldDeclaration" propertyString="myModule" />
-    <nodeInfo nodeId="9170334376386357075" fileName="BaseCheckModulesTest.java" startLine="27" startPosition="47" endLine="28" endPosition="27" conceptFqName="jetbrains.mps.baseLanguage.structure.ExpressionStatement" />
-    <nodeInfo nodeId="9170334376386357253" fileName="BaseCheckModulesTest.java" startLine="34" startPosition="104" endLine="35" endPosition="104" conceptFqName="jetbrains.mps.baseLanguage.structure.SingleLineComment" />
-    <nodeInfo nodeId="9170334376386357255" fileName="BaseCheckModulesTest.java" startLine="35" startPosition="104" endLine="36" endPosition="142" conceptFqName="jetbrains.mps.baseLanguage.structure.SingleLineComment" />
-    <nodeInfo nodeId="9170334376386357257" fileName="BaseCheckModulesTest.java" startLine="36" startPosition="142" endLine="37" endPosition="46" conceptFqName="jetbrains.mps.baseLanguage.structure.SingleLineComment" />
-    <nodeInfo nodeId="115383379929303713" fileName="BaseCheckModulesTest.java" startLine="37" startPosition="46" endLine="38" endPosition="31" conceptFqName="jetbrains.mps.baseLanguage.structure.ExpressionStatement" />
-    <nodeInfo nodeId="9170334376386357087" fileName="BaseCheckModulesTest.java" startLine="38" startPosition="31" endLine="39" endPosition="75" conceptFqName="jetbrains.mps.baseLanguage.structure.ReturnStatement" />
-    <nodeInfo nodeId="115383379929824406" fileName="BaseCheckModulesTest.java" startLine="44" startPosition="115" endLine="45" endPosition="26" conceptFqName="jetbrains.mps.baseLanguage.structure.SingleLineComment" />
-    <nodeInfo nodeId="115383379929692771" fileName="BaseCheckModulesTest.java" startLine="45" startPosition="26" endLine="46" endPosition="38" conceptFqName="jetbrains.mps.baseLanguage.structure.ExpressionStatement" />
-    <nodeInfo nodeId="115383379929612549" fileName="BaseCheckModulesTest.java" startLine="46" startPosition="38" endLine="47" endPosition="0" conceptFqName="jetbrains.mps.baseLanguage.structure.Statement" />
-    <nodeInfo nodeId="9170334376386357098" fileName="BaseCheckModulesTest.java" startLine="47" startPosition="0" endLine="48" endPosition="47" conceptFqName="jetbrains.mps.baseLanguage.structure.ExpressionStatement" />
-    <nodeInfo nodeId="9170334376386357102" fileName="BaseCheckModulesTest.java" startLine="48" startPosition="47" endLine="49" endPosition="67" conceptFqName="jetbrains.mps.baseLanguage.structure.ExpressionStatement" />
-    <nodeInfo nodeId="9170334376386357123" fileName="BaseCheckModulesTest.java" startLine="54" startPosition="101" endLine="55" endPosition="56" conceptFqName="jetbrains.mps.baseLanguage.structure.LocalVariableDeclarationStatement" />
-    <nodeInfo nodeId="9170334376386357133" fileName="BaseCheckModulesTest.java" startLine="56" startPosition="36" endLine="57" endPosition="36" conceptFqName="jetbrains.mps.baseLanguage.structure.ExpressionStatement" />
-    <nodeInfo nodeId="9170334376386357159" fileName="BaseCheckModulesTest.java" startLine="61" startPosition="52" endLine="62" endPosition="70" conceptFqName="jetbrains.mps.baseLanguage.structure.ReturnStatement" />
-    <nodeInfo nodeId="9170334376386357174" fileName="BaseCheckModulesTest.java" startLine="64" startPosition="7" endLine="65" endPosition="15" conceptFqName="jetbrains.mps.baseLanguage.structure.ReturnStatement" />
-    <nodeInfo nodeId="9170334376386357190" fileName="BaseCheckModulesTest.java" startLine="70" startPosition="111" endLine="71" endPosition="49" conceptFqName="jetbrains.mps.baseLanguage.structure.LocalVariableDeclarationStatement" />
-    <nodeInfo nodeId="9170334376386357204" fileName="BaseCheckModulesTest.java" startLine="73" startPosition="64" endLine="74" endPosition="27" conceptFqName="jetbrains.mps.baseLanguage.structure.ExpressionStatement" />
-    <nodeInfo nodeId="9170334376386357211" fileName="BaseCheckModulesTest.java" startLine="76" startPosition="5" endLine="77" endPosition="18" conceptFqName="jetbrains.mps.baseLanguage.structure.ReturnStatement" />
-    <nodeInfo nodeId="9170334376386357218" fileName="BaseCheckModulesTest.java" startLine="82" startPosition="45" endLine="83" endPosition="29" conceptFqName="jetbrains.mps.baseLanguage.structure.ReturnStatement" />
-    <nodeInfo nodeId="9170334376386357224" fileName="BaseCheckModulesTest.java" startLine="88" startPosition="54" endLine="89" endPosition="24" conceptFqName="jetbrains.mps.baseLanguage.structure.ReturnStatement" />
-    <nodeInfo nodeId="9170334376386357261" fileName="BaseCheckModulesTest.java" startLine="95" startPosition="32" endLine="96" endPosition="66" conceptFqName="jetbrains.mps.baseLanguage.structure.SingleLineComment" />
-    <nodeInfo nodeId="9170334376386357231" fileName="BaseCheckModulesTest.java" startLine="96" startPosition="66" endLine="97" endPosition="34" conceptFqName="jetbrains.mps.baseLanguage.structure.ExpressionStatement" />
-    <nodeInfo nodeId="9170334376386357070" fileName="BaseCheckModulesTest.java" startLine="27" startPosition="0" endLine="30" endPosition="0" conceptFqName="jetbrains.mps.baseLanguage.structure.ConstructorDeclaration" propertyString="BaseCheckModulesTest#(Lorg/jetbrains/mps/openapi/module/SModule;)V" />
-    <nodeInfo nodeId="9170334376386357130" fileName="BaseCheckModulesTest.java" startLine="55" startPosition="56" endLine="58" endPosition="5" conceptFqName="jetbrains.mps.baseLanguage.structure.ForeachStatement" />
-    <nodeInfo nodeId="9170334376386357198" fileName="BaseCheckModulesTest.java" startLine="72" startPosition="36" endLine="75" endPosition="7" conceptFqName="jetbrains.mps.baseLanguage.structure.IfStatement" />
-    <nodeInfo nodeId="9170334376386357216" fileName="BaseCheckModulesTest.java" startLine="82" startPosition="0" endLine="85" endPosition="0" conceptFqName="jetbrains.mps.baseLanguage.structure.StaticMethodDeclaration" propertyString="getContextProject#()Ljetbrains/mps/project/Project;" />
-    <nodeInfo nodeId="9170334376386357222" fileName="BaseCheckModulesTest.java" startLine="88" startPosition="0" endLine="91" endPosition="0" conceptFqName="jetbrains.mps.baseLanguage.structure.StaticMethodDeclaration" propertyString="getStatistic#()Ljetbrains/mps/testbench/junit/suites/CheckingTestStatistic;" />
-    <nodeInfo nodeId="9170334376386357150" fileName="BaseCheckModulesTest.java" startLine="60" startPosition="0" endLine="64" endPosition="0" conceptFqName="jetbrains.mps.baseLanguage.structure.InstanceMethodDeclaration" propertyString="compare#([Ljava/lang/Object;[Ljava/lang/Object;)I" />
-    <nodeInfo nodeId="9170334376386357195" fileName="BaseCheckModulesTest.java" startLine="71" startPosition="49" endLine="76" endPosition="5" conceptFqName="jetbrains.mps.baseLanguage.structure.ForeachStatement" />
-    <nodeInfo nodeId="9170334376386357228" fileName="BaseCheckModulesTest.java" startLine="94" startPosition="0" endLine="99" endPosition="0" conceptFqName="jetbrains.mps.baseLanguage.structure.StaticMethodDeclaration" propertyString="cleanUp#()V" />
-    <nodeInfo nodeId="9170334376386357143" fileName="BaseCheckModulesTest.java" startLine="58" startPosition="5" endLine="64" endPosition="7" conceptFqName="jetbrains.mps.baseLanguage.structure.ExpressionStatement" />
-    <nodeInfo nodeId="9170334376386357094" fileName="BaseCheckModulesTest.java" startLine="44" startPosition="0" endLine="51" endPosition="0" conceptFqName="jetbrains.mps.baseLanguage.structure.StaticMethodDeclaration" propertyString="initTestEnvironment#(Z)V" />
-    <nodeInfo nodeId="9170334376386357082" fileName="BaseCheckModulesTest.java" startLine="33" startPosition="0" endLine="41" endPosition="0" conceptFqName="jetbrains.mps.baseLanguage.structure.StaticMethodDeclaration" propertyString="testParameters#()Ljava/util/List;" />
-    <nodeInfo nodeId="9170334376386357180" fileName="BaseCheckModulesTest.java" startLine="70" startPosition="0" endLine="79" endPosition="0" conceptFqName="jetbrains.mps.baseLanguage.structure.StaticMethodDeclaration" propertyString="excludeModules#(Ljava/lang/Iterable;Ljava/util/Set;)Ljava/util/Set;" />
-    <nodeInfo nodeId="9170334376386357116" fileName="BaseCheckModulesTest.java" startLine="54" startPosition="0" endLine="67" endPosition="0" conceptFqName="jetbrains.mps.baseLanguage.structure.StaticMethodDeclaration" propertyString="createTestParametersFromModules#(Ljava/lang/Iterable;)Ljava/util/List;" />
-    <scopeInfo nodeId="9170334376386357074" fileName="BaseCheckModulesTest.java" startLine="27" startPosition="47" endLine="28" endPosition="27" />
-    <scopeInfo nodeId="9170334376386357132" fileName="BaseCheckModulesTest.java" startLine="56" startPosition="36" endLine="57" endPosition="36" />
-    <scopeInfo nodeId="9170334376386357158" fileName="BaseCheckModulesTest.java" startLine="61" startPosition="52" endLine="62" endPosition="70" />
-    <scopeInfo nodeId="9170334376386357203" fileName="BaseCheckModulesTest.java" startLine="73" startPosition="64" endLine="74" endPosition="27" />
-    <scopeInfo nodeId="9170334376386357217" fileName="BaseCheckModulesTest.java" startLine="82" startPosition="45" endLine="83" endPosition="29" />
-    <scopeInfo nodeId="9170334376386357223" fileName="BaseCheckModulesTest.java" startLine="88" startPosition="54" endLine="89" endPosition="24" />
-    <scopeInfo nodeId="9170334376386357230" fileName="BaseCheckModulesTest.java" startLine="95" startPosition="32" endLine="97" endPosition="34" />
-    <scopeInfo nodeId="9170334376386357070" fileName="BaseCheckModulesTest.java" startLine="27" startPosition="0" endLine="30" endPosition="0">
-      <varInfo nodeId="9170334376386357072" varName="module" />
-    </scopeInfo>
-    <scopeInfo nodeId="9170334376386357130" fileName="BaseCheckModulesTest.java" startLine="55" startPosition="56" endLine="58" endPosition="5">
-      <varInfo nodeId="9170334376386357139" varName="module" />
-    </scopeInfo>
-    <scopeInfo nodeId="9170334376386357197" fileName="BaseCheckModulesTest.java" startLine="72" startPosition="36" endLine="75" endPosition="7" />
-    <scopeInfo nodeId="9170334376386357216" fileName="BaseCheckModulesTest.java" startLine="82" startPosition="0" endLine="85" endPosition="0" />
-    <scopeInfo nodeId="9170334376386357222" fileName="BaseCheckModulesTest.java" startLine="88" startPosition="0" endLine="91" endPosition="0" />
-    <scopeInfo nodeId="9170334376386357150" fileName="BaseCheckModulesTest.java" startLine="60" startPosition="0" endLine="64" endPosition="0">
-      <varInfo nodeId="9170334376386357152" varName="o1" />
-      <varInfo nodeId="9170334376386357155" varName="o2" />
-    </scopeInfo>
-    <scopeInfo nodeId="9170334376386357086" fileName="BaseCheckModulesTest.java" startLine="34" startPosition="104" endLine="39" endPosition="75" />
-    <scopeInfo nodeId="9170334376386357097" fileName="BaseCheckModulesTest.java" startLine="44" startPosition="115" endLine="49" endPosition="67" />
-    <scopeInfo nodeId="9170334376386357195" fileName="BaseCheckModulesTest.java" startLine="71" startPosition="49" endLine="76" endPosition="5">
-      <varInfo nodeId="9170334376386357207" varName="module" />
-    </scopeInfo>
-    <scopeInfo nodeId="9170334376386357228" fileName="BaseCheckModulesTest.java" startLine="94" startPosition="0" endLine="99" endPosition="0" />
-    <scopeInfo nodeId="9170334376386357094" fileName="BaseCheckModulesTest.java" startLine="44" startPosition="0" endLine="51" endPosition="0">
-      <varInfo nodeId="115383379929695956" varName="withIdea" />
-    </scopeInfo>
-    <scopeInfo nodeId="9170334376386357188" fileName="BaseCheckModulesTest.java" startLine="70" startPosition="111" endLine="77" endPosition="18">
-      <varInfo nodeId="9170334376386357189" varName="result" />
-    </scopeInfo>
-    <scopeInfo nodeId="9170334376386357082" fileName="BaseCheckModulesTest.java" startLine="33" startPosition="0" endLine="41" endPosition="0" />
-    <scopeInfo nodeId="9170334376386357180" fileName="BaseCheckModulesTest.java" startLine="70" startPosition="0" endLine="79" endPosition="0">
-      <varInfo nodeId="9170334376386357185" varName="excludedModules" />
-      <varInfo nodeId="9170334376386357181" varName="modules" />
-    </scopeInfo>
-    <scopeInfo nodeId="9170334376386357121" fileName="BaseCheckModulesTest.java" startLine="54" startPosition="101" endLine="65" endPosition="15">
-      <varInfo nodeId="9170334376386357122" varName="res" />
-    </scopeInfo>
-    <scopeInfo nodeId="9170334376386357116" fileName="BaseCheckModulesTest.java" startLine="54" startPosition="0" endLine="67" endPosition="0">
-      <varInfo nodeId="9170334376386357117" varName="modules" />
-    </scopeInfo>
-    <unitInfo nodeId="9170334376386357148" fileName="BaseCheckModulesTest.java" startLine="59" startPosition="30" endLine="64" endPosition="5" unitName="jetbrains.mps.testbench.junit.suites.BaseCheckModulesTest$1" />
-    <unitInfo nodeId="9170334376386357053" fileName="BaseCheckModulesTest.java" startLine="21" startPosition="0" endLine="100" endPosition="0" unitName="jetbrains.mps.testbench.junit.suites.BaseCheckModulesTest" />
-=======
     <file name="DefaultTestSuite.java">
-      <node id="1209415647739118411" at="38,0,39,0" concept="14" trace="PROPERTY_PROJECT_NAME" />
-      <node id="4101410806532129318" at="39,0,40,0" concept="14" trace="PROPERTY_PREFIX_PATH_MACRO" />
-      <node id="5503298173333996383" at="41,0,42,0" concept="14" trace="PROPERTY_MODULE_UUID" />
-      <node id="5503298173333996390" at="42,0,43,0" concept="14" trace="PROPERTY_MODEL_NAME" />
-      <node id="5503298173333996394" at="43,0,44,0" concept="14" trace="PROPERTY_TESTCLASS_NAME" />
-      <node id="263837413764976883" at="47,113,48,66" concept="10" />
-      <node id="2770012171664644799" at="48,66,49,34" concept="5" />
-      <node id="263837413765452933" at="49,34,50,52" concept="5" />
-      <node id="47041348236934416" at="50,52,51,21" concept="5" />
-      <node id="47041348236939990" at="51,21,52,44" concept="12" />
-      <node id="47041348236978106" at="52,44,53,14" concept="12" />
-      <node id="8604242036478987302" at="53,14,54,73" concept="10" />
-      <node id="263837413765454603" at="54,73,55,0" concept="13" />
-      <node id="263837413765454585" at="55,0,56,13" concept="12" />
-      <node id="263837413765454589" at="56,13,57,7" concept="12" />
-      <node id="263837413765454593" at="57,7,58,21" concept="12" />
-      <node id="263837413765454596" at="58,21,59,27" concept="12" />
-      <node id="263837413765454600" at="59,27,60,108" concept="12" />
-      <node id="6219666460876672896" at="60,108,61,45" concept="5" />
-      <node id="47041348236801212" at="61,45,62,0" concept="13" />
-      <node id="47041348244171741" at="62,0,63,50" concept="11" />
-      <node id="4101410806532133120" at="68,95,69,17" concept="4" />
-      <node id="4101410806532132362" at="70,7,71,54" concept="10" />
-      <node id="4101410806532132377" at="71,54,72,58" concept="10" />
-      <node id="4101410806532133127" at="73,120,74,17" concept="4" />
-      <node id="4101410806532133129" at="75,7,76,70" concept="10" />
-      <node id="4101410806532144443" at="76,70,77,42" concept="10" />
-      <node id="4101410806532145654" at="78,48,79,117" concept="5" />
-      <node id="1209415647739202088" at="84,87,85,104" concept="10" />
-      <node id="1209415647739214925" at="86,29,87,32" concept="11" />
-      <node id="1209415647739275434" at="88,5,89,80" concept="10" />
-      <node id="1209415647739275452" at="90,43,91,143" concept="17" />
-      <node id="1209415647739275469" at="92,5,93,36" concept="11" />
-      <node id="47041348242348530" at="96,132,97,71" concept="10" />
-      <node id="47041348242348540" at="98,123,99,29" concept="10" />
-      <node id="8604242036479484724" at="100,11,101,130" concept="5" />
-      <node id="47041348242348554" at="104,30,105,60" concept="5" />
-      <node id="47041348242348564" at="106,14,107,178" concept="17" />
-      <node id="47041348242348580" at="109,5,110,69" concept="11" />
-      <node id="47041348242348581" at="113,128,114,133" concept="10" />
-      <node id="47041348242348611" at="119,160,120,243" concept="5" />
-      <node id="47041348242348629" at="124,7,125,32" concept="11" />
-      <node id="4152657027650595125" at="128,162,129,82" concept="10" />
-      <node id="4152657027650595131" at="129,82,130,51" concept="10" />
-      <node id="4152657027650595140" at="132,62,133,152" concept="17" />
-      <node id="4152657027650595151" at="134,7,135,160" concept="11" />
-      <node id="4152657027650595166" at="136,5,137,0" concept="13" />
-      <node id="8177223897061422679" at="137,0,138,63" concept="11" />
-      <node id="4152657027650595232" at="141,140,142,45" concept="10" />
-      <node id="4152657027650815255" at="145,65,146,36" concept="11" />
-      <node id="4152657027650839826" at="148,7,149,162" concept="17" />
-      <node id="4152657027650595265" at="150,5,151,0" concept="13" />
-      <node id="4152657027650595266" at="151,0,152,51" concept="10" />
-      <node id="4152657027650851278" at="155,67,156,60" concept="11" />
-      <node id="4152657027650865591" at="158,7,159,168" concept="17" />
-      <node id="4152657027650595296" at="160,5,161,0" concept="13" />
-      <node id="4152657027650851295" at="161,0,162,38" concept="11" />
-      <node id="4152657027650680311" at="165,80,166,121" concept="10" />
-      <node id="4152657027650680322" at="167,35,168,38" concept="11" />
-      <node id="4152657027650680329" at="169,5,170,52" concept="11" />
-      <node id="4152657027650680366" at="173,83,174,126" concept="10" />
-      <node id="4152657027650680377" at="175,34,176,37" concept="11" />
-      <node id="4152657027650680384" at="177,5,178,51" concept="11" />
-      <node id="4152657027650680393" at="181,83,182,122" concept="10" />
-      <node id="4152657027650680404" at="183,38,184,41" concept="11" />
-      <node id="4152657027650680411" at="185,5,186,55" concept="11" />
-      <node id="47041348242348562" at="106,12,108,7" concept="1" />
-      <node id="4101410806532133104" at="67,103,70,7" concept="8" />
-      <node id="4101410806532132391" at="72,58,75,7" concept="8" />
-      <node id="4101410806532144452" at="77,42,80,7" concept="8" />
-      <node id="1209415647739214920" at="85,104,88,5" concept="8" />
-      <node id="1209415647739275441" at="89,80,92,5" concept="8" />
-      <node id="47041348242348608" at="118,70,121,11" concept="7" />
-      <node id="4152657027650595138" at="131,32,134,7" concept="8" />
-      <node id="4152657027650815253" at="144,74,147,9" concept="8" />
-      <node id="4152657027650851276" at="154,88,157,9" concept="8" />
-      <node id="4152657027650680320" at="166,121,169,5" concept="8" />
-      <node id="4152657027650680375" at="174,126,177,5" concept="8" />
-      <node id="4152657027650680402" at="182,122,185,5" concept="8" />
-      <node id="8604242036479484654" at="99,29,103,7" concept="18" />
-      <node id="47041348242348552" at="103,7,108,7" concept="8" />
-      <node id="47041348242348604" at="117,25,122,9" concept="7" />
-      <node id="4152657027650815247" at="143,29,148,7" concept="7" />
-      <node id="4152657027650851270" at="153,32,158,7" concept="7" />
-      <node id="4152657027650595136" at="130,51,136,5" concept="8" />
-      <node id="4152657027650680423" at="192,0,198,0" concept="0" trace="value#()Ljava/lang/String;" />
-      <node id="4152657027650680440" at="203,0,209,0" concept="0" trace="value#()Ljava/lang/String;" />
-      <node id="4152657027650680457" at="214,0,220,0" concept="0" trace="value#()Ljava/lang/String;" />
-      <node id="1209415647739118535" at="227,0,233,0" concept="0" trace="value#()Ljava/lang/String;" />
-      <node id="47041348244334363" at="165,0,172,0" concept="15" trace="getModuleUUID#(Lorg/junit/runners/model/TestClass;)Ljava/lang/String;" />
-      <node id="47041348244334987" at="173,0,180,0" concept="15" trace="getModelLongName#(Lorg/junit/runners/model/TestClass;)Ljava/lang/String;" />
-      <node id="47041348244333739" at="181,0,188,0" concept="15" trace="getTestClassName#(Lorg/junit/runners/model/TestClass;)Ljava/lang/String;" />
-      <node id="47041348242348600" at="116,0,124,0" concept="9" trace="run#()V" />
-      <node id="4152657027650595237" at="142,45,150,5" concept="8" />
-      <node id="4152657027650595271" at="152,51,160,5" concept="8" />
-      <node id="47041348242348592" at="114,133,124,7" concept="5" />
-      <node id="47041348237027535" at="84,0,95,0" concept="15" trace="getProjectPath#(Ljava/lang/Class;)Ljava/lang/String;" />
-      <node id="47041348242348537" at="97,71,109,5" concept="7" />
-      <node id="47041348244228239" at="128,0,140,0" concept="15" trace="getTestClassDescriptors#(Lorg/junit/runners/model/TestClass;Ljetbrains/mps/project/Project;)Ljava/util/List;" />
-      <node id="47041348244456040" at="113,0,127,0" concept="15" trace="getTestClassDescriptorsFromModels#(Ljava/lang/Iterable;)Ljava/util/List;" />
-      <node id="4101410806532131329" at="66,40,81,5" concept="7" />
-      <node id="47041348243473750" at="96,0,112,0" concept="15" trace="getUnitTestClasses#(Lorg/junit/runners/model/TestClass;Ljetbrains/mps/project/Project;)[Ljava/lang/Class;" />
-      <node id="47041348236841369" at="66,0,83,0" concept="15" trace="initPathMacros#()V" />
-      <node id="47041348236726095" at="46,0,65,0" concept="15" trace="suiteClasses#(Lorg/junit/runners/model/TestClass;)[Ljava/lang/Class;" />
-      <node id="47041348244263457" at="141,0,164,0" concept="15" trace="getModelDescriptors#(Lorg/junit/runners/model/TestClass;Ljetbrains/mps/project/Project;)Ljava/lang/Iterable;" />
-      <scope id="8604242036479484656" at="102,0,102,42">
+      <node id="1209415647739118411" at="37,0,38,0" concept="15" trace="PROPERTY_PROJECT_NAME" />
+      <node id="4101410806532129318" at="38,0,39,0" concept="15" trace="PROPERTY_PREFIX_PATH_MACRO" />
+      <node id="5503298173333996383" at="40,0,41,0" concept="15" trace="PROPERTY_MODULE_UUID" />
+      <node id="5503298173333996390" at="41,0,42,0" concept="15" trace="PROPERTY_MODEL_NAME" />
+      <node id="5503298173333996394" at="42,0,43,0" concept="15" trace="PROPERTY_TESTCLASS_NAME" />
+      <node id="263837413764976883" at="46,113,47,66" concept="11" />
+      <node id="2770012171664644799" at="47,66,48,34" concept="6" />
+      <node id="3524448713228282634" at="48,34,49,35" concept="6" />
+      <node id="47041348236934416" at="49,35,50,21" concept="6" />
+      <node id="752184498304884544" at="50,21,51,27" concept="11" />
+      <node id="752184498304926871" at="51,27,52,17" concept="1" />
+      <node id="263837413765454603" at="52,17,53,0" concept="14" />
+      <node id="263837413765454585" at="53,0,54,13" concept="13" />
+      <node id="263837413765454589" at="54,13,55,7" concept="13" />
+      <node id="263837413765454593" at="55,7,56,21" concept="13" />
+      <node id="263837413765454596" at="56,21,57,27" concept="13" />
+      <node id="263837413765454600" at="57,27,58,108" concept="13" />
+      <node id="6219666460876672896" at="58,108,59,45" concept="6" />
+      <node id="47041348236801212" at="59,45,60,0" concept="14" />
+      <node id="47041348244171741" at="60,0,61,50" concept="12" />
+      <node id="4101410806532133120" at="66,95,67,17" concept="5" />
+      <node id="4101410806532132362" at="68,7,69,54" concept="11" />
+      <node id="4101410806532132377" at="69,54,70,58" concept="11" />
+      <node id="4101410806532133127" at="71,120,72,17" concept="5" />
+      <node id="2654128911718025396" at="73,7,74,0" concept="14" />
+      <node id="4101410806532133129" at="74,0,75,70" concept="11" />
+      <node id="4101410806532144443" at="75,70,76,42" concept="11" />
+      <node id="4101410806532145654" at="77,48,78,117" concept="6" />
+      <node id="1209415647739202088" at="83,87,84,104" concept="11" />
+      <node id="1209415647739214925" at="85,29,86,32" concept="12" />
+      <node id="1209415647739275434" at="87,5,88,80" concept="11" />
+      <node id="1209415647739275452" at="89,43,90,143" concept="18" />
+      <node id="1209415647739275469" at="91,5,92,36" concept="12" />
+      <node id="47041348242348530" at="95,132,96,71" concept="11" />
+      <node id="47041348242348540" at="97,123,98,29" concept="11" />
+      <node id="8604242036479484724" at="99,11,100,130" concept="6" />
+      <node id="47041348242348554" at="103,30,104,60" concept="6" />
+      <node id="47041348242348564" at="105,14,106,178" concept="18" />
+      <node id="47041348242348580" at="108,5,109,69" concept="12" />
+      <node id="47041348242348581" at="112,128,113,133" concept="11" />
+      <node id="47041348242348611" at="118,160,119,243" concept="6" />
+      <node id="47041348242348629" at="123,7,124,32" concept="12" />
+      <node id="4152657027650595125" at="127,162,128,82" concept="11" />
+      <node id="4152657027650595131" at="128,82,129,51" concept="11" />
+      <node id="4152657027650595140" at="131,62,132,152" concept="18" />
+      <node id="4152657027650595151" at="133,7,134,160" concept="12" />
+      <node id="4152657027650595166" at="135,5,136,0" concept="14" />
+      <node id="8177223897061422679" at="136,0,137,63" concept="12" />
+      <node id="4152657027650595232" at="140,140,141,45" concept="11" />
+      <node id="4152657027650815255" at="144,65,145,36" concept="12" />
+      <node id="4152657027650839826" at="147,7,148,162" concept="18" />
+      <node id="4152657027650595265" at="149,5,150,0" concept="14" />
+      <node id="4152657027650595266" at="150,0,151,51" concept="11" />
+      <node id="4152657027650851278" at="154,67,155,60" concept="12" />
+      <node id="4152657027650865591" at="157,7,158,168" concept="18" />
+      <node id="4152657027650595296" at="159,5,160,0" concept="14" />
+      <node id="4152657027650851295" at="160,0,161,38" concept="12" />
+      <node id="4152657027650680311" at="164,80,165,121" concept="11" />
+      <node id="4152657027650680322" at="166,35,167,38" concept="12" />
+      <node id="4152657027650680329" at="168,5,169,52" concept="12" />
+      <node id="4152657027650680366" at="172,83,173,126" concept="11" />
+      <node id="4152657027650680377" at="174,34,175,37" concept="12" />
+      <node id="4152657027650680384" at="176,5,177,51" concept="12" />
+      <node id="4152657027650680393" at="180,83,181,122" concept="11" />
+      <node id="4152657027650680404" at="182,38,183,41" concept="12" />
+      <node id="4152657027650680411" at="184,5,185,55" concept="12" />
+      <node id="47041348242348562" at="105,12,107,7" concept="2" />
+      <node id="4101410806532133104" at="65,103,68,7" concept="9" />
+      <node id="4101410806532132391" at="70,58,73,7" concept="9" />
+      <node id="4101410806532144452" at="76,42,79,7" concept="9" />
+      <node id="1209415647739214920" at="84,104,87,5" concept="9" />
+      <node id="1209415647739275441" at="88,80,91,5" concept="9" />
+      <node id="47041348242348608" at="117,70,120,11" concept="8" />
+      <node id="4152657027650595138" at="130,32,133,7" concept="9" />
+      <node id="4152657027650815253" at="143,74,146,9" concept="9" />
+      <node id="4152657027650851276" at="153,88,156,9" concept="9" />
+      <node id="4152657027650680320" at="165,121,168,5" concept="9" />
+      <node id="4152657027650680375" at="173,126,176,5" concept="9" />
+      <node id="4152657027650680402" at="181,122,184,5" concept="9" />
+      <node id="8604242036479484654" at="98,29,102,7" concept="19" />
+      <node id="47041348242348552" at="102,7,107,7" concept="9" />
+      <node id="47041348242348604" at="116,25,121,9" concept="8" />
+      <node id="4152657027650815247" at="142,29,147,7" concept="8" />
+      <node id="4152657027650851270" at="152,32,157,7" concept="8" />
+      <node id="4152657027650595136" at="129,51,135,5" concept="9" />
+      <node id="4152657027650680423" at="191,0,197,0" concept="0" trace="value#()Ljava/lang/String;" />
+      <node id="4152657027650680440" at="202,0,208,0" concept="0" trace="value#()Ljava/lang/String;" />
+      <node id="4152657027650680457" at="213,0,219,0" concept="0" trace="value#()Ljava/lang/String;" />
+      <node id="1209415647739118535" at="226,0,232,0" concept="0" trace="value#()Ljava/lang/String;" />
+      <node id="47041348244334363" at="164,0,171,0" concept="16" trace="getModuleUUID#(Lorg/junit/runners/model/TestClass;)Ljava/lang/String;" />
+      <node id="47041348244334987" at="172,0,179,0" concept="16" trace="getModelLongName#(Lorg/junit/runners/model/TestClass;)Ljava/lang/String;" />
+      <node id="47041348244333739" at="180,0,187,0" concept="16" trace="getTestClassName#(Lorg/junit/runners/model/TestClass;)Ljava/lang/String;" />
+      <node id="47041348242348600" at="115,0,123,0" concept="10" trace="run#()V" />
+      <node id="4152657027650595237" at="141,45,149,5" concept="9" />
+      <node id="4152657027650595271" at="151,51,159,5" concept="9" />
+      <node id="47041348242348592" at="113,133,123,7" concept="6" />
+      <node id="47041348237027535" at="83,0,94,0" concept="16" trace="getProjectPath#(Ljava/lang/Class;)Ljava/lang/String;" />
+      <node id="47041348242348537" at="96,71,108,5" concept="8" />
+      <node id="47041348244228239" at="127,0,139,0" concept="16" trace="getTestClassDescriptors#(Lorg/junit/runners/model/TestClass;Ljetbrains/mps/project/Project;)Ljava/util/List;" />
+      <node id="47041348244456040" at="112,0,126,0" concept="16" trace="getTestClassDescriptorsFromModels#(Ljava/lang/Iterable;)Ljava/util/List;" />
+      <node id="4101410806532131329" at="64,40,80,5" concept="8" />
+      <node id="47041348243473750" at="95,0,111,0" concept="16" trace="getUnitTestClasses#(Lorg/junit/runners/model/TestClass;Ljetbrains/mps/project/Project;)[Ljava/lang/Class;" />
+      <node id="47041348236726095" at="45,0,63,0" concept="16" trace="suiteClasses#(Lorg/junit/runners/model/TestClass;)[Ljava/lang/Class;" />
+      <node id="47041348236841369" at="64,0,82,0" concept="16" trace="initPathMacros#()V" />
+      <node id="47041348244263457" at="140,0,163,0" concept="16" trace="getModelDescriptors#(Lorg/junit/runners/model/TestClass;Ljetbrains/mps/project/Project;)Ljava/lang/Iterable;" />
+      <scope id="8604242036479484656" at="101,0,101,42">
         <var name="e" id="8604242036479484657" />
       </scope>
-      <scope id="8604242036479484659" at="102,42,102,42" />
-      <scope id="4101410806532133105" at="68,95,69,17" />
-      <scope id="4101410806532132392" at="73,120,74,17" />
-      <scope id="4101410806532144453" at="78,48,79,117" />
-      <scope id="1209415647739214924" at="86,29,87,32" />
-      <scope id="1209415647739275442" at="90,43,91,143" />
-      <scope id="8604242036479484655" at="100,11,101,130" />
-      <scope id="47041348242348553" at="104,30,105,60" />
-      <scope id="47041348242348563" at="106,14,107,178" />
-      <scope id="47041348242348610" at="119,160,120,243" />
-      <scope id="4152657027650595139" at="132,62,133,152" />
-      <scope id="4152657027650815254" at="145,65,146,36" />
-      <scope id="4152657027650851277" at="155,67,156,60" />
-      <scope id="4152657027650680321" at="167,35,168,38" />
-      <scope id="4152657027650680376" at="175,34,176,37" />
-      <scope id="4152657027650680403" at="183,38,184,41" />
-      <scope id="47041348242348607" at="118,70,121,11" />
-      <scope id="47041348242348608" at="118,70,121,11">
+      <scope id="8604242036479484659" at="101,42,101,42" />
+      <scope id="4101410806532133105" at="66,95,67,17" />
+      <scope id="4101410806532132392" at="71,120,72,17" />
+      <scope id="4101410806532144453" at="77,48,78,117" />
+      <scope id="1209415647739214924" at="85,29,86,32" />
+      <scope id="1209415647739275442" at="89,43,90,143" />
+      <scope id="8604242036479484655" at="99,11,100,130" />
+      <scope id="47041348242348553" at="103,30,104,60" />
+      <scope id="47041348242348563" at="105,14,106,178" />
+      <scope id="47041348242348610" at="118,160,119,243" />
+      <scope id="4152657027650595139" at="131,62,132,152" />
+      <scope id="4152657027650815254" at="144,65,145,36" />
+      <scope id="4152657027650851277" at="154,67,155,60" />
+      <scope id="4152657027650680321" at="166,35,167,38" />
+      <scope id="4152657027650680376" at="174,34,175,37" />
+      <scope id="4152657027650680403" at="182,38,183,41" />
+      <scope id="47041348242348607" at="117,70,120,11" />
+      <scope id="47041348242348608" at="117,70,120,11">
         <var name="testCase" id="47041348242348609" />
       </scope>
-      <scope id="4152657027650815252" at="144,74,147,9" />
-      <scope id="4152657027650851275" at="154,88,157,9" />
-      <scope id="4152657027650595137" at="131,32,135,160" />
-      <scope id="47041348242348603" at="117,25,122,9" />
-      <scope id="47041348242348604" at="117,25,122,9">
+      <scope id="4152657027650815252" at="143,74,146,9" />
+      <scope id="4152657027650851275" at="153,88,156,9" />
+      <scope id="4152657027650595137" at="130,32,134,160" />
+      <scope id="47041348242348603" at="116,25,121,9" />
+      <scope id="47041348242348604" at="116,25,121,9">
         <var name="model" id="47041348242348606" />
       </scope>
-      <scope id="4152657027650815247" at="143,29,148,7">
+      <scope id="4152657027650815247" at="142,29,147,7">
         <var name="module" id="4152657027650815251" />
       </scope>
-      <scope id="4152657027650851270" at="153,32,158,7">
+      <scope id="4152657027650851270" at="152,32,157,7">
         <var name="modelDescriptor" id="4152657027650851274" />
       </scope>
-      <scope id="4152657027650680310" at="165,80,170,52">
+      <scope id="4152657027650680310" at="164,80,169,52">
         <var name="moduleAnnotation" id="4152657027650680312" />
       </scope>
-      <scope id="4152657027650680365" at="173,83,178,51">
+      <scope id="4152657027650680365" at="172,83,177,51">
         <var name="modelAnnotation" id="4152657027650680367" />
       </scope>
-      <scope id="4152657027650680392" at="181,83,186,55">
+      <scope id="4152657027650680392" at="180,83,185,55">
         <var name="testClassAnnotation" id="4152657027650680394" />
       </scope>
-      <scope id="4152657027650595238" at="143,29,149,162" />
-      <scope id="4152657027650595272" at="153,32,159,168" />
-      <scope id="4152657027650680423" at="192,0,198,0" />
-      <scope id="4152657027650680440" at="203,0,209,0" />
-      <scope id="4152657027650680457" at="214,0,220,0" />
-      <scope id="1209415647739118535" at="227,0,233,0" />
-      <scope id="47041348244334363" at="165,0,172,0">
+      <scope id="4152657027650595238" at="142,29,148,162" />
+      <scope id="4152657027650595272" at="152,32,158,168" />
+      <scope id="4152657027650680423" at="191,0,197,0" />
+      <scope id="4152657027650680440" at="202,0,208,0" />
+      <scope id="4152657027650680457" at="213,0,219,0" />
+      <scope id="1209415647739118535" at="226,0,232,0" />
+      <scope id="47041348244334363" at="164,0,171,0">
         <var name="klass" id="4152657027650680306" />
       </scope>
-      <scope id="47041348244334987" at="173,0,180,0">
+      <scope id="47041348244334987" at="172,0,179,0">
         <var name="klass" id="4152657027650680361" />
       </scope>
-      <scope id="47041348244333739" at="181,0,188,0">
+      <scope id="47041348244333739" at="180,0,187,0">
         <var name="klass" id="4152657027650680388" />
       </scope>
-      <scope id="47041348242348600" at="116,0,124,0" />
-      <scope id="47041348237027538" at="84,87,93,36">
+      <scope id="47041348242348600" at="115,0,123,0" />
+      <scope id="47041348237027538" at="83,87,92,36">
         <var name="mpsProject" id="1209415647739202089" />
         <var name="mpsProjectSystemProperty" id="1209415647739275435" />
       </scope>
-      <scope id="47041348242348539" at="98,123,108,7">
+      <scope id="47041348242348539" at="97,123,107,7">
         <var name="testClass" id="47041348242348541" />
       </scope>
-      <scope id="4152657027650595124" at="128,162,138,63">
+      <scope id="4152657027650595124" at="127,162,137,63">
         <var name="modelDescriptors" id="4152657027650595126" />
         <var name="testClassName" id="4152657027650595132" />
       </scope>
-      <scope id="47041348237027535" at="84,0,95,0">
+      <scope id="47041348237027535" at="83,0,94,0">
         <var name="testClass" id="47041348237027750" />
       </scope>
-      <scope id="47041348242348537" at="97,71,109,5">
+      <scope id="47041348242348537" at="96,71,108,5">
         <var name="testClassDescriptor" id="47041348242348538" />
       </scope>
-      <scope id="8177223897055542598" at="113,128,125,32">
+      <scope id="8177223897055542598" at="112,128,124,32">
         <var name="testClassDescriptors" id="47041348242348582" />
       </scope>
-      <scope id="47041348244228239" at="128,0,140,0">
+      <scope id="47041348244228239" at="127,0,139,0">
         <var name="klass" id="4152657027650595117" />
         <var name="project" id="8604242036479105337" />
       </scope>
-      <scope id="4101410806532131332" at="67,103,80,7">
+      <scope id="4101410806532131332" at="65,103,79,7">
         <var name="canonicalPath" id="4101410806532133130" />
         <var name="file" id="4101410806532144444" />
         <var name="propertyKey" id="4101410806532132363" />
         <var name="propertyValue" id="4101410806532132378" />
       </scope>
-      <scope id="5503298173333911371" at="96,132,110,69">
+      <scope id="5503298173333911371" at="95,132,109,69">
         <var name="result" id="47041348242348531" />
       </scope>
-      <scope id="47041348244456040" at="113,0,127,0">
+      <scope id="47041348244456040" at="112,0,126,0">
         <var name="modelDescriptors" id="8177223897055542595" />
       </scope>
-      <scope id="4101410806532131329" at="66,40,81,5">
+      <scope id="47041348236726099" at="46,113,61,50">
+        <var name="project" id="752184498304884545" />
+        <var name="projectPath" id="263837413764976884" />
+      </scope>
+      <scope id="4101410806532131329" at="64,40,80,5">
         <var name="property" id="4101410806532131330" />
       </scope>
-      <scope id="47041348236841372" at="66,40,81,5" />
-      <scope id="47041348236726099" at="47,113,63,50">
-        <var name="project" id="8604242036478987303" />
-        <var name="projectPath" id="263837413764976884" />
-      </scope>
-      <scope id="47041348243473750" at="96,0,112,0">
+      <scope id="47041348236841372" at="64,40,80,5" />
+      <scope id="47041348243473750" at="95,0,111,0">
         <var name="klass" id="5503298173333911375" />
         <var name="project" id="8604242036479055357" />
       </scope>
-      <scope id="47041348236841369" at="66,0,83,0" />
-      <scope id="47041348236726095" at="46,0,65,0">
+      <scope id="47041348236726095" at="45,0,63,0">
         <var name="testClass" id="47041348236726096" />
       </scope>
-      <scope id="4152657027650595231" at="141,140,162,38">
+      <scope id="47041348236841369" at="64,0,82,0" />
+      <scope id="4152657027650595231" at="140,140,161,38">
         <var name="modelLongName" id="4152657027650595267" />
         <var name="moduleUUID" id="4152657027650595233" />
       </scope>
-      <scope id="47041348244263457" at="141,0,164,0">
+      <scope id="47041348244263457" at="140,0,163,0">
         <var name="klass" id="4152657027650595229" />
         <var name="project" id="8604242036479140183" />
       </scope>
-      <unit id="47041348242348598" at="115,45,124,5" name="jetbrains.mps.testbench.junit.suites.DefaultTestSuite$1" />
-      <unit id="4152657027650680422" at="189,0,199,0" name="jetbrains.mps.testbench.junit.suites.DefaultTestSuite$ModuleUUID" />
-      <unit id="4152657027650680439" at="200,0,210,0" name="jetbrains.mps.testbench.junit.suites.DefaultTestSuite$ModelLongName" />
-      <unit id="4152657027650680456" at="211,0,221,0" name="jetbrains.mps.testbench.junit.suites.DefaultTestSuite$TestClass" />
-      <unit id="1209415647739118533" at="224,0,234,0" name="jetbrains.mps.testbench.junit.suites.DefaultTestSuite$MPSProject" />
-      <unit id="263837413765000620" at="36,0,235,0" name="jetbrains.mps.testbench.junit.suites.DefaultTestSuite" />
+      <unit id="47041348242348598" at="114,45,123,5" name="jetbrains.mps.testbench.junit.suites.DefaultTestSuite$1" />
+      <unit id="4152657027650680422" at="188,0,198,0" name="jetbrains.mps.testbench.junit.suites.DefaultTestSuite$ModuleUUID" />
+      <unit id="4152657027650680439" at="199,0,209,0" name="jetbrains.mps.testbench.junit.suites.DefaultTestSuite$ModelLongName" />
+      <unit id="4152657027650680456" at="210,0,220,0" name="jetbrains.mps.testbench.junit.suites.DefaultTestSuite$TestClass" />
+      <unit id="1209415647739118533" at="223,0,233,0" name="jetbrains.mps.testbench.junit.suites.DefaultTestSuite$MPSProject" />
+      <unit id="263837413765000620" at="35,0,234,0" name="jetbrains.mps.testbench.junit.suites.DefaultTestSuite" />
     </file>
   </root>
   <root nodeRef="r:984811b0-078d-45d7-bf58-fa501204c2fc(jetbrains.mps.testbench.junit.suites)/4052780437579008133">
     <file name="ScopesTest.java">
-      <node id="1594630302363744830" at="34,104,35,71" concept="10" />
-      <node id="1594630302363101922" at="35,71,36,0" concept="13" />
-      <node id="1594630302363412649" at="38,38,39,85" concept="10" />
-      <node id="4052780437579010600" at="39,85,40,0" concept="13" />
-      <node id="1594630302363654589" at="42,51,43,48" concept="12" />
-      <node id="1594630302364454465" at="45,47,46,39" concept="11" />
-      <node id="1594630302364655197" at="50,9,51,0" concept="13" />
-      <node id="1594630302364655319" at="51,0,52,28" concept="11" />
-      <node id="1594630302363005611" at="57,123,58,35" concept="5" />
-      <node id="7276643694148392583" at="58,35,59,53" concept="11" />
-      <node id="4052780437579008147" at="63,0,64,0" concept="6" trace="myNode" />
-      <node id="4052780437579008370" at="65,33,66,18" concept="5" />
-      <node id="4052780437579008462" at="69,54,70,50" concept="10" />
-      <node id="4052780437581092179" at="71,76,72,67" concept="5" />
-      <node id="4052780437579008513" at="73,5,74,20" concept="11" />
-      <node id="4052780437579008564" at="77,49,78,50" concept="10" />
-      <node id="4052780437579008573" at="79,57,80,25" concept="5" />
-      <node id="4052780437579008584" at="81,5,82,20" concept="11" />
-      <node id="4052780437579008605" at="85,87,86,84" concept="10" />
-      <node id="4052780437579008631" at="86,84,87,97" concept="5" />
-      <node id="4052780437579008646" at="87,97,88,57" concept="5" />
-      <node id="4052780437579008652" at="88,57,89,0" concept="13" />
-      <node id="4052780437579008655" at="90,34,91,55" concept="5" />
-      <node id="4052780437579008660" at="91,55,92,59" concept="5" />
-      <node id="4052780437579008668" at="93,37,94,33" concept="5" />
-      <node id="4052780437579008673" at="94,33,95,29" concept="5" />
-      <node id="4052780437579008680" at="95,29,96,61" concept="5" />
-      <node id="4052780437579008703" at="98,5,99,0" concept="13" />
-      <node id="4052780437579008706" at="100,34,101,56" concept="5" />
-      <node id="4052780437579008711" at="101,56,102,59" concept="5" />
-      <node id="4052780437579008719" at="103,37,104,33" concept="5" />
-      <node id="4052780437579008724" at="104,33,105,29" concept="5" />
-      <node id="4052780437579008731" at="105,29,106,61" concept="5" />
-      <node id="4052780437579008754" at="108,5,109,57" concept="5" />
-      <node id="4052780437579009233" at="109,57,110,0" concept="13" />
-      <node id="4052780437579008766" at="110,0,111,19" concept="11" />
-      <node id="4052780437579010142" at="118,25,119,36" concept="10" />
-      <node id="4771294957752813844" at="121,132,122,28" concept="5" />
-      <node id="4771294957752813859" at="122,28,123,18" concept="2" />
-      <node id="4052780437579009489" at="125,9,126,59" concept="10" />
-      <node id="3798371591902428464" at="126,59,127,0" concept="13" />
-      <node id="4052780437579009495" at="127,0,128,72" concept="10" />
-      <node id="4052780437579009503" at="128,72,129,68" concept="10" />
-      <node id="4052780437579009511" at="129,68,130,0" concept="13" />
-      <node id="4052780437579009512" at="130,0,131,77" concept="10" />
-      <node id="4052780437579009519" at="131,77,132,77" concept="10" />
-      <node id="4052780437579009526" at="132,77,133,0" concept="13" />
-      <node id="4052780437579009984" at="133,0,134,139" concept="5" />
-      <node id="3798371591902428466" at="134,139,135,0" concept="13" />
-      <node id="1594630302364453606" at="45,0,48,0" concept="9" trace="select#(Lorg/jetbrains/mps/openapi/model/SNode;)[Lorg/jetbrains/mps/openapi/model/SNode;" />
-      <node id="4052780437579008135" at="65,0,68,0" concept="3" trace="ScopesTest#(Lorg/jetbrains/mps/openapi/model/SNode;)V" />
-      <node id="4052780437579008469" at="70,50,73,5" concept="7" />
-      <node id="4052780437579008571" at="78,50,81,5" concept="7" />
-      <node id="1594630302363005607" at="57,0,61,0" concept="15" trace="initTestEnvironmentAndLoadContextProject#()Ljetbrains/mps/project/Project;" />
-      <node id="9120563202187871719" at="120,113,124,11" concept="8" />
-      <node id="1594630302363580217" at="43,48,48,16" concept="5" />
-      <node id="4052780437579008666" at="92,59,97,7" concept="7" />
-      <node id="4052780437579008717" at="102,59,107,7" concept="7" />
-      <node id="4771294957752813819" at="119,36,125,9" concept="7" />
-      <node id="4052780437579008458" at="69,0,76,0" concept="9" trace="getExpectedNodes#(Lorg/jetbrains/mps/openapi/model/SNode;)Ljava/util/List;" />
-      <node id="4052780437579008535" at="77,0,84,0" concept="9" trace="getScopeNodes#(Ljetbrains/mps/scope/Scope;)Ljava/util/List;" />
-      <node id="4052780437579011164" at="41,57,49,11" concept="7" />
-      <node id="4052780437579008653" at="89,0,98,5" concept="8" />
-      <node id="4052780437579008704" at="99,0,108,5" concept="8" />
-      <node id="4052780437579010602" at="40,0,50,9" concept="7" />
-      <node id="1594630302364055148" at="38,0,54,0" concept="9" trace="compute#()Ljava/util/List;" />
-      <node id="1594630302364039042" at="36,0,54,7" concept="11" />
-      <node id="3798371591902428453" at="117,0,137,0" concept="9" trace="run#()V" />
-      <node id="3798371591902407446" at="115,22,137,7" concept="5" />
-      <node id="4052780437579010164" at="33,0,56,0" concept="15" trace="getNodesToCheck#()Ljava/util/List;" />
-      <node id="4052780437579009429" at="114,0,139,0" concept="9" trace="test#()V" />
-      <node id="4052780437579008541" at="85,0,113,0" concept="9" trace="getFailMessage#(Ljava/util/List;Ljava/util/List;)Ljava/lang/StringBuilder;" />
+      <node id="1594630302363744830" at="34,104,35,71" concept="11" />
+      <node id="1594630302363101922" at="35,71,36,0" concept="14" />
+      <node id="1594630302363412649" at="38,38,39,85" concept="11" />
+      <node id="4052780437579010600" at="39,85,40,0" concept="14" />
+      <node id="1594630302363654589" at="42,51,43,48" concept="13" />
+      <node id="1594630302364454465" at="45,47,46,39" concept="12" />
+      <node id="1594630302364655197" at="50,9,51,0" concept="14" />
+      <node id="1594630302364655319" at="51,0,52,28" concept="12" />
+      <node id="1594630302363005611" at="57,123,58,35" concept="6" />
+      <node id="7276643694148392583" at="58,35,59,54" concept="12" />
+      <node id="4052780437579008147" at="63,0,64,0" concept="7" trace="myNode" />
+      <node id="4052780437579008370" at="65,33,66,18" concept="6" />
+      <node id="4052780437579008462" at="69,54,70,50" concept="11" />
+      <node id="4052780437581092179" at="71,76,72,67" concept="6" />
+      <node id="4052780437579008513" at="73,5,74,20" concept="12" />
+      <node id="4052780437579008564" at="77,49,78,50" concept="11" />
+      <node id="4052780437579008573" at="79,57,80,25" concept="6" />
+      <node id="4052780437579008584" at="81,5,82,20" concept="12" />
+      <node id="4052780437579008605" at="85,87,86,84" concept="11" />
+      <node id="4052780437579008631" at="86,84,87,97" concept="6" />
+      <node id="4052780437579008646" at="87,97,88,57" concept="6" />
+      <node id="4052780437579008652" at="88,57,89,0" concept="14" />
+      <node id="4052780437579008655" at="90,34,91,55" concept="6" />
+      <node id="4052780437579008660" at="91,55,92,59" concept="6" />
+      <node id="4052780437579008668" at="93,37,94,33" concept="6" />
+      <node id="4052780437579008673" at="94,33,95,29" concept="6" />
+      <node id="4052780437579008680" at="95,29,96,61" concept="6" />
+      <node id="4052780437579008703" at="98,5,99,0" concept="14" />
+      <node id="4052780437579008706" at="100,34,101,56" concept="6" />
+      <node id="4052780437579008711" at="101,56,102,59" concept="6" />
+      <node id="4052780437579008719" at="103,37,104,33" concept="6" />
+      <node id="4052780437579008724" at="104,33,105,29" concept="6" />
+      <node id="4052780437579008731" at="105,29,106,61" concept="6" />
+      <node id="4052780437579008754" at="108,5,109,57" concept="6" />
+      <node id="4052780437579009233" at="109,57,110,0" concept="14" />
+      <node id="4052780437579008766" at="110,0,111,19" concept="12" />
+      <node id="4052780437579010142" at="118,25,119,36" concept="11" />
+      <node id="4771294957752813844" at="121,132,122,28" concept="6" />
+      <node id="4771294957752813859" at="122,28,123,18" concept="3" />
+      <node id="4052780437579009489" at="125,9,126,59" concept="11" />
+      <node id="3798371591902428464" at="126,59,127,0" concept="14" />
+      <node id="4052780437579009495" at="127,0,128,72" concept="11" />
+      <node id="4052780437579009503" at="128,72,129,68" concept="11" />
+      <node id="4052780437579009511" at="129,68,130,0" concept="14" />
+      <node id="4052780437579009512" at="130,0,131,77" concept="11" />
+      <node id="4052780437579009519" at="131,77,132,77" concept="11" />
+      <node id="4052780437579009526" at="132,77,133,0" concept="14" />
+      <node id="4052780437579009984" at="133,0,134,139" concept="6" />
+      <node id="3798371591902428466" at="134,139,135,0" concept="14" />
+      <node id="1594630302364453606" at="45,0,48,0" concept="10" trace="select#(Lorg/jetbrains/mps/openapi/model/SNode;)[Lorg/jetbrains/mps/openapi/model/SNode;" />
+      <node id="4052780437579008135" at="65,0,68,0" concept="4" trace="ScopesTest#(Lorg/jetbrains/mps/openapi/model/SNode;)V" />
+      <node id="4052780437579008469" at="70,50,73,5" concept="8" />
+      <node id="4052780437579008571" at="78,50,81,5" concept="8" />
+      <node id="1594630302363005607" at="57,0,61,0" concept="16" trace="initTestEnvironmentAndLoadContextProject#()Ljetbrains/mps/project/Project;" />
+      <node id="9120563202187871719" at="120,113,124,11" concept="9" />
+      <node id="1594630302363580217" at="43,48,48,16" concept="6" />
+      <node id="4052780437579008666" at="92,59,97,7" concept="8" />
+      <node id="4052780437579008717" at="102,59,107,7" concept="8" />
+      <node id="4771294957752813819" at="119,36,125,9" concept="8" />
+      <node id="4052780437579008458" at="69,0,76,0" concept="10" trace="getExpectedNodes#(Lorg/jetbrains/mps/openapi/model/SNode;)Ljava/util/List;" />
+      <node id="4052780437579008535" at="77,0,84,0" concept="10" trace="getScopeNodes#(Ljetbrains/mps/scope/Scope;)Ljava/util/List;" />
+      <node id="4052780437579011164" at="41,57,49,11" concept="8" />
+      <node id="4052780437579008653" at="89,0,98,5" concept="9" />
+      <node id="4052780437579008704" at="99,0,108,5" concept="9" />
+      <node id="4052780437579010602" at="40,0,50,9" concept="8" />
+      <node id="1594630302364055148" at="38,0,54,0" concept="10" trace="compute#()Ljava/util/List;" />
+      <node id="1594630302364039042" at="36,0,54,7" concept="12" />
+      <node id="3798371591902428453" at="117,0,137,0" concept="10" trace="run#()V" />
+      <node id="3798371591902407446" at="115,22,137,7" concept="6" />
+      <node id="4052780437579010164" at="33,0,56,0" concept="16" trace="getNodesToCheck#()Ljava/util/List;" />
+      <node id="4052780437579009429" at="114,0,139,0" concept="10" trace="test#()V" />
+      <node id="4052780437579008541" at="85,0,113,0" concept="10" trace="getFailMessage#(Ljava/util/List;Ljava/util/List;)Ljava/lang/StringBuilder;" />
       <scope id="1594630302364453607" at="45,47,46,39" />
       <scope id="4052780437579008138" at="65,33,66,18" />
       <scope id="4052780437579008470" at="71,76,72,67" />
       <scope id="4052780437579008572" at="79,57,80,25" />
-      <scope id="1594630302363005610" at="57,123,59,53" />
+      <scope id="1594630302363005610" at="57,123,59,54" />
       <scope id="9120563202187871721" at="121,132,123,18" />
       <scope id="1594630302364453606" at="45,0,48,0">
         <var name="it" id="1594630302364453606" />
@@ -894,117 +416,116 @@
     </file>
   </root>
   <root nodeRef="r:984811b0-078d-45d7-bf58-fa501204c2fc(jetbrains.mps.testbench.junit.suites)/5835181105767457626">
-    <file name="ModuleTestSuite.java">
-      <unit id="5835181105767457626" at="8,0,11,0" name="jetbrains.mps.testbench.junit.suites.ModuleTestSuite" />
+    <file name="AntModuleTestSuite.java">
+      <unit id="5835181105767457626" at="8,0,14,0" name="jetbrains.mps.testbench.junit.suites.AntModuleTestSuite" />
     </file>
   </root>
   <root nodeRef="r:984811b0-078d-45d7-bf58-fa501204c2fc(jetbrains.mps.testbench.junit.suites)/9170334376386357053">
     <file name="BaseCheckModulesTest.java">
-      <node id="9170334376386357060" at="23,0,24,0" concept="14" trace="ourStatistic" />
-      <node id="9170334376386357063" at="24,0,25,0" concept="14" trace="ourContextProject" />
-      <node id="9170334376386357066" at="25,0,26,0" concept="6" trace="myModule" />
-      <node id="9170334376386357075" at="27,47,28,27" concept="5" />
-      <node id="9170334376386357253" at="32,104,33,104" concept="12" />
-      <node id="9170334376386357255" at="33,104,34,142" concept="12" />
-      <node id="9170334376386357257" at="34,142,35,46" concept="12" />
-      <node id="115383379929303713" at="35,46,36,31" concept="5" />
-      <node id="9170334376386357087" at="36,31,37,75" concept="11" />
-      <node id="115383379929824406" at="40,115,41,26" concept="12" />
-      <node id="115383379929692771" at="41,26,42,38" concept="5" />
-      <node id="115383379929612549" at="42,38,43,0" concept="13" />
-      <node id="9170334376386357098" at="43,0,44,47" concept="5" />
-      <node id="9170334376386357102" at="44,47,45,66" concept="5" />
-      <node id="9170334376386357123" at="48,101,49,56" concept="10" />
-      <node id="9170334376386357133" at="50,36,51,36" concept="5" />
-      <node id="9170334376386357159" at="55,52,56,70" concept="11" />
-      <node id="9170334376386357174" at="58,7,59,15" concept="11" />
-      <node id="9170334376386357190" at="62,111,63,49" concept="10" />
-      <node id="9170334376386357204" at="65,64,66,27" concept="5" />
-      <node id="9170334376386357211" at="68,5,69,18" concept="11" />
-      <node id="9170334376386357218" at="72,45,73,29" concept="11" />
-      <node id="9170334376386357224" at="76,54,77,24" concept="11" />
-      <node id="9170334376386357261" at="81,32,82,66" concept="12" />
-      <node id="9170334376386357231" at="82,66,83,34" concept="5" />
-      <node id="9170334376386357070" at="27,0,30,0" concept="3" trace="BaseCheckModulesTest#(Lorg/jetbrains/mps/openapi/module/SModule;)V" />
-      <node id="9170334376386357130" at="49,56,52,5" concept="7" />
-      <node id="9170334376386357198" at="64,36,67,7" concept="8" />
-      <node id="9170334376386357216" at="72,0,75,0" concept="15" trace="getContextProject#()Ljetbrains/mps/project/Project;" />
-      <node id="9170334376386357222" at="76,0,79,0" concept="15" trace="getStatistic#()Ljetbrains/mps/testbench/junit/suites/CheckingTestStatistic;" />
-      <node id="9170334376386357150" at="54,0,58,0" concept="9" trace="compare#([Ljava/lang/Object;[Ljava/lang/Object;)I" />
-      <node id="9170334376386357195" at="63,49,68,5" concept="7" />
-      <node id="9170334376386357228" at="80,0,85,0" concept="15" trace="cleanUp#()V" />
-      <node id="9170334376386357143" at="52,5,58,7" concept="5" />
-      <node id="9170334376386357094" at="40,0,47,0" concept="15" trace="initTestEnvironment#(Z)V" />
-      <node id="9170334376386357082" at="31,0,39,0" concept="15" trace="testParameters#()Ljava/util/List;" />
-      <node id="9170334376386357180" at="62,0,71,0" concept="15" trace="excludeModules#(Ljava/lang/Iterable;Ljava/util/Set;)Ljava/util/Set;" />
-      <node id="9170334376386357116" at="48,0,61,0" concept="15" trace="createTestParametersFromModules#(Ljava/lang/Iterable;)Ljava/util/List;" />
+      <node id="9170334376386357060" at="23,0,24,0" concept="15" trace="ourStatistic" />
+      <node id="9170334376386357063" at="24,0,25,0" concept="15" trace="ourContextProject" />
+      <node id="9170334376386357066" at="25,0,26,0" concept="7" trace="myModule" />
+      <node id="9170334376386357075" at="27,47,28,27" concept="6" />
+      <node id="9170334376386357253" at="34,104,35,104" concept="13" />
+      <node id="9170334376386357255" at="35,104,36,142" concept="13" />
+      <node id="9170334376386357257" at="36,142,37,46" concept="13" />
+      <node id="115383379929303713" at="37,46,38,31" concept="6" />
+      <node id="9170334376386357087" at="38,31,39,75" concept="12" />
+      <node id="115383379929824406" at="44,115,45,26" concept="13" />
+      <node id="115383379929692771" at="45,26,46,38" concept="6" />
+      <node id="115383379929612549" at="46,38,47,0" concept="14" />
+      <node id="9170334376386357098" at="47,0,48,47" concept="6" />
+      <node id="9170334376386357102" at="48,47,49,67" concept="6" />
+      <node id="9170334376386357123" at="54,101,55,56" concept="11" />
+      <node id="9170334376386357133" at="56,36,57,36" concept="6" />
+      <node id="9170334376386357159" at="61,52,62,70" concept="12" />
+      <node id="9170334376386357174" at="64,7,65,15" concept="12" />
+      <node id="9170334376386357190" at="70,111,71,49" concept="11" />
+      <node id="9170334376386357204" at="73,64,74,27" concept="6" />
+      <node id="9170334376386357211" at="76,5,77,18" concept="12" />
+      <node id="9170334376386357218" at="82,45,83,29" concept="12" />
+      <node id="9170334376386357224" at="88,54,89,24" concept="12" />
+      <node id="9170334376386357261" at="95,32,96,66" concept="13" />
+      <node id="9170334376386357231" at="96,66,97,34" concept="6" />
+      <node id="9170334376386357070" at="27,0,30,0" concept="4" trace="BaseCheckModulesTest#(Lorg/jetbrains/mps/openapi/module/SModule;)V" />
+      <node id="9170334376386357130" at="55,56,58,5" concept="8" />
+      <node id="9170334376386357198" at="72,36,75,7" concept="9" />
+      <node id="9170334376386357216" at="82,0,85,0" concept="16" trace="getContextProject#()Ljetbrains/mps/project/Project;" />
+      <node id="9170334376386357222" at="88,0,91,0" concept="16" trace="getStatistic#()Ljetbrains/mps/testbench/junit/suites/CheckingTestStatistic;" />
+      <node id="9170334376386357150" at="60,0,64,0" concept="10" trace="compare#([Ljava/lang/Object;[Ljava/lang/Object;)I" />
+      <node id="9170334376386357195" at="71,49,76,5" concept="8" />
+      <node id="9170334376386357228" at="94,0,99,0" concept="16" trace="cleanUp#()V" />
+      <node id="9170334376386357143" at="58,5,64,7" concept="6" />
+      <node id="9170334376386357094" at="44,0,51,0" concept="16" trace="initTestEnvironment#(Z)V" />
+      <node id="9170334376386357082" at="33,0,41,0" concept="16" trace="testParameters#()Ljava/util/List;" />
+      <node id="9170334376386357180" at="70,0,79,0" concept="16" trace="excludeModules#(Ljava/lang/Iterable;Ljava/util/Set;)Ljava/util/Set;" />
+      <node id="9170334376386357116" at="54,0,67,0" concept="16" trace="createTestParametersFromModules#(Ljava/lang/Iterable;)Ljava/util/List;" />
       <scope id="9170334376386357074" at="27,47,28,27" />
-      <scope id="9170334376386357132" at="50,36,51,36" />
-      <scope id="9170334376386357158" at="55,52,56,70" />
-      <scope id="9170334376386357203" at="65,64,66,27" />
-      <scope id="9170334376386357217" at="72,45,73,29" />
-      <scope id="9170334376386357223" at="76,54,77,24" />
-      <scope id="9170334376386357230" at="81,32,83,34" />
+      <scope id="9170334376386357132" at="56,36,57,36" />
+      <scope id="9170334376386357158" at="61,52,62,70" />
+      <scope id="9170334376386357203" at="73,64,74,27" />
+      <scope id="9170334376386357217" at="82,45,83,29" />
+      <scope id="9170334376386357223" at="88,54,89,24" />
+      <scope id="9170334376386357230" at="95,32,97,34" />
       <scope id="9170334376386357070" at="27,0,30,0">
         <var name="module" id="9170334376386357072" />
       </scope>
-      <scope id="9170334376386357130" at="49,56,52,5">
+      <scope id="9170334376386357130" at="55,56,58,5">
         <var name="module" id="9170334376386357139" />
       </scope>
-      <scope id="9170334376386357197" at="64,36,67,7" />
-      <scope id="9170334376386357216" at="72,0,75,0" />
-      <scope id="9170334376386357222" at="76,0,79,0" />
-      <scope id="9170334376386357150" at="54,0,58,0">
+      <scope id="9170334376386357197" at="72,36,75,7" />
+      <scope id="9170334376386357216" at="82,0,85,0" />
+      <scope id="9170334376386357222" at="88,0,91,0" />
+      <scope id="9170334376386357150" at="60,0,64,0">
         <var name="o1" id="9170334376386357152" />
         <var name="o2" id="9170334376386357155" />
       </scope>
-      <scope id="9170334376386357086" at="32,104,37,75" />
-      <scope id="9170334376386357097" at="40,115,45,66" />
-      <scope id="9170334376386357195" at="63,49,68,5">
+      <scope id="9170334376386357086" at="34,104,39,75" />
+      <scope id="9170334376386357097" at="44,115,49,67" />
+      <scope id="9170334376386357195" at="71,49,76,5">
         <var name="module" id="9170334376386357207" />
       </scope>
-      <scope id="9170334376386357228" at="80,0,85,0" />
-      <scope id="9170334376386357094" at="40,0,47,0">
+      <scope id="9170334376386357228" at="94,0,99,0" />
+      <scope id="9170334376386357094" at="44,0,51,0">
         <var name="withIdea" id="115383379929695956" />
       </scope>
-      <scope id="9170334376386357188" at="62,111,69,18">
+      <scope id="9170334376386357188" at="70,111,77,18">
         <var name="result" id="9170334376386357189" />
       </scope>
-      <scope id="9170334376386357082" at="31,0,39,0" />
-      <scope id="9170334376386357180" at="62,0,71,0">
+      <scope id="9170334376386357082" at="33,0,41,0" />
+      <scope id="9170334376386357180" at="70,0,79,0">
         <var name="excludedModules" id="9170334376386357185" />
         <var name="modules" id="9170334376386357181" />
       </scope>
-      <scope id="9170334376386357121" at="48,101,59,15">
+      <scope id="9170334376386357121" at="54,101,65,15">
         <var name="res" id="9170334376386357122" />
       </scope>
-      <scope id="9170334376386357116" at="48,0,61,0">
+      <scope id="9170334376386357116" at="54,0,67,0">
         <var name="modules" id="9170334376386357117" />
       </scope>
-      <unit id="9170334376386357148" at="53,30,58,5" name="jetbrains.mps.testbench.junit.suites.BaseCheckModulesTest$1" />
-      <unit id="9170334376386357053" at="21,0,86,0" name="jetbrains.mps.testbench.junit.suites.BaseCheckModulesTest" />
+      <unit id="9170334376386357148" at="59,30,64,5" name="jetbrains.mps.testbench.junit.suites.BaseCheckModulesTest$1" />
+      <unit id="9170334376386357053" at="21,0,100,0" name="jetbrains.mps.testbench.junit.suites.BaseCheckModulesTest" />
     </file>
->>>>>>> 0583c357
   </root>
   <root nodeRef="r:984811b0-078d-45d7-bf58-fa501204c2fc(jetbrains.mps.testbench.junit.suites)/9170334376386362435">
     <file name="CheckingTestStatistic.java">
-      <node id="9170334376386362438" at="8,0,9,0" concept="6" trace="myErrors" />
-      <node id="9170334376386362443" at="9,0,10,0" concept="6" trace="myWarnings" />
-      <node id="9170334376386362454" at="14,29,15,15" concept="5" />
-      <node id="9170334376386362461" at="18,31,19,17" concept="5" />
-      <node id="9170334376386362468" at="22,32,23,77" concept="5" />
-      <node id="9170334376386362474" at="23,77,24,81" concept="5" />
-      <node id="9170334376386362480" at="24,81,25,56" concept="5" />
-      <node id="9170334376386362484" at="25,56,26,57" concept="5" />
-      <node id="9170334376386362489" at="26,57,27,61" concept="5" />
-      <node id="9170334376386362498" at="30,30,31,20" concept="11" />
-      <node id="9170334376386362504" at="34,32,35,22" concept="11" />
-      <node id="9170334376386362448" at="11,0,13,0" concept="3" trace="CheckingTestStatistic#()V" />
-      <node id="9170334376386362452" at="14,0,17,0" concept="9" trace="reportError#()V" />
-      <node id="9170334376386362459" at="18,0,21,0" concept="9" trace="reportWarning#()V" />
-      <node id="9170334376386362496" at="30,0,33,0" concept="9" trace="getNumErrors#()J" />
-      <node id="9170334376386362502" at="34,0,37,0" concept="9" trace="getNumWarnings#()J" />
-      <node id="9170334376386362466" at="22,0,29,0" concept="9" trace="printStatistic#()V" />
+      <node id="9170334376386362438" at="8,0,9,0" concept="7" trace="myErrors" />
+      <node id="9170334376386362443" at="9,0,10,0" concept="7" trace="myWarnings" />
+      <node id="9170334376386362454" at="14,29,15,15" concept="6" />
+      <node id="9170334376386362461" at="18,31,19,17" concept="6" />
+      <node id="9170334376386362468" at="22,32,23,77" concept="6" />
+      <node id="9170334376386362474" at="23,77,24,81" concept="6" />
+      <node id="9170334376386362480" at="24,81,25,56" concept="6" />
+      <node id="9170334376386362484" at="25,56,26,57" concept="6" />
+      <node id="9170334376386362489" at="26,57,27,61" concept="6" />
+      <node id="9170334376386362498" at="30,30,31,20" concept="12" />
+      <node id="9170334376386362504" at="34,32,35,22" concept="12" />
+      <node id="9170334376386362448" at="11,0,13,0" concept="4" trace="CheckingTestStatistic#()V" />
+      <node id="9170334376386362452" at="14,0,17,0" concept="10" trace="reportError#()V" />
+      <node id="9170334376386362459" at="18,0,21,0" concept="10" trace="reportWarning#()V" />
+      <node id="9170334376386362496" at="30,0,33,0" concept="10" trace="getNumErrors#()J" />
+      <node id="9170334376386362502" at="34,0,37,0" concept="10" trace="getNumWarnings#()J" />
+      <node id="9170334376386362466" at="22,0,29,0" concept="10" trace="printStatistic#()V" />
       <scope id="9170334376386362450" at="11,34,11,34" />
       <scope id="9170334376386362453" at="14,29,15,15" />
       <scope id="9170334376386362460" at="18,31,19,17" />
@@ -1022,170 +543,170 @@
   </root>
   <root nodeRef="r:984811b0-078d-45d7-bf58-fa501204c2fc(jetbrains.mps.testbench.junit.suites)/9170334376386466129">
     <file name="CheckingTestsUtil.java">
-      <node id="9170334376386466146" at="39,141,40,56" concept="10" />
-      <node id="9170334376386466168" at="44,52,45,21" concept="4" />
-      <node id="9170334376386466173" at="47,54,48,21" concept="4" />
-      <node id="9170334376386466184" at="50,77,51,54" concept="10" />
-      <node id="9170334376386466190" at="52,17,53,75" concept="5" />
-      <node id="9170334376386466201" at="54,47,55,41" concept="5" />
-      <node id="9170334376386466221" at="59,79,60,27" concept="4" />
-      <node id="9170334376386466224" at="61,17,62,49" concept="10" />
-      <node id="9170334376386466231" at="63,61,64,27" concept="4" />
-      <node id="9170334376386466233" at="65,17,66,40" concept="5" />
-      <node id="9170334376386466235" at="66,40,67,196" concept="5" />
-      <node id="9170334376386466260" at="69,78,70,42" concept="5" />
-      <node id="9170334376386466278" at="76,7,77,18" concept="11" />
-      <node id="2050748146933621360" at="80,49,81,162" concept="10" />
-      <node id="2050748146933621371" at="82,28,83,18" concept="11" />
-      <node id="2050748146933621417" at="86,162,87,21" concept="11" />
-      <node id="2050748146933621422" at="89,5,90,16" concept="11" />
-      <node id="9170334376386466288" at="93,62,94,100" concept="10" />
-      <node id="9170334376386466298" at="94,100,95,31" concept="11" />
-      <node id="9170334376386466309" at="98,61,99,100" concept="10" />
-      <node id="9170334376386466319" at="99,100,100,34" concept="11" />
-      <node id="9170334376386466330" at="103,68,104,101" concept="10" />
-      <node id="9170334376386466340" at="104,101,105,47" concept="11" />
-      <node id="9170334376386466351" at="108,58,109,53" concept="10" />
-      <node id="9170334376386466356" at="109,53,110,24" concept="5" />
-      <node id="9170334376386466365" at="111,37,112,58" concept="5" />
-      <node id="9170334376386466373" at="113,5,114,33" concept="11" />
-      <node id="9170334376386466385" at="117,58,118,43" concept="10" />
-      <node id="9170334376386466389" at="118,43,119,20" concept="10" />
-      <node id="9170334376386466395" at="120,30,121,32" concept="5" />
-      <node id="9170334376386466401" at="121,32,122,17" concept="5" />
-      <node id="9170334376386466409" at="123,5,124,25" concept="11" />
-      <node id="9170334376386466419" at="127,90,128,56" concept="10" />
-      <node id="9170334376386466443" at="132,53,133,21" concept="4" />
-      <node id="9170334376386466446" at="134,11,135,56" concept="10" />
-      <node id="9170334376386466454" at="136,38,137,21" concept="4" />
-      <node id="9170334376386466457" at="138,11,139,42" concept="10" />
-      <node id="9170334376386466466" at="140,31,141,82" concept="5" />
-      <node id="9170334376386466473" at="141,82,142,21" concept="4" />
-      <node id="9170334376386466475" at="143,11,144,82" concept="10" />
-      <node id="9170334376386466485" at="145,32,146,80" concept="5" />
-      <node id="9170334376386466492" at="146,80,147,21" concept="4" />
-      <node id="9170334376386466494" at="148,11,149,46" concept="10" />
-      <node id="9170334376386466503" at="150,33,151,79" concept="5" />
-      <node id="9170334376386466510" at="151,79,152,21" concept="4" />
-      <node id="9170334376386466517" at="154,44,155,141" concept="5" />
-      <node id="9170334376386466538" at="159,7,160,18" concept="11" />
-      <node id="9170334376386466549" at="163,77,164,56" concept="10" />
-      <node id="9170334376386466571" at="168,52,169,21" concept="4" />
-      <node id="9170334376386466573" at="170,11,171,56" concept="5" />
-      <node id="9170334376386466583" at="174,7,175,18" concept="11" />
-      <node id="9170334376386466594" at="178,74,179,56" concept="10" />
-      <node id="9170334376386466616" at="183,52,184,21" concept="4" />
-      <node id="9170334376386466619" at="185,11,186,73" concept="10" />
-      <node id="9170334376386466629" at="187,43,188,73" concept="5" />
-      <node id="9170334376386466640" at="192,7,193,18" concept="11" />
-      <node id="9170334376386466651" at="196,77,197,56" concept="10" />
-      <node id="9170334376386466670" at="200,36,201,82" concept="10" />
-      <node id="9170334376386466680" at="202,43,203,98" concept="5" />
-      <node id="9170334376386466695" at="207,7,208,18" concept="11" />
-      <node id="9170334376386466713" at="212,62,213,49" concept="10" />
-      <node id="9170334376386466722" at="214,28,215,79" concept="5" />
-      <node id="9170334376386466728" at="215,79,216,17" concept="4" />
-      <node id="9170334376386466739" at="219,48,220,97" concept="5" />
-      <node id="9170334376386466757" at="223,51,224,60" concept="10" />
-      <node id="9170334376386466770" at="225,52,226,107" concept="5" />
-      <node id="9170334376386466788" at="229,46,230,46" concept="10" />
-      <node id="9170334376386466792" at="230,46,231,51" concept="10" />
-      <node id="9170334376386466804" at="232,49,233,99" concept="5" />
-      <node id="9170334376386466830" at="239,60,240,54" concept="10" />
-      <node id="9170334376386466846" at="242,37,243,49" concept="11" />
-      <node id="9170334376386466861" at="246,40,247,98" concept="5" />
-      <node id="9170334376386466875" at="248,44,249,35" concept="5" />
-      <node id="9170334376386466878" at="249,35,250,35" concept="5" />
-      <node id="9170334376386466881" at="250,35,251,35" concept="5" />
-      <node id="9170334376386467061" at="254,53,255,55" concept="12" />
-      <node id="9170334376386466901" at="256,92,257,49" concept="5" />
-      <node id="9170334376386466904" at="257,49,258,67" concept="5" />
-      <node id="9170334376386466909" at="258,67,259,35" concept="5" />
-      <node id="9170334376386466929" at="264,84,265,19" concept="4" />
-      <node id="9170334376386466937" at="267,65,268,224" concept="5" />
-      <node id="9170334376386466973" at="271,5,272,25" concept="11" />
-      <node id="9170334376386466982" at="275,74,276,54" concept="10" />
-      <node id="9170334376386466998" at="278,37,279,74" concept="11" />
-      <node id="9170334376386467016" at="283,44,284,35" concept="5" />
-      <node id="9170334376386467019" at="284,35,285,35" concept="5" />
-      <node id="9170334376386467022" at="285,35,286,35" concept="5" />
-      <node id="9170334376386467029" at="288,5,289,25" concept="11" />
-      <node id="9170334376386466132" at="36,0,38,0" concept="3" trace="CheckingTestsUtil#()V" />
-      <node id="9170334376386466164" at="43,34,46,11" concept="8" />
-      <node id="9170334376386466170" at="46,11,49,11" concept="8" />
-      <node id="9170334376386466216" at="58,76,61,17" concept="8" />
-      <node id="9170334376386466227" at="62,49,65,17" concept="8" />
-      <node id="9170334376386466253" at="68,15,71,15" concept="8" />
-      <node id="2050748146933619480" at="81,162,84,5" concept="8" />
-      <node id="2050748146933621405" at="85,90,88,7" concept="8" />
-      <node id="9170334376386466359" at="110,24,113,5" concept="8" />
-      <node id="9170334376386466437" at="131,34,134,11" concept="8" />
-      <node id="9170334376386466451" at="135,56,138,11" concept="8" />
-      <node id="9170334376386466511" at="153,11,156,11" concept="8" />
-      <node id="9170334376386466567" at="167,34,170,11" concept="8" />
-      <node id="9170334376386466612" at="182,34,185,11" concept="8" />
-      <node id="9170334376386466623" at="186,73,189,11" concept="8" />
-      <node id="9170334376386466674" at="201,82,204,11" concept="8" />
-      <node id="9170334376386466732" at="218,51,221,9" concept="8" />
-      <node id="9170334376386466761" at="224,60,227,9" concept="8" />
-      <node id="9170334376386466796" at="231,51,234,9" concept="8" />
-      <node id="9170334376386466844" at="242,0,245,0" concept="9" trace="compute#()Ljava/util/List;" />
-      <node id="9170334376386466923" at="263,51,266,9" concept="8" />
-      <node id="9170334376386466930" at="266,9,269,9" concept="8" />
-      <node id="9170334376386466996" at="278,0,281,0" concept="9" trace="compute#()Ljava/util/List;" />
-      <node id="9170334376386466283" at="93,0,97,0" concept="15" trace="checkReferences#(Lorg/jetbrains/mps/openapi/module/SModule;)Ljava/util/List;" />
-      <node id="9170334376386466304" at="98,0,102,0" concept="15" trace="checkStructure#(Lorg/jetbrains/mps/openapi/module/SModule;)Ljava/util/List;" />
-      <node id="9170334376386466325" at="103,0,107,0" concept="15" trace="checkGenerationStatus#(Lorg/jetbrains/mps/openapi/module/SModule;)Ljava/util/List;" />
-      <node id="9170334376386466392" at="119,20,123,5" concept="7" />
-      <node id="9170334376386466460" at="139,42,143,11" concept="8" />
-      <node id="9170334376386466479" at="144,82,148,11" concept="8" />
-      <node id="9170334376386466497" at="149,46,153,11" concept="8" />
-      <node id="9170334376386466716" at="213,49,217,7" concept="8" />
-      <node id="9170334376386466204" at="51,54,56,13" concept="18" />
-      <node id="2050748146933621392" at="84,5,89,5" concept="7" />
-      <node id="9170334376386466729" at="217,7,222,7" concept="7" />
-      <node id="9170334376386466834" at="240,54,245,7" concept="10" />
-      <node id="9170334376386466872" at="247,98,252,7" concept="7" />
-      <node id="9170334376386466891" at="255,55,260,7" concept="8" />
-      <node id="9170334376386466986" at="276,54,281,7" concept="10" />
-      <node id="9170334376386467013" at="282,40,287,7" concept="7" />
-      <node id="9170334376386466564" at="166,25,172,9" concept="7" />
-      <node id="9170334376386466666" at="199,25,205,9" concept="7" />
-      <node id="9170334376386466753" at="222,7,228,7" concept="7" />
-      <node id="9170334376386466784" at="228,7,235,7" concept="7" />
-      <node id="9170334376386467008" at="281,7,288,5" concept="8" />
-      <node id="9170334376386466346" at="108,0,116,0" concept="15" trace="checkModule#(Lorg/jetbrains/mps/openapi/module/SModule;)Ljava/util/List;" />
-      <node id="9170334376386466562" at="166,0,174,0" concept="9" trace="run#()V" />
-      <node id="9170334376386466664" at="199,0,207,0" concept="9" trace="run#()V" />
-      <node id="9170334376386466856" at="245,7,253,5" concept="8" />
-      <node id="9170334376386466888" at="253,5,261,5" concept="7" />
-      <node id="9170334376386466920" at="262,53,270,7" concept="7" />
-      <node id="9170334376386466379" at="117,0,126,0" concept="15" trace="formatErrors#(Ljava/util/List;)Ljava/lang/String;" />
-      <node id="9170334376386466609" at="181,25,190,9" concept="7" />
-      <node id="9170334376386466554" at="164,56,174,7" concept="5" />
-      <node id="9170334376386466656" at="197,56,207,7" concept="5" />
-      <node id="9170334376386466917" at="261,5,271,5" concept="7" />
-      <node id="9170334376386466209" at="57,60,68,15" concept="8" />
-      <node id="9170334376386466607" at="181,0,192,0" concept="9" trace="run#()V" />
-      <node id="2050748146933617499" at="80,0,92,0" concept="15" trace="filterIssue#(Lorg/jetbrains/mps/openapi/model/SNode;)Z" />
-      <node id="9170334376386466599" at="179,56,192,7" concept="5" />
-      <node id="9170334376386466543" at="163,0,177,0" concept="15" trace="checkStructure#(Ljava/lang/Iterable;)Ljava/util/List;" />
-      <node id="9170334376386466645" at="196,0,210,0" concept="15" trace="checkModules#(Ljava/lang/Iterable;)Ljava/util/List;" />
-      <node id="9170334376386466206" at="56,13,72,13" concept="7" />
-      <node id="9170334376386466977" at="275,0,291,0" concept="15" trace="checkModuleInternal#(Lorg/jetbrains/mps/openapi/module/SModule;)Ljava/lang/StringBuilder;" />
-      <node id="9170334376386466588" at="178,0,195,0" concept="15" trace="checkModels#(Ljava/lang/Iterable;)Ljava/util/List;" />
-      <node id="9170334376386466180" at="49,11,73,11" concept="7" />
-      <node id="9170334376386466709" at="211,98,236,5" concept="7" />
-      <node id="9170334376386466434" at="130,25,157,9" concept="7" />
-      <node id="9170334376386466700" at="211,0,238,0" concept="15" trace="checkModelNodes#(Lorg/jetbrains/mps/openapi/model/SModel;Ljava/util/List;)V" />
-      <node id="9170334376386466432" at="130,0,159,0" concept="9" trace="run#()V" />
-      <node id="9170334376386466424" at="128,56,159,7" concept="5" />
-      <node id="9170334376386466161" at="42,25,74,9" concept="7" />
-      <node id="9170334376386466159" at="42,0,76,0" concept="9" trace="run#()V" />
-      <node id="9170334376386466413" at="127,0,162,0" concept="15" trace="checkModelsGenerationStatus#(Ljava/lang/Iterable;)Ljava/util/List;" />
-      <node id="9170334376386466825" at="239,0,274,0" concept="15" trace="checkModel#(Lorg/jetbrains/mps/openapi/model/SModel;)Ljava/lang/StringBuilder;" />
-      <node id="9170334376386466151" at="40,56,76,7" concept="5" />
-      <node id="9170334376386466136" at="39,0,79,0" concept="15" trace="applyChecker#(Ljetbrains/mps/checkers/INodeChecker;Ljava/lang/Iterable;Ljetbrains/mps/testbench/junit/suites/CheckingTestStatistic;)Ljava/util/List;" />
+      <node id="9170334376386466146" at="39,141,40,56" concept="11" />
+      <node id="9170334376386466168" at="44,52,45,21" concept="5" />
+      <node id="9170334376386466173" at="47,54,48,21" concept="5" />
+      <node id="9170334376386466184" at="50,77,51,54" concept="11" />
+      <node id="9170334376386466190" at="52,17,53,75" concept="6" />
+      <node id="9170334376386466201" at="54,47,55,41" concept="6" />
+      <node id="9170334376386466221" at="59,79,60,27" concept="5" />
+      <node id="9170334376386466224" at="61,17,62,49" concept="11" />
+      <node id="9170334376386466231" at="63,61,64,27" concept="5" />
+      <node id="9170334376386466233" at="65,17,66,40" concept="6" />
+      <node id="9170334376386466235" at="66,40,67,196" concept="6" />
+      <node id="9170334376386466260" at="69,78,70,42" concept="6" />
+      <node id="9170334376386466278" at="76,7,77,18" concept="12" />
+      <node id="2050748146933621360" at="80,49,81,162" concept="11" />
+      <node id="2050748146933621371" at="82,28,83,18" concept="12" />
+      <node id="2050748146933621417" at="86,162,87,21" concept="12" />
+      <node id="2050748146933621422" at="89,5,90,16" concept="12" />
+      <node id="9170334376386466288" at="93,62,94,100" concept="11" />
+      <node id="9170334376386466298" at="94,100,95,31" concept="12" />
+      <node id="9170334376386466309" at="98,61,99,100" concept="11" />
+      <node id="9170334376386466319" at="99,100,100,34" concept="12" />
+      <node id="9170334376386466330" at="103,68,104,101" concept="11" />
+      <node id="9170334376386466340" at="104,101,105,47" concept="12" />
+      <node id="9170334376386466351" at="108,58,109,53" concept="11" />
+      <node id="9170334376386466356" at="109,53,110,24" concept="6" />
+      <node id="9170334376386466365" at="111,37,112,58" concept="6" />
+      <node id="9170334376386466373" at="113,5,114,33" concept="12" />
+      <node id="9170334376386466385" at="117,58,118,43" concept="11" />
+      <node id="9170334376386466389" at="118,43,119,20" concept="11" />
+      <node id="9170334376386466395" at="120,30,121,32" concept="6" />
+      <node id="9170334376386466401" at="121,32,122,17" concept="6" />
+      <node id="9170334376386466409" at="123,5,124,25" concept="12" />
+      <node id="9170334376386466419" at="127,90,128,56" concept="11" />
+      <node id="9170334376386466443" at="132,53,133,21" concept="5" />
+      <node id="9170334376386466446" at="134,11,135,56" concept="11" />
+      <node id="9170334376386466454" at="136,38,137,21" concept="5" />
+      <node id="9170334376386466457" at="138,11,139,42" concept="11" />
+      <node id="9170334376386466466" at="140,31,141,82" concept="6" />
+      <node id="9170334376386466473" at="141,82,142,21" concept="5" />
+      <node id="9170334376386466475" at="143,11,144,82" concept="11" />
+      <node id="9170334376386466485" at="145,32,146,80" concept="6" />
+      <node id="9170334376386466492" at="146,80,147,21" concept="5" />
+      <node id="9170334376386466494" at="148,11,149,46" concept="11" />
+      <node id="9170334376386466503" at="150,33,151,79" concept="6" />
+      <node id="9170334376386466510" at="151,79,152,21" concept="5" />
+      <node id="9170334376386466517" at="154,44,155,141" concept="6" />
+      <node id="9170334376386466538" at="159,7,160,18" concept="12" />
+      <node id="9170334376386466549" at="163,77,164,56" concept="11" />
+      <node id="9170334376386466571" at="168,52,169,21" concept="5" />
+      <node id="9170334376386466573" at="170,11,171,56" concept="6" />
+      <node id="9170334376386466583" at="174,7,175,18" concept="12" />
+      <node id="9170334376386466594" at="178,74,179,56" concept="11" />
+      <node id="9170334376386466616" at="183,52,184,21" concept="5" />
+      <node id="9170334376386466619" at="185,11,186,73" concept="11" />
+      <node id="9170334376386466629" at="187,43,188,73" concept="6" />
+      <node id="9170334376386466640" at="192,7,193,18" concept="12" />
+      <node id="9170334376386466651" at="196,77,197,56" concept="11" />
+      <node id="9170334376386466670" at="200,36,201,82" concept="11" />
+      <node id="9170334376386466680" at="202,43,203,98" concept="6" />
+      <node id="9170334376386466695" at="207,7,208,18" concept="12" />
+      <node id="9170334376386466713" at="212,62,213,49" concept="11" />
+      <node id="9170334376386466722" at="214,28,215,79" concept="6" />
+      <node id="9170334376386466728" at="215,79,216,17" concept="5" />
+      <node id="9170334376386466739" at="219,48,220,97" concept="6" />
+      <node id="9170334376386466757" at="223,51,224,60" concept="11" />
+      <node id="9170334376386466770" at="225,52,226,107" concept="6" />
+      <node id="9170334376386466788" at="229,46,230,46" concept="11" />
+      <node id="9170334376386466792" at="230,46,231,51" concept="11" />
+      <node id="9170334376386466804" at="232,49,233,99" concept="6" />
+      <node id="9170334376386466830" at="239,60,240,54" concept="11" />
+      <node id="9170334376386466846" at="242,37,243,49" concept="12" />
+      <node id="9170334376386466861" at="246,40,247,98" concept="6" />
+      <node id="9170334376386466875" at="248,44,249,35" concept="6" />
+      <node id="9170334376386466878" at="249,35,250,35" concept="6" />
+      <node id="9170334376386466881" at="250,35,251,35" concept="6" />
+      <node id="9170334376386467061" at="254,53,255,55" concept="13" />
+      <node id="9170334376386466901" at="256,92,257,49" concept="6" />
+      <node id="9170334376386466904" at="257,49,258,67" concept="6" />
+      <node id="9170334376386466909" at="258,67,259,35" concept="6" />
+      <node id="9170334376386466929" at="264,84,265,19" concept="5" />
+      <node id="9170334376386466937" at="267,65,268,224" concept="6" />
+      <node id="9170334376386466973" at="271,5,272,25" concept="12" />
+      <node id="9170334376386466982" at="275,74,276,54" concept="11" />
+      <node id="9170334376386466998" at="278,37,279,74" concept="12" />
+      <node id="9170334376386467016" at="283,44,284,35" concept="6" />
+      <node id="9170334376386467019" at="284,35,285,35" concept="6" />
+      <node id="9170334376386467022" at="285,35,286,35" concept="6" />
+      <node id="9170334376386467029" at="288,5,289,25" concept="12" />
+      <node id="9170334376386466132" at="36,0,38,0" concept="4" trace="CheckingTestsUtil#()V" />
+      <node id="9170334376386466164" at="43,34,46,11" concept="9" />
+      <node id="9170334376386466170" at="46,11,49,11" concept="9" />
+      <node id="9170334376386466216" at="58,76,61,17" concept="9" />
+      <node id="9170334376386466227" at="62,49,65,17" concept="9" />
+      <node id="9170334376386466253" at="68,15,71,15" concept="9" />
+      <node id="2050748146933619480" at="81,162,84,5" concept="9" />
+      <node id="2050748146933621405" at="85,90,88,7" concept="9" />
+      <node id="9170334376386466359" at="110,24,113,5" concept="9" />
+      <node id="9170334376386466437" at="131,34,134,11" concept="9" />
+      <node id="9170334376386466451" at="135,56,138,11" concept="9" />
+      <node id="9170334376386466511" at="153,11,156,11" concept="9" />
+      <node id="9170334376386466567" at="167,34,170,11" concept="9" />
+      <node id="9170334376386466612" at="182,34,185,11" concept="9" />
+      <node id="9170334376386466623" at="186,73,189,11" concept="9" />
+      <node id="9170334376386466674" at="201,82,204,11" concept="9" />
+      <node id="9170334376386466732" at="218,51,221,9" concept="9" />
+      <node id="9170334376386466761" at="224,60,227,9" concept="9" />
+      <node id="9170334376386466796" at="231,51,234,9" concept="9" />
+      <node id="9170334376386466844" at="242,0,245,0" concept="10" trace="compute#()Ljava/util/List;" />
+      <node id="9170334376386466923" at="263,51,266,9" concept="9" />
+      <node id="9170334376386466930" at="266,9,269,9" concept="9" />
+      <node id="9170334376386466996" at="278,0,281,0" concept="10" trace="compute#()Ljava/util/List;" />
+      <node id="9170334376386466283" at="93,0,97,0" concept="16" trace="checkReferences#(Lorg/jetbrains/mps/openapi/module/SModule;)Ljava/util/List;" />
+      <node id="9170334376386466304" at="98,0,102,0" concept="16" trace="checkStructure#(Lorg/jetbrains/mps/openapi/module/SModule;)Ljava/util/List;" />
+      <node id="9170334376386466325" at="103,0,107,0" concept="16" trace="checkGenerationStatus#(Lorg/jetbrains/mps/openapi/module/SModule;)Ljava/util/List;" />
+      <node id="9170334376386466392" at="119,20,123,5" concept="8" />
+      <node id="9170334376386466460" at="139,42,143,11" concept="9" />
+      <node id="9170334376386466479" at="144,82,148,11" concept="9" />
+      <node id="9170334376386466497" at="149,46,153,11" concept="9" />
+      <node id="9170334376386466716" at="213,49,217,7" concept="9" />
+      <node id="9170334376386466204" at="51,54,56,13" concept="19" />
+      <node id="2050748146933621392" at="84,5,89,5" concept="8" />
+      <node id="9170334376386466729" at="217,7,222,7" concept="8" />
+      <node id="9170334376386466834" at="240,54,245,7" concept="11" />
+      <node id="9170334376386466872" at="247,98,252,7" concept="8" />
+      <node id="9170334376386466891" at="255,55,260,7" concept="9" />
+      <node id="9170334376386466986" at="276,54,281,7" concept="11" />
+      <node id="9170334376386467013" at="282,40,287,7" concept="8" />
+      <node id="9170334376386466564" at="166,25,172,9" concept="8" />
+      <node id="9170334376386466666" at="199,25,205,9" concept="8" />
+      <node id="9170334376386466753" at="222,7,228,7" concept="8" />
+      <node id="9170334376386466784" at="228,7,235,7" concept="8" />
+      <node id="9170334376386467008" at="281,7,288,5" concept="9" />
+      <node id="9170334376386466346" at="108,0,116,0" concept="16" trace="checkModule#(Lorg/jetbrains/mps/openapi/module/SModule;)Ljava/util/List;" />
+      <node id="9170334376386466562" at="166,0,174,0" concept="10" trace="run#()V" />
+      <node id="9170334376386466664" at="199,0,207,0" concept="10" trace="run#()V" />
+      <node id="9170334376386466856" at="245,7,253,5" concept="9" />
+      <node id="9170334376386466888" at="253,5,261,5" concept="8" />
+      <node id="9170334376386466920" at="262,53,270,7" concept="8" />
+      <node id="9170334376386466379" at="117,0,126,0" concept="16" trace="formatErrors#(Ljava/util/List;)Ljava/lang/String;" />
+      <node id="9170334376386466609" at="181,25,190,9" concept="8" />
+      <node id="9170334376386466554" at="164,56,174,7" concept="6" />
+      <node id="9170334376386466656" at="197,56,207,7" concept="6" />
+      <node id="9170334376386466917" at="261,5,271,5" concept="8" />
+      <node id="9170334376386466209" at="57,60,68,15" concept="9" />
+      <node id="9170334376386466607" at="181,0,192,0" concept="10" trace="run#()V" />
+      <node id="2050748146933617499" at="80,0,92,0" concept="16" trace="filterIssue#(Lorg/jetbrains/mps/openapi/model/SNode;)Z" />
+      <node id="9170334376386466599" at="179,56,192,7" concept="6" />
+      <node id="9170334376386466543" at="163,0,177,0" concept="16" trace="checkStructure#(Ljava/lang/Iterable;)Ljava/util/List;" />
+      <node id="9170334376386466645" at="196,0,210,0" concept="16" trace="checkModules#(Ljava/lang/Iterable;)Ljava/util/List;" />
+      <node id="9170334376386466206" at="56,13,72,13" concept="8" />
+      <node id="9170334376386466977" at="275,0,291,0" concept="16" trace="checkModuleInternal#(Lorg/jetbrains/mps/openapi/module/SModule;)Ljava/lang/StringBuilder;" />
+      <node id="9170334376386466588" at="178,0,195,0" concept="16" trace="checkModels#(Ljava/lang/Iterable;)Ljava/util/List;" />
+      <node id="9170334376386466180" at="49,11,73,11" concept="8" />
+      <node id="9170334376386466709" at="211,98,236,5" concept="8" />
+      <node id="9170334376386466434" at="130,25,157,9" concept="8" />
+      <node id="9170334376386466700" at="211,0,238,0" concept="16" trace="checkModelNodes#(Lorg/jetbrains/mps/openapi/model/SModel;Ljava/util/List;)V" />
+      <node id="9170334376386466432" at="130,0,159,0" concept="10" trace="run#()V" />
+      <node id="9170334376386466424" at="128,56,159,7" concept="6" />
+      <node id="9170334376386466161" at="42,25,74,9" concept="8" />
+      <node id="9170334376386466159" at="42,0,76,0" concept="10" trace="run#()V" />
+      <node id="9170334376386466413" at="127,0,162,0" concept="16" trace="checkModelsGenerationStatus#(Ljava/lang/Iterable;)Ljava/util/List;" />
+      <node id="9170334376386466825" at="239,0,274,0" concept="16" trace="checkModel#(Lorg/jetbrains/mps/openapi/model/SModel;)Ljava/lang/StringBuilder;" />
+      <node id="9170334376386466151" at="40,56,76,7" concept="6" />
+      <node id="9170334376386466136" at="39,0,79,0" concept="16" trace="applyChecker#(Ljetbrains/mps/checkers/INodeChecker;Ljava/lang/Iterable;Ljetbrains/mps/testbench/junit/suites/CheckingTestStatistic;)Ljava/util/List;" />
       <scope id="9170334376386466134" at="36,30,36,30" />
       <scope id="9170334376386466169" at="44,52,45,21" />
       <scope id="9170334376386466174" at="47,54,48,21" />
@@ -1427,26 +948,26 @@
   </root>
   <root nodeRef="r:984811b0-078d-45d7-bf58-fa501204c2fc(jetbrains.mps.testbench.junit.suites)/9170334376387282945">
     <file name="ModelsExtractor.java">
-      <node id="9170334376387282948" at="16,0,17,0" concept="6" trace="models" />
-      <node id="9170334376387282955" at="17,0,18,0" concept="6" trace="module" />
-      <node id="9170334376387282959" at="18,0,19,0" concept="6" trace="myIncludeDoNotGenerate" />
-      <node id="9170334376387282970" at="20,72,21,25" concept="5" />
-      <node id="9170334376387282976" at="21,25,22,55" concept="5" />
-      <node id="9170334376387282982" at="22,55,23,26" concept="5" />
-      <node id="9170334376387282997" at="28,65,29,27" concept="5" />
-      <node id="9170334376387283009" at="31,5,32,16" concept="11" />
-      <node id="9170334376387283015" at="35,41,36,18" concept="11" />
-      <node id="9170334376387283032" at="41,28,42,22" concept="5" />
-      <node id="9170334376387283045" at="47,46,48,142" concept="11" />
-      <node id="9170334376387282994" at="27,37,30,7" concept="7" />
-      <node id="9170334376387283013" at="35,0,38,0" concept="9" trace="getModels#()Ljava/util/Collection;" />
-      <node id="9170334376387283027" at="40,36,43,7" concept="8" />
-      <node id="9170334376387283041" at="47,0,50,0" concept="9" trace="includeModel#(Lorg/jetbrains/mps/openapi/model/SModel;)Z" />
-      <node id="9170334376387282963" at="20,0,25,0" concept="3" trace="ModelsExtractor#(Lorg/jetbrains/mps/openapi/module/SModule;Z)V" />
-      <node id="9170334376387282988" at="26,48,31,5" concept="8" />
-      <node id="9170334376387283024" at="39,41,44,5" concept="7" />
-      <node id="9170334376387283020" at="39,0,46,0" concept="9" trace="extractModels#(Lorg/jetbrains/mps/openapi/module/SModule;)V" />
-      <node id="9170334376387282986" at="26,0,34,0" concept="9" trace="includingGenerators#()Ljetbrains/mps/testbench/junit/suites/ModelsExtractor;" />
+      <node id="9170334376387282948" at="16,0,17,0" concept="7" trace="models" />
+      <node id="9170334376387282955" at="17,0,18,0" concept="7" trace="module" />
+      <node id="9170334376387282959" at="18,0,19,0" concept="7" trace="myIncludeDoNotGenerate" />
+      <node id="9170334376387282970" at="20,72,21,25" concept="6" />
+      <node id="9170334376387282976" at="21,25,22,55" concept="6" />
+      <node id="9170334376387282982" at="22,55,23,26" concept="6" />
+      <node id="9170334376387282997" at="28,65,29,27" concept="6" />
+      <node id="9170334376387283009" at="31,5,32,16" concept="12" />
+      <node id="9170334376387283015" at="35,41,36,18" concept="12" />
+      <node id="9170334376387283032" at="41,28,42,22" concept="6" />
+      <node id="9170334376387283045" at="47,46,48,142" concept="12" />
+      <node id="9170334376387282994" at="27,37,30,7" concept="8" />
+      <node id="9170334376387283013" at="35,0,38,0" concept="10" trace="getModels#()Ljava/util/Collection;" />
+      <node id="9170334376387283027" at="40,36,43,7" concept="9" />
+      <node id="9170334376387283041" at="47,0,50,0" concept="10" trace="includeModel#(Lorg/jetbrains/mps/openapi/model/SModel;)Z" />
+      <node id="9170334376387282963" at="20,0,25,0" concept="4" trace="ModelsExtractor#(Lorg/jetbrains/mps/openapi/module/SModule;Z)V" />
+      <node id="9170334376387282988" at="26,48,31,5" concept="9" />
+      <node id="9170334376387283024" at="39,41,44,5" concept="8" />
+      <node id="9170334376387283020" at="39,0,46,0" concept="10" trace="extractModels#(Lorg/jetbrains/mps/openapi/module/SModule;)V" />
+      <node id="9170334376387282986" at="26,0,34,0" concept="10" trace="includingGenerators#()Ljetbrains/mps/testbench/junit/suites/ModelsExtractor;" />
       <scope id="9170334376387282996" at="28,65,29,27" />
       <scope id="9170334376387283014" at="35,41,36,18" />
       <scope id="9170334376387283031" at="41,28,42,22" />
@@ -1479,12 +1000,12 @@
   </root>
   <root nodeRef="r:984811b0-078d-45d7-bf58-fa501204c2fc(jetbrains.mps.testbench.junit.suites)/9170334376387736840">
     <file name="AuditTypeSystem.java">
-      <node id="9170334376387736890" at="14,42,15,18" concept="16" />
-      <node id="9170334376387736856" at="19,33,20,80" concept="10" />
-      <node id="9170334376387736865" at="20,80,21,127" concept="10" />
-      <node id="9170334376387736872" at="21,127,22,106" concept="5" />
-      <node id="9170334376387736844" at="14,0,17,0" concept="3" trace="AuditTypeSystem#(Lorg/jetbrains/mps/openapi/module/SModule;)V" />
-      <node id="9170334376387736852" at="18,0,24,0" concept="9" trace="checkTypeSystem#()V" />
+      <node id="9170334376387736890" at="14,42,15,18" concept="17" />
+      <node id="9170334376387736856" at="19,33,20,80" concept="11" />
+      <node id="9170334376387736865" at="20,80,21,127" concept="11" />
+      <node id="9170334376387736872" at="21,127,22,106" concept="6" />
+      <node id="9170334376387736844" at="14,0,17,0" concept="4" trace="AuditTypeSystem#(Lorg/jetbrains/mps/openapi/module/SModule;)V" />
+      <node id="9170334376387736852" at="18,0,24,0" concept="10" trace="checkTypeSystem#()V" />
       <scope id="9170334376387736848" at="14,42,15,18" />
       <scope id="9170334376387736844" at="14,0,17,0">
         <var name="module" id="9170334376387736846" />
@@ -1499,12 +1020,12 @@
   </root>
   <root nodeRef="r:984811b0-078d-45d7-bf58-fa501204c2fc(jetbrains.mps.testbench.junit.suites)/9170334376387816357">
     <file name="AuditConstraints.java">
-      <node id="9170334376387816407" at="14,43,15,18" concept="16" />
-      <node id="9170334376387816373" at="19,34,20,80" concept="10" />
-      <node id="9170334376387816382" at="20,80,21,125" concept="10" />
-      <node id="9170334376387816389" at="21,125,22,117" concept="5" />
-      <node id="9170334376387816361" at="14,0,17,0" concept="3" trace="AuditConstraints#(Lorg/jetbrains/mps/openapi/module/SModule;)V" />
-      <node id="9170334376387816369" at="18,0,24,0" concept="9" trace="checkConstraints#()V" />
+      <node id="9170334376387816407" at="14,43,15,18" concept="17" />
+      <node id="9170334376387816373" at="19,34,20,80" concept="11" />
+      <node id="9170334376387816382" at="20,80,21,125" concept="11" />
+      <node id="9170334376387816389" at="21,125,22,117" concept="6" />
+      <node id="9170334376387816361" at="14,0,17,0" concept="4" trace="AuditConstraints#(Lorg/jetbrains/mps/openapi/module/SModule;)V" />
+      <node id="9170334376387816369" at="18,0,24,0" concept="10" trace="checkConstraints#()V" />
       <scope id="9170334376387816365" at="14,43,15,18" />
       <scope id="9170334376387816361" at="14,0,17,0">
         <var name="module" id="9170334376387816363" />
@@ -1519,20 +1040,20 @@
   </root>
   <root nodeRef="r:984811b0-078d-45d7-bf58-fa501204c2fc(jetbrains.mps.testbench.junit.suites)/9170334376387870447">
     <file name="CheckProjectStructure.java">
-      <node id="9170334376387870549" at="12,48,13,18" concept="16" />
-      <node id="9170334376387870466" at="18,33,19,70" concept="10" />
-      <node id="9170334376387870471" at="19,70,20,104" concept="5" />
-      <node id="9170334376387870487" at="25,32,26,69" concept="10" />
-      <node id="9170334376387870492" at="26,69,27,104" concept="5" />
-      <node id="9170334376387870508" at="32,39,33,76" concept="10" />
-      <node id="9170334376387870513" at="33,76,34,112" concept="5" />
-      <node id="9170334376387870529" at="39,39,40,66" concept="10" />
-      <node id="9170334376387870534" at="40,66,41,124" concept="5" />
-      <node id="9170334376387870451" at="12,0,15,0" concept="3" trace="CheckProjectStructure#(Lorg/jetbrains/mps/openapi/module/SModule;)V" />
-      <node id="9170334376387870459" at="16,0,22,0" concept="9" trace="checkReferences#()V" />
-      <node id="9170334376387870480" at="23,0,29,0" concept="9" trace="checkStructure#()V" />
-      <node id="9170334376387870501" at="30,0,36,0" concept="9" trace="checkGenerationStatus#()V" />
-      <node id="9170334376387870522" at="37,0,43,0" concept="9" trace="checkModuleProperties#()V" />
+      <node id="9170334376387870549" at="12,48,13,18" concept="17" />
+      <node id="9170334376387870466" at="18,33,19,70" concept="11" />
+      <node id="9170334376387870471" at="19,70,20,104" concept="6" />
+      <node id="9170334376387870487" at="25,32,26,69" concept="11" />
+      <node id="9170334376387870492" at="26,69,27,104" concept="6" />
+      <node id="9170334376387870508" at="32,39,33,76" concept="11" />
+      <node id="9170334376387870513" at="33,76,34,112" concept="6" />
+      <node id="9170334376387870529" at="39,39,40,66" concept="11" />
+      <node id="9170334376387870534" at="40,66,41,124" concept="6" />
+      <node id="9170334376387870451" at="12,0,15,0" concept="4" trace="CheckProjectStructure#(Lorg/jetbrains/mps/openapi/module/SModule;)V" />
+      <node id="9170334376387870459" at="16,0,22,0" concept="10" trace="checkReferences#()V" />
+      <node id="9170334376387870480" at="23,0,29,0" concept="10" trace="checkStructure#()V" />
+      <node id="9170334376387870501" at="30,0,36,0" concept="10" trace="checkGenerationStatus#()V" />
+      <node id="9170334376387870522" at="37,0,43,0" concept="10" trace="checkModuleProperties#()V" />
       <scope id="9170334376387870455" at="12,48,13,18" />
       <scope id="9170334376387870464" at="18,33,20,104">
         <var name="errors" id="9170334376387870465" />
