--- conflicted
+++ resolved
@@ -23,471 +23,6 @@
   <concept fqn="jetbrains.mps.baseLanguage.structure.TryCatchStatement" />
   <concept fqn="jetbrains.mps.baseLanguage.structure.TryStatement" />
   <root nodeRef="r:eea68efb-2953-43f4-848f-9829ac5c7101(jetbrains.mps.testbench.junit.runners)/1036071220598694533">
-<<<<<<< HEAD
-    <nodeInfo nodeId="1178539434126727742" fileName="ModuleSymbolicSuite.java" startLine="24" startPosition="0" endLine="25" endPosition="0" conceptFqName="jetbrains.mps.baseLanguage.structure.StaticFieldDeclaration" propertyString="NO_TESTS" />
-    <nodeInfo nodeId="1036071220598694544" fileName="ModuleSymbolicSuite.java" startLine="25" startPosition="0" endLine="26" endPosition="0" conceptFqName="jetbrains.mps.baseLanguage.structure.FieldDeclaration" propertyString="myRunners" />
-    <nodeInfo nodeId="1036071220598721011" fileName="ModuleSymbolicSuite.java" startLine="26" startPosition="0" endLine="27" endPosition="0" conceptFqName="jetbrains.mps.baseLanguage.structure.FieldDeclaration" propertyString="myModuleRef" />
-    <nodeInfo nodeId="1036071220598709427" fileName="ModuleSymbolicSuite.java" startLine="27" startPosition="0" endLine="28" endPosition="0" conceptFqName="jetbrains.mps.baseLanguage.structure.FieldDeclaration" propertyString="myBuilder" />
-    <nodeInfo nodeId="1036071220598721041" fileName="ModuleSymbolicSuite.java" startLine="28" startPosition="0" endLine="29" endPosition="0" conceptFqName="jetbrains.mps.baseLanguage.structure.FieldDeclaration" propertyString="initialized" />
-    <nodeInfo nodeId="1036071220598694557" fileName="ModuleSymbolicSuite.java" startLine="30" startPosition="96" endLine="31" endPosition="25" conceptFqName="jetbrains.mps.baseLanguage.structure.ThisConstructorInvocation" />
-    <nodeInfo nodeId="4089647634161020019" fileName="ModuleSymbolicSuite.java" startLine="31" startPosition="25" endLine="32" endPosition="46" conceptFqName="jetbrains.mps.baseLanguage.structure.LocalVariableDeclarationStatement" />
-    <nodeInfo nodeId="4089647634161020025" fileName="ModuleSymbolicSuite.java" startLine="32" startPosition="46" endLine="33" endPosition="53" conceptFqName="jetbrains.mps.baseLanguage.structure.LocalVariableDeclarationStatement" />
-    <nodeInfo nodeId="1036071220598720945" fileName="ModuleSymbolicSuite.java" startLine="34" startPosition="66" endLine="35" endPosition="128" conceptFqName="jetbrains.mps.baseLanguage.structure.ExpressionStatement" />
-    <nodeInfo nodeId="1036071220598721016" fileName="ModuleSymbolicSuite.java" startLine="36" startPosition="5" endLine="37" endPosition="49" conceptFqName="jetbrains.mps.baseLanguage.structure.ExpressionStatement" />
-    <nodeInfo nodeId="1036071220598694612" fileName="ModuleSymbolicSuite.java" startLine="40" startPosition="99" endLine="41" endPosition="16" conceptFqName="jetbrains.mps.baseLanguage.structure.ThisConstructorInvocation" />
-    <nodeInfo nodeId="1036071220598709430" fileName="ModuleSymbolicSuite.java" startLine="41" startPosition="16" endLine="42" endPosition="29" conceptFqName="jetbrains.mps.baseLanguage.structure.ExpressionStatement" />
-    <nodeInfo nodeId="1036071220598694630" fileName="ModuleSymbolicSuite.java" startLine="45" startPosition="76" endLine="46" endPosition="17" conceptFqName="jetbrains.mps.baseLanguage.structure.SuperConstructorInvocation" />
-    <nodeInfo nodeId="1036071220598694642" fileName="ModuleSymbolicSuite.java" startLine="50" startPosition="40" endLine="51" endPosition="21" conceptFqName="jetbrains.mps.baseLanguage.structure.ReturnStatement" />
-    <nodeInfo nodeId="1036071220598694651" fileName="ModuleSymbolicSuite.java" startLine="55" startPosition="53" endLine="56" endPosition="34" conceptFqName="jetbrains.mps.baseLanguage.structure.ReturnStatement" />
-    <nodeInfo nodeId="1036071220598721057" fileName="ModuleSymbolicSuite.java" startLine="61" startPosition="25" endLine="62" endPosition="19" conceptFqName="jetbrains.mps.baseLanguage.structure.ExpressionStatement" />
-    <nodeInfo nodeId="1036071220598694664" fileName="ModuleSymbolicSuite.java" startLine="63" startPosition="5" endLine="64" endPosition="24" conceptFqName="jetbrains.mps.baseLanguage.structure.ExpressionStatement" />
-    <nodeInfo nodeId="7276643694149284125" fileName="ModuleSymbolicSuite.java" startLine="67" startPosition="29" endLine="68" endPosition="34" conceptFqName="jetbrains.mps.baseLanguage.structure.ExpressionStatement" />
-    <nodeInfo nodeId="7276643694149284252" fileName="ModuleSymbolicSuite.java" startLine="68" startPosition="34" endLine="69" endPosition="47" conceptFqName="jetbrains.mps.baseLanguage.structure.ExpressionStatement" />
-    <nodeInfo nodeId="7276643694149288694" fileName="ModuleSymbolicSuite.java" startLine="69" startPosition="47" endLine="70" endPosition="0" conceptFqName="jetbrains.mps.baseLanguage.structure.Statement" />
-    <nodeInfo nodeId="1036071220598721030" fileName="ModuleSymbolicSuite.java" startLine="70" startPosition="0" endLine="71" endPosition="133" conceptFqName="jetbrains.mps.baseLanguage.structure.LocalVariableDeclarationStatement" />
-    <nodeInfo nodeId="1036071220598720968" fileName="ModuleSymbolicSuite.java" startLine="72" startPosition="36" endLine="73" endPosition="74" conceptFqName="jetbrains.mps.baseLanguage.structure.ExpressionStatement" />
-    <nodeInfo nodeId="1911350509414658384" fileName="ModuleSymbolicSuite.java" startLine="74" startPosition="5" endLine="75" endPosition="28" conceptFqName="jetbrains.mps.baseLanguage.structure.ExpressionStatement" />
-    <nodeInfo nodeId="1036071220598694783" fileName="ModuleSymbolicSuite.java" startLine="78" startPosition="87" endLine="79" endPosition="113" conceptFqName="jetbrains.mps.baseLanguage.structure.LocalVariableDeclarationStatement" />
-    <nodeInfo nodeId="1036071220598694795" fileName="ModuleSymbolicSuite.java" startLine="80" startPosition="26" endLine="81" endPosition="121" conceptFqName="jetbrains.mps.baseLanguage.structure.ThrowStatement" />
-    <nodeInfo nodeId="1036071220598720992" fileName="ModuleSymbolicSuite.java" startLine="82" startPosition="5" endLine="83" endPosition="27" conceptFqName="jetbrains.mps.baseLanguage.structure.ReturnStatement" />
-    <nodeInfo nodeId="1036071220598709691" fileName="ModuleSymbolicSuite.java" startLine="86" startPosition="93" endLine="87" endPosition="118" conceptFqName="jetbrains.mps.baseLanguage.structure.LocalVariableDeclarationStatement" />
-    <nodeInfo nodeId="1036071220598709703" fileName="ModuleSymbolicSuite.java" startLine="88" startPosition="25" endLine="89" endPosition="124" conceptFqName="jetbrains.mps.baseLanguage.structure.ThrowStatement" />
-    <nodeInfo nodeId="1036071220598709837" fileName="ModuleSymbolicSuite.java" startLine="90" startPosition="5" endLine="91" endPosition="28" conceptFqName="jetbrains.mps.baseLanguage.structure.ReturnStatement" />
-    <nodeInfo nodeId="4089647634161019990" fileName="ModuleSymbolicSuite.java" startLine="94" startPosition="88" endLine="95" endPosition="118" conceptFqName="jetbrains.mps.baseLanguage.structure.LocalVariableDeclarationStatement" />
-    <nodeInfo nodeId="4089647634161020002" fileName="ModuleSymbolicSuite.java" startLine="96" startPosition="25" endLine="97" endPosition="124" conceptFqName="jetbrains.mps.baseLanguage.structure.ThrowStatement" />
-    <nodeInfo nodeId="4089647634161020010" fileName="ModuleSymbolicSuite.java" startLine="98" startPosition="5" endLine="99" endPosition="26" conceptFqName="jetbrains.mps.baseLanguage.structure.ReturnStatement" />
-    <nodeInfo nodeId="1036071220598709540" fileName="ModuleSymbolicSuite.java" startLine="103" startPosition="0" endLine="104" endPosition="0" conceptFqName="jetbrains.mps.baseLanguage.structure.FieldDeclaration" propertyString="myDelegate" />
-    <nodeInfo nodeId="1036071220598709567" fileName="ModuleSymbolicSuite.java" startLine="104" startPosition="0" endLine="105" endPosition="0" conceptFqName="jetbrains.mps.baseLanguage.structure.FieldDeclaration" propertyString="myClassName" />
-    <nodeInfo nodeId="4089647634161020095" fileName="ModuleSymbolicSuite.java" startLine="105" startPosition="0" endLine="106" endPosition="0" conceptFqName="jetbrains.mps.baseLanguage.structure.FieldDeclaration" propertyString="myTests" />
-    <nodeInfo nodeId="1036071220598709570" fileName="ModuleSymbolicSuite.java" startLine="107" startPosition="63" endLine="108" endPosition="35" conceptFqName="jetbrains.mps.baseLanguage.structure.ExpressionStatement" />
-    <nodeInfo nodeId="4089647634161020098" fileName="ModuleSymbolicSuite.java" startLine="108" startPosition="35" endLine="109" endPosition="27" conceptFqName="jetbrains.mps.baseLanguage.structure.ExpressionStatement" />
-    <nodeInfo nodeId="1178539434126735665" fileName="ModuleSymbolicSuite.java" startLine="114" startPosition="28" endLine="115" endPosition="145" conceptFqName="jetbrains.mps.baseLanguage.structure.ExpressionStatement" />
-    <nodeInfo nodeId="1178539434126735651" fileName="ModuleSymbolicSuite.java" startLine="117" startPosition="37" endLine="118" endPosition="101" conceptFqName="jetbrains.mps.baseLanguage.structure.ExpressionStatement" />
-    <nodeInfo nodeId="1036071220598709665" fileName="ModuleSymbolicSuite.java" startLine="120" startPosition="14" endLine="121" endPosition="33" conceptFqName="jetbrains.mps.baseLanguage.structure.ExpressionStatement" />
-    <nodeInfo nodeId="4089647634161020108" fileName="ModuleSymbolicSuite.java" startLine="126" startPosition="41" endLine="127" endPosition="73" conceptFqName="jetbrains.mps.baseLanguage.structure.LocalVariableDeclarationStatement" />
-    <nodeInfo nodeId="1178539434126727732" fileName="ModuleSymbolicSuite.java" startLine="128" startPosition="28" endLine="129" endPosition="75" conceptFqName="jetbrains.mps.baseLanguage.structure.ExpressionStatement" />
-    <nodeInfo nodeId="4089647634161021277" fileName="ModuleSymbolicSuite.java" startLine="131" startPosition="37" endLine="132" endPosition="53" conceptFqName="jetbrains.mps.baseLanguage.structure.ExpressionStatement" />
-    <nodeInfo nodeId="4089647634161021297" fileName="ModuleSymbolicSuite.java" startLine="134" startPosition="7" endLine="135" endPosition="18" conceptFqName="jetbrains.mps.baseLanguage.structure.ReturnStatement" />
-    <nodeInfo nodeId="1036071220598709603" fileName="ModuleSymbolicSuite.java" startLine="138" startPosition="59" endLine="139" endPosition="51" conceptFqName="jetbrains.mps.baseLanguage.structure.LocalVariableDeclarationStatement" />
-    <nodeInfo nodeId="1036071220598709620" fileName="ModuleSymbolicSuite.java" startLine="140" startPosition="26" endLine="141" endPosition="60" conceptFqName="jetbrains.mps.baseLanguage.structure.ExpressionStatement" />
-    <nodeInfo nodeId="6442168369790941789" fileName="ModuleSymbolicSuite.java" startLine="142" startPosition="14" endLine="143" endPosition="19" conceptFqName="jetbrains.mps.baseLanguage.structure.SingleLineComment" />
-    <nodeInfo nodeId="806323528711559534" fileName="ModuleSymbolicSuite.java" startLine="147" startPosition="73" endLine="148" endPosition="72" conceptFqName="jetbrains.mps.baseLanguage.structure.SingleLineComment" />
-    <nodeInfo nodeId="806323528711586619" fileName="ModuleSymbolicSuite.java" startLine="148" startPosition="72" endLine="149" endPosition="76" conceptFqName="jetbrains.mps.baseLanguage.structure.SingleLineComment" />
-    <nodeInfo nodeId="806323528711527185" fileName="ModuleSymbolicSuite.java" startLine="150" startPosition="11" endLine="151" endPosition="90" conceptFqName="jetbrains.mps.baseLanguage.structure.LocalVariableDeclarationStatement" />
-    <nodeInfo nodeId="806323528711527198" fileName="ModuleSymbolicSuite.java" startLine="152" startPosition="34" endLine="153" endPosition="22" conceptFqName="jetbrains.mps.baseLanguage.structure.ReturnStatement" />
-    <nodeInfo nodeId="806323528711527200" fileName="ModuleSymbolicSuite.java" startLine="154" startPosition="9" endLine="155" endPosition="48" conceptFqName="jetbrains.mps.baseLanguage.structure.ReturnStatement" />
-    <nodeInfo nodeId="806323528711527209" fileName="ModuleSymbolicSuite.java" startLine="156" startPosition="42" endLine="157" endPosition="20" conceptFqName="jetbrains.mps.baseLanguage.structure.ReturnStatement" />
-    <nodeInfo nodeId="1178539434126735620" fileName="ModuleSymbolicSuite.java" startLine="161" startPosition="90" endLine="162" endPosition="41" conceptFqName="jetbrains.mps.baseLanguage.structure.ExpressionStatement" />
-    <nodeInfo nodeId="1178539434126735625" fileName="ModuleSymbolicSuite.java" startLine="162" startPosition="41" endLine="163" endPosition="61" conceptFqName="jetbrains.mps.baseLanguage.structure.ExpressionStatement" />
-    <nodeInfo nodeId="1178539434126735637" fileName="ModuleSymbolicSuite.java" startLine="163" startPosition="61" endLine="164" endPosition="42" conceptFqName="jetbrains.mps.baseLanguage.structure.ExpressionStatement" />
-    <nodeInfo nodeId="1178539434126735580" fileName="ModuleSymbolicSuite.java" startLine="167" startPosition="60" endLine="168" endPosition="67" conceptFqName="jetbrains.mps.baseLanguage.structure.SingleLineComment" />
-    <nodeInfo nodeId="1178539434126735592" fileName="ModuleSymbolicSuite.java" startLine="168" startPosition="67" endLine="169" endPosition="92" conceptFqName="jetbrains.mps.baseLanguage.structure.ReturnStatement" />
-    <nodeInfo nodeId="1036071220598694540" fileName="ModuleSymbolicSuite.java" startLine="176" startPosition="0" endLine="177" endPosition="0" conceptFqName="jetbrains.mps.baseLanguage.structure.AnnotationMethodDeclaration" propertyString="classes#()[Ljava/lang/String;" />
-    <nodeInfo nodeId="4089647634161018274" fileName="ModuleSymbolicSuite.java" startLine="177" startPosition="0" endLine="178" endPosition="0" conceptFqName="jetbrains.mps.baseLanguage.structure.AnnotationMethodDeclaration" propertyString="tests#()[Ljava/lang/String;" />
-    <nodeInfo nodeId="1036071220598694769" fileName="ModuleSymbolicSuite.java" startLine="183" startPosition="0" endLine="184" endPosition="0" conceptFqName="jetbrains.mps.baseLanguage.structure.AnnotationMethodDeclaration" propertyString="value#()Ljava/lang/String;" />
-    <nodeInfo nodeId="1036071220598709663" fileName="ModuleSymbolicSuite.java" startLine="120" startPosition="12" endLine="122" endPosition="7" conceptFqName="jetbrains.mps.baseLanguage.structure.BlockStatement" />
-    <nodeInfo nodeId="6442168369790941737" fileName="ModuleSymbolicSuite.java" startLine="142" startPosition="12" endLine="144" endPosition="7" conceptFqName="jetbrains.mps.baseLanguage.structure.BlockStatement" />
-    <nodeInfo nodeId="4089647634161020033" fileName="ModuleSymbolicSuite.java" startLine="33" startPosition="53" endLine="36" endPosition="5" conceptFqName="jetbrains.mps.baseLanguage.structure.ForStatement" />
-    <nodeInfo nodeId="1036071220598694620" fileName="ModuleSymbolicSuite.java" startLine="45" startPosition="0" endLine="48" endPosition="0" conceptFqName="jetbrains.mps.baseLanguage.structure.ConstructorDeclaration" propertyString="ModuleSymbolicSuite#(Ljava/lang/Class;)V" />
-    <nodeInfo nodeId="1036071220598721048" fileName="ModuleSymbolicSuite.java" startLine="60" startPosition="63" endLine="63" endPosition="5" conceptFqName="jetbrains.mps.baseLanguage.structure.IfStatement" />
-    <nodeInfo nodeId="1036071220598720958" fileName="ModuleSymbolicSuite.java" startLine="71" startPosition="133" endLine="74" endPosition="5" conceptFqName="jetbrains.mps.baseLanguage.structure.ForeachStatement" />
-    <nodeInfo nodeId="1036071220598694790" fileName="ModuleSymbolicSuite.java" startLine="79" startPosition="113" endLine="82" endPosition="5" conceptFqName="jetbrains.mps.baseLanguage.structure.IfStatement" />
-    <nodeInfo nodeId="1036071220598709698" fileName="ModuleSymbolicSuite.java" startLine="87" startPosition="118" endLine="90" endPosition="5" conceptFqName="jetbrains.mps.baseLanguage.structure.IfStatement" />
-    <nodeInfo nodeId="4089647634161019997" fileName="ModuleSymbolicSuite.java" startLine="95" startPosition="118" endLine="98" endPosition="5" conceptFqName="jetbrains.mps.baseLanguage.structure.IfStatement" />
-    <nodeInfo nodeId="1178539434126776514" fileName="ModuleSymbolicSuite.java" startLine="116" startPosition="38" endLine="119" endPosition="9" conceptFqName="jetbrains.mps.baseLanguage.structure.ForeachStatement" />
-    <nodeInfo nodeId="4089647634161021265" fileName="ModuleSymbolicSuite.java" startLine="130" startPosition="14" endLine="133" endPosition="9" conceptFqName="jetbrains.mps.baseLanguage.structure.ForeachStatement" />
-    <nodeInfo nodeId="806323528711527192" fileName="ModuleSymbolicSuite.java" startLine="151" startPosition="90" endLine="154" endPosition="9" conceptFqName="jetbrains.mps.baseLanguage.structure.IfStatement" />
-    <nodeInfo nodeId="1036071220598694599" fileName="ModuleSymbolicSuite.java" startLine="40" startPosition="0" endLine="44" endPosition="0" conceptFqName="jetbrains.mps.baseLanguage.structure.ConstructorDeclaration" propertyString="ModuleSymbolicSuite#(Lorg/junit/runners/model/RunnerBuilder;Ljava/lang/Class;)V" />
-    <nodeInfo nodeId="1036071220598694637" fileName="ModuleSymbolicSuite.java" startLine="49" startPosition="0" endLine="53" endPosition="0" conceptFqName="jetbrains.mps.baseLanguage.structure.InstanceMethodDeclaration" propertyString="getChildren#()Ljava/util/List;" />
-    <nodeInfo nodeId="1036071220598694645" fileName="ModuleSymbolicSuite.java" startLine="54" startPosition="0" endLine="58" endPosition="0" conceptFqName="jetbrains.mps.baseLanguage.structure.InstanceMethodDeclaration" propertyString="describeChild#(Lorg/junit/runner/Runner;)Lorg/junit/runner/Description;" />
-    <nodeInfo nodeId="1036071220598709523" fileName="ModuleSymbolicSuite.java" startLine="107" startPosition="0" endLine="111" endPosition="0" conceptFqName="jetbrains.mps.baseLanguage.structure.ConstructorDeclaration" propertyString="DelegatingRunner#(Ljava/lang/String;[Ljava/lang/String;)V" />
-    <nodeInfo nodeId="1178539434126727728" fileName="ModuleSymbolicSuite.java" startLine="130" startPosition="12" endLine="134" endPosition="7" conceptFqName="jetbrains.mps.baseLanguage.structure.BlockStatement" />
-    <nodeInfo nodeId="1178539434126735569" fileName="ModuleSymbolicSuite.java" startLine="167" startPosition="0" endLine="171" endPosition="0" conceptFqName="jetbrains.mps.baseLanguage.structure.InstanceMethodDeclaration" propertyString="createTestDescription#(Ljava/lang/String;)Lorg/junit/runner/Description;" />
-    <nodeInfo nodeId="1036071220598709611" fileName="ModuleSymbolicSuite.java" startLine="139" startPosition="51" endLine="144" endPosition="7" conceptFqName="jetbrains.mps.baseLanguage.structure.IfStatement" />
-    <nodeInfo nodeId="1178539434126735609" fileName="ModuleSymbolicSuite.java" startLine="161" startPosition="0" endLine="166" endPosition="0" conceptFqName="jetbrains.mps.baseLanguage.structure.InstanceMethodDeclaration" propertyString="runFailure#(Lorg/junit/runner/Description;Ljava/lang/Throwable;Lorg/junit/runner/notification/RunNotifier;)V" />
-    <nodeInfo nodeId="1036071220598694656" fileName="ModuleSymbolicSuite.java" startLine="59" startPosition="0" endLine="66" endPosition="0" conceptFqName="jetbrains.mps.baseLanguage.structure.InstanceMethodDeclaration" propertyString="runChild#(Lorg/junit/runner/Runner;Lorg/junit/runner/notification/RunNotifier;)V" />
-    <nodeInfo nodeId="1036071220598694670" fileName="ModuleSymbolicSuite.java" startLine="78" startPosition="0" endLine="85" endPosition="0" conceptFqName="jetbrains.mps.baseLanguage.structure.StaticMethodDeclaration" propertyString="getAnnotatedModule#(Ljava/lang/Class;)Ljava/lang/String;" />
-    <nodeInfo nodeId="1036071220598709682" fileName="ModuleSymbolicSuite.java" startLine="86" startPosition="0" endLine="93" endPosition="0" conceptFqName="jetbrains.mps.baseLanguage.structure.StaticMethodDeclaration" propertyString="getAnnotatedClassNames#(Ljava/lang/Class;)[Ljava/lang/String;" />
-    <nodeInfo nodeId="4089647634161019982" fileName="ModuleSymbolicSuite.java" startLine="94" startPosition="0" endLine="101" endPosition="0" conceptFqName="jetbrains.mps.baseLanguage.structure.StaticMethodDeclaration" propertyString="getAnnotatedTests#(Ljava/lang/Class;)[Ljava/lang/String;" />
-    <nodeInfo nodeId="1178539434126727714" fileName="ModuleSymbolicSuite.java" startLine="127" startPosition="73" endLine="134" endPosition="7" conceptFqName="jetbrains.mps.baseLanguage.structure.IfStatement" />
-    <nodeInfo nodeId="1036071220598709585" fileName="ModuleSymbolicSuite.java" startLine="138" startPosition="0" endLine="146" endPosition="0" conceptFqName="jetbrains.mps.baseLanguage.structure.InstanceMethodDeclaration" propertyString="init#(Lorg/jetbrains/mps/openapi/module/SModule;Lorg/junit/runners/model/RunnerBuilder;)V" />
-    <nodeInfo nodeId="1036071220598694548" fileName="ModuleSymbolicSuite.java" startLine="30" startPosition="0" endLine="39" endPosition="0" conceptFqName="jetbrains.mps.baseLanguage.structure.ConstructorDeclaration" propertyString="ModuleSymbolicSuite#(Ljava/lang/Class;Lorg/junit/runners/model/RunnerBuilder;)V" />
-    <nodeInfo nodeId="1036071220598709577" fileName="ModuleSymbolicSuite.java" startLine="113" startPosition="43" endLine="122" endPosition="7" conceptFqName="jetbrains.mps.baseLanguage.structure.IfStatement" />
-    <nodeInfo nodeId="806323528711527211" fileName="ModuleSymbolicSuite.java" startLine="149" startPosition="76" endLine="158" endPosition="7" conceptFqName="jetbrains.mps.baseLanguage.structure.TryCatchStatement" />
-    <nodeInfo nodeId="1036071220598709418" fileName="ModuleSymbolicSuite.java" startLine="67" startPosition="0" endLine="77" endPosition="0" conceptFqName="jetbrains.mps.baseLanguage.structure.InstanceMethodDeclaration" propertyString="initialize#()V" />
-    <nodeInfo nodeId="1036071220598709528" fileName="ModuleSymbolicSuite.java" startLine="112" startPosition="0" endLine="124" endPosition="0" conceptFqName="jetbrains.mps.baseLanguage.structure.InstanceMethodDeclaration" propertyString="run#(Lorg/junit/runner/notification/RunNotifier;)V" />
-    <nodeInfo nodeId="1036071220598709534" fileName="ModuleSymbolicSuite.java" startLine="125" startPosition="0" endLine="137" endPosition="0" conceptFqName="jetbrains.mps.baseLanguage.structure.InstanceMethodDeclaration" propertyString="getDescription#()Lorg/junit/runner/Description;" />
-    <nodeInfo nodeId="4196454528778989454" fileName="ModuleSymbolicSuite.java" startLine="147" startPosition="0" endLine="160" endPosition="0" conceptFqName="jetbrains.mps.baseLanguage.structure.StaticMethodDeclaration" propertyString="getTestClass#(Lorg/jetbrains/mps/openapi/module/SModule;Ljava/lang/String;)Ljava/lang/Class;" />
-    <scopeInfo nodeId="4089647634161020034" fileName="ModuleSymbolicSuite.java" startLine="34" startPosition="66" endLine="35" endPosition="128" />
-    <scopeInfo nodeId="1036071220598694629" fileName="ModuleSymbolicSuite.java" startLine="45" startPosition="76" endLine="46" endPosition="17" />
-    <scopeInfo nodeId="1036071220598694641" fileName="ModuleSymbolicSuite.java" startLine="50" startPosition="40" endLine="51" endPosition="21" />
-    <scopeInfo nodeId="1036071220598694650" fileName="ModuleSymbolicSuite.java" startLine="55" startPosition="53" endLine="56" endPosition="34" />
-    <scopeInfo nodeId="1036071220598721049" fileName="ModuleSymbolicSuite.java" startLine="61" startPosition="25" endLine="62" endPosition="19" />
-    <scopeInfo nodeId="1036071220598720959" fileName="ModuleSymbolicSuite.java" startLine="72" startPosition="36" endLine="73" endPosition="74" />
-    <scopeInfo nodeId="1036071220598694794" fileName="ModuleSymbolicSuite.java" startLine="80" startPosition="26" endLine="81" endPosition="121" />
-    <scopeInfo nodeId="1036071220598709702" fileName="ModuleSymbolicSuite.java" startLine="88" startPosition="25" endLine="89" endPosition="124" />
-    <scopeInfo nodeId="4089647634161020001" fileName="ModuleSymbolicSuite.java" startLine="96" startPosition="25" endLine="97" endPosition="124" />
-    <scopeInfo nodeId="1178539434126722357" fileName="ModuleSymbolicSuite.java" startLine="114" startPosition="28" endLine="115" endPosition="145" />
-    <scopeInfo nodeId="1178539434126776515" fileName="ModuleSymbolicSuite.java" startLine="117" startPosition="37" endLine="118" endPosition="101" />
-    <scopeInfo nodeId="1036071220598709664" fileName="ModuleSymbolicSuite.java" startLine="120" startPosition="14" endLine="121" endPosition="33" />
-    <scopeInfo nodeId="1178539434126727715" fileName="ModuleSymbolicSuite.java" startLine="128" startPosition="28" endLine="129" endPosition="75" />
-    <scopeInfo nodeId="4089647634161021266" fileName="ModuleSymbolicSuite.java" startLine="131" startPosition="37" endLine="132" endPosition="53" />
-    <scopeInfo nodeId="1036071220598709612" fileName="ModuleSymbolicSuite.java" startLine="140" startPosition="26" endLine="141" endPosition="60" />
-    <scopeInfo nodeId="6442168369790941738" fileName="ModuleSymbolicSuite.java" startLine="142" startPosition="14" endLine="143" endPosition="19" />
-    <scopeInfo nodeId="806323528711527197" fileName="ModuleSymbolicSuite.java" startLine="152" startPosition="34" endLine="153" endPosition="22" />
-    <scopeInfo nodeId="806323528711527212" fileName="ModuleSymbolicSuite.java" startLine="156" startPosition="0" endLine="157" endPosition="20">
-      <varInfo nodeId="806323528711527204" varName="e" />
-    </scopeInfo>
-    <scopeInfo nodeId="806323528711527208" fileName="ModuleSymbolicSuite.java" startLine="156" startPosition="42" endLine="157" endPosition="20" />
-    <scopeInfo nodeId="1036071220598694540" fileName="ModuleSymbolicSuite.java" startLine="176" startPosition="0" endLine="177" endPosition="0" />
-    <scopeInfo nodeId="4089647634161018274" fileName="ModuleSymbolicSuite.java" startLine="177" startPosition="0" endLine="178" endPosition="0" />
-    <scopeInfo nodeId="1036071220598694769" fileName="ModuleSymbolicSuite.java" startLine="183" startPosition="0" endLine="184" endPosition="0" />
-    <scopeInfo nodeId="1036071220598694611" fileName="ModuleSymbolicSuite.java" startLine="40" startPosition="99" endLine="42" endPosition="29" />
-    <scopeInfo nodeId="1036071220598709526" fileName="ModuleSymbolicSuite.java" startLine="107" startPosition="63" endLine="109" endPosition="27" />
-    <scopeInfo nodeId="1178539434126735572" fileName="ModuleSymbolicSuite.java" startLine="167" startPosition="60" endLine="169" endPosition="92" />
-    <scopeInfo nodeId="4089647634161020033" fileName="ModuleSymbolicSuite.java" startLine="33" startPosition="53" endLine="36" endPosition="5">
-      <varInfo nodeId="4089647634161020036" varName="i" />
-    </scopeInfo>
-    <scopeInfo nodeId="1036071220598694620" fileName="ModuleSymbolicSuite.java" startLine="45" startPosition="0" endLine="48" endPosition="0">
-      <varInfo nodeId="1036071220598694623" varName="klass" />
-    </scopeInfo>
-    <scopeInfo nodeId="1036071220598720958" fileName="ModuleSymbolicSuite.java" startLine="71" startPosition="133" endLine="74" endPosition="5">
-      <varInfo nodeId="1036071220598720961" varName="child" />
-    </scopeInfo>
-    <scopeInfo nodeId="1036071220598709579" fileName="ModuleSymbolicSuite.java" startLine="116" startPosition="38" endLine="119" endPosition="9" />
-    <scopeInfo nodeId="1178539434126776514" fileName="ModuleSymbolicSuite.java" startLine="116" startPosition="38" endLine="119" endPosition="9">
-      <varInfo nodeId="1178539434126776522" varName="test" />
-    </scopeInfo>
-    <scopeInfo nodeId="1178539434126727729" fileName="ModuleSymbolicSuite.java" startLine="130" startPosition="14" endLine="133" endPosition="9" />
-    <scopeInfo nodeId="4089647634161021265" fileName="ModuleSymbolicSuite.java" startLine="130" startPosition="14" endLine="133" endPosition="9">
-      <varInfo nodeId="4089647634161021268" varName="test" />
-    </scopeInfo>
-    <scopeInfo nodeId="1178539434126735612" fileName="ModuleSymbolicSuite.java" startLine="161" startPosition="90" endLine="164" endPosition="42" />
-    <scopeInfo nodeId="1036071220598694599" fileName="ModuleSymbolicSuite.java" startLine="40" startPosition="0" endLine="44" endPosition="0">
-      <varInfo nodeId="1036071220598694602" varName="builder" />
-      <varInfo nodeId="1036071220598694604" varName="klass" />
-    </scopeInfo>
-    <scopeInfo nodeId="1036071220598694637" fileName="ModuleSymbolicSuite.java" startLine="49" startPosition="0" endLine="53" endPosition="0" />
-    <scopeInfo nodeId="1036071220598694645" fileName="ModuleSymbolicSuite.java" startLine="54" startPosition="0" endLine="58" endPosition="0">
-      <varInfo nodeId="1036071220598694648" varName="child" />
-    </scopeInfo>
-    <scopeInfo nodeId="1036071220598694663" fileName="ModuleSymbolicSuite.java" startLine="60" startPosition="63" endLine="64" endPosition="24" />
-    <scopeInfo nodeId="1036071220598709523" fileName="ModuleSymbolicSuite.java" startLine="107" startPosition="0" endLine="111" endPosition="0">
-      <varInfo nodeId="1036071220598709565" varName="klassName" />
-      <varInfo nodeId="4089647634161020092" varName="tests" />
-    </scopeInfo>
-    <scopeInfo nodeId="1178539434126735569" fileName="ModuleSymbolicSuite.java" startLine="167" startPosition="0" endLine="171" endPosition="0">
-      <varInfo nodeId="1178539434126735577" varName="text" />
-    </scopeInfo>
-    <scopeInfo nodeId="1036071220598694678" fileName="ModuleSymbolicSuite.java" startLine="78" startPosition="87" endLine="83" endPosition="27">
-      <varInfo nodeId="1036071220598694784" varName="mrefAnn" />
-    </scopeInfo>
-    <scopeInfo nodeId="1036071220598709690" fileName="ModuleSymbolicSuite.java" startLine="86" startPosition="93" endLine="91" endPosition="28">
-      <varInfo nodeId="1036071220598709692" varName="symAnn" />
-    </scopeInfo>
-    <scopeInfo nodeId="4089647634161019989" fileName="ModuleSymbolicSuite.java" startLine="94" startPosition="88" endLine="99" endPosition="26">
-      <varInfo nodeId="4089647634161019991" varName="symAnn" />
-    </scopeInfo>
-    <scopeInfo nodeId="806323528711527183" fileName="ModuleSymbolicSuite.java" startLine="150" startPosition="11" endLine="155" endPosition="48">
-      <varInfo nodeId="806323528711527184" varName="classLoader" />
-    </scopeInfo>
-    <scopeInfo nodeId="1178539434126735609" fileName="ModuleSymbolicSuite.java" startLine="161" startPosition="0" endLine="166" endPosition="0">
-      <varInfo nodeId="1178539434126735645" varName="cause" />
-      <varInfo nodeId="1178539434126735617" varName="failDesc" />
-      <varInfo nodeId="1178539434126735614" varName="notifier" />
-    </scopeInfo>
-    <scopeInfo nodeId="1036071220598709588" fileName="ModuleSymbolicSuite.java" startLine="138" startPosition="59" endLine="144" endPosition="7">
-      <varInfo nodeId="1036071220598709604" varName="klass" />
-    </scopeInfo>
-    <scopeInfo nodeId="1036071220598694556" fileName="ModuleSymbolicSuite.java" startLine="30" startPosition="96" endLine="37" endPosition="49">
-      <varInfo nodeId="4089647634161020026" varName="classes" />
-      <varInfo nodeId="4089647634161020020" varName="tests" />
-    </scopeInfo>
-    <scopeInfo nodeId="1036071220598694656" fileName="ModuleSymbolicSuite.java" startLine="59" startPosition="0" endLine="66" endPosition="0">
-      <varInfo nodeId="1036071220598694659" varName="child" />
-      <varInfo nodeId="1036071220598694661" varName="notifier" />
-    </scopeInfo>
-    <scopeInfo nodeId="1036071220598694670" fileName="ModuleSymbolicSuite.java" startLine="78" startPosition="0" endLine="85" endPosition="0">
-      <varInfo nodeId="1036071220598694675" varName="klass" />
-    </scopeInfo>
-    <scopeInfo nodeId="1036071220598709682" fileName="ModuleSymbolicSuite.java" startLine="86" startPosition="0" endLine="93" endPosition="0">
-      <varInfo nodeId="1036071220598709687" varName="klass" />
-    </scopeInfo>
-    <scopeInfo nodeId="4089647634161019982" fileName="ModuleSymbolicSuite.java" startLine="94" startPosition="0" endLine="101" endPosition="0">
-      <varInfo nodeId="4089647634161019986" varName="klass" />
-    </scopeInfo>
-    <scopeInfo nodeId="1036071220598709421" fileName="ModuleSymbolicSuite.java" startLine="67" startPosition="29" endLine="75" endPosition="28">
-      <varInfo nodeId="1036071220598721031" varName="mod" />
-    </scopeInfo>
-    <scopeInfo nodeId="1036071220598709585" fileName="ModuleSymbolicSuite.java" startLine="138" startPosition="0" endLine="146" endPosition="0">
-      <varInfo nodeId="1036071220598709630" varName="builder" />
-      <varInfo nodeId="1036071220598709592" varName="mod" />
-    </scopeInfo>
-    <scopeInfo nodeId="1036071220598694548" fileName="ModuleSymbolicSuite.java" startLine="30" startPosition="0" endLine="39" endPosition="0">
-      <varInfo nodeId="1036071220598694554" varName="builder" />
-      <varInfo nodeId="1036071220598694551" varName="klass" />
-    </scopeInfo>
-    <scopeInfo nodeId="1036071220598709533" fileName="ModuleSymbolicSuite.java" startLine="113" startPosition="43" endLine="122" endPosition="7" />
-    <scopeInfo nodeId="1036071220598709537" fileName="ModuleSymbolicSuite.java" startLine="126" startPosition="41" endLine="135" endPosition="18">
-      <varInfo nodeId="4089647634161020109" varName="desc" />
-    </scopeInfo>
-    <scopeInfo nodeId="1036071220598709418" fileName="ModuleSymbolicSuite.java" startLine="67" startPosition="0" endLine="77" endPosition="0" />
-    <scopeInfo nodeId="4196454528778989458" fileName="ModuleSymbolicSuite.java" startLine="147" startPosition="73" endLine="158" endPosition="7" />
-    <scopeInfo nodeId="1036071220598709528" fileName="ModuleSymbolicSuite.java" startLine="112" startPosition="0" endLine="124" endPosition="0">
-      <varInfo nodeId="1036071220598709531" varName="notifier" />
-    </scopeInfo>
-    <scopeInfo nodeId="1036071220598709534" fileName="ModuleSymbolicSuite.java" startLine="125" startPosition="0" endLine="137" endPosition="0" />
-    <scopeInfo nodeId="4196454528778989454" fileName="ModuleSymbolicSuite.java" startLine="147" startPosition="0" endLine="160" endPosition="0">
-      <varInfo nodeId="4196454528778989978" varName="className" />
-      <varInfo nodeId="4196454528778989938" varName="module" />
-    </scopeInfo>
-    <unitInfo nodeId="1036071220598694766" fileName="ModuleSymbolicSuite.java" startLine="180" startPosition="0" endLine="185" endPosition="0" unitName="jetbrains.mps.testbench.junit.runners.ModuleSymbolicSuite$ModuleReference" />
-    <unitInfo nodeId="1036071220598694537" fileName="ModuleSymbolicSuite.java" startLine="173" startPosition="0" endLine="179" endPosition="0" unitName="jetbrains.mps.testbench.junit.runners.ModuleSymbolicSuite$ModuleClassSymbols" />
-    <unitInfo nodeId="1036071220598709521" fileName="ModuleSymbolicSuite.java" startLine="102" startPosition="0" endLine="172" endPosition="0" unitName="jetbrains.mps.testbench.junit.runners.ModuleSymbolicSuite$DelegatingRunner" />
-    <unitInfo nodeId="1036071220598694533" fileName="ModuleSymbolicSuite.java" startLine="23" startPosition="0" endLine="186" endPosition="0" unitName="jetbrains.mps.testbench.junit.runners.ModuleSymbolicSuite" />
-  </root>
-  <root nodeRef="r:eea68efb-2953-43f4-848f-9829ac5c7101(jetbrains.mps.testbench.junit.runners)/1884528325076767136">
-    <nodeInfo nodeId="7535322034160451297" fileName="MpsTestsSuite.java" startLine="35" startPosition="0" endLine="36" endPosition="0" conceptFqName="jetbrains.mps.baseLanguage.structure.StaticFieldDeclaration" propertyString="PROPERTY_LIBRARY" />
-    <nodeInfo nodeId="149846544987197579" fileName="MpsTestsSuite.java" startLine="36" startPosition="0" endLine="37" endPosition="0" conceptFqName="jetbrains.mps.baseLanguage.structure.StaticFieldDeclaration" propertyString="MPS_MACRO_PREFIX" />
-    <nodeInfo nodeId="1884528325077489196" fileName="MpsTestsSuite.java" startLine="38" startPosition="0" endLine="39" endPosition="0" conceptFqName="jetbrains.mps.baseLanguage.structure.FieldDeclaration" propertyString="contextProject" />
-    <nodeInfo nodeId="1884528325077570777" fileName="MpsTestsSuite.java" startLine="39" startPosition="0" endLine="40" endPosition="0" conceptFqName="jetbrains.mps.baseLanguage.structure.FieldDeclaration" propertyString="children" />
-    <nodeInfo nodeId="1884528325076895761" fileName="MpsTestsSuite.java" startLine="42" startPosition="90" endLine="43" endPosition="50" conceptFqName="jetbrains.mps.baseLanguage.structure.SuperConstructorInvocation" />
-    <nodeInfo nodeId="1884528325077735060" fileName="MpsTestsSuite.java" startLine="43" startPosition="50" endLine="44" endPosition="69" conceptFqName="jetbrains.mps.baseLanguage.structure.SingleLineComment" />
-    <nodeInfo nodeId="6151449412874430496" fileName="MpsTestsSuite.java" startLine="44" startPosition="69" endLine="45" endPosition="36" conceptFqName="jetbrains.mps.baseLanguage.structure.SingleLineComment" />
-    <nodeInfo nodeId="1884528325078028479" fileName="MpsTestsSuite.java" startLine="45" startPosition="36" endLine="46" endPosition="26" conceptFqName="jetbrains.mps.baseLanguage.structure.ExpressionStatement" />
-    <nodeInfo nodeId="1884528325077733931" fileName="MpsTestsSuite.java" startLine="46" startPosition="26" endLine="47" endPosition="64" conceptFqName="jetbrains.mps.baseLanguage.structure.ExpressionStatement" />
-    <nodeInfo nodeId="7176721727541654492" fileName="MpsTestsSuite.java" startLine="47" startPosition="64" endLine="48" endPosition="14" conceptFqName="jetbrains.mps.baseLanguage.structure.SingleLineComment" />
-    <nodeInfo nodeId="1884528325077575781" fileName="MpsTestsSuite.java" startLine="48" startPosition="14" endLine="49" endPosition="43" conceptFqName="jetbrains.mps.baseLanguage.structure.ExpressionStatement" />
-    <nodeInfo nodeId="4470267393704961814" fileName="MpsTestsSuite.java" startLine="54" startPosition="45" endLine="55" endPosition="95" conceptFqName="jetbrains.mps.baseLanguage.structure.SingleLineComment" />
-    <nodeInfo nodeId="6132171475558103981" fileName="MpsTestsSuite.java" startLine="55" startPosition="95" endLine="56" endPosition="68" conceptFqName="jetbrains.mps.baseLanguage.structure.LocalVariableDeclarationStatement" />
-    <nodeInfo nodeId="6132171475558141263" fileName="MpsTestsSuite.java" startLine="57" startPosition="77" endLine="58" endPosition="53" conceptFqName="jetbrains.mps.baseLanguage.structure.ExpressionStatement" />
-    <nodeInfo nodeId="149846544987979498" fileName="MpsTestsSuite.java" startLine="60" startPosition="76" endLine="61" endPosition="59" conceptFqName="jetbrains.mps.baseLanguage.structure.ExpressionStatement" />
-    <nodeInfo nodeId="1884528325077968617" fileName="MpsTestsSuite.java" startLine="62" startPosition="5" endLine="63" endPosition="42" conceptFqName="jetbrains.mps.baseLanguage.structure.ExpressionStatement" />
-    <nodeInfo nodeId="7781441327979299002" fileName="MpsTestsSuite.java" startLine="68" startPosition="52" endLine="69" endPosition="109" conceptFqName="jetbrains.mps.baseLanguage.structure.LocalVariableDeclarationStatement" />
-    <nodeInfo nodeId="7535322034160520584" fileName="MpsTestsSuite.java" startLine="69" startPosition="109" endLine="70" endPosition="66" conceptFqName="jetbrains.mps.baseLanguage.structure.LocalVariableDeclarationStatement" />
-    <nodeInfo nodeId="7781441327979360998" fileName="MpsTestsSuite.java" startLine="71" startPosition="69" endLine="72" endPosition="20" conceptFqName="jetbrains.mps.baseLanguage.structure.ReturnStatement" />
-    <nodeInfo nodeId="7535322034160538385" fileName="MpsTestsSuite.java" startLine="73" startPosition="5" endLine="74" endPosition="67" conceptFqName="jetbrains.mps.baseLanguage.structure.LocalVariableDeclarationStatement" />
-    <nodeInfo nodeId="7781441327979273282" fileName="MpsTestsSuite.java" startLine="75" startPosition="34" endLine="76" endPosition="35" conceptFqName="jetbrains.mps.baseLanguage.structure.LocalVariableDeclarationStatement" />
-    <nodeInfo nodeId="7781441327979371090" fileName="MpsTestsSuite.java" startLine="77" startPosition="29" endLine="78" endPosition="68" conceptFqName="jetbrains.mps.baseLanguage.structure.ExpressionStatement" />
-    <nodeInfo nodeId="7781441327979365199" fileName="MpsTestsSuite.java" startLine="80" startPosition="5" endLine="81" endPosition="18" conceptFqName="jetbrains.mps.baseLanguage.structure.ReturnStatement" />
-    <nodeInfo nodeId="149846544987763374" fileName="MpsTestsSuite.java" startLine="86" startPosition="49" endLine="87" endPosition="80" conceptFqName="jetbrains.mps.baseLanguage.structure.LocalVariableDeclarationStatement" />
-    <nodeInfo nodeId="149846544987584516" fileName="MpsTestsSuite.java" startLine="89" startPosition="89" endLine="90" endPosition="48" conceptFqName="jetbrains.mps.baseLanguage.structure.LocalVariableDeclarationStatement" />
-    <nodeInfo nodeId="149846544987614507" fileName="MpsTestsSuite.java" startLine="90" startPosition="48" endLine="91" endPosition="52" conceptFqName="jetbrains.mps.baseLanguage.structure.LocalVariableDeclarationStatement" />
-    <nodeInfo nodeId="149846544988522764" fileName="MpsTestsSuite.java" startLine="91" startPosition="52" endLine="92" endPosition="0" conceptFqName="jetbrains.mps.baseLanguage.structure.Statement" />
-    <nodeInfo nodeId="6285634165201438625" fileName="MpsTestsSuite.java" startLine="93" startPosition="91" endLine="94" endPosition="72" conceptFqName="jetbrains.mps.baseLanguage.structure.LocalVariableDeclarationStatement" />
-    <nodeInfo nodeId="149846544987792175" fileName="MpsTestsSuite.java" startLine="94" startPosition="72" endLine="95" endPosition="72" conceptFqName="jetbrains.mps.baseLanguage.structure.ExpressionStatement" />
-    <nodeInfo nodeId="149846544987770840" fileName="MpsTestsSuite.java" startLine="98" startPosition="5" endLine="99" endPosition="18" conceptFqName="jetbrains.mps.baseLanguage.structure.ReturnStatement" />
-    <nodeInfo nodeId="1884528325077667812" fileName="MpsTestsSuite.java" startLine="105" startPosition="40" endLine="106" endPosition="20" conceptFqName="jetbrains.mps.baseLanguage.structure.ReturnStatement" />
-    <nodeInfo nodeId="1884528325078858912" fileName="MpsTestsSuite.java" startLine="111" startPosition="72" endLine="112" endPosition="56" conceptFqName="jetbrains.mps.baseLanguage.structure.LocalVariableDeclarationStatement" />
-    <nodeInfo nodeId="1884528325078915068" fileName="MpsTestsSuite.java" startLine="117" startPosition="162" endLine="118" endPosition="197" conceptFqName="jetbrains.mps.baseLanguage.structure.ExpressionStatement" />
-    <nodeInfo nodeId="1884528325079079620" fileName="MpsTestsSuite.java" startLine="123" startPosition="7" endLine="124" endPosition="18" conceptFqName="jetbrains.mps.baseLanguage.structure.ReturnStatement" />
-    <nodeInfo nodeId="6132171475558119340" fileName="MpsTestsSuite.java" startLine="56" startPosition="68" endLine="59" endPosition="5" conceptFqName="jetbrains.mps.baseLanguage.structure.ForeachStatement" />
-    <nodeInfo nodeId="149846544987917444" fileName="MpsTestsSuite.java" startLine="59" startPosition="5" endLine="62" endPosition="5" conceptFqName="jetbrains.mps.baseLanguage.structure.ForeachStatement" />
-    <nodeInfo nodeId="7781441327979343214" fileName="MpsTestsSuite.java" startLine="70" startPosition="66" endLine="73" endPosition="5" conceptFqName="jetbrains.mps.baseLanguage.structure.IfStatement" />
-    <nodeInfo nodeId="7781441327979279933" fileName="MpsTestsSuite.java" startLine="76" startPosition="35" endLine="79" endPosition="7" conceptFqName="jetbrains.mps.baseLanguage.structure.IfStatement" />
-    <nodeInfo nodeId="8177223897055542626" fileName="MpsTestsSuite.java" startLine="116" startPosition="74" endLine="119" endPosition="13" conceptFqName="jetbrains.mps.baseLanguage.structure.ForeachStatement" />
-    <nodeInfo nodeId="149846544988590897" fileName="MpsTestsSuite.java" startLine="92" startPosition="0" endLine="96" endPosition="9" conceptFqName="jetbrains.mps.baseLanguage.structure.IfStatement" />
-    <nodeInfo nodeId="1884528325077667360" fileName="MpsTestsSuite.java" startLine="104" startPosition="0" endLine="108" endPosition="0" conceptFqName="jetbrains.mps.baseLanguage.structure.InstanceMethodDeclaration" propertyString="getChildren#()Ljava/util/List;" />
-    <nodeInfo nodeId="1884528325078831344" fileName="MpsTestsSuite.java" startLine="115" startPosition="83" endLine="120" endPosition="11" conceptFqName="jetbrains.mps.baseLanguage.structure.ForeachStatement" />
-    <nodeInfo nodeId="7535322034160543407" fileName="MpsTestsSuite.java" startLine="74" startPosition="67" endLine="80" endPosition="5" conceptFqName="jetbrains.mps.baseLanguage.structure.ForeachStatement" />
-    <nodeInfo nodeId="1884528325078816716" fileName="MpsTestsSuite.java" startLine="114" startPosition="25" endLine="121" endPosition="9" conceptFqName="jetbrains.mps.baseLanguage.structure.ForeachStatement" />
-    <nodeInfo nodeId="1884528325076767161" fileName="MpsTestsSuite.java" startLine="42" startPosition="0" endLine="51" endPosition="0" conceptFqName="jetbrains.mps.baseLanguage.structure.ConstructorDeclaration" propertyString="MpsTestsSuite#(Ljava/lang/Class;Lorg/junit/runners/model/RunnerBuilder;)V" />
-    <nodeInfo nodeId="149846544988526529" fileName="MpsTestsSuite.java" startLine="88" startPosition="103" endLine="97" endPosition="7" conceptFqName="jetbrains.mps.baseLanguage.structure.IfStatement" />
-    <nodeInfo nodeId="1884528325078879938" fileName="MpsTestsSuite.java" startLine="114" startPosition="0" endLine="123" endPosition="0" conceptFqName="jetbrains.mps.baseLanguage.structure.InstanceMethodDeclaration" propertyString="run#()V" />
-    <nodeInfo nodeId="6132171475558101545" fileName="MpsTestsSuite.java" startLine="54" startPosition="0" endLine="65" endPosition="0" conceptFqName="jetbrains.mps.baseLanguage.structure.StaticMethodDeclaration" propertyString="initIdeaEnvironment#()V" />
-    <nodeInfo nodeId="149846544987409740" fileName="MpsTestsSuite.java" startLine="87" startPosition="80" endLine="98" endPosition="5" conceptFqName="jetbrains.mps.baseLanguage.structure.ForeachStatement" />
-    <nodeInfo nodeId="1884528325078869283" fileName="MpsTestsSuite.java" startLine="112" startPosition="56" endLine="123" endPosition="7" conceptFqName="jetbrains.mps.baseLanguage.structure.ExpressionStatement" />
-    <nodeInfo nodeId="3540760116424835070" fileName="MpsTestsSuite.java" startLine="68" startPosition="0" endLine="83" endPosition="0" conceptFqName="jetbrains.mps.baseLanguage.structure.StaticMethodDeclaration" propertyString="loadLibraries#()Ljava/util/Map;" />
-    <nodeInfo nodeId="149846544987354236" fileName="MpsTestsSuite.java" startLine="86" startPosition="0" endLine="101" endPosition="0" conceptFqName="jetbrains.mps.baseLanguage.structure.StaticMethodDeclaration" propertyString="loadMacros#()Ljava/util/Map;" />
-    <nodeInfo nodeId="1884528325077587018" fileName="MpsTestsSuite.java" startLine="111" startPosition="0" endLine="126" endPosition="0" conceptFqName="jetbrains.mps.baseLanguage.structure.InstanceMethodDeclaration" propertyString="createChildRunners#(Lorg/junit/runners/model/RunnerBuilder;)Ljava/util/List;" />
-    <scopeInfo nodeId="6132171475558119346" fileName="MpsTestsSuite.java" startLine="57" startPosition="77" endLine="58" endPosition="53" />
-    <scopeInfo nodeId="149846544987917450" fileName="MpsTestsSuite.java" startLine="60" startPosition="76" endLine="61" endPosition="59" />
-    <scopeInfo nodeId="7781441327979343216" fileName="MpsTestsSuite.java" startLine="71" startPosition="69" endLine="72" endPosition="20" />
-    <scopeInfo nodeId="7781441327979279935" fileName="MpsTestsSuite.java" startLine="77" startPosition="29" endLine="78" endPosition="68" />
-    <scopeInfo nodeId="1884528325077667365" fileName="MpsTestsSuite.java" startLine="105" startPosition="40" endLine="106" endPosition="20" />
-    <scopeInfo nodeId="8177223897055542628" fileName="MpsTestsSuite.java" startLine="117" startPosition="162" endLine="118" endPosition="197" />
-    <scopeInfo nodeId="149846544988590900" fileName="MpsTestsSuite.java" startLine="93" startPosition="91" endLine="95" endPosition="72">
-      <varInfo nodeId="6285634165201438626" varName="macroSuffix" />
-    </scopeInfo>
-    <scopeInfo nodeId="6132171475558119340" fileName="MpsTestsSuite.java" startLine="56" startPosition="68" endLine="59" endPosition="5">
-      <varInfo nodeId="6132171475558119342" varName="lib" />
-    </scopeInfo>
-    <scopeInfo nodeId="149846544987917444" fileName="MpsTestsSuite.java" startLine="59" startPosition="5" endLine="62" endPosition="5">
-      <varInfo nodeId="149846544987917446" varName="macro" />
-    </scopeInfo>
-    <scopeInfo nodeId="1884528325078831347" fileName="MpsTestsSuite.java" startLine="116" startPosition="74" endLine="119" endPosition="13" />
-    <scopeInfo nodeId="8177223897055542626" fileName="MpsTestsSuite.java" startLine="116" startPosition="74" endLine="119" endPosition="13">
-      <varInfo nodeId="8177223897055542627" varName="testCase" />
-    </scopeInfo>
-    <scopeInfo nodeId="7535322034160543413" fileName="MpsTestsSuite.java" startLine="75" startPosition="34" endLine="79" endPosition="7">
-      <varInfo nodeId="7781441327979273283" varName="libFile" />
-    </scopeInfo>
-    <scopeInfo nodeId="1884528325077667360" fileName="MpsTestsSuite.java" startLine="104" startPosition="0" endLine="108" endPosition="0" />
-    <scopeInfo nodeId="1884528325078816722" fileName="MpsTestsSuite.java" startLine="115" startPosition="83" endLine="120" endPosition="11" />
-    <scopeInfo nodeId="1884528325078831344" fileName="MpsTestsSuite.java" startLine="115" startPosition="83" endLine="120" endPosition="11">
-      <varInfo nodeId="1884528325078831345" varName="model" />
-    </scopeInfo>
-    <scopeInfo nodeId="7535322034160543407" fileName="MpsTestsSuite.java" startLine="74" startPosition="67" endLine="80" endPosition="5">
-      <varInfo nodeId="7535322034160543409" varName="lib" />
-    </scopeInfo>
-    <scopeInfo nodeId="1884528325076767169" fileName="MpsTestsSuite.java" startLine="42" startPosition="90" endLine="49" endPosition="43" />
-    <scopeInfo nodeId="149846544988526532" fileName="MpsTestsSuite.java" startLine="89" startPosition="89" endLine="96" endPosition="9">
-      <varInfo nodeId="149846544987584519" varName="key" />
-      <varInfo nodeId="149846544987614510" varName="value" />
-    </scopeInfo>
-    <scopeInfo nodeId="1884528325078816716" fileName="MpsTestsSuite.java" startLine="114" startPosition="25" endLine="121" endPosition="9">
-      <varInfo nodeId="1884528325078816718" varName="module" />
-    </scopeInfo>
-    <scopeInfo nodeId="1884528325078879939" fileName="MpsTestsSuite.java" startLine="114" startPosition="25" endLine="121" endPosition="9" />
-    <scopeInfo nodeId="1884528325076767161" fileName="MpsTestsSuite.java" startLine="42" startPosition="0" endLine="51" endPosition="0">
-      <varInfo nodeId="1884528325078231317" varName="builder" />
-      <varInfo nodeId="1884528325076767164" varName="klass" />
-    </scopeInfo>
-    <scopeInfo nodeId="6132171475558101548" fileName="MpsTestsSuite.java" startLine="54" startPosition="45" endLine="63" endPosition="42">
-      <varInfo nodeId="6132171475558103982" varName="config" />
-    </scopeInfo>
-    <scopeInfo nodeId="149846544987409746" fileName="MpsTestsSuite.java" startLine="88" startPosition="103" endLine="97" endPosition="7" />
-    <scopeInfo nodeId="1884528325078879938" fileName="MpsTestsSuite.java" startLine="114" startPosition="0" endLine="123" endPosition="0" />
-    <scopeInfo nodeId="6132171475558101545" fileName="MpsTestsSuite.java" startLine="54" startPosition="0" endLine="65" endPosition="0" />
-    <scopeInfo nodeId="149846544987409740" fileName="MpsTestsSuite.java" startLine="87" startPosition="80" endLine="98" endPosition="5">
-      <varInfo nodeId="149846544987409742" varName="property" />
-    </scopeInfo>
-    <scopeInfo nodeId="3540760116424835073" fileName="MpsTestsSuite.java" startLine="68" startPosition="52" endLine="81" endPosition="18">
-      <varInfo nodeId="7535322034160538386" varName="libraries" />
-      <varInfo nodeId="7535322034160520585" varName="librariesString" />
-      <varInfo nodeId="7781441327979299005" varName="result" />
-    </scopeInfo>
-    <scopeInfo nodeId="149846544987354239" fileName="MpsTestsSuite.java" startLine="86" startPosition="49" endLine="99" endPosition="18">
-      <varInfo nodeId="149846544987763377" varName="result" />
-    </scopeInfo>
-    <scopeInfo nodeId="1884528325077264470" fileName="MpsTestsSuite.java" startLine="111" startPosition="72" endLine="124" endPosition="18">
-      <varInfo nodeId="1884528325078858913" varName="result" />
-    </scopeInfo>
-    <scopeInfo nodeId="3540760116424835070" fileName="MpsTestsSuite.java" startLine="68" startPosition="0" endLine="83" endPosition="0" />
-    <scopeInfo nodeId="149846544987354236" fileName="MpsTestsSuite.java" startLine="86" startPosition="0" endLine="101" endPosition="0" />
-    <scopeInfo nodeId="1884528325077587018" fileName="MpsTestsSuite.java" startLine="111" startPosition="0" endLine="126" endPosition="0">
-      <varInfo nodeId="1884528325078240055" varName="builder" />
-    </scopeInfo>
-    <unitInfo nodeId="1884528325078879938" fileName="MpsTestsSuite.java" startLine="113" startPosition="45" endLine="123" endPosition="5" unitName="jetbrains.mps.testbench.junit.runners.MpsTestsSuite$1" />
-    <unitInfo nodeId="1884528325076767136" fileName="MpsTestsSuite.java" startLine="30" startPosition="0" endLine="130" endPosition="0" unitName="jetbrains.mps.testbench.junit.runners.MpsTestsSuite" />
-  </root>
-  <root nodeRef="r:eea68efb-2953-43f4-848f-9829ac5c7101(jetbrains.mps.testbench.junit.runners)/2926331382166450989">
-    <nodeInfo nodeId="5294483648489407738" fileName="ProjectTestsSupport.java" startLine="29" startPosition="143" endLine="30" endPosition="88" conceptFqName="jetbrains.mps.baseLanguage.structure.LocalVariableDeclarationStatement" />
-    <nodeInfo nodeId="5294483648489407751" fileName="ProjectTestsSupport.java" startLine="31" startPosition="26" endLine="32" endPosition="19" conceptFqName="jetbrains.mps.baseLanguage.structure.ReturnStatement" />
-    <nodeInfo nodeId="5294483648489407755" fileName="ProjectTestsSupport.java" startLine="34" startPosition="9" endLine="35" endPosition="39" conceptFqName="jetbrains.mps.baseLanguage.structure.ReturnStatement" />
-    <nodeInfo nodeId="5294483648489407770" fileName="ProjectTestsSupport.java" startLine="36" startPosition="27" endLine="37" endPosition="26" conceptFqName="jetbrains.mps.baseLanguage.structure.ExpressionStatement" />
-    <nodeInfo nodeId="5294483648489407773" fileName="ProjectTestsSupport.java" startLine="37" startPosition="26" endLine="38" endPosition="19" conceptFqName="jetbrains.mps.baseLanguage.structure.ReturnStatement" />
-    <nodeInfo nodeId="5294483648489407761" fileName="ProjectTestsSupport.java" startLine="39" startPosition="15" endLine="40" endPosition="55" conceptFqName="jetbrains.mps.baseLanguage.structure.ExpressionStatement" />
-    <nodeInfo nodeId="3904824243729085467" fileName="ProjectTestsSupport.java" startLine="46" startPosition="85" endLine="47" endPosition="77" conceptFqName="jetbrains.mps.baseLanguage.structure.ReturnStatement" />
-    <nodeInfo nodeId="3904824243729107980" fileName="ProjectTestsSupport.java" startLine="52" startPosition="59" endLine="53" endPosition="51" conceptFqName="jetbrains.mps.baseLanguage.structure.ReturnStatement" />
-    <nodeInfo nodeId="3904824243729106814" fileName="ProjectTestsSupport.java" startLine="58" startPosition="59" endLine="59" endPosition="51" conceptFqName="jetbrains.mps.baseLanguage.structure.ReturnStatement" />
-    <nodeInfo nodeId="3904824243729103109" fileName="ProjectTestsSupport.java" startLine="64" startPosition="61" endLine="65" endPosition="52" conceptFqName="jetbrains.mps.baseLanguage.structure.ReturnStatement" />
-    <nodeInfo nodeId="5294483648489408132" fileName="ProjectTestsSupport.java" startLine="70" startPosition="68" endLine="71" endPosition="103" conceptFqName="jetbrains.mps.baseLanguage.structure.ReturnStatement" />
-    <nodeInfo nodeId="5294483648489407815" fileName="ProjectTestsSupport.java" startLine="80" startPosition="34" endLine="81" endPosition="38" conceptFqName="jetbrains.mps.baseLanguage.structure.ExpressionStatement" />
-    <nodeInfo nodeId="5294483648489407824" fileName="ProjectTestsSupport.java" startLine="83" startPosition="31" endLine="84" endPosition="47" conceptFqName="jetbrains.mps.baseLanguage.structure.ExpressionStatement" />
-    <nodeInfo nodeId="5294483648489408980" fileName="ProjectTestsSupport.java" startLine="85" startPosition="12" endLine="86" endPosition="53" conceptFqName="jetbrains.mps.baseLanguage.structure.SingleLineComment" />
-    <nodeInfo nodeId="5294483648489407833" fileName="ProjectTestsSupport.java" startLine="87" startPosition="11" endLine="88" endPosition="31" conceptFqName="jetbrains.mps.baseLanguage.structure.ExpressionStatement" />
-    <nodeInfo nodeId="5294483648489407836" fileName="ProjectTestsSupport.java" startLine="88" startPosition="31" endLine="89" endPosition="48" conceptFqName="jetbrains.mps.baseLanguage.structure.ExpressionStatement" />
-    <nodeInfo nodeId="5294483648489407846" fileName="ProjectTestsSupport.java" startLine="90" startPosition="31" endLine="91" endPosition="28" conceptFqName="jetbrains.mps.baseLanguage.structure.ExpressionStatement" />
-    <nodeInfo nodeId="5294483648489407849" fileName="ProjectTestsSupport.java" startLine="91" startPosition="28" endLine="92" endPosition="20" conceptFqName="jetbrains.mps.baseLanguage.structure.ReturnStatement" />
-    <nodeInfo nodeId="2017907759317623850" fileName="ProjectTestsSupport.java" startLine="94" startPosition="5" endLine="95" endPosition="132" conceptFqName="jetbrains.mps.baseLanguage.structure.LocalVariableDeclarationStatement" />
-    <nodeInfo nodeId="2926331382166278202" fileName="ProjectTestsSupport.java" startLine="95" startPosition="132" endLine="96" endPosition="68" conceptFqName="jetbrains.mps.baseLanguage.structure.ReturnStatement" />
-    <nodeInfo nodeId="5294483648489407938" fileName="ProjectTestsSupport.java" startLine="102" startPosition="96" endLine="103" endPosition="32" conceptFqName="jetbrains.mps.baseLanguage.structure.ExpressionStatement" />
-    <nodeInfo nodeId="2926331382165824872" fileName="ProjectTestsSupport.java" startLine="103" startPosition="32" endLine="104" endPosition="77" conceptFqName="jetbrains.mps.baseLanguage.structure.ExpressionStatement" />
-    <nodeInfo nodeId="5294483648489407958" fileName="ProjectTestsSupport.java" startLine="104" startPosition="77" endLine="105" endPosition="36" conceptFqName="jetbrains.mps.baseLanguage.structure.ExpressionStatement" />
-    <nodeInfo nodeId="2926331382165782316" fileName="ProjectTestsSupport.java" startLine="108" startPosition="51" endLine="109" endPosition="12" conceptFqName="jetbrains.mps.baseLanguage.structure.SingleLineComment" />
-    <nodeInfo nodeId="5294483648489408986" fileName="ProjectTestsSupport.java" startLine="110" startPosition="60" endLine="111" endPosition="51" conceptFqName="jetbrains.mps.baseLanguage.structure.SingleLineComment" />
-    <nodeInfo nodeId="5294483648489407984" fileName="ProjectTestsSupport.java" startLine="115" startPosition="34" endLine="116" endPosition="47" conceptFqName="jetbrains.mps.baseLanguage.structure.ExpressionStatement" />
-    <nodeInfo nodeId="5294483648489406810" fileName="ProjectTestsSupport.java" startLine="123" startPosition="0" endLine="124" endPosition="0" conceptFqName="jetbrains.mps.baseLanguage.structure.InstanceMethodDeclaration" propertyString="execute#(Ljetbrains/mps/project/Project;)Z" />
-    <nodeInfo nodeId="5294483648489407977" fileName="ProjectTestsSupport.java" startLine="113" startPosition="0" endLine="115" endPosition="0" conceptFqName="jetbrains.mps.baseLanguage.structure.InstanceMethodDeclaration" propertyString="run#()V" />
-    <nodeInfo nodeId="5294483648489407745" fileName="ProjectTestsSupport.java" startLine="30" startPosition="88" endLine="33" endPosition="5" conceptFqName="jetbrains.mps.baseLanguage.structure.IfStatement" />
-    <nodeInfo nodeId="3904824243729079583" fileName="ProjectTestsSupport.java" startLine="46" startPosition="0" endLine="49" endPosition="0" conceptFqName="jetbrains.mps.baseLanguage.structure.StaticMethodDeclaration" propertyString="getModule#(Ljava/lang/String;Ljava/lang/Class;)null" />
-    <nodeInfo nodeId="3904824243729107976" fileName="ProjectTestsSupport.java" startLine="52" startPosition="0" endLine="55" endPosition="0" conceptFqName="jetbrains.mps.baseLanguage.structure.StaticMethodDeclaration" propertyString="getSolution#(Ljava/lang/String;)Ljetbrains/mps/project/Solution;" />
-    <nodeInfo nodeId="3904824243729106810" fileName="ProjectTestsSupport.java" startLine="58" startPosition="0" endLine="61" endPosition="0" conceptFqName="jetbrains.mps.baseLanguage.structure.StaticMethodDeclaration" propertyString="getLanguage#(Ljava/lang/String;)Ljetbrains/mps/smodel/Language;" />
-    <nodeInfo nodeId="3904824243729093194" fileName="ProjectTestsSupport.java" startLine="64" startPosition="0" endLine="67" endPosition="0" conceptFqName="jetbrains.mps.baseLanguage.structure.StaticMethodDeclaration" propertyString="getGenerator#(Ljava/lang/String;)Ljetbrains/mps/smodel/Generator;" />
-    <nodeInfo nodeId="5294483648489408126" fileName="ProjectTestsSupport.java" startLine="70" startPosition="0" endLine="73" endPosition="0" conceptFqName="jetbrains.mps.baseLanguage.structure.StaticMethodDeclaration" propertyString="getModel#(Ljetbrains/mps/project/Project;Ljava/lang/String;)Lorg/jetbrains/mps/openapi/model/SModel;" />
-    <nodeInfo nodeId="5294483648489407810" fileName="ProjectTestsSupport.java" startLine="79" startPosition="114" endLine="82" endPosition="5" conceptFqName="jetbrains.mps.baseLanguage.structure.IfStatement" />
-    <nodeInfo nodeId="5294483648489407968" fileName="ProjectTestsSupport.java" startLine="111" startPosition="51" endLine="115" endPosition="34" conceptFqName="jetbrains.mps.baseLanguage.structure.ExpressionStatement" />
-    <nodeInfo nodeId="5294483648489407851" fileName="ProjectTestsSupport.java" startLine="86" startPosition="53" endLine="93" endPosition="7" conceptFqName="jetbrains.mps.baseLanguage.structure.TryCatchStatement" />
-    <nodeInfo nodeId="5294483648489407775" fileName="ProjectTestsSupport.java" startLine="33" startPosition="5" endLine="41" endPosition="5" conceptFqName="jetbrains.mps.baseLanguage.structure.TryStatement" />
-    <nodeInfo nodeId="5294483648489407932" fileName="ProjectTestsSupport.java" startLine="99" startPosition="0" endLine="107" endPosition="0" conceptFqName="jetbrains.mps.baseLanguage.structure.StaticMethodDeclaration" propertyString="finishTestOnProjectCopy#(Ljetbrains/mps/project/Project;Ljava/io/File;)V" />
-    <nodeInfo nodeId="2926331382165771806" fileName="ProjectTestsSupport.java" startLine="109" startPosition="12" endLine="117" endPosition="5" conceptFqName="jetbrains.mps.baseLanguage.structure.IfStatement" />
-    <nodeInfo nodeId="5294483648489407829" fileName="ProjectTestsSupport.java" startLine="85" startPosition="10" endLine="94" endPosition="5" conceptFqName="jetbrains.mps.baseLanguage.structure.BlockStatement" />
-    <nodeInfo nodeId="5294483648489407966" fileName="ProjectTestsSupport.java" startLine="108" startPosition="0" endLine="119" endPosition="0" conceptFqName="jetbrains.mps.baseLanguage.structure.StaticMethodDeclaration" propertyString="waitUntilAllEventsFlushed#()V" />
-    <nodeInfo nodeId="5294483648489407819" fileName="ProjectTestsSupport.java" startLine="82" startPosition="5" endLine="94" endPosition="5" conceptFqName="jetbrains.mps.baseLanguage.structure.IfStatement" />
-    <nodeInfo nodeId="5294483648489407701" fileName="ProjectTestsSupport.java" startLine="25" startPosition="0" endLine="43" endPosition="0" conceptFqName="jetbrains.mps.baseLanguage.structure.StaticMethodDeclaration" propertyString="testOnProjectCopy#(Ljava/io/File;Ljava/io/File;Ljava/lang/String;Ljetbrains/mps/testbench/junit/runners/ProjectTestsSupport/ProjectRunnable;)Z" />
-    <nodeInfo nodeId="5294483648489407779" fileName="ProjectTestsSupport.java" startLine="76" startPosition="0" endLine="98" endPosition="0" conceptFqName="jetbrains.mps.baseLanguage.structure.StaticMethodDeclaration" propertyString="startTestOnProjectCopy#(Ljava/io/File;Ljava/io/File;Ljava/lang/String;)Ljetbrains/mps/project/Project;" />
-    <scopeInfo nodeId="5294483648489407978" fileName="ProjectTestsSupport.java" startLine="113" startPosition="27" endLine="113" endPosition="27" />
-    <scopeInfo nodeId="5294483648489407750" fileName="ProjectTestsSupport.java" startLine="31" startPosition="26" endLine="32" endPosition="19" />
-    <scopeInfo nodeId="5294483648489407754" fileName="ProjectTestsSupport.java" startLine="34" startPosition="9" endLine="35" endPosition="39" />
-    <scopeInfo nodeId="5294483648489407760" fileName="ProjectTestsSupport.java" startLine="39" startPosition="15" endLine="40" endPosition="55" />
-    <scopeInfo nodeId="3904824243729085468" fileName="ProjectTestsSupport.java" startLine="46" startPosition="85" endLine="47" endPosition="77" />
-    <scopeInfo nodeId="3904824243729107979" fileName="ProjectTestsSupport.java" startLine="52" startPosition="59" endLine="53" endPosition="51" />
-    <scopeInfo nodeId="3904824243729106813" fileName="ProjectTestsSupport.java" startLine="58" startPosition="59" endLine="59" endPosition="51" />
-    <scopeInfo nodeId="3904824243729093204" fileName="ProjectTestsSupport.java" startLine="64" startPosition="61" endLine="65" endPosition="52" />
-    <scopeInfo nodeId="5294483648489408131" fileName="ProjectTestsSupport.java" startLine="70" startPosition="68" endLine="71" endPosition="103" />
-    <scopeInfo nodeId="5294483648489407814" fileName="ProjectTestsSupport.java" startLine="80" startPosition="34" endLine="81" endPosition="38" />
-    <scopeInfo nodeId="5294483648489407823" fileName="ProjectTestsSupport.java" startLine="83" startPosition="31" endLine="84" endPosition="47" />
-    <scopeInfo nodeId="5294483648489406810" fileName="ProjectTestsSupport.java" startLine="123" startPosition="0" endLine="124" endPosition="0">
-      <varInfo nodeId="5294483648489406812" varName="project" />
-    </scopeInfo>
-    <scopeInfo nodeId="5294483648489407776" fileName="ProjectTestsSupport.java" startLine="36" startPosition="0" endLine="38" endPosition="19">
-      <varInfo nodeId="5294483648489407765" varName="t" />
-    </scopeInfo>
-    <scopeInfo nodeId="5294483648489407769" fileName="ProjectTestsSupport.java" startLine="36" startPosition="27" endLine="38" endPosition="19" />
-    <scopeInfo nodeId="5294483648489407832" fileName="ProjectTestsSupport.java" startLine="87" startPosition="11" endLine="89" endPosition="48" />
-    <scopeInfo nodeId="5294483648489407852" fileName="ProjectTestsSupport.java" startLine="90" startPosition="0" endLine="92" endPosition="20">
-      <varInfo nodeId="5294483648489407841" varName="e" />
-    </scopeInfo>
-    <scopeInfo nodeId="5294483648489407845" fileName="ProjectTestsSupport.java" startLine="90" startPosition="31" endLine="92" endPosition="20" />
-    <scopeInfo nodeId="5294483648489407977" fileName="ProjectTestsSupport.java" startLine="113" startPosition="0" endLine="115" endPosition="0" />
-    <scopeInfo nodeId="3904824243729079583" fileName="ProjectTestsSupport.java" startLine="46" startPosition="0" endLine="49" endPosition="0">
-      <varInfo nodeId="3904824243728567361" varName="cls" />
-      <varInfo nodeId="3904824243728567358" varName="moduleFqName" />
-    </scopeInfo>
-    <scopeInfo nodeId="3904824243729107976" fileName="ProjectTestsSupport.java" startLine="52" startPosition="0" endLine="55" endPosition="0">
-      <varInfo nodeId="3904824243729107984" varName="moduleFqName" />
-    </scopeInfo>
-    <scopeInfo nodeId="3904824243729106810" fileName="ProjectTestsSupport.java" startLine="58" startPosition="0" endLine="61" endPosition="0">
-      <varInfo nodeId="3904824243729106818" varName="moduleFqName" />
-    </scopeInfo>
-    <scopeInfo nodeId="3904824243729093194" fileName="ProjectTestsSupport.java" startLine="64" startPosition="0" endLine="67" endPosition="0">
-      <varInfo nodeId="3904824243729102907" varName="moduleFqName" />
-    </scopeInfo>
-    <scopeInfo nodeId="5294483648489408126" fileName="ProjectTestsSupport.java" startLine="70" startPosition="0" endLine="73" endPosition="0">
-      <varInfo nodeId="5294483648489408129" varName="modelName" />
-      <varInfo nodeId="5294483648489408127" varName="project" />
-    </scopeInfo>
-    <scopeInfo nodeId="5294483648489407937" fileName="ProjectTestsSupport.java" startLine="102" startPosition="96" endLine="105" endPosition="36" />
-    <scopeInfo nodeId="2926331382165771809" fileName="ProjectTestsSupport.java" startLine="110" startPosition="60" endLine="116" endPosition="47" />
-    <scopeInfo nodeId="5294483648489407830" fileName="ProjectTestsSupport.java" startLine="85" startPosition="12" endLine="93" endPosition="7" />
-    <scopeInfo nodeId="5294483648489407932" fileName="ProjectTestsSupport.java" startLine="99" startPosition="0" endLine="107" endPosition="0">
-      <varInfo nodeId="5294483648489407935" varName="destinationDir" />
-      <varInfo nodeId="5294483648489407933" varName="project" />
-    </scopeInfo>
-    <scopeInfo nodeId="5294483648489407967" fileName="ProjectTestsSupport.java" startLine="108" startPosition="51" endLine="117" endPosition="5" />
-    <scopeInfo nodeId="5294483648489407966" fileName="ProjectTestsSupport.java" startLine="108" startPosition="0" endLine="119" endPosition="0" />
-    <scopeInfo nodeId="5294483648489407710" fileName="ProjectTestsSupport.java" startLine="29" startPosition="143" endLine="41" endPosition="5">
-      <varInfo nodeId="5294483648489407737" varName="project" />
-    </scopeInfo>
-    <scopeInfo nodeId="5294483648489407789" fileName="ProjectTestsSupport.java" startLine="79" startPosition="114" endLine="96" endPosition="68">
-      <varInfo nodeId="2017907759317623851" varName="projectFile" />
-    </scopeInfo>
-    <scopeInfo nodeId="5294483648489407701" fileName="ProjectTestsSupport.java" startLine="25" startPosition="0" endLine="43" endPosition="0">
-      <varInfo nodeId="5294483648489407704" varName="destinationDir" />
-      <varInfo nodeId="5294483648489407706" varName="projectName" />
-      <varInfo nodeId="2926331382165590634" varName="runnable" />
-      <varInfo nodeId="5294483648489407702" varName="source" />
-    </scopeInfo>
-    <scopeInfo nodeId="5294483648489407779" fileName="ProjectTestsSupport.java" startLine="76" startPosition="0" endLine="98" endPosition="0">
-      <varInfo nodeId="5294483648489407782" varName="destinationDir" />
-      <varInfo nodeId="5294483648489407784" varName="projectName" />
-      <varInfo nodeId="5294483648489407780" varName="source" />
-    </scopeInfo>
-    <unitInfo nodeId="5294483648489407975" fileName="ProjectTestsSupport.java" startLine="112" startPosition="60" endLine="115" endPosition="7" unitName="jetbrains.mps.testbench.junit.runners.ProjectTestsSupport$1" />
-    <unitInfo nodeId="5294483648489406807" fileName="ProjectTestsSupport.java" startLine="122" startPosition="0" endLine="125" endPosition="0" unitName="jetbrains.mps.testbench.junit.runners.ProjectTestsSupport$ProjectRunnable" />
-    <unitInfo nodeId="2926331382166450989" fileName="ProjectTestsSupport.java" startLine="22" startPosition="0" endLine="126" endPosition="0" unitName="jetbrains.mps.testbench.junit.runners.ProjectTestsSupport" />
-=======
     <file name="ModuleSymbolicSuite.java">
       <node id="1178539434126727742" at="24,0,25,0" concept="15" trace="NO_TESTS" />
       <node id="1036071220598694544" at="25,0,26,0" concept="6" trace="myRunners" />
@@ -507,9 +42,9 @@
       <node id="1036071220598721057" at="61,25,62,19" concept="5" />
       <node id="1036071220598694664" at="63,5,64,24" concept="5" />
       <node id="7276643694149284125" at="67,29,68,34" concept="5" />
-      <node id="7276643694149284252" at="68,34,69,46" concept="5" />
-      <node id="7276643694149288694" at="69,46,70,0" concept="14" />
-      <node id="1036071220598721030" at="70,0,71,130" concept="11" />
+      <node id="7276643694149284252" at="68,34,69,47" concept="5" />
+      <node id="7276643694149288694" at="69,47,70,0" concept="14" />
+      <node id="1036071220598721030" at="70,0,71,133" concept="11" />
       <node id="1036071220598720968" at="72,36,73,74" concept="5" />
       <node id="1911350509414658384" at="74,5,75,28" concept="5" />
       <node id="1036071220598694783" at="78,87,79,113" concept="11" />
@@ -555,7 +90,7 @@
       <node id="4089647634161020033" at="33,53,36,5" concept="7" />
       <node id="1036071220598694620" at="45,0,48,0" concept="3" trace="ModuleSymbolicSuite#(Ljava/lang/Class;)V" />
       <node id="1036071220598721048" at="60,63,63,5" concept="9" />
-      <node id="1036071220598720958" at="71,130,74,5" concept="8" />
+      <node id="1036071220598720958" at="71,133,74,5" concept="8" />
       <node id="1036071220598694790" at="79,113,82,5" concept="9" />
       <node id="1036071220598709698" at="87,118,90,5" concept="9" />
       <node id="4089647634161019997" at="95,118,98,5" concept="9" />
@@ -616,7 +151,7 @@
       <scope id="1036071220598694620" at="45,0,48,0">
         <var name="klass" id="1036071220598694623" />
       </scope>
-      <scope id="1036071220598720958" at="71,130,74,5">
+      <scope id="1036071220598720958" at="71,133,74,5">
         <var name="child" id="1036071220598720961" />
       </scope>
       <scope id="1036071220598709579" at="116,38,119,9" />
@@ -714,211 +249,129 @@
   </root>
   <root nodeRef="r:eea68efb-2953-43f4-848f-9829ac5c7101(jetbrains.mps.testbench.junit.runners)/1884528325076767136">
     <file name="MpsTestsSuite.java">
-      <node id="7535322034160451297" at="41,0,42,0" concept="15" trace="PROPERTY_LIBRARY" />
-      <node id="149846544987197579" at="42,0,43,0" concept="15" trace="MPS_MACRO_PREFIX" />
-      <node id="1884528325077489196" at="44,0,45,0" concept="6" trace="contextProject" />
-      <node id="1884528325077570777" at="45,0,46,0" concept="6" trace="children" />
-      <node id="1884528325076895761" at="48,90,49,50" concept="17" />
-      <node id="1884528325077790716" at="49,50,50,0" concept="14" />
-      <node id="1884528325077735060" at="50,0,51,69" concept="13" />
-      <node id="1884528325077793037" at="51,69,52,76" concept="13" />
-      <node id="1884528325078028479" at="52,76,53,22" concept="5" />
-      <node id="1884528325077733931" at="53,22,54,63" concept="5" />
-      <node id="2574478307531533974" at="54,63,55,89" concept="5" />
-      <node id="1884528325077788377" at="55,89,56,0" concept="14" />
-      <node id="1884528325077575781" at="56,0,57,43" concept="5" />
-      <node id="4470267393704961814" at="62,41,63,88" concept="13" />
-      <node id="4543865055330895503" at="63,88,64,50" concept="13" />
-      <node id="4543865055330895629" at="64,50,65,51" concept="13" />
-      <node id="4543865055330895897" at="65,51,66,50" concept="13" />
-      <node id="4543865055330896227" at="66,50,67,64" concept="13" />
-      <node id="4543865055330895759" at="67,64,68,47" concept="13" />
-      <node id="6132171475558103981" at="68,47,69,68" concept="11" />
-      <node id="6132171475558141263" at="70,77,71,53" concept="5" />
-      <node id="149846544987979498" at="73,76,74,59" concept="5" />
-      <node id="1884528325077968617" at="75,5,76,42" concept="5" />
-      <node id="1884528325078004670" at="76,42,77,39" concept="13" />
-      <node id="7781441327979299002" at="80,52,81,109" concept="11" />
-      <node id="7535322034160520584" at="81,109,82,66" concept="11" />
-      <node id="7781441327979360998" at="83,69,84,20" concept="12" />
-      <node id="7535322034160538385" at="85,5,86,67" concept="11" />
-      <node id="7781441327979273282" at="87,34,88,35" concept="11" />
-      <node id="7781441327979371090" at="89,29,90,68" concept="5" />
-      <node id="7781441327979365199" at="92,5,93,18" concept="12" />
-      <node id="149846544987763374" at="96,49,97,80" concept="11" />
-      <node id="149846544988578025" at="99,92,100,17" concept="4" />
-      <node id="149846544987584516" at="101,7,102,46" concept="11" />
-      <node id="149846544987614507" at="102,46,103,50" concept="11" />
-      <node id="149846544988522764" at="103,50,104,0" concept="14" />
-      <node id="149846544988619284" at="105,92,106,17" concept="4" />
-      <node id="149846544987792175" at="107,7,108,97" concept="5" />
-      <node id="149846544987770840" at="109,5,110,18" concept="12" />
-      <node id="1884528325077667812" at="116,40,117,20" concept="12" />
-      <node id="1884528325078858912" at="122,72,123,56" concept="11" />
-      <node id="1884528325078915068" at="128,162,129,211" concept="5" />
-      <node id="1884528325079079620" at="134,7,135,18" concept="12" />
-      <node id="1884528325078263609" at="139,0,140,0" concept="6" trace="myBuilder" />
-      <node id="1884528325076767446" at="140,0,141,0" concept="6" trace="myClassName" />
-      <node id="1884528325076767449" at="141,0,142,0" concept="6" trace="myModuleReference" />
-      <node id="1884528325078492633" at="143,98,144,26" concept="5" />
-      <node id="1884528325078173234" at="144,26,145,36" concept="5" />
-      <node id="1884528325078176594" at="145,36,146,30" concept="5" />
-      <node id="1884528325078546679" at="150,43,151,80" concept="13" />
-      <node id="1884528325078528349" at="151,80,152,65" concept="5" />
-      <node id="1884528325078340972" at="156,41,157,75" concept="12" />
-      <node id="1466372653937694712" at="162,32,163,105" concept="12" />
-      <node id="1884528325076767593" at="168,73,169,72" concept="13" />
-      <node id="1884528325076767595" at="169,72,170,76" concept="13" />
-      <node id="1884528325076767605" at="171,11,172,90" concept="11" />
-      <node id="1884528325076767617" at="173,34,174,22" concept="12" />
-      <node id="1884528325076767619" at="175,9,176,48" concept="12" />
-      <node id="1884528325076767600" at="177,42,178,20" concept="12" />
-      <node id="1884528325079323527" at="184,0,185,0" concept="6" trace="project" />
-      <node id="1884528325079320669" at="186,51,187,89" concept="13" />
-      <node id="1884528325079323770" at="187,89,188,29" concept="5" />
-      <node id="1884528325079398515" at="192,46,193,21" concept="12" />
-      <node id="624697236422214990" at="197,25,198,20" concept="13" />
-      <node id="6132171475558119340" at="69,68,72,5" concept="8" />
-      <node id="149846544987917444" at="72,5,75,5" concept="8" />
-      <node id="7781441327979343214" at="82,66,85,5" concept="9" />
-      <node id="7781441327979279933" at="88,35,91,7" concept="9" />
-      <node id="149846544988526529" at="98,103,101,7" concept="9" />
-      <node id="149846544988590897" at="104,0,107,7" concept="9" />
-      <node id="8177223897055542626" at="127,74,130,13" concept="8" />
-      <node id="1466372653937694483" at="162,0,165,0" concept="10" trace="compute#()Ljava/lang/Class;" />
-      <node id="1884528325076767612" at="172,90,175,9" concept="9" />
-      <node id="1884528325077667360" at="115,0,119,0" concept="10" trace="getChildren#()Ljava/util/List;" />
-      <node id="1884528325076767521" at="155,0,159,0" concept="10" trace="getDescription#()Lorg/junit/runner/Description;" />
-      <node id="1913741251637001801" at="186,0,190,0" concept="3" trace="DummyProjectContainer#(Ljetbrains/mps/project/Project;)V" />
-      <node id="2574478307531555819" at="191,0,195,0" concept="10" trace="getProject#(Ljava/lang/String;)Ljetbrains/mps/project/Project;" />
-      <node id="624697236422195095" at="196,0,200,0" concept="10" trace="clear#()V" />
-      <node id="1884528325078831344" at="126,83,131,11" concept="8" />
-      <node id="1884528325076767453" at="143,0,148,0" concept="3" trace="DelegatingRunner#(Lorg/junit/runners/model/RunnerBuilder;Lorg/jetbrains/mps/openapi/module/SModuleReference;Ljava/lang/String;)V" />
-      <node id="1884528325076767474" at="149,0,154,0" concept="10" trace="run#(Lorg/junit/runner/notification/RunNotifier;)V" />
-      <node id="1466372653937680871" at="160,34,165,9" concept="12" />
-      <node id="7535322034160543407" at="86,67,92,5" concept="8" />
-      <node id="1884528325078816716" at="125,25,132,9" concept="8" />
-      <node id="1884528325078698398" at="160,0,167,0" concept="10" trace="getTestClass#()Ljava/lang/Class;" />
-      <node id="1884528325078879938" at="125,0,134,0" concept="10" trace="run#()V" />
-      <node id="1884528325076767597" at="170,76,179,7" concept="20" />
-      <node id="1884528325076767161" at="48,0,59,0" concept="3" trace="MpsTestsSuite#(Ljava/lang/Class;Lorg/junit/runners/model/RunnerBuilder;)V" />
-      <node id="1884528325078869283" at="123,56,134,7" concept="5" />
-      <node id="149846544987409740" at="97,80,109,5" concept="8" />
-      <node id="1884528325076767589" at="168,0,181,0" concept="16" trace="getTestClass#(Lorg/jetbrains/mps/openapi/module/SModule;Ljava/lang/String;)Ljava/lang/Class;" />
-      <node id="3540760116424835070" at="80,0,95,0" concept="16" trace="loadLibraries#()Ljava/util/Map;" />
-      <node id="1884528325077587018" at="122,0,137,0" concept="10" trace="createChildRunners#(Lorg/junit/runners/model/RunnerBuilder;)Ljava/util/List;" />
-      <node id="149846544987354236" at="96,0,112,0" concept="16" trace="loadMacros#()Ljava/util/Map;" />
-      <node id="6132171475558101545" at="62,0,79,0" concept="16" trace="initEnvironment#()V" />
-      <scope id="6132171475558119346" at="70,77,71,53" />
-      <scope id="149846544987917450" at="73,76,74,59" />
-      <scope id="7781441327979343216" at="83,69,84,20" />
-      <scope id="7781441327979279935" at="89,29,90,68" />
-      <scope id="149846544988526532" at="99,92,100,17" />
-      <scope id="149846544988590900" at="105,92,106,17" />
-      <scope id="1884528325077667365" at="116,40,117,20" />
-      <scope id="8177223897055542628" at="128,162,129,211" />
-      <scope id="1884528325076767524" at="156,41,157,75" />
-      <scope id="1466372653937694484" at="162,32,163,105" />
-      <scope id="1884528325076767616" at="173,34,174,22" />
-      <scope id="1884528325076767598" at="177,0,178,20">
-        <var name="e" id="1884528325076767602" />
-      </scope>
-      <scope id="1884528325076767599" at="177,42,178,20" />
-      <scope id="2574478307531555826" at="192,46,193,21" />
-      <scope id="624697236422195144" at="197,25,198,20" />
-      <scope id="1884528325076767479" at="150,43,152,65" />
-      <scope id="1913741251637001802" at="186,51,188,29" />
-      <scope id="6132171475558119340" at="69,68,72,5">
+      <node id="7535322034160451297" at="35,0,36,0" concept="15" trace="PROPERTY_LIBRARY" />
+      <node id="149846544987197579" at="36,0,37,0" concept="15" trace="MPS_MACRO_PREFIX" />
+      <node id="1884528325077489196" at="38,0,39,0" concept="6" trace="contextProject" />
+      <node id="1884528325077570777" at="39,0,40,0" concept="6" trace="children" />
+      <node id="1884528325076895761" at="42,90,43,50" concept="17" />
+      <node id="1884528325077735060" at="43,50,44,69" concept="13" />
+      <node id="6151449412874430496" at="44,69,45,36" concept="13" />
+      <node id="1884528325078028479" at="45,36,46,26" concept="5" />
+      <node id="1884528325077733931" at="46,26,47,64" concept="5" />
+      <node id="7176721727541654492" at="47,64,48,14" concept="13" />
+      <node id="1884528325077575781" at="48,14,49,43" concept="5" />
+      <node id="4470267393704961814" at="54,45,55,95" concept="13" />
+      <node id="6132171475558103981" at="55,95,56,68" concept="11" />
+      <node id="6132171475558141263" at="57,77,58,53" concept="5" />
+      <node id="149846544987979498" at="60,76,61,59" concept="5" />
+      <node id="1884528325077968617" at="62,5,63,42" concept="5" />
+      <node id="7781441327979299002" at="68,52,69,109" concept="11" />
+      <node id="7535322034160520584" at="69,109,70,66" concept="11" />
+      <node id="7781441327979360998" at="71,69,72,20" concept="12" />
+      <node id="7535322034160538385" at="73,5,74,67" concept="11" />
+      <node id="7781441327979273282" at="75,34,76,35" concept="11" />
+      <node id="7781441327979371090" at="77,29,78,68" concept="5" />
+      <node id="7781441327979365199" at="80,5,81,18" concept="12" />
+      <node id="149846544987763374" at="86,49,87,80" concept="11" />
+      <node id="149846544987584516" at="89,89,90,48" concept="11" />
+      <node id="149846544987614507" at="90,48,91,52" concept="11" />
+      <node id="149846544988522764" at="91,52,92,0" concept="14" />
+      <node id="6285634165201438625" at="93,91,94,72" concept="11" />
+      <node id="149846544987792175" at="94,72,95,72" concept="5" />
+      <node id="149846544987770840" at="98,5,99,18" concept="12" />
+      <node id="1884528325077667812" at="105,40,106,20" concept="12" />
+      <node id="1884528325078858912" at="111,72,112,56" concept="11" />
+      <node id="1884528325078915068" at="117,162,118,197" concept="5" />
+      <node id="1884528325079079620" at="123,7,124,18" concept="12" />
+      <node id="6132171475558119340" at="56,68,59,5" concept="8" />
+      <node id="149846544987917444" at="59,5,62,5" concept="8" />
+      <node id="7781441327979343214" at="70,66,73,5" concept="9" />
+      <node id="7781441327979279933" at="76,35,79,7" concept="9" />
+      <node id="8177223897055542626" at="116,74,119,13" concept="8" />
+      <node id="149846544988590897" at="92,0,96,9" concept="9" />
+      <node id="1884528325077667360" at="104,0,108,0" concept="10" trace="getChildren#()Ljava/util/List;" />
+      <node id="1884528325078831344" at="115,83,120,11" concept="8" />
+      <node id="7535322034160543407" at="74,67,80,5" concept="8" />
+      <node id="1884528325078816716" at="114,25,121,9" concept="8" />
+      <node id="1884528325076767161" at="42,0,51,0" concept="3" trace="MpsTestsSuite#(Ljava/lang/Class;Lorg/junit/runners/model/RunnerBuilder;)V" />
+      <node id="149846544988526529" at="88,103,97,7" concept="9" />
+      <node id="1884528325078879938" at="114,0,123,0" concept="10" trace="run#()V" />
+      <node id="6132171475558101545" at="54,0,65,0" concept="16" trace="initIdeaEnvironment#()V" />
+      <node id="149846544987409740" at="87,80,98,5" concept="8" />
+      <node id="1884528325078869283" at="112,56,123,7" concept="5" />
+      <node id="3540760116424835070" at="68,0,83,0" concept="16" trace="loadLibraries#()Ljava/util/Map;" />
+      <node id="149846544987354236" at="86,0,101,0" concept="16" trace="loadMacros#()Ljava/util/Map;" />
+      <node id="1884528325077587018" at="111,0,126,0" concept="10" trace="createChildRunners#(Lorg/junit/runners/model/RunnerBuilder;)Ljava/util/List;" />
+      <scope id="6132171475558119346" at="57,77,58,53" />
+      <scope id="149846544987917450" at="60,76,61,59" />
+      <scope id="7781441327979343216" at="71,69,72,20" />
+      <scope id="7781441327979279935" at="77,29,78,68" />
+      <scope id="1884528325077667365" at="105,40,106,20" />
+      <scope id="8177223897055542628" at="117,162,118,197" />
+      <scope id="149846544988590900" at="93,91,95,72">
+        <var name="macroSuffix" id="6285634165201438626" />
+      </scope>
+      <scope id="6132171475558119340" at="56,68,59,5">
         <var name="lib" id="6132171475558119342" />
       </scope>
-      <scope id="149846544987917444" at="72,5,75,5">
+      <scope id="149846544987917444" at="59,5,62,5">
         <var name="macro" id="149846544987917446" />
       </scope>
-      <scope id="1884528325078831347" at="127,74,130,13" />
-      <scope id="8177223897055542626" at="127,74,130,13">
+      <scope id="1884528325078831347" at="116,74,119,13" />
+      <scope id="8177223897055542626" at="116,74,119,13">
         <var name="testCase" id="8177223897055542627" />
       </scope>
-      <scope id="1884528325076767456" at="143,98,146,30" />
-      <scope id="1466372653937694483" at="162,0,165,0" />
-      <scope id="7535322034160543413" at="87,34,91,7">
+      <scope id="7535322034160543413" at="75,34,79,7">
         <var name="libFile" id="7781441327979273283" />
       </scope>
-      <scope id="1884528325077667360" at="115,0,119,0" />
-      <scope id="1884528325076767521" at="155,0,159,0" />
-      <scope id="1913741251637001801" at="186,0,190,0">
-        <var name="project" id="1884528325079323090" />
-      </scope>
-      <scope id="2574478307531555819" at="191,0,195,0">
-        <var name="string" id="2574478307531555823" />
-      </scope>
-      <scope id="624697236422195095" at="196,0,200,0" />
-      <scope id="1884528325078816722" at="126,83,131,11" />
-      <scope id="1884528325078831344" at="126,83,131,11">
+      <scope id="1884528325077667360" at="104,0,108,0" />
+      <scope id="1884528325078816722" at="115,83,120,11" />
+      <scope id="1884528325078831344" at="115,83,120,11">
         <var name="model" id="1884528325078831345" />
       </scope>
-      <scope id="1884528325076767453" at="143,0,148,0">
-        <var name="builder" id="1884528325078242395" />
-        <var name="klassName" id="1884528325076767469" />
-        <var name="moduleRef" id="1884528325078159159" />
-      </scope>
-      <scope id="1884528325076767474" at="149,0,154,0">
-        <var name="notifier" id="1884528325076767477" />
-      </scope>
-      <scope id="1884528325078698401" at="160,34,165,9" />
-      <scope id="1884528325076767604" at="171,11,176,48">
-        <var name="classLoader" id="1884528325076767606" />
-      </scope>
-      <scope id="7535322034160543407" at="86,67,92,5">
+      <scope id="7535322034160543407" at="74,67,80,5">
         <var name="lib" id="7535322034160543409" />
       </scope>
-      <scope id="1884528325078816716" at="125,25,132,9">
-        <var name="module" id="1884528325078816718" />
-      </scope>
-      <scope id="1884528325078879939" at="125,25,132,9" />
-      <scope id="1884528325078698398" at="160,0,167,0" />
-      <scope id="1884528325076767169" at="48,90,57,43" />
-      <scope id="1884528325078879938" at="125,0,134,0" />
-      <scope id="149846544987409746" at="98,103,108,97">
+      <scope id="1884528325076767169" at="42,90,49,43" />
+      <scope id="149846544988526532" at="89,89,96,9">
         <var name="key" id="149846544987584519" />
         <var name="value" id="149846544987614510" />
       </scope>
-      <scope id="1884528325076767161" at="48,0,59,0">
+      <scope id="1884528325078816716" at="114,25,121,9">
+        <var name="module" id="1884528325078816718" />
+      </scope>
+      <scope id="1884528325078879939" at="114,25,121,9" />
+      <scope id="1884528325076767161" at="42,0,51,0">
         <var name="builder" id="1884528325078231317" />
         <var name="klass" id="1884528325076767164" />
       </scope>
-      <scope id="1884528325076767592" at="168,73,179,7" />
-      <scope id="149846544987409740" at="97,80,109,5">
+      <scope id="6132171475558101548" at="54,45,63,42">
+        <var name="config" id="6132171475558103982" />
+      </scope>
+      <scope id="149846544987409746" at="88,103,97,7" />
+      <scope id="1884528325078879938" at="114,0,123,0" />
+      <scope id="6132171475558101545" at="54,0,65,0" />
+      <scope id="149846544987409740" at="87,80,98,5">
         <var name="property" id="149846544987409742" />
       </scope>
-      <scope id="3540760116424835073" at="80,52,93,18">
+      <scope id="3540760116424835073" at="68,52,81,18">
         <var name="libraries" id="7535322034160538386" />
         <var name="librariesString" id="7535322034160520585" />
         <var name="result" id="7781441327979299005" />
       </scope>
-      <scope id="1884528325077264470" at="122,72,135,18">
+      <scope id="149846544987354239" at="86,49,99,18">
+        <var name="result" id="149846544987763377" />
+      </scope>
+      <scope id="1884528325077264470" at="111,72,124,18">
         <var name="result" id="1884528325078858913" />
       </scope>
-      <scope id="1884528325076767589" at="168,0,181,0">
-        <var name="className" id="1884528325076767626" />
-        <var name="module" id="1884528325076767624" />
-      </scope>
-      <scope id="149846544987354239" at="96,49,110,18">
-        <var name="result" id="149846544987763377" />
-      </scope>
-      <scope id="6132171475558101548" at="62,41,77,39">
-        <var name="config" id="6132171475558103982" />
-      </scope>
-      <scope id="3540760116424835070" at="80,0,95,0" />
-      <scope id="1884528325077587018" at="122,0,137,0">
+      <scope id="3540760116424835070" at="68,0,83,0" />
+      <scope id="149846544987354236" at="86,0,101,0" />
+      <scope id="1884528325077587018" at="111,0,126,0">
         <var name="builder" id="1884528325078240055" />
       </scope>
-      <scope id="149846544987354236" at="96,0,112,0" />
-      <scope id="6132171475558101545" at="62,0,79,0" />
-      <unit id="1466372653937694483" at="161,54,165,7" name="jetbrains.mps.testbench.junit.runners.MpsTestsSuite$1" />
-      <unit id="1884528325078879938" at="124,45,134,5" name="jetbrains.mps.testbench.junit.runners.MpsTestsSuite$1" />
-      <unit id="1913741251637001797" at="183,0,201,0" name="jetbrains.mps.testbench.junit.runners.MpsTestsSuite$DummyProjectContainer" />
-      <unit id="1884528325076767440" at="138,0,182,0" name="jetbrains.mps.testbench.junit.runners.MpsTestsSuite$DelegatingRunner" />
-      <unit id="1884528325076767136" at="37,0,204,0" name="jetbrains.mps.testbench.junit.runners.MpsTestsSuite" />
+      <unit id="1884528325078879938" at="113,45,123,5" name="jetbrains.mps.testbench.junit.runners.MpsTestsSuite$1" />
+      <unit id="1884528325076767136" at="30,0,130,0" name="jetbrains.mps.testbench.junit.runners.MpsTestsSuite" />
     </file>
   </root>
   <root nodeRef="r:eea68efb-2953-43f4-848f-9829ac5c7101(jetbrains.mps.testbench.junit.runners)/2926331382166450989">
@@ -941,15 +394,16 @@
       <node id="5294483648489407836" at="88,31,89,48" concept="5" />
       <node id="5294483648489407846" at="90,31,91,28" concept="5" />
       <node id="5294483648489407849" at="91,28,92,20" concept="12" />
-      <node id="2926331382166278202" at="94,5,95,157" concept="12" />
-      <node id="5294483648489407938" at="101,96,102,32" concept="5" />
-      <node id="2926331382165824872" at="102,32,103,52" concept="5" />
-      <node id="5294483648489407958" at="103,52,104,36" concept="5" />
-      <node id="2926331382165782316" at="107,51,108,12" concept="13" />
-      <node id="5294483648489408986" at="109,52,110,51" concept="13" />
-      <node id="5294483648489407984" at="114,34,115,47" concept="5" />
-      <node id="5294483648489406810" at="122,0,123,0" concept="10" trace="execute#(Ljetbrains/mps/project/Project;)Z" />
-      <node id="5294483648489407977" at="112,0,114,0" concept="10" trace="run#()V" />
+      <node id="2017907759317623850" at="94,5,95,132" concept="11" />
+      <node id="2926331382166278202" at="95,132,96,68" concept="12" />
+      <node id="5294483648489407938" at="102,96,103,32" concept="5" />
+      <node id="2926331382165824872" at="103,32,104,77" concept="5" />
+      <node id="5294483648489407958" at="104,77,105,36" concept="5" />
+      <node id="2926331382165782316" at="108,51,109,12" concept="13" />
+      <node id="5294483648489408986" at="110,60,111,51" concept="13" />
+      <node id="5294483648489407984" at="115,34,116,47" concept="5" />
+      <node id="5294483648489406810" at="123,0,124,0" concept="10" trace="execute#(Ljetbrains/mps/project/Project;)Z" />
+      <node id="5294483648489407977" at="113,0,115,0" concept="10" trace="run#()V" />
       <node id="5294483648489407745" at="30,88,33,5" concept="9" />
       <node id="3904824243729079583" at="46,0,49,0" concept="16" trace="getModule#(Ljava/lang/String;Ljava/lang/Class;)null" />
       <node id="3904824243729107976" at="52,0,55,0" concept="16" trace="getSolution#(Ljava/lang/String;)Ljetbrains/mps/project/Solution;" />
@@ -957,17 +411,17 @@
       <node id="3904824243729093194" at="64,0,67,0" concept="16" trace="getGenerator#(Ljava/lang/String;)Ljetbrains/mps/smodel/Generator;" />
       <node id="5294483648489408126" at="70,0,73,0" concept="16" trace="getModel#(Ljetbrains/mps/project/Project;Ljava/lang/String;)Lorg/jetbrains/mps/openapi/model/SModel;" />
       <node id="5294483648489407810" at="79,114,82,5" concept="9" />
-      <node id="5294483648489407968" at="110,51,114,34" concept="5" />
+      <node id="5294483648489407968" at="111,51,115,34" concept="5" />
       <node id="5294483648489407851" at="86,53,93,7" concept="20" />
       <node id="5294483648489407775" at="33,5,41,5" concept="21" />
-      <node id="5294483648489407932" at="98,0,106,0" concept="16" trace="finishTestOnProjectCopy#(Ljetbrains/mps/project/Project;Ljava/io/File;)V" />
-      <node id="2926331382165771806" at="108,12,116,5" concept="9" />
+      <node id="5294483648489407932" at="99,0,107,0" concept="16" trace="finishTestOnProjectCopy#(Ljetbrains/mps/project/Project;Ljava/io/File;)V" />
+      <node id="2926331382165771806" at="109,12,117,5" concept="9" />
       <node id="5294483648489407829" at="85,10,94,5" concept="2" />
-      <node id="5294483648489407966" at="107,0,118,0" concept="16" trace="waitUntilAllEventsFlushed#()V" />
+      <node id="5294483648489407966" at="108,0,119,0" concept="16" trace="waitUntilAllEventsFlushed#()V" />
       <node id="5294483648489407819" at="82,5,94,5" concept="9" />
       <node id="5294483648489407701" at="25,0,43,0" concept="16" trace="testOnProjectCopy#(Ljava/io/File;Ljava/io/File;Ljava/lang/String;Ljetbrains/mps/testbench/junit/runners/ProjectTestsSupport/ProjectRunnable;)Z" />
-      <node id="5294483648489407779" at="76,0,97,0" concept="16" trace="startTestOnProjectCopy#(Ljava/io/File;Ljava/io/File;Ljava/lang/String;)Ljetbrains/mps/project/Project;" />
-      <scope id="5294483648489407978" at="112,27,112,27" />
+      <node id="5294483648489407779" at="76,0,98,0" concept="16" trace="startTestOnProjectCopy#(Ljava/io/File;Ljava/io/File;Ljava/lang/String;)Ljetbrains/mps/project/Project;" />
+      <scope id="5294483648489407978" at="113,27,113,27" />
       <scope id="5294483648489407750" at="31,26,32,19" />
       <scope id="5294483648489407754" at="34,9,35,39" />
       <scope id="5294483648489407760" at="39,15,40,55" />
@@ -978,7 +432,7 @@
       <scope id="5294483648489408131" at="70,68,71,103" />
       <scope id="5294483648489407814" at="80,34,81,38" />
       <scope id="5294483648489407823" at="83,31,84,47" />
-      <scope id="5294483648489406810" at="122,0,123,0">
+      <scope id="5294483648489406810" at="123,0,124,0">
         <var name="project" id="5294483648489406812" />
       </scope>
       <scope id="5294483648489407776" at="36,0,38,19">
@@ -990,7 +444,7 @@
         <var name="e" id="5294483648489407841" />
       </scope>
       <scope id="5294483648489407845" at="90,31,92,20" />
-      <scope id="5294483648489407977" at="112,0,114,0" />
+      <scope id="5294483648489407977" at="113,0,115,0" />
       <scope id="3904824243729079583" at="46,0,49,0">
         <var name="cls" id="3904824243728567361" />
         <var name="moduleFqName" id="3904824243728567358" />
@@ -1008,35 +462,36 @@
         <var name="modelName" id="5294483648489408129" />
         <var name="project" id="5294483648489408127" />
       </scope>
-      <scope id="5294483648489407937" at="101,96,104,36" />
-      <scope id="2926331382165771809" at="109,52,115,47" />
+      <scope id="5294483648489407937" at="102,96,105,36" />
+      <scope id="2926331382165771809" at="110,60,116,47" />
       <scope id="5294483648489407830" at="85,12,93,7" />
-      <scope id="5294483648489407932" at="98,0,106,0">
+      <scope id="5294483648489407932" at="99,0,107,0">
         <var name="destinationDir" id="5294483648489407935" />
         <var name="project" id="5294483648489407933" />
       </scope>
-      <scope id="5294483648489407967" at="107,51,116,5" />
-      <scope id="5294483648489407966" at="107,0,118,0" />
+      <scope id="5294483648489407967" at="108,51,117,5" />
+      <scope id="5294483648489407966" at="108,0,119,0" />
       <scope id="5294483648489407710" at="29,143,41,5">
         <var name="project" id="5294483648489407737" />
       </scope>
-      <scope id="5294483648489407789" at="79,114,95,157" />
+      <scope id="5294483648489407789" at="79,114,96,68">
+        <var name="projectFile" id="2017907759317623851" />
+      </scope>
       <scope id="5294483648489407701" at="25,0,43,0">
         <var name="destinationDir" id="5294483648489407704" />
         <var name="projectName" id="5294483648489407706" />
         <var name="runnable" id="2926331382165590634" />
         <var name="source" id="5294483648489407702" />
       </scope>
-      <scope id="5294483648489407779" at="76,0,97,0">
+      <scope id="5294483648489407779" at="76,0,98,0">
         <var name="destinationDir" id="5294483648489407782" />
         <var name="projectName" id="5294483648489407784" />
         <var name="source" id="5294483648489407780" />
       </scope>
-      <unit id="5294483648489407975" at="111,60,114,7" name="jetbrains.mps.testbench.junit.runners.ProjectTestsSupport$1" />
-      <unit id="5294483648489406807" at="121,0,124,0" name="jetbrains.mps.testbench.junit.runners.ProjectTestsSupport$ProjectRunnable" />
-      <unit id="2926331382166450989" at="22,0,125,0" name="jetbrains.mps.testbench.junit.runners.ProjectTestsSupport" />
+      <unit id="5294483648489407975" at="112,60,115,7" name="jetbrains.mps.testbench.junit.runners.ProjectTestsSupport$1" />
+      <unit id="5294483648489406807" at="122,0,125,0" name="jetbrains.mps.testbench.junit.runners.ProjectTestsSupport$ProjectRunnable" />
+      <unit id="2926331382166450989" at="22,0,126,0" name="jetbrains.mps.testbench.junit.runners.ProjectTestsSupport" />
     </file>
->>>>>>> 0583c357
   </root>
   <root nodeRef="r:eea68efb-2953-43f4-848f-9829ac5c7101(jetbrains.mps.testbench.junit.runners)/3540760116424246912">
     <file name="DynamicSuite.java">
@@ -1069,735 +524,411 @@
     </file>
   </root>
   <root nodeRef="r:eea68efb-2953-43f4-848f-9829ac5c7101(jetbrains.mps.testbench.junit.runners)/3894165323890858623">
-<<<<<<< HEAD
-    <nodeInfo nodeId="4417301346391480304" fileName="MpsTestsSupport.java" startLine="41" startPosition="0" endLine="42" endPosition="0" conceptFqName="jetbrains.mps.baseLanguage.structure.StaticFieldDeclaration" propertyString="EXCLUDES" />
-    <nodeInfo nodeId="4417301346391480312" fileName="MpsTestsSupport.java" startLine="42" startPosition="0" endLine="43" endPosition="0" conceptFqName="jetbrains.mps.baseLanguage.structure.StaticFieldDeclaration" propertyString="EXCLUDE_SET" />
-    <nodeInfo nodeId="3122761010869391651" fileName="MpsTestsSupport.java" startLine="43" startPosition="10" endLine="44" endPosition="24" conceptFqName="jetbrains.mps.baseLanguage.structure.ExpressionStatement" />
-    <nodeInfo nodeId="3122761010869357798" fileName="MpsTestsSupport.java" startLine="48" startPosition="43" endLine="49" endPosition="43" conceptFqName="jetbrains.mps.baseLanguage.structure.ExpressionStatement" />
-    <nodeInfo nodeId="3122761010869357801" fileName="MpsTestsSupport.java" startLine="49" startPosition="43" endLine="50" endPosition="34" conceptFqName="jetbrains.mps.baseLanguage.structure.AssertStatement" />
-    <nodeInfo nodeId="2695986477166826339" fileName="MpsTestsSupport.java" startLine="50" startPosition="34" endLine="51" endPosition="27" conceptFqName="jetbrains.mps.baseLanguage.structure.ExpressionStatement" />
-    <nodeInfo nodeId="3122761010869464941" fileName="MpsTestsSupport.java" startLine="56" startPosition="49" endLine="57" endPosition="50" conceptFqName="jetbrains.mps.baseLanguage.structure.LocalVariableDeclarationStatement" />
-    <nodeInfo nodeId="4417301346391488040" fileName="MpsTestsSupport.java" startLine="57" startPosition="50" endLine="58" endPosition="52" conceptFqName="jetbrains.mps.baseLanguage.structure.LocalVariableDeclarationStatement" />
-    <nodeInfo nodeId="4417301346391488048" fileName="MpsTestsSupport.java" startLine="59" startPosition="31" endLine="60" endPosition="92" conceptFqName="jetbrains.mps.baseLanguage.structure.ExpressionStatement" />
-    <nodeInfo nodeId="3122761010869463083" fileName="MpsTestsSupport.java" startLine="61" startPosition="5" endLine="62" endPosition="23" conceptFqName="jetbrains.mps.baseLanguage.structure.ReturnStatement" />
-    <nodeInfo nodeId="3122761010869321653" fileName="MpsTestsSupport.java" startLine="73" startPosition="30" endLine="74" endPosition="43" conceptFqName="jetbrains.mps.baseLanguage.structure.ExpressionStatement" />
-    <nodeInfo nodeId="5824636632657974279" fileName="MpsTestsSupport.java" startLine="75" startPosition="5" endLine="76" endPosition="44" conceptFqName="jetbrains.mps.baseLanguage.structure.ExpressionStatement" />
-    <nodeInfo nodeId="3122761010869547119" fileName="MpsTestsSupport.java" startLine="76" startPosition="44" endLine="77" endPosition="61" conceptFqName="jetbrains.mps.baseLanguage.structure.LocalVariableDeclarationStatement" />
-    <nodeInfo nodeId="2926331382164960201" fileName="MpsTestsSupport.java" startLine="78" startPosition="29" endLine="79" endPosition="89" conceptFqName="jetbrains.mps.baseLanguage.structure.ExpressionStatement" />
-    <nodeInfo nodeId="2695986477166658693" fileName="MpsTestsSupport.java" startLine="81" startPosition="19" endLine="82" endPosition="87" conceptFqName="jetbrains.mps.baseLanguage.structure.AssertStatement" />
-    <nodeInfo nodeId="3122761010869568630" fileName="MpsTestsSupport.java" startLine="83" startPosition="5" endLine="84" endPosition="22" conceptFqName="jetbrains.mps.baseLanguage.structure.ReturnStatement" />
-    <nodeInfo nodeId="2770012171662963788" fileName="MpsTestsSupport.java" startLine="89" startPosition="55" endLine="90" endPosition="69" conceptFqName="jetbrains.mps.baseLanguage.structure.ReturnStatement" />
-    <nodeInfo nodeId="2046945161065713083" fileName="MpsTestsSupport.java" startLine="96" startPosition="30" endLine="97" endPosition="52" conceptFqName="jetbrains.mps.baseLanguage.structure.ExpressionStatement" />
-    <nodeInfo nodeId="4590871013634198843" fileName="MpsTestsSupport.java" startLine="98" startPosition="5" endLine="99" endPosition="51" conceptFqName="jetbrains.mps.baseLanguage.structure.AssertStatement" />
-    <nodeInfo nodeId="8181622299284058828" fileName="MpsTestsSupport.java" startLine="101" startPosition="45" endLine="102" endPosition="141" conceptFqName="jetbrains.mps.baseLanguage.structure.ReturnStatement" />
-    <nodeInfo nodeId="4590871013634199174" fileName="MpsTestsSupport.java" startLine="109" startPosition="66" endLine="110" endPosition="51" conceptFqName="jetbrains.mps.baseLanguage.structure.AssertStatement" />
-    <nodeInfo nodeId="2926331382165402410" fileName="MpsTestsSupport.java" startLine="110" startPosition="51" endLine="111" endPosition="60" conceptFqName="jetbrains.mps.baseLanguage.structure.LocalVariableDeclarationStatement" />
-    <nodeInfo nodeId="4590871013634214996" fileName="MpsTestsSupport.java" startLine="111" startPosition="60" endLine="112" endPosition="51" conceptFqName="jetbrains.mps.baseLanguage.structure.ExpressionStatement" />
-    <nodeInfo nodeId="4590871013634245798" fileName="MpsTestsSupport.java" startLine="112" startPosition="51" endLine="113" endPosition="80" conceptFqName="jetbrains.mps.baseLanguage.structure.LocalVariableDeclarationStatement" />
-    <nodeInfo nodeId="2926331382165405812" fileName="MpsTestsSupport.java" startLine="113" startPosition="80" endLine="114" endPosition="25" conceptFqName="jetbrains.mps.baseLanguage.structure.ExpressionStatement" />
-    <nodeInfo nodeId="4590871013634245901" fileName="MpsTestsSupport.java" startLine="114" startPosition="25" endLine="115" endPosition="18" conceptFqName="jetbrains.mps.baseLanguage.structure.ReturnStatement" />
-    <nodeInfo nodeId="4681254579908065087" fileName="MpsTestsSupport.java" startLine="120" startPosition="98" endLine="121" endPosition="22" conceptFqName="jetbrains.mps.baseLanguage.structure.SingleLineComment" />
-    <nodeInfo nodeId="5792583586807805478" fileName="MpsTestsSupport.java" startLine="122" startPosition="30" endLine="123" endPosition="36" conceptFqName="jetbrains.mps.baseLanguage.structure.ExpressionStatement" />
-    <nodeInfo nodeId="4681254579908065227" fileName="MpsTestsSupport.java" startLine="124" startPosition="5" endLine="125" endPosition="0" conceptFqName="jetbrains.mps.baseLanguage.structure.Statement" />
-    <nodeInfo nodeId="4681254579908049036" fileName="MpsTestsSupport.java" startLine="125" startPosition="0" endLine="126" endPosition="105" conceptFqName="jetbrains.mps.baseLanguage.structure.SingleLineComment" />
-    <nodeInfo nodeId="4681254579908049043" fileName="MpsTestsSupport.java" startLine="128" startPosition="25" endLine="129" endPosition="79" conceptFqName="jetbrains.mps.baseLanguage.structure.ExpressionStatement" />
-    <nodeInfo nodeId="4681254579908049053" fileName="MpsTestsSupport.java" startLine="131" startPosition="7" endLine="132" endPosition="0" conceptFqName="jetbrains.mps.baseLanguage.structure.Statement" />
-    <nodeInfo nodeId="4681254579908049054" fileName="MpsTestsSupport.java" startLine="132" startPosition="0" endLine="133" endPosition="71" conceptFqName="jetbrains.mps.baseLanguage.structure.SingleLineComment" />
-    <nodeInfo nodeId="4681254579908049056" fileName="MpsTestsSupport.java" startLine="133" startPosition="71" endLine="134" endPosition="80" conceptFqName="jetbrains.mps.baseLanguage.structure.SingleLineComment" />
-    <nodeInfo nodeId="4681254579908049058" fileName="MpsTestsSupport.java" startLine="134" startPosition="80" endLine="135" endPosition="86" conceptFqName="jetbrains.mps.baseLanguage.structure.SingleLineComment" />
-    <nodeInfo nodeId="4681254579908049060" fileName="MpsTestsSupport.java" startLine="135" startPosition="86" endLine="136" endPosition="95" conceptFqName="jetbrains.mps.baseLanguage.structure.SingleLineComment" />
-    <nodeInfo nodeId="4681254579908049062" fileName="MpsTestsSupport.java" startLine="136" startPosition="95" endLine="137" endPosition="61" conceptFqName="jetbrains.mps.baseLanguage.structure.SingleLineComment" />
-    <nodeInfo nodeId="4681254579908049080" fileName="MpsTestsSupport.java" startLine="142" startPosition="49" endLine="143" endPosition="21" conceptFqName="jetbrains.mps.baseLanguage.structure.ContinueStatement" />
-    <nodeInfo nodeId="4681254579908049085" fileName="MpsTestsSupport.java" startLine="144" startPosition="11" endLine="145" endPosition="51" conceptFqName="jetbrains.mps.baseLanguage.structure.ExpressionStatement" />
-    <nodeInfo nodeId="4681254579908049098" fileName="MpsTestsSupport.java" startLine="148" startPosition="7" endLine="149" endPosition="0" conceptFqName="jetbrains.mps.baseLanguage.structure.Statement" />
-    <nodeInfo nodeId="4681254579908049128" fileName="MpsTestsSupport.java" startLine="156" startPosition="31" endLine="157" endPosition="59" conceptFqName="jetbrains.mps.baseLanguage.structure.ExpressionStatement" />
-    <nodeInfo nodeId="4681254579908049163" fileName="MpsTestsSupport.java" startLine="162" startPosition="12" endLine="163" endPosition="99" conceptFqName="jetbrains.mps.baseLanguage.structure.SingleLineComment" />
-    <nodeInfo nodeId="4417301346391319191" fileName="MpsTestsSupport.java" startLine="169" startPosition="54" endLine="170" endPosition="204" conceptFqName="jetbrains.mps.baseLanguage.structure.ExpressionStatement" />
-    <nodeInfo nodeId="4417301346391299359" fileName="MpsTestsSupport.java" startLine="181" startPosition="31" endLine="182" endPosition="71" conceptFqName="jetbrains.mps.baseLanguage.structure.LocalVariableDeclarationStatement" />
-    <nodeInfo nodeId="4417301346391299413" fileName="MpsTestsSupport.java" startLine="184" startPosition="66" endLine="185" endPosition="49" conceptFqName="jetbrains.mps.baseLanguage.structure.SingleLineComment" />
-    <nodeInfo nodeId="4417301346391299378" fileName="MpsTestsSupport.java" startLine="185" startPosition="49" endLine="186" endPosition="27" conceptFqName="jetbrains.mps.baseLanguage.structure.ContinueStatement" />
-    <nodeInfo nodeId="4417301346391299379" fileName="MpsTestsSupport.java" startLine="187" startPosition="17" endLine="188" endPosition="76" conceptFqName="jetbrains.mps.baseLanguage.structure.ExpressionStatement" />
-    <nodeInfo nodeId="4417301346391299388" fileName="MpsTestsSupport.java" startLine="189" startPosition="15" endLine="190" endPosition="85" conceptFqName="jetbrains.mps.baseLanguage.structure.ExpressionStatement" />
-    <nodeInfo nodeId="4417301346391299405" fileName="MpsTestsSupport.java" startLine="195" startPosition="27" endLine="196" endPosition="36" conceptFqName="jetbrains.mps.baseLanguage.structure.ThrowStatement" />
-    <nodeInfo nodeId="3894165323890858623" fileName="MpsTestsSupport.java" startLine="201" startPosition="0" endLine="202" endPosition="0" conceptFqName="jetbrains.mps.baseLanguage.structure.StaticFieldDeclaration" propertyString="LOG" />
-    <nodeInfo nodeId="4681254579908049159" fileName="MpsTestsSupport.java" startLine="162" startPosition="10" endLine="164" endPosition="5" conceptFqName="jetbrains.mps.baseLanguage.structure.BlockStatement" />
-    <nodeInfo nodeId="4417301346391488045" fileName="MpsTestsSupport.java" startLine="58" startPosition="52" endLine="61" endPosition="5" conceptFqName="jetbrains.mps.baseLanguage.structure.ForeachStatement" />
-    <nodeInfo nodeId="3122761010869321653" fileName="MpsTestsSupport.java" startLine="72" startPosition="81" endLine="75" endPosition="5" conceptFqName="jetbrains.mps.baseLanguage.structure.BlockStatement" />
-    <nodeInfo nodeId="3122761010869321653" fileName="MpsTestsSupport.java" startLine="72" startPosition="81" endLine="75" endPosition="5" conceptFqName="jetbrains.mps.baseLanguage.structure.IfStatement" />
-    <nodeInfo nodeId="2926331382164786576" fileName="MpsTestsSupport.java" startLine="77" startPosition="61" endLine="80" endPosition="5" conceptFqName="jetbrains.mps.baseLanguage.structure.IfStatement" />
-    <nodeInfo nodeId="2926331382164794263" fileName="MpsTestsSupport.java" startLine="80" startPosition="5" endLine="83" endPosition="5" conceptFqName="jetbrains.mps.baseLanguage.structure.IfStatement" />
-    <nodeInfo nodeId="2770012171662963517" fileName="MpsTestsSupport.java" startLine="89" startPosition="0" endLine="92" endPosition="0" conceptFqName="jetbrains.mps.baseLanguage.structure.StaticMethodDeclaration" propertyString="initEnv#(Z)Ljetbrains/mps/tool/environment/Environment;" />
-    <nodeInfo nodeId="2046945161065713083" fileName="MpsTestsSupport.java" startLine="95" startPosition="68" endLine="98" endPosition="5" conceptFqName="jetbrains.mps.baseLanguage.structure.BlockStatement" />
-    <nodeInfo nodeId="2046945161065713083" fileName="MpsTestsSupport.java" startLine="95" startPosition="68" endLine="98" endPosition="5" conceptFqName="jetbrains.mps.baseLanguage.structure.IfStatement" />
-    <nodeInfo nodeId="8181622299284306797" fileName="MpsTestsSupport.java" startLine="101" startPosition="0" endLine="104" endPosition="0" conceptFqName="jetbrains.mps.baseLanguage.structure.InstanceMethodDeclaration" propertyString="compute#()Ljetbrains/mps/make/MPSCompilationResult;" />
-    <nodeInfo nodeId="5792583586807805478" fileName="MpsTestsSupport.java" startLine="121" startPosition="22" endLine="124" endPosition="5" conceptFqName="jetbrains.mps.baseLanguage.structure.BlockStatement" />
-    <nodeInfo nodeId="5792583586807805478" fileName="MpsTestsSupport.java" startLine="121" startPosition="22" endLine="124" endPosition="5" conceptFqName="jetbrains.mps.baseLanguage.structure.IfStatement" />
-    <nodeInfo nodeId="4681254579908049041" fileName="MpsTestsSupport.java" startLine="128" startPosition="0" endLine="131" endPosition="0" conceptFqName="jetbrains.mps.baseLanguage.structure.InstanceMethodDeclaration" propertyString="run#()V" />
-    <nodeInfo nodeId="4681254579908049078" fileName="MpsTestsSupport.java" startLine="141" startPosition="76" endLine="144" endPosition="11" conceptFqName="jetbrains.mps.baseLanguage.structure.IfStatement" />
-    <nodeInfo nodeId="4417301346391311607" fileName="MpsTestsSupport.java" startLine="169" startPosition="0" endLine="172" endPosition="0" conceptFqName="jetbrains.mps.baseLanguage.structure.StaticMethodDeclaration" propertyString="loadAllModulesIntoRepository#()V" />
-    <nodeInfo nodeId="4681254579908049124" fileName="MpsTestsSupport.java" startLine="155" startPosition="0" endLine="159" endPosition="0" conceptFqName="jetbrains.mps.baseLanguage.structure.InstanceMethodDeclaration" propertyString="run#()V" />
-    <nodeInfo nodeId="4417301346391299368" fileName="MpsTestsSupport.java" startLine="183" startPosition="64" endLine="187" endPosition="17" conceptFqName="jetbrains.mps.baseLanguage.structure.IfStatement" />
-    <nodeInfo nodeId="3122761010869384189" fileName="MpsTestsSupport.java" startLine="48" startPosition="0" endLine="53" endPosition="0" conceptFqName="jetbrains.mps.baseLanguage.structure.StaticMethodDeclaration" propertyString="initLoggingSystem#()V" />
-    <nodeInfo nodeId="8181622299284300149" fileName="MpsTestsSupport.java" startLine="99" startPosition="51" endLine="104" endPosition="7" conceptFqName="jetbrains.mps.baseLanguage.structure.ReturnStatement" />
-    <nodeInfo nodeId="4681254579908049038" fileName="MpsTestsSupport.java" startLine="126" startPosition="105" endLine="131" endPosition="7" conceptFqName="jetbrains.mps.baseLanguage.structure.ExpressionStatement" />
-    <nodeInfo nodeId="4681254579908049076" fileName="MpsTestsSupport.java" startLine="140" startPosition="25" endLine="146" endPosition="9" conceptFqName="jetbrains.mps.baseLanguage.structure.ForeachStatement" />
-    <nodeInfo nodeId="4681254579908049116" fileName="MpsTestsSupport.java" startLine="153" startPosition="27" endLine="159" endPosition="13" conceptFqName="jetbrains.mps.baseLanguage.structure.ExpressionStatement" />
-    <nodeInfo nodeId="4417301346391299365" fileName="MpsTestsSupport.java" startLine="182" startPosition="71" endLine="189" endPosition="15" conceptFqName="jetbrains.mps.baseLanguage.structure.ForeachStatement" />
-    <nodeInfo nodeId="3122761010869456425" fileName="MpsTestsSupport.java" startLine="56" startPosition="0" endLine="64" endPosition="0" conceptFqName="jetbrains.mps.baseLanguage.structure.StaticMethodDeclaration" propertyString="createExcludesSet#()Ljava/util/Set;" />
-    <nodeInfo nodeId="4590871013634150402" fileName="MpsTestsSupport.java" startLine="109" startPosition="0" endLine="117" endPosition="0" conceptFqName="jetbrains.mps.baseLanguage.structure.StaticMethodDeclaration" propertyString="makeAllWithoutEnvironment#()Ljetbrains/mps/make/MPSCompilationResult;" />
-    <nodeInfo nodeId="4681254579908049072" fileName="MpsTestsSupport.java" startLine="139" startPosition="0" endLine="148" endPosition="0" conceptFqName="jetbrains.mps.baseLanguage.structure.InstanceMethodDeclaration" propertyString="run#()V" />
-    <nodeInfo nodeId="4681254579908049112" fileName="MpsTestsSupport.java" startLine="152" startPosition="0" endLine="161" endPosition="0" conceptFqName="jetbrains.mps.baseLanguage.structure.InstanceMethodDeclaration" propertyString="run#()V" />
-    <nodeInfo nodeId="8181622299284041520" fileName="MpsTestsSupport.java" startLine="95" startPosition="0" endLine="106" endPosition="0" conceptFqName="jetbrains.mps.baseLanguage.structure.StaticMethodDeclaration" propertyString="makeAllInCreatedEnvironment#()Ljetbrains/mps/make/MPSCompilationResult;" />
-    <nodeInfo nodeId="4681254579908049064" fileName="MpsTestsSupport.java" startLine="137" startPosition="61" endLine="148" endPosition="7" conceptFqName="jetbrains.mps.baseLanguage.structure.ExpressionStatement" />
-    <nodeInfo nodeId="4681254579908049106" fileName="MpsTestsSupport.java" startLine="150" startPosition="60" endLine="161" endPosition="9" conceptFqName="jetbrains.mps.baseLanguage.structure.ExpressionStatement" />
-    <nodeInfo nodeId="4417301346391299356" fileName="MpsTestsSupport.java" startLine="181" startPosition="0" endLine="192" endPosition="0" conceptFqName="jetbrains.mps.baseLanguage.structure.InstanceMethodDeclaration" propertyString="run#()V" />
-    <nodeInfo nodeId="4417301346391299347" fileName="MpsTestsSupport.java" startLine="179" startPosition="27" endLine="192" endPosition="13" conceptFqName="jetbrains.mps.baseLanguage.structure.ExpressionStatement" />
-    <nodeInfo nodeId="4681254579908049099" fileName="MpsTestsSupport.java" startLine="149" startPosition="0" endLine="164" endPosition="5" conceptFqName="jetbrains.mps.baseLanguage.structure.IfStatement" />
-    <nodeInfo nodeId="4417301346391299344" fileName="MpsTestsSupport.java" startLine="178" startPosition="0" endLine="194" endPosition="0" conceptFqName="jetbrains.mps.baseLanguage.structure.InstanceMethodDeclaration" propertyString="run#()V" />
-    <nodeInfo nodeId="4417301346391299337" fileName="MpsTestsSupport.java" startLine="176" startPosition="9" endLine="194" endPosition="9" conceptFqName="jetbrains.mps.baseLanguage.structure.ExpressionStatement" />
-    <nodeInfo nodeId="3894165323891175837" fileName="MpsTestsSupport.java" startLine="67" startPosition="0" endLine="86" endPosition="0" conceptFqName="jetbrains.mps.baseLanguage.structure.StaticMethodDeclaration" propertyString="initEnv#(ZLjetbrains/mps/tool/environment/EnvironmentConfig;)Ljetbrains/mps/tool/environment/Environment;" />
-    <nodeInfo nodeId="4417301346391299406" fileName="MpsTestsSupport.java" startLine="175" startPosition="88" endLine="197" endPosition="5" conceptFqName="jetbrains.mps.baseLanguage.structure.TryCatchStatement" />
-    <nodeInfo nodeId="4417301346391299330" fileName="MpsTestsSupport.java" startLine="175" startPosition="0" endLine="199" endPosition="0" conceptFqName="jetbrains.mps.baseLanguage.structure.StaticMethodDeclaration" propertyString="loadModules#(Ljava/util/Collection;)V" />
-    <nodeInfo nodeId="4681254579908047858" fileName="MpsTestsSupport.java" startLine="120" startPosition="0" endLine="166" endPosition="0" conceptFqName="jetbrains.mps.baseLanguage.structure.StaticMethodDeclaration" propertyString="reloadAllAfterMake#()V" />
-    <scopeInfo nodeId="4417301346391487146" fileName="MpsTestsSupport.java" startLine="43" startPosition="10" endLine="44" endPosition="24" />
-    <scopeInfo nodeId="4417301346391488047" fileName="MpsTestsSupport.java" startLine="59" startPosition="31" endLine="60" endPosition="92" />
-    <scopeInfo nodeId="3122761010869321653" fileName="MpsTestsSupport.java" startLine="73" startPosition="30" endLine="74" endPosition="43" />
-    <scopeInfo nodeId="2926331382164786579" fileName="MpsTestsSupport.java" startLine="78" startPosition="29" endLine="79" endPosition="89" />
-    <scopeInfo nodeId="2926331382164794264" fileName="MpsTestsSupport.java" startLine="81" startPosition="19" endLine="82" endPosition="87" />
-    <scopeInfo nodeId="2770012171662963520" fileName="MpsTestsSupport.java" startLine="89" startPosition="55" endLine="90" endPosition="69" />
-    <scopeInfo nodeId="2046945161065713083" fileName="MpsTestsSupport.java" startLine="96" startPosition="30" endLine="97" endPosition="52" />
-    <scopeInfo nodeId="8181622299284306798" fileName="MpsTestsSupport.java" startLine="101" startPosition="45" endLine="102" endPosition="141" />
-    <scopeInfo nodeId="5792583586807805478" fileName="MpsTestsSupport.java" startLine="122" startPosition="30" endLine="123" endPosition="36" />
-    <scopeInfo nodeId="4681254579908049042" fileName="MpsTestsSupport.java" startLine="128" startPosition="25" endLine="129" endPosition="79" />
-    <scopeInfo nodeId="4681254579908049079" fileName="MpsTestsSupport.java" startLine="142" startPosition="49" endLine="143" endPosition="21" />
-    <scopeInfo nodeId="4681254579908049127" fileName="MpsTestsSupport.java" startLine="156" startPosition="31" endLine="157" endPosition="59" />
-    <scopeInfo nodeId="4681254579908049160" fileName="MpsTestsSupport.java" startLine="162" startPosition="12" endLine="163" endPosition="99" />
-    <scopeInfo nodeId="4417301346391311608" fileName="MpsTestsSupport.java" startLine="169" startPosition="54" endLine="170" endPosition="204" />
-    <scopeInfo nodeId="4417301346391299407" fileName="MpsTestsSupport.java" startLine="195" startPosition="0" endLine="196" endPosition="36">
-      <varInfo nodeId="4417301346391299398" varName="e" />
-    </scopeInfo>
-    <scopeInfo nodeId="4417301346391299402" fileName="MpsTestsSupport.java" startLine="195" startPosition="27" endLine="196" endPosition="36" />
-    <scopeInfo nodeId="4417301346391299377" fileName="MpsTestsSupport.java" startLine="184" startPosition="66" endLine="186" endPosition="27" />
-    <scopeInfo nodeId="3122761010869357797" fileName="MpsTestsSupport.java" startLine="48" startPosition="43" endLine="51" endPosition="27" />
-    <scopeInfo nodeId="4417301346391488045" fileName="MpsTestsSupport.java" startLine="58" startPosition="52" endLine="61" endPosition="5">
-      <varInfo nodeId="4417301346391488062" varName="e" />
-    </scopeInfo>
-    <scopeInfo nodeId="3122761010869321653" fileName="MpsTestsSupport.java" startLine="72" startPosition="81" endLine="75" endPosition="5" />
-    <scopeInfo nodeId="2770012171662963517" fileName="MpsTestsSupport.java" startLine="89" startPosition="0" endLine="92" endPosition="0">
-      <varInfo nodeId="2770012171662963773" varName="withIdea" />
-    </scopeInfo>
-    <scopeInfo nodeId="2046945161065713083" fileName="MpsTestsSupport.java" startLine="95" startPosition="68" endLine="98" endPosition="5" />
-    <scopeInfo nodeId="8181622299284306797" fileName="MpsTestsSupport.java" startLine="101" startPosition="0" endLine="104" endPosition="0" />
-    <scopeInfo nodeId="5792583586807805478" fileName="MpsTestsSupport.java" startLine="121" startPosition="22" endLine="124" endPosition="5" />
-    <scopeInfo nodeId="4681254579908049041" fileName="MpsTestsSupport.java" startLine="128" startPosition="0" endLine="131" endPosition="0" />
-    <scopeInfo nodeId="4417301346391311607" fileName="MpsTestsSupport.java" startLine="169" startPosition="0" endLine="172" endPosition="0" />
-    <scopeInfo nodeId="4681254579908049077" fileName="MpsTestsSupport.java" startLine="141" startPosition="76" endLine="145" endPosition="51" />
-    <scopeInfo nodeId="4681254579908049124" fileName="MpsTestsSupport.java" startLine="155" startPosition="0" endLine="159" endPosition="0" />
-    <scopeInfo nodeId="3122761010869384189" fileName="MpsTestsSupport.java" startLine="48" startPosition="0" endLine="53" endPosition="0" />
-    <scopeInfo nodeId="4417301346391299367" fileName="MpsTestsSupport.java" startLine="183" startPosition="64" endLine="188" endPosition="76" />
-    <scopeInfo nodeId="3122761010869456428" fileName="MpsTestsSupport.java" startLine="56" startPosition="49" endLine="62" endPosition="23">
-      <varInfo nodeId="3122761010869464942" varName="excludesSet" />
-      <varInfo nodeId="4417301346391488039" varName="userDir" />
-    </scopeInfo>
-    <scopeInfo nodeId="4590871013634150404" fileName="MpsTestsSupport.java" startLine="109" startPosition="66" endLine="115" endPosition="18">
-      <varInfo nodeId="2926331382165402411" varName="createdEnv" />
-      <varInfo nodeId="4590871013634245799" varName="result" />
-    </scopeInfo>
-    <scopeInfo nodeId="4681254579908049075" fileName="MpsTestsSupport.java" startLine="140" startPosition="25" endLine="146" endPosition="9" />
-    <scopeInfo nodeId="4681254579908049076" fileName="MpsTestsSupport.java" startLine="140" startPosition="25" endLine="146" endPosition="9">
-      <varInfo nodeId="4681254579908049092" varName="mod" />
-    </scopeInfo>
-    <scopeInfo nodeId="4681254579908049115" fileName="MpsTestsSupport.java" startLine="153" startPosition="27" endLine="159" endPosition="13" />
-    <scopeInfo nodeId="4417301346391299365" fileName="MpsTestsSupport.java" startLine="182" startPosition="71" endLine="189" endPosition="15">
-      <varInfo nodeId="4417301346391299384" varName="handle" />
-    </scopeInfo>
-    <scopeInfo nodeId="3122761010869456425" fileName="MpsTestsSupport.java" startLine="56" startPosition="0" endLine="64" endPosition="0" />
-    <scopeInfo nodeId="4590871013634150402" fileName="MpsTestsSupport.java" startLine="109" startPosition="0" endLine="117" endPosition="0" />
-    <scopeInfo nodeId="8181622299284041523" fileName="MpsTestsSupport.java" startLine="95" startPosition="68" endLine="104" endPosition="7" />
-    <scopeInfo nodeId="4681254579908049072" fileName="MpsTestsSupport.java" startLine="139" startPosition="0" endLine="148" endPosition="0" />
-    <scopeInfo nodeId="4681254579908049112" fileName="MpsTestsSupport.java" startLine="152" startPosition="0" endLine="161" endPosition="0" />
-    <scopeInfo nodeId="4417301346391299357" fileName="MpsTestsSupport.java" startLine="181" startPosition="31" endLine="190" endPosition="85">
-      <varInfo nodeId="4417301346391299358" varName="mpsModuleOwner" />
-    </scopeInfo>
-    <scopeInfo nodeId="8181622299284041520" fileName="MpsTestsSupport.java" startLine="95" startPosition="0" endLine="106" endPosition="0" />
-    <scopeInfo nodeId="4681254579908049103" fileName="MpsTestsSupport.java" startLine="150" startPosition="60" endLine="161" endPosition="9" />
-    <scopeInfo nodeId="4417301346391299356" fileName="MpsTestsSupport.java" startLine="181" startPosition="0" endLine="192" endPosition="0" />
-    <scopeInfo nodeId="3894165323891175840" fileName="MpsTestsSupport.java" startLine="72" startPosition="81" endLine="84" endPosition="22">
-      <varInfo nodeId="3122761010869547120" varName="currentEnv" />
-    </scopeInfo>
-    <scopeInfo nodeId="4417301346391299346" fileName="MpsTestsSupport.java" startLine="179" startPosition="27" endLine="192" endPosition="13" />
-    <scopeInfo nodeId="4417301346391299344" fileName="MpsTestsSupport.java" startLine="178" startPosition="0" endLine="194" endPosition="0" />
-    <scopeInfo nodeId="4417301346391299336" fileName="MpsTestsSupport.java" startLine="176" startPosition="9" endLine="194" endPosition="9" />
-    <scopeInfo nodeId="3894165323891175837" fileName="MpsTestsSupport.java" startLine="67" startPosition="0" endLine="86" endPosition="0">
-      <varInfo nodeId="2770012171662960205" varName="config" />
-      <varInfo nodeId="3894165323891175870" varName="withIdea" />
-    </scopeInfo>
-    <scopeInfo nodeId="4417301346391299334" fileName="MpsTestsSupport.java" startLine="175" startPosition="88" endLine="197" endPosition="5" />
-    <scopeInfo nodeId="4417301346391299330" fileName="MpsTestsSupport.java" startLine="175" startPosition="0" endLine="199" endPosition="0">
-      <varInfo nodeId="4417301346391299331" varName="handles" />
-    </scopeInfo>
-    <scopeInfo nodeId="4681254579908047861" fileName="MpsTestsSupport.java" startLine="120" startPosition="98" endLine="164" endPosition="5" />
-    <scopeInfo nodeId="4681254579908047858" fileName="MpsTestsSupport.java" startLine="120" startPosition="0" endLine="166" endPosition="0" />
-    <unitInfo nodeId="8181622299284306797" fileName="MpsTestsSupport.java" startLine="100" startPosition="52" endLine="104" endPosition="5" unitName="jetbrains.mps.testbench.junit.runners.MpsTestsSupport$1" />
-    <unitInfo nodeId="4681254579908049041" fileName="MpsTestsSupport.java" startLine="127" startPosition="46" endLine="131" endPosition="5" unitName="jetbrains.mps.testbench.junit.runners.MpsTestsSupport$2" />
-    <unitInfo nodeId="4681254579908049122" fileName="MpsTestsSupport.java" startLine="154" startPosition="65" endLine="159" endPosition="11" unitName="jetbrains.mps.testbench.junit.runners.MpsTestsSupport$5" />
-    <unitInfo nodeId="4681254579908049070" fileName="MpsTestsSupport.java" startLine="138" startPosition="46" endLine="148" endPosition="5" unitName="jetbrains.mps.testbench.junit.runners.MpsTestsSupport$3" />
-    <unitInfo nodeId="4681254579908049110" fileName="MpsTestsSupport.java" startLine="151" startPosition="39" endLine="161" endPosition="7" unitName="jetbrains.mps.testbench.junit.runners.MpsTestsSupport$4" />
-    <unitInfo nodeId="4417301346391299354" fileName="MpsTestsSupport.java" startLine="180" startPosition="52" endLine="192" endPosition="11" unitName="jetbrains.mps.testbench.junit.runners.MpsTestsSupport$6" />
-    <unitInfo nodeId="4417301346391299342" fileName="MpsTestsSupport.java" startLine="177" startPosition="39" endLine="194" endPosition="7" unitName="jetbrains.mps.testbench.junit.runners.MpsTestsSupport$5" />
-    <unitInfo nodeId="3894165323890858623" fileName="MpsTestsSupport.java" startLine="40" startPosition="0" endLine="203" endPosition="0" unitName="jetbrains.mps.testbench.junit.runners.MpsTestsSupport" />
-  </root>
-  <root nodeRef="r:eea68efb-2953-43f4-848f-9829ac5c7101(jetbrains.mps.testbench.junit.runners)/4681254579907455600">
-    <nodeInfo nodeId="9170334376384809975" fileName="ContextProjectSupport.java" startLine="27" startPosition="0" endLine="28" endPosition="0" conceptFqName="jetbrains.mps.baseLanguage.structure.StaticFieldDeclaration" propertyString="PROJECT_PATH_PROPERTY" />
-    <nodeInfo nodeId="7535322034160454281" fileName="ContextProjectSupport.java" startLine="28" startPosition="0" endLine="29" endPosition="0" conceptFqName="jetbrains.mps.baseLanguage.structure.StaticFieldDeclaration" propertyString="MODULES_PATHS_PROPERTY" />
-    <nodeInfo nodeId="4681254579907514501" fileName="ContextProjectSupport.java" startLine="29" startPosition="0" endLine="30" endPosition="0" conceptFqName="jetbrains.mps.baseLanguage.structure.StaticFieldDeclaration" propertyString="MODULES_ROOT_PROPERTY" />
-    <nodeInfo nodeId="6604662930316904413" fileName="ContextProjectSupport.java" startLine="38" startPosition="46" endLine="39" endPosition="45" conceptFqName="jetbrains.mps.baseLanguage.structure.SingleLineComment" />
-    <nodeInfo nodeId="6604662930316854971" fileName="ContextProjectSupport.java" startLine="39" startPosition="45" endLine="40" endPosition="73" conceptFqName="jetbrains.mps.baseLanguage.structure.LocalVariableDeclarationStatement" />
-    <nodeInfo nodeId="6604662930316766641" fileName="ContextProjectSupport.java" startLine="41" startPosition="30" endLine="42" endPosition="53" conceptFqName="jetbrains.mps.baseLanguage.structure.ReturnStatement" />
-    <nodeInfo nodeId="6604662930316880404" fileName="ContextProjectSupport.java" startLine="43" startPosition="5" endLine="44" endPosition="0" conceptFqName="jetbrains.mps.baseLanguage.structure.Statement" />
-    <nodeInfo nodeId="6604662930316857686" fileName="ContextProjectSupport.java" startLine="44" startPosition="0" endLine="45" endPosition="73" conceptFqName="jetbrains.mps.baseLanguage.structure.LocalVariableDeclarationStatement" />
-    <nodeInfo nodeId="6604662930316872429" fileName="ContextProjectSupport.java" startLine="46" startPosition="29" endLine="47" endPosition="52" conceptFqName="jetbrains.mps.baseLanguage.structure.ReturnStatement" />
-    <nodeInfo nodeId="6604662930316880012" fileName="ContextProjectSupport.java" startLine="48" startPosition="5" endLine="49" endPosition="0" conceptFqName="jetbrains.mps.baseLanguage.structure.Statement" />
-    <nodeInfo nodeId="6604662930316857750" fileName="ContextProjectSupport.java" startLine="49" startPosition="0" endLine="50" endPosition="72" conceptFqName="jetbrains.mps.baseLanguage.structure.LocalVariableDeclarationStatement" />
-    <nodeInfo nodeId="6604662930316873835" fileName="ContextProjectSupport.java" startLine="51" startPosition="29" endLine="52" endPosition="61" conceptFqName="jetbrains.mps.baseLanguage.structure.ReturnStatement" />
-    <nodeInfo nodeId="4681254579907578817" fileName="ContextProjectSupport.java" startLine="53" startPosition="5" endLine="54" endPosition="0" conceptFqName="jetbrains.mps.baseLanguage.structure.Statement" />
-    <nodeInfo nodeId="4681254579907578879" fileName="ContextProjectSupport.java" startLine="54" startPosition="0" endLine="55" endPosition="70" conceptFqName="jetbrains.mps.baseLanguage.structure.ThrowStatement" />
-    <nodeInfo nodeId="9170334376385068304" fileName="ContextProjectSupport.java" startLine="66" startPosition="72" endLine="67" endPosition="55" conceptFqName="jetbrains.mps.baseLanguage.structure.SingleLineComment" />
-    <nodeInfo nodeId="9170334376385076192" fileName="ContextProjectSupport.java" startLine="67" startPosition="55" endLine="68" endPosition="64" conceptFqName="jetbrains.mps.baseLanguage.structure.LocalVariableDeclarationStatement" />
-    <nodeInfo nodeId="9170334376385081093" fileName="ContextProjectSupport.java" startLine="69" startPosition="30" endLine="70" endPosition="79" conceptFqName="jetbrains.mps.baseLanguage.structure.ExpressionStatement" />
-    <nodeInfo nodeId="9170334376385505964" fileName="ContextProjectSupport.java" startLine="71" startPosition="12" endLine="72" endPosition="50" conceptFqName="jetbrains.mps.baseLanguage.structure.ExpressionStatement" />
-    <nodeInfo nodeId="9170334376385086741" fileName="ContextProjectSupport.java" startLine="73" startPosition="5" endLine="74" endPosition="58" conceptFqName="jetbrains.mps.baseLanguage.structure.ReturnStatement" />
-    <nodeInfo nodeId="623745604707641670" fileName="ContextProjectSupport.java" startLine="80" startPosition="73" endLine="81" endPosition="62" conceptFqName="jetbrains.mps.baseLanguage.structure.LocalVariableDeclarationStatement" />
-    <nodeInfo nodeId="7276643694149094747" fileName="ContextProjectSupport.java" startLine="81" startPosition="62" endLine="82" endPosition="45" conceptFqName="jetbrains.mps.baseLanguage.structure.LocalVariableDeclarationStatement" />
-    <nodeInfo nodeId="623745604707638000" fileName="ContextProjectSupport.java" startLine="82" startPosition="45" endLine="83" endPosition="69" conceptFqName="jetbrains.mps.baseLanguage.structure.LocalVariableDeclarationStatement" />
-    <nodeInfo nodeId="6604662930316907353" fileName="ContextProjectSupport.java" startLine="83" startPosition="69" endLine="84" endPosition="91" conceptFqName="jetbrains.mps.baseLanguage.structure.LocalVariableDeclarationStatement" />
-    <nodeInfo nodeId="623745604707644834" fileName="ContextProjectSupport.java" startLine="85" startPosition="24" endLine="86" endPosition="27" conceptFqName="jetbrains.mps.baseLanguage.structure.ReturnStatement" />
-    <nodeInfo nodeId="623745604707650490" fileName="ContextProjectSupport.java" startLine="87" startPosition="12" endLine="88" endPosition="50" conceptFqName="jetbrains.mps.baseLanguage.structure.ReturnStatement" />
-    <nodeInfo nodeId="4681254579907704200" fileName="ContextProjectSupport.java" startLine="95" startPosition="86" endLine="96" endPosition="94" conceptFqName="jetbrains.mps.baseLanguage.structure.LocalVariableDeclarationStatement" />
-    <nodeInfo nodeId="8356156703948210796" fileName="ContextProjectSupport.java" startLine="96" startPosition="94" endLine="97" endPosition="55" conceptFqName="jetbrains.mps.baseLanguage.structure.ReturnStatement" />
-    <nodeInfo nodeId="8356156703948620159" fileName="ContextProjectSupport.java" startLine="103" startPosition="75" endLine="104" endPosition="93" conceptFqName="jetbrains.mps.baseLanguage.structure.SingleLineComment" />
-    <nodeInfo nodeId="8356156703948421741" fileName="ContextProjectSupport.java" startLine="104" startPosition="93" endLine="105" endPosition="112" conceptFqName="jetbrains.mps.baseLanguage.structure.LocalVariableDeclarationStatement" />
-    <nodeInfo nodeId="8356156703948421758" fileName="ContextProjectSupport.java" startLine="106" startPosition="65" endLine="107" endPosition="51" conceptFqName="jetbrains.mps.baseLanguage.structure.ReturnStatement" />
-    <nodeInfo nodeId="8356156703948421760" fileName="ContextProjectSupport.java" startLine="108" startPosition="5" endLine="109" endPosition="69" conceptFqName="jetbrains.mps.baseLanguage.structure.LocalVariableDeclarationStatement" />
-    <nodeInfo nodeId="6604662930317553255" fileName="ContextProjectSupport.java" startLine="110" startPosition="39" endLine="111" endPosition="76" conceptFqName="jetbrains.mps.baseLanguage.structure.LocalVariableDeclarationStatement" />
-    <nodeInfo nodeId="8356156703948531651" fileName="ContextProjectSupport.java" startLine="111" startPosition="76" endLine="112" endPosition="134" conceptFqName="jetbrains.mps.baseLanguage.structure.ExpressionStatement" />
-    <nodeInfo nodeId="8356156703948510053" fileName="ContextProjectSupport.java" startLine="113" startPosition="5" endLine="114" endPosition="49" conceptFqName="jetbrains.mps.baseLanguage.structure.ReturnStatement" />
-    <nodeInfo nodeId="4681254579907733445" fileName="ContextProjectSupport.java" startLine="119" startPosition="82" endLine="120" endPosition="20" conceptFqName="jetbrains.mps.baseLanguage.structure.SingleLineComment" />
-    <nodeInfo nodeId="4681254579907733464" fileName="ContextProjectSupport.java" startLine="120" startPosition="20" endLine="121" endPosition="68" conceptFqName="jetbrains.mps.baseLanguage.structure.LocalVariableDeclarationStatement" />
-    <nodeInfo nodeId="4681254579907736572" fileName="ContextProjectSupport.java" startLine="121" startPosition="68" endLine="122" endPosition="51" conceptFqName="jetbrains.mps.baseLanguage.structure.LocalVariableDeclarationStatement" />
-    <nodeInfo nodeId="4681254579907736915" fileName="ContextProjectSupport.java" startLine="122" startPosition="51" endLine="123" endPosition="125" conceptFqName="jetbrains.mps.baseLanguage.structure.ExpressionStatement" />
-    <nodeInfo nodeId="4681254579907763174" fileName="ContextProjectSupport.java" startLine="123" startPosition="125" endLine="124" endPosition="24" conceptFqName="jetbrains.mps.baseLanguage.structure.SingleLineComment" />
-    <nodeInfo nodeId="4681254579907763234" fileName="ContextProjectSupport.java" startLine="124" startPosition="24" endLine="125" endPosition="0" conceptFqName="jetbrains.mps.baseLanguage.structure.Statement" />
-    <nodeInfo nodeId="4681254579907766971" fileName="ContextProjectSupport.java" startLine="125" startPosition="0" endLine="126" endPosition="180" conceptFqName="jetbrains.mps.baseLanguage.structure.LocalVariableDeclarationStatement" />
-    <nodeInfo nodeId="4681254579907867070" fileName="ContextProjectSupport.java" startLine="128" startPosition="59" endLine="129" endPosition="39" conceptFqName="jetbrains.mps.baseLanguage.structure.SingleLineComment" />
-    <nodeInfo nodeId="4681254579907830448" fileName="ContextProjectSupport.java" startLine="129" startPosition="39" endLine="130" endPosition="58" conceptFqName="jetbrains.mps.baseLanguage.structure.ReturnStatement" />
-    <nodeInfo nodeId="4681254579907713325" fileName="ContextProjectSupport.java" startLine="138" startPosition="112" endLine="139" endPosition="45" conceptFqName="jetbrains.mps.baseLanguage.structure.SingleLineComment" />
-    <nodeInfo nodeId="4681254579907710063" fileName="ContextProjectSupport.java" startLine="139" startPosition="45" endLine="140" endPosition="81" conceptFqName="jetbrains.mps.baseLanguage.structure.LocalVariableDeclarationStatement" />
-    <nodeInfo nodeId="4681254579907716071" fileName="ContextProjectSupport.java" startLine="143" startPosition="93" endLine="144" endPosition="86" conceptFqName="jetbrains.mps.baseLanguage.structure.LocalVariableDeclarationStatement" />
-    <nodeInfo nodeId="4681254579907716442" fileName="ContextProjectSupport.java" startLine="144" startPosition="86" endLine="145" endPosition="57" conceptFqName="jetbrains.mps.baseLanguage.structure.ExpressionStatement" />
-    <nodeInfo nodeId="4681254579907726237" fileName="ContextProjectSupport.java" startLine="148" startPosition="7" endLine="149" endPosition="0" conceptFqName="jetbrains.mps.baseLanguage.structure.Statement" />
-    <nodeInfo nodeId="6604662930316821153" fileName="ContextProjectSupport.java" startLine="149" startPosition="0" endLine="150" endPosition="42" conceptFqName="jetbrains.mps.baseLanguage.structure.ReturnStatement" />
-    <nodeInfo nodeId="7276643694148364863" fileName="ContextProjectSupport.java" startLine="156" startPosition="74" endLine="157" endPosition="65" conceptFqName="jetbrains.mps.baseLanguage.structure.SingleLineComment" />
-    <nodeInfo nodeId="9170334376386357106" fileName="ContextProjectSupport.java" startLine="157" startPosition="65" endLine="158" endPosition="50" conceptFqName="jetbrains.mps.baseLanguage.structure.ExpressionStatement" />
-    <nodeInfo nodeId="9170334376386357108" fileName="ContextProjectSupport.java" startLine="159" startPosition="9" endLine="160" endPosition="43" conceptFqName="jetbrains.mps.baseLanguage.structure.ExpressionStatement" />
-    <nodeInfo nodeId="7276643694148211910" fileName="ContextProjectSupport.java" startLine="161" startPosition="27" endLine="162" endPosition="36" conceptFqName="jetbrains.mps.baseLanguage.structure.ThrowStatement" />
-    <nodeInfo nodeId="6604662930316822364" fileName="ContextProjectSupport.java" startLine="163" startPosition="5" endLine="164" endPosition="19" conceptFqName="jetbrains.mps.baseLanguage.structure.ReturnStatement" />
-    <nodeInfo nodeId="9170334376385505949" fileName="ContextProjectSupport.java" startLine="71" startPosition="10" endLine="73" endPosition="5" conceptFqName="jetbrains.mps.baseLanguage.structure.BlockStatement" />
-    <nodeInfo nodeId="623745604707648965" fileName="ContextProjectSupport.java" startLine="87" startPosition="10" endLine="89" endPosition="5" conceptFqName="jetbrains.mps.baseLanguage.structure.BlockStatement" />
-    <nodeInfo nodeId="6604662930316766639" fileName="ContextProjectSupport.java" startLine="40" startPosition="73" endLine="43" endPosition="5" conceptFqName="jetbrains.mps.baseLanguage.structure.IfStatement" />
-    <nodeInfo nodeId="6604662930316871245" fileName="ContextProjectSupport.java" startLine="45" startPosition="73" endLine="48" endPosition="5" conceptFqName="jetbrains.mps.baseLanguage.structure.IfStatement" />
-    <nodeInfo nodeId="6604662930316873833" fileName="ContextProjectSupport.java" startLine="50" startPosition="72" endLine="53" endPosition="5" conceptFqName="jetbrains.mps.baseLanguage.structure.IfStatement" />
-    <nodeInfo nodeId="8356156703948421753" fileName="ContextProjectSupport.java" startLine="105" startPosition="112" endLine="108" endPosition="5" conceptFqName="jetbrains.mps.baseLanguage.structure.IfStatement" />
-    <nodeInfo nodeId="8356156703948421778" fileName="ContextProjectSupport.java" startLine="109" startPosition="69" endLine="113" endPosition="5" conceptFqName="jetbrains.mps.baseLanguage.structure.ForeachStatement" />
-    <nodeInfo nodeId="4681254579907818328" fileName="ContextProjectSupport.java" startLine="128" startPosition="0" endLine="132" endPosition="0" conceptFqName="jetbrains.mps.baseLanguage.structure.InstanceMethodDeclaration" propertyString="accept#(Ljetbrains/mps/library/ModulesMiner/ModuleHandle;)Z" />
-    <nodeInfo nodeId="4681254579907716016" fileName="ContextProjectSupport.java" startLine="142" startPosition="25" endLine="146" endPosition="9" conceptFqName="jetbrains.mps.baseLanguage.structure.ForeachStatement" />
-    <nodeInfo nodeId="9170334376385501192" fileName="ContextProjectSupport.java" startLine="68" startPosition="64" endLine="73" endPosition="5" conceptFqName="jetbrains.mps.baseLanguage.structure.IfStatement" />
-    <nodeInfo nodeId="623745604707643626" fileName="ContextProjectSupport.java" startLine="84" startPosition="91" endLine="89" endPosition="5" conceptFqName="jetbrains.mps.baseLanguage.structure.IfStatement" />
-    <nodeInfo nodeId="4681254579907517038" fileName="ContextProjectSupport.java" startLine="94" startPosition="0" endLine="99" endPosition="0" conceptFqName="jetbrains.mps.baseLanguage.structure.StaticMethodDeclaration" propertyString="loadProjectFromDirectoryWithModules#(Ljava/lang/String;)Ljetbrains/mps/project/Project;" />
-    <nodeInfo nodeId="7276643694148211881" fileName="ContextProjectSupport.java" startLine="158" startPosition="50" endLine="163" endPosition="5" conceptFqName="jetbrains.mps.baseLanguage.structure.TryCatchStatement" />
-    <nodeInfo nodeId="4681254579907789775" fileName="ContextProjectSupport.java" startLine="126" startPosition="180" endLine="132" endPosition="24" conceptFqName="jetbrains.mps.baseLanguage.structure.ReturnStatement" />
-    <nodeInfo nodeId="4681254579908013070" fileName="ContextProjectSupport.java" startLine="142" startPosition="0" endLine="148" endPosition="0" conceptFqName="jetbrains.mps.baseLanguage.structure.InstanceMethodDeclaration" propertyString="run#()V" />
-    <nodeInfo nodeId="4681254579907997930" fileName="ContextProjectSupport.java" startLine="140" startPosition="81" endLine="148" endPosition="7" conceptFqName="jetbrains.mps.baseLanguage.structure.ExpressionStatement" />
-    <nodeInfo nodeId="7276643694148156086" fileName="ContextProjectSupport.java" startLine="155" startPosition="0" endLine="166" endPosition="0" conceptFqName="jetbrains.mps.baseLanguage.structure.StaticMethodDeclaration" propertyString="makeOnFirstTimeOpened#(Ljetbrains/mps/project/Project;)Ljetbrains/mps/project/Project;" />
-    <nodeInfo nodeId="9170334376384918665" fileName="ContextProjectSupport.java" startLine="79" startPosition="0" endLine="91" endPosition="0" conceptFqName="jetbrains.mps.baseLanguage.structure.StaticMethodDeclaration" propertyString="loadProjectFromProjectPath#(Ljava/lang/String;)Ljetbrains/mps/project/Project;" />
-    <nodeInfo nodeId="8356156703948235055" fileName="ContextProjectSupport.java" startLine="102" startPosition="0" endLine="116" endPosition="0" conceptFqName="jetbrains.mps.baseLanguage.structure.StaticMethodDeclaration" propertyString="loadProjectFromModulesList#(Ljava/lang/String;)Ljetbrains/mps/project/Project;" />
-    <nodeInfo nodeId="4681254579907704119" fileName="ContextProjectSupport.java" startLine="119" startPosition="0" endLine="134" endPosition="0" conceptFqName="jetbrains.mps.baseLanguage.structure.StaticMethodDeclaration" propertyString="collectHandles#(Ljava/io/File;)Ljava/util/List;" />
-    <nodeInfo nodeId="8356156703948196625" fileName="ContextProjectSupport.java" startLine="137" startPosition="0" endLine="152" endPosition="0" conceptFqName="jetbrains.mps.baseLanguage.structure.StaticMethodDeclaration" propertyString="loadProjectFromModuleHandles#(Ljava/lang/Iterable;)Ljetbrains/mps/project/Project;" />
-    <nodeInfo nodeId="9170334376385068087" fileName="ContextProjectSupport.java" startLine="60" startPosition="0" endLine="76" endPosition="0" conceptFqName="jetbrains.mps.baseLanguage.structure.StaticMethodDeclaration" propertyString="setContextProjectPath#(Ljava/io/File;)Ljava/io/File;" />
-    <nodeInfo nodeId="4681254579907514465" fileName="ContextProjectSupport.java" startLine="32" startPosition="0" endLine="57" endPosition="0" conceptFqName="jetbrains.mps.baseLanguage.structure.StaticMethodDeclaration" propertyString="loadContextProject#()Ljetbrains/mps/project/Project;" />
-    <scopeInfo nodeId="6604662930316766640" fileName="ContextProjectSupport.java" startLine="41" startPosition="30" endLine="42" endPosition="53" />
-    <scopeInfo nodeId="6604662930316871248" fileName="ContextProjectSupport.java" startLine="46" startPosition="29" endLine="47" endPosition="52" />
-    <scopeInfo nodeId="6604662930316873834" fileName="ContextProjectSupport.java" startLine="51" startPosition="29" endLine="52" endPosition="61" />
-    <scopeInfo nodeId="9170334376385501195" fileName="ContextProjectSupport.java" startLine="69" startPosition="30" endLine="70" endPosition="79" />
-    <scopeInfo nodeId="9170334376385505950" fileName="ContextProjectSupport.java" startLine="71" startPosition="12" endLine="72" endPosition="50" />
-    <scopeInfo nodeId="623745604707643629" fileName="ContextProjectSupport.java" startLine="85" startPosition="24" endLine="86" endPosition="27" />
-    <scopeInfo nodeId="623745604707648966" fileName="ContextProjectSupport.java" startLine="87" startPosition="12" endLine="88" endPosition="50" />
-    <scopeInfo nodeId="8356156703948421757" fileName="ContextProjectSupport.java" startLine="106" startPosition="65" endLine="107" endPosition="51" />
-    <scopeInfo nodeId="7276643694148211882" fileName="ContextProjectSupport.java" startLine="159" startPosition="9" endLine="160" endPosition="43" />
-    <scopeInfo nodeId="7276643694148211883" fileName="ContextProjectSupport.java" startLine="161" startPosition="0" endLine="162" endPosition="36">
-      <varInfo nodeId="7276643694148211884" varName="e" />
-    </scopeInfo>
-    <scopeInfo nodeId="7276643694148211886" fileName="ContextProjectSupport.java" startLine="161" startPosition="27" endLine="162" endPosition="36" />
-    <scopeInfo nodeId="4681254579907517041" fileName="ContextProjectSupport.java" startLine="95" startPosition="86" endLine="97" endPosition="55">
-      <varInfo nodeId="4681254579907704203" varName="moduleHandles" />
-    </scopeInfo>
-    <scopeInfo nodeId="8356156703948421781" fileName="ContextProjectSupport.java" startLine="110" startPosition="39" endLine="112" endPosition="134">
-      <varInfo nodeId="6604662930317553256" varName="fileByPath" />
-    </scopeInfo>
-    <scopeInfo nodeId="4681254579907818329" fileName="ContextProjectSupport.java" startLine="128" startPosition="59" endLine="130" endPosition="58" />
-    <scopeInfo nodeId="4681254579907716022" fileName="ContextProjectSupport.java" startLine="143" startPosition="93" endLine="145" endPosition="57">
-      <varInfo nodeId="4681254579907716072" varName="module" />
-    </scopeInfo>
-    <scopeInfo nodeId="8356156703948421778" fileName="ContextProjectSupport.java" startLine="109" startPosition="69" endLine="113" endPosition="5">
-      <varInfo nodeId="8356156703948421780" varName="modulePath" />
-    </scopeInfo>
-    <scopeInfo nodeId="4681254579907818328" fileName="ContextProjectSupport.java" startLine="128" startPosition="0" endLine="132" endPosition="0">
-      <varInfo nodeId="4681254579907818328" varName="it" />
-    </scopeInfo>
-    <scopeInfo nodeId="4681254579907716016" fileName="ContextProjectSupport.java" startLine="142" startPosition="25" endLine="146" endPosition="9">
-      <varInfo nodeId="4681254579907716018" varName="moduleHandle" />
-    </scopeInfo>
-    <scopeInfo nodeId="4681254579908013071" fileName="ContextProjectSupport.java" startLine="142" startPosition="25" endLine="146" endPosition="9" />
-    <scopeInfo nodeId="4681254579907517038" fileName="ContextProjectSupport.java" startLine="94" startPosition="0" endLine="99" endPosition="0">
-      <varInfo nodeId="6604662930316815580" varName="modulesRootPath" />
-    </scopeInfo>
-    <scopeInfo nodeId="4681254579908013070" fileName="ContextProjectSupport.java" startLine="142" startPosition="0" endLine="148" endPosition="0" />
-    <scopeInfo nodeId="9170334376385068090" fileName="ContextProjectSupport.java" startLine="66" startPosition="72" endLine="74" endPosition="58">
-      <varInfo nodeId="9170334376385076195" varName="previous" />
-    </scopeInfo>
-    <scopeInfo nodeId="7276643694148156089" fileName="ContextProjectSupport.java" startLine="156" startPosition="74" endLine="164" endPosition="19" />
-    <scopeInfo nodeId="9170334376384918666" fileName="ContextProjectSupport.java" startLine="80" startPosition="73" endLine="89" endPosition="5">
-      <varInfo nodeId="623745604707641671" varName="environment" />
-      <varInfo nodeId="623745604707638003" varName="needNotToMake" />
-      <varInfo nodeId="6604662930316907354" varName="openedProject" />
-      <varInfo nodeId="7276643694149094748" varName="projectFile" />
-    </scopeInfo>
-    <scopeInfo nodeId="8356156703948235058" fileName="ContextProjectSupport.java" startLine="103" startPosition="75" endLine="114" endPosition="49">
-      <varInfo nodeId="8356156703948421742" varName="handles" />
-      <varInfo nodeId="8356156703948421761" varName="modules" />
-    </scopeInfo>
-    <scopeInfo nodeId="7276643694148156086" fileName="ContextProjectSupport.java" startLine="155" startPosition="0" endLine="166" endPosition="0">
-      <varInfo nodeId="7276643694148156340" varName="project" />
-    </scopeInfo>
-    <scopeInfo nodeId="9170334376384918665" fileName="ContextProjectSupport.java" startLine="79" startPosition="0" endLine="91" endPosition="0">
-      <varInfo nodeId="6604662930316810354" varName="projectPath" />
-    </scopeInfo>
-    <scopeInfo nodeId="8356156703948196628" fileName="ContextProjectSupport.java" startLine="138" startPosition="112" endLine="150" endPosition="42">
-      <varInfo nodeId="4681254579907710064" varName="project" />
-    </scopeInfo>
-    <scopeInfo nodeId="4681254579907704122" fileName="ContextProjectSupport.java" startLine="119" startPosition="82" endLine="132" endPosition="24">
-      <varInfo nodeId="4681254579907733467" varName="excludes" />
-      <varInfo nodeId="4681254579907766974" varName="minedHandles" />
-      <varInfo nodeId="4681254579907736575" varName="mpsDir" />
-    </scopeInfo>
-    <scopeInfo nodeId="8356156703948235055" fileName="ContextProjectSupport.java" startLine="102" startPosition="0" endLine="116" endPosition="0">
-      <varInfo nodeId="6604662930316831260" varName="modulesString" />
-    </scopeInfo>
-    <scopeInfo nodeId="4681254579907704119" fileName="ContextProjectSupport.java" startLine="119" startPosition="0" endLine="134" endPosition="0">
-      <varInfo nodeId="4681254579907704171" varName="rootFolder" />
-    </scopeInfo>
-    <scopeInfo nodeId="8356156703948196625" fileName="ContextProjectSupport.java" startLine="137" startPosition="0" endLine="152" endPosition="0">
-      <varInfo nodeId="8356156703948201454" varName="moduleHandles" />
-    </scopeInfo>
-    <scopeInfo nodeId="9170334376385068087" fileName="ContextProjectSupport.java" startLine="60" startPosition="0" endLine="76" endPosition="0">
-      <varInfo nodeId="9170334376385068294" varName="projectPath" />
-    </scopeInfo>
-    <scopeInfo nodeId="4681254579907514468" fileName="ContextProjectSupport.java" startLine="38" startPosition="46" endLine="55" endPosition="70">
-      <varInfo nodeId="6604662930316857687" varName="modulePath" />
-      <varInfo nodeId="6604662930316857751" varName="moduleRoot" />
-      <varInfo nodeId="6604662930316854974" varName="projectPath" />
-    </scopeInfo>
-    <scopeInfo nodeId="4681254579907514465" fileName="ContextProjectSupport.java" startLine="32" startPosition="0" endLine="57" endPosition="0" />
-    <unitInfo nodeId="4681254579907818328" fileName="ContextProjectSupport.java" startLine="127" startPosition="57" endLine="132" endPosition="5" unitName="jetbrains.mps.testbench.junit.runners.ContextProjectSupport$1" />
-    <unitInfo nodeId="4681254579908013070" fileName="ContextProjectSupport.java" startLine="141" startPosition="46" endLine="148" endPosition="5" unitName="jetbrains.mps.testbench.junit.runners.ContextProjectSupport$2" />
-    <unitInfo nodeId="4681254579907455600" fileName="ContextProjectSupport.java" startLine="26" startPosition="0" endLine="167" endPosition="0" unitName="jetbrains.mps.testbench.junit.runners.ContextProjectSupport" />
-  </root>
-  <root nodeRef="r:eea68efb-2953-43f4-848f-9829ac5c7101(jetbrains.mps.testbench.junit.runners)/6604662930317821305">
-    <nodeInfo nodeId="6604662930317821306" fileName="DelegatingRunner.java" startLine="17" startPosition="0" endLine="18" endPosition="0" conceptFqName="jetbrains.mps.baseLanguage.structure.FieldDeclaration" propertyString="myBuilder" />
-    <nodeInfo nodeId="6604662930317821311" fileName="DelegatingRunner.java" startLine="18" startPosition="0" endLine="19" endPosition="0" conceptFqName="jetbrains.mps.baseLanguage.structure.FieldDeclaration" propertyString="myClassName" />
-    <nodeInfo nodeId="6604662930317821314" fileName="DelegatingRunner.java" startLine="19" startPosition="0" endLine="20" endPosition="0" conceptFqName="jetbrains.mps.baseLanguage.structure.FieldDeclaration" propertyString="myModuleReference" />
-    <nodeInfo nodeId="6604662930317821321" fileName="DelegatingRunner.java" startLine="21" startPosition="96" endLine="22" endPosition="24" conceptFqName="jetbrains.mps.baseLanguage.structure.ExpressionStatement" />
-    <nodeInfo nodeId="6604662930317821325" fileName="DelegatingRunner.java" startLine="22" startPosition="24" endLine="23" endPosition="34" conceptFqName="jetbrains.mps.baseLanguage.structure.ExpressionStatement" />
-    <nodeInfo nodeId="6604662930317821329" fileName="DelegatingRunner.java" startLine="23" startPosition="34" endLine="24" endPosition="28" conceptFqName="jetbrains.mps.baseLanguage.structure.ExpressionStatement" />
-    <nodeInfo nodeId="6604662930317821345" fileName="DelegatingRunner.java" startLine="28" startPosition="41" endLine="29" endPosition="78" conceptFqName="jetbrains.mps.baseLanguage.structure.SingleLineComment" />
-    <nodeInfo nodeId="6604662930317821347" fileName="DelegatingRunner.java" startLine="29" startPosition="78" endLine="30" endPosition="63" conceptFqName="jetbrains.mps.baseLanguage.structure.ExpressionStatement" />
-    <nodeInfo nodeId="6604662930317821360" fileName="DelegatingRunner.java" startLine="34" startPosition="39" endLine="35" endPosition="73" conceptFqName="jetbrains.mps.baseLanguage.structure.ReturnStatement" />
-    <nodeInfo nodeId="6604662930317821376" fileName="DelegatingRunner.java" startLine="40" startPosition="30" endLine="41" endPosition="103" conceptFqName="jetbrains.mps.baseLanguage.structure.ReturnStatement" />
-    <nodeInfo nodeId="6604662930317821389" fileName="DelegatingRunner.java" startLine="46" startPosition="71" endLine="47" endPosition="70" conceptFqName="jetbrains.mps.baseLanguage.structure.SingleLineComment" />
-    <nodeInfo nodeId="6604662930317821391" fileName="DelegatingRunner.java" startLine="47" startPosition="70" endLine="48" endPosition="74" conceptFqName="jetbrains.mps.baseLanguage.structure.SingleLineComment" />
-    <nodeInfo nodeId="6604662930317821401" fileName="DelegatingRunner.java" startLine="49" startPosition="9" endLine="50" endPosition="88" conceptFqName="jetbrains.mps.baseLanguage.structure.LocalVariableDeclarationStatement" />
-    <nodeInfo nodeId="6604662930317821413" fileName="DelegatingRunner.java" startLine="51" startPosition="32" endLine="52" endPosition="20" conceptFqName="jetbrains.mps.baseLanguage.structure.ReturnStatement" />
-    <nodeInfo nodeId="6604662930317821415" fileName="DelegatingRunner.java" startLine="53" startPosition="7" endLine="54" endPosition="46" conceptFqName="jetbrains.mps.baseLanguage.structure.ReturnStatement" />
-    <nodeInfo nodeId="6604662930317821396" fileName="DelegatingRunner.java" startLine="55" startPosition="40" endLine="56" endPosition="18" conceptFqName="jetbrains.mps.baseLanguage.structure.ReturnStatement" />
-    <nodeInfo nodeId="6604662930317821374" fileName="DelegatingRunner.java" startLine="40" startPosition="0" endLine="43" endPosition="0" conceptFqName="jetbrains.mps.baseLanguage.structure.InstanceMethodDeclaration" propertyString="compute#()Ljava/lang/Class;" />
-    <nodeInfo nodeId="6604662930317821408" fileName="DelegatingRunner.java" startLine="50" startPosition="88" endLine="53" endPosition="7" conceptFqName="jetbrains.mps.baseLanguage.structure.IfStatement" />
-    <nodeInfo nodeId="6604662930317821356" fileName="DelegatingRunner.java" startLine="33" startPosition="0" endLine="37" endPosition="0" conceptFqName="jetbrains.mps.baseLanguage.structure.InstanceMethodDeclaration" propertyString="getDescription#()Lorg/junit/runner/Description;" />
-    <nodeInfo nodeId="6604662930317821317" fileName="DelegatingRunner.java" startLine="21" startPosition="0" endLine="26" endPosition="0" conceptFqName="jetbrains.mps.baseLanguage.structure.ConstructorDeclaration" propertyString="DelegatingRunner#(Lorg/junit/runners/model/RunnerBuilder;Lorg/jetbrains/mps/openapi/module/SModuleReference;Ljava/lang/String;)V" />
-    <nodeInfo nodeId="6604662930317821339" fileName="DelegatingRunner.java" startLine="27" startPosition="0" endLine="32" endPosition="0" conceptFqName="jetbrains.mps.baseLanguage.structure.InstanceMethodDeclaration" propertyString="run#(Lorg/junit/runner/notification/RunNotifier;)V" />
-    <nodeInfo nodeId="6604662930317821370" fileName="DelegatingRunner.java" startLine="38" startPosition="32" endLine="43" endPosition="7" conceptFqName="jetbrains.mps.baseLanguage.structure.ReturnStatement" />
-    <nodeInfo nodeId="6604662930317821368" fileName="DelegatingRunner.java" startLine="38" startPosition="0" endLine="45" endPosition="0" conceptFqName="jetbrains.mps.baseLanguage.structure.InstanceMethodDeclaration" propertyString="getTestClass#()Ljava/lang/Class;" />
-    <nodeInfo nodeId="6604662930317821393" fileName="DelegatingRunner.java" startLine="48" startPosition="74" endLine="57" endPosition="5" conceptFqName="jetbrains.mps.baseLanguage.structure.TryCatchStatement" />
-    <nodeInfo nodeId="6604662930317821385" fileName="DelegatingRunner.java" startLine="46" startPosition="0" endLine="59" endPosition="0" conceptFqName="jetbrains.mps.baseLanguage.structure.StaticMethodDeclaration" propertyString="getTestClass#(Lorg/jetbrains/mps/openapi/module/SModule;Ljava/lang/String;)Ljava/lang/Class;" />
-    <scopeInfo nodeId="6604662930317821359" fileName="DelegatingRunner.java" startLine="34" startPosition="39" endLine="35" endPosition="73" />
-    <scopeInfo nodeId="6604662930317821375" fileName="DelegatingRunner.java" startLine="40" startPosition="30" endLine="41" endPosition="103" />
-    <scopeInfo nodeId="6604662930317821412" fileName="DelegatingRunner.java" startLine="51" startPosition="32" endLine="52" endPosition="20" />
-    <scopeInfo nodeId="6604662930317821394" fileName="DelegatingRunner.java" startLine="55" startPosition="0" endLine="56" endPosition="18">
-      <varInfo nodeId="6604662930317821398" varName="e" />
-    </scopeInfo>
-    <scopeInfo nodeId="6604662930317821395" fileName="DelegatingRunner.java" startLine="55" startPosition="40" endLine="56" endPosition="18" />
-    <scopeInfo nodeId="6604662930317821344" fileName="DelegatingRunner.java" startLine="28" startPosition="41" endLine="30" endPosition="63" />
-    <scopeInfo nodeId="6604662930317821320" fileName="DelegatingRunner.java" startLine="21" startPosition="96" endLine="24" endPosition="28" />
-    <scopeInfo nodeId="6604662930317821374" fileName="DelegatingRunner.java" startLine="40" startPosition="0" endLine="43" endPosition="0" />
-    <scopeInfo nodeId="6604662930317821356" fileName="DelegatingRunner.java" startLine="33" startPosition="0" endLine="37" endPosition="0" />
-    <scopeInfo nodeId="6604662930317821317" fileName="DelegatingRunner.java" startLine="21" startPosition="0" endLine="26" endPosition="0">
-      <varInfo nodeId="6604662930317821333" varName="builder" />
-      <varInfo nodeId="6604662930317821337" varName="className" />
-      <varInfo nodeId="6604662930317821335" varName="moduleRef" />
-    </scopeInfo>
-    <scopeInfo nodeId="6604662930317821339" fileName="DelegatingRunner.java" startLine="27" startPosition="0" endLine="32" endPosition="0">
-      <varInfo nodeId="6604662930317821342" varName="notifier" />
-    </scopeInfo>
-    <scopeInfo nodeId="6604662930317821369" fileName="DelegatingRunner.java" startLine="38" startPosition="32" endLine="43" endPosition="7" />
-    <scopeInfo nodeId="6604662930317821400" fileName="DelegatingRunner.java" startLine="49" startPosition="9" endLine="54" endPosition="46">
-      <varInfo nodeId="6604662930317821402" varName="classLoader" />
-    </scopeInfo>
-    <scopeInfo nodeId="6604662930317821368" fileName="DelegatingRunner.java" startLine="38" startPosition="0" endLine="45" endPosition="0" />
-    <scopeInfo nodeId="6604662930317821388" fileName="DelegatingRunner.java" startLine="46" startPosition="71" endLine="57" endPosition="5" />
-    <scopeInfo nodeId="6604662930317821385" fileName="DelegatingRunner.java" startLine="46" startPosition="0" endLine="59" endPosition="0">
-      <varInfo nodeId="6604662930317821422" varName="className" />
-      <varInfo nodeId="6604662930317821420" varName="module" />
-    </scopeInfo>
-    <unitInfo nodeId="6604662930317821374" fileName="DelegatingRunner.java" startLine="39" startPosition="52" endLine="43" endPosition="5" unitName="jetbrains.mps.testbench.junit.runners.DelegatingRunner$1" />
-    <unitInfo nodeId="6604662930317821305" fileName="DelegatingRunner.java" startLine="16" startPosition="0" endLine="60" endPosition="0" unitName="jetbrains.mps.testbench.junit.runners.DelegatingRunner" />
-=======
     <file name="MpsTestsSupport.java">
-      <node id="3894165323891190773" at="36,0,37,0" concept="15" trace="CREATED_ENV" />
-      <node id="4417301346391480304" at="38,0,39,0" concept="15" trace="EXCLUDES" />
-      <node id="4417301346391480312" at="39,0,40,0" concept="15" trace="EXCLUDE_SET" />
-      <node id="4417301346391488040" at="40,10,41,51" concept="11" />
-      <node id="4417301346391488048" at="42,31,43,91" concept="5" />
-      <node id="2926331382164960201" at="55,42,56,90" concept="5" />
-      <node id="106664114203001946" at="56,90,57,25" concept="12" />
-      <node id="2926331382164812873" at="59,69,60,75" concept="19" />
-      <node id="2926331382164859444" at="61,7,62,18" concept="12" />
-      <node id="2770012171662963788" at="66,55,67,69" concept="12" />
-      <node id="4590871013634198843" at="72,68,73,43" concept="1" />
-      <node id="8181622299284058828" at="75,45,76,141" concept="12" />
-      <node id="4590871013634199174" at="83,66,84,43" concept="1" />
-      <node id="2926331382165402410" at="84,43,85,60" concept="11" />
-      <node id="4590871013634214996" at="85,60,86,51" concept="5" />
-      <node id="4590871013634245798" at="86,51,87,80" concept="11" />
-      <node id="2926331382165405812" at="87,80,88,36" concept="5" />
-      <node id="4590871013634245901" at="88,36,89,18" concept="12" />
-      <node id="4681254579908065087" at="94,98,95,51" concept="13" />
-      <node id="4681254579908065227" at="95,51,96,0" concept="14" />
-      <node id="4681254579908049036" at="96,0,97,105" concept="13" />
-      <node id="4681254579908049043" at="99,25,100,79" concept="5" />
-      <node id="4681254579908049053" at="102,7,103,0" concept="14" />
-      <node id="4681254579908049054" at="103,0,104,71" concept="13" />
-      <node id="4681254579908049056" at="104,71,105,80" concept="13" />
-      <node id="4681254579908049058" at="105,80,106,86" concept="13" />
-      <node id="4681254579908049060" at="106,86,107,94" concept="13" />
-      <node id="4681254579908049062" at="107,94,108,61" concept="13" />
-      <node id="4681254579908049080" at="113,49,114,21" concept="4" />
-      <node id="4681254579908049085" at="115,11,116,51" concept="5" />
-      <node id="4681254579908049098" at="119,7,120,0" concept="14" />
-      <node id="4681254579908049128" at="127,31,128,59" concept="5" />
-      <node id="4681254579908049161" at="133,12,134,17" concept="13" />
-      <node id="4681254579908049163" at="134,17,135,112" concept="13" />
-      <node id="4681254579908049165" at="135,112,136,50" concept="13" />
-      <node id="4417301346391319191" at="142,53,143,204" concept="5" />
-      <node id="4417301346391299359" at="154,31,155,74" concept="11" />
-      <node id="4417301346391299413" at="157,66,158,49" concept="13" />
-      <node id="4417301346391299378" at="158,49,159,27" concept="4" />
-      <node id="4417301346391299379" at="160,17,161,76" concept="5" />
-      <node id="4417301346391299388" at="162,15,163,85" concept="5" />
-      <node id="4417301346391299405" at="168,27,169,36" concept="19" />
-      <node id="4417301346391488045" at="41,51,44,5" concept="8" />
-      <node id="2926331382164794263" at="58,12,61,7" concept="9" />
-      <node id="2770012171662963517" at="66,0,69,0" concept="16" trace="initEnv#(Z)Ljetbrains/mps/tool/environment/Environment;" />
-      <node id="8181622299284306797" at="75,0,78,0" concept="10" trace="compute#()Ljetbrains/mps/make/MPSCompilationResult;" />
-      <node id="4681254579908049041" at="99,0,102,0" concept="10" trace="run#()V" />
-      <node id="4681254579908049078" at="112,76,115,11" concept="9" />
-      <node id="4417301346391311607" at="142,0,145,0" concept="16" trace="loadAllModulesIntoRepository#()V" />
-      <node id="4681254579908049124" at="126,0,130,0" concept="10" trace="run#()V" />
-      <node id="4681254579908049159" at="133,10,137,5" concept="2" />
-      <node id="4417301346391299368" at="156,64,160,17" concept="9" />
-      <node id="2926331382164790926" at="58,10,63,5" concept="2" />
-      <node id="8181622299284300149" at="73,43,78,7" concept="12" />
-      <node id="4681254579908049038" at="97,105,102,7" concept="5" />
-      <node id="4681254579908049076" at="111,25,117,9" concept="8" />
-      <node id="4681254579908049116" at="124,27,130,13" concept="5" />
-      <node id="4417301346391299365" at="155,74,162,15" concept="8" />
-      <node id="8181622299284041520" at="72,0,80,0" concept="16" trace="makeAllInCreatedEnvironment#()Ljetbrains/mps/make/MPSCompilationResult;" />
-      <node id="4590871013634150402" at="83,0,91,0" concept="16" trace="makeAllWithoutEnvironment#()Ljetbrains/mps/make/MPSCompilationResult;" />
-      <node id="2926331382164786576" at="54,81,63,5" concept="9" />
-      <node id="4681254579908049072" at="110,0,119,0" concept="10" trace="run#()V" />
-      <node id="4681254579908049112" at="123,0,132,0" concept="10" trace="run#()V" />
-      <node id="4681254579908049064" at="108,61,119,7" concept="5" />
-      <node id="4681254579908049106" at="121,52,132,9" concept="5" />
-      <node id="4417301346391299356" at="154,0,165,0" concept="10" trace="run#()V" />
-      <node id="4417301346391299347" at="152,27,165,13" concept="5" />
-      <node id="4417301346391299344" at="151,0,167,0" concept="10" trace="run#()V" />
-      <node id="3894165323891175837" at="48,0,65,0" concept="16" trace="initEnv#(ZLjetbrains/mps/tool/environment/EnvironmentConfig;)Ljetbrains/mps/tool/environment/Environment;" />
-      <node id="4681254579908049099" at="120,0,137,5" concept="9" />
-      <node id="4417301346391299337" at="149,9,167,9" concept="5" />
-      <node id="4417301346391299406" at="148,88,170,5" concept="20" />
-      <node id="4417301346391299330" at="148,0,172,0" concept="16" trace="loadModules#(Ljava/util/Collection;)V" />
-      <node id="4681254579908047858" at="94,0,139,0" concept="16" trace="reloadAllAfterMake#()V" />
-      <scope id="4417301346391488047" at="42,31,43,91" />
-      <scope id="2926331382164794264" at="59,69,60,75" />
-      <scope id="2770012171662963520" at="66,55,67,69" />
-      <scope id="8181622299284306798" at="75,45,76,141" />
-      <scope id="4681254579908049042" at="99,25,100,79" />
-      <scope id="4681254579908049079" at="113,49,114,21" />
-      <scope id="4681254579908049127" at="127,31,128,59" />
-      <scope id="4417301346391311608" at="142,53,143,204" />
-      <scope id="4417301346391299407" at="168,0,169,36">
+      <node id="4417301346391480304" at="41,0,42,0" concept="15" trace="EXCLUDES" />
+      <node id="4417301346391480312" at="42,0,43,0" concept="15" trace="EXCLUDE_SET" />
+      <node id="3122761010869391651" at="43,10,44,24" concept="5" />
+      <node id="3122761010869357798" at="48,43,49,43" concept="5" />
+      <node id="3122761010869357801" at="49,43,50,34" concept="1" />
+      <node id="2695986477166826339" at="50,34,51,27" concept="5" />
+      <node id="3122761010869464941" at="56,49,57,50" concept="11" />
+      <node id="4417301346391488040" at="57,50,58,52" concept="11" />
+      <node id="4417301346391488048" at="59,31,60,92" concept="5" />
+      <node id="3122761010869463083" at="61,5,62,23" concept="12" />
+      <node id="3122761010869321653" at="73,30,74,43" concept="5" />
+      <node id="3524448713228201771" at="75,5,76,35" concept="5" />
+      <node id="3122761010869547119" at="76,35,77,61" concept="11" />
+      <node id="2926331382164960201" at="78,29,79,89" concept="5" />
+      <node id="2695986477166658693" at="81,19,82,87" concept="1" />
+      <node id="3122761010869568630" at="83,5,84,22" concept="12" />
+      <node id="2770012171662963788" at="89,55,90,69" concept="12" />
+      <node id="2046945161065713083" at="96,30,97,52" concept="5" />
+      <node id="4590871013634198843" at="98,5,99,51" concept="1" />
+      <node id="8181622299284058828" at="101,45,102,141" concept="12" />
+      <node id="4590871013634199174" at="109,66,110,51" concept="1" />
+      <node id="2926331382165402410" at="110,51,111,60" concept="11" />
+      <node id="4590871013634214996" at="111,60,112,51" concept="5" />
+      <node id="4590871013634245798" at="112,51,113,80" concept="11" />
+      <node id="2926331382165405812" at="113,80,114,25" concept="5" />
+      <node id="4590871013634245901" at="114,25,115,18" concept="12" />
+      <node id="4681254579908065087" at="120,98,121,22" concept="13" />
+      <node id="5792583586807805478" at="122,30,123,36" concept="5" />
+      <node id="4681254579908065227" at="124,5,125,0" concept="14" />
+      <node id="4681254579908049036" at="125,0,126,105" concept="13" />
+      <node id="4681254579908049043" at="128,25,129,79" concept="5" />
+      <node id="4681254579908049053" at="131,7,132,0" concept="14" />
+      <node id="4681254579908049054" at="132,0,133,71" concept="13" />
+      <node id="4681254579908049056" at="133,71,134,80" concept="13" />
+      <node id="4681254579908049058" at="134,80,135,86" concept="13" />
+      <node id="4681254579908049060" at="135,86,136,95" concept="13" />
+      <node id="4681254579908049062" at="136,95,137,61" concept="13" />
+      <node id="4681254579908049080" at="142,49,143,21" concept="4" />
+      <node id="4681254579908049085" at="144,11,145,51" concept="5" />
+      <node id="4681254579908049098" at="148,7,149,0" concept="14" />
+      <node id="4681254579908049128" at="156,31,157,59" concept="5" />
+      <node id="4681254579908049163" at="162,12,163,99" concept="13" />
+      <node id="4417301346391319191" at="169,54,170,204" concept="5" />
+      <node id="4417301346391299359" at="181,31,182,71" concept="11" />
+      <node id="4417301346391299413" at="184,66,185,49" concept="13" />
+      <node id="4417301346391299378" at="185,49,186,27" concept="4" />
+      <node id="4417301346391299379" at="187,17,188,76" concept="5" />
+      <node id="4417301346391299388" at="189,15,190,85" concept="5" />
+      <node id="4417301346391299405" at="195,27,196,36" concept="19" />
+      <node id="3894165323890858623" at="201,0,202,0" concept="15" trace="LOG" />
+      <node id="4681254579908049159" at="162,10,164,5" concept="2" />
+      <node id="4417301346391488045" at="58,52,61,5" concept="8" />
+      <node id="3122761010869321653" at="72,81,75,5" concept="2" />
+      <node id="3122761010869321653" at="72,81,75,5" concept="9" />
+      <node id="2926331382164786576" at="77,61,80,5" concept="9" />
+      <node id="2926331382164794263" at="80,5,83,5" concept="9" />
+      <node id="2770012171662963517" at="89,0,92,0" concept="16" trace="initEnv#(Z)Ljetbrains/mps/tool/environment/Environment;" />
+      <node id="2046945161065713083" at="95,68,98,5" concept="2" />
+      <node id="2046945161065713083" at="95,68,98,5" concept="9" />
+      <node id="8181622299284306797" at="101,0,104,0" concept="10" trace="compute#()Ljetbrains/mps/make/MPSCompilationResult;" />
+      <node id="5792583586807805478" at="121,22,124,5" concept="2" />
+      <node id="5792583586807805478" at="121,22,124,5" concept="9" />
+      <node id="4681254579908049041" at="128,0,131,0" concept="10" trace="run#()V" />
+      <node id="4681254579908049078" at="141,76,144,11" concept="9" />
+      <node id="4417301346391311607" at="169,0,172,0" concept="16" trace="loadAllModulesIntoRepository#()V" />
+      <node id="4681254579908049124" at="155,0,159,0" concept="10" trace="run#()V" />
+      <node id="4417301346391299368" at="183,64,187,17" concept="9" />
+      <node id="3122761010869384189" at="48,0,53,0" concept="16" trace="initLoggingSystem#()V" />
+      <node id="8181622299284300149" at="99,51,104,7" concept="12" />
+      <node id="4681254579908049038" at="126,105,131,7" concept="5" />
+      <node id="4681254579908049076" at="140,25,146,9" concept="8" />
+      <node id="4681254579908049116" at="153,27,159,13" concept="5" />
+      <node id="4417301346391299365" at="182,71,189,15" concept="8" />
+      <node id="3122761010869456425" at="56,0,64,0" concept="16" trace="createExcludesSet#()Ljava/util/Set;" />
+      <node id="4590871013634150402" at="109,0,117,0" concept="16" trace="makeAllWithoutEnvironment#()Ljetbrains/mps/make/MPSCompilationResult;" />
+      <node id="4681254579908049072" at="139,0,148,0" concept="10" trace="run#()V" />
+      <node id="4681254579908049112" at="152,0,161,0" concept="10" trace="run#()V" />
+      <node id="8181622299284041520" at="95,0,106,0" concept="16" trace="makeAllInCreatedEnvironment#()Ljetbrains/mps/make/MPSCompilationResult;" />
+      <node id="4681254579908049064" at="137,61,148,7" concept="5" />
+      <node id="4681254579908049106" at="150,60,161,9" concept="5" />
+      <node id="4417301346391299356" at="181,0,192,0" concept="10" trace="run#()V" />
+      <node id="4417301346391299347" at="179,27,192,13" concept="5" />
+      <node id="4681254579908049099" at="149,0,164,5" concept="9" />
+      <node id="4417301346391299344" at="178,0,194,0" concept="10" trace="run#()V" />
+      <node id="4417301346391299337" at="176,9,194,9" concept="5" />
+      <node id="3894165323891175837" at="67,0,86,0" concept="16" trace="initEnv#(ZLjetbrains/mps/tool/environment/EnvironmentConfig;)Ljetbrains/mps/tool/environment/Environment;" />
+      <node id="4417301346391299406" at="175,88,197,5" concept="20" />
+      <node id="4417301346391299330" at="175,0,199,0" concept="16" trace="loadModules#(Ljava/util/Collection;)V" />
+      <node id="4681254579908047858" at="120,0,166,0" concept="16" trace="reloadAllAfterMake#()V" />
+      <scope id="4417301346391487146" at="43,10,44,24" />
+      <scope id="4417301346391488047" at="59,31,60,92" />
+      <scope id="3122761010869321653" at="73,30,74,43" />
+      <scope id="2926331382164786579" at="78,29,79,89" />
+      <scope id="2926331382164794264" at="81,19,82,87" />
+      <scope id="2770012171662963520" at="89,55,90,69" />
+      <scope id="2046945161065713083" at="96,30,97,52" />
+      <scope id="8181622299284306798" at="101,45,102,141" />
+      <scope id="5792583586807805478" at="122,30,123,36" />
+      <scope id="4681254579908049042" at="128,25,129,79" />
+      <scope id="4681254579908049079" at="142,49,143,21" />
+      <scope id="4681254579908049127" at="156,31,157,59" />
+      <scope id="4681254579908049160" at="162,12,163,99" />
+      <scope id="4417301346391311608" at="169,54,170,204" />
+      <scope id="4417301346391299407" at="195,0,196,36">
         <var name="e" id="4417301346391299398" />
       </scope>
-      <scope id="4417301346391299402" at="168,27,169,36" />
-      <scope id="2926331382164786579" at="55,42,57,25" />
-      <scope id="4417301346391299377" at="157,66,159,27" />
-      <scope id="4417301346391488045" at="41,51,44,5">
+      <scope id="4417301346391299402" at="195,27,196,36" />
+      <scope id="4417301346391299377" at="184,66,186,27" />
+      <scope id="3122761010869357797" at="48,43,51,27" />
+      <scope id="4417301346391488045" at="58,52,61,5">
         <var name="e" id="4417301346391488062" />
       </scope>
-      <scope id="2770012171662963517" at="66,0,69,0">
+      <scope id="3122761010869321653" at="72,81,75,5" />
+      <scope id="2770012171662963517" at="89,0,92,0">
         <var name="withIdea" id="2770012171662963773" />
       </scope>
-      <scope id="8181622299284306797" at="75,0,78,0" />
-      <scope id="4681254579908049041" at="99,0,102,0" />
-      <scope id="4681254579908049160" at="133,12,136,50" />
-      <scope id="4417301346391311607" at="142,0,145,0" />
-      <scope id="4417301346391487146" at="40,10,44,5">
-        <var name="mpsDir" id="4417301346391488039" />
-      </scope>
-      <scope id="2926331382164790927" at="58,12,62,18" />
-      <scope id="4681254579908049077" at="112,76,116,51" />
-      <scope id="4681254579908049124" at="126,0,130,0" />
-      <scope id="4417301346391299367" at="156,64,161,76" />
-      <scope id="8181622299284041523" at="72,68,78,7" />
-      <scope id="4590871013634150404" at="83,66,89,18">
+      <scope id="2046945161065713083" at="95,68,98,5" />
+      <scope id="8181622299284306797" at="101,0,104,0" />
+      <scope id="5792583586807805478" at="121,22,124,5" />
+      <scope id="4681254579908049041" at="128,0,131,0" />
+      <scope id="4417301346391311607" at="169,0,172,0" />
+      <scope id="4681254579908049077" at="141,76,145,51" />
+      <scope id="4681254579908049124" at="155,0,159,0" />
+      <scope id="3122761010869384189" at="48,0,53,0" />
+      <scope id="4417301346391299367" at="183,64,188,76" />
+      <scope id="3122761010869456428" at="56,49,62,23">
+        <var name="excludesSet" id="3122761010869464942" />
+        <var name="userDir" id="4417301346391488039" />
+      </scope>
+      <scope id="4590871013634150404" at="109,66,115,18">
         <var name="createdEnv" id="2926331382165402411" />
         <var name="result" id="4590871013634245799" />
       </scope>
-      <scope id="4681254579908049075" at="111,25,117,9" />
-      <scope id="4681254579908049076" at="111,25,117,9">
+      <scope id="4681254579908049075" at="140,25,146,9" />
+      <scope id="4681254579908049076" at="140,25,146,9">
         <var name="mod" id="4681254579908049092" />
       </scope>
-      <scope id="4681254579908049115" at="124,27,130,13" />
-      <scope id="4417301346391299365" at="155,74,162,15">
+      <scope id="4681254579908049115" at="153,27,159,13" />
+      <scope id="4417301346391299365" at="182,71,189,15">
         <var name="handle" id="4417301346391299384" />
       </scope>
-      <scope id="8181622299284041520" at="72,0,80,0" />
-      <scope id="4590871013634150402" at="83,0,91,0" />
-      <scope id="3894165323891175840" at="54,81,63,5" />
-      <scope id="4681254579908049072" at="110,0,119,0" />
-      <scope id="4681254579908049112" at="123,0,132,0" />
-      <scope id="4417301346391299357" at="154,31,163,85">
+      <scope id="3122761010869456425" at="56,0,64,0" />
+      <scope id="4590871013634150402" at="109,0,117,0" />
+      <scope id="8181622299284041523" at="95,68,104,7" />
+      <scope id="4681254579908049072" at="139,0,148,0" />
+      <scope id="4681254579908049112" at="152,0,161,0" />
+      <scope id="4417301346391299357" at="181,31,190,85">
         <var name="mpsModuleOwner" id="4417301346391299358" />
       </scope>
-      <scope id="4681254579908049103" at="121,52,132,9" />
-      <scope id="4417301346391299356" at="154,0,165,0" />
-      <scope id="4417301346391299346" at="152,27,165,13" />
-      <scope id="4417301346391299344" at="151,0,167,0" />
-      <scope id="3894165323891175837" at="48,0,65,0">
+      <scope id="8181622299284041520" at="95,0,106,0" />
+      <scope id="4681254579908049103" at="150,60,161,9" />
+      <scope id="4417301346391299356" at="181,0,192,0" />
+      <scope id="3894165323891175840" at="72,81,84,22">
+        <var name="currentEnv" id="3122761010869547120" />
+      </scope>
+      <scope id="4417301346391299346" at="179,27,192,13" />
+      <scope id="4417301346391299344" at="178,0,194,0" />
+      <scope id="4417301346391299336" at="176,9,194,9" />
+      <scope id="3894165323891175837" at="67,0,86,0">
         <var name="config" id="2770012171662960205" />
         <var name="withIdea" id="3894165323891175870" />
       </scope>
-      <scope id="4417301346391299336" at="149,9,167,9" />
-      <scope id="4417301346391299334" at="148,88,170,5" />
-      <scope id="4417301346391299330" at="148,0,172,0">
+      <scope id="4417301346391299334" at="175,88,197,5" />
+      <scope id="4417301346391299330" at="175,0,199,0">
         <var name="handles" id="4417301346391299331" />
       </scope>
-      <scope id="4681254579908047861" at="94,98,137,5" />
-      <scope id="4681254579908047858" at="94,0,139,0" />
-      <unit id="4417301346391299363" at="155,50,155,73" name="jetbrains.mps.testbench.junit.runners.MpsTestsSupport$7" />
-      <unit id="2926331382164519353" at="175,0,177,0" name="jetbrains.mps.testbench.junit.runners.MpsTestsSupport$ActiveEnvironmentNotSatisfiedException" />
-      <unit id="8181622299284306797" at="74,52,78,5" name="jetbrains.mps.testbench.junit.runners.MpsTestsSupport$1" />
-      <unit id="4681254579908049041" at="98,46,102,5" name="jetbrains.mps.testbench.junit.runners.MpsTestsSupport$2" />
-      <unit id="4681254579908049122" at="125,52,130,11" name="jetbrains.mps.testbench.junit.runners.MpsTestsSupport$5" />
-      <unit id="4681254579908049070" at="109,46,119,5" name="jetbrains.mps.testbench.junit.runners.MpsTestsSupport$3" />
-      <unit id="4681254579908049110" at="122,39,132,7" name="jetbrains.mps.testbench.junit.runners.MpsTestsSupport$4" />
-      <unit id="4417301346391299354" at="153,52,165,11" name="jetbrains.mps.testbench.junit.runners.MpsTestsSupport$6" />
-      <unit id="4417301346391299342" at="150,39,167,7" name="jetbrains.mps.testbench.junit.runners.MpsTestsSupport$5" />
-      <unit id="3894165323890858623" at="35,0,178,0" name="jetbrains.mps.testbench.junit.runners.MpsTestsSupport" />
+      <scope id="4681254579908047861" at="120,98,164,5" />
+      <scope id="4681254579908047858" at="120,0,166,0" />
+      <unit id="8181622299284306797" at="100,52,104,5" name="jetbrains.mps.testbench.junit.runners.MpsTestsSupport$1" />
+      <unit id="4681254579908049041" at="127,46,131,5" name="jetbrains.mps.testbench.junit.runners.MpsTestsSupport$2" />
+      <unit id="4681254579908049122" at="154,65,159,11" name="jetbrains.mps.testbench.junit.runners.MpsTestsSupport$5" />
+      <unit id="4681254579908049070" at="138,46,148,5" name="jetbrains.mps.testbench.junit.runners.MpsTestsSupport$3" />
+      <unit id="4681254579908049110" at="151,39,161,7" name="jetbrains.mps.testbench.junit.runners.MpsTestsSupport$4" />
+      <unit id="4417301346391299354" at="180,52,192,11" name="jetbrains.mps.testbench.junit.runners.MpsTestsSupport$6" />
+      <unit id="4417301346391299342" at="177,39,194,7" name="jetbrains.mps.testbench.junit.runners.MpsTestsSupport$5" />
+      <unit id="3894165323890858623" at="40,0,203,0" name="jetbrains.mps.testbench.junit.runners.MpsTestsSupport" />
     </file>
   </root>
   <root nodeRef="r:eea68efb-2953-43f4-848f-9829ac5c7101(jetbrains.mps.testbench.junit.runners)/4681254579907455600">
-    <file name="ContextProjextSupport.java">
+    <file name="ContextProjectSupport.java">
       <node id="9170334376384809975" at="27,0,28,0" concept="15" trace="PROJECT_PATH_PROPERTY" />
       <node id="7535322034160454281" at="28,0,29,0" concept="15" trace="MODULES_PATHS_PROPERTY" />
       <node id="4681254579907514501" at="29,0,30,0" concept="15" trace="MODULES_ROOT_PROPERTY" />
-      <node id="4681254579907522030" at="38,45,39,50" concept="11" />
-      <node id="4681254579907578773" at="40,26,41,21" concept="12" />
-      <node id="9170334376384973026" at="42,5,43,0" concept="14" />
-      <node id="8356156703948656823" at="43,0,44,42" concept="5" />
-      <node id="9170334376384975798" at="45,26,46,21" concept="12" />
-      <node id="8356156703948658088" at="47,5,48,0" concept="14" />
-      <node id="9170334376384973069" at="48,0,49,51" concept="5" />
-      <node id="8356156703948658001" at="50,26,51,21" concept="12" />
-      <node id="4681254579907578817" at="52,5,53,0" concept="14" />
-      <node id="4681254579907578879" at="53,0,54,66" concept="19" />
-      <node id="9170334376385068304" at="65,72,66,55" concept="13" />
-      <node id="9170334376385076192" at="66,55,67,64" concept="11" />
-      <node id="9170334376385081093" at="68,30,69,79" concept="5" />
-      <node id="9170334376385505964" at="70,12,71,50" concept="5" />
-      <node id="9170334376385086741" at="72,5,73,58" concept="12" />
-      <node id="9170334376384918669" at="78,60,79,18" concept="12" />
-      <node id="7276643694148736982" at="80,5,81,0" concept="14" />
-      <node id="7276643694149094747" at="81,0,82,77" concept="11" />
-      <node id="7276643694149182139" at="85,135,86,25" concept="12" />
-      <node id="7276643694149197401" at="89,29,90,36" concept="19" />
-      <node id="7276643694149182212" at="91,5,92,0" concept="14" />
-      <node id="7276643694148369335" at="92,0,93,79" concept="12" />
-      <node id="4681254579907698800" at="100,60,101,18" concept="12" />
-      <node id="4681254579907701323" at="102,5,103,0" concept="14" />
-      <node id="4681254579907704200" at="103,0,104,114" concept="11" />
-      <node id="8356156703948210796" at="104,114,105,48" concept="12" />
-      <node id="8356156703948620159" at="111,54,112,93" concept="13" />
-      <node id="8356156703948416687" at="113,61,114,18" concept="12" />
-      <node id="8356156703948416708" at="115,5,116,0" concept="14" />
-      <node id="8356156703948421741" at="116,0,117,112" concept="11" />
-      <node id="8356156703948421748" at="117,112,118,70" concept="11" />
-      <node id="8356156703948421758" at="119,65,120,50" concept="12" />
-      <node id="8356156703948421760" at="121,5,122,63" concept="11" />
-      <node id="8356156703948531651" at="123,39,124,174" concept="5" />
-      <node id="8356156703948510053" at="125,5,126,48" concept="12" />
-      <node id="4681254579907733445" at="131,82,132,20" concept="13" />
-      <node id="4681254579907733464" at="132,20,133,68" concept="11" />
-      <node id="4681254579907736572" at="133,68,134,51" concept="11" />
-      <node id="4681254579907736915" at="134,51,135,125" concept="5" />
-      <node id="4681254579907763174" at="135,125,136,24" concept="13" />
-      <node id="4681254579907763234" at="136,24,137,0" concept="14" />
-      <node id="4681254579907766971" at="137,0,138,180" concept="11" />
-      <node id="4681254579907867070" at="140,59,141,39" concept="13" />
-      <node id="4681254579907830448" at="141,39,142,58" concept="12" />
-      <node id="4681254579907713325" at="150,105,151,45" concept="13" />
-      <node id="4681254579907710063" at="151,45,152,73" concept="11" />
-      <node id="4681254579907716071" at="155,87,156,86" concept="11" />
-      <node id="4681254579907716442" at="156,86,157,57" concept="5" />
-      <node id="4681254579907726237" at="160,7,161,0" concept="14" />
-      <node id="7276643694148367095" at="161,0,162,36" concept="12" />
-      <node id="7276643694148364863" at="167,59,168,65" concept="13" />
-      <node id="9170334376386357106" at="168,65,169,50" concept="5" />
-      <node id="9170334376386357108" at="170,9,171,43" concept="5" />
-      <node id="7276643694148211910" at="172,27,173,36" concept="19" />
-      <node id="7276643694148185918" at="174,5,175,19" concept="12" />
-      <node id="9170334376385505949" at="70,10,72,5" concept="2" />
-      <node id="4681254579907522082" at="39,50,42,5" concept="9" />
-      <node id="9170334376384975796" at="44,42,47,5" concept="9" />
-      <node id="8356156703948657999" at="49,51,52,5" concept="9" />
-      <node id="9170334376384918667" at="77,54,80,5" concept="9" />
-      <node id="7276643694149068430" at="84,95,87,9" concept="9" />
-      <node id="4681254579907694882" at="99,63,102,5" concept="9" />
-      <node id="8356156703948401299" at="112,93,115,5" concept="9" />
-      <node id="8356156703948421753" at="118,70,121,5" concept="9" />
-      <node id="8356156703948421778" at="122,63,125,5" concept="8" />
-      <node id="4681254579907818328" at="140,0,144,0" concept="10" trace="accept#(Ljetbrains/mps/library/ModulesMiner/ModuleHandle;)Z" />
-      <node id="4681254579907716016" at="154,25,158,9" concept="8" />
-      <node id="9170334376385501192" at="67,64,72,5" concept="9" />
-      <node id="7276643694148840151" at="83,9,88,7" concept="8" />
-      <node id="7276643694148211881" at="169,50,174,5" concept="20" />
-      <node id="4681254579907789775" at="138,180,144,24" concept="12" />
-      <node id="4681254579908013070" at="154,0,160,0" concept="10" trace="run#()V" />
-      <node id="4681254579907997930" at="152,73,160,7" concept="5" />
-      <node id="7276643694149197305" at="82,77,91,5" concept="20" />
-      <node id="4681254579907517038" at="98,0,107,0" concept="16" trace="getProjectFromDirectoryWithModules#()Ljetbrains/mps/project/Project;" />
-      <node id="7276643694148156086" at="167,0,177,0" concept="16" trace="firstTimeOpened#(Ljetbrains/mps/project/Project;)Ljetbrains/mps/project/Project;" />
-      <node id="4681254579907704119" at="131,0,146,0" concept="16" trace="collectHandles#(Ljava/io/File;)Ljava/util/List;" />
-      <node id="8356156703948196625" at="149,0,164,0" concept="16" trace="getProjectFromModuleHandles#(Ljava/lang/Iterable;)Ljetbrains/mps/project/Project;" />
-      <node id="9170334376385068087" at="59,0,75,0" concept="16" trace="setContextProjectPath#(Ljava/io/File;)Ljava/io/File;" />
-      <node id="8356156703948235055" at="110,0,128,0" concept="16" trace="getProjectFromModulesList#()Ljetbrains/mps/project/Project;" />
-      <node id="9170334376384918665" at="76,0,95,0" concept="16" trace="getProjectFromProjectPath#()Ljetbrains/mps/project/Project;" />
-      <node id="4681254579907514465" at="32,0,56,0" concept="16" trace="getContextProject#()Ljetbrains/mps/project/Project;" />
-      <scope id="4681254579907522085" at="40,26,41,21" />
-      <scope id="9170334376384975797" at="45,26,46,21" />
-      <scope id="8356156703948658000" at="50,26,51,21" />
-      <scope id="9170334376385501195" at="68,30,69,79" />
-      <scope id="9170334376385505950" at="70,12,71,50" />
-      <scope id="9170334376384918668" at="78,60,79,18" />
-      <scope id="7276643694149068431" at="85,135,86,25" />
-      <scope id="7276643694149197307" at="89,0,90,36">
-        <var name="e" id="7276643694149197308" />
-      </scope>
-      <scope id="7276643694149197310" at="89,29,90,36" />
-      <scope id="4681254579907694883" at="100,60,101,18" />
-      <scope id="8356156703948401300" at="113,61,114,18" />
-      <scope id="8356156703948421757" at="119,65,120,50" />
-      <scope id="8356156703948421781" at="123,39,124,174" />
-      <scope id="7276643694148211882" at="170,9,171,43" />
-      <scope id="7276643694148211883" at="172,0,173,36">
+      <node id="6604662930316904413" at="38,46,39,45" concept="13" />
+      <node id="6604662930316854971" at="39,45,40,73" concept="11" />
+      <node id="6604662930316766641" at="41,30,42,53" concept="12" />
+      <node id="6604662930316880404" at="43,5,44,0" concept="14" />
+      <node id="6604662930316857686" at="44,0,45,73" concept="11" />
+      <node id="6604662930316872429" at="46,29,47,52" concept="12" />
+      <node id="6604662930316880012" at="48,5,49,0" concept="14" />
+      <node id="6604662930316857750" at="49,0,50,72" concept="11" />
+      <node id="6604662930316873835" at="51,29,52,61" concept="12" />
+      <node id="4681254579907578817" at="53,5,54,0" concept="14" />
+      <node id="4681254579907578879" at="54,0,55,70" concept="19" />
+      <node id="9170334376385068304" at="66,72,67,55" concept="13" />
+      <node id="9170334376385076192" at="67,55,68,64" concept="11" />
+      <node id="9170334376385081093" at="69,30,70,79" concept="5" />
+      <node id="9170334376385505964" at="71,12,72,50" concept="5" />
+      <node id="9170334376385086741" at="73,5,74,58" concept="12" />
+      <node id="623745604707641670" at="80,73,81,62" concept="11" />
+      <node id="7276643694149094747" at="81,62,82,45" concept="11" />
+      <node id="623745604707638000" at="82,45,83,69" concept="11" />
+      <node id="6604662930316907353" at="83,69,84,91" concept="11" />
+      <node id="623745604707644834" at="85,24,86,27" concept="12" />
+      <node id="623745604707650490" at="87,12,88,50" concept="12" />
+      <node id="4681254579907704200" at="95,86,96,94" concept="11" />
+      <node id="8356156703948210796" at="96,94,97,55" concept="12" />
+      <node id="8356156703948620159" at="103,75,104,93" concept="13" />
+      <node id="8356156703948421741" at="104,93,105,112" concept="11" />
+      <node id="8356156703948421758" at="106,65,107,51" concept="12" />
+      <node id="8356156703948421760" at="108,5,109,69" concept="11" />
+      <node id="6604662930317553255" at="110,39,111,76" concept="11" />
+      <node id="8356156703948531651" at="111,76,112,134" concept="5" />
+      <node id="8356156703948510053" at="113,5,114,49" concept="12" />
+      <node id="4681254579907733445" at="119,82,120,20" concept="13" />
+      <node id="4681254579907733464" at="120,20,121,68" concept="11" />
+      <node id="4681254579907736572" at="121,68,122,51" concept="11" />
+      <node id="4681254579907736915" at="122,51,123,125" concept="5" />
+      <node id="4681254579907763174" at="123,125,124,24" concept="13" />
+      <node id="4681254579907763234" at="124,24,125,0" concept="14" />
+      <node id="4681254579907766971" at="125,0,126,180" concept="11" />
+      <node id="4681254579907867070" at="128,59,129,39" concept="13" />
+      <node id="4681254579907830448" at="129,39,130,58" concept="12" />
+      <node id="4681254579907713325" at="138,112,139,45" concept="13" />
+      <node id="4681254579907710063" at="139,45,140,81" concept="11" />
+      <node id="4681254579907716071" at="143,93,144,86" concept="11" />
+      <node id="4681254579907716442" at="144,86,145,57" concept="5" />
+      <node id="4681254579907726237" at="148,7,149,0" concept="14" />
+      <node id="6604662930316821153" at="149,0,150,42" concept="12" />
+      <node id="7276643694148364863" at="156,74,157,65" concept="13" />
+      <node id="9170334376386357106" at="157,65,158,50" concept="5" />
+      <node id="9170334376386357108" at="159,9,160,43" concept="5" />
+      <node id="7276643694148211910" at="161,27,162,36" concept="19" />
+      <node id="6604662930316822364" at="163,5,164,19" concept="12" />
+      <node id="9170334376385505949" at="71,10,73,5" concept="2" />
+      <node id="623745604707648965" at="87,10,89,5" concept="2" />
+      <node id="6604662930316766639" at="40,73,43,5" concept="9" />
+      <node id="6604662930316871245" at="45,73,48,5" concept="9" />
+      <node id="6604662930316873833" at="50,72,53,5" concept="9" />
+      <node id="8356156703948421753" at="105,112,108,5" concept="9" />
+      <node id="8356156703948421778" at="109,69,113,5" concept="8" />
+      <node id="4681254579907818328" at="128,0,132,0" concept="10" trace="accept#(Ljetbrains/mps/library/ModulesMiner/ModuleHandle;)Z" />
+      <node id="4681254579907716016" at="142,25,146,9" concept="8" />
+      <node id="9170334376385501192" at="68,64,73,5" concept="9" />
+      <node id="623745604707643626" at="84,91,89,5" concept="9" />
+      <node id="4681254579907517038" at="94,0,99,0" concept="16" trace="loadProjectFromDirectoryWithModules#(Ljava/lang/String;)Ljetbrains/mps/project/Project;" />
+      <node id="7276643694148211881" at="158,50,163,5" concept="20" />
+      <node id="4681254579907789775" at="126,180,132,24" concept="12" />
+      <node id="4681254579908013070" at="142,0,148,0" concept="10" trace="run#()V" />
+      <node id="4681254579907997930" at="140,81,148,7" concept="5" />
+      <node id="7276643694148156086" at="155,0,166,0" concept="16" trace="makeOnFirstTimeOpened#(Ljetbrains/mps/project/Project;)Ljetbrains/mps/project/Project;" />
+      <node id="9170334376384918665" at="79,0,91,0" concept="16" trace="loadProjectFromProjectPath#(Ljava/lang/String;)Ljetbrains/mps/project/Project;" />
+      <node id="8356156703948235055" at="102,0,116,0" concept="16" trace="loadProjectFromModulesList#(Ljava/lang/String;)Ljetbrains/mps/project/Project;" />
+      <node id="4681254579907704119" at="119,0,134,0" concept="16" trace="collectHandles#(Ljava/io/File;)Ljava/util/List;" />
+      <node id="8356156703948196625" at="137,0,152,0" concept="16" trace="loadProjectFromModuleHandles#(Ljava/lang/Iterable;)Ljetbrains/mps/project/Project;" />
+      <node id="9170334376385068087" at="60,0,76,0" concept="16" trace="setContextProjectPath#(Ljava/io/File;)Ljava/io/File;" />
+      <node id="4681254579907514465" at="32,0,57,0" concept="16" trace="loadContextProject#()Ljetbrains/mps/project/Project;" />
+      <scope id="6604662930316766640" at="41,30,42,53" />
+      <scope id="6604662930316871248" at="46,29,47,52" />
+      <scope id="6604662930316873834" at="51,29,52,61" />
+      <scope id="9170334376385501195" at="69,30,70,79" />
+      <scope id="9170334376385505950" at="71,12,72,50" />
+      <scope id="623745604707643629" at="85,24,86,27" />
+      <scope id="623745604707648966" at="87,12,88,50" />
+      <scope id="8356156703948421757" at="106,65,107,51" />
+      <scope id="7276643694148211882" at="159,9,160,43" />
+      <scope id="7276643694148211883" at="161,0,162,36">
         <var name="e" id="7276643694148211884" />
       </scope>
-      <scope id="7276643694148211886" at="172,27,173,36" />
-      <scope id="4681254579907818329" at="140,59,142,58" />
-      <scope id="4681254579907716022" at="155,87,157,57">
+      <scope id="7276643694148211886" at="161,27,162,36" />
+      <scope id="4681254579907517041" at="95,86,97,55">
+        <var name="moduleHandles" id="4681254579907704203" />
+      </scope>
+      <scope id="8356156703948421781" at="110,39,112,134">
+        <var name="fileByPath" id="6604662930317553256" />
+      </scope>
+      <scope id="4681254579907818329" at="128,59,130,58" />
+      <scope id="4681254579907716022" at="143,93,145,57">
         <var name="module" id="4681254579907716072" />
       </scope>
-      <scope id="7276643694148840157" at="84,95,87,9" />
-      <scope id="8356156703948421778" at="122,63,125,5">
+      <scope id="8356156703948421778" at="109,69,113,5">
         <var name="modulePath" id="8356156703948421780" />
       </scope>
-      <scope id="4681254579907818328" at="140,0,144,0">
+      <scope id="4681254579907818328" at="128,0,132,0">
         <var name="it" id="4681254579907818328" />
       </scope>
-      <scope id="4681254579907716016" at="154,25,158,9">
+      <scope id="4681254579907716016" at="142,25,146,9">
         <var name="moduleHandle" id="4681254579907716018" />
       </scope>
-      <scope id="4681254579908013071" at="154,25,158,9" />
-      <scope id="7276643694148840151" at="83,9,88,7">
-        <var name="project" id="7276643694148840153" />
-      </scope>
-      <scope id="7276643694149197306" at="83,9,88,7" />
-      <scope id="4681254579907517041" at="99,63,105,48">
-        <var name="modules" id="4681254579907704203" />
-      </scope>
-      <scope id="4681254579908013070" at="154,0,160,0" />
-      <scope id="9170334376385068090" at="65,72,73,58">
+      <scope id="4681254579908013071" at="142,25,146,9" />
+      <scope id="4681254579907517038" at="94,0,99,0">
+        <var name="modulesRootPath" id="6604662930316815580" />
+      </scope>
+      <scope id="4681254579908013070" at="142,0,148,0" />
+      <scope id="9170334376385068090" at="66,72,74,58">
         <var name="previous" id="9170334376385076195" />
       </scope>
-      <scope id="7276643694148156089" at="167,59,175,19" />
-      <scope id="4681254579907517038" at="98,0,107,0" />
-      <scope id="7276643694148156086" at="167,0,177,0">
+      <scope id="7276643694148156089" at="156,74,164,19" />
+      <scope id="9170334376384918666" at="80,73,89,5">
+        <var name="environment" id="623745604707641671" />
+        <var name="needNotToMake" id="623745604707638003" />
+        <var name="openedProject" id="6604662930316907354" />
+        <var name="projectFile" id="7276643694149094748" />
+      </scope>
+      <scope id="8356156703948235058" at="103,75,114,49">
+        <var name="handles" id="8356156703948421742" />
+        <var name="modules" id="8356156703948421761" />
+      </scope>
+      <scope id="7276643694148156086" at="155,0,166,0">
         <var name="project" id="7276643694148156340" />
       </scope>
-      <scope id="8356156703948196628" at="150,105,162,36">
+      <scope id="9170334376384918665" at="79,0,91,0">
+        <var name="projectPath" id="6604662930316810354" />
+      </scope>
+      <scope id="8356156703948196628" at="138,112,150,42">
         <var name="project" id="4681254579907710064" />
       </scope>
-      <scope id="4681254579907704122" at="131,82,144,24">
+      <scope id="4681254579907704122" at="119,82,132,24">
         <var name="excludes" id="4681254579907733467" />
         <var name="minedHandles" id="4681254579907766974" />
         <var name="mpsDir" id="4681254579907736575" />
       </scope>
-      <scope id="8356156703948235058" at="111,54,126,48">
-        <var name="handles" id="8356156703948421742" />
-        <var name="modules" id="8356156703948421761" />
-        <var name="modulesString" id="8356156703948421749" />
-      </scope>
-      <scope id="4681254579907704119" at="131,0,146,0">
+      <scope id="8356156703948235055" at="102,0,116,0">
+        <var name="modulesString" id="6604662930316831260" />
+      </scope>
+      <scope id="4681254579907704119" at="119,0,134,0">
         <var name="rootFolder" id="4681254579907704171" />
       </scope>
-      <scope id="8356156703948196625" at="149,0,164,0">
-        <var name="handles" id="8356156703948201454" />
-      </scope>
-      <scope id="4681254579907514468" at="38,45,54,66">
-        <var name="project" id="4681254579907522031" />
-      </scope>
-      <scope id="9170334376385068087" at="59,0,75,0">
+      <scope id="8356156703948196625" at="137,0,152,0">
+        <var name="moduleHandles" id="8356156703948201454" />
+      </scope>
+      <scope id="9170334376385068087" at="60,0,76,0">
         <var name="projectPath" id="9170334376385068294" />
       </scope>
-      <scope id="9170334376384918666" at="77,54,93,79">
-        <var name="projectToOpen" id="7276643694149094748" />
-      </scope>
-      <scope id="8356156703948235055" at="110,0,128,0" />
-      <scope id="9170334376384918665" at="76,0,95,0" />
-      <scope id="4681254579907514465" at="32,0,56,0" />
-      <unit id="4681254579907818328" at="139,57,144,5" name="jetbrains.mps.testbench.junit.runners.ContextProjextSupport$1" />
-      <unit id="4681254579908013070" at="153,46,160,5" name="jetbrains.mps.testbench.junit.runners.ContextProjextSupport$2" />
-      <unit id="4681254579907455600" at="26,0,178,0" name="jetbrains.mps.testbench.junit.runners.ContextProjextSupport" />
+      <scope id="4681254579907514468" at="38,46,55,70">
+        <var name="modulePath" id="6604662930316857687" />
+        <var name="moduleRoot" id="6604662930316857751" />
+        <var name="projectPath" id="6604662930316854974" />
+      </scope>
+      <scope id="4681254579907514465" at="32,0,57,0" />
+      <unit id="4681254579907818328" at="127,57,132,5" name="jetbrains.mps.testbench.junit.runners.ContextProjectSupport$1" />
+      <unit id="4681254579908013070" at="141,46,148,5" name="jetbrains.mps.testbench.junit.runners.ContextProjectSupport$2" />
+      <unit id="4681254579907455600" at="26,0,167,0" name="jetbrains.mps.testbench.junit.runners.ContextProjectSupport" />
     </file>
->>>>>>> 0583c357
+  </root>
+  <root nodeRef="r:eea68efb-2953-43f4-848f-9829ac5c7101(jetbrains.mps.testbench.junit.runners)/6604662930317821305">
+    <file name="DelegatingRunner.java">
+      <node id="6604662930317821306" at="17,0,18,0" concept="6" trace="myBuilder" />
+      <node id="6604662930317821311" at="18,0,19,0" concept="6" trace="myClassName" />
+      <node id="6604662930317821314" at="19,0,20,0" concept="6" trace="myModuleReference" />
+      <node id="6604662930317821321" at="21,96,22,24" concept="5" />
+      <node id="6604662930317821325" at="22,24,23,34" concept="5" />
+      <node id="6604662930317821329" at="23,34,24,28" concept="5" />
+      <node id="6604662930317821345" at="28,41,29,78" concept="13" />
+      <node id="6604662930317821347" at="29,78,30,63" concept="5" />
+      <node id="6604662930317821360" at="34,39,35,73" concept="12" />
+      <node id="6604662930317821376" at="40,30,41,103" concept="12" />
+      <node id="6604662930317821389" at="46,71,47,70" concept="13" />
+      <node id="6604662930317821391" at="47,70,48,74" concept="13" />
+      <node id="6604662930317821401" at="49,9,50,88" concept="11" />
+      <node id="6604662930317821413" at="51,32,52,20" concept="12" />
+      <node id="6604662930317821415" at="53,7,54,46" concept="12" />
+      <node id="6604662930317821396" at="55,40,56,18" concept="12" />
+      <node id="6604662930317821374" at="40,0,43,0" concept="10" trace="compute#()Ljava/lang/Class;" />
+      <node id="6604662930317821408" at="50,88,53,7" concept="9" />
+      <node id="6604662930317821356" at="33,0,37,0" concept="10" trace="getDescription#()Lorg/junit/runner/Description;" />
+      <node id="6604662930317821317" at="21,0,26,0" concept="3" trace="DelegatingRunner#(Lorg/junit/runners/model/RunnerBuilder;Lorg/jetbrains/mps/openapi/module/SModuleReference;Ljava/lang/String;)V" />
+      <node id="6604662930317821339" at="27,0,32,0" concept="10" trace="run#(Lorg/junit/runner/notification/RunNotifier;)V" />
+      <node id="6604662930317821370" at="38,32,43,7" concept="12" />
+      <node id="6604662930317821368" at="38,0,45,0" concept="10" trace="getTestClass#()Ljava/lang/Class;" />
+      <node id="6604662930317821393" at="48,74,57,5" concept="20" />
+      <node id="6604662930317821385" at="46,0,59,0" concept="16" trace="getTestClass#(Lorg/jetbrains/mps/openapi/module/SModule;Ljava/lang/String;)Ljava/lang/Class;" />
+      <scope id="6604662930317821359" at="34,39,35,73" />
+      <scope id="6604662930317821375" at="40,30,41,103" />
+      <scope id="6604662930317821412" at="51,32,52,20" />
+      <scope id="6604662930317821394" at="55,0,56,18">
+        <var name="e" id="6604662930317821398" />
+      </scope>
+      <scope id="6604662930317821395" at="55,40,56,18" />
+      <scope id="6604662930317821344" at="28,41,30,63" />
+      <scope id="6604662930317821320" at="21,96,24,28" />
+      <scope id="6604662930317821374" at="40,0,43,0" />
+      <scope id="6604662930317821356" at="33,0,37,0" />
+      <scope id="6604662930317821317" at="21,0,26,0">
+        <var name="builder" id="6604662930317821333" />
+        <var name="className" id="6604662930317821337" />
+        <var name="moduleRef" id="6604662930317821335" />
+      </scope>
+      <scope id="6604662930317821339" at="27,0,32,0">
+        <var name="notifier" id="6604662930317821342" />
+      </scope>
+      <scope id="6604662930317821369" at="38,32,43,7" />
+      <scope id="6604662930317821400" at="49,9,54,46">
+        <var name="classLoader" id="6604662930317821402" />
+      </scope>
+      <scope id="6604662930317821368" at="38,0,45,0" />
+      <scope id="6604662930317821388" at="46,71,57,5" />
+      <scope id="6604662930317821385" at="46,0,59,0">
+        <var name="className" id="6604662930317821422" />
+        <var name="module" id="6604662930317821420" />
+      </scope>
+      <unit id="6604662930317821374" at="39,52,43,5" name="jetbrains.mps.testbench.junit.runners.DelegatingRunner$1" />
+      <unit id="6604662930317821305" at="16,0,60,0" name="jetbrains.mps.testbench.junit.runners.DelegatingRunner" />
+    </file>
   </root>
   <root nodeRef="r:eea68efb-2953-43f4-848f-9829ac5c7101(jetbrains.mps.testbench.junit.runners)/9085186120773985667">
     <file name="misc.xml">
