--- conflicted
+++ resolved
@@ -38,102 +38,6 @@
     return models;
   }
 
-<<<<<<< HEAD
-  public Iterable<IModule> getModules(Iterable<IFile> files) {
-    return collectFromModuleFiles(files);
-  }
-
-  public void loadModels(Iterable<IFile> files) {
-    if (modelLoaded) throw new IllegalStateException("Models already loaded");
-    doLoadModels(files, models);
-    this.modelLoaded = true;
-  }
-
-
-  public void clear() {
-    this.models.clear();
-    this.modelLoaded = false;
-  }
-
-  private Iterable<SModelDescriptor> doLoadModels(Iterable<IFile> files, Collection<SModelDescriptor> models) {
-    for (Project prj : collectFromProjects(files)) {
-      extractModels(models, prj);
-    }
-    for (IModule mod : collectFromModuleFiles(files)) {
-      extractModels(models, mod);
-    }
-    return models;
-  }
-
-  private Iterable<Project> collectFromProjects(Iterable<IFile> files) {
-    Set<Project> projects = new HashSet<Project>();
-    for (IFile projectFile : files) {
-      if (projectFile.getName().endsWith(MPSExtentions.DOT_MPS_PROJECT)) {
-        assert !FileSystem.getInstance().isPackaged(projectFile);
-        final Project project = TestMain.loadProject(new File(projectFile.getPath()));
-        projects.add(project);
-      }
-    }
-    return projects;
-  }
-
-  private Iterable<IModule> collectFromModuleFiles(Iterable<IFile> files) {
-    Set<IModule> modules = new HashSet<IModule>();
-    for (IFile moduleFile : files) {
-      processModuleFile(moduleFile, modules);
-    }
-    return modules;
-  }
-
-  private void processModuleFile(final IFile moduleFile, final Set<IModule> modules) {
-    String name = moduleFile.getName();
-    if (!name.endsWith(MPSExtentions.DOT_LANGUAGE) && !name.endsWith(MPSExtentions.DOT_SOLUTION) && !name.endsWith(MPSExtentions.DOT_DEVKIT))
-      return;
-    List<IModule> tmpmodules;
-    IModule moduleByFile = ModelAccess.instance().runReadAction(new Computable<IModule>() {
-      public IModule compute() {
-        return ModuleFileTracker.getInstance().getModuleByFile(FileSystem.getInstance().getFileByPath(moduleFile.getAbsolutePath()));
-      }
-    });
-    if (moduleByFile != null) {
-      tmpmodules = Collections.singletonList(moduleByFile);
-    } else {
-      tmpmodules = ModelAccess.instance().runWriteAction(new Computable<List<IModule>>() {
-        public List<IModule> compute() {
-          return ModulesMiner.getInstance().readModuleDescriptors(moduleFile.isDirectory() ? moduleFile : moduleFile.getParent(), new MPSModuleOwner() {
-          });
-        }
-      });
-    }
-    modules.addAll(tmpmodules);
-    for (IModule module : tmpmodules) {
-      if (module.isPackaged()) continue;
-      if (module instanceof Language) {
-        Language language = (Language) module;
-        for (Generator gen : language.getGenerators()) {
-          modules.add(gen);
-        }
-      }
-    }
-  }
-
-  private void extractModels(Collection<SModelDescriptor> modelDescriptors, Project project) {
-    List<SModelDescriptor> models = project.getProjectModels();
-    for (Language language : project.getProjectModules(Language.class)) {
-      models.addAll(language.getOwnModelDescriptors());
-      for (Generator gen : language.getGenerators()) {
-        models.addAll(gen.getOwnModelDescriptors());
-      }
-    }
-    for (SModelDescriptor modelDescriptor : models) {
-      if (includeModel(modelDescriptor)) {
-        modelDescriptors.add(modelDescriptor);
-      }
-    }
-  }
-
-=======
->>>>>>> 3bd9c893
   private void extractModels(Collection<SModelDescriptor> modelsList, IModule m) {
     List<SModelDescriptor> ownedModels = m.getOwnModelDescriptors();
     for (SModelDescriptor d : ownedModels) {
