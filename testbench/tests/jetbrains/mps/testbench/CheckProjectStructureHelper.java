--- conflicted
+++ resolved
@@ -38,14 +38,7 @@
 import jetbrains.mps.project.validation.ModelValidator;
 import jetbrains.mps.project.validation.ModuleValidatorFactory;
 import jetbrains.mps.reloading.ClassLoaderManager;
-<<<<<<< HEAD
 import jetbrains.mps.smodel.*;
-=======
-import org.jetbrains.mps.openapi.model.SNode;
-import org.jetbrains.mps.openapi.model.SReference;
-import jetbrains.mps.smodel.*;
-import jetbrains.mps.smodel.descriptor.GeneratableSModelDescriptor;
->>>>>>> 6f075765
 import jetbrains.mps.typesystemEngine.checker.TypesystemChecker;
 import jetbrains.mps.util.Computable;
 import jetbrains.mps.util.FileUtil;
@@ -55,14 +48,10 @@
 import org.jetbrains.annotations.NotNull;
 import org.jetbrains.mps.openapi.language.SConcept;
 import org.jetbrains.mps.openapi.language.SLink;
-<<<<<<< HEAD
 import org.jetbrains.mps.openapi.model.SModel;
 import org.jetbrains.mps.openapi.model.SNode;
 import org.jetbrains.mps.openapi.model.SReference;
 import org.jetbrains.mps.openapi.module.SModule;
-=======
-import org.jetbrains.mps.openapi.model.util.NodesIterable;
->>>>>>> 6f075765
 
 import javax.swing.*;
 import java.io.File;
@@ -239,21 +228,21 @@
 
           SModule module = sm.getModule();
           if (module == null) {
-            errors.add("Model without a module: " + sm.getModelReference().toString());
+            errors.add("Model without a module: " + sm.getReference().toString());
             continue;
           }
           String genHash = ModelGenerationStatusManager.getLastGenerationHash(sm);
           if (genHash == null) {
-            errors.add("No generated hash for " + sm.getModelReference().toString());
+            errors.add("No generated hash for " + sm.getReference().toString());
             continue;
           }
           String realHash = sm.getModelHash();
           if (realHash == null) {
-            errors.add("cannot gen cache for " + sm.getModelReference().toString());
+            errors.add("cannot gen cache for " + sm.getReference().toString());
             continue;
           }
           if (!realHash.equals(genHash)) {
-            errors.add("model requires generation: " + sm.getModelReference().toString() + " last genHash:" + genHash + " modelHash:" + realHash);
+            errors.add("model requires generation: " + sm.getReference().toString() + " last genHash:" + genHash + " modelHash:" + realHash);
           }
         }
       }
@@ -306,13 +295,8 @@
     return errors;
   }
 
-<<<<<<< HEAD
   private static void checkModelNodes(@NotNull jetbrains.mps.smodel.SModel model, @NotNull final List<String> result) {
     for (final SNode node : model.nodes()) {
-=======
-  private static void checkModelNodes(@NotNull SModel model, @NotNull final List<String> result) {
-    for (final SNode node : new NodesIterable(model)) {
->>>>>>> 6f075765
       final SConcept concept = node.getConcept();
       if (concept == null) {
         result.add("unknown concept of node: " + org.jetbrains.mps.openapi.model.SNodeUtil.getDebugText(node));
@@ -363,7 +347,7 @@
                 SNode node = reporter.getSNode();
                 if (!CheckProjectStructureUtil.filterIssue(node)) continue;
                 myErrors++;
-                errors.add("Error message: " + reporter.reportError() + "   model: " + jetbrains.mps.util.SNodeOperations.getModelLongName(node.getModel()) + " root: " + node.getContainingRoot() + " node: " + node);
+                errors.add("Error message: " + reporter.reportError() + "   model: " + node.getModel().getLongName() + " root: " + node.getContainingRoot() + " node: " + node);
               }
               if (reporter.getMessageStatus().equals(MessageStatus.WARNING)) {
                 myWarnings++;
@@ -386,7 +370,7 @@
       }
     });
     if (!validationResult.isEmpty()) {
-      errorMessages.append("errors in model: ").append(sm.getModelReference().toString()).append("\n");
+      errorMessages.append("errors in model: ").append(sm.getReference().toString()).append("\n");
       for (String item : validationResult) {
         errorMessages.append("\t");
         errorMessages.append(item);
@@ -394,11 +378,7 @@
       }
     }
 
-<<<<<<< HEAD
     for (SNode node : ((SModelDescriptor) sm).getSModel().nodes()) {
-=======
-    for (SNode node : new NodesIterable(sm.getSModel())) {
->>>>>>> 6f075765
       Testbench.LOG.debug("Checking node " + node);
       if (SModelUtil.findConceptDeclaration(node.getConcept().getId(), GlobalScope.getInstance()) == null) {
         errorMessages.append("Unknown concept ");
@@ -407,11 +387,7 @@
       }
     }
 
-<<<<<<< HEAD
     for (SNode node : ((SModelDescriptor) sm).getSModel().nodes()) {
-=======
-    for (SNode node : new NodesIterable(sm.getSModel())) {
->>>>>>> 6f075765
       for (SReference ref : node.getReferences()) {
         if (SNodeUtil.hasReferenceMacro(node, ref.getRole())) {
           continue;
@@ -420,7 +396,7 @@
         if (jetbrains.mps.util.SNodeOperations.getTargetNodeSilently(ref) == null) {
           errorMessages.
             append("Broken reference in model {").
-            append(jetbrains.mps.util.SNodeOperations.getModelLongName(node.getModel())).
+            append(node.getModel().getLongName()).
             append("}").
             append(" node ").
             append(node.getNodeId().toString()).
