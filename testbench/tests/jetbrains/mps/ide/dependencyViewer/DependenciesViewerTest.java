/*
 * Copyright 2003-2011 JetBrains s.r.o.
 *
 * Licensed under the Apache License, Version 2.0 (the "License");
 * you may not use this file except in compliance with the License.
 * You may obtain a copy of the License at
 *
 * http://www.apache.org/licenses/LICENSE-2.0
 *
 * Unless required by applicable law or agreed to in writing, software
 * distributed under the License is distributed on an "AS IS" BASIS,
 * WITHOUT WARRANTIES OR CONDITIONS OF ANY KIND, either express or implied.
 * See the License for the specific language governing permissions and
 * limitations under the License.
 */
package jetbrains.mps.ide.dependencyViewer;

import jetbrains.mps.WorkbenchMpsTest;
import jetbrains.mps.ide.findusages.model.SearchResults;
import jetbrains.mps.progress.EmptyProgressMonitor;
import jetbrains.mps.project.MPSExtentions;
import jetbrains.mps.project.Project;
import jetbrains.mps.smodel.ModelAccess;
import jetbrains.mps.testbench.TestOutputFilter;
import jetbrains.mps.testbench.junit.runners.ProjectTestsSupport;
import jetbrains.mps.testbench.junit.runners.ProjectTestsSupport.ProjectRunnable;
import jetbrains.mps.util.PathManager;
import org.jetbrains.mps.openapi.model.SModel;
import org.jetbrains.mps.openapi.model.SNode;
import org.junit.Assert;
import org.junit.Test;

import java.io.File;
import java.util.List;

// todo: use CoreMpsTest instead?
public class DependenciesViewerTest extends WorkbenchMpsTest {
  private static final String TEST_PROJECT = "testDependenciesViewer" + MPSExtentions.DOT_MPS_PROJECT;
  private static final String TEST_MODEL = "testDependenciesViewer.sandbox.first";
  private static final String TARGET_MODEL = "testDependenciesViewer.sandbox.target";
  private final static File sourceZip = new File("testbench/modules/testDependenciesViewer.zip");
  private final static File tempDir = new File(PathManager.getHomePath(), "TEST_DEPENDENCY");

  private TestOutputFilter filter = new TestOutputFilter() {
    @Override
    protected boolean isLineOK(String line) {
      return !(line.contains("attribute") && line.contains("undeclared child role:"));
    }
  };

  @Test
  public void testDependencies() {
    boolean result = ProjectTestsSupport.testOnProjectCopy(sourceZip, tempDir, TEST_PROJECT, new ProjectRunnable() {
      @Override
      public boolean execute(final Project project) {
        final boolean[] res = new boolean[1];
        res[0] = true;
        ModelAccess.instance().runReadAction(new Runnable() {
          public void run() {
<<<<<<< HEAD
            SModel testModel = TestMain.getModel(project, TEST_MODEL);
            SModel targetModel = TestMain.getModel(project, TARGET_MODEL);
            assertNotNull("test model is null", testModel);
            assertNotNull("target model is null", targetModel);
=======
            DefaultSModelDescriptor testModel = (DefaultSModelDescriptor) ProjectTestsSupport.getModel(project, TEST_MODEL);
            DefaultSModelDescriptor targetModel = (DefaultSModelDescriptor) ProjectTestsSupport.getModel(project, TARGET_MODEL);
            Assert.assertNotNull("test model is null", testModel);
            Assert.assertNotNull("target model is null", targetModel);
>>>>>>> 2c990be8

            ReferencesFinder finder = new ReferencesFinder();

            DependencyViewerScope testScope = new DependencyViewerScope();
            testScope.add(testModel);
            DependencyViewerScope targetScope = new DependencyViewerScope();
            targetScope.add(targetModel);

            List<SNode> nodes = finder.getNodes(testScope, new EmptyProgressMonitor());

            if (nodes.size() != 50) {
              System.out.println("Nodes size " + nodes.size());
              res[0] = false;
            }
            SearchResults targetSearchResults = finder.getTargetSearchResults(nodes, testScope, new EmptyProgressMonitor());
            int size = targetSearchResults.getSearchResults().size();
            if (size != 11) {
              System.out.println("Targets size " + size);
              res[0] = false;
            }
            SearchResults refSearchResults = finder.getUsagesSearchResults(nodes, testScope, targetScope, new EmptyProgressMonitor());
            size = refSearchResults.getSearchResults().size();
            if (size != 4) {
              System.out.println("Results size " + size);
              res[0] = false;
            }
          }
        });
        return res[0];
      }
    });
    Assert.assertTrue(result);
  }
}<|MERGE_RESOLUTION|>--- conflicted
+++ resolved
@@ -33,6 +33,8 @@
 import java.io.File;
 import java.util.List;
 
+import static org.junit.Assert.assertNotNull;
+
 // todo: use CoreMpsTest instead?
 public class DependenciesViewerTest extends WorkbenchMpsTest {
   private static final String TEST_PROJECT = "testDependenciesViewer" + MPSExtentions.DOT_MPS_PROJECT;
@@ -57,17 +59,10 @@
         res[0] = true;
         ModelAccess.instance().runReadAction(new Runnable() {
           public void run() {
-<<<<<<< HEAD
-            SModel testModel = TestMain.getModel(project, TEST_MODEL);
-            SModel targetModel = TestMain.getModel(project, TARGET_MODEL);
+            SModel testModel = ProjectTestsSupport.getModel(project, TEST_MODEL);
+            SModel targetModel = ProjectTestsSupport.getModel(project, TARGET_MODEL);
             assertNotNull("test model is null", testModel);
             assertNotNull("target model is null", targetModel);
-=======
-            DefaultSModelDescriptor testModel = (DefaultSModelDescriptor) ProjectTestsSupport.getModel(project, TEST_MODEL);
-            DefaultSModelDescriptor targetModel = (DefaultSModelDescriptor) ProjectTestsSupport.getModel(project, TARGET_MODEL);
-            Assert.assertNotNull("test model is null", testModel);
-            Assert.assertNotNull("target model is null", targetModel);
->>>>>>> 2c990be8
 
             ReferencesFinder finder = new ReferencesFinder();
 
