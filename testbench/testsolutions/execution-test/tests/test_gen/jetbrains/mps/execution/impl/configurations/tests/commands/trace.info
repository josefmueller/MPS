--- conflicted
+++ resolved
@@ -14,52 +14,13 @@
   <concept fqn="jetbrains.mps.baseLanguage.structure.TryCatchStatement" />
   <root nodeRef="r:e2bad6d6-3029-4bc3-b44d-49863f32d863(jetbrains.mps.execution.impl.configurations.tests.commands@tests)/8128243960970298224">
     <file name="JUnitCommand_Test.java">
-<<<<<<< HEAD
-      <node id="8128243960970298224" at="32,60,33,148" concept="2" />
-      <node id="8128243960970298224" at="33,148,34,141" concept="2" />
-      <node id="8128243960970298224" at="37,60,38,148" concept="2" />
-      <node id="8128243960970298224" at="38,148,39,141" concept="2" />
-      <node id="7120092006645143181" at="43,62,44,192" concept="2" />
-      <node id="7120092006645143714" at="46,62,47,192" concept="2" />
-      <node id="4154239884395920839" at="49,32,50,163" concept="8" />
-      <node id="7120092006645143164" at="53,11,54,128" concept="7" />
-      <node id="7120092006645143074" at="54,128,55,77" concept="7" />
-      <node id="7120092006645143080" at="55,77,56,59" concept="7" />
-      <node id="7120092006645143086" at="56,59,57,92" concept="7" />
-      <node id="7120092006645143095" at="57,92,58,44" concept="2" />
-      <node id="7120092006645143100" at="58,44,59,83" concept="7" />
-      <node id="7120092006645143106" at="59,83,60,90" concept="2" />
-      <node id="7120092006645143114" at="60,90,61,78" concept="7" />
-      <node id="7120092006645143123" at="62,65,63,116" concept="2" />
-      <node id="7120092006645143136" at="64,34,65,57" concept="2" />
-      <node id="7120092006645143141" at="67,60,68,51" concept="2" />
-      <node id="7120092006645245958" at="70,38,71,22" concept="2" />
-      <node id="7120092006645143150" at="74,57,75,45" concept="8" />
-      <node id="8128243960970298225" at="43,0,46,0" concept="6" trace="test_startSimpleBTestCase#()V" />
-      <node id="7120092006645143711" at="46,0,49,0" concept="6" trace="test_startFailedBTestCase#()V" />
-      <node id="8128243960970298224" at="49,0,52,0" concept="6" trace="getMyModel#()Lorg/jetbrains/mps/openapi/model/SModel;" />
-      <node id="7120092006645143139" at="66,9,69,9" concept="5" />
-      <node id="7120092006645143150" at="74,0,77,0" concept="10" trace="isNotEmptyString#(Ljava/lang/String;)Z" />
-      <node id="8128243960970298224" at="31,0,36,0" concept="6" trace="test_startSimpleBTestCase#()V" />
-      <node id="8128243960970298224" at="36,0,41,0" concept="6" trace="test_startFailedBTestCase#()V" />
-      <node id="7120092006645143121" at="61,78,66,9" concept="5" />
-      <node id="7120092006645245950" at="52,92,72,7" concept="11" />
-      <node id="8128243960970298224" at="52,0,74,0" concept="6" trace="checkTests#(Ljava/util/List;Ljava/util/List;)V" />
-      <scope id="8128243960970298225" at="43,62,44,192" />
-      <scope id="7120092006645143711" at="46,62,47,192" />
-      <scope id="8128243960970298224" at="49,32,50,163" />
-      <scope id="7120092006645143122" at="62,65,63,116" />
-      <scope id="7120092006645143135" at="64,34,65,57" />
-      <scope id="7120092006645143140" at="67,60,68,51" />
-      <scope id="7120092006645245953" at="70,0,71,22">
-=======
       <node id="8128243960970298224" at="32,60,33,143" concept="2" />
       <node id="8128243960970298224" at="33,143,34,136" concept="2" />
       <node id="8128243960970298224" at="37,60,38,143" concept="2" />
       <node id="8128243960970298224" at="38,143,39,136" concept="2" />
       <node id="7120092006645143181" at="44,62,45,192" concept="2" />
       <node id="7120092006645143714" at="47,62,48,192" concept="2" />
-      <node id="4154239884395920839" at="52,32,53,139" concept="8" />
+      <node id="4154239884395920839" at="52,32,53,158" concept="8" />
       <node id="7120092006645143164" at="56,11,57,128" concept="7" />
       <node id="7120092006645143074" at="57,128,58,77" concept="7" />
       <node id="7120092006645143080" at="58,77,59,59" concept="7" />
@@ -85,12 +46,11 @@
       <node id="8128243960970298224" at="55,0,77,0" concept="6" trace="checkTests#(Ljava/util/List;Ljava/util/List;)V" />
       <scope id="8128243960970298225" at="44,62,45,192" />
       <scope id="7120092006645143711" at="47,62,48,192" />
-      <scope id="8128243960970298224" at="52,32,53,139" />
+      <scope id="8128243960970298224" at="52,32,53,158" />
       <scope id="7120092006645143122" at="65,65,66,116" />
       <scope id="7120092006645143135" at="67,34,68,57" />
       <scope id="7120092006645143140" at="70,60,71,51" />
       <scope id="7120092006645245953" at="73,0,74,22">
->>>>>>> 48cbadaa
         <var name="e" id="7120092006645245954" />
       </scope>
       <scope id="7120092006645245956" at="73,38,74,22" />
@@ -124,186 +84,95 @@
   </root>
   <root nodeRef="r:e2bad6d6-3029-4bc3-b44d-49863f32d863(jetbrains.mps.execution.impl.configurations.tests.commands@tests)/8128243960970298272">
     <file name="JavaCommand_Test.java">
-<<<<<<< HEAD
-      <node id="8128243960970298272" at="34,55,35,148" concept="2" />
-      <node id="8128243960970298272" at="35,148,36,135" concept="2" />
-      <node id="8128243960970298482" at="40,57,41,84" concept="7" />
-      <node id="2034046503361578121" at="43,27,44,184" concept="7" />
-      <node id="2034046503361578135" at="46,45,47,232" concept="8" />
-      <node id="2034046503361578145" at="49,13,50,53" concept="2" />
-      <node id="8128243960970298518" at="52,9,53,94" concept="2" />
-      <node id="8128243960970298340" at="55,83,56,56" concept="7" />
-      <node id="8128243960970298349" at="56,56,57,47" concept="7" />
-      <node id="8128243960970298358" at="57,47,58,35" concept="9" />
-      <node id="8128243960970298378" at="63,78,64,32" concept="2" />
-      <node id="2914273847108565105" at="64,32,65,48" concept="2" />
-      <node id="8128243960970298391" at="66,20,67,32" concept="2" />
-      <node id="8128243960970298403" at="69,64,70,30" concept="2" />
-      <node id="2914273847108569926" at="70,30,71,67" concept="2" />
-      <node id="8128243960970298416" at="74,9,75,65" concept="7" />
-      <node id="8128243960970298424" at="76,30,77,41" concept="2" />
-      <node id="8128243960970298438" at="79,26,80,55" concept="2" />
-      <node id="8128243960970298447" at="82,26,83,50" concept="2" />
-      <node id="2034046503361578136" at="86,82,87,48" concept="8" />
-      <node id="8128243960970298384" at="89,75,90,53" concept="8" />
-      <node id="8128243960970298389" at="66,18,68,13" concept="0" />
-      <node id="2034046503361578133" at="46,0,49,0" concept="6" trace="accept#(Lorg/jetbrains/mps/openapi/model/SNode;)Z" />
-      <node id="8128243960970298422" at="75,65,78,7" concept="5" />
-      <node id="8128243960970298436" at="78,7,81,7" concept="5" />
-      <node id="8128243960970298445" at="81,7,84,7" concept="5" />
-      <node id="2034046503361578136" at="86,0,89,0" concept="10" trace="eq_849b2c_a0a0a0a0a0a1a0a0a0a1a0b#(Ljava/lang/Object;Ljava/lang/Object;)Z" />
-      <node id="8128243960970298384" at="89,0,92,0" concept="10" trace="neq_849b2c_a0a0a0a0a1a3a1b#(Ljava/lang/Object;Ljava/lang/Object;)Z" />
+      <node id="8128243960970298272" at="34,55,35,143" concept="2" />
+      <node id="8128243960970298272" at="35,143,36,130" concept="2" />
+      <node id="8128243960970298482" at="41,57,42,84" concept="7" />
+      <node id="2034046503361578121" at="44,27,45,170" concept="7" />
+      <node id="2034046503361578135" at="47,45,48,232" concept="8" />
+      <node id="2034046503361578145" at="50,13,51,53" concept="2" />
+      <node id="8128243960970298518" at="53,9,54,94" concept="2" />
+      <node id="8128243960970298340" at="58,83,59,56" concept="7" />
+      <node id="8128243960970298349" at="59,56,60,47" concept="7" />
+      <node id="8128243960970298358" at="60,47,61,35" concept="9" />
+      <node id="8128243960970298378" at="66,78,67,32" concept="2" />
+      <node id="2914273847108565105" at="67,32,68,48" concept="2" />
+      <node id="8128243960970298391" at="69,20,70,32" concept="2" />
+      <node id="8128243960970298403" at="72,64,73,30" concept="2" />
+      <node id="2914273847108569926" at="73,30,74,67" concept="2" />
+      <node id="8128243960970298416" at="77,9,78,65" concept="7" />
+      <node id="8128243960970298424" at="79,30,80,41" concept="2" />
+      <node id="8128243960970298438" at="82,26,83,55" concept="2" />
+      <node id="8128243960970298447" at="85,26,86,50" concept="2" />
+      <node id="2034046503361578136" at="89,82,90,48" concept="8" />
+      <node id="8128243960970298384" at="92,75,93,53" concept="8" />
+      <node id="8128243960970298389" at="69,18,71,13" concept="0" />
+      <node id="2034046503361578133" at="47,0,50,0" concept="6" trace="accept#(Lorg/jetbrains/mps/openapi/model/SNode;)Z" />
+      <node id="8128243960970298422" at="78,65,81,7" concept="5" />
+      <node id="8128243960970298436" at="81,7,84,7" concept="5" />
+      <node id="8128243960970298445" at="84,7,87,7" concept="5" />
+      <node id="2034046503361578136" at="89,0,92,0" concept="10" trace="eq_849b2c_a0a0a0a0a0a1a0a0a0a1a0c#(Ljava/lang/Object;Ljava/lang/Object;)Z" />
+      <node id="8128243960970298384" at="92,0,95,0" concept="10" trace="neq_849b2c_a0a0a0a0a1a3a3c#(Ljava/lang/Object;Ljava/lang/Object;)Z" />
       <node id="8128243960970298272" at="33,0,38,0" concept="6" trace="test_startJavaByNode#()V" />
-      <node id="2034046503361578125" at="44,184,49,13" concept="7" />
-      <node id="8128243960970298376" at="62,54,68,13" concept="5" />
-      <node id="2034046503361578119" at="43,0,52,0" concept="6" trace="run#()V" />
-      <node id="2034046503361578115" at="41,84,52,9" concept="2" />
-      <node id="8128243960970298374" at="61,66,72,11" concept="5" />
-      <node id="8128243960970298366" at="60,0,74,0" concept="6" trace="onTextAvailable#(Lcom/intellij/execution/process/ProcessEvent;Lcom/intellij/openapi/util/Key;)V" />
-      <node id="8128243960970298479" at="40,0,55,0" concept="6" trace="test_startJavaByNode#()V" />
-      <node id="8128243960970298360" at="58,35,74,9" concept="2" />
-      <node id="8128243960970298272" at="55,0,86,0" concept="6" trace="checkProcess#(Lcom/intellij/execution/process/ProcessHandler;Ljava/lang/String;)V" />
-      <scope id="2034046503361578134" at="46,45,47,232" />
-      <scope id="8128243960970298390" at="66,20,67,32" />
-      <scope id="8128243960970298423" at="76,30,77,41" />
-      <scope id="8128243960970298437" at="79,26,80,55" />
-      <scope id="8128243960970298446" at="82,26,83,50" />
-      <scope id="2034046503361578136" at="86,82,87,48" />
-      <scope id="8128243960970298384" at="89,75,90,53" />
-      <scope id="8128243960970298272" at="34,55,36,135" />
-      <scope id="8128243960970298377" at="63,78,65,48" />
-      <scope id="8128243960970298402" at="69,64,71,67" />
-      <scope id="2034046503361578133" at="46,0,49,0">
+      <node id="2034046503361578125" at="45,170,50,13" concept="7" />
+      <node id="8128243960970298376" at="65,54,71,13" concept="5" />
+      <node id="2034046503361578119" at="44,0,53,0" concept="6" trace="run#()V" />
+      <node id="2034046503361578115" at="42,84,53,9" concept="2" />
+      <node id="8128243960970298374" at="64,66,75,11" concept="5" />
+      <node id="8128243960970298366" at="63,0,77,0" concept="6" trace="onTextAvailable#(Lcom/intellij/execution/process/ProcessEvent;Lcom/intellij/openapi/util/Key;)V" />
+      <node id="8128243960970298479" at="41,0,56,0" concept="6" trace="test_startJavaByNode#()V" />
+      <node id="8128243960970298360" at="61,35,77,9" concept="2" />
+      <node id="8128243960970298272" at="58,0,89,0" concept="6" trace="checkProcess#(Lcom/intellij/execution/process/ProcessHandler;Ljava/lang/String;)V" />
+      <scope id="2034046503361578134" at="47,45,48,232" />
+      <scope id="8128243960970298390" at="69,20,70,32" />
+      <scope id="8128243960970298423" at="79,30,80,41" />
+      <scope id="8128243960970298437" at="82,26,83,55" />
+      <scope id="8128243960970298446" at="85,26,86,50" />
+      <scope id="2034046503361578136" at="89,82,90,48" />
+      <scope id="8128243960970298384" at="92,75,93,53" />
+      <scope id="8128243960970298272" at="34,55,36,130" />
+      <scope id="8128243960970298377" at="66,78,68,48" />
+      <scope id="8128243960970298402" at="72,64,74,67" />
+      <scope id="2034046503361578133" at="47,0,50,0">
         <var name="it" id="2034046503361578133" />
       </scope>
-      <scope id="2034046503361578136" at="86,0,89,0">
+      <scope id="2034046503361578136" at="89,0,92,0">
         <var name="a" id="2034046503361578136" />
         <var name="b" id="2034046503361578136" />
       </scope>
-      <scope id="8128243960970298384" at="89,0,92,0">
+      <scope id="8128243960970298384" at="92,0,95,0">
         <var name="a" id="8128243960970298384" />
         <var name="b" id="8128243960970298384" />
       </scope>
       <scope id="8128243960970298272" at="33,0,38,0" />
-      <scope id="8128243960970298375" at="62,54,68,13" />
-      <scope id="2034046503361578120" at="43,27,50,53">
+      <scope id="8128243960970298375" at="65,54,71,13" />
+      <scope id="2034046503361578120" at="44,27,51,53">
         <var name="mainNode" id="2034046503361578126" />
         <var name="model" id="2034046503361578122" />
       </scope>
-      <scope id="2034046503361578119" at="43,0,52,0" />
-      <scope id="8128243960970298373" at="61,66,72,11" />
-      <scope id="8128243960970298479" at="40,57,53,94">
+      <scope id="2034046503361578119" at="44,0,53,0" />
+      <scope id="8128243960970298373" at="64,66,75,11" />
+      <scope id="8128243960970298479" at="41,57,54,94">
         <var name="pointer" id="8128243960970298483" />
       </scope>
-      <scope id="8128243960970298366" at="60,0,74,0">
+      <scope id="8128243960970298366" at="63,0,77,0">
         <var name="event" id="8128243960970298369" />
         <var name="key" id="8128243960970298371" />
       </scope>
-      <scope id="8128243960970298479" at="40,0,55,0" />
-      <scope id="8128243960970298272" at="55,83,84,7">
-=======
-      <node id="8128243960970298272" at="35,55,36,143" concept="2" />
-      <node id="8128243960970298272" at="36,143,37,130" concept="2" />
-      <node id="8128243960970298482" at="42,57,43,84" concept="7" />
-      <node id="2034046503361578121" at="45,27,46,151" concept="7" />
-      <node id="2034046503361578135" at="48,45,49,232" concept="8" />
-      <node id="2034046503361578145" at="51,13,52,53" concept="2" />
-      <node id="8128243960970298518" at="54,9,55,94" concept="2" />
-      <node id="8128243960970298340" at="59,83,60,56" concept="7" />
-      <node id="8128243960970298349" at="60,56,61,47" concept="7" />
-      <node id="8128243960970298358" at="61,47,62,35" concept="9" />
-      <node id="8128243960970298378" at="67,78,68,32" concept="2" />
-      <node id="2914273847108565105" at="68,32,69,48" concept="2" />
-      <node id="8128243960970298391" at="70,20,71,32" concept="2" />
-      <node id="8128243960970298403" at="73,64,74,30" concept="2" />
-      <node id="2914273847108569926" at="74,30,75,67" concept="2" />
-      <node id="8128243960970298416" at="78,9,79,65" concept="7" />
-      <node id="8128243960970298424" at="80,30,81,41" concept="2" />
-      <node id="8128243960970298438" at="83,26,84,55" concept="2" />
-      <node id="8128243960970298447" at="86,26,87,50" concept="2" />
-      <node id="2034046503361578136" at="90,82,91,48" concept="8" />
-      <node id="8128243960970298384" at="93,75,94,53" concept="8" />
-      <node id="8128243960970298389" at="70,18,72,13" concept="0" />
-      <node id="2034046503361578133" at="48,0,51,0" concept="6" trace="accept#(Lorg/jetbrains/mps/openapi/model/SNode;)Z" />
-      <node id="8128243960970298422" at="79,65,82,7" concept="5" />
-      <node id="8128243960970298436" at="82,7,85,7" concept="5" />
-      <node id="8128243960970298445" at="85,7,88,7" concept="5" />
-      <node id="2034046503361578136" at="90,0,93,0" concept="10" trace="eq_849b2c_a0a0a0a0a0a1a0a0a0a1a0c#(Ljava/lang/Object;Ljava/lang/Object;)Z" />
-      <node id="8128243960970298384" at="93,0,96,0" concept="10" trace="neq_849b2c_a0a0a0a0a1a3a3c#(Ljava/lang/Object;Ljava/lang/Object;)Z" />
-      <node id="8128243960970298272" at="34,0,39,0" concept="6" trace="test_startJavaByNode#()V" />
-      <node id="2034046503361578125" at="46,151,51,13" concept="7" />
-      <node id="8128243960970298376" at="66,54,72,13" concept="5" />
-      <node id="2034046503361578119" at="45,0,54,0" concept="6" trace="run#()V" />
-      <node id="2034046503361578115" at="43,84,54,9" concept="2" />
-      <node id="8128243960970298374" at="65,66,76,11" concept="5" />
-      <node id="8128243960970298366" at="64,0,78,0" concept="6" trace="onTextAvailable#(Lcom/intellij/execution/process/ProcessEvent;Lcom/intellij/openapi/util/Key;)V" />
-      <node id="8128243960970298479" at="42,0,57,0" concept="6" trace="test_startJavaByNode#()V" />
-      <node id="8128243960970298360" at="62,35,78,9" concept="2" />
-      <node id="8128243960970298272" at="59,0,90,0" concept="6" trace="checkProcess#(Lcom/intellij/execution/process/ProcessHandler;Ljava/lang/String;)V" />
-      <scope id="2034046503361578134" at="48,45,49,232" />
-      <scope id="8128243960970298390" at="70,20,71,32" />
-      <scope id="8128243960970298423" at="80,30,81,41" />
-      <scope id="8128243960970298437" at="83,26,84,55" />
-      <scope id="8128243960970298446" at="86,26,87,50" />
-      <scope id="2034046503361578136" at="90,82,91,48" />
-      <scope id="8128243960970298384" at="93,75,94,53" />
-      <scope id="8128243960970298272" at="35,55,37,130" />
-      <scope id="8128243960970298377" at="67,78,69,48" />
-      <scope id="8128243960970298402" at="73,64,75,67" />
-      <scope id="2034046503361578133" at="48,0,51,0">
-        <var name="it" id="2034046503361578133" />
-      </scope>
-      <scope id="2034046503361578136" at="90,0,93,0">
-        <var name="a" id="2034046503361578136" />
-        <var name="b" id="2034046503361578136" />
-      </scope>
-      <scope id="8128243960970298384" at="93,0,96,0">
-        <var name="a" id="8128243960970298384" />
-        <var name="b" id="8128243960970298384" />
-      </scope>
-      <scope id="8128243960970298272" at="34,0,39,0" />
-      <scope id="8128243960970298375" at="66,54,72,13" />
-      <scope id="2034046503361578120" at="45,27,52,53">
-        <var name="mainNode" id="2034046503361578126" />
-        <var name="model" id="2034046503361578122" />
-      </scope>
-      <scope id="2034046503361578119" at="45,0,54,0" />
-      <scope id="8128243960970298373" at="65,66,76,11" />
-      <scope id="8128243960970298479" at="42,57,55,94">
-        <var name="pointer" id="8128243960970298483" />
-      </scope>
-      <scope id="8128243960970298366" at="64,0,78,0">
-        <var name="event" id="8128243960970298369" />
-        <var name="key" id="8128243960970298371" />
-      </scope>
-      <scope id="8128243960970298479" at="42,0,57,0" />
-      <scope id="8128243960970298272" at="59,83,88,7">
->>>>>>> 48cbadaa
+      <scope id="8128243960970298479" at="41,0,56,0" />
+      <scope id="8128243960970298272" at="58,83,87,7">
         <var name="exitCode" id="8128243960970298417" />
         <var name="failed" id="8128243960970298341" />
         <var name="printed" id="8128243960970298350" />
       </scope>
-<<<<<<< HEAD
-      <scope id="8128243960970298272" at="55,0,86,0">
+      <scope id="8128243960970298272" at="58,0,89,0">
         <var name="expectedSysErr" id="8128243960970298458" />
         <var name="process" id="8128243960970298456" />
       </scope>
-      <unit id="2034046503361578133" at="45,243,49,11" name="jetbrains.mps.execution.impl.configurations.tests.commands.JavaCommand_Test$2" />
-      <unit id="2034046503361578119" at="42,56,52,7" name="jetbrains.mps.execution.impl.configurations.tests.commands.JavaCommand_Test$1" />
-      <unit id="8128243960970298364" at="59,45,74,7" name="jetbrains.mps.execution.impl.configurations.tests.commands.JavaCommand_Test$2" />
-      <unit id="8128243960970298272" at="38,0,93,0" name="jetbrains.mps.execution.impl.configurations.tests.commands.JavaCommand_Test$TestBody" />
-      <unit id="8128243960970298272" at="31,0,94,0" name="jetbrains.mps.execution.impl.configurations.tests.commands.JavaCommand_Test" />
-=======
-      <scope id="8128243960970298272" at="59,0,90,0">
-        <var name="expectedSysErr" id="8128243960970298458" />
-        <var name="process" id="8128243960970298456" />
-      </scope>
-      <unit id="2034046503361578133" at="47,243,51,11" name="jetbrains.mps.execution.impl.configurations.tests.commands.JavaCommand_Test$2" />
-      <unit id="2034046503361578119" at="44,47,54,7" name="jetbrains.mps.execution.impl.configurations.tests.commands.JavaCommand_Test$1" />
-      <unit id="8128243960970298364" at="63,45,78,7" name="jetbrains.mps.execution.impl.configurations.tests.commands.JavaCommand_Test$2" />
-      <unit id="8128243960970298272" at="40,0,97,0" name="jetbrains.mps.execution.impl.configurations.tests.commands.JavaCommand_Test$TestBody" />
-      <unit id="8128243960970298272" at="32,0,98,0" name="jetbrains.mps.execution.impl.configurations.tests.commands.JavaCommand_Test" />
->>>>>>> 48cbadaa
+      <unit id="2034046503361578133" at="46,243,50,11" name="jetbrains.mps.execution.impl.configurations.tests.commands.JavaCommand_Test$2" />
+      <unit id="2034046503361578119" at="43,51,53,7" name="jetbrains.mps.execution.impl.configurations.tests.commands.JavaCommand_Test$1" />
+      <unit id="8128243960970298364" at="62,45,77,7" name="jetbrains.mps.execution.impl.configurations.tests.commands.JavaCommand_Test$2" />
+      <unit id="8128243960970298272" at="39,0,96,0" name="jetbrains.mps.execution.impl.configurations.tests.commands.JavaCommand_Test$TestBody" />
+      <unit id="8128243960970298272" at="31,0,97,0" name="jetbrains.mps.execution.impl.configurations.tests.commands.JavaCommand_Test" />
     </file>
   </root>
   <root nodeRef="r:e2bad6d6-3029-4bc3-b44d-49863f32d863(jetbrains.mps.execution.impl.configurations.tests.commands@tests)/8128243960970298959">
