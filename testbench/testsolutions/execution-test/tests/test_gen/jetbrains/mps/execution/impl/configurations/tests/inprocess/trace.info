--- conflicted
+++ resolved
@@ -11,65 +11,11 @@
   <concept fqn="jetbrains.mps.baseLanguage.structure.TryCatchStatement" />
   <root nodeRef="r:ff98d12f-bc65-4639-94c3-dee022b33791(jetbrains.mps.execution.impl.configurations.tests.inprocess@tests)/107428392343534654">
     <file name="JUnitInProcessUndo_Test.java">
-<<<<<<< HEAD
-      <node id="107428392343534654" at="38,59,39,149" concept="1" />
-      <node id="107428392343534654" at="39,149,40,148" concept="1" />
-      <node id="6282852869440091151" at="46,33,47,148" concept="5" />
-      <node id="107428392343534801" at="49,9,50,158" concept="1" />
-      <node id="107428392343534658" at="52,32,53,121" concept="5" />
-      <node id="107428392343534666" at="56,11,57,129" concept="4" />
-      <node id="107428392343534676" at="57,129,58,66" concept="4" />
-      <node id="107428392343534682" at="58,66,59,83" concept="4" />
-      <node id="107428392343534688" at="59,83,60,0" concept="6" />
-      <node id="107428392343534689" at="60,0,61,33" concept="4" />
-      <node id="107428392343534692" at="61,33,62,78" concept="1" />
-      <node id="107428392343534699" at="63,34,64,52" concept="1" />
-      <node id="107428392343534701" at="65,9,66,59" concept="4" />
-      <node id="107428392343534707" at="66,59,67,108" concept="4" />
-      <node id="107428392343534716" at="69,29,70,79" concept="1" />
-      <node id="107428392343534723" at="70,79,71,54" concept="1" />
-      <node id="107428392343534728" at="73,11,74,90" concept="1" />
-      <node id="107428392343534734" at="74,90,75,78" concept="4" />
-      <node id="107428392343534744" at="76,65,77,116" concept="1" />
-      <node id="107428392343534765" at="78,34,79,57" concept="1" />
-      <node id="107428392343534770" at="81,62,82,57" concept="1" />
-      <node id="107428392343534786" at="84,38,85,36" concept="1" />
-      <node id="107428392343534654" at="89,0,90,0" concept="7" trace="LOG" />
-      <node id="1029938204559657584" at="46,0,49,0" concept="3" trace="compute#()Ljava/lang/String;" />
-      <node id="107428392343534654" at="52,0,55,0" concept="3" trace="getMyModel#()Lorg/jetbrains/mps/openapi/model/SModel;" />
-      <node id="107428392343534699" at="62,78,65,9" concept="0" />
-      <node id="107428392343534699" at="62,78,65,9" concept="2" />
-      <node id="107428392343534768" at="80,9,83,9" concept="2" />
-      <node id="107428392343534714" at="69,0,73,0" concept="3" trace="run#()V" />
-      <node id="107428392343534654" at="37,0,42,0" concept="3" trace="test_startTrickyTestCase#()V" />
-      <node id="6282852869440091141" at="44,61,49,9" concept="4" />
-      <node id="107428392343534742" at="75,78,80,9" concept="2" />
-      <node id="107428392343534710" at="67,108,73,11" concept="1" />
-      <node id="107428392343534798" at="44,0,52,0" concept="3" trace="test_startTrickyTestCase#()V" />
-      <node id="107428392343534664" at="55,104,86,7" concept="8" />
-      <node id="107428392343534654" at="55,0,88,0" concept="3" trace="checkTests#(Ljava/util/List;Ljava/util/List;)V" />
-      <scope id="1029938204559657585" at="46,33,47,148" />
-      <scope id="107428392343534654" at="52,32,53,121" />
-      <scope id="107428392343534699" at="63,34,64,52" />
-      <scope id="107428392343534743" at="76,65,77,116" />
-      <scope id="107428392343534764" at="78,34,79,57" />
-      <scope id="107428392343534769" at="81,62,82,57" />
-      <scope id="107428392343534782" at="84,0,85,36">
-        <var name="e" id="107428392343534783" />
-      </scope>
-      <scope id="107428392343534785" at="84,38,85,36" />
-      <scope id="107428392343534654" at="38,59,40,148" />
-      <scope id="107428392343534715" at="69,29,71,54" />
-      <scope id="1029938204559657584" at="46,0,49,0" />
-      <scope id="107428392343534654" at="52,0,55,0" />
-      <scope id="107428392343534699" at="62,78,65,9" />
-      <scope id="107428392343534714" at="69,0,73,0" />
-=======
       <node id="107428392343534654" at="38,59,39,144" concept="1" />
       <node id="107428392343534654" at="39,144,40,143" concept="1" />
       <node id="6282852869440091151" at="47,33,48,148" concept="5" />
       <node id="107428392343534801" at="50,9,51,158" concept="1" />
-      <node id="107428392343534658" at="55,32,56,97" concept="5" />
+      <node id="107428392343534658" at="55,32,56,116" concept="5" />
       <node id="107428392343534666" at="59,11,60,129" concept="4" />
       <node id="107428392343534676" at="60,129,61,66" concept="4" />
       <node id="107428392343534682" at="61,66,62,83" concept="4" />
@@ -88,7 +34,7 @@
       <node id="107428392343534770" at="84,62,85,57" concept="1" />
       <node id="107428392343534786" at="87,38,88,36" concept="1" />
       <node id="107428392343534654" at="92,0,93,0" concept="7" trace="LOG" />
-      <node id="6282852869440091149" at="47,0,50,0" concept="3" trace="compute#()Ljava/lang/String;" />
+      <node id="1029938204559657584" at="47,0,50,0" concept="3" trace="compute#()Ljava/lang/String;" />
       <node id="107428392343534654" at="55,0,58,0" concept="3" trace="getMyModel#()Lorg/jetbrains/mps/openapi/model/SModel;" />
       <node id="107428392343534699" at="65,78,68,9" concept="0" />
       <node id="107428392343534699" at="65,78,68,9" concept="2" />
@@ -101,8 +47,8 @@
       <node id="107428392343534798" at="45,0,53,0" concept="3" trace="test_startTrickyTestCase#()V" />
       <node id="107428392343534664" at="58,104,89,7" concept="8" />
       <node id="107428392343534654" at="58,0,91,0" concept="3" trace="checkTests#(Ljava/util/List;Ljava/util/List;)V" />
-      <scope id="6282852869440091150" at="47,33,48,148" />
-      <scope id="107428392343534654" at="55,32,56,97" />
+      <scope id="1029938204559657585" at="47,33,48,148" />
+      <scope id="107428392343534654" at="55,32,56,116" />
       <scope id="107428392343534699" at="66,34,67,52" />
       <scope id="107428392343534743" at="79,65,80,116" />
       <scope id="107428392343534764" at="81,34,82,57" />
@@ -113,11 +59,10 @@
       <scope id="107428392343534785" at="87,38,88,36" />
       <scope id="107428392343534654" at="38,59,40,143" />
       <scope id="107428392343534715" at="72,29,74,54" />
-      <scope id="6282852869440091149" at="47,0,50,0" />
+      <scope id="1029938204559657584" at="47,0,50,0" />
       <scope id="107428392343534654" at="55,0,58,0" />
       <scope id="107428392343534699" at="65,78,68,9" />
       <scope id="107428392343534714" at="72,0,76,0" />
->>>>>>> 48cbadaa
       <scope id="107428392343534654" at="37,0,42,0" />
       <scope id="107428392343534798" at="45,61,51,158">
         <var name="testName" id="6282852869440091144" />
@@ -137,75 +82,14 @@
         <var name="failure" id="107428392343534794" />
         <var name="success" id="107428392343534791" />
       </scope>
-<<<<<<< HEAD
-      <unit id="1029938204559657584" at="45,97,49,7" name="jetbrains.mps.execution.impl.configurations.tests.inprocess.JUnitInProcessUndo_Test$1" />
-      <unit id="107428392343534714" at="68,58,73,9" name="jetbrains.mps.execution.impl.configurations.tests.inprocess.JUnitInProcessUndo_Test$2" />
-      <unit id="107428392343534654" at="42,0,89,0" name="jetbrains.mps.execution.impl.configurations.tests.inprocess.JUnitInProcessUndo_Test$TestBody" />
-      <unit id="107428392343534654" at="35,0,91,0" name="jetbrains.mps.execution.impl.configurations.tests.inprocess.JUnitInProcessUndo_Test" />
-=======
-      <unit id="6282852869440091149" at="46,65,50,7" name="jetbrains.mps.execution.impl.configurations.tests.inprocess.JUnitInProcessUndo_Test$1" />
-      <unit id="107428392343534714" at="71,49,76,9" name="jetbrains.mps.execution.impl.configurations.tests.inprocess.JUnitInProcessUndo_Test$2" />
+      <unit id="1029938204559657584" at="46,92,50,7" name="jetbrains.mps.execution.impl.configurations.tests.inprocess.JUnitInProcessUndo_Test$1" />
+      <unit id="107428392343534714" at="71,53,76,9" name="jetbrains.mps.execution.impl.configurations.tests.inprocess.JUnitInProcessUndo_Test$2" />
       <unit id="107428392343534654" at="43,0,92,0" name="jetbrains.mps.execution.impl.configurations.tests.inprocess.JUnitInProcessUndo_Test$TestBody" />
       <unit id="107428392343534654" at="35,0,94,0" name="jetbrains.mps.execution.impl.configurations.tests.inprocess.JUnitInProcessUndo_Test" />
->>>>>>> 48cbadaa
     </file>
   </root>
   <root nodeRef="r:ff98d12f-bc65-4639-94c3-dee022b33791(jetbrains.mps.execution.impl.configurations.tests.inprocess@tests)/6339244025082257302">
     <file name="JUnitInProcess_Test.java">
-<<<<<<< HEAD
-      <node id="6339244025082257302" at="38,59,39,149" concept="1" />
-      <node id="6339244025082257302" at="39,149,40,144" concept="1" />
-      <node id="6339244025082257302" at="43,59,44,149" concept="1" />
-      <node id="6339244025082257302" at="44,149,45,144" concept="1" />
-      <node id="6282852869440040776" at="51,33,52,191" concept="5" />
-      <node id="6339244025082257502" at="54,9,55,158" concept="1" />
-      <node id="6282852869440061220" at="59,33,60,191" concept="5" />
-      <node id="6339244025082257519" at="62,9,63,158" concept="1" />
-      <node id="4154239884395920839" at="65,32,66,164" concept="5" />
-      <node id="6339244025082257308" at="69,11,70,129" concept="4" />
-      <node id="6339244025082257318" at="70,129,71,66" concept="4" />
-      <node id="6339244025082257324" at="71,66,72,83" concept="4" />
-      <node id="6339244025082257330" at="72,83,73,0" concept="6" />
-      <node id="6339244025082257331" at="73,0,74,33" concept="4" />
-      <node id="6339244025082257334" at="74,33,75,78" concept="1" />
-      <node id="6339244025082257341" at="76,34,77,52" concept="1" />
-      <node id="6339244025082257343" at="78,9,79,59" concept="4" />
-      <node id="6339244025082257349" at="79,59,80,108" concept="4" />
-      <node id="6339244025082257358" at="82,29,83,79" concept="1" />
-      <node id="6339244025082257365" at="83,79,84,54" concept="1" />
-      <node id="6339244025082257370" at="86,11,87,90" concept="1" />
-      <node id="6339244025082257376" at="87,90,88,78" concept="4" />
-      <node id="6339244025082257386" at="89,65,90,116" concept="1" />
-      <node id="6339244025082257407" at="91,34,92,57" concept="1" />
-      <node id="6339244025082257412" at="94,62,95,57" concept="1" />
-      <node id="6339244025082257428" at="97,38,98,36" concept="1" />
-      <node id="6339244025082257302" at="102,0,103,0" concept="7" trace="LOG" />
-      <node id="6282852869440039134" at="51,0,54,0" concept="3" trace="compute#()Ljava/lang/String;" />
-      <node id="6282852869440061218" at="59,0,62,0" concept="3" trace="compute#()Ljava/lang/String;" />
-      <node id="6339244025082257302" at="65,0,68,0" concept="3" trace="getMyModel#()Lorg/jetbrains/mps/openapi/model/SModel;" />
-      <node id="6339244025082257341" at="75,78,78,9" concept="0" />
-      <node id="6339244025082257341" at="75,78,78,9" concept="2" />
-      <node id="6339244025082257410" at="93,9,96,9" concept="2" />
-      <node id="6339244025082257356" at="82,0,86,0" concept="3" trace="run#()V" />
-      <node id="6339244025082257302" at="37,0,42,0" concept="3" trace="test_startSimpleTestCase#()V" />
-      <node id="6339244025082257302" at="42,0,47,0" concept="3" trace="test_startFailedTestCase#()V" />
-      <node id="6282852869439457882" at="49,61,54,9" concept="4" />
-      <node id="6282852869440061212" at="57,61,62,9" concept="4" />
-      <node id="6339244025082257384" at="88,78,93,9" concept="2" />
-      <node id="6339244025082257352" at="80,108,86,11" concept="1" />
-      <node id="6339244025082257499" at="49,0,57,0" concept="3" trace="test_startSimpleTestCase#()V" />
-      <node id="6339244025082257516" at="57,0,65,0" concept="3" trace="test_startFailedTestCase#()V" />
-      <node id="6339244025082257306" at="68,104,99,7" concept="8" />
-      <node id="6339244025082257302" at="68,0,101,0" concept="3" trace="checkTests#(Ljava/util/List;Ljava/util/List;)V" />
-      <scope id="6282852869440039135" at="51,33,52,191" />
-      <scope id="6282852869440061219" at="59,33,60,191" />
-      <scope id="6339244025082257302" at="65,32,66,164" />
-      <scope id="6339244025082257341" at="76,34,77,52" />
-      <scope id="6339244025082257385" at="89,65,90,116" />
-      <scope id="6339244025082257406" at="91,34,92,57" />
-      <scope id="6339244025082257411" at="94,62,95,57" />
-      <scope id="6339244025082257424" at="97,0,98,36">
-=======
       <node id="6339244025082257302" at="38,59,39,144" concept="1" />
       <node id="6339244025082257302" at="39,144,40,139" concept="1" />
       <node id="6339244025082257302" at="43,59,44,144" concept="1" />
@@ -214,7 +98,7 @@
       <node id="6339244025082257502" at="55,9,56,158" concept="1" />
       <node id="6282852869440061220" at="60,33,61,191" concept="5" />
       <node id="6339244025082257519" at="63,9,64,158" concept="1" />
-      <node id="4154239884395920839" at="68,32,69,140" concept="5" />
+      <node id="4154239884395920839" at="68,32,69,159" concept="5" />
       <node id="6339244025082257308" at="72,11,73,129" concept="4" />
       <node id="6339244025082257318" at="73,129,74,66" concept="4" />
       <node id="6339244025082257324" at="74,66,75,83" concept="4" />
@@ -252,13 +136,12 @@
       <node id="6339244025082257302" at="71,0,104,0" concept="3" trace="checkTests#(Ljava/util/List;Ljava/util/List;)V" />
       <scope id="6282852869440039135" at="52,33,53,191" />
       <scope id="6282852869440061219" at="60,33,61,191" />
-      <scope id="6339244025082257302" at="68,32,69,140" />
+      <scope id="6339244025082257302" at="68,32,69,159" />
       <scope id="6339244025082257341" at="79,34,80,52" />
       <scope id="6339244025082257385" at="92,65,93,116" />
       <scope id="6339244025082257406" at="94,34,95,57" />
       <scope id="6339244025082257411" at="97,62,98,57" />
       <scope id="6339244025082257424" at="100,0,101,36">
->>>>>>> 48cbadaa
         <var name="e" id="6339244025082257425" />
       </scope>
       <scope id="6339244025082257427" at="100,38,101,36" />
@@ -294,85 +177,18 @@
         <var name="failure" id="6339244025082257436" />
         <var name="success" id="6339244025082257433" />
       </scope>
-<<<<<<< HEAD
-      <unit id="6282852869440039134" at="50,97,54,7" name="jetbrains.mps.execution.impl.configurations.tests.inprocess.JUnitInProcess_Test$1" />
-      <unit id="6282852869440061218" at="58,97,62,7" name="jetbrains.mps.execution.impl.configurations.tests.inprocess.JUnitInProcess_Test$2" />
-      <unit id="6339244025082257356" at="81,58,86,9" name="jetbrains.mps.execution.impl.configurations.tests.inprocess.JUnitInProcess_Test$3" />
-      <unit id="6339244025082257302" at="47,0,102,0" name="jetbrains.mps.execution.impl.configurations.tests.inprocess.JUnitInProcess_Test$TestBody" />
-      <unit id="6339244025082257302" at="35,0,104,0" name="jetbrains.mps.execution.impl.configurations.tests.inprocess.JUnitInProcess_Test" />
-=======
-      <unit id="6282852869440039134" at="51,65,55,7" name="jetbrains.mps.execution.impl.configurations.tests.inprocess.JUnitInProcess_Test$1" />
-      <unit id="6282852869440061218" at="59,65,63,7" name="jetbrains.mps.execution.impl.configurations.tests.inprocess.JUnitInProcess_Test$2" />
-      <unit id="6339244025082257356" at="84,49,89,9" name="jetbrains.mps.execution.impl.configurations.tests.inprocess.JUnitInProcess_Test$3" />
+      <unit id="6282852869440039134" at="51,92,55,7" name="jetbrains.mps.execution.impl.configurations.tests.inprocess.JUnitInProcess_Test$1" />
+      <unit id="6282852869440061218" at="59,92,63,7" name="jetbrains.mps.execution.impl.configurations.tests.inprocess.JUnitInProcess_Test$2" />
+      <unit id="6339244025082257356" at="84,53,89,9" name="jetbrains.mps.execution.impl.configurations.tests.inprocess.JUnitInProcess_Test$3" />
       <unit id="6339244025082257302" at="48,0,105,0" name="jetbrains.mps.execution.impl.configurations.tests.inprocess.JUnitInProcess_Test$TestBody" />
       <unit id="6339244025082257302" at="35,0,107,0" name="jetbrains.mps.execution.impl.configurations.tests.inprocess.JUnitInProcess_Test" />
->>>>>>> 48cbadaa
     </file>
   </root>
   <root nodeRef="r:ff98d12f-bc65-4639-94c3-dee022b33791(jetbrains.mps.execution.impl.configurations.tests.inprocess@tests)/6339244025082286079">
     <file name="JUnitInProcessTermination_Test.java">
-<<<<<<< HEAD
-      <node id="6339244025082286079" at="44,49,45,149" concept="1" />
-      <node id="6339244025082286079" at="45,149,46,145" concept="1" />
-      <node id="4154239884395906537" at="50,51,51,172" concept="4" />
-      <node id="6282852869440074148" at="53,33,54,191" concept="5" />
-      <node id="6339244025082286279" at="56,9,57,95" concept="1" />
-      <node id="6339244025082286095" at="60,11,61,66" concept="4" />
-      <node id="6339244025082286101" at="61,66,62,83" concept="4" />
-      <node id="6339244025082286107" at="62,83,63,0" concept="6" />
-      <node id="6339244025082286108" at="63,0,64,87" concept="4" />
-      <node id="6339244025084403368" at="64,87,65,78" concept="4" />
-      <node id="6339244025082286118" at="66,34,67,52" concept="1" />
-      <node id="6339244025082286120" at="68,9,69,59" concept="4" />
-      <node id="6339244025082286126" at="69,59,70,108" concept="4" />
-      <node id="6339244025082286135" at="72,29,73,130" concept="1" />
-      <node id="6339244025082286142" at="73,130,74,54" concept="1" />
-      <node id="6339244025082286147" at="76,11,77,90" concept="1" />
-      <node id="6339244025083107929" at="77,90,78,0" concept="6" />
-      <node id="6339244025083178693" at="78,0,79,36" concept="4" />
-      <node id="6339244025083145761" at="79,36,80,59" concept="4" />
-      <node id="6339244025083182761" at="83,61,84,46" concept="1" />
-      <node id="6339244025083158418" at="84,46,85,30" concept="1" />
-      <node id="6339244025083189104" at="87,11,88,30" concept="1" />
-      <node id="8410090958587137006" at="88,30,89,43" concept="1" />
-      <node id="6339244025084453517" at="89,43,90,50" concept="1" />
-      <node id="6339244025082776470" at="90,50,91,33" concept="1" />
-      <node id="6339244025083196242" at="91,33,92,54" concept="1" />
-      <node id="6339244025083250545" at="92,54,93,35" concept="4" />
-      <node id="6339244025082286163" at="94,55,95,106" concept="1" />
-      <node id="6339244025082286184" at="96,34,97,57" concept="1" />
-      <node id="6339244025082286189" at="99,62,100,57" concept="1" />
-      <node id="6339244025082286205" at="102,38,103,36" concept="1" />
-      <node id="6339244025083237998" at="104,40,105,36" concept="1" />
-      <node id="8410090958587136987" at="110,39,111,40" concept="5" />
-      <node id="6339244025082286079" at="116,0,117,0" concept="7" trace="LOG" />
-      <node id="6282852869440074146" at="53,0,56,0" concept="3" trace="compute#()Ljava/lang/String;" />
-      <node id="6339244025082286118" at="65,78,68,9" concept="0" />
-      <node id="6339244025082286118" at="65,78,68,9" concept="2" />
-      <node id="6339244025082286187" at="98,9,101,9" concept="2" />
-      <node id="8410090958587136983" at="110,0,113,0" concept="3" trace="condition#()Z" />
-      <node id="6339244025082286133" at="72,0,76,0" concept="3" trace="run#()V" />
-      <node id="6339244025082286079" at="43,0,48,0" concept="3" trace="test_terminate#()V" />
-      <node id="6282852869440074138" at="51,172,56,9" concept="4" />
-      <node id="6339244025083156594" at="82,0,87,0" concept="3" trace="processTerminated#(Lcom/intellij/execution/process/ProcessEvent;)V" />
-      <node id="6339244025082286161" at="93,35,98,9" concept="2" />
-      <node id="8410090958587136978" at="108,71,113,8" concept="1" />
-      <node id="6339244025082286129" at="70,108,76,11" concept="1" />
-      <node id="6339244025083150669" at="80,59,87,11" concept="1" />
-      <node id="6339244025082286079" at="108,0,115,0" concept="3" trace="waitForRunToStart#(Ljetbrains/mps/lang/test/util/TestLightRunState;)V" />
-      <node id="6339244025082286276" at="50,0,59,0" concept="3" trace="test_terminate#()V" />
-      <node id="6339244025082286083" at="59,75,106,7" concept="8" />
-      <node id="6339244025082286079" at="59,0,108,0" concept="3" trace="startAndTerminate#(Ljava/util/List;)V" />
-      <scope id="6282852869440074147" at="53,33,54,191" />
-      <scope id="6339244025082286118" at="66,34,67,52" />
-      <scope id="6339244025082286162" at="94,55,95,106" />
-      <scope id="6339244025082286183" at="96,34,97,57" />
-      <scope id="6339244025082286188" at="99,62,100,57" />
-      <scope id="6339244025082286201" at="102,0,103,36">
-=======
       <node id="6339244025082286079" at="44,49,45,144" concept="1" />
       <node id="6339244025082286079" at="45,144,46,140" concept="1" />
-      <node id="4154239884395906537" at="51,51,52,148" concept="4" />
+      <node id="4154239884395906537" at="51,51,52,167" concept="4" />
       <node id="6282852869440074148" at="54,33,55,191" concept="5" />
       <node id="6339244025082286279" at="57,9,58,95" concept="1" />
       <node id="6339244025082286095" at="63,11,64,66" concept="4" />
@@ -411,7 +227,7 @@
       <node id="8410090958587136983" at="113,0,116,0" concept="3" trace="condition#()Z" />
       <node id="6339244025082286133" at="75,0,79,0" concept="3" trace="run#()V" />
       <node id="6339244025082286079" at="43,0,48,0" concept="3" trace="test_terminate#()V" />
-      <node id="6282852869440074138" at="52,148,57,9" concept="4" />
+      <node id="6282852869440074138" at="52,167,57,9" concept="4" />
       <node id="6339244025083156594" at="85,0,90,0" concept="3" trace="processTerminated#(Lcom/intellij/execution/process/ProcessEvent;)V" />
       <node id="6339244025082286161" at="96,35,101,9" concept="2" />
       <node id="8410090958587136978" at="111,71,116,8" concept="1" />
@@ -427,7 +243,6 @@
       <scope id="6339244025082286183" at="99,34,100,57" />
       <scope id="6339244025082286188" at="102,62,103,57" />
       <scope id="6339244025082286201" at="105,0,106,36">
->>>>>>> 48cbadaa
         <var name="e" id="6339244025082286202" />
       </scope>
       <scope id="6339244025082286204" at="105,38,106,36" />
@@ -471,21 +286,12 @@
       <scope id="6339244025082286079" at="62,0,111,0">
         <var name="testNodes" id="6339244025082286210" />
       </scope>
-<<<<<<< HEAD
-      <unit id="6282852869440074146" at="52,97,56,7" name="jetbrains.mps.execution.impl.configurations.tests.inprocess.JUnitInProcessTermination_Test$1" />
-      <unit id="8410090958587136981" at="109,10,113,7" name="jetbrains.mps.execution.impl.configurations.tests.inprocess.JUnitInProcessTermination_Test$4" />
-      <unit id="6339244025082286133" at="71,58,76,9" name="jetbrains.mps.execution.impl.configurations.tests.inprocess.JUnitInProcessTermination_Test$2" />
-      <unit id="6339244025083155910" at="81,39,87,9" name="jetbrains.mps.execution.impl.configurations.tests.inprocess.JUnitInProcessTermination_Test$3" />
-      <unit id="6339244025082286079" at="48,0,116,0" name="jetbrains.mps.execution.impl.configurations.tests.inprocess.JUnitInProcessTermination_Test$TestBody" />
-      <unit id="6339244025082286079" at="41,0,118,0" name="jetbrains.mps.execution.impl.configurations.tests.inprocess.JUnitInProcessTermination_Test" />
-=======
-      <unit id="6282852869440074146" at="53,65,57,7" name="jetbrains.mps.execution.impl.configurations.tests.inprocess.JUnitInProcessTermination_Test$1" />
+      <unit id="6282852869440074146" at="53,92,57,7" name="jetbrains.mps.execution.impl.configurations.tests.inprocess.JUnitInProcessTermination_Test$1" />
       <unit id="8410090958587136981" at="112,10,116,7" name="jetbrains.mps.execution.impl.configurations.tests.inprocess.JUnitInProcessTermination_Test$4" />
-      <unit id="6339244025082286133" at="74,49,79,9" name="jetbrains.mps.execution.impl.configurations.tests.inprocess.JUnitInProcessTermination_Test$2" />
+      <unit id="6339244025082286133" at="74,53,79,9" name="jetbrains.mps.execution.impl.configurations.tests.inprocess.JUnitInProcessTermination_Test$2" />
       <unit id="6339244025083155910" at="84,39,90,9" name="jetbrains.mps.execution.impl.configurations.tests.inprocess.JUnitInProcessTermination_Test$3" />
       <unit id="6339244025082286079" at="49,0,119,0" name="jetbrains.mps.execution.impl.configurations.tests.inprocess.JUnitInProcessTermination_Test$TestBody" />
       <unit id="6339244025082286079" at="41,0,121,0" name="jetbrains.mps.execution.impl.configurations.tests.inprocess.JUnitInProcessTermination_Test" />
->>>>>>> 48cbadaa
     </file>
   </root>
 </debug-info>
