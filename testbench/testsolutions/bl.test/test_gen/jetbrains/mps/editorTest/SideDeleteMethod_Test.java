--- conflicted
+++ resolved
@@ -19,13 +19,8 @@
   public static class TestBody extends BaseEditorTestBody {
     @Override
     public void testMethodImpl() throws Exception {
-<<<<<<< HEAD
-      initEditor("5732053020525122219", "6423001530895924220");
-      this.invokeAction("jetbrains.mps.ide.editor.actions.Delete_Action");
-=======
-      initEditorComponent("5732053020525122219", "5732053020525122586");
+      initEditorComponent("5732053020525122219", "6423001530895924220");
       invokeAction("jetbrains.mps.ide.editor.actions.Delete_Action");
->>>>>>> 48cbadaa
     }
   }
 }