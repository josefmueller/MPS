--- conflicted
+++ resolved
@@ -1284,38 +1284,46 @@
   </root>
   <root nodeRef="r:62873c84-7a76-488a-9b84-4e0ffdbec8db(jetbrains.mps.lang.editor.menus.substitute.tests.tests@tests)/7432042996948980938">
     <file name="TestSubstitute_SmartReferenceWithoutExplicitMenu_Test.java">
-      <node id="7432042996948980938" at="15,88,16,132" concept="0" />
-      <node id="7432042996948980938" at="16,132,17,154" concept="0" />
-      <node id="7432042996948980938" at="23,51,24,72" concept="0" />
-      <node id="7432042996948980945" at="24,72,25,71" concept="0" />
-      <node id="7432042996948980947" at="25,71,26,37" concept="0" />
-      <node id="7432042996948980948" at="26,37,27,82" concept="0" />
-      <node id="7432042996948980938" at="14,0,19,0" concept="1" trace="test_TestSubstitute_SmartReferenceWithoutExplicitMenu#()V" />
-      <node id="7432042996948980938" at="22,0,29,0" concept="1" trace="testMethodImpl#()V" />
-      <scope id="7432042996948980938" at="15,88,17,154" />
-      <scope id="7432042996948980938" at="23,51,27,82" />
-      <scope id="7432042996948980938" at="14,0,19,0" />
-      <scope id="7432042996948980938" at="22,0,29,0" />
-      <unit id="7432042996948980938" at="20,0,30,0" name="jetbrains.mps.lang.editor.menus.substitute.tests.tests.TestSubstitute_SmartReferenceWithoutExplicitMenu_Test$TestBody" />
-      <unit id="7432042996948980938" at="12,0,31,0" name="jetbrains.mps.lang.editor.menus.substitute.tests.tests.TestSubstitute_SmartReferenceWithoutExplicitMenu_Test" />
+      <node id="7432042996948980938" at="19,66,20,25" concept="6" />
+      <node id="7432042996948980938" at="24,88,25,154" concept="1" />
+      <node id="7432042996948980938" at="31,51,32,72" concept="1" />
+      <node id="7432042996948980945" at="32,72,33,71" concept="1" />
+      <node id="7432042996948980947" at="33,71,34,37" concept="1" />
+      <node id="7432042996948980948" at="34,37,35,82" concept="1" />
+      <node id="7432042996948980938" at="16,0,18,0" concept="5" trace="ourParamCache" />
+      <node id="7432042996948980938" at="19,0,22,0" concept="0" trace="TestSubstitute_SmartReferenceWithoutExplicitMenu_Test#()V" />
+      <node id="7432042996948980938" at="23,0,27,0" concept="2" trace="test_TestSubstitute_SmartReferenceWithoutExplicitMenu#()V" />
+      <node id="7432042996948980938" at="30,0,37,0" concept="2" trace="testMethodImpl#()V" />
+      <scope id="7432042996948980938" at="19,66,20,25" />
+      <scope id="7432042996948980938" at="24,88,25,154" />
+      <scope id="7432042996948980938" at="19,0,22,0" />
+      <scope id="7432042996948980938" at="23,0,27,0" />
+      <scope id="7432042996948980938" at="31,51,35,82" />
+      <scope id="7432042996948980938" at="30,0,37,0" />
+      <unit id="7432042996948980938" at="28,0,38,0" name="jetbrains.mps.lang.editor.menus.substitute.tests.tests.TestSubstitute_SmartReferenceWithoutExplicitMenu_Test$TestBody" />
+      <unit id="7432042996948980938" at="14,0,39,0" name="jetbrains.mps.lang.editor.menus.substitute.tests.tests.TestSubstitute_SmartReferenceWithoutExplicitMenu_Test" />
     </file>
   </root>
   <root nodeRef="r:62873c84-7a76-488a-9b84-4e0ffdbec8db(jetbrains.mps.lang.editor.menus.substitute.tests.tests@tests)/7432042996949760581">
     <file name="TestSubstitute_SmartReferenceWithoutExplicitMenuSubconcept_Test.java">
-      <node id="7432042996949760581" at="15,98,16,132" concept="0" />
-      <node id="7432042996949760581" at="16,132,17,164" concept="0" />
-      <node id="7432042996949760581" at="23,51,24,72" concept="0" />
-      <node id="7432042996949760588" at="24,72,25,71" concept="0" />
-      <node id="7432042996949760604" at="25,71,26,47" concept="0" />
-      <node id="7432042996949760605" at="26,47,27,82" concept="0" />
-      <node id="7432042996949760581" at="14,0,19,0" concept="1" trace="test_TestSubstitute_SmartReferenceWithoutExplicitMenuSubconcept#()V" />
-      <node id="7432042996949760581" at="22,0,29,0" concept="1" trace="testMethodImpl#()V" />
-      <scope id="7432042996949760581" at="15,98,17,164" />
-      <scope id="7432042996949760581" at="23,51,27,82" />
-      <scope id="7432042996949760581" at="14,0,19,0" />
-      <scope id="7432042996949760581" at="22,0,29,0" />
-      <unit id="7432042996949760581" at="20,0,30,0" name="jetbrains.mps.lang.editor.menus.substitute.tests.tests.TestSubstitute_SmartReferenceWithoutExplicitMenuSubconcept_Test$TestBody" />
-      <unit id="7432042996949760581" at="12,0,31,0" name="jetbrains.mps.lang.editor.menus.substitute.tests.tests.TestSubstitute_SmartReferenceWithoutExplicitMenuSubconcept_Test" />
+      <node id="7432042996949760581" at="19,76,20,25" concept="6" />
+      <node id="7432042996949760581" at="24,98,25,164" concept="1" />
+      <node id="7432042996949760581" at="31,51,32,72" concept="1" />
+      <node id="7432042996949760588" at="32,72,33,71" concept="1" />
+      <node id="7432042996949760604" at="33,71,34,47" concept="1" />
+      <node id="7432042996949760605" at="34,47,35,82" concept="1" />
+      <node id="7432042996949760581" at="16,0,18,0" concept="5" trace="ourParamCache" />
+      <node id="7432042996949760581" at="19,0,22,0" concept="0" trace="TestSubstitute_SmartReferenceWithoutExplicitMenuSubconcept_Test#()V" />
+      <node id="7432042996949760581" at="23,0,27,0" concept="2" trace="test_TestSubstitute_SmartReferenceWithoutExplicitMenuSubconcept#()V" />
+      <node id="7432042996949760581" at="30,0,37,0" concept="2" trace="testMethodImpl#()V" />
+      <scope id="7432042996949760581" at="19,76,20,25" />
+      <scope id="7432042996949760581" at="24,98,25,164" />
+      <scope id="7432042996949760581" at="19,0,22,0" />
+      <scope id="7432042996949760581" at="23,0,27,0" />
+      <scope id="7432042996949760581" at="31,51,35,82" />
+      <scope id="7432042996949760581" at="30,0,37,0" />
+      <unit id="7432042996949760581" at="28,0,38,0" name="jetbrains.mps.lang.editor.menus.substitute.tests.tests.TestSubstitute_SmartReferenceWithoutExplicitMenuSubconcept_Test$TestBody" />
+      <unit id="7432042996949760581" at="14,0,39,0" name="jetbrains.mps.lang.editor.menus.substitute.tests.tests.TestSubstitute_SmartReferenceWithoutExplicitMenuSubconcept_Test" />
     </file>
   </root>
   <root nodeRef="r:62873c84-7a76-488a-9b84-4e0ffdbec8db(jetbrains.mps.lang.editor.menus.substitute.tests.tests@tests)/7577899271409203727">
@@ -1635,43 +1643,25 @@
     </file>
   </root>
   <root nodeRef="r:62873c84-7a76-488a-9b84-4e0ffdbec8db(jetbrains.mps.lang.editor.menus.substitute.tests.tests@tests)/8998492695590967116">
-<<<<<<< HEAD
-    <file name="TestSubstitute_SmartReference_Test.java">
-      <node id="8998492695590967116" at="19,47,20,25" concept="6" />
-      <node id="8998492695590967116" at="24,69,25,135" concept="1" />
+    <file name="TestSubstitute_SmartReferenceWithExplicitMenu_Test.java">
+      <node id="8998492695590967116" at="19,63,20,25" concept="6" />
+      <node id="8998492695590967116" at="24,85,25,151" concept="1" />
       <node id="8998492695590967116" at="31,51,32,72" concept="1" />
       <node id="8998492695590967124" at="32,72,33,71" concept="1" />
-      <node id="8998492695591022739" at="33,71,34,22" concept="1" />
-      <node id="8998492695591152951" at="34,22,35,82" concept="1" />
+      <node id="8998492695591022739" at="33,71,34,37" concept="1" />
+      <node id="8998492695591152951" at="34,37,35,82" concept="1" />
       <node id="8998492695590967116" at="16,0,18,0" concept="5" trace="ourParamCache" />
-      <node id="8998492695590967116" at="19,0,22,0" concept="0" trace="TestSubstitute_SmartReference_Test#()V" />
-      <node id="8998492695590967116" at="23,0,27,0" concept="2" trace="test_TestSubstitute_SmartReference#()V" />
+      <node id="8998492695590967116" at="19,0,22,0" concept="0" trace="TestSubstitute_SmartReferenceWithExplicitMenu_Test#()V" />
+      <node id="8998492695590967116" at="23,0,27,0" concept="2" trace="test_TestSubstitute_SmartReferenceWithExplicitMenu#()V" />
       <node id="8998492695590967116" at="30,0,37,0" concept="2" trace="testMethodImpl#()V" />
-      <scope id="8998492695590967116" at="19,47,20,25" />
-      <scope id="8998492695590967116" at="24,69,25,135" />
+      <scope id="8998492695590967116" at="19,63,20,25" />
+      <scope id="8998492695590967116" at="24,85,25,151" />
       <scope id="8998492695590967116" at="19,0,22,0" />
       <scope id="8998492695590967116" at="23,0,27,0" />
       <scope id="8998492695590967116" at="31,51,35,82" />
       <scope id="8998492695590967116" at="30,0,37,0" />
-      <unit id="8998492695590967116" at="28,0,38,0" name="jetbrains.mps.lang.editor.menus.substitute.tests.tests.TestSubstitute_SmartReference_Test$TestBody" />
-      <unit id="8998492695590967116" at="14,0,39,0" name="jetbrains.mps.lang.editor.menus.substitute.tests.tests.TestSubstitute_SmartReference_Test" />
-=======
-    <file name="TestSubstitute_SmartReferenceWithExplicitMenu_Test.java">
-      <node id="8998492695590967116" at="15,85,16,132" concept="0" />
-      <node id="8998492695590967116" at="16,132,17,151" concept="0" />
-      <node id="8998492695590967116" at="23,51,24,72" concept="0" />
-      <node id="8998492695590967124" at="24,72,25,71" concept="0" />
-      <node id="8998492695591022739" at="25,71,26,37" concept="0" />
-      <node id="8998492695591152951" at="26,37,27,82" concept="0" />
-      <node id="8998492695590967116" at="14,0,19,0" concept="1" trace="test_TestSubstitute_SmartReferenceWithExplicitMenu#()V" />
-      <node id="8998492695590967116" at="22,0,29,0" concept="1" trace="testMethodImpl#()V" />
-      <scope id="8998492695590967116" at="15,85,17,151" />
-      <scope id="8998492695590967116" at="23,51,27,82" />
-      <scope id="8998492695590967116" at="14,0,19,0" />
-      <scope id="8998492695590967116" at="22,0,29,0" />
-      <unit id="8998492695590967116" at="20,0,30,0" name="jetbrains.mps.lang.editor.menus.substitute.tests.tests.TestSubstitute_SmartReferenceWithExplicitMenu_Test$TestBody" />
-      <unit id="8998492695590967116" at="12,0,31,0" name="jetbrains.mps.lang.editor.menus.substitute.tests.tests.TestSubstitute_SmartReferenceWithExplicitMenu_Test" />
->>>>>>> 71c5ec29
+      <unit id="8998492695590967116" at="28,0,38,0" name="jetbrains.mps.lang.editor.menus.substitute.tests.tests.TestSubstitute_SmartReferenceWithExplicitMenu_Test$TestBody" />
+      <unit id="8998492695590967116" at="14,0,39,0" name="jetbrains.mps.lang.editor.menus.substitute.tests.tests.TestSubstitute_SmartReferenceWithExplicitMenu_Test" />
     </file>
   </root>
   <root nodeRef="r:62873c84-7a76-488a-9b84-4e0ffdbec8db(jetbrains.mps.lang.editor.menus.substitute.tests.tests@tests)/8998492695591032739">
