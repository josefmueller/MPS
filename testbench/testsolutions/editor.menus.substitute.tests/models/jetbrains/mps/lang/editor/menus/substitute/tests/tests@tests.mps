--- conflicted
+++ resolved
@@ -107,12 +107,9 @@
       <concept id="1080120340718" name="jetbrains.mps.baseLanguage.structure.AndExpression" flags="nn" index="1Wc70l" />
     </language>
     <language id="cb6d5703-7c8e-46a9-b993-c1373dc0942f" name="jetbrains.mps.lang.editor.menus.substitute.testLanguage">
-<<<<<<< HEAD
-      <concept id="8292814565107675822" name="jetbrains.mps.lang.editor.menus.substitute.testLanguage.structure.TestSubstituteConceptToWrapFromTransformMenu" flags="ng" index="2mu4L6" />
-=======
+      <concept id="8292814565107675822" name="jetbrains.mps.lang.editor.menus.substitute.testLanguage.structure.TestSubstituteToWrapFromTransformMenu" flags="ng" index="2mu4L6" />
       <concept id="1892012100483551196" name="jetbrains.mps.lang.editor.menus.substitute.testLanguage.structure.TestSubstitute_DuplicationMenu_ChildIncludeDiffernetMenus" flags="ng" index="Mks$B" />
       <concept id="1892012100483553581" name="jetbrains.mps.lang.editor.menus.substitute.testLanguage.structure.TestSubstitute_DuplicationMenu_ChildWrapDifferentMenus" flags="ng" index="MktZm" />
->>>>>>> 2b7c7805
       <concept id="8998492695591110495" name="jetbrains.mps.lang.editor.menus.substitute.testLanguage.structure.TestSubstituteParentToReference" flags="ng" index="16hHoL">
         <child id="8998492695591110508" name="children" index="16hHo2" />
       </concept>
@@ -149,17 +146,14 @@
       <concept id="8998492695587451566" name="jetbrains.mps.lang.editor.menus.substitute.testLanguage.structure.TestSubstituteSubChildSmartReference" flags="ng" index="16zIf0">
         <reference id="8998492695591019042" name="childToReference" index="16hRdc" />
       </concept>
-      <concept id="8998492695587451562" name="jetbrains.mps.lang.editor.menus.substitute.testLanguage.structure.TestSubstituteConceptToWrapFromSubstituteMenu" flags="ng" index="16zIf4" />
+      <concept id="8998492695587451562" name="jetbrains.mps.lang.editor.menus.substitute.testLanguage.structure.TestSubstituteToWrapFromSubstituteMenu" flags="ng" index="16zIf4" />
       <concept id="8998492695587451560" name="jetbrains.mps.lang.editor.menus.substitute.testLanguage.structure.TestSubstituteSubChild1" flags="ng" index="16zIf6">
         <child id="8998492695587451564" name="conceptToWrap" index="16zIf2" />
       </concept>
       <concept id="8998492695587451561" name="jetbrains.mps.lang.editor.menus.substitute.testLanguage.structure.TestSubstituteSubChild2" flags="ng" index="16zIf7" />
       <concept id="8998492695587451568" name="jetbrains.mps.lang.editor.menus.substitute.testLanguage.structure.TestSubstituteConceptChildToReference" flags="ng" index="16zIfu" />
-<<<<<<< HEAD
+      <concept id="4695456347262392706" name="jetbrains.mps.lang.editor.menus.substitute.testLanguage.structure.TestSubstitute_DuplicationMenu_ChildIncludeDefaultAndNullMenu" flags="ng" index="3lL0kD" />
       <concept id="7153261420283491153" name="jetbrains.mps.lang.editor.menus.substitute.testLanguage.structure.TestSubstituteExceptionParent" flags="ng" index="3mLoSd" />
-=======
-      <concept id="4695456347262392706" name="jetbrains.mps.lang.editor.menus.substitute.testLanguage.structure.TestSubstitute_DuplicationMenu_ChildIncludeDefaultAndNullMenu" flags="ng" index="3lL0kD" />
->>>>>>> 2b7c7805
       <concept id="368966953912091576" name="jetbrains.mps.lang.editor.menus.substitute.testLanguage.structure.TestSubstituteSpecialChildAttribute" flags="ng" index="1oPLr5" />
       <concept id="3262439767570552768" name="jetbrains.mps.lang.editor.menus.substitute.testLanguage.structure.TestSubstituteGrandChildWithConstraints" flags="ng" index="3qo1hI" />
       <concept id="8629363476786100059" name="jetbrains.mps.lang.editor.menus.substitute.testLanguage.structure.TestSubstituteSpecialSubChild" flags="ng" index="3CkhW7" />
@@ -285,12 +279,7 @@
     </node>
     <node concept="16zE7j" id="7Nx4mSUDiuZ" role="LiZbd">
       <node concept="16zIf6" id="7Nx4mSUDoc8" role="16zJe4">
-<<<<<<< HEAD
-        <node concept="16zIf4" id="7Nx4mSUDoc6" role="16zIf2" />
         <node concept="LIFWc" id="1L4Jh90IuTE" role="lGtFl">
-=======
-        <node concept="LIFWc" id="6HFUSydz6gD" role="lGtFl">
->>>>>>> 2b7c7805
           <property role="LIFWa" value="0" />
           <property role="OXtK3" value="true" />
           <property role="p6zMq" value="0" />
@@ -3445,7 +3434,902 @@
       </node>
     </node>
   </node>
-<<<<<<< HEAD
+  <node concept="LiM7Y" id="6d5vlMPylsp">
+    <property role="TrG5h" value="TestSubstituteExceptionConceptList" />
+    <property role="3GE5qa" value="exception" />
+    <node concept="2ng5p9" id="3c5h9FPxeoc" role="2ng5wh">
+      <property role="2nlSSt" value="ERROR" />
+      <property role="2nlSSu" value="Intentional Exception - ignore this" />
+    </node>
+    <node concept="3mLoSd" id="6d5vlMPylsq" role="LiRBU">
+      <node concept="LIFWc" id="3c5h9FPxyFe" role="lGtFl">
+        <property role="ZRATv" value="true" />
+        <property role="OXtK3" value="true" />
+        <property role="p6zMq" value="0" />
+        <property role="p6zMs" value="0" />
+        <property role="LIFWd" value="empty_conceptList" />
+      </node>
+    </node>
+    <node concept="3clFbS" id="6d5vlMPylss" role="LjaKd">
+      <node concept="2HxZob" id="6d5vlMPylst" role="3cqZAp">
+        <node concept="1iFQzN" id="6d5vlMPylsu" role="3iKnsn">
+          <ref role="1iFR8X" to="ekwn:2XByp9s_j7f" resolve="Complete" />
+        </node>
+      </node>
+      <node concept="3cpWs8" id="6d5vlMPylsv" role="3cqZAp">
+        <node concept="3cpWsn" id="6d5vlMPylsw" role="3cpWs9">
+          <property role="TrG5h" value="nodeSubstituteChooser" />
+          <node concept="3uibUv" id="6d5vlMPylsx" role="1tU5fm">
+            <ref role="3uigEE" to="6lvu:~NodeSubstituteChooser" resolve="NodeSubstituteChooser" />
+          </node>
+          <node concept="2OqwBi" id="6d5vlMPylsy" role="33vP2m">
+            <node concept="369mXd" id="6d5vlMPylsz" role="2Oq$k0" />
+            <node concept="liA8E" id="6d5vlMPyls$" role="2OqNvi">
+              <ref role="37wK5l" to="exr9:~EditorComponent.getNodeSubstituteChooser():jetbrains.mps.nodeEditor.cellMenu.NodeSubstituteChooser" resolve="getNodeSubstituteChooser" />
+            </node>
+          </node>
+        </node>
+      </node>
+      <node concept="3vwNmj" id="6d5vlMPyls_" role="3cqZAp">
+        <node concept="1Wc70l" id="6d5vlMPylsA" role="3vwVQn">
+          <node concept="3clFbC" id="6d5vlMPylsB" role="3uHU7w">
+            <node concept="2OqwBi" id="6d5vlMPylsC" role="3uHU7B">
+              <node concept="37vLTw" id="6d5vlMPylsD" role="2Oq$k0">
+                <ref role="3cqZAo" node="6d5vlMPylsw" resolve="nodeSubstituteChooser" />
+              </node>
+              <node concept="liA8E" id="6d5vlMPylsE" role="2OqNvi">
+                <ref role="37wK5l" to="6lvu:~NodeSubstituteChooser.getNumberOfActions():int" resolve="getNumberOfActions" />
+              </node>
+            </node>
+            <node concept="3cmrfG" id="6d5vlMPylsF" role="3uHU7w">
+              <property role="3cmrfH" value="1" />
+            </node>
+          </node>
+          <node concept="2OqwBi" id="6d5vlMPylsG" role="3uHU7B">
+            <node concept="37vLTw" id="6d5vlMPylsH" role="2Oq$k0">
+              <ref role="3cqZAo" node="6d5vlMPylsw" resolve="nodeSubstituteChooser" />
+            </node>
+            <node concept="liA8E" id="6d5vlMPylsI" role="2OqNvi">
+              <ref role="37wK5l" to="6lvu:~NodeSubstituteChooser.isVisible():boolean" resolve="isVisible" />
+            </node>
+          </node>
+        </node>
+      </node>
+    </node>
+  </node>
+  <node concept="LiM7Y" id="6d5vlMPyvqp">
+    <property role="TrG5h" value="TestSubstituteExceptionReferenceDescriptionText" />
+    <property role="3GE5qa" value="exception" />
+    <node concept="3mLoSd" id="6d5vlMPyvqq" role="LiRBU">
+      <node concept="LIFWc" id="6d5vlMPyzVn" role="lGtFl">
+        <property role="ZRATv" value="true" />
+        <property role="OXtK3" value="true" />
+        <property role="p6zMq" value="0" />
+        <property role="p6zMs" value="0" />
+        <property role="LIFWd" value="empty_referenceDescriptionText" />
+      </node>
+    </node>
+    <node concept="3clFbS" id="6d5vlMPyvqs" role="LjaKd">
+      <node concept="2HxZob" id="6d5vlMPyvqt" role="3cqZAp">
+        <node concept="1iFQzN" id="6d5vlMPyvqu" role="3iKnsn">
+          <ref role="1iFR8X" to="ekwn:2XByp9s_j7f" resolve="Complete" />
+        </node>
+      </node>
+      <node concept="3cpWs8" id="6d5vlMPyvqv" role="3cqZAp">
+        <node concept="3cpWsn" id="6d5vlMPyvqw" role="3cpWs9">
+          <property role="TrG5h" value="nodeSubstituteChooser" />
+          <node concept="3uibUv" id="6d5vlMPyvqx" role="1tU5fm">
+            <ref role="3uigEE" to="6lvu:~NodeSubstituteChooser" resolve="NodeSubstituteChooser" />
+          </node>
+          <node concept="2OqwBi" id="6d5vlMPyvqy" role="33vP2m">
+            <node concept="369mXd" id="6d5vlMPyvqz" role="2Oq$k0" />
+            <node concept="liA8E" id="6d5vlMPyvq$" role="2OqNvi">
+              <ref role="37wK5l" to="exr9:~EditorComponent.getNodeSubstituteChooser():jetbrains.mps.nodeEditor.cellMenu.NodeSubstituteChooser" resolve="getNodeSubstituteChooser" />
+            </node>
+          </node>
+        </node>
+      </node>
+      <node concept="3vwNmj" id="6d5vlMPyvq_" role="3cqZAp">
+        <node concept="1Wc70l" id="6d5vlMPyvqA" role="3vwVQn">
+          <node concept="3clFbC" id="6d5vlMPyvqB" role="3uHU7w">
+            <node concept="2OqwBi" id="6d5vlMPyvqC" role="3uHU7B">
+              <node concept="37vLTw" id="6d5vlMPyvqD" role="2Oq$k0">
+                <ref role="3cqZAo" node="6d5vlMPyvqw" resolve="nodeSubstituteChooser" />
+              </node>
+              <node concept="liA8E" id="6d5vlMPyvqE" role="2OqNvi">
+                <ref role="37wK5l" to="6lvu:~NodeSubstituteChooser.getNumberOfActions():int" resolve="getNumberOfActions" />
+              </node>
+            </node>
+            <node concept="3cmrfG" id="6d5vlMPyvqF" role="3uHU7w">
+              <property role="3cmrfH" value="1" />
+            </node>
+          </node>
+          <node concept="2OqwBi" id="6d5vlMPyvqG" role="3uHU7B">
+            <node concept="37vLTw" id="6d5vlMPyvqH" role="2Oq$k0">
+              <ref role="3cqZAo" node="6d5vlMPyvqw" resolve="nodeSubstituteChooser" />
+            </node>
+            <node concept="liA8E" id="6d5vlMPyvqI" role="2OqNvi">
+              <ref role="37wK5l" to="6lvu:~NodeSubstituteChooser.isVisible():boolean" resolve="isVisible" />
+            </node>
+          </node>
+        </node>
+      </node>
+    </node>
+  </node>
+  <node concept="LiM7Y" id="6d5vlMPy$ao">
+    <property role="TrG5h" value="TestSubstituteExceptionReferenceMatchingText" />
+    <property role="3GE5qa" value="exception" />
+    <node concept="2ng5p9" id="3c5h9FPxhGH" role="2ng5wh">
+      <property role="2nlSSt" value="ERROR" />
+      <property role="2nlSSu" value="Intentional Exception - ignore this" />
+    </node>
+    <node concept="3mLoSd" id="6d5vlMPy$ap" role="LiRBU">
+      <node concept="LIFWc" id="3c5h9FPxA0e" role="lGtFl">
+        <property role="ZRATv" value="true" />
+        <property role="OXtK3" value="true" />
+        <property role="p6zMq" value="0" />
+        <property role="p6zMs" value="0" />
+        <property role="LIFWd" value="empty_referenceMatchingText" />
+      </node>
+    </node>
+    <node concept="3clFbS" id="6d5vlMPy$ar" role="LjaKd">
+      <node concept="2HxZob" id="6d5vlMPy$as" role="3cqZAp">
+        <node concept="1iFQzN" id="6d5vlMPy$at" role="3iKnsn">
+          <ref role="1iFR8X" to="ekwn:2XByp9s_j7f" resolve="Complete" />
+        </node>
+      </node>
+      <node concept="3cpWs8" id="6d5vlMPy$au" role="3cqZAp">
+        <node concept="3cpWsn" id="6d5vlMPy$av" role="3cpWs9">
+          <property role="TrG5h" value="nodeSubstituteChooser" />
+          <node concept="3uibUv" id="6d5vlMPy$aw" role="1tU5fm">
+            <ref role="3uigEE" to="6lvu:~NodeSubstituteChooser" resolve="NodeSubstituteChooser" />
+          </node>
+          <node concept="2OqwBi" id="6d5vlMPy$ax" role="33vP2m">
+            <node concept="369mXd" id="6d5vlMPy$ay" role="2Oq$k0" />
+            <node concept="liA8E" id="6d5vlMPy$az" role="2OqNvi">
+              <ref role="37wK5l" to="exr9:~EditorComponent.getNodeSubstituteChooser():jetbrains.mps.nodeEditor.cellMenu.NodeSubstituteChooser" resolve="getNodeSubstituteChooser" />
+            </node>
+          </node>
+        </node>
+      </node>
+      <node concept="3vwNmj" id="6d5vlMPy$a$" role="3cqZAp">
+        <node concept="1Wc70l" id="6d5vlMPy$a_" role="3vwVQn">
+          <node concept="3clFbC" id="6d5vlMPy$aA" role="3uHU7w">
+            <node concept="2OqwBi" id="6d5vlMPy$aB" role="3uHU7B">
+              <node concept="37vLTw" id="6d5vlMPy$aC" role="2Oq$k0">
+                <ref role="3cqZAo" node="6d5vlMPy$av" resolve="nodeSubstituteChooser" />
+              </node>
+              <node concept="liA8E" id="6d5vlMPy$aD" role="2OqNvi">
+                <ref role="37wK5l" to="6lvu:~NodeSubstituteChooser.getNumberOfActions():int" resolve="getNumberOfActions" />
+              </node>
+            </node>
+            <node concept="3cmrfG" id="6d5vlMPy$aE" role="3uHU7w">
+              <property role="3cmrfH" value="1" />
+            </node>
+          </node>
+          <node concept="2OqwBi" id="6d5vlMPy$aF" role="3uHU7B">
+            <node concept="37vLTw" id="6d5vlMPy$aG" role="2Oq$k0">
+              <ref role="3cqZAo" node="6d5vlMPy$av" resolve="nodeSubstituteChooser" />
+            </node>
+            <node concept="liA8E" id="6d5vlMPy$aH" role="2OqNvi">
+              <ref role="37wK5l" to="6lvu:~NodeSubstituteChooser.isVisible():boolean" resolve="isVisible" />
+            </node>
+          </node>
+        </node>
+      </node>
+    </node>
+  </node>
+  <node concept="LiM7Y" id="3c5h9FPxn2l">
+    <property role="TrG5h" value="TestSubstituteExceptionReferenceVisibleMatchingText" />
+    <property role="3GE5qa" value="exception" />
+    <node concept="3mLoSd" id="3c5h9FPxn2n" role="LiRBU">
+      <node concept="LIFWc" id="3c5h9FPxAPA" role="lGtFl">
+        <property role="ZRATv" value="true" />
+        <property role="OXtK3" value="true" />
+        <property role="p6zMq" value="0" />
+        <property role="p6zMs" value="0" />
+        <property role="LIFWd" value="empty_referenceVisibleMatchingText" />
+      </node>
+    </node>
+    <node concept="3clFbS" id="3c5h9FPxn2p" role="LjaKd">
+      <node concept="2HxZob" id="3c5h9FPxn2q" role="3cqZAp">
+        <node concept="1iFQzN" id="3c5h9FPxn2r" role="3iKnsn">
+          <ref role="1iFR8X" to="ekwn:2XByp9s_j7f" resolve="Complete" />
+        </node>
+      </node>
+      <node concept="3cpWs8" id="3c5h9FPxn2s" role="3cqZAp">
+        <node concept="3cpWsn" id="3c5h9FPxn2t" role="3cpWs9">
+          <property role="TrG5h" value="nodeSubstituteChooser" />
+          <node concept="3uibUv" id="3c5h9FPxn2u" role="1tU5fm">
+            <ref role="3uigEE" to="6lvu:~NodeSubstituteChooser" resolve="NodeSubstituteChooser" />
+          </node>
+          <node concept="2OqwBi" id="3c5h9FPxn2v" role="33vP2m">
+            <node concept="369mXd" id="3c5h9FPxn2w" role="2Oq$k0" />
+            <node concept="liA8E" id="3c5h9FPxn2x" role="2OqNvi">
+              <ref role="37wK5l" to="exr9:~EditorComponent.getNodeSubstituteChooser():jetbrains.mps.nodeEditor.cellMenu.NodeSubstituteChooser" resolve="getNodeSubstituteChooser" />
+            </node>
+          </node>
+        </node>
+      </node>
+      <node concept="3vwNmj" id="3c5h9FPxn2y" role="3cqZAp">
+        <node concept="1Wc70l" id="3c5h9FPxn2z" role="3vwVQn">
+          <node concept="3clFbC" id="3c5h9FPxn2$" role="3uHU7w">
+            <node concept="2OqwBi" id="3c5h9FPxn2_" role="3uHU7B">
+              <node concept="37vLTw" id="3c5h9FPxn2A" role="2Oq$k0">
+                <ref role="3cqZAo" node="3c5h9FPxn2t" resolve="nodeSubstituteChooser" />
+              </node>
+              <node concept="liA8E" id="3c5h9FPxn2B" role="2OqNvi">
+                <ref role="37wK5l" to="6lvu:~NodeSubstituteChooser.getNumberOfActions():int" resolve="getNumberOfActions" />
+              </node>
+            </node>
+            <node concept="3cmrfG" id="3c5h9FPxn2C" role="3uHU7w">
+              <property role="3cmrfH" value="1" />
+            </node>
+          </node>
+          <node concept="2OqwBi" id="3c5h9FPxn2D" role="3uHU7B">
+            <node concept="37vLTw" id="3c5h9FPxn2E" role="2Oq$k0">
+              <ref role="3cqZAo" node="3c5h9FPxn2t" resolve="nodeSubstituteChooser" />
+            </node>
+            <node concept="liA8E" id="3c5h9FPxn2F" role="2OqNvi">
+              <ref role="37wK5l" to="6lvu:~NodeSubstituteChooser.isVisible():boolean" resolve="isVisible" />
+            </node>
+          </node>
+        </node>
+      </node>
+    </node>
+  </node>
+  <node concept="LiM7Y" id="6$E6NNC2nCf">
+    <property role="TrG5h" value="TestSubstitute_WrapDefaultSubstituteMenuWithFunctionFromSubstituteMenu" />
+    <node concept="16zE7j" id="6$E6NNC2nCg" role="LiRBU">
+      <node concept="LIFWc" id="6$E6NNC3cGo" role="lGtFl">
+        <property role="ZRATv" value="true" />
+        <property role="OXtK3" value="true" />
+        <property role="p6zMq" value="0" />
+        <property role="p6zMs" value="0" />
+        <property role="LIFWd" value="empty_wrapDefaultSubstituteMenuWithFunctionFromSubsitute" />
+      </node>
+    </node>
+    <node concept="16zE7j" id="6$E6NNC2nCi" role="LiZbd">
+      <node concept="16zIf6" id="6$E6NNC2nCj" role="218QN9">
+        <node concept="16zIf4" id="6$E6NNC2nCk" role="16zIf2" />
+        <node concept="LIFWc" id="6$E6NNC2nCl" role="lGtFl">
+          <property role="LIFWa" value="0" />
+          <property role="OXtK3" value="true" />
+          <property role="p6zMq" value="0" />
+          <property role="p6zMs" value="0" />
+          <property role="LIFWd" value="Constant_paj2j5_a0" />
+        </node>
+      </node>
+    </node>
+    <node concept="3clFbS" id="6$E6NNC2nCm" role="LjaKd">
+      <node concept="2HxZob" id="6$E6NNC2nCn" role="3cqZAp">
+        <node concept="1iFQzN" id="6$E6NNC2nCo" role="3iKnsn">
+          <ref role="1iFR8X" to="ekwn:2XByp9s_j7f" resolve="Complete" />
+        </node>
+      </node>
+      <node concept="3vwNmj" id="6$E6NNC2nCp" role="3cqZAp">
+        <node concept="1Wc70l" id="6$E6NNC2nCq" role="3vwVQn">
+          <node concept="3clFbC" id="6$E6NNC2nCr" role="3uHU7w">
+            <node concept="3cmrfG" id="6$E6NNC2nCs" role="3uHU7w">
+              <property role="3cmrfH" value="1" />
+            </node>
+            <node concept="2OqwBi" id="6$E6NNC2nCt" role="3uHU7B">
+              <node concept="2OqwBi" id="6$E6NNC2nCu" role="2Oq$k0">
+                <node concept="369mXd" id="6$E6NNC2nCv" role="2Oq$k0" />
+                <node concept="liA8E" id="6$E6NNC2nCw" role="2OqNvi">
+                  <ref role="37wK5l" to="exr9:~EditorComponent.getNodeSubstituteChooser():jetbrains.mps.nodeEditor.cellMenu.NodeSubstituteChooser" resolve="getNodeSubstituteChooser" />
+                </node>
+              </node>
+              <node concept="liA8E" id="6$E6NNC2nCx" role="2OqNvi">
+                <ref role="37wK5l" to="6lvu:~NodeSubstituteChooser.getNumberOfActions():int" resolve="getNumberOfActions" />
+              </node>
+            </node>
+          </node>
+          <node concept="2OqwBi" id="6$E6NNC2nCy" role="3uHU7B">
+            <node concept="2OqwBi" id="6$E6NNC2nCz" role="2Oq$k0">
+              <node concept="369mXd" id="6$E6NNC2nC$" role="2Oq$k0" />
+              <node concept="liA8E" id="6$E6NNC2nC_" role="2OqNvi">
+                <ref role="37wK5l" to="exr9:~EditorComponent.getNodeSubstituteChooser():jetbrains.mps.nodeEditor.cellMenu.NodeSubstituteChooser" resolve="getNodeSubstituteChooser" />
+              </node>
+            </node>
+            <node concept="liA8E" id="6$E6NNC2nCA" role="2OqNvi">
+              <ref role="37wK5l" to="6lvu:~NodeSubstituteChooser.isVisible():boolean" resolve="isVisible" />
+            </node>
+          </node>
+        </node>
+      </node>
+      <node concept="2TK7Tu" id="6$E6NNC2nCB" role="3cqZAp">
+        <property role="2TTd_B" value="default" />
+      </node>
+      <node concept="3vwNmj" id="6$E6NNC2nCC" role="3cqZAp">
+        <node concept="1Wc70l" id="6$E6NNC2nCD" role="3vwVQn">
+          <node concept="3clFbC" id="6$E6NNC2nCE" role="3uHU7w">
+            <node concept="3cmrfG" id="6$E6NNC2nCF" role="3uHU7w">
+              <property role="3cmrfH" value="1" />
+            </node>
+            <node concept="2OqwBi" id="6$E6NNC2nCG" role="3uHU7B">
+              <node concept="2OqwBi" id="6$E6NNC2nCH" role="2Oq$k0">
+                <node concept="369mXd" id="6$E6NNC2nCI" role="2Oq$k0" />
+                <node concept="liA8E" id="6$E6NNC2nCJ" role="2OqNvi">
+                  <ref role="37wK5l" to="exr9:~EditorComponent.getNodeSubstituteChooser():jetbrains.mps.nodeEditor.cellMenu.NodeSubstituteChooser" resolve="getNodeSubstituteChooser" />
+                </node>
+              </node>
+              <node concept="liA8E" id="6$E6NNC2nCK" role="2OqNvi">
+                <ref role="37wK5l" to="6lvu:~NodeSubstituteChooser.getNumberOfActions():int" resolve="getNumberOfActions" />
+              </node>
+            </node>
+          </node>
+          <node concept="2OqwBi" id="6$E6NNC2nCL" role="3uHU7B">
+            <node concept="2OqwBi" id="6$E6NNC2nCM" role="2Oq$k0">
+              <node concept="369mXd" id="6$E6NNC2nCN" role="2Oq$k0" />
+              <node concept="liA8E" id="6$E6NNC2nCO" role="2OqNvi">
+                <ref role="37wK5l" to="exr9:~EditorComponent.getNodeSubstituteChooser():jetbrains.mps.nodeEditor.cellMenu.NodeSubstituteChooser" resolve="getNodeSubstituteChooser" />
+              </node>
+            </node>
+            <node concept="liA8E" id="6$E6NNC2nCP" role="2OqNvi">
+              <ref role="37wK5l" to="6lvu:~NodeSubstituteChooser.isVisible():boolean" resolve="isVisible" />
+            </node>
+          </node>
+        </node>
+      </node>
+      <node concept="yd1bK" id="6$E6NNC2nCQ" role="3cqZAp">
+        <node concept="pLAjd" id="6$E6NNC2nCR" role="yd6KS">
+          <property role="pLAjf" value="VK_ENTER" />
+        </node>
+      </node>
+    </node>
+  </node>
+  <node concept="LiM7Y" id="6$E6NNC3cq8">
+    <property role="TrG5h" value="TestSubstitute_WrapDefaultSubstituteMenuWithFunctionFromTransformMenu" />
+    <node concept="16zE7j" id="6$E6NNC3cq9" role="LiRBU">
+      <node concept="LIFWc" id="6$E6NNC3yeA" role="lGtFl">
+        <property role="LIFWa" value="0" />
+        <property role="OXtK3" value="true" />
+        <property role="p6zMq" value="0" />
+        <property role="p6zMs" value="0" />
+        <property role="LIFWd" value="Constant_tkqw7v_fb2a" />
+      </node>
+    </node>
+    <node concept="16zE7j" id="6$E6NNC3cqb" role="LiZbd">
+      <node concept="2mu4L6" id="6$E6NNC3zci" role="218rff">
+        <property role="TrG5h" value="default menu to wrap from transform" />
+        <node concept="LIFWc" id="6$E6NNC3zgc" role="lGtFl">
+          <property role="ZRATv" value="true" />
+          <property role="OXtK3" value="true" />
+          <property role="p6zMq" value="35" />
+          <property role="p6zMs" value="35" />
+          <property role="LIFWd" value="property_name" />
+        </node>
+      </node>
+    </node>
+    <node concept="3clFbS" id="6$E6NNC3cqe" role="LjaKd">
+      <node concept="2HxZob" id="6$E6NNC3cqf" role="3cqZAp">
+        <node concept="1iFQzN" id="6$E6NNC3cqg" role="3iKnsn">
+          <ref role="1iFR8X" to="ekwn:2XByp9s_j7f" resolve="Complete" />
+        </node>
+      </node>
+      <node concept="3vwNmj" id="6$E6NNC3cqh" role="3cqZAp">
+        <node concept="1Wc70l" id="6$E6NNC3cqi" role="3vwVQn">
+          <node concept="3clFbC" id="6$E6NNC3cqj" role="3uHU7w">
+            <node concept="3cmrfG" id="6$E6NNC3cqk" role="3uHU7w">
+              <property role="3cmrfH" value="1" />
+            </node>
+            <node concept="2OqwBi" id="6$E6NNC3cql" role="3uHU7B">
+              <node concept="2OqwBi" id="6$E6NNC3cqm" role="2Oq$k0">
+                <node concept="369mXd" id="6$E6NNC3cqn" role="2Oq$k0" />
+                <node concept="liA8E" id="6$E6NNC3cqo" role="2OqNvi">
+                  <ref role="37wK5l" to="exr9:~EditorComponent.getNodeSubstituteChooser():jetbrains.mps.nodeEditor.cellMenu.NodeSubstituteChooser" resolve="getNodeSubstituteChooser" />
+                </node>
+              </node>
+              <node concept="liA8E" id="6$E6NNC3cqp" role="2OqNvi">
+                <ref role="37wK5l" to="6lvu:~NodeSubstituteChooser.getNumberOfActions():int" resolve="getNumberOfActions" />
+              </node>
+            </node>
+          </node>
+          <node concept="2OqwBi" id="6$E6NNC3cqq" role="3uHU7B">
+            <node concept="2OqwBi" id="6$E6NNC3cqr" role="2Oq$k0">
+              <node concept="369mXd" id="6$E6NNC3cqs" role="2Oq$k0" />
+              <node concept="liA8E" id="6$E6NNC3cqt" role="2OqNvi">
+                <ref role="37wK5l" to="exr9:~EditorComponent.getNodeSubstituteChooser():jetbrains.mps.nodeEditor.cellMenu.NodeSubstituteChooser" resolve="getNodeSubstituteChooser" />
+              </node>
+            </node>
+            <node concept="liA8E" id="6$E6NNC3cqu" role="2OqNvi">
+              <ref role="37wK5l" to="6lvu:~NodeSubstituteChooser.isVisible():boolean" resolve="isVisible" />
+            </node>
+          </node>
+        </node>
+      </node>
+      <node concept="2TK7Tu" id="6$E6NNC3cqv" role="3cqZAp">
+        <property role="2TTd_B" value="default" />
+      </node>
+      <node concept="3vwNmj" id="6$E6NNC3cqw" role="3cqZAp">
+        <node concept="1Wc70l" id="6$E6NNC3cqx" role="3vwVQn">
+          <node concept="3clFbC" id="6$E6NNC3cqy" role="3uHU7w">
+            <node concept="3cmrfG" id="6$E6NNC3cqz" role="3uHU7w">
+              <property role="3cmrfH" value="1" />
+            </node>
+            <node concept="2OqwBi" id="6$E6NNC3cq$" role="3uHU7B">
+              <node concept="2OqwBi" id="6$E6NNC3cq_" role="2Oq$k0">
+                <node concept="369mXd" id="6$E6NNC3cqA" role="2Oq$k0" />
+                <node concept="liA8E" id="6$E6NNC3cqB" role="2OqNvi">
+                  <ref role="37wK5l" to="exr9:~EditorComponent.getNodeSubstituteChooser():jetbrains.mps.nodeEditor.cellMenu.NodeSubstituteChooser" resolve="getNodeSubstituteChooser" />
+                </node>
+              </node>
+              <node concept="liA8E" id="6$E6NNC3cqC" role="2OqNvi">
+                <ref role="37wK5l" to="6lvu:~NodeSubstituteChooser.getNumberOfActions():int" resolve="getNumberOfActions" />
+              </node>
+            </node>
+          </node>
+          <node concept="2OqwBi" id="6$E6NNC3cqD" role="3uHU7B">
+            <node concept="2OqwBi" id="6$E6NNC3cqE" role="2Oq$k0">
+              <node concept="369mXd" id="6$E6NNC3cqF" role="2Oq$k0" />
+              <node concept="liA8E" id="6$E6NNC3cqG" role="2OqNvi">
+                <ref role="37wK5l" to="exr9:~EditorComponent.getNodeSubstituteChooser():jetbrains.mps.nodeEditor.cellMenu.NodeSubstituteChooser" resolve="getNodeSubstituteChooser" />
+              </node>
+            </node>
+            <node concept="liA8E" id="6$E6NNC3cqH" role="2OqNvi">
+              <ref role="37wK5l" to="6lvu:~NodeSubstituteChooser.isVisible():boolean" resolve="isVisible" />
+            </node>
+          </node>
+        </node>
+      </node>
+      <node concept="yd1bK" id="6$E6NNC3cqI" role="3cqZAp">
+        <node concept="pLAjd" id="6$E6NNC3cqJ" role="yd6KS">
+          <property role="pLAjf" value="VK_ENTER" />
+        </node>
+      </node>
+    </node>
+  </node>
+  <node concept="LiM7Y" id="6d5vlMPytm9">
+    <property role="TrG5h" value="TestSubstituteExceptionParameterized" />
+    <property role="3GE5qa" value="exception" />
+    <node concept="2ng5p9" id="3c5h9FPxg2T" role="2ng5wh">
+      <property role="2nlSSt" value="ERROR" />
+      <property role="2nlSSu" value="Intentional Exception - ignore this" />
+    </node>
+    <node concept="3mLoSd" id="6d5vlMPytma" role="LiRBU">
+      <node concept="LIFWc" id="3c5h9FPx$lY" role="lGtFl">
+        <property role="ZRATv" value="true" />
+        <property role="OXtK3" value="true" />
+        <property role="p6zMq" value="0" />
+        <property role="p6zMs" value="0" />
+        <property role="LIFWd" value="empty_parameterized" />
+      </node>
+    </node>
+    <node concept="3clFbS" id="6d5vlMPytmc" role="LjaKd">
+      <node concept="2HxZob" id="6d5vlMPytmd" role="3cqZAp">
+        <node concept="1iFQzN" id="6d5vlMPytme" role="3iKnsn">
+          <ref role="1iFR8X" to="ekwn:2XByp9s_j7f" resolve="Complete" />
+        </node>
+      </node>
+      <node concept="3cpWs8" id="6d5vlMPytmf" role="3cqZAp">
+        <node concept="3cpWsn" id="6d5vlMPytmg" role="3cpWs9">
+          <property role="TrG5h" value="nodeSubstituteChooser" />
+          <node concept="3uibUv" id="6d5vlMPytmh" role="1tU5fm">
+            <ref role="3uigEE" to="6lvu:~NodeSubstituteChooser" resolve="NodeSubstituteChooser" />
+          </node>
+          <node concept="2OqwBi" id="6d5vlMPytmi" role="33vP2m">
+            <node concept="369mXd" id="6d5vlMPytmj" role="2Oq$k0" />
+            <node concept="liA8E" id="6d5vlMPytmk" role="2OqNvi">
+              <ref role="37wK5l" to="exr9:~EditorComponent.getNodeSubstituteChooser():jetbrains.mps.nodeEditor.cellMenu.NodeSubstituteChooser" resolve="getNodeSubstituteChooser" />
+            </node>
+          </node>
+        </node>
+      </node>
+      <node concept="3vwNmj" id="6d5vlMPytml" role="3cqZAp">
+        <node concept="1Wc70l" id="6d5vlMPytmm" role="3vwVQn">
+          <node concept="3clFbC" id="6d5vlMPytmn" role="3uHU7w">
+            <node concept="2OqwBi" id="6d5vlMPytmo" role="3uHU7B">
+              <node concept="37vLTw" id="6d5vlMPytmp" role="2Oq$k0">
+                <ref role="3cqZAo" node="6d5vlMPytmg" resolve="nodeSubstituteChooser" />
+              </node>
+              <node concept="liA8E" id="6d5vlMPytmq" role="2OqNvi">
+                <ref role="37wK5l" to="6lvu:~NodeSubstituteChooser.getNumberOfActions():int" resolve="getNumberOfActions" />
+              </node>
+            </node>
+            <node concept="3cmrfG" id="6d5vlMPytmr" role="3uHU7w">
+              <property role="3cmrfH" value="1" />
+            </node>
+          </node>
+          <node concept="2OqwBi" id="6d5vlMPytms" role="3uHU7B">
+            <node concept="37vLTw" id="6d5vlMPytmt" role="2Oq$k0">
+              <ref role="3cqZAo" node="6d5vlMPytmg" resolve="nodeSubstituteChooser" />
+            </node>
+            <node concept="liA8E" id="6d5vlMPytmu" role="2OqNvi">
+              <ref role="37wK5l" to="6lvu:~NodeSubstituteChooser.isVisible():boolean" resolve="isVisible" />
+            </node>
+          </node>
+        </node>
+      </node>
+    </node>
+  </node>
+  <node concept="LiM7Y" id="4LXLsLUy$Un">
+    <property role="TrG5h" value="TestSubstituteExceptionSubconceptsMenu" />
+    <property role="3GE5qa" value="exception" />
+    <node concept="2ng5p9" id="4LXLsLUy$Uo" role="2ng5wh">
+      <property role="2nlSSt" value="ERROR" />
+      <property role="2nlSSu" value="Intentional Exception - ignore this" />
+    </node>
+    <node concept="3mLoSd" id="4LXLsLUy$Up" role="LiRBU">
+      <node concept="LIFWc" id="4LXLsLUyAYA" role="lGtFl">
+        <property role="ZRATv" value="true" />
+        <property role="OXtK3" value="true" />
+        <property role="p6zMq" value="0" />
+        <property role="p6zMs" value="0" />
+        <property role="LIFWd" value="empty_subconcepts" />
+      </node>
+    </node>
+    <node concept="3clFbS" id="4LXLsLUy$Ur" role="LjaKd">
+      <node concept="2HxZob" id="4LXLsLUy$Us" role="3cqZAp">
+        <node concept="1iFQzN" id="4LXLsLUy$Ut" role="3iKnsn">
+          <ref role="1iFR8X" to="ekwn:2XByp9s_j7f" resolve="Complete" />
+        </node>
+      </node>
+      <node concept="3cpWs8" id="4LXLsLUy$Uu" role="3cqZAp">
+        <node concept="3cpWsn" id="4LXLsLUy$Uv" role="3cpWs9">
+          <property role="TrG5h" value="nodeSubstituteChooser" />
+          <node concept="3uibUv" id="4LXLsLUy$Uw" role="1tU5fm">
+            <ref role="3uigEE" to="6lvu:~NodeSubstituteChooser" resolve="NodeSubstituteChooser" />
+          </node>
+          <node concept="2OqwBi" id="4LXLsLUy$Ux" role="33vP2m">
+            <node concept="369mXd" id="4LXLsLUy$Uy" role="2Oq$k0" />
+            <node concept="liA8E" id="4LXLsLUy$Uz" role="2OqNvi">
+              <ref role="37wK5l" to="exr9:~EditorComponent.getNodeSubstituteChooser():jetbrains.mps.nodeEditor.cellMenu.NodeSubstituteChooser" resolve="getNodeSubstituteChooser" />
+            </node>
+          </node>
+        </node>
+      </node>
+      <node concept="3vwNmj" id="4LXLsLUy$U$" role="3cqZAp">
+        <node concept="1Wc70l" id="4LXLsLUy$U_" role="3vwVQn">
+          <node concept="3clFbC" id="4LXLsLUy$UA" role="3uHU7w">
+            <node concept="2OqwBi" id="4LXLsLUy$UB" role="3uHU7B">
+              <node concept="37vLTw" id="4LXLsLUy$UC" role="2Oq$k0">
+                <ref role="3cqZAo" node="4LXLsLUy$Uv" resolve="nodeSubstituteChooser" />
+              </node>
+              <node concept="liA8E" id="4LXLsLUy$UD" role="2OqNvi">
+                <ref role="37wK5l" to="6lvu:~NodeSubstituteChooser.getNumberOfActions():int" resolve="getNumberOfActions" />
+              </node>
+            </node>
+            <node concept="3cmrfG" id="4LXLsLUy$UE" role="3uHU7w">
+              <property role="3cmrfH" value="1" />
+            </node>
+          </node>
+          <node concept="2OqwBi" id="4LXLsLUy$UF" role="3uHU7B">
+            <node concept="37vLTw" id="4LXLsLUy$UG" role="2Oq$k0">
+              <ref role="3cqZAo" node="4LXLsLUy$Uv" resolve="nodeSubstituteChooser" />
+            </node>
+            <node concept="liA8E" id="4LXLsLUy$UH" role="2OqNvi">
+              <ref role="37wK5l" to="6lvu:~NodeSubstituteChooser.isVisible():boolean" resolve="isVisible" />
+            </node>
+          </node>
+        </node>
+      </node>
+    </node>
+  </node>
+  <node concept="LiM7Y" id="7clZIz_rK8w">
+    <property role="TrG5h" value="TestSubstitute_WrapNamedSubstituteMenuFromTransformMenu" />
+    <node concept="16zE7j" id="7clZIz_rK8x" role="LiRBU">
+      <node concept="LIFWc" id="3h50PypJovR" role="lGtFl">
+        <property role="LIFWa" value="0" />
+        <property role="OXtK3" value="true" />
+        <property role="p6zMq" value="0" />
+        <property role="p6zMs" value="0" />
+        <property role="LIFWd" value="Constant_tkqw7v_hb2a" />
+      </node>
+    </node>
+    <node concept="16zE7j" id="7clZIz_rK8z" role="LiZbd">
+      <node concept="2mu4L6" id="7clZIz_s0Oa" role="XWXxo">
+        <property role="TrG5h" value="named menu to wrap from transform" />
+        <node concept="LIFWc" id="7clZIz_s0Qe" role="lGtFl">
+          <property role="ZRATv" value="true" />
+          <property role="OXtK3" value="true" />
+          <property role="p6zMq" value="33" />
+          <property role="p6zMs" value="33" />
+          <property role="LIFWd" value="property_name" />
+        </node>
+      </node>
+    </node>
+    <node concept="3clFbS" id="7clZIz_rK8A" role="LjaKd">
+      <node concept="2HxZob" id="7clZIz_rK8B" role="3cqZAp">
+        <node concept="1iFQzN" id="7clZIz_rK8C" role="3iKnsn">
+          <ref role="1iFR8X" to="ekwn:2XByp9s_j7f" resolve="Complete" />
+        </node>
+      </node>
+      <node concept="3vwNmj" id="7clZIz_rK8D" role="3cqZAp">
+        <node concept="1Wc70l" id="7clZIz_rK8E" role="3vwVQn">
+          <node concept="3clFbC" id="7clZIz_rK8F" role="3uHU7w">
+            <node concept="3cmrfG" id="7clZIz_rK8G" role="3uHU7w">
+              <property role="3cmrfH" value="1" />
+            </node>
+            <node concept="2OqwBi" id="7clZIz_rK8H" role="3uHU7B">
+              <node concept="2OqwBi" id="7clZIz_rK8I" role="2Oq$k0">
+                <node concept="369mXd" id="7clZIz_rK8J" role="2Oq$k0" />
+                <node concept="liA8E" id="7clZIz_rK8K" role="2OqNvi">
+                  <ref role="37wK5l" to="exr9:~EditorComponent.getNodeSubstituteChooser():jetbrains.mps.nodeEditor.cellMenu.NodeSubstituteChooser" resolve="getNodeSubstituteChooser" />
+                </node>
+              </node>
+              <node concept="liA8E" id="7clZIz_rK8L" role="2OqNvi">
+                <ref role="37wK5l" to="6lvu:~NodeSubstituteChooser.getNumberOfActions():int" resolve="getNumberOfActions" />
+              </node>
+            </node>
+          </node>
+          <node concept="2OqwBi" id="7clZIz_rK8M" role="3uHU7B">
+            <node concept="2OqwBi" id="7clZIz_rK8N" role="2Oq$k0">
+              <node concept="369mXd" id="7clZIz_rK8O" role="2Oq$k0" />
+              <node concept="liA8E" id="7clZIz_rK8P" role="2OqNvi">
+                <ref role="37wK5l" to="exr9:~EditorComponent.getNodeSubstituteChooser():jetbrains.mps.nodeEditor.cellMenu.NodeSubstituteChooser" resolve="getNodeSubstituteChooser" />
+              </node>
+            </node>
+            <node concept="liA8E" id="7clZIz_rK8Q" role="2OqNvi">
+              <ref role="37wK5l" to="6lvu:~NodeSubstituteChooser.isVisible():boolean" resolve="isVisible" />
+            </node>
+          </node>
+        </node>
+      </node>
+      <node concept="2TK7Tu" id="1L4Jh90G7AT" role="3cqZAp">
+        <property role="2TTd_B" value="named" />
+      </node>
+      <node concept="3vwNmj" id="1L4Jh90G7rm" role="3cqZAp">
+        <node concept="1Wc70l" id="1L4Jh90G7rn" role="3vwVQn">
+          <node concept="3clFbC" id="1L4Jh90G7ro" role="3uHU7w">
+            <node concept="3cmrfG" id="1L4Jh90G7rp" role="3uHU7w">
+              <property role="3cmrfH" value="1" />
+            </node>
+            <node concept="2OqwBi" id="1L4Jh90G7rq" role="3uHU7B">
+              <node concept="2OqwBi" id="1L4Jh90G7rr" role="2Oq$k0">
+                <node concept="369mXd" id="1L4Jh90G7rs" role="2Oq$k0" />
+                <node concept="liA8E" id="1L4Jh90G7rt" role="2OqNvi">
+                  <ref role="37wK5l" to="exr9:~EditorComponent.getNodeSubstituteChooser():jetbrains.mps.nodeEditor.cellMenu.NodeSubstituteChooser" resolve="getNodeSubstituteChooser" />
+                </node>
+              </node>
+              <node concept="liA8E" id="1L4Jh90G7ru" role="2OqNvi">
+                <ref role="37wK5l" to="6lvu:~NodeSubstituteChooser.getNumberOfActions():int" resolve="getNumberOfActions" />
+              </node>
+            </node>
+          </node>
+          <node concept="2OqwBi" id="1L4Jh90G7rv" role="3uHU7B">
+            <node concept="2OqwBi" id="1L4Jh90G7rw" role="2Oq$k0">
+              <node concept="369mXd" id="1L4Jh90G7rx" role="2Oq$k0" />
+              <node concept="liA8E" id="1L4Jh90G7ry" role="2OqNvi">
+                <ref role="37wK5l" to="exr9:~EditorComponent.getNodeSubstituteChooser():jetbrains.mps.nodeEditor.cellMenu.NodeSubstituteChooser" resolve="getNodeSubstituteChooser" />
+              </node>
+            </node>
+            <node concept="liA8E" id="1L4Jh90G7rz" role="2OqNvi">
+              <ref role="37wK5l" to="6lvu:~NodeSubstituteChooser.isVisible():boolean" resolve="isVisible" />
+            </node>
+          </node>
+        </node>
+      </node>
+      <node concept="yd1bK" id="7clZIz_rK8R" role="3cqZAp">
+        <node concept="pLAjd" id="7clZIz_rK8S" role="yd6KS">
+          <property role="pLAjf" value="VK_ENTER" />
+        </node>
+      </node>
+    </node>
+  </node>
+  <node concept="LiM7Y" id="6d5vlMPxUcC">
+    <property role="TrG5h" value="TestSubstituteExceptionActionDescriptionText" />
+    <property role="3GE5qa" value="exception" />
+    <node concept="3mLoSd" id="6d5vlMPxUcD" role="LiRBU">
+      <node concept="LIFWc" id="3c5h9FPxvJU" role="lGtFl">
+        <property role="ZRATv" value="true" />
+        <property role="OXtK3" value="true" />
+        <property role="p6zMq" value="0" />
+        <property role="p6zMs" value="0" />
+        <property role="LIFWd" value="empty_actionDescriptionText" />
+      </node>
+    </node>
+    <node concept="3clFbS" id="6d5vlMPxUcF" role="LjaKd">
+      <node concept="2HxZob" id="6d5vlMPxUcG" role="3cqZAp">
+        <node concept="1iFQzN" id="6d5vlMPxUcH" role="3iKnsn">
+          <ref role="1iFR8X" to="ekwn:2XByp9s_j7f" resolve="Complete" />
+        </node>
+      </node>
+      <node concept="3cpWs8" id="6d5vlMPxUcI" role="3cqZAp">
+        <node concept="3cpWsn" id="6d5vlMPxUcJ" role="3cpWs9">
+          <property role="TrG5h" value="nodeSubstituteChooser" />
+          <node concept="3uibUv" id="6d5vlMPxUcK" role="1tU5fm">
+            <ref role="3uigEE" to="6lvu:~NodeSubstituteChooser" resolve="NodeSubstituteChooser" />
+          </node>
+          <node concept="2OqwBi" id="6d5vlMPxUcL" role="33vP2m">
+            <node concept="369mXd" id="6d5vlMPxUcM" role="2Oq$k0" />
+            <node concept="liA8E" id="6d5vlMPxUcN" role="2OqNvi">
+              <ref role="37wK5l" to="exr9:~EditorComponent.getNodeSubstituteChooser():jetbrains.mps.nodeEditor.cellMenu.NodeSubstituteChooser" resolve="getNodeSubstituteChooser" />
+            </node>
+          </node>
+        </node>
+      </node>
+      <node concept="3vwNmj" id="6d5vlMPxUcO" role="3cqZAp">
+        <node concept="1Wc70l" id="6d5vlMPxUcP" role="3vwVQn">
+          <node concept="3clFbC" id="6d5vlMPxUcQ" role="3uHU7w">
+            <node concept="2OqwBi" id="6d5vlMPxUcS" role="3uHU7B">
+              <node concept="37vLTw" id="6d5vlMPxUcT" role="2Oq$k0">
+                <ref role="3cqZAo" node="6d5vlMPxUcJ" resolve="nodeSubstituteChooser" />
+              </node>
+              <node concept="liA8E" id="6d5vlMPxUcU" role="2OqNvi">
+                <ref role="37wK5l" to="6lvu:~NodeSubstituteChooser.getNumberOfActions():int" resolve="getNumberOfActions" />
+              </node>
+            </node>
+            <node concept="3cmrfG" id="3c5h9FPxGb7" role="3uHU7w">
+              <property role="3cmrfH" value="1" />
+            </node>
+          </node>
+          <node concept="2OqwBi" id="6d5vlMPxUcV" role="3uHU7B">
+            <node concept="37vLTw" id="6d5vlMPxUcW" role="2Oq$k0">
+              <ref role="3cqZAo" node="6d5vlMPxUcJ" resolve="nodeSubstituteChooser" />
+            </node>
+            <node concept="liA8E" id="6d5vlMPxUcX" role="2OqNvi">
+              <ref role="37wK5l" to="6lvu:~NodeSubstituteChooser.isVisible():boolean" resolve="isVisible" />
+            </node>
+          </node>
+        </node>
+      </node>
+    </node>
+  </node>
+  <node concept="LiM7Y" id="1L4Jh90GX1q">
+    <property role="TrG5h" value="TestSubstitute_WrapNamedSubstituteMenuFromSubstituteMenu" />
+    <node concept="16zE7j" id="1L4Jh90GX1r" role="LiRBU">
+      <node concept="LIFWc" id="1L4Jh90HMSQ" role="lGtFl">
+        <property role="ZRATv" value="true" />
+        <property role="OXtK3" value="true" />
+        <property role="p6zMq" value="0" />
+        <property role="p6zMs" value="0" />
+        <property role="LIFWd" value="empty_wrapNamedSubstituteMenuFromSubsitute" />
+      </node>
+    </node>
+    <node concept="16zE7j" id="1L4Jh90GX1t" role="LiZbd">
+      <node concept="16zIf6" id="1L4Jh90IiSX" role="1sXZqJ">
+        <node concept="16zIf4" id="1L4Jh90IiSW" role="16zIf2" />
+        <node concept="LIFWc" id="1L4Jh90IuZ5" role="lGtFl">
+          <property role="LIFWa" value="0" />
+          <property role="OXtK3" value="true" />
+          <property role="p6zMq" value="0" />
+          <property role="p6zMs" value="0" />
+          <property role="LIFWd" value="Constant_paj2j5_a0" />
+        </node>
+      </node>
+    </node>
+    <node concept="3clFbS" id="1L4Jh90GX1x" role="LjaKd">
+      <node concept="2HxZob" id="1L4Jh90GX1y" role="3cqZAp">
+        <node concept="1iFQzN" id="1L4Jh90GX1z" role="3iKnsn">
+          <ref role="1iFR8X" to="ekwn:2XByp9s_j7f" resolve="Complete" />
+        </node>
+      </node>
+      <node concept="3vwNmj" id="1L4Jh90GYz6" role="3cqZAp">
+        <node concept="1Wc70l" id="1L4Jh90GYz7" role="3vwVQn">
+          <node concept="3clFbC" id="1L4Jh90GYz8" role="3uHU7w">
+            <node concept="3cmrfG" id="1L4Jh90GYz9" role="3uHU7w">
+              <property role="3cmrfH" value="1" />
+            </node>
+            <node concept="2OqwBi" id="1L4Jh90GYza" role="3uHU7B">
+              <node concept="2OqwBi" id="1L4Jh90GYzb" role="2Oq$k0">
+                <node concept="369mXd" id="1L4Jh90GYzc" role="2Oq$k0" />
+                <node concept="liA8E" id="1L4Jh90GYzd" role="2OqNvi">
+                  <ref role="37wK5l" to="exr9:~EditorComponent.getNodeSubstituteChooser():jetbrains.mps.nodeEditor.cellMenu.NodeSubstituteChooser" resolve="getNodeSubstituteChooser" />
+                </node>
+              </node>
+              <node concept="liA8E" id="1L4Jh90GYze" role="2OqNvi">
+                <ref role="37wK5l" to="6lvu:~NodeSubstituteChooser.getNumberOfActions():int" resolve="getNumberOfActions" />
+              </node>
+            </node>
+          </node>
+          <node concept="2OqwBi" id="1L4Jh90GYzf" role="3uHU7B">
+            <node concept="2OqwBi" id="1L4Jh90GYzg" role="2Oq$k0">
+              <node concept="369mXd" id="1L4Jh90GYzh" role="2Oq$k0" />
+              <node concept="liA8E" id="1L4Jh90GYzi" role="2OqNvi">
+                <ref role="37wK5l" to="exr9:~EditorComponent.getNodeSubstituteChooser():jetbrains.mps.nodeEditor.cellMenu.NodeSubstituteChooser" resolve="getNodeSubstituteChooser" />
+              </node>
+            </node>
+            <node concept="liA8E" id="1L4Jh90GYzj" role="2OqNvi">
+              <ref role="37wK5l" to="6lvu:~NodeSubstituteChooser.isVisible():boolean" resolve="isVisible" />
+            </node>
+          </node>
+        </node>
+      </node>
+      <node concept="2TK7Tu" id="1L4Jh90GYzk" role="3cqZAp">
+        <property role="2TTd_B" value="named" />
+      </node>
+      <node concept="3vwNmj" id="1L4Jh90GYzl" role="3cqZAp">
+        <node concept="1Wc70l" id="1L4Jh90GYzm" role="3vwVQn">
+          <node concept="3clFbC" id="1L4Jh90GYzn" role="3uHU7w">
+            <node concept="3cmrfG" id="1L4Jh90GYzo" role="3uHU7w">
+              <property role="3cmrfH" value="1" />
+            </node>
+            <node concept="2OqwBi" id="1L4Jh90GYzp" role="3uHU7B">
+              <node concept="2OqwBi" id="1L4Jh90GYzq" role="2Oq$k0">
+                <node concept="369mXd" id="1L4Jh90GYzr" role="2Oq$k0" />
+                <node concept="liA8E" id="1L4Jh90GYzs" role="2OqNvi">
+                  <ref role="37wK5l" to="exr9:~EditorComponent.getNodeSubstituteChooser():jetbrains.mps.nodeEditor.cellMenu.NodeSubstituteChooser" resolve="getNodeSubstituteChooser" />
+                </node>
+              </node>
+              <node concept="liA8E" id="1L4Jh90GYzt" role="2OqNvi">
+                <ref role="37wK5l" to="6lvu:~NodeSubstituteChooser.getNumberOfActions():int" resolve="getNumberOfActions" />
+              </node>
+            </node>
+          </node>
+          <node concept="2OqwBi" id="1L4Jh90GYzu" role="3uHU7B">
+            <node concept="2OqwBi" id="1L4Jh90GYzv" role="2Oq$k0">
+              <node concept="369mXd" id="1L4Jh90GYzw" role="2Oq$k0" />
+              <node concept="liA8E" id="1L4Jh90GYzx" role="2OqNvi">
+                <ref role="37wK5l" to="exr9:~EditorComponent.getNodeSubstituteChooser():jetbrains.mps.nodeEditor.cellMenu.NodeSubstituteChooser" resolve="getNodeSubstituteChooser" />
+              </node>
+            </node>
+            <node concept="liA8E" id="1L4Jh90GYzy" role="2OqNvi">
+              <ref role="37wK5l" to="6lvu:~NodeSubstituteChooser.isVisible():boolean" resolve="isVisible" />
+            </node>
+          </node>
+        </node>
+      </node>
+      <node concept="yd1bK" id="1L4Jh90GX1$" role="3cqZAp">
+        <node concept="pLAjd" id="1L4Jh90GX1_" role="yd6KS">
+          <property role="pLAjf" value="VK_ENTER" />
+        </node>
+      </node>
+    </node>
+  </node>
+  <node concept="LiM7Y" id="2yVdJHO5WOg">
+    <property role="TrG5h" value="TestSubstituteExceptionWrapMenu" />
+    <property role="3GE5qa" value="exception" />
+    <node concept="2ng5p9" id="2yVdJHO5WOh" role="2ng5wh">
+      <property role="2nlSSt" value="ERROR" />
+      <property role="2nlSSu" value="Intentional Exception - ignore this" />
+    </node>
+    <node concept="3mLoSd" id="2yVdJHO5WOi" role="LiRBU">
+      <node concept="LIFWc" id="2yVdJHOdLz2" role="lGtFl">
+        <property role="ZRATv" value="true" />
+        <property role="OXtK3" value="true" />
+        <property role="p6zMq" value="0" />
+        <property role="p6zMs" value="0" />
+        <property role="LIFWd" value="empty_wrapMenu" />
+      </node>
+    </node>
+    <node concept="3clFbS" id="2yVdJHO5WOk" role="LjaKd">
+      <node concept="2HxZob" id="2yVdJHO5WOl" role="3cqZAp">
+        <node concept="1iFQzN" id="2yVdJHO5WOm" role="3iKnsn">
+          <ref role="1iFR8X" to="ekwn:2XByp9s_j7f" resolve="Complete" />
+        </node>
+      </node>
+      <node concept="3cpWs8" id="2yVdJHO5WOn" role="3cqZAp">
+        <node concept="3cpWsn" id="2yVdJHO5WOo" role="3cpWs9">
+          <property role="TrG5h" value="nodeSubstituteChooser" />
+          <node concept="3uibUv" id="2yVdJHO5WOp" role="1tU5fm">
+            <ref role="3uigEE" to="6lvu:~NodeSubstituteChooser" resolve="NodeSubstituteChooser" />
+          </node>
+          <node concept="2OqwBi" id="2yVdJHO5WOq" role="33vP2m">
+            <node concept="369mXd" id="2yVdJHO5WOr" role="2Oq$k0" />
+            <node concept="liA8E" id="2yVdJHO5WOs" role="2OqNvi">
+              <ref role="37wK5l" to="exr9:~EditorComponent.getNodeSubstituteChooser():jetbrains.mps.nodeEditor.cellMenu.NodeSubstituteChooser" resolve="getNodeSubstituteChooser" />
+            </node>
+          </node>
+        </node>
+      </node>
+      <node concept="3vwNmj" id="2yVdJHO5WOu" role="3cqZAp">
+        <node concept="1Wc70l" id="2yVdJHO5WOv" role="3vwVQn">
+          <node concept="3clFbC" id="2yVdJHO5WOw" role="3uHU7w">
+            <node concept="2OqwBi" id="2yVdJHO5WOx" role="3uHU7B">
+              <node concept="37vLTw" id="2yVdJHO5WOy" role="2Oq$k0">
+                <ref role="3cqZAo" node="2yVdJHO5WOo" resolve="nodeSubstituteChooser" />
+              </node>
+              <node concept="liA8E" id="2yVdJHO5WOz" role="2OqNvi">
+                <ref role="37wK5l" to="6lvu:~NodeSubstituteChooser.getNumberOfActions():int" resolve="getNumberOfActions" />
+              </node>
+            </node>
+            <node concept="3cmrfG" id="2yVdJHO5WO$" role="3uHU7w">
+              <property role="3cmrfH" value="1" />
+            </node>
+          </node>
+          <node concept="2OqwBi" id="2yVdJHO5WO_" role="3uHU7B">
+            <node concept="37vLTw" id="2yVdJHO5WOA" role="2Oq$k0">
+              <ref role="3cqZAo" node="2yVdJHO5WOo" resolve="nodeSubstituteChooser" />
+            </node>
+            <node concept="liA8E" id="2yVdJHO5WOB" role="2OqNvi">
+              <ref role="37wK5l" to="6lvu:~NodeSubstituteChooser.isVisible():boolean" resolve="isVisible" />
+            </node>
+          </node>
+        </node>
+      </node>
+    </node>
+  </node>
   <node concept="LiM7Y" id="6d5vlMPx7Bg">
     <property role="TrG5h" value="TestSubstituteExceptionActionCanSubstitute" />
     <property role="3GE5qa" value="exception" />
@@ -3509,34 +4393,317 @@
       </node>
     </node>
   </node>
-  <node concept="LiM7Y" id="6d5vlMPxUcC">
-    <property role="TrG5h" value="TestSubstituteExceptionActionDescriptionText" />
+  <node concept="LiM7Y" id="6d5vlMPyfB5">
+    <property role="TrG5h" value="TestSubstituteExceptionActionIcon" />
     <property role="3GE5qa" value="exception" />
-    <node concept="3mLoSd" id="6d5vlMPxUcD" role="LiRBU">
-      <node concept="LIFWc" id="3c5h9FPxvJU" role="lGtFl">
-        <property role="ZRATv" value="true" />
-        <property role="OXtK3" value="true" />
-        <property role="p6zMq" value="0" />
-        <property role="p6zMs" value="0" />
-        <property role="LIFWd" value="empty_actionDescriptionText" />
-      </node>
-    </node>
-    <node concept="3clFbS" id="6d5vlMPxUcF" role="LjaKd">
-      <node concept="2HxZob" id="6d5vlMPxUcG" role="3cqZAp">
-        <node concept="1iFQzN" id="6d5vlMPxUcH" role="3iKnsn">
-          <ref role="1iFR8X" to="ekwn:2XByp9s_j7f" resolve="Complete" />
-        </node>
-      </node>
-      <node concept="3cpWs8" id="6d5vlMPxUcI" role="3cqZAp">
-        <node concept="3cpWsn" id="6d5vlMPxUcJ" role="3cpWs9">
+    <node concept="3mLoSd" id="6d5vlMPyfB6" role="LiRBU">
+      <node concept="LIFWc" id="3c5h9FPxw_i" role="lGtFl">
+        <property role="ZRATv" value="true" />
+        <property role="OXtK3" value="true" />
+        <property role="p6zMq" value="0" />
+        <property role="p6zMs" value="0" />
+        <property role="LIFWd" value="empty_actionIcon" />
+      </node>
+    </node>
+    <node concept="3clFbS" id="6d5vlMPyfB8" role="LjaKd">
+      <node concept="2HxZob" id="6d5vlMPyfB9" role="3cqZAp">
+        <node concept="1iFQzN" id="6d5vlMPyfBa" role="3iKnsn">
+          <ref role="1iFR8X" to="ekwn:2XByp9s_j7f" resolve="Complete" />
+        </node>
+      </node>
+      <node concept="3cpWs8" id="6d5vlMPyfBb" role="3cqZAp">
+        <node concept="3cpWsn" id="6d5vlMPyfBc" role="3cpWs9">
           <property role="TrG5h" value="nodeSubstituteChooser" />
-          <node concept="3uibUv" id="6d5vlMPxUcK" role="1tU5fm">
+          <node concept="3uibUv" id="6d5vlMPyfBd" role="1tU5fm">
             <ref role="3uigEE" to="6lvu:~NodeSubstituteChooser" resolve="NodeSubstituteChooser" />
           </node>
-          <node concept="2OqwBi" id="6d5vlMPxUcL" role="33vP2m">
-            <node concept="369mXd" id="6d5vlMPxUcM" role="2Oq$k0" />
-            <node concept="liA8E" id="6d5vlMPxUcN" role="2OqNvi">
-=======
+          <node concept="2OqwBi" id="6d5vlMPyfBe" role="33vP2m">
+            <node concept="369mXd" id="6d5vlMPyfBf" role="2Oq$k0" />
+            <node concept="liA8E" id="6d5vlMPyfBg" role="2OqNvi">
+              <ref role="37wK5l" to="exr9:~EditorComponent.getNodeSubstituteChooser():jetbrains.mps.nodeEditor.cellMenu.NodeSubstituteChooser" resolve="getNodeSubstituteChooser" />
+            </node>
+          </node>
+        </node>
+      </node>
+      <node concept="3vwNmj" id="6d5vlMPyfBh" role="3cqZAp">
+        <node concept="1Wc70l" id="6d5vlMPyfBi" role="3vwVQn">
+          <node concept="3clFbC" id="6d5vlMPyfBj" role="3uHU7w">
+            <node concept="2OqwBi" id="6d5vlMPyfBk" role="3uHU7B">
+              <node concept="37vLTw" id="6d5vlMPyfBl" role="2Oq$k0">
+                <ref role="3cqZAo" node="6d5vlMPyfBc" resolve="nodeSubstituteChooser" />
+              </node>
+              <node concept="liA8E" id="6d5vlMPyfBm" role="2OqNvi">
+                <ref role="37wK5l" to="6lvu:~NodeSubstituteChooser.getNumberOfActions():int" resolve="getNumberOfActions" />
+              </node>
+            </node>
+            <node concept="3cmrfG" id="6d5vlMPyfBn" role="3uHU7w">
+              <property role="3cmrfH" value="1" />
+            </node>
+          </node>
+          <node concept="2OqwBi" id="6d5vlMPyfBo" role="3uHU7B">
+            <node concept="37vLTw" id="6d5vlMPyfBp" role="2Oq$k0">
+              <ref role="3cqZAo" node="6d5vlMPyfBc" resolve="nodeSubstituteChooser" />
+            </node>
+            <node concept="liA8E" id="6d5vlMPyfBq" role="2OqNvi">
+              <ref role="37wK5l" to="6lvu:~NodeSubstituteChooser.isVisible():boolean" resolve="isVisible" />
+            </node>
+          </node>
+        </node>
+      </node>
+    </node>
+  </node>
+  <node concept="LiM7Y" id="6d5vlMPyhz6">
+    <property role="TrG5h" value="TestSubstituteExceptionActionType" />
+    <property role="3GE5qa" value="exception" />
+    <node concept="2ng5p9" id="3c5h9FPxO0D" role="2ng5wh">
+      <property role="2nlSSt" value="ERROR" />
+      <property role="2nlSSu" value="Intentional Exception - ignore this" />
+    </node>
+    <node concept="3mLoSd" id="6d5vlMPyhz7" role="LiRBU">
+      <node concept="LIFWc" id="3c5h9FPxxPQ" role="lGtFl">
+        <property role="ZRATv" value="true" />
+        <property role="OXtK3" value="true" />
+        <property role="p6zMq" value="0" />
+        <property role="p6zMs" value="0" />
+        <property role="LIFWd" value="empty_actionType" />
+      </node>
+    </node>
+    <node concept="3clFbS" id="6d5vlMPyhz9" role="LjaKd">
+      <node concept="2HxZob" id="6d5vlMPyhza" role="3cqZAp">
+        <node concept="1iFQzN" id="6d5vlMPyhzb" role="3iKnsn">
+          <ref role="1iFR8X" to="ekwn:2XByp9s_umy" resolve="CompleteSmart" />
+        </node>
+      </node>
+      <node concept="3cpWs8" id="6d5vlMPyhzc" role="3cqZAp">
+        <node concept="3cpWsn" id="6d5vlMPyhzd" role="3cpWs9">
+          <property role="TrG5h" value="nodeSubstituteChooser" />
+          <node concept="3uibUv" id="6d5vlMPyhze" role="1tU5fm">
+            <ref role="3uigEE" to="6lvu:~NodeSubstituteChooser" resolve="NodeSubstituteChooser" />
+          </node>
+          <node concept="2OqwBi" id="6d5vlMPyhzf" role="33vP2m">
+            <node concept="369mXd" id="6d5vlMPyhzg" role="2Oq$k0" />
+            <node concept="liA8E" id="6d5vlMPyhzh" role="2OqNvi">
+              <ref role="37wK5l" to="exr9:~EditorComponent.getNodeSubstituteChooser():jetbrains.mps.nodeEditor.cellMenu.NodeSubstituteChooser" resolve="getNodeSubstituteChooser" />
+            </node>
+          </node>
+        </node>
+      </node>
+      <node concept="3vwNmj" id="6d5vlMPyhzi" role="3cqZAp">
+        <node concept="1Wc70l" id="6d5vlMPyhzj" role="3vwVQn">
+          <node concept="3clFbC" id="6d5vlMPyhzk" role="3uHU7w">
+            <node concept="2OqwBi" id="6d5vlMPyhzl" role="3uHU7B">
+              <node concept="37vLTw" id="6d5vlMPyhzm" role="2Oq$k0">
+                <ref role="3cqZAo" node="6d5vlMPyhzd" resolve="nodeSubstituteChooser" />
+              </node>
+              <node concept="liA8E" id="6d5vlMPyhzn" role="2OqNvi">
+                <ref role="37wK5l" to="6lvu:~NodeSubstituteChooser.getNumberOfActions():int" resolve="getNumberOfActions" />
+              </node>
+            </node>
+            <node concept="3cmrfG" id="6d5vlMPyhzo" role="3uHU7w">
+              <property role="3cmrfH" value="1" />
+            </node>
+          </node>
+          <node concept="2OqwBi" id="6d5vlMPyhzp" role="3uHU7B">
+            <node concept="37vLTw" id="6d5vlMPyhzq" role="2Oq$k0">
+              <ref role="3cqZAo" node="6d5vlMPyhzd" resolve="nodeSubstituteChooser" />
+            </node>
+            <node concept="liA8E" id="6d5vlMPyhzr" role="2OqNvi">
+              <ref role="37wK5l" to="6lvu:~NodeSubstituteChooser.isVisible():boolean" resolve="isVisible" />
+            </node>
+          </node>
+        </node>
+      </node>
+    </node>
+  </node>
+  <node concept="LiM7Y" id="6d5vlMPyjnf">
+    <property role="TrG5h" value="TestSubstituteExceptionActionMatchingText" />
+    <property role="3GE5qa" value="exception" />
+    <node concept="2ng5p9" id="3c5h9FPxd8y" role="2ng5wh">
+      <property role="2nlSSt" value="ERROR" />
+      <property role="2nlSSu" value="Intentional Exception - ignore this" />
+    </node>
+    <node concept="3mLoSd" id="6d5vlMPyjng" role="LiRBU">
+      <node concept="LIFWc" id="3c5h9FPxx0u" role="lGtFl">
+        <property role="ZRATv" value="true" />
+        <property role="OXtK3" value="true" />
+        <property role="p6zMq" value="0" />
+        <property role="p6zMs" value="0" />
+        <property role="LIFWd" value="empty_actionMatchingText" />
+      </node>
+    </node>
+    <node concept="3clFbS" id="6d5vlMPyjni" role="LjaKd">
+      <node concept="2HxZob" id="6d5vlMPyjnj" role="3cqZAp">
+        <node concept="1iFQzN" id="6d5vlMPyjnk" role="3iKnsn">
+          <ref role="1iFR8X" to="ekwn:2XByp9s_j7f" resolve="Complete" />
+        </node>
+      </node>
+      <node concept="3cpWs8" id="6d5vlMPyjnl" role="3cqZAp">
+        <node concept="3cpWsn" id="6d5vlMPyjnm" role="3cpWs9">
+          <property role="TrG5h" value="nodeSubstituteChooser" />
+          <node concept="3uibUv" id="6d5vlMPyjnn" role="1tU5fm">
+            <ref role="3uigEE" to="6lvu:~NodeSubstituteChooser" resolve="NodeSubstituteChooser" />
+          </node>
+          <node concept="2OqwBi" id="6d5vlMPyjno" role="33vP2m">
+            <node concept="369mXd" id="6d5vlMPyjnp" role="2Oq$k0" />
+            <node concept="liA8E" id="6d5vlMPyjnq" role="2OqNvi">
+              <ref role="37wK5l" to="exr9:~EditorComponent.getNodeSubstituteChooser():jetbrains.mps.nodeEditor.cellMenu.NodeSubstituteChooser" resolve="getNodeSubstituteChooser" />
+            </node>
+          </node>
+        </node>
+      </node>
+      <node concept="3vwNmj" id="6d5vlMPyjnr" role="3cqZAp">
+        <node concept="1Wc70l" id="6d5vlMPyjns" role="3vwVQn">
+          <node concept="3clFbC" id="6d5vlMPyjnt" role="3uHU7w">
+            <node concept="2OqwBi" id="6d5vlMPyjnu" role="3uHU7B">
+              <node concept="37vLTw" id="6d5vlMPyjnv" role="2Oq$k0">
+                <ref role="3cqZAo" node="6d5vlMPyjnm" resolve="nodeSubstituteChooser" />
+              </node>
+              <node concept="liA8E" id="6d5vlMPyjnw" role="2OqNvi">
+                <ref role="37wK5l" to="6lvu:~NodeSubstituteChooser.getNumberOfActions():int" resolve="getNumberOfActions" />
+              </node>
+            </node>
+            <node concept="3cmrfG" id="6d5vlMPyjnx" role="3uHU7w">
+              <property role="3cmrfH" value="1" />
+            </node>
+          </node>
+          <node concept="2OqwBi" id="6d5vlMPyjny" role="3uHU7B">
+            <node concept="37vLTw" id="6d5vlMPyjnz" role="2Oq$k0">
+              <ref role="3cqZAo" node="6d5vlMPyjnm" resolve="nodeSubstituteChooser" />
+            </node>
+            <node concept="liA8E" id="6d5vlMPyjn$" role="2OqNvi">
+              <ref role="37wK5l" to="6lvu:~NodeSubstituteChooser.isVisible():boolean" resolve="isVisible" />
+            </node>
+          </node>
+        </node>
+      </node>
+    </node>
+  </node>
+  <node concept="LiM7Y" id="6d5vlMPypBL">
+    <property role="TrG5h" value="TestSubstituteExceptionGroup" />
+    <property role="3GE5qa" value="exception" />
+    <node concept="2ng5p9" id="3c5h9FPxfd6" role="2ng5wh">
+      <property role="2nlSSt" value="ERROR" />
+      <property role="2nlSSu" value="Intentional Exception - ignore this" />
+    </node>
+    <node concept="3mLoSd" id="6d5vlMPypBM" role="LiRBU">
+      <node concept="LIFWc" id="3c5h9FPxzwA" role="lGtFl">
+        <property role="ZRATv" value="true" />
+        <property role="OXtK3" value="true" />
+        <property role="p6zMq" value="0" />
+        <property role="p6zMs" value="0" />
+        <property role="LIFWd" value="empty_group" />
+      </node>
+    </node>
+    <node concept="3clFbS" id="6d5vlMPypBO" role="LjaKd">
+      <node concept="2HxZob" id="6d5vlMPypBP" role="3cqZAp">
+        <node concept="1iFQzN" id="6d5vlMPypBQ" role="3iKnsn">
+          <ref role="1iFR8X" to="ekwn:2XByp9s_j7f" resolve="Complete" />
+        </node>
+      </node>
+      <node concept="3cpWs8" id="6d5vlMPypBR" role="3cqZAp">
+        <node concept="3cpWsn" id="6d5vlMPypBS" role="3cpWs9">
+          <property role="TrG5h" value="nodeSubstituteChooser" />
+          <node concept="3uibUv" id="6d5vlMPypBT" role="1tU5fm">
+            <ref role="3uigEE" to="6lvu:~NodeSubstituteChooser" resolve="NodeSubstituteChooser" />
+          </node>
+          <node concept="2OqwBi" id="6d5vlMPypBU" role="33vP2m">
+            <node concept="369mXd" id="6d5vlMPypBV" role="2Oq$k0" />
+            <node concept="liA8E" id="6d5vlMPypBW" role="2OqNvi">
+              <ref role="37wK5l" to="exr9:~EditorComponent.getNodeSubstituteChooser():jetbrains.mps.nodeEditor.cellMenu.NodeSubstituteChooser" resolve="getNodeSubstituteChooser" />
+            </node>
+          </node>
+        </node>
+      </node>
+      <node concept="3vwNmj" id="6d5vlMPypBX" role="3cqZAp">
+        <node concept="1Wc70l" id="6d5vlMPypBY" role="3vwVQn">
+          <node concept="3clFbC" id="6d5vlMPypBZ" role="3uHU7w">
+            <node concept="2OqwBi" id="6d5vlMPypC0" role="3uHU7B">
+              <node concept="37vLTw" id="6d5vlMPypC1" role="2Oq$k0">
+                <ref role="3cqZAo" node="6d5vlMPypBS" resolve="nodeSubstituteChooser" />
+              </node>
+              <node concept="liA8E" id="6d5vlMPypC2" role="2OqNvi">
+                <ref role="37wK5l" to="6lvu:~NodeSubstituteChooser.getNumberOfActions():int" resolve="getNumberOfActions" />
+              </node>
+            </node>
+            <node concept="3cmrfG" id="6d5vlMPypC3" role="3uHU7w">
+              <property role="3cmrfH" value="1" />
+            </node>
+          </node>
+          <node concept="2OqwBi" id="6d5vlMPypC4" role="3uHU7B">
+            <node concept="37vLTw" id="6d5vlMPypC5" role="2Oq$k0">
+              <ref role="3cqZAo" node="6d5vlMPypBS" resolve="nodeSubstituteChooser" />
+            </node>
+            <node concept="liA8E" id="6d5vlMPypC6" role="2OqNvi">
+              <ref role="37wK5l" to="6lvu:~NodeSubstituteChooser.isVisible():boolean" resolve="isVisible" />
+            </node>
+          </node>
+        </node>
+      </node>
+    </node>
+  </node>
+  <node concept="LiM7Y" id="6d5vlMPyrhT">
+    <property role="TrG5h" value="TestSubstituteExceptionIncludeMenu" />
+    <property role="3GE5qa" value="exception" />
+    <node concept="2ng5p9" id="3c5h9FPxfBQ" role="2ng5wh">
+      <property role="2nlSSt" value="ERROR" />
+      <property role="2nlSSu" value="Intentional Exception - ignore this" />
+    </node>
+    <node concept="3mLoSd" id="6d5vlMPyrhU" role="LiRBU">
+      <node concept="LIFWc" id="6d5vlMPytm7" role="lGtFl">
+        <property role="ZRATv" value="true" />
+        <property role="OXtK3" value="true" />
+        <property role="p6zMq" value="0" />
+        <property role="p6zMs" value="0" />
+        <property role="LIFWd" value="empty_includeMenu" />
+      </node>
+    </node>
+    <node concept="3clFbS" id="6d5vlMPyrhW" role="LjaKd">
+      <node concept="2HxZob" id="6d5vlMPyrhX" role="3cqZAp">
+        <node concept="1iFQzN" id="6d5vlMPyrhY" role="3iKnsn">
+          <ref role="1iFR8X" to="ekwn:2XByp9s_j7f" resolve="Complete" />
+        </node>
+      </node>
+      <node concept="3cpWs8" id="6d5vlMPyrhZ" role="3cqZAp">
+        <node concept="3cpWsn" id="6d5vlMPyri0" role="3cpWs9">
+          <property role="TrG5h" value="nodeSubstituteChooser" />
+          <node concept="3uibUv" id="6d5vlMPyri1" role="1tU5fm">
+            <ref role="3uigEE" to="6lvu:~NodeSubstituteChooser" resolve="NodeSubstituteChooser" />
+          </node>
+          <node concept="2OqwBi" id="6d5vlMPyri2" role="33vP2m">
+            <node concept="369mXd" id="6d5vlMPyri3" role="2Oq$k0" />
+            <node concept="liA8E" id="6d5vlMPyri4" role="2OqNvi">
+              <ref role="37wK5l" to="exr9:~EditorComponent.getNodeSubstituteChooser():jetbrains.mps.nodeEditor.cellMenu.NodeSubstituteChooser" resolve="getNodeSubstituteChooser" />
+            </node>
+          </node>
+        </node>
+      </node>
+      <node concept="3vwNmj" id="6d5vlMPyri5" role="3cqZAp">
+        <node concept="1Wc70l" id="6d5vlMPyri6" role="3vwVQn">
+          <node concept="3clFbC" id="6d5vlMPyri7" role="3uHU7w">
+            <node concept="2OqwBi" id="6d5vlMPyri8" role="3uHU7B">
+              <node concept="37vLTw" id="6d5vlMPyri9" role="2Oq$k0">
+                <ref role="3cqZAo" node="6d5vlMPyri0" resolve="nodeSubstituteChooser" />
+              </node>
+              <node concept="liA8E" id="6d5vlMPyria" role="2OqNvi">
+                <ref role="37wK5l" to="6lvu:~NodeSubstituteChooser.getNumberOfActions():int" resolve="getNumberOfActions" />
+              </node>
+            </node>
+            <node concept="3cmrfG" id="6d5vlMPyrib" role="3uHU7w">
+              <property role="3cmrfH" value="1" />
+            </node>
+          </node>
+          <node concept="2OqwBi" id="6d5vlMPyric" role="3uHU7B">
+            <node concept="37vLTw" id="6d5vlMPyrid" role="2Oq$k0">
+              <ref role="3cqZAo" node="6d5vlMPyri0" resolve="nodeSubstituteChooser" />
+            </node>
+            <node concept="liA8E" id="6d5vlMPyrie" role="2OqNvi">
+              <ref role="37wK5l" to="6lvu:~NodeSubstituteChooser.isVisible():boolean" resolve="isVisible" />
+            </node>
+          </node>
+        </node>
+      </node>
+    </node>
+  </node>
   <node concept="LiM7Y" id="3XP_kj6D$CS">
     <property role="TrG5h" value="TestSubstitute_DuplicationMenu_WrapSameMenuTwice" />
     <property role="3GE5qa" value="duplication" />
@@ -3555,34 +4722,11 @@
           <node concept="2OqwBi" id="3XP_kj6D$CZ" role="33vP2m">
             <node concept="369mXd" id="3XP_kj6D$D0" role="2Oq$k0" />
             <node concept="liA8E" id="3XP_kj6D$D1" role="2OqNvi">
->>>>>>> 2b7c7805
               <ref role="37wK5l" to="exr9:~EditorComponent.getNodeSubstituteChooser():jetbrains.mps.nodeEditor.cellMenu.NodeSubstituteChooser" resolve="getNodeSubstituteChooser" />
             </node>
           </node>
         </node>
       </node>
-<<<<<<< HEAD
-      <node concept="3vwNmj" id="6d5vlMPxUcO" role="3cqZAp">
-        <node concept="1Wc70l" id="6d5vlMPxUcP" role="3vwVQn">
-          <node concept="3clFbC" id="6d5vlMPxUcQ" role="3uHU7w">
-            <node concept="2OqwBi" id="6d5vlMPxUcS" role="3uHU7B">
-              <node concept="37vLTw" id="6d5vlMPxUcT" role="2Oq$k0">
-                <ref role="3cqZAo" node="6d5vlMPxUcJ" resolve="nodeSubstituteChooser" />
-              </node>
-              <node concept="liA8E" id="6d5vlMPxUcU" role="2OqNvi">
-                <ref role="37wK5l" to="6lvu:~NodeSubstituteChooser.getNumberOfActions():int" resolve="getNumberOfActions" />
-              </node>
-            </node>
-            <node concept="3cmrfG" id="3c5h9FPxGb7" role="3uHU7w">
-              <property role="3cmrfH" value="1" />
-            </node>
-          </node>
-          <node concept="2OqwBi" id="6d5vlMPxUcV" role="3uHU7B">
-            <node concept="37vLTw" id="6d5vlMPxUcW" role="2Oq$k0">
-              <ref role="3cqZAo" node="6d5vlMPxUcJ" resolve="nodeSubstituteChooser" />
-            </node>
-            <node concept="liA8E" id="6d5vlMPxUcX" role="2OqNvi">
-=======
       <node concept="3vwNmj" id="3XP_kj6D$D2" role="3cqZAp">
         <node concept="1Wc70l" id="3XP_kj6D$D3" role="3vwVQn">
           <node concept="3clFbC" id="3XP_kj6D$D4" role="3uHU7w">
@@ -3603,84 +4747,11 @@
               <ref role="3cqZAo" node="3XP_kj6D$CX" resolve="nodeSubstituteChooser" />
             </node>
             <node concept="liA8E" id="3XP_kj6D$Db" role="2OqNvi">
->>>>>>> 2b7c7805
               <ref role="37wK5l" to="6lvu:~NodeSubstituteChooser.isVisible():boolean" resolve="isVisible" />
             </node>
           </node>
         </node>
       </node>
-<<<<<<< HEAD
-    </node>
-  </node>
-  <node concept="LiM7Y" id="6d5vlMPyfB5">
-    <property role="TrG5h" value="TestSubstituteExceptionActionIcon" />
-    <property role="3GE5qa" value="exception" />
-    <node concept="3mLoSd" id="6d5vlMPyfB6" role="LiRBU">
-      <node concept="LIFWc" id="3c5h9FPxw_i" role="lGtFl">
-        <property role="ZRATv" value="true" />
-        <property role="OXtK3" value="true" />
-        <property role="p6zMq" value="0" />
-        <property role="p6zMs" value="0" />
-        <property role="LIFWd" value="empty_actionIcon" />
-      </node>
-    </node>
-    <node concept="3clFbS" id="6d5vlMPyfB8" role="LjaKd">
-      <node concept="2HxZob" id="6d5vlMPyfB9" role="3cqZAp">
-        <node concept="1iFQzN" id="6d5vlMPyfBa" role="3iKnsn">
-          <ref role="1iFR8X" to="ekwn:2XByp9s_j7f" resolve="Complete" />
-        </node>
-      </node>
-      <node concept="3cpWs8" id="6d5vlMPyfBb" role="3cqZAp">
-        <node concept="3cpWsn" id="6d5vlMPyfBc" role="3cpWs9">
-          <property role="TrG5h" value="nodeSubstituteChooser" />
-          <node concept="3uibUv" id="6d5vlMPyfBd" role="1tU5fm">
-            <ref role="3uigEE" to="6lvu:~NodeSubstituteChooser" resolve="NodeSubstituteChooser" />
-          </node>
-          <node concept="2OqwBi" id="6d5vlMPyfBe" role="33vP2m">
-            <node concept="369mXd" id="6d5vlMPyfBf" role="2Oq$k0" />
-            <node concept="liA8E" id="6d5vlMPyfBg" role="2OqNvi">
-              <ref role="37wK5l" to="exr9:~EditorComponent.getNodeSubstituteChooser():jetbrains.mps.nodeEditor.cellMenu.NodeSubstituteChooser" resolve="getNodeSubstituteChooser" />
-            </node>
-          </node>
-        </node>
-      </node>
-      <node concept="3vwNmj" id="6d5vlMPyfBh" role="3cqZAp">
-        <node concept="1Wc70l" id="6d5vlMPyfBi" role="3vwVQn">
-          <node concept="3clFbC" id="6d5vlMPyfBj" role="3uHU7w">
-            <node concept="2OqwBi" id="6d5vlMPyfBk" role="3uHU7B">
-              <node concept="37vLTw" id="6d5vlMPyfBl" role="2Oq$k0">
-                <ref role="3cqZAo" node="6d5vlMPyfBc" resolve="nodeSubstituteChooser" />
-              </node>
-              <node concept="liA8E" id="6d5vlMPyfBm" role="2OqNvi">
-                <ref role="37wK5l" to="6lvu:~NodeSubstituteChooser.getNumberOfActions():int" resolve="getNumberOfActions" />
-              </node>
-            </node>
-            <node concept="3cmrfG" id="6d5vlMPyfBn" role="3uHU7w">
-              <property role="3cmrfH" value="1" />
-            </node>
-          </node>
-          <node concept="2OqwBi" id="6d5vlMPyfBo" role="3uHU7B">
-            <node concept="37vLTw" id="6d5vlMPyfBp" role="2Oq$k0">
-              <ref role="3cqZAo" node="6d5vlMPyfBc" resolve="nodeSubstituteChooser" />
-            </node>
-            <node concept="liA8E" id="6d5vlMPyfBq" role="2OqNvi">
-              <ref role="37wK5l" to="6lvu:~NodeSubstituteChooser.isVisible():boolean" resolve="isVisible" />
-            </node>
-          </node>
-        </node>
-      </node>
-    </node>
-  </node>
-  <node concept="LiM7Y" id="6d5vlMPyhz6">
-    <property role="TrG5h" value="TestSubstituteExceptionActionType" />
-    <property role="3GE5qa" value="exception" />
-    <node concept="2ng5p9" id="3c5h9FPxO0D" role="2ng5wh">
-      <property role="2nlSSt" value="ERROR" />
-      <property role="2nlSSu" value="Intentional Exception - ignore this" />
-    </node>
-    <node concept="3mLoSd" id="6d5vlMPyhz7" role="LiRBU">
-      <node concept="LIFWc" id="3c5h9FPxxPQ" role="lGtFl">
-=======
       <node concept="yd1bK" id="3XP_kj6D$Dc" role="3cqZAp">
         <node concept="pLAjd" id="3XP_kj6D$Dd" role="yd6KS">
           <property role="pLAjf" value="VK_ENTER" />
@@ -3689,59 +4760,10 @@
     </node>
     <node concept="3TPulU" id="3XP_kj6D$De" role="LiRBU">
       <node concept="LIFWc" id="1D1LJGC52Hd" role="lGtFl">
->>>>>>> 2b7c7805
-        <property role="ZRATv" value="true" />
-        <property role="OXtK3" value="true" />
-        <property role="p6zMq" value="0" />
-        <property role="p6zMs" value="0" />
-<<<<<<< HEAD
-        <property role="LIFWd" value="empty_actionType" />
-      </node>
-    </node>
-    <node concept="3clFbS" id="6d5vlMPyhz9" role="LjaKd">
-      <node concept="2HxZob" id="6d5vlMPyhza" role="3cqZAp">
-        <node concept="1iFQzN" id="6d5vlMPyhzb" role="3iKnsn">
-          <ref role="1iFR8X" to="ekwn:2XByp9s_umy" resolve="CompleteSmart" />
-        </node>
-      </node>
-      <node concept="3cpWs8" id="6d5vlMPyhzc" role="3cqZAp">
-        <node concept="3cpWsn" id="6d5vlMPyhzd" role="3cpWs9">
-          <property role="TrG5h" value="nodeSubstituteChooser" />
-          <node concept="3uibUv" id="6d5vlMPyhze" role="1tU5fm">
-            <ref role="3uigEE" to="6lvu:~NodeSubstituteChooser" resolve="NodeSubstituteChooser" />
-          </node>
-          <node concept="2OqwBi" id="6d5vlMPyhzf" role="33vP2m">
-            <node concept="369mXd" id="6d5vlMPyhzg" role="2Oq$k0" />
-            <node concept="liA8E" id="6d5vlMPyhzh" role="2OqNvi">
-              <ref role="37wK5l" to="exr9:~EditorComponent.getNodeSubstituteChooser():jetbrains.mps.nodeEditor.cellMenu.NodeSubstituteChooser" resolve="getNodeSubstituteChooser" />
-            </node>
-          </node>
-        </node>
-      </node>
-      <node concept="3vwNmj" id="6d5vlMPyhzi" role="3cqZAp">
-        <node concept="1Wc70l" id="6d5vlMPyhzj" role="3vwVQn">
-          <node concept="3clFbC" id="6d5vlMPyhzk" role="3uHU7w">
-            <node concept="2OqwBi" id="6d5vlMPyhzl" role="3uHU7B">
-              <node concept="37vLTw" id="6d5vlMPyhzm" role="2Oq$k0">
-                <ref role="3cqZAo" node="6d5vlMPyhzd" resolve="nodeSubstituteChooser" />
-              </node>
-              <node concept="liA8E" id="6d5vlMPyhzn" role="2OqNvi">
-                <ref role="37wK5l" to="6lvu:~NodeSubstituteChooser.getNumberOfActions():int" resolve="getNumberOfActions" />
-              </node>
-            </node>
-            <node concept="3cmrfG" id="6d5vlMPyhzo" role="3uHU7w">
-              <property role="3cmrfH" value="1" />
-            </node>
-          </node>
-          <node concept="2OqwBi" id="6d5vlMPyhzp" role="3uHU7B">
-            <node concept="37vLTw" id="6d5vlMPyhzq" role="2Oq$k0">
-              <ref role="3cqZAo" node="6d5vlMPyhzd" resolve="nodeSubstituteChooser" />
-            </node>
-            <node concept="liA8E" id="6d5vlMPyhzr" role="2OqNvi">
-              <ref role="37wK5l" to="6lvu:~NodeSubstituteChooser.isVisible():boolean" resolve="isVisible" />
-            </node>
-          </node>
-=======
+        <property role="ZRATv" value="true" />
+        <property role="OXtK3" value="true" />
+        <property role="p6zMq" value="0" />
+        <property role="p6zMs" value="0" />
         <property role="LIFWd" value="empty_childWrapSameMenuTwice" />
       </node>
     </node>
@@ -3753,44 +4775,85 @@
           <property role="p6zMq" value="61" />
           <property role="p6zMs" value="61" />
           <property role="LIFWd" value="constant_0" />
->>>>>>> 2b7c7805
-        </node>
-      </node>
-    </node>
-  </node>
-<<<<<<< HEAD
-  <node concept="LiM7Y" id="6d5vlMPyjnf">
-    <property role="TrG5h" value="TestSubstituteExceptionActionMatchingText" />
-    <property role="3GE5qa" value="exception" />
-    <node concept="2ng5p9" id="3c5h9FPxd8y" role="2ng5wh">
-      <property role="2nlSSt" value="ERROR" />
-      <property role="2nlSSu" value="Intentional Exception - ignore this" />
-    </node>
-    <node concept="3mLoSd" id="6d5vlMPyjng" role="LiRBU">
-      <node concept="LIFWc" id="3c5h9FPxx0u" role="lGtFl">
-        <property role="ZRATv" value="true" />
-        <property role="OXtK3" value="true" />
-        <property role="p6zMq" value="0" />
-        <property role="p6zMs" value="0" />
-        <property role="LIFWd" value="empty_actionMatchingText" />
-      </node>
-    </node>
-    <node concept="3clFbS" id="6d5vlMPyjni" role="LjaKd">
-      <node concept="2HxZob" id="6d5vlMPyjnj" role="3cqZAp">
-        <node concept="1iFQzN" id="6d5vlMPyjnk" role="3iKnsn">
-          <ref role="1iFR8X" to="ekwn:2XByp9s_j7f" resolve="Complete" />
-        </node>
-      </node>
-      <node concept="3cpWs8" id="6d5vlMPyjnl" role="3cqZAp">
-        <node concept="3cpWsn" id="6d5vlMPyjnm" role="3cpWs9">
+        </node>
+      </node>
+    </node>
+  </node>
+  <node concept="LiM7Y" id="1D1LJGC4$Qs">
+    <property role="TrG5h" value="TestSubstitute_DuplicationMenu_IncludeDifferentMenus" />
+    <property role="3GE5qa" value="duplication" />
+    <node concept="3clFbS" id="1D1LJGC4$Qt" role="LjaKd">
+      <node concept="2HxZob" id="1D1LJGC4$Qu" role="3cqZAp">
+        <node concept="1iFQzN" id="1D1LJGC4$Qv" role="3iKnsn">
+          <ref role="1iFR8X" to="ekwn:2XByp9s_j7f" resolve="Complete" />
+        </node>
+      </node>
+      <node concept="3cpWs8" id="1D1LJGC4$Qw" role="3cqZAp">
+        <node concept="3cpWsn" id="1D1LJGC4$Qx" role="3cpWs9">
           <property role="TrG5h" value="nodeSubstituteChooser" />
-          <node concept="3uibUv" id="6d5vlMPyjnn" role="1tU5fm">
+          <node concept="3uibUv" id="1D1LJGC4$Qy" role="1tU5fm">
             <ref role="3uigEE" to="6lvu:~NodeSubstituteChooser" resolve="NodeSubstituteChooser" />
           </node>
-          <node concept="2OqwBi" id="6d5vlMPyjno" role="33vP2m">
-            <node concept="369mXd" id="6d5vlMPyjnp" role="2Oq$k0" />
-            <node concept="liA8E" id="6d5vlMPyjnq" role="2OqNvi">
-=======
+          <node concept="2OqwBi" id="1D1LJGC4$Qz" role="33vP2m">
+            <node concept="369mXd" id="1D1LJGC4$Q$" role="2Oq$k0" />
+            <node concept="liA8E" id="1D1LJGC4$Q_" role="2OqNvi">
+              <ref role="37wK5l" to="exr9:~EditorComponent.getNodeSubstituteChooser():jetbrains.mps.nodeEditor.cellMenu.NodeSubstituteChooser" resolve="getNodeSubstituteChooser" />
+            </node>
+          </node>
+        </node>
+      </node>
+      <node concept="3vwNmj" id="1D1LJGC4$QA" role="3cqZAp">
+        <node concept="1Wc70l" id="1D1LJGC4$QB" role="3vwVQn">
+          <node concept="3clFbC" id="1D1LJGC4$QC" role="3uHU7w">
+            <node concept="2OqwBi" id="1D1LJGC4$QE" role="3uHU7B">
+              <node concept="37vLTw" id="1D1LJGC4$QF" role="2Oq$k0">
+                <ref role="3cqZAo" node="1D1LJGC4$Qx" resolve="nodeSubstituteChooser" />
+              </node>
+              <node concept="liA8E" id="1D1LJGC4$QG" role="2OqNvi">
+                <ref role="37wK5l" to="6lvu:~NodeSubstituteChooser.getNumberOfActions():int" resolve="getNumberOfActions" />
+              </node>
+            </node>
+            <node concept="3cmrfG" id="1D1LJGC4G2X" role="3uHU7w">
+              <property role="3cmrfH" value="2" />
+            </node>
+          </node>
+          <node concept="2OqwBi" id="1D1LJGC4$QH" role="3uHU7B">
+            <node concept="37vLTw" id="1D1LJGC4$QI" role="2Oq$k0">
+              <ref role="3cqZAo" node="1D1LJGC4$Qx" resolve="nodeSubstituteChooser" />
+            </node>
+            <node concept="liA8E" id="1D1LJGC4$QJ" role="2OqNvi">
+              <ref role="37wK5l" to="6lvu:~NodeSubstituteChooser.isVisible():boolean" resolve="isVisible" />
+            </node>
+          </node>
+        </node>
+      </node>
+      <node concept="yd1bK" id="1D1LJGC4$QK" role="3cqZAp">
+        <node concept="pLAjd" id="1D1LJGC4$QL" role="yd6KS">
+          <property role="pLAjf" value="VK_ENTER" />
+        </node>
+      </node>
+    </node>
+    <node concept="3TPulU" id="1D1LJGC4$QM" role="LiRBU">
+      <node concept="LIFWc" id="1D1LJGC4UjN" role="lGtFl">
+        <property role="ZRATv" value="true" />
+        <property role="OXtK3" value="true" />
+        <property role="p6zMq" value="0" />
+        <property role="p6zMs" value="0" />
+        <property role="LIFWd" value="empty_childIncludeDifferentMenus" />
+      </node>
+    </node>
+    <node concept="3TPulU" id="1D1LJGC4$QO" role="LiZbd">
+      <node concept="Mks$B" id="1D1LJGC4AwJ" role="MktS8">
+        <node concept="LIFWc" id="1D1LJGC4AV$" role="lGtFl">
+          <property role="ZRATv" value="true" />
+          <property role="OXtK3" value="true" />
+          <property role="p6zMq" value="64" />
+          <property role="p6zMs" value="64" />
+          <property role="LIFWd" value="constant_0" />
+        </node>
+      </node>
+    </node>
+  </node>
   <node concept="LiM7Y" id="44DBaIkVJ_i">
     <property role="TrG5h" value="TestSubstitute_DuplicationMenu_IncludeDefaultMenuAndNullMenu" />
     <property role="3GE5qa" value="duplication" />
@@ -3809,97 +4872,11 @@
           <node concept="2OqwBi" id="44DBaIkVJ_p" role="33vP2m">
             <node concept="369mXd" id="44DBaIkVJ_q" role="2Oq$k0" />
             <node concept="liA8E" id="44DBaIkVJ_r" role="2OqNvi">
->>>>>>> 2b7c7805
               <ref role="37wK5l" to="exr9:~EditorComponent.getNodeSubstituteChooser():jetbrains.mps.nodeEditor.cellMenu.NodeSubstituteChooser" resolve="getNodeSubstituteChooser" />
             </node>
           </node>
         </node>
       </node>
-<<<<<<< HEAD
-      <node concept="3vwNmj" id="6d5vlMPyjnr" role="3cqZAp">
-        <node concept="1Wc70l" id="6d5vlMPyjns" role="3vwVQn">
-          <node concept="3clFbC" id="6d5vlMPyjnt" role="3uHU7w">
-            <node concept="2OqwBi" id="6d5vlMPyjnu" role="3uHU7B">
-              <node concept="37vLTw" id="6d5vlMPyjnv" role="2Oq$k0">
-                <ref role="3cqZAo" node="6d5vlMPyjnm" resolve="nodeSubstituteChooser" />
-              </node>
-              <node concept="liA8E" id="6d5vlMPyjnw" role="2OqNvi">
-                <ref role="37wK5l" to="6lvu:~NodeSubstituteChooser.getNumberOfActions():int" resolve="getNumberOfActions" />
-              </node>
-            </node>
-            <node concept="3cmrfG" id="6d5vlMPyjnx" role="3uHU7w">
-              <property role="3cmrfH" value="1" />
-            </node>
-          </node>
-          <node concept="2OqwBi" id="6d5vlMPyjny" role="3uHU7B">
-            <node concept="37vLTw" id="6d5vlMPyjnz" role="2Oq$k0">
-              <ref role="3cqZAo" node="6d5vlMPyjnm" resolve="nodeSubstituteChooser" />
-            </node>
-            <node concept="liA8E" id="6d5vlMPyjn$" role="2OqNvi">
-              <ref role="37wK5l" to="6lvu:~NodeSubstituteChooser.isVisible():boolean" resolve="isVisible" />
-            </node>
-          </node>
-        </node>
-      </node>
-    </node>
-  </node>
-  <node concept="LiM7Y" id="6d5vlMPylsp">
-    <property role="TrG5h" value="TestSubstituteExceptionConceptList" />
-    <property role="3GE5qa" value="exception" />
-    <node concept="2ng5p9" id="3c5h9FPxeoc" role="2ng5wh">
-      <property role="2nlSSt" value="ERROR" />
-      <property role="2nlSSu" value="Intentional Exception - ignore this" />
-    </node>
-    <node concept="3mLoSd" id="6d5vlMPylsq" role="LiRBU">
-      <node concept="LIFWc" id="3c5h9FPxyFe" role="lGtFl">
-        <property role="ZRATv" value="true" />
-        <property role="OXtK3" value="true" />
-        <property role="p6zMq" value="0" />
-        <property role="p6zMs" value="0" />
-        <property role="LIFWd" value="empty_conceptList" />
-      </node>
-    </node>
-    <node concept="3clFbS" id="6d5vlMPylss" role="LjaKd">
-      <node concept="2HxZob" id="6d5vlMPylst" role="3cqZAp">
-        <node concept="1iFQzN" id="6d5vlMPylsu" role="3iKnsn">
-          <ref role="1iFR8X" to="ekwn:2XByp9s_j7f" resolve="Complete" />
-        </node>
-      </node>
-      <node concept="3cpWs8" id="6d5vlMPylsv" role="3cqZAp">
-        <node concept="3cpWsn" id="6d5vlMPylsw" role="3cpWs9">
-          <property role="TrG5h" value="nodeSubstituteChooser" />
-          <node concept="3uibUv" id="6d5vlMPylsx" role="1tU5fm">
-            <ref role="3uigEE" to="6lvu:~NodeSubstituteChooser" resolve="NodeSubstituteChooser" />
-          </node>
-          <node concept="2OqwBi" id="6d5vlMPylsy" role="33vP2m">
-            <node concept="369mXd" id="6d5vlMPylsz" role="2Oq$k0" />
-            <node concept="liA8E" id="6d5vlMPyls$" role="2OqNvi">
-              <ref role="37wK5l" to="exr9:~EditorComponent.getNodeSubstituteChooser():jetbrains.mps.nodeEditor.cellMenu.NodeSubstituteChooser" resolve="getNodeSubstituteChooser" />
-            </node>
-          </node>
-        </node>
-      </node>
-      <node concept="3vwNmj" id="6d5vlMPyls_" role="3cqZAp">
-        <node concept="1Wc70l" id="6d5vlMPylsA" role="3vwVQn">
-          <node concept="3clFbC" id="6d5vlMPylsB" role="3uHU7w">
-            <node concept="2OqwBi" id="6d5vlMPylsC" role="3uHU7B">
-              <node concept="37vLTw" id="6d5vlMPylsD" role="2Oq$k0">
-                <ref role="3cqZAo" node="6d5vlMPylsw" resolve="nodeSubstituteChooser" />
-              </node>
-              <node concept="liA8E" id="6d5vlMPylsE" role="2OqNvi">
-                <ref role="37wK5l" to="6lvu:~NodeSubstituteChooser.getNumberOfActions():int" resolve="getNumberOfActions" />
-              </node>
-            </node>
-            <node concept="3cmrfG" id="6d5vlMPylsF" role="3uHU7w">
-              <property role="3cmrfH" value="1" />
-            </node>
-          </node>
-          <node concept="2OqwBi" id="6d5vlMPylsG" role="3uHU7B">
-            <node concept="37vLTw" id="6d5vlMPylsH" role="2Oq$k0">
-              <ref role="3cqZAo" node="6d5vlMPylsw" resolve="nodeSubstituteChooser" />
-            </node>
-            <node concept="liA8E" id="6d5vlMPylsI" role="2OqNvi">
-=======
       <node concept="3vwNmj" id="44DBaIkVJ_s" role="3cqZAp">
         <node concept="1Wc70l" id="44DBaIkVJ_t" role="3vwVQn">
           <node concept="3clFbC" id="44DBaIkVJ_u" role="3uHU7w">
@@ -3920,201 +4897,11 @@
               <ref role="3cqZAo" node="44DBaIkVJ_n" resolve="nodeSubstituteChooser" />
             </node>
             <node concept="liA8E" id="44DBaIkVJ__" role="2OqNvi">
->>>>>>> 2b7c7805
               <ref role="37wK5l" to="6lvu:~NodeSubstituteChooser.isVisible():boolean" resolve="isVisible" />
             </node>
           </node>
         </node>
       </node>
-<<<<<<< HEAD
-    </node>
-  </node>
-  <node concept="LiM7Y" id="6d5vlMPypBL">
-    <property role="TrG5h" value="TestSubstituteExceptionGroup" />
-    <property role="3GE5qa" value="exception" />
-    <node concept="2ng5p9" id="3c5h9FPxfd6" role="2ng5wh">
-      <property role="2nlSSt" value="ERROR" />
-      <property role="2nlSSu" value="Intentional Exception - ignore this" />
-    </node>
-    <node concept="3mLoSd" id="6d5vlMPypBM" role="LiRBU">
-      <node concept="LIFWc" id="3c5h9FPxzwA" role="lGtFl">
-        <property role="ZRATv" value="true" />
-        <property role="OXtK3" value="true" />
-        <property role="p6zMq" value="0" />
-        <property role="p6zMs" value="0" />
-        <property role="LIFWd" value="empty_group" />
-      </node>
-    </node>
-    <node concept="3clFbS" id="6d5vlMPypBO" role="LjaKd">
-      <node concept="2HxZob" id="6d5vlMPypBP" role="3cqZAp">
-        <node concept="1iFQzN" id="6d5vlMPypBQ" role="3iKnsn">
-          <ref role="1iFR8X" to="ekwn:2XByp9s_j7f" resolve="Complete" />
-        </node>
-      </node>
-      <node concept="3cpWs8" id="6d5vlMPypBR" role="3cqZAp">
-        <node concept="3cpWsn" id="6d5vlMPypBS" role="3cpWs9">
-          <property role="TrG5h" value="nodeSubstituteChooser" />
-          <node concept="3uibUv" id="6d5vlMPypBT" role="1tU5fm">
-            <ref role="3uigEE" to="6lvu:~NodeSubstituteChooser" resolve="NodeSubstituteChooser" />
-          </node>
-          <node concept="2OqwBi" id="6d5vlMPypBU" role="33vP2m">
-            <node concept="369mXd" id="6d5vlMPypBV" role="2Oq$k0" />
-            <node concept="liA8E" id="6d5vlMPypBW" role="2OqNvi">
-              <ref role="37wK5l" to="exr9:~EditorComponent.getNodeSubstituteChooser():jetbrains.mps.nodeEditor.cellMenu.NodeSubstituteChooser" resolve="getNodeSubstituteChooser" />
-            </node>
-          </node>
-        </node>
-      </node>
-      <node concept="3vwNmj" id="6d5vlMPypBX" role="3cqZAp">
-        <node concept="1Wc70l" id="6d5vlMPypBY" role="3vwVQn">
-          <node concept="3clFbC" id="6d5vlMPypBZ" role="3uHU7w">
-            <node concept="2OqwBi" id="6d5vlMPypC0" role="3uHU7B">
-              <node concept="37vLTw" id="6d5vlMPypC1" role="2Oq$k0">
-                <ref role="3cqZAo" node="6d5vlMPypBS" resolve="nodeSubstituteChooser" />
-              </node>
-              <node concept="liA8E" id="6d5vlMPypC2" role="2OqNvi">
-                <ref role="37wK5l" to="6lvu:~NodeSubstituteChooser.getNumberOfActions():int" resolve="getNumberOfActions" />
-              </node>
-            </node>
-            <node concept="3cmrfG" id="6d5vlMPypC3" role="3uHU7w">
-              <property role="3cmrfH" value="1" />
-            </node>
-          </node>
-          <node concept="2OqwBi" id="6d5vlMPypC4" role="3uHU7B">
-            <node concept="37vLTw" id="6d5vlMPypC5" role="2Oq$k0">
-              <ref role="3cqZAo" node="6d5vlMPypBS" resolve="nodeSubstituteChooser" />
-            </node>
-            <node concept="liA8E" id="6d5vlMPypC6" role="2OqNvi">
-              <ref role="37wK5l" to="6lvu:~NodeSubstituteChooser.isVisible():boolean" resolve="isVisible" />
-            </node>
-          </node>
-        </node>
-      </node>
-    </node>
-  </node>
-  <node concept="LiM7Y" id="6d5vlMPyrhT">
-    <property role="TrG5h" value="TestSubstituteExceptionIncludeMenu" />
-    <property role="3GE5qa" value="exception" />
-    <node concept="2ng5p9" id="3c5h9FPxfBQ" role="2ng5wh">
-      <property role="2nlSSt" value="ERROR" />
-      <property role="2nlSSu" value="Intentional Exception - ignore this" />
-    </node>
-    <node concept="3mLoSd" id="6d5vlMPyrhU" role="LiRBU">
-      <node concept="LIFWc" id="6d5vlMPytm7" role="lGtFl">
-        <property role="ZRATv" value="true" />
-        <property role="OXtK3" value="true" />
-        <property role="p6zMq" value="0" />
-        <property role="p6zMs" value="0" />
-        <property role="LIFWd" value="empty_includeMenu" />
-      </node>
-    </node>
-    <node concept="3clFbS" id="6d5vlMPyrhW" role="LjaKd">
-      <node concept="2HxZob" id="6d5vlMPyrhX" role="3cqZAp">
-        <node concept="1iFQzN" id="6d5vlMPyrhY" role="3iKnsn">
-          <ref role="1iFR8X" to="ekwn:2XByp9s_j7f" resolve="Complete" />
-        </node>
-      </node>
-      <node concept="3cpWs8" id="6d5vlMPyrhZ" role="3cqZAp">
-        <node concept="3cpWsn" id="6d5vlMPyri0" role="3cpWs9">
-          <property role="TrG5h" value="nodeSubstituteChooser" />
-          <node concept="3uibUv" id="6d5vlMPyri1" role="1tU5fm">
-            <ref role="3uigEE" to="6lvu:~NodeSubstituteChooser" resolve="NodeSubstituteChooser" />
-          </node>
-          <node concept="2OqwBi" id="6d5vlMPyri2" role="33vP2m">
-            <node concept="369mXd" id="6d5vlMPyri3" role="2Oq$k0" />
-            <node concept="liA8E" id="6d5vlMPyri4" role="2OqNvi">
-              <ref role="37wK5l" to="exr9:~EditorComponent.getNodeSubstituteChooser():jetbrains.mps.nodeEditor.cellMenu.NodeSubstituteChooser" resolve="getNodeSubstituteChooser" />
-            </node>
-          </node>
-        </node>
-      </node>
-      <node concept="3vwNmj" id="6d5vlMPyri5" role="3cqZAp">
-        <node concept="1Wc70l" id="6d5vlMPyri6" role="3vwVQn">
-          <node concept="3clFbC" id="6d5vlMPyri7" role="3uHU7w">
-            <node concept="2OqwBi" id="6d5vlMPyri8" role="3uHU7B">
-              <node concept="37vLTw" id="6d5vlMPyri9" role="2Oq$k0">
-                <ref role="3cqZAo" node="6d5vlMPyri0" resolve="nodeSubstituteChooser" />
-              </node>
-              <node concept="liA8E" id="6d5vlMPyria" role="2OqNvi">
-                <ref role="37wK5l" to="6lvu:~NodeSubstituteChooser.getNumberOfActions():int" resolve="getNumberOfActions" />
-              </node>
-            </node>
-            <node concept="3cmrfG" id="6d5vlMPyrib" role="3uHU7w">
-              <property role="3cmrfH" value="1" />
-            </node>
-          </node>
-          <node concept="2OqwBi" id="6d5vlMPyric" role="3uHU7B">
-            <node concept="37vLTw" id="6d5vlMPyrid" role="2Oq$k0">
-              <ref role="3cqZAo" node="6d5vlMPyri0" resolve="nodeSubstituteChooser" />
-            </node>
-            <node concept="liA8E" id="6d5vlMPyrie" role="2OqNvi">
-              <ref role="37wK5l" to="6lvu:~NodeSubstituteChooser.isVisible():boolean" resolve="isVisible" />
-            </node>
-          </node>
-        </node>
-      </node>
-    </node>
-  </node>
-  <node concept="LiM7Y" id="6d5vlMPytm9">
-    <property role="TrG5h" value="TestSubstituteExceptionParameterized" />
-    <property role="3GE5qa" value="exception" />
-    <node concept="2ng5p9" id="3c5h9FPxg2T" role="2ng5wh">
-      <property role="2nlSSt" value="ERROR" />
-      <property role="2nlSSu" value="Intentional Exception - ignore this" />
-    </node>
-    <node concept="3mLoSd" id="6d5vlMPytma" role="LiRBU">
-      <node concept="LIFWc" id="3c5h9FPx$lY" role="lGtFl">
-        <property role="ZRATv" value="true" />
-        <property role="OXtK3" value="true" />
-        <property role="p6zMq" value="0" />
-        <property role="p6zMs" value="0" />
-        <property role="LIFWd" value="empty_parameterized" />
-      </node>
-    </node>
-    <node concept="3clFbS" id="6d5vlMPytmc" role="LjaKd">
-      <node concept="2HxZob" id="6d5vlMPytmd" role="3cqZAp">
-        <node concept="1iFQzN" id="6d5vlMPytme" role="3iKnsn">
-          <ref role="1iFR8X" to="ekwn:2XByp9s_j7f" resolve="Complete" />
-        </node>
-      </node>
-      <node concept="3cpWs8" id="6d5vlMPytmf" role="3cqZAp">
-        <node concept="3cpWsn" id="6d5vlMPytmg" role="3cpWs9">
-          <property role="TrG5h" value="nodeSubstituteChooser" />
-          <node concept="3uibUv" id="6d5vlMPytmh" role="1tU5fm">
-            <ref role="3uigEE" to="6lvu:~NodeSubstituteChooser" resolve="NodeSubstituteChooser" />
-          </node>
-          <node concept="2OqwBi" id="6d5vlMPytmi" role="33vP2m">
-            <node concept="369mXd" id="6d5vlMPytmj" role="2Oq$k0" />
-            <node concept="liA8E" id="6d5vlMPytmk" role="2OqNvi">
-              <ref role="37wK5l" to="exr9:~EditorComponent.getNodeSubstituteChooser():jetbrains.mps.nodeEditor.cellMenu.NodeSubstituteChooser" resolve="getNodeSubstituteChooser" />
-            </node>
-          </node>
-        </node>
-      </node>
-      <node concept="3vwNmj" id="6d5vlMPytml" role="3cqZAp">
-        <node concept="1Wc70l" id="6d5vlMPytmm" role="3vwVQn">
-          <node concept="3clFbC" id="6d5vlMPytmn" role="3uHU7w">
-            <node concept="2OqwBi" id="6d5vlMPytmo" role="3uHU7B">
-              <node concept="37vLTw" id="6d5vlMPytmp" role="2Oq$k0">
-                <ref role="3cqZAo" node="6d5vlMPytmg" resolve="nodeSubstituteChooser" />
-              </node>
-              <node concept="liA8E" id="6d5vlMPytmq" role="2OqNvi">
-                <ref role="37wK5l" to="6lvu:~NodeSubstituteChooser.getNumberOfActions():int" resolve="getNumberOfActions" />
-              </node>
-            </node>
-            <node concept="3cmrfG" id="6d5vlMPytmr" role="3uHU7w">
-              <property role="3cmrfH" value="1" />
-            </node>
-          </node>
-          <node concept="2OqwBi" id="6d5vlMPytms" role="3uHU7B">
-            <node concept="37vLTw" id="6d5vlMPytmt" role="2Oq$k0">
-              <ref role="3cqZAo" node="6d5vlMPytmg" resolve="nodeSubstituteChooser" />
-            </node>
-            <node concept="liA8E" id="6d5vlMPytmu" role="2OqNvi">
-              <ref role="37wK5l" to="6lvu:~NodeSubstituteChooser.isVisible():boolean" resolve="isVisible" />
-            </node>
-          </node>
-=======
       <node concept="yd1bK" id="44DBaIkVJ_A" role="3cqZAp">
         <node concept="pLAjd" id="44DBaIkVJ_B" role="yd6KS">
           <property role="pLAjf" value="VK_ENTER" />
@@ -4140,40 +4927,10 @@
           <property role="p6zMq" value="70" />
           <property role="p6zMs" value="70" />
           <property role="LIFWd" value="constant_0" />
->>>>>>> 2b7c7805
-        </node>
-      </node>
-    </node>
-  </node>
-<<<<<<< HEAD
-  <node concept="LiM7Y" id="6d5vlMPyvqp">
-    <property role="TrG5h" value="TestSubstituteExceptionReferenceDescriptionText" />
-    <property role="3GE5qa" value="exception" />
-    <node concept="3mLoSd" id="6d5vlMPyvqq" role="LiRBU">
-      <node concept="LIFWc" id="6d5vlMPyzVn" role="lGtFl">
-        <property role="ZRATv" value="true" />
-        <property role="OXtK3" value="true" />
-        <property role="p6zMq" value="0" />
-        <property role="p6zMs" value="0" />
-        <property role="LIFWd" value="empty_referenceDescriptionText" />
-      </node>
-    </node>
-    <node concept="3clFbS" id="6d5vlMPyvqs" role="LjaKd">
-      <node concept="2HxZob" id="6d5vlMPyvqt" role="3cqZAp">
-        <node concept="1iFQzN" id="6d5vlMPyvqu" role="3iKnsn">
-          <ref role="1iFR8X" to="ekwn:2XByp9s_j7f" resolve="Complete" />
-        </node>
-      </node>
-      <node concept="3cpWs8" id="6d5vlMPyvqv" role="3cqZAp">
-        <node concept="3cpWsn" id="6d5vlMPyvqw" role="3cpWs9">
-          <property role="TrG5h" value="nodeSubstituteChooser" />
-          <node concept="3uibUv" id="6d5vlMPyvqx" role="1tU5fm">
-            <ref role="3uigEE" to="6lvu:~NodeSubstituteChooser" resolve="NodeSubstituteChooser" />
-          </node>
-          <node concept="2OqwBi" id="6d5vlMPyvqy" role="33vP2m">
-            <node concept="369mXd" id="6d5vlMPyvqz" role="2Oq$k0" />
-            <node concept="liA8E" id="6d5vlMPyvq$" role="2OqNvi">
-=======
+        </node>
+      </node>
+    </node>
+  </node>
   <node concept="LiM7Y" id="3XP_kj6CE_v">
     <property role="TrG5h" value="TestSubstitute_DuplicationMenu_SubconceptMenu" />
     <property role="3GE5qa" value="duplication" />
@@ -4192,97 +4949,11 @@
           <node concept="2OqwBi" id="3XP_kj6CVZZ" role="33vP2m">
             <node concept="369mXd" id="3XP_kj6CW00" role="2Oq$k0" />
             <node concept="liA8E" id="3XP_kj6CW01" role="2OqNvi">
->>>>>>> 2b7c7805
               <ref role="37wK5l" to="exr9:~EditorComponent.getNodeSubstituteChooser():jetbrains.mps.nodeEditor.cellMenu.NodeSubstituteChooser" resolve="getNodeSubstituteChooser" />
             </node>
           </node>
         </node>
       </node>
-<<<<<<< HEAD
-      <node concept="3vwNmj" id="6d5vlMPyvq_" role="3cqZAp">
-        <node concept="1Wc70l" id="6d5vlMPyvqA" role="3vwVQn">
-          <node concept="3clFbC" id="6d5vlMPyvqB" role="3uHU7w">
-            <node concept="2OqwBi" id="6d5vlMPyvqC" role="3uHU7B">
-              <node concept="37vLTw" id="6d5vlMPyvqD" role="2Oq$k0">
-                <ref role="3cqZAo" node="6d5vlMPyvqw" resolve="nodeSubstituteChooser" />
-              </node>
-              <node concept="liA8E" id="6d5vlMPyvqE" role="2OqNvi">
-                <ref role="37wK5l" to="6lvu:~NodeSubstituteChooser.getNumberOfActions():int" resolve="getNumberOfActions" />
-              </node>
-            </node>
-            <node concept="3cmrfG" id="6d5vlMPyvqF" role="3uHU7w">
-              <property role="3cmrfH" value="1" />
-            </node>
-          </node>
-          <node concept="2OqwBi" id="6d5vlMPyvqG" role="3uHU7B">
-            <node concept="37vLTw" id="6d5vlMPyvqH" role="2Oq$k0">
-              <ref role="3cqZAo" node="6d5vlMPyvqw" resolve="nodeSubstituteChooser" />
-            </node>
-            <node concept="liA8E" id="6d5vlMPyvqI" role="2OqNvi">
-              <ref role="37wK5l" to="6lvu:~NodeSubstituteChooser.isVisible():boolean" resolve="isVisible" />
-            </node>
-          </node>
-        </node>
-      </node>
-    </node>
-  </node>
-  <node concept="LiM7Y" id="6d5vlMPy$ao">
-    <property role="TrG5h" value="TestSubstituteExceptionReferenceMatchingText" />
-    <property role="3GE5qa" value="exception" />
-    <node concept="2ng5p9" id="3c5h9FPxhGH" role="2ng5wh">
-      <property role="2nlSSt" value="ERROR" />
-      <property role="2nlSSu" value="Intentional Exception - ignore this" />
-    </node>
-    <node concept="3mLoSd" id="6d5vlMPy$ap" role="LiRBU">
-      <node concept="LIFWc" id="3c5h9FPxA0e" role="lGtFl">
-        <property role="ZRATv" value="true" />
-        <property role="OXtK3" value="true" />
-        <property role="p6zMq" value="0" />
-        <property role="p6zMs" value="0" />
-        <property role="LIFWd" value="empty_referenceMatchingText" />
-      </node>
-    </node>
-    <node concept="3clFbS" id="6d5vlMPy$ar" role="LjaKd">
-      <node concept="2HxZob" id="6d5vlMPy$as" role="3cqZAp">
-        <node concept="1iFQzN" id="6d5vlMPy$at" role="3iKnsn">
-          <ref role="1iFR8X" to="ekwn:2XByp9s_j7f" resolve="Complete" />
-        </node>
-      </node>
-      <node concept="3cpWs8" id="6d5vlMPy$au" role="3cqZAp">
-        <node concept="3cpWsn" id="6d5vlMPy$av" role="3cpWs9">
-          <property role="TrG5h" value="nodeSubstituteChooser" />
-          <node concept="3uibUv" id="6d5vlMPy$aw" role="1tU5fm">
-            <ref role="3uigEE" to="6lvu:~NodeSubstituteChooser" resolve="NodeSubstituteChooser" />
-          </node>
-          <node concept="2OqwBi" id="6d5vlMPy$ax" role="33vP2m">
-            <node concept="369mXd" id="6d5vlMPy$ay" role="2Oq$k0" />
-            <node concept="liA8E" id="6d5vlMPy$az" role="2OqNvi">
-              <ref role="37wK5l" to="exr9:~EditorComponent.getNodeSubstituteChooser():jetbrains.mps.nodeEditor.cellMenu.NodeSubstituteChooser" resolve="getNodeSubstituteChooser" />
-            </node>
-          </node>
-        </node>
-      </node>
-      <node concept="3vwNmj" id="6d5vlMPy$a$" role="3cqZAp">
-        <node concept="1Wc70l" id="6d5vlMPy$a_" role="3vwVQn">
-          <node concept="3clFbC" id="6d5vlMPy$aA" role="3uHU7w">
-            <node concept="2OqwBi" id="6d5vlMPy$aB" role="3uHU7B">
-              <node concept="37vLTw" id="6d5vlMPy$aC" role="2Oq$k0">
-                <ref role="3cqZAo" node="6d5vlMPy$av" resolve="nodeSubstituteChooser" />
-              </node>
-              <node concept="liA8E" id="6d5vlMPy$aD" role="2OqNvi">
-                <ref role="37wK5l" to="6lvu:~NodeSubstituteChooser.getNumberOfActions():int" resolve="getNumberOfActions" />
-              </node>
-            </node>
-            <node concept="3cmrfG" id="6d5vlMPy$aE" role="3uHU7w">
-              <property role="3cmrfH" value="1" />
-            </node>
-          </node>
-          <node concept="2OqwBi" id="6d5vlMPy$aF" role="3uHU7B">
-            <node concept="37vLTw" id="6d5vlMPy$aG" role="2Oq$k0">
-              <ref role="3cqZAo" node="6d5vlMPy$av" resolve="nodeSubstituteChooser" />
-            </node>
-            <node concept="liA8E" id="6d5vlMPy$aH" role="2OqNvi">
-=======
       <node concept="3vwNmj" id="3XP_kj6CEUo" role="3cqZAp">
         <node concept="1Wc70l" id="3XP_kj6CVVY" role="3vwVQn">
           <node concept="3clFbC" id="3XP_kj6CXta" role="3uHU7w">
@@ -4303,84 +4974,11 @@
               <ref role="3cqZAo" node="3XP_kj6CVZY" resolve="nodeSubstituteChooser" />
             </node>
             <node concept="liA8E" id="3XP_kj6CVNT" role="2OqNvi">
->>>>>>> 2b7c7805
               <ref role="37wK5l" to="6lvu:~NodeSubstituteChooser.isVisible():boolean" resolve="isVisible" />
             </node>
           </node>
         </node>
       </node>
-<<<<<<< HEAD
-    </node>
-  </node>
-  <node concept="LiM7Y" id="3c5h9FPxn2l">
-    <property role="TrG5h" value="TestSubstituteExceptionReferenceVisibleMatchingText" />
-    <property role="3GE5qa" value="exception" />
-    <node concept="3mLoSd" id="3c5h9FPxn2n" role="LiRBU">
-      <node concept="LIFWc" id="3c5h9FPxAPA" role="lGtFl">
-        <property role="ZRATv" value="true" />
-        <property role="OXtK3" value="true" />
-        <property role="p6zMq" value="0" />
-        <property role="p6zMs" value="0" />
-        <property role="LIFWd" value="empty_referenceVisibleMatchingText" />
-      </node>
-    </node>
-    <node concept="3clFbS" id="3c5h9FPxn2p" role="LjaKd">
-      <node concept="2HxZob" id="3c5h9FPxn2q" role="3cqZAp">
-        <node concept="1iFQzN" id="3c5h9FPxn2r" role="3iKnsn">
-          <ref role="1iFR8X" to="ekwn:2XByp9s_j7f" resolve="Complete" />
-        </node>
-      </node>
-      <node concept="3cpWs8" id="3c5h9FPxn2s" role="3cqZAp">
-        <node concept="3cpWsn" id="3c5h9FPxn2t" role="3cpWs9">
-          <property role="TrG5h" value="nodeSubstituteChooser" />
-          <node concept="3uibUv" id="3c5h9FPxn2u" role="1tU5fm">
-            <ref role="3uigEE" to="6lvu:~NodeSubstituteChooser" resolve="NodeSubstituteChooser" />
-          </node>
-          <node concept="2OqwBi" id="3c5h9FPxn2v" role="33vP2m">
-            <node concept="369mXd" id="3c5h9FPxn2w" role="2Oq$k0" />
-            <node concept="liA8E" id="3c5h9FPxn2x" role="2OqNvi">
-              <ref role="37wK5l" to="exr9:~EditorComponent.getNodeSubstituteChooser():jetbrains.mps.nodeEditor.cellMenu.NodeSubstituteChooser" resolve="getNodeSubstituteChooser" />
-            </node>
-          </node>
-        </node>
-      </node>
-      <node concept="3vwNmj" id="3c5h9FPxn2y" role="3cqZAp">
-        <node concept="1Wc70l" id="3c5h9FPxn2z" role="3vwVQn">
-          <node concept="3clFbC" id="3c5h9FPxn2$" role="3uHU7w">
-            <node concept="2OqwBi" id="3c5h9FPxn2_" role="3uHU7B">
-              <node concept="37vLTw" id="3c5h9FPxn2A" role="2Oq$k0">
-                <ref role="3cqZAo" node="3c5h9FPxn2t" resolve="nodeSubstituteChooser" />
-              </node>
-              <node concept="liA8E" id="3c5h9FPxn2B" role="2OqNvi">
-                <ref role="37wK5l" to="6lvu:~NodeSubstituteChooser.getNumberOfActions():int" resolve="getNumberOfActions" />
-              </node>
-            </node>
-            <node concept="3cmrfG" id="3c5h9FPxn2C" role="3uHU7w">
-              <property role="3cmrfH" value="1" />
-            </node>
-          </node>
-          <node concept="2OqwBi" id="3c5h9FPxn2D" role="3uHU7B">
-            <node concept="37vLTw" id="3c5h9FPxn2E" role="2Oq$k0">
-              <ref role="3cqZAo" node="3c5h9FPxn2t" resolve="nodeSubstituteChooser" />
-            </node>
-            <node concept="liA8E" id="3c5h9FPxn2F" role="2OqNvi">
-              <ref role="37wK5l" to="6lvu:~NodeSubstituteChooser.isVisible():boolean" resolve="isVisible" />
-            </node>
-          </node>
-        </node>
-      </node>
-    </node>
-  </node>
-  <node concept="LiM7Y" id="2yVdJHO5WOg">
-    <property role="TrG5h" value="TestSubstituteExceptionWrapMenu" />
-    <property role="3GE5qa" value="exception" />
-    <node concept="2ng5p9" id="2yVdJHO5WOh" role="2ng5wh">
-      <property role="2nlSSt" value="ERROR" />
-      <property role="2nlSSu" value="Intentional Exception - ignore this" />
-    </node>
-    <node concept="3mLoSd" id="2yVdJHO5WOi" role="LiRBU">
-      <node concept="LIFWc" id="2yVdJHOdLz2" role="lGtFl">
-=======
       <node concept="yd1bK" id="3XP_kj6CXEh" role="3cqZAp">
         <node concept="pLAjd" id="3XP_kj6CXEj" role="yd6KS">
           <property role="pLAjf" value="VK_ENTER" />
@@ -4389,59 +4987,10 @@
     </node>
     <node concept="3TPulU" id="3XP_kj6CE_N" role="LiRBU">
       <node concept="LIFWc" id="1D1LJGC4VXF" role="lGtFl">
->>>>>>> 2b7c7805
-        <property role="ZRATv" value="true" />
-        <property role="OXtK3" value="true" />
-        <property role="p6zMq" value="0" />
-        <property role="p6zMs" value="0" />
-<<<<<<< HEAD
-        <property role="LIFWd" value="empty_wrapMenu" />
-      </node>
-    </node>
-    <node concept="3clFbS" id="2yVdJHO5WOk" role="LjaKd">
-      <node concept="2HxZob" id="2yVdJHO5WOl" role="3cqZAp">
-        <node concept="1iFQzN" id="2yVdJHO5WOm" role="3iKnsn">
-          <ref role="1iFR8X" to="ekwn:2XByp9s_j7f" resolve="Complete" />
-        </node>
-      </node>
-      <node concept="3cpWs8" id="2yVdJHO5WOn" role="3cqZAp">
-        <node concept="3cpWsn" id="2yVdJHO5WOo" role="3cpWs9">
-          <property role="TrG5h" value="nodeSubstituteChooser" />
-          <node concept="3uibUv" id="2yVdJHO5WOp" role="1tU5fm">
-            <ref role="3uigEE" to="6lvu:~NodeSubstituteChooser" resolve="NodeSubstituteChooser" />
-          </node>
-          <node concept="2OqwBi" id="2yVdJHO5WOq" role="33vP2m">
-            <node concept="369mXd" id="2yVdJHO5WOr" role="2Oq$k0" />
-            <node concept="liA8E" id="2yVdJHO5WOs" role="2OqNvi">
-              <ref role="37wK5l" to="exr9:~EditorComponent.getNodeSubstituteChooser():jetbrains.mps.nodeEditor.cellMenu.NodeSubstituteChooser" resolve="getNodeSubstituteChooser" />
-            </node>
-          </node>
-        </node>
-      </node>
-      <node concept="3vwNmj" id="2yVdJHO5WOu" role="3cqZAp">
-        <node concept="1Wc70l" id="2yVdJHO5WOv" role="3vwVQn">
-          <node concept="3clFbC" id="2yVdJHO5WOw" role="3uHU7w">
-            <node concept="2OqwBi" id="2yVdJHO5WOx" role="3uHU7B">
-              <node concept="37vLTw" id="2yVdJHO5WOy" role="2Oq$k0">
-                <ref role="3cqZAo" node="2yVdJHO5WOo" resolve="nodeSubstituteChooser" />
-              </node>
-              <node concept="liA8E" id="2yVdJHO5WOz" role="2OqNvi">
-                <ref role="37wK5l" to="6lvu:~NodeSubstituteChooser.getNumberOfActions():int" resolve="getNumberOfActions" />
-              </node>
-            </node>
-            <node concept="3cmrfG" id="2yVdJHO5WO$" role="3uHU7w">
-              <property role="3cmrfH" value="1" />
-            </node>
-          </node>
-          <node concept="2OqwBi" id="2yVdJHO5WO_" role="3uHU7B">
-            <node concept="37vLTw" id="2yVdJHO5WOA" role="2Oq$k0">
-              <ref role="3cqZAo" node="2yVdJHO5WOo" resolve="nodeSubstituteChooser" />
-            </node>
-            <node concept="liA8E" id="2yVdJHO5WOB" role="2OqNvi">
-              <ref role="37wK5l" to="6lvu:~NodeSubstituteChooser.isVisible():boolean" resolve="isVisible" />
-            </node>
-          </node>
-=======
+        <property role="ZRATv" value="true" />
+        <property role="OXtK3" value="true" />
+        <property role="p6zMq" value="0" />
+        <property role="p6zMs" value="0" />
         <property role="LIFWd" value="empty_childSubconcept" />
       </node>
     </node>
@@ -4453,44 +5002,85 @@
           <property role="p6zMq" value="51" />
           <property role="p6zMs" value="51" />
           <property role="LIFWd" value="constant_0" />
->>>>>>> 2b7c7805
-        </node>
-      </node>
-    </node>
-  </node>
-<<<<<<< HEAD
-  <node concept="LiM7Y" id="4LXLsLUy$Un">
-    <property role="TrG5h" value="TestSubstituteExceptionSubconceptsMenu" />
-    <property role="3GE5qa" value="exception" />
-    <node concept="2ng5p9" id="4LXLsLUy$Uo" role="2ng5wh">
-      <property role="2nlSSt" value="ERROR" />
-      <property role="2nlSSu" value="Intentional Exception - ignore this" />
-    </node>
-    <node concept="3mLoSd" id="4LXLsLUy$Up" role="LiRBU">
-      <node concept="LIFWc" id="4LXLsLUyAYA" role="lGtFl">
-        <property role="ZRATv" value="true" />
-        <property role="OXtK3" value="true" />
-        <property role="p6zMq" value="0" />
-        <property role="p6zMs" value="0" />
-        <property role="LIFWd" value="empty_subconcepts" />
-      </node>
-    </node>
-    <node concept="3clFbS" id="4LXLsLUy$Ur" role="LjaKd">
-      <node concept="2HxZob" id="4LXLsLUy$Us" role="3cqZAp">
-        <node concept="1iFQzN" id="4LXLsLUy$Ut" role="3iKnsn">
-          <ref role="1iFR8X" to="ekwn:2XByp9s_j7f" resolve="Complete" />
-        </node>
-      </node>
-      <node concept="3cpWs8" id="4LXLsLUy$Uu" role="3cqZAp">
-        <node concept="3cpWsn" id="4LXLsLUy$Uv" role="3cpWs9">
+        </node>
+      </node>
+    </node>
+  </node>
+  <node concept="LiM7Y" id="1D1LJGC4jvj">
+    <property role="TrG5h" value="TestSubstitute_DuplicationMenu_WrapDifferentMenus" />
+    <property role="3GE5qa" value="duplication" />
+    <node concept="3clFbS" id="1D1LJGC4jvk" role="LjaKd">
+      <node concept="2HxZob" id="1D1LJGC4jvl" role="3cqZAp">
+        <node concept="1iFQzN" id="1D1LJGC4jvm" role="3iKnsn">
+          <ref role="1iFR8X" to="ekwn:2XByp9s_j7f" resolve="Complete" />
+        </node>
+      </node>
+      <node concept="3cpWs8" id="1D1LJGC4jvn" role="3cqZAp">
+        <node concept="3cpWsn" id="1D1LJGC4jvo" role="3cpWs9">
           <property role="TrG5h" value="nodeSubstituteChooser" />
-          <node concept="3uibUv" id="4LXLsLUy$Uw" role="1tU5fm">
+          <node concept="3uibUv" id="1D1LJGC4jvp" role="1tU5fm">
             <ref role="3uigEE" to="6lvu:~NodeSubstituteChooser" resolve="NodeSubstituteChooser" />
           </node>
-          <node concept="2OqwBi" id="4LXLsLUy$Ux" role="33vP2m">
-            <node concept="369mXd" id="4LXLsLUy$Uy" role="2Oq$k0" />
-            <node concept="liA8E" id="4LXLsLUy$Uz" role="2OqNvi">
-=======
+          <node concept="2OqwBi" id="1D1LJGC4jvq" role="33vP2m">
+            <node concept="369mXd" id="1D1LJGC4jvr" role="2Oq$k0" />
+            <node concept="liA8E" id="1D1LJGC4jvs" role="2OqNvi">
+              <ref role="37wK5l" to="exr9:~EditorComponent.getNodeSubstituteChooser():jetbrains.mps.nodeEditor.cellMenu.NodeSubstituteChooser" resolve="getNodeSubstituteChooser" />
+            </node>
+          </node>
+        </node>
+      </node>
+      <node concept="3vwNmj" id="1D1LJGC4jvt" role="3cqZAp">
+        <node concept="1Wc70l" id="1D1LJGC4jvu" role="3vwVQn">
+          <node concept="3clFbC" id="1D1LJGC4jvv" role="3uHU7w">
+            <node concept="2OqwBi" id="1D1LJGC4jvw" role="3uHU7B">
+              <node concept="37vLTw" id="1D1LJGC4jvx" role="2Oq$k0">
+                <ref role="3cqZAo" node="1D1LJGC4jvo" resolve="nodeSubstituteChooser" />
+              </node>
+              <node concept="liA8E" id="1D1LJGC4jvy" role="2OqNvi">
+                <ref role="37wK5l" to="6lvu:~NodeSubstituteChooser.getNumberOfActions():int" resolve="getNumberOfActions" />
+              </node>
+            </node>
+            <node concept="3cmrfG" id="1D1LJGC4jvz" role="3uHU7w">
+              <property role="3cmrfH" value="2" />
+            </node>
+          </node>
+          <node concept="2OqwBi" id="1D1LJGC4jv$" role="3uHU7B">
+            <node concept="37vLTw" id="1D1LJGC4jv_" role="2Oq$k0">
+              <ref role="3cqZAo" node="1D1LJGC4jvo" resolve="nodeSubstituteChooser" />
+            </node>
+            <node concept="liA8E" id="1D1LJGC4jvA" role="2OqNvi">
+              <ref role="37wK5l" to="6lvu:~NodeSubstituteChooser.isVisible():boolean" resolve="isVisible" />
+            </node>
+          </node>
+        </node>
+      </node>
+      <node concept="yd1bK" id="1D1LJGC4jvB" role="3cqZAp">
+        <node concept="pLAjd" id="1D1LJGC4jvC" role="yd6KS">
+          <property role="pLAjf" value="VK_ENTER" />
+        </node>
+      </node>
+    </node>
+    <node concept="3TPulU" id="1D1LJGC4jvD" role="LiRBU">
+      <node concept="LIFWc" id="1D1LJGC53xB" role="lGtFl">
+        <property role="ZRATv" value="true" />
+        <property role="OXtK3" value="true" />
+        <property role="p6zMq" value="0" />
+        <property role="p6zMs" value="0" />
+        <property role="LIFWd" value="empty_childWrapDifferentMenus" />
+      </node>
+    </node>
+    <node concept="3TPulU" id="1D1LJGC4jvF" role="LiZbd">
+      <node concept="MktZm" id="1D1LJGC4$r_" role="MkuUH">
+        <node concept="LIFWc" id="1D1LJGC4$Qq" role="lGtFl">
+          <property role="ZRATv" value="true" />
+          <property role="OXtK3" value="true" />
+          <property role="p6zMq" value="61" />
+          <property role="p6zMs" value="61" />
+          <property role="LIFWd" value="constant_0" />
+        </node>
+      </node>
+    </node>
+  </node>
   <node concept="LiM7Y" id="3XP_kj6DinC">
     <property role="TrG5h" value="TestSubstitute_DuplicationMenu_IncludeSameMenuTwice" />
     <property role="3GE5qa" value="duplication" />
@@ -4509,84 +5099,11 @@
           <node concept="2OqwBi" id="3XP_kj6DinJ" role="33vP2m">
             <node concept="369mXd" id="3XP_kj6DinK" role="2Oq$k0" />
             <node concept="liA8E" id="3XP_kj6DinL" role="2OqNvi">
->>>>>>> 2b7c7805
               <ref role="37wK5l" to="exr9:~EditorComponent.getNodeSubstituteChooser():jetbrains.mps.nodeEditor.cellMenu.NodeSubstituteChooser" resolve="getNodeSubstituteChooser" />
             </node>
           </node>
         </node>
       </node>
-<<<<<<< HEAD
-      <node concept="3vwNmj" id="4LXLsLUy$U$" role="3cqZAp">
-        <node concept="1Wc70l" id="4LXLsLUy$U_" role="3vwVQn">
-          <node concept="3clFbC" id="4LXLsLUy$UA" role="3uHU7w">
-            <node concept="2OqwBi" id="4LXLsLUy$UB" role="3uHU7B">
-              <node concept="37vLTw" id="4LXLsLUy$UC" role="2Oq$k0">
-                <ref role="3cqZAo" node="4LXLsLUy$Uv" resolve="nodeSubstituteChooser" />
-              </node>
-              <node concept="liA8E" id="4LXLsLUy$UD" role="2OqNvi">
-                <ref role="37wK5l" to="6lvu:~NodeSubstituteChooser.getNumberOfActions():int" resolve="getNumberOfActions" />
-              </node>
-            </node>
-            <node concept="3cmrfG" id="4LXLsLUy$UE" role="3uHU7w">
-              <property role="3cmrfH" value="1" />
-            </node>
-          </node>
-          <node concept="2OqwBi" id="4LXLsLUy$UF" role="3uHU7B">
-            <node concept="37vLTw" id="4LXLsLUy$UG" role="2Oq$k0">
-              <ref role="3cqZAo" node="4LXLsLUy$Uv" resolve="nodeSubstituteChooser" />
-            </node>
-            <node concept="liA8E" id="4LXLsLUy$UH" role="2OqNvi">
-              <ref role="37wK5l" to="6lvu:~NodeSubstituteChooser.isVisible():boolean" resolve="isVisible" />
-            </node>
-          </node>
-        </node>
-      </node>
-    </node>
-  </node>
-  <node concept="LiM7Y" id="7clZIz_rK8w">
-    <property role="TrG5h" value="TestSubstitute_WrapNamedSubstituteMenuFromTransformMenu" />
-    <node concept="16zE7j" id="7clZIz_rK8x" role="LiRBU">
-      <node concept="LIFWc" id="3h50PypJovR" role="lGtFl">
-        <property role="LIFWa" value="0" />
-        <property role="OXtK3" value="true" />
-        <property role="p6zMq" value="0" />
-        <property role="p6zMs" value="0" />
-        <property role="LIFWd" value="Constant_tkqw7v_hb2a" />
-      </node>
-    </node>
-    <node concept="16zE7j" id="7clZIz_rK8z" role="LiZbd">
-      <node concept="2mu4L6" id="7clZIz_s0Oa" role="XWXxo">
-        <property role="TrG5h" value="named menu to wrap from transform" />
-        <node concept="LIFWc" id="7clZIz_s0Qe" role="lGtFl">
-          <property role="ZRATv" value="true" />
-          <property role="OXtK3" value="true" />
-          <property role="p6zMq" value="33" />
-          <property role="p6zMs" value="33" />
-          <property role="LIFWd" value="property_name" />
-        </node>
-      </node>
-    </node>
-    <node concept="3clFbS" id="7clZIz_rK8A" role="LjaKd">
-      <node concept="2HxZob" id="7clZIz_rK8B" role="3cqZAp">
-        <node concept="1iFQzN" id="7clZIz_rK8C" role="3iKnsn">
-          <ref role="1iFR8X" to="ekwn:2XByp9s_j7f" resolve="Complete" />
-        </node>
-      </node>
-      <node concept="3vwNmj" id="7clZIz_rK8D" role="3cqZAp">
-        <node concept="1Wc70l" id="7clZIz_rK8E" role="3vwVQn">
-          <node concept="3clFbC" id="7clZIz_rK8F" role="3uHU7w">
-            <node concept="3cmrfG" id="7clZIz_rK8G" role="3uHU7w">
-              <property role="3cmrfH" value="1" />
-            </node>
-            <node concept="2OqwBi" id="7clZIz_rK8H" role="3uHU7B">
-              <node concept="2OqwBi" id="7clZIz_rK8I" role="2Oq$k0">
-                <node concept="369mXd" id="7clZIz_rK8J" role="2Oq$k0" />
-                <node concept="liA8E" id="7clZIz_rK8K" role="2OqNvi">
-                  <ref role="37wK5l" to="exr9:~EditorComponent.getNodeSubstituteChooser():jetbrains.mps.nodeEditor.cellMenu.NodeSubstituteChooser" resolve="getNodeSubstituteChooser" />
-                </node>
-              </node>
-              <node concept="liA8E" id="7clZIz_rK8L" role="2OqNvi">
-=======
       <node concept="3vwNmj" id="3XP_kj6DinM" role="3cqZAp">
         <node concept="1Wc70l" id="3XP_kj6DinN" role="3vwVQn">
           <node concept="3clFbC" id="3XP_kj6DinO" role="3uHU7w">
@@ -4598,141 +5115,32 @@
                 <ref role="3cqZAo" node="3XP_kj6DinH" resolve="nodeSubstituteChooser" />
               </node>
               <node concept="liA8E" id="3XP_kj6DinS" role="2OqNvi">
->>>>>>> 2b7c7805
                 <ref role="37wK5l" to="6lvu:~NodeSubstituteChooser.getNumberOfActions():int" resolve="getNumberOfActions" />
               </node>
             </node>
           </node>
-<<<<<<< HEAD
-          <node concept="2OqwBi" id="7clZIz_rK8M" role="3uHU7B">
-            <node concept="2OqwBi" id="7clZIz_rK8N" role="2Oq$k0">
-              <node concept="369mXd" id="7clZIz_rK8O" role="2Oq$k0" />
-              <node concept="liA8E" id="7clZIz_rK8P" role="2OqNvi">
-                <ref role="37wK5l" to="exr9:~EditorComponent.getNodeSubstituteChooser():jetbrains.mps.nodeEditor.cellMenu.NodeSubstituteChooser" resolve="getNodeSubstituteChooser" />
-              </node>
-            </node>
-            <node concept="liA8E" id="7clZIz_rK8Q" role="2OqNvi">
-=======
           <node concept="2OqwBi" id="3XP_kj6DinT" role="3uHU7B">
             <node concept="37vLTw" id="3XP_kj6DinU" role="2Oq$k0">
               <ref role="3cqZAo" node="3XP_kj6DinH" resolve="nodeSubstituteChooser" />
             </node>
             <node concept="liA8E" id="3XP_kj6DinV" role="2OqNvi">
->>>>>>> 2b7c7805
               <ref role="37wK5l" to="6lvu:~NodeSubstituteChooser.isVisible():boolean" resolve="isVisible" />
             </node>
           </node>
         </node>
       </node>
-<<<<<<< HEAD
-      <node concept="2TK7Tu" id="1L4Jh90G7AT" role="3cqZAp">
-        <property role="2TTd_B" value="named" />
-      </node>
-      <node concept="3vwNmj" id="1L4Jh90G7rm" role="3cqZAp">
-        <node concept="1Wc70l" id="1L4Jh90G7rn" role="3vwVQn">
-          <node concept="3clFbC" id="1L4Jh90G7ro" role="3uHU7w">
-            <node concept="3cmrfG" id="1L4Jh90G7rp" role="3uHU7w">
-              <property role="3cmrfH" value="1" />
-            </node>
-            <node concept="2OqwBi" id="1L4Jh90G7rq" role="3uHU7B">
-              <node concept="2OqwBi" id="1L4Jh90G7rr" role="2Oq$k0">
-                <node concept="369mXd" id="1L4Jh90G7rs" role="2Oq$k0" />
-                <node concept="liA8E" id="1L4Jh90G7rt" role="2OqNvi">
-                  <ref role="37wK5l" to="exr9:~EditorComponent.getNodeSubstituteChooser():jetbrains.mps.nodeEditor.cellMenu.NodeSubstituteChooser" resolve="getNodeSubstituteChooser" />
-                </node>
-              </node>
-              <node concept="liA8E" id="1L4Jh90G7ru" role="2OqNvi">
-                <ref role="37wK5l" to="6lvu:~NodeSubstituteChooser.getNumberOfActions():int" resolve="getNumberOfActions" />
-              </node>
-            </node>
-          </node>
-          <node concept="2OqwBi" id="1L4Jh90G7rv" role="3uHU7B">
-            <node concept="2OqwBi" id="1L4Jh90G7rw" role="2Oq$k0">
-              <node concept="369mXd" id="1L4Jh90G7rx" role="2Oq$k0" />
-              <node concept="liA8E" id="1L4Jh90G7ry" role="2OqNvi">
-                <ref role="37wK5l" to="exr9:~EditorComponent.getNodeSubstituteChooser():jetbrains.mps.nodeEditor.cellMenu.NodeSubstituteChooser" resolve="getNodeSubstituteChooser" />
-              </node>
-            </node>
-            <node concept="liA8E" id="1L4Jh90G7rz" role="2OqNvi">
-              <ref role="37wK5l" to="6lvu:~NodeSubstituteChooser.isVisible():boolean" resolve="isVisible" />
-            </node>
-          </node>
-        </node>
-      </node>
-      <node concept="yd1bK" id="7clZIz_rK8R" role="3cqZAp">
-        <node concept="pLAjd" id="7clZIz_rK8S" role="yd6KS">
-=======
       <node concept="yd1bK" id="3XP_kj6DinW" role="3cqZAp">
         <node concept="pLAjd" id="3XP_kj6DinX" role="yd6KS">
->>>>>>> 2b7c7805
           <property role="pLAjf" value="VK_ENTER" />
         </node>
       </node>
     </node>
-<<<<<<< HEAD
-  </node>
-  <node concept="LiM7Y" id="1L4Jh90GX1q">
-    <property role="TrG5h" value="TestSubstitute_WrapNamedSubstituteMenuFromSubstituteMenu" />
-    <node concept="16zE7j" id="1L4Jh90GX1r" role="LiRBU">
-      <node concept="LIFWc" id="1L4Jh90HMSQ" role="lGtFl">
-=======
     <node concept="3TPulU" id="3XP_kj6DinY" role="LiRBU">
       <node concept="LIFWc" id="1D1LJGC4V8d" role="lGtFl">
->>>>>>> 2b7c7805
-        <property role="ZRATv" value="true" />
-        <property role="OXtK3" value="true" />
-        <property role="p6zMq" value="0" />
-        <property role="p6zMs" value="0" />
-<<<<<<< HEAD
-        <property role="LIFWd" value="empty_wrapNamedSubstituteMenuFromSubsitute" />
-      </node>
-    </node>
-    <node concept="16zE7j" id="1L4Jh90GX1t" role="LiZbd">
-      <node concept="16zIf6" id="1L4Jh90IiSX" role="1sXZqJ">
-        <node concept="16zIf4" id="1L4Jh90IiSW" role="16zIf2" />
-        <node concept="LIFWc" id="1L4Jh90IuZ5" role="lGtFl">
-          <property role="LIFWa" value="0" />
-          <property role="OXtK3" value="true" />
-          <property role="p6zMq" value="0" />
-          <property role="p6zMs" value="0" />
-          <property role="LIFWd" value="Constant_paj2j5_a0" />
-        </node>
-      </node>
-    </node>
-    <node concept="3clFbS" id="1L4Jh90GX1x" role="LjaKd">
-      <node concept="2HxZob" id="1L4Jh90GX1y" role="3cqZAp">
-        <node concept="1iFQzN" id="1L4Jh90GX1z" role="3iKnsn">
-          <ref role="1iFR8X" to="ekwn:2XByp9s_j7f" resolve="Complete" />
-        </node>
-      </node>
-      <node concept="3vwNmj" id="1L4Jh90GYz6" role="3cqZAp">
-        <node concept="1Wc70l" id="1L4Jh90GYz7" role="3vwVQn">
-          <node concept="3clFbC" id="1L4Jh90GYz8" role="3uHU7w">
-            <node concept="3cmrfG" id="1L4Jh90GYz9" role="3uHU7w">
-              <property role="3cmrfH" value="1" />
-            </node>
-            <node concept="2OqwBi" id="1L4Jh90GYza" role="3uHU7B">
-              <node concept="2OqwBi" id="1L4Jh90GYzb" role="2Oq$k0">
-                <node concept="369mXd" id="1L4Jh90GYzc" role="2Oq$k0" />
-                <node concept="liA8E" id="1L4Jh90GYzd" role="2OqNvi">
-                  <ref role="37wK5l" to="exr9:~EditorComponent.getNodeSubstituteChooser():jetbrains.mps.nodeEditor.cellMenu.NodeSubstituteChooser" resolve="getNodeSubstituteChooser" />
-                </node>
-              </node>
-              <node concept="liA8E" id="1L4Jh90GYze" role="2OqNvi">
-                <ref role="37wK5l" to="6lvu:~NodeSubstituteChooser.getNumberOfActions():int" resolve="getNumberOfActions" />
-              </node>
-            </node>
-          </node>
-          <node concept="2OqwBi" id="1L4Jh90GYzf" role="3uHU7B">
-            <node concept="2OqwBi" id="1L4Jh90GYzg" role="2Oq$k0">
-              <node concept="369mXd" id="1L4Jh90GYzh" role="2Oq$k0" />
-              <node concept="liA8E" id="1L4Jh90GYzi" role="2OqNvi">
-                <ref role="37wK5l" to="exr9:~EditorComponent.getNodeSubstituteChooser():jetbrains.mps.nodeEditor.cellMenu.NodeSubstituteChooser" resolve="getNodeSubstituteChooser" />
-              </node>
-            </node>
-            <node concept="liA8E" id="1L4Jh90GYzj" role="2OqNvi">
-              <ref role="37wK5l" to="6lvu:~NodeSubstituteChooser.isVisible():boolean" resolve="isVisible" />
-=======
+        <property role="ZRATv" value="true" />
+        <property role="OXtK3" value="true" />
+        <property role="p6zMq" value="0" />
+        <property role="p6zMs" value="0" />
         <property role="LIFWd" value="empty_childIncludeSameMenuTwice" />
       </node>
     </node>
@@ -4748,389 +5156,4 @@
       </node>
     </node>
   </node>
-  <node concept="LiM7Y" id="1D1LJGC4jvj">
-    <property role="TrG5h" value="TestSubstitute_DuplicationMenu_WrapDifferentMenus" />
-    <property role="3GE5qa" value="duplication" />
-    <node concept="3clFbS" id="1D1LJGC4jvk" role="LjaKd">
-      <node concept="2HxZob" id="1D1LJGC4jvl" role="3cqZAp">
-        <node concept="1iFQzN" id="1D1LJGC4jvm" role="3iKnsn">
-          <ref role="1iFR8X" to="ekwn:2XByp9s_j7f" resolve="Complete" />
-        </node>
-      </node>
-      <node concept="3cpWs8" id="1D1LJGC4jvn" role="3cqZAp">
-        <node concept="3cpWsn" id="1D1LJGC4jvo" role="3cpWs9">
-          <property role="TrG5h" value="nodeSubstituteChooser" />
-          <node concept="3uibUv" id="1D1LJGC4jvp" role="1tU5fm">
-            <ref role="3uigEE" to="6lvu:~NodeSubstituteChooser" resolve="NodeSubstituteChooser" />
-          </node>
-          <node concept="2OqwBi" id="1D1LJGC4jvq" role="33vP2m">
-            <node concept="369mXd" id="1D1LJGC4jvr" role="2Oq$k0" />
-            <node concept="liA8E" id="1D1LJGC4jvs" role="2OqNvi">
-              <ref role="37wK5l" to="exr9:~EditorComponent.getNodeSubstituteChooser():jetbrains.mps.nodeEditor.cellMenu.NodeSubstituteChooser" resolve="getNodeSubstituteChooser" />
->>>>>>> 2b7c7805
-            </node>
-          </node>
-        </node>
-      </node>
-<<<<<<< HEAD
-      <node concept="2TK7Tu" id="1L4Jh90GYzk" role="3cqZAp">
-        <property role="2TTd_B" value="named" />
-      </node>
-      <node concept="3vwNmj" id="1L4Jh90GYzl" role="3cqZAp">
-        <node concept="1Wc70l" id="1L4Jh90GYzm" role="3vwVQn">
-          <node concept="3clFbC" id="1L4Jh90GYzn" role="3uHU7w">
-            <node concept="3cmrfG" id="1L4Jh90GYzo" role="3uHU7w">
-              <property role="3cmrfH" value="1" />
-            </node>
-            <node concept="2OqwBi" id="1L4Jh90GYzp" role="3uHU7B">
-              <node concept="2OqwBi" id="1L4Jh90GYzq" role="2Oq$k0">
-                <node concept="369mXd" id="1L4Jh90GYzr" role="2Oq$k0" />
-                <node concept="liA8E" id="1L4Jh90GYzs" role="2OqNvi">
-                  <ref role="37wK5l" to="exr9:~EditorComponent.getNodeSubstituteChooser():jetbrains.mps.nodeEditor.cellMenu.NodeSubstituteChooser" resolve="getNodeSubstituteChooser" />
-                </node>
-              </node>
-              <node concept="liA8E" id="1L4Jh90GYzt" role="2OqNvi">
-                <ref role="37wK5l" to="6lvu:~NodeSubstituteChooser.getNumberOfActions():int" resolve="getNumberOfActions" />
-              </node>
-            </node>
-          </node>
-          <node concept="2OqwBi" id="1L4Jh90GYzu" role="3uHU7B">
-            <node concept="2OqwBi" id="1L4Jh90GYzv" role="2Oq$k0">
-              <node concept="369mXd" id="1L4Jh90GYzw" role="2Oq$k0" />
-              <node concept="liA8E" id="1L4Jh90GYzx" role="2OqNvi">
-                <ref role="37wK5l" to="exr9:~EditorComponent.getNodeSubstituteChooser():jetbrains.mps.nodeEditor.cellMenu.NodeSubstituteChooser" resolve="getNodeSubstituteChooser" />
-              </node>
-            </node>
-            <node concept="liA8E" id="1L4Jh90GYzy" role="2OqNvi">
-=======
-      <node concept="3vwNmj" id="1D1LJGC4jvt" role="3cqZAp">
-        <node concept="1Wc70l" id="1D1LJGC4jvu" role="3vwVQn">
-          <node concept="3clFbC" id="1D1LJGC4jvv" role="3uHU7w">
-            <node concept="2OqwBi" id="1D1LJGC4jvw" role="3uHU7B">
-              <node concept="37vLTw" id="1D1LJGC4jvx" role="2Oq$k0">
-                <ref role="3cqZAo" node="1D1LJGC4jvo" resolve="nodeSubstituteChooser" />
-              </node>
-              <node concept="liA8E" id="1D1LJGC4jvy" role="2OqNvi">
-                <ref role="37wK5l" to="6lvu:~NodeSubstituteChooser.getNumberOfActions():int" resolve="getNumberOfActions" />
-              </node>
-            </node>
-            <node concept="3cmrfG" id="1D1LJGC4jvz" role="3uHU7w">
-              <property role="3cmrfH" value="2" />
-            </node>
-          </node>
-          <node concept="2OqwBi" id="1D1LJGC4jv$" role="3uHU7B">
-            <node concept="37vLTw" id="1D1LJGC4jv_" role="2Oq$k0">
-              <ref role="3cqZAo" node="1D1LJGC4jvo" resolve="nodeSubstituteChooser" />
-            </node>
-            <node concept="liA8E" id="1D1LJGC4jvA" role="2OqNvi">
->>>>>>> 2b7c7805
-              <ref role="37wK5l" to="6lvu:~NodeSubstituteChooser.isVisible():boolean" resolve="isVisible" />
-            </node>
-          </node>
-        </node>
-      </node>
-<<<<<<< HEAD
-      <node concept="yd1bK" id="1L4Jh90GX1$" role="3cqZAp">
-        <node concept="pLAjd" id="1L4Jh90GX1_" role="yd6KS">
-=======
-      <node concept="yd1bK" id="1D1LJGC4jvB" role="3cqZAp">
-        <node concept="pLAjd" id="1D1LJGC4jvC" role="yd6KS">
->>>>>>> 2b7c7805
-          <property role="pLAjf" value="VK_ENTER" />
-        </node>
-      </node>
-    </node>
-<<<<<<< HEAD
-  </node>
-  <node concept="LiM7Y" id="6$E6NNC2nCf">
-    <property role="TrG5h" value="TestSubstitute_WrapDefaultSubstituteMenuWithFunctionFromSubstituteMenu" />
-    <node concept="16zE7j" id="6$E6NNC2nCg" role="LiRBU">
-      <node concept="LIFWc" id="6$E6NNC3cGo" role="lGtFl">
-=======
-    <node concept="3TPulU" id="1D1LJGC4jvD" role="LiRBU">
-      <node concept="LIFWc" id="1D1LJGC53xB" role="lGtFl">
->>>>>>> 2b7c7805
-        <property role="ZRATv" value="true" />
-        <property role="OXtK3" value="true" />
-        <property role="p6zMq" value="0" />
-        <property role="p6zMs" value="0" />
-<<<<<<< HEAD
-        <property role="LIFWd" value="empty_wrapDefaultSubstituteMenuWithFunctionFromSubsitute" />
-      </node>
-    </node>
-    <node concept="16zE7j" id="6$E6NNC2nCi" role="LiZbd">
-      <node concept="16zIf6" id="6$E6NNC2nCj" role="218QN9">
-        <node concept="16zIf4" id="6$E6NNC2nCk" role="16zIf2" />
-        <node concept="LIFWc" id="6$E6NNC2nCl" role="lGtFl">
-          <property role="LIFWa" value="0" />
-          <property role="OXtK3" value="true" />
-          <property role="p6zMq" value="0" />
-          <property role="p6zMs" value="0" />
-          <property role="LIFWd" value="Constant_paj2j5_a0" />
-        </node>
-      </node>
-    </node>
-    <node concept="3clFbS" id="6$E6NNC2nCm" role="LjaKd">
-      <node concept="2HxZob" id="6$E6NNC2nCn" role="3cqZAp">
-        <node concept="1iFQzN" id="6$E6NNC2nCo" role="3iKnsn">
-          <ref role="1iFR8X" to="ekwn:2XByp9s_j7f" resolve="Complete" />
-        </node>
-      </node>
-      <node concept="3vwNmj" id="6$E6NNC2nCp" role="3cqZAp">
-        <node concept="1Wc70l" id="6$E6NNC2nCq" role="3vwVQn">
-          <node concept="3clFbC" id="6$E6NNC2nCr" role="3uHU7w">
-            <node concept="3cmrfG" id="6$E6NNC2nCs" role="3uHU7w">
-              <property role="3cmrfH" value="1" />
-            </node>
-            <node concept="2OqwBi" id="6$E6NNC2nCt" role="3uHU7B">
-              <node concept="2OqwBi" id="6$E6NNC2nCu" role="2Oq$k0">
-                <node concept="369mXd" id="6$E6NNC2nCv" role="2Oq$k0" />
-                <node concept="liA8E" id="6$E6NNC2nCw" role="2OqNvi">
-                  <ref role="37wK5l" to="exr9:~EditorComponent.getNodeSubstituteChooser():jetbrains.mps.nodeEditor.cellMenu.NodeSubstituteChooser" resolve="getNodeSubstituteChooser" />
-                </node>
-              </node>
-              <node concept="liA8E" id="6$E6NNC2nCx" role="2OqNvi">
-                <ref role="37wK5l" to="6lvu:~NodeSubstituteChooser.getNumberOfActions():int" resolve="getNumberOfActions" />
-              </node>
-            </node>
-          </node>
-          <node concept="2OqwBi" id="6$E6NNC2nCy" role="3uHU7B">
-            <node concept="2OqwBi" id="6$E6NNC2nCz" role="2Oq$k0">
-              <node concept="369mXd" id="6$E6NNC2nC$" role="2Oq$k0" />
-              <node concept="liA8E" id="6$E6NNC2nC_" role="2OqNvi">
-                <ref role="37wK5l" to="exr9:~EditorComponent.getNodeSubstituteChooser():jetbrains.mps.nodeEditor.cellMenu.NodeSubstituteChooser" resolve="getNodeSubstituteChooser" />
-              </node>
-            </node>
-            <node concept="liA8E" id="6$E6NNC2nCA" role="2OqNvi">
-              <ref role="37wK5l" to="6lvu:~NodeSubstituteChooser.isVisible():boolean" resolve="isVisible" />
-=======
-        <property role="LIFWd" value="empty_childWrapDifferentMenus" />
-      </node>
-    </node>
-    <node concept="3TPulU" id="1D1LJGC4jvF" role="LiZbd">
-      <node concept="MktZm" id="1D1LJGC4$r_" role="MkuUH">
-        <node concept="LIFWc" id="1D1LJGC4$Qq" role="lGtFl">
-          <property role="ZRATv" value="true" />
-          <property role="OXtK3" value="true" />
-          <property role="p6zMq" value="61" />
-          <property role="p6zMs" value="61" />
-          <property role="LIFWd" value="constant_0" />
-        </node>
-      </node>
-    </node>
-  </node>
-  <node concept="LiM7Y" id="1D1LJGC4$Qs">
-    <property role="TrG5h" value="TestSubstitute_DuplicationMenu_IncludeDifferentMenus" />
-    <property role="3GE5qa" value="duplication" />
-    <node concept="3clFbS" id="1D1LJGC4$Qt" role="LjaKd">
-      <node concept="2HxZob" id="1D1LJGC4$Qu" role="3cqZAp">
-        <node concept="1iFQzN" id="1D1LJGC4$Qv" role="3iKnsn">
-          <ref role="1iFR8X" to="ekwn:2XByp9s_j7f" resolve="Complete" />
-        </node>
-      </node>
-      <node concept="3cpWs8" id="1D1LJGC4$Qw" role="3cqZAp">
-        <node concept="3cpWsn" id="1D1LJGC4$Qx" role="3cpWs9">
-          <property role="TrG5h" value="nodeSubstituteChooser" />
-          <node concept="3uibUv" id="1D1LJGC4$Qy" role="1tU5fm">
-            <ref role="3uigEE" to="6lvu:~NodeSubstituteChooser" resolve="NodeSubstituteChooser" />
-          </node>
-          <node concept="2OqwBi" id="1D1LJGC4$Qz" role="33vP2m">
-            <node concept="369mXd" id="1D1LJGC4$Q$" role="2Oq$k0" />
-            <node concept="liA8E" id="1D1LJGC4$Q_" role="2OqNvi">
-              <ref role="37wK5l" to="exr9:~EditorComponent.getNodeSubstituteChooser():jetbrains.mps.nodeEditor.cellMenu.NodeSubstituteChooser" resolve="getNodeSubstituteChooser" />
->>>>>>> 2b7c7805
-            </node>
-          </node>
-        </node>
-      </node>
-<<<<<<< HEAD
-      <node concept="2TK7Tu" id="6$E6NNC2nCB" role="3cqZAp">
-        <property role="2TTd_B" value="default" />
-      </node>
-      <node concept="3vwNmj" id="6$E6NNC2nCC" role="3cqZAp">
-        <node concept="1Wc70l" id="6$E6NNC2nCD" role="3vwVQn">
-          <node concept="3clFbC" id="6$E6NNC2nCE" role="3uHU7w">
-            <node concept="3cmrfG" id="6$E6NNC2nCF" role="3uHU7w">
-              <property role="3cmrfH" value="1" />
-            </node>
-            <node concept="2OqwBi" id="6$E6NNC2nCG" role="3uHU7B">
-              <node concept="2OqwBi" id="6$E6NNC2nCH" role="2Oq$k0">
-                <node concept="369mXd" id="6$E6NNC2nCI" role="2Oq$k0" />
-                <node concept="liA8E" id="6$E6NNC2nCJ" role="2OqNvi">
-                  <ref role="37wK5l" to="exr9:~EditorComponent.getNodeSubstituteChooser():jetbrains.mps.nodeEditor.cellMenu.NodeSubstituteChooser" resolve="getNodeSubstituteChooser" />
-                </node>
-              </node>
-              <node concept="liA8E" id="6$E6NNC2nCK" role="2OqNvi">
-                <ref role="37wK5l" to="6lvu:~NodeSubstituteChooser.getNumberOfActions():int" resolve="getNumberOfActions" />
-              </node>
-            </node>
-          </node>
-          <node concept="2OqwBi" id="6$E6NNC2nCL" role="3uHU7B">
-            <node concept="2OqwBi" id="6$E6NNC2nCM" role="2Oq$k0">
-              <node concept="369mXd" id="6$E6NNC2nCN" role="2Oq$k0" />
-              <node concept="liA8E" id="6$E6NNC2nCO" role="2OqNvi">
-                <ref role="37wK5l" to="exr9:~EditorComponent.getNodeSubstituteChooser():jetbrains.mps.nodeEditor.cellMenu.NodeSubstituteChooser" resolve="getNodeSubstituteChooser" />
-              </node>
-            </node>
-            <node concept="liA8E" id="6$E6NNC2nCP" role="2OqNvi">
-=======
-      <node concept="3vwNmj" id="1D1LJGC4$QA" role="3cqZAp">
-        <node concept="1Wc70l" id="1D1LJGC4$QB" role="3vwVQn">
-          <node concept="3clFbC" id="1D1LJGC4$QC" role="3uHU7w">
-            <node concept="2OqwBi" id="1D1LJGC4$QE" role="3uHU7B">
-              <node concept="37vLTw" id="1D1LJGC4$QF" role="2Oq$k0">
-                <ref role="3cqZAo" node="1D1LJGC4$Qx" resolve="nodeSubstituteChooser" />
-              </node>
-              <node concept="liA8E" id="1D1LJGC4$QG" role="2OqNvi">
-                <ref role="37wK5l" to="6lvu:~NodeSubstituteChooser.getNumberOfActions():int" resolve="getNumberOfActions" />
-              </node>
-            </node>
-            <node concept="3cmrfG" id="1D1LJGC4G2X" role="3uHU7w">
-              <property role="3cmrfH" value="2" />
-            </node>
-          </node>
-          <node concept="2OqwBi" id="1D1LJGC4$QH" role="3uHU7B">
-            <node concept="37vLTw" id="1D1LJGC4$QI" role="2Oq$k0">
-              <ref role="3cqZAo" node="1D1LJGC4$Qx" resolve="nodeSubstituteChooser" />
-            </node>
-            <node concept="liA8E" id="1D1LJGC4$QJ" role="2OqNvi">
->>>>>>> 2b7c7805
-              <ref role="37wK5l" to="6lvu:~NodeSubstituteChooser.isVisible():boolean" resolve="isVisible" />
-            </node>
-          </node>
-        </node>
-      </node>
-<<<<<<< HEAD
-      <node concept="yd1bK" id="6$E6NNC2nCQ" role="3cqZAp">
-        <node concept="pLAjd" id="6$E6NNC2nCR" role="yd6KS">
-=======
-      <node concept="yd1bK" id="1D1LJGC4$QK" role="3cqZAp">
-        <node concept="pLAjd" id="1D1LJGC4$QL" role="yd6KS">
->>>>>>> 2b7c7805
-          <property role="pLAjf" value="VK_ENTER" />
-        </node>
-      </node>
-    </node>
-<<<<<<< HEAD
-  </node>
-  <node concept="LiM7Y" id="6$E6NNC3cq8">
-    <property role="TrG5h" value="TestSubstitute_WrapDefaultSubstituteMenuWithFunctionFromTransformMenu" />
-    <node concept="16zE7j" id="6$E6NNC3cq9" role="LiRBU">
-      <node concept="LIFWc" id="6$E6NNC3yeA" role="lGtFl">
-        <property role="LIFWa" value="0" />
-        <property role="OXtK3" value="true" />
-        <property role="p6zMq" value="0" />
-        <property role="p6zMs" value="0" />
-        <property role="LIFWd" value="Constant_tkqw7v_fb2a" />
-      </node>
-    </node>
-    <node concept="16zE7j" id="6$E6NNC3cqb" role="LiZbd">
-      <node concept="2mu4L6" id="6$E6NNC3zci" role="218rff">
-        <property role="TrG5h" value="default menu to wrap from transform" />
-        <node concept="LIFWc" id="6$E6NNC3zgc" role="lGtFl">
-          <property role="ZRATv" value="true" />
-          <property role="OXtK3" value="true" />
-          <property role="p6zMq" value="35" />
-          <property role="p6zMs" value="35" />
-          <property role="LIFWd" value="property_name" />
-        </node>
-      </node>
-    </node>
-    <node concept="3clFbS" id="6$E6NNC3cqe" role="LjaKd">
-      <node concept="2HxZob" id="6$E6NNC3cqf" role="3cqZAp">
-        <node concept="1iFQzN" id="6$E6NNC3cqg" role="3iKnsn">
-          <ref role="1iFR8X" to="ekwn:2XByp9s_j7f" resolve="Complete" />
-        </node>
-      </node>
-      <node concept="3vwNmj" id="6$E6NNC3cqh" role="3cqZAp">
-        <node concept="1Wc70l" id="6$E6NNC3cqi" role="3vwVQn">
-          <node concept="3clFbC" id="6$E6NNC3cqj" role="3uHU7w">
-            <node concept="3cmrfG" id="6$E6NNC3cqk" role="3uHU7w">
-              <property role="3cmrfH" value="1" />
-            </node>
-            <node concept="2OqwBi" id="6$E6NNC3cql" role="3uHU7B">
-              <node concept="2OqwBi" id="6$E6NNC3cqm" role="2Oq$k0">
-                <node concept="369mXd" id="6$E6NNC3cqn" role="2Oq$k0" />
-                <node concept="liA8E" id="6$E6NNC3cqo" role="2OqNvi">
-                  <ref role="37wK5l" to="exr9:~EditorComponent.getNodeSubstituteChooser():jetbrains.mps.nodeEditor.cellMenu.NodeSubstituteChooser" resolve="getNodeSubstituteChooser" />
-                </node>
-              </node>
-              <node concept="liA8E" id="6$E6NNC3cqp" role="2OqNvi">
-                <ref role="37wK5l" to="6lvu:~NodeSubstituteChooser.getNumberOfActions():int" resolve="getNumberOfActions" />
-              </node>
-            </node>
-          </node>
-          <node concept="2OqwBi" id="6$E6NNC3cqq" role="3uHU7B">
-            <node concept="2OqwBi" id="6$E6NNC3cqr" role="2Oq$k0">
-              <node concept="369mXd" id="6$E6NNC3cqs" role="2Oq$k0" />
-              <node concept="liA8E" id="6$E6NNC3cqt" role="2OqNvi">
-                <ref role="37wK5l" to="exr9:~EditorComponent.getNodeSubstituteChooser():jetbrains.mps.nodeEditor.cellMenu.NodeSubstituteChooser" resolve="getNodeSubstituteChooser" />
-              </node>
-            </node>
-            <node concept="liA8E" id="6$E6NNC3cqu" role="2OqNvi">
-              <ref role="37wK5l" to="6lvu:~NodeSubstituteChooser.isVisible():boolean" resolve="isVisible" />
-            </node>
-          </node>
-        </node>
-      </node>
-      <node concept="2TK7Tu" id="6$E6NNC3cqv" role="3cqZAp">
-        <property role="2TTd_B" value="default" />
-      </node>
-      <node concept="3vwNmj" id="6$E6NNC3cqw" role="3cqZAp">
-        <node concept="1Wc70l" id="6$E6NNC3cqx" role="3vwVQn">
-          <node concept="3clFbC" id="6$E6NNC3cqy" role="3uHU7w">
-            <node concept="3cmrfG" id="6$E6NNC3cqz" role="3uHU7w">
-              <property role="3cmrfH" value="1" />
-            </node>
-            <node concept="2OqwBi" id="6$E6NNC3cq$" role="3uHU7B">
-              <node concept="2OqwBi" id="6$E6NNC3cq_" role="2Oq$k0">
-                <node concept="369mXd" id="6$E6NNC3cqA" role="2Oq$k0" />
-                <node concept="liA8E" id="6$E6NNC3cqB" role="2OqNvi">
-                  <ref role="37wK5l" to="exr9:~EditorComponent.getNodeSubstituteChooser():jetbrains.mps.nodeEditor.cellMenu.NodeSubstituteChooser" resolve="getNodeSubstituteChooser" />
-                </node>
-              </node>
-              <node concept="liA8E" id="6$E6NNC3cqC" role="2OqNvi">
-                <ref role="37wK5l" to="6lvu:~NodeSubstituteChooser.getNumberOfActions():int" resolve="getNumberOfActions" />
-              </node>
-            </node>
-          </node>
-          <node concept="2OqwBi" id="6$E6NNC3cqD" role="3uHU7B">
-            <node concept="2OqwBi" id="6$E6NNC3cqE" role="2Oq$k0">
-              <node concept="369mXd" id="6$E6NNC3cqF" role="2Oq$k0" />
-              <node concept="liA8E" id="6$E6NNC3cqG" role="2OqNvi">
-                <ref role="37wK5l" to="exr9:~EditorComponent.getNodeSubstituteChooser():jetbrains.mps.nodeEditor.cellMenu.NodeSubstituteChooser" resolve="getNodeSubstituteChooser" />
-              </node>
-            </node>
-            <node concept="liA8E" id="6$E6NNC3cqH" role="2OqNvi">
-              <ref role="37wK5l" to="6lvu:~NodeSubstituteChooser.isVisible():boolean" resolve="isVisible" />
-            </node>
-          </node>
-        </node>
-      </node>
-      <node concept="yd1bK" id="6$E6NNC3cqI" role="3cqZAp">
-        <node concept="pLAjd" id="6$E6NNC3cqJ" role="yd6KS">
-          <property role="pLAjf" value="VK_ENTER" />
-=======
-    <node concept="3TPulU" id="1D1LJGC4$QM" role="LiRBU">
-      <node concept="LIFWc" id="1D1LJGC4UjN" role="lGtFl">
-        <property role="ZRATv" value="true" />
-        <property role="OXtK3" value="true" />
-        <property role="p6zMq" value="0" />
-        <property role="p6zMs" value="0" />
-        <property role="LIFWd" value="empty_childIncludeDifferentMenus" />
-      </node>
-    </node>
-    <node concept="3TPulU" id="1D1LJGC4$QO" role="LiZbd">
-      <node concept="Mks$B" id="1D1LJGC4AwJ" role="MktS8">
-        <node concept="LIFWc" id="1D1LJGC4AV$" role="lGtFl">
-          <property role="ZRATv" value="true" />
-          <property role="OXtK3" value="true" />
-          <property role="p6zMq" value="64" />
-          <property role="p6zMs" value="64" />
-          <property role="LIFWd" value="constant_0" />
->>>>>>> 2b7c7805
-        </node>
-      </node>
-    </node>
-  </node>
 </model>
