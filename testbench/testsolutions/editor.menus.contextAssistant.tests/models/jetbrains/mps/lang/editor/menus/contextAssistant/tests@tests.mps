--- conflicted
+++ resolved
@@ -8,11 +8,7 @@
     <use id="fd392034-7849-419d-9071-12563d152375" name="jetbrains.mps.baseLanguage.closures" version="0" />
     <use id="9a629f9a-abc9-4c29-b1b8-db7f349f7fbc" name="jetbrains.mps.lang.editor.menus.contextAssistant.testLanguage" version="0" />
     <use id="28f9e497-3b42-4291-aeba-0a1039153ab1" name="jetbrains.mps.lang.plugin" version="2" />
-<<<<<<< HEAD
     <use id="7866978e-a0f0-4cc7-81bc-4d213d9375e1" name="jetbrains.mps.lang.smodel" version="8" />
-=======
-    <use id="d1fa0116-fbd7-44fe-bcc8-e093dfdf9f3c" name="jetbrains.mps.lang.editor.menus.contextAssistant.testExtendingLanguage" version="0" />
->>>>>>> 2b7c7805
   </languages>
   <imports>
     <import index="exr9" ref="1ed103c3-3aa6-49b7-9c21-6765ee11f224/java:jetbrains.mps.nodeEditor(MPS.Editor/)" />
@@ -28,14 +24,6 @@
     <import index="wyt6" ref="6354ebe7-c22a-4a0f-ac54-50b52ab9b065/java:java.lang(JDK/)" />
     <import index="z60i" ref="6354ebe7-c22a-4a0f-ac54-50b52ab9b065/java:java.awt(JDK/)" />
     <import index="ekwn" ref="r:9832fb5f-2578-4b58-8014-a5de79da988e(jetbrains.mps.ide.editor.actions)" />
-<<<<<<< HEAD
-=======
-    <import index="3a50" ref="742f6602-5a2f-4313-aa6e-ae1cd4ffdc61/java:jetbrains.mps.ide(MPS.Platform/)" />
-    <import index="g1qu" ref="498d89d2-c2e9-11e2-ad49-6cf049e62fe5/java:com.intellij.util.ui(MPS.IDEA/)" />
-    <import index="9w4s" ref="498d89d2-c2e9-11e2-ad49-6cf049e62fe5/java:com.intellij.util(MPS.IDEA/)" />
-    <import index="anz6" ref="498d89d2-c2e9-11e2-ad49-6cf049e62fe5/java:com.intellij.testFramework(MPS.IDEA/)" />
-    <import index="f4zo" ref="1ed103c3-3aa6-49b7-9c21-6765ee11f224/java:jetbrains.mps.openapi.editor.cells(MPS.Editor/)" />
->>>>>>> 2b7c7805
   </imports>
   <registry>
     <language id="8585453e-6bfb-4d80-98de-b16074f1d86c" name="jetbrains.mps.lang.test">
@@ -2454,6 +2442,433 @@
       </node>
     </node>
   </node>
+  <node concept="LiM7Y" id="1D1LJGC3f_Y">
+    <property role="TrG5h" value="ContextAssistant_DuplicationMenu_WrapDifferentSubstituteMenus" />
+    <property role="3GE5qa" value="duplication" />
+    <node concept="3clFbS" id="1D1LJGC3f_Z" role="LjaKd">
+      <node concept="3clFbF" id="1D1LJGC3fA0" role="3cqZAp">
+        <node concept="2YIFZM" id="1D1LJGC3fA1" role="3clFbG">
+          <ref role="37wK5l" to="dxuu:~SwingUtilities.invokeAndWait(java.lang.Runnable):void" resolve="invokeAndWait" />
+          <ref role="1Pybhc" to="dxuu:~SwingUtilities" resolve="SwingUtilities" />
+          <node concept="1bVj0M" id="1D1LJGC3fA2" role="37wK5m">
+            <node concept="3clFbS" id="1D1LJGC3fA3" role="1bW5cS">
+              <node concept="3cpWs8" id="1D1LJGC3fA4" role="3cqZAp">
+                <node concept="3cpWsn" id="1D1LJGC3fA5" role="3cpWs9">
+                  <property role="TrG5h" value="editorContext" />
+                  <node concept="3uibUv" id="1D1LJGC3fA6" role="1tU5fm">
+                    <ref role="3uigEE" to="exr9:~EditorContext" resolve="EditorContext" />
+                  </node>
+                  <node concept="2OqwBi" id="1D1LJGC3fA7" role="33vP2m">
+                    <node concept="369mXd" id="1D1LJGC3fA8" role="2Oq$k0" />
+                    <node concept="liA8E" id="1D1LJGC3fA9" role="2OqNvi">
+                      <ref role="37wK5l" to="exr9:~EditorComponent.getEditorContext():jetbrains.mps.nodeEditor.EditorContext" resolve="getEditorContext" />
+                    </node>
+                  </node>
+                </node>
+              </node>
+              <node concept="3cpWs8" id="1D1LJGC3fAa" role="3cqZAp">
+                <node concept="3cpWsn" id="1D1LJGC3fAb" role="3cpWs9">
+                  <property role="TrG5h" value="contextAssistantManager" />
+                  <node concept="3uibUv" id="1D1LJGC3fAc" role="1tU5fm">
+                    <ref role="3uigEE" to="2rdi:~ContextAssistantManager" resolve="ContextAssistantManager" />
+                  </node>
+                  <node concept="2OqwBi" id="1D1LJGC3fAd" role="33vP2m">
+                    <node concept="37vLTw" id="1D1LJGC3fAe" role="2Oq$k0">
+                      <ref role="3cqZAo" node="1D1LJGC3fA5" resolve="editorContext" />
+                    </node>
+                    <node concept="liA8E" id="1D1LJGC3fAf" role="2OqNvi">
+                      <ref role="37wK5l" to="exr9:~EditorContext.getContextAssistantManager():jetbrains.mps.openapi.editor.assist.ContextAssistantManager" resolve="getContextAssistantManager" />
+                    </node>
+                  </node>
+                </node>
+              </node>
+              <node concept="3clFbF" id="1D1LJGC3fAg" role="3cqZAp">
+                <node concept="2OqwBi" id="1D1LJGC3fAh" role="3clFbG">
+                  <node concept="37vLTw" id="1D1LJGC3fAi" role="2Oq$k0">
+                    <ref role="3cqZAo" node="1D1LJGC3fAb" resolve="contextAssistantManager" />
+                  </node>
+                  <node concept="liA8E" id="1D1LJGC3fAj" role="2OqNvi">
+                    <ref role="37wK5l" to="2rdi:~ContextAssistantManager.updateImmediately():void" resolve="updateImmediately" />
+                  </node>
+                </node>
+              </node>
+              <node concept="2Hmddi" id="1D1LJGC3fAk" role="3cqZAp">
+                <node concept="2OqwBi" id="1D1LJGC3fAl" role="2Hmdds">
+                  <node concept="37vLTw" id="1D1LJGC3fAm" role="2Oq$k0">
+                    <ref role="3cqZAo" node="1D1LJGC3fAb" resolve="contextAssistantManager" />
+                  </node>
+                  <node concept="liA8E" id="1D1LJGC3fAn" role="2OqNvi">
+                    <ref role="37wK5l" to="2rdi:~ContextAssistantManager.getActiveAssistant():jetbrains.mps.openapi.editor.assist.ContextAssistant" resolve="getActiveAssistant" />
+                  </node>
+                </node>
+              </node>
+              <node concept="2Hmddi" id="1D1LJGC3fAo" role="3cqZAp">
+                <node concept="2OqwBi" id="1D1LJGC3fAp" role="2Hmdds">
+                  <node concept="37vLTw" id="1D1LJGC3fAq" role="2Oq$k0">
+                    <ref role="3cqZAo" node="1D1LJGC3fAb" resolve="contextAssistantManager" />
+                  </node>
+                  <node concept="liA8E" id="1D1LJGC3fAr" role="2OqNvi">
+                    <ref role="37wK5l" to="2rdi:~ContextAssistantManager.getActiveMenuItems():java.util.List" resolve="getActiveMenuItems" />
+                  </node>
+                </node>
+              </node>
+              <node concept="3vwNmj" id="1D1LJGC3fAs" role="3cqZAp">
+                <node concept="3clFbC" id="1D1LJGC3fAt" role="3vwVQn">
+                  <node concept="2OqwBi" id="1D1LJGC3fAu" role="3uHU7B">
+                    <node concept="2OqwBi" id="1D1LJGC3fAv" role="2Oq$k0">
+                      <node concept="37vLTw" id="1D1LJGC3fAw" role="2Oq$k0">
+                        <ref role="3cqZAo" node="1D1LJGC3fAb" resolve="contextAssistantManager" />
+                      </node>
+                      <node concept="liA8E" id="1D1LJGC3fAx" role="2OqNvi">
+                        <ref role="37wK5l" to="2rdi:~ContextAssistantManager.getActiveMenuItems():java.util.List" resolve="getActiveMenuItems" />
+                      </node>
+                    </node>
+                    <node concept="liA8E" id="1D1LJGC3fAy" role="2OqNvi">
+                      <ref role="37wK5l" to="33ny:~List.size():int" resolve="size" />
+                    </node>
+                  </node>
+                  <node concept="3cmrfG" id="1D1LJGC3fAz" role="3uHU7w">
+                    <property role="3cmrfH" value="2" />
+                  </node>
+                </node>
+              </node>
+            </node>
+          </node>
+        </node>
+      </node>
+    </node>
+    <node concept="3TPulU" id="1D1LJGC3fA$" role="LiRBU">
+      <node concept="Mjl1e" id="1D1LJGC3uSu" role="MjdYU">
+        <node concept="LIFWc" id="1D1LJGC3vqa" role="lGtFl">
+          <property role="LIFWa" value="0" />
+          <property role="OXtK3" value="true" />
+          <property role="p6zMq" value="0" />
+          <property role="p6zMs" value="0" />
+          <property role="LIFWd" value="constant_0" />
+        </node>
+      </node>
+    </node>
+  </node>
+  <node concept="LiM7Y" id="1D1LJGC2dBY">
+    <property role="TrG5h" value="ContextAssistant_DuplicationMenu_IncludeDifferentMenusForDifferentNodes" />
+    <property role="3GE5qa" value="duplication" />
+    <node concept="3clFbS" id="1D1LJGC2dBZ" role="LjaKd">
+      <node concept="3clFbF" id="1D1LJGC2dC0" role="3cqZAp">
+        <node concept="2YIFZM" id="1D1LJGC2dC1" role="3clFbG">
+          <ref role="37wK5l" to="dxuu:~SwingUtilities.invokeAndWait(java.lang.Runnable):void" resolve="invokeAndWait" />
+          <ref role="1Pybhc" to="dxuu:~SwingUtilities" resolve="SwingUtilities" />
+          <node concept="1bVj0M" id="1D1LJGC2dC2" role="37wK5m">
+            <node concept="3clFbS" id="1D1LJGC2dC3" role="1bW5cS">
+              <node concept="3cpWs8" id="1D1LJGC2dC4" role="3cqZAp">
+                <node concept="3cpWsn" id="1D1LJGC2dC5" role="3cpWs9">
+                  <property role="TrG5h" value="editorContext" />
+                  <node concept="3uibUv" id="1D1LJGC2dC6" role="1tU5fm">
+                    <ref role="3uigEE" to="exr9:~EditorContext" resolve="EditorContext" />
+                  </node>
+                  <node concept="2OqwBi" id="1D1LJGC2dC7" role="33vP2m">
+                    <node concept="369mXd" id="1D1LJGC2dC8" role="2Oq$k0" />
+                    <node concept="liA8E" id="1D1LJGC2dC9" role="2OqNvi">
+                      <ref role="37wK5l" to="exr9:~EditorComponent.getEditorContext():jetbrains.mps.nodeEditor.EditorContext" resolve="getEditorContext" />
+                    </node>
+                  </node>
+                </node>
+              </node>
+              <node concept="3cpWs8" id="1D1LJGC2dCa" role="3cqZAp">
+                <node concept="3cpWsn" id="1D1LJGC2dCb" role="3cpWs9">
+                  <property role="TrG5h" value="contextAssistantManager" />
+                  <node concept="3uibUv" id="1D1LJGC2dCc" role="1tU5fm">
+                    <ref role="3uigEE" to="2rdi:~ContextAssistantManager" resolve="ContextAssistantManager" />
+                  </node>
+                  <node concept="2OqwBi" id="1D1LJGC2dCd" role="33vP2m">
+                    <node concept="37vLTw" id="1D1LJGC2dCe" role="2Oq$k0">
+                      <ref role="3cqZAo" node="1D1LJGC2dC5" resolve="editorContext" />
+                    </node>
+                    <node concept="liA8E" id="1D1LJGC2dCf" role="2OqNvi">
+                      <ref role="37wK5l" to="exr9:~EditorContext.getContextAssistantManager():jetbrains.mps.openapi.editor.assist.ContextAssistantManager" resolve="getContextAssistantManager" />
+                    </node>
+                  </node>
+                </node>
+              </node>
+              <node concept="3clFbF" id="1D1LJGC2dCg" role="3cqZAp">
+                <node concept="2OqwBi" id="1D1LJGC2dCh" role="3clFbG">
+                  <node concept="37vLTw" id="1D1LJGC2dCi" role="2Oq$k0">
+                    <ref role="3cqZAo" node="1D1LJGC2dCb" resolve="contextAssistantManager" />
+                  </node>
+                  <node concept="liA8E" id="1D1LJGC2dCj" role="2OqNvi">
+                    <ref role="37wK5l" to="2rdi:~ContextAssistantManager.updateImmediately():void" resolve="updateImmediately" />
+                  </node>
+                </node>
+              </node>
+              <node concept="2Hmddi" id="1D1LJGC2dCk" role="3cqZAp">
+                <node concept="2OqwBi" id="1D1LJGC2dCl" role="2Hmdds">
+                  <node concept="37vLTw" id="1D1LJGC2dCm" role="2Oq$k0">
+                    <ref role="3cqZAo" node="1D1LJGC2dCb" resolve="contextAssistantManager" />
+                  </node>
+                  <node concept="liA8E" id="1D1LJGC2dCn" role="2OqNvi">
+                    <ref role="37wK5l" to="2rdi:~ContextAssistantManager.getActiveAssistant():jetbrains.mps.openapi.editor.assist.ContextAssistant" resolve="getActiveAssistant" />
+                  </node>
+                </node>
+              </node>
+              <node concept="2Hmddi" id="1D1LJGC2dCo" role="3cqZAp">
+                <node concept="2OqwBi" id="1D1LJGC2dCp" role="2Hmdds">
+                  <node concept="37vLTw" id="1D1LJGC2dCq" role="2Oq$k0">
+                    <ref role="3cqZAo" node="1D1LJGC2dCb" resolve="contextAssistantManager" />
+                  </node>
+                  <node concept="liA8E" id="1D1LJGC2dCr" role="2OqNvi">
+                    <ref role="37wK5l" to="2rdi:~ContextAssistantManager.getActiveMenuItems():java.util.List" resolve="getActiveMenuItems" />
+                  </node>
+                </node>
+              </node>
+              <node concept="3vwNmj" id="1D1LJGC2dCs" role="3cqZAp">
+                <node concept="3clFbC" id="1D1LJGC2dCt" role="3vwVQn">
+                  <node concept="2OqwBi" id="1D1LJGC2dCu" role="3uHU7B">
+                    <node concept="2OqwBi" id="1D1LJGC2dCv" role="2Oq$k0">
+                      <node concept="37vLTw" id="1D1LJGC2dCw" role="2Oq$k0">
+                        <ref role="3cqZAo" node="1D1LJGC2dCb" resolve="contextAssistantManager" />
+                      </node>
+                      <node concept="liA8E" id="1D1LJGC2dCx" role="2OqNvi">
+                        <ref role="37wK5l" to="2rdi:~ContextAssistantManager.getActiveMenuItems():java.util.List" resolve="getActiveMenuItems" />
+                      </node>
+                    </node>
+                    <node concept="liA8E" id="1D1LJGC2dCy" role="2OqNvi">
+                      <ref role="37wK5l" to="33ny:~List.size():int" resolve="size" />
+                    </node>
+                  </node>
+                  <node concept="3cmrfG" id="1D1LJGC2dCz" role="3uHU7w">
+                    <property role="3cmrfH" value="2" />
+                  </node>
+                </node>
+              </node>
+            </node>
+          </node>
+        </node>
+      </node>
+    </node>
+    <node concept="3TPulU" id="1D1LJGC2dC$" role="LiRBU">
+      <node concept="Midpa" id="1D1LJGC2sZ0" role="Mier1">
+        <node concept="LIFWc" id="1D1LJGC2twG" role="lGtFl">
+          <property role="LIFWa" value="0" />
+          <property role="OXtK3" value="true" />
+          <property role="p6zMq" value="0" />
+          <property role="p6zMs" value="0" />
+          <property role="LIFWd" value="constant_0" />
+        </node>
+      </node>
+    </node>
+  </node>
+  <node concept="LiM7Y" id="44DBaIkRM2M">
+    <property role="TrG5h" value="ContextAssistant_DuplicationMenu_IncludeDifferentMenusForSameNode" />
+    <property role="3GE5qa" value="duplication" />
+    <node concept="3clFbS" id="44DBaIkRM2N" role="LjaKd">
+      <node concept="3clFbF" id="44DBaIkRM2O" role="3cqZAp">
+        <node concept="2YIFZM" id="44DBaIkRM2P" role="3clFbG">
+          <ref role="37wK5l" to="dxuu:~SwingUtilities.invokeAndWait(java.lang.Runnable):void" resolve="invokeAndWait" />
+          <ref role="1Pybhc" to="dxuu:~SwingUtilities" resolve="SwingUtilities" />
+          <node concept="1bVj0M" id="44DBaIkRM2Q" role="37wK5m">
+            <node concept="3clFbS" id="44DBaIkRM2R" role="1bW5cS">
+              <node concept="3cpWs8" id="44DBaIkRM2S" role="3cqZAp">
+                <node concept="3cpWsn" id="44DBaIkRM2T" role="3cpWs9">
+                  <property role="TrG5h" value="editorContext" />
+                  <node concept="3uibUv" id="44DBaIkRM2U" role="1tU5fm">
+                    <ref role="3uigEE" to="exr9:~EditorContext" resolve="EditorContext" />
+                  </node>
+                  <node concept="2OqwBi" id="44DBaIkRM2V" role="33vP2m">
+                    <node concept="369mXd" id="44DBaIkRM2W" role="2Oq$k0" />
+                    <node concept="liA8E" id="44DBaIkRM2X" role="2OqNvi">
+                      <ref role="37wK5l" to="exr9:~EditorComponent.getEditorContext():jetbrains.mps.nodeEditor.EditorContext" resolve="getEditorContext" />
+                    </node>
+                  </node>
+                </node>
+              </node>
+              <node concept="3cpWs8" id="44DBaIkRM2Y" role="3cqZAp">
+                <node concept="3cpWsn" id="44DBaIkRM2Z" role="3cpWs9">
+                  <property role="TrG5h" value="contextAssistantManager" />
+                  <node concept="3uibUv" id="44DBaIkRM30" role="1tU5fm">
+                    <ref role="3uigEE" to="2rdi:~ContextAssistantManager" resolve="ContextAssistantManager" />
+                  </node>
+                  <node concept="2OqwBi" id="44DBaIkRM31" role="33vP2m">
+                    <node concept="37vLTw" id="44DBaIkRM32" role="2Oq$k0">
+                      <ref role="3cqZAo" node="44DBaIkRM2T" resolve="editorContext" />
+                    </node>
+                    <node concept="liA8E" id="44DBaIkRM33" role="2OqNvi">
+                      <ref role="37wK5l" to="exr9:~EditorContext.getContextAssistantManager():jetbrains.mps.openapi.editor.assist.ContextAssistantManager" resolve="getContextAssistantManager" />
+                    </node>
+                  </node>
+                </node>
+              </node>
+              <node concept="3clFbF" id="44DBaIkRM34" role="3cqZAp">
+                <node concept="2OqwBi" id="44DBaIkRM35" role="3clFbG">
+                  <node concept="37vLTw" id="44DBaIkRM36" role="2Oq$k0">
+                    <ref role="3cqZAo" node="44DBaIkRM2Z" resolve="contextAssistantManager" />
+                  </node>
+                  <node concept="liA8E" id="44DBaIkRM37" role="2OqNvi">
+                    <ref role="37wK5l" to="2rdi:~ContextAssistantManager.updateImmediately():void" resolve="updateImmediately" />
+                  </node>
+                </node>
+              </node>
+              <node concept="2Hmddi" id="44DBaIkRM38" role="3cqZAp">
+                <node concept="2OqwBi" id="44DBaIkRM39" role="2Hmdds">
+                  <node concept="37vLTw" id="44DBaIkRM3a" role="2Oq$k0">
+                    <ref role="3cqZAo" node="44DBaIkRM2Z" resolve="contextAssistantManager" />
+                  </node>
+                  <node concept="liA8E" id="44DBaIkRM3b" role="2OqNvi">
+                    <ref role="37wK5l" to="2rdi:~ContextAssistantManager.getActiveAssistant():jetbrains.mps.openapi.editor.assist.ContextAssistant" resolve="getActiveAssistant" />
+                  </node>
+                </node>
+              </node>
+              <node concept="2Hmddi" id="44DBaIkRM3c" role="3cqZAp">
+                <node concept="2OqwBi" id="44DBaIkRM3d" role="2Hmdds">
+                  <node concept="37vLTw" id="44DBaIkRM3e" role="2Oq$k0">
+                    <ref role="3cqZAo" node="44DBaIkRM2Z" resolve="contextAssistantManager" />
+                  </node>
+                  <node concept="liA8E" id="44DBaIkRM3f" role="2OqNvi">
+                    <ref role="37wK5l" to="2rdi:~ContextAssistantManager.getActiveMenuItems():java.util.List" resolve="getActiveMenuItems" />
+                  </node>
+                </node>
+              </node>
+              <node concept="3vwNmj" id="44DBaIkRM3g" role="3cqZAp">
+                <node concept="3clFbC" id="44DBaIkRM3h" role="3vwVQn">
+                  <node concept="2OqwBi" id="44DBaIkRM3i" role="3uHU7B">
+                    <node concept="2OqwBi" id="44DBaIkRM3j" role="2Oq$k0">
+                      <node concept="37vLTw" id="44DBaIkRM3k" role="2Oq$k0">
+                        <ref role="3cqZAo" node="44DBaIkRM2Z" resolve="contextAssistantManager" />
+                      </node>
+                      <node concept="liA8E" id="44DBaIkRM3l" role="2OqNvi">
+                        <ref role="37wK5l" to="2rdi:~ContextAssistantManager.getActiveMenuItems():java.util.List" resolve="getActiveMenuItems" />
+                      </node>
+                    </node>
+                    <node concept="liA8E" id="44DBaIkRM3m" role="2OqNvi">
+                      <ref role="37wK5l" to="33ny:~List.size():int" resolve="size" />
+                    </node>
+                  </node>
+                  <node concept="3cmrfG" id="44DBaIkRM3n" role="3uHU7w">
+                    <property role="3cmrfH" value="2" />
+                  </node>
+                </node>
+              </node>
+            </node>
+          </node>
+        </node>
+      </node>
+    </node>
+    <node concept="3TPulU" id="44DBaIkRM3o" role="LiRBU">
+      <node concept="3lWgRL" id="44DBaIkRR51" role="3lWgqf">
+        <node concept="LIFWc" id="44DBaIkVb9Z" role="lGtFl">
+          <property role="LIFWa" value="0" />
+          <property role="OXtK3" value="true" />
+          <property role="p6zMq" value="0" />
+          <property role="p6zMs" value="0" />
+          <property role="LIFWd" value="constant_0" />
+        </node>
+      </node>
+    </node>
+  </node>
+  <node concept="LiM7Y" id="1D1LJGC35P$">
+    <property role="TrG5h" value="ContextAssistant_DuplicationMenu_IncludeDifferentSubstituteMenus" />
+    <property role="3GE5qa" value="duplication" />
+    <node concept="3clFbS" id="1D1LJGC35P_" role="LjaKd">
+      <node concept="3clFbF" id="1D1LJGC35PA" role="3cqZAp">
+        <node concept="2YIFZM" id="1D1LJGC35PB" role="3clFbG">
+          <ref role="37wK5l" to="dxuu:~SwingUtilities.invokeAndWait(java.lang.Runnable):void" resolve="invokeAndWait" />
+          <ref role="1Pybhc" to="dxuu:~SwingUtilities" resolve="SwingUtilities" />
+          <node concept="1bVj0M" id="1D1LJGC35PC" role="37wK5m">
+            <node concept="3clFbS" id="1D1LJGC35PD" role="1bW5cS">
+              <node concept="3cpWs8" id="1D1LJGC35PE" role="3cqZAp">
+                <node concept="3cpWsn" id="1D1LJGC35PF" role="3cpWs9">
+                  <property role="TrG5h" value="editorContext" />
+                  <node concept="3uibUv" id="1D1LJGC35PG" role="1tU5fm">
+                    <ref role="3uigEE" to="exr9:~EditorContext" resolve="EditorContext" />
+                  </node>
+                  <node concept="2OqwBi" id="1D1LJGC35PH" role="33vP2m">
+                    <node concept="369mXd" id="1D1LJGC35PI" role="2Oq$k0" />
+                    <node concept="liA8E" id="1D1LJGC35PJ" role="2OqNvi">
+                      <ref role="37wK5l" to="exr9:~EditorComponent.getEditorContext():jetbrains.mps.nodeEditor.EditorContext" resolve="getEditorContext" />
+                    </node>
+                  </node>
+                </node>
+              </node>
+              <node concept="3cpWs8" id="1D1LJGC35PK" role="3cqZAp">
+                <node concept="3cpWsn" id="1D1LJGC35PL" role="3cpWs9">
+                  <property role="TrG5h" value="contextAssistantManager" />
+                  <node concept="3uibUv" id="1D1LJGC35PM" role="1tU5fm">
+                    <ref role="3uigEE" to="2rdi:~ContextAssistantManager" resolve="ContextAssistantManager" />
+                  </node>
+                  <node concept="2OqwBi" id="1D1LJGC35PN" role="33vP2m">
+                    <node concept="37vLTw" id="1D1LJGC35PO" role="2Oq$k0">
+                      <ref role="3cqZAo" node="1D1LJGC35PF" resolve="editorContext" />
+                    </node>
+                    <node concept="liA8E" id="1D1LJGC35PP" role="2OqNvi">
+                      <ref role="37wK5l" to="exr9:~EditorContext.getContextAssistantManager():jetbrains.mps.openapi.editor.assist.ContextAssistantManager" resolve="getContextAssistantManager" />
+                    </node>
+                  </node>
+                </node>
+              </node>
+              <node concept="3clFbF" id="1D1LJGC35PQ" role="3cqZAp">
+                <node concept="2OqwBi" id="1D1LJGC35PR" role="3clFbG">
+                  <node concept="37vLTw" id="1D1LJGC35PS" role="2Oq$k0">
+                    <ref role="3cqZAo" node="1D1LJGC35PL" resolve="contextAssistantManager" />
+                  </node>
+                  <node concept="liA8E" id="1D1LJGC35PT" role="2OqNvi">
+                    <ref role="37wK5l" to="2rdi:~ContextAssistantManager.updateImmediately():void" resolve="updateImmediately" />
+                  </node>
+                </node>
+              </node>
+              <node concept="2Hmddi" id="1D1LJGC35PU" role="3cqZAp">
+                <node concept="2OqwBi" id="1D1LJGC35PV" role="2Hmdds">
+                  <node concept="37vLTw" id="1D1LJGC35PW" role="2Oq$k0">
+                    <ref role="3cqZAo" node="1D1LJGC35PL" resolve="contextAssistantManager" />
+                  </node>
+                  <node concept="liA8E" id="1D1LJGC35PX" role="2OqNvi">
+                    <ref role="37wK5l" to="2rdi:~ContextAssistantManager.getActiveAssistant():jetbrains.mps.openapi.editor.assist.ContextAssistant" resolve="getActiveAssistant" />
+                  </node>
+                </node>
+              </node>
+              <node concept="2Hmddi" id="1D1LJGC35PY" role="3cqZAp">
+                <node concept="2OqwBi" id="1D1LJGC35PZ" role="2Hmdds">
+                  <node concept="37vLTw" id="1D1LJGC35Q0" role="2Oq$k0">
+                    <ref role="3cqZAo" node="1D1LJGC35PL" resolve="contextAssistantManager" />
+                  </node>
+                  <node concept="liA8E" id="1D1LJGC35Q1" role="2OqNvi">
+                    <ref role="37wK5l" to="2rdi:~ContextAssistantManager.getActiveMenuItems():java.util.List" resolve="getActiveMenuItems" />
+                  </node>
+                </node>
+              </node>
+              <node concept="3vwNmj" id="1D1LJGC35Q2" role="3cqZAp">
+                <node concept="3clFbC" id="1D1LJGC35Q3" role="3vwVQn">
+                  <node concept="2OqwBi" id="1D1LJGC35Q4" role="3uHU7B">
+                    <node concept="2OqwBi" id="1D1LJGC35Q5" role="2Oq$k0">
+                      <node concept="37vLTw" id="1D1LJGC35Q6" role="2Oq$k0">
+                        <ref role="3cqZAo" node="1D1LJGC35PL" resolve="contextAssistantManager" />
+                      </node>
+                      <node concept="liA8E" id="1D1LJGC35Q7" role="2OqNvi">
+                        <ref role="37wK5l" to="2rdi:~ContextAssistantManager.getActiveMenuItems():java.util.List" resolve="getActiveMenuItems" />
+                      </node>
+                    </node>
+                    <node concept="liA8E" id="1D1LJGC35Q8" role="2OqNvi">
+                      <ref role="37wK5l" to="33ny:~List.size():int" resolve="size" />
+                    </node>
+                  </node>
+                  <node concept="3cmrfG" id="1D1LJGC35Q9" role="3uHU7w">
+                    <property role="3cmrfH" value="2" />
+                  </node>
+                </node>
+              </node>
+            </node>
+          </node>
+        </node>
+      </node>
+    </node>
+    <node concept="3TPulU" id="1D1LJGC35Qa" role="LiRBU">
+      <node concept="3TPunu" id="1D1LJGC35Qb" role="3TOBOl" />
+      <node concept="LIFWc" id="1D1LJGC3NSA" role="lGtFl">
+        <property role="LIFWa" value="0" />
+        <property role="OXtK3" value="true" />
+        <property role="p6zMq" value="0" />
+        <property role="p6zMs" value="0" />
+        <property role="LIFWd" value="Constant_vgkltr_ob2a" />
+      </node>
+    </node>
+  </node>
   <node concept="LiM7Y" id="3XP_kj6EH3H">
     <property role="TrG5h" value="ContextAssistant_DuplicationMenu_WrapSubstituteMenuTwice" />
     <property role="3GE5qa" value="duplication" />
@@ -2775,431 +3190,4 @@
       </node>
     </node>
   </node>
-  <node concept="LiM7Y" id="44DBaIkRM2M">
-    <property role="TrG5h" value="ContextAssistant_DuplicationMenu_IncludeDifferentMenusForSameNode" />
-    <property role="3GE5qa" value="duplication" />
-    <node concept="3clFbS" id="44DBaIkRM2N" role="LjaKd">
-      <node concept="3clFbF" id="44DBaIkRM2O" role="3cqZAp">
-        <node concept="2YIFZM" id="44DBaIkRM2P" role="3clFbG">
-          <ref role="37wK5l" to="dxuu:~SwingUtilities.invokeAndWait(java.lang.Runnable):void" resolve="invokeAndWait" />
-          <ref role="1Pybhc" to="dxuu:~SwingUtilities" resolve="SwingUtilities" />
-          <node concept="1bVj0M" id="44DBaIkRM2Q" role="37wK5m">
-            <node concept="3clFbS" id="44DBaIkRM2R" role="1bW5cS">
-              <node concept="3cpWs8" id="44DBaIkRM2S" role="3cqZAp">
-                <node concept="3cpWsn" id="44DBaIkRM2T" role="3cpWs9">
-                  <property role="TrG5h" value="editorContext" />
-                  <node concept="3uibUv" id="44DBaIkRM2U" role="1tU5fm">
-                    <ref role="3uigEE" to="exr9:~EditorContext" resolve="EditorContext" />
-                  </node>
-                  <node concept="2OqwBi" id="44DBaIkRM2V" role="33vP2m">
-                    <node concept="369mXd" id="44DBaIkRM2W" role="2Oq$k0" />
-                    <node concept="liA8E" id="44DBaIkRM2X" role="2OqNvi">
-                      <ref role="37wK5l" to="exr9:~EditorComponent.getEditorContext():jetbrains.mps.nodeEditor.EditorContext" resolve="getEditorContext" />
-                    </node>
-                  </node>
-                </node>
-              </node>
-              <node concept="3cpWs8" id="44DBaIkRM2Y" role="3cqZAp">
-                <node concept="3cpWsn" id="44DBaIkRM2Z" role="3cpWs9">
-                  <property role="TrG5h" value="contextAssistantManager" />
-                  <node concept="3uibUv" id="44DBaIkRM30" role="1tU5fm">
-                    <ref role="3uigEE" to="2rdi:~ContextAssistantManager" resolve="ContextAssistantManager" />
-                  </node>
-                  <node concept="2OqwBi" id="44DBaIkRM31" role="33vP2m">
-                    <node concept="37vLTw" id="44DBaIkRM32" role="2Oq$k0">
-                      <ref role="3cqZAo" node="44DBaIkRM2T" resolve="editorContext" />
-                    </node>
-                    <node concept="liA8E" id="44DBaIkRM33" role="2OqNvi">
-                      <ref role="37wK5l" to="exr9:~EditorContext.getContextAssistantManager():jetbrains.mps.openapi.editor.assist.ContextAssistantManager" resolve="getContextAssistantManager" />
-                    </node>
-                  </node>
-                </node>
-              </node>
-              <node concept="3clFbF" id="44DBaIkRM34" role="3cqZAp">
-                <node concept="2OqwBi" id="44DBaIkRM35" role="3clFbG">
-                  <node concept="37vLTw" id="44DBaIkRM36" role="2Oq$k0">
-                    <ref role="3cqZAo" node="44DBaIkRM2Z" resolve="contextAssistantManager" />
-                  </node>
-                  <node concept="liA8E" id="44DBaIkRM37" role="2OqNvi">
-                    <ref role="37wK5l" to="2rdi:~ContextAssistantManager.updateImmediately():void" resolve="updateImmediately" />
-                  </node>
-                </node>
-              </node>
-              <node concept="2Hmddi" id="44DBaIkRM38" role="3cqZAp">
-                <node concept="2OqwBi" id="44DBaIkRM39" role="2Hmdds">
-                  <node concept="37vLTw" id="44DBaIkRM3a" role="2Oq$k0">
-                    <ref role="3cqZAo" node="44DBaIkRM2Z" resolve="contextAssistantManager" />
-                  </node>
-                  <node concept="liA8E" id="44DBaIkRM3b" role="2OqNvi">
-                    <ref role="37wK5l" to="2rdi:~ContextAssistantManager.getActiveAssistant():jetbrains.mps.openapi.editor.assist.ContextAssistant" resolve="getActiveAssistant" />
-                  </node>
-                </node>
-              </node>
-              <node concept="2Hmddi" id="44DBaIkRM3c" role="3cqZAp">
-                <node concept="2OqwBi" id="44DBaIkRM3d" role="2Hmdds">
-                  <node concept="37vLTw" id="44DBaIkRM3e" role="2Oq$k0">
-                    <ref role="3cqZAo" node="44DBaIkRM2Z" resolve="contextAssistantManager" />
-                  </node>
-                  <node concept="liA8E" id="44DBaIkRM3f" role="2OqNvi">
-                    <ref role="37wK5l" to="2rdi:~ContextAssistantManager.getActiveMenuItems():java.util.List" resolve="getActiveMenuItems" />
-                  </node>
-                </node>
-              </node>
-              <node concept="3vwNmj" id="44DBaIkRM3g" role="3cqZAp">
-                <node concept="3clFbC" id="44DBaIkRM3h" role="3vwVQn">
-                  <node concept="2OqwBi" id="44DBaIkRM3i" role="3uHU7B">
-                    <node concept="2OqwBi" id="44DBaIkRM3j" role="2Oq$k0">
-                      <node concept="37vLTw" id="44DBaIkRM3k" role="2Oq$k0">
-                        <ref role="3cqZAo" node="44DBaIkRM2Z" resolve="contextAssistantManager" />
-                      </node>
-                      <node concept="liA8E" id="44DBaIkRM3l" role="2OqNvi">
-                        <ref role="37wK5l" to="2rdi:~ContextAssistantManager.getActiveMenuItems():java.util.List" resolve="getActiveMenuItems" />
-                      </node>
-                    </node>
-                    <node concept="liA8E" id="44DBaIkRM3m" role="2OqNvi">
-                      <ref role="37wK5l" to="33ny:~List.size():int" resolve="size" />
-                    </node>
-                  </node>
-                  <node concept="3cmrfG" id="44DBaIkRM3n" role="3uHU7w">
-                    <property role="3cmrfH" value="2" />
-                  </node>
-                </node>
-              </node>
-            </node>
-          </node>
-        </node>
-      </node>
-    </node>
-    <node concept="3TPulU" id="44DBaIkRM3o" role="LiRBU">
-      <node concept="3lWgRL" id="44DBaIkRR51" role="3lWgqf">
-        <node concept="LIFWc" id="44DBaIkVb9Z" role="lGtFl">
-          <property role="LIFWa" value="0" />
-          <property role="OXtK3" value="true" />
-          <property role="p6zMq" value="0" />
-          <property role="p6zMs" value="0" />
-          <property role="LIFWd" value="constant_0" />
-        </node>
-      </node>
-    </node>
-  </node>
-  <node concept="LiM7Y" id="1D1LJGC2dBY">
-    <property role="TrG5h" value="ContextAssistant_DuplicationMenu_IncludeDifferentMenusForDifferentNodes" />
-    <property role="3GE5qa" value="duplication" />
-    <node concept="3clFbS" id="1D1LJGC2dBZ" role="LjaKd">
-      <node concept="3clFbF" id="1D1LJGC2dC0" role="3cqZAp">
-        <node concept="2YIFZM" id="1D1LJGC2dC1" role="3clFbG">
-          <ref role="37wK5l" to="dxuu:~SwingUtilities.invokeAndWait(java.lang.Runnable):void" resolve="invokeAndWait" />
-          <ref role="1Pybhc" to="dxuu:~SwingUtilities" resolve="SwingUtilities" />
-          <node concept="1bVj0M" id="1D1LJGC2dC2" role="37wK5m">
-            <node concept="3clFbS" id="1D1LJGC2dC3" role="1bW5cS">
-              <node concept="3cpWs8" id="1D1LJGC2dC4" role="3cqZAp">
-                <node concept="3cpWsn" id="1D1LJGC2dC5" role="3cpWs9">
-                  <property role="TrG5h" value="editorContext" />
-                  <node concept="3uibUv" id="1D1LJGC2dC6" role="1tU5fm">
-                    <ref role="3uigEE" to="exr9:~EditorContext" resolve="EditorContext" />
-                  </node>
-                  <node concept="2OqwBi" id="1D1LJGC2dC7" role="33vP2m">
-                    <node concept="369mXd" id="1D1LJGC2dC8" role="2Oq$k0" />
-                    <node concept="liA8E" id="1D1LJGC2dC9" role="2OqNvi">
-                      <ref role="37wK5l" to="exr9:~EditorComponent.getEditorContext():jetbrains.mps.nodeEditor.EditorContext" resolve="getEditorContext" />
-                    </node>
-                  </node>
-                </node>
-              </node>
-              <node concept="3cpWs8" id="1D1LJGC2dCa" role="3cqZAp">
-                <node concept="3cpWsn" id="1D1LJGC2dCb" role="3cpWs9">
-                  <property role="TrG5h" value="contextAssistantManager" />
-                  <node concept="3uibUv" id="1D1LJGC2dCc" role="1tU5fm">
-                    <ref role="3uigEE" to="2rdi:~ContextAssistantManager" resolve="ContextAssistantManager" />
-                  </node>
-                  <node concept="2OqwBi" id="1D1LJGC2dCd" role="33vP2m">
-                    <node concept="37vLTw" id="1D1LJGC2dCe" role="2Oq$k0">
-                      <ref role="3cqZAo" node="1D1LJGC2dC5" resolve="editorContext" />
-                    </node>
-                    <node concept="liA8E" id="1D1LJGC2dCf" role="2OqNvi">
-                      <ref role="37wK5l" to="exr9:~EditorContext.getContextAssistantManager():jetbrains.mps.openapi.editor.assist.ContextAssistantManager" resolve="getContextAssistantManager" />
-                    </node>
-                  </node>
-                </node>
-              </node>
-              <node concept="3clFbF" id="1D1LJGC2dCg" role="3cqZAp">
-                <node concept="2OqwBi" id="1D1LJGC2dCh" role="3clFbG">
-                  <node concept="37vLTw" id="1D1LJGC2dCi" role="2Oq$k0">
-                    <ref role="3cqZAo" node="1D1LJGC2dCb" resolve="contextAssistantManager" />
-                  </node>
-                  <node concept="liA8E" id="1D1LJGC2dCj" role="2OqNvi">
-                    <ref role="37wK5l" to="2rdi:~ContextAssistantManager.updateImmediately():void" resolve="updateImmediately" />
-                  </node>
-                </node>
-              </node>
-              <node concept="2Hmddi" id="1D1LJGC2dCk" role="3cqZAp">
-                <node concept="2OqwBi" id="1D1LJGC2dCl" role="2Hmdds">
-                  <node concept="37vLTw" id="1D1LJGC2dCm" role="2Oq$k0">
-                    <ref role="3cqZAo" node="1D1LJGC2dCb" resolve="contextAssistantManager" />
-                  </node>
-                  <node concept="liA8E" id="1D1LJGC2dCn" role="2OqNvi">
-                    <ref role="37wK5l" to="2rdi:~ContextAssistantManager.getActiveAssistant():jetbrains.mps.openapi.editor.assist.ContextAssistant" resolve="getActiveAssistant" />
-                  </node>
-                </node>
-              </node>
-              <node concept="2Hmddi" id="1D1LJGC2dCo" role="3cqZAp">
-                <node concept="2OqwBi" id="1D1LJGC2dCp" role="2Hmdds">
-                  <node concept="37vLTw" id="1D1LJGC2dCq" role="2Oq$k0">
-                    <ref role="3cqZAo" node="1D1LJGC2dCb" resolve="contextAssistantManager" />
-                  </node>
-                  <node concept="liA8E" id="1D1LJGC2dCr" role="2OqNvi">
-                    <ref role="37wK5l" to="2rdi:~ContextAssistantManager.getActiveMenuItems():java.util.List" resolve="getActiveMenuItems" />
-                  </node>
-                </node>
-              </node>
-              <node concept="3vwNmj" id="1D1LJGC2dCs" role="3cqZAp">
-                <node concept="3clFbC" id="1D1LJGC2dCt" role="3vwVQn">
-                  <node concept="2OqwBi" id="1D1LJGC2dCu" role="3uHU7B">
-                    <node concept="2OqwBi" id="1D1LJGC2dCv" role="2Oq$k0">
-                      <node concept="37vLTw" id="1D1LJGC2dCw" role="2Oq$k0">
-                        <ref role="3cqZAo" node="1D1LJGC2dCb" resolve="contextAssistantManager" />
-                      </node>
-                      <node concept="liA8E" id="1D1LJGC2dCx" role="2OqNvi">
-                        <ref role="37wK5l" to="2rdi:~ContextAssistantManager.getActiveMenuItems():java.util.List" resolve="getActiveMenuItems" />
-                      </node>
-                    </node>
-                    <node concept="liA8E" id="1D1LJGC2dCy" role="2OqNvi">
-                      <ref role="37wK5l" to="33ny:~List.size():int" resolve="size" />
-                    </node>
-                  </node>
-                  <node concept="3cmrfG" id="1D1LJGC2dCz" role="3uHU7w">
-                    <property role="3cmrfH" value="2" />
-                  </node>
-                </node>
-              </node>
-            </node>
-          </node>
-        </node>
-      </node>
-    </node>
-    <node concept="3TPulU" id="1D1LJGC2dC$" role="LiRBU">
-      <node concept="Midpa" id="1D1LJGC2sZ0" role="Mier1">
-        <node concept="LIFWc" id="1D1LJGC2twG" role="lGtFl">
-          <property role="LIFWa" value="0" />
-          <property role="OXtK3" value="true" />
-          <property role="p6zMq" value="0" />
-          <property role="p6zMs" value="0" />
-          <property role="LIFWd" value="constant_0" />
-        </node>
-      </node>
-    </node>
-  </node>
-  <node concept="LiM7Y" id="1D1LJGC35P$">
-    <property role="TrG5h" value="ContextAssistant_DuplicationMenu_IncludeDifferentSubstituteMenus" />
-    <property role="3GE5qa" value="duplication" />
-    <node concept="3clFbS" id="1D1LJGC35P_" role="LjaKd">
-      <node concept="3clFbF" id="1D1LJGC35PA" role="3cqZAp">
-        <node concept="2YIFZM" id="1D1LJGC35PB" role="3clFbG">
-          <ref role="37wK5l" to="dxuu:~SwingUtilities.invokeAndWait(java.lang.Runnable):void" resolve="invokeAndWait" />
-          <ref role="1Pybhc" to="dxuu:~SwingUtilities" resolve="SwingUtilities" />
-          <node concept="1bVj0M" id="1D1LJGC35PC" role="37wK5m">
-            <node concept="3clFbS" id="1D1LJGC35PD" role="1bW5cS">
-              <node concept="3cpWs8" id="1D1LJGC35PE" role="3cqZAp">
-                <node concept="3cpWsn" id="1D1LJGC35PF" role="3cpWs9">
-                  <property role="TrG5h" value="editorContext" />
-                  <node concept="3uibUv" id="1D1LJGC35PG" role="1tU5fm">
-                    <ref role="3uigEE" to="exr9:~EditorContext" resolve="EditorContext" />
-                  </node>
-                  <node concept="2OqwBi" id="1D1LJGC35PH" role="33vP2m">
-                    <node concept="369mXd" id="1D1LJGC35PI" role="2Oq$k0" />
-                    <node concept="liA8E" id="1D1LJGC35PJ" role="2OqNvi">
-                      <ref role="37wK5l" to="exr9:~EditorComponent.getEditorContext():jetbrains.mps.nodeEditor.EditorContext" resolve="getEditorContext" />
-                    </node>
-                  </node>
-                </node>
-              </node>
-              <node concept="3cpWs8" id="1D1LJGC35PK" role="3cqZAp">
-                <node concept="3cpWsn" id="1D1LJGC35PL" role="3cpWs9">
-                  <property role="TrG5h" value="contextAssistantManager" />
-                  <node concept="3uibUv" id="1D1LJGC35PM" role="1tU5fm">
-                    <ref role="3uigEE" to="2rdi:~ContextAssistantManager" resolve="ContextAssistantManager" />
-                  </node>
-                  <node concept="2OqwBi" id="1D1LJGC35PN" role="33vP2m">
-                    <node concept="37vLTw" id="1D1LJGC35PO" role="2Oq$k0">
-                      <ref role="3cqZAo" node="1D1LJGC35PF" resolve="editorContext" />
-                    </node>
-                    <node concept="liA8E" id="1D1LJGC35PP" role="2OqNvi">
-                      <ref role="37wK5l" to="exr9:~EditorContext.getContextAssistantManager():jetbrains.mps.openapi.editor.assist.ContextAssistantManager" resolve="getContextAssistantManager" />
-                    </node>
-                  </node>
-                </node>
-              </node>
-              <node concept="3clFbF" id="1D1LJGC35PQ" role="3cqZAp">
-                <node concept="2OqwBi" id="1D1LJGC35PR" role="3clFbG">
-                  <node concept="37vLTw" id="1D1LJGC35PS" role="2Oq$k0">
-                    <ref role="3cqZAo" node="1D1LJGC35PL" resolve="contextAssistantManager" />
-                  </node>
-                  <node concept="liA8E" id="1D1LJGC35PT" role="2OqNvi">
-                    <ref role="37wK5l" to="2rdi:~ContextAssistantManager.updateImmediately():void" resolve="updateImmediately" />
-                  </node>
-                </node>
-              </node>
-              <node concept="2Hmddi" id="1D1LJGC35PU" role="3cqZAp">
-                <node concept="2OqwBi" id="1D1LJGC35PV" role="2Hmdds">
-                  <node concept="37vLTw" id="1D1LJGC35PW" role="2Oq$k0">
-                    <ref role="3cqZAo" node="1D1LJGC35PL" resolve="contextAssistantManager" />
-                  </node>
-                  <node concept="liA8E" id="1D1LJGC35PX" role="2OqNvi">
-                    <ref role="37wK5l" to="2rdi:~ContextAssistantManager.getActiveAssistant():jetbrains.mps.openapi.editor.assist.ContextAssistant" resolve="getActiveAssistant" />
-                  </node>
-                </node>
-              </node>
-              <node concept="2Hmddi" id="1D1LJGC35PY" role="3cqZAp">
-                <node concept="2OqwBi" id="1D1LJGC35PZ" role="2Hmdds">
-                  <node concept="37vLTw" id="1D1LJGC35Q0" role="2Oq$k0">
-                    <ref role="3cqZAo" node="1D1LJGC35PL" resolve="contextAssistantManager" />
-                  </node>
-                  <node concept="liA8E" id="1D1LJGC35Q1" role="2OqNvi">
-                    <ref role="37wK5l" to="2rdi:~ContextAssistantManager.getActiveMenuItems():java.util.List" resolve="getActiveMenuItems" />
-                  </node>
-                </node>
-              </node>
-              <node concept="3vwNmj" id="1D1LJGC35Q2" role="3cqZAp">
-                <node concept="3clFbC" id="1D1LJGC35Q3" role="3vwVQn">
-                  <node concept="2OqwBi" id="1D1LJGC35Q4" role="3uHU7B">
-                    <node concept="2OqwBi" id="1D1LJGC35Q5" role="2Oq$k0">
-                      <node concept="37vLTw" id="1D1LJGC35Q6" role="2Oq$k0">
-                        <ref role="3cqZAo" node="1D1LJGC35PL" resolve="contextAssistantManager" />
-                      </node>
-                      <node concept="liA8E" id="1D1LJGC35Q7" role="2OqNvi">
-                        <ref role="37wK5l" to="2rdi:~ContextAssistantManager.getActiveMenuItems():java.util.List" resolve="getActiveMenuItems" />
-                      </node>
-                    </node>
-                    <node concept="liA8E" id="1D1LJGC35Q8" role="2OqNvi">
-                      <ref role="37wK5l" to="33ny:~List.size():int" resolve="size" />
-                    </node>
-                  </node>
-                  <node concept="3cmrfG" id="1D1LJGC35Q9" role="3uHU7w">
-                    <property role="3cmrfH" value="2" />
-                  </node>
-                </node>
-              </node>
-            </node>
-          </node>
-        </node>
-      </node>
-    </node>
-    <node concept="3TPulU" id="1D1LJGC35Qa" role="LiRBU">
-      <node concept="3TPunu" id="1D1LJGC35Qb" role="3TOBOl" />
-      <node concept="LIFWc" id="1D1LJGC3NSA" role="lGtFl">
-        <property role="LIFWa" value="0" />
-        <property role="OXtK3" value="true" />
-        <property role="p6zMq" value="0" />
-        <property role="p6zMs" value="0" />
-        <property role="LIFWd" value="Constant_vgkltr_ob2a" />
-      </node>
-    </node>
-  </node>
-  <node concept="LiM7Y" id="1D1LJGC3f_Y">
-    <property role="TrG5h" value="ContextAssistant_DuplicationMenu_WrapDifferentSubstituteMenus" />
-    <property role="3GE5qa" value="duplication" />
-    <node concept="3clFbS" id="1D1LJGC3f_Z" role="LjaKd">
-      <node concept="3clFbF" id="1D1LJGC3fA0" role="3cqZAp">
-        <node concept="2YIFZM" id="1D1LJGC3fA1" role="3clFbG">
-          <ref role="37wK5l" to="dxuu:~SwingUtilities.invokeAndWait(java.lang.Runnable):void" resolve="invokeAndWait" />
-          <ref role="1Pybhc" to="dxuu:~SwingUtilities" resolve="SwingUtilities" />
-          <node concept="1bVj0M" id="1D1LJGC3fA2" role="37wK5m">
-            <node concept="3clFbS" id="1D1LJGC3fA3" role="1bW5cS">
-              <node concept="3cpWs8" id="1D1LJGC3fA4" role="3cqZAp">
-                <node concept="3cpWsn" id="1D1LJGC3fA5" role="3cpWs9">
-                  <property role="TrG5h" value="editorContext" />
-                  <node concept="3uibUv" id="1D1LJGC3fA6" role="1tU5fm">
-                    <ref role="3uigEE" to="exr9:~EditorContext" resolve="EditorContext" />
-                  </node>
-                  <node concept="2OqwBi" id="1D1LJGC3fA7" role="33vP2m">
-                    <node concept="369mXd" id="1D1LJGC3fA8" role="2Oq$k0" />
-                    <node concept="liA8E" id="1D1LJGC3fA9" role="2OqNvi">
-                      <ref role="37wK5l" to="exr9:~EditorComponent.getEditorContext():jetbrains.mps.nodeEditor.EditorContext" resolve="getEditorContext" />
-                    </node>
-                  </node>
-                </node>
-              </node>
-              <node concept="3cpWs8" id="1D1LJGC3fAa" role="3cqZAp">
-                <node concept="3cpWsn" id="1D1LJGC3fAb" role="3cpWs9">
-                  <property role="TrG5h" value="contextAssistantManager" />
-                  <node concept="3uibUv" id="1D1LJGC3fAc" role="1tU5fm">
-                    <ref role="3uigEE" to="2rdi:~ContextAssistantManager" resolve="ContextAssistantManager" />
-                  </node>
-                  <node concept="2OqwBi" id="1D1LJGC3fAd" role="33vP2m">
-                    <node concept="37vLTw" id="1D1LJGC3fAe" role="2Oq$k0">
-                      <ref role="3cqZAo" node="1D1LJGC3fA5" resolve="editorContext" />
-                    </node>
-                    <node concept="liA8E" id="1D1LJGC3fAf" role="2OqNvi">
-                      <ref role="37wK5l" to="exr9:~EditorContext.getContextAssistantManager():jetbrains.mps.openapi.editor.assist.ContextAssistantManager" resolve="getContextAssistantManager" />
-                    </node>
-                  </node>
-                </node>
-              </node>
-              <node concept="3clFbF" id="1D1LJGC3fAg" role="3cqZAp">
-                <node concept="2OqwBi" id="1D1LJGC3fAh" role="3clFbG">
-                  <node concept="37vLTw" id="1D1LJGC3fAi" role="2Oq$k0">
-                    <ref role="3cqZAo" node="1D1LJGC3fAb" resolve="contextAssistantManager" />
-                  </node>
-                  <node concept="liA8E" id="1D1LJGC3fAj" role="2OqNvi">
-                    <ref role="37wK5l" to="2rdi:~ContextAssistantManager.updateImmediately():void" resolve="updateImmediately" />
-                  </node>
-                </node>
-              </node>
-              <node concept="2Hmddi" id="1D1LJGC3fAk" role="3cqZAp">
-                <node concept="2OqwBi" id="1D1LJGC3fAl" role="2Hmdds">
-                  <node concept="37vLTw" id="1D1LJGC3fAm" role="2Oq$k0">
-                    <ref role="3cqZAo" node="1D1LJGC3fAb" resolve="contextAssistantManager" />
-                  </node>
-                  <node concept="liA8E" id="1D1LJGC3fAn" role="2OqNvi">
-                    <ref role="37wK5l" to="2rdi:~ContextAssistantManager.getActiveAssistant():jetbrains.mps.openapi.editor.assist.ContextAssistant" resolve="getActiveAssistant" />
-                  </node>
-                </node>
-              </node>
-              <node concept="2Hmddi" id="1D1LJGC3fAo" role="3cqZAp">
-                <node concept="2OqwBi" id="1D1LJGC3fAp" role="2Hmdds">
-                  <node concept="37vLTw" id="1D1LJGC3fAq" role="2Oq$k0">
-                    <ref role="3cqZAo" node="1D1LJGC3fAb" resolve="contextAssistantManager" />
-                  </node>
-                  <node concept="liA8E" id="1D1LJGC3fAr" role="2OqNvi">
-                    <ref role="37wK5l" to="2rdi:~ContextAssistantManager.getActiveMenuItems():java.util.List" resolve="getActiveMenuItems" />
-                  </node>
-                </node>
-              </node>
-              <node concept="3vwNmj" id="1D1LJGC3fAs" role="3cqZAp">
-                <node concept="3clFbC" id="1D1LJGC3fAt" role="3vwVQn">
-                  <node concept="2OqwBi" id="1D1LJGC3fAu" role="3uHU7B">
-                    <node concept="2OqwBi" id="1D1LJGC3fAv" role="2Oq$k0">
-                      <node concept="37vLTw" id="1D1LJGC3fAw" role="2Oq$k0">
-                        <ref role="3cqZAo" node="1D1LJGC3fAb" resolve="contextAssistantManager" />
-                      </node>
-                      <node concept="liA8E" id="1D1LJGC3fAx" role="2OqNvi">
-                        <ref role="37wK5l" to="2rdi:~ContextAssistantManager.getActiveMenuItems():java.util.List" resolve="getActiveMenuItems" />
-                      </node>
-                    </node>
-                    <node concept="liA8E" id="1D1LJGC3fAy" role="2OqNvi">
-                      <ref role="37wK5l" to="33ny:~List.size():int" resolve="size" />
-                    </node>
-                  </node>
-                  <node concept="3cmrfG" id="1D1LJGC3fAz" role="3uHU7w">
-                    <property role="3cmrfH" value="2" />
-                  </node>
-                </node>
-              </node>
-            </node>
-          </node>
-        </node>
-      </node>
-    </node>
-    <node concept="3TPulU" id="1D1LJGC3fA$" role="LiRBU">
-      <node concept="Mjl1e" id="1D1LJGC3uSu" role="MjdYU">
-        <node concept="LIFWc" id="1D1LJGC3vqa" role="lGtFl">
-          <property role="LIFWa" value="0" />
-          <property role="OXtK3" value="true" />
-          <property role="p6zMq" value="0" />
-          <property role="p6zMs" value="0" />
-          <property role="LIFWd" value="constant_0" />
-        </node>
-      </node>
-    </node>
-  </node>
 </model>
