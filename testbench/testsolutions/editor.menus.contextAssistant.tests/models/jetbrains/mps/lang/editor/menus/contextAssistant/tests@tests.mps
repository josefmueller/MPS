--- conflicted
+++ resolved
@@ -157,7 +157,6 @@
           </node>
         </node>
       </node>
-<<<<<<< HEAD
       <node concept="3clFbF" id="1L0AWmYgINU" role="3cqZAp">
         <node concept="2OqwBi" id="1L0AWmYgINV" role="3clFbG">
           <node concept="2OqwBi" id="1L0AWmYgINW" role="2Oq$k0">
@@ -168,42 +167,6 @@
               <node concept="liA8E" id="1L0AWmYgINZ" role="2OqNvi">
                 <ref role="37wK5l" to="exr9:~EditorContext.getRepository():org.jetbrains.mps.openapi.module.SRepository" resolve="getRepository" />
               </node>
-=======
-      <node concept="3clFbF" id="7G6Xcdz6r77" role="3cqZAp">
-        <node concept="2OqwBi" id="7G6Xcdz6tpj" role="3clFbG">
-          <node concept="37vLTw" id="2T54UntRcHY" role="2Oq$k0">
-            <ref role="3cqZAo" node="2T54UntRcHS" resolve="contextAssistantManager" />
-          </node>
-          <node concept="liA8E" id="7G6Xcdz6trl" role="2OqNvi">
-            <ref role="37wK5l" to="2rdi:~ContextAssistantManager.updateImmediately():void" resolve="updateImmediately" />
-          </node>
-        </node>
-      </node>
-      <node concept="3clFbH" id="5ngDOM8uh$J" role="3cqZAp" />
-      <node concept="2Hmddi" id="5ngDOM8uVui" role="3cqZAp">
-        <node concept="2OqwBi" id="5ngDOM8uVuj" role="2Hmdds">
-          <node concept="37vLTw" id="5ngDOM8uVuk" role="2Oq$k0">
-            <ref role="3cqZAo" node="2T54UntRcHS" resolve="contextAssistantManager" />
-          </node>
-          <node concept="liA8E" id="5ngDOM8uVul" role="2OqNvi">
-            <ref role="37wK5l" to="2rdi:~ContextAssistantManager.getActiveAssistant():jetbrains.mps.openapi.editor.assist.ContextAssistant" resolve="getActiveAssistant" />
-          </node>
-        </node>
-      </node>
-      <node concept="3clFbH" id="5ngDOM8uVJV" role="3cqZAp" />
-      <node concept="3cpWs8" id="5ngDOM8uWhx" role="3cqZAp">
-        <node concept="3cpWsn" id="5ngDOM8uWhy" role="3cpWs9">
-          <property role="TrG5h" value="activeItems" />
-          <node concept="3uibUv" id="5ngDOM8uWhv" role="1tU5fm">
-            <ref role="3uigEE" to="33ny:~List" resolve="List" />
-            <node concept="3uibUv" id="6ed47gd8kcY" role="11_B2D">
-              <ref role="3uigEE" to="uddc:~TransformationMenuItem" resolve="TransformationMenuItem" />
-            </node>
-          </node>
-          <node concept="2OqwBi" id="jKDdcutlDu" role="33vP2m">
-            <node concept="37vLTw" id="jKDdcutlCM" role="2Oq$k0">
-              <ref role="3cqZAo" node="2T54UntRcHS" resolve="contextAssistantManager" />
->>>>>>> 77c8d4ad
             </node>
             <node concept="liA8E" id="1L0AWmYgIO0" role="2OqNvi">
               <ref role="37wK5l" to="lui2:~SRepository.getModelAccess():org.jetbrains.mps.openapi.module.ModelAccess" resolve="getModelAccess" />
@@ -259,8 +222,8 @@
                     <property role="TrG5h" value="activeItems" />
                     <node concept="3uibUv" id="5ngDOM8uWhv" role="1tU5fm">
                       <ref role="3uigEE" to="33ny:~List" resolve="List" />
-                      <node concept="3uibUv" id="4vIOBiht1Fj" role="11_B2D">
-                        <ref role="3uigEE" to="uddc:~MenuItem" resolve="MenuItem" />
+                      <node concept="3uibUv" id="4rD2$WPBOHZ" role="11_B2D">
+                        <ref role="3uigEE" to="uddc:~TransformationMenuItemFactory" resolve="TransformationMenuItemFactory" />
                       </node>
                     </node>
                     <node concept="2OqwBi" id="jKDdcutlDu" role="33vP2m">
