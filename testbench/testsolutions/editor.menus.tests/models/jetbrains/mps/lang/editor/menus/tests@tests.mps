<?xml version="1.0" encoding="UTF-8"?>
<model ref="r:4f8193a2-048e-4ddf-b505-dfca00e8c910(jetbrains.mps.lang.editor.menus.tests@tests)">
  <persistence version="9" />
  <languages>
    <use id="f61473f9-130f-42f6-b98d-6c438812c2f6" name="jetbrains.mps.baseLanguage.unitTest" version="0" />
    <use id="8585453e-6bfb-4d80-98de-b16074f1d86c" name="jetbrains.mps.lang.test" version="1" />
    <use id="4eb772b0-4df3-414a-b894-63abeb912f56" name="jetbrains.mps.lang.editor.menus.testLanguage" version="0" />
    <use id="63650c59-16c8-498a-99c8-005c7ee9515d" name="jetbrains.mps.lang.access" version="0" />
    <use id="f3061a53-9226-4cc5-a443-f952ceaf5816" name="jetbrains.mps.baseLanguage" version="4" />
    <use id="9b3af7e0-9a52-4741-a75d-becf7e1d5117" name="jetbrains.mps.lang.editor.menus.testExtendingLanguage" version="0" />
    <use id="69068b7c-ba1f-47fb-a486-4981f42606e9" name="jetbrains.mps.lang.editor.menus.testMetaLanguage" version="0" />
    <use id="3a13115c-633c-4c5c-bbcc-75c4219e9555" name="jetbrains.mps.lang.quotation" version="0" />
    <use id="7866978e-a0f0-4cc7-81bc-4d213d9375e1" name="jetbrains.mps.lang.smodel" version="4" />
    <use id="28f9e497-3b42-4291-aeba-0a1039153ab1" name="jetbrains.mps.lang.plugin" version="0" />
  </languages>
  <imports>
    <import index="uddc" ref="1ed103c3-3aa6-49b7-9c21-6765ee11f224/java:jetbrains.mps.openapi.editor.menus.transformation(MPS.Editor/)" />
    <import index="9eyi" ref="1ed103c3-3aa6-49b7-9c21-6765ee11f224/java:jetbrains.mps.lang.editor.menus.transformation(MPS.Editor/)" />
    <import index="j2fg" ref="r:3b1c2f8c-f04f-4186-97fc-85ed47ba8aeb(jetbrains.mps.lang.editor.menus.testLanguage.editor)" />
    <import index="tpck" ref="r:00000000-0000-4000-0000-011c89590288(jetbrains.mps.lang.core.structure)" />
    <import index="cj4x" ref="1ed103c3-3aa6-49b7-9c21-6765ee11f224/java:jetbrains.mps.openapi.editor(MPS.Editor/)" />
    <import index="mhbf" ref="8865b7a8-5271-43d3-884c-6fd1d9cfdd34/java:org.jetbrains.mps.openapi.model(MPS.OpenAPI/)" />
    <import index="vndm" ref="6ed54515-acc8-4d1e-a16c-9fd6cfe951ea/java:jetbrains.mps.smodel.language(MPS.Core/)" />
    <import index="lui2" ref="8865b7a8-5271-43d3-884c-6fd1d9cfdd34/java:org.jetbrains.mps.openapi.module(MPS.OpenAPI/)" />
    <import index="u59o" ref="1ed103c3-3aa6-49b7-9c21-6765ee11f224/java:jetbrains.mps.nodeEditor.menus.transformation(MPS.Editor/)" />
    <import index="tpcu" ref="r:00000000-0000-4000-0000-011c89590282(jetbrains.mps.lang.core.behavior)" />
    <import index="33ny" ref="6354ebe7-c22a-4a0f-ac54-50b52ab9b065/java:java.util(JDK/)" />
    <import index="c17a" ref="8865b7a8-5271-43d3-884c-6fd1d9cfdd34/java:org.jetbrains.mps.openapi.language(MPS.OpenAPI/)" />
    <import index="tpce" ref="r:00000000-0000-4000-0000-011c89590292(jetbrains.mps.lang.structure.structure)" />
    <import index="wtc3" ref="r:c6b5a119-ed4d-420e-b7df-fa1b4101c68f(jetbrains.mps.lang.editor.menus.testLanguage.structure)" />
    <import index="hjmg" ref="r:963517d7-70d8-4c26-b98a-77234c4cb04a(jetbrains.mps.lang.editor.menus.testExtendingLanguage.editor)" />
    <import index="tp25" ref="r:00000000-0000-4000-0000-011c89590301(jetbrains.mps.lang.smodel.structure)" />
    <import index="ekwn" ref="r:9832fb5f-2578-4b58-8014-a5de79da988e(jetbrains.mps.ide.editor.actions)" />
<<<<<<< HEAD
    <import index="tpc7" ref="r:00000000-0000-4000-0000-011c8959029b(jetbrains.mps.lang.editor.intentions)" />
=======
    <import index="iwf0" ref="1ed103c3-3aa6-49b7-9c21-6765ee11f224/java:jetbrains.mps.openapi.editor.descriptor(MPS.Editor/)" />
>>>>>>> 77c8d4ad
    <import index="wyt6" ref="6354ebe7-c22a-4a0f-ac54-50b52ab9b065/java:java.lang(JDK/)" implicit="true" />
    <import index="tpc6" ref="r:00000000-0000-4000-0000-011c8959029a(jetbrains.mps.lang.editor.typesystem)" implicit="true" />
    <import index="tpek" ref="r:00000000-0000-4000-0000-011c895902c0(jetbrains.mps.baseLanguage.behavior)" implicit="true" />
    <import index="tpc2" ref="r:00000000-0000-4000-0000-011c8959029e(jetbrains.mps.lang.editor.structure)" implicit="true" />
  </imports>
  <registry>
    <language id="8585453e-6bfb-4d80-98de-b16074f1d86c" name="jetbrains.mps.lang.test">
      <concept id="1215507671101" name="jetbrains.mps.lang.test.structure.NodeErrorCheckOperation" flags="ng" index="1TM$A">
        <child id="8489045168660938517" name="errorRef" index="3lydEf" />
      </concept>
      <concept id="1215603922101" name="jetbrains.mps.lang.test.structure.NodeOperationsContainer" flags="ng" index="7CXmI">
        <child id="1215604436604" name="nodeOperations" index="7EUXB" />
      </concept>
      <concept id="1215607067978" name="jetbrains.mps.lang.test.structure.CheckNodeForErrorMessagesOperation" flags="ng" index="7OXhh">
        <property id="3743352646565420194" name="includeSelf" index="GvXf4" />
      </concept>
      <concept id="511191073233700873" name="jetbrains.mps.lang.test.structure.ScopesTest" flags="ng" index="2rqxmr">
        <reference id="5449224527592117654" name="checkingReference" index="1BTHP0" />
        <child id="3655334166513314307" name="nodes" index="3KTr4d" />
      </concept>
      <concept id="7691029917083872157" name="jetbrains.mps.lang.test.structure.IRuleReference" flags="ng" index="2u4UPC">
        <reference id="8333855927540250453" name="declaration" index="39XzEq" />
      </concept>
      <concept id="1228934484974" name="jetbrains.mps.lang.test.structure.PressKeyStatement" flags="nn" index="yd1bK">
        <child id="1228934507814" name="keyStrokes" index="yd6KS" />
      </concept>
      <concept id="7011073693661765739" name="jetbrains.mps.lang.test.structure.InvokeActionStatement" flags="nn" index="2HxZob">
        <child id="1101347953350127927" name="actionReference" index="3iKnsn" />
      </concept>
      <concept id="1211979288880" name="jetbrains.mps.lang.test.structure.AssertMatch" flags="nn" index="JA50E">
        <child id="1211979305365" name="before" index="JA92f" />
        <child id="1211979322383" name="after" index="JAdkl" />
      </concept>
      <concept id="1229187653856" name="jetbrains.mps.lang.test.structure.EditorTestCase" flags="lg" index="LiM7Y">
        <property id="1883175908513350760" name="description" index="3YCmrE" />
        <child id="1229187676388" name="nodeToEdit" index="LiRBU" />
        <child id="1229187707859" name="result" index="LiZbd" />
        <child id="1229187755283" name="code" index="LjaKd" />
      </concept>
      <concept id="1229194968594" name="jetbrains.mps.lang.test.structure.AnonymousCellAnnotation" flags="ng" index="LIFWc">
        <property id="6268941039745498163" name="selectionStart" index="p6zMq" />
        <property id="6268941039745498165" name="selectionEnd" index="p6zMs" />
        <property id="1229194968596" name="caretPosition" index="LIFWa" />
        <property id="1229194968595" name="cellId" index="LIFWd" />
        <property id="1932269937152561478" name="useLabelSelection" index="OXtK3" />
        <property id="1229432188737" name="isLastPosition" index="ZRATv" />
      </concept>
      <concept id="4531408400484511853" name="jetbrains.mps.lang.test.structure.ReportErrorStatementReference" flags="ng" index="2PYRI3" />
      <concept id="5097124989038916362" name="jetbrains.mps.lang.test.structure.TestInfo" flags="ng" index="2XOHcx">
        <property id="5097124989038916363" name="projectPath" index="2XOHcw" />
      </concept>
      <concept id="5773579205429866751" name="jetbrains.mps.lang.test.structure.EditorComponentExpression" flags="nn" index="369mXd" />
      <concept id="4239542196496927193" name="jetbrains.mps.lang.test.structure.MPSActionReference" flags="ng" index="1iFQzN">
        <reference id="4239542196496929559" name="action" index="1iFR8X" />
      </concept>
      <concept id="1216913645126" name="jetbrains.mps.lang.test.structure.NodesTestCase" flags="lg" index="1lH9Xt">
        <child id="1217501822150" name="nodesToCheck" index="1SKRRt" />
        <child id="1217501895093" name="testMethods" index="1SL9yI" />
      </concept>
      <concept id="1216989428737" name="jetbrains.mps.lang.test.structure.TestNode" flags="ng" index="1qefOq">
        <child id="1216989461394" name="nodeToCheck" index="1qenE9" />
      </concept>
      <concept id="1210673684636" name="jetbrains.mps.lang.test.structure.TestNodeAnnotation" flags="ng" index="3xLA65" />
      <concept id="1210674524691" name="jetbrains.mps.lang.test.structure.TestNodeReference" flags="nn" index="3xONca">
        <reference id="1210674534086" name="declaration" index="3xOPvv" />
      </concept>
      <concept id="2153278993333648098" name="jetbrains.mps.lang.test.structure.ScopeEntry" flags="ng" index="3A5S4R">
        <reference id="2153278993333851780" name="kind" index="3A66Ph" />
        <child id="2153278993333648101" name="nodes" index="3A5S4K" />
      </concept>
      <concept id="2153278993333631257" name="jetbrains.mps.lang.test.structure.MockScopeProvider" flags="ng" index="3A5Wbc">
        <child id="2153278993333648147" name="entries" index="3A5S36" />
        <child id="2153278993334044549" name="node" index="3A7nLg" />
      </concept>
      <concept id="2153278993333862929" name="jetbrains.mps.lang.test.structure.NamedNodeReference" flags="ng" index="3A63B4">
        <reference id="2153278993333862930" name="node" index="3A63B7" />
      </concept>
      <concept id="2153278993334181113" name="jetbrains.mps.lang.test.structure.InfoStatementReference" flags="ng" index="3A7QsG" />
      <concept id="2153278993334166130" name="jetbrains.mps.lang.test.structure.NodeInfoCheckOperation" flags="ng" index="3A7TAB">
        <child id="2153278993334179757" name="statementRef" index="3A7QLS" />
      </concept>
      <concept id="3655334166513314291" name="jetbrains.mps.lang.test.structure.ScopesExpectedNode" flags="ng" index="3KTrbX">
        <reference id="4052780437578824735" name="ref" index="3AHY9a" />
      </concept>
      <concept id="1225978065297" name="jetbrains.mps.lang.test.structure.SimpleNodeTest" flags="ng" index="1LZb2c" />
      <concept id="1225989773458" name="jetbrains.mps.lang.test.structure.InvokeIntentionStatement" flags="nn" index="1MFPAf">
        <reference id="1225989811227" name="intention" index="1MFYO6" />
        <child id="8933192351751916178" name="parameter" index="1v$tAf" />
      </concept>
    </language>
    <language id="69068b7c-ba1f-47fb-a486-4981f42606e9" name="jetbrains.mps.lang.editor.menus.testMetaLanguage">
      <concept id="4740302442485120029" name="jetbrains.mps.lang.editor.menus.testMetaLanguage.structure.TransformationFeature_Optional" flags="ng" index="2dXhfD" />
      <concept id="4740302442485168427" name="jetbrains.mps.lang.editor.menus.testMetaLanguage.structure.TransformationLocation_WithoutFeatures" flags="ng" index="2dX_rv" />
      <concept id="4740302442485123544" name="jetbrains.mps.lang.editor.menus.testMetaLanguage.structure.TransformationFeature_Required" flags="ng" index="2dXIoG" />
      <concept id="3743352646564998933" name="jetbrains.mps.lang.editor.menus.testMetaLanguage.structure.TransformationFeature_Unavailable" flags="ng" index="Gtm1N" />
      <concept id="3743352646564481246" name="jetbrains.mps.lang.editor.menus.testMetaLanguage.structure.TransformationLocation_WithFeatures" flags="ng" index="GzouS" />
      <concept id="6436886136983394210" name="jetbrains.mps.lang.editor.menus.testMetaLanguage.structure.TransformationLocation_Test" flags="ng" index="ZR7TO" />
      <concept id="2710939522624389503" name="jetbrains.mps.lang.editor.menus.testMetaLanguage.structure.TransformationMenu_Test" flags="ng" index="3g1N1u" />
    </language>
    <language id="28f9e497-3b42-4291-aeba-0a1039153ab1" name="jetbrains.mps.lang.plugin">
      <concept id="1207318242772" name="jetbrains.mps.lang.plugin.structure.KeyMapKeystroke" flags="ng" index="pLAjd">
        <property id="1207318242774" name="keycode" index="pLAjf" />
      </concept>
    </language>
    <language id="18bc6592-03a6-4e29-a83a-7ff23bde13ba" name="jetbrains.mps.lang.editor">
      <concept id="1071666914219" name="jetbrains.mps.lang.editor.structure.ConceptEditorDeclaration" flags="ig" index="24kQdi" />
      <concept id="1106270571710" name="jetbrains.mps.lang.editor.structure.CellLayout_Vertical" flags="nn" index="2iRkQZ" />
      <concept id="784421273959492578" name="jetbrains.mps.lang.editor.structure.TransformationMenuPart_IncludeMenu" flags="ng" index="mvV$s">
        <child id="784421273959492606" name="nodeFunction" index="mvV$0" />
        <child id="6718020819487784677" name="menuReference" index="A14EM" />
      </concept>
      <concept id="784421273959493166" name="jetbrains.mps.lang.editor.structure.QueryFunction_TransformationMenu_TargetNode" flags="ig" index="mvVNg" />
      <concept id="1080736578640" name="jetbrains.mps.lang.editor.structure.BaseEditorComponent" flags="ig" index="2wURMF">
        <child id="1080736633877" name="cellModel" index="2wV5jI" />
      </concept>
      <concept id="6718020819487620876" name="jetbrains.mps.lang.editor.structure.TransformationMenuReference_Default" flags="ng" index="A1WHr" />
      <concept id="6718020819487620873" name="jetbrains.mps.lang.editor.structure.TransformationMenuReference_Named" flags="ng" index="A1WHu">
        <reference id="6718020819487620874" name="menu" index="A1WHt" />
      </concept>
<<<<<<< HEAD
      <concept id="6718020819487620872" name="jetbrains.mps.lang.editor.structure.TransformationMenuReference" flags="ng" index="A1WHv" />
      <concept id="1638911550608571617" name="jetbrains.mps.lang.editor.structure.TransformationMenu_Default" flags="ng" index="IW6AY" />
=======
>>>>>>> 77c8d4ad
      <concept id="1638911550608610798" name="jetbrains.mps.lang.editor.structure.QueryFunction_TransformationMenu_Execute" flags="ig" index="IWg2L" />
      <concept id="1638911550608610278" name="jetbrains.mps.lang.editor.structure.TransformationMenuPart_Action" flags="ng" index="IWgqT">
        <child id="1638911550608610281" name="executeFunction" index="IWgqQ" />
        <child id="5692353713941573325" name="textFunction" index="1hCUd6" />
      </concept>
      <concept id="1630016958697718209" name="jetbrains.mps.lang.editor.structure.IMenuReference_Default" flags="ng" index="2Z_bC8">
        <reference id="1630016958698373342" name="conceptNew" index="2ZyFGn" />
      </concept>
      <concept id="1630016958697344083" name="jetbrains.mps.lang.editor.structure.IMenu_Concept" flags="ng" index="2ZABuq">
        <reference id="6591946374543067572" name="conceptDeclarationNew" index="aqKnT" />
      </concept>
      <concept id="3961072808175293133" name="jetbrains.mps.lang.editor.structure.ITransformationMenuReference" flags="ng" index="1ahXLQ" />
      <concept id="5692353713941573329" name="jetbrains.mps.lang.editor.structure.QueryFunction_TransformationMenu_ActionLabelText" flags="ig" index="1hCUdq" />
      <concept id="7291101478617127464" name="jetbrains.mps.lang.editor.structure.IExtensibleMenuPart" flags="ng" index="1joUw2">
        <child id="8954657570916349207" name="features" index="2jZA2a" />
      </concept>
      <concept id="1073389214265" name="jetbrains.mps.lang.editor.structure.EditorCellModel" flags="ng" index="3EYTF0">
        <child id="4202667662392416064" name="transformationMenu" index="3vIgyS" />
      </concept>
      <concept id="1073389446423" name="jetbrains.mps.lang.editor.structure.CellModel_Collection" flags="sn" stub="3013115976261988961" index="3EZMnI">
        <child id="1106270802874" name="cellLayout" index="2iSdaV" />
        <child id="1073389446424" name="childCellModel" index="3EZMnx" />
      </concept>
      <concept id="1073389577006" name="jetbrains.mps.lang.editor.structure.CellModel_Constant" flags="sn" stub="3610246225209162225" index="3F0ifn">
        <property id="1073389577007" name="text" index="3F0ifm" />
      </concept>
<<<<<<< HEAD
      <concept id="5624877018226900666" name="jetbrains.mps.lang.editor.structure.TransformationMenu" flags="ng" index="3ICUPy">
        <reference id="1597643335226202920" name="conceptDeclaration" index="7LAce" />
      </concept>
      <concept id="5624877018226904808" name="jetbrains.mps.lang.editor.structure.TransformationMenu_Named" flags="ng" index="3ICXOK" />
=======
>>>>>>> 77c8d4ad
      <concept id="5624877018228267058" name="jetbrains.mps.lang.editor.structure.ITransformationMenu" flags="ng" index="3INCJE">
        <child id="1638911550608572412" name="sections" index="IW6Ez" />
      </concept>
      <concept id="5624877018228264944" name="jetbrains.mps.lang.editor.structure.TransformationMenuContribution" flags="ng" index="3INDKC">
        <child id="6718020819489956031" name="menuReference" index="AmTjC" />
      </concept>
      <concept id="7980428675268276156" name="jetbrains.mps.lang.editor.structure.TransformationMenuSection" flags="ng" index="1Qtc8_">
        <child id="7980428675268276157" name="locations" index="1Qtc8$" />
        <child id="7980428675268276159" name="parts" index="1Qtc8A" />
      </concept>
      <concept id="1166049232041" name="jetbrains.mps.lang.editor.structure.AbstractComponent" flags="ng" index="1XWOmA">
        <reference id="1166049300910" name="conceptDeclaration" index="1XX52x" />
      </concept>
    </language>
    <language id="f3061a53-9226-4cc5-a443-f952ceaf5816" name="jetbrains.mps.baseLanguage">
      <concept id="1215693861676" name="jetbrains.mps.baseLanguage.structure.BaseAssignmentExpression" flags="nn" index="d038R">
        <child id="1068498886297" name="rValue" index="37vLTx" />
        <child id="1068498886295" name="lValue" index="37vLTJ" />
      </concept>
      <concept id="4836112446988635817" name="jetbrains.mps.baseLanguage.structure.UndefinedType" flags="in" index="2jxLKc" />
      <concept id="1202948039474" name="jetbrains.mps.baseLanguage.structure.InstanceMethodCallOperation" flags="nn" index="liA8E" />
      <concept id="1465982738277781862" name="jetbrains.mps.baseLanguage.structure.PlaceholderMember" flags="ng" index="2tJIrI" />
      <concept id="1197027756228" name="jetbrains.mps.baseLanguage.structure.DotExpression" flags="nn" index="2OqwBi">
        <child id="1197027771414" name="operand" index="2Oq$k0" />
        <child id="1197027833540" name="operation" index="2OqNvi" />
      </concept>
      <concept id="1145552977093" name="jetbrains.mps.baseLanguage.structure.GenericNewExpression" flags="nn" index="2ShNRf">
        <child id="1145553007750" name="creator" index="2ShVmc" />
      </concept>
      <concept id="1137021947720" name="jetbrains.mps.baseLanguage.structure.ConceptFunction" flags="in" index="2VMwT0">
        <child id="1137022507850" name="body" index="2VODD2" />
      </concept>
      <concept id="1070475926800" name="jetbrains.mps.baseLanguage.structure.StringLiteral" flags="nn" index="Xl_RD">
        <property id="1070475926801" name="value" index="Xl_RC" />
      </concept>
      <concept id="1081236700938" name="jetbrains.mps.baseLanguage.structure.StaticMethodDeclaration" flags="ig" index="2YIFZL" />
      <concept id="1081236700937" name="jetbrains.mps.baseLanguage.structure.StaticMethodCall" flags="nn" index="2YIFZM">
        <reference id="1144433194310" name="classConcept" index="1Pybhc" />
      </concept>
      <concept id="1081256982272" name="jetbrains.mps.baseLanguage.structure.InstanceOfExpression" flags="nn" index="2ZW3vV">
        <child id="1081256993305" name="classType" index="2ZW6by" />
        <child id="1081256993304" name="leftExpression" index="2ZW6bz" />
      </concept>
      <concept id="1070533707846" name="jetbrains.mps.baseLanguage.structure.StaticFieldReference" flags="nn" index="10M0yZ">
        <reference id="1144433057691" name="classifier" index="1PxDUh" />
      </concept>
      <concept id="1070534058343" name="jetbrains.mps.baseLanguage.structure.NullLiteral" flags="nn" index="10Nm6u" />
      <concept id="1070534644030" name="jetbrains.mps.baseLanguage.structure.BooleanType" flags="in" index="10P_77" />
      <concept id="1070534934090" name="jetbrains.mps.baseLanguage.structure.CastExpression" flags="nn" index="10QFUN">
        <child id="1070534934091" name="type" index="10QFUM" />
        <child id="1070534934092" name="expression" index="10QFUP" />
      </concept>
      <concept id="1068390468198" name="jetbrains.mps.baseLanguage.structure.ClassConcept" flags="ig" index="312cEu" />
      <concept id="1068431474542" name="jetbrains.mps.baseLanguage.structure.VariableDeclaration" flags="ng" index="33uBYm">
        <child id="1068431790190" name="initializer" index="33vP2m" />
      </concept>
      <concept id="1068498886296" name="jetbrains.mps.baseLanguage.structure.VariableReference" flags="nn" index="37vLTw">
        <reference id="1068581517664" name="variableDeclaration" index="3cqZAo" />
      </concept>
      <concept id="1068498886292" name="jetbrains.mps.baseLanguage.structure.ParameterDeclaration" flags="ir" index="37vLTG" />
      <concept id="1068498886294" name="jetbrains.mps.baseLanguage.structure.AssignmentExpression" flags="nn" index="37vLTI" />
      <concept id="1225271177708" name="jetbrains.mps.baseLanguage.structure.StringType" flags="in" index="17QB3L" />
      <concept id="4972933694980447171" name="jetbrains.mps.baseLanguage.structure.BaseVariableDeclaration" flags="ng" index="19Szcq">
        <child id="5680397130376446158" name="type" index="1tU5fm" />
      </concept>
      <concept id="1068580123132" name="jetbrains.mps.baseLanguage.structure.BaseMethodDeclaration" flags="ng" index="3clF44">
        <property id="4276006055363816570" name="isSynchronized" index="od$2w" />
        <property id="1181808852946" name="isFinal" index="DiZV1" />
        <child id="1068580123133" name="returnType" index="3clF45" />
        <child id="1068580123134" name="parameter" index="3clF46" />
        <child id="1068580123135" name="body" index="3clF47" />
      </concept>
      <concept id="1068580123155" name="jetbrains.mps.baseLanguage.structure.ExpressionStatement" flags="nn" index="3clFbF">
        <child id="1068580123156" name="expression" index="3clFbG" />
      </concept>
      <concept id="1068580123157" name="jetbrains.mps.baseLanguage.structure.Statement" flags="nn" index="3clFbH" />
      <concept id="1068580123136" name="jetbrains.mps.baseLanguage.structure.StatementList" flags="sn" stub="5293379017992965193" index="3clFbS">
        <child id="1068581517665" name="statement" index="3cqZAp" />
      </concept>
      <concept id="1068580123137" name="jetbrains.mps.baseLanguage.structure.BooleanConstant" flags="nn" index="3clFbT">
        <property id="1068580123138" name="value" index="3clFbU" />
      </concept>
      <concept id="1068580320020" name="jetbrains.mps.baseLanguage.structure.IntegerConstant" flags="nn" index="3cmrfG">
        <property id="1068580320021" name="value" index="3cmrfH" />
      </concept>
      <concept id="1068581242875" name="jetbrains.mps.baseLanguage.structure.PlusExpression" flags="nn" index="3cpWs3" />
      <concept id="1068581242878" name="jetbrains.mps.baseLanguage.structure.ReturnStatement" flags="nn" index="3cpWs6">
        <child id="1068581517676" name="expression" index="3cqZAk" />
      </concept>
      <concept id="1068581242864" name="jetbrains.mps.baseLanguage.structure.LocalVariableDeclarationStatement" flags="nn" index="3cpWs8">
        <child id="1068581242865" name="localVariableDeclaration" index="3cpWs9" />
      </concept>
      <concept id="1068581242863" name="jetbrains.mps.baseLanguage.structure.LocalVariableDeclaration" flags="nr" index="3cpWsn" />
      <concept id="1068581517677" name="jetbrains.mps.baseLanguage.structure.VoidType" flags="in" index="3cqZAl" />
      <concept id="1079359253375" name="jetbrains.mps.baseLanguage.structure.ParenthesizedExpression" flags="nn" index="1eOMI4">
        <child id="1079359253376" name="expression" index="1eOMHV" />
      </concept>
      <concept id="1204053956946" name="jetbrains.mps.baseLanguage.structure.IMethodCall" flags="ng" index="1ndlxa">
        <reference id="1068499141037" name="baseMethodDeclaration" index="37wK5l" />
        <child id="1068499141038" name="actualArgument" index="37wK5m" />
      </concept>
      <concept id="1212685548494" name="jetbrains.mps.baseLanguage.structure.ClassCreator" flags="nn" index="1pGfFk" />
      <concept id="1107461130800" name="jetbrains.mps.baseLanguage.structure.Classifier" flags="ng" index="3pOWGL">
        <child id="5375687026011219971" name="member" index="jymVt" unordered="true" />
      </concept>
      <concept id="7812454656619025416" name="jetbrains.mps.baseLanguage.structure.MethodDeclaration" flags="ng" index="1rXfSm">
        <property id="8355037393041754995" name="isNative" index="2aFKle" />
      </concept>
      <concept id="7812454656619025412" name="jetbrains.mps.baseLanguage.structure.LocalMethodCall" flags="nn" index="1rXfSq" />
      <concept id="1107535904670" name="jetbrains.mps.baseLanguage.structure.ClassifierType" flags="in" index="3uibUv">
        <reference id="1107535924139" name="classifier" index="3uigEE" />
        <child id="1109201940907" name="parameter" index="11_B2D" />
      </concept>
      <concept id="1081773326031" name="jetbrains.mps.baseLanguage.structure.BinaryOperation" flags="nn" index="3uHJSO">
        <child id="1081773367579" name="rightExpression" index="3uHU7w" />
        <child id="1081773367580" name="leftExpression" index="3uHU7B" />
      </concept>
      <concept id="1178549954367" name="jetbrains.mps.baseLanguage.structure.IVisible" flags="ng" index="1B3ioH">
        <child id="1178549979242" name="visibility" index="1B3o_S" />
      </concept>
      <concept id="6329021646629104957" name="jetbrains.mps.baseLanguage.structure.TextCommentPart" flags="nn" index="3SKdUq">
        <property id="6329021646629104958" name="text" index="3SKdUp" />
      </concept>
      <concept id="6329021646629104954" name="jetbrains.mps.baseLanguage.structure.SingleLineComment" flags="nn" index="3SKdUt">
        <child id="6329021646629175155" name="commentPart" index="3SKWNk" />
      </concept>
      <concept id="1146644602865" name="jetbrains.mps.baseLanguage.structure.PublicVisibility" flags="nn" index="3Tm1VV" />
      <concept id="1146644623116" name="jetbrains.mps.baseLanguage.structure.PrivateVisibility" flags="nn" index="3Tm6S6" />
      <concept id="1080120340718" name="jetbrains.mps.baseLanguage.structure.AndExpression" flags="nn" index="1Wc70l" />
    </language>
    <language id="63650c59-16c8-498a-99c8-005c7ee9515d" name="jetbrains.mps.lang.access">
      <concept id="8974276187400348173" name="jetbrains.mps.lang.access.structure.CommandClosureLiteral" flags="nn" index="1QHqEC" />
      <concept id="8974276187400348170" name="jetbrains.mps.lang.access.structure.BaseExecuteCommandStatement" flags="nn" index="1QHqEJ">
        <child id="1423104411234567454" name="repo" index="ukAjM" />
        <child id="8974276187400348171" name="commandClosureLiteral" index="1QHqEI" />
      </concept>
      <concept id="8974276187400348181" name="jetbrains.mps.lang.access.structure.ExecuteLightweightCommandStatement" flags="nn" index="1QHqEK" />
    </language>
    <language id="fd392034-7849-419d-9071-12563d152375" name="jetbrains.mps.baseLanguage.closures">
      <concept id="1199569711397" name="jetbrains.mps.baseLanguage.closures.structure.ClosureLiteral" flags="nn" index="1bVj0M">
        <child id="1199569906740" name="parameter" index="1bW2Oz" />
        <child id="1199569916463" name="body" index="1bW5cS" />
      </concept>
    </language>
    <language id="3a13115c-633c-4c5c-bbcc-75c4219e9555" name="jetbrains.mps.lang.quotation">
      <concept id="5455284157994012186" name="jetbrains.mps.lang.quotation.structure.NodeBuilderInitLink" flags="ng" index="2pIpSj">
        <reference id="5455284157994012188" name="link" index="2pIpSl" />
      </concept>
      <concept id="5455284157993911097" name="jetbrains.mps.lang.quotation.structure.NodeBuilderInitPart" flags="ng" index="2pJxcK">
        <child id="5455284157993911094" name="expression" index="2pJxcZ" />
      </concept>
      <concept id="5455284157993863837" name="jetbrains.mps.lang.quotation.structure.NodeBuilder" flags="nn" index="2pJPEk">
        <child id="5455284157993863838" name="quotedNode" index="2pJPEn" />
      </concept>
      <concept id="5455284157993863840" name="jetbrains.mps.lang.quotation.structure.NodeBuilderNode" flags="nn" index="2pJPED">
        <reference id="5455284157993910961" name="concept" index="2pJxaS" />
        <child id="5455284157993911099" name="values" index="2pJxcM" />
      </concept>
      <concept id="8182547171709614739" name="jetbrains.mps.lang.quotation.structure.NodeBuilderRef" flags="nn" index="36bGnv">
        <reference id="8182547171709614741" name="target" index="36bGnp" />
      </concept>
    </language>
    <language id="4eb772b0-4df3-414a-b894-63abeb912f56" name="jetbrains.mps.lang.editor.menus.testLanguage">
      <concept id="2344528742722056854" name="jetbrains.mps.lang.editor.menus.testLanguage.structure.TransformationMenuTestConcept" flags="ng" index="rbkbI" />
      <concept id="5339489019635910984" name="jetbrains.mps.lang.editor.menus.testLanguage.structure.NodeHolder" flags="ng" index="1NpImL">
        <child id="5339489019635910985" name="node" index="1NpImK" />
      </concept>
    </language>
    <language id="f61473f9-130f-42f6-b98d-6c438812c2f6" name="jetbrains.mps.baseLanguage.unitTest">
      <concept id="8427750732757990717" name="jetbrains.mps.baseLanguage.unitTest.structure.BinaryAssert" flags="nn" index="3tpDYu">
        <child id="8427750732757990725" name="actual" index="3tpDZA" />
        <child id="8427750732757990724" name="expected" index="3tpDZB" />
      </concept>
      <concept id="1171978097730" name="jetbrains.mps.baseLanguage.unitTest.structure.AssertEquals" flags="nn" index="3vlDli" />
      <concept id="1171981022339" name="jetbrains.mps.baseLanguage.unitTest.structure.AssertTrue" flags="nn" index="3vwNmj">
        <child id="1171981057159" name="condition" index="3vwVQn" />
      </concept>
      <concept id="1171983834376" name="jetbrains.mps.baseLanguage.unitTest.structure.AssertFalse" flags="nn" index="3vFxKo">
        <child id="1171983854940" name="condition" index="3vFALc" />
      </concept>
      <concept id="1172073500303" name="jetbrains.mps.baseLanguage.unitTest.structure.Message" flags="ng" index="3_1$Yv">
        <child id="1172073511101" name="message" index="3_1BAH" />
      </concept>
      <concept id="1172075514136" name="jetbrains.mps.baseLanguage.unitTest.structure.MessageHolder" flags="ng" index="3_9gw8">
        <child id="1172075534298" name="message" index="3_9lra" />
      </concept>
    </language>
    <language id="7866978e-a0f0-4cc7-81bc-4d213d9375e1" name="jetbrains.mps.lang.smodel">
      <concept id="4497478346159780083" name="jetbrains.mps.lang.smodel.structure.LanguageRefExpression" flags="ng" index="pHN19">
        <child id="3542851458883491298" name="languageId" index="2V$M_3" />
      </concept>
      <concept id="1179409122411" name="jetbrains.mps.lang.smodel.structure.Node_ConceptMethodCall" flags="nn" index="2qgKlT" />
      <concept id="7453996997717780434" name="jetbrains.mps.lang.smodel.structure.Node_GetSConceptOperation" flags="nn" index="2yIwOk" />
      <concept id="2396822768958367367" name="jetbrains.mps.lang.smodel.structure.AbstractTypeCastExpression" flags="nn" index="$5XWr">
        <reference id="6733348108486823428" name="concept" index="1m5ApE" />
        <child id="6733348108486823193" name="leftExpression" index="1m5AlR" />
      </concept>
      <concept id="3542851458883438784" name="jetbrains.mps.lang.smodel.structure.LanguageId" flags="ng" index="2V$Bhx">
        <property id="3542851458883439831" name="namespace" index="2V$B1Q" />
        <property id="3542851458883439832" name="languageId" index="2V$B1T" />
      </concept>
      <concept id="2644386474300074836" name="jetbrains.mps.lang.smodel.structure.ConceptIdRefExpression" flags="nn" index="35c_gC">
        <reference id="2644386474300074837" name="conceptDeclaration" index="35c_gD" />
      </concept>
      <concept id="1828409047608048457" name="jetbrains.mps.lang.smodel.structure.NodePointerExpression" flags="nn" index="1N_AGu">
        <reference id="1828409047608048458" name="referentNode" index="1N_AGt" />
      </concept>
      <concept id="1140137987495" name="jetbrains.mps.lang.smodel.structure.SNodeTypeCastExpression" flags="nn" index="1PxgMI" />
      <concept id="1138055754698" name="jetbrains.mps.lang.smodel.structure.SNodeType" flags="in" index="3Tqbb2" />
    </language>
    <language id="ceab5195-25ea-4f22-9b92-103b95ca8c0c" name="jetbrains.mps.lang.core">
      <concept id="1133920641626" name="jetbrains.mps.lang.core.structure.BaseConcept" flags="ng" index="2VYdi">
        <property id="1156235010670" name="alias" index="OYydz" />
        <property id="1193676396447" name="virtualPackage" index="3GE5qa" />
        <child id="5169995583184591170" name="smodelAttribute" index="lGtFl" />
      </concept>
      <concept id="1169194658468" name="jetbrains.mps.lang.core.structure.INamedConcept" flags="ng" index="TrEIO">
        <property id="1169194664001" name="name" index="TrG5h" />
      </concept>
    </language>
    <language id="83888646-71ce-4f1c-9c53-c54016f6ad4f" name="jetbrains.mps.baseLanguage.collections">
      <concept id="1204796164442" name="jetbrains.mps.baseLanguage.collections.structure.InternalSequenceOperation" flags="nn" index="23sCx2">
        <child id="1204796294226" name="closure" index="23t8la" />
      </concept>
      <concept id="540871147943773365" name="jetbrains.mps.baseLanguage.collections.structure.SingleArgumentSequenceOperation" flags="nn" index="25WWJ4">
        <child id="540871147943773366" name="argument" index="25WWJ7" />
      </concept>
      <concept id="1151688443754" name="jetbrains.mps.baseLanguage.collections.structure.ListType" flags="in" index="_YKpA">
        <child id="1151688676805" name="elementType" index="_ZDj9" />
      </concept>
      <concept id="1235566554328" name="jetbrains.mps.baseLanguage.collections.structure.AnyOperation" flags="nn" index="2HwmR7" />
      <concept id="1203518072036" name="jetbrains.mps.baseLanguage.collections.structure.SmartClosureParameterDeclaration" flags="ig" index="Rh6nW" />
      <concept id="1162934736510" name="jetbrains.mps.baseLanguage.collections.structure.GetElementOperation" flags="nn" index="34jXtK" />
      <concept id="1162935959151" name="jetbrains.mps.baseLanguage.collections.structure.GetSizeOperation" flags="nn" index="34oBXx" />
      <concept id="1225711141656" name="jetbrains.mps.baseLanguage.collections.structure.ListElementAccessExpression" flags="nn" index="1y4W85">
        <child id="1225711182005" name="list" index="1y566C" />
        <child id="1225711191269" name="index" index="1y58nS" />
      </concept>
    </language>
  </registry>
  <node concept="2XOHcx" id="BbjtfhcWeJ">
    <property role="2XOHcw" value="${mps_home}" />
  </node>
  <node concept="312cEu" id="229s7wVDmym">
    <property role="TrG5h" value="MenuLoadingUtils" />
    <node concept="2YIFZL" id="229s7wVDm$w" role="jymVt">
      <property role="TrG5h" value="loadDefaultMenu" />
      <property role="od$2w" value="false" />
      <property role="DiZV1" value="false" />
      <property role="2aFKle" value="false" />
      <node concept="3clFbS" id="229s7wVDm$z" role="3clF47">
        <node concept="3cpWs8" id="5_kqtpAxV1C" role="3cqZAp">
          <node concept="3cpWsn" id="5_kqtpAxV1D" role="3cpWs9">
            <property role="TrG5h" value="editorContext" />
            <node concept="3uibUv" id="5_kqtpAxV1A" role="1tU5fm">
              <ref role="3uigEE" to="cj4x:~EditorContext" resolve="EditorContext" />
            </node>
            <node concept="2OqwBi" id="5_kqtpAxV1E" role="33vP2m">
              <node concept="37vLTw" id="5_kqtpAxV1F" role="2Oq$k0">
                <ref role="3cqZAo" node="5_kqtpAxT0U" resolve="editorComponent" />
              </node>
              <node concept="liA8E" id="5_kqtpAxV1G" role="2OqNvi">
                <ref role="37wK5l" to="cj4x:~EditorComponent.getEditorContext():jetbrains.mps.openapi.editor.EditorContext" resolve="getEditorContext" />
              </node>
            </node>
          </node>
        </node>
        <node concept="3cpWs8" id="5_kqtpAxV7K" role="3cqZAp">
          <node concept="3cpWsn" id="5_kqtpAxV7L" role="3cpWs9">
            <property role="TrG5h" value="node" />
            <node concept="3Tqbb2" id="5_kqtpAxVpg" role="1tU5fm" />
            <node concept="2OqwBi" id="5_kqtpAxV7M" role="33vP2m">
              <node concept="37vLTw" id="5_kqtpAxV7N" role="2Oq$k0">
                <ref role="3cqZAo" node="5_kqtpAxT0U" resolve="editorComponent" />
              </node>
              <node concept="liA8E" id="5_kqtpAxV7O" role="2OqNvi">
                <ref role="37wK5l" to="cj4x:~EditorComponent.getEditedNode():org.jetbrains.mps.openapi.model.SNode" resolve="getEditedNode" />
              </node>
            </node>
          </node>
        </node>
        <node concept="3cpWs8" id="3fN3QovvzN9" role="3cqZAp">
          <node concept="3cpWsn" id="3fN3QovvzNa" role="3cpWs9">
            <property role="TrG5h" value="repository" />
            <node concept="3uibUv" id="3fN3QovvzN2" role="1tU5fm">
              <ref role="3uigEE" to="lui2:~SRepository" resolve="SRepository" />
            </node>
            <node concept="2OqwBi" id="3fN3QovvzNb" role="33vP2m">
              <node concept="37vLTw" id="3fN3QovvzNc" role="2Oq$k0">
                <ref role="3cqZAo" node="5_kqtpAxV1D" resolve="editorContext" />
              </node>
              <node concept="liA8E" id="3fN3QovvzNd" role="2OqNvi">
                <ref role="37wK5l" to="cj4x:~EditorContext.getRepository():org.jetbrains.mps.openapi.module.SRepository" resolve="getRepository" />
              </node>
            </node>
          </node>
        </node>
        <node concept="3cpWs8" id="229s7wVD$NF" role="3cqZAp">
          <node concept="3cpWsn" id="229s7wVD$NG" role="3cpWs9">
            <property role="TrG5h" value="lookup" />
            <node concept="3uibUv" id="229s7wVD$NA" role="1tU5fm">
              <ref role="3uigEE" to="9eyi:~DefaultMenuLookup" resolve="DefaultMenuLookup" />
              <node concept="3uibUv" id="3rSzFHX2DDR" role="11_B2D">
                <ref role="3uigEE" to="iwf0:~TransformationMenu" resolve="TransformationMenu" />
              </node>
            </node>
            <node concept="2ShNRf" id="229s7wVD$NH" role="33vP2m">
              <node concept="1pGfFk" id="229s7wVD$NI" role="2ShVmc">
                <ref role="37wK5l" to="9eyi:~DefaultTransformationMenuLookup.&lt;init&gt;(jetbrains.mps.smodel.language.LanguageRegistry,org.jetbrains.mps.openapi.language.SAbstractConcept)" resolve="DefaultTransformationMenuLookup" />
                <node concept="2YIFZM" id="229s7wVD$NJ" role="37wK5m">
                  <ref role="37wK5l" to="vndm:~LanguageRegistry.getInstance(org.jetbrains.mps.openapi.module.SRepository):jetbrains.mps.smodel.language.LanguageRegistry" resolve="getInstance" />
                  <ref role="1Pybhc" to="vndm:~LanguageRegistry" resolve="LanguageRegistry" />
                  <node concept="37vLTw" id="3fN3QovvzNe" role="37wK5m">
                    <ref role="3cqZAo" node="3fN3QovvzNa" resolve="repository" />
                  </node>
                </node>
                <node concept="2OqwBi" id="229s7wVD$NN" role="37wK5m">
                  <node concept="37vLTw" id="5_kqtpAxV7P" role="2Oq$k0">
                    <ref role="3cqZAo" node="5_kqtpAxV7L" resolve="node" />
                  </node>
                  <node concept="2yIwOk" id="5_kqtpAxVSN" role="2OqNvi" />
                </node>
              </node>
            </node>
          </node>
        </node>
        <node concept="3clFbH" id="229s7wVD$Rb" role="3cqZAp" />
        <node concept="3cpWs8" id="3fN3QovvyrF" role="3cqZAp">
          <node concept="3cpWsn" id="3fN3QovvyrG" role="3cpWs9">
            <property role="TrG5h" value="items" />
            <node concept="3uibUv" id="3fN3Qovvyry" role="1tU5fm">
              <ref role="3uigEE" to="33ny:~List" resolve="List" />
              <node concept="3uibUv" id="3rSzFHX2$SR" role="11_B2D">
                <ref role="3uigEE" to="uddc:~TransformationMenuItem" resolve="TransformationMenuItem" />
              </node>
            </node>
          </node>
        </node>
        <node concept="1QHqEK" id="3fN3QovvzCQ" role="3cqZAp">
          <node concept="1QHqEC" id="3fN3QovvzCS" role="1QHqEI">
            <node concept="3clFbS" id="3fN3QovvzCU" role="1bW5cS">
              <node concept="3clFbF" id="3fN3Qovvz00" role="3cqZAp">
                <node concept="37vLTI" id="3fN3Qovvz02" role="3clFbG">
                  <node concept="2OqwBi" id="3fN3QovvyrH" role="37vLTx">
                    <node concept="2YIFZM" id="3fN3QovvyrI" role="2Oq$k0">
                      <ref role="1Pybhc" to="u59o:~DefaultTransformationMenuContext" resolve="DefaultTransformationMenuContext" />
                      <ref role="37wK5l" to="u59o:~DefaultTransformationMenuContext.createInitialContextForNode(jetbrains.mps.openapi.editor.EditorContext,org.jetbrains.mps.openapi.model.SNode,java.lang.String):jetbrains.mps.nodeEditor.menus.transformation.DefaultTransformationMenuContext" resolve="createInitialContextForNode" />
                      <node concept="37vLTw" id="3fN3QovvyrJ" role="37wK5m">
                        <ref role="3cqZAo" node="5_kqtpAxV1D" resolve="editorContext" />
                      </node>
                      <node concept="37vLTw" id="3fN3QovvyrK" role="37wK5m">
                        <ref role="3cqZAo" node="5_kqtpAxV7L" resolve="node" />
                      </node>
                      <node concept="37vLTw" id="3fN3QovvyrL" role="37wK5m">
                        <ref role="3cqZAo" node="229s7wVDBr6" resolve="location" />
                      </node>
                    </node>
                    <node concept="liA8E" id="3fN3QovvyrM" role="2OqNvi">
                      <ref role="37wK5l" to="u59o:~DefaultTransformationMenuContext.createItems(jetbrains.mps.openapi.editor.menus.transformation.MenuLookup):java.util.List" resolve="createItems" />
                      <node concept="37vLTw" id="3fN3QovvyrN" role="37wK5m">
                        <ref role="3cqZAo" node="229s7wVD$NG" resolve="lookup" />
                      </node>
                    </node>
                  </node>
                  <node concept="37vLTw" id="3fN3Qovvz06" role="37vLTJ">
                    <ref role="3cqZAo" node="3fN3QovvyrG" resolve="items" />
                  </node>
                </node>
              </node>
            </node>
          </node>
          <node concept="37vLTw" id="3fN3Qovv$jB" role="ukAjM">
            <ref role="3cqZAo" node="3fN3QovvzNa" resolve="repository" />
          </node>
        </node>
        <node concept="3clFbF" id="229s7wVD_dT" role="3cqZAp">
          <node concept="37vLTw" id="3fN3QovvyrO" role="3clFbG">
            <ref role="3cqZAo" node="3fN3QovvyrG" resolve="items" />
          </node>
        </node>
      </node>
      <node concept="3Tm1VV" id="229s7wVDmzG" role="1B3o_S" />
      <node concept="_YKpA" id="229s7wVDm$6" role="3clF45">
        <node concept="3uibUv" id="3rSzFHX2$B5" role="_ZDj9">
          <ref role="3uigEE" to="uddc:~TransformationMenuItem" resolve="TransformationMenuItem" />
        </node>
      </node>
      <node concept="37vLTG" id="5_kqtpAxT0U" role="3clF46">
        <property role="TrG5h" value="editorComponent" />
        <node concept="3uibUv" id="5_kqtpAxT4T" role="1tU5fm">
          <ref role="3uigEE" to="cj4x:~EditorComponent" resolve="EditorComponent" />
        </node>
      </node>
      <node concept="37vLTG" id="229s7wVDBr6" role="3clF46">
        <property role="TrG5h" value="location" />
        <node concept="17QB3L" id="229s7wVDBuy" role="1tU5fm" />
      </node>
    </node>
    <node concept="2YIFZL" id="5oiZ4v5db60" role="jymVt">
      <property role="TrG5h" value="loadNamedMenu" />
      <property role="od$2w" value="false" />
      <property role="DiZV1" value="false" />
      <property role="2aFKle" value="false" />
      <node concept="3clFbS" id="5oiZ4v5db63" role="3clF47">
        <node concept="3clFbF" id="5oiZ4v5dbLH" role="3cqZAp">
          <node concept="1rXfSq" id="5oiZ4v5dbLG" role="3clFbG">
            <ref role="37wK5l" node="5_kqtpAxtvB" resolve="loadNamedMenu" />
            <node concept="37vLTw" id="5oiZ4v5ddWa" role="37wK5m">
              <ref role="3cqZAo" node="5oiZ4v5db8c" resolve="editorComponent" />
            </node>
            <node concept="2YIFZM" id="5oiZ4v5dbPw" role="37wK5m">
              <ref role="37wK5l" node="5oiZ4v5d7rF" resolve="getMenuFqName" />
              <ref role="1Pybhc" node="229s7wVDmym" resolve="MenuLoadingUtils" />
              <node concept="37vLTw" id="5oiZ4v5dbV8" role="37wK5m">
                <ref role="3cqZAo" node="5oiZ4v5db9S" resolve="menuNodeReference" />
              </node>
              <node concept="37vLTw" id="5oiZ4v5dcno" role="37wK5m">
                <ref role="3cqZAo" node="5oiZ4v5db8c" resolve="editorComponent" />
              </node>
            </node>
            <node concept="37vLTw" id="5oiZ4v5dd5K" role="37wK5m">
              <ref role="3cqZAo" node="5oiZ4v5dbwz" resolve="location" />
            </node>
          </node>
        </node>
      </node>
      <node concept="3Tm1VV" id="5oiZ4v5daSg" role="1B3o_S" />
      <node concept="_YKpA" id="5oiZ4v5daTY" role="3clF45">
        <node concept="3uibUv" id="3rSzFHX2_3E" role="_ZDj9">
          <ref role="3uigEE" to="uddc:~TransformationMenuItem" resolve="TransformationMenuItem" />
        </node>
      </node>
      <node concept="37vLTG" id="5oiZ4v5db8c" role="3clF46">
        <property role="TrG5h" value="editorComponent" />
        <node concept="3uibUv" id="5oiZ4v5db8b" role="1tU5fm">
          <ref role="3uigEE" to="cj4x:~EditorComponent" resolve="EditorComponent" />
        </node>
      </node>
      <node concept="37vLTG" id="5oiZ4v5db9S" role="3clF46">
        <property role="TrG5h" value="menuNodeReference" />
        <node concept="3uibUv" id="5oiZ4v5dbvY" role="1tU5fm">
          <ref role="3uigEE" to="mhbf:~SNodeReference" resolve="SNodeReference" />
        </node>
      </node>
      <node concept="37vLTG" id="5oiZ4v5dbwz" role="3clF46">
        <property role="TrG5h" value="location" />
        <node concept="17QB3L" id="5oiZ4v5dbyd" role="1tU5fm" />
      </node>
    </node>
    <node concept="2tJIrI" id="5oiZ4v5dfYY" role="jymVt" />
    <node concept="2YIFZL" id="5_kqtpAxtvB" role="jymVt">
      <property role="TrG5h" value="loadNamedMenu" />
      <property role="od$2w" value="false" />
      <property role="DiZV1" value="false" />
      <property role="2aFKle" value="false" />
      <node concept="3clFbS" id="5_kqtpAxtvE" role="3clF47">
        <node concept="3cpWs8" id="5_kqtpAxWCI" role="3cqZAp">
          <node concept="3cpWsn" id="5_kqtpAxWCJ" role="3cpWs9">
            <property role="TrG5h" value="editorContext" />
            <node concept="3uibUv" id="5_kqtpAxWCK" role="1tU5fm">
              <ref role="3uigEE" to="cj4x:~EditorContext" resolve="EditorContext" />
            </node>
            <node concept="2OqwBi" id="5_kqtpAxWCL" role="33vP2m">
              <node concept="37vLTw" id="5_kqtpAxWCM" role="2Oq$k0">
                <ref role="3cqZAo" node="5_kqtpAxWs3" resolve="editorComponent" />
              </node>
              <node concept="liA8E" id="5_kqtpAxWCN" role="2OqNvi">
                <ref role="37wK5l" to="cj4x:~EditorComponent.getEditorContext():jetbrains.mps.openapi.editor.EditorContext" resolve="getEditorContext" />
              </node>
            </node>
          </node>
        </node>
        <node concept="3cpWs8" id="5_kqtpAxWCO" role="3cqZAp">
          <node concept="3cpWsn" id="5_kqtpAxWCP" role="3cpWs9">
            <property role="TrG5h" value="node" />
            <node concept="3Tqbb2" id="5_kqtpAxWCQ" role="1tU5fm" />
            <node concept="2OqwBi" id="5_kqtpAxWCR" role="33vP2m">
              <node concept="37vLTw" id="5_kqtpAxWCS" role="2Oq$k0">
                <ref role="3cqZAo" node="5_kqtpAxWs3" resolve="editorComponent" />
              </node>
              <node concept="liA8E" id="5_kqtpAxWCT" role="2OqNvi">
                <ref role="37wK5l" to="cj4x:~EditorComponent.getEditedNode():org.jetbrains.mps.openapi.model.SNode" resolve="getEditedNode" />
              </node>
            </node>
          </node>
        </node>
        <node concept="3cpWs8" id="3fN3Qovv7tM" role="3cqZAp">
          <node concept="3cpWsn" id="3fN3Qovv7tN" role="3cpWs9">
            <property role="TrG5h" value="repository" />
            <node concept="3uibUv" id="3fN3Qovv7dD" role="1tU5fm">
              <ref role="3uigEE" to="lui2:~SRepository" resolve="SRepository" />
            </node>
            <node concept="2OqwBi" id="3fN3Qovv7tO" role="33vP2m">
              <node concept="37vLTw" id="3fN3Qovv7tP" role="2Oq$k0">
                <ref role="3cqZAo" node="5_kqtpAxWCJ" resolve="editorContext" />
              </node>
              <node concept="liA8E" id="3fN3Qovv7tQ" role="2OqNvi">
                <ref role="37wK5l" to="cj4x:~EditorContext.getRepository():org.jetbrains.mps.openapi.module.SRepository" resolve="getRepository" />
              </node>
            </node>
          </node>
        </node>
        <node concept="3clFbH" id="5_kqtpAxW$z" role="3cqZAp" />
        <node concept="3cpWs8" id="5_kqtpAxtG0" role="3cqZAp">
          <node concept="3cpWsn" id="5_kqtpAxtG1" role="3cpWs9">
            <property role="TrG5h" value="lookup" />
            <node concept="3uibUv" id="5_kqtpAxtLd" role="1tU5fm">
              <ref role="3uigEE" to="9eyi:~NamedMenuLookup" resolve="NamedMenuLookup" />
              <node concept="3uibUv" id="3rSzFHX2C_v" role="11_B2D">
                <ref role="3uigEE" to="iwf0:~TransformationMenu" resolve="TransformationMenu" />
              </node>
            </node>
            <node concept="2ShNRf" id="5_kqtpAxtG3" role="33vP2m">
              <node concept="1pGfFk" id="5_kqtpAxtG4" role="2ShVmc">
                <ref role="37wK5l" to="9eyi:~NamedTransformationMenuLookup.&lt;init&gt;(jetbrains.mps.smodel.language.LanguageRegistry,org.jetbrains.mps.openapi.language.SAbstractConcept,java.lang.String)" resolve="NamedTransformationMenuLookup" />
                <node concept="2YIFZM" id="5_kqtpAxtG5" role="37wK5m">
                  <ref role="1Pybhc" to="vndm:~LanguageRegistry" resolve="LanguageRegistry" />
                  <ref role="37wK5l" to="vndm:~LanguageRegistry.getInstance(org.jetbrains.mps.openapi.module.SRepository):jetbrains.mps.smodel.language.LanguageRegistry" resolve="getInstance" />
                  <node concept="37vLTw" id="3fN3Qovv7tR" role="37wK5m">
                    <ref role="3cqZAo" node="3fN3Qovv7tN" resolve="repository" />
                  </node>
                </node>
                <node concept="2OqwBi" id="5_kqtpAxtG9" role="37wK5m">
                  <node concept="37vLTw" id="5_kqtpAxtGa" role="2Oq$k0">
                    <ref role="3cqZAo" node="5_kqtpAxWCP" resolve="node" />
                  </node>
                  <node concept="2yIwOk" id="5_kqtpAxtGb" role="2OqNvi" />
                </node>
                <node concept="37vLTw" id="5_kqtpAxGyr" role="37wK5m">
                  <ref role="3cqZAo" node="5_kqtpAxG8F" resolve="menuFqName" />
                </node>
              </node>
            </node>
          </node>
        </node>
        <node concept="3clFbH" id="5_kqtpAxtGc" role="3cqZAp" />
        <node concept="3cpWs8" id="3fN3Qovv86w" role="3cqZAp">
          <node concept="3cpWsn" id="3fN3Qovv86x" role="3cpWs9">
            <property role="TrG5h" value="items" />
            <node concept="3uibUv" id="3fN3Qovv86p" role="1tU5fm">
              <ref role="3uigEE" to="33ny:~List" resolve="List" />
              <node concept="3uibUv" id="3rSzFHX2_zi" role="11_B2D">
                <ref role="3uigEE" to="uddc:~TransformationMenuItem" resolve="TransformationMenuItem" />
              </node>
            </node>
          </node>
        </node>
        <node concept="3clFbH" id="3fN3Qovv9B1" role="3cqZAp" />
        <node concept="1QHqEK" id="3fN3Qovv5Ly" role="3cqZAp">
          <node concept="1QHqEC" id="3fN3Qovv5L$" role="1QHqEI">
            <node concept="3clFbS" id="3fN3Qovv5LA" role="1bW5cS">
              <node concept="3clFbF" id="3fN3Qovv8Ja" role="3cqZAp">
                <node concept="37vLTI" id="3fN3Qovv8Jc" role="3clFbG">
                  <node concept="2OqwBi" id="3fN3Qovv86y" role="37vLTx">
                    <node concept="2YIFZM" id="3fN3Qovv86z" role="2Oq$k0">
                      <ref role="37wK5l" to="u59o:~DefaultTransformationMenuContext.createInitialContextForNode(jetbrains.mps.openapi.editor.EditorContext,org.jetbrains.mps.openapi.model.SNode,java.lang.String):jetbrains.mps.nodeEditor.menus.transformation.DefaultTransformationMenuContext" resolve="createInitialContextForNode" />
                      <ref role="1Pybhc" to="u59o:~DefaultTransformationMenuContext" resolve="DefaultTransformationMenuContext" />
                      <node concept="37vLTw" id="3fN3Qovv86$" role="37wK5m">
                        <ref role="3cqZAo" node="5_kqtpAxWCJ" resolve="editorContext" />
                      </node>
                      <node concept="37vLTw" id="3fN3Qovv86_" role="37wK5m">
                        <ref role="3cqZAo" node="5_kqtpAxWCP" resolve="node" />
                      </node>
                      <node concept="37vLTw" id="3fN3Qovv86A" role="37wK5m">
                        <ref role="3cqZAo" node="5_kqtpAxtA_" resolve="location" />
                      </node>
                    </node>
                    <node concept="liA8E" id="3fN3Qovv86B" role="2OqNvi">
                      <ref role="37wK5l" to="u59o:~DefaultTransformationMenuContext.createItems(jetbrains.mps.openapi.editor.menus.transformation.MenuLookup):java.util.List" resolve="createItems" />
                      <node concept="37vLTw" id="3fN3Qovv86C" role="37wK5m">
                        <ref role="3cqZAo" node="5_kqtpAxtG1" resolve="lookup" />
                      </node>
                    </node>
                  </node>
                  <node concept="37vLTw" id="3fN3Qovv8Jg" role="37vLTJ">
                    <ref role="3cqZAo" node="3fN3Qovv86x" resolve="items" />
                  </node>
                </node>
              </node>
            </node>
          </node>
          <node concept="37vLTw" id="3fN3Qovv7L4" role="ukAjM">
            <ref role="3cqZAo" node="3fN3Qovv7tN" resolve="repository" />
          </node>
        </node>
        <node concept="3clFbH" id="3fN3Qovv9sY" role="3cqZAp" />
        <node concept="3clFbF" id="5_kqtpAxtGd" role="3cqZAp">
          <node concept="37vLTw" id="3fN3Qovv9lq" role="3clFbG">
            <ref role="3cqZAo" node="3fN3Qovv86x" resolve="items" />
          </node>
        </node>
      </node>
      <node concept="3Tm6S6" id="5oiZ4v5dfQf" role="1B3o_S" />
      <node concept="_YKpA" id="5_kqtpAxtmg" role="3clF45">
        <node concept="3uibUv" id="3rSzFHX2_g1" role="_ZDj9">
          <ref role="3uigEE" to="uddc:~TransformationMenuItem" resolve="TransformationMenuItem" />
        </node>
      </node>
      <node concept="37vLTG" id="5_kqtpAxWs3" role="3clF46">
        <property role="TrG5h" value="editorComponent" />
        <node concept="3uibUv" id="5_kqtpAxWs4" role="1tU5fm">
          <ref role="3uigEE" to="cj4x:~EditorComponent" resolve="EditorComponent" />
        </node>
      </node>
      <node concept="37vLTG" id="5_kqtpAxG8F" role="3clF46">
        <property role="TrG5h" value="menuFqName" />
        <node concept="17QB3L" id="5_kqtpAxGeZ" role="1tU5fm" />
      </node>
      <node concept="37vLTG" id="5_kqtpAxtA_" role="3clF46">
        <property role="TrG5h" value="location" />
        <node concept="17QB3L" id="5_kqtpAxtAA" role="1tU5fm" />
      </node>
    </node>
    <node concept="2tJIrI" id="5oiZ4v5dg1Z" role="jymVt" />
    <node concept="2YIFZL" id="5oiZ4v5d7rF" role="jymVt">
      <property role="TrG5h" value="getMenuFqName" />
      <property role="od$2w" value="false" />
      <property role="DiZV1" value="false" />
      <property role="2aFKle" value="false" />
      <node concept="3clFbS" id="5oiZ4v5d7rI" role="3clF47">
        <node concept="3cpWs8" id="5oiZ4v5def_" role="3cqZAp">
          <node concept="3cpWsn" id="5oiZ4v5defx" role="3cpWs9">
            <property role="TrG5h" value="repository" />
            <node concept="3uibUv" id="5oiZ4v5def$" role="1tU5fm">
              <ref role="3uigEE" to="lui2:~SRepository" resolve="SRepository" />
            </node>
            <node concept="2OqwBi" id="5oiZ4v5d8bV" role="33vP2m">
              <node concept="2OqwBi" id="5oiZ4v5d7Mt" role="2Oq$k0">
                <node concept="37vLTw" id="5oiZ4v5d7GZ" role="2Oq$k0">
                  <ref role="3cqZAo" node="5oiZ4v5d7tt" resolve="editorComponent" />
                </node>
                <node concept="liA8E" id="5oiZ4v5d88o" role="2OqNvi">
                  <ref role="37wK5l" to="cj4x:~EditorComponent.getEditorContext():jetbrains.mps.openapi.editor.EditorContext" resolve="getEditorContext" />
                </node>
              </node>
              <node concept="liA8E" id="5oiZ4v5d8xp" role="2OqNvi">
                <ref role="37wK5l" to="cj4x:~EditorContext.getRepository():org.jetbrains.mps.openapi.module.SRepository" resolve="getRepository" />
              </node>
            </node>
          </node>
        </node>
        <node concept="3cpWs8" id="5oiZ4v5defe" role="3cqZAp">
          <node concept="3cpWsn" id="5oiZ4v5deff" role="3cpWs9">
            <property role="TrG5h" value="fqName" />
            <node concept="17QB3L" id="5oiZ4v5defg" role="1tU5fm" />
          </node>
        </node>
        <node concept="1QHqEK" id="5oiZ4v5defh" role="3cqZAp">
          <node concept="1QHqEC" id="5oiZ4v5defi" role="1QHqEI">
            <node concept="3clFbS" id="5oiZ4v5defj" role="1bW5cS">
              <node concept="3clFbF" id="5oiZ4v5defk" role="3cqZAp">
                <node concept="37vLTI" id="5oiZ4v5defl" role="3clFbG">
                  <node concept="2OqwBi" id="5oiZ4v5defm" role="37vLTx">
                    <node concept="1PxgMI" id="5oiZ4v5defn" role="2Oq$k0">
                      <ref role="1m5ApE" to="tpck:h0TrEE$" resolve="INamedConcept" />
                      <node concept="2OqwBi" id="5oiZ4v5defo" role="1m5AlR">
                        <node concept="37vLTw" id="5oiZ4v5defD" role="2Oq$k0">
                          <ref role="3cqZAo" node="5oiZ4v5d7sI" resolve="menuNode" />
                        </node>
                        <node concept="liA8E" id="5oiZ4v5defq" role="2OqNvi">
                          <ref role="37wK5l" to="mhbf:~SNodeReference.resolve(org.jetbrains.mps.openapi.module.SRepository):org.jetbrains.mps.openapi.model.SNode" resolve="resolve" />
                          <node concept="37vLTw" id="5oiZ4v5defE" role="37wK5m">
                            <ref role="3cqZAo" node="5oiZ4v5defx" resolve="repository" />
                          </node>
                        </node>
                      </node>
                    </node>
                    <node concept="2qgKlT" id="5oiZ4v5defs" role="2OqNvi">
                      <ref role="37wK5l" to="tpcu:hEwIO9y" resolve="getFqName" />
                    </node>
                  </node>
                  <node concept="37vLTw" id="5oiZ4v5deft" role="37vLTJ">
                    <ref role="3cqZAo" node="5oiZ4v5deff" resolve="fqName" />
                  </node>
                </node>
              </node>
            </node>
          </node>
          <node concept="37vLTw" id="5oiZ4v5defF" role="ukAjM">
            <ref role="3cqZAo" node="5oiZ4v5defx" resolve="repository" />
          </node>
        </node>
        <node concept="3clFbF" id="5oiZ4v5defH" role="3cqZAp">
          <node concept="37vLTw" id="5oiZ4v5defI" role="3clFbG">
            <ref role="3cqZAo" node="5oiZ4v5deff" resolve="fqName" />
          </node>
        </node>
      </node>
      <node concept="3Tm6S6" id="5oiZ4v5deMC" role="1B3o_S" />
      <node concept="17QB3L" id="5oiZ4v5d7mv" role="3clF45" />
      <node concept="37vLTG" id="5oiZ4v5d7sI" role="3clF46">
        <property role="TrG5h" value="menuNode" />
        <node concept="3uibUv" id="5oiZ4v5d7sH" role="1tU5fm">
          <ref role="3uigEE" to="mhbf:~SNodeReference" resolve="SNodeReference" />
        </node>
      </node>
      <node concept="37vLTG" id="5oiZ4v5d7tt" role="3clF46">
        <property role="TrG5h" value="editorComponent" />
        <node concept="3uibUv" id="5oiZ4v5d7uc" role="1tU5fm">
          <ref role="3uigEE" to="cj4x:~EditorComponent" resolve="EditorComponent" />
        </node>
      </node>
    </node>
    <node concept="3Tm1VV" id="229s7wVDmyn" role="1B3o_S" />
  </node>
  <node concept="LiM7Y" id="5oiZ4v5m6f4">
    <property role="TrG5h" value="Action_CanExecuteIsGeneratedCorrectly" />
    <property role="3YCmrE" value="Checks that canExecute of TransformationMenuPart_Action works" />
    <property role="3GE5qa" value="RunTime" />
    <node concept="rbkbI" id="5oiZ4v5m6lA" role="LiRBU">
      <node concept="LIFWc" id="5oiZ4v5m6lT" role="lGtFl">
        <property role="LIFWa" value="0" />
        <property role="OXtK3" value="true" />
        <property role="p6zMq" value="0" />
        <property role="p6zMs" value="0" />
        <property role="LIFWd" value="ALIAS_EDITOR_COMPONENT" />
      </node>
    </node>
    <node concept="3clFbS" id="5oiZ4v5m8pF" role="LjaKd">
      <node concept="3cpWs8" id="5oiZ4v5mbtz" role="3cqZAp">
        <node concept="3cpWsn" id="5oiZ4v5mbt$" role="3cpWs9">
          <property role="TrG5h" value="items" />
          <node concept="_YKpA" id="5oiZ4v5mbtt" role="1tU5fm">
            <node concept="3uibUv" id="3rSzFHX2IaE" role="_ZDj9">
              <ref role="3uigEE" to="uddc:~TransformationMenuItem" resolve="TransformationMenuItem" />
            </node>
          </node>
          <node concept="2YIFZM" id="5oiZ4v5mbt_" role="33vP2m">
            <ref role="1Pybhc" node="229s7wVDmym" resolve="MenuLoadingUtils" />
            <ref role="37wK5l" node="5oiZ4v5db60" resolve="loadNamedMenu" />
            <node concept="369mXd" id="5oiZ4v5mbtA" role="37wK5m" />
            <node concept="1N_AGu" id="5oiZ4v5mbtB" role="37wK5m">
              <ref role="1N_AGt" to="j2fg:5oiZ4v5mfRL" resolve="WithNonExecutableAction" />
            </node>
            <node concept="Xl_RD" id="5oiZ4v5mbtC" role="37wK5m">
              <property role="Xl_RC" value="test location" />
            </node>
          </node>
        </node>
      </node>
      <node concept="3clFbH" id="5oiZ4v5mbBU" role="3cqZAp" />
      <node concept="3cpWs8" id="5oiZ4v5md6P" role="3cqZAp">
        <node concept="3cpWsn" id="5oiZ4v5md6Q" role="3cpWs9">
          <property role="TrG5h" value="item" />
          <node concept="3uibUv" id="5oiZ4v5mdU0" role="1tU5fm">
            <ref role="3uigEE" to="uddc:~ActionItem" resolve="ActionItem" />
          </node>
          <node concept="10QFUN" id="5oiZ4v5mdUo" role="33vP2m">
            <node concept="3uibUv" id="5oiZ4v5mdXi" role="10QFUM">
              <ref role="3uigEE" to="uddc:~ActionItem" resolve="ActionItem" />
            </node>
            <node concept="2OqwBi" id="5oiZ4v5md6R" role="10QFUP">
              <node concept="37vLTw" id="5oiZ4v5md6S" role="2Oq$k0">
                <ref role="3cqZAo" node="5oiZ4v5mbt$" resolve="items" />
              </node>
              <node concept="34jXtK" id="5oiZ4v5md6T" role="2OqNvi">
                <node concept="3cmrfG" id="5oiZ4v5md6U" role="25WWJ7">
                  <property role="3cmrfH" value="0" />
                </node>
              </node>
            </node>
          </node>
        </node>
      </node>
      <node concept="3clFbH" id="5oiZ4v5mfDU" role="3cqZAp" />
      <node concept="3vFxKo" id="5oiZ4v5mdpz" role="3cqZAp">
        <node concept="2OqwBi" id="5oiZ4v5mdyL" role="3vFALc">
          <node concept="37vLTw" id="5oiZ4v5mdvK" role="2Oq$k0">
            <ref role="3cqZAo" node="5oiZ4v5md6Q" resolve="item" />
          </node>
          <node concept="liA8E" id="5oiZ4v5me9M" role="2OqNvi">
            <ref role="37wK5l" to="uddc:~ActionItem.canExecute(java.lang.String):boolean" resolve="canExecute" />
            <node concept="Xl_RD" id="5oiZ4v5meac" role="37wK5m">
              <property role="Xl_RC" value="cannot" />
            </node>
          </node>
        </node>
        <node concept="3_1$Yv" id="5oiZ4v5mjOU" role="3_9lra">
          <node concept="Xl_RD" id="5oiZ4v5mjPH" role="3_1BAH">
            <property role="Xl_RC" value="canExecute should return false for pattern = 'cannot'" />
          </node>
        </node>
      </node>
    </node>
  </node>
  <node concept="LiM7Y" id="5oiZ4v5qmJJ">
    <property role="TrG5h" value="Action_ExecuteIsGeneratedCorrectly" />
    <property role="3YCmrE" value="Checks that execute of TransformationMenuPart_Action works" />
    <property role="3GE5qa" value="RunTime" />
    <node concept="rbkbI" id="5oiZ4v5qmJK" role="LiRBU">
      <node concept="LIFWc" id="5oiZ4v5qmJL" role="lGtFl">
        <property role="LIFWa" value="0" />
        <property role="OXtK3" value="true" />
        <property role="p6zMq" value="0" />
        <property role="p6zMs" value="0" />
        <property role="LIFWd" value="ALIAS_EDITOR_COMPONENT" />
      </node>
    </node>
    <node concept="3clFbS" id="5oiZ4v5qmJM" role="LjaKd">
      <node concept="3cpWs8" id="5oiZ4v5qmJN" role="3cqZAp">
        <node concept="3cpWsn" id="5oiZ4v5qmJO" role="3cpWs9">
          <property role="TrG5h" value="items" />
          <node concept="_YKpA" id="5oiZ4v5qmJP" role="1tU5fm">
            <node concept="3uibUv" id="3rSzFHX2Iz$" role="_ZDj9">
              <ref role="3uigEE" to="uddc:~TransformationMenuItem" resolve="TransformationMenuItem" />
            </node>
          </node>
          <node concept="2YIFZM" id="5oiZ4v5qmJR" role="33vP2m">
            <ref role="37wK5l" node="5oiZ4v5db60" resolve="loadNamedMenu" />
            <ref role="1Pybhc" node="229s7wVDmym" resolve="MenuLoadingUtils" />
            <node concept="369mXd" id="5oiZ4v5qmJS" role="37wK5m" />
            <node concept="1N_AGu" id="5oiZ4v5qmJT" role="37wK5m">
              <ref role="1N_AGt" to="j2fg:5oiZ4v5qnDK" resolve="WithExecutableAction" />
            </node>
            <node concept="Xl_RD" id="5oiZ4v5qmJU" role="37wK5m">
              <property role="Xl_RC" value="test location" />
            </node>
          </node>
        </node>
      </node>
      <node concept="3clFbH" id="5oiZ4v5qmJV" role="3cqZAp" />
      <node concept="3cpWs8" id="5oiZ4v5qmJW" role="3cqZAp">
        <node concept="3cpWsn" id="5oiZ4v5qmJX" role="3cpWs9">
          <property role="TrG5h" value="item" />
          <node concept="3uibUv" id="5oiZ4v5qmJY" role="1tU5fm">
            <ref role="3uigEE" to="uddc:~ActionItem" resolve="ActionItem" />
          </node>
          <node concept="10QFUN" id="5oiZ4v5qmJZ" role="33vP2m">
            <node concept="3uibUv" id="5oiZ4v5qmK0" role="10QFUM">
              <ref role="3uigEE" to="uddc:~ActionItem" resolve="ActionItem" />
            </node>
            <node concept="2OqwBi" id="5oiZ4v5qmK1" role="10QFUP">
              <node concept="37vLTw" id="5oiZ4v5qmK2" role="2Oq$k0">
                <ref role="3cqZAo" node="5oiZ4v5qmJO" resolve="items" />
              </node>
              <node concept="34jXtK" id="5oiZ4v5qmK3" role="2OqNvi">
                <node concept="3cmrfG" id="5oiZ4v5qmK4" role="25WWJ7">
                  <property role="3cmrfH" value="0" />
                </node>
              </node>
            </node>
          </node>
        </node>
      </node>
      <node concept="3clFbF" id="5oiZ4v5qo_x" role="3cqZAp">
        <node concept="37vLTI" id="5oiZ4v5qp2$" role="3clFbG">
          <node concept="3clFbT" id="5oiZ4v5qp38" role="37vLTx">
            <property role="3clFbU" value="false" />
          </node>
          <node concept="10M0yZ" id="5oiZ4v5qo_w" role="37vLTJ">
            <ref role="3cqZAo" to="j2fg:5oiZ4v5qnnM" resolve="myCalled" />
            <ref role="1PxDUh" to="j2fg:5oiZ4v5qnn1" resolve="ActionExecuteTestHelper" />
          </node>
        </node>
      </node>
      <node concept="3clFbF" id="5oiZ4v5qpCe" role="3cqZAp">
        <node concept="2OqwBi" id="5oiZ4v5qpMa" role="3clFbG">
          <node concept="37vLTw" id="5oiZ4v5qpCc" role="2Oq$k0">
            <ref role="3cqZAo" node="5oiZ4v5qmJX" resolve="item" />
          </node>
          <node concept="liA8E" id="5oiZ4v5qq9r" role="2OqNvi">
            <ref role="37wK5l" to="uddc:~ActionItem.execute(java.lang.String):void" resolve="execute" />
            <node concept="Xl_RD" id="5oiZ4v5qq9P" role="37wK5m" />
          </node>
        </node>
      </node>
      <node concept="3vwNmj" id="5oiZ4v5qpgd" role="3cqZAp">
        <node concept="10M0yZ" id="5oiZ4v5qpmD" role="3vwVQn">
          <ref role="1PxDUh" to="j2fg:5oiZ4v5qnn1" resolve="ActionExecuteTestHelper" />
          <ref role="3cqZAo" to="j2fg:5oiZ4v5qnnM" resolve="myCalled" />
        </node>
        <node concept="3_1$Yv" id="5oiZ4v5qsco" role="3_9lra">
          <node concept="Xl_RD" id="5oiZ4v5qscU" role="3_1BAH">
            <property role="Xl_RC" value="execute should have been called" />
          </node>
        </node>
      </node>
    </node>
  </node>
  <node concept="LiM7Y" id="5_kqtpAxGJe">
    <property role="TrG5h" value="LoadDefaultMenu" />
    <property role="3YCmrE" value="default menu defined for a concept and a location can be loaded" />
    <property role="3GE5qa" value="RunTime" />
    <node concept="3clFbS" id="5_kqtpAxGLf" role="LjaKd">
      <node concept="3cpWs8" id="5_kqtpAxGMz" role="3cqZAp">
        <node concept="3cpWsn" id="5_kqtpAxGMA" role="3cpWs9">
          <property role="TrG5h" value="items" />
          <node concept="_YKpA" id="5_kqtpAxGMv" role="1tU5fm">
            <node concept="3uibUv" id="3rSzFHX2JZM" role="_ZDj9">
              <ref role="3uigEE" to="uddc:~TransformationMenuItem" resolve="TransformationMenuItem" />
            </node>
          </node>
          <node concept="2YIFZM" id="5_kqtpAxMU8" role="33vP2m">
            <ref role="1Pybhc" node="229s7wVDmym" resolve="MenuLoadingUtils" />
            <ref role="37wK5l" node="229s7wVDm$w" resolve="loadDefaultMenu" />
            <node concept="369mXd" id="5_kqtpAxN0e" role="37wK5m" />
            <node concept="Xl_RD" id="5_kqtpAxSmq" role="37wK5m">
              <property role="Xl_RC" value="test location" />
            </node>
          </node>
        </node>
      </node>
      <node concept="3clFbH" id="5_kqtpABTbW" role="3cqZAp" />
      <node concept="3vwNmj" id="5_kqtpAxGM5" role="3cqZAp">
        <node concept="2OqwBi" id="5_kqtpAxHbj" role="3vwVQn">
          <node concept="37vLTw" id="5_kqtpAxGNq" role="2Oq$k0">
            <ref role="3cqZAo" node="5_kqtpAxGMA" resolve="items" />
          </node>
          <node concept="2HwmR7" id="5_kqtpAxIGV" role="2OqNvi">
            <node concept="1bVj0M" id="5_kqtpAxIGX" role="23t8la">
              <node concept="3clFbS" id="5_kqtpAxIGY" role="1bW5cS">
                <node concept="3clFbF" id="5_kqtpAxILR" role="3cqZAp">
                  <node concept="1Wc70l" id="5_kqtpAxK9S" role="3clFbG">
                    <node concept="2ZW3vV" id="5_kqtpAxJFk" role="3uHU7B">
                      <node concept="3uibUv" id="5_kqtpAxJLI" role="2ZW6by">
                        <ref role="3uigEE" to="uddc:~ActionItem" resolve="ActionItem" />
                      </node>
                      <node concept="37vLTw" id="5_kqtpAxILQ" role="2ZW6bz">
                        <ref role="3cqZAo" node="5_kqtpAxIGZ" resolve="it" />
                      </node>
                    </node>
                    <node concept="2OqwBi" id="5_kqtpAxLW6" role="3uHU7w">
                      <node concept="Xl_RD" id="5_kqtpAxLz_" role="2Oq$k0">
                        <property role="Xl_RC" value="default menu item" />
                      </node>
                      <node concept="liA8E" id="5_kqtpAxMkS" role="2OqNvi">
                        <ref role="37wK5l" to="wyt6:~String.equals(java.lang.Object):boolean" resolve="equals" />
                        <node concept="2OqwBi" id="5_kqtpAxKWW" role="37wK5m">
                          <node concept="1eOMI4" id="5_kqtpAxKHg" role="2Oq$k0">
                            <node concept="10QFUN" id="5_kqtpAxKHd" role="1eOMHV">
                              <node concept="3uibUv" id="5_kqtpAxKMH" role="10QFUM">
                                <ref role="3uigEE" to="uddc:~ActionItem" resolve="ActionItem" />
                              </node>
                              <node concept="37vLTw" id="5_kqtpAxKBZ" role="10QFUP">
                                <ref role="3cqZAo" node="5_kqtpAxIGZ" resolve="it" />
                              </node>
                            </node>
                          </node>
                          <node concept="liA8E" id="5_kqtpAxLny" role="2OqNvi">
                            <ref role="37wK5l" to="uddc:~ActionItem.getLabelText(java.lang.String):java.lang.String" resolve="getLabelText" />
                            <node concept="Xl_RD" id="5_kqtpAxMCR" role="37wK5m">
                              <property role="Xl_RC" value="" />
                            </node>
                          </node>
                        </node>
                      </node>
                    </node>
                  </node>
                </node>
              </node>
              <node concept="Rh6nW" id="5_kqtpAxIGZ" role="1bW2Oz">
                <property role="TrG5h" value="it" />
                <node concept="2jxLKc" id="5_kqtpAxIH0" role="1tU5fm" />
              </node>
            </node>
          </node>
        </node>
        <node concept="3_1$Yv" id="5_kqtpABTwQ" role="3_9lra">
          <node concept="Xl_RD" id="5_kqtpABTxa" role="3_1BAH">
            <property role="Xl_RC" value="default menu should contain an item labelled 'default menu item'" />
          </node>
        </node>
      </node>
    </node>
    <node concept="rbkbI" id="5_kqtpAyexq" role="LiRBU">
      <node concept="LIFWc" id="5_kqtpAyePy" role="lGtFl">
        <property role="LIFWa" value="0" />
        <property role="OXtK3" value="true" />
        <property role="p6zMq" value="0" />
        <property role="p6zMs" value="0" />
        <property role="LIFWd" value="ALIAS_EDITOR_COMPONENT" />
      </node>
    </node>
  </node>
  <node concept="LiM7Y" id="5oiZ4v5c4em">
    <property role="TrG5h" value="LoadNamedMenu" />
    <property role="3YCmrE" value="named menu defined for a concept and a location can be loaded" />
    <property role="3GE5qa" value="RunTime" />
    <node concept="3clFbS" id="5oiZ4v5c4en" role="LjaKd">
      <node concept="3cpWs8" id="5oiZ4v5c4eo" role="3cqZAp">
        <node concept="3cpWsn" id="5oiZ4v5c4ep" role="3cpWs9">
          <property role="TrG5h" value="items" />
          <node concept="_YKpA" id="5oiZ4v5c4eq" role="1tU5fm">
            <node concept="3uibUv" id="3rSzFHX2K$c" role="_ZDj9">
              <ref role="3uigEE" to="uddc:~TransformationMenuItem" resolve="TransformationMenuItem" />
            </node>
          </node>
          <node concept="2YIFZM" id="5oiZ4v5c4D5" role="33vP2m">
            <ref role="37wK5l" node="5oiZ4v5db60" resolve="loadNamedMenu" />
            <ref role="1Pybhc" node="229s7wVDmym" resolve="MenuLoadingUtils" />
            <node concept="369mXd" id="5oiZ4v5c4D6" role="37wK5m" />
            <node concept="1N_AGu" id="5oiZ4v5cCLE" role="37wK5m">
              <ref role="1N_AGt" to="j2fg:5oiZ4v5c5_K" resolve="NamedTestMenu" />
            </node>
            <node concept="Xl_RD" id="5oiZ4v5c4D7" role="37wK5m">
              <property role="Xl_RC" value="test location" />
            </node>
          </node>
        </node>
      </node>
      <node concept="3clFbH" id="5oiZ4v5c4ev" role="3cqZAp" />
      <node concept="3vwNmj" id="5oiZ4v5c4ew" role="3cqZAp">
        <node concept="2OqwBi" id="5oiZ4v5c4ex" role="3vwVQn">
          <node concept="37vLTw" id="5oiZ4v5c4ey" role="2Oq$k0">
            <ref role="3cqZAo" node="5oiZ4v5c4ep" resolve="items" />
          </node>
          <node concept="2HwmR7" id="5oiZ4v5c4ez" role="2OqNvi">
            <node concept="1bVj0M" id="5oiZ4v5c4e$" role="23t8la">
              <node concept="3clFbS" id="5oiZ4v5c4e_" role="1bW5cS">
                <node concept="3clFbF" id="5oiZ4v5c4eA" role="3cqZAp">
                  <node concept="1Wc70l" id="5oiZ4v5c4eB" role="3clFbG">
                    <node concept="2ZW3vV" id="5oiZ4v5c4eC" role="3uHU7B">
                      <node concept="3uibUv" id="5oiZ4v5c4eD" role="2ZW6by">
                        <ref role="3uigEE" to="uddc:~ActionItem" resolve="ActionItem" />
                      </node>
                      <node concept="37vLTw" id="5oiZ4v5c4eE" role="2ZW6bz">
                        <ref role="3cqZAo" node="5oiZ4v5c4eP" resolve="it" />
                      </node>
                    </node>
                    <node concept="2OqwBi" id="5oiZ4v5c4eF" role="3uHU7w">
                      <node concept="Xl_RD" id="5oiZ4v5c4eG" role="2Oq$k0">
                        <property role="Xl_RC" value="named menu item" />
                      </node>
                      <node concept="liA8E" id="5oiZ4v5c4eH" role="2OqNvi">
                        <ref role="37wK5l" to="wyt6:~String.equals(java.lang.Object):boolean" resolve="equals" />
                        <node concept="2OqwBi" id="5oiZ4v5c4eI" role="37wK5m">
                          <node concept="1eOMI4" id="5oiZ4v5c4eJ" role="2Oq$k0">
                            <node concept="10QFUN" id="5oiZ4v5c4eK" role="1eOMHV">
                              <node concept="3uibUv" id="5oiZ4v5c4eL" role="10QFUM">
                                <ref role="3uigEE" to="uddc:~ActionItem" resolve="ActionItem" />
                              </node>
                              <node concept="37vLTw" id="5oiZ4v5c4eM" role="10QFUP">
                                <ref role="3cqZAo" node="5oiZ4v5c4eP" resolve="it" />
                              </node>
                            </node>
                          </node>
                          <node concept="liA8E" id="5oiZ4v5c4eN" role="2OqNvi">
                            <ref role="37wK5l" to="uddc:~ActionItem.getLabelText(java.lang.String):java.lang.String" resolve="getLabelText" />
                            <node concept="Xl_RD" id="5oiZ4v5c4eO" role="37wK5m">
                              <property role="Xl_RC" value="" />
                            </node>
                          </node>
                        </node>
                      </node>
                    </node>
                  </node>
                </node>
              </node>
              <node concept="Rh6nW" id="5oiZ4v5c4eP" role="1bW2Oz">
                <property role="TrG5h" value="it" />
                <node concept="2jxLKc" id="5oiZ4v5c4eQ" role="1tU5fm" />
              </node>
            </node>
          </node>
        </node>
        <node concept="3_1$Yv" id="5oiZ4v5c4eR" role="3_9lra">
          <node concept="Xl_RD" id="5oiZ4v5c4eS" role="3_1BAH">
            <property role="Xl_RC" value="named menu should contain an item labelled 'named menu item'" />
          </node>
        </node>
      </node>
    </node>
    <node concept="rbkbI" id="5oiZ4v5c4eT" role="LiRBU">
      <node concept="LIFWc" id="5oiZ4v5c4eU" role="lGtFl">
        <property role="LIFWa" value="0" />
        <property role="OXtK3" value="true" />
        <property role="p6zMq" value="0" />
        <property role="p6zMs" value="0" />
        <property role="LIFWd" value="ALIAS_EDITOR_COMPONENT" />
      </node>
    </node>
  </node>
  <node concept="LiM7Y" id="33LYnHO_zyl">
    <property role="TrG5h" value="ContributionFromUnusedLanguage" />
    <property role="3YCmrE" value="contribution from unused language should not appear in the menu" />
    <property role="3GE5qa" value="RunTime" />
    <node concept="rbkbI" id="33LYnHO_zyn" role="LiRBU">
      <node concept="LIFWc" id="33LYnHO_zyq" role="lGtFl">
        <property role="LIFWa" value="0" />
        <property role="OXtK3" value="true" />
        <property role="p6zMq" value="0" />
        <property role="p6zMs" value="0" />
        <property role="LIFWd" value="ALIAS_EDITOR_COMPONENT" />
      </node>
    </node>
    <node concept="3clFbS" id="33LYnHO_$rG" role="LjaKd">
      <node concept="3clFbF" id="6K07tEn2_Y" role="3cqZAp">
        <node concept="2YIFZM" id="6K07tEn2GZ" role="3clFbG">
          <ref role="37wK5l" node="6K07tEmYAF" resolve="assertLanguageNotUsed" />
          <ref role="1Pybhc" node="6K07tEmWQM" resolve="UsedLanguagesUtils" />
          <node concept="369mXd" id="6K07tEn2H0" role="37wK5m" />
          <node concept="pHN19" id="6K07tEn2Ml" role="37wK5m">
            <node concept="2V$Bhx" id="6K07tEn2Mm" role="2V$M_3">
              <property role="2V$B1T" value="f909cea5-3e79-4399-b0a6-980af6d53669" />
              <property role="2V$B1Q" value="jetbrains.mps.lang.editor.transformationMenu.testUnusedExtendingLanguage" />
            </node>
          </node>
        </node>
      </node>
      <node concept="3cpWs8" id="33LYnHO_$rI" role="3cqZAp">
        <node concept="3cpWsn" id="33LYnHO_$rJ" role="3cpWs9">
          <property role="TrG5h" value="items" />
          <node concept="_YKpA" id="33LYnHO_$rK" role="1tU5fm">
            <node concept="3uibUv" id="3rSzFHX2IVe" role="_ZDj9">
              <ref role="3uigEE" to="uddc:~TransformationMenuItem" resolve="TransformationMenuItem" />
            </node>
          </node>
          <node concept="2YIFZM" id="33LYnHO_$rM" role="33vP2m">
            <ref role="1Pybhc" node="229s7wVDmym" resolve="MenuLoadingUtils" />
            <ref role="37wK5l" node="5oiZ4v5db60" resolve="loadNamedMenu" />
            <node concept="369mXd" id="33LYnHO_$rN" role="37wK5m" />
            <node concept="1N_AGu" id="33LYnHO_$rO" role="37wK5m">
              <ref role="1N_AGt" to="j2fg:33LYnHO_wMY" resolve="ContributedToFromUnusedLanguage" />
            </node>
            <node concept="Xl_RD" id="33LYnHO_$rP" role="37wK5m">
              <property role="Xl_RC" value="test location" />
            </node>
          </node>
        </node>
      </node>
      <node concept="3vlDli" id="33LYnHOBTlU" role="3cqZAp">
        <node concept="2YIFZM" id="33LYnHOBTSP" role="3tpDZB">
          <ref role="37wK5l" to="33ny:~Collections.emptyList():java.util.List" resolve="emptyList" />
          <ref role="1Pybhc" to="33ny:~Collections" resolve="Collections" />
        </node>
        <node concept="37vLTw" id="33LYnHOBU2A" role="3tpDZA">
          <ref role="3cqZAo" node="33LYnHO_$rJ" resolve="items" />
        </node>
      </node>
    </node>
  </node>
  <node concept="LiM7Y" id="33LYnHOC7Qe">
    <property role="TrG5h" value="ContributionFromUsedLanguage" />
    <property role="3YCmrE" value="contribution from used language should appear in the menu" />
    <property role="3GE5qa" value="RunTime" />
    <node concept="rbkbI" id="33LYnHOC7Qf" role="LiRBU">
      <node concept="LIFWc" id="33LYnHOC7Qg" role="lGtFl">
        <property role="LIFWa" value="0" />
        <property role="OXtK3" value="true" />
        <property role="p6zMq" value="0" />
        <property role="p6zMs" value="0" />
        <property role="LIFWd" value="ALIAS_EDITOR_COMPONENT" />
      </node>
    </node>
    <node concept="3clFbS" id="33LYnHOC7Qh" role="LjaKd">
      <node concept="3clFbF" id="6K07tEn1Lu" role="3cqZAp">
        <node concept="2YIFZM" id="6K07tEn1U3" role="3clFbG">
          <ref role="37wK5l" node="6K07tEmWSn" resolve="assertLanguageUsed" />
          <ref role="1Pybhc" node="6K07tEmWQM" resolve="UsedLanguagesUtils" />
          <node concept="369mXd" id="6K07tEn1V6" role="37wK5m" />
          <node concept="pHN19" id="6K07tEn23Q" role="37wK5m">
            <node concept="2V$Bhx" id="6K07tEn23R" role="2V$M_3">
              <property role="2V$B1T" value="9b3af7e0-9a52-4741-a75d-becf7e1d5117" />
              <property role="2V$B1Q" value="jetbrains.mps.lang.editor.transformationMenu.testExtendingLanguage" />
            </node>
          </node>
        </node>
      </node>
      <node concept="3cpWs8" id="33LYnHOC7QH" role="3cqZAp">
        <node concept="3cpWsn" id="33LYnHOC7QI" role="3cpWs9">
          <property role="TrG5h" value="items" />
          <node concept="_YKpA" id="33LYnHOC7QJ" role="1tU5fm">
            <node concept="3uibUv" id="3rSzFHX2JjP" role="_ZDj9">
              <ref role="3uigEE" to="uddc:~TransformationMenuItem" resolve="TransformationMenuItem" />
            </node>
          </node>
          <node concept="2YIFZM" id="33LYnHOC7QL" role="33vP2m">
            <ref role="1Pybhc" node="229s7wVDmym" resolve="MenuLoadingUtils" />
            <ref role="37wK5l" node="5oiZ4v5db60" resolve="loadNamedMenu" />
            <node concept="369mXd" id="33LYnHOC7QM" role="37wK5m" />
            <node concept="1N_AGu" id="33LYnHOC7QN" role="37wK5m">
              <ref role="1N_AGt" to="j2fg:33LYnHOC7cL" resolve="ContributedToFromUsedLanguage" />
            </node>
            <node concept="Xl_RD" id="33LYnHOC7QO" role="37wK5m">
              <property role="Xl_RC" value="test location" />
            </node>
          </node>
        </node>
      </node>
      <node concept="3vlDli" id="33LYnHOC7QP" role="3cqZAp">
        <node concept="3cmrfG" id="33LYnHOC9Ds" role="3tpDZB">
          <property role="3cmrfH" value="1" />
        </node>
        <node concept="2OqwBi" id="33LYnHOCa1I" role="3tpDZA">
          <node concept="37vLTw" id="33LYnHOC7QR" role="2Oq$k0">
            <ref role="3cqZAo" node="33LYnHOC7QI" resolve="items" />
          </node>
          <node concept="34oBXx" id="33LYnHOCaMc" role="2OqNvi" />
        </node>
      </node>
      <node concept="3cpWs8" id="33LYnHOCco$" role="3cqZAp">
        <node concept="3cpWsn" id="33LYnHOCco_" role="3cpWs9">
          <property role="TrG5h" value="item" />
          <node concept="3uibUv" id="33LYnHOCcox" role="1tU5fm">
            <ref role="3uigEE" to="uddc:~ActionItem" resolve="ActionItem" />
          </node>
          <node concept="10QFUN" id="33LYnHOCcoA" role="33vP2m">
            <node concept="3uibUv" id="33LYnHOCcoB" role="10QFUM">
              <ref role="3uigEE" to="uddc:~ActionItem" resolve="ActionItem" />
            </node>
            <node concept="1y4W85" id="33LYnHOCcoC" role="10QFUP">
              <node concept="3cmrfG" id="33LYnHOCcoD" role="1y58nS">
                <property role="3cmrfH" value="0" />
              </node>
              <node concept="37vLTw" id="33LYnHOCcoE" role="1y566C">
                <ref role="3cqZAo" node="33LYnHOC7QI" resolve="items" />
              </node>
            </node>
          </node>
        </node>
      </node>
      <node concept="3vlDli" id="33LYnHOCcKh" role="3cqZAp">
        <node concept="Xl_RD" id="33LYnHOCcR$" role="3tpDZB">
          <property role="Xl_RC" value="action item from used extending language" />
        </node>
        <node concept="2OqwBi" id="33LYnHOCcX4" role="3tpDZA">
          <node concept="37vLTw" id="33LYnHOCcSj" role="2Oq$k0">
            <ref role="3cqZAo" node="33LYnHOCco_" resolve="item" />
          </node>
          <node concept="liA8E" id="33LYnHOCdk4" role="2OqNvi">
            <ref role="37wK5l" to="uddc:~ActionItem.getLabelText(java.lang.String):java.lang.String" resolve="getLabelText" />
            <node concept="Xl_RD" id="33LYnHOCdku" role="37wK5m">
              <property role="Xl_RC" value="" />
            </node>
          </node>
        </node>
      </node>
    </node>
  </node>
  <node concept="1lH9Xt" id="478VZjcfCwL">
    <property role="TrG5h" value="FeaturesAndLocations" />
    <property role="3GE5qa" value="DesignTime" />
    <node concept="1qefOq" id="478VZjcfH3k" role="1SKRRt">
      <node concept="1Qtc8_" id="478VZjcfH3l" role="1qenE9">
        <node concept="IWgqT" id="478VZjcfH3m" role="1Qtc8A">
          <node concept="1hCUdq" id="478VZjcfH3r" role="1hCUd6">
            <node concept="3clFbS" id="478VZjcfH3s" role="2VODD2">
              <node concept="3clFbF" id="478VZjcfH3t" role="3cqZAp">
                <node concept="Xl_RD" id="478VZjcfH3u" role="3clFbG">
                  <property role="Xl_RC" value="action item with an unavailable feature" />
                </node>
              </node>
            </node>
          </node>
          <node concept="IWg2L" id="478VZjcfH3v" role="IWgqQ">
            <node concept="3clFbS" id="478VZjcfH3w" role="2VODD2" />
          </node>
          <node concept="Gtm1N" id="478VZjcfLlj" role="2jZA2a">
            <node concept="7CXmI" id="478VZjcfLPc" role="lGtFl">
              <node concept="1TM$A" id="478VZjcfLPd" role="7EUXB">
                <node concept="2PYRI3" id="478VZjcfLPh" role="3lydEf">
                  <ref role="39XzEq" to="tpc6:5qocf8PAm65" />
                </node>
              </node>
            </node>
          </node>
        </node>
        <node concept="2dX_rv" id="478VZjcfH3x" role="1Qtc8$" />
      </node>
    </node>
    <node concept="1qefOq" id="478VZjcfH3y" role="1SKRRt">
      <node concept="1Qtc8_" id="478VZjcfH3z" role="1qenE9">
        <node concept="IWgqT" id="478VZjcfH3$" role="1Qtc8A">
          <node concept="1hCUdq" id="478VZjcfH3_" role="1hCUd6">
            <node concept="3clFbS" id="478VZjcfH3A" role="2VODD2">
              <node concept="3clFbF" id="478VZjcfH3B" role="3cqZAp">
                <node concept="Xl_RD" id="478VZjcfH3C" role="3clFbG">
                  <property role="Xl_RC" value="action item without a required feature" />
                </node>
              </node>
            </node>
          </node>
          <node concept="IWg2L" id="478VZjcfH3D" role="IWgqQ">
            <node concept="3clFbS" id="478VZjcfH3E" role="2VODD2" />
          </node>
          <node concept="7CXmI" id="478VZjcfH3F" role="lGtFl">
            <node concept="1TM$A" id="478VZjcfH3G" role="7EUXB">
              <node concept="2PYRI3" id="478VZjcfH3H" role="3lydEf">
                <ref role="39XzEq" to="tpc6:4sA1wzjxPUP" />
              </node>
            </node>
          </node>
        </node>
        <node concept="GzouS" id="478VZjcfH3I" role="1Qtc8$" />
      </node>
    </node>
    <node concept="1qefOq" id="478VZjcfCwM" role="1SKRRt">
      <node concept="1Qtc8_" id="478VZjcfCwQ" role="1qenE9">
        <node concept="GzouS" id="478VZjcfCwW" role="1Qtc8$" />
        <node concept="IWgqT" id="478VZjcfCwZ" role="1Qtc8A">
          <node concept="2dXIoG" id="478VZjcfCx1" role="2jZA2a" />
          <node concept="1hCUdq" id="478VZjcfCx2" role="1hCUd6">
            <node concept="3clFbS" id="478VZjcfCx4" role="2VODD2">
              <node concept="3clFbF" id="478VZjcfCDL" role="3cqZAp">
                <node concept="Xl_RD" id="478VZjcfCDK" role="3clFbG">
                  <property role="Xl_RC" value="with required feature only" />
                </node>
              </node>
            </node>
          </node>
          <node concept="IWg2L" id="478VZjcfCx6" role="IWgqQ">
            <node concept="3clFbS" id="478VZjcfCx8" role="2VODD2" />
          </node>
        </node>
        <node concept="7CXmI" id="478VZjcfMbS" role="lGtFl">
          <node concept="7OXhh" id="478VZjcfMbX" role="7EUXB">
            <property role="GvXf4" value="true" />
          </node>
        </node>
      </node>
    </node>
    <node concept="1qefOq" id="478VZjcfDdZ" role="1SKRRt">
      <node concept="1Qtc8_" id="478VZjcfDe1" role="1qenE9">
        <node concept="GzouS" id="478VZjcfDe2" role="1Qtc8$" />
        <node concept="IWgqT" id="478VZjcfDe3" role="1Qtc8A">
          <node concept="2dXIoG" id="478VZjcfDe4" role="2jZA2a" />
          <node concept="2dXhfD" id="478VZjcfDwu" role="2jZA2a" />
          <node concept="1hCUdq" id="478VZjcfDe5" role="1hCUd6">
            <node concept="3clFbS" id="478VZjcfDe6" role="2VODD2">
              <node concept="3clFbF" id="478VZjcfDe7" role="3cqZAp">
                <node concept="Xl_RD" id="478VZjcfDe8" role="3clFbG">
                  <property role="Xl_RC" value="with required and optional feature" />
                </node>
              </node>
            </node>
          </node>
          <node concept="IWg2L" id="478VZjcfDe9" role="IWgqQ">
            <node concept="3clFbS" id="478VZjcfDea" role="2VODD2" />
          </node>
        </node>
        <node concept="7CXmI" id="478VZjcfM5f" role="lGtFl">
          <node concept="7OXhh" id="478VZjcfM5k" role="7EUXB">
            <property role="GvXf4" value="true" />
          </node>
        </node>
      </node>
    </node>
  </node>
  <node concept="312cEu" id="6K07tEmWQM">
    <property role="TrG5h" value="UsedLanguagesUtils" />
    <node concept="2YIFZL" id="6K07tEmWSn" role="jymVt">
      <property role="TrG5h" value="assertLanguageUsed" />
      <property role="od$2w" value="false" />
      <property role="DiZV1" value="false" />
      <property role="2aFKle" value="false" />
      <node concept="3clFbS" id="6K07tEmWSq" role="3clF47">
        <node concept="1QHqEK" id="6K07tEmWSH" role="3cqZAp">
          <node concept="1QHqEC" id="6K07tEmWSI" role="1QHqEI">
            <node concept="3clFbS" id="6K07tEmWSJ" role="1bW5cS">
              <node concept="3vwNmj" id="6K07tEmWSK" role="3cqZAp">
                <node concept="2YIFZM" id="6K07tEn0oK" role="3vwVQn">
                  <ref role="1Pybhc" node="6K07tEmWQM" resolve="UsedLanguagesUtils" />
                  <ref role="37wK5l" node="6K07tEn0oC" resolve="isLanguageUsed" />
                  <node concept="37vLTw" id="6K07tEn0oI" role="37wK5m">
                    <ref role="3cqZAo" node="6K07tEmX2f" resolve="editorComponent" />
                  </node>
                  <node concept="37vLTw" id="6K07tEn0oJ" role="37wK5m">
                    <ref role="3cqZAo" node="6K07tEmXM1" resolve="language" />
                  </node>
                </node>
                <node concept="3_1$Yv" id="6K07tEmWSY" role="3_9lra">
                  <node concept="3cpWs3" id="6K07tEmWSZ" role="3_1BAH">
                    <node concept="Xl_RD" id="6K07tEmWT0" role="3uHU7B">
                      <property role="Xl_RC" value="model should use language " />
                    </node>
                    <node concept="37vLTw" id="6K07tEmYia" role="3uHU7w">
                      <ref role="3cqZAo" node="6K07tEmXM1" resolve="language" />
                    </node>
                  </node>
                </node>
              </node>
            </node>
          </node>
          <node concept="2OqwBi" id="6K07tEmWT3" role="ukAjM">
            <node concept="2OqwBi" id="6K07tEmWT4" role="2Oq$k0">
              <node concept="37vLTw" id="6K07tEmXe2" role="2Oq$k0">
                <ref role="3cqZAo" node="6K07tEmX2f" resolve="editorComponent" />
              </node>
              <node concept="liA8E" id="6K07tEmWT6" role="2OqNvi">
                <ref role="37wK5l" to="cj4x:~EditorComponent.getEditorContext():jetbrains.mps.openapi.editor.EditorContext" resolve="getEditorContext" />
              </node>
            </node>
            <node concept="liA8E" id="6K07tEmWT7" role="2OqNvi">
              <ref role="37wK5l" to="cj4x:~EditorContext.getRepository():org.jetbrains.mps.openapi.module.SRepository" resolve="getRepository" />
            </node>
          </node>
        </node>
      </node>
      <node concept="3Tm1VV" id="6K07tEmWRO" role="1B3o_S" />
      <node concept="3cqZAl" id="6K07tEmWSa" role="3clF45" />
      <node concept="37vLTG" id="6K07tEmX2f" role="3clF46">
        <property role="TrG5h" value="editorComponent" />
        <node concept="3uibUv" id="6K07tEmXeQ" role="1tU5fm">
          <ref role="3uigEE" to="cj4x:~EditorComponent" resolve="EditorComponent" />
        </node>
      </node>
      <node concept="37vLTG" id="6K07tEmXM1" role="3clF46">
        <property role="TrG5h" value="language" />
        <node concept="3uibUv" id="6K07tEmXMO" role="1tU5fm">
          <ref role="3uigEE" to="c17a:~SLanguage" resolve="SLanguage" />
        </node>
      </node>
    </node>
    <node concept="2YIFZL" id="6K07tEmYAF" role="jymVt">
      <property role="TrG5h" value="assertLanguageNotUsed" />
      <property role="od$2w" value="false" />
      <property role="DiZV1" value="false" />
      <property role="2aFKle" value="false" />
      <node concept="3clFbS" id="6K07tEmYAG" role="3clF47">
        <node concept="1QHqEK" id="6K07tEmYAH" role="3cqZAp">
          <node concept="1QHqEC" id="6K07tEmYAI" role="1QHqEI">
            <node concept="3clFbS" id="6K07tEmYAJ" role="1bW5cS">
              <node concept="3vFxKo" id="6K07tEmZdw" role="3cqZAp">
                <node concept="3_1$Yv" id="6K07tEmZsY" role="3_9lra">
                  <node concept="3cpWs3" id="6K07tEmZw3" role="3_1BAH">
                    <node concept="Xl_RD" id="6K07tEmZw4" role="3uHU7B">
                      <property role="Xl_RC" value="model should not use language " />
                    </node>
                    <node concept="37vLTw" id="6K07tEmZw5" role="3uHU7w">
                      <ref role="3cqZAo" node="6K07tEmYBa" resolve="language" />
                    </node>
                  </node>
                </node>
                <node concept="2YIFZM" id="6K07tEn0oH" role="3vFALc">
                  <ref role="1Pybhc" node="6K07tEmWQM" resolve="UsedLanguagesUtils" />
                  <ref role="37wK5l" node="6K07tEn0oC" resolve="isLanguageUsed" />
                  <node concept="37vLTw" id="6K07tEn0oF" role="37wK5m">
                    <ref role="3cqZAo" node="6K07tEmYB8" resolve="editorComponent" />
                  </node>
                  <node concept="37vLTw" id="6K07tEn0oG" role="37wK5m">
                    <ref role="3cqZAo" node="6K07tEmYBa" resolve="language" />
                  </node>
                </node>
              </node>
            </node>
          </node>
          <node concept="2OqwBi" id="6K07tEmYB1" role="ukAjM">
            <node concept="2OqwBi" id="6K07tEmYB2" role="2Oq$k0">
              <node concept="37vLTw" id="6K07tEmYB3" role="2Oq$k0">
                <ref role="3cqZAo" node="6K07tEmYB8" resolve="editorComponent" />
              </node>
              <node concept="liA8E" id="6K07tEmYB4" role="2OqNvi">
                <ref role="37wK5l" to="cj4x:~EditorComponent.getEditorContext():jetbrains.mps.openapi.editor.EditorContext" resolve="getEditorContext" />
              </node>
            </node>
            <node concept="liA8E" id="6K07tEmYB5" role="2OqNvi">
              <ref role="37wK5l" to="cj4x:~EditorContext.getRepository():org.jetbrains.mps.openapi.module.SRepository" resolve="getRepository" />
            </node>
          </node>
        </node>
      </node>
      <node concept="3Tm1VV" id="6K07tEmYB6" role="1B3o_S" />
      <node concept="3cqZAl" id="6K07tEmYB7" role="3clF45" />
      <node concept="37vLTG" id="6K07tEmYB8" role="3clF46">
        <property role="TrG5h" value="editorComponent" />
        <node concept="3uibUv" id="6K07tEmYB9" role="1tU5fm">
          <ref role="3uigEE" to="cj4x:~EditorComponent" resolve="EditorComponent" />
        </node>
      </node>
      <node concept="37vLTG" id="6K07tEmYBa" role="3clF46">
        <property role="TrG5h" value="language" />
        <node concept="3uibUv" id="6K07tEmYBb" role="1tU5fm">
          <ref role="3uigEE" to="c17a:~SLanguage" resolve="SLanguage" />
        </node>
      </node>
    </node>
    <node concept="2YIFZL" id="6K07tEn0oC" role="jymVt">
      <property role="TrG5h" value="isLanguageUsed" />
      <node concept="3Tm6S6" id="6K07tEn0oD" role="1B3o_S" />
      <node concept="10P_77" id="6K07tEn0oE" role="3clF45" />
      <node concept="37vLTG" id="6K07tEn0lG" role="3clF46">
        <property role="TrG5h" value="editorComponent" />
        <node concept="3uibUv" id="6K07tEn0lH" role="1tU5fm">
          <ref role="3uigEE" to="cj4x:~EditorComponent" resolve="EditorComponent" />
        </node>
      </node>
      <node concept="37vLTG" id="6K07tEn0lI" role="3clF46">
        <property role="TrG5h" value="language" />
        <node concept="3uibUv" id="6K07tEn0lJ" role="1tU5fm">
          <ref role="3uigEE" to="c17a:~SLanguage" resolve="SLanguage" />
        </node>
      </node>
      <node concept="3clFbS" id="6K07tEn0iZ" role="3clF47">
        <node concept="3cpWs6" id="6K07tEn0lv" role="3cqZAp">
          <node concept="2OqwBi" id="6K07tEn0lw" role="3cqZAk">
            <node concept="2OqwBi" id="6K07tEn0lx" role="2Oq$k0">
              <node concept="2OqwBi" id="6K07tEn0ly" role="2Oq$k0">
                <node concept="2OqwBi" id="6K07tEn0lz" role="2Oq$k0">
                  <node concept="2OqwBi" id="6K07tEn0l$" role="2Oq$k0">
                    <node concept="37vLTw" id="6K07tEn0m7" role="2Oq$k0">
                      <ref role="3cqZAo" node="6K07tEn0lG" resolve="editorComponent" />
                    </node>
                    <node concept="liA8E" id="6K07tEn0lA" role="2OqNvi">
                      <ref role="37wK5l" to="cj4x:~EditorComponent.getEditedNode():org.jetbrains.mps.openapi.model.SNode" resolve="getEditedNode" />
                    </node>
                  </node>
                  <node concept="liA8E" id="6K07tEn0lB" role="2OqNvi">
                    <ref role="37wK5l" to="mhbf:~SNode.getModel():org.jetbrains.mps.openapi.model.SModel" resolve="getModel" />
                  </node>
                </node>
                <node concept="liA8E" id="6K07tEn0lC" role="2OqNvi">
                  <ref role="37wK5l" to="mhbf:~SModel.getModule():org.jetbrains.mps.openapi.module.SModule" resolve="getModule" />
                </node>
              </node>
              <node concept="liA8E" id="6K07tEn0lD" role="2OqNvi">
                <ref role="37wK5l" to="lui2:~SModule.getUsedLanguages():java.util.Set" resolve="getUsedLanguages" />
              </node>
            </node>
            <node concept="liA8E" id="6K07tEn0lE" role="2OqNvi">
              <ref role="37wK5l" to="33ny:~Set.contains(java.lang.Object):boolean" resolve="contains" />
              <node concept="37vLTw" id="6K07tEn0m6" role="37wK5m">
                <ref role="3cqZAo" node="6K07tEn0lI" resolve="language" />
              </node>
            </node>
          </node>
        </node>
      </node>
    </node>
    <node concept="3Tm1VV" id="6K07tEmWQN" role="1B3o_S" />
  </node>
  <node concept="1lH9Xt" id="1RxYXnVXyhJ">
    <property role="TrG5h" value="NonexistentDefaultMenu" />
    <property role="3GE5qa" value="DesignTime" />
    <node concept="1qefOq" id="1RxYXnVXz$e" role="1SKRRt">
      <node concept="3A5Wbc" id="1RxYXnVYpoz" role="1qenE9">
        <node concept="3A5S4R" id="1RxYXnVYpo$" role="3A5S36">
          <property role="OYydz" value="AbsConcDec" />
          <ref role="3A66Ph" to="tpce:h0PkWnZ" resolve="AbstractConceptDeclaration" />
          <node concept="3A63B4" id="1RxYXnVZ8u2" role="3A5S4K">
            <ref role="3A63B7" to="wtc3:1RxYXnVXyhK" resolve="ConceptWithoutDefaultMenu" />
          </node>
        </node>
        <node concept="A1WHr" id="1RxYXnVZjGA" role="3A7nLg">
          <ref role="2ZyFGn" to="wtc3:1RxYXnVXyhK" resolve="ConceptWithoutDefaultMenu" />
          <node concept="7CXmI" id="1RxYXnVZlgx" role="lGtFl">
            <node concept="3A7TAB" id="1RxYXnW0RBy" role="7EUXB">
              <node concept="3A7QsG" id="1RxYXnW27OO" role="3A7QLS">
                <ref role="39XzEq" to="tpc6:2sIapMU2iO8" />
              </node>
            </node>
          </node>
        </node>
      </node>
    </node>
  </node>
  <node concept="1lH9Xt" id="Vk$nhxzsTp">
    <property role="TrG5h" value="EditorCellMenuScopes" />
    <property role="3GE5qa" value="DesignTime" />
    <node concept="1qefOq" id="Vk$nhxzCx9" role="1SKRRt">
      <node concept="24kQdi" id="Vk$nhxzCxb" role="1qenE9">
        <ref role="1XX52x" to="wtc3:Vk$nhxzCwi" resolve="ScopesTestConceptBase" />
        <node concept="3EZMnI" id="2mvci7PvNun" role="2wV5jI">
          <node concept="2iRkQZ" id="2mvci7PvNuo" role="2iSdaV" />
          <node concept="3F0ifn" id="Vk$nhxzCxf" role="3EZMnx">
            <property role="3F0ifm" value="cell with default menu (see Inspector)" />
            <node concept="A1WHr" id="Vk$nhxzCxi" role="3vIgyS">
              <ref role="2ZyFGn" to="wtc3:Vk$nhxzCwi" resolve="ScopesTestConceptBase" />
              <node concept="2rqxmr" id="Vk$nhxzCxk" role="lGtFl">
                <ref role="1BTHP0" to="wtc3:Vk$nhxzCwi" resolve="ScopesTestConceptBase" />
                <node concept="3KTrbX" id="Vk$nhxzCxl" role="3KTr4d">
                  <ref role="3AHY9a" to="wtc3:Vk$nhxzCwi" resolve="ScopesTestConceptBase" />
                </node>
                <node concept="3KTrbX" id="Vk$nhxzCxm" role="3KTr4d">
                  <ref role="3AHY9a" to="tpck:gw2VY9q" resolve="BaseConcept" />
                </node>
              </node>
            </node>
          </node>
          <node concept="3F0ifn" id="Vk$nhxzCxL" role="3EZMnx">
            <property role="3F0ifm" value="cell with named menu (see Inspector)" />
            <node concept="A1WHu" id="Vk$nhx$nKx" role="3vIgyS">
              <ref role="A1WHt" to="hjmg:Vk$nhxzFBx" resolve="NamedMenuForBaseInUsedExtendingLanguage" />
              <node concept="2rqxmr" id="Vk$nhx$nKz" role="lGtFl">
                <ref role="1BTHP0" to="hjmg:Vk$nhxzFBx" resolve="NamedMenuForBaseInUsedExtendingLanguage" />
                <node concept="3KTrbX" id="3iBZoP55m9h" role="3KTr4d">
                  <ref role="3AHY9a" to="j2fg:3iBZoP55j1v" resolve="NamedMenuForBase" />
                </node>
                <node concept="3KTrbX" id="Vk$nhx$nK$" role="3KTr4d">
                  <ref role="3AHY9a" to="hjmg:Vk$nhxzFBx" resolve="NamedMenuForBaseInUsedExtendingLanguage" />
                </node>
              </node>
            </node>
          </node>
        </node>
      </node>
    </node>
  </node>
  <node concept="1lH9Xt" id="2mcvySy0$_d">
    <property role="TrG5h" value="Include_MenuAndTargetNodeCorrespondence" />
    <property role="3GE5qa" value="DesignTime" />
    <node concept="1LZb2c" id="5ZcqSl_QO1a" role="1SL9yI">
      <property role="TrG5h" value="targetNodeForMenuShouldReturnMenuConcept" />
      <node concept="3cqZAl" id="5ZcqSl_QO1b" role="3clF45" />
      <node concept="3clFbS" id="5ZcqSl_QO1f" role="3clF47">
        <node concept="JA50E" id="5ZcqSl_QZtb" role="3cqZAp">
          <node concept="2OqwBi" id="5ZcqSl_R3E7" role="JAdkl">
            <node concept="3xONca" id="5ZcqSl_QZFG" role="2Oq$k0">
              <ref role="3xOPvv" node="5ZcqSl_QNia" resolve="targetNodeForMenu" />
            </node>
            <node concept="2qgKlT" id="5ZcqSl_R4n9" role="2OqNvi">
              <ref role="37wK5l" to="tpek:hEwIGRD" resolve="getExpectedReturnType" />
            </node>
          </node>
          <node concept="2pJPEk" id="5ZcqSl_VeJP" role="JA92f">
            <node concept="2pJPED" id="5ZcqSl_VeJM" role="2pJPEn">
              <ref role="2pJxaS" to="tp25:gzTqbfa" resolve="SNodeType" />
              <node concept="2pIpSj" id="5ZcqSl_VeJN" role="2pJxcM">
                <ref role="2pIpSl" to="tp25:g$ehGDh" />
                <node concept="36bGnv" id="5ZcqSl_VeJO" role="2pJxcZ">
                  <ref role="36bGnp" to="wtc3:2mcvySy0$_k" resolve="Derived" />
                </node>
              </node>
            </node>
          </node>
        </node>
      </node>
    </node>
    <node concept="1qefOq" id="2mcvySy0B$f" role="1SKRRt">
      <node concept="mvV$s" id="2mcvySy0B$y" role="1qenE9">
        <node concept="mvVNg" id="2mcvySy0B$$" role="mvV$0">
          <node concept="3clFbS" id="2mcvySy0B$_" role="2VODD2">
            <node concept="3clFbF" id="5ZcqSl_QTr6" role="3cqZAp">
              <node concept="10Nm6u" id="5ZcqSl_QTr5" role="3clFbG" />
            </node>
          </node>
          <node concept="3xLA65" id="5ZcqSl_QNia" role="lGtFl">
            <property role="TrG5h" value="targetNodeForMenu" />
          </node>
        </node>
        <node concept="A1WHr" id="2mcvySy0YKI" role="A14EM">
          <ref role="2ZyFGn" to="wtc3:2mcvySy0$_k" resolve="Derived" />
        </node>
      </node>
    </node>
    <node concept="1qefOq" id="5ZcqSl_UevP" role="1SKRRt">
      <node concept="3g1N1u" id="5ZcqSl_Uewd" role="1qenE9">
        <ref role="aqKnT" to="wtc3:2mcvySy0$_j" resolve="Base" />
        <node concept="1Qtc8_" id="5ZcqSl_Uewf" role="IW6Ez">
          <node concept="mvV$s" id="5ZcqSl_UeG1" role="1Qtc8A">
            <node concept="A1WHr" id="5ZcqSl_UeG8" role="A14EM">
              <ref role="2ZyFGn" to="wtc3:2mcvySy0$_j" resolve="Base" />
            </node>
            <node concept="7CXmI" id="5ZcqSl_UePn" role="lGtFl">
              <node concept="7OXhh" id="5ZcqSl_UePp" role="7EUXB">
                <property role="GvXf4" value="true" />
                <property role="TrG5h" value="MatchingMenuForCurrentNode" />
              </node>
            </node>
          </node>
          <node concept="ZR7TO" id="5ZcqSl_Uewl" role="1Qtc8$" />
          <node concept="mvV$s" id="5ZcqSl_Uewo" role="1Qtc8A">
            <node concept="A1WHr" id="5ZcqSl_Uewr" role="A14EM">
              <ref role="2ZyFGn" to="wtc3:2mcvySy0$_k" resolve="Derived" />
              <node concept="7CXmI" id="5ZcqSl_V9KU" role="lGtFl">
                <node concept="1TM$A" id="5ZcqSl_UePr" role="7EUXB">
                  <property role="TrG5h" value="NonMatchingMenuForCurrentNode" />
                  <node concept="2PYRI3" id="5ZcqSl_UAmq" role="3lydEf">
                    <ref role="39XzEq" to="tpc6:5ZcqSl_Uzs2" />
                  </node>
                </node>
              </node>
            </node>
          </node>
        </node>
      </node>
    </node>
  </node>
  <node concept="LiM7Y" id="5XkRVC1EtKD">
    <property role="3GE5qa" value="DesignTime" />
    <property role="TrG5h" value="ContributionScopes" />
    <node concept="3A5Wbc" id="5XkRVC1EtLj" role="LiRBU">
      <node concept="3A5S4R" id="5XkRVC1EtLk" role="3A5S36">
        <ref role="3A66Ph" to="tpce:h0PkWnZ" resolve="AbstractConceptDeclaration" />
        <node concept="3A63B4" id="5XkRVC1EtLl" role="3A5S4K">
          <ref role="3A63B7" to="wtc3:Vk$nhxzCwi" resolve="ScopesTestConceptBase" />
        </node>
      </node>
      <node concept="3INDKC" id="5XkRVC1EtLm" role="3A7nLg">
        <property role="TrG5h" value="SomeContribution" />
        <node concept="LIFWc" id="5XkRVC1EOi2" role="lGtFl">
          <property role="ZRATv" value="true" />
          <property role="OXtK3" value="true" />
          <property role="p6zMq" value="0" />
          <property role="p6zMs" value="2" />
          <property role="LIFWd" value="Constant_jff63u_c0" />
        </node>
        <node concept="1ahXLQ" id="3rSzFHWLpSX" role="AmTjC" />
      </node>
    </node>
    <node concept="3clFbS" id="5XkRVC1EtMB" role="LjaKd">
      <node concept="3SKdUt" id="5XkRVC1ERs1" role="3cqZAp">
        <node concept="3SKdUq" id="5XkRVC1ERs3" role="3SKWNk">
          <property role="3SKdUp" value="Can't put cell annotation directly on the red &quot;missing concept&quot; cell since it has no ID, so move to it from" />
        </node>
      </node>
      <node concept="3SKdUt" id="5XkRVC1EUtW" role="3cqZAp">
        <node concept="3SKdUq" id="5XkRVC1EUtY" role="3SKWNk">
          <property role="3SKdUp" value="a neighboring cell." />
        </node>
      </node>
      <node concept="2HxZob" id="5XkRVC1EOqy" role="3cqZAp">
        <node concept="1iFQzN" id="5XkRVC1EOqO" role="3iKnsn">
          <ref role="1iFR8X" to="ekwn:R3$tg1aBNW" resolve="MoveRight" />
        </node>
      </node>
      <node concept="2HxZob" id="3d3YzDnsdgD" role="3cqZAp">
        <node concept="1iFQzN" id="3d3YzDnsdgE" role="3iKnsn">
          <ref role="1iFR8X" to="ekwn:2XByp9s_j7f" resolve="Complete" />
        </node>
      </node>
      <node concept="yd1bK" id="7Oax35P3kgS" role="3cqZAp">
        <node concept="pLAjd" id="7Oax35P3kgT" role="yd6KS">
          <property role="pLAjf" value="VK_ENTER" />
        </node>
      </node>
    </node>
    <node concept="3A5Wbc" id="5XkRVC1EtTI" role="LiZbd">
      <node concept="3A5S4R" id="5XkRVC1EtTJ" role="3A5S36">
        <ref role="3A66Ph" to="tpce:h0PkWnZ" resolve="AbstractConceptDeclaration" />
        <node concept="3A63B4" id="5XkRVC1EtTK" role="3A5S4K">
          <ref role="3A63B7" to="wtc3:Vk$nhxzCwi" resolve="ScopesTestConceptBase" />
        </node>
      </node>
      <node concept="3INDKC" id="5XkRVC1EtTL" role="3A7nLg">
        <property role="TrG5h" value="SomeContribution" />
        <node concept="A1WHr" id="5XkRVC1Ev9j" role="AmTjC">
          <ref role="2ZyFGn" to="wtc3:Vk$nhxzCwi" resolve="ScopesTestConceptBase" />
          <node concept="LIFWc" id="5XkRVC1Ev9D" role="lGtFl">
            <property role="ZRATv" value="true" />
            <property role="OXtK3" value="true" />
            <property role="p6zMq" value="21" />
            <property role="p6zMs" value="21" />
            <property role="LIFWd" value="property_name" />
          </node>
        </node>
      </node>
    </node>
  </node>
  <node concept="LiM7Y" id="37GYs0qW$wr">
    <property role="3GE5qa" value="DesignTime.MenuConversion" />
    <property role="TrG5h" value="ConvertNamedMenuToDefault" />
    <node concept="3clFbS" id="37GYs0qW_bd" role="LjaKd">
      <node concept="1MFPAf" id="37GYs0qW_fq" role="3cqZAp">
        <ref role="1MFYO6" to="tpc7:37GYs0qXkK4" resolve="ConvertMenu" />
        <node concept="35c_gC" id="7JT4LO$rYba" role="1v$tAf">
          <ref role="35c_gD" to="tpc2:1qY_lWSjJNx" resolve="TransformationMenu_Default" />
        </node>
      </node>
    </node>
    <node concept="1NpImL" id="4CpFf$TvYmN" role="LiRBU">
      <node concept="3ICXOK" id="37GYs0qWJH9" role="1NpImK">
        <property role="TrG5h" value="somemenu" />
        <ref role="7LAce" to="tpck:gw2VY9q" resolve="BaseConcept" />
        <node concept="1Qtc8_" id="37GYs0qX4Ia" role="IW6Ez">
          <node concept="ZR7TO" id="37GYs0qX4Io" role="1Qtc8$" />
          <node concept="IWgqT" id="37GYs0qX4Iz" role="1Qtc8A">
            <node concept="1hCUdq" id="37GYs0qX4I_" role="1hCUd6">
              <node concept="3clFbS" id="37GYs0qX4IB" role="2VODD2">
                <node concept="3clFbF" id="37GYs0qX4Vr" role="3cqZAp">
                  <node concept="Xl_RD" id="37GYs0qX4Vq" role="3clFbG">
                    <property role="Xl_RC" value="some action" />
                  </node>
                </node>
              </node>
            </node>
            <node concept="IWg2L" id="37GYs0qX4ID" role="IWgqQ">
              <node concept="3clFbS" id="37GYs0qX4IF" role="2VODD2" />
            </node>
          </node>
        </node>
        <node concept="LIFWc" id="4CpFf$TvYJz" role="lGtFl">
          <property role="LIFWa" value="1" />
          <property role="OXtK3" value="true" />
          <property role="p6zMq" value="1" />
          <property role="p6zMs" value="1" />
          <property role="LIFWd" value="Constant_s529lh_a0" />
        </node>
      </node>
    </node>
    <node concept="1NpImL" id="4CpFf$TvYw8" role="LiZbd">
      <node concept="IW6AY" id="37GYs0qX5qR" role="1NpImK">
        <ref role="7LAce" to="tpck:gw2VY9q" resolve="BaseConcept" />
        <node concept="1Qtc8_" id="37GYs0qXjZ2" role="IW6Ez">
          <node concept="ZR7TO" id="37GYs0qXjZ3" role="1Qtc8$" />
          <node concept="IWgqT" id="37GYs0qXjZ4" role="1Qtc8A">
            <node concept="1hCUdq" id="37GYs0qXjZ5" role="1hCUd6">
              <node concept="3clFbS" id="37GYs0qXjZ6" role="2VODD2">
                <node concept="3clFbF" id="37GYs0qXjZ7" role="3cqZAp">
                  <node concept="Xl_RD" id="37GYs0qXjZ8" role="3clFbG">
                    <property role="Xl_RC" value="some action" />
                  </node>
                </node>
              </node>
            </node>
            <node concept="IWg2L" id="37GYs0qXjZ9" role="IWgqQ">
              <node concept="3clFbS" id="37GYs0qXjZa" role="2VODD2" />
            </node>
          </node>
        </node>
      </node>
    </node>
  </node>
  <node concept="LiM7Y" id="4CpFf$Tw92T">
    <property role="3GE5qa" value="DesignTime.MenuConversion" />
    <property role="TrG5h" value="ConvertDefaultMenuToNamed" />
    <node concept="3clFbS" id="4CpFf$Tw92U" role="LjaKd">
      <node concept="1MFPAf" id="4CpFf$Tw92V" role="3cqZAp">
        <ref role="1MFYO6" to="tpc7:37GYs0qXkK4" resolve="ConvertMenu" />
        <node concept="35c_gC" id="4CpFf$Tw92W" role="1v$tAf">
          <ref role="35c_gD" to="tpc2:4Sf$XywF4VC" resolve="TransformationMenu_Named" />
        </node>
      </node>
    </node>
    <node concept="1NpImL" id="4CpFf$Tw92X" role="LiRBU">
      <node concept="IW6AY" id="4CpFf$Tw$To" role="1NpImK">
        <ref role="7LAce" to="tpck:gw2VY9q" resolve="BaseConcept" />
        <node concept="1Qtc8_" id="4CpFf$Tw92Z" role="IW6Ez">
          <node concept="ZR7TO" id="4CpFf$Tw930" role="1Qtc8$" />
          <node concept="IWgqT" id="4CpFf$Tw931" role="1Qtc8A">
            <node concept="1hCUdq" id="4CpFf$Tw932" role="1hCUd6">
              <node concept="3clFbS" id="4CpFf$Tw933" role="2VODD2">
                <node concept="3clFbF" id="4CpFf$Tw934" role="3cqZAp">
                  <node concept="Xl_RD" id="4CpFf$Tw935" role="3clFbG">
                    <property role="Xl_RC" value="some action" />
                  </node>
                </node>
              </node>
            </node>
            <node concept="IWg2L" id="4CpFf$Tw936" role="IWgqQ">
              <node concept="3clFbS" id="4CpFf$Tw937" role="2VODD2" />
            </node>
          </node>
        </node>
        <node concept="LIFWc" id="4CpFf$Tw_9r" role="lGtFl">
          <property role="LIFWa" value="0" />
          <property role="OXtK3" value="true" />
          <property role="p6zMq" value="0" />
          <property role="p6zMs" value="0" />
          <property role="LIFWd" value="Constant_ctejw1_a0" />
        </node>
      </node>
    </node>
    <node concept="1NpImL" id="4CpFf$Tw939" role="LiZbd">
      <node concept="3ICXOK" id="4CpFf$Tw_gy" role="1NpImK">
        <ref role="7LAce" to="tpck:gw2VY9q" resolve="BaseConcept" />
        <node concept="1Qtc8_" id="4CpFf$Tw93b" role="IW6Ez">
          <node concept="ZR7TO" id="4CpFf$Tw93c" role="1Qtc8$" />
          <node concept="IWgqT" id="4CpFf$Tw93d" role="1Qtc8A">
            <node concept="1hCUdq" id="4CpFf$Tw93e" role="1hCUd6">
              <node concept="3clFbS" id="4CpFf$Tw93f" role="2VODD2">
                <node concept="3clFbF" id="4CpFf$Tw93g" role="3cqZAp">
                  <node concept="Xl_RD" id="4CpFf$Tw93h" role="3clFbG">
                    <property role="Xl_RC" value="some action" />
                  </node>
                </node>
              </node>
            </node>
            <node concept="IWg2L" id="4CpFf$Tw93i" role="IWgqQ">
              <node concept="3clFbS" id="4CpFf$Tw93j" role="2VODD2" />
            </node>
          </node>
        </node>
      </node>
    </node>
  </node>
</model>
<|MERGE_RESOLUTION|>--- conflicted
+++ resolved
@@ -31,11 +31,8 @@
     <import index="hjmg" ref="r:963517d7-70d8-4c26-b98a-77234c4cb04a(jetbrains.mps.lang.editor.menus.testExtendingLanguage.editor)" />
     <import index="tp25" ref="r:00000000-0000-4000-0000-011c89590301(jetbrains.mps.lang.smodel.structure)" />
     <import index="ekwn" ref="r:9832fb5f-2578-4b58-8014-a5de79da988e(jetbrains.mps.ide.editor.actions)" />
-<<<<<<< HEAD
     <import index="tpc7" ref="r:00000000-0000-4000-0000-011c8959029b(jetbrains.mps.lang.editor.intentions)" />
-=======
     <import index="iwf0" ref="1ed103c3-3aa6-49b7-9c21-6765ee11f224/java:jetbrains.mps.openapi.editor.descriptor(MPS.Editor/)" />
->>>>>>> 77c8d4ad
     <import index="wyt6" ref="6354ebe7-c22a-4a0f-ac54-50b52ab9b065/java:java.lang(JDK/)" implicit="true" />
     <import index="tpc6" ref="r:00000000-0000-4000-0000-011c8959029a(jetbrains.mps.lang.editor.typesystem)" implicit="true" />
     <import index="tpek" ref="r:00000000-0000-4000-0000-011c895902c0(jetbrains.mps.baseLanguage.behavior)" implicit="true" />
@@ -155,11 +152,7 @@
       <concept id="6718020819487620873" name="jetbrains.mps.lang.editor.structure.TransformationMenuReference_Named" flags="ng" index="A1WHu">
         <reference id="6718020819487620874" name="menu" index="A1WHt" />
       </concept>
-<<<<<<< HEAD
-      <concept id="6718020819487620872" name="jetbrains.mps.lang.editor.structure.TransformationMenuReference" flags="ng" index="A1WHv" />
       <concept id="1638911550608571617" name="jetbrains.mps.lang.editor.structure.TransformationMenu_Default" flags="ng" index="IW6AY" />
-=======
->>>>>>> 77c8d4ad
       <concept id="1638911550608610798" name="jetbrains.mps.lang.editor.structure.QueryFunction_TransformationMenu_Execute" flags="ig" index="IWg2L" />
       <concept id="1638911550608610278" name="jetbrains.mps.lang.editor.structure.TransformationMenuPart_Action" flags="ng" index="IWgqT">
         <child id="1638911550608610281" name="executeFunction" index="IWgqQ" />
@@ -186,13 +179,10 @@
       <concept id="1073389577006" name="jetbrains.mps.lang.editor.structure.CellModel_Constant" flags="sn" stub="3610246225209162225" index="3F0ifn">
         <property id="1073389577007" name="text" index="3F0ifm" />
       </concept>
-<<<<<<< HEAD
       <concept id="5624877018226900666" name="jetbrains.mps.lang.editor.structure.TransformationMenu" flags="ng" index="3ICUPy">
         <reference id="1597643335226202920" name="conceptDeclaration" index="7LAce" />
       </concept>
       <concept id="5624877018226904808" name="jetbrains.mps.lang.editor.structure.TransformationMenu_Named" flags="ng" index="3ICXOK" />
-=======
->>>>>>> 77c8d4ad
       <concept id="5624877018228267058" name="jetbrains.mps.lang.editor.structure.ITransformationMenu" flags="ng" index="3INCJE">
         <child id="1638911550608572412" name="sections" index="IW6Ez" />
       </concept>
@@ -1872,6 +1862,7 @@
       </node>
       <node concept="3INDKC" id="5XkRVC1EtLm" role="3A7nLg">
         <property role="TrG5h" value="SomeContribution" />
+        <node concept="1ahXLQ" id="3rSzFHWLpSX" role="AmTjC" />
         <node concept="LIFWc" id="5XkRVC1EOi2" role="lGtFl">
           <property role="ZRATv" value="true" />
           <property role="OXtK3" value="true" />
@@ -1879,7 +1870,6 @@
           <property role="p6zMs" value="2" />
           <property role="LIFWd" value="Constant_jff63u_c0" />
         </node>
-        <node concept="1ahXLQ" id="3rSzFHWLpSX" role="AmTjC" />
       </node>
     </node>
     <node concept="3clFbS" id="5XkRVC1EtMB" role="LjaKd">
