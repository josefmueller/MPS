--- conflicted
+++ resolved
@@ -87,55 +87,14 @@
       <unit id="5347446703374102186" at="14,0,30,0" name="jetbrains.mps.lang.editor.formsTests.editor.ToggleCheckboxAction_c4zoug_a" />
     </file>
     <file name="UsesTextCheckbox_Editor.java">
-<<<<<<< HEAD
-      <node id="5347446703374102184" at="17,79,18,63" concept="7" />
-      <node id="5347446703374102184" at="20,89,21,99" concept="6" />
-      <node id="5347446703374102184" at="21,99,22,48" concept="2" />
-      <node id="5347446703374102184" at="22,48,23,28" concept="2" />
-      <node id="5347446703374102184" at="23,28,24,79" concept="2" />
-      <node id="5347446703374102184" at="24,79,25,73" concept="2" />
-      <node id="5347446703374102184" at="25,73,26,50" concept="2" />
-      <node id="5347446703374102184" at="26,50,27,84" concept="0" />
-      <node id="5347446703374102184" at="26,50,27,84" concept="2" />
-      <node id="5347446703374102184" at="27,84,28,22" concept="7" />
-      <node id="5347446703374102184" at="30,91,31,40" concept="6" />
-      <node id="5347446703374102184" at="31,40,32,102" concept="2" />
-      <node id="5347446703374102184" at="32,102,33,33" concept="6" />
-      <node id="5347446703374102184" at="34,31,35,71" concept="2" />
-      <node id="5347446703374102184" at="36,12,37,73" concept="2" />
-      <node id="5347446703374102184" at="38,5,39,22" concept="7" />
-      <node id="5347446703374102184" at="41,97,42,176" concept="7" />
-      <node id="5347446703374102184" at="44,89,45,87" concept="6" />
-      <node id="5347446703374102184" at="45,87,46,48" concept="2" />
-      <node id="5347446703374102184" at="46,48,47,34" concept="2" />
-      <node id="5347446703374102184" at="47,34,48,22" concept="7" />
-      <node id="5347446703374102184" at="50,91,51,87" concept="6" />
-      <node id="5347446703374102184" at="51,87,52,50" concept="2" />
-      <node id="5347446703374102184" at="52,50,53,34" concept="2" />
-      <node id="5347446703374102184" at="53,34,54,22" concept="7" />
-      <node id="5347446703374102184" at="36,10,38,5" concept="0" />
-      <node id="5347446703374102184" at="17,0,20,0" concept="5" trace="createEditorCell#(Ljetbrains/mps/openapi/editor/EditorContext;Lorg/jetbrains/mps/openapi/model/SNode;)Ljetbrains/mps/openapi/editor/cells/EditorCell;" />
-      <node id="5347446703374102184" at="41,0,44,0" concept="8" trace="renderingCondition_c4zoug_a0a#(Lorg/jetbrains/mps/openapi/model/SNode;Ljetbrains/mps/openapi/editor/EditorContext;)Z" />
-      <node id="5347446703374102184" at="33,33,38,5" concept="4" />
-      <node id="5347446703374102184" at="44,0,50,0" concept="5" trace="createConstant_c4zoug_a0a#(Ljetbrains/mps/openapi/editor/EditorContext;Lorg/jetbrains/mps/openapi/model/SNode;)Ljetbrains/mps/openapi/editor/cells/EditorCell;" />
-      <node id="5347446703374102184" at="50,0,56,0" concept="5" trace="createConstant_c4zoug_a0a_0#(Ljetbrains/mps/openapi/editor/EditorContext;Lorg/jetbrains/mps/openapi/model/SNode;)Ljetbrains/mps/openapi/editor/cells/EditorCell;" />
-      <node id="5347446703374102184" at="20,0,30,0" concept="5" trace="createCollection_c4zoug_a#(Ljetbrains/mps/openapi/editor/EditorContext;Lorg/jetbrains/mps/openapi/model/SNode;)Ljetbrains/mps/openapi/editor/cells/EditorCell;" />
-      <node id="5347446703374102184" at="30,0,41,0" concept="5" trace="createAlternation_c4zoug_a0#(Ljetbrains/mps/openapi/editor/EditorContext;Lorg/jetbrains/mps/openapi/model/SNode;)Ljetbrains/mps/openapi/editor/cells/EditorCell;" />
-      <scope id="5347446703374102184" at="17,79,18,63" />
-      <scope id="5347446703374102184" at="26,50,27,84" />
-      <scope id="5347446703374102184" at="34,31,35,71" />
-      <scope id="5347446703374102184" at="36,12,37,73" />
-      <scope id="5347446703374102184" at="41,97,42,176" />
-      <scope id="5347446703374102184" at="17,0,20,0">
-=======
       <node id="5347446703374102184" at="15,79,16,63" concept="7" />
       <node id="5347446703374102184" at="18,89,19,99" concept="6" />
       <node id="5347446703374102184" at="19,99,20,48" concept="2" />
       <node id="5347446703374102184" at="20,48,21,28" concept="2" />
-      <node id="5347446703374102184" at="21,28,22,78" concept="2" />
-      <node id="5347446703374102184" at="22,78,23,57" concept="2" />
-      <node id="5347446703374102184" at="23,57,24,84" concept="0" />
-      <node id="5347446703374102184" at="23,57,24,84" concept="2" />
+      <node id="5347446703374102184" at="21,28,22,73" concept="2" />
+      <node id="5347446703374102184" at="22,73,23,50" concept="2" />
+      <node id="5347446703374102184" at="23,50,24,84" concept="0" />
+      <node id="5347446703374102184" at="23,50,24,84" concept="2" />
       <node id="5347446703374102184" at="24,84,25,22" concept="7" />
       <node id="5347446703374102184" at="27,91,28,40" concept="6" />
       <node id="5347446703374102184" at="28,40,29,102" concept="2" />
@@ -154,19 +113,18 @@
       <node id="5347446703374102184" at="50,34,51,22" concept="7" />
       <node id="5347446703374102184" at="33,10,35,5" concept="0" />
       <node id="5347446703374102184" at="15,0,18,0" concept="5" trace="createEditorCell#(Ljetbrains/mps/openapi/editor/EditorContext;Lorg/jetbrains/mps/openapi/model/SNode;)Ljetbrains/mps/openapi/editor/cells/EditorCell;" />
-      <node id="5347446703374102184" at="38,0,41,0" concept="9" trace="renderingCondition_c4zoug_a0a#(Lorg/jetbrains/mps/openapi/model/SNode;Ljetbrains/mps/openapi/editor/EditorContext;)Z" />
+      <node id="5347446703374102184" at="38,0,41,0" concept="8" trace="renderingCondition_c4zoug_a0a#(Lorg/jetbrains/mps/openapi/model/SNode;Ljetbrains/mps/openapi/editor/EditorContext;)Z" />
       <node id="5347446703374102184" at="30,33,35,5" concept="4" />
       <node id="5347446703374102184" at="41,0,47,0" concept="5" trace="createConstant_c4zoug_a0a#(Ljetbrains/mps/openapi/editor/EditorContext;Lorg/jetbrains/mps/openapi/model/SNode;)Ljetbrains/mps/openapi/editor/cells/EditorCell;" />
       <node id="5347446703374102184" at="47,0,53,0" concept="5" trace="createConstant_c4zoug_a0a_0#(Ljetbrains/mps/openapi/editor/EditorContext;Lorg/jetbrains/mps/openapi/model/SNode;)Ljetbrains/mps/openapi/editor/cells/EditorCell;" />
       <node id="5347446703374102184" at="18,0,27,0" concept="5" trace="createCollection_c4zoug_a#(Ljetbrains/mps/openapi/editor/EditorContext;Lorg/jetbrains/mps/openapi/model/SNode;)Ljetbrains/mps/openapi/editor/cells/EditorCell;" />
       <node id="5347446703374102184" at="27,0,38,0" concept="5" trace="createAlternation_c4zoug_a0#(Ljetbrains/mps/openapi/editor/EditorContext;Lorg/jetbrains/mps/openapi/model/SNode;)Ljetbrains/mps/openapi/editor/cells/EditorCell;" />
       <scope id="5347446703374102184" at="15,79,16,63" />
-      <scope id="5347446703374102184" at="23,57,24,84" />
+      <scope id="5347446703374102184" at="23,50,24,84" />
       <scope id="5347446703374102184" at="31,31,32,71" />
       <scope id="5347446703374102184" at="33,12,34,73" />
       <scope id="5347446703374102184" at="38,97,39,176" />
       <scope id="5347446703374102184" at="15,0,18,0">
->>>>>>> 46860969
         <var name="editorContext" id="5347446703374102184" />
         <var name="node" id="5347446703374102184" />
       </scope>
@@ -228,83 +186,14 @@
       <unit id="7013563450911355564" at="13,0,28,0" name="jetbrains.mps.lang.editor.formsTests.editor.ToggleCheckboxAction_7xa7wl_a" />
     </file>
     <file name="UsesPlatformCheckbox_Editor.java">
-<<<<<<< HEAD
-      <node id="7013563450911355563" at="24,79,25,63" concept="7" />
-      <node id="7013563450911355563" at="27,89,28,99" concept="6" />
-      <node id="7013563450911355563" at="28,99,29,48" concept="2" />
-      <node id="7013563450911355563" at="29,48,30,28" concept="2" />
-      <node id="7013563450911355563" at="30,28,31,79" concept="2" />
-      <node id="7013563450911355563" at="31,79,32,73" concept="2" />
-      <node id="7013563450911355563" at="32,73,33,50" concept="2" />
-      <node id="7013563450911355563" at="33,50,34,84" concept="0" />
-      <node id="7013563450911355563" at="33,50,34,84" concept="2" />
-      <node id="7013563450911355563" at="34,84,35,81" concept="0" />
-      <node id="7013563450911355563" at="34,84,35,81" concept="2" />
-      <node id="7013563450911355563" at="35,81,36,22" concept="7" />
-      <node id="7013563450911355563" at="38,91,39,40" concept="6" />
-      <node id="7013563450911355563" at="39,40,40,106" concept="2" />
-      <node id="7013563450911355563" at="40,106,41,33" concept="6" />
-      <node id="7013563450911355563" at="42,31,43,68" concept="2" />
-      <node id="7013563450911355563" at="44,12,45,70" concept="2" />
-      <node id="7013563450911355563" at="46,5,47,22" concept="7" />
-      <node id="7013563450911355563" at="49,97,50,176" concept="7" />
-      <node id="7013563450911355563" at="52,98,53,24" concept="6" />
-      <node id="7013563450911355563" at="53,24,54,21" concept="6" />
-      <node id="7013563450911355563" at="57,52,58,273" concept="7" />
-      <node id="7013563450911355563" at="60,18,61,43" concept="2" />
-      <node id="7013563450911355563" at="61,43,62,41" concept="2" />
-      <node id="7013563450911355563" at="63,5,64,112" concept="6" />
-      <node id="7013563450911355563" at="64,112,65,45" concept="2" />
-      <node id="7013563450911355563" at="65,45,66,30" concept="2" />
-      <node id="7013563450911355563" at="66,30,67,22" concept="7" />
-      <node id="7013563450911355563" at="69,100,70,24" concept="6" />
-      <node id="7013563450911355563" at="70,24,71,21" concept="6" />
-      <node id="7013563450911355563" at="74,52,75,265" concept="7" />
-      <node id="7013563450911355563" at="77,18,78,43" concept="2" />
-      <node id="7013563450911355563" at="78,43,79,41" concept="2" />
-      <node id="7013563450911355563" at="80,5,81,112" concept="6" />
-      <node id="7013563450911355563" at="81,112,82,47" concept="2" />
-      <node id="7013563450911355563" at="82,47,83,30" concept="2" />
-      <node id="7013563450911355563" at="83,30,84,22" concept="7" />
-      <node id="7013563450911355569" at="86,88,87,95" concept="6" />
-      <node id="7013563450911355569" at="87,95,88,47" concept="2" />
-      <node id="7013563450911355569" at="88,47,89,34" concept="2" />
-      <node id="7013563450911355569" at="89,34,90,22" concept="7" />
-      <node id="7013563450911355563" at="44,10,46,5" concept="0" />
-      <node id="7013563450911355563" at="24,0,27,0" concept="5" trace="createEditorCell#(Ljetbrains/mps/openapi/editor/EditorContext;Lorg/jetbrains/mps/openapi/model/SNode;)Ljetbrains/mps/openapi/editor/cells/EditorCell;" />
-      <node id="7013563450911355563" at="49,0,52,0" concept="8" trace="renderingCondition_7xa7wl_a0a#(Lorg/jetbrains/mps/openapi/model/SNode;Ljetbrains/mps/openapi/editor/EditorContext;)Z" />
-      <node id="7013563450911355563" at="57,0,60,0" concept="5" trace="invoke#()Ljetbrains/mps/baseLanguage/tuples/runtime/Tuples/_2;" />
-      <node id="7013563450911355563" at="74,0,77,0" concept="5" trace="invoke#()Ljetbrains/mps/baseLanguage/tuples/runtime/Tuples/_2;" />
-      <node id="7013563450911355563" at="41,33,46,5" concept="4" />
-      <node id="7013563450911355563" at="55,5,60,18" concept="6" />
-      <node id="7013563450911355563" at="72,5,77,18" concept="6" />
-      <node id="7013563450911355569" at="86,0,92,0" concept="5" trace="createConstant_7xa7wl_b0#(Ljetbrains/mps/openapi/editor/EditorContext;Lorg/jetbrains/mps/openapi/model/SNode;)Ljetbrains/mps/openapi/editor/cells/EditorCell;" />
-      <node id="7013563450911355563" at="54,21,63,5" concept="0" />
-      <node id="7013563450911355563" at="54,21,63,5" concept="0" />
-      <node id="7013563450911355563" at="71,21,80,5" concept="0" />
-      <node id="7013563450911355563" at="71,21,80,5" concept="0" />
-      <node id="7013563450911355563" at="27,0,38,0" concept="5" trace="createCollection_7xa7wl_a#(Ljetbrains/mps/openapi/editor/EditorContext;Lorg/jetbrains/mps/openapi/model/SNode;)Ljetbrains/mps/openapi/editor/cells/EditorCell;" />
-      <node id="7013563450911355563" at="38,0,49,0" concept="5" trace="createAlternation_7xa7wl_a0#(Ljetbrains/mps/openapi/editor/EditorContext;Lorg/jetbrains/mps/openapi/model/SNode;)Ljetbrains/mps/openapi/editor/cells/EditorCell;" />
-      <node id="7013563450911355563" at="52,0,69,0" concept="5" trace="createImage_7xa7wl_a0a#(Ljetbrains/mps/openapi/editor/EditorContext;Lorg/jetbrains/mps/openapi/model/SNode;)Ljetbrains/mps/openapi/editor/cells/EditorCell;" />
-      <node id="7013563450911355563" at="69,0,86,0" concept="5" trace="createImage_7xa7wl_a0a_0#(Ljetbrains/mps/openapi/editor/EditorContext;Lorg/jetbrains/mps/openapi/model/SNode;)Ljetbrains/mps/openapi/editor/cells/EditorCell;" />
-      <scope id="7013563450911355563" at="24,79,25,63" />
-      <scope id="7013563450911355563" at="33,50,34,84" />
-      <scope id="7013563450911355563" at="34,84,35,81" />
-      <scope id="7013563450911355563" at="42,31,43,68" />
-      <scope id="7013563450911355563" at="44,12,45,70" />
-      <scope id="7013563450911355563" at="49,97,50,176" />
-      <scope id="7013563450911355563" at="57,52,58,273" />
-      <scope id="7013563450911355563" at="74,52,75,265" />
-      <scope id="7013563450911355563" at="24,0,27,0">
-=======
       <node id="7013563450911355563" at="22,79,23,63" concept="7" />
       <node id="7013563450911355563" at="25,89,26,99" concept="6" />
       <node id="7013563450911355563" at="26,99,27,48" concept="2" />
       <node id="7013563450911355563" at="27,48,28,28" concept="2" />
-      <node id="7013563450911355563" at="28,28,29,78" concept="2" />
-      <node id="7013563450911355563" at="29,78,30,57" concept="2" />
-      <node id="7013563450911355563" at="30,57,31,84" concept="0" />
-      <node id="7013563450911355563" at="30,57,31,84" concept="2" />
+      <node id="7013563450911355563" at="28,28,29,73" concept="2" />
+      <node id="7013563450911355563" at="29,73,30,50" concept="2" />
+      <node id="7013563450911355563" at="30,50,31,84" concept="0" />
+      <node id="7013563450911355563" at="30,50,31,84" concept="2" />
       <node id="7013563450911355563" at="31,84,32,81" concept="0" />
       <node id="7013563450911355563" at="31,84,32,81" concept="2" />
       <node id="7013563450911355563" at="32,81,33,22" concept="7" />
@@ -339,7 +228,7 @@
       <node id="7013563450911355569" at="86,34,87,22" concept="7" />
       <node id="7013563450911355563" at="41,10,43,5" concept="0" />
       <node id="7013563450911355563" at="22,0,25,0" concept="5" trace="createEditorCell#(Ljetbrains/mps/openapi/editor/EditorContext;Lorg/jetbrains/mps/openapi/model/SNode;)Ljetbrains/mps/openapi/editor/cells/EditorCell;" />
-      <node id="7013563450911355563" at="46,0,49,0" concept="9" trace="renderingCondition_7xa7wl_a0a#(Lorg/jetbrains/mps/openapi/model/SNode;Ljetbrains/mps/openapi/editor/EditorContext;)Z" />
+      <node id="7013563450911355563" at="46,0,49,0" concept="8" trace="renderingCondition_7xa7wl_a0a#(Lorg/jetbrains/mps/openapi/model/SNode;Ljetbrains/mps/openapi/editor/EditorContext;)Z" />
       <node id="7013563450911355563" at="54,0,57,0" concept="5" trace="invoke#()Ljetbrains/mps/baseLanguage/tuples/runtime/Tuples/_2;" />
       <node id="7013563450911355563" at="71,0,74,0" concept="5" trace="invoke#()Ljetbrains/mps/baseLanguage/tuples/runtime/Tuples/_2;" />
       <node id="7013563450911355563" at="38,33,43,5" concept="4" />
@@ -355,7 +244,7 @@
       <node id="7013563450911355563" at="49,0,66,0" concept="5" trace="createImage_7xa7wl_a0a#(Ljetbrains/mps/openapi/editor/EditorContext;Lorg/jetbrains/mps/openapi/model/SNode;)Ljetbrains/mps/openapi/editor/cells/EditorCell;" />
       <node id="7013563450911355563" at="66,0,83,0" concept="5" trace="createImage_7xa7wl_a0a_0#(Ljetbrains/mps/openapi/editor/EditorContext;Lorg/jetbrains/mps/openapi/model/SNode;)Ljetbrains/mps/openapi/editor/cells/EditorCell;" />
       <scope id="7013563450911355563" at="22,79,23,63" />
-      <scope id="7013563450911355563" at="30,57,31,84" />
+      <scope id="7013563450911355563" at="30,50,31,84" />
       <scope id="7013563450911355563" at="31,84,32,81" />
       <scope id="7013563450911355563" at="39,31,40,68" />
       <scope id="7013563450911355563" at="41,12,42,70" />
@@ -363,7 +252,6 @@
       <scope id="7013563450911355563" at="54,52,55,273" />
       <scope id="7013563450911355563" at="71,52,72,265" />
       <scope id="7013563450911355563" at="22,0,25,0">
->>>>>>> 46860969
         <var name="editorContext" id="7013563450911355563" />
         <var name="node" id="7013563450911355563" />
       </scope>
@@ -517,250 +405,6 @@
       <unit id="806145720380898405" at="13,0,28,0" name="jetbrains.mps.lang.editor.formsTests.editor.ToggleCheckboxAction_3jyf1k_g0" />
     </file>
     <file name="VariousCheckboxes_Editor.java">
-<<<<<<< HEAD
-      <node id="7569401714696388567" at="33,79,34,63" concept="7" />
-      <node id="7569401714696388567" at="36,89,37,97" concept="6" />
-      <node id="7569401714696388567" at="37,97,38,48" concept="2" />
-      <node id="7569401714696388567" at="38,48,39,28" concept="2" />
-      <node id="7569401714696388567" at="39,28,40,79" concept="2" />
-      <node id="7569401714696388567" at="40,79,41,81" concept="0" />
-      <node id="7569401714696388567" at="40,79,41,81" concept="2" />
-      <node id="7569401714696388567" at="41,81,42,83" concept="0" />
-      <node id="7569401714696388567" at="41,81,42,83" concept="2" />
-      <node id="7569401714696388567" at="42,83,43,83" concept="0" />
-      <node id="7569401714696388567" at="42,83,43,83" concept="2" />
-      <node id="7569401714696388567" at="43,83,44,78" concept="0" />
-      <node id="7569401714696388567" at="43,83,44,78" concept="2" />
-      <node id="7569401714696388567" at="44,78,45,81" concept="0" />
-      <node id="7569401714696388567" at="44,78,45,81" concept="2" />
-      <node id="7569401714696388567" at="45,81,46,83" concept="0" />
-      <node id="7569401714696388567" at="45,81,46,83" concept="2" />
-      <node id="7569401714696388567" at="46,83,47,83" concept="0" />
-      <node id="7569401714696388567" at="46,83,47,83" concept="2" />
-      <node id="7569401714696388567" at="47,83,48,22" concept="7" />
-      <node id="1801654740563647913" at="50,88,51,103" concept="6" />
-      <node id="1801654740563647913" at="51,103,52,47" concept="2" />
-      <node id="1801654740563647913" at="52,47,53,34" concept="2" />
-      <node id="1801654740563647913" at="53,34,54,22" concept="7" />
-      <node id="7569401714696388567" at="56,90,57,99" concept="6" />
-      <node id="7569401714696388567" at="57,99,58,49" concept="2" />
-      <node id="7569401714696388567" at="58,49,59,73" concept="2" />
-      <node id="7569401714696388567" at="59,73,60,50" concept="2" />
-      <node id="7569401714696388567" at="60,50,61,85" concept="0" />
-      <node id="7569401714696388567" at="60,50,61,85" concept="2" />
-      <node id="7569401714696388567" at="61,85,62,82" concept="0" />
-      <node id="7569401714696388567" at="61,85,62,82" concept="2" />
-      <node id="7569401714696388567" at="62,82,63,22" concept="7" />
-      <node id="7569401714696388567" at="65,92,66,40" concept="6" />
-      <node id="7569401714696388567" at="66,40,67,104" concept="2" />
-      <node id="7569401714696388567" at="67,104,68,33" concept="6" />
-      <node id="7569401714696388567" at="69,31,70,72" concept="2" />
-      <node id="7569401714696388567" at="71,12,72,74" concept="2" />
-      <node id="7569401714696388567" at="73,5,74,34" concept="6" />
-      <node id="7569401714696388567" at="74,34,75,62" concept="2" />
-      <node id="7569401714696388567" at="75,62,76,60" concept="2" />
-      <node id="7569401714696388567" at="76,60,77,105" concept="2" />
-      <node id="7569401714696388567" at="77,105,78,40" concept="2" />
-      <node id="7569401714696388567" at="78,40,79,22" concept="7" />
-      <node id="7569401714696388567" at="81,98,82,182" concept="7" />
-      <node id="7569401714696388567" at="84,90,85,90" concept="6" />
-      <node id="7569401714696388567" at="85,90,86,49" concept="2" />
-      <node id="7569401714696388567" at="86,49,87,34" concept="2" />
-      <node id="7569401714696388567" at="87,34,88,22" concept="7" />
-      <node id="7569401714696388567" at="90,92,91,91" concept="6" />
-      <node id="7569401714696388567" at="91,91,92,51" concept="2" />
-      <node id="7569401714696388567" at="92,51,93,34" concept="2" />
-      <node id="7569401714696388567" at="93,34,94,22" concept="7" />
-      <node id="8215612579904192975" at="96,89,97,102" concept="6" />
-      <node id="8215612579904192975" at="97,102,98,48" concept="2" />
-      <node id="8215612579904192975" at="98,48,99,34" concept="2" />
-      <node id="8215612579904192975" at="99,34,100,22" concept="7" />
-      <node id="7569401714696388567" at="102,90,103,99" concept="6" />
-      <node id="7569401714696388567" at="103,99,104,49" concept="2" />
-      <node id="7569401714696388567" at="104,49,105,34" concept="6" />
-      <node id="7569401714696388567" at="105,34,106,52" concept="2" />
-      <node id="7569401714696388567" at="106,52,107,40" concept="2" />
-      <node id="7569401714696388567" at="107,40,108,73" concept="2" />
-      <node id="7569401714696388567" at="108,73,109,50" concept="2" />
-      <node id="7569401714696388567" at="109,50,110,85" concept="0" />
-      <node id="7569401714696388567" at="109,50,110,85" concept="2" />
-      <node id="7569401714696388567" at="110,85,111,82" concept="0" />
-      <node id="7569401714696388567" at="110,85,111,82" concept="2" />
-      <node id="7569401714696388567" at="111,82,112,22" concept="7" />
-      <node id="7569401714696388567" at="114,92,115,40" concept="6" />
-      <node id="7569401714696388567" at="115,40,116,104" concept="2" />
-      <node id="7569401714696388567" at="116,104,117,33" concept="6" />
-      <node id="7569401714696388567" at="118,31,119,72" concept="2" />
-      <node id="7569401714696388567" at="120,12,121,74" concept="2" />
-      <node id="7569401714696388567" at="122,5,123,22" concept="7" />
-      <node id="7569401714696388567" at="125,98,126,182" concept="7" />
-      <node id="7569401714696388567" at="128,90,129,90" concept="6" />
-      <node id="7569401714696388567" at="129,90,130,49" concept="2" />
-      <node id="7569401714696388567" at="130,49,131,34" concept="2" />
-      <node id="7569401714696388567" at="131,34,132,22" concept="7" />
-      <node id="7569401714696388567" at="134,92,135,91" concept="6" />
-      <node id="7569401714696388567" at="135,91,136,51" concept="2" />
-      <node id="7569401714696388567" at="136,51,137,34" concept="2" />
-      <node id="7569401714696388567" at="137,34,138,22" concept="7" />
-      <node id="8215612579904293711" at="140,89,141,107" concept="6" />
-      <node id="8215612579904293711" at="141,107,142,48" concept="2" />
-      <node id="8215612579904293711" at="142,48,143,34" concept="2" />
-      <node id="8215612579904293711" at="143,34,144,22" concept="7" />
-      <node id="3796218498503166141" at="146,85,147,76" concept="6" />
-      <node id="3796218498503166141" at="147,76,148,98" concept="2" />
-      <node id="3796218498503166141" at="148,98,149,101" concept="2" />
-      <node id="3796218498503166141" at="149,101,150,44" concept="2" />
-      <node id="3796218498503166141" at="150,44,151,22" concept="7" />
-      <node id="4319657350470028786" at="153,88,154,103" concept="6" />
-      <node id="4319657350470028786" at="154,103,155,47" concept="2" />
-      <node id="4319657350470028786" at="155,47,156,34" concept="2" />
-      <node id="4319657350470028786" at="156,34,157,22" concept="7" />
-      <node id="7569401714696388567" at="159,90,160,99" concept="6" />
-      <node id="7569401714696388567" at="160,99,161,49" concept="2" />
-      <node id="7569401714696388567" at="161,49,162,73" concept="2" />
-      <node id="7569401714696388567" at="162,73,163,50" concept="2" />
-      <node id="7569401714696388567" at="163,50,164,85" concept="0" />
-      <node id="7569401714696388567" at="163,50,164,85" concept="2" />
-      <node id="7569401714696388567" at="164,85,165,82" concept="0" />
-      <node id="7569401714696388567" at="164,85,165,82" concept="2" />
-      <node id="7569401714696388567" at="165,82,166,22" concept="7" />
-      <node id="7569401714696388567" at="168,92,169,40" concept="6" />
-      <node id="7569401714696388567" at="169,40,170,104" concept="2" />
-      <node id="7569401714696388567" at="170,104,171,33" concept="6" />
-      <node id="7569401714696388567" at="172,31,173,72" concept="2" />
-      <node id="7569401714696388567" at="174,12,175,74" concept="2" />
-      <node id="7569401714696388567" at="176,5,177,22" concept="7" />
-      <node id="7569401714696388567" at="179,98,180,183" concept="7" />
-      <node id="7569401714696388567" at="182,90,183,89" concept="6" />
-      <node id="7569401714696388567" at="183,89,184,49" concept="2" />
-      <node id="7569401714696388567" at="184,49,185,34" concept="2" />
-      <node id="7569401714696388567" at="185,34,186,22" concept="7" />
-      <node id="7569401714696388567" at="188,92,189,89" concept="6" />
-      <node id="7569401714696388567" at="189,89,190,51" concept="2" />
-      <node id="7569401714696388567" at="190,51,191,34" concept="2" />
-      <node id="7569401714696388567" at="191,34,192,22" concept="7" />
-      <node id="8215612579904299857" at="194,89,195,102" concept="6" />
-      <node id="8215612579904299857" at="195,102,196,48" concept="2" />
-      <node id="8215612579904299857" at="196,48,197,34" concept="6" />
-      <node id="8215612579904299857" at="197,34,198,61" concept="2" />
-      <node id="8215612579904299857" at="198,61,199,40" concept="2" />
-      <node id="8215612579904299857" at="199,40,200,34" concept="2" />
-      <node id="8215612579904299857" at="200,34,201,22" concept="7" />
-      <node id="7569401714696388567" at="203,90,204,99" concept="6" />
-      <node id="7569401714696388567" at="204,99,205,49" concept="2" />
-      <node id="7569401714696388567" at="205,49,206,73" concept="2" />
-      <node id="7569401714696388567" at="206,73,207,50" concept="2" />
-      <node id="7569401714696388567" at="207,50,208,85" concept="0" />
-      <node id="7569401714696388567" at="207,50,208,85" concept="2" />
-      <node id="7569401714696388567" at="208,85,209,82" concept="0" />
-      <node id="7569401714696388567" at="208,85,209,82" concept="2" />
-      <node id="7569401714696388567" at="209,82,210,22" concept="7" />
-      <node id="7569401714696388567" at="212,92,213,40" concept="6" />
-      <node id="7569401714696388567" at="213,40,214,104" concept="2" />
-      <node id="7569401714696388567" at="214,104,215,33" concept="6" />
-      <node id="7569401714696388567" at="216,31,217,69" concept="2" />
-      <node id="7569401714696388567" at="218,12,219,71" concept="2" />
-      <node id="7569401714696388567" at="220,5,221,22" concept="7" />
-      <node id="7569401714696388567" at="223,98,224,183" concept="7" />
-      <node id="7569401714696388567" at="226,99,227,24" concept="6" />
-      <node id="7569401714696388567" at="227,24,228,21" concept="6" />
-      <node id="7569401714696388567" at="231,52,232,273" concept="7" />
-      <node id="7569401714696388567" at="234,18,235,44" concept="2" />
-      <node id="7569401714696388567" at="235,44,236,42" concept="2" />
-      <node id="7569401714696388567" at="237,5,238,112" concept="6" />
-      <node id="7569401714696388567" at="238,112,239,46" concept="2" />
-      <node id="7569401714696388567" at="239,46,240,30" concept="2" />
-      <node id="7569401714696388567" at="240,30,241,22" concept="7" />
-      <node id="7569401714696388567" at="243,101,244,24" concept="6" />
-      <node id="7569401714696388567" at="244,24,245,21" concept="6" />
-      <node id="7569401714696388567" at="248,52,249,265" concept="7" />
-      <node id="7569401714696388567" at="251,18,252,44" concept="2" />
-      <node id="7569401714696388567" at="252,44,253,42" concept="2" />
-      <node id="7569401714696388567" at="254,5,255,112" concept="6" />
-      <node id="7569401714696388567" at="255,112,256,48" concept="2" />
-      <node id="7569401714696388567" at="256,48,257,30" concept="2" />
-      <node id="7569401714696388567" at="257,30,258,22" concept="7" />
-      <node id="806145720380916081" at="260,89,261,103" concept="6" />
-      <node id="806145720380916081" at="261,103,262,48" concept="2" />
-      <node id="806145720380916081" at="262,48,263,34" concept="2" />
-      <node id="806145720380916081" at="263,34,264,22" concept="7" />
-      <node id="7569401714696388567" at="71,10,73,5" concept="0" />
-      <node id="7569401714696388567" at="120,10,122,5" concept="0" />
-      <node id="7569401714696388567" at="174,10,176,5" concept="0" />
-      <node id="7569401714696388567" at="218,10,220,5" concept="0" />
-      <node id="7569401714696388567" at="33,0,36,0" concept="5" trace="createEditorCell#(Ljetbrains/mps/openapi/editor/EditorContext;Lorg/jetbrains/mps/openapi/model/SNode;)Ljetbrains/mps/openapi/editor/cells/EditorCell;" />
-      <node id="7569401714696388567" at="81,0,84,0" concept="8" trace="renderingCondition_3jyf1k_a0b0#(Lorg/jetbrains/mps/openapi/model/SNode;Ljetbrains/mps/openapi/editor/EditorContext;)Z" />
-      <node id="7569401714696388567" at="125,0,128,0" concept="8" trace="renderingCondition_3jyf1k_a0c0#(Lorg/jetbrains/mps/openapi/model/SNode;Ljetbrains/mps/openapi/editor/EditorContext;)Z" />
-      <node id="7569401714696388567" at="179,0,182,0" concept="8" trace="renderingCondition_3jyf1k_a0f0#(Lorg/jetbrains/mps/openapi/model/SNode;Ljetbrains/mps/openapi/editor/EditorContext;)Z" />
-      <node id="7569401714696388567" at="223,0,226,0" concept="8" trace="renderingCondition_3jyf1k_a0g0#(Lorg/jetbrains/mps/openapi/model/SNode;Ljetbrains/mps/openapi/editor/EditorContext;)Z" />
-      <node id="7569401714696388567" at="231,0,234,0" concept="5" trace="invoke#()Ljetbrains/mps/baseLanguage/tuples/runtime/Tuples/_2;" />
-      <node id="7569401714696388567" at="248,0,251,0" concept="5" trace="invoke#()Ljetbrains/mps/baseLanguage/tuples/runtime/Tuples/_2;" />
-      <node id="7569401714696388567" at="68,33,73,5" concept="4" />
-      <node id="7569401714696388567" at="117,33,122,5" concept="4" />
-      <node id="7569401714696388567" at="171,33,176,5" concept="4" />
-      <node id="7569401714696388567" at="215,33,220,5" concept="4" />
-      <node id="7569401714696388567" at="229,5,234,18" concept="6" />
-      <node id="7569401714696388567" at="246,5,251,18" concept="6" />
-      <node id="1801654740563647913" at="50,0,56,0" concept="5" trace="createConstant_3jyf1k_a0#(Ljetbrains/mps/openapi/editor/EditorContext;Lorg/jetbrains/mps/openapi/model/SNode;)Ljetbrains/mps/openapi/editor/cells/EditorCell;" />
-      <node id="7569401714696388567" at="84,0,90,0" concept="5" trace="createConstant_3jyf1k_a0b0#(Ljetbrains/mps/openapi/editor/EditorContext;Lorg/jetbrains/mps/openapi/model/SNode;)Ljetbrains/mps/openapi/editor/cells/EditorCell;" />
-      <node id="7569401714696388567" at="90,0,96,0" concept="5" trace="createConstant_3jyf1k_a0b0_0#(Ljetbrains/mps/openapi/editor/EditorContext;Lorg/jetbrains/mps/openapi/model/SNode;)Ljetbrains/mps/openapi/editor/cells/EditorCell;" />
-      <node id="8215612579904192975" at="96,0,102,0" concept="5" trace="createConstant_3jyf1k_b1a#(Ljetbrains/mps/openapi/editor/EditorContext;Lorg/jetbrains/mps/openapi/model/SNode;)Ljetbrains/mps/openapi/editor/cells/EditorCell;" />
-      <node id="7569401714696388567" at="128,0,134,0" concept="5" trace="createConstant_3jyf1k_a0c0#(Ljetbrains/mps/openapi/editor/EditorContext;Lorg/jetbrains/mps/openapi/model/SNode;)Ljetbrains/mps/openapi/editor/cells/EditorCell;" />
-      <node id="7569401714696388567" at="134,0,140,0" concept="5" trace="createConstant_3jyf1k_a0c0_0#(Ljetbrains/mps/openapi/editor/EditorContext;Lorg/jetbrains/mps/openapi/model/SNode;)Ljetbrains/mps/openapi/editor/cells/EditorCell;" />
-      <node id="8215612579904293711" at="140,0,146,0" concept="5" trace="createConstant_3jyf1k_b2a#(Ljetbrains/mps/openapi/editor/EditorContext;Lorg/jetbrains/mps/openapi/model/SNode;)Ljetbrains/mps/openapi/editor/cells/EditorCell;" />
-      <node id="4319657350470028786" at="153,0,159,0" concept="5" trace="createConstant_3jyf1k_e0#(Ljetbrains/mps/openapi/editor/EditorContext;Lorg/jetbrains/mps/openapi/model/SNode;)Ljetbrains/mps/openapi/editor/cells/EditorCell;" />
-      <node id="7569401714696388567" at="182,0,188,0" concept="5" trace="createConstant_3jyf1k_a0f0#(Ljetbrains/mps/openapi/editor/EditorContext;Lorg/jetbrains/mps/openapi/model/SNode;)Ljetbrains/mps/openapi/editor/cells/EditorCell;" />
-      <node id="7569401714696388567" at="188,0,194,0" concept="5" trace="createConstant_3jyf1k_a0f0_0#(Ljetbrains/mps/openapi/editor/EditorContext;Lorg/jetbrains/mps/openapi/model/SNode;)Ljetbrains/mps/openapi/editor/cells/EditorCell;" />
-      <node id="806145720380916081" at="260,0,266,0" concept="5" trace="createConstant_3jyf1k_b6a#(Ljetbrains/mps/openapi/editor/EditorContext;Lorg/jetbrains/mps/openapi/model/SNode;)Ljetbrains/mps/openapi/editor/cells/EditorCell;" />
-      <node id="3796218498503166141" at="146,0,153,0" concept="5" trace="createEmpty_3jyf1k_d0#(Ljetbrains/mps/openapi/editor/EditorContext;Lorg/jetbrains/mps/openapi/model/SNode;)Ljetbrains/mps/openapi/editor/cells/EditorCell;" />
-      <node id="7569401714696388567" at="56,0,65,0" concept="5" trace="createCollection_3jyf1k_b0#(Ljetbrains/mps/openapi/editor/EditorContext;Lorg/jetbrains/mps/openapi/model/SNode;)Ljetbrains/mps/openapi/editor/cells/EditorCell;" />
-      <node id="7569401714696388567" at="159,0,168,0" concept="5" trace="createCollection_3jyf1k_f0#(Ljetbrains/mps/openapi/editor/EditorContext;Lorg/jetbrains/mps/openapi/model/SNode;)Ljetbrains/mps/openapi/editor/cells/EditorCell;" />
-      <node id="8215612579904299857" at="194,0,203,0" concept="5" trace="createConstant_3jyf1k_b5a#(Ljetbrains/mps/openapi/editor/EditorContext;Lorg/jetbrains/mps/openapi/model/SNode;)Ljetbrains/mps/openapi/editor/cells/EditorCell;" />
-      <node id="7569401714696388567" at="203,0,212,0" concept="5" trace="createCollection_3jyf1k_g0#(Ljetbrains/mps/openapi/editor/EditorContext;Lorg/jetbrains/mps/openapi/model/SNode;)Ljetbrains/mps/openapi/editor/cells/EditorCell;" />
-      <node id="7569401714696388567" at="228,21,237,5" concept="0" />
-      <node id="7569401714696388567" at="228,21,237,5" concept="0" />
-      <node id="7569401714696388567" at="245,21,254,5" concept="0" />
-      <node id="7569401714696388567" at="245,21,254,5" concept="0" />
-      <node id="7569401714696388567" at="114,0,125,0" concept="5" trace="createAlternation_3jyf1k_a2a#(Ljetbrains/mps/openapi/editor/EditorContext;Lorg/jetbrains/mps/openapi/model/SNode;)Ljetbrains/mps/openapi/editor/cells/EditorCell;" />
-      <node id="7569401714696388567" at="168,0,179,0" concept="5" trace="createAlternation_3jyf1k_a5a#(Ljetbrains/mps/openapi/editor/EditorContext;Lorg/jetbrains/mps/openapi/model/SNode;)Ljetbrains/mps/openapi/editor/cells/EditorCell;" />
-      <node id="7569401714696388567" at="212,0,223,0" concept="5" trace="createAlternation_3jyf1k_a6a#(Ljetbrains/mps/openapi/editor/EditorContext;Lorg/jetbrains/mps/openapi/model/SNode;)Ljetbrains/mps/openapi/editor/cells/EditorCell;" />
-      <node id="7569401714696388567" at="102,0,114,0" concept="5" trace="createCollection_3jyf1k_c0#(Ljetbrains/mps/openapi/editor/EditorContext;Lorg/jetbrains/mps/openapi/model/SNode;)Ljetbrains/mps/openapi/editor/cells/EditorCell;" />
-      <node id="7569401714696388567" at="36,0,50,0" concept="5" trace="createCollection_3jyf1k_a#(Ljetbrains/mps/openapi/editor/EditorContext;Lorg/jetbrains/mps/openapi/model/SNode;)Ljetbrains/mps/openapi/editor/cells/EditorCell;" />
-      <node id="7569401714696388567" at="65,0,81,0" concept="5" trace="createAlternation_3jyf1k_a1a#(Ljetbrains/mps/openapi/editor/EditorContext;Lorg/jetbrains/mps/openapi/model/SNode;)Ljetbrains/mps/openapi/editor/cells/EditorCell;" />
-      <node id="7569401714696388567" at="226,0,243,0" concept="5" trace="createImage_3jyf1k_a0g0#(Ljetbrains/mps/openapi/editor/EditorContext;Lorg/jetbrains/mps/openapi/model/SNode;)Ljetbrains/mps/openapi/editor/cells/EditorCell;" />
-      <node id="7569401714696388567" at="243,0,260,0" concept="5" trace="createImage_3jyf1k_a0g0_0#(Ljetbrains/mps/openapi/editor/EditorContext;Lorg/jetbrains/mps/openapi/model/SNode;)Ljetbrains/mps/openapi/editor/cells/EditorCell;" />
-      <scope id="7569401714696388567" at="33,79,34,63" />
-      <scope id="7569401714696388567" at="40,79,41,81" />
-      <scope id="7569401714696388567" at="41,81,42,83" />
-      <scope id="7569401714696388567" at="42,83,43,83" />
-      <scope id="7569401714696388567" at="43,83,44,78" />
-      <scope id="7569401714696388567" at="44,78,45,81" />
-      <scope id="7569401714696388567" at="45,81,46,83" />
-      <scope id="7569401714696388567" at="46,83,47,83" />
-      <scope id="7569401714696388567" at="60,50,61,85" />
-      <scope id="7569401714696388567" at="61,85,62,82" />
-      <scope id="7569401714696388567" at="69,31,70,72" />
-      <scope id="7569401714696388567" at="71,12,72,74" />
-      <scope id="7569401714696388567" at="81,98,82,182" />
-      <scope id="7569401714696388567" at="109,50,110,85" />
-      <scope id="7569401714696388567" at="110,85,111,82" />
-      <scope id="7569401714696388567" at="118,31,119,72" />
-      <scope id="7569401714696388567" at="120,12,121,74" />
-      <scope id="7569401714696388567" at="125,98,126,182" />
-      <scope id="7569401714696388567" at="163,50,164,85" />
-      <scope id="7569401714696388567" at="164,85,165,82" />
-      <scope id="7569401714696388567" at="172,31,173,72" />
-      <scope id="7569401714696388567" at="174,12,175,74" />
-      <scope id="7569401714696388567" at="179,98,180,183" />
-      <scope id="7569401714696388567" at="207,50,208,85" />
-      <scope id="7569401714696388567" at="208,85,209,82" />
-      <scope id="7569401714696388567" at="216,31,217,69" />
-      <scope id="7569401714696388567" at="218,12,219,71" />
-      <scope id="7569401714696388567" at="223,98,224,183" />
-      <scope id="7569401714696388567" at="231,52,232,273" />
-      <scope id="7569401714696388567" at="248,52,249,265" />
-      <scope id="7569401714696388567" at="33,0,36,0">
-=======
       <node id="7569401714696388567" at="32,79,33,63" concept="7" />
       <node id="7569401714696388567" at="35,89,36,97" concept="6" />
       <node id="7569401714696388567" at="36,97,37,48" concept="2" />
@@ -786,10 +430,10 @@
       <node id="1801654740563647913" at="51,34,52,22" concept="7" />
       <node id="7569401714696388567" at="54,90,55,99" concept="6" />
       <node id="7569401714696388567" at="55,99,56,49" concept="2" />
-      <node id="7569401714696388567" at="56,49,57,79" concept="2" />
-      <node id="7569401714696388567" at="57,79,58,58" concept="2" />
-      <node id="7569401714696388567" at="58,58,59,85" concept="0" />
-      <node id="7569401714696388567" at="58,58,59,85" concept="2" />
+      <node id="7569401714696388567" at="56,49,57,73" concept="2" />
+      <node id="7569401714696388567" at="57,73,58,50" concept="2" />
+      <node id="7569401714696388567" at="58,50,59,85" concept="0" />
+      <node id="7569401714696388567" at="58,50,59,85" concept="2" />
       <node id="7569401714696388567" at="59,85,60,82" concept="0" />
       <node id="7569401714696388567" at="59,85,60,82" concept="2" />
       <node id="7569401714696388567" at="60,82,61,22" concept="7" />
@@ -822,10 +466,10 @@
       <node id="7569401714696388567" at="102,49,103,34" concept="6" />
       <node id="7569401714696388567" at="103,34,104,52" concept="2" />
       <node id="7569401714696388567" at="104,52,105,40" concept="2" />
-      <node id="7569401714696388567" at="105,40,106,79" concept="2" />
-      <node id="7569401714696388567" at="106,79,107,58" concept="2" />
-      <node id="7569401714696388567" at="107,58,108,85" concept="0" />
-      <node id="7569401714696388567" at="107,58,108,85" concept="2" />
+      <node id="7569401714696388567" at="105,40,106,73" concept="2" />
+      <node id="7569401714696388567" at="106,73,107,50" concept="2" />
+      <node id="7569401714696388567" at="107,50,108,85" concept="0" />
+      <node id="7569401714696388567" at="107,50,108,85" concept="2" />
       <node id="7569401714696388567" at="108,85,109,82" concept="0" />
       <node id="7569401714696388567" at="108,85,109,82" concept="2" />
       <node id="7569401714696388567" at="109,82,110,22" concept="7" />
@@ -859,10 +503,10 @@
       <node id="4319657350470028786" at="154,34,155,22" concept="7" />
       <node id="7569401714696388567" at="157,90,158,99" concept="6" />
       <node id="7569401714696388567" at="158,99,159,49" concept="2" />
-      <node id="7569401714696388567" at="159,49,160,79" concept="2" />
-      <node id="7569401714696388567" at="160,79,161,58" concept="2" />
-      <node id="7569401714696388567" at="161,58,162,85" concept="0" />
-      <node id="7569401714696388567" at="161,58,162,85" concept="2" />
+      <node id="7569401714696388567" at="159,49,160,73" concept="2" />
+      <node id="7569401714696388567" at="160,73,161,50" concept="2" />
+      <node id="7569401714696388567" at="161,50,162,85" concept="0" />
+      <node id="7569401714696388567" at="161,50,162,85" concept="2" />
       <node id="7569401714696388567" at="162,85,163,82" concept="0" />
       <node id="7569401714696388567" at="162,85,163,82" concept="2" />
       <node id="7569401714696388567" at="163,82,164,22" concept="7" />
@@ -890,10 +534,10 @@
       <node id="8215612579904299857" at="198,34,199,22" concept="7" />
       <node id="7569401714696388567" at="201,90,202,99" concept="6" />
       <node id="7569401714696388567" at="202,99,203,49" concept="2" />
-      <node id="7569401714696388567" at="203,49,204,79" concept="2" />
-      <node id="7569401714696388567" at="204,79,205,58" concept="2" />
-      <node id="7569401714696388567" at="205,58,206,85" concept="0" />
-      <node id="7569401714696388567" at="205,58,206,85" concept="2" />
+      <node id="7569401714696388567" at="203,49,204,73" concept="2" />
+      <node id="7569401714696388567" at="204,73,205,50" concept="2" />
+      <node id="7569401714696388567" at="205,50,206,85" concept="0" />
+      <node id="7569401714696388567" at="205,50,206,85" concept="2" />
       <node id="7569401714696388567" at="206,85,207,82" concept="0" />
       <node id="7569401714696388567" at="206,85,207,82" concept="2" />
       <node id="7569401714696388567" at="207,82,208,22" concept="7" />
@@ -931,10 +575,10 @@
       <node id="7569401714696388567" at="172,10,174,5" concept="0" />
       <node id="7569401714696388567" at="216,10,218,5" concept="0" />
       <node id="7569401714696388567" at="32,0,35,0" concept="5" trace="createEditorCell#(Ljetbrains/mps/openapi/editor/EditorContext;Lorg/jetbrains/mps/openapi/model/SNode;)Ljetbrains/mps/openapi/editor/cells/EditorCell;" />
-      <node id="7569401714696388567" at="79,0,82,0" concept="9" trace="renderingCondition_3jyf1k_a0b0#(Lorg/jetbrains/mps/openapi/model/SNode;Ljetbrains/mps/openapi/editor/EditorContext;)Z" />
-      <node id="7569401714696388567" at="123,0,126,0" concept="9" trace="renderingCondition_3jyf1k_a0c0#(Lorg/jetbrains/mps/openapi/model/SNode;Ljetbrains/mps/openapi/editor/EditorContext;)Z" />
-      <node id="7569401714696388567" at="177,0,180,0" concept="9" trace="renderingCondition_3jyf1k_a0f0#(Lorg/jetbrains/mps/openapi/model/SNode;Ljetbrains/mps/openapi/editor/EditorContext;)Z" />
-      <node id="7569401714696388567" at="221,0,224,0" concept="9" trace="renderingCondition_3jyf1k_a0g0#(Lorg/jetbrains/mps/openapi/model/SNode;Ljetbrains/mps/openapi/editor/EditorContext;)Z" />
+      <node id="7569401714696388567" at="79,0,82,0" concept="8" trace="renderingCondition_3jyf1k_a0b0#(Lorg/jetbrains/mps/openapi/model/SNode;Ljetbrains/mps/openapi/editor/EditorContext;)Z" />
+      <node id="7569401714696388567" at="123,0,126,0" concept="8" trace="renderingCondition_3jyf1k_a0c0#(Lorg/jetbrains/mps/openapi/model/SNode;Ljetbrains/mps/openapi/editor/EditorContext;)Z" />
+      <node id="7569401714696388567" at="177,0,180,0" concept="8" trace="renderingCondition_3jyf1k_a0f0#(Lorg/jetbrains/mps/openapi/model/SNode;Ljetbrains/mps/openapi/editor/EditorContext;)Z" />
+      <node id="7569401714696388567" at="221,0,224,0" concept="8" trace="renderingCondition_3jyf1k_a0g0#(Lorg/jetbrains/mps/openapi/model/SNode;Ljetbrains/mps/openapi/editor/EditorContext;)Z" />
       <node id="7569401714696388567" at="229,0,232,0" concept="5" trace="invoke#()Ljetbrains/mps/baseLanguage/tuples/runtime/Tuples/_2;" />
       <node id="7569401714696388567" at="246,0,249,0" concept="5" trace="invoke#()Ljetbrains/mps/baseLanguage/tuples/runtime/Tuples/_2;" />
       <node id="7569401714696388567" at="66,33,71,5" concept="4" />
@@ -979,22 +623,22 @@
       <scope id="7569401714696388567" at="42,78,43,81" />
       <scope id="7569401714696388567" at="43,81,44,83" />
       <scope id="7569401714696388567" at="44,83,45,83" />
-      <scope id="7569401714696388567" at="58,58,59,85" />
+      <scope id="7569401714696388567" at="58,50,59,85" />
       <scope id="7569401714696388567" at="59,85,60,82" />
       <scope id="7569401714696388567" at="67,31,68,72" />
       <scope id="7569401714696388567" at="69,12,70,74" />
       <scope id="7569401714696388567" at="79,98,80,182" />
-      <scope id="7569401714696388567" at="107,58,108,85" />
+      <scope id="7569401714696388567" at="107,50,108,85" />
       <scope id="7569401714696388567" at="108,85,109,82" />
       <scope id="7569401714696388567" at="116,31,117,72" />
       <scope id="7569401714696388567" at="118,12,119,74" />
       <scope id="7569401714696388567" at="123,98,124,182" />
-      <scope id="7569401714696388567" at="161,58,162,85" />
+      <scope id="7569401714696388567" at="161,50,162,85" />
       <scope id="7569401714696388567" at="162,85,163,82" />
       <scope id="7569401714696388567" at="170,31,171,72" />
       <scope id="7569401714696388567" at="172,12,173,74" />
       <scope id="7569401714696388567" at="177,98,178,183" />
-      <scope id="7569401714696388567" at="205,58,206,85" />
+      <scope id="7569401714696388567" at="205,50,206,85" />
       <scope id="7569401714696388567" at="206,85,207,82" />
       <scope id="7569401714696388567" at="214,31,215,69" />
       <scope id="7569401714696388567" at="216,12,217,71" />
@@ -1002,7 +646,6 @@
       <scope id="7569401714696388567" at="229,52,230,273" />
       <scope id="7569401714696388567" at="246,52,247,265" />
       <scope id="7569401714696388567" at="32,0,35,0">
->>>>>>> 46860969
         <var name="editorContext" id="7569401714696388567" />
         <var name="node" id="7569401714696388567" />
       </scope>
