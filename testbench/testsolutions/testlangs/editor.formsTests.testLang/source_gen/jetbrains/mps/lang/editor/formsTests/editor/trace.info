<?xml version="1.0" encoding="UTF-8"?>
<debug-info>
  <concept fqn="jetbrains.mps.baseLanguage.structure.BlockStatement" />
  <concept fqn="jetbrains.mps.baseLanguage.structure.ConstructorDeclaration" />
  <concept fqn="jetbrains.mps.baseLanguage.structure.ExpressionStatement" />
  <concept fqn="jetbrains.mps.baseLanguage.structure.FieldDeclaration" />
  <concept fqn="jetbrains.mps.baseLanguage.structure.IfStatement" />
  <concept fqn="jetbrains.mps.baseLanguage.structure.InstanceMethodDeclaration" />
  <concept fqn="jetbrains.mps.baseLanguage.structure.LocalVariableDeclarationStatement" />
  <concept fqn="jetbrains.mps.baseLanguage.structure.ReturnStatement" />
  <concept fqn="jetbrains.mps.baseLanguage.structure.Statement" />
  <concept fqn="jetbrains.mps.baseLanguage.structure.StaticMethodDeclaration" />
  <root>
    <file name="EditorAspectDescriptorImpl.java">
<<<<<<< HEAD
      <unit at="14,0,37,0" name="jetbrains.mps.lang.editor.formsTests.editor.EditorAspectDescriptorImpl" />
    </file>
  </root>
  <root nodeRef="r:c940a954-8fe9-4bec-8df2-8ea0ebeb1d02(jetbrains.mps.lang.editor.formsTests.editor)/5347446703374102157">
    <file name="Checkbox_Actions_a.java">
      <node id="5347446703374102159" at="12,95,13,102" concept="2" />
      <node id="5347446703374102159" at="16,0,17,0" concept="3" trace="myNode" />
      <node id="5347446703374102159" at="17,49,18,25" concept="2" />
      <node id="5347446703374102159" at="20,40,21,31" concept="7" />
      <node id="5347446703374102159" at="23,54,24,56" concept="2" />
      <node id="5347446703374102159" at="26,75,27,62" concept="2" />
      <node id="5347446703374102159" at="12,0,15,0" concept="9" trace="setCellActions#(Ljetbrains/mps/openapi/editor/cells/EditorCell;Lorg/jetbrains/mps/openapi/model/SNode;Ljetbrains/mps/openapi/editor/EditorContext;)V" />
      <node id="5347446703374102159" at="17,0,20,0" concept="1" trace="Checkbox_Actions_a_CLICK#(Lorg/jetbrains/mps/openapi/model/SNode;)V" />
      <node id="5347446703374102159" at="20,0,23,0" concept="5" trace="getDescriptionText#()Ljava/lang/String;" />
      <node id="5347446703374102159" at="23,0,26,0" concept="5" trace="execute#(Ljetbrains/mps/openapi/editor/EditorContext;)V" />
      <node id="5347446703374102159" at="26,0,29,0" concept="5" trace="execute_internal#(Ljetbrains/mps/openapi/editor/EditorContext;Lorg/jetbrains/mps/openapi/model/SNode;)V" />
      <scope id="5347446703374102159" at="12,95,13,102" />
      <scope id="5347446703374102159" at="17,49,18,25" />
      <scope id="5347446703374102159" at="20,40,21,31" />
      <scope id="5347446703374102159" at="23,54,24,56" />
      <scope id="5347446703374102159" at="26,75,27,62" />
      <scope id="5347446703374102159" at="12,0,15,0">
        <var name="context" id="5347446703374102159" />
        <var name="editorCell" id="5347446703374102159" />
        <var name="node" id="5347446703374102159" />
      </scope>
      <scope id="5347446703374102159" at="17,0,20,0">
        <var name="node" id="5347446703374102159" />
      </scope>
      <scope id="5347446703374102159" at="20,0,23,0" />
      <scope id="5347446703374102159" at="23,0,26,0">
        <var name="editorContext" id="5347446703374102159" />
      </scope>
      <scope id="5347446703374102159" at="26,0,29,0">
        <var name="editorContext" id="5347446703374102159" />
        <var name="node" id="5347446703374102159" />
      </scope>
      <unit id="5347446703374102159" at="15,0,30,0" name="jetbrains.mps.lang.editor.formsTests.editor.Checkbox_Actions_a$Checkbox_Actions_a_CLICK" />
      <unit id="5347446703374102159" at="11,0,31,0" name="jetbrains.mps.lang.editor.formsTests.editor.Checkbox_Actions_a" />
    </file>
    <file name="Checkbox_KeyMap_a.java">
      <node id="5347446703374102159" at="17,30,18,42" concept="2" />
      <node id="5347446703374102159" at="18,42,19,24" concept="6" />
      <node id="5347446703374102159" at="19,24,20,63" concept="2" />
      <node id="5347446703374102159" at="20,63,21,47" concept="2" />
      <node id="5347446703374102159" at="24,40,25,38" concept="2" />
      <node id="5347446703374102159" at="27,40,28,31" concept="7" />
      <node id="5347446703374102159" at="30,40,31,19" concept="7" />
      <node id="5347446703374102159" at="33,66,34,62" concept="6" />
      <node id="5347446703374102159" at="35,34,36,21" concept="7" />
      <node id="5347446703374102159" at="37,7,38,49" concept="6" />
      <node id="5347446703374102159" at="39,32,40,21" concept="7" />
      <node id="5347446703374102159" at="42,219,43,21" concept="7" />
      <node id="5347446703374102159" at="44,7,45,104" concept="7" />
      <node id="5347446703374102159" at="47,60,48,62" concept="6" />
      <node id="5347446703374102159" at="48,62,49,105" concept="2" />
      <node id="5347446703374102159" at="51,127,52,77" concept="7" />
      <node id="5347446703374102159" at="54,121,55,62" concept="2" />
      <node id="5347446703374102159" at="57,34,58,26" concept="7" />
      <node id="5347446703374102159" at="19,24,21,47" concept="0" />
      <node id="5347446703374102159" at="24,0,27,0" concept="1" trace="Checkbox_KeyMap_a_Action0#()V" />
      <node id="5347446703374102159" at="27,0,30,0" concept="5" trace="getDescriptionText#()Ljava/lang/String;" />
      <node id="5347446703374102159" at="30,0,33,0" concept="5" trace="isMenuAlwaysShown#()Z" />
      <node id="5347446703374102159" at="34,62,37,7" concept="4" />
      <node id="5347446703374102159" at="38,49,41,7" concept="4" />
      <node id="5347446703374102159" at="41,7,44,7" concept="4" />
      <node id="5347446703374102159" at="51,0,54,0" concept="5" trace="canExecute_internal#(Ljetbrains/mps/openapi/editor/EditorContext;Lorg/jetbrains/mps/openapi/model/SNode;Ljava/util/List;)Z" />
      <node id="5347446703374102159" at="54,0,57,0" concept="5" trace="execute_internal#(Ljetbrains/mps/openapi/editor/EditorContext;Lorg/jetbrains/mps/openapi/model/SNode;Ljava/util/List;)V" />
      <node id="5347446703374102159" at="57,0,60,0" concept="5" trace="getKeyStroke#()Ljava/lang/String;" />
      <node id="5347446703374102159" at="47,0,51,0" concept="5" trace="execute#(Ljetbrains/mps/openapi/editor/EditorContext;)V" />
      <node id="5347446703374102159" at="17,0,23,0" concept="1" trace="Checkbox_KeyMap_a#()V" />
      <node id="5347446703374102159" at="33,0,47,0" concept="5" trace="canExecute#(Ljetbrains/mps/openapi/editor/EditorContext;)Z" />
      <scope id="5347446703374102159" at="24,40,25,38" />
      <scope id="5347446703374102159" at="27,40,28,31" />
      <scope id="5347446703374102159" at="30,40,31,19" />
      <scope id="5347446703374102159" at="35,34,36,21" />
      <scope id="5347446703374102159" at="39,32,40,21" />
      <scope id="5347446703374102159" at="42,219,43,21" />
      <scope id="5347446703374102159" at="51,127,52,77" />
      <scope id="5347446703374102159" at="54,121,55,62" />
      <scope id="5347446703374102159" at="57,34,58,26" />
      <scope id="5347446703374102159" at="19,24,21,47" />
      <scope id="5347446703374102159" at="47,60,49,105">
        <var name="contextCell" id="5347446703374102159" />
      </scope>
      <scope id="5347446703374102159" at="24,0,27,0" />
      <scope id="5347446703374102159" at="27,0,30,0" />
      <scope id="5347446703374102159" at="30,0,33,0" />
      <scope id="5347446703374102159" at="51,0,54,0">
        <var name="editorContext" id="5347446703374102159" />
        <var name="node" id="5347446703374102159" />
        <var name="selectedNodes" id="5347446703374102159" />
      </scope>
      <scope id="5347446703374102159" at="54,0,57,0">
        <var name="editorContext" id="5347446703374102159" />
        <var name="node" id="5347446703374102159" />
        <var name="selectedNodes" id="5347446703374102159" />
      </scope>
      <scope id="5347446703374102159" at="57,0,60,0" />
      <scope id="5347446703374102159" at="17,30,21,47">
        <var name="action" id="5347446703374102159" />
      </scope>
      <scope id="5347446703374102159" at="47,0,51,0">
        <var name="editorContext" id="5347446703374102159" />
      </scope>
      <scope id="5347446703374102159" at="17,0,23,0" />
      <scope id="5347446703374102159" at="33,66,45,104">
        <var name="contextCell" id="5347446703374102159" />
        <var name="contextNode" id="5347446703374102159" />
      </scope>
      <scope id="5347446703374102159" at="33,0,47,0">
        <var name="editorContext" id="5347446703374102159" />
      </scope>
      <unit id="5347446703374102159" at="23,0,61,0" name="jetbrains.mps.lang.editor.formsTests.editor.Checkbox_KeyMap_a$Checkbox_KeyMap_a_Action0" />
      <unit id="5347446703374102159" at="16,0,62,0" name="jetbrains.mps.lang.editor.formsTests.editor.Checkbox_KeyMap_a" />
    </file>
    <file name="ToggleCheckboxAction_a.java">
      <node id="5347446703374102159" at="16,0,17,0" concept="3" trace="myNode" />
      <node id="5347446703374102159" at="18,45,19,18" concept="2" />
      <node id="5347446703374102159" at="21,52,22,62" concept="6" />
      <node id="5347446703374102159" at="24,51,25,39" concept="7" />
      <node id="5347446703374102159" at="27,13,28,0" concept="8" />
      <node id="5347446703374102159" at="28,0,29,342" concept="2" />
      <node id="5347446703374102159" at="29,342,30,0" concept="8" />
      <node id="5347446703374102159" at="31,28,32,34" concept="2" />
      <node id="5347446703374102159" at="32,34,33,39" concept="2" />
      <node id="5347446703374102159" at="18,0,21,0" concept="1" trace="ToggleCheckboxAction_a#(Lorg/jetbrains/mps/openapi/model/SNode;)V" />
      <node id="5347446703374102159" at="24,0,27,0" concept="5" trace="createCellSelector#()Ljetbrains/mps/nodeEditor/selectionRestoring/CellSelector;" />
      <node id="5347446703374102159" at="30,0,34,5" concept="4" />
      <node id="5347446703374102159" at="22,62,27,13" concept="6" />
      <node id="5347446703374102159" at="21,0,36,0" concept="5" trace="execute#(Ljetbrains/mps/openapi/editor/EditorContext;)V" />
      <scope id="5347446703374102159" at="18,45,19,18" />
      <scope id="5347446703374102159" at="24,51,25,39" />
      <scope id="5347446703374102159" at="31,28,33,39" />
      <scope id="5347446703374102159" at="18,0,21,0">
        <var name="node" id="5347446703374102159" />
      </scope>
      <scope id="5347446703374102159" at="24,0,27,0" />
      <scope id="5347446703374102159" at="21,52,34,5">
        <var name="selectedCell" id="5347446703374102159" />
        <var name="selection" id="5347446703374102159" />
      </scope>
      <scope id="5347446703374102159" at="21,0,36,0">
        <var name="editorContext" id="5347446703374102159" />
      </scope>
      <unit id="5347446703374102159" at="23,40,27,5" name="jetbrains.mps.lang.editor.formsTests.editor.ToggleCheckboxAction_a$1" />
      <unit id="5347446703374102159" at="15,0,37,0" name="jetbrains.mps.lang.editor.formsTests.editor.ToggleCheckboxAction_a" />
    </file>
    <file name="UsesImageCheckbox_Editor.java">
      <node id="5347446703374102157" at="19,79,20,63" concept="7" />
      <node id="5347446703374102157" at="22,89,23,99" concept="6" />
      <node id="5347446703374102157" at="23,99,24,48" concept="2" />
      <node id="5347446703374102157" at="24,48,25,28" concept="2" />
      <node id="5347446703374102157" at="25,28,26,79" concept="2" />
      <node id="5347446703374102157" at="26,79,27,71" concept="2" />
      <node id="5347446703374102157" at="27,71,28,50" concept="2" />
      <node id="5347446703374102157" at="28,50,29,84" concept="0" />
      <node id="5347446703374102157" at="28,50,29,84" concept="2" />
      <node id="5347446703374102157" at="29,84,30,22" concept="7" />
      <node id="5347446703374102157" at="32,91,33,40" concept="6" />
      <node id="5347446703374102157" at="33,40,34,103" concept="2" />
      <node id="5347446703374102157" at="34,103,35,33" concept="6" />
      <node id="5347446703374102157" at="36,31,37,68" concept="2" />
      <node id="5347446703374102157" at="38,12,39,70" concept="2" />
      <node id="5347446703374102157" at="40,5,41,22" concept="7" />
      <node id="5347446703374102157" at="43,97,44,176" concept="7" />
      <node id="5347446703374102157" at="46,98,47,24" concept="6" />
      <node id="5347446703374102157" at="47,24,48,21" concept="6" />
      <node id="5347446703374102157" at="48,21,49,83" concept="2" />
      <node id="5347446703374102157" at="49,83,50,50" concept="2" />
      <node id="5347446703374102157" at="50,50,51,118" concept="6" />
      <node id="5347446703374102157" at="51,118,52,45" concept="2" />
      <node id="5347446703374102157" at="52,45,53,29" concept="2" />
      <node id="5347446703374102157" at="53,29,54,22" concept="7" />
      <node id="5347446703374102157" at="56,100,57,24" concept="6" />
      <node id="5347446703374102157" at="57,24,58,21" concept="6" />
      <node id="5347446703374102157" at="58,21,59,83" concept="2" />
      <node id="5347446703374102157" at="59,83,60,51" concept="2" />
      <node id="5347446703374102157" at="60,51,61,118" concept="6" />
      <node id="5347446703374102157" at="61,118,62,47" concept="2" />
      <node id="5347446703374102157" at="62,47,63,29" concept="2" />
      <node id="5347446703374102157" at="63,29,64,22" concept="7" />
      <node id="5347446703374102157" at="38,10,40,5" concept="0" />
      <node id="5347446703374102157" at="19,0,22,0" concept="5" trace="createEditorCell#(Ljetbrains/mps/openapi/editor/EditorContext;Lorg/jetbrains/mps/openapi/model/SNode;)Ljetbrains/mps/openapi/editor/cells/EditorCell;" />
      <node id="5347446703374102157" at="43,0,46,0" concept="9" trace="renderingCondition_h1lpb1_a0a#(Lorg/jetbrains/mps/openapi/model/SNode;Ljetbrains/mps/openapi/editor/EditorContext;)Z" />
      <node id="5347446703374102157" at="35,33,40,5" concept="4" />
      <node id="5347446703374102157" at="22,0,32,0" concept="5" trace="createCollection_h1lpb1_a#(Ljetbrains/mps/openapi/editor/EditorContext;Lorg/jetbrains/mps/openapi/model/SNode;)Ljetbrains/mps/openapi/editor/cells/EditorCell;" />
      <node id="5347446703374102157" at="46,0,56,0" concept="5" trace="createImage_h1lpb1_a0a#(Ljetbrains/mps/openapi/editor/EditorContext;Lorg/jetbrains/mps/openapi/model/SNode;)Ljetbrains/mps/openapi/editor/cells/EditorCell;" />
      <node id="5347446703374102157" at="56,0,66,0" concept="5" trace="createImage_h1lpb1_a0a_0#(Ljetbrains/mps/openapi/editor/EditorContext;Lorg/jetbrains/mps/openapi/model/SNode;)Ljetbrains/mps/openapi/editor/cells/EditorCell;" />
      <node id="5347446703374102157" at="32,0,43,0" concept="5" trace="createAlternation_h1lpb1_a0#(Ljetbrains/mps/openapi/editor/EditorContext;Lorg/jetbrains/mps/openapi/model/SNode;)Ljetbrains/mps/openapi/editor/cells/EditorCell;" />
      <scope id="5347446703374102157" at="19,79,20,63" />
      <scope id="5347446703374102157" at="28,50,29,84" />
      <scope id="5347446703374102157" at="36,31,37,68" />
      <scope id="5347446703374102157" at="38,12,39,70" />
      <scope id="5347446703374102157" at="43,97,44,176" />
      <scope id="5347446703374102157" at="48,21,50,50" />
      <scope id="5347446703374102157" at="58,21,60,51" />
      <scope id="5347446703374102157" at="19,0,22,0">
        <var name="editorContext" id="5347446703374102157" />
        <var name="node" id="5347446703374102157" />
      </scope>
      <scope id="5347446703374102157" at="43,0,46,0">
        <var name="editorContext" id="5347446703374102157" />
        <var name="node" id="5347446703374102157" />
      </scope>
      <scope id="5347446703374102157" at="22,89,30,22">
        <var name="editorCell" id="5347446703374102157" />
      </scope>
      <scope id="5347446703374102157" at="46,98,54,22">
        <var name="editorCell" id="5347446703374102157" />
        <var name="imageModule" id="5347446703374102157" />
        <var name="imagePath" id="5347446703374102157" />
      </scope>
      <scope id="5347446703374102157" at="56,100,64,22">
        <var name="editorCell" id="5347446703374102157" />
        <var name="imageModule" id="5347446703374102157" />
        <var name="imagePath" id="5347446703374102157" />
      </scope>
      <scope id="5347446703374102157" at="32,91,41,22">
        <var name="alternationCondition" id="5347446703374102157" />
        <var name="editorCell" id="5347446703374102157" />
      </scope>
      <scope id="5347446703374102157" at="22,0,32,0">
        <var name="editorContext" id="5347446703374102157" />
        <var name="node" id="5347446703374102157" />
      </scope>
      <scope id="5347446703374102157" at="46,0,56,0">
        <var name="editorContext" id="5347446703374102157" />
        <var name="node" id="5347446703374102157" />
      </scope>
      <scope id="5347446703374102157" at="56,0,66,0">
        <var name="editorContext" id="5347446703374102157" />
        <var name="node" id="5347446703374102157" />
      </scope>
      <scope id="5347446703374102157" at="32,0,43,0">
        <var name="editorContext" id="5347446703374102157" />
        <var name="node" id="5347446703374102157" />
      </scope>
      <unit id="5347446703374102157" at="18,0,67,0" name="jetbrains.mps.lang.editor.formsTests.editor.UsesImageCheckbox_Editor" />
=======
      <unit at="13,0,34,0" name="jetbrains.mps.lang.editor.formsTests.editor.EditorAspectDescriptorImpl" />
>>>>>>> 161e3943
    </file>
  </root>
  <root nodeRef="r:c940a954-8fe9-4bec-8df2-8ea0ebeb1d02(jetbrains.mps.lang.editor.formsTests.editor)/5347446703374102184">
    <file name="Checkbox_Actions_c4zoug_a.java">
      <node id="5347446703374102186" at="12,95,13,116" concept="2" />
      <node id="5347446703374102186" at="16,0,17,0" concept="3" trace="myNode" />
      <node id="5347446703374102186" at="17,56,18,25" concept="2" />
      <node id="5347446703374102186" at="20,40,21,31" concept="7" />
      <node id="5347446703374102186" at="23,54,24,56" concept="2" />
      <node id="5347446703374102186" at="26,75,27,69" concept="2" />
      <node id="5347446703374102186" at="12,0,15,0" concept="9" trace="setCellActions#(Ljetbrains/mps/openapi/editor/cells/EditorCell;Lorg/jetbrains/mps/openapi/model/SNode;Ljetbrains/mps/openapi/editor/EditorContext;)V" />
      <node id="5347446703374102186" at="17,0,20,0" concept="1" trace="Checkbox_Actions_c4zoug_a_CLICK#(Lorg/jetbrains/mps/openapi/model/SNode;)V" />
      <node id="5347446703374102186" at="20,0,23,0" concept="5" trace="getDescriptionText#()Ljava/lang/String;" />
      <node id="5347446703374102186" at="23,0,26,0" concept="5" trace="execute#(Ljetbrains/mps/openapi/editor/EditorContext;)V" />
      <node id="5347446703374102186" at="26,0,29,0" concept="5" trace="execute_internal#(Ljetbrains/mps/openapi/editor/EditorContext;Lorg/jetbrains/mps/openapi/model/SNode;)V" />
      <scope id="5347446703374102186" at="12,95,13,116" />
      <scope id="5347446703374102186" at="17,56,18,25" />
      <scope id="5347446703374102186" at="20,40,21,31" />
      <scope id="5347446703374102186" at="23,54,24,56" />
      <scope id="5347446703374102186" at="26,75,27,69" />
      <scope id="5347446703374102186" at="12,0,15,0">
        <var name="context" id="5347446703374102186" />
        <var name="editorCell" id="5347446703374102186" />
        <var name="node" id="5347446703374102186" />
      </scope>
      <scope id="5347446703374102186" at="17,0,20,0">
        <var name="node" id="5347446703374102186" />
      </scope>
      <scope id="5347446703374102186" at="20,0,23,0" />
      <scope id="5347446703374102186" at="23,0,26,0">
        <var name="editorContext" id="5347446703374102186" />
      </scope>
      <scope id="5347446703374102186" at="26,0,29,0">
        <var name="editorContext" id="5347446703374102186" />
        <var name="node" id="5347446703374102186" />
      </scope>
      <unit id="5347446703374102186" at="15,0,30,0" name="jetbrains.mps.lang.editor.formsTests.editor.Checkbox_Actions_c4zoug_a$Checkbox_Actions_c4zoug_a_CLICK" />
      <unit id="5347446703374102186" at="11,0,31,0" name="jetbrains.mps.lang.editor.formsTests.editor.Checkbox_Actions_c4zoug_a" />
    </file>
    <file name="Checkbox_KeyMap_c4zoug_a.java">
      <node id="5347446703374102186" at="17,37,18,42" concept="2" />
      <node id="5347446703374102186" at="18,42,19,24" concept="6" />
      <node id="5347446703374102186" at="19,24,20,77" concept="2" />
      <node id="5347446703374102186" at="20,77,21,47" concept="2" />
      <node id="5347446703374102186" at="24,47,25,38" concept="2" />
      <node id="5347446703374102186" at="27,40,28,31" concept="7" />
      <node id="5347446703374102186" at="30,40,31,19" concept="7" />
      <node id="5347446703374102186" at="33,66,34,62" concept="6" />
      <node id="5347446703374102186" at="35,34,36,21" concept="7" />
      <node id="5347446703374102186" at="37,7,38,49" concept="6" />
      <node id="5347446703374102186" at="39,32,40,21" concept="7" />
      <node id="5347446703374102186" at="42,218,43,21" concept="7" />
      <node id="5347446703374102186" at="44,7,45,104" concept="7" />
      <node id="5347446703374102186" at="47,60,48,62" concept="6" />
      <node id="5347446703374102186" at="48,62,49,105" concept="2" />
      <node id="5347446703374102186" at="51,127,52,77" concept="7" />
      <node id="5347446703374102186" at="54,121,55,69" concept="2" />
      <node id="5347446703374102186" at="57,34,58,26" concept="7" />
      <node id="5347446703374102186" at="19,24,21,47" concept="0" />
      <node id="5347446703374102186" at="24,0,27,0" concept="1" trace="Checkbox_KeyMap_c4zoug_a_Action0#()V" />
      <node id="5347446703374102186" at="27,0,30,0" concept="5" trace="getDescriptionText#()Ljava/lang/String;" />
      <node id="5347446703374102186" at="30,0,33,0" concept="5" trace="isMenuAlwaysShown#()Z" />
      <node id="5347446703374102186" at="34,62,37,7" concept="4" />
      <node id="5347446703374102186" at="38,49,41,7" concept="4" />
      <node id="5347446703374102186" at="41,7,44,7" concept="4" />
      <node id="5347446703374102186" at="51,0,54,0" concept="5" trace="canExecute_internal#(Ljetbrains/mps/openapi/editor/EditorContext;Lorg/jetbrains/mps/openapi/model/SNode;Ljava/util/List;)Z" />
      <node id="5347446703374102186" at="54,0,57,0" concept="5" trace="execute_internal#(Ljetbrains/mps/openapi/editor/EditorContext;Lorg/jetbrains/mps/openapi/model/SNode;Ljava/util/List;)V" />
      <node id="5347446703374102186" at="57,0,60,0" concept="5" trace="getKeyStroke#()Ljava/lang/String;" />
      <node id="5347446703374102186" at="47,0,51,0" concept="5" trace="execute#(Ljetbrains/mps/openapi/editor/EditorContext;)V" />
      <node id="5347446703374102186" at="17,0,23,0" concept="1" trace="Checkbox_KeyMap_c4zoug_a#()V" />
      <node id="5347446703374102186" at="33,0,47,0" concept="5" trace="canExecute#(Ljetbrains/mps/openapi/editor/EditorContext;)Z" />
      <scope id="5347446703374102186" at="24,47,25,38" />
      <scope id="5347446703374102186" at="27,40,28,31" />
      <scope id="5347446703374102186" at="30,40,31,19" />
      <scope id="5347446703374102186" at="35,34,36,21" />
      <scope id="5347446703374102186" at="39,32,40,21" />
      <scope id="5347446703374102186" at="42,218,43,21" />
      <scope id="5347446703374102186" at="51,127,52,77" />
      <scope id="5347446703374102186" at="54,121,55,69" />
      <scope id="5347446703374102186" at="57,34,58,26" />
      <scope id="5347446703374102186" at="19,24,21,47" />
      <scope id="5347446703374102186" at="47,60,49,105">
        <var name="contextCell" id="5347446703374102186" />
      </scope>
      <scope id="5347446703374102186" at="24,0,27,0" />
      <scope id="5347446703374102186" at="27,0,30,0" />
      <scope id="5347446703374102186" at="30,0,33,0" />
      <scope id="5347446703374102186" at="51,0,54,0">
        <var name="editorContext" id="5347446703374102186" />
        <var name="node" id="5347446703374102186" />
        <var name="selectedNodes" id="5347446703374102186" />
      </scope>
      <scope id="5347446703374102186" at="54,0,57,0">
        <var name="editorContext" id="5347446703374102186" />
        <var name="node" id="5347446703374102186" />
        <var name="selectedNodes" id="5347446703374102186" />
      </scope>
      <scope id="5347446703374102186" at="57,0,60,0" />
      <scope id="5347446703374102186" at="17,37,21,47">
        <var name="action" id="5347446703374102186" />
      </scope>
      <scope id="5347446703374102186" at="47,0,51,0">
        <var name="editorContext" id="5347446703374102186" />
      </scope>
      <scope id="5347446703374102186" at="17,0,23,0" />
      <scope id="5347446703374102186" at="33,66,45,104">
        <var name="contextCell" id="5347446703374102186" />
        <var name="contextNode" id="5347446703374102186" />
      </scope>
      <scope id="5347446703374102186" at="33,0,47,0">
        <var name="editorContext" id="5347446703374102186" />
      </scope>
      <unit id="5347446703374102186" at="23,0,61,0" name="jetbrains.mps.lang.editor.formsTests.editor.Checkbox_KeyMap_c4zoug_a$Checkbox_KeyMap_c4zoug_a_Action0" />
      <unit id="5347446703374102186" at="16,0,62,0" name="jetbrains.mps.lang.editor.formsTests.editor.Checkbox_KeyMap_c4zoug_a" />
    </file>
    <file name="ToggleCheckboxAction_c4zoug_a.java">
      <node id="5347446703374102186" at="17,0,18,0" concept="3" trace="myNode" />
      <node id="5347446703374102186" at="19,52,20,18" concept="2" />
      <node id="5347446703374102186" at="22,52,23,62" concept="6" />
      <node id="5347446703374102186" at="25,51,26,67" concept="6" />
      <node id="5347446703374102186" at="26,67,27,115" concept="7" />
      <node id="5347446703374102186" at="29,13,30,0" concept="8" />
      <node id="5347446703374102186" at="30,0,31,342" concept="2" />
      <node id="5347446703374102186" at="31,342,32,0" concept="8" />
      <node id="5347446703374102186" at="33,28,34,34" concept="2" />
      <node id="5347446703374102186" at="34,34,35,39" concept="2" />
      <node id="5347446703374102186" at="19,0,22,0" concept="1" trace="ToggleCheckboxAction_c4zoug_a#(Lorg/jetbrains/mps/openapi/model/SNode;)V" />
      <node id="5347446703374102186" at="25,0,29,0" concept="5" trace="createCellSelector#()Ljetbrains/mps/nodeEditor/selectionRestoring/CellSelector;" />
      <node id="5347446703374102186" at="32,0,36,5" concept="4" />
      <node id="5347446703374102186" at="23,62,29,13" concept="6" />
      <node id="5347446703374102186" at="22,0,38,0" concept="5" trace="execute#(Ljetbrains/mps/openapi/editor/EditorContext;)V" />
      <scope id="5347446703374102186" at="19,52,20,18" />
      <scope id="5347446703374102186" at="25,51,27,115">
        <var name="label" id="5347446703374102186" />
      </scope>
      <scope id="5347446703374102186" at="33,28,35,39" />
      <scope id="5347446703374102186" at="19,0,22,0">
        <var name="node" id="5347446703374102186" />
      </scope>
      <scope id="5347446703374102186" at="25,0,29,0" />
      <scope id="5347446703374102186" at="22,52,36,5">
        <var name="selectedCell" id="5347446703374102186" />
        <var name="selection" id="5347446703374102186" />
      </scope>
      <scope id="5347446703374102186" at="22,0,38,0">
        <var name="editorContext" id="5347446703374102186" />
      </scope>
      <unit id="5347446703374102186" at="24,40,29,5" name="jetbrains.mps.lang.editor.formsTests.editor.ToggleCheckboxAction_c4zoug_a$1" />
      <unit id="5347446703374102186" at="16,0,39,0" name="jetbrains.mps.lang.editor.formsTests.editor.ToggleCheckboxAction_c4zoug_a" />
    </file>
    <file name="UsesTextCheckbox_Editor.java">
      <node id="5347446703374102184" at="17,79,18,63" concept="7" />
      <node id="5347446703374102184" at="20,89,21,99" concept="6" />
      <node id="5347446703374102184" at="21,99,22,48" concept="2" />
      <node id="5347446703374102184" at="22,48,23,28" concept="2" />
      <node id="5347446703374102184" at="23,28,24,79" concept="2" />
      <node id="5347446703374102184" at="24,79,25,78" concept="2" />
      <node id="5347446703374102184" at="25,78,26,57" concept="2" />
      <node id="5347446703374102184" at="26,57,27,84" concept="0" />
      <node id="5347446703374102184" at="26,57,27,84" concept="2" />
      <node id="5347446703374102184" at="27,84,28,22" concept="7" />
      <node id="5347446703374102184" at="30,91,31,40" concept="6" />
      <node id="5347446703374102184" at="31,40,32,102" concept="2" />
      <node id="5347446703374102184" at="32,102,33,33" concept="6" />
      <node id="5347446703374102184" at="34,31,35,71" concept="2" />
      <node id="5347446703374102184" at="36,12,37,73" concept="2" />
      <node id="5347446703374102184" at="38,5,39,22" concept="7" />
      <node id="5347446703374102184" at="41,97,42,176" concept="7" />
      <node id="5347446703374102184" at="44,89,45,87" concept="6" />
      <node id="5347446703374102184" at="45,87,46,48" concept="2" />
      <node id="5347446703374102184" at="46,48,47,34" concept="2" />
      <node id="5347446703374102184" at="47,34,48,22" concept="7" />
      <node id="5347446703374102184" at="50,91,51,87" concept="6" />
      <node id="5347446703374102184" at="51,87,52,50" concept="2" />
      <node id="5347446703374102184" at="52,50,53,34" concept="2" />
      <node id="5347446703374102184" at="53,34,54,22" concept="7" />
      <node id="5347446703374102184" at="36,10,38,5" concept="0" />
      <node id="5347446703374102184" at="17,0,20,0" concept="5" trace="createEditorCell#(Ljetbrains/mps/openapi/editor/EditorContext;Lorg/jetbrains/mps/openapi/model/SNode;)Ljetbrains/mps/openapi/editor/cells/EditorCell;" />
      <node id="5347446703374102184" at="41,0,44,0" concept="9" trace="renderingCondition_c4zoug_a0a#(Lorg/jetbrains/mps/openapi/model/SNode;Ljetbrains/mps/openapi/editor/EditorContext;)Z" />
      <node id="5347446703374102184" at="33,33,38,5" concept="4" />
      <node id="5347446703374102184" at="44,0,50,0" concept="5" trace="createConstant_c4zoug_a0a#(Ljetbrains/mps/openapi/editor/EditorContext;Lorg/jetbrains/mps/openapi/model/SNode;)Ljetbrains/mps/openapi/editor/cells/EditorCell;" />
      <node id="5347446703374102184" at="50,0,56,0" concept="5" trace="createConstant_c4zoug_a0a_0#(Ljetbrains/mps/openapi/editor/EditorContext;Lorg/jetbrains/mps/openapi/model/SNode;)Ljetbrains/mps/openapi/editor/cells/EditorCell;" />
      <node id="5347446703374102184" at="20,0,30,0" concept="5" trace="createCollection_c4zoug_a#(Ljetbrains/mps/openapi/editor/EditorContext;Lorg/jetbrains/mps/openapi/model/SNode;)Ljetbrains/mps/openapi/editor/cells/EditorCell;" />
      <node id="5347446703374102184" at="30,0,41,0" concept="5" trace="createAlternation_c4zoug_a0#(Ljetbrains/mps/openapi/editor/EditorContext;Lorg/jetbrains/mps/openapi/model/SNode;)Ljetbrains/mps/openapi/editor/cells/EditorCell;" />
      <scope id="5347446703374102184" at="17,79,18,63" />
      <scope id="5347446703374102184" at="26,57,27,84" />
      <scope id="5347446703374102184" at="34,31,35,71" />
      <scope id="5347446703374102184" at="36,12,37,73" />
      <scope id="5347446703374102184" at="41,97,42,176" />
      <scope id="5347446703374102184" at="17,0,20,0">
        <var name="editorContext" id="5347446703374102184" />
        <var name="node" id="5347446703374102184" />
      </scope>
      <scope id="5347446703374102184" at="41,0,44,0">
        <var name="editorContext" id="5347446703374102184" />
        <var name="node" id="5347446703374102184" />
      </scope>
      <scope id="5347446703374102184" at="44,89,48,22">
        <var name="editorCell" id="5347446703374102184" />
      </scope>
      <scope id="5347446703374102184" at="50,91,54,22">
        <var name="editorCell" id="5347446703374102184" />
      </scope>
      <scope id="5347446703374102184" at="44,0,50,0">
        <var name="editorContext" id="5347446703374102184" />
        <var name="node" id="5347446703374102184" />
      </scope>
      <scope id="5347446703374102184" at="50,0,56,0">
        <var name="editorContext" id="5347446703374102184" />
        <var name="node" id="5347446703374102184" />
      </scope>
      <scope id="5347446703374102184" at="20,89,28,22">
        <var name="editorCell" id="5347446703374102184" />
      </scope>
      <scope id="5347446703374102184" at="30,91,39,22">
        <var name="alternationCondition" id="5347446703374102184" />
        <var name="editorCell" id="5347446703374102184" />
      </scope>
      <scope id="5347446703374102184" at="20,0,30,0">
        <var name="editorContext" id="5347446703374102184" />
        <var name="node" id="5347446703374102184" />
      </scope>
      <scope id="5347446703374102184" at="30,0,41,0">
        <var name="editorContext" id="5347446703374102184" />
        <var name="node" id="5347446703374102184" />
      </scope>
      <unit id="5347446703374102184" at="16,0,57,0" name="jetbrains.mps.lang.editor.formsTests.editor.UsesTextCheckbox_Editor" />
    </file>
  </root>
  <root nodeRef="r:c940a954-8fe9-4bec-8df2-8ea0ebeb1d02(jetbrains.mps.lang.editor.formsTests.editor)/7013563450911355563">
    <file name="Checkbox_Actions_7xa7wl_a.java">
      <node id="7013563450911355564" at="12,95,13,116" concept="2" />
      <node id="7013563450911355564" at="16,0,17,0" concept="3" trace="myNode" />
      <node id="7013563450911355564" at="17,56,18,25" concept="2" />
      <node id="7013563450911355564" at="20,40,21,31" concept="7" />
      <node id="7013563450911355564" at="23,54,24,56" concept="2" />
      <node id="7013563450911355564" at="26,75,27,69" concept="2" />
      <node id="7013563450911355564" at="12,0,15,0" concept="9" trace="setCellActions#(Ljetbrains/mps/openapi/editor/cells/EditorCell;Lorg/jetbrains/mps/openapi/model/SNode;Ljetbrains/mps/openapi/editor/EditorContext;)V" />
      <node id="7013563450911355564" at="17,0,20,0" concept="1" trace="Checkbox_Actions_7xa7wl_a_CLICK#(Lorg/jetbrains/mps/openapi/model/SNode;)V" />
      <node id="7013563450911355564" at="20,0,23,0" concept="5" trace="getDescriptionText#()Ljava/lang/String;" />
      <node id="7013563450911355564" at="23,0,26,0" concept="5" trace="execute#(Ljetbrains/mps/openapi/editor/EditorContext;)V" />
      <node id="7013563450911355564" at="26,0,29,0" concept="5" trace="execute_internal#(Ljetbrains/mps/openapi/editor/EditorContext;Lorg/jetbrains/mps/openapi/model/SNode;)V" />
      <scope id="7013563450911355564" at="12,95,13,116" />
      <scope id="7013563450911355564" at="17,56,18,25" />
      <scope id="7013563450911355564" at="20,40,21,31" />
      <scope id="7013563450911355564" at="23,54,24,56" />
      <scope id="7013563450911355564" at="26,75,27,69" />
      <scope id="7013563450911355564" at="12,0,15,0">
        <var name="context" id="7013563450911355564" />
        <var name="editorCell" id="7013563450911355564" />
        <var name="node" id="7013563450911355564" />
      </scope>
      <scope id="7013563450911355564" at="17,0,20,0">
        <var name="node" id="7013563450911355564" />
      </scope>
      <scope id="7013563450911355564" at="20,0,23,0" />
      <scope id="7013563450911355564" at="23,0,26,0">
        <var name="editorContext" id="7013563450911355564" />
      </scope>
      <scope id="7013563450911355564" at="26,0,29,0">
        <var name="editorContext" id="7013563450911355564" />
        <var name="node" id="7013563450911355564" />
      </scope>
      <unit id="7013563450911355564" at="15,0,30,0" name="jetbrains.mps.lang.editor.formsTests.editor.Checkbox_Actions_7xa7wl_a$Checkbox_Actions_7xa7wl_a_CLICK" />
      <unit id="7013563450911355564" at="11,0,31,0" name="jetbrains.mps.lang.editor.formsTests.editor.Checkbox_Actions_7xa7wl_a" />
    </file>
    <file name="Checkbox_KeyMap_7xa7wl_a.java">
      <node id="7013563450911355564" at="17,37,18,42" concept="2" />
      <node id="7013563450911355564" at="18,42,19,24" concept="6" />
      <node id="7013563450911355564" at="19,24,20,77" concept="2" />
      <node id="7013563450911355564" at="20,77,21,47" concept="2" />
      <node id="7013563450911355564" at="24,47,25,38" concept="2" />
      <node id="7013563450911355564" at="27,40,28,31" concept="7" />
      <node id="7013563450911355564" at="30,40,31,19" concept="7" />
      <node id="7013563450911355564" at="33,66,34,62" concept="6" />
      <node id="7013563450911355564" at="35,34,36,21" concept="7" />
      <node id="7013563450911355564" at="37,7,38,49" concept="6" />
      <node id="7013563450911355564" at="39,32,40,21" concept="7" />
      <node id="7013563450911355564" at="42,222,43,21" concept="7" />
      <node id="7013563450911355564" at="44,7,45,104" concept="7" />
      <node id="7013563450911355564" at="47,60,48,62" concept="6" />
      <node id="7013563450911355564" at="48,62,49,105" concept="2" />
      <node id="7013563450911355564" at="51,127,52,77" concept="7" />
      <node id="7013563450911355564" at="54,121,55,69" concept="2" />
      <node id="7013563450911355564" at="57,34,58,26" concept="7" />
      <node id="7013563450911355564" at="19,24,21,47" concept="0" />
      <node id="7013563450911355564" at="24,0,27,0" concept="1" trace="Checkbox_KeyMap_7xa7wl_a_Action0#()V" />
      <node id="7013563450911355564" at="27,0,30,0" concept="5" trace="getDescriptionText#()Ljava/lang/String;" />
      <node id="7013563450911355564" at="30,0,33,0" concept="5" trace="isMenuAlwaysShown#()Z" />
      <node id="7013563450911355564" at="34,62,37,7" concept="4" />
      <node id="7013563450911355564" at="38,49,41,7" concept="4" />
      <node id="7013563450911355564" at="41,7,44,7" concept="4" />
      <node id="7013563450911355564" at="51,0,54,0" concept="5" trace="canExecute_internal#(Ljetbrains/mps/openapi/editor/EditorContext;Lorg/jetbrains/mps/openapi/model/SNode;Ljava/util/List;)Z" />
      <node id="7013563450911355564" at="54,0,57,0" concept="5" trace="execute_internal#(Ljetbrains/mps/openapi/editor/EditorContext;Lorg/jetbrains/mps/openapi/model/SNode;Ljava/util/List;)V" />
      <node id="7013563450911355564" at="57,0,60,0" concept="5" trace="getKeyStroke#()Ljava/lang/String;" />
      <node id="7013563450911355564" at="47,0,51,0" concept="5" trace="execute#(Ljetbrains/mps/openapi/editor/EditorContext;)V" />
      <node id="7013563450911355564" at="17,0,23,0" concept="1" trace="Checkbox_KeyMap_7xa7wl_a#()V" />
      <node id="7013563450911355564" at="33,0,47,0" concept="5" trace="canExecute#(Ljetbrains/mps/openapi/editor/EditorContext;)Z" />
      <scope id="7013563450911355564" at="24,47,25,38" />
      <scope id="7013563450911355564" at="27,40,28,31" />
      <scope id="7013563450911355564" at="30,40,31,19" />
      <scope id="7013563450911355564" at="35,34,36,21" />
      <scope id="7013563450911355564" at="39,32,40,21" />
      <scope id="7013563450911355564" at="42,222,43,21" />
      <scope id="7013563450911355564" at="51,127,52,77" />
      <scope id="7013563450911355564" at="54,121,55,69" />
      <scope id="7013563450911355564" at="57,34,58,26" />
      <scope id="7013563450911355564" at="19,24,21,47" />
      <scope id="7013563450911355564" at="47,60,49,105">
        <var name="contextCell" id="7013563450911355564" />
      </scope>
      <scope id="7013563450911355564" at="24,0,27,0" />
      <scope id="7013563450911355564" at="27,0,30,0" />
      <scope id="7013563450911355564" at="30,0,33,0" />
      <scope id="7013563450911355564" at="51,0,54,0">
        <var name="editorContext" id="7013563450911355564" />
        <var name="node" id="7013563450911355564" />
        <var name="selectedNodes" id="7013563450911355564" />
      </scope>
      <scope id="7013563450911355564" at="54,0,57,0">
        <var name="editorContext" id="7013563450911355564" />
        <var name="node" id="7013563450911355564" />
        <var name="selectedNodes" id="7013563450911355564" />
      </scope>
      <scope id="7013563450911355564" at="57,0,60,0" />
      <scope id="7013563450911355564" at="17,37,21,47">
        <var name="action" id="7013563450911355564" />
      </scope>
      <scope id="7013563450911355564" at="47,0,51,0">
        <var name="editorContext" id="7013563450911355564" />
      </scope>
      <scope id="7013563450911355564" at="17,0,23,0" />
      <scope id="7013563450911355564" at="33,66,45,104">
        <var name="contextCell" id="7013563450911355564" />
        <var name="contextNode" id="7013563450911355564" />
      </scope>
      <scope id="7013563450911355564" at="33,0,47,0">
        <var name="editorContext" id="7013563450911355564" />
      </scope>
      <unit id="7013563450911355564" at="23,0,61,0" name="jetbrains.mps.lang.editor.formsTests.editor.Checkbox_KeyMap_7xa7wl_a$Checkbox_KeyMap_7xa7wl_a_Action0" />
      <unit id="7013563450911355564" at="16,0,62,0" name="jetbrains.mps.lang.editor.formsTests.editor.Checkbox_KeyMap_7xa7wl_a" />
    </file>
    <file name="ToggleCheckboxAction_7xa7wl_a.java">
      <node id="7013563450911355564" at="16,0,17,0" concept="3" trace="myNode" />
      <node id="7013563450911355564" at="18,52,19,18" concept="2" />
      <node id="7013563450911355564" at="21,52,22,62" concept="6" />
      <node id="7013563450911355564" at="24,51,25,39" concept="7" />
      <node id="7013563450911355564" at="27,13,28,0" concept="8" />
      <node id="7013563450911355564" at="28,0,29,342" concept="2" />
      <node id="7013563450911355564" at="29,342,30,0" concept="8" />
      <node id="7013563450911355564" at="31,28,32,34" concept="2" />
      <node id="7013563450911355564" at="32,34,33,39" concept="2" />
      <node id="7013563450911355564" at="18,0,21,0" concept="1" trace="ToggleCheckboxAction_7xa7wl_a#(Lorg/jetbrains/mps/openapi/model/SNode;)V" />
      <node id="7013563450911355564" at="24,0,27,0" concept="5" trace="createCellSelector#()Ljetbrains/mps/nodeEditor/selectionRestoring/CellSelector;" />
      <node id="7013563450911355564" at="30,0,34,5" concept="4" />
      <node id="7013563450911355564" at="22,62,27,13" concept="6" />
      <node id="7013563450911355564" at="21,0,36,0" concept="5" trace="execute#(Ljetbrains/mps/openapi/editor/EditorContext;)V" />
      <scope id="7013563450911355564" at="18,52,19,18" />
      <scope id="7013563450911355564" at="24,51,25,39" />
      <scope id="7013563450911355564" at="31,28,33,39" />
      <scope id="7013563450911355564" at="18,0,21,0">
        <var name="node" id="7013563450911355564" />
      </scope>
      <scope id="7013563450911355564" at="24,0,27,0" />
      <scope id="7013563450911355564" at="21,52,34,5">
        <var name="selectedCell" id="7013563450911355564" />
        <var name="selection" id="7013563450911355564" />
      </scope>
      <scope id="7013563450911355564" at="21,0,36,0">
        <var name="editorContext" id="7013563450911355564" />
      </scope>
      <unit id="7013563450911355564" at="23,40,27,5" name="jetbrains.mps.lang.editor.formsTests.editor.ToggleCheckboxAction_7xa7wl_a$1" />
      <unit id="7013563450911355564" at="15,0,37,0" name="jetbrains.mps.lang.editor.formsTests.editor.ToggleCheckboxAction_7xa7wl_a" />
    </file>
    <file name="UsesPlatformCheckbox_Editor.java">
      <node id="7013563450911355563" at="24,79,25,63" concept="7" />
      <node id="7013563450911355563" at="27,89,28,99" concept="6" />
      <node id="7013563450911355563" at="28,99,29,48" concept="2" />
      <node id="7013563450911355563" at="29,48,30,28" concept="2" />
      <node id="7013563450911355563" at="30,28,31,79" concept="2" />
      <node id="7013563450911355563" at="31,79,32,78" concept="2" />
      <node id="7013563450911355563" at="32,78,33,57" concept="2" />
      <node id="7013563450911355563" at="33,57,34,84" concept="0" />
      <node id="7013563450911355563" at="33,57,34,84" concept="2" />
      <node id="7013563450911355563" at="34,84,35,81" concept="0" />
      <node id="7013563450911355563" at="34,84,35,81" concept="2" />
      <node id="7013563450911355563" at="35,81,36,22" concept="7" />
      <node id="7013563450911355563" at="38,91,39,40" concept="6" />
      <node id="7013563450911355563" at="39,40,40,106" concept="2" />
      <node id="7013563450911355563" at="40,106,41,33" concept="6" />
      <node id="7013563450911355563" at="42,31,43,68" concept="2" />
      <node id="7013563450911355563" at="44,12,45,70" concept="2" />
      <node id="7013563450911355563" at="46,5,47,22" concept="7" />
      <node id="7013563450911355563" at="49,97,50,176" concept="7" />
      <node id="7013563450911355563" at="52,98,53,24" concept="6" />
      <node id="7013563450911355563" at="53,24,54,21" concept="6" />
      <node id="7013563450911355563" at="57,52,58,273" concept="7" />
      <node id="7013563450911355563" at="60,18,61,43" concept="2" />
      <node id="7013563450911355563" at="61,43,62,41" concept="2" />
      <node id="7013563450911355563" at="63,5,64,112" concept="6" />
      <node id="7013563450911355563" at="64,112,65,45" concept="2" />
      <node id="7013563450911355563" at="65,45,66,30" concept="2" />
      <node id="7013563450911355563" at="66,30,67,22" concept="7" />
      <node id="7013563450911355563" at="69,100,70,24" concept="6" />
      <node id="7013563450911355563" at="70,24,71,21" concept="6" />
      <node id="7013563450911355563" at="74,52,75,265" concept="7" />
      <node id="7013563450911355563" at="77,18,78,43" concept="2" />
      <node id="7013563450911355563" at="78,43,79,41" concept="2" />
      <node id="7013563450911355563" at="80,5,81,112" concept="6" />
      <node id="7013563450911355563" at="81,112,82,47" concept="2" />
      <node id="7013563450911355563" at="82,47,83,30" concept="2" />
      <node id="7013563450911355563" at="83,30,84,22" concept="7" />
      <node id="7013563450911355569" at="86,88,87,95" concept="6" />
      <node id="7013563450911355569" at="87,95,88,47" concept="2" />
      <node id="7013563450911355569" at="88,47,89,34" concept="2" />
      <node id="7013563450911355569" at="89,34,90,22" concept="7" />
      <node id="7013563450911355563" at="44,10,46,5" concept="0" />
      <node id="7013563450911355563" at="24,0,27,0" concept="5" trace="createEditorCell#(Ljetbrains/mps/openapi/editor/EditorContext;Lorg/jetbrains/mps/openapi/model/SNode;)Ljetbrains/mps/openapi/editor/cells/EditorCell;" />
      <node id="7013563450911355563" at="49,0,52,0" concept="9" trace="renderingCondition_7xa7wl_a0a#(Lorg/jetbrains/mps/openapi/model/SNode;Ljetbrains/mps/openapi/editor/EditorContext;)Z" />
      <node id="7013563450911355563" at="57,0,60,0" concept="5" trace="invoke#()Ljetbrains/mps/baseLanguage/tuples/runtime/Tuples/_2;" />
      <node id="7013563450911355563" at="74,0,77,0" concept="5" trace="invoke#()Ljetbrains/mps/baseLanguage/tuples/runtime/Tuples/_2;" />
      <node id="7013563450911355563" at="41,33,46,5" concept="4" />
      <node id="7013563450911355563" at="55,5,60,18" concept="6" />
      <node id="7013563450911355563" at="72,5,77,18" concept="6" />
      <node id="7013563450911355569" at="86,0,92,0" concept="5" trace="createConstant_7xa7wl_b0#(Ljetbrains/mps/openapi/editor/EditorContext;Lorg/jetbrains/mps/openapi/model/SNode;)Ljetbrains/mps/openapi/editor/cells/EditorCell;" />
      <node id="7013563450911355563" at="54,21,63,5" concept="0" />
      <node id="7013563450911355563" at="54,21,63,5" concept="0" />
      <node id="7013563450911355563" at="71,21,80,5" concept="0" />
      <node id="7013563450911355563" at="71,21,80,5" concept="0" />
      <node id="7013563450911355563" at="27,0,38,0" concept="5" trace="createCollection_7xa7wl_a#(Ljetbrains/mps/openapi/editor/EditorContext;Lorg/jetbrains/mps/openapi/model/SNode;)Ljetbrains/mps/openapi/editor/cells/EditorCell;" />
      <node id="7013563450911355563" at="38,0,49,0" concept="5" trace="createAlternation_7xa7wl_a0#(Ljetbrains/mps/openapi/editor/EditorContext;Lorg/jetbrains/mps/openapi/model/SNode;)Ljetbrains/mps/openapi/editor/cells/EditorCell;" />
      <node id="7013563450911355563" at="52,0,69,0" concept="5" trace="createImage_7xa7wl_a0a#(Ljetbrains/mps/openapi/editor/EditorContext;Lorg/jetbrains/mps/openapi/model/SNode;)Ljetbrains/mps/openapi/editor/cells/EditorCell;" />
      <node id="7013563450911355563" at="69,0,86,0" concept="5" trace="createImage_7xa7wl_a0a_0#(Ljetbrains/mps/openapi/editor/EditorContext;Lorg/jetbrains/mps/openapi/model/SNode;)Ljetbrains/mps/openapi/editor/cells/EditorCell;" />
      <scope id="7013563450911355563" at="24,79,25,63" />
      <scope id="7013563450911355563" at="33,57,34,84" />
      <scope id="7013563450911355563" at="34,84,35,81" />
      <scope id="7013563450911355563" at="42,31,43,68" />
      <scope id="7013563450911355563" at="44,12,45,70" />
      <scope id="7013563450911355563" at="49,97,50,176" />
      <scope id="7013563450911355563" at="57,52,58,273" />
      <scope id="7013563450911355563" at="74,52,75,265" />
      <scope id="7013563450911355563" at="24,0,27,0">
        <var name="editorContext" id="7013563450911355563" />
        <var name="node" id="7013563450911355563" />
      </scope>
      <scope id="7013563450911355563" at="49,0,52,0">
        <var name="editorContext" id="7013563450911355563" />
        <var name="node" id="7013563450911355563" />
      </scope>
      <scope id="7013563450911355563" at="57,0,60,0" />
      <scope id="7013563450911355563" at="74,0,77,0" />
      <scope id="7013563450911355569" at="86,88,90,22">
        <var name="editorCell" id="7013563450911355569" />
      </scope>
      <scope id="7013563450911355569" at="86,0,92,0">
        <var name="editorContext" id="7013563450911355569" />
        <var name="node" id="7013563450911355569" />
      </scope>
      <scope id="7013563450911355563" at="55,5,62,41">
        <var name="_tmp_7xa7wl_a0c0e" id="7013563450911355563" />
      </scope>
      <scope id="7013563450911355563" at="72,5,79,41">
        <var name="_tmp_7xa7wl_a0c0f" id="7013563450911355563" />
      </scope>
      <scope id="7013563450911355563" at="27,89,36,22">
        <var name="editorCell" id="7013563450911355563" />
      </scope>
      <scope id="7013563450911355563" at="38,91,47,22">
        <var name="alternationCondition" id="7013563450911355563" />
        <var name="editorCell" id="7013563450911355563" />
      </scope>
      <scope id="7013563450911355563" at="54,21,63,5" />
      <scope id="7013563450911355563" at="71,21,80,5" />
      <scope id="7013563450911355563" at="27,0,38,0">
        <var name="editorContext" id="7013563450911355563" />
        <var name="node" id="7013563450911355563" />
      </scope>
      <scope id="7013563450911355563" at="38,0,49,0">
        <var name="editorContext" id="7013563450911355563" />
        <var name="node" id="7013563450911355563" />
      </scope>
      <scope id="7013563450911355563" at="52,98,67,22">
        <var name="editorCell" id="7013563450911355563" />
        <var name="imageModule" id="7013563450911355563" />
        <var name="imagePath" id="7013563450911355563" />
      </scope>
      <scope id="7013563450911355563" at="69,100,84,22">
        <var name="editorCell" id="7013563450911355563" />
        <var name="imageModule" id="7013563450911355563" />
        <var name="imagePath" id="7013563450911355563" />
      </scope>
      <scope id="7013563450911355563" at="52,0,69,0">
        <var name="editorContext" id="7013563450911355563" />
        <var name="node" id="7013563450911355563" />
      </scope>
      <scope id="7013563450911355563" at="69,0,86,0">
        <var name="editorContext" id="7013563450911355563" />
        <var name="node" id="7013563450911355563" />
      </scope>
      <unit id="7013563450911355563" at="56,58,60,7" name="jetbrains.mps.lang.editor.formsTests.editor.UsesPlatformCheckbox_Editor$1" />
      <unit id="7013563450911355563" at="73,58,77,7" name="jetbrains.mps.lang.editor.formsTests.editor.UsesPlatformCheckbox_Editor$2" />
      <unit id="7013563450911355563" at="23,0,93,0" name="jetbrains.mps.lang.editor.formsTests.editor.UsesPlatformCheckbox_Editor" />
    </file>
  </root>
  <root nodeRef="r:c940a954-8fe9-4bec-8df2-8ea0ebeb1d02(jetbrains.mps.lang.editor.formsTests.editor)/7569401714696388567">
    <file name="Checkbox_Actions_3jyf1k_b0.java">
      <node id="1340057216891299905" at="12,95,13,118" concept="2" />
      <node id="1340057216891299905" at="16,0,17,0" concept="3" trace="myNode" />
      <node id="1340057216891299905" at="17,57,18,25" concept="2" />
      <node id="1340057216891299905" at="20,40,21,31" concept="7" />
      <node id="1340057216891299905" at="23,54,24,56" concept="2" />
      <node id="1340057216891299905" at="26,75,27,70" concept="2" />
      <node id="1340057216891299905" at="12,0,15,0" concept="9" trace="setCellActions#(Ljetbrains/mps/openapi/editor/cells/EditorCell;Lorg/jetbrains/mps/openapi/model/SNode;Ljetbrains/mps/openapi/editor/EditorContext;)V" />
      <node id="1340057216891299905" at="17,0,20,0" concept="1" trace="Checkbox_Actions_3jyf1k_b0_CLICK#(Lorg/jetbrains/mps/openapi/model/SNode;)V" />
      <node id="1340057216891299905" at="20,0,23,0" concept="5" trace="getDescriptionText#()Ljava/lang/String;" />
      <node id="1340057216891299905" at="23,0,26,0" concept="5" trace="execute#(Ljetbrains/mps/openapi/editor/EditorContext;)V" />
      <node id="1340057216891299905" at="26,0,29,0" concept="5" trace="execute_internal#(Ljetbrains/mps/openapi/editor/EditorContext;Lorg/jetbrains/mps/openapi/model/SNode;)V" />
      <scope id="1340057216891299905" at="12,95,13,118" />
      <scope id="1340057216891299905" at="17,57,18,25" />
      <scope id="1340057216891299905" at="20,40,21,31" />
      <scope id="1340057216891299905" at="23,54,24,56" />
      <scope id="1340057216891299905" at="26,75,27,70" />
      <scope id="1340057216891299905" at="12,0,15,0">
        <var name="context" id="1340057216891299905" />
        <var name="editorCell" id="1340057216891299905" />
        <var name="node" id="1340057216891299905" />
      </scope>
      <scope id="1340057216891299905" at="17,0,20,0">
        <var name="node" id="1340057216891299905" />
      </scope>
      <scope id="1340057216891299905" at="20,0,23,0" />
      <scope id="1340057216891299905" at="23,0,26,0">
        <var name="editorContext" id="1340057216891299905" />
      </scope>
      <scope id="1340057216891299905" at="26,0,29,0">
        <var name="editorContext" id="1340057216891299905" />
        <var name="node" id="1340057216891299905" />
      </scope>
      <unit id="1340057216891299905" at="15,0,30,0" name="jetbrains.mps.lang.editor.formsTests.editor.Checkbox_Actions_3jyf1k_b0$Checkbox_Actions_3jyf1k_b0_CLICK" />
      <unit id="1340057216891299905" at="11,0,31,0" name="jetbrains.mps.lang.editor.formsTests.editor.Checkbox_Actions_3jyf1k_b0" />
    </file>
    <file name="Checkbox_Actions_3jyf1k_c0.java">
      <node id="8215612579904293709" at="12,95,13,118" concept="2" />
      <node id="8215612579904293709" at="16,0,17,0" concept="3" trace="myNode" />
      <node id="8215612579904293709" at="17,57,18,25" concept="2" />
      <node id="8215612579904293709" at="20,40,21,31" concept="7" />
      <node id="8215612579904293709" at="23,54,24,56" concept="2" />
      <node id="8215612579904293709" at="26,75,27,70" concept="2" />
      <node id="8215612579904293709" at="12,0,15,0" concept="9" trace="setCellActions#(Ljetbrains/mps/openapi/editor/cells/EditorCell;Lorg/jetbrains/mps/openapi/model/SNode;Ljetbrains/mps/openapi/editor/EditorContext;)V" />
      <node id="8215612579904293709" at="17,0,20,0" concept="1" trace="Checkbox_Actions_3jyf1k_c0_CLICK#(Lorg/jetbrains/mps/openapi/model/SNode;)V" />
      <node id="8215612579904293709" at="20,0,23,0" concept="5" trace="getDescriptionText#()Ljava/lang/String;" />
      <node id="8215612579904293709" at="23,0,26,0" concept="5" trace="execute#(Ljetbrains/mps/openapi/editor/EditorContext;)V" />
      <node id="8215612579904293709" at="26,0,29,0" concept="5" trace="execute_internal#(Ljetbrains/mps/openapi/editor/EditorContext;Lorg/jetbrains/mps/openapi/model/SNode;)V" />
      <scope id="8215612579904293709" at="12,95,13,118" />
      <scope id="8215612579904293709" at="17,57,18,25" />
      <scope id="8215612579904293709" at="20,40,21,31" />
      <scope id="8215612579904293709" at="23,54,24,56" />
      <scope id="8215612579904293709" at="26,75,27,70" />
      <scope id="8215612579904293709" at="12,0,15,0">
        <var name="context" id="8215612579904293709" />
        <var name="editorCell" id="8215612579904293709" />
        <var name="node" id="8215612579904293709" />
      </scope>
      <scope id="8215612579904293709" at="17,0,20,0">
        <var name="node" id="8215612579904293709" />
      </scope>
      <scope id="8215612579904293709" at="20,0,23,0" />
      <scope id="8215612579904293709" at="23,0,26,0">
        <var name="editorContext" id="8215612579904293709" />
      </scope>
      <scope id="8215612579904293709" at="26,0,29,0">
        <var name="editorContext" id="8215612579904293709" />
        <var name="node" id="8215612579904293709" />
      </scope>
      <unit id="8215612579904293709" at="15,0,30,0" name="jetbrains.mps.lang.editor.formsTests.editor.Checkbox_Actions_3jyf1k_c0$Checkbox_Actions_3jyf1k_c0_CLICK" />
      <unit id="8215612579904293709" at="11,0,31,0" name="jetbrains.mps.lang.editor.formsTests.editor.Checkbox_Actions_3jyf1k_c0" />
    </file>
    <file name="Checkbox_Actions_3jyf1k_f0.java">
      <node id="4319657350470029330" at="12,95,13,118" concept="2" />
      <node id="4319657350470029330" at="16,0,17,0" concept="3" trace="myNode" />
      <node id="4319657350470029330" at="17,57,18,25" concept="2" />
      <node id="4319657350470029330" at="20,40,21,31" concept="7" />
      <node id="4319657350470029330" at="23,54,24,56" concept="2" />
      <node id="4319657350470029330" at="26,75,27,70" concept="2" />
      <node id="4319657350470029330" at="12,0,15,0" concept="9" trace="setCellActions#(Ljetbrains/mps/openapi/editor/cells/EditorCell;Lorg/jetbrains/mps/openapi/model/SNode;Ljetbrains/mps/openapi/editor/EditorContext;)V" />
      <node id="4319657350470029330" at="17,0,20,0" concept="1" trace="Checkbox_Actions_3jyf1k_f0_CLICK#(Lorg/jetbrains/mps/openapi/model/SNode;)V" />
      <node id="4319657350470029330" at="20,0,23,0" concept="5" trace="getDescriptionText#()Ljava/lang/String;" />
      <node id="4319657350470029330" at="23,0,26,0" concept="5" trace="execute#(Ljetbrains/mps/openapi/editor/EditorContext;)V" />
      <node id="4319657350470029330" at="26,0,29,0" concept="5" trace="execute_internal#(Ljetbrains/mps/openapi/editor/EditorContext;Lorg/jetbrains/mps/openapi/model/SNode;)V" />
      <scope id="4319657350470029330" at="12,95,13,118" />
      <scope id="4319657350470029330" at="17,57,18,25" />
      <scope id="4319657350470029330" at="20,40,21,31" />
      <scope id="4319657350470029330" at="23,54,24,56" />
      <scope id="4319657350470029330" at="26,75,27,70" />
      <scope id="4319657350470029330" at="12,0,15,0">
        <var name="context" id="4319657350470029330" />
        <var name="editorCell" id="4319657350470029330" />
        <var name="node" id="4319657350470029330" />
      </scope>
      <scope id="4319657350470029330" at="17,0,20,0">
        <var name="node" id="4319657350470029330" />
      </scope>
      <scope id="4319657350470029330" at="20,0,23,0" />
      <scope id="4319657350470029330" at="23,0,26,0">
        <var name="editorContext" id="4319657350470029330" />
      </scope>
      <scope id="4319657350470029330" at="26,0,29,0">
        <var name="editorContext" id="4319657350470029330" />
        <var name="node" id="4319657350470029330" />
      </scope>
      <unit id="4319657350470029330" at="15,0,30,0" name="jetbrains.mps.lang.editor.formsTests.editor.Checkbox_Actions_3jyf1k_f0$Checkbox_Actions_3jyf1k_f0_CLICK" />
      <unit id="4319657350470029330" at="11,0,31,0" name="jetbrains.mps.lang.editor.formsTests.editor.Checkbox_Actions_3jyf1k_f0" />
    </file>
    <file name="Checkbox_Actions_3jyf1k_g0.java">
      <node id="806145720380898405" at="12,95,13,118" concept="2" />
      <node id="806145720380898405" at="16,0,17,0" concept="3" trace="myNode" />
      <node id="806145720380898405" at="17,57,18,25" concept="2" />
      <node id="806145720380898405" at="20,40,21,31" concept="7" />
      <node id="806145720380898405" at="23,54,24,56" concept="2" />
      <node id="806145720380898405" at="26,75,27,70" concept="2" />
      <node id="806145720380898405" at="12,0,15,0" concept="9" trace="setCellActions#(Ljetbrains/mps/openapi/editor/cells/EditorCell;Lorg/jetbrains/mps/openapi/model/SNode;Ljetbrains/mps/openapi/editor/EditorContext;)V" />
      <node id="806145720380898405" at="17,0,20,0" concept="1" trace="Checkbox_Actions_3jyf1k_g0_CLICK#(Lorg/jetbrains/mps/openapi/model/SNode;)V" />
      <node id="806145720380898405" at="20,0,23,0" concept="5" trace="getDescriptionText#()Ljava/lang/String;" />
      <node id="806145720380898405" at="23,0,26,0" concept="5" trace="execute#(Ljetbrains/mps/openapi/editor/EditorContext;)V" />
      <node id="806145720380898405" at="26,0,29,0" concept="5" trace="execute_internal#(Ljetbrains/mps/openapi/editor/EditorContext;Lorg/jetbrains/mps/openapi/model/SNode;)V" />
      <scope id="806145720380898405" at="12,95,13,118" />
      <scope id="806145720380898405" at="17,57,18,25" />
      <scope id="806145720380898405" at="20,40,21,31" />
      <scope id="806145720380898405" at="23,54,24,56" />
      <scope id="806145720380898405" at="26,75,27,70" />
      <scope id="806145720380898405" at="12,0,15,0">
        <var name="context" id="806145720380898405" />
        <var name="editorCell" id="806145720380898405" />
        <var name="node" id="806145720380898405" />
      </scope>
      <scope id="806145720380898405" at="17,0,20,0">
        <var name="node" id="806145720380898405" />
      </scope>
      <scope id="806145720380898405" at="20,0,23,0" />
      <scope id="806145720380898405" at="23,0,26,0">
        <var name="editorContext" id="806145720380898405" />
      </scope>
      <scope id="806145720380898405" at="26,0,29,0">
        <var name="editorContext" id="806145720380898405" />
        <var name="node" id="806145720380898405" />
      </scope>
      <unit id="806145720380898405" at="15,0,30,0" name="jetbrains.mps.lang.editor.formsTests.editor.Checkbox_Actions_3jyf1k_g0$Checkbox_Actions_3jyf1k_g0_CLICK" />
      <unit id="806145720380898405" at="11,0,31,0" name="jetbrains.mps.lang.editor.formsTests.editor.Checkbox_Actions_3jyf1k_g0" />
    </file>
    <file name="Checkbox_KeyMap_3jyf1k_b0.java">
      <node id="1340057216891299905" at="17,38,18,42" concept="2" />
      <node id="1340057216891299905" at="18,42,19,24" concept="6" />
      <node id="1340057216891299905" at="19,24,20,79" concept="2" />
      <node id="1340057216891299905" at="20,79,21,47" concept="2" />
      <node id="1340057216891299905" at="24,48,25,38" concept="2" />
      <node id="1340057216891299905" at="27,40,28,31" concept="7" />
      <node id="1340057216891299905" at="30,40,31,19" concept="7" />
      <node id="1340057216891299905" at="33,66,34,62" concept="6" />
      <node id="1340057216891299905" at="35,34,36,21" concept="7" />
      <node id="1340057216891299905" at="37,7,38,49" concept="6" />
      <node id="1340057216891299905" at="39,32,40,21" concept="7" />
      <node id="1340057216891299905" at="42,218,43,21" concept="7" />
      <node id="1340057216891299905" at="44,7,45,104" concept="7" />
      <node id="1340057216891299905" at="47,60,48,62" concept="6" />
      <node id="1340057216891299905" at="48,62,49,105" concept="2" />
      <node id="1340057216891299905" at="51,127,52,77" concept="7" />
      <node id="1340057216891299905" at="54,121,55,70" concept="2" />
      <node id="1340057216891299905" at="57,34,58,26" concept="7" />
      <node id="1340057216891299905" at="19,24,21,47" concept="0" />
      <node id="1340057216891299905" at="24,0,27,0" concept="1" trace="Checkbox_KeyMap_3jyf1k_b0_Action0#()V" />
      <node id="1340057216891299905" at="27,0,30,0" concept="5" trace="getDescriptionText#()Ljava/lang/String;" />
      <node id="1340057216891299905" at="30,0,33,0" concept="5" trace="isMenuAlwaysShown#()Z" />
      <node id="1340057216891299905" at="34,62,37,7" concept="4" />
      <node id="1340057216891299905" at="38,49,41,7" concept="4" />
      <node id="1340057216891299905" at="41,7,44,7" concept="4" />
      <node id="1340057216891299905" at="51,0,54,0" concept="5" trace="canExecute_internal#(Ljetbrains/mps/openapi/editor/EditorContext;Lorg/jetbrains/mps/openapi/model/SNode;Ljava/util/List;)Z" />
      <node id="1340057216891299905" at="54,0,57,0" concept="5" trace="execute_internal#(Ljetbrains/mps/openapi/editor/EditorContext;Lorg/jetbrains/mps/openapi/model/SNode;Ljava/util/List;)V" />
      <node id="1340057216891299905" at="57,0,60,0" concept="5" trace="getKeyStroke#()Ljava/lang/String;" />
      <node id="1340057216891299905" at="47,0,51,0" concept="5" trace="execute#(Ljetbrains/mps/openapi/editor/EditorContext;)V" />
      <node id="1340057216891299905" at="17,0,23,0" concept="1" trace="Checkbox_KeyMap_3jyf1k_b0#()V" />
      <node id="1340057216891299905" at="33,0,47,0" concept="5" trace="canExecute#(Ljetbrains/mps/openapi/editor/EditorContext;)Z" />
      <scope id="1340057216891299905" at="24,48,25,38" />
      <scope id="1340057216891299905" at="27,40,28,31" />
      <scope id="1340057216891299905" at="30,40,31,19" />
      <scope id="1340057216891299905" at="35,34,36,21" />
      <scope id="1340057216891299905" at="39,32,40,21" />
      <scope id="1340057216891299905" at="42,218,43,21" />
      <scope id="1340057216891299905" at="51,127,52,77" />
      <scope id="1340057216891299905" at="54,121,55,70" />
      <scope id="1340057216891299905" at="57,34,58,26" />
      <scope id="1340057216891299905" at="19,24,21,47" />
      <scope id="1340057216891299905" at="47,60,49,105">
        <var name="contextCell" id="1340057216891299905" />
      </scope>
      <scope id="1340057216891299905" at="24,0,27,0" />
      <scope id="1340057216891299905" at="27,0,30,0" />
      <scope id="1340057216891299905" at="30,0,33,0" />
      <scope id="1340057216891299905" at="51,0,54,0">
        <var name="editorContext" id="1340057216891299905" />
        <var name="node" id="1340057216891299905" />
        <var name="selectedNodes" id="1340057216891299905" />
      </scope>
      <scope id="1340057216891299905" at="54,0,57,0">
        <var name="editorContext" id="1340057216891299905" />
        <var name="node" id="1340057216891299905" />
        <var name="selectedNodes" id="1340057216891299905" />
      </scope>
      <scope id="1340057216891299905" at="57,0,60,0" />
      <scope id="1340057216891299905" at="17,38,21,47">
        <var name="action" id="1340057216891299905" />
      </scope>
      <scope id="1340057216891299905" at="47,0,51,0">
        <var name="editorContext" id="1340057216891299905" />
      </scope>
      <scope id="1340057216891299905" at="17,0,23,0" />
      <scope id="1340057216891299905" at="33,66,45,104">
        <var name="contextCell" id="1340057216891299905" />
        <var name="contextNode" id="1340057216891299905" />
      </scope>
      <scope id="1340057216891299905" at="33,0,47,0">
        <var name="editorContext" id="1340057216891299905" />
      </scope>
      <unit id="1340057216891299905" at="23,0,61,0" name="jetbrains.mps.lang.editor.formsTests.editor.Checkbox_KeyMap_3jyf1k_b0$Checkbox_KeyMap_3jyf1k_b0_Action0" />
      <unit id="1340057216891299905" at="16,0,62,0" name="jetbrains.mps.lang.editor.formsTests.editor.Checkbox_KeyMap_3jyf1k_b0" />
    </file>
    <file name="Checkbox_KeyMap_3jyf1k_c0.java">
      <node id="8215612579904293709" at="17,38,18,42" concept="2" />
      <node id="8215612579904293709" at="18,42,19,24" concept="6" />
      <node id="8215612579904293709" at="19,24,20,79" concept="2" />
      <node id="8215612579904293709" at="20,79,21,47" concept="2" />
      <node id="8215612579904293709" at="24,48,25,38" concept="2" />
      <node id="8215612579904293709" at="27,40,28,31" concept="7" />
      <node id="8215612579904293709" at="30,40,31,19" concept="7" />
      <node id="8215612579904293709" at="33,66,34,62" concept="6" />
      <node id="8215612579904293709" at="35,34,36,21" concept="7" />
      <node id="8215612579904293709" at="37,7,38,49" concept="6" />
      <node id="8215612579904293709" at="39,32,40,21" concept="7" />
      <node id="8215612579904293709" at="42,218,43,21" concept="7" />
      <node id="8215612579904293709" at="44,7,45,104" concept="7" />
      <node id="8215612579904293709" at="47,60,48,62" concept="6" />
      <node id="8215612579904293709" at="48,62,49,105" concept="2" />
      <node id="8215612579904293709" at="51,127,52,77" concept="7" />
      <node id="8215612579904293709" at="54,121,55,70" concept="2" />
      <node id="8215612579904293709" at="57,34,58,26" concept="7" />
      <node id="8215612579904293709" at="19,24,21,47" concept="0" />
      <node id="8215612579904293709" at="24,0,27,0" concept="1" trace="Checkbox_KeyMap_3jyf1k_c0_Action0#()V" />
      <node id="8215612579904293709" at="27,0,30,0" concept="5" trace="getDescriptionText#()Ljava/lang/String;" />
      <node id="8215612579904293709" at="30,0,33,0" concept="5" trace="isMenuAlwaysShown#()Z" />
      <node id="8215612579904293709" at="34,62,37,7" concept="4" />
      <node id="8215612579904293709" at="38,49,41,7" concept="4" />
      <node id="8215612579904293709" at="41,7,44,7" concept="4" />
      <node id="8215612579904293709" at="51,0,54,0" concept="5" trace="canExecute_internal#(Ljetbrains/mps/openapi/editor/EditorContext;Lorg/jetbrains/mps/openapi/model/SNode;Ljava/util/List;)Z" />
      <node id="8215612579904293709" at="54,0,57,0" concept="5" trace="execute_internal#(Ljetbrains/mps/openapi/editor/EditorContext;Lorg/jetbrains/mps/openapi/model/SNode;Ljava/util/List;)V" />
      <node id="8215612579904293709" at="57,0,60,0" concept="5" trace="getKeyStroke#()Ljava/lang/String;" />
      <node id="8215612579904293709" at="47,0,51,0" concept="5" trace="execute#(Ljetbrains/mps/openapi/editor/EditorContext;)V" />
      <node id="8215612579904293709" at="17,0,23,0" concept="1" trace="Checkbox_KeyMap_3jyf1k_c0#()V" />
      <node id="8215612579904293709" at="33,0,47,0" concept="5" trace="canExecute#(Ljetbrains/mps/openapi/editor/EditorContext;)Z" />
      <scope id="8215612579904293709" at="24,48,25,38" />
      <scope id="8215612579904293709" at="27,40,28,31" />
      <scope id="8215612579904293709" at="30,40,31,19" />
      <scope id="8215612579904293709" at="35,34,36,21" />
      <scope id="8215612579904293709" at="39,32,40,21" />
      <scope id="8215612579904293709" at="42,218,43,21" />
      <scope id="8215612579904293709" at="51,127,52,77" />
      <scope id="8215612579904293709" at="54,121,55,70" />
      <scope id="8215612579904293709" at="57,34,58,26" />
      <scope id="8215612579904293709" at="19,24,21,47" />
      <scope id="8215612579904293709" at="47,60,49,105">
        <var name="contextCell" id="8215612579904293709" />
      </scope>
      <scope id="8215612579904293709" at="24,0,27,0" />
      <scope id="8215612579904293709" at="27,0,30,0" />
      <scope id="8215612579904293709" at="30,0,33,0" />
      <scope id="8215612579904293709" at="51,0,54,0">
        <var name="editorContext" id="8215612579904293709" />
        <var name="node" id="8215612579904293709" />
        <var name="selectedNodes" id="8215612579904293709" />
      </scope>
      <scope id="8215612579904293709" at="54,0,57,0">
        <var name="editorContext" id="8215612579904293709" />
        <var name="node" id="8215612579904293709" />
        <var name="selectedNodes" id="8215612579904293709" />
      </scope>
      <scope id="8215612579904293709" at="57,0,60,0" />
      <scope id="8215612579904293709" at="17,38,21,47">
        <var name="action" id="8215612579904293709" />
      </scope>
      <scope id="8215612579904293709" at="47,0,51,0">
        <var name="editorContext" id="8215612579904293709" />
      </scope>
      <scope id="8215612579904293709" at="17,0,23,0" />
      <scope id="8215612579904293709" at="33,66,45,104">
        <var name="contextCell" id="8215612579904293709" />
        <var name="contextNode" id="8215612579904293709" />
      </scope>
      <scope id="8215612579904293709" at="33,0,47,0">
        <var name="editorContext" id="8215612579904293709" />
      </scope>
      <unit id="8215612579904293709" at="23,0,61,0" name="jetbrains.mps.lang.editor.formsTests.editor.Checkbox_KeyMap_3jyf1k_c0$Checkbox_KeyMap_3jyf1k_c0_Action0" />
      <unit id="8215612579904293709" at="16,0,62,0" name="jetbrains.mps.lang.editor.formsTests.editor.Checkbox_KeyMap_3jyf1k_c0" />
    </file>
    <file name="Checkbox_KeyMap_3jyf1k_f0.java">
      <node id="4319657350470029330" at="17,38,18,42" concept="2" />
      <node id="4319657350470029330" at="18,42,19,24" concept="6" />
      <node id="4319657350470029330" at="19,24,20,79" concept="2" />
      <node id="4319657350470029330" at="20,79,21,47" concept="2" />
      <node id="4319657350470029330" at="24,48,25,38" concept="2" />
      <node id="4319657350470029330" at="27,40,28,31" concept="7" />
      <node id="4319657350470029330" at="30,40,31,19" concept="7" />
      <node id="4319657350470029330" at="33,66,34,62" concept="6" />
      <node id="4319657350470029330" at="35,34,36,21" concept="7" />
      <node id="4319657350470029330" at="37,7,38,49" concept="6" />
      <node id="4319657350470029330" at="39,32,40,21" concept="7" />
      <node id="4319657350470029330" at="42,218,43,21" concept="7" />
      <node id="4319657350470029330" at="44,7,45,104" concept="7" />
      <node id="4319657350470029330" at="47,60,48,62" concept="6" />
      <node id="4319657350470029330" at="48,62,49,105" concept="2" />
      <node id="4319657350470029330" at="51,127,52,77" concept="7" />
      <node id="4319657350470029330" at="54,121,55,70" concept="2" />
      <node id="4319657350470029330" at="57,34,58,26" concept="7" />
      <node id="4319657350470029330" at="19,24,21,47" concept="0" />
      <node id="4319657350470029330" at="24,0,27,0" concept="1" trace="Checkbox_KeyMap_3jyf1k_f0_Action0#()V" />
      <node id="4319657350470029330" at="27,0,30,0" concept="5" trace="getDescriptionText#()Ljava/lang/String;" />
      <node id="4319657350470029330" at="30,0,33,0" concept="5" trace="isMenuAlwaysShown#()Z" />
      <node id="4319657350470029330" at="34,62,37,7" concept="4" />
      <node id="4319657350470029330" at="38,49,41,7" concept="4" />
      <node id="4319657350470029330" at="41,7,44,7" concept="4" />
      <node id="4319657350470029330" at="51,0,54,0" concept="5" trace="canExecute_internal#(Ljetbrains/mps/openapi/editor/EditorContext;Lorg/jetbrains/mps/openapi/model/SNode;Ljava/util/List;)Z" />
      <node id="4319657350470029330" at="54,0,57,0" concept="5" trace="execute_internal#(Ljetbrains/mps/openapi/editor/EditorContext;Lorg/jetbrains/mps/openapi/model/SNode;Ljava/util/List;)V" />
      <node id="4319657350470029330" at="57,0,60,0" concept="5" trace="getKeyStroke#()Ljava/lang/String;" />
      <node id="4319657350470029330" at="47,0,51,0" concept="5" trace="execute#(Ljetbrains/mps/openapi/editor/EditorContext;)V" />
      <node id="4319657350470029330" at="17,0,23,0" concept="1" trace="Checkbox_KeyMap_3jyf1k_f0#()V" />
      <node id="4319657350470029330" at="33,0,47,0" concept="5" trace="canExecute#(Ljetbrains/mps/openapi/editor/EditorContext;)Z" />
      <scope id="4319657350470029330" at="24,48,25,38" />
      <scope id="4319657350470029330" at="27,40,28,31" />
      <scope id="4319657350470029330" at="30,40,31,19" />
      <scope id="4319657350470029330" at="35,34,36,21" />
      <scope id="4319657350470029330" at="39,32,40,21" />
      <scope id="4319657350470029330" at="42,218,43,21" />
      <scope id="4319657350470029330" at="51,127,52,77" />
      <scope id="4319657350470029330" at="54,121,55,70" />
      <scope id="4319657350470029330" at="57,34,58,26" />
      <scope id="4319657350470029330" at="19,24,21,47" />
      <scope id="4319657350470029330" at="47,60,49,105">
        <var name="contextCell" id="4319657350470029330" />
      </scope>
      <scope id="4319657350470029330" at="24,0,27,0" />
      <scope id="4319657350470029330" at="27,0,30,0" />
      <scope id="4319657350470029330" at="30,0,33,0" />
      <scope id="4319657350470029330" at="51,0,54,0">
        <var name="editorContext" id="4319657350470029330" />
        <var name="node" id="4319657350470029330" />
        <var name="selectedNodes" id="4319657350470029330" />
      </scope>
      <scope id="4319657350470029330" at="54,0,57,0">
        <var name="editorContext" id="4319657350470029330" />
        <var name="node" id="4319657350470029330" />
        <var name="selectedNodes" id="4319657350470029330" />
      </scope>
      <scope id="4319657350470029330" at="57,0,60,0" />
      <scope id="4319657350470029330" at="17,38,21,47">
        <var name="action" id="4319657350470029330" />
      </scope>
      <scope id="4319657350470029330" at="47,0,51,0">
        <var name="editorContext" id="4319657350470029330" />
      </scope>
      <scope id="4319657350470029330" at="17,0,23,0" />
      <scope id="4319657350470029330" at="33,66,45,104">
        <var name="contextCell" id="4319657350470029330" />
        <var name="contextNode" id="4319657350470029330" />
      </scope>
      <scope id="4319657350470029330" at="33,0,47,0">
        <var name="editorContext" id="4319657350470029330" />
      </scope>
      <unit id="4319657350470029330" at="23,0,61,0" name="jetbrains.mps.lang.editor.formsTests.editor.Checkbox_KeyMap_3jyf1k_f0$Checkbox_KeyMap_3jyf1k_f0_Action0" />
      <unit id="4319657350470029330" at="16,0,62,0" name="jetbrains.mps.lang.editor.formsTests.editor.Checkbox_KeyMap_3jyf1k_f0" />
    </file>
    <file name="Checkbox_KeyMap_3jyf1k_g0.java">
      <node id="806145720380898405" at="17,38,18,42" concept="2" />
      <node id="806145720380898405" at="18,42,19,24" concept="6" />
      <node id="806145720380898405" at="19,24,20,79" concept="2" />
      <node id="806145720380898405" at="20,79,21,47" concept="2" />
      <node id="806145720380898405" at="24,48,25,38" concept="2" />
      <node id="806145720380898405" at="27,40,28,31" concept="7" />
      <node id="806145720380898405" at="30,40,31,19" concept="7" />
      <node id="806145720380898405" at="33,66,34,62" concept="6" />
      <node id="806145720380898405" at="35,34,36,21" concept="7" />
      <node id="806145720380898405" at="37,7,38,49" concept="6" />
      <node id="806145720380898405" at="39,32,40,21" concept="7" />
      <node id="806145720380898405" at="42,218,43,21" concept="7" />
      <node id="806145720380898405" at="44,7,45,104" concept="7" />
      <node id="806145720380898405" at="47,60,48,62" concept="6" />
      <node id="806145720380898405" at="48,62,49,105" concept="2" />
      <node id="806145720380898405" at="51,127,52,77" concept="7" />
      <node id="806145720380898405" at="54,121,55,70" concept="2" />
      <node id="806145720380898405" at="57,34,58,26" concept="7" />
      <node id="806145720380898405" at="19,24,21,47" concept="0" />
      <node id="806145720380898405" at="24,0,27,0" concept="1" trace="Checkbox_KeyMap_3jyf1k_g0_Action0#()V" />
      <node id="806145720380898405" at="27,0,30,0" concept="5" trace="getDescriptionText#()Ljava/lang/String;" />
      <node id="806145720380898405" at="30,0,33,0" concept="5" trace="isMenuAlwaysShown#()Z" />
      <node id="806145720380898405" at="34,62,37,7" concept="4" />
      <node id="806145720380898405" at="38,49,41,7" concept="4" />
      <node id="806145720380898405" at="41,7,44,7" concept="4" />
      <node id="806145720380898405" at="51,0,54,0" concept="5" trace="canExecute_internal#(Ljetbrains/mps/openapi/editor/EditorContext;Lorg/jetbrains/mps/openapi/model/SNode;Ljava/util/List;)Z" />
      <node id="806145720380898405" at="54,0,57,0" concept="5" trace="execute_internal#(Ljetbrains/mps/openapi/editor/EditorContext;Lorg/jetbrains/mps/openapi/model/SNode;Ljava/util/List;)V" />
      <node id="806145720380898405" at="57,0,60,0" concept="5" trace="getKeyStroke#()Ljava/lang/String;" />
      <node id="806145720380898405" at="47,0,51,0" concept="5" trace="execute#(Ljetbrains/mps/openapi/editor/EditorContext;)V" />
      <node id="806145720380898405" at="17,0,23,0" concept="1" trace="Checkbox_KeyMap_3jyf1k_g0#()V" />
      <node id="806145720380898405" at="33,0,47,0" concept="5" trace="canExecute#(Ljetbrains/mps/openapi/editor/EditorContext;)Z" />
      <scope id="806145720380898405" at="24,48,25,38" />
      <scope id="806145720380898405" at="27,40,28,31" />
      <scope id="806145720380898405" at="30,40,31,19" />
      <scope id="806145720380898405" at="35,34,36,21" />
      <scope id="806145720380898405" at="39,32,40,21" />
      <scope id="806145720380898405" at="42,218,43,21" />
      <scope id="806145720380898405" at="51,127,52,77" />
      <scope id="806145720380898405" at="54,121,55,70" />
      <scope id="806145720380898405" at="57,34,58,26" />
      <scope id="806145720380898405" at="19,24,21,47" />
      <scope id="806145720380898405" at="47,60,49,105">
        <var name="contextCell" id="806145720380898405" />
      </scope>
      <scope id="806145720380898405" at="24,0,27,0" />
      <scope id="806145720380898405" at="27,0,30,0" />
      <scope id="806145720380898405" at="30,0,33,0" />
      <scope id="806145720380898405" at="51,0,54,0">
        <var name="editorContext" id="806145720380898405" />
        <var name="node" id="806145720380898405" />
        <var name="selectedNodes" id="806145720380898405" />
      </scope>
      <scope id="806145720380898405" at="54,0,57,0">
        <var name="editorContext" id="806145720380898405" />
        <var name="node" id="806145720380898405" />
        <var name="selectedNodes" id="806145720380898405" />
      </scope>
      <scope id="806145720380898405" at="57,0,60,0" />
      <scope id="806145720380898405" at="17,38,21,47">
        <var name="action" id="806145720380898405" />
      </scope>
      <scope id="806145720380898405" at="47,0,51,0">
        <var name="editorContext" id="806145720380898405" />
      </scope>
      <scope id="806145720380898405" at="17,0,23,0" />
      <scope id="806145720380898405" at="33,66,45,104">
        <var name="contextCell" id="806145720380898405" />
        <var name="contextNode" id="806145720380898405" />
      </scope>
      <scope id="806145720380898405" at="33,0,47,0">
        <var name="editorContext" id="806145720380898405" />
      </scope>
      <unit id="806145720380898405" at="23,0,61,0" name="jetbrains.mps.lang.editor.formsTests.editor.Checkbox_KeyMap_3jyf1k_g0$Checkbox_KeyMap_3jyf1k_g0_Action0" />
      <unit id="806145720380898405" at="16,0,62,0" name="jetbrains.mps.lang.editor.formsTests.editor.Checkbox_KeyMap_3jyf1k_g0" />
    </file>
    <file name="ToggleCheckboxAction_3jyf1k_b0.java">
      <node id="1340057216891299905" at="17,0,18,0" concept="3" trace="myNode" />
      <node id="1340057216891299905" at="19,53,20,18" concept="2" />
      <node id="1340057216891299905" at="22,52,23,62" concept="6" />
      <node id="1340057216891299905" at="25,51,26,67" concept="6" />
      <node id="1340057216891299905" at="26,67,27,115" concept="7" />
      <node id="1340057216891299905" at="29,13,30,0" concept="8" />
      <node id="1340057216891299905" at="30,0,31,354" concept="2" />
      <node id="1340057216891299905" at="31,354,32,0" concept="8" />
      <node id="1340057216891299905" at="33,28,34,34" concept="2" />
      <node id="1340057216891299905" at="34,34,35,39" concept="2" />
      <node id="1340057216891299905" at="19,0,22,0" concept="1" trace="ToggleCheckboxAction_3jyf1k_b0#(Lorg/jetbrains/mps/openapi/model/SNode;)V" />
      <node id="1340057216891299905" at="25,0,29,0" concept="5" trace="createCellSelector#()Ljetbrains/mps/nodeEditor/selectionRestoring/CellSelector;" />
      <node id="1340057216891299905" at="32,0,36,5" concept="4" />
      <node id="1340057216891299905" at="23,62,29,13" concept="6" />
      <node id="1340057216891299905" at="22,0,38,0" concept="5" trace="execute#(Ljetbrains/mps/openapi/editor/EditorContext;)V" />
      <scope id="1340057216891299905" at="19,53,20,18" />
      <scope id="1340057216891299905" at="25,51,27,115">
        <var name="label" id="1340057216891299905" />
      </scope>
      <scope id="1340057216891299905" at="33,28,35,39" />
      <scope id="1340057216891299905" at="19,0,22,0">
        <var name="node" id="1340057216891299905" />
      </scope>
      <scope id="1340057216891299905" at="25,0,29,0" />
      <scope id="1340057216891299905" at="22,52,36,5">
        <var name="selectedCell" id="1340057216891299905" />
        <var name="selection" id="1340057216891299905" />
      </scope>
      <scope id="1340057216891299905" at="22,0,38,0">
        <var name="editorContext" id="1340057216891299905" />
      </scope>
      <unit id="1340057216891299905" at="24,40,29,5" name="jetbrains.mps.lang.editor.formsTests.editor.ToggleCheckboxAction_3jyf1k_b0$1" />
      <unit id="1340057216891299905" at="16,0,39,0" name="jetbrains.mps.lang.editor.formsTests.editor.ToggleCheckboxAction_3jyf1k_b0" />
    </file>
    <file name="ToggleCheckboxAction_3jyf1k_c0.java">
      <node id="8215612579904293709" at="17,0,18,0" concept="3" trace="myNode" />
      <node id="8215612579904293709" at="19,53,20,18" concept="2" />
      <node id="8215612579904293709" at="22,52,23,62" concept="6" />
      <node id="8215612579904293709" at="25,51,26,67" concept="6" />
      <node id="8215612579904293709" at="26,67,27,115" concept="7" />
      <node id="8215612579904293709" at="29,13,30,0" concept="8" />
      <node id="8215612579904293709" at="30,0,31,354" concept="2" />
      <node id="8215612579904293709" at="31,354,32,0" concept="8" />
      <node id="8215612579904293709" at="33,28,34,34" concept="2" />
      <node id="8215612579904293709" at="34,34,35,39" concept="2" />
      <node id="8215612579904293709" at="19,0,22,0" concept="1" trace="ToggleCheckboxAction_3jyf1k_c0#(Lorg/jetbrains/mps/openapi/model/SNode;)V" />
      <node id="8215612579904293709" at="25,0,29,0" concept="5" trace="createCellSelector#()Ljetbrains/mps/nodeEditor/selectionRestoring/CellSelector;" />
      <node id="8215612579904293709" at="32,0,36,5" concept="4" />
      <node id="8215612579904293709" at="23,62,29,13" concept="6" />
      <node id="8215612579904293709" at="22,0,38,0" concept="5" trace="execute#(Ljetbrains/mps/openapi/editor/EditorContext;)V" />
      <scope id="8215612579904293709" at="19,53,20,18" />
      <scope id="8215612579904293709" at="25,51,27,115">
        <var name="label" id="8215612579904293709" />
      </scope>
      <scope id="8215612579904293709" at="33,28,35,39" />
      <scope id="8215612579904293709" at="19,0,22,0">
        <var name="node" id="8215612579904293709" />
      </scope>
      <scope id="8215612579904293709" at="25,0,29,0" />
      <scope id="8215612579904293709" at="22,52,36,5">
        <var name="selectedCell" id="8215612579904293709" />
        <var name="selection" id="8215612579904293709" />
      </scope>
      <scope id="8215612579904293709" at="22,0,38,0">
        <var name="editorContext" id="8215612579904293709" />
      </scope>
      <unit id="8215612579904293709" at="24,40,29,5" name="jetbrains.mps.lang.editor.formsTests.editor.ToggleCheckboxAction_3jyf1k_c0$1" />
      <unit id="8215612579904293709" at="16,0,39,0" name="jetbrains.mps.lang.editor.formsTests.editor.ToggleCheckboxAction_3jyf1k_c0" />
    </file>
    <file name="ToggleCheckboxAction_3jyf1k_f0.java">
      <node id="4319657350470029330" at="17,0,18,0" concept="3" trace="myNode" />
      <node id="4319657350470029330" at="19,53,20,18" concept="2" />
      <node id="4319657350470029330" at="22,52,23,62" concept="6" />
      <node id="4319657350470029330" at="25,51,26,67" concept="6" />
      <node id="4319657350470029330" at="26,67,27,115" concept="7" />
      <node id="4319657350470029330" at="29,13,30,0" concept="8" />
      <node id="4319657350470029330" at="30,0,31,356" concept="2" />
      <node id="4319657350470029330" at="31,356,32,0" concept="8" />
      <node id="4319657350470029330" at="33,28,34,34" concept="2" />
      <node id="4319657350470029330" at="34,34,35,39" concept="2" />
      <node id="4319657350470029330" at="19,0,22,0" concept="1" trace="ToggleCheckboxAction_3jyf1k_f0#(Lorg/jetbrains/mps/openapi/model/SNode;)V" />
      <node id="4319657350470029330" at="25,0,29,0" concept="5" trace="createCellSelector#()Ljetbrains/mps/nodeEditor/selectionRestoring/CellSelector;" />
      <node id="4319657350470029330" at="32,0,36,5" concept="4" />
      <node id="4319657350470029330" at="23,62,29,13" concept="6" />
      <node id="4319657350470029330" at="22,0,38,0" concept="5" trace="execute#(Ljetbrains/mps/openapi/editor/EditorContext;)V" />
      <scope id="4319657350470029330" at="19,53,20,18" />
      <scope id="4319657350470029330" at="25,51,27,115">
        <var name="label" id="4319657350470029330" />
      </scope>
      <scope id="4319657350470029330" at="33,28,35,39" />
      <scope id="4319657350470029330" at="19,0,22,0">
        <var name="node" id="4319657350470029330" />
      </scope>
      <scope id="4319657350470029330" at="25,0,29,0" />
      <scope id="4319657350470029330" at="22,52,36,5">
        <var name="selectedCell" id="4319657350470029330" />
        <var name="selection" id="4319657350470029330" />
      </scope>
      <scope id="4319657350470029330" at="22,0,38,0">
        <var name="editorContext" id="4319657350470029330" />
      </scope>
      <unit id="4319657350470029330" at="24,40,29,5" name="jetbrains.mps.lang.editor.formsTests.editor.ToggleCheckboxAction_3jyf1k_f0$1" />
      <unit id="4319657350470029330" at="16,0,39,0" name="jetbrains.mps.lang.editor.formsTests.editor.ToggleCheckboxAction_3jyf1k_f0" />
    </file>
    <file name="ToggleCheckboxAction_3jyf1k_g0.java">
      <node id="806145720380898405" at="16,0,17,0" concept="3" trace="myNode" />
      <node id="806145720380898405" at="18,53,19,18" concept="2" />
      <node id="806145720380898405" at="21,52,22,62" concept="6" />
      <node id="806145720380898405" at="24,51,25,39" concept="7" />
      <node id="806145720380898405" at="27,13,28,0" concept="8" />
      <node id="806145720380898405" at="28,0,29,356" concept="2" />
      <node id="806145720380898405" at="29,356,30,0" concept="8" />
      <node id="806145720380898405" at="31,28,32,34" concept="2" />
      <node id="806145720380898405" at="32,34,33,39" concept="2" />
      <node id="806145720380898405" at="18,0,21,0" concept="1" trace="ToggleCheckboxAction_3jyf1k_g0#(Lorg/jetbrains/mps/openapi/model/SNode;)V" />
      <node id="806145720380898405" at="24,0,27,0" concept="5" trace="createCellSelector#()Ljetbrains/mps/nodeEditor/selectionRestoring/CellSelector;" />
      <node id="806145720380898405" at="30,0,34,5" concept="4" />
      <node id="806145720380898405" at="22,62,27,13" concept="6" />
      <node id="806145720380898405" at="21,0,36,0" concept="5" trace="execute#(Ljetbrains/mps/openapi/editor/EditorContext;)V" />
      <scope id="806145720380898405" at="18,53,19,18" />
      <scope id="806145720380898405" at="24,51,25,39" />
      <scope id="806145720380898405" at="31,28,33,39" />
      <scope id="806145720380898405" at="18,0,21,0">
        <var name="node" id="806145720380898405" />
      </scope>
      <scope id="806145720380898405" at="24,0,27,0" />
      <scope id="806145720380898405" at="21,52,34,5">
        <var name="selectedCell" id="806145720380898405" />
        <var name="selection" id="806145720380898405" />
      </scope>
      <scope id="806145720380898405" at="21,0,36,0">
        <var name="editorContext" id="806145720380898405" />
      </scope>
      <unit id="806145720380898405" at="23,40,27,5" name="jetbrains.mps.lang.editor.formsTests.editor.ToggleCheckboxAction_3jyf1k_g0$1" />
      <unit id="806145720380898405" at="15,0,37,0" name="jetbrains.mps.lang.editor.formsTests.editor.ToggleCheckboxAction_3jyf1k_g0" />
    </file>
    <file name="VariousCheckboxes_Editor.java">
      <node id="7569401714696388567" at="33,79,34,63" concept="7" />
      <node id="7569401714696388567" at="36,89,37,97" concept="6" />
      <node id="7569401714696388567" at="37,97,38,48" concept="2" />
      <node id="7569401714696388567" at="38,48,39,28" concept="2" />
      <node id="7569401714696388567" at="39,28,40,79" concept="2" />
      <node id="7569401714696388567" at="40,79,41,81" concept="0" />
      <node id="7569401714696388567" at="40,79,41,81" concept="2" />
      <node id="7569401714696388567" at="41,81,42,83" concept="0" />
      <node id="7569401714696388567" at="41,81,42,83" concept="2" />
      <node id="7569401714696388567" at="42,83,43,83" concept="0" />
      <node id="7569401714696388567" at="42,83,43,83" concept="2" />
      <node id="7569401714696388567" at="43,83,44,78" concept="0" />
      <node id="7569401714696388567" at="43,83,44,78" concept="2" />
      <node id="7569401714696388567" at="44,78,45,81" concept="0" />
      <node id="7569401714696388567" at="44,78,45,81" concept="2" />
      <node id="7569401714696388567" at="45,81,46,83" concept="0" />
      <node id="7569401714696388567" at="45,81,46,83" concept="2" />
      <node id="7569401714696388567" at="46,83,47,83" concept="0" />
      <node id="7569401714696388567" at="46,83,47,83" concept="2" />
      <node id="7569401714696388567" at="47,83,48,22" concept="7" />
      <node id="1801654740563647913" at="50,88,51,103" concept="6" />
      <node id="1801654740563647913" at="51,103,52,47" concept="2" />
      <node id="1801654740563647913" at="52,47,53,34" concept="2" />
      <node id="1801654740563647913" at="53,34,54,22" concept="7" />
      <node id="7569401714696388567" at="56,90,57,99" concept="6" />
      <node id="7569401714696388567" at="57,99,58,49" concept="2" />
      <node id="7569401714696388567" at="58,49,59,79" concept="2" />
      <node id="7569401714696388567" at="59,79,60,58" concept="2" />
      <node id="7569401714696388567" at="60,58,61,85" concept="0" />
      <node id="7569401714696388567" at="60,58,61,85" concept="2" />
      <node id="7569401714696388567" at="61,85,62,82" concept="0" />
      <node id="7569401714696388567" at="61,85,62,82" concept="2" />
      <node id="7569401714696388567" at="62,82,63,22" concept="7" />
      <node id="7569401714696388567" at="65,92,66,40" concept="6" />
      <node id="7569401714696388567" at="66,40,67,104" concept="2" />
      <node id="7569401714696388567" at="67,104,68,33" concept="6" />
      <node id="7569401714696388567" at="69,31,70,72" concept="2" />
      <node id="7569401714696388567" at="71,12,72,74" concept="2" />
      <node id="7569401714696388567" at="73,5,74,34" concept="6" />
      <node id="7569401714696388567" at="74,34,75,62" concept="2" />
      <node id="7569401714696388567" at="75,62,76,60" concept="2" />
      <node id="7569401714696388567" at="76,60,77,105" concept="2" />
      <node id="7569401714696388567" at="77,105,78,40" concept="2" />
      <node id="7569401714696388567" at="78,40,79,22" concept="7" />
      <node id="7569401714696388567" at="81,98,82,182" concept="7" />
      <node id="7569401714696388567" at="84,90,85,90" concept="6" />
      <node id="7569401714696388567" at="85,90,86,49" concept="2" />
      <node id="7569401714696388567" at="86,49,87,34" concept="2" />
      <node id="7569401714696388567" at="87,34,88,22" concept="7" />
      <node id="7569401714696388567" at="90,92,91,91" concept="6" />
      <node id="7569401714696388567" at="91,91,92,51" concept="2" />
      <node id="7569401714696388567" at="92,51,93,34" concept="2" />
      <node id="7569401714696388567" at="93,34,94,22" concept="7" />
      <node id="8215612579904192975" at="96,89,97,102" concept="6" />
      <node id="8215612579904192975" at="97,102,98,48" concept="2" />
      <node id="8215612579904192975" at="98,48,99,34" concept="2" />
      <node id="8215612579904192975" at="99,34,100,22" concept="7" />
      <node id="7569401714696388567" at="102,90,103,99" concept="6" />
      <node id="7569401714696388567" at="103,99,104,49" concept="2" />
      <node id="7569401714696388567" at="104,49,105,34" concept="6" />
      <node id="7569401714696388567" at="105,34,106,52" concept="2" />
      <node id="7569401714696388567" at="106,52,107,40" concept="2" />
      <node id="7569401714696388567" at="107,40,108,79" concept="2" />
      <node id="7569401714696388567" at="108,79,109,58" concept="2" />
      <node id="7569401714696388567" at="109,58,110,85" concept="0" />
      <node id="7569401714696388567" at="109,58,110,85" concept="2" />
      <node id="7569401714696388567" at="110,85,111,82" concept="0" />
      <node id="7569401714696388567" at="110,85,111,82" concept="2" />
      <node id="7569401714696388567" at="111,82,112,22" concept="7" />
      <node id="7569401714696388567" at="114,92,115,40" concept="6" />
      <node id="7569401714696388567" at="115,40,116,104" concept="2" />
      <node id="7569401714696388567" at="116,104,117,33" concept="6" />
      <node id="7569401714696388567" at="118,31,119,72" concept="2" />
      <node id="7569401714696388567" at="120,12,121,74" concept="2" />
      <node id="7569401714696388567" at="122,5,123,22" concept="7" />
      <node id="7569401714696388567" at="125,98,126,182" concept="7" />
      <node id="7569401714696388567" at="128,90,129,90" concept="6" />
      <node id="7569401714696388567" at="129,90,130,49" concept="2" />
      <node id="7569401714696388567" at="130,49,131,34" concept="2" />
      <node id="7569401714696388567" at="131,34,132,22" concept="7" />
      <node id="7569401714696388567" at="134,92,135,91" concept="6" />
      <node id="7569401714696388567" at="135,91,136,51" concept="2" />
      <node id="7569401714696388567" at="136,51,137,34" concept="2" />
      <node id="7569401714696388567" at="137,34,138,22" concept="7" />
      <node id="8215612579904293711" at="140,89,141,107" concept="6" />
      <node id="8215612579904293711" at="141,107,142,48" concept="2" />
      <node id="8215612579904293711" at="142,48,143,34" concept="2" />
      <node id="8215612579904293711" at="143,34,144,22" concept="7" />
      <node id="3796218498503166141" at="146,85,147,76" concept="6" />
      <node id="3796218498503166141" at="147,76,148,98" concept="2" />
      <node id="3796218498503166141" at="148,98,149,101" concept="2" />
      <node id="3796218498503166141" at="149,101,150,44" concept="2" />
      <node id="3796218498503166141" at="150,44,151,22" concept="7" />
      <node id="4319657350470028786" at="153,88,154,103" concept="6" />
      <node id="4319657350470028786" at="154,103,155,47" concept="2" />
      <node id="4319657350470028786" at="155,47,156,34" concept="2" />
      <node id="4319657350470028786" at="156,34,157,22" concept="7" />
      <node id="7569401714696388567" at="159,90,160,99" concept="6" />
      <node id="7569401714696388567" at="160,99,161,49" concept="2" />
      <node id="7569401714696388567" at="161,49,162,79" concept="2" />
      <node id="7569401714696388567" at="162,79,163,58" concept="2" />
      <node id="7569401714696388567" at="163,58,164,85" concept="0" />
      <node id="7569401714696388567" at="163,58,164,85" concept="2" />
      <node id="7569401714696388567" at="164,85,165,82" concept="0" />
      <node id="7569401714696388567" at="164,85,165,82" concept="2" />
      <node id="7569401714696388567" at="165,82,166,22" concept="7" />
      <node id="7569401714696388567" at="168,92,169,40" concept="6" />
      <node id="7569401714696388567" at="169,40,170,104" concept="2" />
      <node id="7569401714696388567" at="170,104,171,33" concept="6" />
      <node id="7569401714696388567" at="172,31,173,72" concept="2" />
      <node id="7569401714696388567" at="174,12,175,74" concept="2" />
      <node id="7569401714696388567" at="176,5,177,22" concept="7" />
      <node id="7569401714696388567" at="179,98,180,183" concept="7" />
      <node id="7569401714696388567" at="182,90,183,89" concept="6" />
      <node id="7569401714696388567" at="183,89,184,49" concept="2" />
      <node id="7569401714696388567" at="184,49,185,34" concept="2" />
      <node id="7569401714696388567" at="185,34,186,22" concept="7" />
      <node id="7569401714696388567" at="188,92,189,89" concept="6" />
      <node id="7569401714696388567" at="189,89,190,51" concept="2" />
      <node id="7569401714696388567" at="190,51,191,34" concept="2" />
      <node id="7569401714696388567" at="191,34,192,22" concept="7" />
      <node id="8215612579904299857" at="194,89,195,102" concept="6" />
      <node id="8215612579904299857" at="195,102,196,48" concept="2" />
      <node id="8215612579904299857" at="196,48,197,34" concept="6" />
      <node id="8215612579904299857" at="197,34,198,61" concept="2" />
      <node id="8215612579904299857" at="198,61,199,40" concept="2" />
      <node id="8215612579904299857" at="199,40,200,34" concept="2" />
      <node id="8215612579904299857" at="200,34,201,22" concept="7" />
      <node id="7569401714696388567" at="203,90,204,99" concept="6" />
      <node id="7569401714696388567" at="204,99,205,49" concept="2" />
      <node id="7569401714696388567" at="205,49,206,79" concept="2" />
      <node id="7569401714696388567" at="206,79,207,58" concept="2" />
      <node id="7569401714696388567" at="207,58,208,85" concept="0" />
      <node id="7569401714696388567" at="207,58,208,85" concept="2" />
      <node id="7569401714696388567" at="208,85,209,82" concept="0" />
      <node id="7569401714696388567" at="208,85,209,82" concept="2" />
      <node id="7569401714696388567" at="209,82,210,22" concept="7" />
      <node id="7569401714696388567" at="212,92,213,40" concept="6" />
      <node id="7569401714696388567" at="213,40,214,104" concept="2" />
      <node id="7569401714696388567" at="214,104,215,33" concept="6" />
      <node id="7569401714696388567" at="216,31,217,69" concept="2" />
      <node id="7569401714696388567" at="218,12,219,71" concept="2" />
      <node id="7569401714696388567" at="220,5,221,22" concept="7" />
      <node id="7569401714696388567" at="223,98,224,183" concept="7" />
      <node id="7569401714696388567" at="226,99,227,24" concept="6" />
      <node id="7569401714696388567" at="227,24,228,21" concept="6" />
      <node id="7569401714696388567" at="231,52,232,273" concept="7" />
      <node id="7569401714696388567" at="234,18,235,44" concept="2" />
      <node id="7569401714696388567" at="235,44,236,42" concept="2" />
      <node id="7569401714696388567" at="237,5,238,112" concept="6" />
      <node id="7569401714696388567" at="238,112,239,46" concept="2" />
      <node id="7569401714696388567" at="239,46,240,30" concept="2" />
      <node id="7569401714696388567" at="240,30,241,22" concept="7" />
      <node id="7569401714696388567" at="243,101,244,24" concept="6" />
      <node id="7569401714696388567" at="244,24,245,21" concept="6" />
      <node id="7569401714696388567" at="248,52,249,265" concept="7" />
      <node id="7569401714696388567" at="251,18,252,44" concept="2" />
      <node id="7569401714696388567" at="252,44,253,42" concept="2" />
      <node id="7569401714696388567" at="254,5,255,112" concept="6" />
      <node id="7569401714696388567" at="255,112,256,48" concept="2" />
      <node id="7569401714696388567" at="256,48,257,30" concept="2" />
      <node id="7569401714696388567" at="257,30,258,22" concept="7" />
      <node id="806145720380916081" at="260,89,261,103" concept="6" />
      <node id="806145720380916081" at="261,103,262,48" concept="2" />
      <node id="806145720380916081" at="262,48,263,34" concept="2" />
      <node id="806145720380916081" at="263,34,264,22" concept="7" />
      <node id="7569401714696388567" at="71,10,73,5" concept="0" />
      <node id="7569401714696388567" at="120,10,122,5" concept="0" />
      <node id="7569401714696388567" at="174,10,176,5" concept="0" />
      <node id="7569401714696388567" at="218,10,220,5" concept="0" />
      <node id="7569401714696388567" at="33,0,36,0" concept="5" trace="createEditorCell#(Ljetbrains/mps/openapi/editor/EditorContext;Lorg/jetbrains/mps/openapi/model/SNode;)Ljetbrains/mps/openapi/editor/cells/EditorCell;" />
      <node id="7569401714696388567" at="81,0,84,0" concept="9" trace="renderingCondition_3jyf1k_a0b0#(Lorg/jetbrains/mps/openapi/model/SNode;Ljetbrains/mps/openapi/editor/EditorContext;)Z" />
      <node id="7569401714696388567" at="125,0,128,0" concept="9" trace="renderingCondition_3jyf1k_a0c0#(Lorg/jetbrains/mps/openapi/model/SNode;Ljetbrains/mps/openapi/editor/EditorContext;)Z" />
      <node id="7569401714696388567" at="179,0,182,0" concept="9" trace="renderingCondition_3jyf1k_a0f0#(Lorg/jetbrains/mps/openapi/model/SNode;Ljetbrains/mps/openapi/editor/EditorContext;)Z" />
      <node id="7569401714696388567" at="223,0,226,0" concept="9" trace="renderingCondition_3jyf1k_a0g0#(Lorg/jetbrains/mps/openapi/model/SNode;Ljetbrains/mps/openapi/editor/EditorContext;)Z" />
      <node id="7569401714696388567" at="231,0,234,0" concept="5" trace="invoke#()Ljetbrains/mps/baseLanguage/tuples/runtime/Tuples/_2;" />
      <node id="7569401714696388567" at="248,0,251,0" concept="5" trace="invoke#()Ljetbrains/mps/baseLanguage/tuples/runtime/Tuples/_2;" />
      <node id="7569401714696388567" at="68,33,73,5" concept="4" />
      <node id="7569401714696388567" at="117,33,122,5" concept="4" />
      <node id="7569401714696388567" at="171,33,176,5" concept="4" />
      <node id="7569401714696388567" at="215,33,220,5" concept="4" />
      <node id="7569401714696388567" at="229,5,234,18" concept="6" />
      <node id="7569401714696388567" at="246,5,251,18" concept="6" />
      <node id="1801654740563647913" at="50,0,56,0" concept="5" trace="createConstant_3jyf1k_a0#(Ljetbrains/mps/openapi/editor/EditorContext;Lorg/jetbrains/mps/openapi/model/SNode;)Ljetbrains/mps/openapi/editor/cells/EditorCell;" />
      <node id="7569401714696388567" at="84,0,90,0" concept="5" trace="createConstant_3jyf1k_a0b0#(Ljetbrains/mps/openapi/editor/EditorContext;Lorg/jetbrains/mps/openapi/model/SNode;)Ljetbrains/mps/openapi/editor/cells/EditorCell;" />
      <node id="7569401714696388567" at="90,0,96,0" concept="5" trace="createConstant_3jyf1k_a0b0_0#(Ljetbrains/mps/openapi/editor/EditorContext;Lorg/jetbrains/mps/openapi/model/SNode;)Ljetbrains/mps/openapi/editor/cells/EditorCell;" />
      <node id="8215612579904192975" at="96,0,102,0" concept="5" trace="createConstant_3jyf1k_b1a#(Ljetbrains/mps/openapi/editor/EditorContext;Lorg/jetbrains/mps/openapi/model/SNode;)Ljetbrains/mps/openapi/editor/cells/EditorCell;" />
      <node id="7569401714696388567" at="128,0,134,0" concept="5" trace="createConstant_3jyf1k_a0c0#(Ljetbrains/mps/openapi/editor/EditorContext;Lorg/jetbrains/mps/openapi/model/SNode;)Ljetbrains/mps/openapi/editor/cells/EditorCell;" />
      <node id="7569401714696388567" at="134,0,140,0" concept="5" trace="createConstant_3jyf1k_a0c0_0#(Ljetbrains/mps/openapi/editor/EditorContext;Lorg/jetbrains/mps/openapi/model/SNode;)Ljetbrains/mps/openapi/editor/cells/EditorCell;" />
      <node id="8215612579904293711" at="140,0,146,0" concept="5" trace="createConstant_3jyf1k_b2a#(Ljetbrains/mps/openapi/editor/EditorContext;Lorg/jetbrains/mps/openapi/model/SNode;)Ljetbrains/mps/openapi/editor/cells/EditorCell;" />
      <node id="4319657350470028786" at="153,0,159,0" concept="5" trace="createConstant_3jyf1k_e0#(Ljetbrains/mps/openapi/editor/EditorContext;Lorg/jetbrains/mps/openapi/model/SNode;)Ljetbrains/mps/openapi/editor/cells/EditorCell;" />
      <node id="7569401714696388567" at="182,0,188,0" concept="5" trace="createConstant_3jyf1k_a0f0#(Ljetbrains/mps/openapi/editor/EditorContext;Lorg/jetbrains/mps/openapi/model/SNode;)Ljetbrains/mps/openapi/editor/cells/EditorCell;" />
      <node id="7569401714696388567" at="188,0,194,0" concept="5" trace="createConstant_3jyf1k_a0f0_0#(Ljetbrains/mps/openapi/editor/EditorContext;Lorg/jetbrains/mps/openapi/model/SNode;)Ljetbrains/mps/openapi/editor/cells/EditorCell;" />
      <node id="806145720380916081" at="260,0,266,0" concept="5" trace="createConstant_3jyf1k_b6a#(Ljetbrains/mps/openapi/editor/EditorContext;Lorg/jetbrains/mps/openapi/model/SNode;)Ljetbrains/mps/openapi/editor/cells/EditorCell;" />
      <node id="3796218498503166141" at="146,0,153,0" concept="5" trace="createEmpty_3jyf1k_d0#(Ljetbrains/mps/openapi/editor/EditorContext;Lorg/jetbrains/mps/openapi/model/SNode;)Ljetbrains/mps/openapi/editor/cells/EditorCell;" />
      <node id="7569401714696388567" at="56,0,65,0" concept="5" trace="createCollection_3jyf1k_b0#(Ljetbrains/mps/openapi/editor/EditorContext;Lorg/jetbrains/mps/openapi/model/SNode;)Ljetbrains/mps/openapi/editor/cells/EditorCell;" />
      <node id="7569401714696388567" at="159,0,168,0" concept="5" trace="createCollection_3jyf1k_f0#(Ljetbrains/mps/openapi/editor/EditorContext;Lorg/jetbrains/mps/openapi/model/SNode;)Ljetbrains/mps/openapi/editor/cells/EditorCell;" />
      <node id="8215612579904299857" at="194,0,203,0" concept="5" trace="createConstant_3jyf1k_b5a#(Ljetbrains/mps/openapi/editor/EditorContext;Lorg/jetbrains/mps/openapi/model/SNode;)Ljetbrains/mps/openapi/editor/cells/EditorCell;" />
      <node id="7569401714696388567" at="203,0,212,0" concept="5" trace="createCollection_3jyf1k_g0#(Ljetbrains/mps/openapi/editor/EditorContext;Lorg/jetbrains/mps/openapi/model/SNode;)Ljetbrains/mps/openapi/editor/cells/EditorCell;" />
      <node id="7569401714696388567" at="228,21,237,5" concept="0" />
      <node id="7569401714696388567" at="228,21,237,5" concept="0" />
      <node id="7569401714696388567" at="245,21,254,5" concept="0" />
      <node id="7569401714696388567" at="245,21,254,5" concept="0" />
      <node id="7569401714696388567" at="114,0,125,0" concept="5" trace="createAlternation_3jyf1k_a2a#(Ljetbrains/mps/openapi/editor/EditorContext;Lorg/jetbrains/mps/openapi/model/SNode;)Ljetbrains/mps/openapi/editor/cells/EditorCell;" />
      <node id="7569401714696388567" at="168,0,179,0" concept="5" trace="createAlternation_3jyf1k_a5a#(Ljetbrains/mps/openapi/editor/EditorContext;Lorg/jetbrains/mps/openapi/model/SNode;)Ljetbrains/mps/openapi/editor/cells/EditorCell;" />
      <node id="7569401714696388567" at="212,0,223,0" concept="5" trace="createAlternation_3jyf1k_a6a#(Ljetbrains/mps/openapi/editor/EditorContext;Lorg/jetbrains/mps/openapi/model/SNode;)Ljetbrains/mps/openapi/editor/cells/EditorCell;" />
      <node id="7569401714696388567" at="102,0,114,0" concept="5" trace="createCollection_3jyf1k_c0#(Ljetbrains/mps/openapi/editor/EditorContext;Lorg/jetbrains/mps/openapi/model/SNode;)Ljetbrains/mps/openapi/editor/cells/EditorCell;" />
      <node id="7569401714696388567" at="36,0,50,0" concept="5" trace="createCollection_3jyf1k_a#(Ljetbrains/mps/openapi/editor/EditorContext;Lorg/jetbrains/mps/openapi/model/SNode;)Ljetbrains/mps/openapi/editor/cells/EditorCell;" />
      <node id="7569401714696388567" at="65,0,81,0" concept="5" trace="createAlternation_3jyf1k_a1a#(Ljetbrains/mps/openapi/editor/EditorContext;Lorg/jetbrains/mps/openapi/model/SNode;)Ljetbrains/mps/openapi/editor/cells/EditorCell;" />
      <node id="7569401714696388567" at="226,0,243,0" concept="5" trace="createImage_3jyf1k_a0g0#(Ljetbrains/mps/openapi/editor/EditorContext;Lorg/jetbrains/mps/openapi/model/SNode;)Ljetbrains/mps/openapi/editor/cells/EditorCell;" />
      <node id="7569401714696388567" at="243,0,260,0" concept="5" trace="createImage_3jyf1k_a0g0_0#(Ljetbrains/mps/openapi/editor/EditorContext;Lorg/jetbrains/mps/openapi/model/SNode;)Ljetbrains/mps/openapi/editor/cells/EditorCell;" />
      <scope id="7569401714696388567" at="33,79,34,63" />
      <scope id="7569401714696388567" at="40,79,41,81" />
      <scope id="7569401714696388567" at="41,81,42,83" />
      <scope id="7569401714696388567" at="42,83,43,83" />
      <scope id="7569401714696388567" at="43,83,44,78" />
      <scope id="7569401714696388567" at="44,78,45,81" />
      <scope id="7569401714696388567" at="45,81,46,83" />
      <scope id="7569401714696388567" at="46,83,47,83" />
      <scope id="7569401714696388567" at="60,58,61,85" />
      <scope id="7569401714696388567" at="61,85,62,82" />
      <scope id="7569401714696388567" at="69,31,70,72" />
      <scope id="7569401714696388567" at="71,12,72,74" />
      <scope id="7569401714696388567" at="81,98,82,182" />
      <scope id="7569401714696388567" at="109,58,110,85" />
      <scope id="7569401714696388567" at="110,85,111,82" />
      <scope id="7569401714696388567" at="118,31,119,72" />
      <scope id="7569401714696388567" at="120,12,121,74" />
      <scope id="7569401714696388567" at="125,98,126,182" />
      <scope id="7569401714696388567" at="163,58,164,85" />
      <scope id="7569401714696388567" at="164,85,165,82" />
      <scope id="7569401714696388567" at="172,31,173,72" />
      <scope id="7569401714696388567" at="174,12,175,74" />
      <scope id="7569401714696388567" at="179,98,180,183" />
      <scope id="7569401714696388567" at="207,58,208,85" />
      <scope id="7569401714696388567" at="208,85,209,82" />
      <scope id="7569401714696388567" at="216,31,217,69" />
      <scope id="7569401714696388567" at="218,12,219,71" />
      <scope id="7569401714696388567" at="223,98,224,183" />
      <scope id="7569401714696388567" at="231,52,232,273" />
      <scope id="7569401714696388567" at="248,52,249,265" />
      <scope id="7569401714696388567" at="33,0,36,0">
        <var name="editorContext" id="7569401714696388567" />
        <var name="node" id="7569401714696388567" />
      </scope>
      <scope id="7569401714696388567" at="81,0,84,0">
        <var name="editorContext" id="7569401714696388567" />
        <var name="node" id="7569401714696388567" />
      </scope>
      <scope id="7569401714696388567" at="125,0,128,0">
        <var name="editorContext" id="7569401714696388567" />
        <var name="node" id="7569401714696388567" />
      </scope>
      <scope id="7569401714696388567" at="179,0,182,0">
        <var name="editorContext" id="7569401714696388567" />
        <var name="node" id="7569401714696388567" />
      </scope>
      <scope id="7569401714696388567" at="223,0,226,0">
        <var name="editorContext" id="7569401714696388567" />
        <var name="node" id="7569401714696388567" />
      </scope>
      <scope id="7569401714696388567" at="231,0,234,0" />
      <scope id="7569401714696388567" at="248,0,251,0" />
      <scope id="1801654740563647913" at="50,88,54,22">
        <var name="editorCell" id="1801654740563647913" />
      </scope>
      <scope id="7569401714696388567" at="84,90,88,22">
        <var name="editorCell" id="7569401714696388567" />
      </scope>
      <scope id="7569401714696388567" at="90,92,94,22">
        <var name="editorCell" id="7569401714696388567" />
      </scope>
      <scope id="8215612579904192975" at="96,89,100,22">
        <var name="editorCell" id="8215612579904192975" />
      </scope>
      <scope id="7569401714696388567" at="128,90,132,22">
        <var name="editorCell" id="7569401714696388567" />
      </scope>
      <scope id="7569401714696388567" at="134,92,138,22">
        <var name="editorCell" id="7569401714696388567" />
      </scope>
      <scope id="8215612579904293711" at="140,89,144,22">
        <var name="editorCell" id="8215612579904293711" />
      </scope>
      <scope id="4319657350470028786" at="153,88,157,22">
        <var name="editorCell" id="4319657350470028786" />
      </scope>
      <scope id="7569401714696388567" at="182,90,186,22">
        <var name="editorCell" id="7569401714696388567" />
      </scope>
      <scope id="7569401714696388567" at="188,92,192,22">
        <var name="editorCell" id="7569401714696388567" />
      </scope>
      <scope id="806145720380916081" at="260,89,264,22">
        <var name="editorCell" id="806145720380916081" />
      </scope>
      <scope id="3796218498503166141" at="146,85,151,22">
        <var name="editorCell" id="3796218498503166141" />
      </scope>
      <scope id="1801654740563647913" at="50,0,56,0">
        <var name="editorContext" id="1801654740563647913" />
        <var name="node" id="1801654740563647913" />
      </scope>
      <scope id="7569401714696388567" at="84,0,90,0">
        <var name="editorContext" id="7569401714696388567" />
        <var name="node" id="7569401714696388567" />
      </scope>
      <scope id="7569401714696388567" at="90,0,96,0">
        <var name="editorContext" id="7569401714696388567" />
        <var name="node" id="7569401714696388567" />
      </scope>
      <scope id="8215612579904192975" at="96,0,102,0">
        <var name="editorContext" id="8215612579904192975" />
        <var name="node" id="8215612579904192975" />
      </scope>
      <scope id="7569401714696388567" at="128,0,134,0">
        <var name="editorContext" id="7569401714696388567" />
        <var name="node" id="7569401714696388567" />
      </scope>
      <scope id="7569401714696388567" at="134,0,140,0">
        <var name="editorContext" id="7569401714696388567" />
        <var name="node" id="7569401714696388567" />
      </scope>
      <scope id="8215612579904293711" at="140,0,146,0">
        <var name="editorContext" id="8215612579904293711" />
        <var name="node" id="8215612579904293711" />
      </scope>
      <scope id="4319657350470028786" at="153,0,159,0">
        <var name="editorContext" id="4319657350470028786" />
        <var name="node" id="4319657350470028786" />
      </scope>
      <scope id="7569401714696388567" at="182,0,188,0">
        <var name="editorContext" id="7569401714696388567" />
        <var name="node" id="7569401714696388567" />
      </scope>
      <scope id="7569401714696388567" at="188,0,194,0">
        <var name="editorContext" id="7569401714696388567" />
        <var name="node" id="7569401714696388567" />
      </scope>
      <scope id="806145720380916081" at="260,0,266,0">
        <var name="editorContext" id="806145720380916081" />
        <var name="node" id="806145720380916081" />
      </scope>
      <scope id="7569401714696388567" at="56,90,63,22">
        <var name="editorCell" id="7569401714696388567" />
      </scope>
      <scope id="3796218498503166141" at="146,0,153,0">
        <var name="editorContext" id="3796218498503166141" />
        <var name="node" id="3796218498503166141" />
      </scope>
      <scope id="7569401714696388567" at="159,90,166,22">
        <var name="editorCell" id="7569401714696388567" />
      </scope>
      <scope id="8215612579904299857" at="194,89,201,22">
        <var name="editorCell" id="8215612579904299857" />
        <var name="style" id="8215612579904299857" />
      </scope>
      <scope id="7569401714696388567" at="203,90,210,22">
        <var name="editorCell" id="7569401714696388567" />
      </scope>
      <scope id="7569401714696388567" at="229,5,236,42">
        <var name="_tmp_3jyf1k_a0c0ab" id="7569401714696388567" />
      </scope>
      <scope id="7569401714696388567" at="246,5,253,42">
        <var name="_tmp_3jyf1k_a0c0bb" id="7569401714696388567" />
      </scope>
      <scope id="7569401714696388567" at="56,0,65,0">
        <var name="editorContext" id="7569401714696388567" />
        <var name="node" id="7569401714696388567" />
      </scope>
      <scope id="7569401714696388567" at="114,92,123,22">
        <var name="alternationCondition" id="7569401714696388567" />
        <var name="editorCell" id="7569401714696388567" />
      </scope>
      <scope id="7569401714696388567" at="159,0,168,0">
        <var name="editorContext" id="7569401714696388567" />
        <var name="node" id="7569401714696388567" />
      </scope>
      <scope id="7569401714696388567" at="168,92,177,22">
        <var name="alternationCondition" id="7569401714696388567" />
        <var name="editorCell" id="7569401714696388567" />
      </scope>
      <scope id="8215612579904299857" at="194,0,203,0">
        <var name="editorContext" id="8215612579904299857" />
        <var name="node" id="8215612579904299857" />
      </scope>
      <scope id="7569401714696388567" at="203,0,212,0">
        <var name="editorContext" id="7569401714696388567" />
        <var name="node" id="7569401714696388567" />
      </scope>
      <scope id="7569401714696388567" at="212,92,221,22">
        <var name="alternationCondition" id="7569401714696388567" />
        <var name="editorCell" id="7569401714696388567" />
      </scope>
      <scope id="7569401714696388567" at="228,21,237,5" />
      <scope id="7569401714696388567" at="245,21,254,5" />
      <scope id="7569401714696388567" at="102,90,112,22">
        <var name="editorCell" id="7569401714696388567" />
        <var name="style" id="7569401714696388567" />
      </scope>
      <scope id="7569401714696388567" at="114,0,125,0">
        <var name="editorContext" id="7569401714696388567" />
        <var name="node" id="7569401714696388567" />
      </scope>
      <scope id="7569401714696388567" at="168,0,179,0">
        <var name="editorContext" id="7569401714696388567" />
        <var name="node" id="7569401714696388567" />
      </scope>
      <scope id="7569401714696388567" at="212,0,223,0">
        <var name="editorContext" id="7569401714696388567" />
        <var name="node" id="7569401714696388567" />
      </scope>
      <scope id="7569401714696388567" at="36,89,48,22">
        <var name="editorCell" id="7569401714696388567" />
      </scope>
      <scope id="7569401714696388567" at="102,0,114,0">
        <var name="editorContext" id="7569401714696388567" />
        <var name="node" id="7569401714696388567" />
      </scope>
      <scope id="7569401714696388567" at="36,0,50,0">
        <var name="editorContext" id="7569401714696388567" />
        <var name="node" id="7569401714696388567" />
      </scope>
      <scope id="7569401714696388567" at="65,92,79,22">
        <var name="alternationCondition" id="7569401714696388567" />
        <var name="editorCell" id="7569401714696388567" />
        <var name="style" id="7569401714696388567" />
      </scope>
      <scope id="7569401714696388567" at="226,99,241,22">
        <var name="editorCell" id="7569401714696388567" />
        <var name="imageModule" id="7569401714696388567" />
        <var name="imagePath" id="7569401714696388567" />
      </scope>
      <scope id="7569401714696388567" at="243,101,258,22">
        <var name="editorCell" id="7569401714696388567" />
        <var name="imageModule" id="7569401714696388567" />
        <var name="imagePath" id="7569401714696388567" />
      </scope>
      <scope id="7569401714696388567" at="65,0,81,0">
        <var name="editorContext" id="7569401714696388567" />
        <var name="node" id="7569401714696388567" />
      </scope>
      <scope id="7569401714696388567" at="226,0,243,0">
        <var name="editorContext" id="7569401714696388567" />
        <var name="node" id="7569401714696388567" />
      </scope>
      <scope id="7569401714696388567" at="243,0,260,0">
        <var name="editorContext" id="7569401714696388567" />
        <var name="node" id="7569401714696388567" />
      </scope>
      <unit id="7569401714696388567" at="230,59,234,7" name="jetbrains.mps.lang.editor.formsTests.editor.VariousCheckboxes_Editor$1" />
      <unit id="7569401714696388567" at="247,59,251,7" name="jetbrains.mps.lang.editor.formsTests.editor.VariousCheckboxes_Editor$2" />
      <unit id="7569401714696388567" at="32,0,267,0" name="jetbrains.mps.lang.editor.formsTests.editor.VariousCheckboxes_Editor" />
    </file>
  </root>
</debug-info>
<|MERGE_RESOLUTION|>--- conflicted
+++ resolved
@@ -12,249 +12,7 @@
   <concept fqn="jetbrains.mps.baseLanguage.structure.StaticMethodDeclaration" />
   <root>
     <file name="EditorAspectDescriptorImpl.java">
-<<<<<<< HEAD
-      <unit at="14,0,37,0" name="jetbrains.mps.lang.editor.formsTests.editor.EditorAspectDescriptorImpl" />
-    </file>
-  </root>
-  <root nodeRef="r:c940a954-8fe9-4bec-8df2-8ea0ebeb1d02(jetbrains.mps.lang.editor.formsTests.editor)/5347446703374102157">
-    <file name="Checkbox_Actions_a.java">
-      <node id="5347446703374102159" at="12,95,13,102" concept="2" />
-      <node id="5347446703374102159" at="16,0,17,0" concept="3" trace="myNode" />
-      <node id="5347446703374102159" at="17,49,18,25" concept="2" />
-      <node id="5347446703374102159" at="20,40,21,31" concept="7" />
-      <node id="5347446703374102159" at="23,54,24,56" concept="2" />
-      <node id="5347446703374102159" at="26,75,27,62" concept="2" />
-      <node id="5347446703374102159" at="12,0,15,0" concept="9" trace="setCellActions#(Ljetbrains/mps/openapi/editor/cells/EditorCell;Lorg/jetbrains/mps/openapi/model/SNode;Ljetbrains/mps/openapi/editor/EditorContext;)V" />
-      <node id="5347446703374102159" at="17,0,20,0" concept="1" trace="Checkbox_Actions_a_CLICK#(Lorg/jetbrains/mps/openapi/model/SNode;)V" />
-      <node id="5347446703374102159" at="20,0,23,0" concept="5" trace="getDescriptionText#()Ljava/lang/String;" />
-      <node id="5347446703374102159" at="23,0,26,0" concept="5" trace="execute#(Ljetbrains/mps/openapi/editor/EditorContext;)V" />
-      <node id="5347446703374102159" at="26,0,29,0" concept="5" trace="execute_internal#(Ljetbrains/mps/openapi/editor/EditorContext;Lorg/jetbrains/mps/openapi/model/SNode;)V" />
-      <scope id="5347446703374102159" at="12,95,13,102" />
-      <scope id="5347446703374102159" at="17,49,18,25" />
-      <scope id="5347446703374102159" at="20,40,21,31" />
-      <scope id="5347446703374102159" at="23,54,24,56" />
-      <scope id="5347446703374102159" at="26,75,27,62" />
-      <scope id="5347446703374102159" at="12,0,15,0">
-        <var name="context" id="5347446703374102159" />
-        <var name="editorCell" id="5347446703374102159" />
-        <var name="node" id="5347446703374102159" />
-      </scope>
-      <scope id="5347446703374102159" at="17,0,20,0">
-        <var name="node" id="5347446703374102159" />
-      </scope>
-      <scope id="5347446703374102159" at="20,0,23,0" />
-      <scope id="5347446703374102159" at="23,0,26,0">
-        <var name="editorContext" id="5347446703374102159" />
-      </scope>
-      <scope id="5347446703374102159" at="26,0,29,0">
-        <var name="editorContext" id="5347446703374102159" />
-        <var name="node" id="5347446703374102159" />
-      </scope>
-      <unit id="5347446703374102159" at="15,0,30,0" name="jetbrains.mps.lang.editor.formsTests.editor.Checkbox_Actions_a$Checkbox_Actions_a_CLICK" />
-      <unit id="5347446703374102159" at="11,0,31,0" name="jetbrains.mps.lang.editor.formsTests.editor.Checkbox_Actions_a" />
-    </file>
-    <file name="Checkbox_KeyMap_a.java">
-      <node id="5347446703374102159" at="17,30,18,42" concept="2" />
-      <node id="5347446703374102159" at="18,42,19,24" concept="6" />
-      <node id="5347446703374102159" at="19,24,20,63" concept="2" />
-      <node id="5347446703374102159" at="20,63,21,47" concept="2" />
-      <node id="5347446703374102159" at="24,40,25,38" concept="2" />
-      <node id="5347446703374102159" at="27,40,28,31" concept="7" />
-      <node id="5347446703374102159" at="30,40,31,19" concept="7" />
-      <node id="5347446703374102159" at="33,66,34,62" concept="6" />
-      <node id="5347446703374102159" at="35,34,36,21" concept="7" />
-      <node id="5347446703374102159" at="37,7,38,49" concept="6" />
-      <node id="5347446703374102159" at="39,32,40,21" concept="7" />
-      <node id="5347446703374102159" at="42,219,43,21" concept="7" />
-      <node id="5347446703374102159" at="44,7,45,104" concept="7" />
-      <node id="5347446703374102159" at="47,60,48,62" concept="6" />
-      <node id="5347446703374102159" at="48,62,49,105" concept="2" />
-      <node id="5347446703374102159" at="51,127,52,77" concept="7" />
-      <node id="5347446703374102159" at="54,121,55,62" concept="2" />
-      <node id="5347446703374102159" at="57,34,58,26" concept="7" />
-      <node id="5347446703374102159" at="19,24,21,47" concept="0" />
-      <node id="5347446703374102159" at="24,0,27,0" concept="1" trace="Checkbox_KeyMap_a_Action0#()V" />
-      <node id="5347446703374102159" at="27,0,30,0" concept="5" trace="getDescriptionText#()Ljava/lang/String;" />
-      <node id="5347446703374102159" at="30,0,33,0" concept="5" trace="isMenuAlwaysShown#()Z" />
-      <node id="5347446703374102159" at="34,62,37,7" concept="4" />
-      <node id="5347446703374102159" at="38,49,41,7" concept="4" />
-      <node id="5347446703374102159" at="41,7,44,7" concept="4" />
-      <node id="5347446703374102159" at="51,0,54,0" concept="5" trace="canExecute_internal#(Ljetbrains/mps/openapi/editor/EditorContext;Lorg/jetbrains/mps/openapi/model/SNode;Ljava/util/List;)Z" />
-      <node id="5347446703374102159" at="54,0,57,0" concept="5" trace="execute_internal#(Ljetbrains/mps/openapi/editor/EditorContext;Lorg/jetbrains/mps/openapi/model/SNode;Ljava/util/List;)V" />
-      <node id="5347446703374102159" at="57,0,60,0" concept="5" trace="getKeyStroke#()Ljava/lang/String;" />
-      <node id="5347446703374102159" at="47,0,51,0" concept="5" trace="execute#(Ljetbrains/mps/openapi/editor/EditorContext;)V" />
-      <node id="5347446703374102159" at="17,0,23,0" concept="1" trace="Checkbox_KeyMap_a#()V" />
-      <node id="5347446703374102159" at="33,0,47,0" concept="5" trace="canExecute#(Ljetbrains/mps/openapi/editor/EditorContext;)Z" />
-      <scope id="5347446703374102159" at="24,40,25,38" />
-      <scope id="5347446703374102159" at="27,40,28,31" />
-      <scope id="5347446703374102159" at="30,40,31,19" />
-      <scope id="5347446703374102159" at="35,34,36,21" />
-      <scope id="5347446703374102159" at="39,32,40,21" />
-      <scope id="5347446703374102159" at="42,219,43,21" />
-      <scope id="5347446703374102159" at="51,127,52,77" />
-      <scope id="5347446703374102159" at="54,121,55,62" />
-      <scope id="5347446703374102159" at="57,34,58,26" />
-      <scope id="5347446703374102159" at="19,24,21,47" />
-      <scope id="5347446703374102159" at="47,60,49,105">
-        <var name="contextCell" id="5347446703374102159" />
-      </scope>
-      <scope id="5347446703374102159" at="24,0,27,0" />
-      <scope id="5347446703374102159" at="27,0,30,0" />
-      <scope id="5347446703374102159" at="30,0,33,0" />
-      <scope id="5347446703374102159" at="51,0,54,0">
-        <var name="editorContext" id="5347446703374102159" />
-        <var name="node" id="5347446703374102159" />
-        <var name="selectedNodes" id="5347446703374102159" />
-      </scope>
-      <scope id="5347446703374102159" at="54,0,57,0">
-        <var name="editorContext" id="5347446703374102159" />
-        <var name="node" id="5347446703374102159" />
-        <var name="selectedNodes" id="5347446703374102159" />
-      </scope>
-      <scope id="5347446703374102159" at="57,0,60,0" />
-      <scope id="5347446703374102159" at="17,30,21,47">
-        <var name="action" id="5347446703374102159" />
-      </scope>
-      <scope id="5347446703374102159" at="47,0,51,0">
-        <var name="editorContext" id="5347446703374102159" />
-      </scope>
-      <scope id="5347446703374102159" at="17,0,23,0" />
-      <scope id="5347446703374102159" at="33,66,45,104">
-        <var name="contextCell" id="5347446703374102159" />
-        <var name="contextNode" id="5347446703374102159" />
-      </scope>
-      <scope id="5347446703374102159" at="33,0,47,0">
-        <var name="editorContext" id="5347446703374102159" />
-      </scope>
-      <unit id="5347446703374102159" at="23,0,61,0" name="jetbrains.mps.lang.editor.formsTests.editor.Checkbox_KeyMap_a$Checkbox_KeyMap_a_Action0" />
-      <unit id="5347446703374102159" at="16,0,62,0" name="jetbrains.mps.lang.editor.formsTests.editor.Checkbox_KeyMap_a" />
-    </file>
-    <file name="ToggleCheckboxAction_a.java">
-      <node id="5347446703374102159" at="16,0,17,0" concept="3" trace="myNode" />
-      <node id="5347446703374102159" at="18,45,19,18" concept="2" />
-      <node id="5347446703374102159" at="21,52,22,62" concept="6" />
-      <node id="5347446703374102159" at="24,51,25,39" concept="7" />
-      <node id="5347446703374102159" at="27,13,28,0" concept="8" />
-      <node id="5347446703374102159" at="28,0,29,342" concept="2" />
-      <node id="5347446703374102159" at="29,342,30,0" concept="8" />
-      <node id="5347446703374102159" at="31,28,32,34" concept="2" />
-      <node id="5347446703374102159" at="32,34,33,39" concept="2" />
-      <node id="5347446703374102159" at="18,0,21,0" concept="1" trace="ToggleCheckboxAction_a#(Lorg/jetbrains/mps/openapi/model/SNode;)V" />
-      <node id="5347446703374102159" at="24,0,27,0" concept="5" trace="createCellSelector#()Ljetbrains/mps/nodeEditor/selectionRestoring/CellSelector;" />
-      <node id="5347446703374102159" at="30,0,34,5" concept="4" />
-      <node id="5347446703374102159" at="22,62,27,13" concept="6" />
-      <node id="5347446703374102159" at="21,0,36,0" concept="5" trace="execute#(Ljetbrains/mps/openapi/editor/EditorContext;)V" />
-      <scope id="5347446703374102159" at="18,45,19,18" />
-      <scope id="5347446703374102159" at="24,51,25,39" />
-      <scope id="5347446703374102159" at="31,28,33,39" />
-      <scope id="5347446703374102159" at="18,0,21,0">
-        <var name="node" id="5347446703374102159" />
-      </scope>
-      <scope id="5347446703374102159" at="24,0,27,0" />
-      <scope id="5347446703374102159" at="21,52,34,5">
-        <var name="selectedCell" id="5347446703374102159" />
-        <var name="selection" id="5347446703374102159" />
-      </scope>
-      <scope id="5347446703374102159" at="21,0,36,0">
-        <var name="editorContext" id="5347446703374102159" />
-      </scope>
-      <unit id="5347446703374102159" at="23,40,27,5" name="jetbrains.mps.lang.editor.formsTests.editor.ToggleCheckboxAction_a$1" />
-      <unit id="5347446703374102159" at="15,0,37,0" name="jetbrains.mps.lang.editor.formsTests.editor.ToggleCheckboxAction_a" />
-    </file>
-    <file name="UsesImageCheckbox_Editor.java">
-      <node id="5347446703374102157" at="19,79,20,63" concept="7" />
-      <node id="5347446703374102157" at="22,89,23,99" concept="6" />
-      <node id="5347446703374102157" at="23,99,24,48" concept="2" />
-      <node id="5347446703374102157" at="24,48,25,28" concept="2" />
-      <node id="5347446703374102157" at="25,28,26,79" concept="2" />
-      <node id="5347446703374102157" at="26,79,27,71" concept="2" />
-      <node id="5347446703374102157" at="27,71,28,50" concept="2" />
-      <node id="5347446703374102157" at="28,50,29,84" concept="0" />
-      <node id="5347446703374102157" at="28,50,29,84" concept="2" />
-      <node id="5347446703374102157" at="29,84,30,22" concept="7" />
-      <node id="5347446703374102157" at="32,91,33,40" concept="6" />
-      <node id="5347446703374102157" at="33,40,34,103" concept="2" />
-      <node id="5347446703374102157" at="34,103,35,33" concept="6" />
-      <node id="5347446703374102157" at="36,31,37,68" concept="2" />
-      <node id="5347446703374102157" at="38,12,39,70" concept="2" />
-      <node id="5347446703374102157" at="40,5,41,22" concept="7" />
-      <node id="5347446703374102157" at="43,97,44,176" concept="7" />
-      <node id="5347446703374102157" at="46,98,47,24" concept="6" />
-      <node id="5347446703374102157" at="47,24,48,21" concept="6" />
-      <node id="5347446703374102157" at="48,21,49,83" concept="2" />
-      <node id="5347446703374102157" at="49,83,50,50" concept="2" />
-      <node id="5347446703374102157" at="50,50,51,118" concept="6" />
-      <node id="5347446703374102157" at="51,118,52,45" concept="2" />
-      <node id="5347446703374102157" at="52,45,53,29" concept="2" />
-      <node id="5347446703374102157" at="53,29,54,22" concept="7" />
-      <node id="5347446703374102157" at="56,100,57,24" concept="6" />
-      <node id="5347446703374102157" at="57,24,58,21" concept="6" />
-      <node id="5347446703374102157" at="58,21,59,83" concept="2" />
-      <node id="5347446703374102157" at="59,83,60,51" concept="2" />
-      <node id="5347446703374102157" at="60,51,61,118" concept="6" />
-      <node id="5347446703374102157" at="61,118,62,47" concept="2" />
-      <node id="5347446703374102157" at="62,47,63,29" concept="2" />
-      <node id="5347446703374102157" at="63,29,64,22" concept="7" />
-      <node id="5347446703374102157" at="38,10,40,5" concept="0" />
-      <node id="5347446703374102157" at="19,0,22,0" concept="5" trace="createEditorCell#(Ljetbrains/mps/openapi/editor/EditorContext;Lorg/jetbrains/mps/openapi/model/SNode;)Ljetbrains/mps/openapi/editor/cells/EditorCell;" />
-      <node id="5347446703374102157" at="43,0,46,0" concept="9" trace="renderingCondition_h1lpb1_a0a#(Lorg/jetbrains/mps/openapi/model/SNode;Ljetbrains/mps/openapi/editor/EditorContext;)Z" />
-      <node id="5347446703374102157" at="35,33,40,5" concept="4" />
-      <node id="5347446703374102157" at="22,0,32,0" concept="5" trace="createCollection_h1lpb1_a#(Ljetbrains/mps/openapi/editor/EditorContext;Lorg/jetbrains/mps/openapi/model/SNode;)Ljetbrains/mps/openapi/editor/cells/EditorCell;" />
-      <node id="5347446703374102157" at="46,0,56,0" concept="5" trace="createImage_h1lpb1_a0a#(Ljetbrains/mps/openapi/editor/EditorContext;Lorg/jetbrains/mps/openapi/model/SNode;)Ljetbrains/mps/openapi/editor/cells/EditorCell;" />
-      <node id="5347446703374102157" at="56,0,66,0" concept="5" trace="createImage_h1lpb1_a0a_0#(Ljetbrains/mps/openapi/editor/EditorContext;Lorg/jetbrains/mps/openapi/model/SNode;)Ljetbrains/mps/openapi/editor/cells/EditorCell;" />
-      <node id="5347446703374102157" at="32,0,43,0" concept="5" trace="createAlternation_h1lpb1_a0#(Ljetbrains/mps/openapi/editor/EditorContext;Lorg/jetbrains/mps/openapi/model/SNode;)Ljetbrains/mps/openapi/editor/cells/EditorCell;" />
-      <scope id="5347446703374102157" at="19,79,20,63" />
-      <scope id="5347446703374102157" at="28,50,29,84" />
-      <scope id="5347446703374102157" at="36,31,37,68" />
-      <scope id="5347446703374102157" at="38,12,39,70" />
-      <scope id="5347446703374102157" at="43,97,44,176" />
-      <scope id="5347446703374102157" at="48,21,50,50" />
-      <scope id="5347446703374102157" at="58,21,60,51" />
-      <scope id="5347446703374102157" at="19,0,22,0">
-        <var name="editorContext" id="5347446703374102157" />
-        <var name="node" id="5347446703374102157" />
-      </scope>
-      <scope id="5347446703374102157" at="43,0,46,0">
-        <var name="editorContext" id="5347446703374102157" />
-        <var name="node" id="5347446703374102157" />
-      </scope>
-      <scope id="5347446703374102157" at="22,89,30,22">
-        <var name="editorCell" id="5347446703374102157" />
-      </scope>
-      <scope id="5347446703374102157" at="46,98,54,22">
-        <var name="editorCell" id="5347446703374102157" />
-        <var name="imageModule" id="5347446703374102157" />
-        <var name="imagePath" id="5347446703374102157" />
-      </scope>
-      <scope id="5347446703374102157" at="56,100,64,22">
-        <var name="editorCell" id="5347446703374102157" />
-        <var name="imageModule" id="5347446703374102157" />
-        <var name="imagePath" id="5347446703374102157" />
-      </scope>
-      <scope id="5347446703374102157" at="32,91,41,22">
-        <var name="alternationCondition" id="5347446703374102157" />
-        <var name="editorCell" id="5347446703374102157" />
-      </scope>
-      <scope id="5347446703374102157" at="22,0,32,0">
-        <var name="editorContext" id="5347446703374102157" />
-        <var name="node" id="5347446703374102157" />
-      </scope>
-      <scope id="5347446703374102157" at="46,0,56,0">
-        <var name="editorContext" id="5347446703374102157" />
-        <var name="node" id="5347446703374102157" />
-      </scope>
-      <scope id="5347446703374102157" at="56,0,66,0">
-        <var name="editorContext" id="5347446703374102157" />
-        <var name="node" id="5347446703374102157" />
-      </scope>
-      <scope id="5347446703374102157" at="32,0,43,0">
-        <var name="editorContext" id="5347446703374102157" />
-        <var name="node" id="5347446703374102157" />
-      </scope>
-      <unit id="5347446703374102157" at="18,0,67,0" name="jetbrains.mps.lang.editor.formsTests.editor.UsesImageCheckbox_Editor" />
-=======
-      <unit at="13,0,34,0" name="jetbrains.mps.lang.editor.formsTests.editor.EditorAspectDescriptorImpl" />
->>>>>>> 161e3943
+      <unit at="14,0,34,0" name="jetbrains.mps.lang.editor.formsTests.editor.EditorAspectDescriptorImpl" />
     </file>
   </root>
   <root nodeRef="r:c940a954-8fe9-4bec-8df2-8ea0ebeb1d02(jetbrains.mps.lang.editor.formsTests.editor)/5347446703374102184">
