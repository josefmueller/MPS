--- conflicted
+++ resolved
@@ -267,7 +267,6 @@
   </root>
   <root nodeRef="r:716dc35d-6443-4b45-a1e5-08b46978f63d(jetbrains.mps.lang.editor.styleTests.editor)/4078300376847989961">
     <file name="TestInheritedAttibute_EditorComponent.java">
-<<<<<<< HEAD
       <node id="4078300376847989961" at="15,47,16,35" concept="6" />
       <node id="4078300376847989961" at="18,79,19,106" concept="6" />
       <node id="4078300376847989961" at="18,0,21,0" concept="4" trace="createEditorCell#(Ljetbrains/mps/openapi/editor/EditorContext;Lorg/jetbrains/mps/openapi/model/SNode;)Ljetbrains/mps/openapi/editor/cells/EditorCell;" />
@@ -309,69 +308,25 @@
       <node id="4078300376847989966" at="64,63,65,49" concept="1" />
       <node id="4078300376847989966" at="65,49,66,73" concept="1" />
       <node id="4078300376847989966" at="66,73,67,57" concept="5" />
-      <node id="4078300376847989966" at="67,57,68,59" concept="5" />
-      <node id="4078300376847989966" at="69,35,70,87" concept="5" />
-      <node id="4078300376847989966" at="70,87,71,94" concept="6" />
-      <node id="4078300376847989966" at="72,10,73,22" concept="6" />
+      <node id="4078300376847989966" at="68,35,69,87" concept="5" />
+      <node id="4078300376847989966" at="69,87,70,112" concept="6" />
+      <node id="4078300376847989966" at="71,10,72,22" concept="6" />
       <node id="4078300376847989961" at="20,0,22,0" concept="2" trace="myNode" />
       <node id="4078300376847989961" at="34,0,37,0" concept="4" trace="createCell#()Ljetbrains/mps/openapi/editor/cells/EditorCell;" />
       <node id="4078300376847989961" at="23,0,27,0" concept="0" trace="TestInheritedAttibute_EditorComponent_ComponentBuilder_a#(Ljetbrains/mps/openapi/editor/EditorContext;Lorg/jetbrains/mps/openapi/model/SNode;)V" />
       <node id="4078300376847989964" at="49,0,53,0" concept="4" trace="createComponent_4dgohu_a0#()Ljetbrains/mps/openapi/editor/cells/EditorCell;" />
       <node id="4078300376847989961" at="28,0,33,0" concept="4" trace="getNode#()Lorg/jetbrains/mps/openapi/model/SNode;" />
-      <node id="4078300376847989966" at="68,59,73,22" concept="3" />
+      <node id="4078300376847989966" at="67,57,72,22" concept="3" />
       <node id="4078300376847989965" at="53,0,59,0" concept="4" trace="createConstant_4dgohu_b0#()Ljetbrains/mps/openapi/editor/cells/EditorCell;" />
       <node id="4078300376847989961" at="38,0,49,0" concept="4" trace="createCollection_4dgohu_a#()Ljetbrains/mps/openapi/editor/cells/EditorCell;" />
-      <node id="4078300376847989966" at="59,0,75,0" concept="4" trace="createProperty_4dgohu_c0#()Ljetbrains/mps/openapi/editor/cells/EditorCell;" />
+      <node id="4078300376847989966" at="59,0,74,0" concept="4" trace="createProperty_4dgohu_c0#()Ljetbrains/mps/openapi/editor/cells/EditorCell;" />
       <scope id="4078300376847989961" at="30,26,31,18" />
       <scope id="4078300376847989961" at="34,39,35,39" />
       <scope id="4078300376847989961" at="23,120,25,18" />
       <scope id="4078300376847989964" at="49,50,51,22">
         <var name="editorCell" id="4078300376847989964" />
       </scope>
-      <scope id="4078300376847989966" at="69,35,71,94">
-=======
-      <node id="4078300376847989961" at="23,47,24,35" concept="6" />
-      <node id="4078300376847989961" at="26,79,27,63" concept="6" />
-      <node id="4078300376847989961" at="29,89,30,96" concept="5" />
-      <node id="4078300376847989961" at="30,96,31,48" concept="2" />
-      <node id="4078300376847989961" at="31,48,32,34" concept="5" />
-      <node id="4078300376847989961" at="32,34,33,52" concept="2" />
-      <node id="4078300376847989961" at="33,52,34,40" concept="2" />
-      <node id="4078300376847989961" at="34,40,35,82" concept="2" />
-      <node id="4078300376847989961" at="35,82,36,81" concept="2" />
-      <node id="4078300376847989961" at="36,81,37,81" concept="2" />
-      <node id="4078300376847989961" at="37,81,38,22" concept="6" />
-      <node id="4078300376847989964" at="40,89,41,131" concept="5" />
-      <node id="4078300376847989964" at="41,131,42,22" concept="6" />
-      <node id="4078300376847989965" at="44,88,45,87" concept="5" />
-      <node id="4078300376847989965" at="45,87,46,47" concept="2" />
-      <node id="4078300376847989965" at="46,47,47,34" concept="2" />
-      <node id="4078300376847989965" at="47,34,48,22" concept="6" />
-      <node id="4078300376847989966" at="50,88,51,82" concept="5" />
-      <node id="4078300376847989966" at="51,82,52,30" concept="2" />
-      <node id="4078300376847989966" at="52,30,53,43" concept="2" />
-      <node id="4078300376847989966" at="53,43,54,26" concept="5" />
-      <node id="4078300376847989966" at="54,26,55,58" concept="2" />
-      <node id="4078300376847989966" at="55,58,56,49" concept="2" />
-      <node id="4078300376847989966" at="56,49,57,73" concept="2" />
-      <node id="4078300376847989966" at="57,73,58,57" concept="5" />
-      <node id="4078300376847989966" at="59,35,60,82" concept="5" />
-      <node id="4078300376847989966" at="60,82,61,112" concept="6" />
-      <node id="4078300376847989966" at="62,10,63,22" concept="6" />
-      <node id="4078300376847989961" at="26,0,29,0" concept="4" trace="createEditorCell#(Ljetbrains/mps/openapi/editor/EditorContext;Lorg/jetbrains/mps/openapi/model/SNode;)Ljetbrains/mps/openapi/editor/cells/EditorCell;" />
-      <node id="4078300376847989961" at="22,0,26,0" concept="4" trace="getContextHints#()Ljava/util/Collection;" />
-      <node id="4078300376847989964" at="40,0,44,0" concept="4" trace="createComponent_4dgohu_a0#(Ljetbrains/mps/openapi/editor/EditorContext;Lorg/jetbrains/mps/openapi/model/SNode;)Ljetbrains/mps/openapi/editor/cells/EditorCell;" />
-      <node id="4078300376847989966" at="58,57,63,22" concept="3" />
-      <node id="4078300376847989965" at="44,0,50,0" concept="4" trace="createConstant_4dgohu_b0#(Ljetbrains/mps/openapi/editor/EditorContext;Lorg/jetbrains/mps/openapi/model/SNode;)Ljetbrains/mps/openapi/editor/cells/EditorCell;" />
-      <node id="4078300376847989961" at="29,0,40,0" concept="4" trace="createCollection_4dgohu_a#(Ljetbrains/mps/openapi/editor/EditorContext;Lorg/jetbrains/mps/openapi/model/SNode;)Ljetbrains/mps/openapi/editor/cells/EditorCell;" />
-      <node id="4078300376847989966" at="50,0,65,0" concept="4" trace="createProperty_4dgohu_c0#(Ljetbrains/mps/openapi/editor/EditorContext;Lorg/jetbrains/mps/openapi/model/SNode;)Ljetbrains/mps/openapi/editor/cells/EditorCell;" />
-      <scope id="4078300376847989961" at="23,47,24,35" />
-      <scope id="4078300376847989961" at="26,79,27,63" />
-      <scope id="4078300376847989964" at="40,89,42,22">
-        <var name="editorCell" id="4078300376847989964" />
-      </scope>
-      <scope id="4078300376847989966" at="59,35,61,112">
->>>>>>> bd830ede
+      <scope id="4078300376847989966" at="68,35,70,112">
         <var name="manager" id="4078300376847989966" />
       </scope>
       <scope id="4078300376847989961" at="34,0,37,0" />
@@ -389,35 +344,18 @@
         <var name="editorCell" id="4078300376847989961" />
         <var name="style" id="4078300376847989961" />
       </scope>
-<<<<<<< HEAD
       <scope id="4078300376847989961" at="38,0,49,0" />
-      <scope id="4078300376847989966" at="59,49,73,22">
-=======
-      <scope id="4078300376847989961" at="29,0,40,0">
-        <var name="editorContext" id="4078300376847989961" />
-        <var name="node" id="4078300376847989961" />
-      </scope>
-      <scope id="4078300376847989966" at="50,88,63,22">
->>>>>>> bd830ede
+      <scope id="4078300376847989966" at="59,49,72,22">
         <var name="attributeConcept" id="4078300376847989966" />
         <var name="editorCell" id="4078300376847989966" />
         <var name="provider" id="4078300376847989966" />
       </scope>
-<<<<<<< HEAD
-      <scope id="4078300376847989966" at="59,0,75,0" />
-      <unit id="4078300376847989961" at="19,0,76,0" name="jetbrains.mps.lang.editor.styleTests.editor.TestInheritedAttibute_EditorComponent_ComponentBuilder_a" />
-=======
-      <scope id="4078300376847989966" at="50,0,65,0">
-        <var name="editorContext" id="4078300376847989966" />
-        <var name="node" id="4078300376847989966" />
-      </scope>
-      <unit id="4078300376847989961" at="21,0,66,0" name="jetbrains.mps.lang.editor.styleTests.editor.TestInheritedAttibute_EditorComponent" />
->>>>>>> bd830ede
+      <scope id="4078300376847989966" at="59,0,74,0" />
+      <unit id="4078300376847989961" at="19,0,75,0" name="jetbrains.mps.lang.editor.styleTests.editor.TestInheritedAttibute_EditorComponent_ComponentBuilder_a" />
     </file>
   </root>
   <root nodeRef="r:716dc35d-6443-4b45-a1e5-08b46978f63d(jetbrains.mps.lang.editor.styleTests.editor)/4078300376848002931">
     <file name="TestISimpleAttribute_EditorComponent.java">
-<<<<<<< HEAD
       <node id="4078300376848002931" at="15,47,16,35" concept="6" />
       <node id="4078300376848002931" at="18,79,19,105" concept="6" />
       <node id="4078300376848002931" at="18,0,21,0" concept="4" trace="createEditorCell#(Ljetbrains/mps/openapi/editor/EditorContext;Lorg/jetbrains/mps/openapi/model/SNode;)Ljetbrains/mps/openapi/editor/cells/EditorCell;" />
@@ -459,69 +397,25 @@
       <node id="4078300376848002936" at="64,63,65,50" concept="1" />
       <node id="4078300376848002936" at="65,50,66,73" concept="1" />
       <node id="4078300376848002936" at="66,73,67,57" concept="5" />
-      <node id="4078300376848002936" at="67,57,68,59" concept="5" />
-      <node id="4078300376848002936" at="69,35,70,87" concept="5" />
-      <node id="4078300376848002936" at="70,87,71,94" concept="6" />
-      <node id="4078300376848002936" at="72,10,73,22" concept="6" />
+      <node id="4078300376848002936" at="68,35,69,87" concept="5" />
+      <node id="4078300376848002936" at="69,87,70,112" concept="6" />
+      <node id="4078300376848002936" at="71,10,72,22" concept="6" />
       <node id="4078300376848002931" at="20,0,22,0" concept="2" trace="myNode" />
       <node id="4078300376848002931" at="34,0,37,0" concept="4" trace="createCell#()Ljetbrains/mps/openapi/editor/cells/EditorCell;" />
       <node id="4078300376848002931" at="23,0,27,0" concept="0" trace="TestISimpleAttribute_EditorComponent_ComponentBuilder_a#(Ljetbrains/mps/openapi/editor/EditorContext;Lorg/jetbrains/mps/openapi/model/SNode;)V" />
       <node id="4078300376848002934" at="49,0,53,0" concept="4" trace="createComponent_w8uy2a_a0#()Ljetbrains/mps/openapi/editor/cells/EditorCell;" />
       <node id="4078300376848002931" at="28,0,33,0" concept="4" trace="getNode#()Lorg/jetbrains/mps/openapi/model/SNode;" />
-      <node id="4078300376848002936" at="68,59,73,22" concept="3" />
+      <node id="4078300376848002936" at="67,57,72,22" concept="3" />
       <node id="4078300376848002935" at="53,0,59,0" concept="4" trace="createConstant_w8uy2a_b0#()Ljetbrains/mps/openapi/editor/cells/EditorCell;" />
       <node id="4078300376848002931" at="38,0,49,0" concept="4" trace="createCollection_w8uy2a_a#()Ljetbrains/mps/openapi/editor/cells/EditorCell;" />
-      <node id="4078300376848002936" at="59,0,75,0" concept="4" trace="createProperty_w8uy2a_c0#()Ljetbrains/mps/openapi/editor/cells/EditorCell;" />
+      <node id="4078300376848002936" at="59,0,74,0" concept="4" trace="createProperty_w8uy2a_c0#()Ljetbrains/mps/openapi/editor/cells/EditorCell;" />
       <scope id="4078300376848002931" at="30,26,31,18" />
       <scope id="4078300376848002931" at="34,39,35,39" />
       <scope id="4078300376848002931" at="23,119,25,18" />
       <scope id="4078300376848002934" at="49,50,51,22">
         <var name="editorCell" id="4078300376848002934" />
       </scope>
-      <scope id="4078300376848002936" at="69,35,71,94">
-=======
-      <node id="4078300376848002931" at="23,47,24,35" concept="6" />
-      <node id="4078300376848002931" at="26,79,27,63" concept="6" />
-      <node id="4078300376848002931" at="29,89,30,96" concept="5" />
-      <node id="4078300376848002931" at="30,96,31,48" concept="2" />
-      <node id="4078300376848002931" at="31,48,32,34" concept="5" />
-      <node id="4078300376848002931" at="32,34,33,52" concept="2" />
-      <node id="4078300376848002931" at="33,52,34,40" concept="2" />
-      <node id="4078300376848002931" at="34,40,35,82" concept="2" />
-      <node id="4078300376848002931" at="35,82,36,81" concept="2" />
-      <node id="4078300376848002931" at="36,81,37,81" concept="2" />
-      <node id="4078300376848002931" at="37,81,38,22" concept="6" />
-      <node id="4078300376848002934" at="40,89,41,131" concept="5" />
-      <node id="4078300376848002934" at="41,131,42,22" concept="6" />
-      <node id="4078300376848002935" at="44,88,45,87" concept="5" />
-      <node id="4078300376848002935" at="45,87,46,47" concept="2" />
-      <node id="4078300376848002935" at="46,47,47,34" concept="2" />
-      <node id="4078300376848002935" at="47,34,48,22" concept="6" />
-      <node id="4078300376848002936" at="50,88,51,82" concept="5" />
-      <node id="4078300376848002936" at="51,82,52,30" concept="2" />
-      <node id="4078300376848002936" at="52,30,53,43" concept="2" />
-      <node id="4078300376848002936" at="53,43,54,26" concept="5" />
-      <node id="4078300376848002936" at="54,26,55,58" concept="2" />
-      <node id="4078300376848002936" at="55,58,56,50" concept="2" />
-      <node id="4078300376848002936" at="56,50,57,73" concept="2" />
-      <node id="4078300376848002936" at="57,73,58,57" concept="5" />
-      <node id="4078300376848002936" at="59,35,60,82" concept="5" />
-      <node id="4078300376848002936" at="60,82,61,112" concept="6" />
-      <node id="4078300376848002936" at="62,10,63,22" concept="6" />
-      <node id="4078300376848002931" at="26,0,29,0" concept="4" trace="createEditorCell#(Ljetbrains/mps/openapi/editor/EditorContext;Lorg/jetbrains/mps/openapi/model/SNode;)Ljetbrains/mps/openapi/editor/cells/EditorCell;" />
-      <node id="4078300376848002931" at="22,0,26,0" concept="4" trace="getContextHints#()Ljava/util/Collection;" />
-      <node id="4078300376848002934" at="40,0,44,0" concept="4" trace="createComponent_w8uy2a_a0#(Ljetbrains/mps/openapi/editor/EditorContext;Lorg/jetbrains/mps/openapi/model/SNode;)Ljetbrains/mps/openapi/editor/cells/EditorCell;" />
-      <node id="4078300376848002936" at="58,57,63,22" concept="3" />
-      <node id="4078300376848002935" at="44,0,50,0" concept="4" trace="createConstant_w8uy2a_b0#(Ljetbrains/mps/openapi/editor/EditorContext;Lorg/jetbrains/mps/openapi/model/SNode;)Ljetbrains/mps/openapi/editor/cells/EditorCell;" />
-      <node id="4078300376848002931" at="29,0,40,0" concept="4" trace="createCollection_w8uy2a_a#(Ljetbrains/mps/openapi/editor/EditorContext;Lorg/jetbrains/mps/openapi/model/SNode;)Ljetbrains/mps/openapi/editor/cells/EditorCell;" />
-      <node id="4078300376848002936" at="50,0,65,0" concept="4" trace="createProperty_w8uy2a_c0#(Ljetbrains/mps/openapi/editor/EditorContext;Lorg/jetbrains/mps/openapi/model/SNode;)Ljetbrains/mps/openapi/editor/cells/EditorCell;" />
-      <scope id="4078300376848002931" at="23,47,24,35" />
-      <scope id="4078300376848002931" at="26,79,27,63" />
-      <scope id="4078300376848002934" at="40,89,42,22">
-        <var name="editorCell" id="4078300376848002934" />
-      </scope>
-      <scope id="4078300376848002936" at="59,35,61,112">
->>>>>>> bd830ede
+      <scope id="4078300376848002936" at="68,35,70,112">
         <var name="manager" id="4078300376848002936" />
       </scope>
       <scope id="4078300376848002931" at="34,0,37,0" />
@@ -539,30 +433,14 @@
         <var name="editorCell" id="4078300376848002931" />
         <var name="style" id="4078300376848002931" />
       </scope>
-<<<<<<< HEAD
       <scope id="4078300376848002931" at="38,0,49,0" />
-      <scope id="4078300376848002936" at="59,49,73,22">
-=======
-      <scope id="4078300376848002931" at="29,0,40,0">
-        <var name="editorContext" id="4078300376848002931" />
-        <var name="node" id="4078300376848002931" />
-      </scope>
-      <scope id="4078300376848002936" at="50,88,63,22">
->>>>>>> bd830ede
+      <scope id="4078300376848002936" at="59,49,72,22">
         <var name="attributeConcept" id="4078300376848002936" />
         <var name="editorCell" id="4078300376848002936" />
         <var name="provider" id="4078300376848002936" />
       </scope>
-<<<<<<< HEAD
-      <scope id="4078300376848002936" at="59,0,75,0" />
-      <unit id="4078300376848002931" at="19,0,76,0" name="jetbrains.mps.lang.editor.styleTests.editor.TestISimpleAttribute_EditorComponent_ComponentBuilder_a" />
-=======
-      <scope id="4078300376848002936" at="50,0,65,0">
-        <var name="editorContext" id="4078300376848002936" />
-        <var name="node" id="4078300376848002936" />
-      </scope>
-      <unit id="4078300376848002931" at="21,0,66,0" name="jetbrains.mps.lang.editor.styleTests.editor.TestISimpleAttribute_EditorComponent" />
->>>>>>> bd830ede
+      <scope id="4078300376848002936" at="59,0,74,0" />
+      <unit id="4078300376848002931" at="19,0,75,0" name="jetbrains.mps.lang.editor.styleTests.editor.TestISimpleAttribute_EditorComponent_ComponentBuilder_a" />
     </file>
   </root>
   <root nodeRef="r:716dc35d-6443-4b45-a1e5-08b46978f63d(jetbrains.mps.lang.editor.styleTests.editor)/4078300376848315382">
