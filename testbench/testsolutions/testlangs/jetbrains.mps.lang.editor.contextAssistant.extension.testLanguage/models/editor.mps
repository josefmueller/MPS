<?xml version="1.0" encoding="UTF-8"?>
<model ref="r:1ed8add9-1a05-4a2d-a8ee-1a24e378c5f6(jetbrains.mps.lang.editor.contextAssistant.extension.testLanguage.editor)">
  <persistence version="9" />
  <languages>
    <use id="18bc6592-03a6-4e29-a83a-7ff23bde13ba" name="jetbrains.mps.lang.editor" version="3" />
    <devkit ref="fbc25dd2-5da4-483a-8b19-70928e1b62d7(jetbrains.mps.devkit.general-purpose)" />
  </languages>
  <imports>
    <import index="iqcb" ref="r:0f1cfce5-1514-42b6-8353-156be9a116e3(jetbrains.mps.lang.editor.contextAssistant.testLanguage.editor)" />
    <import index="hsq4" ref="r:965ddf1f-d8c1-4f52-b6c1-9bbaf0a8af5b(jetbrains.mps.lang.editor.contextAssistant.testLanguage.structure)" implicit="true" />
  </imports>
  <registry>
    <language id="18bc6592-03a6-4e29-a83a-7ff23bde13ba" name="jetbrains.mps.lang.editor">
<<<<<<< HEAD
      <concept id="8954657570917870539" name="jetbrains.mps.lang.editor.structure.TransformationLocation_ContextAssistant" flags="ng" index="2j_NTm" />
=======
>>>>>>> e512801e
      <concept id="6718020819487620876" name="jetbrains.mps.lang.editor.structure.TransformationMenuReference_Default" flags="ng" index="A1WHr">
        <reference id="6718020819487620877" name="concept" index="A1WHq" />
      </concept>
      <concept id="6718020819487620873" name="jetbrains.mps.lang.editor.structure.TransformationMenuReference_Named" flags="ng" index="A1WHu">
        <reference id="6718020819487620874" name="menu" index="A1WHt" />
      </concept>
      <concept id="1638911550608610798" name="jetbrains.mps.lang.editor.structure.QueryFunction_TransformationMenu_Execute" flags="ig" index="IWg2L" />
      <concept id="1638911550608610278" name="jetbrains.mps.lang.editor.structure.TransformationMenuPart_Action" flags="ng" index="IWgqT">
        <child id="1638911550608610281" name="executeFunction" index="IWgqQ" />
        <child id="5692353713941573325" name="textFunction" index="1hCUd6" />
      </concept>
<<<<<<< HEAD
      <concept id="5692353713941573329" name="jetbrains.mps.lang.editor.structure.QueryFunction_TransformationMenu_ActionLabelText" flags="ig" index="1hCUdq" />
      <concept id="5624877018228267058" name="jetbrains.mps.lang.editor.structure.ITransformationMenu" flags="ng" index="3INCJE">
        <child id="1638911550608572412" name="sections" index="IW6Ez" />
=======
      <concept id="5692353713941573329" name="jetbrains.mps.lang.editor.structure.QueryFunction_TransformationMenu_Text" flags="ig" index="1hCUdq" />
      <concept id="5624877018228267058" name="jetbrains.mps.lang.editor.structure.ITransformationMenu" flags="ng" index="3INCJE">
        <child id="1638911550608572412" name="items" index="IW6Ez" />
>>>>>>> e512801e
      </concept>
      <concept id="5624877018228264944" name="jetbrains.mps.lang.editor.structure.TransformationMenuContribution" flags="ng" index="3INDKC">
        <child id="6718020819489956031" name="menuReference" index="AmTjC" />
      </concept>
      <concept id="7980428675268276156" name="jetbrains.mps.lang.editor.structure.TransformationMenuSection" flags="ng" index="1Qtc8_">
        <child id="7980428675268276157" name="locations" index="1Qtc8$" />
        <child id="7980428675268276159" name="parts" index="1Qtc8A" />
      </concept>
    </language>
    <language id="f3061a53-9226-4cc5-a443-f952ceaf5816" name="jetbrains.mps.baseLanguage">
      <concept id="1137021947720" name="jetbrains.mps.baseLanguage.structure.ConceptFunction" flags="in" index="2VMwT0">
        <child id="1137022507850" name="body" index="2VODD2" />
      </concept>
      <concept id="1070475926800" name="jetbrains.mps.baseLanguage.structure.StringLiteral" flags="nn" index="Xl_RD">
        <property id="1070475926801" name="value" index="Xl_RC" />
      </concept>
      <concept id="1068580123155" name="jetbrains.mps.baseLanguage.structure.ExpressionStatement" flags="nn" index="3clFbF">
        <child id="1068580123156" name="expression" index="3clFbG" />
      </concept>
      <concept id="1068580123136" name="jetbrains.mps.baseLanguage.structure.StatementList" flags="sn" stub="5293379017992965193" index="3clFbS">
        <child id="1068581517665" name="statement" index="3cqZAp" />
      </concept>
    </language>
    <language id="760a0a8c-eabb-4521-8bfd-65db761a9ba3" name="jetbrains.mps.baseLanguage.logging">
      <concept id="1167227138527" name="jetbrains.mps.baseLanguage.logging.structure.LogStatement" flags="nn" index="34ab3g">
        <property id="1167245565795" name="severity" index="35gtTG" />
        <child id="1167227463056" name="logExpression" index="34bqiv" />
      </concept>
    </language>
    <language id="ceab5195-25ea-4f22-9b92-103b95ca8c0c" name="jetbrains.mps.lang.core">
      <concept id="1169194658468" name="jetbrains.mps.lang.core.structure.INamedConcept" flags="ng" index="TrEIO">
        <property id="1169194664001" name="name" index="TrG5h" />
      </concept>
    </language>
  </registry>
  <node concept="3INDKC" id="4Sf$XywNH2W">
    <property role="TrG5h" value="Child_MoreDefaultActions" />
    <node concept="1Qtc8_" id="6V0bp$oQR2I" role="IW6Ez">
      <node concept="2j_NTm" id="6V0bp$oQRbV" role="1Qtc8$" />
      <node concept="IWgqT" id="4Sf$XywNH33" role="1Qtc8A">
        <node concept="1hCUdq" id="4Sf$XywNH35" role="1hCUd6">
          <node concept="3clFbS" id="4Sf$XywNH37" role="2VODD2">
            <node concept="3clFbF" id="4Sf$XywNH3S" role="3cqZAp">
              <node concept="Xl_RD" id="4Sf$XywNH3R" role="3clFbG">
                <property role="Xl_RC" value="contributed action" />
              </node>
            </node>
          </node>
        </node>
        <node concept="IWg2L" id="4Sf$XywNH39" role="IWgqQ">
          <node concept="3clFbS" id="4Sf$XywNH3b" role="2VODD2">
            <node concept="34ab3g" id="4Sf$XywNHej" role="3cqZAp">
              <property role="35gtTG" value="info" />
              <node concept="Xl_RD" id="4Sf$XywNHel" role="34bqiv">
                <property role="Xl_RC" value="contributed action" />
              </node>
            </node>
          </node>
        </node>
      </node>
    </node>
    <node concept="A1WHr" id="5OVd5tVsX$y" role="AmTjC">
      <ref role="A1WHq" to="hsq4:4PEyPcYoaCM" resolve="Child" />
    </node>
  </node>
  <node concept="3INDKC" id="5CFnWxxhZO1">
    <property role="TrG5h" value="Child_MoreNamedActions" />
    <node concept="A1WHu" id="5OVd5tVsX$w" role="AmTjC">
      <ref role="A1WHt" to="iqcb:6iEu7ikuMlI" resolve="NamedMenu" />
    </node>
    <node concept="1Qtc8_" id="6V0bp$oQRkC" role="IW6Ez">
      <node concept="2j_NTm" id="6V0bp$oQRtQ" role="1Qtc8$" />
      <node concept="IWgqT" id="67q8fiOz1_2" role="1Qtc8A">
        <node concept="1hCUdq" id="67q8fiOz1_4" role="1hCUd6">
          <node concept="3clFbS" id="67q8fiOz1_6" role="2VODD2">
            <node concept="3clFbF" id="67q8fiOz1An" role="3cqZAp">
              <node concept="Xl_RD" id="67q8fiOz1Am" role="3clFbG">
                <property role="Xl_RC" value="contributed from extending language" />
              </node>
            </node>
          </node>
        </node>
        <node concept="IWg2L" id="67q8fiOz1_8" role="IWgqQ">
          <node concept="3clFbS" id="67q8fiOz1_a" role="2VODD2" />
        </node>
      </node>
    </node>
  </node>
</model>
<|MERGE_RESOLUTION|>--- conflicted
+++ resolved
@@ -2,7 +2,7 @@
 <model ref="r:1ed8add9-1a05-4a2d-a8ee-1a24e378c5f6(jetbrains.mps.lang.editor.contextAssistant.extension.testLanguage.editor)">
   <persistence version="9" />
   <languages>
-    <use id="18bc6592-03a6-4e29-a83a-7ff23bde13ba" name="jetbrains.mps.lang.editor" version="3" />
+    <use id="18bc6592-03a6-4e29-a83a-7ff23bde13ba" name="jetbrains.mps.lang.editor" version="-1" />
     <devkit ref="fbc25dd2-5da4-483a-8b19-70928e1b62d7(jetbrains.mps.devkit.general-purpose)" />
   </languages>
   <imports>
@@ -11,10 +11,7 @@
   </imports>
   <registry>
     <language id="18bc6592-03a6-4e29-a83a-7ff23bde13ba" name="jetbrains.mps.lang.editor">
-<<<<<<< HEAD
       <concept id="8954657570917870539" name="jetbrains.mps.lang.editor.structure.TransformationLocation_ContextAssistant" flags="ng" index="2j_NTm" />
-=======
->>>>>>> e512801e
       <concept id="6718020819487620876" name="jetbrains.mps.lang.editor.structure.TransformationMenuReference_Default" flags="ng" index="A1WHr">
         <reference id="6718020819487620877" name="concept" index="A1WHq" />
       </concept>
@@ -26,15 +23,9 @@
         <child id="1638911550608610281" name="executeFunction" index="IWgqQ" />
         <child id="5692353713941573325" name="textFunction" index="1hCUd6" />
       </concept>
-<<<<<<< HEAD
       <concept id="5692353713941573329" name="jetbrains.mps.lang.editor.structure.QueryFunction_TransformationMenu_ActionLabelText" flags="ig" index="1hCUdq" />
       <concept id="5624877018228267058" name="jetbrains.mps.lang.editor.structure.ITransformationMenu" flags="ng" index="3INCJE">
         <child id="1638911550608572412" name="sections" index="IW6Ez" />
-=======
-      <concept id="5692353713941573329" name="jetbrains.mps.lang.editor.structure.QueryFunction_TransformationMenu_Text" flags="ig" index="1hCUdq" />
-      <concept id="5624877018228267058" name="jetbrains.mps.lang.editor.structure.ITransformationMenu" flags="ng" index="3INCJE">
-        <child id="1638911550608572412" name="items" index="IW6Ez" />
->>>>>>> e512801e
       </concept>
       <concept id="5624877018228264944" name="jetbrains.mps.lang.editor.structure.TransformationMenuContribution" flags="ng" index="3INDKC">
         <child id="6718020819489956031" name="menuReference" index="AmTjC" />
@@ -54,7 +45,7 @@
       <concept id="1068580123155" name="jetbrains.mps.baseLanguage.structure.ExpressionStatement" flags="nn" index="3clFbF">
         <child id="1068580123156" name="expression" index="3clFbG" />
       </concept>
-      <concept id="1068580123136" name="jetbrains.mps.baseLanguage.structure.StatementList" flags="sn" stub="5293379017992965193" index="3clFbS">
+      <concept id="1068580123136" name="jetbrains.mps.baseLanguage.structure.StatementList" flags="sn" index="3clFbS">
         <child id="1068581517665" name="statement" index="3cqZAp" />
       </concept>
     </language>
@@ -102,9 +93,6 @@
   </node>
   <node concept="3INDKC" id="5CFnWxxhZO1">
     <property role="TrG5h" value="Child_MoreNamedActions" />
-    <node concept="A1WHu" id="5OVd5tVsX$w" role="AmTjC">
-      <ref role="A1WHt" to="iqcb:6iEu7ikuMlI" resolve="NamedMenu" />
-    </node>
     <node concept="1Qtc8_" id="6V0bp$oQRkC" role="IW6Ez">
       <node concept="2j_NTm" id="6V0bp$oQRtQ" role="1Qtc8$" />
       <node concept="IWgqT" id="67q8fiOz1_2" role="1Qtc8A">
@@ -122,5 +110,8 @@
         </node>
       </node>
     </node>
+    <node concept="A1WHu" id="5OVd5tVsX$w" role="AmTjC">
+      <ref role="A1WHt" to="iqcb:6iEu7ikuMlI" resolve="NamedMenu" />
+    </node>
   </node>
 </model>
