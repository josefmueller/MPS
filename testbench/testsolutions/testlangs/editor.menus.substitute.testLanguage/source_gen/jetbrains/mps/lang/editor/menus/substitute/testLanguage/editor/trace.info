--- conflicted
+++ resolved
@@ -1328,57 +1328,6 @@
       <node id="8998492695587447825" at="48,91,49,91" concept="1" />
       <node id="8998492695587447825" at="49,91,50,91" concept="1" />
       <node id="8998492695587447825" at="50,91,51,91" concept="1" />
-<<<<<<< HEAD
-      <node id="8998492695587447825" at="51,91,52,18" concept="6" />
-      <node id="8998492695587448291" at="56,68,57,189" concept="6" />
-      <node id="8998492695587447825" at="61,84,62,158" concept="6" />
-      <node id="8998492695587447825" at="69,77,70,103" concept="6" />
-      <node id="8998492695587447825" at="73,0,74,0" concept="2" trace="_context" />
-      <node id="8998492695587447825" at="74,50,75,249" concept="10" />
-      <node id="8998492695587447825" at="75,249,76,27" concept="1" />
-      <node id="8998492695587447825" at="80,49,81,41" concept="6" />
-      <node id="8998492695587453158" at="85,47,86,231" concept="6" />
-      <node id="8998492695587452613" at="89,53,90,24" concept="6" />
-      <node id="8998492695587454262" at="96,68,97,195" concept="6" />
-      <node id="8998492695587447825" at="101,84,102,165" concept="6" />
-      <node id="8998492695587447825" at="108,101,109,164" concept="6" />
-      <node id="8998492695587457165" at="113,88,114,78" concept="6" />
-      <node id="8998492695587447825" at="117,0,118,0" concept="2" trace="myParameterObject" />
-      <node id="8998492695587447825" at="118,75,119,44" concept="1" />
-      <node id="8998492695587447825" at="124,79,125,149" concept="6" />
-      <node id="8998492695587447825" at="128,0,129,0" concept="2" trace="_context" />
-      <node id="8998492695587447825" at="129,52,130,251" concept="10" />
-      <node id="8998492695587447825" at="130,251,131,29" concept="1" />
-      <node id="8998492695587447825" at="135,51,136,43" concept="6" />
-      <node id="8998492695587463354" at="140,49,141,239" concept="5" />
-      <node id="8998492695587466535" at="141,239,142,173" concept="1" />
-      <node id="8998492695587472905" at="142,173,143,22" concept="6" />
-      <node id="8998492695590942863" at="146,55,147,35" concept="6" />
-      <node id="8998492695587475465" at="155,68,156,184" concept="6" />
-      <node id="8998492695587447825" at="160,84,161,159" concept="6" />
-      <node id="8998492695587447825" at="169,52,170,199" concept="6" />
-      <node id="8998492695587447825" at="170,199,171,0" concept="8" />
-      <node id="8998492695587447825" at="174,49,175,56" concept="5" />
-      <node id="8998492695587481442" at="175,56,176,243" concept="5" />
-      <node id="8998492695587484115" at="176,243,177,195" concept="1" />
-      <node id="8998492695587492004" at="177,195,178,22" concept="6" />
-      <node id="8998492695587447825" at="182,84,183,70" concept="5" />
-      <node id="8998492695587447825" at="183,70,184,297" concept="6" />
-      <node id="8998492695587492464" at="189,68,190,189" concept="6" />
-      <node id="8998492695587447825" at="194,84,195,160" concept="6" />
-      <node id="8998492695587496002" at="200,70,201,452" concept="6" />
-      <node id="8998492695587447825" at="205,125,206,80" concept="6" />
-      <node id="8998492695587509612" at="211,68,212,187" concept="6" />
-      <node id="8998492695587447825" at="216,84,217,305" concept="6" />
-      <node id="8998492695587512858" at="222,68,223,189" concept="6" />
-      <node id="8998492695587447825" at="227,84,228,366" concept="6" />
-      <node id="8998492695587515366" at="233,68,234,192" concept="6" />
-      <node id="8998492695587447825" at="238,84,239,318" concept="6" />
-      <node id="8998492695587554898" at="244,68,245,202" concept="6" />
-      <node id="8998492695587447825" at="249,84,250,163" concept="6" />
-      <node id="8998492695587447825" at="256,88,257,70" concept="5" />
-      <node id="8998492695587447825" at="257,70,258,388" concept="6" />
-=======
       <node id="8998492695587447825" at="51,91,52,91" concept="1" />
       <node id="8998492695587447825" at="52,91,53,18" concept="6" />
       <node id="8998492695587448291" at="57,68,58,189" concept="6" />
@@ -1416,72 +1365,39 @@
       <node id="8998492695587492464" at="180,68,181,189" concept="6" />
       <node id="8998492695587447825" at="185,84,186,194" concept="6" />
       <node id="8998492695587496002" at="189,72,190,454" concept="6" />
-      <node id="8998492695587447825" at="193,127,194,82" concept="6" />
+      <node id="8998492695587447825" at="193,127,194,81" concept="6" />
       <node id="8998492695587509612" at="200,68,201,187" concept="6" />
-      <node id="8998492695587447825" at="205,84,206,305" concept="6" />
+      <node id="8998492695587447825" at="205,84,206,304" concept="6" />
       <node id="8998492695587512858" at="211,68,212,188" concept="6" />
       <node id="8998492695587447825" at="216,84,217,366" concept="6" />
       <node id="8998492695587515366" at="222,68,223,191" concept="6" />
-      <node id="8998492695587447825" at="227,84,228,318" concept="6" />
+      <node id="8998492695587447825" at="227,84,228,317" concept="6" />
       <node id="8998492695587554898" at="233,68,234,201" concept="6" />
       <node id="8998492695587447825" at="238,84,239,197" concept="6" />
-      <node id="8998492695587447825" at="244,90,245,72" concept="5" />
-      <node id="8998492695587447825" at="245,72,246,390" concept="6" />
-      <node id="9151323058739099868" at="252,68,253,187" concept="6" />
-      <node id="8998492695587447825" at="257,84,258,366" concept="6" />
->>>>>>> b5b1241b
-      <node id="8998492695587448762" at="261,63,262,46" concept="6" />
-      <node id="8998492695587454263" at="264,63,265,46" concept="6" />
-      <node id="8998492695587475466" at="267,63,268,46" concept="6" />
-      <node id="8998492695587492465" at="270,63,271,46" concept="6" />
-      <node id="8998492695587509613" at="273,63,274,46" concept="6" />
-<<<<<<< HEAD
-      <node id="8998492695587512859" at="276,64,277,46" concept="6" />
-      <node id="8998492695587515367" at="279,64,280,46" concept="6" />
-      <node id="8998492695587554899" at="282,64,283,46" concept="6" />
-      <node id="8998492695587447825" at="118,0,121,0" concept="0" trace="SubstituteMenuPart_Action_ddv2zo_a0b#(Ljava/lang/String;)V" />
-      <node id="8998492695587447825" at="200,0,203,0" concept="4" trace="getConcepts#(Ljetbrains/mps/openapi/editor/menus/substitute/SubstituteMenuContext;)Ljava/util/Collection;" />
-      <node id="8998492695587448762" at="261,0,264,0" concept="9" trace="eq_ddv2zo_a0a0a1#(Ljava/lang/Object;Ljava/lang/Object;)Z" />
-      <node id="8998492695587454263" at="264,0,267,0" concept="9" trace="eq_ddv2zo_a0a0a3#(Ljava/lang/Object;Ljava/lang/Object;)Z" />
-      <node id="8998492695587475466" at="267,0,270,0" concept="9" trace="eq_ddv2zo_a0a0a5#(Ljava/lang/Object;Ljava/lang/Object;)Z" />
-      <node id="8998492695587492465" at="270,0,273,0" concept="9" trace="eq_ddv2zo_a0a0a7#(Ljava/lang/Object;Ljava/lang/Object;)Z" />
-      <node id="8998492695587509613" at="273,0,276,0" concept="9" trace="eq_ddv2zo_a0a0a9#(Ljava/lang/Object;Ljava/lang/Object;)Z" />
-      <node id="8998492695587512859" at="276,0,279,0" concept="9" trace="eq_ddv2zo_a0a0a01#(Ljava/lang/Object;Ljava/lang/Object;)Z" />
-      <node id="8998492695587515367" at="279,0,282,0" concept="9" trace="eq_ddv2zo_a0a0a11#(Ljava/lang/Object;Ljava/lang/Object;)Z" />
-      <node id="8998492695587554899" at="282,0,285,0" concept="9" trace="eq_ddv2zo_a0a0a21#(Ljava/lang/Object;Ljava/lang/Object;)Z" />
-      <node id="8998492695587447825" at="55,0,59,0" concept="4" trace="isApplicable#(Ljetbrains/mps/openapi/editor/menus/substitute/SubstituteMenuContext;)Z" />
-      <node id="8998492695587447825" at="60,0,64,0" concept="4" trace="getParts#()Ljava/util/List;" />
-      <node id="8998492695587447825" at="74,0,78,0" concept="0" trace="Item#(Ljetbrains/mps/openapi/editor/menus/substitute/SubstituteMenuContext;)V" />
-      <node id="8998492695587447825" at="79,0,83,0" concept="4" trace="canExecute#(Ljava/lang/String;)Z" />
-      <node id="8998492695587447825" at="84,0,88,0" concept="4" trace="createNode#(Ljava/lang/String;)Lorg/jetbrains/mps/openapi/model/SNode;" />
-      <node id="8998492695587451916" at="88,0,92,0" concept="4" trace="getMatchingText#(Ljava/lang/String;)Ljava/lang/String;" />
-      <node id="8998492695587447825" at="95,0,99,0" concept="4" trace="isApplicable#(Ljetbrains/mps/openapi/editor/menus/substitute/SubstituteMenuContext;)Z" />
-      <node id="8998492695587447825" at="100,0,104,0" concept="4" trace="getParts#()Ljava/util/List;" />
-      <node id="8998492695587447825" at="129,0,133,0" concept="0" trace="Item#(Ljetbrains/mps/openapi/editor/menus/substitute/SubstituteMenuContext;)V" />
-      <node id="8998492695587447825" at="134,0,138,0" concept="4" trace="canExecute#(Ljava/lang/String;)Z" />
-      <node id="8998492695587473430" at="145,0,149,0" concept="4" trace="getMatchingText#(Ljava/lang/String;)Ljava/lang/String;" />
-      <node id="8998492695587447825" at="154,0,158,0" concept="4" trace="isApplicable#(Ljetbrains/mps/openapi/editor/menus/substitute/SubstituteMenuContext;)Z" />
-      <node id="8998492695587447825" at="159,0,163,0" concept="4" trace="getParts#()Ljava/util/List;" />
-      <node id="8998492695587447825" at="182,0,186,0" concept="4" trace="getLookup#(Ljetbrains/mps/openapi/editor/menus/substitute/SubstituteMenuContext;)Ljetbrains/mps/openapi/editor/menus/transformation/MenuLookup;" />
-      <node id="8998492695587447825" at="188,0,192,0" concept="4" trace="isApplicable#(Ljetbrains/mps/openapi/editor/menus/substitute/SubstituteMenuContext;)Z" />
-      <node id="8998492695587447825" at="193,0,197,0" concept="4" trace="getParts#()Ljava/util/List;" />
-      <node id="8998492695587447825" at="204,0,208,0" concept="4" trace="createItemsForConcept#(Ljetbrains/mps/openapi/editor/menus/substitute/SubstituteMenuContext;Lorg/jetbrains/mps/openapi/language/SAbstractConcept;)Ljava/util/Collection;" />
-=======
-      <node id="8998492695587512859" at="276,63,277,46" concept="6" />
-      <node id="8998492695587515367" at="279,63,280,46" concept="6" />
-      <node id="8998492695587554899" at="282,63,283,46" concept="6" />
-      <node id="9151323058739099870" at="285,63,286,46" concept="6" />
+      <node id="8998492695587447825" at="245,90,246,72" concept="5" />
+      <node id="8998492695587447825" at="246,72,247,390" concept="6" />
+      <node id="9151323058739099868" at="253,68,254,187" concept="6" />
+      <node id="8998492695587447825" at="258,84,259,366" concept="6" />
+      <node id="8998492695587448762" at="262,63,263,46" concept="6" />
+      <node id="8998492695587454263" at="265,63,266,46" concept="6" />
+      <node id="8998492695587475466" at="268,63,269,46" concept="6" />
+      <node id="8998492695587492465" at="271,63,272,46" concept="6" />
+      <node id="8998492695587509613" at="274,63,275,46" concept="6" />
+      <node id="8998492695587512859" at="277,63,278,46" concept="6" />
+      <node id="8998492695587515367" at="280,63,281,46" concept="6" />
+      <node id="8998492695587554899" at="283,63,284,46" concept="6" />
+      <node id="9151323058739099870" at="286,63,287,46" concept="6" />
       <node id="8998492695587447825" at="113,0,116,0" concept="0" trace="SubstituteMenuPart_Action_ddv2zo_a0b#(Ljava/lang/String;)V" />
       <node id="8998492695587447825" at="189,0,192,0" concept="4" trace="getConcepts#(Ljetbrains/mps/openapi/editor/menus/substitute/SubstituteMenuContext;)Ljava/util/Collection;" />
-      <node id="8998492695587448762" at="261,0,264,0" concept="9" trace="eq_ddv2zo_a0a0a1#(Ljava/lang/Object;Ljava/lang/Object;)Z" />
-      <node id="8998492695587454263" at="264,0,267,0" concept="9" trace="eq_ddv2zo_a0a0a2#(Ljava/lang/Object;Ljava/lang/Object;)Z" />
-      <node id="8998492695587475466" at="267,0,270,0" concept="9" trace="eq_ddv2zo_a0a0a3#(Ljava/lang/Object;Ljava/lang/Object;)Z" />
-      <node id="8998492695587492465" at="270,0,273,0" concept="9" trace="eq_ddv2zo_a0a0a4#(Ljava/lang/Object;Ljava/lang/Object;)Z" />
-      <node id="8998492695587509613" at="273,0,276,0" concept="9" trace="eq_ddv2zo_a0a0a5#(Ljava/lang/Object;Ljava/lang/Object;)Z" />
-      <node id="8998492695587512859" at="276,0,279,0" concept="9" trace="eq_ddv2zo_a0a0a6#(Ljava/lang/Object;Ljava/lang/Object;)Z" />
-      <node id="8998492695587515367" at="279,0,282,0" concept="9" trace="eq_ddv2zo_a0a0a7#(Ljava/lang/Object;Ljava/lang/Object;)Z" />
-      <node id="8998492695587554899" at="282,0,285,0" concept="9" trace="eq_ddv2zo_a0a0a8#(Ljava/lang/Object;Ljava/lang/Object;)Z" />
-      <node id="9151323058739099870" at="285,0,288,0" concept="9" trace="eq_ddv2zo_a0a0a9#(Ljava/lang/Object;Ljava/lang/Object;)Z" />
+      <node id="8998492695587448762" at="262,0,265,0" concept="9" trace="eq_ddv2zo_a0a0a1#(Ljava/lang/Object;Ljava/lang/Object;)Z" />
+      <node id="8998492695587454263" at="265,0,268,0" concept="9" trace="eq_ddv2zo_a0a0a2#(Ljava/lang/Object;Ljava/lang/Object;)Z" />
+      <node id="8998492695587475466" at="268,0,271,0" concept="9" trace="eq_ddv2zo_a0a0a3#(Ljava/lang/Object;Ljava/lang/Object;)Z" />
+      <node id="8998492695587492465" at="271,0,274,0" concept="9" trace="eq_ddv2zo_a0a0a4#(Ljava/lang/Object;Ljava/lang/Object;)Z" />
+      <node id="8998492695587509613" at="274,0,277,0" concept="9" trace="eq_ddv2zo_a0a0a5#(Ljava/lang/Object;Ljava/lang/Object;)Z" />
+      <node id="8998492695587512859" at="277,0,280,0" concept="9" trace="eq_ddv2zo_a0a0a6#(Ljava/lang/Object;Ljava/lang/Object;)Z" />
+      <node id="8998492695587515367" at="280,0,283,0" concept="9" trace="eq_ddv2zo_a0a0a7#(Ljava/lang/Object;Ljava/lang/Object;)Z" />
+      <node id="8998492695587554899" at="283,0,286,0" concept="9" trace="eq_ddv2zo_a0a0a8#(Ljava/lang/Object;Ljava/lang/Object;)Z" />
+      <node id="9151323058739099870" at="286,0,289,0" concept="9" trace="eq_ddv2zo_a0a0a9#(Ljava/lang/Object;Ljava/lang/Object;)Z" />
       <node id="8998492695587447825" at="56,0,60,0" concept="4" trace="isApplicable#(Ljetbrains/mps/openapi/editor/menus/substitute/SubstituteMenuContext;)Z" />
       <node id="8998492695587447825" at="61,0,65,0" concept="4" trace="getParts#()Ljava/util/List;" />
       <node id="8998492695587447825" at="74,0,78,0" concept="0" trace="Item#(Ljetbrains/mps/openapi/editor/menus/substitute/SubstituteMenuContext;)V" />
@@ -1499,65 +1415,21 @@
       <node id="8998492695587447825" at="192,0,196,0" concept="4" trace="createItemsForConcept#(Ljetbrains/mps/openapi/editor/menus/substitute/SubstituteMenuContext;Lorg/jetbrains/mps/openapi/language/SAbstractConcept;)Ljava/util/Collection;" />
       <node id="8998492695587447825" at="199,0,203,0" concept="4" trace="isApplicable#(Ljetbrains/mps/openapi/editor/menus/substitute/SubstituteMenuContext;)Z" />
       <node id="8998492695587447825" at="204,0,208,0" concept="4" trace="getParts#()Ljava/util/List;" />
->>>>>>> b5b1241b
       <node id="8998492695587447825" at="210,0,214,0" concept="4" trace="isApplicable#(Ljetbrains/mps/openapi/editor/menus/substitute/SubstituteMenuContext;)Z" />
       <node id="8998492695587447825" at="215,0,219,0" concept="4" trace="getParts#()Ljava/util/List;" />
       <node id="8998492695587447825" at="221,0,225,0" concept="4" trace="isApplicable#(Ljetbrains/mps/openapi/editor/menus/substitute/SubstituteMenuContext;)Z" />
       <node id="8998492695587447825" at="226,0,230,0" concept="4" trace="getParts#()Ljava/util/List;" />
       <node id="8998492695587447825" at="232,0,236,0" concept="4" trace="isApplicable#(Ljetbrains/mps/openapi/editor/menus/substitute/SubstituteMenuContext;)Z" />
       <node id="8998492695587447825" at="237,0,241,0" concept="4" trace="getParts#()Ljava/util/List;" />
-<<<<<<< HEAD
-      <node id="8998492695587447825" at="243,0,247,0" concept="4" trace="isApplicable#(Ljetbrains/mps/openapi/editor/menus/substitute/SubstituteMenuContext;)Z" />
-      <node id="8998492695587447825" at="248,0,252,0" concept="4" trace="getParts#()Ljava/util/List;" />
-      <node id="8998492695587447825" at="67,0,72,0" concept="4" trace="createItem#(Ljetbrains/mps/openapi/editor/menus/substitute/SubstituteMenuContext;)Ljetbrains/mps/openapi/editor/menus/substitute/SubstituteMenuItem;" />
-      <node id="8998492695587447825" at="106,0,111,0" concept="4" trace="createItems#(Ljava/lang/String;Ljetbrains/mps/openapi/editor/menus/substitute/SubstituteMenuContext;)Ljava/util/List;" />
-      <node id="8998492695587447825" at="111,0,116,0" concept="4" trace="getParameters#(Ljetbrains/mps/openapi/editor/menus/substitute/SubstituteMenuContext;)Ljava/lang/Iterable;" />
-      <node id="8998492695587447825" at="122,0,127,0" concept="4" trace="createItem#(Ljetbrains/mps/openapi/editor/menus/substitute/SubstituteMenuContext;)Ljetbrains/mps/openapi/editor/menus/substitute/SubstituteMenuItem;" />
-      <node id="8998492695587447825" at="168,0,173,0" concept="4" trace="getOutputConcept#()Lorg/jetbrains/mps/openapi/language/SAbstractConcept;" />
-      <node id="8998492695587447825" at="139,0,145,0" concept="4" trace="createNode#(Ljava/lang/String;)Lorg/jetbrains/mps/openapi/model/SNode;" />
-      <node id="8998492695587447825" at="254,0,260,0" concept="4" trace="getMenuLookup#(Ljetbrains/mps/openapi/editor/menus/substitute/SubstituteMenuContext;)Ljetbrains/mps/openapi/editor/menus/transformation/MenuLookup;" />
-      <node id="8998492695587447825" at="173,0,180,0" concept="4" trace="createNode#(Ljava/lang/String;)Lorg/jetbrains/mps/openapi/model/SNode;" />
-      <node id="8998492695587447825" at="41,0,54,0" concept="4" trace="getParts#(Ljetbrains/mps/openapi/editor/menus/substitute/SubstituteMenuContext;)Ljava/util/List;" />
-      <node id="8998492695587447825" at="165,68,180,8" concept="6" />
-      <node id="8998492695587447825" at="165,0,182,0" concept="4" trace="wrapItem#(Ljetbrains/mps/openapi/editor/menus/substitute/SubstituteMenuItem;)Ljetbrains/mps/openapi/editor/menus/substitute/SubstituteMenuItem;" />
-      <scope id="8998492695587447832" at="56,68,57,189" />
-      <scope id="8998492695587447825" at="61,84,62,158" />
-      <scope id="8998492695587447825" at="69,77,70,103" />
-      <scope id="8998492695587447825" at="80,49,81,41" />
-      <scope id="8998492695587447825" at="85,47,86,231" />
-      <scope id="8998492695587451916" at="89,53,90,24" />
-      <scope id="8998492695587454261" at="96,68,97,195" />
-      <scope id="8998492695587447825" at="101,84,102,165" />
-      <scope id="8998492695587447825" at="108,101,109,164" />
-      <scope id="8998492695587456859" at="113,88,114,78" />
-      <scope id="8998492695587447825" at="118,75,119,44" />
-      <scope id="8998492695587447825" at="124,79,125,149" />
-      <scope id="8998492695587447825" at="135,51,136,43" />
-      <scope id="8998492695587473430" at="146,55,147,35" />
-      <scope id="8998492695587475464" at="155,68,156,184" />
-      <scope id="8998492695587447825" at="160,84,161,159" />
-      <scope id="8998492695587492463" at="189,68,190,189" />
-      <scope id="8998492695587447825" at="194,84,195,160" />
-      <scope id="8998492695587494970" at="200,70,201,452" />
-      <scope id="8998492695587447825" at="205,125,206,80" />
-      <scope id="8998492695587509611" at="211,68,212,187" />
-      <scope id="8998492695587447825" at="216,84,217,305" />
-      <scope id="8998492695587512857" at="222,68,223,189" />
-      <scope id="8998492695587447825" at="227,84,228,366" />
-      <scope id="8998492695587515365" at="233,68,234,192" />
-      <scope id="8998492695587447825" at="238,84,239,318" />
-      <scope id="8998492695587554897" at="244,68,245,202" />
-      <scope id="8998492695587447825" at="249,84,250,163" />
-=======
-      <node id="8998492695587447825" at="251,0,255,0" concept="4" trace="isApplicable#(Ljetbrains/mps/openapi/editor/menus/substitute/SubstituteMenuContext;)Z" />
-      <node id="8998492695587447825" at="256,0,260,0" concept="4" trace="getParts#()Ljava/util/List;" />
+      <node id="8998492695587447825" at="252,0,256,0" concept="4" trace="isApplicable#(Ljetbrains/mps/openapi/editor/menus/substitute/SubstituteMenuContext;)Z" />
+      <node id="8998492695587447825" at="257,0,261,0" concept="4" trace="getParts#()Ljava/util/List;" />
       <node id="8998492695587447825" at="67,0,72,0" concept="4" trace="createItem#(Ljetbrains/mps/openapi/editor/menus/substitute/SubstituteMenuContext;)Ljetbrains/mps/openapi/editor/menus/substitute/SubstituteMenuItem;" />
       <node id="8998492695587447825" at="101,0,106,0" concept="4" trace="createItems#(Ljava/lang/String;Ljetbrains/mps/openapi/editor/menus/substitute/SubstituteMenuContext;)Ljava/util/List;" />
       <node id="8998492695587447825" at="106,0,111,0" concept="4" trace="getParameters#(Ljetbrains/mps/openapi/editor/menus/substitute/SubstituteMenuContext;)Ljava/lang/Iterable;" />
       <node id="8998492695587447825" at="117,0,122,0" concept="4" trace="createItem#(Ljetbrains/mps/openapi/editor/menus/substitute/SubstituteMenuContext;)Ljetbrains/mps/openapi/editor/menus/substitute/SubstituteMenuItem;" />
       <node id="8998492695587447825" at="158,0,163,0" concept="4" trace="getOutputConcept#()Lorg/jetbrains/mps/openapi/language/SAbstractConcept;" />
       <node id="8998492695587447825" at="129,0,135,0" concept="4" trace="createNode#(Ljava/lang/String;)Lorg/jetbrains/mps/openapi/model/SNode;" />
-      <node id="8998492695587447825" at="242,0,248,0" concept="4" trace="getMenuLookup#(Ljetbrains/mps/openapi/editor/menus/substitute/SubstituteMenuContext;)Ljetbrains/mps/openapi/editor/menus/transformation/MenuLookup;" />
+      <node id="8998492695587447825" at="243,0,249,0" concept="4" trace="getMenuLookup#(Ljetbrains/mps/openapi/editor/menus/substitute/SubstituteMenuContext;)Ljetbrains/mps/openapi/editor/menus/transformation/MenuLookup;" />
       <node id="8998492695587447825" at="163,0,170,0" concept="4" trace="createNode#(Ljava/lang/String;)Lorg/jetbrains/mps/openapi/model/SNode;" />
       <node id="8998492695587447825" at="41,0,55,0" concept="4" trace="getParts#(Ljetbrains/mps/openapi/editor/menus/substitute/SubstituteMenuContext;)Ljava/util/List;" />
       <node id="8998492695587447825" at="155,70,170,10" concept="6" />
@@ -1579,55 +1451,33 @@
       <scope id="8998492695587492463" at="180,68,181,189" />
       <scope id="8998492695587447825" at="185,84,186,194" />
       <scope id="8998492695587494970" at="189,72,190,454" />
-      <scope id="8998492695587447825" at="193,127,194,82" />
+      <scope id="8998492695587447825" at="193,127,194,81" />
       <scope id="8998492695587509611" at="200,68,201,187" />
-      <scope id="8998492695587447825" at="205,84,206,305" />
+      <scope id="8998492695587447825" at="205,84,206,304" />
       <scope id="8998492695587512857" at="211,68,212,188" />
       <scope id="8998492695587447825" at="216,84,217,366" />
       <scope id="8998492695587515365" at="222,68,223,191" />
-      <scope id="8998492695587447825" at="227,84,228,318" />
+      <scope id="8998492695587447825" at="227,84,228,317" />
       <scope id="8998492695587554897" at="233,68,234,201" />
       <scope id="8998492695587447825" at="238,84,239,197" />
-      <scope id="9151323058739099412" at="252,68,253,187" />
-      <scope id="8998492695587447825" at="257,84,258,366" />
->>>>>>> b5b1241b
-      <scope id="8998492695587448762" at="261,63,262,46" />
-      <scope id="8998492695587454263" at="264,63,265,46" />
-      <scope id="8998492695587475466" at="267,63,268,46" />
-      <scope id="8998492695587492465" at="270,63,271,46" />
-      <scope id="8998492695587509613" at="273,63,274,46" />
-<<<<<<< HEAD
-      <scope id="8998492695587512859" at="276,64,277,46" />
-      <scope id="8998492695587515367" at="279,64,280,46" />
-      <scope id="8998492695587554899" at="282,64,283,46" />
-      <scope id="8998492695587447825" at="74,50,76,27" />
-      <scope id="8998492695587447825" at="129,52,131,29" />
-      <scope id="8998492695587447825" at="169,52,171,0" />
-      <scope id="8998492695587447825" at="182,84,184,297">
-        <var name="editorContext" id="8998492695587447825" />
-      </scope>
-      <scope id="8998492695587447825" at="256,88,258,388">
-        <var name="editorContext" id="8998492695587447825" />
-      </scope>
-      <scope id="8998492695587447825" at="118,0,121,0">
-        <var name="parameterObject" id="8998492695587447825" />
-      </scope>
-      <scope id="8998492695587447825" at="140,49,143,22">
-        <var name="node" id="8998492695587463355" />
-      </scope>
-      <scope id="8998492695587447825" at="200,0,203,0">
-=======
-      <scope id="8998492695587512859" at="276,63,277,46" />
-      <scope id="8998492695587515367" at="279,63,280,46" />
-      <scope id="8998492695587554899" at="282,63,283,46" />
-      <scope id="9151323058739099870" at="285,63,286,46" />
+      <scope id="9151323058739099412" at="253,68,254,187" />
+      <scope id="8998492695587447825" at="258,84,259,366" />
+      <scope id="8998492695587448762" at="262,63,263,46" />
+      <scope id="8998492695587454263" at="265,63,266,46" />
+      <scope id="8998492695587475466" at="268,63,269,46" />
+      <scope id="8998492695587492465" at="271,63,272,46" />
+      <scope id="8998492695587509613" at="274,63,275,46" />
+      <scope id="8998492695587512859" at="277,63,278,46" />
+      <scope id="8998492695587515367" at="280,63,281,46" />
+      <scope id="8998492695587554899" at="283,63,284,46" />
+      <scope id="9151323058739099870" at="286,63,287,46" />
       <scope id="8998492695587447825" at="74,52,76,29" />
       <scope id="8998492695587447825" at="124,54,126,31" />
       <scope id="8998492695587447825" at="159,54,161,0" />
       <scope id="8998492695587447825" at="172,86,174,299">
         <var name="editorContext" id="8998492695587447825" />
       </scope>
-      <scope id="8998492695587447825" at="244,90,246,390">
+      <scope id="8998492695587447825" at="245,90,247,390">
         <var name="editorContext" id="8998492695587447825" />
       </scope>
       <scope id="8998492695587447825" at="113,0,116,0">
@@ -1637,99 +1487,52 @@
         <var name="node" id="8998492695587463355" />
       </scope>
       <scope id="8998492695587447825" at="189,0,192,0">
->>>>>>> b5b1241b
         <var name="_context" id="8998492695587447825" />
       </scope>
-      <scope id="8998492695587448762" at="261,0,264,0">
+      <scope id="8998492695587448762" at="262,0,265,0">
         <var name="a" id="8998492695587448762" />
         <var name="b" id="8998492695587448762" />
       </scope>
-      <scope id="8998492695587454263" at="264,0,267,0">
+      <scope id="8998492695587454263" at="265,0,268,0">
         <var name="a" id="8998492695587454263" />
         <var name="b" id="8998492695587454263" />
       </scope>
-      <scope id="8998492695587475466" at="267,0,270,0">
+      <scope id="8998492695587475466" at="268,0,271,0">
         <var name="a" id="8998492695587475466" />
         <var name="b" id="8998492695587475466" />
       </scope>
-      <scope id="8998492695587492465" at="270,0,273,0">
+      <scope id="8998492695587492465" at="271,0,274,0">
         <var name="a" id="8998492695587492465" />
         <var name="b" id="8998492695587492465" />
       </scope>
-      <scope id="8998492695587509613" at="273,0,276,0">
+      <scope id="8998492695587509613" at="274,0,277,0">
         <var name="a" id="8998492695587509613" />
         <var name="b" id="8998492695587509613" />
       </scope>
-      <scope id="8998492695587512859" at="276,0,279,0">
+      <scope id="8998492695587512859" at="277,0,280,0">
         <var name="a" id="8998492695587512859" />
         <var name="b" id="8998492695587512859" />
       </scope>
-      <scope id="8998492695587515367" at="279,0,282,0">
+      <scope id="8998492695587515367" at="280,0,283,0">
         <var name="a" id="8998492695587515367" />
         <var name="b" id="8998492695587515367" />
       </scope>
-      <scope id="8998492695587554899" at="282,0,285,0">
+      <scope id="8998492695587554899" at="283,0,286,0">
         <var name="a" id="8998492695587554899" />
         <var name="b" id="8998492695587554899" />
       </scope>
-      <scope id="9151323058739099870" at="285,0,288,0">
+      <scope id="9151323058739099870" at="286,0,289,0">
         <var name="a" id="9151323058739099870" />
         <var name="b" id="9151323058739099870" />
       </scope>
       <scope id="8998492695587447825" at="56,0,60,0">
         <var name="_context" id="8998492695587447825" />
       </scope>
-<<<<<<< HEAD
-      <scope id="8998492695587447825" at="60,0,64,0" />
-=======
       <scope id="8998492695587447825" at="61,0,65,0" />
->>>>>>> b5b1241b
       <scope id="8998492695587447825" at="74,0,78,0">
         <var name="context" id="8998492695587447825" />
       </scope>
       <scope id="8998492695587447825" at="79,0,83,0">
-<<<<<<< HEAD
-        <var name="pattern" id="8998492695587447825" />
-      </scope>
-      <scope id="8998492695587447825" at="84,0,88,0">
-        <var name="pattern" id="8998492695587447825" />
-      </scope>
-      <scope id="8998492695587451916" at="88,0,92,0">
-        <var name="pattern" id="8998492695587451916" />
-      </scope>
-      <scope id="8998492695587447825" at="95,0,99,0">
-        <var name="_context" id="8998492695587447825" />
-      </scope>
-      <scope id="8998492695587447825" at="100,0,104,0" />
-      <scope id="8998492695587447825" at="129,0,133,0">
-        <var name="context" id="8998492695587447825" />
-      </scope>
-      <scope id="8998492695587447825" at="134,0,138,0">
-        <var name="pattern" id="8998492695587447825" />
-      </scope>
-      <scope id="8998492695587473430" at="145,0,149,0">
-        <var name="pattern" id="8998492695587473430" />
-      </scope>
-      <scope id="8998492695587447825" at="154,0,158,0">
-        <var name="_context" id="8998492695587447825" />
-      </scope>
-      <scope id="8998492695587447825" at="159,0,163,0" />
-      <scope id="8998492695587447825" at="174,49,178,22">
-        <var name="createdNode" id="8998492695587447825" />
-        <var name="node" id="8998492695587481445" />
-      </scope>
-      <scope id="8998492695587447825" at="182,0,186,0">
-        <var name="_context" id="8998492695587447825" />
-      </scope>
-      <scope id="8998492695587447825" at="188,0,192,0">
-        <var name="_context" id="8998492695587447825" />
-      </scope>
-      <scope id="8998492695587447825" at="193,0,197,0" />
-      <scope id="8998492695587447825" at="204,0,208,0">
-        <var name="concept" id="8998492695587447825" />
-        <var name="context" id="8998492695587447825" />
-      </scope>
-=======
         <var name="pattern" id="8998492695587447825" />
       </scope>
       <scope id="8998492695587451916" at="83,0,87,0">
@@ -1768,7 +1571,6 @@
         <var name="_context" id="8998492695587447825" />
       </scope>
       <scope id="8998492695587447825" at="204,0,208,0" />
->>>>>>> b5b1241b
       <scope id="8998492695587447825" at="210,0,214,0">
         <var name="_context" id="8998492695587447825" />
       </scope>
@@ -1781,37 +1583,10 @@
         <var name="_context" id="8998492695587447825" />
       </scope>
       <scope id="8998492695587447825" at="237,0,241,0" />
-<<<<<<< HEAD
-      <scope id="8998492695587447825" at="243,0,247,0">
+      <scope id="8998492695587447825" at="252,0,256,0">
         <var name="_context" id="8998492695587447825" />
       </scope>
-      <scope id="8998492695587447825" at="248,0,252,0" />
-      <scope id="8998492695587447825" at="67,0,72,0">
-        <var name="_context" id="8998492695587447825" />
-      </scope>
-      <scope id="8998492695587447825" at="106,0,111,0">
-        <var name="context" id="8998492695587447825" />
-        <var name="parameter" id="8998492695587447825" />
-      </scope>
-      <scope id="8998492695587447825" at="111,0,116,0">
-        <var name="_context" id="8998492695587447825" />
-      </scope>
-      <scope id="8998492695587447825" at="122,0,127,0">
-        <var name="_context" id="8998492695587447825" />
-      </scope>
-      <scope id="8998492695587447825" at="168,0,173,0" />
-      <scope id="8998492695587447825" at="139,0,145,0">
-        <var name="pattern" id="8998492695587447825" />
-      </scope>
-      <scope id="8998492695587447825" at="254,0,260,0">
-        <var name="_context" id="8998492695587447825" />
-      </scope>
-      <scope id="8998492695587447825" at="173,0,180,0">
-=======
-      <scope id="8998492695587447825" at="251,0,255,0">
-        <var name="_context" id="8998492695587447825" />
-      </scope>
-      <scope id="8998492695587447825" at="256,0,260,0" />
+      <scope id="8998492695587447825" at="257,0,261,0" />
       <scope id="8998492695587447825" at="67,0,72,0">
         <var name="_context" id="8998492695587447825" />
       </scope>
@@ -1829,11 +1604,10 @@
       <scope id="8998492695587447825" at="129,0,135,0">
         <var name="pattern" id="8998492695587447825" />
       </scope>
-      <scope id="8998492695587447825" at="242,0,248,0">
+      <scope id="8998492695587447825" at="243,0,249,0">
         <var name="_context" id="8998492695587447825" />
       </scope>
       <scope id="8998492695587447825" at="163,0,170,0">
->>>>>>> b5b1241b
         <var name="pattern" id="8998492695587447825" />
       </scope>
       <scope id="8998492695587447825" at="42,112,53,18">
@@ -1842,45 +1616,21 @@
       <scope id="8998492695587447825" at="41,0,55,0">
         <var name="_context" id="8998492695587447825" />
       </scope>
-<<<<<<< HEAD
-      <scope id="8998492695587447825" at="165,68,180,8" />
-      <scope id="8998492695587447825" at="165,0,182,0">
-        <var name="item" id="8998492695587447825" />
-      </scope>
-      <unit id="8998492695587447825" at="253,0,261,0" name="jetbrains.mps.lang.editor.menus.substitute.testLanguage.editor.TestSubstituteChild_SubstituteMenu$SubstituteMenuPart_IncludeMenu_ddv2zo_a7" />
-      <unit id="8998492695587447825" at="54,0,65,0" name="jetbrains.mps.lang.editor.menus.substitute.testLanguage.editor.TestSubstituteChild_SubstituteMenu$SubstituteMenuPart_Group_ddv2zo_a" />
-      <unit id="8998492695587447825" at="94,0,105,0" name="jetbrains.mps.lang.editor.menus.substitute.testLanguage.editor.TestSubstituteChild_SubstituteMenu$SubstituteMenuPart_Group_ddv2zo_b" />
-      <unit id="8998492695587447825" at="153,0,164,0" name="jetbrains.mps.lang.editor.menus.substitute.testLanguage.editor.TestSubstituteChild_SubstituteMenu$SubstituteMenuPart_Group_ddv2zo_c" />
-      <unit id="8998492695587447825" at="187,0,198,0" name="jetbrains.mps.lang.editor.menus.substitute.testLanguage.editor.TestSubstituteChild_SubstituteMenu$SubstituteMenuPart_Group_ddv2zo_d" />
-      <unit id="8998492695587447825" at="198,0,209,0" name="jetbrains.mps.lang.editor.menus.substitute.testLanguage.editor.TestSubstituteChild_SubstituteMenu$SubstituteMenuPart_Concepts_ddv2zo_a3" />
-      <unit id="8998492695587447825" at="209,0,220,0" name="jetbrains.mps.lang.editor.menus.substitute.testLanguage.editor.TestSubstituteChild_SubstituteMenu$SubstituteMenuPart_Group_ddv2zo_e" />
-      <unit id="8998492695587447825" at="220,0,231,0" name="jetbrains.mps.lang.editor.menus.substitute.testLanguage.editor.TestSubstituteChild_SubstituteMenu$SubstituteMenuPart_Group_ddv2zo_f" />
-      <unit id="8998492695587447825" at="231,0,242,0" name="jetbrains.mps.lang.editor.menus.substitute.testLanguage.editor.TestSubstituteChild_SubstituteMenu$SubstituteMenuPart_Group_ddv2zo_g" />
-      <unit id="8998492695587447825" at="242,0,253,0" name="jetbrains.mps.lang.editor.menus.substitute.testLanguage.editor.TestSubstituteChild_SubstituteMenu$SubstituteMenuPart_Group_ddv2zo_h" />
-      <unit id="8998492695587447825" at="166,17,180,7" name="jetbrains.mps.lang.editor.menus.substitute.testLanguage.editor.TestSubstituteChild_SubstituteMenu$1" />
-      <unit id="8998492695587447825" at="72,0,93,0" name="jetbrains.mps.lang.editor.menus.substitute.testLanguage.editor.TestSubstituteChild_SubstituteMenu$SubstituteMenuPart_Action_ddv2zo_a0$Item" />
-      <unit id="8998492695587447825" at="127,0,150,0" name="jetbrains.mps.lang.editor.menus.substitute.testLanguage.editor.TestSubstituteChild_SubstituteMenu$SubstituteMenuPart_Parameterized_ddv2zo_a1$SubstituteMenuPart_Action_ddv2zo_a0b$Item" />
-      <unit id="8998492695587447825" at="164,0,187,0" name="jetbrains.mps.lang.editor.menus.substitute.testLanguage.editor.TestSubstituteChild_SubstituteMenu$SubstituteMenuPart_Wrapper_ddv2zo_a2" />
-      <unit id="8998492695587447825" at="65,0,94,0" name="jetbrains.mps.lang.editor.menus.substitute.testLanguage.editor.TestSubstituteChild_SubstituteMenu$SubstituteMenuPart_Action_ddv2zo_a0" />
-      <unit id="8998492695587447825" at="116,0,151,0" name="jetbrains.mps.lang.editor.menus.substitute.testLanguage.editor.TestSubstituteChild_SubstituteMenu$SubstituteMenuPart_Parameterized_ddv2zo_a1$SubstituteMenuPart_Action_ddv2zo_a0b" />
-      <unit id="8998492695587447825" at="105,0,153,0" name="jetbrains.mps.lang.editor.menus.substitute.testLanguage.editor.TestSubstituteChild_SubstituteMenu$SubstituteMenuPart_Parameterized_ddv2zo_a1" />
-      <unit id="8998492695587447825" at="40,0,286,0" name="jetbrains.mps.lang.editor.menus.substitute.testLanguage.editor.TestSubstituteChild_SubstituteMenu" />
-=======
       <scope id="8998492695587447825" at="155,70,170,10" />
       <scope id="8998492695587447825" at="155,0,172,0">
         <var name="item" id="8998492695587447825" />
       </scope>
-      <unit id="8998492695587447825" at="241,0,249,0" name="jetbrains.mps.lang.editor.menus.substitute.testLanguage.editor.TestSubstituteChild_SubstituteMenu$SubstituteMenuPart_Group_ddv2zo_h$SubstituteMenuPart_IncludeMenu_ddv2zo_a7" />
       <unit id="8998492695587447825" at="188,0,197,0" name="jetbrains.mps.lang.editor.menus.substitute.testLanguage.editor.TestSubstituteChild_SubstituteMenu$SubstituteMenuPart_Group_ddv2zo_d$SubstituteMenuPart_Concepts_ddv2zo_a3" />
+      <unit id="8998492695587447825" at="241,0,250,0" name="jetbrains.mps.lang.editor.menus.substitute.testLanguage.editor.TestSubstituteChild_SubstituteMenu$SubstituteMenuPart_Group_ddv2zo_h$SubstituteMenuPart_IncludeMenu_ddv2zo_a7" />
       <unit id="8998492695587447825" at="198,0,209,0" name="jetbrains.mps.lang.editor.menus.substitute.testLanguage.editor.TestSubstituteChild_SubstituteMenu$SubstituteMenuPart_Group_ddv2zo_e" />
       <unit id="8998492695587447825" at="209,0,220,0" name="jetbrains.mps.lang.editor.menus.substitute.testLanguage.editor.TestSubstituteChild_SubstituteMenu$SubstituteMenuPart_Group_ddv2zo_f" />
       <unit id="8998492695587447825" at="220,0,231,0" name="jetbrains.mps.lang.editor.menus.substitute.testLanguage.editor.TestSubstituteChild_SubstituteMenu$SubstituteMenuPart_Group_ddv2zo_g" />
-      <unit id="8998492695587447825" at="250,0,261,0" name="jetbrains.mps.lang.editor.menus.substitute.testLanguage.editor.TestSubstituteChild_SubstituteMenu$SubstituteMenuPart_Group_ddv2zo_i" />
+      <unit id="8998492695587447825" at="251,0,262,0" name="jetbrains.mps.lang.editor.menus.substitute.testLanguage.editor.TestSubstituteChild_SubstituteMenu$SubstituteMenuPart_Group_ddv2zo_i" />
       <unit id="8998492695587447825" at="156,19,170,9" name="jetbrains.mps.lang.editor.menus.substitute.testLanguage.editor.TestSubstituteChild_SubstituteMenu$1" />
       <unit id="8998492695587447825" at="72,0,88,0" name="jetbrains.mps.lang.editor.menus.substitute.testLanguage.editor.TestSubstituteChild_SubstituteMenu$SubstituteMenuPart_Group_ddv2zo_a$SubstituteMenuPart_Action_ddv2zo_a0$Item" />
       <unit id="8998492695587447825" at="122,0,140,0" name="jetbrains.mps.lang.editor.menus.substitute.testLanguage.editor.TestSubstituteChild_SubstituteMenu$SubstituteMenuPart_Group_ddv2zo_b$SubstituteMenuPart_Parameterized_ddv2zo_a1$SubstituteMenuPart_Action_ddv2zo_a0b$Item" />
-      <unit id="8998492695587447825" at="231,0,250,0" name="jetbrains.mps.lang.editor.menus.substitute.testLanguage.editor.TestSubstituteChild_SubstituteMenu$SubstituteMenuPart_Group_ddv2zo_h" />
       <unit id="8998492695587447825" at="178,0,198,0" name="jetbrains.mps.lang.editor.menus.substitute.testLanguage.editor.TestSubstituteChild_SubstituteMenu$SubstituteMenuPart_Group_ddv2zo_d" />
+      <unit id="8998492695587447825" at="231,0,251,0" name="jetbrains.mps.lang.editor.menus.substitute.testLanguage.editor.TestSubstituteChild_SubstituteMenu$SubstituteMenuPart_Group_ddv2zo_h" />
       <unit id="8998492695587447825" at="154,0,177,0" name="jetbrains.mps.lang.editor.menus.substitute.testLanguage.editor.TestSubstituteChild_SubstituteMenu$SubstituteMenuPart_Group_ddv2zo_c$SubstituteMenuPart_Wrapper_ddv2zo_a2" />
       <unit id="8998492695587447825" at="65,0,89,0" name="jetbrains.mps.lang.editor.menus.substitute.testLanguage.editor.TestSubstituteChild_SubstituteMenu$SubstituteMenuPart_Group_ddv2zo_a$SubstituteMenuPart_Action_ddv2zo_a0" />
       <unit id="8998492695587447825" at="111,0,141,0" name="jetbrains.mps.lang.editor.menus.substitute.testLanguage.editor.TestSubstituteChild_SubstituteMenu$SubstituteMenuPart_Group_ddv2zo_b$SubstituteMenuPart_Parameterized_ddv2zo_a1$SubstituteMenuPart_Action_ddv2zo_a0b" />
@@ -1888,8 +1638,7 @@
       <unit id="8998492695587447825" at="55,0,90,0" name="jetbrains.mps.lang.editor.menus.substitute.testLanguage.editor.TestSubstituteChild_SubstituteMenu$SubstituteMenuPart_Group_ddv2zo_a" />
       <unit id="8998492695587447825" at="100,0,143,0" name="jetbrains.mps.lang.editor.menus.substitute.testLanguage.editor.TestSubstituteChild_SubstituteMenu$SubstituteMenuPart_Group_ddv2zo_b$SubstituteMenuPart_Parameterized_ddv2zo_a1" />
       <unit id="8998492695587447825" at="90,0,144,0" name="jetbrains.mps.lang.editor.menus.substitute.testLanguage.editor.TestSubstituteChild_SubstituteMenu$SubstituteMenuPart_Group_ddv2zo_b" />
-      <unit id="8998492695587447825" at="40,0,289,0" name="jetbrains.mps.lang.editor.menus.substitute.testLanguage.editor.TestSubstituteChild_SubstituteMenu" />
->>>>>>> b5b1241b
+      <unit id="8998492695587447825" at="40,0,290,0" name="jetbrains.mps.lang.editor.menus.substitute.testLanguage.editor.TestSubstituteChild_SubstituteMenu" />
     </file>
   </root>
   <root nodeRef="r:d793eea9-8b7b-4c58-a7a2-62336f54dcce(jetbrains.mps.lang.editor.menus.substitute.testLanguage.editor)/8998492695587456021">
