--- conflicted
+++ resolved
@@ -1846,68 +1846,10 @@
   </root>
   <root nodeRef="r:d793eea9-8b7b-4c58-a7a2-62336f54dcce(jetbrains.mps.lang.editor.menus.substitute.testLanguage.editor)/8998492695587456021">
     <file name="TestSubstituteChild_Editor.java">
-<<<<<<< HEAD
       <node id="8998492695587456021" at="11,79,12,85" concept="6" />
       <node id="8998492695587456021" at="11,0,14,0" concept="4" trace="createEditorCell#(Ljetbrains/mps/openapi/editor/EditorContext;Lorg/jetbrains/mps/openapi/model/SNode;)Ljetbrains/mps/openapi/editor/cells/EditorCell;" />
       <scope id="8998492695587456021" at="11,79,12,85" />
       <scope id="8998492695587456021" at="11,0,14,0">
-=======
-      <node id="8998492695587456021" at="23,79,24,63" concept="6" />
-      <node id="8998492695587456021" at="26,89,27,96" concept="5" />
-      <node id="8998492695587456021" at="27,96,28,48" concept="1" />
-      <node id="8998492695587456021" at="28,48,29,28" concept="1" />
-      <node id="8998492695587456021" at="29,28,30,81" concept="1" />
-      <node id="8998492695587456021" at="30,81,31,81" concept="1" />
-      <node id="8998492695587456021" at="31,81,32,81" concept="1" />
-      <node id="8998492695587456021" at="32,81,33,81" concept="1" />
-      <node id="8998492695587456021" at="33,81,34,22" concept="6" />
-      <node id="8998492695587456039" at="36,88,37,107" concept="5" />
-      <node id="8998492695587456039" at="37,107,38,47" concept="1" />
-      <node id="8998492695587456039" at="38,47,39,412" concept="1" />
-      <node id="8998492695587456039" at="39,412,40,34" concept="1" />
-      <node id="8998492695587456039" at="40,34,41,71" concept="1" />
-      <node id="8998492695587456039" at="41,71,42,22" concept="6" />
-      <node id="8998492695587456040" at="44,88,45,82" concept="5" />
-      <node id="8998492695587456040" at="45,82,46,29" concept="1" />
-      <node id="8998492695587456040" at="46,29,47,42" concept="1" />
-      <node id="8998492695587456040" at="47,42,48,26" concept="5" />
-      <node id="8998492695587456040" at="48,26,49,58" concept="1" />
-      <node id="8998492695587456040" at="49,58,50,42" concept="1" />
-      <node id="8998492695587456040" at="50,42,51,73" concept="1" />
-      <node id="8998492695587456040" at="51,73,52,57" concept="5" />
-      <node id="8998492695587456040" at="53,35,54,82" concept="5" />
-      <node id="8998492695587456040" at="54,82,55,112" concept="6" />
-      <node id="8998492695587456040" at="56,10,57,22" concept="6" />
-      <node id="8998492695587456041" at="59,88,60,87" concept="5" />
-      <node id="8998492695587456041" at="60,87,61,47" concept="1" />
-      <node id="8998492695587456041" at="61,47,62,34" concept="5" />
-      <node id="8998492695587456041" at="62,34,63,57" concept="1" />
-      <node id="8998492695587456041" at="63,57,64,63" concept="1" />
-      <node id="8998492695587456041" at="64,63,65,58" concept="1" />
-      <node id="8998492695587456041" at="65,58,66,40" concept="1" />
-      <node id="8998492695587456041" at="66,40,67,34" concept="1" />
-      <node id="8998492695587456041" at="67,34,68,22" concept="6" />
-      <node id="8998492695587456045" at="70,88,71,87" concept="5" />
-      <node id="8998492695587456045" at="71,87,72,47" concept="1" />
-      <node id="8998492695587456045" at="72,47,73,34" concept="5" />
-      <node id="8998492695587456045" at="73,34,74,57" concept="1" />
-      <node id="8998492695587456045" at="74,57,75,63" concept="1" />
-      <node id="8998492695587456045" at="75,63,76,40" concept="1" />
-      <node id="8998492695587456045" at="76,40,77,34" concept="1" />
-      <node id="8998492695587456045" at="77,34,78,22" concept="6" />
-      <node id="8998492695587456021" at="23,0,26,0" concept="4" trace="createEditorCell#(Ljetbrains/mps/openapi/editor/EditorContext;Lorg/jetbrains/mps/openapi/model/SNode;)Ljetbrains/mps/openapi/editor/cells/EditorCell;" />
-      <node id="8998492695587456040" at="52,57,57,22" concept="3" />
-      <node id="8998492695587456039" at="36,0,44,0" concept="4" trace="createConstant_to5imm_a0#(Ljetbrains/mps/openapi/editor/EditorContext;Lorg/jetbrains/mps/openapi/model/SNode;)Ljetbrains/mps/openapi/editor/cells/EditorCell;" />
-      <node id="8998492695587456021" at="26,0,36,0" concept="4" trace="createCollection_to5imm_a#(Ljetbrains/mps/openapi/editor/EditorContext;Lorg/jetbrains/mps/openapi/model/SNode;)Ljetbrains/mps/openapi/editor/cells/EditorCell;" />
-      <node id="8998492695587456045" at="70,0,80,0" concept="4" trace="createConstant_to5imm_d0#(Ljetbrains/mps/openapi/editor/EditorContext;Lorg/jetbrains/mps/openapi/model/SNode;)Ljetbrains/mps/openapi/editor/cells/EditorCell;" />
-      <node id="8998492695587456041" at="59,0,70,0" concept="4" trace="createConstant_to5imm_c0#(Ljetbrains/mps/openapi/editor/EditorContext;Lorg/jetbrains/mps/openapi/model/SNode;)Ljetbrains/mps/openapi/editor/cells/EditorCell;" />
-      <node id="8998492695587456040" at="44,0,59,0" concept="4" trace="createProperty_to5imm_b0#(Ljetbrains/mps/openapi/editor/EditorContext;Lorg/jetbrains/mps/openapi/model/SNode;)Ljetbrains/mps/openapi/editor/cells/EditorCell;" />
-      <scope id="8998492695587456021" at="23,79,24,63" />
-      <scope id="8998492695587456040" at="53,35,55,112">
-        <var name="manager" id="8998492695587456040" />
-      </scope>
-      <scope id="8998492695587456021" at="23,0,26,0">
->>>>>>> bd830ede
         <var name="editorContext" id="8998492695587456021" />
         <var name="node" id="8998492695587456021" />
       </scope>
@@ -1941,41 +1883,40 @@
       <node id="8998492695587456040" at="66,63,67,42" concept="1" />
       <node id="8998492695587456040" at="67,42,68,73" concept="1" />
       <node id="8998492695587456040" at="68,73,69,57" concept="5" />
-      <node id="8998492695587456040" at="69,57,70,59" concept="5" />
-      <node id="8998492695587456040" at="71,35,72,87" concept="5" />
-      <node id="8998492695587456040" at="72,87,73,94" concept="6" />
-      <node id="8998492695587456040" at="74,10,75,22" concept="6" />
-      <node id="8998492695587456041" at="77,49,78,94" concept="5" />
-      <node id="8998492695587456041" at="78,94,79,47" concept="1" />
-      <node id="8998492695587456041" at="79,47,80,34" concept="5" />
-      <node id="8998492695587456041" at="80,34,81,54" concept="1" />
-      <node id="8998492695587456041" at="81,54,82,60" concept="1" />
-      <node id="8998492695587456041" at="82,60,83,55" concept="1" />
-      <node id="8998492695587456041" at="83,55,84,40" concept="1" />
-      <node id="8998492695587456041" at="84,40,85,34" concept="1" />
-      <node id="8998492695587456041" at="85,34,86,22" concept="6" />
-      <node id="8998492695587456045" at="88,49,89,94" concept="5" />
-      <node id="8998492695587456045" at="89,94,90,47" concept="1" />
-      <node id="8998492695587456045" at="90,47,91,34" concept="5" />
-      <node id="8998492695587456045" at="91,34,92,54" concept="1" />
-      <node id="8998492695587456045" at="92,54,93,60" concept="1" />
-      <node id="8998492695587456045" at="93,60,94,40" concept="1" />
-      <node id="8998492695587456045" at="94,40,95,34" concept="1" />
-      <node id="8998492695587456045" at="95,34,96,22" concept="6" />
+      <node id="8998492695587456040" at="70,35,71,87" concept="5" />
+      <node id="8998492695587456040" at="71,87,72,112" concept="6" />
+      <node id="8998492695587456040" at="73,10,74,22" concept="6" />
+      <node id="8998492695587456041" at="76,49,77,94" concept="5" />
+      <node id="8998492695587456041" at="77,94,78,47" concept="1" />
+      <node id="8998492695587456041" at="78,47,79,34" concept="5" />
+      <node id="8998492695587456041" at="79,34,80,54" concept="1" />
+      <node id="8998492695587456041" at="80,54,81,60" concept="1" />
+      <node id="8998492695587456041" at="81,60,82,55" concept="1" />
+      <node id="8998492695587456041" at="82,55,83,40" concept="1" />
+      <node id="8998492695587456041" at="83,40,84,34" concept="1" />
+      <node id="8998492695587456041" at="84,34,85,22" concept="6" />
+      <node id="8998492695587456045" at="87,49,88,94" concept="5" />
+      <node id="8998492695587456045" at="88,94,89,47" concept="1" />
+      <node id="8998492695587456045" at="89,47,90,34" concept="5" />
+      <node id="8998492695587456045" at="90,34,91,54" concept="1" />
+      <node id="8998492695587456045" at="91,54,92,60" concept="1" />
+      <node id="8998492695587456045" at="92,60,93,40" concept="1" />
+      <node id="8998492695587456045" at="93,40,94,34" concept="1" />
+      <node id="8998492695587456045" at="94,34,95,22" concept="6" />
       <node id="8998492695587456021" at="24,0,26,0" concept="2" trace="myNode" />
       <node id="8998492695587456021" at="38,0,41,0" concept="4" trace="createCell#()Ljetbrains/mps/openapi/editor/cells/EditorCell;" />
       <node id="8998492695587456021" at="27,0,31,0" concept="0" trace="TestSubstituteChild_EditorBuilder_a#(Ljetbrains/mps/openapi/editor/EditorContext;Lorg/jetbrains/mps/openapi/model/SNode;)V" />
       <node id="8998492695587456021" at="32,0,37,0" concept="4" trace="getNode#()Lorg/jetbrains/mps/openapi/model/SNode;" />
-      <node id="8998492695587456040" at="70,59,75,22" concept="3" />
+      <node id="8998492695587456040" at="69,57,74,22" concept="3" />
       <node id="8998492695587456039" at="53,0,61,0" concept="4" trace="createConstant_to5imm_a0#()Ljetbrains/mps/openapi/editor/cells/EditorCell;" />
-      <node id="8998492695587456045" at="88,0,98,0" concept="4" trace="createConstant_to5imm_d0#()Ljetbrains/mps/openapi/editor/cells/EditorCell;" />
+      <node id="8998492695587456045" at="87,0,97,0" concept="4" trace="createConstant_to5imm_d0#()Ljetbrains/mps/openapi/editor/cells/EditorCell;" />
       <node id="8998492695587456021" at="42,0,53,0" concept="4" trace="createCollection_to5imm_a#()Ljetbrains/mps/openapi/editor/cells/EditorCell;" />
-      <node id="8998492695587456041" at="77,0,88,0" concept="4" trace="createConstant_to5imm_c0#()Ljetbrains/mps/openapi/editor/cells/EditorCell;" />
-      <node id="8998492695587456040" at="61,0,77,0" concept="4" trace="createProperty_to5imm_b0#()Ljetbrains/mps/openapi/editor/cells/EditorCell;" />
+      <node id="8998492695587456041" at="76,0,87,0" concept="4" trace="createConstant_to5imm_c0#()Ljetbrains/mps/openapi/editor/cells/EditorCell;" />
+      <node id="8998492695587456040" at="61,0,76,0" concept="4" trace="createProperty_to5imm_b0#()Ljetbrains/mps/openapi/editor/cells/EditorCell;" />
       <scope id="8998492695587456021" at="34,26,35,18" />
       <scope id="8998492695587456021" at="38,39,39,39" />
       <scope id="8998492695587456021" at="27,99,29,18" />
-      <scope id="8998492695587456040" at="71,35,73,94">
+      <scope id="8998492695587456040" at="70,35,72,112">
         <var name="manager" id="8998492695587456040" />
       </scope>
       <scope id="8998492695587456021" at="38,0,41,0" />
@@ -1987,60 +1928,28 @@
       <scope id="8998492695587456039" at="53,49,59,22">
         <var name="editorCell" id="8998492695587456039" />
       </scope>
-<<<<<<< HEAD
       <scope id="8998492695587456039" at="53,0,61,0" />
-      <scope id="8998492695587456045" at="88,49,96,22">
+      <scope id="8998492695587456045" at="87,49,95,22">
         <var name="editorCell" id="8998492695587456045" />
         <var name="style" id="8998492695587456045" />
       </scope>
       <scope id="8998492695587456021" at="42,50,51,22">
         <var name="editorCell" id="8998492695587456021" />
       </scope>
-      <scope id="8998492695587456041" at="77,49,86,22">
+      <scope id="8998492695587456041" at="76,49,85,22">
         <var name="editorCell" id="8998492695587456041" />
         <var name="style" id="8998492695587456041" />
       </scope>
-      <scope id="8998492695587456045" at="88,0,98,0" />
+      <scope id="8998492695587456045" at="87,0,97,0" />
       <scope id="8998492695587456021" at="42,0,53,0" />
-      <scope id="8998492695587456041" at="77,0,88,0" />
-      <scope id="8998492695587456040" at="61,49,75,22">
-=======
-      <scope id="8998492695587456045" at="70,88,78,22">
-        <var name="editorCell" id="8998492695587456045" />
-        <var name="style" id="8998492695587456045" />
-      </scope>
-      <scope id="8998492695587456041" at="59,88,68,22">
-        <var name="editorCell" id="8998492695587456041" />
-        <var name="style" id="8998492695587456041" />
-      </scope>
-      <scope id="8998492695587456021" at="26,0,36,0">
-        <var name="editorContext" id="8998492695587456021" />
-        <var name="node" id="8998492695587456021" />
-      </scope>
-      <scope id="8998492695587456045" at="70,0,80,0">
-        <var name="editorContext" id="8998492695587456045" />
-        <var name="node" id="8998492695587456045" />
-      </scope>
-      <scope id="8998492695587456041" at="59,0,70,0">
-        <var name="editorContext" id="8998492695587456041" />
-        <var name="node" id="8998492695587456041" />
-      </scope>
-      <scope id="8998492695587456040" at="44,88,57,22">
->>>>>>> bd830ede
+      <scope id="8998492695587456041" at="76,0,87,0" />
+      <scope id="8998492695587456040" at="61,49,74,22">
         <var name="attributeConcept" id="8998492695587456040" />
         <var name="editorCell" id="8998492695587456040" />
         <var name="provider" id="8998492695587456040" />
       </scope>
-<<<<<<< HEAD
-      <scope id="8998492695587456040" at="61,0,77,0" />
-      <unit id="8998492695587456021" at="23,0,99,0" name="jetbrains.mps.lang.editor.menus.substitute.testLanguage.editor.TestSubstituteChild_EditorBuilder_a" />
-=======
-      <scope id="8998492695587456040" at="44,0,59,0">
-        <var name="editorContext" id="8998492695587456040" />
-        <var name="node" id="8998492695587456040" />
-      </scope>
-      <unit id="8998492695587456021" at="22,0,81,0" name="jetbrains.mps.lang.editor.menus.substitute.testLanguage.editor.TestSubstituteChild_Editor" />
->>>>>>> bd830ede
+      <scope id="8998492695587456040" at="61,0,76,0" />
+      <unit id="8998492695587456021" at="23,0,98,0" name="jetbrains.mps.lang.editor.menus.substitute.testLanguage.editor.TestSubstituteChild_EditorBuilder_a" />
     </file>
   </root>
   <root nodeRef="r:d793eea9-8b7b-4c58-a7a2-62336f54dcce(jetbrains.mps.lang.editor.menus.substitute.testLanguage.editor)/8998492695587525063">
@@ -2153,7 +2062,6 @@
   </root>
   <root nodeRef="r:d793eea9-8b7b-4c58-a7a2-62336f54dcce(jetbrains.mps.lang.editor.menus.substitute.testLanguage.editor)/8998492695590967200">
     <file name="TestSubstituteSubChild1_Editor.java">
-<<<<<<< HEAD
       <node id="8998492695590967200" at="11,79,12,89" concept="6" />
       <node id="8998492695590967200" at="11,0,14,0" concept="4" trace="createEditorCell#(Ljetbrains/mps/openapi/editor/EditorContext;Lorg/jetbrains/mps/openapi/model/SNode;)Ljetbrains/mps/openapi/editor/cells/EditorCell;" />
       <scope id="8998492695590967200" at="11,79,12,89" />
@@ -2192,200 +2100,94 @@
       <node id="8998492695590967205" at="70,63,71,42" concept="1" />
       <node id="8998492695590967205" at="71,42,72,73" concept="1" />
       <node id="8998492695590967205" at="72,73,73,57" concept="5" />
-      <node id="8998492695590967205" at="73,57,74,59" concept="5" />
-      <node id="8998492695590967205" at="75,35,76,87" concept="5" />
-      <node id="8998492695590967205" at="76,87,77,94" concept="6" />
-      <node id="8998492695590967205" at="78,10,79,22" concept="6" />
-      <node id="8998492695590967206" at="81,49,82,94" concept="5" />
-      <node id="8998492695590967206" at="82,94,83,47" concept="1" />
-      <node id="8998492695590967206" at="83,47,84,34" concept="5" />
-      <node id="8998492695590967206" at="84,34,85,54" concept="1" />
-      <node id="8998492695590967206" at="85,54,86,60" concept="1" />
-      <node id="8998492695590967206" at="86,60,87,55" concept="1" />
-      <node id="8998492695590967206" at="87,55,88,40" concept="1" />
-      <node id="8998492695590967206" at="88,40,89,34" concept="1" />
-      <node id="8998492695590967206" at="89,34,90,22" concept="6" />
-      <node id="8998492695590967210" at="92,49,93,108" concept="5" />
-      <node id="8998492695590967210" at="93,108,94,47" concept="1" />
-      <node id="8998492695590967210" at="94,47,95,34" concept="1" />
-      <node id="8998492695590967210" at="95,34,96,22" concept="6" />
-      <node id="8998492695590967211" at="98,49,99,94" concept="5" />
-      <node id="8998492695590967211" at="99,94,100,47" concept="1" />
-      <node id="8998492695590967211" at="100,47,101,34" concept="5" />
-      <node id="8998492695590967211" at="101,34,102,54" concept="1" />
-      <node id="8998492695590967211" at="102,54,103,40" concept="1" />
-      <node id="8998492695590967211" at="103,40,104,34" concept="1" />
-      <node id="8998492695590967211" at="104,34,105,22" concept="6" />
-      <node id="8998492695590967200" at="107,48,108,291" concept="5" />
-      <node id="8998492695590967200" at="108,291,109,33" concept="6" />
-      <node id="8998492695590967200" at="112,127,113,49" concept="10" />
-      <node id="8998492695590967200" at="115,55,116,59" concept="5" />
-      <node id="8998492695590967200" at="116,59,117,41" concept="1" />
-      <node id="8998492695590967200" at="117,41,118,24" concept="6" />
-      <node id="8998492695590967200" at="121,118,122,391" concept="1" />
-      <node id="8998492695590967200" at="124,41,125,44" concept="1" />
-      <node id="8998492695590967200" at="129,44,130,54" concept="5" />
-      <node id="8998492695590967200" at="130,54,131,50" concept="1" />
-      <node id="8998492695590967200" at="131,50,132,0" concept="8" />
-      <node id="8998492695590967200" at="132,0,133,40" concept="1" />
-      <node id="8998492695590967200" at="133,40,134,24" concept="6" />
-      <node id="8998492695590967200" at="136,40,137,34" concept="6" />
-      <node id="8998492695590967214" at="140,49,141,94" concept="5" />
-      <node id="8998492695590967214" at="141,94,142,47" concept="1" />
-      <node id="8998492695590967214" at="142,47,143,34" concept="5" />
-      <node id="8998492695590967214" at="143,34,144,54" concept="1" />
-      <node id="8998492695590967214" at="144,54,145,60" concept="1" />
-      <node id="8998492695590967214" at="145,60,146,40" concept="1" />
-      <node id="8998492695590967214" at="146,40,147,34" concept="1" />
-      <node id="8998492695590967214" at="147,34,148,22" concept="6" />
+      <node id="8998492695590967205" at="74,35,75,87" concept="5" />
+      <node id="8998492695590967205" at="75,87,76,112" concept="6" />
+      <node id="8998492695590967205" at="77,10,78,22" concept="6" />
+      <node id="8998492695590967206" at="80,49,81,94" concept="5" />
+      <node id="8998492695590967206" at="81,94,82,47" concept="1" />
+      <node id="8998492695590967206" at="82,47,83,34" concept="5" />
+      <node id="8998492695590967206" at="83,34,84,54" concept="1" />
+      <node id="8998492695590967206" at="84,54,85,60" concept="1" />
+      <node id="8998492695590967206" at="85,60,86,55" concept="1" />
+      <node id="8998492695590967206" at="86,55,87,40" concept="1" />
+      <node id="8998492695590967206" at="87,40,88,34" concept="1" />
+      <node id="8998492695590967206" at="88,34,89,22" concept="6" />
+      <node id="8998492695590967210" at="91,49,92,108" concept="5" />
+      <node id="8998492695590967210" at="92,108,93,47" concept="1" />
+      <node id="8998492695590967210" at="93,47,94,34" concept="1" />
+      <node id="8998492695590967210" at="94,34,95,22" concept="6" />
+      <node id="8998492695590967211" at="97,49,98,94" concept="5" />
+      <node id="8998492695590967211" at="98,94,99,47" concept="1" />
+      <node id="8998492695590967211" at="99,47,100,34" concept="5" />
+      <node id="8998492695590967211" at="100,34,101,54" concept="1" />
+      <node id="8998492695590967211" at="101,54,102,40" concept="1" />
+      <node id="8998492695590967211" at="102,40,103,34" concept="1" />
+      <node id="8998492695590967211" at="103,34,104,22" concept="6" />
+      <node id="8998492695590967200" at="106,48,107,291" concept="5" />
+      <node id="8998492695590967200" at="107,291,108,33" concept="6" />
+      <node id="8998492695590967200" at="111,127,112,49" concept="10" />
+      <node id="8998492695590967200" at="114,55,115,59" concept="5" />
+      <node id="8998492695590967200" at="115,59,116,41" concept="1" />
+      <node id="8998492695590967200" at="116,41,117,24" concept="6" />
+      <node id="8998492695590967200" at="120,118,121,391" concept="1" />
+      <node id="8998492695590967200" at="123,41,124,44" concept="1" />
+      <node id="8998492695590967200" at="128,44,129,54" concept="5" />
+      <node id="8998492695590967200" at="129,54,130,50" concept="1" />
+      <node id="8998492695590967200" at="130,50,131,0" concept="8" />
+      <node id="8998492695590967200" at="131,0,132,40" concept="1" />
+      <node id="8998492695590967200" at="132,40,133,24" concept="6" />
+      <node id="8998492695590967200" at="135,40,136,34" concept="6" />
+      <node id="8998492695590967214" at="139,49,140,94" concept="5" />
+      <node id="8998492695590967214" at="140,94,141,47" concept="1" />
+      <node id="8998492695590967214" at="141,47,142,34" concept="5" />
+      <node id="8998492695590967214" at="142,34,143,54" concept="1" />
+      <node id="8998492695590967214" at="143,54,144,60" concept="1" />
+      <node id="8998492695590967214" at="144,60,145,40" concept="1" />
+      <node id="8998492695590967214" at="145,40,146,34" concept="1" />
+      <node id="8998492695590967214" at="146,34,147,22" concept="6" />
       <node id="8998492695590967200" at="27,0,29,0" concept="2" trace="myNode" />
       <node id="8998492695590967200" at="41,0,44,0" concept="4" trace="createCell#()Ljetbrains/mps/openapi/editor/cells/EditorCell;" />
-      <node id="8998492695590967200" at="112,0,115,0" concept="0" trace="conceptToWrapSingleRoleHandler_paj2j5_f0#(Lorg/jetbrains/mps/openapi/model/SNode;Lorg/jetbrains/mps/openapi/language/SContainmentLink;Ljetbrains/mps/openapi/editor/EditorContext;)V" />
-      <node id="8998492695590967200" at="120,70,123,7" concept="3" />
-      <node id="8998492695590967200" at="123,7,126,7" concept="3" />
-      <node id="8998492695590967200" at="136,0,139,0" concept="4" trace="getNoTargetText#()Ljava/lang/String;" />
+      <node id="8998492695590967200" at="111,0,114,0" concept="0" trace="conceptToWrapSingleRoleHandler_paj2j5_f0#(Lorg/jetbrains/mps/openapi/model/SNode;Lorg/jetbrains/mps/openapi/language/SContainmentLink;Ljetbrains/mps/openapi/editor/EditorContext;)V" />
+      <node id="8998492695590967200" at="119,70,122,7" concept="3" />
+      <node id="8998492695590967200" at="122,7,125,7" concept="3" />
+      <node id="8998492695590967200" at="135,0,138,0" concept="4" trace="getNoTargetText#()Ljava/lang/String;" />
       <node id="8998492695590967200" at="30,0,34,0" concept="0" trace="TestSubstituteSubChild1_EditorBuilder_a#(Ljetbrains/mps/openapi/editor/EditorContext;Lorg/jetbrains/mps/openapi/model/SNode;)V" />
-      <node id="8998492695590967200" at="107,0,111,0" concept="4" trace="createRefNode_paj2j5_f0#()Ljetbrains/mps/openapi/editor/cells/EditorCell;" />
+      <node id="8998492695590967200" at="106,0,110,0" concept="4" trace="createRefNode_paj2j5_f0#()Ljetbrains/mps/openapi/editor/cells/EditorCell;" />
       <node id="8998492695590967200" at="35,0,40,0" concept="4" trace="getNode#()Lorg/jetbrains/mps/openapi/model/SNode;" />
-      <node id="8998492695590967205" at="74,59,79,22" concept="3" />
-      <node id="8998492695590967200" at="115,0,120,0" concept="4" trace="createChildCell#(Lorg/jetbrains/mps/openapi/model/SNode;)Ljetbrains/mps/openapi/editor/cells/EditorCell;" />
+      <node id="8998492695590967205" at="73,57,78,22" concept="3" />
+      <node id="8998492695590967200" at="114,0,119,0" concept="4" trace="createChildCell#(Lorg/jetbrains/mps/openapi/model/SNode;)Ljetbrains/mps/openapi/editor/cells/EditorCell;" />
       <node id="8998492695590967204" at="59,0,65,0" concept="4" trace="createConstant_paj2j5_a0#()Ljetbrains/mps/openapi/editor/cells/EditorCell;" />
-      <node id="8998492695590967210" at="92,0,98,0" concept="4" trace="createConstant_paj2j5_d0#()Ljetbrains/mps/openapi/editor/cells/EditorCell;" />
-      <node id="8998492695590967200" at="120,0,128,0" concept="4" trace="installCellInfo#(Lorg/jetbrains/mps/openapi/model/SNode;Ljetbrains/mps/openapi/editor/cells/EditorCell;)V" />
-      <node id="8998492695590967200" at="128,0,136,0" concept="4" trace="createEmptyCell#()Ljetbrains/mps/openapi/editor/cells/EditorCell;" />
-      <node id="8998492695590967211" at="98,0,107,0" concept="4" trace="createConstant_paj2j5_e0#()Ljetbrains/mps/openapi/editor/cells/EditorCell;" />
-      <node id="8998492695590967214" at="140,0,150,0" concept="4" trace="createConstant_paj2j5_g0#()Ljetbrains/mps/openapi/editor/cells/EditorCell;" />
-      <node id="8998492695590967206" at="81,0,92,0" concept="4" trace="createConstant_paj2j5_c0#()Ljetbrains/mps/openapi/editor/cells/EditorCell;" />
+      <node id="8998492695590967210" at="91,0,97,0" concept="4" trace="createConstant_paj2j5_d0#()Ljetbrains/mps/openapi/editor/cells/EditorCell;" />
+      <node id="8998492695590967200" at="119,0,127,0" concept="4" trace="installCellInfo#(Lorg/jetbrains/mps/openapi/model/SNode;Ljetbrains/mps/openapi/editor/cells/EditorCell;)V" />
+      <node id="8998492695590967200" at="127,0,135,0" concept="4" trace="createEmptyCell#()Ljetbrains/mps/openapi/editor/cells/EditorCell;" />
+      <node id="8998492695590967211" at="97,0,106,0" concept="4" trace="createConstant_paj2j5_e0#()Ljetbrains/mps/openapi/editor/cells/EditorCell;" />
+      <node id="8998492695590967214" at="139,0,149,0" concept="4" trace="createConstant_paj2j5_g0#()Ljetbrains/mps/openapi/editor/cells/EditorCell;" />
+      <node id="8998492695590967206" at="80,0,91,0" concept="4" trace="createConstant_paj2j5_c0#()Ljetbrains/mps/openapi/editor/cells/EditorCell;" />
       <node id="8998492695590967200" at="45,0,59,0" concept="4" trace="createCollection_paj2j5_a#()Ljetbrains/mps/openapi/editor/cells/EditorCell;" />
-      <node id="8998492695590967205" at="65,0,81,0" concept="4" trace="createProperty_paj2j5_b0#()Ljetbrains/mps/openapi/editor/cells/EditorCell;" />
+      <node id="8998492695590967205" at="65,0,80,0" concept="4" trace="createProperty_paj2j5_b0#()Ljetbrains/mps/openapi/editor/cells/EditorCell;" />
       <scope id="8998492695590967200" at="37,26,38,18" />
       <scope id="8998492695590967200" at="41,39,42,39" />
-      <scope id="8998492695590967200" at="112,127,113,49" />
-      <scope id="8998492695590967200" at="121,118,122,391" />
-      <scope id="8998492695590967200" at="124,41,125,44" />
-      <scope id="8998492695590967200" at="136,40,137,34" />
+      <scope id="8998492695590967200" at="111,127,112,49" />
+      <scope id="8998492695590967200" at="120,118,121,391" />
+      <scope id="8998492695590967200" at="123,41,124,44" />
+      <scope id="8998492695590967200" at="135,40,136,34" />
       <scope id="8998492695590967200" at="30,103,32,18" />
-      <scope id="8998492695590967205" at="75,35,77,94">
+      <scope id="8998492695590967205" at="74,35,76,112">
         <var name="manager" id="8998492695590967205" />
       </scope>
-      <scope id="8998492695590967200" at="107,48,109,33">
+      <scope id="8998492695590967200" at="106,48,108,33">
         <var name="provider" id="8998492695590967200" />
       </scope>
       <scope id="8998492695590967200" at="41,0,44,0" />
-      <scope id="8998492695590967200" at="112,0,115,0">
-=======
-      <node id="8998492695590967200" at="26,79,27,63" concept="6" />
-      <node id="8998492695590967200" at="29,89,30,96" concept="5" />
-      <node id="8998492695590967200" at="30,96,31,48" concept="1" />
-      <node id="8998492695590967200" at="31,48,32,28" concept="1" />
-      <node id="8998492695590967200" at="32,28,33,81" concept="1" />
-      <node id="8998492695590967200" at="33,81,34,81" concept="1" />
-      <node id="8998492695590967200" at="34,81,35,81" concept="1" />
-      <node id="8998492695590967200" at="35,81,36,81" concept="1" />
-      <node id="8998492695590967200" at="36,81,37,81" concept="1" />
-      <node id="8998492695590967200" at="37,81,38,80" concept="1" />
-      <node id="8998492695590967200" at="38,80,39,81" concept="1" />
-      <node id="8998492695590967200" at="39,81,40,22" concept="6" />
-      <node id="8998492695590967204" at="42,88,43,112" concept="5" />
-      <node id="8998492695590967204" at="43,112,44,47" concept="1" />
-      <node id="8998492695590967204" at="44,47,45,34" concept="1" />
-      <node id="8998492695590967204" at="45,34,46,22" concept="6" />
-      <node id="8998492695590967205" at="48,88,49,82" concept="5" />
-      <node id="8998492695590967205" at="49,82,50,29" concept="1" />
-      <node id="8998492695590967205" at="50,29,51,42" concept="1" />
-      <node id="8998492695590967205" at="51,42,52,26" concept="5" />
-      <node id="8998492695590967205" at="52,26,53,58" concept="1" />
-      <node id="8998492695590967205" at="53,58,54,42" concept="1" />
-      <node id="8998492695590967205" at="54,42,55,73" concept="1" />
-      <node id="8998492695590967205" at="55,73,56,57" concept="5" />
-      <node id="8998492695590967205" at="57,35,58,82" concept="5" />
-      <node id="8998492695590967205" at="58,82,59,112" concept="6" />
-      <node id="8998492695590967205" at="60,10,61,22" concept="6" />
-      <node id="8998492695590967206" at="63,88,64,87" concept="5" />
-      <node id="8998492695590967206" at="64,87,65,47" concept="1" />
-      <node id="8998492695590967206" at="65,47,66,34" concept="5" />
-      <node id="8998492695590967206" at="66,34,67,57" concept="1" />
-      <node id="8998492695590967206" at="67,57,68,63" concept="1" />
-      <node id="8998492695590967206" at="68,63,69,58" concept="1" />
-      <node id="8998492695590967206" at="69,58,70,40" concept="1" />
-      <node id="8998492695590967206" at="70,40,71,34" concept="1" />
-      <node id="8998492695590967206" at="71,34,72,22" concept="6" />
-      <node id="8998492695590967210" at="74,88,75,101" concept="5" />
-      <node id="8998492695590967210" at="75,101,76,47" concept="1" />
-      <node id="8998492695590967210" at="76,47,77,34" concept="1" />
-      <node id="8998492695590967210" at="77,34,78,22" concept="6" />
-      <node id="8998492695590967211" at="80,88,81,87" concept="5" />
-      <node id="8998492695590967211" at="81,87,82,47" concept="1" />
-      <node id="8998492695590967211" at="82,47,83,34" concept="5" />
-      <node id="8998492695590967211" at="83,34,84,57" concept="1" />
-      <node id="8998492695590967211" at="84,57,85,40" concept="1" />
-      <node id="8998492695590967211" at="85,40,86,34" concept="1" />
-      <node id="8998492695590967211" at="86,34,87,22" concept="6" />
-      <node id="8998492695590967200" at="89,87,90,275" concept="5" />
-      <node id="8998492695590967200" at="90,275,91,33" concept="6" />
-      <node id="8998492695590967200" at="94,127,95,49" concept="10" />
-      <node id="8998492695590967200" at="97,55,98,59" concept="5" />
-      <node id="8998492695590967200" at="98,59,99,41" concept="1" />
-      <node id="8998492695590967200" at="99,41,100,24" concept="6" />
-      <node id="8998492695590967200" at="103,118,104,389" concept="1" />
-      <node id="8998492695590967200" at="106,41,107,44" concept="1" />
-      <node id="8998492695590967200" at="111,44,112,54" concept="5" />
-      <node id="8998492695590967200" at="112,54,113,50" concept="1" />
-      <node id="8998492695590967200" at="113,50,114,0" concept="8" />
-      <node id="8998492695590967200" at="114,0,115,40" concept="1" />
-      <node id="8998492695590967200" at="115,40,116,24" concept="6" />
-      <node id="8998492695590967200" at="118,40,119,34" concept="6" />
-      <node id="8998492695590967214" at="122,88,123,87" concept="5" />
-      <node id="8998492695590967214" at="123,87,124,47" concept="1" />
-      <node id="8998492695590967214" at="124,47,125,34" concept="5" />
-      <node id="8998492695590967214" at="125,34,126,57" concept="1" />
-      <node id="8998492695590967214" at="126,57,127,63" concept="1" />
-      <node id="8998492695590967214" at="127,63,128,40" concept="1" />
-      <node id="8998492695590967214" at="128,40,129,34" concept="1" />
-      <node id="8998492695590967214" at="129,34,130,22" concept="6" />
-      <node id="8998492695590967200" at="26,0,29,0" concept="4" trace="createEditorCell#(Ljetbrains/mps/openapi/editor/EditorContext;Lorg/jetbrains/mps/openapi/model/SNode;)Ljetbrains/mps/openapi/editor/cells/EditorCell;" />
-      <node id="8998492695590967200" at="94,0,97,0" concept="0" trace="conceptToWrapSingleRoleHandler_paj2j5_f0#(Lorg/jetbrains/mps/openapi/model/SNode;Lorg/jetbrains/mps/openapi/language/SContainmentLink;Ljetbrains/mps/openapi/editor/EditorContext;)V" />
-      <node id="8998492695590967200" at="102,70,105,7" concept="3" />
-      <node id="8998492695590967200" at="105,7,108,7" concept="3" />
-      <node id="8998492695590967200" at="118,0,121,0" concept="4" trace="getNoTargetText#()Ljava/lang/String;" />
-      <node id="8998492695590967200" at="89,0,93,0" concept="4" trace="createRefNode_paj2j5_f0#(Ljetbrains/mps/openapi/editor/EditorContext;Lorg/jetbrains/mps/openapi/model/SNode;)Ljetbrains/mps/openapi/editor/cells/EditorCell;" />
-      <node id="8998492695590967205" at="56,57,61,22" concept="3" />
-      <node id="8998492695590967200" at="97,0,102,0" concept="4" trace="createChildCell#(Lorg/jetbrains/mps/openapi/model/SNode;)Ljetbrains/mps/openapi/editor/cells/EditorCell;" />
-      <node id="8998492695590967204" at="42,0,48,0" concept="4" trace="createConstant_paj2j5_a0#(Ljetbrains/mps/openapi/editor/EditorContext;Lorg/jetbrains/mps/openapi/model/SNode;)Ljetbrains/mps/openapi/editor/cells/EditorCell;" />
-      <node id="8998492695590967210" at="74,0,80,0" concept="4" trace="createConstant_paj2j5_d0#(Ljetbrains/mps/openapi/editor/EditorContext;Lorg/jetbrains/mps/openapi/model/SNode;)Ljetbrains/mps/openapi/editor/cells/EditorCell;" />
-      <node id="8998492695590967200" at="102,0,110,0" concept="4" trace="installCellInfo#(Lorg/jetbrains/mps/openapi/model/SNode;Ljetbrains/mps/openapi/editor/cells/EditorCell;)V" />
-      <node id="8998492695590967200" at="110,0,118,0" concept="4" trace="createEmptyCell#()Ljetbrains/mps/openapi/editor/cells/EditorCell;" />
-      <node id="8998492695590967211" at="80,0,89,0" concept="4" trace="createConstant_paj2j5_e0#(Ljetbrains/mps/openapi/editor/EditorContext;Lorg/jetbrains/mps/openapi/model/SNode;)Ljetbrains/mps/openapi/editor/cells/EditorCell;" />
-      <node id="8998492695590967214" at="122,0,132,0" concept="4" trace="createConstant_paj2j5_g0#(Ljetbrains/mps/openapi/editor/EditorContext;Lorg/jetbrains/mps/openapi/model/SNode;)Ljetbrains/mps/openapi/editor/cells/EditorCell;" />
-      <node id="8998492695590967206" at="63,0,74,0" concept="4" trace="createConstant_paj2j5_c0#(Ljetbrains/mps/openapi/editor/EditorContext;Lorg/jetbrains/mps/openapi/model/SNode;)Ljetbrains/mps/openapi/editor/cells/EditorCell;" />
-      <node id="8998492695590967200" at="29,0,42,0" concept="4" trace="createCollection_paj2j5_a#(Ljetbrains/mps/openapi/editor/EditorContext;Lorg/jetbrains/mps/openapi/model/SNode;)Ljetbrains/mps/openapi/editor/cells/EditorCell;" />
-      <node id="8998492695590967205" at="48,0,63,0" concept="4" trace="createProperty_paj2j5_b0#(Ljetbrains/mps/openapi/editor/EditorContext;Lorg/jetbrains/mps/openapi/model/SNode;)Ljetbrains/mps/openapi/editor/cells/EditorCell;" />
-      <scope id="8998492695590967200" at="26,79,27,63" />
-      <scope id="8998492695590967200" at="94,127,95,49" />
-      <scope id="8998492695590967200" at="103,118,104,389" />
-      <scope id="8998492695590967200" at="106,41,107,44" />
-      <scope id="8998492695590967200" at="118,40,119,34" />
-      <scope id="8998492695590967205" at="57,35,59,112">
-        <var name="manager" id="8998492695590967205" />
-      </scope>
-      <scope id="8998492695590967200" at="89,87,91,33">
-        <var name="provider" id="8998492695590967200" />
-      </scope>
-      <scope id="8998492695590967200" at="26,0,29,0">
-        <var name="editorContext" id="8998492695590967200" />
-        <var name="node" id="8998492695590967200" />
-      </scope>
-      <scope id="8998492695590967200" at="94,0,97,0">
->>>>>>> bd830ede
+      <scope id="8998492695590967200" at="111,0,114,0">
         <var name="containmentLink" id="8998492695590967200" />
         <var name="context" id="8998492695590967200" />
         <var name="ownerNode" id="8998492695590967200" />
       </scope>
-<<<<<<< HEAD
-      <scope id="8998492695590967200" at="115,55,118,24">
+      <scope id="8998492695590967200" at="114,55,117,24">
         <var name="editorCell" id="8998492695590967200" />
       </scope>
-      <scope id="8998492695590967200" at="136,0,139,0" />
+      <scope id="8998492695590967200" at="135,0,138,0" />
       <scope id="8998492695590967200" at="30,0,34,0">
         <var name="context" id="8998492695590967200" />
         <var name="node" id="8998492695590967200" />
@@ -2393,193 +2195,60 @@
       <scope id="8998492695590967204" at="59,49,63,22">
         <var name="editorCell" id="8998492695590967204" />
       </scope>
-      <scope id="8998492695590967210" at="92,49,96,22">
+      <scope id="8998492695590967210" at="91,49,95,22">
         <var name="editorCell" id="8998492695590967210" />
       </scope>
-      <scope id="8998492695590967200" at="107,0,111,0" />
+      <scope id="8998492695590967200" at="106,0,110,0" />
       <scope id="8998492695590967200" at="35,0,40,0" />
-      <scope id="8998492695590967200" at="115,0,120,0">
+      <scope id="8998492695590967200" at="114,0,119,0">
         <var name="child" id="8998492695590967200" />
       </scope>
-      <scope id="8998492695590967200" at="129,44,134,24">
+      <scope id="8998492695590967200" at="128,44,133,24">
         <var name="editorCell" id="8998492695590967200" />
       </scope>
       <scope id="8998492695590967204" at="59,0,65,0" />
-      <scope id="8998492695590967210" at="92,0,98,0" />
-      <scope id="8998492695590967200" at="120,70,126,7" />
-      <scope id="8998492695590967211" at="98,49,105,22">
+      <scope id="8998492695590967210" at="91,0,97,0" />
+      <scope id="8998492695590967200" at="119,70,125,7" />
+      <scope id="8998492695590967211" at="97,49,104,22">
         <var name="editorCell" id="8998492695590967211" />
         <var name="style" id="8998492695590967211" />
       </scope>
-      <scope id="8998492695590967200" at="120,0,128,0">
+      <scope id="8998492695590967200" at="119,0,127,0">
         <var name="child" id="8998492695590967200" />
         <var name="editorCell" id="8998492695590967200" />
       </scope>
-      <scope id="8998492695590967200" at="128,0,136,0" />
-      <scope id="8998492695590967214" at="140,49,148,22">
+      <scope id="8998492695590967200" at="127,0,135,0" />
+      <scope id="8998492695590967214" at="139,49,147,22">
         <var name="editorCell" id="8998492695590967214" />
         <var name="style" id="8998492695590967214" />
       </scope>
-      <scope id="8998492695590967206" at="81,49,90,22">
+      <scope id="8998492695590967206" at="80,49,89,22">
         <var name="editorCell" id="8998492695590967206" />
         <var name="style" id="8998492695590967206" />
       </scope>
-      <scope id="8998492695590967211" at="98,0,107,0" />
-      <scope id="8998492695590967214" at="140,0,150,0" />
-      <scope id="8998492695590967206" at="81,0,92,0" />
+      <scope id="8998492695590967211" at="97,0,106,0" />
+      <scope id="8998492695590967214" at="139,0,149,0" />
+      <scope id="8998492695590967206" at="80,0,91,0" />
       <scope id="8998492695590967200" at="45,50,57,22">
         <var name="editorCell" id="8998492695590967200" />
       </scope>
-      <scope id="8998492695590967200" at="45,0,59,0" />
-      <scope id="8998492695590967205" at="65,49,79,22">
-=======
-      <scope id="8998492695590967200" at="97,55,100,24">
-        <var name="editorCell" id="8998492695590967200" />
-      </scope>
-      <scope id="8998492695590967200" at="118,0,121,0" />
-      <scope id="8998492695590967204" at="42,88,46,22">
-        <var name="editorCell" id="8998492695590967204" />
-      </scope>
-      <scope id="8998492695590967210" at="74,88,78,22">
-        <var name="editorCell" id="8998492695590967210" />
-      </scope>
-      <scope id="8998492695590967200" at="89,0,93,0">
-        <var name="editorContext" id="8998492695590967200" />
-        <var name="node" id="8998492695590967200" />
-      </scope>
-      <scope id="8998492695590967200" at="97,0,102,0">
-        <var name="child" id="8998492695590967200" />
-      </scope>
-      <scope id="8998492695590967200" at="111,44,116,24">
-        <var name="editorCell" id="8998492695590967200" />
-      </scope>
-      <scope id="8998492695590967204" at="42,0,48,0">
-        <var name="editorContext" id="8998492695590967204" />
-        <var name="node" id="8998492695590967204" />
-      </scope>
-      <scope id="8998492695590967210" at="74,0,80,0">
-        <var name="editorContext" id="8998492695590967210" />
-        <var name="node" id="8998492695590967210" />
-      </scope>
-      <scope id="8998492695590967200" at="102,70,108,7" />
-      <scope id="8998492695590967211" at="80,88,87,22">
-        <var name="editorCell" id="8998492695590967211" />
-        <var name="style" id="8998492695590967211" />
-      </scope>
-      <scope id="8998492695590967200" at="102,0,110,0">
-        <var name="child" id="8998492695590967200" />
-        <var name="editorCell" id="8998492695590967200" />
-      </scope>
-      <scope id="8998492695590967200" at="110,0,118,0" />
-      <scope id="8998492695590967214" at="122,88,130,22">
-        <var name="editorCell" id="8998492695590967214" />
-        <var name="style" id="8998492695590967214" />
-      </scope>
-      <scope id="8998492695590967206" at="63,88,72,22">
-        <var name="editorCell" id="8998492695590967206" />
-        <var name="style" id="8998492695590967206" />
-      </scope>
-      <scope id="8998492695590967211" at="80,0,89,0">
-        <var name="editorContext" id="8998492695590967211" />
-        <var name="node" id="8998492695590967211" />
-      </scope>
-      <scope id="8998492695590967214" at="122,0,132,0">
-        <var name="editorContext" id="8998492695590967214" />
-        <var name="node" id="8998492695590967214" />
-      </scope>
-      <scope id="8998492695590967200" at="29,89,40,22">
-        <var name="editorCell" id="8998492695590967200" />
-      </scope>
-      <scope id="8998492695590967206" at="63,0,74,0">
-        <var name="editorContext" id="8998492695590967206" />
-        <var name="node" id="8998492695590967206" />
-      </scope>
-      <scope id="8998492695590967200" at="29,0,42,0">
-        <var name="editorContext" id="8998492695590967200" />
-        <var name="node" id="8998492695590967200" />
-      </scope>
-      <scope id="8998492695590967205" at="48,88,61,22">
->>>>>>> bd830ede
+      <scope id="8998492695590967205" at="65,49,78,22">
         <var name="attributeConcept" id="8998492695590967205" />
         <var name="editorCell" id="8998492695590967205" />
         <var name="provider" id="8998492695590967205" />
       </scope>
-<<<<<<< HEAD
-      <scope id="8998492695590967205" at="65,0,81,0" />
-      <unit id="8998492695590967200" at="111,0,140,0" name="jetbrains.mps.lang.editor.menus.substitute.testLanguage.editor.TestSubstituteSubChild1_EditorBuilder_a$conceptToWrapSingleRoleHandler_paj2j5_f0" />
-      <unit id="8998492695590967200" at="26,0,151,0" name="jetbrains.mps.lang.editor.menus.substitute.testLanguage.editor.TestSubstituteSubChild1_EditorBuilder_a" />
-=======
-      <scope id="8998492695590967205" at="48,0,63,0">
-        <var name="editorContext" id="8998492695590967205" />
-        <var name="node" id="8998492695590967205" />
-      </scope>
-      <unit id="8998492695590967200" at="93,0,122,0" name="jetbrains.mps.lang.editor.menus.substitute.testLanguage.editor.TestSubstituteSubChild1_Editor$conceptToWrapSingleRoleHandler_paj2j5_f0" />
-      <unit id="8998492695590967200" at="25,0,133,0" name="jetbrains.mps.lang.editor.menus.substitute.testLanguage.editor.TestSubstituteSubChild1_Editor" />
->>>>>>> bd830ede
+      <scope id="8998492695590967200" at="45,0,59,0" />
+      <scope id="8998492695590967205" at="65,0,80,0" />
+      <unit id="8998492695590967200" at="110,0,139,0" name="jetbrains.mps.lang.editor.menus.substitute.testLanguage.editor.TestSubstituteSubChild1_EditorBuilder_a$conceptToWrapSingleRoleHandler_paj2j5_f0" />
+      <unit id="8998492695590967200" at="26,0,150,0" name="jetbrains.mps.lang.editor.menus.substitute.testLanguage.editor.TestSubstituteSubChild1_EditorBuilder_a" />
     </file>
   </root>
   <root nodeRef="r:d793eea9-8b7b-4c58-a7a2-62336f54dcce(jetbrains.mps.lang.editor.menus.substitute.testLanguage.editor)/8998492695590967246">
     <file name="TestSubstituteSubChild2_Editor.java">
-<<<<<<< HEAD
       <node id="8998492695590967246" at="11,79,12,89" concept="6" />
       <node id="8998492695590967246" at="11,0,14,0" concept="4" trace="createEditorCell#(Ljetbrains/mps/openapi/editor/EditorContext;Lorg/jetbrains/mps/openapi/model/SNode;)Ljetbrains/mps/openapi/editor/cells/EditorCell;" />
       <scope id="8998492695590967246" at="11,79,12,89" />
       <scope id="8998492695590967246" at="11,0,14,0">
-=======
-      <node id="8998492695590967246" at="19,79,20,63" concept="6" />
-      <node id="8998492695590967246" at="22,89,23,96" concept="5" />
-      <node id="8998492695590967246" at="23,96,24,48" concept="1" />
-      <node id="8998492695590967246" at="24,48,25,28" concept="1" />
-      <node id="8998492695590967246" at="25,28,26,81" concept="1" />
-      <node id="8998492695590967246" at="26,81,27,81" concept="1" />
-      <node id="8998492695590967246" at="27,81,28,81" concept="1" />
-      <node id="8998492695590967246" at="28,81,29,81" concept="1" />
-      <node id="8998492695590967246" at="29,81,30,22" concept="6" />
-      <node id="8998492695590967250" at="32,88,33,112" concept="5" />
-      <node id="8998492695590967250" at="33,112,34,47" concept="1" />
-      <node id="8998492695590967250" at="34,47,35,34" concept="1" />
-      <node id="8998492695590967250" at="35,34,36,22" concept="6" />
-      <node id="8998492695590967251" at="38,88,39,82" concept="5" />
-      <node id="8998492695590967251" at="39,82,40,29" concept="1" />
-      <node id="8998492695590967251" at="40,29,41,42" concept="1" />
-      <node id="8998492695590967251" at="41,42,42,26" concept="5" />
-      <node id="8998492695590967251" at="42,26,43,58" concept="1" />
-      <node id="8998492695590967251" at="43,58,44,42" concept="1" />
-      <node id="8998492695590967251" at="44,42,45,73" concept="1" />
-      <node id="8998492695590967251" at="45,73,46,57" concept="5" />
-      <node id="8998492695590967251" at="47,35,48,82" concept="5" />
-      <node id="8998492695590967251" at="48,82,49,112" concept="6" />
-      <node id="8998492695590967251" at="50,10,51,22" concept="6" />
-      <node id="8998492695590967252" at="53,88,54,87" concept="5" />
-      <node id="8998492695590967252" at="54,87,55,47" concept="1" />
-      <node id="8998492695590967252" at="55,47,56,34" concept="5" />
-      <node id="8998492695590967252" at="56,34,57,57" concept="1" />
-      <node id="8998492695590967252" at="57,57,58,63" concept="1" />
-      <node id="8998492695590967252" at="58,63,59,58" concept="1" />
-      <node id="8998492695590967252" at="59,58,60,40" concept="1" />
-      <node id="8998492695590967252" at="60,40,61,34" concept="1" />
-      <node id="8998492695590967252" at="61,34,62,22" concept="6" />
-      <node id="8998492695590967256" at="64,88,65,87" concept="5" />
-      <node id="8998492695590967256" at="65,87,66,47" concept="1" />
-      <node id="8998492695590967256" at="66,47,67,34" concept="5" />
-      <node id="8998492695590967256" at="67,34,68,57" concept="1" />
-      <node id="8998492695590967256" at="68,57,69,63" concept="1" />
-      <node id="8998492695590967256" at="69,63,70,40" concept="1" />
-      <node id="8998492695590967256" at="70,40,71,34" concept="1" />
-      <node id="8998492695590967256" at="71,34,72,22" concept="6" />
-      <node id="8998492695590967246" at="19,0,22,0" concept="4" trace="createEditorCell#(Ljetbrains/mps/openapi/editor/EditorContext;Lorg/jetbrains/mps/openapi/model/SNode;)Ljetbrains/mps/openapi/editor/cells/EditorCell;" />
-      <node id="8998492695590967251" at="46,57,51,22" concept="3" />
-      <node id="8998492695590967250" at="32,0,38,0" concept="4" trace="createConstant_46sa2p_a0#(Ljetbrains/mps/openapi/editor/EditorContext;Lorg/jetbrains/mps/openapi/model/SNode;)Ljetbrains/mps/openapi/editor/cells/EditorCell;" />
-      <node id="8998492695590967246" at="22,0,32,0" concept="4" trace="createCollection_46sa2p_a#(Ljetbrains/mps/openapi/editor/EditorContext;Lorg/jetbrains/mps/openapi/model/SNode;)Ljetbrains/mps/openapi/editor/cells/EditorCell;" />
-      <node id="8998492695590967256" at="64,0,74,0" concept="4" trace="createConstant_46sa2p_d0#(Ljetbrains/mps/openapi/editor/EditorContext;Lorg/jetbrains/mps/openapi/model/SNode;)Ljetbrains/mps/openapi/editor/cells/EditorCell;" />
-      <node id="8998492695590967252" at="53,0,64,0" concept="4" trace="createConstant_46sa2p_c0#(Ljetbrains/mps/openapi/editor/EditorContext;Lorg/jetbrains/mps/openapi/model/SNode;)Ljetbrains/mps/openapi/editor/cells/EditorCell;" />
-      <node id="8998492695590967251" at="38,0,53,0" concept="4" trace="createProperty_46sa2p_b0#(Ljetbrains/mps/openapi/editor/EditorContext;Lorg/jetbrains/mps/openapi/model/SNode;)Ljetbrains/mps/openapi/editor/cells/EditorCell;" />
-      <scope id="8998492695590967246" at="19,79,20,63" />
-      <scope id="8998492695590967251" at="47,35,49,112">
-        <var name="manager" id="8998492695590967251" />
-      </scope>
-      <scope id="8998492695590967246" at="19,0,22,0">
->>>>>>> bd830ede
         <var name="editorContext" id="8998492695590967246" />
         <var name="node" id="8998492695590967246" />
       </scope>
@@ -2611,41 +2280,40 @@
       <node id="8998492695590967251" at="60,63,61,42" concept="1" />
       <node id="8998492695590967251" at="61,42,62,73" concept="1" />
       <node id="8998492695590967251" at="62,73,63,57" concept="5" />
-      <node id="8998492695590967251" at="63,57,64,59" concept="5" />
-      <node id="8998492695590967251" at="65,35,66,87" concept="5" />
-      <node id="8998492695590967251" at="66,87,67,94" concept="6" />
-      <node id="8998492695590967251" at="68,10,69,22" concept="6" />
-      <node id="8998492695590967252" at="71,49,72,94" concept="5" />
-      <node id="8998492695590967252" at="72,94,73,47" concept="1" />
-      <node id="8998492695590967252" at="73,47,74,34" concept="5" />
-      <node id="8998492695590967252" at="74,34,75,54" concept="1" />
-      <node id="8998492695590967252" at="75,54,76,60" concept="1" />
-      <node id="8998492695590967252" at="76,60,77,55" concept="1" />
-      <node id="8998492695590967252" at="77,55,78,40" concept="1" />
-      <node id="8998492695590967252" at="78,40,79,34" concept="1" />
-      <node id="8998492695590967252" at="79,34,80,22" concept="6" />
-      <node id="8998492695590967256" at="82,49,83,94" concept="5" />
-      <node id="8998492695590967256" at="83,94,84,47" concept="1" />
-      <node id="8998492695590967256" at="84,47,85,34" concept="5" />
-      <node id="8998492695590967256" at="85,34,86,54" concept="1" />
-      <node id="8998492695590967256" at="86,54,87,60" concept="1" />
-      <node id="8998492695590967256" at="87,60,88,40" concept="1" />
-      <node id="8998492695590967256" at="88,40,89,34" concept="1" />
-      <node id="8998492695590967256" at="89,34,90,22" concept="6" />
+      <node id="8998492695590967251" at="64,35,65,87" concept="5" />
+      <node id="8998492695590967251" at="65,87,66,112" concept="6" />
+      <node id="8998492695590967251" at="67,10,68,22" concept="6" />
+      <node id="8998492695590967252" at="70,49,71,94" concept="5" />
+      <node id="8998492695590967252" at="71,94,72,47" concept="1" />
+      <node id="8998492695590967252" at="72,47,73,34" concept="5" />
+      <node id="8998492695590967252" at="73,34,74,54" concept="1" />
+      <node id="8998492695590967252" at="74,54,75,60" concept="1" />
+      <node id="8998492695590967252" at="75,60,76,55" concept="1" />
+      <node id="8998492695590967252" at="76,55,77,40" concept="1" />
+      <node id="8998492695590967252" at="77,40,78,34" concept="1" />
+      <node id="8998492695590967252" at="78,34,79,22" concept="6" />
+      <node id="8998492695590967256" at="81,49,82,94" concept="5" />
+      <node id="8998492695590967256" at="82,94,83,47" concept="1" />
+      <node id="8998492695590967256" at="83,47,84,34" concept="5" />
+      <node id="8998492695590967256" at="84,34,85,54" concept="1" />
+      <node id="8998492695590967256" at="85,54,86,60" concept="1" />
+      <node id="8998492695590967256" at="86,60,87,40" concept="1" />
+      <node id="8998492695590967256" at="87,40,88,34" concept="1" />
+      <node id="8998492695590967256" at="88,34,89,22" concept="6" />
       <node id="8998492695590967246" at="20,0,22,0" concept="2" trace="myNode" />
       <node id="8998492695590967246" at="34,0,37,0" concept="4" trace="createCell#()Ljetbrains/mps/openapi/editor/cells/EditorCell;" />
       <node id="8998492695590967246" at="23,0,27,0" concept="0" trace="TestSubstituteSubChild2_EditorBuilder_a#(Ljetbrains/mps/openapi/editor/EditorContext;Lorg/jetbrains/mps/openapi/model/SNode;)V" />
       <node id="8998492695590967246" at="28,0,33,0" concept="4" trace="getNode#()Lorg/jetbrains/mps/openapi/model/SNode;" />
-      <node id="8998492695590967251" at="64,59,69,22" concept="3" />
+      <node id="8998492695590967251" at="63,57,68,22" concept="3" />
       <node id="8998492695590967250" at="49,0,55,0" concept="4" trace="createConstant_46sa2p_a0#()Ljetbrains/mps/openapi/editor/cells/EditorCell;" />
-      <node id="8998492695590967256" at="82,0,92,0" concept="4" trace="createConstant_46sa2p_d0#()Ljetbrains/mps/openapi/editor/cells/EditorCell;" />
+      <node id="8998492695590967256" at="81,0,91,0" concept="4" trace="createConstant_46sa2p_d0#()Ljetbrains/mps/openapi/editor/cells/EditorCell;" />
       <node id="8998492695590967246" at="38,0,49,0" concept="4" trace="createCollection_46sa2p_a#()Ljetbrains/mps/openapi/editor/cells/EditorCell;" />
-      <node id="8998492695590967252" at="71,0,82,0" concept="4" trace="createConstant_46sa2p_c0#()Ljetbrains/mps/openapi/editor/cells/EditorCell;" />
-      <node id="8998492695590967251" at="55,0,71,0" concept="4" trace="createProperty_46sa2p_b0#()Ljetbrains/mps/openapi/editor/cells/EditorCell;" />
+      <node id="8998492695590967252" at="70,0,81,0" concept="4" trace="createConstant_46sa2p_c0#()Ljetbrains/mps/openapi/editor/cells/EditorCell;" />
+      <node id="8998492695590967251" at="55,0,70,0" concept="4" trace="createProperty_46sa2p_b0#()Ljetbrains/mps/openapi/editor/cells/EditorCell;" />
       <scope id="8998492695590967246" at="30,26,31,18" />
       <scope id="8998492695590967246" at="34,39,35,39" />
       <scope id="8998492695590967246" at="23,103,25,18" />
-      <scope id="8998492695590967251" at="65,35,67,94">
+      <scope id="8998492695590967251" at="64,35,66,112">
         <var name="manager" id="8998492695590967251" />
       </scope>
       <scope id="8998492695590967246" at="34,0,37,0" />
@@ -2656,66 +2324,33 @@
       <scope id="8998492695590967250" at="49,49,53,22">
         <var name="editorCell" id="8998492695590967250" />
       </scope>
-<<<<<<< HEAD
       <scope id="8998492695590967246" at="28,0,33,0" />
       <scope id="8998492695590967250" at="49,0,55,0" />
-      <scope id="8998492695590967256" at="82,49,90,22">
+      <scope id="8998492695590967256" at="81,49,89,22">
         <var name="editorCell" id="8998492695590967256" />
         <var name="style" id="8998492695590967256" />
       </scope>
       <scope id="8998492695590967246" at="38,50,47,22">
         <var name="editorCell" id="8998492695590967246" />
       </scope>
-      <scope id="8998492695590967252" at="71,49,80,22">
+      <scope id="8998492695590967252" at="70,49,79,22">
         <var name="editorCell" id="8998492695590967252" />
         <var name="style" id="8998492695590967252" />
       </scope>
-      <scope id="8998492695590967256" at="82,0,92,0" />
+      <scope id="8998492695590967256" at="81,0,91,0" />
       <scope id="8998492695590967246" at="38,0,49,0" />
-      <scope id="8998492695590967252" at="71,0,82,0" />
-      <scope id="8998492695590967251" at="55,49,69,22">
-=======
-      <scope id="8998492695590967256" at="64,88,72,22">
-        <var name="editorCell" id="8998492695590967256" />
-        <var name="style" id="8998492695590967256" />
-      </scope>
-      <scope id="8998492695590967252" at="53,88,62,22">
-        <var name="editorCell" id="8998492695590967252" />
-        <var name="style" id="8998492695590967252" />
-      </scope>
-      <scope id="8998492695590967246" at="22,0,32,0">
-        <var name="editorContext" id="8998492695590967246" />
-        <var name="node" id="8998492695590967246" />
-      </scope>
-      <scope id="8998492695590967256" at="64,0,74,0">
-        <var name="editorContext" id="8998492695590967256" />
-        <var name="node" id="8998492695590967256" />
-      </scope>
-      <scope id="8998492695590967252" at="53,0,64,0">
-        <var name="editorContext" id="8998492695590967252" />
-        <var name="node" id="8998492695590967252" />
-      </scope>
-      <scope id="8998492695590967251" at="38,88,51,22">
->>>>>>> bd830ede
+      <scope id="8998492695590967252" at="70,0,81,0" />
+      <scope id="8998492695590967251" at="55,49,68,22">
         <var name="attributeConcept" id="8998492695590967251" />
         <var name="editorCell" id="8998492695590967251" />
         <var name="provider" id="8998492695590967251" />
       </scope>
-<<<<<<< HEAD
-      <scope id="8998492695590967251" at="55,0,71,0" />
-      <unit id="8998492695590967246" at="19,0,93,0" name="jetbrains.mps.lang.editor.menus.substitute.testLanguage.editor.TestSubstituteSubChild2_EditorBuilder_a" />
-=======
-      <scope id="8998492695590967251" at="38,0,53,0">
-        <var name="editorContext" id="8998492695590967251" />
-        <var name="node" id="8998492695590967251" />
-      </scope>
-      <unit id="8998492695590967246" at="18,0,75,0" name="jetbrains.mps.lang.editor.menus.substitute.testLanguage.editor.TestSubstituteSubChild2_Editor" />
->>>>>>> bd830ede
+      <scope id="8998492695590967251" at="55,0,70,0" />
+      <unit id="8998492695590967246" at="19,0,92,0" name="jetbrains.mps.lang.editor.menus.substitute.testLanguage.editor.TestSubstituteSubChild2_EditorBuilder_a" />
     </file>
   </root>
   <root nodeRef="r:d793eea9-8b7b-4c58-a7a2-62336f54dcce(jetbrains.mps.lang.editor.menus.substitute.testLanguage.editor)/8998492695590967283">
     <file name="TestSubstituteSubChildSmartReference_Editor.java">
-<<<<<<< HEAD
       <node id="8998492695590967283" at="11,79,12,102" concept="6" />
       <node id="8998492695590967283" at="11,0,14,0" concept="4" trace="createEditorCell#(Ljetbrains/mps/openapi/editor/EditorContext;Lorg/jetbrains/mps/openapi/model/SNode;)Ljetbrains/mps/openapi/editor/cells/EditorCell;" />
       <scope id="8998492695590967283" at="11,79,12,102" />
@@ -2753,275 +2388,138 @@
       <node id="8998492695590967283" at="65,40,66,45" concept="1" />
       <node id="8998492695590967283" at="67,5,68,73" concept="1" />
       <node id="8998492695590967283" at="68,73,69,57" concept="5" />
-      <node id="8998492695590967283" at="69,57,70,59" concept="5" />
-      <node id="8998492695590967283" at="71,35,72,87" concept="5" />
-      <node id="8998492695590967283" at="72,87,73,94" concept="6" />
-      <node id="8998492695590967283" at="74,10,75,22" concept="6" />
-      <node id="8998492695590967283" at="78,33,79,14" concept="10" />
-      <node id="8998492695590967283" at="81,69,82,57" concept="6" />
-      <node id="8998492695590967283" at="84,81,85,41" concept="7" />
-      <node id="8998492695590967283" at="85,41,86,144" concept="6" />
-      <node id="8998492695590967283" at="92,0,93,0" concept="2" trace="myReferencingNode" />
-      <node id="8998492695590967283" at="94,119,95,21" concept="10" />
-      <node id="8998492695590967283" at="95,21,96,42" concept="1" />
-      <node id="8998492695590967283" at="96,42,97,20" concept="1" />
-      <node id="8998492695590967283" at="100,41,101,42" concept="6" />
-      <node id="8998492695590967283" at="106,28,107,20" concept="6" />
-      <node id="8998492695591022773" at="110,53,111,91" concept="5" />
-      <node id="8998492695591022773" at="111,91,112,31" concept="1" />
-      <node id="8998492695591022773" at="112,31,113,44" concept="1" />
-      <node id="8998492695591022773" at="113,44,114,33" concept="1" />
-      <node id="8998492695591022773" at="114,33,115,28" concept="5" />
-      <node id="8998492695591022773" at="115,28,116,65" concept="1" />
-      <node id="8998492695591022773" at="116,65,117,44" concept="1" />
-      <node id="8998492695591022773" at="117,44,118,75" concept="1" />
-      <node id="8998492695591022773" at="118,75,119,59" concept="5" />
-      <node id="8998492695591022773" at="119,59,120,61" concept="5" />
-      <node id="8998492695591022773" at="121,37,122,89" concept="5" />
-      <node id="8998492695591022773" at="122,89,123,96" concept="6" />
-      <node id="8998492695591022773" at="124,12,125,24" concept="6" />
-      <node id="8998492695590967289" at="128,49,129,94" concept="5" />
-      <node id="8998492695590967289" at="129,94,130,47" concept="1" />
-      <node id="8998492695590967289" at="130,47,131,34" concept="5" />
-      <node id="8998492695590967289" at="131,34,132,54" concept="1" />
-      <node id="8998492695590967289" at="132,54,133,60" concept="1" />
-      <node id="8998492695590967289" at="133,60,134,55" concept="1" />
-      <node id="8998492695590967289" at="134,55,135,40" concept="1" />
-      <node id="8998492695590967289" at="135,40,136,34" concept="1" />
-      <node id="8998492695590967289" at="136,34,137,22" concept="6" />
-      <node id="8998492695590967293" at="139,49,140,94" concept="5" />
-      <node id="8998492695590967293" at="140,94,141,47" concept="1" />
-      <node id="8998492695590967293" at="141,47,142,34" concept="5" />
-      <node id="8998492695590967293" at="142,34,143,54" concept="1" />
-      <node id="8998492695590967293" at="143,54,144,60" concept="1" />
-      <node id="8998492695590967293" at="144,60,145,40" concept="1" />
-      <node id="8998492695590967293" at="145,40,146,34" concept="1" />
-      <node id="8998492695590967293" at="146,34,147,22" concept="6" />
+      <node id="8998492695590967283" at="70,35,71,87" concept="5" />
+      <node id="8998492695590967283" at="71,87,72,112" concept="6" />
+      <node id="8998492695590967283" at="73,10,74,22" concept="6" />
+      <node id="8998492695590967283" at="77,33,78,14" concept="10" />
+      <node id="8998492695590967283" at="80,69,81,57" concept="6" />
+      <node id="8998492695590967283" at="83,81,84,41" concept="7" />
+      <node id="8998492695590967283" at="84,41,85,144" concept="6" />
+      <node id="8998492695590967283" at="91,0,92,0" concept="2" trace="myReferencingNode" />
+      <node id="8998492695590967283" at="93,119,94,21" concept="10" />
+      <node id="8998492695590967283" at="94,21,95,42" concept="1" />
+      <node id="8998492695590967283" at="95,42,96,20" concept="1" />
+      <node id="8998492695590967283" at="99,41,100,42" concept="6" />
+      <node id="8998492695590967283" at="105,28,106,20" concept="6" />
+      <node id="8998492695591022773" at="109,53,110,91" concept="5" />
+      <node id="8998492695591022773" at="110,91,111,31" concept="1" />
+      <node id="8998492695591022773" at="111,31,112,44" concept="1" />
+      <node id="8998492695591022773" at="112,44,113,33" concept="1" />
+      <node id="8998492695591022773" at="113,33,114,28" concept="5" />
+      <node id="8998492695591022773" at="114,28,115,65" concept="1" />
+      <node id="8998492695591022773" at="115,65,116,44" concept="1" />
+      <node id="8998492695591022773" at="116,44,117,75" concept="1" />
+      <node id="8998492695591022773" at="117,75,118,59" concept="5" />
+      <node id="8998492695591022773" at="119,37,120,89" concept="5" />
+      <node id="8998492695591022773" at="120,89,121,114" concept="6" />
+      <node id="8998492695591022773" at="122,12,123,24" concept="6" />
+      <node id="8998492695590967289" at="126,49,127,94" concept="5" />
+      <node id="8998492695590967289" at="127,94,128,47" concept="1" />
+      <node id="8998492695590967289" at="128,47,129,34" concept="5" />
+      <node id="8998492695590967289" at="129,34,130,54" concept="1" />
+      <node id="8998492695590967289" at="130,54,131,60" concept="1" />
+      <node id="8998492695590967289" at="131,60,132,55" concept="1" />
+      <node id="8998492695590967289" at="132,55,133,40" concept="1" />
+      <node id="8998492695590967289" at="133,40,134,34" concept="1" />
+      <node id="8998492695590967289" at="134,34,135,22" concept="6" />
+      <node id="8998492695590967293" at="137,49,138,94" concept="5" />
+      <node id="8998492695590967293" at="138,94,139,47" concept="1" />
+      <node id="8998492695590967293" at="139,47,140,34" concept="5" />
+      <node id="8998492695590967293" at="140,34,141,54" concept="1" />
+      <node id="8998492695590967293" at="141,54,142,60" concept="1" />
+      <node id="8998492695590967293" at="142,60,143,40" concept="1" />
+      <node id="8998492695590967293" at="143,40,144,34" concept="1" />
+      <node id="8998492695590967293" at="144,34,145,22" concept="6" />
       <node id="8998492695590967283" at="22,0,24,0" concept="2" trace="myNode" />
-      <node id="8998492695590967283" at="90,0,92,0" concept="2" trace="myNode" />
+      <node id="8998492695590967283" at="89,0,91,0" concept="2" trace="myNode" />
       <node id="8998492695590967283" at="36,0,39,0" concept="4" trace="createCell#()Ljetbrains/mps/openapi/editor/cells/EditorCell;" />
-      <node id="8998492695590967283" at="78,0,81,0" concept="0" trace="_Inline_qfasjl_a1a#()V" />
-      <node id="8998492695590967283" at="81,0,84,0" concept="4" trace="createEditorCell#(Ljetbrains/mps/openapi/editor/EditorContext;)Ljetbrains/mps/openapi/editor/cells/EditorCell;" />
-      <node id="8998492695590967283" at="100,0,103,0" concept="4" trace="createCell#()Ljetbrains/mps/openapi/editor/cells/EditorCell;" />
+      <node id="8998492695590967283" at="77,0,80,0" concept="0" trace="_Inline_qfasjl_a1a#()V" />
+      <node id="8998492695590967283" at="80,0,83,0" concept="4" trace="createEditorCell#(Ljetbrains/mps/openapi/editor/EditorContext;)Ljetbrains/mps/openapi/editor/cells/EditorCell;" />
+      <node id="8998492695590967283" at="99,0,102,0" concept="4" trace="createCell#()Ljetbrains/mps/openapi/editor/cells/EditorCell;" />
       <node id="8998492695590967283" at="25,0,29,0" concept="0" trace="TestSubstituteSubChildSmartReference_EditorBuilder_a#(Ljetbrains/mps/openapi/editor/EditorContext;Lorg/jetbrains/mps/openapi/model/SNode;)V" />
       <node id="8998492695590967283" at="63,63,67,5" concept="3" />
-      <node id="8998492695590967283" at="84,0,88,0" concept="4" trace="createEditorCell#(Ljetbrains/mps/openapi/editor/EditorContext;Lorg/jetbrains/mps/openapi/model/SNode;)Ljetbrains/mps/openapi/editor/cells/EditorCell;" />
+      <node id="8998492695590967283" at="83,0,87,0" concept="4" trace="createEditorCell#(Ljetbrains/mps/openapi/editor/EditorContext;Lorg/jetbrains/mps/openapi/model/SNode;)Ljetbrains/mps/openapi/editor/cells/EditorCell;" />
       <node id="8998492695590967283" at="30,0,35,0" concept="4" trace="getNode#()Lorg/jetbrains/mps/openapi/model/SNode;" />
-      <node id="8998492695590967283" at="70,59,75,22" concept="3" />
-      <node id="8998492695590967283" at="94,0,99,0" concept="0" trace="Inline_Builder_qfasjl_a1a#(Ljetbrains/mps/openapi/editor/EditorContext;Lorg/jetbrains/mps/openapi/model/SNode;Lorg/jetbrains/mps/openapi/model/SNode;)V" />
-      <node id="8998492695590967283" at="104,0,109,0" concept="4" trace="getNode#()Lorg/jetbrains/mps/openapi/model/SNode;" />
-      <node id="8998492695591022773" at="120,61,125,24" concept="3" />
+      <node id="8998492695590967283" at="69,57,74,22" concept="3" />
+      <node id="8998492695590967283" at="93,0,98,0" concept="0" trace="Inline_Builder_qfasjl_a1a#(Ljetbrains/mps/openapi/editor/EditorContext;Lorg/jetbrains/mps/openapi/model/SNode;Lorg/jetbrains/mps/openapi/model/SNode;)V" />
+      <node id="8998492695590967283" at="103,0,108,0" concept="4" trace="getNode#()Lorg/jetbrains/mps/openapi/model/SNode;" />
+      <node id="8998492695591022773" at="118,59,123,24" concept="3" />
       <node id="8998492695590967287" at="51,0,57,0" concept="4" trace="createConstant_qfasjl_a0#()Ljetbrains/mps/openapi/editor/cells/EditorCell;" />
-      <node id="8998492695590967293" at="139,0,149,0" concept="4" trace="createConstant_qfasjl_d0#()Ljetbrains/mps/openapi/editor/cells/EditorCell;" />
+      <node id="8998492695590967293" at="137,0,147,0" concept="4" trace="createConstant_qfasjl_d0#()Ljetbrains/mps/openapi/editor/cells/EditorCell;" />
       <node id="8998492695590967283" at="40,0,51,0" concept="4" trace="createCollection_qfasjl_a#()Ljetbrains/mps/openapi/editor/cells/EditorCell;" />
-      <node id="8998492695590967289" at="128,0,139,0" concept="4" trace="createConstant_qfasjl_c0#()Ljetbrains/mps/openapi/editor/cells/EditorCell;" />
-      <node id="8998492695591022773" at="110,0,127,0" concept="4" trace="createProperty_qfasjl_a0b0#()Ljetbrains/mps/openapi/editor/cells/EditorCell;" />
-      <node id="8998492695590967283" at="57,0,77,0" concept="4" trace="createRefCell_qfasjl_b0#()Ljetbrains/mps/openapi/editor/cells/EditorCell;" />
+      <node id="8998492695590967289" at="126,0,137,0" concept="4" trace="createConstant_qfasjl_c0#()Ljetbrains/mps/openapi/editor/cells/EditorCell;" />
+      <node id="8998492695591022773" at="109,0,125,0" concept="4" trace="createProperty_qfasjl_a0b0#()Ljetbrains/mps/openapi/editor/cells/EditorCell;" />
+      <node id="8998492695590967283" at="57,0,76,0" concept="4" trace="createRefCell_qfasjl_b0#()Ljetbrains/mps/openapi/editor/cells/EditorCell;" />
       <scope id="8998492695590967283" at="32,26,33,18" />
       <scope id="8998492695590967283" at="36,39,37,39" />
-      <scope id="8998492695590967283" at="78,33,79,14" />
-      <scope id="8998492695590967283" at="81,69,82,57" />
-      <scope id="8998492695590967283" at="100,41,101,42" />
-      <scope id="8998492695590967283" at="106,28,107,20" />
+      <scope id="8998492695590967283" at="77,33,78,14" />
+      <scope id="8998492695590967283" at="80,69,81,57" />
+      <scope id="8998492695590967283" at="99,41,100,42" />
+      <scope id="8998492695590967283" at="105,28,106,20" />
       <scope id="8998492695590967283" at="25,116,27,18" />
       <scope id="8998492695590967283" at="64,39,66,45" />
-      <scope id="8998492695590967283" at="71,35,73,94">
+      <scope id="8998492695590967283" at="70,35,72,112">
         <var name="manager" id="8998492695590967283" />
       </scope>
-      <scope id="8998492695590967283" at="84,81,86,144" />
-      <scope id="8998492695591022773" at="121,37,123,96">
-=======
-      <node id="8998492695590967283" at="21,79,22,63" concept="6" />
-      <node id="8998492695590967283" at="24,89,25,96" concept="5" />
-      <node id="8998492695590967283" at="25,96,26,48" concept="1" />
-      <node id="8998492695590967283" at="26,48,27,28" concept="1" />
-      <node id="8998492695590967283" at="27,28,28,81" concept="1" />
-      <node id="8998492695590967283" at="28,81,29,80" concept="1" />
-      <node id="8998492695590967283" at="29,80,30,81" concept="1" />
-      <node id="8998492695590967283" at="30,81,31,81" concept="1" />
-      <node id="8998492695590967283" at="31,81,32,22" concept="6" />
-      <node id="8998492695590967287" at="34,88,35,127" concept="5" />
-      <node id="8998492695590967287" at="35,127,36,47" concept="1" />
-      <node id="8998492695590967287" at="36,47,37,34" concept="1" />
-      <node id="8998492695590967287" at="37,34,38,22" concept="6" />
-      <node id="8998492695590967283" at="40,87,41,81" concept="5" />
-      <node id="8998492695590967283" at="41,81,42,41" concept="1" />
-      <node id="8998492695590967283" at="42,41,43,54" concept="1" />
-      <node id="8998492695590967283" at="43,54,44,26" concept="5" />
-      <node id="8998492695590967283" at="44,26,45,108" concept="1" />
-      <node id="8998492695590967283" at="45,108,46,58" concept="1" />
-      <node id="8998492695590967283" at="47,39,48,40" concept="1" />
-      <node id="8998492695590967283" at="48,40,49,45" concept="1" />
-      <node id="8998492695590967283" at="50,5,51,73" concept="1" />
-      <node id="8998492695590967283" at="51,73,52,57" concept="5" />
-      <node id="8998492695590967283" at="53,35,54,82" concept="5" />
-      <node id="8998492695590967283" at="54,82,55,112" concept="6" />
-      <node id="8998492695590967283" at="56,10,57,22" concept="6" />
-      <node id="8998492695591022758" at="60,33,61,14" concept="10" />
-      <node id="8998492695591022758" at="63,69,64,67" concept="6" />
-      <node id="8998492695591022758" at="66,81,67,66" concept="6" />
-      <node id="8998492695591022773" at="69,92,70,84" concept="5" />
-      <node id="8998492695591022773" at="70,84,71,31" concept="1" />
-      <node id="8998492695591022773" at="71,31,72,44" concept="1" />
-      <node id="8998492695591022773" at="72,44,73,33" concept="1" />
-      <node id="8998492695591022773" at="73,33,74,28" concept="5" />
-      <node id="8998492695591022773" at="74,28,75,60" concept="1" />
-      <node id="8998492695591022773" at="75,60,76,44" concept="1" />
-      <node id="8998492695591022773" at="76,44,77,75" concept="1" />
-      <node id="8998492695591022773" at="77,75,78,59" concept="5" />
-      <node id="8998492695591022773" at="79,37,80,84" concept="5" />
-      <node id="8998492695591022773" at="80,84,81,114" concept="6" />
-      <node id="8998492695591022773" at="82,12,83,24" concept="6" />
-      <node id="8998492695590967289" at="86,88,87,87" concept="5" />
-      <node id="8998492695590967289" at="87,87,88,47" concept="1" />
-      <node id="8998492695590967289" at="88,47,89,34" concept="5" />
-      <node id="8998492695590967289" at="89,34,90,57" concept="1" />
-      <node id="8998492695590967289" at="90,57,91,63" concept="1" />
-      <node id="8998492695590967289" at="91,63,92,58" concept="1" />
-      <node id="8998492695590967289" at="92,58,93,40" concept="1" />
-      <node id="8998492695590967289" at="93,40,94,34" concept="1" />
-      <node id="8998492695590967289" at="94,34,95,22" concept="6" />
-      <node id="8998492695590967293" at="97,88,98,87" concept="5" />
-      <node id="8998492695590967293" at="98,87,99,47" concept="1" />
-      <node id="8998492695590967293" at="99,47,100,34" concept="5" />
-      <node id="8998492695590967293" at="100,34,101,57" concept="1" />
-      <node id="8998492695590967293" at="101,57,102,63" concept="1" />
-      <node id="8998492695590967293" at="102,63,103,40" concept="1" />
-      <node id="8998492695590967293" at="103,40,104,34" concept="1" />
-      <node id="8998492695590967293" at="104,34,105,22" concept="6" />
-      <node id="8998492695590967283" at="21,0,24,0" concept="4" trace="createEditorCell#(Ljetbrains/mps/openapi/editor/EditorContext;Lorg/jetbrains/mps/openapi/model/SNode;)Ljetbrains/mps/openapi/editor/cells/EditorCell;" />
-      <node id="8998492695591022758" at="60,0,63,0" concept="0" trace="_Inline_qfasjl_a1a#()V" />
-      <node id="8998492695591022758" at="63,0,66,0" concept="4" trace="createEditorCell#(Ljetbrains/mps/openapi/editor/EditorContext;)Ljetbrains/mps/openapi/editor/cells/EditorCell;" />
-      <node id="8998492695591022758" at="66,0,69,0" concept="4" trace="createEditorCell#(Ljetbrains/mps/openapi/editor/EditorContext;Lorg/jetbrains/mps/openapi/model/SNode;)Ljetbrains/mps/openapi/editor/cells/EditorCell;" />
-      <node id="8998492695590967283" at="46,58,50,5" concept="3" />
-      <node id="8998492695590967283" at="52,57,57,22" concept="3" />
-      <node id="8998492695591022773" at="78,59,83,24" concept="3" />
-      <node id="8998492695590967287" at="34,0,40,0" concept="4" trace="createConstant_qfasjl_a0#(Ljetbrains/mps/openapi/editor/EditorContext;Lorg/jetbrains/mps/openapi/model/SNode;)Ljetbrains/mps/openapi/editor/cells/EditorCell;" />
-      <node id="8998492695590967283" at="24,0,34,0" concept="4" trace="createCollection_qfasjl_a#(Ljetbrains/mps/openapi/editor/EditorContext;Lorg/jetbrains/mps/openapi/model/SNode;)Ljetbrains/mps/openapi/editor/cells/EditorCell;" />
-      <node id="8998492695590967293" at="97,0,107,0" concept="4" trace="createConstant_qfasjl_d0#(Ljetbrains/mps/openapi/editor/EditorContext;Lorg/jetbrains/mps/openapi/model/SNode;)Ljetbrains/mps/openapi/editor/cells/EditorCell;" />
-      <node id="8998492695590967289" at="86,0,97,0" concept="4" trace="createConstant_qfasjl_c0#(Ljetbrains/mps/openapi/editor/EditorContext;Lorg/jetbrains/mps/openapi/model/SNode;)Ljetbrains/mps/openapi/editor/cells/EditorCell;" />
-      <node id="8998492695591022773" at="69,0,85,0" concept="4" trace="createProperty_qfasjl_a0b0#(Ljetbrains/mps/openapi/editor/EditorContext;Lorg/jetbrains/mps/openapi/model/SNode;)Ljetbrains/mps/openapi/editor/cells/EditorCell;" />
-      <node id="8998492695590967283" at="40,0,59,0" concept="4" trace="createRefCell_qfasjl_b0#(Ljetbrains/mps/openapi/editor/EditorContext;Lorg/jetbrains/mps/openapi/model/SNode;)Ljetbrains/mps/openapi/editor/cells/EditorCell;" />
-      <scope id="8998492695590967283" at="21,79,22,63" />
-      <scope id="8998492695591022758" at="60,33,61,14" />
-      <scope id="8998492695591022758" at="63,69,64,67" />
-      <scope id="8998492695591022758" at="66,81,67,66" />
-      <scope id="8998492695590967283" at="47,39,49,45" />
-      <scope id="8998492695590967283" at="53,35,55,112">
-        <var name="manager" id="8998492695590967283" />
-      </scope>
-      <scope id="8998492695591022773" at="79,37,81,114">
->>>>>>> bd830ede
+      <scope id="8998492695590967283" at="83,81,85,144" />
+      <scope id="8998492695591022773" at="119,37,121,114">
         <var name="manager" id="8998492695591022773" />
       </scope>
       <scope id="8998492695590967283" at="36,0,39,0" />
-      <scope id="8998492695590967283" at="78,0,81,0" />
-      <scope id="8998492695590967283" at="81,0,84,0">
+      <scope id="8998492695590967283" at="77,0,80,0" />
+      <scope id="8998492695590967283" at="80,0,83,0">
         <var name="editorContext" id="8998492695590967283" />
-<<<<<<< HEAD
-      </scope>
-      <scope id="8998492695590967283" at="94,119,97,20" />
-      <scope id="8998492695590967283" at="100,0,103,0" />
+      </scope>
+      <scope id="8998492695590967283" at="93,119,96,20" />
+      <scope id="8998492695590967283" at="99,0,102,0" />
       <scope id="8998492695590967283" at="25,0,29,0">
         <var name="context" id="8998492695590967283" />
         <var name="node" id="8998492695590967283" />
-=======
-        <var name="node" id="8998492695590967283" />
-      </scope>
-      <scope id="8998492695591022758" at="60,0,63,0" />
-      <scope id="8998492695591022758" at="63,0,66,0">
-        <var name="editorContext" id="8998492695591022758" />
-      </scope>
-      <scope id="8998492695591022758" at="66,0,69,0">
-        <var name="editorContext" id="8998492695591022758" />
-        <var name="node" id="8998492695591022758" />
->>>>>>> bd830ede
       </scope>
       <scope id="8998492695590967287" at="51,49,55,22">
         <var name="editorCell" id="8998492695590967287" />
       </scope>
-      <scope id="8998492695590967283" at="84,0,88,0">
+      <scope id="8998492695590967283" at="83,0,87,0">
         <var name="editorContext" id="8998492695590967283" />
         <var name="node" id="8998492695590967283" />
       </scope>
       <scope id="8998492695590967283" at="30,0,35,0" />
-      <scope id="8998492695590967283" at="94,0,99,0">
+      <scope id="8998492695590967283" at="93,0,98,0">
         <var name="context" id="8998492695590967283" />
         <var name="node" id="8998492695590967283" />
         <var name="referencingNode" id="8998492695590967283" />
       </scope>
-<<<<<<< HEAD
-      <scope id="8998492695590967283" at="104,0,109,0" />
+      <scope id="8998492695590967283" at="103,0,108,0" />
       <scope id="8998492695590967287" at="51,0,57,0" />
-      <scope id="8998492695590967293" at="139,49,147,22">
+      <scope id="8998492695590967293" at="137,49,145,22">
         <var name="editorCell" id="8998492695590967293" />
         <var name="style" id="8998492695590967293" />
       </scope>
       <scope id="8998492695590967283" at="40,50,49,22">
         <var name="editorCell" id="8998492695590967283" />
       </scope>
-      <scope id="8998492695590967289" at="128,49,137,22">
+      <scope id="8998492695590967289" at="126,49,135,22">
         <var name="editorCell" id="8998492695590967289" />
         <var name="style" id="8998492695590967289" />
       </scope>
-      <scope id="8998492695590967293" at="139,0,149,0" />
+      <scope id="8998492695590967293" at="137,0,147,0" />
       <scope id="8998492695590967283" at="40,0,51,0" />
-      <scope id="8998492695590967289" at="128,0,139,0" />
-      <scope id="8998492695591022773" at="110,53,125,24">
-=======
-      <scope id="8998492695590967293" at="97,88,105,22">
-        <var name="editorCell" id="8998492695590967293" />
-        <var name="style" id="8998492695590967293" />
-      </scope>
-      <scope id="8998492695590967289" at="86,88,95,22">
-        <var name="editorCell" id="8998492695590967289" />
-        <var name="style" id="8998492695590967289" />
-      </scope>
-      <scope id="8998492695590967283" at="24,0,34,0">
-        <var name="editorContext" id="8998492695590967283" />
-        <var name="node" id="8998492695590967283" />
-      </scope>
-      <scope id="8998492695590967293" at="97,0,107,0">
-        <var name="editorContext" id="8998492695590967293" />
-        <var name="node" id="8998492695590967293" />
-      </scope>
-      <scope id="8998492695590967289" at="86,0,97,0">
-        <var name="editorContext" id="8998492695590967289" />
-        <var name="node" id="8998492695590967289" />
-      </scope>
-      <scope id="8998492695591022773" at="69,92,83,24">
->>>>>>> bd830ede
+      <scope id="8998492695590967289" at="126,0,137,0" />
+      <scope id="8998492695591022773" at="109,53,123,24">
         <var name="attributeConcept" id="8998492695591022773" />
         <var name="editorCell" id="8998492695591022773" />
         <var name="provider" id="8998492695591022773" />
       </scope>
-<<<<<<< HEAD
-      <scope id="8998492695591022773" at="110,0,127,0" />
-      <scope id="8998492695590967283" at="57,48,75,22">
-=======
-      <scope id="8998492695591022773" at="69,0,85,0">
-        <var name="editorContext" id="8998492695591022773" />
-        <var name="node" id="8998492695591022773" />
-      </scope>
-      <scope id="8998492695590967283" at="40,87,57,22">
->>>>>>> bd830ede
+      <scope id="8998492695591022773" at="109,0,125,0" />
+      <scope id="8998492695590967283" at="57,48,74,22">
         <var name="attributeConcept" id="8998492695590967283" />
         <var name="editorCell" id="8998492695590967283" />
         <var name="provider" id="8998492695590967283" />
       </scope>
-<<<<<<< HEAD
-      <scope id="8998492695590967283" at="57,0,77,0" />
-      <unit id="8998492695590967283" at="77,0,89,0" name="jetbrains.mps.lang.editor.menus.substitute.testLanguage.editor.TestSubstituteSubChildSmartReference_EditorBuilder_a$_Inline_qfasjl_a1a" />
-      <unit id="8998492695590967283" at="89,0,128,0" name="jetbrains.mps.lang.editor.menus.substitute.testLanguage.editor.TestSubstituteSubChildSmartReference_EditorBuilder_a$Inline_Builder_qfasjl_a1a" />
-      <unit id="8998492695590967283" at="21,0,150,0" name="jetbrains.mps.lang.editor.menus.substitute.testLanguage.editor.TestSubstituteSubChildSmartReference_EditorBuilder_a" />
-=======
-      <scope id="8998492695590967283" at="40,0,59,0">
-        <var name="editorContext" id="8998492695590967283" />
-        <var name="node" id="8998492695590967283" />
-      </scope>
-      <unit id="8998492695591022758" at="59,0,86,0" name="jetbrains.mps.lang.editor.menus.substitute.testLanguage.editor.TestSubstituteSubChildSmartReference_Editor$_Inline_qfasjl_a1a" />
-      <unit id="8998492695590967283" at="20,0,108,0" name="jetbrains.mps.lang.editor.menus.substitute.testLanguage.editor.TestSubstituteSubChildSmartReference_Editor" />
->>>>>>> bd830ede
+      <scope id="8998492695590967283" at="57,0,76,0" />
+      <unit id="8998492695590967283" at="76,0,88,0" name="jetbrains.mps.lang.editor.menus.substitute.testLanguage.editor.TestSubstituteSubChildSmartReference_EditorBuilder_a$_Inline_qfasjl_a1a" />
+      <unit id="8998492695590967283" at="88,0,126,0" name="jetbrains.mps.lang.editor.menus.substitute.testLanguage.editor.TestSubstituteSubChildSmartReference_EditorBuilder_a$Inline_Builder_qfasjl_a1a" />
+      <unit id="8998492695590967283" at="21,0,148,0" name="jetbrains.mps.lang.editor.menus.substitute.testLanguage.editor.TestSubstituteSubChildSmartReference_EditorBuilder_a" />
     </file>
   </root>
   <root nodeRef="r:d793eea9-8b7b-4c58-a7a2-62336f54dcce(jetbrains.mps.lang.editor.menus.substitute.testLanguage.editor)/8998492695591040559">
@@ -3112,7 +2610,6 @@
   </root>
   <root nodeRef="r:d793eea9-8b7b-4c58-a7a2-62336f54dcce(jetbrains.mps.lang.editor.menus.substitute.testLanguage.editor)/8998492695591110518">
     <file name="TestSubstituteParentToReference_Editor.java">
-<<<<<<< HEAD
       <node id="8998492695591110518" at="11,79,12,97" concept="6" />
       <node id="8998492695591110518" at="11,0,14,0" concept="4" trace="createEditorCell#(Ljetbrains/mps/openapi/editor/EditorContext;Lorg/jetbrains/mps/openapi/model/SNode;)Ljetbrains/mps/openapi/editor/cells/EditorCell;" />
       <scope id="8998492695591110518" at="11,79,12,97" />
@@ -3149,236 +2646,110 @@
       <node id="8998492695591110576" at="72,63,73,42" concept="1" />
       <node id="8998492695591110576" at="73,42,74,73" concept="1" />
       <node id="8998492695591110576" at="74,73,75,57" concept="5" />
-      <node id="8998492695591110576" at="75,57,76,59" concept="5" />
-      <node id="8998492695591110576" at="77,35,78,87" concept="5" />
-      <node id="8998492695591110576" at="78,87,79,94" concept="6" />
-      <node id="8998492695591110576" at="80,10,81,22" concept="6" />
-      <node id="8998492695591110577" at="83,49,84,94" concept="5" />
-      <node id="8998492695591110577" at="84,94,85,47" concept="1" />
-      <node id="8998492695591110577" at="85,47,86,34" concept="5" />
-      <node id="8998492695591110577" at="86,34,87,60" concept="1" />
-      <node id="8998492695591110577" at="87,60,88,60" concept="1" />
-      <node id="8998492695591110577" at="88,60,89,40" concept="1" />
-      <node id="8998492695591110577" at="89,40,90,34" concept="1" />
-      <node id="8998492695591110577" at="90,34,91,22" concept="6" />
-      <node id="8998492695591110518" at="93,51,94,103" concept="5" />
-      <node id="8998492695591110518" at="94,103,95,49" concept="1" />
-      <node id="8998492695591110518" at="95,49,96,34" concept="5" />
-      <node id="8998492695591110518" at="96,34,97,58" concept="1" />
-      <node id="8998492695591110518" at="97,58,98,40" concept="1" />
-      <node id="8998492695591110518" at="98,40,99,58" concept="1" />
-      <node id="8998492695591110518" at="99,58,100,58" concept="1" />
-      <node id="8998492695591110518" at="100,58,101,61" concept="1" />
-      <node id="8998492695591110518" at="101,61,102,22" concept="6" />
-      <node id="8998492695591110583" at="104,50,105,101" concept="5" />
-      <node id="8998492695591110583" at="105,101,106,48" concept="1" />
-      <node id="8998492695591110583" at="106,48,107,34" concept="1" />
-      <node id="8998492695591110583" at="107,34,108,22" concept="6" />
-      <node id="8998492695591110584" at="110,50,111,94" concept="5" />
-      <node id="8998492695591110584" at="111,94,112,48" concept="1" />
-      <node id="8998492695591110584" at="112,48,113,34" concept="5" />
-      <node id="8998492695591110584" at="113,34,114,54" concept="1" />
-      <node id="8998492695591110584" at="114,54,115,60" concept="1" />
-      <node id="8998492695591110584" at="115,60,116,40" concept="1" />
-      <node id="8998492695591110584" at="116,40,117,34" concept="1" />
-      <node id="8998492695591110584" at="117,34,118,22" concept="6" />
-      <node id="8998492695591110518" at="120,53,121,161" concept="5" />
-      <node id="8998492695591110518" at="121,161,122,91" concept="5" />
-      <node id="8998492695591110518" at="122,91,123,49" concept="1" />
-      <node id="8998492695591110518" at="123,49,124,34" concept="5" />
-      <node id="8998492695591110518" at="124,34,125,68" concept="1" />
-      <node id="8998492695591110518" at="125,68,126,58" concept="1" />
-      <node id="8998492695591110518" at="126,58,127,60" concept="1" />
-      <node id="8998492695591110518" at="127,60,128,40" concept="1" />
-      <node id="8998492695591110518" at="128,40,129,49" concept="1" />
-      <node id="8998492695591110518" at="129,49,130,22" concept="6" />
-      <node id="8998492695591110518" at="133,101,134,50" concept="10" />
-      <node id="8998492695591110518" at="136,66,137,93" concept="6" />
-      <node id="8998492695591110518" at="139,57,140,65" concept="5" />
-      <node id="8998492695591110518" at="140,65,141,58" concept="1" />
-      <node id="8998492695591110518" at="141,58,142,25" concept="6" />
-      <node id="8998492695591110518" at="144,41,145,34" concept="5" />
-      <node id="8998492695591110518" at="145,34,146,42" concept="1" />
-      <node id="8998492695591110518" at="146,42,147,49" concept="1" />
-      <node id="8998492695591110518" at="147,49,148,23" concept="6" />
-      <node id="8998492695591110518" at="151,96,152,134" concept="1" />
-      <node id="8998492695591110518" at="153,34,154,142" concept="1" />
-      <node id="8998492695591110518" at="154,142,155,146" concept="1" />
-      <node id="8998492695591110518" at="157,122,158,397" concept="1" />
-      <node id="8998492695591110592" at="163,49,164,94" concept="5" />
-      <node id="8998492695591110592" at="164,94,165,47" concept="1" />
-      <node id="8998492695591110592" at="165,47,166,34" concept="5" />
-      <node id="8998492695591110592" at="166,34,167,60" concept="1" />
-      <node id="8998492695591110592" at="167,60,168,40" concept="1" />
-      <node id="8998492695591110592" at="168,40,169,34" concept="1" />
-      <node id="8998492695591110592" at="169,34,170,22" concept="6" />
+      <node id="8998492695591110576" at="76,35,77,87" concept="5" />
+      <node id="8998492695591110576" at="77,87,78,112" concept="6" />
+      <node id="8998492695591110576" at="79,10,80,22" concept="6" />
+      <node id="8998492695591110577" at="82,49,83,94" concept="5" />
+      <node id="8998492695591110577" at="83,94,84,47" concept="1" />
+      <node id="8998492695591110577" at="84,47,85,34" concept="5" />
+      <node id="8998492695591110577" at="85,34,86,60" concept="1" />
+      <node id="8998492695591110577" at="86,60,87,60" concept="1" />
+      <node id="8998492695591110577" at="87,60,88,40" concept="1" />
+      <node id="8998492695591110577" at="88,40,89,34" concept="1" />
+      <node id="8998492695591110577" at="89,34,90,22" concept="6" />
+      <node id="8998492695591110518" at="92,51,93,103" concept="5" />
+      <node id="8998492695591110518" at="93,103,94,49" concept="1" />
+      <node id="8998492695591110518" at="94,49,95,34" concept="5" />
+      <node id="8998492695591110518" at="95,34,96,58" concept="1" />
+      <node id="8998492695591110518" at="96,58,97,40" concept="1" />
+      <node id="8998492695591110518" at="97,40,98,58" concept="1" />
+      <node id="8998492695591110518" at="98,58,99,58" concept="1" />
+      <node id="8998492695591110518" at="99,58,100,61" concept="1" />
+      <node id="8998492695591110518" at="100,61,101,22" concept="6" />
+      <node id="8998492695591110583" at="103,50,104,101" concept="5" />
+      <node id="8998492695591110583" at="104,101,105,48" concept="1" />
+      <node id="8998492695591110583" at="105,48,106,34" concept="1" />
+      <node id="8998492695591110583" at="106,34,107,22" concept="6" />
+      <node id="8998492695591110584" at="109,50,110,94" concept="5" />
+      <node id="8998492695591110584" at="110,94,111,48" concept="1" />
+      <node id="8998492695591110584" at="111,48,112,34" concept="5" />
+      <node id="8998492695591110584" at="112,34,113,54" concept="1" />
+      <node id="8998492695591110584" at="113,54,114,60" concept="1" />
+      <node id="8998492695591110584" at="114,60,115,40" concept="1" />
+      <node id="8998492695591110584" at="115,40,116,34" concept="1" />
+      <node id="8998492695591110584" at="116,34,117,22" concept="6" />
+      <node id="8998492695591110518" at="119,53,120,161" concept="5" />
+      <node id="8998492695591110518" at="120,161,121,91" concept="5" />
+      <node id="8998492695591110518" at="121,91,122,49" concept="1" />
+      <node id="8998492695591110518" at="122,49,123,34" concept="5" />
+      <node id="8998492695591110518" at="123,34,124,68" concept="1" />
+      <node id="8998492695591110518" at="124,68,125,58" concept="1" />
+      <node id="8998492695591110518" at="125,58,126,60" concept="1" />
+      <node id="8998492695591110518" at="126,60,127,40" concept="1" />
+      <node id="8998492695591110518" at="127,40,128,49" concept="1" />
+      <node id="8998492695591110518" at="128,49,129,22" concept="6" />
+      <node id="8998492695591110518" at="132,101,133,50" concept="10" />
+      <node id="8998492695591110518" at="135,66,136,93" concept="6" />
+      <node id="8998492695591110518" at="138,57,139,65" concept="5" />
+      <node id="8998492695591110518" at="139,65,140,58" concept="1" />
+      <node id="8998492695591110518" at="140,58,141,25" concept="6" />
+      <node id="8998492695591110518" at="143,41,144,34" concept="5" />
+      <node id="8998492695591110518" at="144,34,145,42" concept="1" />
+      <node id="8998492695591110518" at="145,42,146,49" concept="1" />
+      <node id="8998492695591110518" at="146,49,147,23" concept="6" />
+      <node id="8998492695591110518" at="150,96,151,134" concept="1" />
+      <node id="8998492695591110518" at="152,34,153,142" concept="1" />
+      <node id="8998492695591110518" at="153,142,154,146" concept="1" />
+      <node id="8998492695591110518" at="156,122,157,397" concept="1" />
+      <node id="8998492695591110592" at="162,49,163,94" concept="5" />
+      <node id="8998492695591110592" at="163,94,164,47" concept="1" />
+      <node id="8998492695591110592" at="164,47,165,34" concept="5" />
+      <node id="8998492695591110592" at="165,34,166,60" concept="1" />
+      <node id="8998492695591110592" at="166,60,167,40" concept="1" />
+      <node id="8998492695591110592" at="167,40,168,34" concept="1" />
+      <node id="8998492695591110592" at="168,34,169,22" concept="6" />
       <node id="8998492695591110518" at="31,0,33,0" concept="2" trace="myNode" />
       <node id="8998492695591110518" at="45,0,48,0" concept="4" trace="createCell#()Ljetbrains/mps/openapi/editor/cells/EditorCell;" />
-      <node id="8998492695591110518" at="133,0,136,0" concept="0" trace="childrenListHandler_86wpkp_c3a#(Lorg/jetbrains/mps/openapi/model/SNode;Ljava/lang/String;Ljetbrains/mps/openapi/editor/EditorContext;)V" />
-      <node id="8998492695591110518" at="136,0,139,0" concept="4" trace="createNodeToInsert#(Ljetbrains/mps/openapi/editor/EditorContext;)Lorg/jetbrains/mps/openapi/model/SNode;" />
-      <node id="8998492695591110518" at="156,9,159,9" concept="3" />
+      <node id="8998492695591110518" at="132,0,135,0" concept="0" trace="childrenListHandler_86wpkp_c3a#(Lorg/jetbrains/mps/openapi/model/SNode;Ljava/lang/String;Ljetbrains/mps/openapi/editor/EditorContext;)V" />
+      <node id="8998492695591110518" at="135,0,138,0" concept="4" trace="createNodeToInsert#(Ljetbrains/mps/openapi/editor/EditorContext;)Lorg/jetbrains/mps/openapi/model/SNode;" />
+      <node id="8998492695591110518" at="155,9,158,9" concept="3" />
       <node id="8998492695591110518" at="34,0,38,0" concept="0" trace="TestSubstituteParentToReference_EditorBuilder_a#(Ljetbrains/mps/openapi/editor/EditorContext;Lorg/jetbrains/mps/openapi/model/SNode;)V" />
-      <node id="8998492695591110518" at="152,134,156,9" concept="3" />
+      <node id="8998492695591110518" at="151,134,155,9" concept="3" />
       <node id="8998492695591110518" at="39,0,44,0" concept="4" trace="getNode#()Lorg/jetbrains/mps/openapi/model/SNode;" />
-      <node id="8998492695591110576" at="76,59,81,22" concept="3" />
-      <node id="8998492695591110518" at="139,0,144,0" concept="4" trace="createNodeCell#(Lorg/jetbrains/mps/openapi/model/SNode;)Ljetbrains/mps/openapi/editor/cells/EditorCell;" />
+      <node id="8998492695591110576" at="75,57,80,22" concept="3" />
+      <node id="8998492695591110518" at="138,0,143,0" concept="4" trace="createNodeCell#(Lorg/jetbrains/mps/openapi/model/SNode;)Ljetbrains/mps/openapi/editor/cells/EditorCell;" />
       <node id="8998492695591110575" at="61,0,67,0" concept="4" trace="createConstant_86wpkp_a0#()Ljetbrains/mps/openapi/editor/cells/EditorCell;" />
-      <node id="8998492695591110583" at="104,0,110,0" concept="4" trace="createConstant_86wpkp_a3a#()Ljetbrains/mps/openapi/editor/cells/EditorCell;" />
-      <node id="8998492695591110518" at="144,0,150,0" concept="4" trace="createEmptyCell#()Ljetbrains/mps/openapi/editor/cells/EditorCell;" />
-      <node id="8998492695591110592" at="163,0,172,0" concept="4" trace="createConstant_86wpkp_e0#()Ljetbrains/mps/openapi/editor/cells/EditorCell;" />
-      <node id="8998492695591110577" at="83,0,93,0" concept="4" trace="createConstant_86wpkp_c0#()Ljetbrains/mps/openapi/editor/cells/EditorCell;" />
-      <node id="8998492695591110584" at="110,0,120,0" concept="4" trace="createConstant_86wpkp_b3a#()Ljetbrains/mps/openapi/editor/cells/EditorCell;" />
-      <node id="8998492695591110518" at="150,86,160,7" concept="3" />
-      <node id="8998492695591110518" at="93,0,104,0" concept="4" trace="createCollection_86wpkp_d0#()Ljetbrains/mps/openapi/editor/cells/EditorCell;" />
+      <node id="8998492695591110583" at="103,0,109,0" concept="4" trace="createConstant_86wpkp_a3a#()Ljetbrains/mps/openapi/editor/cells/EditorCell;" />
+      <node id="8998492695591110518" at="143,0,149,0" concept="4" trace="createEmptyCell#()Ljetbrains/mps/openapi/editor/cells/EditorCell;" />
+      <node id="8998492695591110592" at="162,0,171,0" concept="4" trace="createConstant_86wpkp_e0#()Ljetbrains/mps/openapi/editor/cells/EditorCell;" />
+      <node id="8998492695591110577" at="82,0,92,0" concept="4" trace="createConstant_86wpkp_c0#()Ljetbrains/mps/openapi/editor/cells/EditorCell;" />
+      <node id="8998492695591110584" at="109,0,119,0" concept="4" trace="createConstant_86wpkp_b3a#()Ljetbrains/mps/openapi/editor/cells/EditorCell;" />
+      <node id="8998492695591110518" at="149,86,159,7" concept="3" />
+      <node id="8998492695591110518" at="92,0,103,0" concept="4" trace="createCollection_86wpkp_d0#()Ljetbrains/mps/openapi/editor/cells/EditorCell;" />
       <node id="8998492695591110518" at="49,0,61,0" concept="4" trace="createCollection_86wpkp_a#()Ljetbrains/mps/openapi/editor/cells/EditorCell;" />
-      <node id="8998492695591110518" at="120,0,132,0" concept="4" trace="createRefNodeList_86wpkp_c3a#()Ljetbrains/mps/openapi/editor/cells/EditorCell;" />
-      <node id="8998492695591110518" at="150,0,162,0" concept="4" trace="installElementCellActions#(Lorg/jetbrains/mps/openapi/model/SNode;Ljetbrains/mps/openapi/editor/cells/EditorCell;)V" />
-      <node id="8998492695591110576" at="67,0,83,0" concept="4" trace="createProperty_86wpkp_b0#()Ljetbrains/mps/openapi/editor/cells/EditorCell;" />
+      <node id="8998492695591110518" at="119,0,131,0" concept="4" trace="createRefNodeList_86wpkp_c3a#()Ljetbrains/mps/openapi/editor/cells/EditorCell;" />
+      <node id="8998492695591110518" at="149,0,161,0" concept="4" trace="installElementCellActions#(Lorg/jetbrains/mps/openapi/model/SNode;Ljetbrains/mps/openapi/editor/cells/EditorCell;)V" />
+      <node id="8998492695591110576" at="67,0,82,0" concept="4" trace="createProperty_86wpkp_b0#()Ljetbrains/mps/openapi/editor/cells/EditorCell;" />
       <scope id="8998492695591110518" at="41,26,42,18" />
       <scope id="8998492695591110518" at="45,39,46,39" />
-      <scope id="8998492695591110518" at="133,101,134,50" />
-      <scope id="8998492695591110518" at="136,66,137,93" />
-      <scope id="8998492695591110518" at="157,122,158,397" />
+      <scope id="8998492695591110518" at="132,101,133,50" />
+      <scope id="8998492695591110518" at="135,66,136,93" />
+      <scope id="8998492695591110518" at="156,122,157,397" />
       <scope id="8998492695591110518" at="34,111,36,18" />
-      <scope id="8998492695591110576" at="77,35,79,94">
+      <scope id="8998492695591110576" at="76,35,78,112">
         <var name="manager" id="8998492695591110576" />
       </scope>
-      <scope id="8998492695591110518" at="153,34,155,146" />
+      <scope id="8998492695591110518" at="152,34,154,146" />
       <scope id="8998492695591110518" at="45,0,48,0" />
-      <scope id="8998492695591110518" at="133,0,136,0">
-=======
-      <node id="8998492695591110518" at="30,79,31,63" concept="6" />
-      <node id="8998492695591110518" at="33,89,34,96" concept="5" />
-      <node id="8998492695591110518" at="34,96,35,48" concept="1" />
-      <node id="8998492695591110518" at="35,48,36,28" concept="1" />
-      <node id="8998492695591110518" at="36,28,37,81" concept="1" />
-      <node id="8998492695591110518" at="37,81,38,81" concept="1" />
-      <node id="8998492695591110518" at="38,81,39,81" concept="1" />
-      <node id="8998492695591110518" at="39,81,40,83" concept="1" />
-      <node id="8998492695591110518" at="40,83,41,81" concept="1" />
-      <node id="8998492695591110518" at="41,81,42,22" concept="6" />
-      <node id="8998492695591110575" at="44,88,45,121" concept="5" />
-      <node id="8998492695591110575" at="45,121,46,47" concept="1" />
-      <node id="8998492695591110575" at="46,47,47,34" concept="1" />
-      <node id="8998492695591110575" at="47,34,48,22" concept="6" />
-      <node id="8998492695591110576" at="50,88,51,82" concept="5" />
-      <node id="8998492695591110576" at="51,82,52,29" concept="1" />
-      <node id="8998492695591110576" at="52,29,53,42" concept="1" />
-      <node id="8998492695591110576" at="53,42,54,26" concept="5" />
-      <node id="8998492695591110576" at="54,26,55,58" concept="1" />
-      <node id="8998492695591110576" at="55,58,56,42" concept="1" />
-      <node id="8998492695591110576" at="56,42,57,73" concept="1" />
-      <node id="8998492695591110576" at="57,73,58,57" concept="5" />
-      <node id="8998492695591110576" at="59,35,60,82" concept="5" />
-      <node id="8998492695591110576" at="60,82,61,112" concept="6" />
-      <node id="8998492695591110576" at="62,10,63,22" concept="6" />
-      <node id="8998492695591110577" at="65,88,66,87" concept="5" />
-      <node id="8998492695591110577" at="66,87,67,47" concept="1" />
-      <node id="8998492695591110577" at="67,47,68,34" concept="5" />
-      <node id="8998492695591110577" at="68,34,69,63" concept="1" />
-      <node id="8998492695591110577" at="69,63,70,63" concept="1" />
-      <node id="8998492695591110577" at="70,63,71,40" concept="1" />
-      <node id="8998492695591110577" at="71,40,72,34" concept="1" />
-      <node id="8998492695591110577" at="72,34,73,22" concept="6" />
-      <node id="8998492695591110518" at="75,90,76,96" concept="5" />
-      <node id="8998492695591110518" at="76,96,77,49" concept="1" />
-      <node id="8998492695591110518" at="77,49,78,34" concept="5" />
-      <node id="8998492695591110518" at="78,34,79,61" concept="1" />
-      <node id="8998492695591110518" at="79,61,80,40" concept="1" />
-      <node id="8998492695591110518" at="80,40,81,82" concept="1" />
-      <node id="8998492695591110518" at="81,82,82,82" concept="1" />
-      <node id="8998492695591110518" at="82,82,83,85" concept="1" />
-      <node id="8998492695591110518" at="83,85,84,22" concept="6" />
-      <node id="8998492695591110583" at="86,89,87,94" concept="5" />
-      <node id="8998492695591110583" at="87,94,88,48" concept="1" />
-      <node id="8998492695591110583" at="88,48,89,34" concept="1" />
-      <node id="8998492695591110583" at="89,34,90,22" concept="6" />
-      <node id="8998492695591110584" at="92,89,93,87" concept="5" />
-      <node id="8998492695591110584" at="93,87,94,48" concept="1" />
-      <node id="8998492695591110584" at="94,48,95,34" concept="5" />
-      <node id="8998492695591110584" at="95,34,96,57" concept="1" />
-      <node id="8998492695591110584" at="96,57,97,63" concept="1" />
-      <node id="8998492695591110584" at="97,63,98,40" concept="1" />
-      <node id="8998492695591110584" at="98,40,99,34" concept="1" />
-      <node id="8998492695591110584" at="99,34,100,22" concept="6" />
-      <node id="8998492695591110518" at="102,92,103,145" concept="5" />
-      <node id="8998492695591110518" at="103,145,104,106" concept="5" />
-      <node id="8998492695591110518" at="104,106,105,49" concept="1" />
-      <node id="8998492695591110518" at="105,49,106,34" concept="5" />
-      <node id="8998492695591110518" at="106,34,107,71" concept="1" />
-      <node id="8998492695591110518" at="107,71,108,61" concept="1" />
-      <node id="8998492695591110518" at="108,61,109,63" concept="1" />
-      <node id="8998492695591110518" at="109,63,110,40" concept="1" />
-      <node id="8998492695591110518" at="110,40,111,49" concept="1" />
-      <node id="8998492695591110518" at="111,49,112,22" concept="6" />
-      <node id="8998492695591110518" at="115,101,116,50" concept="10" />
-      <node id="8998492695591110518" at="118,66,119,41" concept="5" />
-      <node id="8998492695591110518" at="119,41,120,93" concept="6" />
-      <node id="8998492695591110518" at="122,86,123,80" concept="5" />
-      <node id="8998492695591110518" at="123,80,124,95" concept="1" />
-      <node id="8998492695591110518" at="124,95,125,25" concept="6" />
-      <node id="8998492695591110518" at="127,68,128,34" concept="5" />
-      <node id="8998492695591110518" at="128,34,129,55" concept="1" />
-      <node id="8998492695591110518" at="129,55,130,87" concept="1" />
-      <node id="8998492695591110518" at="130,87,131,23" concept="6" />
-      <node id="8998492695591110518" at="134,96,135,134" concept="1" />
-      <node id="8998492695591110518" at="136,34,137,142" concept="1" />
-      <node id="8998492695591110518" at="137,142,138,146" concept="1" />
-      <node id="8998492695591110518" at="140,122,141,395" concept="1" />
-      <node id="8998492695591110592" at="146,88,147,87" concept="5" />
-      <node id="8998492695591110592" at="147,87,148,47" concept="1" />
-      <node id="8998492695591110592" at="148,47,149,34" concept="5" />
-      <node id="8998492695591110592" at="149,34,150,63" concept="1" />
-      <node id="8998492695591110592" at="150,63,151,40" concept="1" />
-      <node id="8998492695591110592" at="151,40,152,34" concept="1" />
-      <node id="8998492695591110592" at="152,34,153,22" concept="6" />
-      <node id="8998492695591110518" at="30,0,33,0" concept="4" trace="createEditorCell#(Ljetbrains/mps/openapi/editor/EditorContext;Lorg/jetbrains/mps/openapi/model/SNode;)Ljetbrains/mps/openapi/editor/cells/EditorCell;" />
-      <node id="8998492695591110518" at="115,0,118,0" concept="0" trace="childrenListHandler_86wpkp_c3a#(Lorg/jetbrains/mps/openapi/model/SNode;Ljava/lang/String;Ljetbrains/mps/openapi/editor/EditorContext;)V" />
-      <node id="8998492695591110518" at="139,9,142,9" concept="3" />
-      <node id="8998492695591110518" at="118,0,122,0" concept="4" trace="createNodeToInsert#(Ljetbrains/mps/openapi/editor/EditorContext;)Lorg/jetbrains/mps/openapi/model/SNode;" />
-      <node id="8998492695591110518" at="135,134,139,9" concept="3" />
-      <node id="8998492695591110576" at="58,57,63,22" concept="3" />
-      <node id="8998492695591110518" at="122,0,127,0" concept="4" trace="createNodeCell#(Ljetbrains/mps/openapi/editor/EditorContext;Lorg/jetbrains/mps/openapi/model/SNode;)Ljetbrains/mps/openapi/editor/cells/EditorCell;" />
-      <node id="8998492695591110575" at="44,0,50,0" concept="4" trace="createConstant_86wpkp_a0#(Ljetbrains/mps/openapi/editor/EditorContext;Lorg/jetbrains/mps/openapi/model/SNode;)Ljetbrains/mps/openapi/editor/cells/EditorCell;" />
-      <node id="8998492695591110583" at="86,0,92,0" concept="4" trace="createConstant_86wpkp_a3a#(Ljetbrains/mps/openapi/editor/EditorContext;Lorg/jetbrains/mps/openapi/model/SNode;)Ljetbrains/mps/openapi/editor/cells/EditorCell;" />
-      <node id="8998492695591110518" at="127,0,133,0" concept="4" trace="createEmptyCell#(Ljetbrains/mps/openapi/editor/EditorContext;)Ljetbrains/mps/openapi/editor/cells/EditorCell;" />
-      <node id="8998492695591110592" at="146,0,155,0" concept="4" trace="createConstant_86wpkp_e0#(Ljetbrains/mps/openapi/editor/EditorContext;Lorg/jetbrains/mps/openapi/model/SNode;)Ljetbrains/mps/openapi/editor/cells/EditorCell;" />
-      <node id="8998492695591110577" at="65,0,75,0" concept="4" trace="createConstant_86wpkp_c0#(Ljetbrains/mps/openapi/editor/EditorContext;Lorg/jetbrains/mps/openapi/model/SNode;)Ljetbrains/mps/openapi/editor/cells/EditorCell;" />
-      <node id="8998492695591110584" at="92,0,102,0" concept="4" trace="createConstant_86wpkp_b3a#(Ljetbrains/mps/openapi/editor/EditorContext;Lorg/jetbrains/mps/openapi/model/SNode;)Ljetbrains/mps/openapi/editor/cells/EditorCell;" />
-      <node id="8998492695591110518" at="133,132,143,7" concept="3" />
-      <node id="8998492695591110518" at="33,0,44,0" concept="4" trace="createCollection_86wpkp_a#(Ljetbrains/mps/openapi/editor/EditorContext;Lorg/jetbrains/mps/openapi/model/SNode;)Ljetbrains/mps/openapi/editor/cells/EditorCell;" />
-      <node id="8998492695591110518" at="75,0,86,0" concept="4" trace="createCollection_86wpkp_d0#(Ljetbrains/mps/openapi/editor/EditorContext;Lorg/jetbrains/mps/openapi/model/SNode;)Ljetbrains/mps/openapi/editor/cells/EditorCell;" />
-      <node id="8998492695591110518" at="102,0,114,0" concept="4" trace="createRefNodeList_86wpkp_c3a#(Ljetbrains/mps/openapi/editor/EditorContext;Lorg/jetbrains/mps/openapi/model/SNode;)Ljetbrains/mps/openapi/editor/cells/EditorCell;" />
-      <node id="8998492695591110518" at="133,0,145,0" concept="4" trace="installElementCellActions#(Lorg/jetbrains/mps/openapi/model/SNode;Lorg/jetbrains/mps/openapi/model/SNode;Ljetbrains/mps/openapi/editor/cells/EditorCell;Ljetbrains/mps/openapi/editor/EditorContext;)V" />
-      <node id="8998492695591110576" at="50,0,65,0" concept="4" trace="createProperty_86wpkp_b0#(Ljetbrains/mps/openapi/editor/EditorContext;Lorg/jetbrains/mps/openapi/model/SNode;)Ljetbrains/mps/openapi/editor/cells/EditorCell;" />
-      <scope id="8998492695591110518" at="30,79,31,63" />
-      <scope id="8998492695591110518" at="115,101,116,50" />
-      <scope id="8998492695591110518" at="140,122,141,395" />
-      <scope id="8998492695591110576" at="59,35,61,112">
-        <var name="manager" id="8998492695591110576" />
-      </scope>
-      <scope id="8998492695591110518" at="118,66,120,93">
-        <var name="listOwner" id="8998492695591110518" />
-      </scope>
-      <scope id="8998492695591110518" at="136,34,138,146" />
-      <scope id="8998492695591110518" at="30,0,33,0">
-        <var name="editorContext" id="8998492695591110518" />
-        <var name="node" id="8998492695591110518" />
-      </scope>
-      <scope id="8998492695591110518" at="115,0,118,0">
->>>>>>> bd830ede
+      <scope id="8998492695591110518" at="132,0,135,0">
         <var name="childRole" id="8998492695591110518" />
         <var name="context" id="8998492695591110518" />
         <var name="ownerNode" id="8998492695591110518" />
       </scope>
-<<<<<<< HEAD
-      <scope id="8998492695591110518" at="136,0,139,0">
+      <scope id="8998492695591110518" at="135,0,138,0">
         <var name="editorContext" id="8998492695591110518" />
       </scope>
-      <scope id="8998492695591110518" at="139,57,142,25">
-=======
-      <scope id="8998492695591110518" at="122,86,125,25">
->>>>>>> bd830ede
+      <scope id="8998492695591110518" at="138,57,141,25">
         <var name="elementCell" id="8998492695591110518" />
       </scope>
       <scope id="8998492695591110518" at="34,0,38,0">
@@ -3388,154 +2759,63 @@
       <scope id="8998492695591110575" at="61,49,65,22">
         <var name="editorCell" id="8998492695591110575" />
       </scope>
-<<<<<<< HEAD
-      <scope id="8998492695591110583" at="104,50,108,22">
+      <scope id="8998492695591110583" at="103,50,107,22">
         <var name="editorCell" id="8998492695591110583" />
       </scope>
-      <scope id="8998492695591110518" at="144,41,148,23">
+      <scope id="8998492695591110518" at="143,41,147,23">
         <var name="emptyCell" id="8998492695591110518" />
       </scope>
       <scope id="8998492695591110518" at="39,0,44,0" />
-      <scope id="8998492695591110518" at="139,0,144,0">
+      <scope id="8998492695591110518" at="138,0,143,0">
         <var name="elementNode" id="8998492695591110518" />
       </scope>
       <scope id="8998492695591110575" at="61,0,67,0" />
-      <scope id="8998492695591110583" at="104,0,110,0" />
-      <scope id="8998492695591110518" at="144,0,150,0" />
-      <scope id="8998492695591110592" at="163,49,170,22">
+      <scope id="8998492695591110583" at="103,0,109,0" />
+      <scope id="8998492695591110518" at="143,0,149,0" />
+      <scope id="8998492695591110592" at="162,49,169,22">
         <var name="editorCell" id="8998492695591110592" />
         <var name="style" id="8998492695591110592" />
       </scope>
-      <scope id="8998492695591110577" at="83,49,91,22">
+      <scope id="8998492695591110577" at="82,49,90,22">
         <var name="editorCell" id="8998492695591110577" />
         <var name="style" id="8998492695591110577" />
       </scope>
-      <scope id="8998492695591110584" at="110,50,118,22">
+      <scope id="8998492695591110584" at="109,50,117,22">
         <var name="editorCell" id="8998492695591110584" />
         <var name="style" id="8998492695591110584" />
       </scope>
-      <scope id="8998492695591110518" at="151,96,159,9" />
-      <scope id="8998492695591110518" at="93,51,102,22">
+      <scope id="8998492695591110518" at="150,96,158,9" />
+      <scope id="8998492695591110518" at="92,51,101,22">
         <var name="editorCell" id="8998492695591110518" />
         <var name="style" id="8998492695591110518" />
       </scope>
-      <scope id="8998492695591110592" at="163,0,172,0" />
+      <scope id="8998492695591110592" at="162,0,171,0" />
       <scope id="8998492695591110518" at="49,50,59,22">
         <var name="editorCell" id="8998492695591110518" />
       </scope>
-      <scope id="8998492695591110577" at="83,0,93,0" />
-      <scope id="8998492695591110584" at="110,0,120,0" />
-      <scope id="8998492695591110518" at="120,53,130,22">
-=======
-      <scope id="8998492695591110583" at="86,89,90,22">
-        <var name="editorCell" id="8998492695591110583" />
-      </scope>
-      <scope id="8998492695591110518" at="118,0,122,0">
-        <var name="editorContext" id="8998492695591110518" />
-      </scope>
-      <scope id="8998492695591110518" at="127,68,131,23">
-        <var name="emptyCell" id="8998492695591110518" />
-      </scope>
-      <scope id="8998492695591110518" at="122,0,127,0">
-        <var name="editorContext" id="8998492695591110518" />
-        <var name="elementNode" id="8998492695591110518" />
-      </scope>
-      <scope id="8998492695591110575" at="44,0,50,0">
-        <var name="editorContext" id="8998492695591110575" />
-        <var name="node" id="8998492695591110575" />
-      </scope>
-      <scope id="8998492695591110583" at="86,0,92,0">
-        <var name="editorContext" id="8998492695591110583" />
-        <var name="node" id="8998492695591110583" />
-      </scope>
-      <scope id="8998492695591110518" at="127,0,133,0">
-        <var name="editorContext" id="8998492695591110518" />
-      </scope>
-      <scope id="8998492695591110592" at="146,88,153,22">
-        <var name="editorCell" id="8998492695591110592" />
-        <var name="style" id="8998492695591110592" />
-      </scope>
-      <scope id="8998492695591110577" at="65,88,73,22">
-        <var name="editorCell" id="8998492695591110577" />
-        <var name="style" id="8998492695591110577" />
-      </scope>
-      <scope id="8998492695591110584" at="92,89,100,22">
-        <var name="editorCell" id="8998492695591110584" />
-        <var name="style" id="8998492695591110584" />
-      </scope>
-      <scope id="8998492695591110518" at="134,96,142,9" />
-      <scope id="8998492695591110518" at="33,89,42,22">
-        <var name="editorCell" id="8998492695591110518" />
-      </scope>
-      <scope id="8998492695591110518" at="75,90,84,22">
-        <var name="editorCell" id="8998492695591110518" />
-        <var name="style" id="8998492695591110518" />
-      </scope>
-      <scope id="8998492695591110592" at="146,0,155,0">
-        <var name="editorContext" id="8998492695591110592" />
-        <var name="node" id="8998492695591110592" />
-      </scope>
-      <scope id="8998492695591110577" at="65,0,75,0">
-        <var name="editorContext" id="8998492695591110577" />
-        <var name="node" id="8998492695591110577" />
-      </scope>
-      <scope id="8998492695591110584" at="92,0,102,0">
-        <var name="editorContext" id="8998492695591110584" />
-        <var name="node" id="8998492695591110584" />
-      </scope>
-      <scope id="8998492695591110518" at="102,92,112,22">
->>>>>>> bd830ede
+      <scope id="8998492695591110577" at="82,0,92,0" />
+      <scope id="8998492695591110584" at="109,0,119,0" />
+      <scope id="8998492695591110518" at="119,53,129,22">
         <var name="editorCell" id="8998492695591110518" />
         <var name="handler" id="8998492695591110518" />
         <var name="style" id="8998492695591110518" />
       </scope>
-<<<<<<< HEAD
-      <scope id="8998492695591110518" at="150,86,160,7" />
-      <scope id="8998492695591110518" at="93,0,104,0" />
+      <scope id="8998492695591110518" at="149,86,159,7" />
+      <scope id="8998492695591110518" at="92,0,103,0" />
       <scope id="8998492695591110518" at="49,0,61,0" />
-      <scope id="8998492695591110518" at="120,0,132,0" />
-      <scope id="8998492695591110518" at="150,0,162,0">
-=======
-      <scope id="8998492695591110518" at="133,132,143,7" />
-      <scope id="8998492695591110518" at="33,0,44,0">
-        <var name="editorContext" id="8998492695591110518" />
-        <var name="node" id="8998492695591110518" />
-      </scope>
-      <scope id="8998492695591110518" at="75,0,86,0">
-        <var name="editorContext" id="8998492695591110518" />
-        <var name="node" id="8998492695591110518" />
-      </scope>
-      <scope id="8998492695591110518" at="102,0,114,0">
-        <var name="editorContext" id="8998492695591110518" />
-        <var name="node" id="8998492695591110518" />
-      </scope>
-      <scope id="8998492695591110518" at="133,0,145,0">
-        <var name="editorContext" id="8998492695591110518" />
->>>>>>> bd830ede
+      <scope id="8998492695591110518" at="119,0,131,0" />
+      <scope id="8998492695591110518" at="149,0,161,0">
         <var name="elementCell" id="8998492695591110518" />
         <var name="elementNode" id="8998492695591110518" />
       </scope>
-<<<<<<< HEAD
-      <scope id="8998492695591110576" at="67,49,81,22">
-=======
-      <scope id="8998492695591110576" at="50,88,63,22">
->>>>>>> bd830ede
+      <scope id="8998492695591110576" at="67,49,80,22">
         <var name="attributeConcept" id="8998492695591110576" />
         <var name="editorCell" id="8998492695591110576" />
         <var name="provider" id="8998492695591110576" />
       </scope>
-<<<<<<< HEAD
-      <scope id="8998492695591110576" at="67,0,83,0" />
-      <unit id="8998492695591110518" at="132,0,163,0" name="jetbrains.mps.lang.editor.menus.substitute.testLanguage.editor.TestSubstituteParentToReference_EditorBuilder_a$childrenListHandler_86wpkp_c3a" />
-      <unit id="8998492695591110518" at="30,0,173,0" name="jetbrains.mps.lang.editor.menus.substitute.testLanguage.editor.TestSubstituteParentToReference_EditorBuilder_a" />
-=======
-      <scope id="8998492695591110576" at="50,0,65,0">
-        <var name="editorContext" id="8998492695591110576" />
-        <var name="node" id="8998492695591110576" />
-      </scope>
-      <unit id="8998492695591110518" at="114,0,146,0" name="jetbrains.mps.lang.editor.menus.substitute.testLanguage.editor.TestSubstituteParentToReference_Editor$childrenListHandler_86wpkp_c3a" />
-      <unit id="8998492695591110518" at="29,0,156,0" name="jetbrains.mps.lang.editor.menus.substitute.testLanguage.editor.TestSubstituteParentToReference_Editor" />
->>>>>>> bd830ede
+      <scope id="8998492695591110576" at="67,0,82,0" />
+      <unit id="8998492695591110518" at="131,0,162,0" name="jetbrains.mps.lang.editor.menus.substitute.testLanguage.editor.TestSubstituteParentToReference_EditorBuilder_a$childrenListHandler_86wpkp_c3a" />
+      <unit id="8998492695591110518" at="30,0,172,0" name="jetbrains.mps.lang.editor.menus.substitute.testLanguage.editor.TestSubstituteParentToReference_EditorBuilder_a" />
     </file>
   </root>
   <root nodeRef="r:d793eea9-8b7b-4c58-a7a2-62336f54dcce(jetbrains.mps.lang.editor.menus.substitute.testLanguage.editor)/9151323058739140567">
