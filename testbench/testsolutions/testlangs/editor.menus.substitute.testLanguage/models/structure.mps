--- conflicted
+++ resolved
@@ -675,169 +675,6 @@
       <ref role="20lvS9" node="40hlyoZWOsc" resolve="TestSubstitituteChildOfWrapper" />
     </node>
   </node>
-<<<<<<< HEAD
-  <node concept="1TIwiD" id="6d5vlMPwfdh">
-    <property role="EcuMT" value="7153261420283491153" />
-    <property role="TrG5h" value="TestSubstituteExceptionParent" />
-    <property role="3GE5qa" value="exception" />
-    <ref role="1TJDcQ" to="tpck:gw2VY9q" resolve="BaseConcept" />
-    <node concept="1TJgyj" id="6d5vlMPwfdj" role="1TKVEi">
-      <property role="IQ2ns" value="7153261420283491155" />
-      <property role="20lmBu" value="aggregation" />
-      <property role="20kJfa" value="actionCanSubstitute" />
-      <property role="20lbJX" value="0..1" />
-      <ref role="20lvS9" node="6d5vlMPwfdi" resolve="TestSubstituteExceptionActionCanSubstituteChild" />
-    </node>
-    <node concept="1TJgyj" id="6d5vlMPwHil" role="1TKVEi">
-      <property role="IQ2ns" value="7153261420283614357" />
-      <property role="20lmBu" value="aggregation" />
-      <property role="20kJfa" value="actionDescriptionText" />
-      <property role="20lbJX" value="0..1" />
-      <ref role="20lvS9" node="6d5vlMPwplU" resolve="TestSubstituteExceptionActionDescriptionTextChild" />
-    </node>
-    <node concept="1TJgyj" id="6d5vlMPwHio" role="1TKVEi">
-      <property role="IQ2ns" value="7153261420283614360" />
-      <property role="20lmBu" value="aggregation" />
-      <property role="20kJfa" value="actionIcon" />
-      <property role="20lbJX" value="0..1" />
-      <ref role="20lvS9" node="6d5vlMPwqxy" resolve="TestSubstituteExceptionActionIconChild" />
-    </node>
-    <node concept="1TJgyj" id="6d5vlMPwHis" role="1TKVEi">
-      <property role="IQ2ns" value="7153261420283614364" />
-      <property role="20lmBu" value="aggregation" />
-      <property role="20kJfa" value="actionMatchingText" />
-      <property role="20lbJX" value="0..1" />
-      <ref role="20lvS9" node="6d5vlMPwnE4" resolve="TestSubstituteExceptionActionMatchingTextChild" />
-    </node>
-    <node concept="1TJgyj" id="6d5vlMPwHiF" role="1TKVEi">
-      <property role="IQ2ns" value="7153261420283614379" />
-      <property role="20lmBu" value="aggregation" />
-      <property role="20kJfa" value="actionType" />
-      <property role="20lbJX" value="0..1" />
-      <ref role="20lvS9" node="6d5vlMPwsds" resolve="TestSubstituteExceptionActionTypeChild" />
-    </node>
-    <node concept="1TJgyj" id="6d5vlMPwHjz" role="1TKVEi">
-      <property role="IQ2ns" value="7153261420283614435" />
-      <property role="20lmBu" value="aggregation" />
-      <property role="20kJfa" value="conceptList" />
-      <property role="20lbJX" value="0..1" />
-      <ref role="20lvS9" node="6d5vlMPwy8P" resolve="TestSubstituteExceptionConceptListChild" />
-    </node>
-    <node concept="1TJgyj" id="6d5vlMPwHjE" role="1TKVEi">
-      <property role="IQ2ns" value="7153261420283614442" />
-      <property role="20lmBu" value="aggregation" />
-      <property role="20kJfa" value="group" />
-      <property role="20lbJX" value="0..1" />
-      <ref role="20lvS9" node="6d5vlMPwv83" resolve="TestSubstituteExceptionGroupChild" />
-    </node>
-    <node concept="1TJgyj" id="6d5vlMPwHjM" role="1TKVEi">
-      <property role="IQ2ns" value="7153261420283614450" />
-      <property role="20lmBu" value="aggregation" />
-      <property role="20kJfa" value="includeMenu" />
-      <property role="20lbJX" value="0..1" />
-      <ref role="20lvS9" node="6d5vlMPwAvu" resolve="TestSubstituteExceptionIncludeMenuChild" />
-    </node>
-    <node concept="1TJgyj" id="2yVdJHO5WM6" role="1TKVEi">
-      <property role="IQ2ns" value="2935000035774418054" />
-      <property role="20lmBu" value="aggregation" />
-      <property role="20kJfa" value="wrapMenu" />
-      <property role="20lbJX" value="0..1" />
-      <ref role="20lvS9" node="2yVdJHM8ypZ" resolve="TestSubstituteExceptionWrapMenuChild" />
-    </node>
-    <node concept="1TJgyj" id="4LXLsLUyktL" role="1TKVEi">
-      <property role="IQ2ns" value="5511779000991172465" />
-      <property role="20lmBu" value="aggregation" />
-      <property role="20kJfa" value="subconcepts" />
-      <property role="20lbJX" value="0..1" />
-      <ref role="20lvS9" node="4LXLsLUyjOx" resolve="TestSubstituteExceptionSubconceptsChild" />
-    </node>
-    <node concept="1TJgyj" id="6d5vlMPwHjV" role="1TKVEi">
-      <property role="IQ2ns" value="7153261420283614459" />
-      <property role="20lmBu" value="aggregation" />
-      <property role="20kJfa" value="parameterized" />
-      <property role="20lbJX" value="0..1" />
-      <ref role="20lvS9" node="6d5vlMPwCeT" resolve="TestSubstituteExceptionParameterizedChild" />
-    </node>
-    <node concept="1TJgyj" id="6d5vlMPwHk5" role="1TKVEi">
-      <property role="IQ2ns" value="7153261420283614469" />
-      <property role="20lmBu" value="aggregation" />
-      <property role="20kJfa" value="referenceDescriptionText" />
-      <property role="20lbJX" value="0..1" />
-      <ref role="20lvS9" node="6d5vlMPwG3i" resolve="TestSubstituteExceptionReferenceDescriptionTextChild" />
-    </node>
-    <node concept="1TJgyj" id="6d5vlMPwHkg" role="1TKVEi">
-      <property role="IQ2ns" value="7153261420283614480" />
-      <property role="20lmBu" value="aggregation" />
-      <property role="20kJfa" value="referenceMatchingText" />
-      <property role="20lbJX" value="0..1" />
-      <ref role="20lvS9" node="6d5vlMPwDub" resolve="TestSubstituteExceptionReferenceMatchingTextChild" />
-    </node>
-    <node concept="1TJgyj" id="6d5vlMPwHks" role="1TKVEi">
-      <property role="IQ2ns" value="7153261420283614492" />
-      <property role="20lmBu" value="aggregation" />
-      <property role="20kJfa" value="referenceVisibleMatchingText" />
-      <property role="20lbJX" value="0..1" />
-      <ref role="20lvS9" node="6d5vlMPwFjH" resolve="TestSubstituteExceptionReferenceVisibleMatchingTextChild" />
-    </node>
-  </node>
-  <node concept="1TIwiD" id="6d5vlMPwfdi">
-    <property role="EcuMT" value="7153261420283491154" />
-    <property role="3GE5qa" value="exception" />
-    <property role="TrG5h" value="TestSubstituteExceptionActionCanSubstituteChild" />
-    <ref role="1TJDcQ" to="tpck:gw2VY9q" resolve="BaseConcept" />
-  </node>
-  <node concept="1TIwiD" id="6d5vlMPwnE4">
-    <property role="EcuMT" value="7153261420283525764" />
-    <property role="3GE5qa" value="exception" />
-    <property role="TrG5h" value="TestSubstituteExceptionActionMatchingTextChild" />
-    <ref role="1TJDcQ" to="tpck:gw2VY9q" resolve="BaseConcept" />
-  </node>
-  <node concept="1TIwiD" id="6d5vlMPwplU">
-    <property role="EcuMT" value="7153261420283532666" />
-    <property role="3GE5qa" value="exception" />
-    <property role="TrG5h" value="TestSubstituteExceptionActionDescriptionTextChild" />
-    <ref role="1TJDcQ" to="tpck:gw2VY9q" resolve="BaseConcept" />
-  </node>
-  <node concept="1TIwiD" id="6d5vlMPwqxy">
-    <property role="EcuMT" value="7153261420283537506" />
-    <property role="3GE5qa" value="exception" />
-    <property role="TrG5h" value="TestSubstituteExceptionActionIconChild" />
-    <ref role="1TJDcQ" to="tpck:gw2VY9q" resolve="BaseConcept" />
-  </node>
-  <node concept="1TIwiD" id="6d5vlMPwsds">
-    <property role="EcuMT" value="7153261420283544412" />
-    <property role="3GE5qa" value="exception" />
-    <property role="TrG5h" value="TestSubstituteExceptionActionTypeChild" />
-    <ref role="1TJDcQ" to="tpck:gw2VY9q" resolve="BaseConcept" />
-  </node>
-  <node concept="1TIwiD" id="6d5vlMPwv83">
-    <property role="EcuMT" value="7153261420283556355" />
-    <property role="TrG5h" value="TestSubstituteExceptionGroupChild" />
-    <property role="R5$K7" value="false" />
-    <property role="3GE5qa" value="exception" />
-    <ref role="1TJDcQ" to="tpck:gw2VY9q" resolve="BaseConcept" />
-  </node>
-  <node concept="1TIwiD" id="6d5vlMPwy8P">
-    <property role="EcuMT" value="7153261420283568693" />
-    <property role="TrG5h" value="TestSubstituteExceptionConceptListChild" />
-    <property role="R5$K7" value="false" />
-    <property role="3GE5qa" value="exception" />
-    <ref role="1TJDcQ" to="tpck:gw2VY9q" resolve="BaseConcept" />
-  </node>
-  <node concept="1TIwiD" id="6d5vlMPwAvu">
-    <property role="EcuMT" value="7153261420283586526" />
-    <property role="TrG5h" value="TestSubstituteExceptionIncludeMenuChild" />
-    <property role="R5$K7" value="false" />
-    <property role="3GE5qa" value="exception" />
-    <ref role="1TJDcQ" to="tpck:gw2VY9q" resolve="BaseConcept" />
-  </node>
-  <node concept="1TIwiD" id="6d5vlMPwCeT">
-    <property role="EcuMT" value="7153261420283593657" />
-    <property role="TrG5h" value="TestSubstituteExceptionParameterizedChild" />
-    <property role="R5$K7" value="false" />
-    <property role="3GE5qa" value="exception" />
-    <ref role="1TJDcQ" to="tpck:gw2VY9q" resolve="BaseConcept" />
-  </node>
   <node concept="1TIwiD" id="6d5vlMPwDub">
     <property role="EcuMT" value="7153261420283598731" />
     <property role="TrG5h" value="TestSubstituteExceptionReferenceMatchingTextChild" />
@@ -851,6 +688,204 @@
       <ref role="20lvS9" node="7Nx4mSUDWtv" resolve="TestSubstituteParentToReference" />
     </node>
   </node>
+  <node concept="1TIwiD" id="4LXLsLUyjOx">
+    <property role="EcuMT" value="5511779000991169825" />
+    <property role="TrG5h" value="TestSubstituteExceptionSubconceptsChild" />
+    <property role="R5$K7" value="false" />
+    <property role="3GE5qa" value="exception" />
+    <ref role="1TJDcQ" to="tpck:gw2VY9q" resolve="BaseConcept" />
+  </node>
+  <node concept="1TIwiD" id="4LXLsLUyB4y">
+    <property role="EcuMT" value="5511779000991248674" />
+    <property role="TrG5h" value="TestSubstituteExceptionSubconceptsSubChild" />
+    <property role="R5$K7" value="false" />
+    <property role="3GE5qa" value="exception" />
+    <ref role="1TJDcQ" node="4LXLsLUyjOx" resolve="TestSubstituteExceptionSubconceptsChild" />
+  </node>
+  <node concept="1TIwiD" id="6d5vlMPwv83">
+    <property role="EcuMT" value="7153261420283556355" />
+    <property role="TrG5h" value="TestSubstituteExceptionGroupChild" />
+    <property role="R5$K7" value="false" />
+    <property role="3GE5qa" value="exception" />
+    <ref role="1TJDcQ" to="tpck:gw2VY9q" resolve="BaseConcept" />
+  </node>
+  <node concept="1TIwiD" id="6d5vlMPwnE4">
+    <property role="EcuMT" value="7153261420283525764" />
+    <property role="3GE5qa" value="exception" />
+    <property role="TrG5h" value="TestSubstituteExceptionActionMatchingTextChild" />
+    <ref role="1TJDcQ" to="tpck:gw2VY9q" resolve="BaseConcept" />
+  </node>
+  <node concept="1TIwiD" id="2yVdJHM8ypZ">
+    <property role="EcuMT" value="2935000035741542015" />
+    <property role="TrG5h" value="TestSubstituteExceptionWrapMenuChild" />
+    <property role="R5$K7" value="false" />
+    <property role="3GE5qa" value="exception" />
+    <ref role="1TJDcQ" to="tpck:gw2VY9q" resolve="BaseConcept" />
+  </node>
+  <node concept="1TIwiD" id="6d5vlMPwCeT">
+    <property role="EcuMT" value="7153261420283593657" />
+    <property role="TrG5h" value="TestSubstituteExceptionParameterizedChild" />
+    <property role="R5$K7" value="false" />
+    <property role="3GE5qa" value="exception" />
+    <ref role="1TJDcQ" to="tpck:gw2VY9q" resolve="BaseConcept" />
+  </node>
+  <node concept="1TIwiD" id="6d5vlMPwy8P">
+    <property role="EcuMT" value="7153261420283568693" />
+    <property role="TrG5h" value="TestSubstituteExceptionConceptListChild" />
+    <property role="R5$K7" value="false" />
+    <property role="3GE5qa" value="exception" />
+    <ref role="1TJDcQ" to="tpck:gw2VY9q" resolve="BaseConcept" />
+  </node>
+  <node concept="1TIwiD" id="7clZIz_rraI">
+    <property role="EcuMT" value="8292814565107675822" />
+    <property role="TrG5h" value="TestSubstituteToWrapFromTransformMenu" />
+    <ref role="1TJDcQ" to="tpck:gw2VY9q" resolve="BaseConcept" />
+    <node concept="PrWs8" id="7clZIz_rrAV" role="PzmwI">
+      <ref role="PrY4T" to="tpck:h0TrEE$" resolve="INamedConcept" />
+    </node>
+  </node>
+  <node concept="1TIwiD" id="6d5vlMPwsds">
+    <property role="EcuMT" value="7153261420283544412" />
+    <property role="3GE5qa" value="exception" />
+    <property role="TrG5h" value="TestSubstituteExceptionActionTypeChild" />
+    <ref role="1TJDcQ" to="tpck:gw2VY9q" resolve="BaseConcept" />
+  </node>
+  <node concept="1TIwiD" id="6d5vlMPwAvu">
+    <property role="EcuMT" value="7153261420283586526" />
+    <property role="TrG5h" value="TestSubstituteExceptionIncludeMenuChild" />
+    <property role="R5$K7" value="false" />
+    <property role="3GE5qa" value="exception" />
+    <ref role="1TJDcQ" to="tpck:gw2VY9q" resolve="BaseConcept" />
+  </node>
+  <node concept="1TIwiD" id="6d5vlMPwfdh">
+    <property role="EcuMT" value="7153261420283491153" />
+    <property role="TrG5h" value="TestSubstituteExceptionParent" />
+    <property role="3GE5qa" value="exception" />
+    <ref role="1TJDcQ" to="tpck:gw2VY9q" resolve="BaseConcept" />
+    <node concept="1TJgyj" id="6d5vlMPwfdj" role="1TKVEi">
+      <property role="IQ2ns" value="7153261420283491155" />
+      <property role="20lmBu" value="aggregation" />
+      <property role="20kJfa" value="actionCanSubstitute" />
+      <property role="20lbJX" value="0..1" />
+      <ref role="20lvS9" node="6d5vlMPwfdi" resolve="TestSubstituteExceptionActionCanSubstituteChild" />
+    </node>
+    <node concept="1TJgyj" id="6d5vlMPwHil" role="1TKVEi">
+      <property role="IQ2ns" value="7153261420283614357" />
+      <property role="20lmBu" value="aggregation" />
+      <property role="20kJfa" value="actionDescriptionText" />
+      <property role="20lbJX" value="0..1" />
+      <ref role="20lvS9" node="6d5vlMPwplU" resolve="TestSubstituteExceptionActionDescriptionTextChild" />
+    </node>
+    <node concept="1TJgyj" id="6d5vlMPwHio" role="1TKVEi">
+      <property role="IQ2ns" value="7153261420283614360" />
+      <property role="20lmBu" value="aggregation" />
+      <property role="20kJfa" value="actionIcon" />
+      <property role="20lbJX" value="0..1" />
+      <ref role="20lvS9" node="6d5vlMPwqxy" resolve="TestSubstituteExceptionActionIconChild" />
+    </node>
+    <node concept="1TJgyj" id="6d5vlMPwHis" role="1TKVEi">
+      <property role="IQ2ns" value="7153261420283614364" />
+      <property role="20lmBu" value="aggregation" />
+      <property role="20kJfa" value="actionMatchingText" />
+      <property role="20lbJX" value="0..1" />
+      <ref role="20lvS9" node="6d5vlMPwnE4" resolve="TestSubstituteExceptionActionMatchingTextChild" />
+    </node>
+    <node concept="1TJgyj" id="6d5vlMPwHiF" role="1TKVEi">
+      <property role="IQ2ns" value="7153261420283614379" />
+      <property role="20lmBu" value="aggregation" />
+      <property role="20kJfa" value="actionType" />
+      <property role="20lbJX" value="0..1" />
+      <ref role="20lvS9" node="6d5vlMPwsds" resolve="TestSubstituteExceptionActionTypeChild" />
+    </node>
+    <node concept="1TJgyj" id="6d5vlMPwHjz" role="1TKVEi">
+      <property role="IQ2ns" value="7153261420283614435" />
+      <property role="20lmBu" value="aggregation" />
+      <property role="20kJfa" value="conceptList" />
+      <property role="20lbJX" value="0..1" />
+      <ref role="20lvS9" node="6d5vlMPwy8P" resolve="TestSubstituteExceptionConceptListChild" />
+    </node>
+    <node concept="1TJgyj" id="6d5vlMPwHjE" role="1TKVEi">
+      <property role="IQ2ns" value="7153261420283614442" />
+      <property role="20lmBu" value="aggregation" />
+      <property role="20kJfa" value="group" />
+      <property role="20lbJX" value="0..1" />
+      <ref role="20lvS9" node="6d5vlMPwv83" resolve="TestSubstituteExceptionGroupChild" />
+    </node>
+    <node concept="1TJgyj" id="6d5vlMPwHjM" role="1TKVEi">
+      <property role="IQ2ns" value="7153261420283614450" />
+      <property role="20lmBu" value="aggregation" />
+      <property role="20kJfa" value="includeMenu" />
+      <property role="20lbJX" value="0..1" />
+      <ref role="20lvS9" node="6d5vlMPwAvu" resolve="TestSubstituteExceptionIncludeMenuChild" />
+    </node>
+    <node concept="1TJgyj" id="2yVdJHO5WM6" role="1TKVEi">
+      <property role="IQ2ns" value="2935000035774418054" />
+      <property role="20lmBu" value="aggregation" />
+      <property role="20kJfa" value="wrapMenu" />
+      <property role="20lbJX" value="0..1" />
+      <ref role="20lvS9" node="2yVdJHM8ypZ" resolve="TestSubstituteExceptionWrapMenuChild" />
+    </node>
+    <node concept="1TJgyj" id="4LXLsLUyktL" role="1TKVEi">
+      <property role="IQ2ns" value="5511779000991172465" />
+      <property role="20lmBu" value="aggregation" />
+      <property role="20kJfa" value="subconcepts" />
+      <property role="20lbJX" value="0..1" />
+      <ref role="20lvS9" node="4LXLsLUyjOx" resolve="TestSubstituteExceptionSubconceptsChild" />
+    </node>
+    <node concept="1TJgyj" id="6d5vlMPwHjV" role="1TKVEi">
+      <property role="IQ2ns" value="7153261420283614459" />
+      <property role="20lmBu" value="aggregation" />
+      <property role="20kJfa" value="parameterized" />
+      <property role="20lbJX" value="0..1" />
+      <ref role="20lvS9" node="6d5vlMPwCeT" resolve="TestSubstituteExceptionParameterizedChild" />
+    </node>
+    <node concept="1TJgyj" id="6d5vlMPwHk5" role="1TKVEi">
+      <property role="IQ2ns" value="7153261420283614469" />
+      <property role="20lmBu" value="aggregation" />
+      <property role="20kJfa" value="referenceDescriptionText" />
+      <property role="20lbJX" value="0..1" />
+      <ref role="20lvS9" node="6d5vlMPwG3i" resolve="TestSubstituteExceptionReferenceDescriptionTextChild" />
+    </node>
+    <node concept="1TJgyj" id="6d5vlMPwHkg" role="1TKVEi">
+      <property role="IQ2ns" value="7153261420283614480" />
+      <property role="20lmBu" value="aggregation" />
+      <property role="20kJfa" value="referenceMatchingText" />
+      <property role="20lbJX" value="0..1" />
+      <ref role="20lvS9" node="6d5vlMPwDub" resolve="TestSubstituteExceptionReferenceMatchingTextChild" />
+    </node>
+    <node concept="1TJgyj" id="6d5vlMPwHks" role="1TKVEi">
+      <property role="IQ2ns" value="7153261420283614492" />
+      <property role="20lmBu" value="aggregation" />
+      <property role="20kJfa" value="referenceVisibleMatchingText" />
+      <property role="20lbJX" value="0..1" />
+      <ref role="20lvS9" node="6d5vlMPwFjH" resolve="TestSubstituteExceptionReferenceVisibleMatchingTextChild" />
+    </node>
+  </node>
+  <node concept="1TIwiD" id="6d5vlMPwG3i">
+    <property role="EcuMT" value="7153261420283609298" />
+    <property role="TrG5h" value="TestSubstituteExceptionReferenceDescriptionTextChild" />
+    <property role="R5$K7" value="false" />
+    <property role="3GE5qa" value="exception" />
+    <ref role="1TJDcQ" to="tpck:gw2VY9q" resolve="BaseConcept" />
+    <node concept="1TJgyj" id="6d5vlMPwG3j" role="1TKVEi">
+      <property role="IQ2ns" value="7153261420283609299" />
+      <property role="20lmBu" value="reference" />
+      <property role="20kJfa" value="reference" />
+      <ref role="20lvS9" node="7Nx4mSUDWtv" resolve="TestSubstituteParentToReference" />
+    </node>
+  </node>
+  <node concept="1TIwiD" id="6d5vlMPwfdi">
+    <property role="EcuMT" value="7153261420283491154" />
+    <property role="3GE5qa" value="exception" />
+    <property role="TrG5h" value="TestSubstituteExceptionActionCanSubstituteChild" />
+    <ref role="1TJDcQ" to="tpck:gw2VY9q" resolve="BaseConcept" />
+  </node>
+  <node concept="1TIwiD" id="6d5vlMPwplU">
+    <property role="EcuMT" value="7153261420283532666" />
+    <property role="3GE5qa" value="exception" />
+    <property role="TrG5h" value="TestSubstituteExceptionActionDescriptionTextChild" />
+    <ref role="1TJDcQ" to="tpck:gw2VY9q" resolve="BaseConcept" />
+  </node>
   <node concept="1TIwiD" id="6d5vlMPwFjH">
     <property role="EcuMT" value="7153261420283606253" />
     <property role="TrG5h" value="TestSubstituteExceptionReferenceVisibleMatchingTextChild" />
@@ -864,52 +899,17 @@
       <ref role="20lvS9" node="7Nx4mSUDWtv" resolve="TestSubstituteParentToReference" />
     </node>
   </node>
-  <node concept="1TIwiD" id="6d5vlMPwG3i">
-    <property role="EcuMT" value="7153261420283609298" />
-    <property role="TrG5h" value="TestSubstituteExceptionReferenceDescriptionTextChild" />
-    <property role="R5$K7" value="false" />
-    <property role="3GE5qa" value="exception" />
-    <ref role="1TJDcQ" to="tpck:gw2VY9q" resolve="BaseConcept" />
-    <node concept="1TJgyj" id="6d5vlMPwG3j" role="1TKVEi">
-      <property role="IQ2ns" value="7153261420283609299" />
-      <property role="20lmBu" value="reference" />
-      <property role="20kJfa" value="reference" />
-      <ref role="20lvS9" node="7Nx4mSUDWtv" resolve="TestSubstituteParentToReference" />
-    </node>
-  </node>
-  <node concept="1TIwiD" id="2yVdJHM8ypZ">
-    <property role="EcuMT" value="2935000035741542015" />
-    <property role="TrG5h" value="TestSubstituteExceptionWrapMenuChild" />
-    <property role="R5$K7" value="false" />
-    <property role="3GE5qa" value="exception" />
-    <ref role="1TJDcQ" to="tpck:gw2VY9q" resolve="BaseConcept" />
-  </node>
-  <node concept="1TIwiD" id="4LXLsLUyjOx">
-    <property role="EcuMT" value="5511779000991169825" />
-    <property role="TrG5h" value="TestSubstituteExceptionSubconceptsChild" />
-    <property role="R5$K7" value="false" />
-    <property role="3GE5qa" value="exception" />
-    <ref role="1TJDcQ" to="tpck:gw2VY9q" resolve="BaseConcept" />
-  </node>
-  <node concept="1TIwiD" id="4LXLsLUyB4y">
-    <property role="EcuMT" value="5511779000991248674" />
-    <property role="TrG5h" value="TestSubstituteExceptionSubconceptsSubChild" />
-    <property role="R5$K7" value="false" />
-    <property role="3GE5qa" value="exception" />
-    <ref role="1TJDcQ" node="4LXLsLUyjOx" resolve="TestSubstituteExceptionSubconceptsChild" />
-  </node>
-  <node concept="1TIwiD" id="7clZIz_rraI">
-    <property role="EcuMT" value="8292814565107675822" />
-    <property role="TrG5h" value="TestSubstituteToWrapFromTransformMenu" />
-    <ref role="1TJDcQ" to="tpck:gw2VY9q" resolve="BaseConcept" />
-    <node concept="PrWs8" id="7clZIz_rrAV" role="PzmwI">
-      <ref role="PrY4T" to="tpck:h0TrEE$" resolve="INamedConcept" />
-    </node>
-=======
-  <node concept="1TIwiD" id="7Nx4mSUrZaF">
-    <property role="EcuMT" value="8998492695587451563" />
-    <property role="TrG5h" value="TestSubstituteSubConceptToWrap" />
-    <ref role="1TJDcQ" node="7Nx4mSUrZaE" resolve="TestSubstituteConceptToWrap" />
+  <node concept="1TIwiD" id="6d5vlMPwqxy">
+    <property role="EcuMT" value="7153261420283537506" />
+    <property role="3GE5qa" value="exception" />
+    <property role="TrG5h" value="TestSubstituteExceptionActionIconChild" />
+    <ref role="1TJDcQ" to="tpck:gw2VY9q" resolve="BaseConcept" />
+  </node>
+  <node concept="1TIwiD" id="1D1LJGC41$H">
+    <property role="EcuMT" value="1892012100483553581" />
+    <property role="TrG5h" value="TestSubstitute_DuplicationMenu_ChildWrapDifferentMenus" />
+    <property role="3GE5qa" value="duplication" />
+    <ref role="1TJDcQ" to="tpck:gw2VY9q" resolve="BaseConcept" />
   </node>
   <node concept="1TIwiD" id="3XP_kj6C72q">
     <property role="EcuMT" value="4572725119287324826" />
@@ -1010,11 +1010,4 @@
     <property role="3GE5qa" value="duplication" />
     <ref role="1TJDcQ" to="tpck:gw2VY9q" resolve="BaseConcept" />
   </node>
-  <node concept="1TIwiD" id="1D1LJGC41$H">
-    <property role="EcuMT" value="1892012100483553581" />
-    <property role="TrG5h" value="TestSubstitute_DuplicationMenu_ChildWrapDifferentMenus" />
-    <property role="3GE5qa" value="duplication" />
-    <ref role="1TJDcQ" to="tpck:gw2VY9q" resolve="BaseConcept" />
->>>>>>> 2b7c7805
-  </node>
 </model>
