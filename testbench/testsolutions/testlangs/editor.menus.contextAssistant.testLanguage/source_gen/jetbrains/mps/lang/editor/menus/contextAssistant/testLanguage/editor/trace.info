<<<<<<< HEAD
=======
<?xml version="1.0" encoding="UTF-8"?>
<debug-info version="2">
  <concept fqn="c:f3061a53-9226-4cc5-a443-f952ceaf5816/1068580123140:jetbrains.mps.baseLanguage.structure.ConstructorDeclaration" />
  <concept fqn="c:f3061a53-9226-4cc5-a443-f952ceaf5816/1068580123155:jetbrains.mps.baseLanguage.structure.ExpressionStatement" />
  <concept fqn="c:f3061a53-9226-4cc5-a443-f952ceaf5816/1068390468200:jetbrains.mps.baseLanguage.structure.FieldDeclaration" />
  <concept fqn="c:f3061a53-9226-4cc5-a443-f952ceaf5816/1068580123159:jetbrains.mps.baseLanguage.structure.IfStatement" />
  <concept fqn="c:f3061a53-9226-4cc5-a443-f952ceaf5816/1068580123165:jetbrains.mps.baseLanguage.structure.InstanceMethodDeclaration" />
  <concept fqn="c:f3061a53-9226-4cc5-a443-f952ceaf5816/1068581242864:jetbrains.mps.baseLanguage.structure.LocalVariableDeclarationStatement" />
  <concept fqn="c:f3061a53-9226-4cc5-a443-f952ceaf5816/1068581242878:jetbrains.mps.baseLanguage.structure.ReturnStatement" />
  <concept fqn="c:f3061a53-9226-4cc5-a443-f952ceaf5816/1068580123157:jetbrains.mps.baseLanguage.structure.Statement" />
  <concept fqn="c:f3061a53-9226-4cc5-a443-f952ceaf5816/1081236700938:jetbrains.mps.baseLanguage.structure.StaticMethodDeclaration" />
  <concept fqn="c:f3061a53-9226-4cc5-a443-f952ceaf5816/1070475587102:jetbrains.mps.baseLanguage.structure.SuperConstructorInvocation" />
  <concept fqn="c:f3061a53-9226-4cc5-a443-f952ceaf5816/1164991038168:jetbrains.mps.baseLanguage.structure.ThrowStatement" />
  <concept fqn="c:f3061a53-9226-4cc5-a443-f952ceaf5816/1153952380246:jetbrains.mps.baseLanguage.structure.TryStatement" />
  <root>
    <file name="EditorAspectDescriptorImpl.java">
      <unit at="19,0,183,0" name="jetbrains.mps.lang.editor.menus.contextAssistant.testLanguage.editor.EditorAspectDescriptorImpl" />
    </file>
  </root>
  <root nodeRef="r:0f1cfce5-1514-42b6-8353-156be9a116e3(jetbrains.mps.lang.editor.menus.contextAssistant.testLanguage.editor)/1892012100483092659">
    <file name="IncludeDifferentMenusForDifferentNodes_TransformationMenu.java">
      <node id="1892012100483092659" at="30,0,31,0" concept="2" trace="myLocations" />
      <node id="1892012100483092659" at="32,67,33,63" concept="6" />
      <node id="1892012100483092659" at="38,99,39,49" concept="1" />
      <node id="1892012100483092659" at="39,49,40,309" concept="1" />
      <node id="1892012100483092659" at="41,9,42,44" concept="6" />
      <node id="1892012100483092659" at="43,15,44,50" concept="1" />
      <node id="1892012100483092659" at="50,124,51,156" concept="5" />
      <node id="1892012100483092659" at="52,135,53,104" concept="1" />
      <node id="1892012100483092659" at="53,104,54,104" concept="1" />
      <node id="1892012100483092659" at="55,5,56,18" concept="6" />
      <node id="1892012100483092659" at="62,97,63,51" concept="1" />
      <node id="1892012100483092659" at="63,51,64,293" concept="1" />
      <node id="1892012100483092659" at="65,11,66,42" concept="6" />
      <node id="1892012100483092659" at="67,17,68,52" concept="1" />
      <node id="1892012100483092659" at="74,90,75,44" concept="5" />
      <node id="1892012100483092659" at="75,44,76,70" concept="5" />
      <node id="1892012100483092659" at="76,70,77,0" concept="7" />
      <node id="1892012100483092659" at="77,0,78,392" concept="6" />
      <node id="1892012100483092659" at="85,97,86,51" concept="1" />
      <node id="1892012100483092659" at="86,51,87,294" concept="1" />
      <node id="1892012100483092659" at="88,11,89,42" concept="6" />
      <node id="1892012100483092659" at="90,17,91,52" concept="1" />
      <node id="1892012100483092659" at="97,90,98,44" concept="5" />
      <node id="1892012100483092659" at="98,44,99,70" concept="5" />
      <node id="1892012100483092659" at="99,70,100,0" concept="7" />
      <node id="1892012100483092659" at="100,0,101,393" concept="6" />
      <node id="1892012100483092894" at="105,65,106,279" concept="6" />
      <node id="1892012100483092659" at="31,0,35,0" concept="4" trace="isApplicableToLocation#(Ljava/lang/String;)Z" />
      <node id="1892012100483092659" at="51,156,55,5" concept="3" />
      <node id="1892012100483092659" at="40,309,45,5" concept="11" />
      <node id="1892012100483092659" at="64,293,69,7" concept="11" />
      <node id="1892012100483092659" at="87,294,92,7" concept="11" />
      <node id="1892012100483092659" at="103,0,108,0" concept="4" trace="getNode#(Ljetbrains/mps/openapi/editor/menus/transformation/TransformationMenuContext;)Lorg/jetbrains/mps/openapi/model/SNode;" />
      <node id="1892012100483092659" at="72,0,80,0" concept="4" trace="getMenuLookup#(Ljetbrains/mps/openapi/editor/menus/transformation/TransformationMenuContext;)Ljetbrains/mps/openapi/editor/menus/transformation/TransformationMenuLookup;" />
      <node id="1892012100483092659" at="95,0,103,0" concept="4" trace="getMenuLookup#(Ljetbrains/mps/openapi/editor/menus/transformation/TransformationMenuContext;)Ljetbrains/mps/openapi/editor/menus/transformation/TransformationMenuLookup;" />
      <node id="1892012100483092659" at="48,0,58,0" concept="4" trace="getParts#(Ljetbrains/mps/openapi/editor/menus/transformation/TransformationMenuContext;)Ljava/util/List;" />
      <node id="1892012100483092659" at="36,0,47,0" concept="4" trace="createMenuItems#(Ljetbrains/mps/openapi/editor/menus/transformation/TransformationMenuContext;)Ljava/util/List;" />
      <node id="1892012100483092659" at="60,0,71,0" concept="4" trace="createItems#(Ljetbrains/mps/openapi/editor/menus/transformation/TransformationMenuContext;)Ljava/util/List;" />
      <node id="1892012100483092659" at="83,0,94,0" concept="4" trace="createItems#(Ljetbrains/mps/openapi/editor/menus/transformation/TransformationMenuContext;)Ljava/util/List;" />
      <scope id="1892012100483092659" at="32,67,33,63" />
      <scope id="1892012100483092659" at="41,9,42,44" />
      <scope id="1892012100483092659" at="43,15,44,50" />
      <scope id="1892012100483092659" at="65,11,66,42" />
      <scope id="1892012100483092659" at="67,17,68,52" />
      <scope id="1892012100483092659" at="88,11,89,42" />
      <scope id="1892012100483092659" at="90,17,91,52" />
      <scope id="1892012100483092667" at="105,65,106,279" />
      <scope id="1892012100483092659" at="52,135,54,104" />
      <scope id="1892012100483092659" at="31,0,35,0">
        <var name="location" id="1892012100483092659" />
      </scope>
      <scope id="1892012100483092659" at="74,90,78,392">
        <var name="editorContext" id="1892012100483092659" />
        <var name="node" id="1892012100483092659" />
      </scope>
      <scope id="1892012100483092659" at="97,90,101,393">
        <var name="editorContext" id="1892012100483092659" />
        <var name="node" id="1892012100483092659" />
      </scope>
      <scope id="1892012100483092659" at="103,0,108,0">
        <var name="_context" id="1892012100483092659" />
      </scope>
      <scope id="1892012100483092659" at="50,124,56,18">
        <var name="result" id="1892012100483092659" />
      </scope>
      <scope id="1892012100483092659" at="38,99,45,5" />
      <scope id="1892012100483092659" at="62,97,69,7" />
      <scope id="1892012100483092659" at="85,97,92,7" />
      <scope id="1892012100483092659" at="72,0,80,0">
        <var name="_context" id="1892012100483092659" />
      </scope>
      <scope id="1892012100483092659" at="95,0,103,0">
        <var name="_context" id="1892012100483092659" />
      </scope>
      <scope id="1892012100483092659" at="48,0,58,0">
        <var name="_context" id="1892012100483092659" />
      </scope>
      <scope id="1892012100483092659" at="36,0,47,0">
        <var name="context" id="1892012100483092659" />
      </scope>
      <scope id="1892012100483092659" at="60,0,71,0">
        <var name="context" id="1892012100483092659" />
      </scope>
      <scope id="1892012100483092659" at="83,0,94,0">
        <var name="context" id="1892012100483092659" />
      </scope>
      <unit id="1892012100483092659" at="59,0,82,0" name="jetbrains.mps.lang.editor.menus.contextAssistant.testLanguage.editor.IncludeDifferentMenusForDifferentNodes_TransformationMenu$TMP_Include_tyqtok_a0" />
      <unit id="1892012100483092659" at="82,0,110,0" name="jetbrains.mps.lang.editor.menus.contextAssistant.testLanguage.editor.IncludeDifferentMenusForDifferentNodes_TransformationMenu$TMP_Include_tyqtok_b0" />
      <unit id="1892012100483092659" at="29,0,111,0" name="jetbrains.mps.lang.editor.menus.contextAssistant.testLanguage.editor.IncludeDifferentMenusForDifferentNodes_TransformationMenu" />
    </file>
  </root>
  <root nodeRef="r:0f1cfce5-1514-42b6-8353-156be9a116e3(jetbrains.mps.lang.editor.menus.contextAssistant.testLanguage.editor)/1892012100483277431">
    <file name="NamedSubstituteMenuToInclude.java">
      <node id="1892012100483277431" at="26,118,27,140" concept="5" />
      <node id="1892012100483277431" at="27,140,28,317" concept="1" />
      <node id="1892012100483277431" at="28,317,29,18" concept="6" />
      <node id="1892012100483277431" at="34,91,35,49" concept="1" />
      <node id="1892012100483277431" at="35,49,36,289" concept="1" />
      <node id="1892012100483277431" at="37,9,38,44" concept="6" />
      <node id="1892012100483277431" at="39,15,40,50" concept="1" />
      <node id="1892012100483277431" at="49,77,50,81" concept="6" />
      <node id="1892012100483277431" at="53,0,54,0" concept="2" trace="_context" />
      <node id="1892012100483277431" at="54,0,55,0" concept="2" trace="myTraceInfo" />
      <node id="1892012100483277431" at="55,50,56,292" concept="9" />
      <node id="1892012100483277431" at="56,292,57,27" concept="1" />
      <node id="1892012100483277431" at="57,27,58,54" concept="1" />
      <node id="1892012100483277431" at="58,54,59,71" concept="5" />
      <node id="1892012100483277431" at="59,71,60,248" concept="1" />
      <node id="1892012100483277431" at="60,248,61,71" concept="1" />
      <node id="1892012100483277431" at="61,71,62,53" concept="1" />
      <node id="1892012100483277670" at="67,56,68,241" concept="6" />
      <node id="1892012100483277431" at="72,49,73,27" concept="6" />
      <node id="1892012100483277431" at="71,0,75,0" concept="4" trace="getTraceInfo#()Ljetbrains/mps/openapi/editor/menus/EditorMenuTraceInfo;" />
      <node id="1892012100483277431" at="36,289,41,5" concept="11" />
      <node id="1892012100483277431" at="47,0,52,0" concept="4" trace="createItem#(Ljetbrains/mps/openapi/editor/menus/substitute/SubstituteMenuContext;)Ljetbrains/mps/openapi/editor/menus/substitute/SubstituteMenuItem;" />
      <node id="1892012100483277431" at="65,0,70,0" concept="4" trace="createNode#(Ljava/lang/String;)Lorg/jetbrains/mps/openapi/model/SNode;" />
      <node id="1892012100483277431" at="24,0,31,0" concept="4" trace="getParts#(Ljetbrains/mps/openapi/editor/menus/substitute/SubstituteMenuContext;)Ljava/util/List;" />
      <node id="1892012100483277431" at="55,0,64,0" concept="0" trace="Item#(Ljetbrains/mps/openapi/editor/menus/substitute/SubstituteMenuContext;)V" />
      <node id="1892012100483277431" at="32,0,43,0" concept="4" trace="createMenuItems#(Ljetbrains/mps/openapi/editor/menus/substitute/SubstituteMenuContext;)Ljava/util/List;" />
      <scope id="1892012100483277431" at="37,9,38,44" />
      <scope id="1892012100483277431" at="39,15,40,50" />
      <scope id="1892012100483277431" at="49,77,50,81" />
      <scope id="1892012100483277431" at="67,56,68,241" />
      <scope id="1892012100483277431" at="72,49,73,27" />
      <scope id="1892012100483277431" at="26,118,29,18">
        <var name="result" id="1892012100483277431" />
      </scope>
      <scope id="1892012100483277431" at="71,0,75,0" />
      <scope id="1892012100483277431" at="47,0,52,0">
        <var name="_context" id="1892012100483277431" />
      </scope>
      <scope id="1892012100483277431" at="65,0,70,0">
        <var name="pattern" id="1892012100483277431" />
      </scope>
      <scope id="1892012100483277431" at="24,0,31,0">
        <var name="_context" id="1892012100483277431" />
      </scope>
      <scope id="1892012100483277431" at="34,91,41,5" />
      <scope id="1892012100483277431" at="55,50,62,53">
        <var name="description" id="1892012100483277431" />
      </scope>
      <scope id="1892012100483277431" at="55,0,64,0">
        <var name="context" id="1892012100483277431" />
      </scope>
      <scope id="1892012100483277431" at="32,0,43,0">
        <var name="context" id="1892012100483277431" />
      </scope>
      <unit id="1892012100483277431" at="52,0,76,0" name="jetbrains.mps.lang.editor.menus.contextAssistant.testLanguage.editor.NamedSubstituteMenuToInclude$SMP_Action_3m9y1p_a$Item" />
      <unit id="1892012100483277431" at="45,0,77,0" name="jetbrains.mps.lang.editor.menus.contextAssistant.testLanguage.editor.NamedSubstituteMenuToInclude$SMP_Action_3m9y1p_a" />
      <unit id="1892012100483277431" at="23,0,78,0" name="jetbrains.mps.lang.editor.menus.contextAssistant.testLanguage.editor.NamedSubstituteMenuToInclude" />
    </file>
  </root>
  <root nodeRef="r:0f1cfce5-1514-42b6-8353-156be9a116e3(jetbrains.mps.lang.editor.menus.contextAssistant.testLanguage.editor)/1892012100483284121">
    <file name="IncludeDifferentSubstituteMenus.java">
      <node id="1892012100483284121" at="31,0,32,0" concept="2" trace="myLocations" />
      <node id="1892012100483284121" at="33,67,34,63" concept="6" />
      <node id="1892012100483284121" at="39,99,40,49" concept="1" />
      <node id="1892012100483284121" at="40,49,41,296" concept="1" />
      <node id="1892012100483284121" at="42,9,43,44" concept="6" />
      <node id="1892012100483284121" at="44,15,45,50" concept="1" />
      <node id="1892012100483284121" at="51,124,52,156" concept="5" />
      <node id="1892012100483284121" at="53,135,54,80" concept="1" />
      <node id="1892012100483284121" at="54,80,55,80" concept="1" />
      <node id="1892012100483284121" at="56,5,57,18" concept="6" />
      <node id="1892012100483284121" at="63,97,64,51" concept="1" />
      <node id="1892012100483284121" at="64,51,65,65" concept="5" />
      <node id="1892012100483284121" at="65,65,66,75" concept="5" />
      <node id="1892012100483284121" at="66,75,67,321" concept="1" />
      <node id="1892012100483284121" at="68,11,69,42" concept="6" />
      <node id="1892012100483284121" at="70,17,71,52" concept="1" />
      <node id="1892012100483284121" at="76,70,77,31" concept="6" />
      <node id="1892012100483284121" at="80,72,81,18" concept="6" />
      <node id="1892012100483284121" at="84,86,85,175" concept="6" />
      <node id="1892012100483284121" at="88,95,89,69" concept="5" />
      <node id="1892012100483284121" at="89,69,90,299" concept="6" />
      <node id="1892012100483284121" at="96,97,97,51" concept="1" />
      <node id="1892012100483284121" at="97,51,98,65" concept="5" />
      <node id="1892012100483284121" at="98,65,99,75" concept="5" />
      <node id="1892012100483284121" at="99,75,100,320" concept="1" />
      <node id="1892012100483284121" at="101,11,102,42" concept="6" />
      <node id="1892012100483284121" at="103,17,104,52" concept="1" />
      <node id="1892012100483284121" at="109,70,110,31" concept="6" />
      <node id="1892012100483284121" at="113,72,114,18" concept="6" />
      <node id="1892012100483284121" at="117,86,118,175" concept="6" />
      <node id="1892012100483284121" at="121,95,122,69" concept="5" />
      <node id="1892012100483284121" at="122,69,123,398" concept="6" />
      <node id="1892012100483284121" at="32,0,36,0" concept="4" trace="isApplicableToLocation#(Ljava/lang/String;)Z" />
      <node id="1892012100483284121" at="52,156,56,5" concept="3" />
      <node id="1892012100483284121" at="75,0,79,0" concept="4" trace="getParentNode#(Ljetbrains/mps/openapi/editor/menus/transformation/TransformationMenuContext;)Lorg/jetbrains/mps/openapi/model/SNode;" />
      <node id="1892012100483284121" at="79,0,83,0" concept="4" trace="getCurrentChild#(Ljetbrains/mps/openapi/editor/menus/transformation/TransformationMenuContext;)Lorg/jetbrains/mps/openapi/model/SNode;" />
      <node id="1892012100483284121" at="83,0,87,0" concept="4" trace="getContainmentLink#(Ljetbrains/mps/openapi/editor/menus/transformation/TransformationMenuContext;)Lorg/jetbrains/mps/openapi/language/SContainmentLink;" />
      <node id="1892012100483284121" at="108,0,112,0" concept="4" trace="getParentNode#(Ljetbrains/mps/openapi/editor/menus/transformation/TransformationMenuContext;)Lorg/jetbrains/mps/openapi/model/SNode;" />
      <node id="1892012100483284121" at="112,0,116,0" concept="4" trace="getCurrentChild#(Ljetbrains/mps/openapi/editor/menus/transformation/TransformationMenuContext;)Lorg/jetbrains/mps/openapi/model/SNode;" />
      <node id="1892012100483284121" at="116,0,120,0" concept="4" trace="getContainmentLink#(Ljetbrains/mps/openapi/editor/menus/transformation/TransformationMenuContext;)Lorg/jetbrains/mps/openapi/language/SContainmentLink;" />
      <node id="1892012100483284121" at="41,296,46,5" concept="11" />
      <node id="1892012100483284121" at="67,321,72,7" concept="11" />
      <node id="1892012100483284121" at="87,0,92,0" concept="4" trace="getSubstituteMenuLookup#(Ljetbrains/mps/openapi/editor/menus/transformation/TransformationMenuContext;)Ljetbrains/mps/openapi/editor/menus/substitute/SubstituteMenuLookup;" />
      <node id="1892012100483284121" at="100,320,105,7" concept="11" />
      <node id="1892012100483284121" at="120,0,125,0" concept="4" trace="getSubstituteMenuLookup#(Ljetbrains/mps/openapi/editor/menus/transformation/TransformationMenuContext;)Ljetbrains/mps/openapi/editor/menus/substitute/SubstituteMenuLookup;" />
      <node id="1892012100483284121" at="49,0,59,0" concept="4" trace="getParts#(Ljetbrains/mps/openapi/editor/menus/transformation/TransformationMenuContext;)Ljava/util/List;" />
      <node id="1892012100483284121" at="37,0,48,0" concept="4" trace="createMenuItems#(Ljetbrains/mps/openapi/editor/menus/transformation/TransformationMenuContext;)Ljava/util/List;" />
      <node id="1892012100483284121" at="61,0,74,0" concept="4" trace="createItems#(Ljetbrains/mps/openapi/editor/menus/transformation/TransformationMenuContext;)Ljava/util/List;" />
      <node id="1892012100483284121" at="94,0,107,0" concept="4" trace="createItems#(Ljetbrains/mps/openapi/editor/menus/transformation/TransformationMenuContext;)Ljava/util/List;" />
      <scope id="1892012100483284121" at="33,67,34,63" />
      <scope id="1892012100483284121" at="42,9,43,44" />
      <scope id="1892012100483284121" at="44,15,45,50" />
      <scope id="1892012100483284121" at="68,11,69,42" />
      <scope id="1892012100483284121" at="70,17,71,52" />
      <scope id="1892012100483284121" at="76,70,77,31" />
      <scope id="1892012100483284121" at="80,72,81,18" />
      <scope id="1892012100483284121" at="84,86,85,175" />
      <scope id="1892012100483284121" at="101,11,102,42" />
      <scope id="1892012100483284121" at="103,17,104,52" />
      <scope id="1892012100483284121" at="109,70,110,31" />
      <scope id="1892012100483284121" at="113,72,114,18" />
      <scope id="1892012100483284121" at="117,86,118,175" />
      <scope id="1892012100483284121" at="53,135,55,80" />
      <scope id="1892012100483284121" at="88,95,90,299">
        <var name="editorContext" id="1892012100483284121" />
      </scope>
      <scope id="1892012100483284121" at="121,95,123,398">
        <var name="editorContext" id="1892012100483284121" />
      </scope>
      <scope id="1892012100483284121" at="32,0,36,0">
        <var name="location" id="1892012100483284121" />
      </scope>
      <scope id="1892012100483284121" at="75,0,79,0">
        <var name="context" id="1892012100483284121" />
      </scope>
      <scope id="1892012100483284121" at="79,0,83,0">
        <var name="context" id="1892012100483284121" />
      </scope>
      <scope id="1892012100483284121" at="83,0,87,0">
        <var name="context" id="1892012100483284121" />
      </scope>
      <scope id="1892012100483284121" at="108,0,112,0">
        <var name="context" id="1892012100483284121" />
      </scope>
      <scope id="1892012100483284121" at="112,0,116,0">
        <var name="context" id="1892012100483284121" />
      </scope>
      <scope id="1892012100483284121" at="116,0,120,0">
        <var name="context" id="1892012100483284121" />
      </scope>
      <scope id="1892012100483284121" at="87,0,92,0">
        <var name="context" id="1892012100483284121" />
      </scope>
      <scope id="1892012100483284121" at="120,0,125,0">
        <var name="context" id="1892012100483284121" />
      </scope>
      <scope id="1892012100483284121" at="51,124,57,18">
        <var name="result" id="1892012100483284121" />
      </scope>
      <scope id="1892012100483284121" at="39,99,46,5" />
      <scope id="1892012100483284121" at="63,97,72,7">
        <var name="name" id="1892012100483284121" />
        <var name="targetConcept" id="1892012100483284121" />
      </scope>
      <scope id="1892012100483284121" at="96,97,105,7">
        <var name="name" id="1892012100483284121" />
        <var name="targetConcept" id="1892012100483284121" />
      </scope>
      <scope id="1892012100483284121" at="49,0,59,0">
        <var name="_context" id="1892012100483284121" />
      </scope>
      <scope id="1892012100483284121" at="37,0,48,0">
        <var name="context" id="1892012100483284121" />
      </scope>
      <scope id="1892012100483284121" at="61,0,74,0">
        <var name="context" id="1892012100483284121" />
      </scope>
      <scope id="1892012100483284121" at="94,0,107,0">
        <var name="context" id="1892012100483284121" />
      </scope>
      <unit id="1892012100483284121" at="60,0,93,0" name="jetbrains.mps.lang.editor.menus.contextAssistant.testLanguage.editor.IncludeDifferentSubstituteMenus$TMP_IncludeSM_dmlyok_a0" />
      <unit id="1892012100483284121" at="93,0,126,0" name="jetbrains.mps.lang.editor.menus.contextAssistant.testLanguage.editor.IncludeDifferentSubstituteMenus$TMP_IncludeSM_dmlyok_b0" />
      <unit id="1892012100483284121" at="30,0,127,0" name="jetbrains.mps.lang.editor.menus.contextAssistant.testLanguage.editor.IncludeDifferentSubstituteMenus" />
    </file>
  </root>
  <root nodeRef="r:0f1cfce5-1514-42b6-8353-156be9a116e3(jetbrains.mps.lang.editor.menus.contextAssistant.testLanguage.editor)/1892012100483323574">
    <file name="WrapDifferentSubstituteMenus_TransformationMenu.java">
      <node id="1892012100483323574" at="33,0,34,0" concept="2" trace="myLocations" />
      <node id="1892012100483323574" at="35,67,36,63" concept="6" />
      <node id="1892012100483323574" at="41,99,42,49" concept="1" />
      <node id="1892012100483323574" at="42,49,43,299" concept="1" />
      <node id="1892012100483323574" at="44,9,45,44" concept="6" />
      <node id="1892012100483323574" at="46,15,47,50" concept="1" />
      <node id="1892012100483323574" at="53,124,54,156" concept="5" />
      <node id="1892012100483323574" at="55,135,56,93" concept="1" />
      <node id="1892012100483323574" at="56,93,57,93" concept="1" />
      <node id="1892012100483323574" at="58,5,59,18" concept="6" />
      <node id="1892012100483323574" at="65,97,66,51" concept="1" />
      <node id="1892012100483323574" at="66,51,67,318" concept="1" />
      <node id="1892012100483323574" at="68,11,69,42" concept="6" />
      <node id="1892012100483323574" at="70,17,71,52" concept="1" />
      <node id="1892012100483323574" at="77,96,78,70" concept="5" />
      <node id="1892012100483323574" at="78,70,79,299" concept="6" />
      <node id="1892012100483323574" at="84,160,85,76" concept="5" />
      <node id="1892012100483323574" at="88,54,89,55" concept="5" />
      <node id="1892012100483323574" at="97,97,98,51" concept="1" />
      <node id="1892012100483323574" at="98,51,99,317" concept="1" />
      <node id="1892012100483323574" at="100,11,101,42" concept="6" />
      <node id="1892012100483323574" at="102,17,103,52" concept="1" />
      <node id="1892012100483323574" at="109,96,110,70" concept="5" />
      <node id="1892012100483323574" at="110,70,111,398" concept="6" />
      <node id="1892012100483323574" at="116,160,117,76" concept="5" />
      <node id="1892012100483323574" at="120,54,121,55" concept="5" />
      <node id="1892012100483323574" at="34,0,38,0" concept="4" trace="isApplicableToLocation#(Ljava/lang/String;)Z" />
      <node id="1892012100483323574" at="54,156,58,5" concept="3" />
      <node id="1892012100483323574" at="87,0,91,0" concept="4" trace="execute#(Ljava/lang/String;)V" />
      <node id="1892012100483323574" at="119,0,123,0" concept="4" trace="execute#(Ljava/lang/String;)V" />
      <node id="1892012100483323574" at="43,299,48,5" concept="11" />
      <node id="1892012100483323574" at="67,318,72,7" concept="11" />
      <node id="1892012100483323574" at="99,317,104,7" concept="11" />
      <node id="1892012100483323574" at="75,0,81,0" concept="4" trace="getSubstituteMenuLookup#(Ljetbrains/mps/openapi/editor/menus/transformation/TransformationMenuContext;)Ljetbrains/mps/openapi/editor/menus/substitute/SubstituteMenuLookup;" />
      <node id="1892012100483323574" at="85,76,91,8" concept="6" />
      <node id="1892012100483323574" at="107,0,113,0" concept="4" trace="getSubstituteMenuLookup#(Ljetbrains/mps/openapi/editor/menus/transformation/TransformationMenuContext;)Ljetbrains/mps/openapi/editor/menus/substitute/SubstituteMenuLookup;" />
      <node id="1892012100483323574" at="117,76,123,8" concept="6" />
      <node id="1892012100483323574" at="51,0,61,0" concept="4" trace="getParts#(Ljetbrains/mps/openapi/editor/menus/transformation/TransformationMenuContext;)Ljava/util/List;" />
      <node id="1892012100483323574" at="83,0,93,0" concept="4" trace="createTransformationItem#(Lorg/jetbrains/mps/openapi/model/SNode;Ljetbrains/mps/openapi/editor/menus/substitute/SubstituteMenuItem;Ljetbrains/mps/openapi/editor/menus/transformation/TransformationMenuContext;)Ljetbrains/mps/openapi/editor/menus/transformation/TransformationMenuItem;" />
      <node id="1892012100483323574" at="115,0,125,0" concept="4" trace="createTransformationItem#(Lorg/jetbrains/mps/openapi/model/SNode;Ljetbrains/mps/openapi/editor/menus/substitute/SubstituteMenuItem;Ljetbrains/mps/openapi/editor/menus/transformation/TransformationMenuContext;)Ljetbrains/mps/openapi/editor/menus/transformation/TransformationMenuItem;" />
      <node id="1892012100483323574" at="39,0,50,0" concept="4" trace="createMenuItems#(Ljetbrains/mps/openapi/editor/menus/transformation/TransformationMenuContext;)Ljava/util/List;" />
      <node id="1892012100483323574" at="63,0,74,0" concept="4" trace="createItems#(Ljetbrains/mps/openapi/editor/menus/transformation/TransformationMenuContext;)Ljava/util/List;" />
      <node id="1892012100483323574" at="95,0,106,0" concept="4" trace="createItems#(Ljetbrains/mps/openapi/editor/menus/transformation/TransformationMenuContext;)Ljava/util/List;" />
      <scope id="1892012100483323574" at="35,67,36,63" />
      <scope id="1892012100483323574" at="44,9,45,44" />
      <scope id="1892012100483323574" at="46,15,47,50" />
      <scope id="1892012100483323574" at="68,11,69,42" />
      <scope id="1892012100483323574" at="70,17,71,52" />
      <scope id="1892012100483323574" at="88,54,89,55">
        <var name="createdNode" id="1892012100483323574" />
      </scope>
      <scope id="1892012100483323574" at="100,11,101,42" />
      <scope id="1892012100483323574" at="102,17,103,52" />
      <scope id="1892012100483323574" at="120,54,121,55">
        <var name="createdNode" id="1892012100483323574" />
      </scope>
      <scope id="1892012100483323574" at="55,135,57,93" />
      <scope id="1892012100483323574" at="77,96,79,299">
        <var name="editorContext" id="1892012100483323574" />
      </scope>
      <scope id="1892012100483323574" at="109,96,111,398">
        <var name="editorContext" id="1892012100483323574" />
      </scope>
      <scope id="1892012100483323574" at="34,0,38,0">
        <var name="location" id="1892012100483323574" />
      </scope>
      <scope id="1892012100483323574" at="87,0,91,0">
        <var name="pattern" id="1892012100483323574" />
      </scope>
      <scope id="1892012100483323574" at="119,0,123,0">
        <var name="pattern" id="1892012100483323574" />
      </scope>
      <scope id="1892012100483323574" at="53,124,59,18">
        <var name="result" id="1892012100483323574" />
      </scope>
      <scope id="1892012100483323574" at="75,0,81,0">
        <var name="_context" id="1892012100483323574" />
      </scope>
      <scope id="1892012100483323574" at="107,0,113,0">
        <var name="_context" id="1892012100483323574" />
      </scope>
      <scope id="1892012100483323574" at="41,99,48,5" />
      <scope id="1892012100483323574" at="65,97,72,7" />
      <scope id="1892012100483323574" at="84,160,91,8">
        <var name="wrappedItem" id="1892012100483323574" />
      </scope>
      <scope id="1892012100483323574" at="97,97,104,7" />
      <scope id="1892012100483323574" at="116,160,123,8">
        <var name="wrappedItem" id="1892012100483323574" />
      </scope>
      <scope id="1892012100483323574" at="51,0,61,0">
        <var name="_context" id="1892012100483323574" />
      </scope>
      <scope id="1892012100483323574" at="83,0,93,0">
        <var name="_context" id="1892012100483323574" />
        <var name="item" id="1892012100483323574" />
        <var name="targetNode" id="1892012100483323574" />
      </scope>
      <scope id="1892012100483323574" at="115,0,125,0">
        <var name="_context" id="1892012100483323574" />
        <var name="item" id="1892012100483323574" />
        <var name="targetNode" id="1892012100483323574" />
      </scope>
      <scope id="1892012100483323574" at="39,0,50,0">
        <var name="context" id="1892012100483323574" />
      </scope>
      <scope id="1892012100483323574" at="63,0,74,0">
        <var name="context" id="1892012100483323574" />
      </scope>
      <scope id="1892012100483323574" at="95,0,106,0">
        <var name="context" id="1892012100483323574" />
      </scope>
      <unit id="1892012100483323574" at="86,17,91,7" name="jetbrains.mps.lang.editor.menus.contextAssistant.testLanguage.editor.WrapDifferentSubstituteMenus_TransformationMenu$TMP_WrapSM_rrfg6m_a0$1" />
      <unit id="1892012100483323574" at="118,17,123,7" name="jetbrains.mps.lang.editor.menus.contextAssistant.testLanguage.editor.WrapDifferentSubstituteMenus_TransformationMenu$TMP_WrapSM_rrfg6m_b0$1" />
      <unit id="1892012100483323574" at="62,0,94,0" name="jetbrains.mps.lang.editor.menus.contextAssistant.testLanguage.editor.WrapDifferentSubstituteMenus_TransformationMenu$TMP_WrapSM_rrfg6m_a0" />
      <unit id="1892012100483323574" at="94,0,126,0" name="jetbrains.mps.lang.editor.menus.contextAssistant.testLanguage.editor.WrapDifferentSubstituteMenus_TransformationMenu$TMP_WrapSM_rrfg6m_b0" />
      <unit id="1892012100483323574" at="32,0,127,0" name="jetbrains.mps.lang.editor.menus.contextAssistant.testLanguage.editor.WrapDifferentSubstituteMenus_TransformationMenu" />
    </file>
  </root>
  <root nodeRef="r:0f1cfce5-1514-42b6-8353-156be9a116e3(jetbrains.mps.lang.editor.menus.contextAssistant.testLanguage.editor)/1966322953445209148">
    <file name="SubconceptOfChild_TransformationMenu.java">
      <node id="1966322953445209148" at="21,0,22,0" concept="2" trace="myLocations" />
      <node id="1966322953445209148" at="23,67,24,63" concept="6" />
      <node id="1966322953445209148" at="29,99,30,49" concept="1" />
      <node id="1966322953445209148" at="30,49,31,288" concept="1" />
      <node id="1966322953445209148" at="32,9,33,44" concept="6" />
      <node id="1966322953445209148" at="34,15,35,50" concept="1" />
      <node id="1966322953445209148" at="41,124,42,156" concept="5" />
      <node id="1966322953445209148" at="44,5,45,18" concept="6" />
      <node id="1966322953445209148" at="42,156,44,5" concept="3" />
      <node id="1966322953445209148" at="22,0,26,0" concept="4" trace="isApplicableToLocation#(Ljava/lang/String;)Z" />
      <node id="1966322953445209148" at="31,288,36,5" concept="11" />
      <node id="1966322953445209148" at="39,0,47,0" concept="4" trace="getParts#(Ljetbrains/mps/openapi/editor/menus/transformation/TransformationMenuContext;)Ljava/util/List;" />
      <node id="1966322953445209148" at="27,0,38,0" concept="4" trace="createMenuItems#(Ljetbrains/mps/openapi/editor/menus/transformation/TransformationMenuContext;)Ljava/util/List;" />
      <scope id="1966322953445209148" at="43,135,43,135" />
      <scope id="1966322953445209148" at="23,67,24,63" />
      <scope id="1966322953445209148" at="32,9,33,44" />
      <scope id="1966322953445209148" at="34,15,35,50" />
      <scope id="1966322953445209148" at="22,0,26,0">
        <var name="location" id="1966322953445209148" />
      </scope>
      <scope id="1966322953445209148" at="41,124,45,18">
        <var name="result" id="1966322953445209148" />
      </scope>
      <scope id="1966322953445209148" at="29,99,36,5" />
      <scope id="1966322953445209148" at="39,0,47,0">
        <var name="_context" id="1966322953445209148" />
      </scope>
      <scope id="1966322953445209148" at="27,0,38,0">
        <var name="context" id="1966322953445209148" />
      </scope>
      <unit id="1966322953445209148" at="20,0,49,0" name="jetbrains.mps.lang.editor.menus.contextAssistant.testLanguage.editor.SubconceptOfChild_TransformationMenu" />
    </file>
  </root>
  <root nodeRef="r:0f1cfce5-1514-42b6-8353-156be9a116e3(jetbrains.mps.lang.editor.menus.contextAssistant.testLanguage.editor)/1966322953445238752">
    <file name="SubconceptOfChild_Editor.java">
      <node id="1966322953445238752" at="11,79,12,83" concept="6" />
      <node id="1966322953445238752" at="11,0,14,0" concept="4" trace="createEditorCell#(Ljetbrains/mps/openapi/editor/EditorContext;Lorg/jetbrains/mps/openapi/model/SNode;)Ljetbrains/mps/openapi/editor/cells/EditorCell;" />
      <scope id="1966322953445238752" at="11,79,12,83" />
      <scope id="1966322953445238752" at="11,0,14,0">
        <var name="editorContext" id="1966322953445238752" />
        <var name="node" id="1966322953445238752" />
      </scope>
      <unit id="1966322953445238752" at="10,0,15,0" name="jetbrains.mps.lang.editor.menus.contextAssistant.testLanguage.editor.SubconceptOfChild_Editor" />
    </file>
    <file name="SubconceptOfChild_EditorBuilder_a.java">
      <node id="1966322953445238752" at="21,97,22,19" concept="9" />
      <node id="1966322953445238752" at="22,19,23,18" concept="1" />
      <node id="1966322953445238752" at="28,26,29,18" concept="6" />
      <node id="1966322953445238752" at="32,39,33,39" concept="6" />
      <node id="1966322953445238752" at="36,50,37,118" concept="5" />
      <node id="1966322953445238752" at="37,118,38,48" concept="1" />
      <node id="1966322953445238752" at="38,48,39,28" concept="1" />
      <node id="1966322953445238752" at="39,28,40,65" concept="1" />
      <node id="1966322953445238752" at="40,65,41,57" concept="1" />
      <node id="1966322953445238752" at="41,57,42,57" concept="1" />
      <node id="1966322953445238752" at="42,57,43,22" concept="6" />
      <node id="1966322953445238754" at="45,49,46,112" concept="5" />
      <node id="1966322953445238754" at="46,112,47,47" concept="1" />
      <node id="1966322953445238754" at="47,47,48,34" concept="1" />
      <node id="1966322953445238754" at="48,34,49,22" concept="6" />
      <node id="3961072808176389807" at="51,49,52,89" concept="5" />
      <node id="3961072808176389807" at="52,89,53,29" concept="1" />
      <node id="3961072808176389807" at="53,29,54,42" concept="1" />
      <node id="3961072808176389807" at="54,42,55,26" concept="5" />
      <node id="3961072808176389807" at="55,26,56,63" concept="1" />
      <node id="3961072808176389807" at="56,63,57,42" concept="1" />
      <node id="3961072808176389807" at="57,42,58,73" concept="1" />
      <node id="3961072808176389807" at="58,73,59,57" concept="5" />
      <node id="3961072808176389807" at="60,35,61,87" concept="5" />
      <node id="3961072808176389807" at="61,87,62,112" concept="6" />
      <node id="3961072808176389807" at="63,10,64,22" concept="6" />
      <node id="1966322953445238752" at="18,0,20,0" concept="2" trace="myNode" />
      <node id="1966322953445238752" at="32,0,35,0" concept="4" trace="createCell#()Ljetbrains/mps/openapi/editor/cells/EditorCell;" />
      <node id="1966322953445238752" at="21,0,25,0" concept="0" trace="SubconceptOfChild_EditorBuilder_a#(Ljetbrains/mps/openapi/editor/EditorContext;Lorg/jetbrains/mps/openapi/model/SNode;)V" />
      <node id="1966322953445238752" at="26,0,31,0" concept="4" trace="getNode#()Lorg/jetbrains/mps/openapi/model/SNode;" />
      <node id="3961072808176389807" at="59,57,64,22" concept="3" />
      <node id="1966322953445238754" at="45,0,51,0" concept="4" trace="createConstant_p198tz_a0#()Ljetbrains/mps/openapi/editor/cells/EditorCell;" />
      <node id="1966322953445238752" at="36,0,45,0" concept="4" trace="createCollection_p198tz_a#()Ljetbrains/mps/openapi/editor/cells/EditorCell;" />
      <node id="3961072808176389807" at="51,0,66,0" concept="4" trace="createProperty_p198tz_b0#()Ljetbrains/mps/openapi/editor/cells/EditorCell;" />
      <scope id="1966322953445238752" at="28,26,29,18" />
      <scope id="1966322953445238752" at="32,39,33,39" />
      <scope id="1966322953445238752" at="21,97,23,18" />
      <scope id="3961072808176389807" at="60,35,62,112">
        <var name="manager" id="3961072808176389807" />
      </scope>
      <scope id="1966322953445238752" at="32,0,35,0" />
      <scope id="1966322953445238752" at="21,0,25,0">
        <var name="context" id="1966322953445238752" />
        <var name="node" id="1966322953445238752" />
      </scope>
      <scope id="1966322953445238754" at="45,49,49,22">
        <var name="editorCell" id="1966322953445238754" />
      </scope>
      <scope id="1966322953445238752" at="26,0,31,0" />
      <scope id="1966322953445238754" at="45,0,51,0" />
      <scope id="1966322953445238752" at="36,50,43,22">
        <var name="editorCell" id="1966322953445238752" />
      </scope>
      <scope id="1966322953445238752" at="36,0,45,0" />
      <scope id="3961072808176389807" at="51,49,64,22">
        <var name="attributeConcept" id="3961072808176389807" />
        <var name="editorCell" id="3961072808176389807" />
        <var name="provider" id="3961072808176389807" />
      </scope>
      <scope id="3961072808176389807" at="51,0,66,0" />
      <unit id="1966322953445238752" at="17,0,67,0" name="jetbrains.mps.lang.editor.menus.contextAssistant.testLanguage.editor.SubconceptOfChild_EditorBuilder_a" />
    </file>
  </root>
  <root nodeRef="r:0f1cfce5-1514-42b6-8353-156be9a116e3(jetbrains.mps.lang.editor.menus.contextAssistant.testLanguage.editor)/379023083996575373">
    <file name="ParentCollapsed_Editor.java">
      <node id="379023083996575373" at="11,79,12,81" concept="6" />
      <node id="379023083996575373" at="11,0,14,0" concept="4" trace="createEditorCell#(Ljetbrains/mps/openapi/editor/EditorContext;Lorg/jetbrains/mps/openapi/model/SNode;)Ljetbrains/mps/openapi/editor/cells/EditorCell;" />
      <scope id="379023083996575373" at="11,79,12,81" />
      <scope id="379023083996575373" at="11,0,14,0">
        <var name="editorContext" id="379023083996575373" />
        <var name="node" id="379023083996575373" />
      </scope>
      <unit id="379023083996575373" at="10,0,15,0" name="jetbrains.mps.lang.editor.menus.contextAssistant.testLanguage.editor.ParentCollapsed_Editor" />
    </file>
    <file name="ParentCollapsed_EditorBuilder_a.java">
      <node id="379023083996575373" at="27,95,28,19" concept="9" />
      <node id="379023083996575373" at="28,19,29,18" concept="1" />
      <node id="379023083996575373" at="34,26,35,18" concept="6" />
      <node id="379023083996575373" at="38,39,39,38" concept="6" />
      <node id="379023083996575373" at="42,49,43,118" concept="5" />
      <node id="379023083996575373" at="43,118,44,47" concept="1" />
      <node id="379023083996575373" at="44,47,45,28" concept="1" />
      <node id="379023083996575373" at="45,28,46,65" concept="1" />
      <node id="379023083996575373" at="46,65,47,56" concept="1" />
      <node id="379023083996575373" at="47,56,48,56" concept="1" />
      <node id="379023083996575373" at="48,56,49,56" concept="1" />
      <node id="379023083996575373" at="49,56,50,56" concept="1" />
      <node id="379023083996575373" at="50,56,51,56" concept="1" />
      <node id="379023083996575373" at="51,56,52,58" concept="1" />
      <node id="379023083996575373" at="53,36,54,60" concept="1" />
      <node id="379023083996575373" at="55,5,56,22" concept="6" />
      <node id="379023083996708633" at="58,45,59,183" concept="6" />
      <node id="379023083996575382" at="61,48,62,99" concept="5" />
      <node id="379023083996575382" at="62,99,63,46" concept="1" />
      <node id="379023083996575382" at="63,46,64,34" concept="1" />
      <node id="379023083996575382" at="64,34,65,22" concept="6" />
      <node id="379023083996575388" at="67,48,68,113" concept="5" />
      <node id="379023083996575388" at="68,113,69,46" concept="1" />
      <node id="379023083996575388" at="69,46,70,34" concept="5" />
      <node id="379023083996575388" at="70,34,71,63" concept="1" />
      <node id="379023083996575388" at="71,63,72,40" concept="1" />
      <node id="379023083996575388" at="72,40,73,34" concept="1" />
      <node id="379023083996575388" at="73,34,74,22" concept="6" />
      <node id="379023083996575396" at="76,48,77,89" concept="5" />
      <node id="379023083996575396" at="77,89,78,43" concept="1" />
      <node id="379023083996575396" at="78,43,79,56" concept="1" />
      <node id="379023083996575396" at="79,56,80,26" concept="5" />
      <node id="379023083996575396" at="80,26,81,63" concept="1" />
      <node id="379023083996575396" at="81,63,82,56" concept="1" />
      <node id="379023083996575396" at="82,56,83,34" concept="5" />
      <node id="379023083996575396" at="83,34,84,60" concept="1" />
      <node id="379023083996575396" at="84,60,85,40" concept="1" />
      <node id="379023083996575396" at="85,40,86,73" concept="1" />
      <node id="379023083996575396" at="86,73,87,57" concept="5" />
      <node id="379023083996575396" at="88,35,89,87" concept="5" />
      <node id="379023083996575396" at="89,87,90,112" concept="6" />
      <node id="379023083996575396" at="91,10,92,22" concept="6" />
      <node id="379023083996682766" at="94,48,95,110" concept="5" />
      <node id="379023083996682766" at="95,110,96,46" concept="1" />
      <node id="379023083996682766" at="96,46,97,34" concept="1" />
      <node id="379023083996682766" at="97,34,98,22" concept="6" />
      <node id="379023083996684069" at="100,48,101,89" concept="5" />
      <node id="379023083996684069" at="101,89,102,40" concept="1" />
      <node id="379023083996684069" at="102,40,103,53" concept="1" />
      <node id="379023083996684069" at="103,53,104,26" concept="5" />
      <node id="379023083996684069" at="104,26,105,63" concept="1" />
      <node id="379023083996684069" at="105,63,106,53" concept="1" />
      <node id="379023083996684069" at="106,53,107,73" concept="1" />
      <node id="379023083996684069" at="107,73,108,57" concept="5" />
      <node id="379023083996684069" at="109,35,110,87" concept="5" />
      <node id="379023083996684069" at="110,87,111,112" concept="6" />
      <node id="379023083996684069" at="112,10,113,22" concept="6" />
      <node id="379023083996575373" at="115,50,116,118" concept="5" />
      <node id="379023083996575373" at="116,118,117,48" concept="1" />
      <node id="379023083996575373" at="117,48,118,34" concept="5" />
      <node id="379023083996575373" at="118,34,119,49" concept="1" />
      <node id="379023083996575373" at="119,49,120,40" concept="1" />
      <node id="379023083996575373" at="120,40,121,33" concept="1" />
      <node id="379023083996575373" at="121,33,122,57" concept="1" />
      <node id="379023083996575373" at="122,57,123,65" concept="1" />
      <node id="379023083996575373" at="123,65,124,57" concept="1" />
      <node id="379023083996575373" at="124,57,125,64" concept="1" />
      <node id="379023083996575373" at="125,64,126,22" concept="6" />
      <node id="379023083996575887" at="128,45,129,186" concept="6" />
      <node id="379023083996640317" at="131,49,132,94" concept="5" />
      <node id="379023083996640317" at="132,94,133,47" concept="1" />
      <node id="379023083996640317" at="133,47,134,34" concept="5" />
      <node id="379023083996640317" at="134,34,135,60" concept="1" />
      <node id="379023083996640317" at="135,60,136,63" concept="1" />
      <node id="379023083996640317" at="136,63,137,40" concept="1" />
      <node id="379023083996640317" at="137,40,138,34" concept="1" />
      <node id="379023083996640317" at="138,34,139,22" concept="6" />
      <node id="379023083996575424" at="141,57,142,97" concept="5" />
      <node id="379023083996575424" at="142,97,143,55" concept="1" />
      <node id="379023083996575424" at="143,55,144,34" concept="5" />
      <node id="379023083996575424" at="144,34,145,49" concept="1" />
      <node id="379023083996575424" at="145,49,146,40" concept="1" />
      <node id="379023083996575424" at="146,40,147,22" concept="6" />
      <node id="379023083996641484" at="149,49,150,94" concept="5" />
      <node id="379023083996641484" at="150,94,151,47" concept="1" />
      <node id="379023083996641484" at="151,47,152,34" concept="5" />
      <node id="379023083996641484" at="152,34,153,63" concept="1" />
      <node id="379023083996641484" at="153,63,154,40" concept="1" />
      <node id="379023083996641484" at="154,40,155,34" concept="1" />
      <node id="379023083996641484" at="155,34,156,22" concept="6" />
      <node id="379023083996575373" at="158,50,159,118" concept="5" />
      <node id="379023083996575373" at="159,118,160,48" concept="1" />
      <node id="379023083996575373" at="160,48,161,34" concept="5" />
      <node id="379023083996575373" at="161,34,162,49" concept="1" />
      <node id="379023083996575373" at="162,49,163,63" concept="1" />
      <node id="379023083996575373" at="163,63,164,40" concept="1" />
      <node id="379023083996575373" at="164,40,165,57" concept="1" />
      <node id="379023083996575373" at="165,57,166,65" concept="1" />
      <node id="379023083996575373" at="166,65,167,57" concept="1" />
      <node id="379023083996575373" at="167,57,168,22" concept="6" />
      <node id="379023083996643815" at="170,49,171,94" concept="5" />
      <node id="379023083996643815" at="171,94,172,47" concept="1" />
      <node id="379023083996643815" at="172,47,173,34" concept="5" />
      <node id="379023083996643815" at="173,34,174,63" concept="1" />
      <node id="379023083996643815" at="174,63,175,60" concept="1" />
      <node id="379023083996643815" at="175,60,176,40" concept="1" />
      <node id="379023083996643815" at="176,40,177,34" concept="1" />
      <node id="379023083996643815" at="177,34,178,22" concept="6" />
      <node id="379023083996592080" at="180,57,181,97" concept="5" />
      <node id="379023083996592080" at="181,97,182,55" concept="1" />
      <node id="379023083996592080" at="182,55,183,34" concept="5" />
      <node id="379023083996592080" at="183,34,184,49" concept="1" />
      <node id="379023083996592080" at="184,49,185,40" concept="1" />
      <node id="379023083996592080" at="185,40,186,22" concept="6" />
      <node id="379023083996642648" at="188,49,189,94" concept="5" />
      <node id="379023083996642648" at="189,94,190,47" concept="1" />
      <node id="379023083996642648" at="190,47,191,34" concept="5" />
      <node id="379023083996642648" at="191,34,192,63" concept="1" />
      <node id="379023083996642648" at="192,63,193,40" concept="1" />
      <node id="379023083996642648" at="193,40,194,34" concept="1" />
      <node id="379023083996642648" at="194,34,195,22" concept="6" />
      <node id="379023083996575373" at="24,0,26,0" concept="2" trace="myNode" />
      <node id="379023083996575373" at="38,0,41,0" concept="4" trace="createCell#()Ljetbrains/mps/openapi/editor/cells/EditorCell;" />
      <node id="379023083996575373" at="52,58,55,5" concept="3" />
      <node id="379023083996708030" at="58,0,61,0" concept="4" trace="nodeCondition_57lpr_a6a#()Z" />
      <node id="379023083996575429" at="128,0,131,0" concept="4" trace="nodeCondition_57lpr_a5a#()Z" />
      <node id="379023083996575373" at="27,0,31,0" concept="0" trace="ParentCollapsed_EditorBuilder_a#(Ljetbrains/mps/openapi/editor/EditorContext;Lorg/jetbrains/mps/openapi/model/SNode;)V" />
      <node id="379023083996575373" at="32,0,37,0" concept="4" trace="getNode#()Lorg/jetbrains/mps/openapi/model/SNode;" />
      <node id="379023083996575396" at="87,57,92,22" concept="3" />
      <node id="379023083996684069" at="108,57,113,22" concept="3" />
      <node id="379023083996575382" at="61,0,67,0" concept="4" trace="createConstant_57lpr_a0#()Ljetbrains/mps/openapi/editor/cells/EditorCell;" />
      <node id="379023083996682766" at="94,0,100,0" concept="4" trace="createConstant_57lpr_d0#()Ljetbrains/mps/openapi/editor/cells/EditorCell;" />
      <node id="379023083996575424" at="141,0,149,0" concept="4" trace="createContextAssistant_57lpr_b5a#()Ljetbrains/mps/openapi/editor/cells/EditorCell;" />
      <node id="379023083996592080" at="180,0,188,0" concept="4" trace="createContextAssistant_57lpr_b6a#()Ljetbrains/mps/openapi/editor/cells/EditorCell;" />
      <node id="379023083996575388" at="67,0,76,0" concept="4" trace="createConstant_57lpr_b0#()Ljetbrains/mps/openapi/editor/cells/EditorCell;" />
      <node id="379023083996641484" at="149,0,158,0" concept="4" trace="createConstant_57lpr_c5a#()Ljetbrains/mps/openapi/editor/cells/EditorCell;" />
      <node id="379023083996642648" at="188,0,197,0" concept="4" trace="createConstant_57lpr_c6a#()Ljetbrains/mps/openapi/editor/cells/EditorCell;" />
      <node id="379023083996640317" at="131,0,141,0" concept="4" trace="createConstant_57lpr_a5a#()Ljetbrains/mps/openapi/editor/cells/EditorCell;" />
      <node id="379023083996643815" at="170,0,180,0" concept="4" trace="createConstant_57lpr_a6a#()Ljetbrains/mps/openapi/editor/cells/EditorCell;" />
      <node id="379023083996575373" at="158,0,170,0" concept="4" trace="createCollection_57lpr_g0#()Ljetbrains/mps/openapi/editor/cells/EditorCell;" />
      <node id="379023083996575373" at="115,0,128,0" concept="4" trace="createCollection_57lpr_f0#()Ljetbrains/mps/openapi/editor/cells/EditorCell;" />
      <node id="379023083996684069" at="100,0,115,0" concept="4" trace="createProperty_57lpr_e0#()Ljetbrains/mps/openapi/editor/cells/EditorCell;" />
      <node id="379023083996575373" at="42,0,58,0" concept="4" trace="createCollection_57lpr_a#()Ljetbrains/mps/openapi/editor/cells/EditorCell;" />
      <node id="379023083996575396" at="76,0,94,0" concept="4" trace="createProperty_57lpr_c0#()Ljetbrains/mps/openapi/editor/cells/EditorCell;" />
      <scope id="379023083996575373" at="34,26,35,18" />
      <scope id="379023083996575373" at="38,39,39,38" />
      <scope id="379023083996575373" at="53,36,54,60" />
      <scope id="379023083996708031" at="58,45,59,183" />
      <scope id="379023083996575430" at="128,45,129,186" />
      <scope id="379023083996575373" at="27,95,29,18" />
      <scope id="379023083996575396" at="88,35,90,112">
        <var name="manager" id="379023083996575396" />
      </scope>
      <scope id="379023083996684069" at="109,35,111,112">
        <var name="manager" id="379023083996684069" />
      </scope>
      <scope id="379023083996575373" at="38,0,41,0" />
      <scope id="379023083996708030" at="58,0,61,0" />
      <scope id="379023083996575429" at="128,0,131,0" />
      <scope id="379023083996575373" at="27,0,31,0">
        <var name="context" id="379023083996575373" />
        <var name="node" id="379023083996575373" />
      </scope>
      <scope id="379023083996575382" at="61,48,65,22">
        <var name="editorCell" id="379023083996575382" />
      </scope>
      <scope id="379023083996682766" at="94,48,98,22">
        <var name="editorCell" id="379023083996682766" />
      </scope>
      <scope id="379023083996575373" at="32,0,37,0" />
      <scope id="379023083996575382" at="61,0,67,0" />
      <scope id="379023083996682766" at="94,0,100,0" />
      <scope id="379023083996575424" at="141,57,147,22">
        <var name="editorCell" id="379023083996575424" />
        <var name="style" id="379023083996575424" />
      </scope>
      <scope id="379023083996592080" at="180,57,186,22">
        <var name="editorCell" id="379023083996592080" />
        <var name="style" id="379023083996592080" />
      </scope>
      <scope id="379023083996575388" at="67,48,74,22">
        <var name="editorCell" id="379023083996575388" />
        <var name="style" id="379023083996575388" />
      </scope>
      <scope id="379023083996641484" at="149,49,156,22">
        <var name="editorCell" id="379023083996641484" />
        <var name="style" id="379023083996641484" />
      </scope>
      <scope id="379023083996642648" at="188,49,195,22">
        <var name="editorCell" id="379023083996642648" />
        <var name="style" id="379023083996642648" />
      </scope>
      <scope id="379023083996640317" at="131,49,139,22">
        <var name="editorCell" id="379023083996640317" />
        <var name="style" id="379023083996640317" />
      </scope>
      <scope id="379023083996575424" at="141,0,149,0" />
      <scope id="379023083996643815" at="170,49,178,22">
        <var name="editorCell" id="379023083996643815" />
        <var name="style" id="379023083996643815" />
      </scope>
      <scope id="379023083996592080" at="180,0,188,0" />
      <scope id="379023083996575388" at="67,0,76,0" />
      <scope id="379023083996641484" at="149,0,158,0" />
      <scope id="379023083996642648" at="188,0,197,0" />
      <scope id="379023083996640317" at="131,0,141,0" />
      <scope id="379023083996575373" at="158,50,168,22">
        <var name="editorCell" id="379023083996575373" />
        <var name="style" id="379023083996575373" />
      </scope>
      <scope id="379023083996643815" at="170,0,180,0" />
      <scope id="379023083996575373" at="115,50,126,22">
        <var name="editorCell" id="379023083996575373" />
        <var name="style" id="379023083996575373" />
      </scope>
      <scope id="379023083996575373" at="158,0,170,0" />
      <scope id="379023083996684069" at="100,48,113,22">
        <var name="attributeConcept" id="379023083996684069" />
        <var name="editorCell" id="379023083996684069" />
        <var name="provider" id="379023083996684069" />
      </scope>
      <scope id="379023083996575373" at="115,0,128,0" />
      <scope id="379023083996575373" at="42,49,56,22">
        <var name="editorCell" id="379023083996575373" />
      </scope>
      <scope id="379023083996684069" at="100,0,115,0" />
      <scope id="379023083996575373" at="42,0,58,0" />
      <scope id="379023083996575396" at="76,48,92,22">
        <var name="attributeConcept" id="379023083996575396" />
        <var name="editorCell" id="379023083996575396" />
        <var name="provider" id="379023083996575396" />
        <var name="style" id="379023083996575396" />
      </scope>
      <scope id="379023083996575396" at="76,0,94,0" />
      <unit id="379023083996575373" at="23,0,198,0" name="jetbrains.mps.lang.editor.menus.contextAssistant.testLanguage.editor.ParentCollapsed_EditorBuilder_a" />
    </file>
  </root>
  <root nodeRef="r:0f1cfce5-1514-42b6-8353-156be9a116e3(jetbrains.mps.lang.editor.menus.contextAssistant.testLanguage.editor)/379023083996599953">
    <file name="ParentCollapsed_TransformationMenu.java">
      <node id="379023083996599953" at="25,0,26,0" concept="2" trace="myLocations" />
      <node id="379023083996599953" at="27,67,28,63" concept="6" />
      <node id="379023083996599953" at="33,99,34,49" concept="1" />
      <node id="379023083996599953" at="34,49,35,285" concept="1" />
      <node id="379023083996599953" at="36,9,37,44" concept="6" />
      <node id="379023083996599953" at="38,15,39,50" concept="1" />
      <node id="379023083996599953" at="45,124,46,156" concept="5" />
      <node id="379023083996599953" at="47,135,48,80" concept="1" />
      <node id="379023083996599953" at="49,5,50,18" concept="6" />
      <node id="379023083996599954" at="55,84,56,87" concept="6" />
      <node id="379023083996599954" at="60,0,61,0" concept="2" trace="_context" />
      <node id="379023083996599954" at="61,0,62,0" concept="2" trace="myEditorMenuTraceInfo" />
      <node id="379023083996599954" at="62,55,63,27" concept="1" />
      <node id="379023083996599954" at="63,27,64,54" concept="1" />
      <node id="379023083996599954" at="64,54,65,270" concept="1" />
      <node id="379023083996599954" at="65,270,66,77" concept="1" />
      <node id="379023083996599954" at="66,77,67,52" concept="1" />
      <node id="379023083996600513" at="72,50,73,24" concept="6" />
      <node id="379023083996599954" at="84,49,85,37" concept="6" />
      <node id="379023083996599953" at="46,156,49,5" concept="3" />
      <node id="379023083996599954" at="76,0,79,0" concept="4" trace="execute#(Ljava/lang/String;)V" />
      <node id="379023083996599953" at="26,0,30,0" concept="4" trace="isApplicableToLocation#(Ljava/lang/String;)Z" />
      <node id="379023083996599954" at="54,0,58,0" concept="4" trace="createItem#(Ljetbrains/mps/openapi/editor/menus/transformation/TransformationMenuContext;)Ljetbrains/mps/openapi/editor/menus/transformation/TransformationMenuItem;" />
      <node id="379023083996599954" at="83,0,87,0" concept="4" trace="getTraceInfo#()Ljetbrains/mps/openapi/editor/menus/EditorMenuTraceInfo;" />
      <node id="379023083996599953" at="35,285,40,5" concept="11" />
      <node id="379023083996599954" at="70,0,75,0" concept="4" trace="getLabelText#(Ljava/lang/String;)Ljava/lang/String;" />
      <node id="379023083996599954" at="62,0,69,0" concept="0" trace="Item#(Ljetbrains/mps/openapi/editor/menus/transformation/TransformationMenuContext;)V" />
      <node id="379023083996599953" at="43,0,52,0" concept="4" trace="getParts#(Ljetbrains/mps/openapi/editor/menus/transformation/TransformationMenuContext;)Ljava/util/List;" />
      <node id="379023083996599953" at="31,0,42,0" concept="4" trace="createMenuItems#(Ljetbrains/mps/openapi/editor/menus/transformation/TransformationMenuContext;)Ljava/util/List;" />
      <scope id="379023083996599965" at="77,52,77,52" />
      <scope id="379023083996599953" at="27,67,28,63" />
      <scope id="379023083996599953" at="36,9,37,44" />
      <scope id="379023083996599953" at="38,15,39,50" />
      <scope id="379023083996599953" at="47,135,48,80" />
      <scope id="379023083996599954" at="55,84,56,87" />
      <scope id="379023083996599963" at="72,50,73,24" />
      <scope id="379023083996599954" at="84,49,85,37" />
      <scope id="379023083996599954" at="76,0,79,0">
        <var name="pattern" id="379023083996599954" />
      </scope>
      <scope id="379023083996599953" at="26,0,30,0">
        <var name="location" id="379023083996599953" />
      </scope>
      <scope id="379023083996599954" at="54,0,58,0">
        <var name="context" id="379023083996599954" />
      </scope>
      <scope id="379023083996599954" at="83,0,87,0" />
      <scope id="379023083996599953" at="45,124,50,18">
        <var name="result" id="379023083996599953" />
      </scope>
      <scope id="379023083996599954" at="62,55,67,52" />
      <scope id="379023083996599954" at="70,0,75,0">
        <var name="pattern" id="379023083996599954" />
      </scope>
      <scope id="379023083996599953" at="33,99,40,5" />
      <scope id="379023083996599954" at="62,0,69,0">
        <var name="context" id="379023083996599954" />
      </scope>
      <scope id="379023083996599953" at="43,0,52,0">
        <var name="_context" id="379023083996599953" />
      </scope>
      <scope id="379023083996599953" at="31,0,42,0">
        <var name="context" id="379023083996599953" />
      </scope>
      <unit id="379023083996599954" at="59,0,88,0" name="jetbrains.mps.lang.editor.menus.contextAssistant.testLanguage.editor.ParentCollapsed_TransformationMenu$TMP_Action_m4mpvh_a0$Item" />
      <unit id="379023083996599954" at="53,0,90,0" name="jetbrains.mps.lang.editor.menus.contextAssistant.testLanguage.editor.ParentCollapsed_TransformationMenu$TMP_Action_m4mpvh_a0" />
      <unit id="379023083996599953" at="24,0,91,0" name="jetbrains.mps.lang.editor.menus.contextAssistant.testLanguage.editor.ParentCollapsed_TransformationMenu" />
    </file>
  </root>
  <root nodeRef="r:0f1cfce5-1514-42b6-8353-156be9a116e3(jetbrains.mps.lang.editor.menus.contextAssistant.testLanguage.editor)/4202667662394486071">
    <file name="ParentNamedMenu.java">
      <node id="4202667662394486071" at="28,0,29,0" concept="2" trace="myLocations" />
      <node id="4202667662394486071" at="30,67,31,63" concept="6" />
      <node id="4202667662394486071" at="36,99,37,49" concept="1" />
      <node id="4202667662394486071" at="37,49,38,280" concept="1" />
      <node id="4202667662394486071" at="39,9,40,44" concept="6" />
      <node id="4202667662394486071" at="41,15,42,50" concept="1" />
      <node id="4202667662394486071" at="48,124,49,156" concept="5" />
      <node id="4202667662394486071" at="50,128,51,61" concept="1" />
      <node id="4202667662394486071" at="52,5,53,18" concept="6" />
      <node id="7173407872094008202" at="58,84,59,68" concept="6" />
      <node id="7173407872094008202" at="63,0,64,0" concept="2" trace="_context" />
      <node id="7173407872094008202" at="64,0,65,0" concept="2" trace="myEditorMenuTraceInfo" />
      <node id="7173407872094008202" at="65,55,66,27" concept="1" />
      <node id="7173407872094008202" at="66,27,67,54" concept="1" />
      <node id="7173407872094008202" at="67,54,68,271" concept="1" />
      <node id="7173407872094008202" at="68,271,69,77" concept="1" />
      <node id="7173407872094008202" at="69,77,70,52" concept="1" />
      <node id="3961072808176349281" at="75,50,76,35" concept="6" />
      <node id="3738029991953494201" at="80,52,81,171" concept="1" />
      <node id="3961072808176350553" at="86,70,87,33" concept="6" />
      <node id="7173407872094008202" at="92,49,93,37" concept="6" />
      <node id="4202667662394486071" at="49,156,52,5" concept="3" />
      <node id="4202667662394486071" at="29,0,33,0" concept="4" trace="isApplicableToLocation#(Ljava/lang/String;)Z" />
      <node id="7173407872094008202" at="57,0,61,0" concept="4" trace="createItem#(Ljetbrains/mps/openapi/editor/menus/transformation/TransformationMenuContext;)Ljetbrains/mps/openapi/editor/menus/transformation/TransformationMenuItem;" />
      <node id="7173407872094008202" at="79,0,83,0" concept="4" trace="execute#(Ljava/lang/String;)V" />
      <node id="7173407872094008202" at="85,0,89,0" concept="4" trace="getShortDescriptionText#(Ljava/lang/String;)Ljava/lang/String;" />
      <node id="7173407872094008202" at="91,0,95,0" concept="4" trace="getTraceInfo#()Ljetbrains/mps/openapi/editor/menus/EditorMenuTraceInfo;" />
      <node id="4202667662394486071" at="38,280,43,5" concept="11" />
      <node id="7173407872094008202" at="73,0,78,0" concept="4" trace="getLabelText#(Ljava/lang/String;)Ljava/lang/String;" />
      <node id="7173407872094008202" at="65,0,72,0" concept="0" trace="Item#(Ljetbrains/mps/openapi/editor/menus/transformation/TransformationMenuContext;)V" />
      <node id="4202667662394486071" at="46,0,55,0" concept="4" trace="getParts#(Ljetbrains/mps/openapi/editor/menus/transformation/TransformationMenuContext;)Ljava/util/List;" />
      <node id="4202667662394486071" at="34,0,45,0" concept="4" trace="createMenuItems#(Ljetbrains/mps/openapi/editor/menus/transformation/TransformationMenuContext;)Ljava/util/List;" />
      <scope id="4202667662394486071" at="30,67,31,63" />
      <scope id="4202667662394486071" at="39,9,40,44" />
      <scope id="4202667662394486071" at="41,15,42,50" />
      <scope id="4202667662394486071" at="50,128,51,61" />
      <scope id="7173407872094008202" at="58,84,59,68" />
      <scope id="3738029991953491945" at="75,50,76,35" />
      <scope id="3738029991953491949" at="80,52,81,171" />
      <scope id="3961072808176337108" at="86,70,87,33" />
      <scope id="7173407872094008202" at="92,49,93,37" />
      <scope id="4202667662394486071" at="29,0,33,0">
        <var name="location" id="4202667662394486071" />
      </scope>
      <scope id="7173407872094008202" at="57,0,61,0">
        <var name="context" id="7173407872094008202" />
      </scope>
      <scope id="7173407872094008202" at="79,0,83,0">
        <var name="pattern" id="7173407872094008202" />
      </scope>
      <scope id="7173407872094008202" at="85,0,89,0">
        <var name="pattern" id="7173407872094008202" />
      </scope>
      <scope id="7173407872094008202" at="91,0,95,0" />
      <scope id="4202667662394486071" at="48,124,53,18">
        <var name="result" id="4202667662394486071" />
      </scope>
      <scope id="7173407872094008202" at="65,55,70,52" />
      <scope id="7173407872094008202" at="73,0,78,0">
        <var name="pattern" id="7173407872094008202" />
      </scope>
      <scope id="4202667662394486071" at="36,99,43,5" />
      <scope id="7173407872094008202" at="65,0,72,0">
        <var name="context" id="7173407872094008202" />
      </scope>
      <scope id="4202667662394486071" at="46,0,55,0">
        <var name="_context" id="4202667662394486071" />
      </scope>
      <scope id="4202667662394486071" at="34,0,45,0">
        <var name="context" id="4202667662394486071" />
      </scope>
      <unit id="7173407872094008202" at="62,0,96,0" name="jetbrains.mps.lang.editor.menus.contextAssistant.testLanguage.editor.ParentNamedMenu$TMP_Action_bwf8lj_a0$Item" />
      <unit id="7173407872094008202" at="56,0,98,0" name="jetbrains.mps.lang.editor.menus.contextAssistant.testLanguage.editor.ParentNamedMenu$TMP_Action_bwf8lj_a0" />
      <unit id="4202667662394486071" at="27,0,99,0" name="jetbrains.mps.lang.editor.menus.contextAssistant.testLanguage.editor.ParentNamedMenu" />
    </file>
  </root>
  <root nodeRef="r:0f1cfce5-1514-42b6-8353-156be9a116e3(jetbrains.mps.lang.editor.menus.contextAssistant.testLanguage.editor)/4212255956136991489">
    <file name="Parent_TransformationMenu.java">
      <node id="4212255956136991489" at="19,0,20,0" concept="2" trace="myLocations" />
      <node id="4212255956136991489" at="21,67,22,63" concept="6" />
      <node id="4212255956136991489" at="27,99,28,49" concept="1" />
      <node id="4212255956136991489" at="28,49,29,277" concept="1" />
      <node id="4212255956136991489" at="30,9,31,44" concept="6" />
      <node id="4212255956136991489" at="32,15,33,50" concept="1" />
      <node id="4212255956136991489" at="39,124,40,156" concept="5" />
      <node id="4212255956136991489" at="40,156,41,18" concept="6" />
      <node id="4212255956136991489" at="20,0,24,0" concept="4" trace="isApplicableToLocation#(Ljava/lang/String;)Z" />
      <node id="4212255956136991489" at="29,277,34,5" concept="11" />
      <node id="4212255956136991489" at="37,0,43,0" concept="4" trace="getParts#(Ljetbrains/mps/openapi/editor/menus/transformation/TransformationMenuContext;)Ljava/util/List;" />
      <node id="4212255956136991489" at="25,0,36,0" concept="4" trace="createMenuItems#(Ljetbrains/mps/openapi/editor/menus/transformation/TransformationMenuContext;)Ljava/util/List;" />
      <scope id="4212255956136991489" at="21,67,22,63" />
      <scope id="4212255956136991489" at="30,9,31,44" />
      <scope id="4212255956136991489" at="32,15,33,50" />
      <scope id="4212255956136991489" at="39,124,41,18">
        <var name="result" id="4212255956136991489" />
      </scope>
      <scope id="4212255956136991489" at="20,0,24,0">
        <var name="location" id="4212255956136991489" />
      </scope>
      <scope id="4212255956136991489" at="37,0,43,0">
        <var name="_context" id="4212255956136991489" />
      </scope>
      <scope id="4212255956136991489" at="27,99,34,5" />
      <scope id="4212255956136991489" at="25,0,36,0">
        <var name="context" id="4212255956136991489" />
      </scope>
      <unit id="4212255956136991489" at="18,0,45,0" name="jetbrains.mps.lang.editor.menus.contextAssistant.testLanguage.editor.Parent_TransformationMenu" />
    </file>
  </root>
  <root nodeRef="r:0f1cfce5-1514-42b6-8353-156be9a116e3(jetbrains.mps.lang.editor.menus.contextAssistant.testLanguage.editor)/4212255956136991546">
    <file name="Parent_ContextAssistant_NamedMenu.java">
      <node id="4212255956136991546" at="25,0,26,0" concept="2" trace="myLocations" />
      <node id="4212255956136991546" at="27,67,28,63" concept="6" />
      <node id="4212255956136991546" at="33,99,34,49" concept="1" />
      <node id="4212255956136991546" at="34,49,35,298" concept="1" />
      <node id="4212255956136991546" at="36,9,37,44" concept="6" />
      <node id="4212255956136991546" at="38,15,39,50" concept="1" />
      <node id="4212255956136991546" at="45,124,46,156" concept="5" />
      <node id="4212255956136991546" at="47,135,48,79" concept="1" />
      <node id="4212255956136991546" at="49,5,50,18" concept="6" />
      <node id="4212255956136991547" at="55,84,56,86" concept="6" />
      <node id="4212255956136991547" at="60,0,61,0" concept="2" trace="_context" />
      <node id="4212255956136991547" at="61,0,62,0" concept="2" trace="myEditorMenuTraceInfo" />
      <node id="4212255956136991547" at="62,55,63,27" concept="1" />
      <node id="4212255956136991547" at="63,27,64,54" concept="1" />
      <node id="4212255956136991547" at="64,54,65,271" concept="1" />
      <node id="4212255956136991547" at="65,271,66,77" concept="1" />
      <node id="4212255956136991547" at="66,77,67,52" concept="1" />
      <node id="4212255956136992113" at="72,50,73,24" concept="6" />
      <node id="4212255956136991547" at="84,49,85,37" concept="6" />
      <node id="4212255956136991546" at="46,156,49,5" concept="3" />
      <node id="4212255956136991547" at="76,0,79,0" concept="4" trace="execute#(Ljava/lang/String;)V" />
      <node id="4212255956136991546" at="26,0,30,0" concept="4" trace="isApplicableToLocation#(Ljava/lang/String;)Z" />
      <node id="4212255956136991547" at="54,0,58,0" concept="4" trace="createItem#(Ljetbrains/mps/openapi/editor/menus/transformation/TransformationMenuContext;)Ljetbrains/mps/openapi/editor/menus/transformation/TransformationMenuItem;" />
      <node id="4212255956136991547" at="83,0,87,0" concept="4" trace="getTraceInfo#()Ljetbrains/mps/openapi/editor/menus/EditorMenuTraceInfo;" />
      <node id="4212255956136991546" at="35,298,40,5" concept="11" />
      <node id="4212255956136991547" at="70,0,75,0" concept="4" trace="getLabelText#(Ljava/lang/String;)Ljava/lang/String;" />
      <node id="4212255956136991547" at="62,0,69,0" concept="0" trace="Item#(Ljetbrains/mps/openapi/editor/menus/transformation/TransformationMenuContext;)V" />
      <node id="4212255956136991546" at="43,0,52,0" concept="4" trace="getParts#(Ljetbrains/mps/openapi/editor/menus/transformation/TransformationMenuContext;)Ljava/util/List;" />
      <node id="4212255956136991546" at="31,0,42,0" concept="4" trace="createMenuItems#(Ljetbrains/mps/openapi/editor/menus/transformation/TransformationMenuContext;)Ljava/util/List;" />
      <scope id="4212255956136991564" at="77,52,77,52" />
      <scope id="4212255956136991546" at="27,67,28,63" />
      <scope id="4212255956136991546" at="36,9,37,44" />
      <scope id="4212255956136991546" at="38,15,39,50" />
      <scope id="4212255956136991546" at="47,135,48,79" />
      <scope id="4212255956136991547" at="55,84,56,86" />
      <scope id="4212255956136991560" at="72,50,73,24" />
      <scope id="4212255956136991547" at="84,49,85,37" />
      <scope id="4212255956136991547" at="76,0,79,0">
        <var name="pattern" id="4212255956136991547" />
      </scope>
      <scope id="4212255956136991546" at="26,0,30,0">
        <var name="location" id="4212255956136991546" />
      </scope>
      <scope id="4212255956136991547" at="54,0,58,0">
        <var name="context" id="4212255956136991547" />
      </scope>
      <scope id="4212255956136991547" at="83,0,87,0" />
      <scope id="4212255956136991546" at="45,124,50,18">
        <var name="result" id="4212255956136991546" />
      </scope>
      <scope id="4212255956136991547" at="62,55,67,52" />
      <scope id="4212255956136991547" at="70,0,75,0">
        <var name="pattern" id="4212255956136991547" />
      </scope>
      <scope id="4212255956136991546" at="33,99,40,5" />
      <scope id="4212255956136991547" at="62,0,69,0">
        <var name="context" id="4212255956136991547" />
      </scope>
      <scope id="4212255956136991546" at="43,0,52,0">
        <var name="_context" id="4212255956136991546" />
      </scope>
      <scope id="4212255956136991546" at="31,0,42,0">
        <var name="context" id="4212255956136991546" />
      </scope>
      <unit id="4212255956136991547" at="59,0,88,0" name="jetbrains.mps.lang.editor.menus.contextAssistant.testLanguage.editor.Parent_ContextAssistant_NamedMenu$TMP_Action_tgwcvy_a0$Item" />
      <unit id="4212255956136991547" at="53,0,90,0" name="jetbrains.mps.lang.editor.menus.contextAssistant.testLanguage.editor.Parent_ContextAssistant_NamedMenu$TMP_Action_tgwcvy_a0" />
      <unit id="4212255956136991546" at="24,0,91,0" name="jetbrains.mps.lang.editor.menus.contextAssistant.testLanguage.editor.Parent_ContextAssistant_NamedMenu" />
    </file>
  </root>
  <root nodeRef="r:0f1cfce5-1514-42b6-8353-156be9a116e3(jetbrains.mps.lang.editor.menus.contextAssistant.testLanguage.editor)/4572725119287814293">
    <file name="MenuToInclude.java">
      <node id="4572725119287814293" at="25,0,26,0" concept="2" trace="myLocations" />
      <node id="4572725119287814293" at="27,67,28,63" concept="6" />
      <node id="4572725119287814293" at="33,99,34,49" concept="1" />
      <node id="4572725119287814293" at="34,49,35,278" concept="1" />
      <node id="4572725119287814293" at="36,9,37,44" concept="6" />
      <node id="4572725119287814293" at="38,15,39,50" concept="1" />
      <node id="4572725119287814293" at="45,124,46,156" concept="5" />
      <node id="4572725119287814293" at="47,135,48,59" concept="1" />
      <node id="4572725119287814293" at="49,5,50,18" concept="6" />
      <node id="4572725119287814294" at="55,84,56,66" concept="6" />
      <node id="4572725119287814294" at="60,0,61,0" concept="2" trace="_context" />
      <node id="4572725119287814294" at="61,0,62,0" concept="2" trace="myEditorMenuTraceInfo" />
      <node id="4572725119287814294" at="62,55,63,27" concept="1" />
      <node id="4572725119287814294" at="63,27,64,54" concept="1" />
      <node id="4572725119287814294" at="64,54,65,271" concept="1" />
      <node id="4572725119287814294" at="65,271,66,77" concept="1" />
      <node id="4572725119287814294" at="66,77,67,52" concept="1" />
      <node id="4572725119287814853" at="72,50,73,24" concept="6" />
      <node id="4572725119287814294" at="84,49,85,37" concept="6" />
      <node id="4572725119287814293" at="46,156,49,5" concept="3" />
      <node id="4572725119287814294" at="76,0,79,0" concept="4" trace="execute#(Ljava/lang/String;)V" />
      <node id="4572725119287814293" at="26,0,30,0" concept="4" trace="isApplicableToLocation#(Ljava/lang/String;)Z" />
      <node id="4572725119287814294" at="54,0,58,0" concept="4" trace="createItem#(Ljetbrains/mps/openapi/editor/menus/transformation/TransformationMenuContext;)Ljetbrains/mps/openapi/editor/menus/transformation/TransformationMenuItem;" />
      <node id="4572725119287814294" at="83,0,87,0" concept="4" trace="getTraceInfo#()Ljetbrains/mps/openapi/editor/menus/EditorMenuTraceInfo;" />
      <node id="4572725119287814293" at="35,278,40,5" concept="11" />
      <node id="4572725119287814294" at="70,0,75,0" concept="4" trace="getLabelText#(Ljava/lang/String;)Ljava/lang/String;" />
      <node id="4572725119287814294" at="62,0,69,0" concept="0" trace="Item#(Ljetbrains/mps/openapi/editor/menus/transformation/TransformationMenuContext;)V" />
      <node id="4572725119287814293" at="43,0,52,0" concept="4" trace="getParts#(Ljetbrains/mps/openapi/editor/menus/transformation/TransformationMenuContext;)Ljava/util/List;" />
      <node id="4572725119287814293" at="31,0,42,0" concept="4" trace="createMenuItems#(Ljetbrains/mps/openapi/editor/menus/transformation/TransformationMenuContext;)Ljava/util/List;" />
      <scope id="4572725119287814305" at="77,52,77,52" />
      <scope id="4572725119287814293" at="27,67,28,63" />
      <scope id="4572725119287814293" at="36,9,37,44" />
      <scope id="4572725119287814293" at="38,15,39,50" />
      <scope id="4572725119287814293" at="47,135,48,59" />
      <scope id="4572725119287814294" at="55,84,56,66" />
      <scope id="4572725119287814303" at="72,50,73,24" />
      <scope id="4572725119287814294" at="84,49,85,37" />
      <scope id="4572725119287814294" at="76,0,79,0">
        <var name="pattern" id="4572725119287814294" />
      </scope>
      <scope id="4572725119287814293" at="26,0,30,0">
        <var name="location" id="4572725119287814293" />
      </scope>
      <scope id="4572725119287814294" at="54,0,58,0">
        <var name="context" id="4572725119287814294" />
      </scope>
      <scope id="4572725119287814294" at="83,0,87,0" />
      <scope id="4572725119287814293" at="45,124,50,18">
        <var name="result" id="4572725119287814293" />
      </scope>
      <scope id="4572725119287814294" at="62,55,67,52" />
      <scope id="4572725119287814294" at="70,0,75,0">
        <var name="pattern" id="4572725119287814294" />
      </scope>
      <scope id="4572725119287814293" at="33,99,40,5" />
      <scope id="4572725119287814294" at="62,0,69,0">
        <var name="context" id="4572725119287814294" />
      </scope>
      <scope id="4572725119287814293" at="43,0,52,0">
        <var name="_context" id="4572725119287814293" />
      </scope>
      <scope id="4572725119287814293" at="31,0,42,0">
        <var name="context" id="4572725119287814293" />
      </scope>
      <unit id="4572725119287814294" at="59,0,88,0" name="jetbrains.mps.lang.editor.menus.contextAssistant.testLanguage.editor.MenuToInclude$TMP_Action_x2slfb_a0$Item" />
      <unit id="4572725119287814294" at="53,0,90,0" name="jetbrains.mps.lang.editor.menus.contextAssistant.testLanguage.editor.MenuToInclude$TMP_Action_x2slfb_a0" />
      <unit id="4572725119287814293" at="24,0,91,0" name="jetbrains.mps.lang.editor.menus.contextAssistant.testLanguage.editor.MenuToInclude" />
    </file>
  </root>
  <root nodeRef="r:0f1cfce5-1514-42b6-8353-156be9a116e3(jetbrains.mps.lang.editor.menus.contextAssistant.testLanguage.editor)/4572725119287815954">
    <file name="IncludeSameMenuTwiceForSameNode_TransformationMenu.java">
      <node id="4572725119287815954" at="29,0,30,0" concept="2" trace="myLocations" />
      <node id="4572725119287815954" at="31,67,32,63" concept="6" />
      <node id="4572725119287815954" at="37,99,38,49" concept="1" />
      <node id="4572725119287815954" at="38,49,39,302" concept="1" />
      <node id="4572725119287815954" at="40,9,41,44" concept="6" />
      <node id="4572725119287815954" at="42,15,43,50" concept="1" />
      <node id="4572725119287815954" at="49,124,50,156" concept="5" />
      <node id="4572725119287815954" at="51,135,52,97" concept="1" />
      <node id="4572725119287815954" at="52,97,53,97" concept="1" />
      <node id="4572725119287815954" at="54,5,55,18" concept="6" />
      <node id="4572725119287815954" at="61,97,62,51" concept="1" />
      <node id="4572725119287815954" at="62,51,63,293" concept="1" />
      <node id="4572725119287815954" at="64,11,65,42" concept="6" />
      <node id="4572725119287815954" at="66,17,67,52" concept="1" />
      <node id="4572725119287815954" at="73,90,74,44" concept="5" />
      <node id="4572725119287815954" at="74,44,75,70" concept="5" />
      <node id="4572725119287815954" at="75,70,76,0" concept="7" />
      <node id="4572725119287815954" at="76,0,77,392" concept="6" />
      <node id="4572725119287815954" at="84,97,85,51" concept="1" />
      <node id="4572725119287815954" at="85,51,86,293" concept="1" />
      <node id="4572725119287815954" at="87,11,88,42" concept="6" />
      <node id="4572725119287815954" at="89,17,90,52" concept="1" />
      <node id="4572725119287815954" at="96,90,97,44" concept="5" />
      <node id="4572725119287815954" at="97,44,98,70" concept="5" />
      <node id="4572725119287815954" at="98,70,99,0" concept="7" />
      <node id="4572725119287815954" at="99,0,100,392" concept="6" />
      <node id="4572725119287815954" at="30,0,34,0" concept="4" trace="isApplicableToLocation#(Ljava/lang/String;)Z" />
      <node id="4572725119287815954" at="50,156,54,5" concept="3" />
      <node id="4572725119287815954" at="39,302,44,5" concept="11" />
      <node id="4572725119287815954" at="63,293,68,7" concept="11" />
      <node id="4572725119287815954" at="86,293,91,7" concept="11" />
      <node id="4572725119287815954" at="71,0,79,0" concept="4" trace="getMenuLookup#(Ljetbrains/mps/openapi/editor/menus/transformation/TransformationMenuContext;)Ljetbrains/mps/openapi/editor/menus/transformation/TransformationMenuLookup;" />
      <node id="4572725119287815954" at="94,0,102,0" concept="4" trace="getMenuLookup#(Ljetbrains/mps/openapi/editor/menus/transformation/TransformationMenuContext;)Ljetbrains/mps/openapi/editor/menus/transformation/TransformationMenuLookup;" />
      <node id="4572725119287815954" at="47,0,57,0" concept="4" trace="getParts#(Ljetbrains/mps/openapi/editor/menus/transformation/TransformationMenuContext;)Ljava/util/List;" />
      <node id="4572725119287815954" at="35,0,46,0" concept="4" trace="createMenuItems#(Ljetbrains/mps/openapi/editor/menus/transformation/TransformationMenuContext;)Ljava/util/List;" />
      <node id="4572725119287815954" at="59,0,70,0" concept="4" trace="createItems#(Ljetbrains/mps/openapi/editor/menus/transformation/TransformationMenuContext;)Ljava/util/List;" />
      <node id="4572725119287815954" at="82,0,93,0" concept="4" trace="createItems#(Ljetbrains/mps/openapi/editor/menus/transformation/TransformationMenuContext;)Ljava/util/List;" />
      <scope id="4572725119287815954" at="31,67,32,63" />
      <scope id="4572725119287815954" at="40,9,41,44" />
      <scope id="4572725119287815954" at="42,15,43,50" />
      <scope id="4572725119287815954" at="64,11,65,42" />
      <scope id="4572725119287815954" at="66,17,67,52" />
      <scope id="4572725119287815954" at="87,11,88,42" />
      <scope id="4572725119287815954" at="89,17,90,52" />
      <scope id="4572725119287815954" at="51,135,53,97" />
      <scope id="4572725119287815954" at="30,0,34,0">
        <var name="location" id="4572725119287815954" />
      </scope>
      <scope id="4572725119287815954" at="73,90,77,392">
        <var name="editorContext" id="4572725119287815954" />
        <var name="node" id="4572725119287815954" />
      </scope>
      <scope id="4572725119287815954" at="96,90,100,392">
        <var name="editorContext" id="4572725119287815954" />
        <var name="node" id="4572725119287815954" />
      </scope>
      <scope id="4572725119287815954" at="49,124,55,18">
        <var name="result" id="4572725119287815954" />
      </scope>
      <scope id="4572725119287815954" at="37,99,44,5" />
      <scope id="4572725119287815954" at="61,97,68,7" />
      <scope id="4572725119287815954" at="84,97,91,7" />
      <scope id="4572725119287815954" at="71,0,79,0">
        <var name="_context" id="4572725119287815954" />
      </scope>
      <scope id="4572725119287815954" at="94,0,102,0">
        <var name="_context" id="4572725119287815954" />
      </scope>
      <scope id="4572725119287815954" at="47,0,57,0">
        <var name="_context" id="4572725119287815954" />
      </scope>
      <scope id="4572725119287815954" at="35,0,46,0">
        <var name="context" id="4572725119287815954" />
      </scope>
      <scope id="4572725119287815954" at="59,0,70,0">
        <var name="context" id="4572725119287815954" />
      </scope>
      <scope id="4572725119287815954" at="82,0,93,0">
        <var name="context" id="4572725119287815954" />
      </scope>
      <unit id="4572725119287815954" at="58,0,81,0" name="jetbrains.mps.lang.editor.menus.contextAssistant.testLanguage.editor.IncludeSameMenuTwiceForSameNode_TransformationMenu$TMP_Include_fk3zfc_a0" />
      <unit id="4572725119287815954" at="81,0,104,0" name="jetbrains.mps.lang.editor.menus.contextAssistant.testLanguage.editor.IncludeSameMenuTwiceForSameNode_TransformationMenu$TMP_Include_fk3zfc_b0" />
      <unit id="4572725119287815954" at="28,0,105,0" name="jetbrains.mps.lang.editor.menus.contextAssistant.testLanguage.editor.IncludeSameMenuTwiceForSameNode_TransformationMenu" />
    </file>
  </root>
  <root nodeRef="r:0f1cfce5-1514-42b6-8353-156be9a116e3(jetbrains.mps.lang.editor.menus.contextAssistant.testLanguage.editor)/4572725119287823058">
    <file name="IncludeSameMenuForDifferentNodes_TransformationMenu.java">
      <node id="4572725119287823058" at="30,0,31,0" concept="2" trace="myLocations" />
      <node id="4572725119287823058" at="32,67,33,63" concept="6" />
      <node id="4572725119287823058" at="38,99,39,49" concept="1" />
      <node id="4572725119287823058" at="39,49,40,303" concept="1" />
      <node id="4572725119287823058" at="41,9,42,44" concept="6" />
      <node id="4572725119287823058" at="43,15,44,50" concept="1" />
      <node id="4572725119287823058" at="50,124,51,156" concept="5" />
      <node id="4572725119287823058" at="52,135,53,98" concept="1" />
      <node id="4572725119287823058" at="53,98,54,98" concept="1" />
      <node id="4572725119287823058" at="55,5,56,18" concept="6" />
      <node id="4572725119287823058" at="62,97,63,51" concept="1" />
      <node id="4572725119287823058" at="63,51,64,293" concept="1" />
      <node id="4572725119287823058" at="65,11,66,42" concept="6" />
      <node id="4572725119287823058" at="67,17,68,52" concept="1" />
      <node id="4572725119287823058" at="74,90,75,44" concept="5" />
      <node id="4572725119287823058" at="75,44,76,70" concept="5" />
      <node id="4572725119287823058" at="76,70,77,0" concept="7" />
      <node id="4572725119287823058" at="77,0,78,392" concept="6" />
      <node id="4572725119287823065" at="82,65,83,32" concept="6" />
      <node id="4572725119287823058" at="90,97,91,51" concept="1" />
      <node id="4572725119287823058" at="91,51,92,293" concept="1" />
      <node id="4572725119287823058" at="93,11,94,42" concept="6" />
      <node id="4572725119287823058" at="95,17,96,52" concept="1" />
      <node id="4572725119287823058" at="102,90,103,44" concept="5" />
      <node id="4572725119287823058" at="103,44,104,70" concept="5" />
      <node id="4572725119287823058" at="104,70,105,0" concept="7" />
      <node id="4572725119287823058" at="105,0,106,392" concept="6" />
      <node id="4572725119287828902" at="110,65,111,279" concept="6" />
      <node id="4572725119287823058" at="31,0,35,0" concept="4" trace="isApplicableToLocation#(Ljava/lang/String;)Z" />
      <node id="4572725119287823058" at="51,156,55,5" concept="3" />
      <node id="4572725119287823058" at="40,303,45,5" concept="11" />
      <node id="4572725119287823058" at="64,293,69,7" concept="11" />
      <node id="4572725119287823058" at="80,0,85,0" concept="4" trace="getNode#(Ljetbrains/mps/openapi/editor/menus/transformation/TransformationMenuContext;)Lorg/jetbrains/mps/openapi/model/SNode;" />
      <node id="4572725119287823058" at="92,293,97,7" concept="11" />
      <node id="4572725119287823058" at="108,0,113,0" concept="4" trace="getNode#(Ljetbrains/mps/openapi/editor/menus/transformation/TransformationMenuContext;)Lorg/jetbrains/mps/openapi/model/SNode;" />
      <node id="4572725119287823058" at="72,0,80,0" concept="4" trace="getMenuLookup#(Ljetbrains/mps/openapi/editor/menus/transformation/TransformationMenuContext;)Ljetbrains/mps/openapi/editor/menus/transformation/TransformationMenuLookup;" />
      <node id="4572725119287823058" at="100,0,108,0" concept="4" trace="getMenuLookup#(Ljetbrains/mps/openapi/editor/menus/transformation/TransformationMenuContext;)Ljetbrains/mps/openapi/editor/menus/transformation/TransformationMenuLookup;" />
      <node id="4572725119287823058" at="48,0,58,0" concept="4" trace="getParts#(Ljetbrains/mps/openapi/editor/menus/transformation/TransformationMenuContext;)Ljava/util/List;" />
      <node id="4572725119287823058" at="36,0,47,0" concept="4" trace="createMenuItems#(Ljetbrains/mps/openapi/editor/menus/transformation/TransformationMenuContext;)Ljava/util/List;" />
      <node id="4572725119287823058" at="60,0,71,0" concept="4" trace="createItems#(Ljetbrains/mps/openapi/editor/menus/transformation/TransformationMenuContext;)Ljava/util/List;" />
      <node id="4572725119287823058" at="88,0,99,0" concept="4" trace="createItems#(Ljetbrains/mps/openapi/editor/menus/transformation/TransformationMenuContext;)Ljava/util/List;" />
      <scope id="4572725119287823058" at="32,67,33,63" />
      <scope id="4572725119287823058" at="41,9,42,44" />
      <scope id="4572725119287823058" at="43,15,44,50" />
      <scope id="4572725119287823058" at="65,11,66,42" />
      <scope id="4572725119287823058" at="67,17,68,52" />
      <scope id="4572725119287823064" at="82,65,83,32" />
      <scope id="4572725119287823058" at="93,11,94,42" />
      <scope id="4572725119287823058" at="95,17,96,52" />
      <scope id="4572725119287823070" at="110,65,111,279" />
      <scope id="4572725119287823058" at="52,135,54,98" />
      <scope id="4572725119287823058" at="31,0,35,0">
        <var name="location" id="4572725119287823058" />
      </scope>
      <scope id="4572725119287823058" at="74,90,78,392">
        <var name="editorContext" id="4572725119287823058" />
        <var name="node" id="4572725119287823058" />
      </scope>
      <scope id="4572725119287823058" at="102,90,106,392">
        <var name="editorContext" id="4572725119287823058" />
        <var name="node" id="4572725119287823058" />
      </scope>
      <scope id="4572725119287823058" at="80,0,85,0">
        <var name="_context" id="4572725119287823058" />
      </scope>
      <scope id="4572725119287823058" at="108,0,113,0">
        <var name="_context" id="4572725119287823058" />
      </scope>
      <scope id="4572725119287823058" at="50,124,56,18">
        <var name="result" id="4572725119287823058" />
      </scope>
      <scope id="4572725119287823058" at="38,99,45,5" />
      <scope id="4572725119287823058" at="62,97,69,7" />
      <scope id="4572725119287823058" at="90,97,97,7" />
      <scope id="4572725119287823058" at="72,0,80,0">
        <var name="_context" id="4572725119287823058" />
      </scope>
      <scope id="4572725119287823058" at="100,0,108,0">
        <var name="_context" id="4572725119287823058" />
      </scope>
      <scope id="4572725119287823058" at="48,0,58,0">
        <var name="_context" id="4572725119287823058" />
      </scope>
      <scope id="4572725119287823058" at="36,0,47,0">
        <var name="context" id="4572725119287823058" />
      </scope>
      <scope id="4572725119287823058" at="60,0,71,0">
        <var name="context" id="4572725119287823058" />
      </scope>
      <scope id="4572725119287823058" at="88,0,99,0">
        <var name="context" id="4572725119287823058" />
      </scope>
      <unit id="4572725119287823058" at="59,0,87,0" name="jetbrains.mps.lang.editor.menus.contextAssistant.testLanguage.editor.IncludeSameMenuForDifferentNodes_TransformationMenu$TMP_Include_ytfyjd_a0" />
      <unit id="4572725119287823058" at="87,0,115,0" name="jetbrains.mps.lang.editor.menus.contextAssistant.testLanguage.editor.IncludeSameMenuForDifferentNodes_TransformationMenu$TMP_Include_ytfyjd_b0" />
      <unit id="4572725119287823058" at="29,0,116,0" name="jetbrains.mps.lang.editor.menus.contextAssistant.testLanguage.editor.IncludeSameMenuForDifferentNodes_TransformationMenu" />
    </file>
  </root>
  <root nodeRef="r:0f1cfce5-1514-42b6-8353-156be9a116e3(jetbrains.mps.lang.editor.menus.contextAssistant.testLanguage.editor)/4572725119287831750">
    <file name="Duplication_Parent_Editor.java">
      <node id="4572725119287831750" at="11,79,12,84" concept="6" />
      <node id="4572725119287831750" at="11,0,14,0" concept="4" trace="createEditorCell#(Ljetbrains/mps/openapi/editor/EditorContext;Lorg/jetbrains/mps/openapi/model/SNode;)Ljetbrains/mps/openapi/editor/cells/EditorCell;" />
      <scope id="4572725119287831750" at="11,79,12,84" />
      <scope id="4572725119287831750" at="11,0,14,0">
        <var name="editorContext" id="4572725119287831750" />
        <var name="node" id="4572725119287831750" />
      </scope>
      <unit id="4572725119287831750" at="10,0,15,0" name="jetbrains.mps.lang.editor.menus.contextAssistant.testLanguage.editor.Duplication_Parent_Editor" />
    </file>
    <file name="Duplication_Parent_EditorBuilder_a.java">
      <node id="4572725119287831750" at="32,98,33,19" concept="9" />
      <node id="4572725119287831750" at="33,19,34,18" concept="1" />
      <node id="4572725119287831750" at="39,26,40,18" concept="6" />
      <node id="4572725119287831750" at="43,39,44,39" concept="6" />
      <node id="4572725119287831750" at="47,50,48,118" concept="5" />
      <node id="4572725119287831750" at="48,118,49,48" concept="1" />
      <node id="4572725119287831750" at="49,48,50,28" concept="1" />
      <node id="4572725119287831750" at="50,28,51,65" concept="1" />
      <node id="4572725119287831750" at="51,65,52,57" concept="1" />
      <node id="4572725119287831750" at="52,57,53,57" concept="1" />
      <node id="4572725119287831750" at="53,57,54,59" concept="1" />
      <node id="4572725119287831750" at="54,59,55,65" concept="1" />
      <node id="4572725119287831750" at="55,65,56,57" concept="1" />
      <node id="4572725119287831750" at="56,57,57,22" concept="6" />
      <node id="4572725119287831754" at="59,49,60,141" concept="5" />
      <node id="4572725119287831754" at="60,141,61,47" concept="1" />
      <node id="4572725119287831754" at="61,47,62,34" concept="1" />
      <node id="4572725119287831754" at="62,34,63,22" concept="6" />
      <node id="4572725119287831755" at="65,49,66,94" concept="5" />
      <node id="4572725119287831755" at="66,94,67,47" concept="1" />
      <node id="4572725119287831755" at="67,47,68,34" concept="5" />
      <node id="4572725119287831755" at="68,34,69,60" concept="1" />
      <node id="4572725119287831755" at="69,60,70,60" concept="1" />
      <node id="4572725119287831755" at="70,60,71,40" concept="1" />
      <node id="4572725119287831755" at="71,40,72,34" concept="1" />
      <node id="4572725119287831755" at="72,34,73,22" concept="6" />
      <node id="4572725119287831750" at="75,51,76,118" concept="5" />
      <node id="4572725119287831750" at="76,118,77,49" concept="1" />
      <node id="4572725119287831750" at="77,49,78,34" concept="5" />
      <node id="4572725119287831750" at="78,34,79,58" concept="1" />
      <node id="4572725119287831750" at="79,58,80,40" concept="1" />
      <node id="4572725119287831750" at="80,40,81,58" concept="1" />
      <node id="4572725119287831750" at="81,58,82,58" concept="1" />
      <node id="4572725119287831750" at="82,58,83,57" concept="1" />
      <node id="4572725119287831750" at="83,57,84,58" concept="1" />
      <node id="4572725119287831750" at="84,58,85,58" concept="1" />
      <node id="4572725119287831750" at="85,58,86,58" concept="1" />
      <node id="4572725119287831750" at="86,58,87,57" concept="1" />
      <node id="4572725119287831750" at="87,57,88,58" concept="1" />
      <node id="4572725119287831750" at="88,58,89,58" concept="1" />
      <node id="4572725119287831750" at="89,58,90,58" concept="1" />
      <node id="4572725119287831750" at="90,58,91,57" concept="1" />
      <node id="4572725119287831750" at="91,57,92,58" concept="1" />
      <node id="4572725119287831750" at="92,58,93,58" concept="1" />
      <node id="4572725119287831750" at="93,58,94,58" concept="1" />
      <node id="4572725119287831750" at="94,58,95,57" concept="1" />
      <node id="4572725119287831750" at="95,57,96,58" concept="1" />
      <node id="4572725119287831750" at="96,58,97,58" concept="1" />
      <node id="4572725119287831750" at="97,58,98,58" concept="1" />
      <node id="4572725119287831750" at="98,58,99,57" concept="1" />
      <node id="4572725119287831750" at="99,57,100,58" concept="1" />
      <node id="4572725119287831750" at="100,58,101,58" concept="1" />
      <node id="4572725119287831750" at="101,58,102,58" concept="1" />
      <node id="4572725119287831750" at="102,58,103,57" concept="1" />
      <node id="4572725119287831750" at="103,57,104,58" concept="1" />
      <node id="4572725119287831750" at="104,58,105,58" concept="1" />
      <node id="4572725119287831750" at="105,58,106,58" concept="1" />
      <node id="4572725119287831750" at="106,58,107,58" concept="1" />
      <node id="4572725119287831750" at="107,58,108,59" concept="1" />
      <node id="4572725119287831750" at="108,59,109,59" concept="1" />
      <node id="4572725119287831750" at="109,59,110,59" concept="1" />
      <node id="4572725119287831750" at="110,59,111,58" concept="1" />
      <node id="4572725119287831750" at="111,58,112,59" concept="1" />
      <node id="4572725119287831750" at="112,59,113,59" concept="1" />
      <node id="4572725119287831750" at="113,59,114,59" concept="1" />
      <node id="4572725119287831750" at="114,59,115,58" concept="1" />
      <node id="4572725119287831750" at="115,58,116,59" concept="1" />
      <node id="4572725119287831750" at="116,59,117,59" concept="1" />
      <node id="4572725119287831750" at="117,59,118,59" concept="1" />
      <node id="4572725119287831750" at="118,59,119,58" concept="1" />
      <node id="4572725119287831750" at="119,58,120,59" concept="1" />
      <node id="4572725119287831750" at="120,59,121,59" concept="1" />
      <node id="4572725119287831750" at="121,59,122,59" concept="1" />
      <node id="4572725119287831750" at="122,59,123,58" concept="1" />
      <node id="4572725119287831750" at="123,58,124,22" concept="6" />
      <node id="4572725119287831761" at="126,50,127,109" concept="5" />
      <node id="4572725119287831761" at="127,109,128,48" concept="1" />
      <node id="4572725119287831761" at="128,48,129,34" concept="1" />
      <node id="4572725119287831761" at="129,34,130,22" concept="6" />
      <node id="4572725119287831762" at="132,50,133,94" concept="5" />
      <node id="4572725119287831762" at="133,94,134,48" concept="1" />
      <node id="4572725119287831762" at="134,48,135,34" concept="5" />
      <node id="4572725119287831762" at="135,34,136,54" concept="1" />
      <node id="4572725119287831762" at="136,54,137,60" concept="1" />
      <node id="4572725119287831762" at="137,60,138,40" concept="1" />
      <node id="4572725119287831762" at="138,40,139,34" concept="1" />
      <node id="4572725119287831762" at="139,34,140,22" concept="6" />
      <node id="4572725119287831750" at="142,49,143,291" concept="5" />
      <node id="4572725119287831750" at="143,291,144,33" concept="6" />
      <node id="4572725119287831750" at="150,130,151,38" concept="9" />
      <node id="4572725119287831750" at="151,38,152,25" concept="1" />
      <node id="4572725119287831750" at="157,28,158,20" concept="6" />
      <node id="4572725119287831750" at="161,55,162,76" concept="5" />
      <node id="4572725119287831750" at="162,76,163,238" concept="1" />
      <node id="4572725119287831750" at="163,238,164,241" concept="1" />
      <node id="4572725119287831750" at="164,241,165,41" concept="1" />
      <node id="4572725119287831750" at="165,41,166,24" concept="6" />
      <node id="4572725119287831750" at="172,118,173,232" concept="1" />
      <node id="4572725119287831750" at="175,41,176,46" concept="1" />
      <node id="4572725119287831750" at="177,7,178,36" concept="5" />
      <node id="4572725119287831750" at="178,36,179,60" concept="1" />
      <node id="4572725119287831750" at="179,60,180,62" concept="1" />
      <node id="4572725119287831750" at="180,62,181,42" concept="1" />
      <node id="4572725119287831750" at="184,44,185,41" concept="1" />
      <node id="4572725119287831750" at="185,41,186,229" concept="1" />
      <node id="4572725119287831750" at="187,11,188,56" concept="5" />
      <node id="4572725119287831750" at="188,56,189,54" concept="1" />
      <node id="4572725119287831750" at="189,54,190,42" concept="1" />
      <node id="4572725119287831750" at="190,42,191,35" concept="1" />
      <node id="4572725119287831750" at="191,35,192,26" concept="6" />
      <node id="4572725119287831750" at="193,17,194,42" concept="1" />
      <node id="4572725119287831750" at="197,40,198,36" concept="6" />
      <node id="4572725119287831768" at="201,50,202,93" concept="5" />
      <node id="4572725119287831768" at="202,93,203,48" concept="1" />
      <node id="4572725119287831768" at="203,48,204,34" concept="5" />
      <node id="4572725119287831768" at="204,34,205,60" concept="1" />
      <node id="4572725119287831768" at="205,60,206,40" concept="1" />
      <node id="4572725119287831768" at="206,40,207,34" concept="1" />
      <node id="4572725119287831768" at="207,34,208,22" concept="6" />
      <node id="4572725119287831770" at="210,50,211,136" concept="5" />
      <node id="4572725119287831770" at="211,136,212,48" concept="1" />
      <node id="4572725119287831770" at="212,48,213,34" concept="1" />
      <node id="4572725119287831770" at="213,34,214,22" concept="6" />
      <node id="4572725119287831771" at="216,50,217,94" concept="5" />
      <node id="4572725119287831771" at="217,94,218,48" concept="1" />
      <node id="4572725119287831771" at="218,48,219,34" concept="5" />
      <node id="4572725119287831771" at="219,34,220,54" concept="1" />
      <node id="4572725119287831771" at="220,54,221,60" concept="1" />
      <node id="4572725119287831771" at="221,60,222,40" concept="1" />
      <node id="4572725119287831771" at="222,40,223,34" concept="1" />
      <node id="4572725119287831771" at="223,34,224,22" concept="6" />
      <node id="4572725119287831750" at="226,49,227,333" concept="5" />
      <node id="4572725119287831750" at="227,333,228,33" concept="6" />
      <node id="4572725119287831750" at="234,151,235,38" concept="9" />
      <node id="4572725119287831750" at="235,38,236,25" concept="1" />
      <node id="4572725119287831750" at="241,28,242,20" concept="6" />
      <node id="4572725119287831750" at="245,55,246,76" concept="5" />
      <node id="4572725119287831750" at="246,76,247,259" concept="1" />
      <node id="4572725119287831750" at="247,259,248,262" concept="1" />
      <node id="4572725119287831750" at="248,262,249,41" concept="1" />
      <node id="4572725119287831750" at="249,41,250,24" concept="6" />
      <node id="4572725119287831750" at="256,118,257,253" concept="1" />
      <node id="4572725119287831750" at="259,41,260,67" concept="1" />
      <node id="4572725119287831750" at="261,7,262,36" concept="5" />
      <node id="4572725119287831750" at="262,36,263,60" concept="1" />
      <node id="4572725119287831750" at="263,60,264,62" concept="1" />
      <node id="4572725119287831750" at="264,62,265,42" concept="1" />
      <node id="4572725119287831750" at="268,44,269,41" concept="1" />
      <node id="4572725119287831750" at="269,41,270,250" concept="1" />
      <node id="4572725119287831750" at="271,11,272,56" concept="5" />
      <node id="4572725119287831750" at="272,56,273,75" concept="1" />
      <node id="4572725119287831750" at="273,75,274,42" concept="1" />
      <node id="4572725119287831750" at="274,42,275,35" concept="1" />
      <node id="4572725119287831750" at="275,35,276,26" concept="6" />
      <node id="4572725119287831750" at="277,17,278,42" concept="1" />
      <node id="4572725119287831750" at="281,40,282,57" concept="6" />
      <node id="4572725119287831777" at="285,50,286,93" concept="5" />
      <node id="4572725119287831777" at="286,93,287,48" concept="1" />
      <node id="4572725119287831777" at="287,48,288,34" concept="5" />
      <node id="4572725119287831777" at="288,34,289,60" concept="1" />
      <node id="4572725119287831777" at="289,60,290,40" concept="1" />
      <node id="4572725119287831777" at="290,40,291,34" concept="1" />
      <node id="4572725119287831777" at="291,34,292,22" concept="6" />
      <node id="4695456347261880365" at="294,50,295,142" concept="5" />
      <node id="4695456347261880365" at="295,142,296,48" concept="1" />
      <node id="4695456347261880365" at="296,48,297,34" concept="1" />
      <node id="4695456347261880365" at="297,34,298,22" concept="6" />
      <node id="4695456347261880362" at="300,50,301,94" concept="5" />
      <node id="4695456347261880362" at="301,94,302,48" concept="1" />
      <node id="4695456347261880362" at="302,48,303,34" concept="5" />
      <node id="4695456347261880362" at="303,34,304,54" concept="1" />
      <node id="4695456347261880362" at="304,54,305,60" concept="1" />
      <node id="4695456347261880362" at="305,60,306,40" concept="1" />
      <node id="4695456347261880362" at="306,40,307,34" concept="1" />
      <node id="4695456347261880362" at="307,34,308,22" concept="6" />
      <node id="4572725119287831750" at="310,49,311,343" concept="5" />
      <node id="4572725119287831750" at="311,343,312,33" concept="6" />
      <node id="4572725119287831750" at="318,156,319,38" concept="9" />
      <node id="4572725119287831750" at="319,38,320,25" concept="1" />
      <node id="4572725119287831750" at="325,28,326,20" concept="6" />
      <node id="4572725119287831750" at="329,55,330,76" concept="5" />
      <node id="4572725119287831750" at="330,76,331,264" concept="1" />
      <node id="4572725119287831750" at="331,264,332,267" concept="1" />
      <node id="4572725119287831750" at="332,267,333,41" concept="1" />
      <node id="4572725119287831750" at="333,41,334,24" concept="6" />
      <node id="4572725119287831750" at="340,118,341,258" concept="1" />
      <node id="4572725119287831750" at="343,41,344,72" concept="1" />
      <node id="4572725119287831750" at="345,7,346,36" concept="5" />
      <node id="4572725119287831750" at="346,36,347,60" concept="1" />
      <node id="4572725119287831750" at="347,60,348,62" concept="1" />
      <node id="4572725119287831750" at="348,62,349,42" concept="1" />
      <node id="4572725119287831750" at="352,44,353,41" concept="1" />
      <node id="4572725119287831750" at="353,41,354,255" concept="1" />
      <node id="4572725119287831750" at="355,11,356,56" concept="5" />
      <node id="4572725119287831750" at="356,56,357,80" concept="1" />
      <node id="4572725119287831750" at="357,80,358,42" concept="1" />
      <node id="4572725119287831750" at="358,42,359,35" concept="1" />
      <node id="4572725119287831750" at="359,35,360,26" concept="6" />
      <node id="4572725119287831750" at="361,17,362,42" concept="1" />
      <node id="4572725119287831750" at="365,40,366,62" concept="6" />
      <node id="4695456347261880357" at="369,50,370,93" concept="5" />
      <node id="4695456347261880357" at="370,93,371,48" concept="1" />
      <node id="4695456347261880357" at="371,48,372,34" concept="5" />
      <node id="4695456347261880357" at="372,34,373,60" concept="1" />
      <node id="4695456347261880357" at="373,60,374,40" concept="1" />
      <node id="4695456347261880357" at="374,40,375,34" concept="1" />
      <node id="4695456347261880357" at="375,34,376,22" concept="6" />
      <node id="4695456347262199758" at="378,50,379,146" concept="5" />
      <node id="4695456347262199758" at="379,146,380,48" concept="1" />
      <node id="4695456347262199758" at="380,48,381,34" concept="1" />
      <node id="4695456347262199758" at="381,34,382,22" concept="6" />
      <node id="4695456347262199755" at="384,50,385,94" concept="5" />
      <node id="4695456347262199755" at="385,94,386,48" concept="1" />
      <node id="4695456347262199755" at="386,48,387,34" concept="5" />
      <node id="4695456347262199755" at="387,34,388,54" concept="1" />
      <node id="4695456347262199755" at="388,54,389,60" concept="1" />
      <node id="4695456347262199755" at="389,60,390,40" concept="1" />
      <node id="4695456347262199755" at="390,40,391,34" concept="1" />
      <node id="4695456347262199755" at="391,34,392,22" concept="6" />
      <node id="4572725119287831750" at="394,49,395,343" concept="5" />
      <node id="4572725119287831750" at="395,343,396,33" concept="6" />
      <node id="4572725119287831750" at="402,156,403,38" concept="9" />
      <node id="4572725119287831750" at="403,38,404,25" concept="1" />
      <node id="4572725119287831750" at="409,28,410,20" concept="6" />
      <node id="4572725119287831750" at="413,55,414,76" concept="5" />
      <node id="4572725119287831750" at="414,76,415,264" concept="1" />
      <node id="4572725119287831750" at="415,264,416,267" concept="1" />
      <node id="4572725119287831750" at="416,267,417,41" concept="1" />
      <node id="4572725119287831750" at="417,41,418,24" concept="6" />
      <node id="4572725119287831750" at="424,118,425,258" concept="1" />
      <node id="4572725119287831750" at="427,41,428,72" concept="1" />
      <node id="4572725119287831750" at="429,7,430,36" concept="5" />
      <node id="4572725119287831750" at="430,36,431,60" concept="1" />
      <node id="4572725119287831750" at="431,60,432,62" concept="1" />
      <node id="4572725119287831750" at="432,62,433,42" concept="1" />
      <node id="4572725119287831750" at="436,44,437,41" concept="1" />
      <node id="4572725119287831750" at="437,41,438,255" concept="1" />
      <node id="4572725119287831750" at="439,11,440,56" concept="5" />
      <node id="4572725119287831750" at="440,56,441,80" concept="1" />
      <node id="4572725119287831750" at="441,80,442,42" concept="1" />
      <node id="4572725119287831750" at="442,42,443,35" concept="1" />
      <node id="4572725119287831750" at="443,35,444,26" concept="6" />
      <node id="4572725119287831750" at="445,17,446,42" concept="1" />
      <node id="4572725119287831750" at="449,40,450,62" concept="6" />
      <node id="4695456347262199750" at="453,50,454,93" concept="5" />
      <node id="4695456347262199750" at="454,93,455,48" concept="1" />
      <node id="4695456347262199750" at="455,48,456,34" concept="5" />
      <node id="4695456347262199750" at="456,34,457,60" concept="1" />
      <node id="4695456347262199750" at="457,60,458,40" concept="1" />
      <node id="4695456347262199750" at="458,40,459,34" concept="1" />
      <node id="4695456347262199750" at="459,34,460,22" concept="6" />
      <node id="4695456347261016629" at="462,50,463,136" concept="5" />
      <node id="4695456347261016629" at="463,136,464,48" concept="1" />
      <node id="4695456347261016629" at="464,48,465,34" concept="1" />
      <node id="4695456347261016629" at="465,34,466,22" concept="6" />
      <node id="4695456347261016626" at="468,50,469,94" concept="5" />
      <node id="4695456347261016626" at="469,94,470,48" concept="1" />
      <node id="4695456347261016626" at="470,48,471,34" concept="5" />
      <node id="4695456347261016626" at="471,34,472,54" concept="1" />
      <node id="4695456347261016626" at="472,54,473,60" concept="1" />
      <node id="4695456347261016626" at="473,60,474,40" concept="1" />
      <node id="4695456347261016626" at="474,40,475,34" concept="1" />
      <node id="4695456347261016626" at="475,34,476,22" concept="6" />
      <node id="4572725119287831750" at="478,49,479,335" concept="5" />
      <node id="4572725119287831750" at="479,335,480,33" concept="6" />
      <node id="4572725119287831750" at="486,152,487,38" concept="9" />
      <node id="4572725119287831750" at="487,38,488,25" concept="1" />
      <node id="4572725119287831750" at="493,28,494,20" concept="6" />
      <node id="4572725119287831750" at="497,55,498,76" concept="5" />
      <node id="4572725119287831750" at="498,76,499,260" concept="1" />
      <node id="4572725119287831750" at="499,260,500,263" concept="1" />
      <node id="4572725119287831750" at="500,263,501,41" concept="1" />
      <node id="4572725119287831750" at="501,41,502,24" concept="6" />
      <node id="4572725119287831750" at="508,118,509,254" concept="1" />
      <node id="4572725119287831750" at="511,41,512,68" concept="1" />
      <node id="4572725119287831750" at="513,7,514,36" concept="5" />
      <node id="4572725119287831750" at="514,36,515,60" concept="1" />
      <node id="4572725119287831750" at="515,60,516,62" concept="1" />
      <node id="4572725119287831750" at="516,62,517,42" concept="1" />
      <node id="4572725119287831750" at="520,44,521,41" concept="1" />
      <node id="4572725119287831750" at="521,41,522,251" concept="1" />
      <node id="4572725119287831750" at="523,11,524,56" concept="5" />
      <node id="4572725119287831750" at="524,56,525,76" concept="1" />
      <node id="4572725119287831750" at="525,76,526,42" concept="1" />
      <node id="4572725119287831750" at="526,42,527,35" concept="1" />
      <node id="4572725119287831750" at="527,35,528,26" concept="6" />
      <node id="4572725119287831750" at="529,17,530,42" concept="1" />
      <node id="4572725119287831750" at="533,40,534,58" concept="6" />
      <node id="4695456347261484037" at="537,50,538,93" concept="5" />
      <node id="4695456347261484037" at="538,93,539,48" concept="1" />
      <node id="4695456347261484037" at="539,48,540,34" concept="5" />
      <node id="4695456347261484037" at="540,34,541,60" concept="1" />
      <node id="4695456347261484037" at="541,60,542,40" concept="1" />
      <node id="4695456347261484037" at="542,40,543,34" concept="1" />
      <node id="4695456347261484037" at="543,34,544,22" concept="6" />
      <node id="1892012100483096652" at="546,50,547,142" concept="5" />
      <node id="1892012100483096652" at="547,142,548,48" concept="1" />
      <node id="1892012100483096652" at="548,48,549,34" concept="1" />
      <node id="1892012100483096652" at="549,34,550,22" concept="6" />
      <node id="1892012100483096649" at="552,50,553,94" concept="5" />
      <node id="1892012100483096649" at="553,94,554,48" concept="1" />
      <node id="1892012100483096649" at="554,48,555,34" concept="5" />
      <node id="1892012100483096649" at="555,34,556,54" concept="1" />
      <node id="1892012100483096649" at="556,54,557,60" concept="1" />
      <node id="1892012100483096649" at="557,60,558,40" concept="1" />
      <node id="1892012100483096649" at="558,40,559,34" concept="1" />
      <node id="1892012100483096649" at="559,34,560,22" concept="6" />
      <node id="4572725119287831750" at="562,49,563,347" concept="5" />
      <node id="4572725119287831750" at="563,347,564,33" concept="6" />
      <node id="4572725119287831750" at="570,158,571,38" concept="9" />
      <node id="4572725119287831750" at="571,38,572,25" concept="1" />
      <node id="4572725119287831750" at="577,28,578,20" concept="6" />
      <node id="4572725119287831750" at="581,55,582,76" concept="5" />
      <node id="4572725119287831750" at="582,76,583,266" concept="1" />
      <node id="4572725119287831750" at="583,266,584,269" concept="1" />
      <node id="4572725119287831750" at="584,269,585,41" concept="1" />
      <node id="4572725119287831750" at="585,41,586,24" concept="6" />
      <node id="4572725119287831750" at="592,118,593,260" concept="1" />
      <node id="4572725119287831750" at="595,41,596,74" concept="1" />
      <node id="4572725119287831750" at="597,7,598,36" concept="5" />
      <node id="4572725119287831750" at="598,36,599,60" concept="1" />
      <node id="4572725119287831750" at="599,60,600,62" concept="1" />
      <node id="4572725119287831750" at="600,62,601,42" concept="1" />
      <node id="4572725119287831750" at="604,44,605,41" concept="1" />
      <node id="4572725119287831750" at="605,41,606,257" concept="1" />
      <node id="4572725119287831750" at="607,11,608,56" concept="5" />
      <node id="4572725119287831750" at="608,56,609,82" concept="1" />
      <node id="4572725119287831750" at="609,82,610,42" concept="1" />
      <node id="4572725119287831750" at="610,42,611,35" concept="1" />
      <node id="4572725119287831750" at="611,35,612,26" concept="6" />
      <node id="4572725119287831750" at="613,17,614,42" concept="1" />
      <node id="4572725119287831750" at="617,40,618,64" concept="6" />
      <node id="1892012100483096644" at="621,50,622,93" concept="5" />
      <node id="1892012100483096644" at="622,93,623,48" concept="1" />
      <node id="1892012100483096644" at="623,48,624,34" concept="5" />
      <node id="1892012100483096644" at="624,34,625,60" concept="1" />
      <node id="1892012100483096644" at="625,60,626,40" concept="1" />
      <node id="1892012100483096644" at="626,40,627,34" concept="1" />
      <node id="1892012100483096644" at="627,34,628,22" concept="6" />
      <node id="4572725119287831788" at="630,50,631,136" concept="5" />
      <node id="4572725119287831788" at="631,136,632,48" concept="1" />
      <node id="4572725119287831788" at="632,48,633,34" concept="1" />
      <node id="4572725119287831788" at="633,34,634,22" concept="6" />
      <node id="4572725119287831789" at="636,50,637,94" concept="5" />
      <node id="4572725119287831789" at="637,94,638,48" concept="1" />
      <node id="4572725119287831789" at="638,48,639,34" concept="5" />
      <node id="4572725119287831789" at="639,34,640,54" concept="1" />
      <node id="4572725119287831789" at="640,54,641,60" concept="1" />
      <node id="4572725119287831789" at="641,60,642,40" concept="1" />
      <node id="4572725119287831789" at="642,40,643,34" concept="1" />
      <node id="4572725119287831789" at="643,34,644,22" concept="6" />
      <node id="4572725119287831750" at="646,50,647,336" concept="5" />
      <node id="4572725119287831750" at="647,336,648,33" concept="6" />
      <node id="4572725119287831750" at="654,153,655,38" concept="9" />
      <node id="4572725119287831750" at="655,38,656,25" concept="1" />
      <node id="4572725119287831750" at="661,28,662,20" concept="6" />
      <node id="4572725119287831750" at="665,55,666,76" concept="5" />
      <node id="4572725119287831750" at="666,76,667,260" concept="1" />
      <node id="4572725119287831750" at="667,260,668,263" concept="1" />
      <node id="4572725119287831750" at="668,263,669,41" concept="1" />
      <node id="4572725119287831750" at="669,41,670,24" concept="6" />
      <node id="4572725119287831750" at="676,118,677,254" concept="1" />
      <node id="4572725119287831750" at="679,41,680,68" concept="1" />
      <node id="4572725119287831750" at="681,7,682,36" concept="5" />
      <node id="4572725119287831750" at="682,36,683,60" concept="1" />
      <node id="4572725119287831750" at="683,60,684,62" concept="1" />
      <node id="4572725119287831750" at="684,62,685,42" concept="1" />
      <node id="4572725119287831750" at="688,44,689,41" concept="1" />
      <node id="4572725119287831750" at="689,41,690,251" concept="1" />
      <node id="4572725119287831750" at="691,11,692,56" concept="5" />
      <node id="4572725119287831750" at="692,56,693,76" concept="1" />
      <node id="4572725119287831750" at="693,76,694,42" concept="1" />
      <node id="4572725119287831750" at="694,42,695,35" concept="1" />
      <node id="4572725119287831750" at="695,35,696,26" concept="6" />
      <node id="4572725119287831750" at="697,17,698,42" concept="1" />
      <node id="4572725119287831750" at="701,40,702,58" concept="6" />
      <node id="4572725119287831795" at="705,51,706,93" concept="5" />
      <node id="4572725119287831795" at="706,93,707,49" concept="1" />
      <node id="4572725119287831795" at="707,49,708,34" concept="5" />
      <node id="4572725119287831795" at="708,34,709,60" concept="1" />
      <node id="4572725119287831795" at="709,60,710,40" concept="1" />
      <node id="4572725119287831795" at="710,40,711,34" concept="1" />
      <node id="4572725119287831795" at="711,34,712,22" concept="6" />
      <node id="4572725119287831806" at="714,51,715,125" concept="5" />
      <node id="4572725119287831806" at="715,125,716,49" concept="1" />
      <node id="4572725119287831806" at="716,49,717,34" concept="1" />
      <node id="4572725119287831806" at="717,34,718,22" concept="6" />
      <node id="4572725119287831807" at="720,51,721,94" concept="5" />
      <node id="4572725119287831807" at="721,94,722,49" concept="1" />
      <node id="4572725119287831807" at="722,49,723,34" concept="5" />
      <node id="4572725119287831807" at="723,34,724,54" concept="1" />
      <node id="4572725119287831807" at="724,54,725,60" concept="1" />
      <node id="4572725119287831807" at="725,60,726,40" concept="1" />
      <node id="4572725119287831807" at="726,40,727,34" concept="1" />
      <node id="4572725119287831807" at="727,34,728,22" concept="6" />
      <node id="4572725119287831750" at="730,50,731,326" concept="5" />
      <node id="4572725119287831750" at="731,326,732,33" concept="6" />
      <node id="4572725119287831750" at="738,148,739,38" concept="9" />
      <node id="4572725119287831750" at="739,38,740,25" concept="1" />
      <node id="4572725119287831750" at="745,28,746,20" concept="6" />
      <node id="4572725119287831750" at="749,55,750,76" concept="5" />
      <node id="4572725119287831750" at="750,76,751,255" concept="1" />
      <node id="4572725119287831750" at="751,255,752,258" concept="1" />
      <node id="4572725119287831750" at="752,258,753,41" concept="1" />
      <node id="4572725119287831750" at="753,41,754,24" concept="6" />
      <node id="4572725119287831750" at="760,118,761,249" concept="1" />
      <node id="4572725119287831750" at="763,41,764,63" concept="1" />
      <node id="4572725119287831750" at="765,7,766,36" concept="5" />
      <node id="4572725119287831750" at="766,36,767,60" concept="1" />
      <node id="4572725119287831750" at="767,60,768,62" concept="1" />
      <node id="4572725119287831750" at="768,62,769,42" concept="1" />
      <node id="4572725119287831750" at="772,44,773,41" concept="1" />
      <node id="4572725119287831750" at="773,41,774,246" concept="1" />
      <node id="4572725119287831750" at="775,11,776,56" concept="5" />
      <node id="4572725119287831750" at="776,56,777,71" concept="1" />
      <node id="4572725119287831750" at="777,71,778,42" concept="1" />
      <node id="4572725119287831750" at="778,42,779,35" concept="1" />
      <node id="4572725119287831750" at="779,35,780,26" concept="6" />
      <node id="4572725119287831750" at="781,17,782,42" concept="1" />
      <node id="4572725119287831750" at="785,40,786,53" concept="6" />
      <node id="4572725119287831813" at="789,51,790,93" concept="5" />
      <node id="4572725119287831813" at="790,93,791,49" concept="1" />
      <node id="4572725119287831813" at="791,49,792,34" concept="5" />
      <node id="4572725119287831813" at="792,34,793,60" concept="1" />
      <node id="4572725119287831813" at="793,60,794,40" concept="1" />
      <node id="4572725119287831813" at="794,40,795,34" concept="1" />
      <node id="4572725119287831813" at="795,34,796,22" concept="6" />
      <node id="1892012100483357013" at="798,51,799,130" concept="5" />
      <node id="1892012100483357013" at="799,130,800,49" concept="1" />
      <node id="1892012100483357013" at="800,49,801,34" concept="1" />
      <node id="1892012100483357013" at="801,34,802,22" concept="6" />
      <node id="1892012100483357010" at="804,51,805,94" concept="5" />
      <node id="1892012100483357010" at="805,94,806,49" concept="1" />
      <node id="1892012100483357010" at="806,49,807,34" concept="5" />
      <node id="1892012100483357010" at="807,34,808,54" concept="1" />
      <node id="1892012100483357010" at="808,54,809,60" concept="1" />
      <node id="1892012100483357010" at="809,60,810,40" concept="1" />
      <node id="1892012100483357010" at="810,40,811,34" concept="1" />
      <node id="1892012100483357010" at="811,34,812,22" concept="6" />
      <node id="4572725119287831750" at="814,50,815,328" concept="5" />
      <node id="4572725119287831750" at="815,328,816,33" concept="6" />
      <node id="4572725119287831750" at="822,149,823,38" concept="9" />
      <node id="4572725119287831750" at="823,38,824,25" concept="1" />
      <node id="4572725119287831750" at="829,28,830,20" concept="6" />
      <node id="4572725119287831750" at="833,55,834,76" concept="5" />
      <node id="4572725119287831750" at="834,76,835,256" concept="1" />
      <node id="4572725119287831750" at="835,256,836,259" concept="1" />
      <node id="4572725119287831750" at="836,259,837,41" concept="1" />
      <node id="4572725119287831750" at="837,41,838,24" concept="6" />
      <node id="4572725119287831750" at="844,118,845,250" concept="1" />
      <node id="4572725119287831750" at="847,41,848,64" concept="1" />
      <node id="4572725119287831750" at="849,7,850,36" concept="5" />
      <node id="4572725119287831750" at="850,36,851,60" concept="1" />
      <node id="4572725119287831750" at="851,60,852,62" concept="1" />
      <node id="4572725119287831750" at="852,62,853,42" concept="1" />
      <node id="4572725119287831750" at="856,44,857,41" concept="1" />
      <node id="4572725119287831750" at="857,41,858,247" concept="1" />
      <node id="4572725119287831750" at="859,11,860,56" concept="5" />
      <node id="4572725119287831750" at="860,56,861,72" concept="1" />
      <node id="4572725119287831750" at="861,72,862,42" concept="1" />
      <node id="4572725119287831750" at="862,42,863,35" concept="1" />
      <node id="4572725119287831750" at="863,35,864,26" concept="6" />
      <node id="4572725119287831750" at="865,17,866,42" concept="1" />
      <node id="4572725119287831750" at="869,40,870,54" concept="6" />
      <node id="1892012100483357005" at="873,51,874,93" concept="5" />
      <node id="1892012100483357005" at="874,93,875,49" concept="1" />
      <node id="1892012100483357005" at="875,49,876,34" concept="5" />
      <node id="1892012100483357005" at="876,34,877,60" concept="1" />
      <node id="1892012100483357005" at="877,60,878,40" concept="1" />
      <node id="1892012100483357005" at="878,40,879,34" concept="1" />
      <node id="1892012100483357005" at="879,34,880,22" concept="6" />
      <node id="4572725119287831815" at="882,51,883,133" concept="5" />
      <node id="4572725119287831815" at="883,133,884,49" concept="1" />
      <node id="4572725119287831815" at="884,49,885,436" concept="1" />
      <node id="4572725119287831815" at="885,436,886,34" concept="1" />
      <node id="4572725119287831815" at="886,34,887,71" concept="1" />
      <node id="4572725119287831815" at="887,71,888,22" concept="6" />
      <node id="4572725119287831816" at="890,51,891,94" concept="5" />
      <node id="4572725119287831816" at="891,94,892,49" concept="1" />
      <node id="4572725119287831816" at="892,49,893,34" concept="5" />
      <node id="4572725119287831816" at="893,34,894,54" concept="1" />
      <node id="4572725119287831816" at="894,54,895,60" concept="1" />
      <node id="4572725119287831816" at="895,60,896,40" concept="1" />
      <node id="4572725119287831816" at="896,40,897,34" concept="1" />
      <node id="4572725119287831816" at="897,34,898,22" concept="6" />
      <node id="4572725119287831750" at="900,50,901,332" concept="5" />
      <node id="4572725119287831750" at="901,332,902,33" concept="6" />
      <node id="4572725119287831750" at="908,151,909,38" concept="9" />
      <node id="4572725119287831750" at="909,38,910,25" concept="1" />
      <node id="4572725119287831750" at="915,28,916,20" concept="6" />
      <node id="4572725119287831750" at="919,55,920,76" concept="5" />
      <node id="4572725119287831750" at="920,76,921,258" concept="1" />
      <node id="4572725119287831750" at="921,258,922,261" concept="1" />
      <node id="4572725119287831750" at="922,261,923,41" concept="1" />
      <node id="4572725119287831750" at="923,41,924,24" concept="6" />
      <node id="4572725119287831750" at="930,118,931,252" concept="1" />
      <node id="4572725119287831750" at="933,41,934,66" concept="1" />
      <node id="4572725119287831750" at="935,7,936,36" concept="5" />
      <node id="4572725119287831750" at="936,36,937,60" concept="1" />
      <node id="4572725119287831750" at="937,60,938,62" concept="1" />
      <node id="4572725119287831750" at="938,62,939,42" concept="1" />
      <node id="4572725119287831750" at="942,44,943,41" concept="1" />
      <node id="4572725119287831750" at="943,41,944,249" concept="1" />
      <node id="4572725119287831750" at="945,11,946,56" concept="5" />
      <node id="4572725119287831750" at="946,56,947,74" concept="1" />
      <node id="4572725119287831750" at="947,74,948,42" concept="1" />
      <node id="4572725119287831750" at="948,42,949,35" concept="1" />
      <node id="4572725119287831750" at="949,35,950,26" concept="6" />
      <node id="4572725119287831750" at="951,17,952,42" concept="1" />
      <node id="4572725119287831750" at="955,40,956,56" concept="6" />
      <node id="1892012100483283225" at="959,51,960,93" concept="5" />
      <node id="1892012100483283225" at="960,93,961,49" concept="1" />
      <node id="1892012100483283225" at="961,49,962,34" concept="5" />
      <node id="1892012100483283225" at="962,34,963,60" concept="1" />
      <node id="1892012100483283225" at="963,60,964,40" concept="1" />
      <node id="1892012100483283225" at="964,40,965,34" concept="1" />
      <node id="1892012100483283225" at="965,34,966,22" concept="6" />
      <node id="1892012100483283561" at="968,51,969,133" concept="5" />
      <node id="1892012100483283561" at="969,133,970,49" concept="1" />
      <node id="1892012100483283561" at="970,49,971,435" concept="1" />
      <node id="1892012100483283561" at="971,435,972,34" concept="1" />
      <node id="1892012100483283561" at="972,34,973,71" concept="1" />
      <node id="1892012100483283561" at="973,71,974,22" concept="6" />
      <node id="1892012100483283558" at="976,51,977,94" concept="5" />
      <node id="1892012100483283558" at="977,94,978,49" concept="1" />
      <node id="1892012100483283558" at="978,49,979,34" concept="5" />
      <node id="1892012100483283558" at="979,34,980,54" concept="1" />
      <node id="1892012100483283558" at="980,54,981,60" concept="1" />
      <node id="1892012100483283558" at="981,60,982,40" concept="1" />
      <node id="1892012100483283558" at="982,40,983,34" concept="1" />
      <node id="1892012100483283558" at="983,34,984,22" concept="6" />
      <node id="4572725119287831750" at="986,50,987,334" concept="5" />
      <node id="4572725119287831750" at="987,334,988,33" concept="6" />
      <node id="4572725119287831750" at="994,152,995,38" concept="9" />
      <node id="4572725119287831750" at="995,38,996,25" concept="1" />
      <node id="4572725119287831750" at="1001,28,1002,20" concept="6" />
      <node id="4572725119287831750" at="1005,55,1006,76" concept="5" />
      <node id="4572725119287831750" at="1006,76,1007,259" concept="1" />
      <node id="4572725119287831750" at="1007,259,1008,262" concept="1" />
      <node id="4572725119287831750" at="1008,262,1009,41" concept="1" />
      <node id="4572725119287831750" at="1009,41,1010,24" concept="6" />
      <node id="4572725119287831750" at="1016,118,1017,253" concept="1" />
      <node id="4572725119287831750" at="1019,41,1020,67" concept="1" />
      <node id="4572725119287831750" at="1021,7,1022,36" concept="5" />
      <node id="4572725119287831750" at="1022,36,1023,60" concept="1" />
      <node id="4572725119287831750" at="1023,60,1024,62" concept="1" />
      <node id="4572725119287831750" at="1024,62,1025,42" concept="1" />
      <node id="4572725119287831750" at="1028,44,1029,41" concept="1" />
      <node id="4572725119287831750" at="1029,41,1030,250" concept="1" />
      <node id="4572725119287831750" at="1031,11,1032,56" concept="5" />
      <node id="4572725119287831750" at="1032,56,1033,75" concept="1" />
      <node id="4572725119287831750" at="1033,75,1034,42" concept="1" />
      <node id="4572725119287831750" at="1034,42,1035,35" concept="1" />
      <node id="4572725119287831750" at="1035,35,1036,26" concept="6" />
      <node id="4572725119287831750" at="1037,17,1038,42" concept="1" />
      <node id="4572725119287831750" at="1041,40,1042,57" concept="6" />
      <node id="4572725119287832115" at="1045,57,1046,97" concept="5" />
      <node id="4572725119287832115" at="1046,97,1047,55" concept="1" />
      <node id="4572725119287832115" at="1047,55,1048,34" concept="5" />
      <node id="4572725119287832115" at="1048,34,1049,49" concept="1" />
      <node id="4572725119287832115" at="1049,49,1050,58" concept="1" />
      <node id="4572725119287832115" at="1050,58,1051,40" concept="1" />
      <node id="4572725119287832115" at="1051,40,1052,22" concept="6" />
      <node id="4572725119287831822" at="1054,49,1055,94" concept="5" />
      <node id="4572725119287831822" at="1055,94,1056,47" concept="1" />
      <node id="4572725119287831822" at="1056,47,1057,34" concept="5" />
      <node id="4572725119287831822" at="1057,34,1058,60" concept="1" />
      <node id="4572725119287831822" at="1058,60,1059,63" concept="1" />
      <node id="4572725119287831822" at="1059,63,1060,40" concept="1" />
      <node id="4572725119287831822" at="1060,40,1061,34" concept="1" />
      <node id="4572725119287831822" at="1061,34,1062,22" concept="6" />
      <node id="4572725119287831750" at="29,0,31,0" concept="2" trace="myNode" />
      <node id="4572725119287831750" at="147,0,149,0" concept="2" trace="myNode" />
      <node id="4572725119287831750" at="231,0,233,0" concept="2" trace="myNode" />
      <node id="4572725119287831750" at="315,0,317,0" concept="2" trace="myNode" />
      <node id="4572725119287831750" at="399,0,401,0" concept="2" trace="myNode" />
      <node id="4572725119287831750" at="483,0,485,0" concept="2" trace="myNode" />
      <node id="4572725119287831750" at="567,0,569,0" concept="2" trace="myNode" />
      <node id="4572725119287831750" at="651,0,653,0" concept="2" trace="myNode" />
      <node id="4572725119287831750" at="735,0,737,0" concept="2" trace="myNode" />
      <node id="4572725119287831750" at="819,0,821,0" concept="2" trace="myNode" />
      <node id="4572725119287831750" at="905,0,907,0" concept="2" trace="myNode" />
      <node id="4572725119287831750" at="991,0,993,0" concept="2" trace="myNode" />
      <node id="4572725119287831750" at="43,0,46,0" concept="4" trace="createCell#()Ljetbrains/mps/openapi/editor/cells/EditorCell;" />
      <node id="4572725119287831750" at="171,70,174,7" concept="3" />
      <node id="4572725119287831750" at="174,7,177,7" concept="3" />
      <node id="4572725119287831750" at="197,0,200,0" concept="4" trace="getNoTargetText#()Ljava/lang/String;" />
      <node id="4572725119287831750" at="255,70,258,7" concept="3" />
      <node id="4572725119287831750" at="258,7,261,7" concept="3" />
      <node id="4572725119287831750" at="281,0,284,0" concept="4" trace="getNoTargetText#()Ljava/lang/String;" />
      <node id="4572725119287831750" at="339,70,342,7" concept="3" />
      <node id="4572725119287831750" at="342,7,345,7" concept="3" />
      <node id="4572725119287831750" at="365,0,368,0" concept="4" trace="getNoTargetText#()Ljava/lang/String;" />
      <node id="4572725119287831750" at="423,70,426,7" concept="3" />
      <node id="4572725119287831750" at="426,7,429,7" concept="3" />
      <node id="4572725119287831750" at="449,0,452,0" concept="4" trace="getNoTargetText#()Ljava/lang/String;" />
      <node id="4572725119287831750" at="507,70,510,7" concept="3" />
      <node id="4572725119287831750" at="510,7,513,7" concept="3" />
      <node id="4572725119287831750" at="533,0,536,0" concept="4" trace="getNoTargetText#()Ljava/lang/String;" />
      <node id="4572725119287831750" at="591,70,594,7" concept="3" />
      <node id="4572725119287831750" at="594,7,597,7" concept="3" />
      <node id="4572725119287831750" at="617,0,620,0" concept="4" trace="getNoTargetText#()Ljava/lang/String;" />
      <node id="4572725119287831750" at="675,70,678,7" concept="3" />
      <node id="4572725119287831750" at="678,7,681,7" concept="3" />
      <node id="4572725119287831750" at="701,0,704,0" concept="4" trace="getNoTargetText#()Ljava/lang/String;" />
      <node id="4572725119287831750" at="759,70,762,7" concept="3" />
      <node id="4572725119287831750" at="762,7,765,7" concept="3" />
      <node id="4572725119287831750" at="785,0,788,0" concept="4" trace="getNoTargetText#()Ljava/lang/String;" />
      <node id="4572725119287831750" at="843,70,846,7" concept="3" />
      <node id="4572725119287831750" at="846,7,849,7" concept="3" />
      <node id="4572725119287831750" at="869,0,872,0" concept="4" trace="getNoTargetText#()Ljava/lang/String;" />
      <node id="4572725119287831750" at="929,70,932,7" concept="3" />
      <node id="4572725119287831750" at="932,7,935,7" concept="3" />
      <node id="4572725119287831750" at="955,0,958,0" concept="4" trace="getNoTargetText#()Ljava/lang/String;" />
      <node id="4572725119287831750" at="1015,70,1018,7" concept="3" />
      <node id="4572725119287831750" at="1018,7,1021,7" concept="3" />
      <node id="4572725119287831750" at="1041,0,1044,0" concept="4" trace="getNoTargetText#()Ljava/lang/String;" />
      <node id="4572725119287831750" at="32,0,36,0" concept="0" trace="Duplication_Parent_EditorBuilder_a#(Ljetbrains/mps/openapi/editor/EditorContext;Lorg/jetbrains/mps/openapi/model/SNode;)V" />
      <node id="4572725119287831750" at="142,0,146,0" concept="4" trace="createRefNode_kqu7x4_c2a#()Ljetbrains/mps/openapi/editor/cells/EditorCell;" />
      <node id="4572725119287831750" at="150,0,154,0" concept="0" trace="childSubconceptSingleRoleHandler_kqu7x4_c2a#(Lorg/jetbrains/mps/openapi/model/SNode;Lorg/jetbrains/mps/openapi/language/SContainmentLink;Ljetbrains/mps/openapi/editor/EditorContext;)V" />
      <node id="4572725119287831750" at="226,0,230,0" concept="4" trace="createRefNode_kqu7x4_g2a#()Ljetbrains/mps/openapi/editor/cells/EditorCell;" />
      <node id="4572725119287831750" at="234,0,238,0" concept="0" trace="childIncludeSameMenuTwiceForSameNodeSingleRoleHandler_kqu7x4_g2a#(Lorg/jetbrains/mps/openapi/model/SNode;Lorg/jetbrains/mps/openapi/language/SContainmentLink;Ljetbrains/mps/openapi/editor/EditorContext;)V" />
      <node id="4572725119287831750" at="310,0,314,0" concept="4" trace="createRefNode_kqu7x4_k2a#()Ljetbrains/mps/openapi/editor/cells/EditorCell;" />
      <node id="4572725119287831750" at="318,0,322,0" concept="0" trace="childIncludeDefaultAndNullMenuForSameNodeSingleRoleHandler_kqu7x4_k2a#(Lorg/jetbrains/mps/openapi/model/SNode;Lorg/jetbrains/mps/openapi/language/SContainmentLink;Ljetbrains/mps/openapi/editor/EditorContext;)V" />
      <node id="4572725119287831750" at="394,0,398,0" concept="4" trace="createRefNode_kqu7x4_o2a#()Ljetbrains/mps/openapi/editor/cells/EditorCell;" />
      <node id="4572725119287831750" at="402,0,406,0" concept="0" trace="childIncludeSameMenuForDifferentLocationsSingleRoleHandler_kqu7x4_o2a#(Lorg/jetbrains/mps/openapi/model/SNode;Lorg/jetbrains/mps/openapi/language/SContainmentLink;Ljetbrains/mps/openapi/editor/EditorContext;)V" />
      <node id="4572725119287831750" at="478,0,482,0" concept="4" trace="createRefNode_kqu7x4_s2a#()Ljetbrains/mps/openapi/editor/cells/EditorCell;" />
      <node id="4572725119287831750" at="486,0,490,0" concept="0" trace="childIncludeDifferentMenusForSameNodeSingleRoleHandler_kqu7x4_s2a#(Lorg/jetbrains/mps/openapi/model/SNode;Lorg/jetbrains/mps/openapi/language/SContainmentLink;Ljetbrains/mps/openapi/editor/EditorContext;)V" />
      <node id="4572725119287831750" at="562,0,566,0" concept="4" trace="createRefNode_kqu7x4_w2a#()Ljetbrains/mps/openapi/editor/cells/EditorCell;" />
      <node id="4572725119287831750" at="570,0,574,0" concept="0" trace="childIncludeDifferentMenusForDifferentNodesSingleRoleHandler_kqu7x4_w2a#(Lorg/jetbrains/mps/openapi/model/SNode;Lorg/jetbrains/mps/openapi/language/SContainmentLink;Ljetbrains/mps/openapi/editor/EditorContext;)V" />
      <node id="4572725119287831750" at="646,0,650,0" concept="4" trace="createRefNode_kqu7x4_ab2a#()Ljetbrains/mps/openapi/editor/cells/EditorCell;" />
      <node id="4572725119287831750" at="654,0,658,0" concept="0" trace="childIncludeSameMenuForDifferentNodesSingleRoleHandler_kqu7x4_ab2a#(Lorg/jetbrains/mps/openapi/model/SNode;Lorg/jetbrains/mps/openapi/language/SContainmentLink;Ljetbrains/mps/openapi/editor/EditorContext;)V" />
      <node id="4572725119287831750" at="730,0,734,0" concept="4" trace="createRefNode_kqu7x4_eb2a#()Ljetbrains/mps/openapi/editor/cells/EditorCell;" />
      <node id="4572725119287831750" at="738,0,742,0" concept="0" trace="childWrapSameSubstituteMenuTwiceSingleRoleHandler_kqu7x4_eb2a#(Lorg/jetbrains/mps/openapi/model/SNode;Lorg/jetbrains/mps/openapi/language/SContainmentLink;Ljetbrains/mps/openapi/editor/EditorContext;)V" />
      <node id="4572725119287831750" at="814,0,818,0" concept="4" trace="createRefNode_kqu7x4_ib2a#()Ljetbrains/mps/openapi/editor/cells/EditorCell;" />
      <node id="4572725119287831750" at="822,0,826,0" concept="0" trace="childWrapDifferentSubstituteMenusSingleRoleHandler_kqu7x4_ib2a#(Lorg/jetbrains/mps/openapi/model/SNode;Lorg/jetbrains/mps/openapi/language/SContainmentLink;Ljetbrains/mps/openapi/editor/EditorContext;)V" />
      <node id="4572725119287831750" at="900,0,904,0" concept="4" trace="createRefNode_kqu7x4_mb2a#()Ljetbrains/mps/openapi/editor/cells/EditorCell;" />
      <node id="4572725119287831750" at="908,0,912,0" concept="0" trace="childIncludeSameSubstituteMenuTwiceSingleRoleHandler_kqu7x4_mb2a#(Lorg/jetbrains/mps/openapi/model/SNode;Lorg/jetbrains/mps/openapi/language/SContainmentLink;Ljetbrains/mps/openapi/editor/EditorContext;)V" />
      <node id="4572725119287831750" at="986,0,990,0" concept="4" trace="createRefNode_kqu7x4_qb2a#()Ljetbrains/mps/openapi/editor/cells/EditorCell;" />
      <node id="4572725119287831750" at="994,0,998,0" concept="0" trace="childIncludeDifferentSubstituteMenusSingleRoleHandler_kqu7x4_qb2a#(Lorg/jetbrains/mps/openapi/model/SNode;Lorg/jetbrains/mps/openapi/language/SContainmentLink;Ljetbrains/mps/openapi/editor/EditorContext;)V" />
      <node id="4572725119287831750" at="37,0,42,0" concept="4" trace="getNode#()Lorg/jetbrains/mps/openapi/model/SNode;" />
      <node id="4572725119287831750" at="155,0,160,0" concept="4" trace="getNode#()Lorg/jetbrains/mps/openapi/model/SNode;" />
      <node id="4572725119287831750" at="239,0,244,0" concept="4" trace="getNode#()Lorg/jetbrains/mps/openapi/model/SNode;" />
      <node id="4572725119287831750" at="323,0,328,0" concept="4" trace="getNode#()Lorg/jetbrains/mps/openapi/model/SNode;" />
      <node id="4572725119287831750" at="407,0,412,0" concept="4" trace="getNode#()Lorg/jetbrains/mps/openapi/model/SNode;" />
      <node id="4572725119287831750" at="491,0,496,0" concept="4" trace="getNode#()Lorg/jetbrains/mps/openapi/model/SNode;" />
      <node id="4572725119287831750" at="575,0,580,0" concept="4" trace="getNode#()Lorg/jetbrains/mps/openapi/model/SNode;" />
      <node id="4572725119287831750" at="659,0,664,0" concept="4" trace="getNode#()Lorg/jetbrains/mps/openapi/model/SNode;" />
      <node id="4572725119287831750" at="743,0,748,0" concept="4" trace="getNode#()Lorg/jetbrains/mps/openapi/model/SNode;" />
      <node id="4572725119287831750" at="827,0,832,0" concept="4" trace="getNode#()Lorg/jetbrains/mps/openapi/model/SNode;" />
      <node id="4572725119287831750" at="913,0,918,0" concept="4" trace="getNode#()Lorg/jetbrains/mps/openapi/model/SNode;" />
      <node id="4572725119287831750" at="999,0,1004,0" concept="4" trace="getNode#()Lorg/jetbrains/mps/openapi/model/SNode;" />
      <node id="4572725119287831754" at="59,0,65,0" concept="4" trace="createConstant_kqu7x4_a0#()Ljetbrains/mps/openapi/editor/cells/EditorCell;" />
      <node id="4572725119287831761" at="126,0,132,0" concept="4" trace="createConstant_kqu7x4_a2a#()Ljetbrains/mps/openapi/editor/cells/EditorCell;" />
      <node id="4572725119287831770" at="210,0,216,0" concept="4" trace="createConstant_kqu7x4_e2a#()Ljetbrains/mps/openapi/editor/cells/EditorCell;" />
      <node id="4695456347261880365" at="294,0,300,0" concept="4" trace="createConstant_kqu7x4_i2a#()Ljetbrains/mps/openapi/editor/cells/EditorCell;" />
      <node id="4695456347262199758" at="378,0,384,0" concept="4" trace="createConstant_kqu7x4_m2a#()Ljetbrains/mps/openapi/editor/cells/EditorCell;" />
      <node id="4695456347261016629" at="462,0,468,0" concept="4" trace="createConstant_kqu7x4_q2a#()Ljetbrains/mps/openapi/editor/cells/EditorCell;" />
      <node id="1892012100483096652" at="546,0,552,0" concept="4" trace="createConstant_kqu7x4_u2a#()Ljetbrains/mps/openapi/editor/cells/EditorCell;" />
      <node id="4572725119287831788" at="630,0,636,0" concept="4" trace="createConstant_kqu7x4_y2a#()Ljetbrains/mps/openapi/editor/cells/EditorCell;" />
      <node id="4572725119287831806" at="714,0,720,0" concept="4" trace="createConstant_kqu7x4_cb2a#()Ljetbrains/mps/openapi/editor/cells/EditorCell;" />
      <node id="1892012100483357013" at="798,0,804,0" concept="4" trace="createConstant_kqu7x4_gb2a#()Ljetbrains/mps/openapi/editor/cells/EditorCell;" />
      <node id="4572725119287831750" at="161,0,168,0" concept="4" trace="createChildCell#(Lorg/jetbrains/mps/openapi/model/SNode;)Ljetbrains/mps/openapi/editor/cells/EditorCell;" />
      <node id="4572725119287831750" at="245,0,252,0" concept="4" trace="createChildCell#(Lorg/jetbrains/mps/openapi/model/SNode;)Ljetbrains/mps/openapi/editor/cells/EditorCell;" />
      <node id="4572725119287831750" at="329,0,336,0" concept="4" trace="createChildCell#(Lorg/jetbrains/mps/openapi/model/SNode;)Ljetbrains/mps/openapi/editor/cells/EditorCell;" />
      <node id="4572725119287831750" at="413,0,420,0" concept="4" trace="createChildCell#(Lorg/jetbrains/mps/openapi/model/SNode;)Ljetbrains/mps/openapi/editor/cells/EditorCell;" />
      <node id="4572725119287831750" at="497,0,504,0" concept="4" trace="createChildCell#(Lorg/jetbrains/mps/openapi/model/SNode;)Ljetbrains/mps/openapi/editor/cells/EditorCell;" />
      <node id="4572725119287831750" at="581,0,588,0" concept="4" trace="createChildCell#(Lorg/jetbrains/mps/openapi/model/SNode;)Ljetbrains/mps/openapi/editor/cells/EditorCell;" />
      <node id="4572725119287831750" at="665,0,672,0" concept="4" trace="createChildCell#(Lorg/jetbrains/mps/openapi/model/SNode;)Ljetbrains/mps/openapi/editor/cells/EditorCell;" />
      <node id="4572725119287831750" at="749,0,756,0" concept="4" trace="createChildCell#(Lorg/jetbrains/mps/openapi/model/SNode;)Ljetbrains/mps/openapi/editor/cells/EditorCell;" />
      <node id="4572725119287831750" at="833,0,840,0" concept="4" trace="createChildCell#(Lorg/jetbrains/mps/openapi/model/SNode;)Ljetbrains/mps/openapi/editor/cells/EditorCell;" />
      <node id="4572725119287831750" at="919,0,926,0" concept="4" trace="createChildCell#(Lorg/jetbrains/mps/openapi/model/SNode;)Ljetbrains/mps/openapi/editor/cells/EditorCell;" />
      <node id="4572725119287831750" at="1005,0,1012,0" concept="4" trace="createChildCell#(Lorg/jetbrains/mps/openapi/model/SNode;)Ljetbrains/mps/openapi/editor/cells/EditorCell;" />
      <node id="4572725119287831815" at="882,0,890,0" concept="4" trace="createConstant_kqu7x4_kb2a#()Ljetbrains/mps/openapi/editor/cells/EditorCell;" />
      <node id="1892012100483283561" at="968,0,976,0" concept="4" trace="createConstant_kqu7x4_ob2a#()Ljetbrains/mps/openapi/editor/cells/EditorCell;" />
      <node id="4572725119287831750" at="186,229,195,7" concept="11" />
      <node id="4572725119287831768" at="201,0,210,0" concept="4" trace="createConstant_kqu7x4_d2a#()Ljetbrains/mps/openapi/editor/cells/EditorCell;" />
      <node id="4572725119287831750" at="270,250,279,7" concept="11" />
      <node id="4572725119287831777" at="285,0,294,0" concept="4" trace="createConstant_kqu7x4_h2a#()Ljetbrains/mps/openapi/editor/cells/EditorCell;" />
      <node id="4572725119287831750" at="354,255,363,7" concept="11" />
      <node id="4695456347261880357" at="369,0,378,0" concept="4" trace="createConstant_kqu7x4_l2a#()Ljetbrains/mps/openapi/editor/cells/EditorCell;" />
      <node id="4572725119287831750" at="438,255,447,7" concept="11" />
      <node id="4695456347262199750" at="453,0,462,0" concept="4" trace="createConstant_kqu7x4_p2a#()Ljetbrains/mps/openapi/editor/cells/EditorCell;" />
      <node id="4572725119287831750" at="522,251,531,7" concept="11" />
      <node id="4695456347261484037" at="537,0,546,0" concept="4" trace="createConstant_kqu7x4_t2a#()Ljetbrains/mps/openapi/editor/cells/EditorCell;" />
      <node id="4572725119287831750" at="606,257,615,7" concept="11" />
      <node id="1892012100483096644" at="621,0,630,0" concept="4" trace="createConstant_kqu7x4_x2a#()Ljetbrains/mps/openapi/editor/cells/EditorCell;" />
      <node id="4572725119287831750" at="690,251,699,7" concept="11" />
      <node id="4572725119287831795" at="705,0,714,0" concept="4" trace="createConstant_kqu7x4_bb2a#()Ljetbrains/mps/openapi/editor/cells/EditorCell;" />
      <node id="4572725119287831750" at="774,246,783,7" concept="11" />
      <node id="4572725119287831813" at="789,0,798,0" concept="4" trace="createConstant_kqu7x4_fb2a#()Ljetbrains/mps/openapi/editor/cells/EditorCell;" />
      <node id="4572725119287831750" at="858,247,867,7" concept="11" />
      <node id="1892012100483357005" at="873,0,882,0" concept="4" trace="createConstant_kqu7x4_jb2a#()Ljetbrains/mps/openapi/editor/cells/EditorCell;" />
      <node id="4572725119287831750" at="944,249,953,7" concept="11" />
      <node id="1892012100483283225" at="959,0,968,0" concept="4" trace="createConstant_kqu7x4_nb2a#()Ljetbrains/mps/openapi/editor/cells/EditorCell;" />
      <node id="4572725119287831750" at="1030,250,1039,7" concept="11" />
      <node id="4572725119287832115" at="1045,0,1054,0" concept="4" trace="createContextAssistant_kqu7x4_d0#()Ljetbrains/mps/openapi/editor/cells/EditorCell;" />
      <node id="4572725119287831755" at="65,0,75,0" concept="4" trace="createConstant_kqu7x4_b0#()Ljetbrains/mps/openapi/editor/cells/EditorCell;" />
      <node id="4572725119287831762" at="132,0,142,0" concept="4" trace="createConstant_kqu7x4_b2a#()Ljetbrains/mps/openapi/editor/cells/EditorCell;" />
      <node id="4572725119287831771" at="216,0,226,0" concept="4" trace="createConstant_kqu7x4_f2a#()Ljetbrains/mps/openapi/editor/cells/EditorCell;" />
      <node id="4695456347261880362" at="300,0,310,0" concept="4" trace="createConstant_kqu7x4_j2a#()Ljetbrains/mps/openapi/editor/cells/EditorCell;" />
      <node id="4695456347262199755" at="384,0,394,0" concept="4" trace="createConstant_kqu7x4_n2a#()Ljetbrains/mps/openapi/editor/cells/EditorCell;" />
      <node id="4695456347261016626" at="468,0,478,0" concept="4" trace="createConstant_kqu7x4_r2a#()Ljetbrains/mps/openapi/editor/cells/EditorCell;" />
      <node id="1892012100483096649" at="552,0,562,0" concept="4" trace="createConstant_kqu7x4_v2a#()Ljetbrains/mps/openapi/editor/cells/EditorCell;" />
      <node id="4572725119287831789" at="636,0,646,0" concept="4" trace="createConstant_kqu7x4_z2a#()Ljetbrains/mps/openapi/editor/cells/EditorCell;" />
      <node id="4572725119287831807" at="720,0,730,0" concept="4" trace="createConstant_kqu7x4_db2a#()Ljetbrains/mps/openapi/editor/cells/EditorCell;" />
      <node id="1892012100483357010" at="804,0,814,0" concept="4" trace="createConstant_kqu7x4_hb2a#()Ljetbrains/mps/openapi/editor/cells/EditorCell;" />
      <node id="4572725119287831816" at="890,0,900,0" concept="4" trace="createConstant_kqu7x4_lb2a#()Ljetbrains/mps/openapi/editor/cells/EditorCell;" />
      <node id="1892012100483283558" at="976,0,986,0" concept="4" trace="createConstant_kqu7x4_pb2a#()Ljetbrains/mps/openapi/editor/cells/EditorCell;" />
      <node id="4572725119287831822" at="1054,0,1064,0" concept="4" trace="createConstant_kqu7x4_e0#()Ljetbrains/mps/openapi/editor/cells/EditorCell;" />
      <node id="4572725119287831750" at="47,0,59,0" concept="4" trace="createCollection_kqu7x4_a#()Ljetbrains/mps/openapi/editor/cells/EditorCell;" />
      <node id="4572725119287831750" at="171,0,183,0" concept="4" trace="installCellInfo#(Lorg/jetbrains/mps/openapi/model/SNode;Ljetbrains/mps/openapi/editor/cells/EditorCell;)V" />
      <node id="4572725119287831750" at="255,0,267,0" concept="4" trace="installCellInfo#(Lorg/jetbrains/mps/openapi/model/SNode;Ljetbrains/mps/openapi/editor/cells/EditorCell;)V" />
      <node id="4572725119287831750" at="339,0,351,0" concept="4" trace="installCellInfo#(Lorg/jetbrains/mps/openapi/model/SNode;Ljetbrains/mps/openapi/editor/cells/EditorCell;)V" />
      <node id="4572725119287831750" at="423,0,435,0" concept="4" trace="installCellInfo#(Lorg/jetbrains/mps/openapi/model/SNode;Ljetbrains/mps/openapi/editor/cells/EditorCell;)V" />
      <node id="4572725119287831750" at="507,0,519,0" concept="4" trace="installCellInfo#(Lorg/jetbrains/mps/openapi/model/SNode;Ljetbrains/mps/openapi/editor/cells/EditorCell;)V" />
      <node id="4572725119287831750" at="591,0,603,0" concept="4" trace="installCellInfo#(Lorg/jetbrains/mps/openapi/model/SNode;Ljetbrains/mps/openapi/editor/cells/EditorCell;)V" />
      <node id="4572725119287831750" at="675,0,687,0" concept="4" trace="installCellInfo#(Lorg/jetbrains/mps/openapi/model/SNode;Ljetbrains/mps/openapi/editor/cells/EditorCell;)V" />
      <node id="4572725119287831750" at="759,0,771,0" concept="4" trace="installCellInfo#(Lorg/jetbrains/mps/openapi/model/SNode;Ljetbrains/mps/openapi/editor/cells/EditorCell;)V" />
      <node id="4572725119287831750" at="843,0,855,0" concept="4" trace="installCellInfo#(Lorg/jetbrains/mps/openapi/model/SNode;Ljetbrains/mps/openapi/editor/cells/EditorCell;)V" />
      <node id="4572725119287831750" at="929,0,941,0" concept="4" trace="installCellInfo#(Lorg/jetbrains/mps/openapi/model/SNode;Ljetbrains/mps/openapi/editor/cells/EditorCell;)V" />
      <node id="4572725119287831750" at="1015,0,1027,0" concept="4" trace="installCellInfo#(Lorg/jetbrains/mps/openapi/model/SNode;Ljetbrains/mps/openapi/editor/cells/EditorCell;)V" />
      <node id="4572725119287831750" at="183,0,197,0" concept="4" trace="createEmptyCell#()Ljetbrains/mps/openapi/editor/cells/EditorCell;" />
      <node id="4572725119287831750" at="267,0,281,0" concept="4" trace="createEmptyCell#()Ljetbrains/mps/openapi/editor/cells/EditorCell;" />
      <node id="4572725119287831750" at="351,0,365,0" concept="4" trace="createEmptyCell#()Ljetbrains/mps/openapi/editor/cells/EditorCell;" />
      <node id="4572725119287831750" at="435,0,449,0" concept="4" trace="createEmptyCell#()Ljetbrains/mps/openapi/editor/cells/EditorCell;" />
      <node id="4572725119287831750" at="519,0,533,0" concept="4" trace="createEmptyCell#()Ljetbrains/mps/openapi/editor/cells/EditorCell;" />
      <node id="4572725119287831750" at="603,0,617,0" concept="4" trace="createEmptyCell#()Ljetbrains/mps/openapi/editor/cells/EditorCell;" />
      <node id="4572725119287831750" at="687,0,701,0" concept="4" trace="createEmptyCell#()Ljetbrains/mps/openapi/editor/cells/EditorCell;" />
      <node id="4572725119287831750" at="771,0,785,0" concept="4" trace="createEmptyCell#()Ljetbrains/mps/openapi/editor/cells/EditorCell;" />
      <node id="4572725119287831750" at="855,0,869,0" concept="4" trace="createEmptyCell#()Ljetbrains/mps/openapi/editor/cells/EditorCell;" />
      <node id="4572725119287831750" at="941,0,955,0" concept="4" trace="createEmptyCell#()Ljetbrains/mps/openapi/editor/cells/EditorCell;" />
      <node id="4572725119287831750" at="1027,0,1041,0" concept="4" trace="createEmptyCell#()Ljetbrains/mps/openapi/editor/cells/EditorCell;" />
      <node id="4572725119287831750" at="75,0,126,0" concept="4" trace="createCollection_kqu7x4_c0#()Ljetbrains/mps/openapi/editor/cells/EditorCell;" />
      <scope id="4572725119287831750" at="39,26,40,18" />
      <scope id="4572725119287831750" at="43,39,44,39" />
      <scope id="4572725119287831750" at="157,28,158,20" />
      <scope id="4572725119287831750" at="172,118,173,232" />
      <scope id="4572725119287831750" at="175,41,176,46" />
      <scope id="4572725119287831750" at="193,17,194,42" />
      <scope id="4572725119287831750" at="197,40,198,36" />
      <scope id="4572725119287831750" at="241,28,242,20" />
      <scope id="4572725119287831750" at="256,118,257,253" />
      <scope id="4572725119287831750" at="259,41,260,67" />
      <scope id="4572725119287831750" at="277,17,278,42" />
      <scope id="4572725119287831750" at="281,40,282,57" />
      <scope id="4572725119287831750" at="325,28,326,20" />
      <scope id="4572725119287831750" at="340,118,341,258" />
      <scope id="4572725119287831750" at="343,41,344,72" />
      <scope id="4572725119287831750" at="361,17,362,42" />
      <scope id="4572725119287831750" at="365,40,366,62" />
      <scope id="4572725119287831750" at="409,28,410,20" />
      <scope id="4572725119287831750" at="424,118,425,258" />
      <scope id="4572725119287831750" at="427,41,428,72" />
      <scope id="4572725119287831750" at="445,17,446,42" />
      <scope id="4572725119287831750" at="449,40,450,62" />
      <scope id="4572725119287831750" at="493,28,494,20" />
      <scope id="4572725119287831750" at="508,118,509,254" />
      <scope id="4572725119287831750" at="511,41,512,68" />
      <scope id="4572725119287831750" at="529,17,530,42" />
      <scope id="4572725119287831750" at="533,40,534,58" />
      <scope id="4572725119287831750" at="577,28,578,20" />
      <scope id="4572725119287831750" at="592,118,593,260" />
      <scope id="4572725119287831750" at="595,41,596,74" />
      <scope id="4572725119287831750" at="613,17,614,42" />
      <scope id="4572725119287831750" at="617,40,618,64" />
      <scope id="4572725119287831750" at="661,28,662,20" />
      <scope id="4572725119287831750" at="676,118,677,254" />
      <scope id="4572725119287831750" at="679,41,680,68" />
      <scope id="4572725119287831750" at="697,17,698,42" />
      <scope id="4572725119287831750" at="701,40,702,58" />
      <scope id="4572725119287831750" at="745,28,746,20" />
      <scope id="4572725119287831750" at="760,118,761,249" />
      <scope id="4572725119287831750" at="763,41,764,63" />
      <scope id="4572725119287831750" at="781,17,782,42" />
      <scope id="4572725119287831750" at="785,40,786,53" />
      <scope id="4572725119287831750" at="829,28,830,20" />
      <scope id="4572725119287831750" at="844,118,845,250" />
      <scope id="4572725119287831750" at="847,41,848,64" />
      <scope id="4572725119287831750" at="865,17,866,42" />
      <scope id="4572725119287831750" at="869,40,870,54" />
      <scope id="4572725119287831750" at="915,28,916,20" />
      <scope id="4572725119287831750" at="930,118,931,252" />
      <scope id="4572725119287831750" at="933,41,934,66" />
      <scope id="4572725119287831750" at="951,17,952,42" />
      <scope id="4572725119287831750" at="955,40,956,56" />
      <scope id="4572725119287831750" at="1001,28,1002,20" />
      <scope id="4572725119287831750" at="1016,118,1017,253" />
      <scope id="4572725119287831750" at="1019,41,1020,67" />
      <scope id="4572725119287831750" at="1037,17,1038,42" />
      <scope id="4572725119287831750" at="1041,40,1042,57" />
      <scope id="4572725119287831750" at="32,98,34,18" />
      <scope id="4572725119287831750" at="142,49,144,33">
        <var name="provider" id="4572725119287831750" />
      </scope>
      <scope id="4572725119287831750" at="150,130,152,25" />
      <scope id="4572725119287831750" at="226,49,228,33">
        <var name="provider" id="4572725119287831750" />
      </scope>
      <scope id="4572725119287831750" at="234,151,236,25" />
      <scope id="4572725119287831750" at="310,49,312,33">
        <var name="provider" id="4572725119287831750" />
      </scope>
      <scope id="4572725119287831750" at="318,156,320,25" />
      <scope id="4572725119287831750" at="394,49,396,33">
        <var name="provider" id="4572725119287831750" />
      </scope>
      <scope id="4572725119287831750" at="402,156,404,25" />
      <scope id="4572725119287831750" at="478,49,480,33">
        <var name="provider" id="4572725119287831750" />
      </scope>
      <scope id="4572725119287831750" at="486,152,488,25" />
      <scope id="4572725119287831750" at="562,49,564,33">
        <var name="provider" id="4572725119287831750" />
      </scope>
      <scope id="4572725119287831750" at="570,158,572,25" />
      <scope id="4572725119287831750" at="646,50,648,33">
        <var name="provider" id="4572725119287831750" />
      </scope>
      <scope id="4572725119287831750" at="654,153,656,25" />
      <scope id="4572725119287831750" at="730,50,732,33">
        <var name="provider" id="4572725119287831750" />
      </scope>
      <scope id="4572725119287831750" at="738,148,740,25" />
      <scope id="4572725119287831750" at="814,50,816,33">
        <var name="provider" id="4572725119287831750" />
      </scope>
      <scope id="4572725119287831750" at="822,149,824,25" />
      <scope id="4572725119287831750" at="900,50,902,33">
        <var name="provider" id="4572725119287831750" />
      </scope>
      <scope id="4572725119287831750" at="908,151,910,25" />
      <scope id="4572725119287831750" at="986,50,988,33">
        <var name="provider" id="4572725119287831750" />
      </scope>
      <scope id="4572725119287831750" at="994,152,996,25" />
      <scope id="4572725119287831750" at="43,0,46,0" />
      <scope id="4572725119287831750" at="197,0,200,0" />
      <scope id="4572725119287831750" at="281,0,284,0" />
      <scope id="4572725119287831750" at="365,0,368,0" />
      <scope id="4572725119287831750" at="449,0,452,0" />
      <scope id="4572725119287831750" at="533,0,536,0" />
      <scope id="4572725119287831750" at="617,0,620,0" />
      <scope id="4572725119287831750" at="701,0,704,0" />
      <scope id="4572725119287831750" at="785,0,788,0" />
      <scope id="4572725119287831750" at="869,0,872,0" />
      <scope id="4572725119287831750" at="955,0,958,0" />
      <scope id="4572725119287831750" at="1041,0,1044,0" />
      <scope id="4572725119287831750" at="32,0,36,0">
        <var name="context" id="4572725119287831750" />
        <var name="node" id="4572725119287831750" />
      </scope>
      <scope id="4572725119287831754" at="59,49,63,22">
        <var name="editorCell" id="4572725119287831754" />
      </scope>
      <scope id="4572725119287831761" at="126,50,130,22">
        <var name="editorCell" id="4572725119287831761" />
      </scope>
      <scope id="4572725119287831750" at="142,0,146,0" />
      <scope id="4572725119287831750" at="150,0,154,0">
        <var name="containmentLink" id="4572725119287831750" />
        <var name="context" id="4572725119287831750" />
        <var name="ownerNode" id="4572725119287831750" />
      </scope>
      <scope id="4572725119287831770" at="210,50,214,22">
        <var name="editorCell" id="4572725119287831770" />
      </scope>
      <scope id="4572725119287831750" at="226,0,230,0" />
      <scope id="4572725119287831750" at="234,0,238,0">
        <var name="containmentLink" id="4572725119287831750" />
        <var name="context" id="4572725119287831750" />
        <var name="ownerNode" id="4572725119287831750" />
      </scope>
      <scope id="4695456347261880365" at="294,50,298,22">
        <var name="editorCell" id="4695456347261880365" />
      </scope>
      <scope id="4572725119287831750" at="310,0,314,0" />
      <scope id="4572725119287831750" at="318,0,322,0">
        <var name="containmentLink" id="4572725119287831750" />
        <var name="context" id="4572725119287831750" />
        <var name="ownerNode" id="4572725119287831750" />
      </scope>
      <scope id="4695456347262199758" at="378,50,382,22">
        <var name="editorCell" id="4695456347262199758" />
      </scope>
      <scope id="4572725119287831750" at="394,0,398,0" />
      <scope id="4572725119287831750" at="402,0,406,0">
        <var name="containmentLink" id="4572725119287831750" />
        <var name="context" id="4572725119287831750" />
        <var name="ownerNode" id="4572725119287831750" />
      </scope>
      <scope id="4695456347261016629" at="462,50,466,22">
        <var name="editorCell" id="4695456347261016629" />
      </scope>
      <scope id="4572725119287831750" at="478,0,482,0" />
      <scope id="4572725119287831750" at="486,0,490,0">
        <var name="containmentLink" id="4572725119287831750" />
        <var name="context" id="4572725119287831750" />
        <var name="ownerNode" id="4572725119287831750" />
      </scope>
      <scope id="1892012100483096652" at="546,50,550,22">
        <var name="editorCell" id="1892012100483096652" />
      </scope>
      <scope id="4572725119287831750" at="562,0,566,0" />
      <scope id="4572725119287831750" at="570,0,574,0">
        <var name="containmentLink" id="4572725119287831750" />
        <var name="context" id="4572725119287831750" />
        <var name="ownerNode" id="4572725119287831750" />
      </scope>
      <scope id="4572725119287831788" at="630,50,634,22">
        <var name="editorCell" id="4572725119287831788" />
      </scope>
      <scope id="4572725119287831750" at="646,0,650,0" />
      <scope id="4572725119287831750" at="654,0,658,0">
        <var name="containmentLink" id="4572725119287831750" />
        <var name="context" id="4572725119287831750" />
        <var name="ownerNode" id="4572725119287831750" />
      </scope>
      <scope id="4572725119287831806" at="714,51,718,22">
        <var name="editorCell" id="4572725119287831806" />
      </scope>
      <scope id="4572725119287831750" at="730,0,734,0" />
      <scope id="4572725119287831750" at="738,0,742,0">
        <var name="containmentLink" id="4572725119287831750" />
        <var name="context" id="4572725119287831750" />
        <var name="ownerNode" id="4572725119287831750" />
      </scope>
      <scope id="1892012100483357013" at="798,51,802,22">
        <var name="editorCell" id="1892012100483357013" />
      </scope>
      <scope id="4572725119287831750" at="814,0,818,0" />
      <scope id="4572725119287831750" at="822,0,826,0">
        <var name="containmentLink" id="4572725119287831750" />
        <var name="context" id="4572725119287831750" />
        <var name="ownerNode" id="4572725119287831750" />
      </scope>
      <scope id="4572725119287831750" at="900,0,904,0" />
      <scope id="4572725119287831750" at="908,0,912,0">
        <var name="containmentLink" id="4572725119287831750" />
        <var name="context" id="4572725119287831750" />
        <var name="ownerNode" id="4572725119287831750" />
      </scope>
      <scope id="4572725119287831750" at="986,0,990,0" />
      <scope id="4572725119287831750" at="994,0,998,0">
        <var name="containmentLink" id="4572725119287831750" />
        <var name="context" id="4572725119287831750" />
        <var name="ownerNode" id="4572725119287831750" />
      </scope>
      <scope id="4572725119287831750" at="37,0,42,0" />
      <scope id="4572725119287831750" at="155,0,160,0" />
      <scope id="4572725119287831750" at="161,55,166,24">
        <var name="editorCell" id="4572725119287831750" />
      </scope>
      <scope id="4572725119287831750" at="187,11,192,26">
        <var name="editorCell" id="4572725119287831750" />
      </scope>
      <scope id="4572725119287831750" at="239,0,244,0" />
      <scope id="4572725119287831750" at="245,55,250,24">
        <var name="editorCell" id="4572725119287831750" />
      </scope>
      <scope id="4572725119287831750" at="271,11,276,26">
        <var name="editorCell" id="4572725119287831750" />
      </scope>
      <scope id="4572725119287831750" at="323,0,328,0" />
      <scope id="4572725119287831750" at="329,55,334,24">
        <var name="editorCell" id="4572725119287831750" />
      </scope>
      <scope id="4572725119287831750" at="355,11,360,26">
        <var name="editorCell" id="4572725119287831750" />
      </scope>
      <scope id="4572725119287831750" at="407,0,412,0" />
      <scope id="4572725119287831750" at="413,55,418,24">
        <var name="editorCell" id="4572725119287831750" />
      </scope>
      <scope id="4572725119287831750" at="439,11,444,26">
        <var name="editorCell" id="4572725119287831750" />
      </scope>
      <scope id="4572725119287831750" at="491,0,496,0" />
      <scope id="4572725119287831750" at="497,55,502,24">
        <var name="editorCell" id="4572725119287831750" />
      </scope>
      <scope id="4572725119287831750" at="523,11,528,26">
        <var name="editorCell" id="4572725119287831750" />
      </scope>
      <scope id="4572725119287831750" at="575,0,580,0" />
      <scope id="4572725119287831750" at="581,55,586,24">
        <var name="editorCell" id="4572725119287831750" />
      </scope>
      <scope id="4572725119287831750" at="607,11,612,26">
        <var name="editorCell" id="4572725119287831750" />
      </scope>
      <scope id="4572725119287831750" at="659,0,664,0" />
      <scope id="4572725119287831750" at="665,55,670,24">
        <var name="editorCell" id="4572725119287831750" />
      </scope>
      <scope id="4572725119287831750" at="691,11,696,26">
        <var name="editorCell" id="4572725119287831750" />
      </scope>
      <scope id="4572725119287831750" at="743,0,748,0" />
      <scope id="4572725119287831750" at="749,55,754,24">
        <var name="editorCell" id="4572725119287831750" />
      </scope>
      <scope id="4572725119287831750" at="775,11,780,26">
        <var name="editorCell" id="4572725119287831750" />
      </scope>
      <scope id="4572725119287831750" at="827,0,832,0" />
      <scope id="4572725119287831750" at="833,55,838,24">
        <var name="editorCell" id="4572725119287831750" />
      </scope>
      <scope id="4572725119287831750" at="859,11,864,26">
        <var name="editorCell" id="4572725119287831750" />
      </scope>
      <scope id="4572725119287831750" at="913,0,918,0" />
      <scope id="4572725119287831750" at="919,55,924,24">
        <var name="editorCell" id="4572725119287831750" />
      </scope>
      <scope id="4572725119287831750" at="945,11,950,26">
        <var name="editorCell" id="4572725119287831750" />
      </scope>
      <scope id="4572725119287831750" at="999,0,1004,0" />
      <scope id="4572725119287831750" at="1005,55,1010,24">
        <var name="editorCell" id="4572725119287831750" />
      </scope>
      <scope id="4572725119287831750" at="1031,11,1036,26">
        <var name="editorCell" id="4572725119287831750" />
      </scope>
      <scope id="4572725119287831754" at="59,0,65,0" />
      <scope id="4572725119287831761" at="126,0,132,0" />
      <scope id="4572725119287831770" at="210,0,216,0" />
      <scope id="4695456347261880365" at="294,0,300,0" />
      <scope id="4695456347262199758" at="378,0,384,0" />
      <scope id="4695456347261016629" at="462,0,468,0" />
      <scope id="1892012100483096652" at="546,0,552,0" />
      <scope id="4572725119287831788" at="630,0,636,0" />
      <scope id="4572725119287831806" at="714,0,720,0" />
      <scope id="1892012100483357013" at="798,0,804,0" />
      <scope id="4572725119287831815" at="882,51,888,22">
        <var name="editorCell" id="4572725119287831815" />
      </scope>
      <scope id="1892012100483283561" at="968,51,974,22">
        <var name="editorCell" id="1892012100483283561" />
      </scope>
      <scope id="4572725119287831750" at="161,0,168,0">
        <var name="child" id="4572725119287831750" />
      </scope>
      <scope id="4572725119287831768" at="201,50,208,22">
        <var name="editorCell" id="4572725119287831768" />
        <var name="style" id="4572725119287831768" />
      </scope>
      <scope id="4572725119287831750" at="245,0,252,0">
        <var name="child" id="4572725119287831750" />
      </scope>
      <scope id="4572725119287831777" at="285,50,292,22">
        <var name="editorCell" id="4572725119287831777" />
        <var name="style" id="4572725119287831777" />
      </scope>
      <scope id="4572725119287831750" at="329,0,336,0">
        <var name="child" id="4572725119287831750" />
      </scope>
      <scope id="4695456347261880357" at="369,50,376,22">
        <var name="editorCell" id="4695456347261880357" />
        <var name="style" id="4695456347261880357" />
      </scope>
      <scope id="4572725119287831750" at="413,0,420,0">
        <var name="child" id="4572725119287831750" />
      </scope>
      <scope id="4695456347262199750" at="453,50,460,22">
        <var name="editorCell" id="4695456347262199750" />
        <var name="style" id="4695456347262199750" />
      </scope>
      <scope id="4572725119287831750" at="497,0,504,0">
        <var name="child" id="4572725119287831750" />
      </scope>
      <scope id="4695456347261484037" at="537,50,544,22">
        <var name="editorCell" id="4695456347261484037" />
        <var name="style" id="4695456347261484037" />
      </scope>
      <scope id="4572725119287831750" at="581,0,588,0">
        <var name="child" id="4572725119287831750" />
      </scope>
      <scope id="1892012100483096644" at="621,50,628,22">
        <var name="editorCell" id="1892012100483096644" />
        <var name="style" id="1892012100483096644" />
      </scope>
      <scope id="4572725119287831750" at="665,0,672,0">
        <var name="child" id="4572725119287831750" />
      </scope>
      <scope id="4572725119287831795" at="705,51,712,22">
        <var name="editorCell" id="4572725119287831795" />
        <var name="style" id="4572725119287831795" />
      </scope>
      <scope id="4572725119287831750" at="749,0,756,0">
        <var name="child" id="4572725119287831750" />
      </scope>
      <scope id="4572725119287831813" at="789,51,796,22">
        <var name="editorCell" id="4572725119287831813" />
        <var name="style" id="4572725119287831813" />
      </scope>
      <scope id="4572725119287831750" at="833,0,840,0">
        <var name="child" id="4572725119287831750" />
      </scope>
      <scope id="1892012100483357005" at="873,51,880,22">
        <var name="editorCell" id="1892012100483357005" />
        <var name="style" id="1892012100483357005" />
      </scope>
      <scope id="4572725119287831750" at="919,0,926,0">
        <var name="child" id="4572725119287831750" />
      </scope>
      <scope id="1892012100483283225" at="959,51,966,22">
        <var name="editorCell" id="1892012100483283225" />
        <var name="style" id="1892012100483283225" />
      </scope>
      <scope id="4572725119287831750" at="1005,0,1012,0">
        <var name="child" id="4572725119287831750" />
      </scope>
      <scope id="4572725119287832115" at="1045,57,1052,22">
        <var name="editorCell" id="4572725119287832115" />
        <var name="style" id="4572725119287832115" />
      </scope>
      <scope id="4572725119287831755" at="65,49,73,22">
        <var name="editorCell" id="4572725119287831755" />
        <var name="style" id="4572725119287831755" />
      </scope>
      <scope id="4572725119287831762" at="132,50,140,22">
        <var name="editorCell" id="4572725119287831762" />
        <var name="style" id="4572725119287831762" />
      </scope>
      <scope id="4572725119287831771" at="216,50,224,22">
        <var name="editorCell" id="4572725119287831771" />
        <var name="style" id="4572725119287831771" />
      </scope>
      <scope id="4695456347261880362" at="300,50,308,22">
        <var name="editorCell" id="4695456347261880362" />
        <var name="style" id="4695456347261880362" />
      </scope>
      <scope id="4695456347262199755" at="384,50,392,22">
        <var name="editorCell" id="4695456347262199755" />
        <var name="style" id="4695456347262199755" />
      </scope>
      <scope id="4695456347261016626" at="468,50,476,22">
        <var name="editorCell" id="4695456347261016626" />
        <var name="style" id="4695456347261016626" />
      </scope>
      <scope id="1892012100483096649" at="552,50,560,22">
        <var name="editorCell" id="1892012100483096649" />
        <var name="style" id="1892012100483096649" />
      </scope>
      <scope id="4572725119287831789" at="636,50,644,22">
        <var name="editorCell" id="4572725119287831789" />
        <var name="style" id="4572725119287831789" />
      </scope>
      <scope id="4572725119287831807" at="720,51,728,22">
        <var name="editorCell" id="4572725119287831807" />
        <var name="style" id="4572725119287831807" />
      </scope>
      <scope id="1892012100483357010" at="804,51,812,22">
        <var name="editorCell" id="1892012100483357010" />
        <var name="style" id="1892012100483357010" />
      </scope>
      <scope id="4572725119287831815" at="882,0,890,0" />
      <scope id="4572725119287831816" at="890,51,898,22">
        <var name="editorCell" id="4572725119287831816" />
        <var name="style" id="4572725119287831816" />
      </scope>
      <scope id="1892012100483283561" at="968,0,976,0" />
      <scope id="1892012100483283558" at="976,51,984,22">
        <var name="editorCell" id="1892012100483283558" />
        <var name="style" id="1892012100483283558" />
      </scope>
      <scope id="4572725119287831822" at="1054,49,1062,22">
        <var name="editorCell" id="4572725119287831822" />
        <var name="style" id="4572725119287831822" />
      </scope>
      <scope id="4572725119287831768" at="201,0,210,0" />
      <scope id="4572725119287831777" at="285,0,294,0" />
      <scope id="4695456347261880357" at="369,0,378,0" />
      <scope id="4695456347262199750" at="453,0,462,0" />
      <scope id="4695456347261484037" at="537,0,546,0" />
      <scope id="1892012100483096644" at="621,0,630,0" />
      <scope id="4572725119287831795" at="705,0,714,0" />
      <scope id="4572725119287831813" at="789,0,798,0" />
      <scope id="1892012100483357005" at="873,0,882,0" />
      <scope id="1892012100483283225" at="959,0,968,0" />
      <scope id="4572725119287832115" at="1045,0,1054,0" />
      <scope id="4572725119287831750" at="47,50,57,22">
        <var name="editorCell" id="4572725119287831750" />
      </scope>
      <scope id="4572725119287831755" at="65,0,75,0" />
      <scope id="4572725119287831762" at="132,0,142,0" />
      <scope id="4572725119287831750" at="171,70,181,42">
        <var name="style" id="4572725119287831750" />
      </scope>
      <scope id="4572725119287831771" at="216,0,226,0" />
      <scope id="4572725119287831750" at="255,70,265,42">
        <var name="style" id="4572725119287831750" />
      </scope>
      <scope id="4695456347261880362" at="300,0,310,0" />
      <scope id="4572725119287831750" at="339,70,349,42">
        <var name="style" id="4572725119287831750" />
      </scope>
      <scope id="4695456347262199755" at="384,0,394,0" />
      <scope id="4572725119287831750" at="423,70,433,42">
        <var name="style" id="4572725119287831750" />
      </scope>
      <scope id="4695456347261016626" at="468,0,478,0" />
      <scope id="4572725119287831750" at="507,70,517,42">
        <var name="style" id="4572725119287831750" />
      </scope>
      <scope id="1892012100483096649" at="552,0,562,0" />
      <scope id="4572725119287831750" at="591,70,601,42">
        <var name="style" id="4572725119287831750" />
      </scope>
      <scope id="4572725119287831789" at="636,0,646,0" />
      <scope id="4572725119287831750" at="675,70,685,42">
        <var name="style" id="4572725119287831750" />
      </scope>
      <scope id="4572725119287831807" at="720,0,730,0" />
      <scope id="4572725119287831750" at="759,70,769,42">
        <var name="style" id="4572725119287831750" />
      </scope>
      <scope id="1892012100483357010" at="804,0,814,0" />
      <scope id="4572725119287831750" at="843,70,853,42">
        <var name="style" id="4572725119287831750" />
      </scope>
      <scope id="4572725119287831816" at="890,0,900,0" />
      <scope id="4572725119287831750" at="929,70,939,42">
        <var name="style" id="4572725119287831750" />
      </scope>
      <scope id="1892012100483283558" at="976,0,986,0" />
      <scope id="4572725119287831750" at="1015,70,1025,42">
        <var name="style" id="4572725119287831750" />
      </scope>
      <scope id="4572725119287831822" at="1054,0,1064,0" />
      <scope id="4572725119287831750" at="184,44,195,7" />
      <scope id="4572725119287831750" at="268,44,279,7" />
      <scope id="4572725119287831750" at="352,44,363,7" />
      <scope id="4572725119287831750" at="436,44,447,7" />
      <scope id="4572725119287831750" at="520,44,531,7" />
      <scope id="4572725119287831750" at="604,44,615,7" />
      <scope id="4572725119287831750" at="688,44,699,7" />
      <scope id="4572725119287831750" at="772,44,783,7" />
      <scope id="4572725119287831750" at="856,44,867,7" />
      <scope id="4572725119287831750" at="942,44,953,7" />
      <scope id="4572725119287831750" at="1028,44,1039,7" />
      <scope id="4572725119287831750" at="47,0,59,0" />
      <scope id="4572725119287831750" at="171,0,183,0">
        <var name="child" id="4572725119287831750" />
        <var name="editorCell" id="4572725119287831750" />
      </scope>
      <scope id="4572725119287831750" at="255,0,267,0">
        <var name="child" id="4572725119287831750" />
        <var name="editorCell" id="4572725119287831750" />
      </scope>
      <scope id="4572725119287831750" at="339,0,351,0">
        <var name="child" id="4572725119287831750" />
        <var name="editorCell" id="4572725119287831750" />
      </scope>
      <scope id="4572725119287831750" at="423,0,435,0">
        <var name="child" id="4572725119287831750" />
        <var name="editorCell" id="4572725119287831750" />
      </scope>
      <scope id="4572725119287831750" at="507,0,519,0">
        <var name="child" id="4572725119287831750" />
        <var name="editorCell" id="4572725119287831750" />
      </scope>
      <scope id="4572725119287831750" at="591,0,603,0">
        <var name="child" id="4572725119287831750" />
        <var name="editorCell" id="4572725119287831750" />
      </scope>
      <scope id="4572725119287831750" at="675,0,687,0">
        <var name="child" id="4572725119287831750" />
        <var name="editorCell" id="4572725119287831750" />
      </scope>
      <scope id="4572725119287831750" at="759,0,771,0">
        <var name="child" id="4572725119287831750" />
        <var name="editorCell" id="4572725119287831750" />
      </scope>
      <scope id="4572725119287831750" at="843,0,855,0">
        <var name="child" id="4572725119287831750" />
        <var name="editorCell" id="4572725119287831750" />
      </scope>
      <scope id="4572725119287831750" at="929,0,941,0">
        <var name="child" id="4572725119287831750" />
        <var name="editorCell" id="4572725119287831750" />
      </scope>
      <scope id="4572725119287831750" at="1015,0,1027,0">
        <var name="child" id="4572725119287831750" />
        <var name="editorCell" id="4572725119287831750" />
      </scope>
      <scope id="4572725119287831750" at="183,0,197,0" />
      <scope id="4572725119287831750" at="267,0,281,0" />
      <scope id="4572725119287831750" at="351,0,365,0" />
      <scope id="4572725119287831750" at="435,0,449,0" />
      <scope id="4572725119287831750" at="519,0,533,0" />
      <scope id="4572725119287831750" at="603,0,617,0" />
      <scope id="4572725119287831750" at="687,0,701,0" />
      <scope id="4572725119287831750" at="771,0,785,0" />
      <scope id="4572725119287831750" at="855,0,869,0" />
      <scope id="4572725119287831750" at="941,0,955,0" />
      <scope id="4572725119287831750" at="1027,0,1041,0" />
      <scope id="4572725119287831750" at="75,51,124,22">
        <var name="editorCell" id="4572725119287831750" />
        <var name="style" id="4572725119287831750" />
      </scope>
      <scope id="4572725119287831750" at="75,0,126,0" />
      <unit id="4572725119287831750" at="146,0,201,0" name="jetbrains.mps.lang.editor.menus.contextAssistant.testLanguage.editor.Duplication_Parent_EditorBuilder_a$childSubconceptSingleRoleHandler_kqu7x4_c2a" />
      <unit id="4572725119287831750" at="230,0,285,0" name="jetbrains.mps.lang.editor.menus.contextAssistant.testLanguage.editor.Duplication_Parent_EditorBuilder_a$childIncludeSameMenuTwiceForSameNodeSingleRoleHandler_kqu7x4_g2a" />
      <unit id="4572725119287831750" at="314,0,369,0" name="jetbrains.mps.lang.editor.menus.contextAssistant.testLanguage.editor.Duplication_Parent_EditorBuilder_a$childIncludeDefaultAndNullMenuForSameNodeSingleRoleHandler_kqu7x4_k2a" />
      <unit id="4572725119287831750" at="398,0,453,0" name="jetbrains.mps.lang.editor.menus.contextAssistant.testLanguage.editor.Duplication_Parent_EditorBuilder_a$childIncludeSameMenuForDifferentLocationsSingleRoleHandler_kqu7x4_o2a" />
      <unit id="4572725119287831750" at="482,0,537,0" name="jetbrains.mps.lang.editor.menus.contextAssistant.testLanguage.editor.Duplication_Parent_EditorBuilder_a$childIncludeDifferentMenusForSameNodeSingleRoleHandler_kqu7x4_s2a" />
      <unit id="4572725119287831750" at="566,0,621,0" name="jetbrains.mps.lang.editor.menus.contextAssistant.testLanguage.editor.Duplication_Parent_EditorBuilder_a$childIncludeDifferentMenusForDifferentNodesSingleRoleHandler_kqu7x4_w2a" />
      <unit id="4572725119287831750" at="650,0,705,0" name="jetbrains.mps.lang.editor.menus.contextAssistant.testLanguage.editor.Duplication_Parent_EditorBuilder_a$childIncludeSameMenuForDifferentNodesSingleRoleHandler_kqu7x4_ab2a" />
      <unit id="4572725119287831750" at="734,0,789,0" name="jetbrains.mps.lang.editor.menus.contextAssistant.testLanguage.editor.Duplication_Parent_EditorBuilder_a$childWrapSameSubstituteMenuTwiceSingleRoleHandler_kqu7x4_eb2a" />
      <unit id="4572725119287831750" at="818,0,873,0" name="jetbrains.mps.lang.editor.menus.contextAssistant.testLanguage.editor.Duplication_Parent_EditorBuilder_a$childWrapDifferentSubstituteMenusSingleRoleHandler_kqu7x4_ib2a" />
      <unit id="4572725119287831750" at="904,0,959,0" name="jetbrains.mps.lang.editor.menus.contextAssistant.testLanguage.editor.Duplication_Parent_EditorBuilder_a$childIncludeSameSubstituteMenuTwiceSingleRoleHandler_kqu7x4_mb2a" />
      <unit id="4572725119287831750" at="990,0,1045,0" name="jetbrains.mps.lang.editor.menus.contextAssistant.testLanguage.editor.Duplication_Parent_EditorBuilder_a$childIncludeDifferentSubstituteMenusSingleRoleHandler_kqu7x4_qb2a" />
      <unit id="4572725119287831750" at="28,0,1065,0" name="jetbrains.mps.lang.editor.menus.contextAssistant.testLanguage.editor.Duplication_Parent_EditorBuilder_a" />
    </file>
  </root>
  <root nodeRef="r:0f1cfce5-1514-42b6-8353-156be9a116e3(jetbrains.mps.lang.editor.menus.contextAssistant.testLanguage.editor)/4572725119287832203">
    <file name="WrapSameSubstituteMenuTwice_TransformationMenu.java">
      <node id="4572725119287832203" at="32,0,33,0" concept="2" trace="myLocations" />
      <node id="4572725119287832203" at="34,67,35,63" concept="6" />
      <node id="4572725119287832203" at="40,99,41,49" concept="1" />
      <node id="4572725119287832203" at="41,49,42,298" concept="1" />
      <node id="4572725119287832203" at="43,9,44,44" concept="6" />
      <node id="4572725119287832203" at="45,15,46,50" concept="1" />
      <node id="4572725119287832203" at="52,124,53,156" concept="5" />
      <node id="4572725119287832203" at="54,135,55,92" concept="1" />
      <node id="4572725119287832203" at="55,92,56,92" concept="1" />
      <node id="4572725119287832203" at="57,5,58,18" concept="6" />
      <node id="4572725119287832203" at="64,97,65,51" concept="1" />
      <node id="4572725119287832203" at="65,51,66,318" concept="1" />
      <node id="4572725119287832203" at="67,11,68,42" concept="6" />
      <node id="4572725119287832203" at="69,17,70,52" concept="1" />
      <node id="4572725119287832203" at="76,96,77,70" concept="5" />
      <node id="4572725119287832203" at="77,70,78,299" concept="6" />
      <node id="4572725119287832203" at="83,160,84,76" concept="5" />
      <node id="4572725119287832203" at="87,54,88,55" concept="5" />
      <node id="4572725119287832203" at="96,97,97,51" concept="1" />
      <node id="4572725119287832203" at="97,51,98,318" concept="1" />
      <node id="4572725119287832203" at="99,11,100,42" concept="6" />
      <node id="4572725119287832203" at="101,17,102,52" concept="1" />
      <node id="4572725119287832203" at="108,96,109,70" concept="5" />
      <node id="4572725119287832203" at="109,70,110,299" concept="6" />
      <node id="4572725119287832203" at="115,160,116,76" concept="5" />
      <node id="4572725119287832203" at="119,54,120,55" concept="5" />
      <node id="4572725119287832203" at="33,0,37,0" concept="4" trace="isApplicableToLocation#(Ljava/lang/String;)Z" />
      <node id="4572725119287832203" at="53,156,57,5" concept="3" />
      <node id="4572725119287832203" at="86,0,90,0" concept="4" trace="execute#(Ljava/lang/String;)V" />
      <node id="4572725119287832203" at="118,0,122,0" concept="4" trace="execute#(Ljava/lang/String;)V" />
      <node id="4572725119287832203" at="42,298,47,5" concept="11" />
      <node id="4572725119287832203" at="66,318,71,7" concept="11" />
      <node id="4572725119287832203" at="98,318,103,7" concept="11" />
      <node id="4572725119287832203" at="74,0,80,0" concept="4" trace="getSubstituteMenuLookup#(Ljetbrains/mps/openapi/editor/menus/transformation/TransformationMenuContext;)Ljetbrains/mps/openapi/editor/menus/substitute/SubstituteMenuLookup;" />
      <node id="4572725119287832203" at="84,76,90,8" concept="6" />
      <node id="4572725119287832203" at="106,0,112,0" concept="4" trace="getSubstituteMenuLookup#(Ljetbrains/mps/openapi/editor/menus/transformation/TransformationMenuContext;)Ljetbrains/mps/openapi/editor/menus/substitute/SubstituteMenuLookup;" />
      <node id="4572725119287832203" at="116,76,122,8" concept="6" />
      <node id="4572725119287832203" at="50,0,60,0" concept="4" trace="getParts#(Ljetbrains/mps/openapi/editor/menus/transformation/TransformationMenuContext;)Ljava/util/List;" />
      <node id="4572725119287832203" at="82,0,92,0" concept="4" trace="createTransformationItem#(Lorg/jetbrains/mps/openapi/model/SNode;Ljetbrains/mps/openapi/editor/menus/substitute/SubstituteMenuItem;Ljetbrains/mps/openapi/editor/menus/transformation/TransformationMenuContext;)Ljetbrains/mps/openapi/editor/menus/transformation/TransformationMenuItem;" />
      <node id="4572725119287832203" at="114,0,124,0" concept="4" trace="createTransformationItem#(Lorg/jetbrains/mps/openapi/model/SNode;Ljetbrains/mps/openapi/editor/menus/substitute/SubstituteMenuItem;Ljetbrains/mps/openapi/editor/menus/transformation/TransformationMenuContext;)Ljetbrains/mps/openapi/editor/menus/transformation/TransformationMenuItem;" />
      <node id="4572725119287832203" at="38,0,49,0" concept="4" trace="createMenuItems#(Ljetbrains/mps/openapi/editor/menus/transformation/TransformationMenuContext;)Ljava/util/List;" />
      <node id="4572725119287832203" at="62,0,73,0" concept="4" trace="createItems#(Ljetbrains/mps/openapi/editor/menus/transformation/TransformationMenuContext;)Ljava/util/List;" />
      <node id="4572725119287832203" at="94,0,105,0" concept="4" trace="createItems#(Ljetbrains/mps/openapi/editor/menus/transformation/TransformationMenuContext;)Ljava/util/List;" />
      <scope id="4572725119287832203" at="34,67,35,63" />
      <scope id="4572725119287832203" at="43,9,44,44" />
      <scope id="4572725119287832203" at="45,15,46,50" />
      <scope id="4572725119287832203" at="67,11,68,42" />
      <scope id="4572725119287832203" at="69,17,70,52" />
      <scope id="4572725119287832203" at="87,54,88,55">
        <var name="createdNode" id="4572725119287832203" />
      </scope>
      <scope id="4572725119287832203" at="99,11,100,42" />
      <scope id="4572725119287832203" at="101,17,102,52" />
      <scope id="4572725119287832203" at="119,54,120,55">
        <var name="createdNode" id="4572725119287832203" />
      </scope>
      <scope id="4572725119287832203" at="54,135,56,92" />
      <scope id="4572725119287832203" at="76,96,78,299">
        <var name="editorContext" id="4572725119287832203" />
      </scope>
      <scope id="4572725119287832203" at="108,96,110,299">
        <var name="editorContext" id="4572725119287832203" />
      </scope>
      <scope id="4572725119287832203" at="33,0,37,0">
        <var name="location" id="4572725119287832203" />
      </scope>
      <scope id="4572725119287832203" at="86,0,90,0">
        <var name="pattern" id="4572725119287832203" />
      </scope>
      <scope id="4572725119287832203" at="118,0,122,0">
        <var name="pattern" id="4572725119287832203" />
      </scope>
      <scope id="4572725119287832203" at="52,124,58,18">
        <var name="result" id="4572725119287832203" />
      </scope>
      <scope id="4572725119287832203" at="74,0,80,0">
        <var name="_context" id="4572725119287832203" />
      </scope>
      <scope id="4572725119287832203" at="106,0,112,0">
        <var name="_context" id="4572725119287832203" />
      </scope>
      <scope id="4572725119287832203" at="40,99,47,5" />
      <scope id="4572725119287832203" at="64,97,71,7" />
      <scope id="4572725119287832203" at="83,160,90,8">
        <var name="wrappedItem" id="4572725119287832203" />
      </scope>
      <scope id="4572725119287832203" at="96,97,103,7" />
      <scope id="4572725119287832203" at="115,160,122,8">
        <var name="wrappedItem" id="4572725119287832203" />
      </scope>
      <scope id="4572725119287832203" at="50,0,60,0">
        <var name="_context" id="4572725119287832203" />
      </scope>
      <scope id="4572725119287832203" at="82,0,92,0">
        <var name="_context" id="4572725119287832203" />
        <var name="item" id="4572725119287832203" />
        <var name="targetNode" id="4572725119287832203" />
      </scope>
      <scope id="4572725119287832203" at="114,0,124,0">
        <var name="_context" id="4572725119287832203" />
        <var name="item" id="4572725119287832203" />
        <var name="targetNode" id="4572725119287832203" />
      </scope>
      <scope id="4572725119287832203" at="38,0,49,0">
        <var name="context" id="4572725119287832203" />
      </scope>
      <scope id="4572725119287832203" at="62,0,73,0">
        <var name="context" id="4572725119287832203" />
      </scope>
      <scope id="4572725119287832203" at="94,0,105,0">
        <var name="context" id="4572725119287832203" />
      </scope>
      <unit id="4572725119287832203" at="85,17,90,7" name="jetbrains.mps.lang.editor.menus.contextAssistant.testLanguage.editor.WrapSameSubstituteMenuTwice_TransformationMenu$TMP_WrapSM_36vfck_a0$1" />
      <unit id="4572725119287832203" at="117,17,122,7" name="jetbrains.mps.lang.editor.menus.contextAssistant.testLanguage.editor.WrapSameSubstituteMenuTwice_TransformationMenu$TMP_WrapSM_36vfck_b0$1" />
      <unit id="4572725119287832203" at="61,0,93,0" name="jetbrains.mps.lang.editor.menus.contextAssistant.testLanguage.editor.WrapSameSubstituteMenuTwice_TransformationMenu$TMP_WrapSM_36vfck_a0" />
      <unit id="4572725119287832203" at="93,0,125,0" name="jetbrains.mps.lang.editor.menus.contextAssistant.testLanguage.editor.WrapSameSubstituteMenuTwice_TransformationMenu$TMP_WrapSM_36vfck_b0" />
      <unit id="4572725119287832203" at="31,0,126,0" name="jetbrains.mps.lang.editor.menus.contextAssistant.testLanguage.editor.WrapSameSubstituteMenuTwice_TransformationMenu" />
    </file>
  </root>
  <root nodeRef="r:0f1cfce5-1514-42b6-8353-156be9a116e3(jetbrains.mps.lang.editor.menus.contextAssistant.testLanguage.editor)/4572725119287832297">
    <file name="IncludeSameSubstituteMenuTwice.java">
      <node id="4572725119287832297" at="30,0,31,0" concept="2" trace="myLocations" />
      <node id="4572725119287832297" at="32,67,33,63" concept="6" />
      <node id="4572725119287832297" at="38,99,39,49" concept="1" />
      <node id="4572725119287832297" at="39,49,40,295" concept="1" />
      <node id="4572725119287832297" at="41,9,42,44" concept="6" />
      <node id="4572725119287832297" at="43,15,44,50" concept="1" />
      <node id="4572725119287832297" at="50,124,51,156" concept="5" />
      <node id="4572725119287832297" at="52,135,53,79" concept="1" />
      <node id="4572725119287832297" at="53,79,54,79" concept="1" />
      <node id="4572725119287832297" at="55,5,56,18" concept="6" />
      <node id="4572725119287832297" at="62,97,63,51" concept="1" />
      <node id="4572725119287832297" at="63,51,64,65" concept="5" />
      <node id="4572725119287832297" at="64,65,65,75" concept="5" />
      <node id="4572725119287832297" at="65,75,66,321" concept="1" />
      <node id="4572725119287832297" at="67,11,68,42" concept="6" />
      <node id="4572725119287832297" at="69,17,70,52" concept="1" />
      <node id="4572725119287832297" at="75,70,76,31" concept="6" />
      <node id="4572725119287832297" at="79,72,80,18" concept="6" />
      <node id="4572725119287832297" at="83,86,84,174" concept="6" />
      <node id="4572725119287832297" at="87,95,88,69" concept="5" />
      <node id="4572725119287832297" at="88,69,89,299" concept="6" />
      <node id="4572725119287832297" at="95,97,96,51" concept="1" />
      <node id="4572725119287832297" at="96,51,97,65" concept="5" />
      <node id="4572725119287832297" at="97,65,98,75" concept="5" />
      <node id="4572725119287832297" at="98,75,99,321" concept="1" />
      <node id="4572725119287832297" at="100,11,101,42" concept="6" />
      <node id="4572725119287832297" at="102,17,103,52" concept="1" />
      <node id="4572725119287832297" at="108,70,109,31" concept="6" />
      <node id="4572725119287832297" at="112,72,113,18" concept="6" />
      <node id="4572725119287832297" at="116,86,117,174" concept="6" />
      <node id="4572725119287832297" at="120,95,121,69" concept="5" />
      <node id="4572725119287832297" at="121,69,122,299" concept="6" />
      <node id="4572725119287832297" at="31,0,35,0" concept="4" trace="isApplicableToLocation#(Ljava/lang/String;)Z" />
      <node id="4572725119287832297" at="51,156,55,5" concept="3" />
      <node id="4572725119287832297" at="74,0,78,0" concept="4" trace="getParentNode#(Ljetbrains/mps/openapi/editor/menus/transformation/TransformationMenuContext;)Lorg/jetbrains/mps/openapi/model/SNode;" />
      <node id="4572725119287832297" at="78,0,82,0" concept="4" trace="getCurrentChild#(Ljetbrains/mps/openapi/editor/menus/transformation/TransformationMenuContext;)Lorg/jetbrains/mps/openapi/model/SNode;" />
      <node id="4572725119287832297" at="82,0,86,0" concept="4" trace="getContainmentLink#(Ljetbrains/mps/openapi/editor/menus/transformation/TransformationMenuContext;)Lorg/jetbrains/mps/openapi/language/SContainmentLink;" />
      <node id="4572725119287832297" at="107,0,111,0" concept="4" trace="getParentNode#(Ljetbrains/mps/openapi/editor/menus/transformation/TransformationMenuContext;)Lorg/jetbrains/mps/openapi/model/SNode;" />
      <node id="4572725119287832297" at="111,0,115,0" concept="4" trace="getCurrentChild#(Ljetbrains/mps/openapi/editor/menus/transformation/TransformationMenuContext;)Lorg/jetbrains/mps/openapi/model/SNode;" />
      <node id="4572725119287832297" at="115,0,119,0" concept="4" trace="getContainmentLink#(Ljetbrains/mps/openapi/editor/menus/transformation/TransformationMenuContext;)Lorg/jetbrains/mps/openapi/language/SContainmentLink;" />
      <node id="4572725119287832297" at="40,295,45,5" concept="11" />
      <node id="4572725119287832297" at="66,321,71,7" concept="11" />
      <node id="4572725119287832297" at="86,0,91,0" concept="4" trace="getSubstituteMenuLookup#(Ljetbrains/mps/openapi/editor/menus/transformation/TransformationMenuContext;)Ljetbrains/mps/openapi/editor/menus/substitute/SubstituteMenuLookup;" />
      <node id="4572725119287832297" at="99,321,104,7" concept="11" />
      <node id="4572725119287832297" at="119,0,124,0" concept="4" trace="getSubstituteMenuLookup#(Ljetbrains/mps/openapi/editor/menus/transformation/TransformationMenuContext;)Ljetbrains/mps/openapi/editor/menus/substitute/SubstituteMenuLookup;" />
      <node id="4572725119287832297" at="48,0,58,0" concept="4" trace="getParts#(Ljetbrains/mps/openapi/editor/menus/transformation/TransformationMenuContext;)Ljava/util/List;" />
      <node id="4572725119287832297" at="36,0,47,0" concept="4" trace="createMenuItems#(Ljetbrains/mps/openapi/editor/menus/transformation/TransformationMenuContext;)Ljava/util/List;" />
      <node id="4572725119287832297" at="60,0,73,0" concept="4" trace="createItems#(Ljetbrains/mps/openapi/editor/menus/transformation/TransformationMenuContext;)Ljava/util/List;" />
      <node id="4572725119287832297" at="93,0,106,0" concept="4" trace="createItems#(Ljetbrains/mps/openapi/editor/menus/transformation/TransformationMenuContext;)Ljava/util/List;" />
      <scope id="4572725119287832297" at="32,67,33,63" />
      <scope id="4572725119287832297" at="41,9,42,44" />
      <scope id="4572725119287832297" at="43,15,44,50" />
      <scope id="4572725119287832297" at="67,11,68,42" />
      <scope id="4572725119287832297" at="69,17,70,52" />
      <scope id="4572725119287832297" at="75,70,76,31" />
      <scope id="4572725119287832297" at="79,72,80,18" />
      <scope id="4572725119287832297" at="83,86,84,174" />
      <scope id="4572725119287832297" at="100,11,101,42" />
      <scope id="4572725119287832297" at="102,17,103,52" />
      <scope id="4572725119287832297" at="108,70,109,31" />
      <scope id="4572725119287832297" at="112,72,113,18" />
      <scope id="4572725119287832297" at="116,86,117,174" />
      <scope id="4572725119287832297" at="52,135,54,79" />
      <scope id="4572725119287832297" at="87,95,89,299">
        <var name="editorContext" id="4572725119287832297" />
      </scope>
      <scope id="4572725119287832297" at="120,95,122,299">
        <var name="editorContext" id="4572725119287832297" />
      </scope>
      <scope id="4572725119287832297" at="31,0,35,0">
        <var name="location" id="4572725119287832297" />
      </scope>
      <scope id="4572725119287832297" at="74,0,78,0">
        <var name="context" id="4572725119287832297" />
      </scope>
      <scope id="4572725119287832297" at="78,0,82,0">
        <var name="context" id="4572725119287832297" />
      </scope>
      <scope id="4572725119287832297" at="82,0,86,0">
        <var name="context" id="4572725119287832297" />
      </scope>
      <scope id="4572725119287832297" at="107,0,111,0">
        <var name="context" id="4572725119287832297" />
      </scope>
      <scope id="4572725119287832297" at="111,0,115,0">
        <var name="context" id="4572725119287832297" />
      </scope>
      <scope id="4572725119287832297" at="115,0,119,0">
        <var name="context" id="4572725119287832297" />
      </scope>
      <scope id="4572725119287832297" at="86,0,91,0">
        <var name="context" id="4572725119287832297" />
      </scope>
      <scope id="4572725119287832297" at="119,0,124,0">
        <var name="context" id="4572725119287832297" />
      </scope>
      <scope id="4572725119287832297" at="50,124,56,18">
        <var name="result" id="4572725119287832297" />
      </scope>
      <scope id="4572725119287832297" at="38,99,45,5" />
      <scope id="4572725119287832297" at="62,97,71,7">
        <var name="name" id="4572725119287832297" />
        <var name="targetConcept" id="4572725119287832297" />
      </scope>
      <scope id="4572725119287832297" at="95,97,104,7">
        <var name="name" id="4572725119287832297" />
        <var name="targetConcept" id="4572725119287832297" />
      </scope>
      <scope id="4572725119287832297" at="48,0,58,0">
        <var name="_context" id="4572725119287832297" />
      </scope>
      <scope id="4572725119287832297" at="36,0,47,0">
        <var name="context" id="4572725119287832297" />
      </scope>
      <scope id="4572725119287832297" at="60,0,73,0">
        <var name="context" id="4572725119287832297" />
      </scope>
      <scope id="4572725119287832297" at="93,0,106,0">
        <var name="context" id="4572725119287832297" />
      </scope>
      <unit id="4572725119287832297" at="59,0,92,0" name="jetbrains.mps.lang.editor.menus.contextAssistant.testLanguage.editor.IncludeSameSubstituteMenuTwice$TMP_IncludeSM_k4700g_a0" />
      <unit id="4572725119287832297" at="92,0,125,0" name="jetbrains.mps.lang.editor.menus.contextAssistant.testLanguage.editor.IncludeSameSubstituteMenuTwice$TMP_IncludeSM_k4700g_b0" />
      <unit id="4572725119287832297" at="29,0,126,0" name="jetbrains.mps.lang.editor.menus.contextAssistant.testLanguage.editor.IncludeSameSubstituteMenuTwice" />
    </file>
  </root>
  <root nodeRef="r:0f1cfce5-1514-42b6-8353-156be9a116e3(jetbrains.mps.lang.editor.menus.contextAssistant.testLanguage.editor)/4572725119287851586">
    <file name="SuperInterface_TransformationMenu.java">
      <node id="4572725119287851586" at="25,0,26,0" concept="2" trace="myLocations" />
      <node id="4572725119287851586" at="27,67,28,63" concept="6" />
      <node id="4572725119287851586" at="33,99,34,49" concept="1" />
      <node id="4572725119287851586" at="34,49,35,285" concept="1" />
      <node id="4572725119287851586" at="36,9,37,44" concept="6" />
      <node id="4572725119287851586" at="38,15,39,50" concept="1" />
      <node id="4572725119287851586" at="45,124,46,156" concept="5" />
      <node id="4572725119287851586" at="47,135,48,79" concept="1" />
      <node id="4572725119287851586" at="49,5,50,18" concept="6" />
      <node id="4572725119287851587" at="55,84,56,86" concept="6" />
      <node id="4572725119287851587" at="60,0,61,0" concept="2" trace="_context" />
      <node id="4572725119287851587" at="61,0,62,0" concept="2" trace="myEditorMenuTraceInfo" />
      <node id="4572725119287851587" at="62,55,63,27" concept="1" />
      <node id="4572725119287851587" at="63,27,64,54" concept="1" />
      <node id="4572725119287851587" at="64,54,65,271" concept="1" />
      <node id="4572725119287851587" at="65,271,66,77" concept="1" />
      <node id="4572725119287851587" at="66,77,67,52" concept="1" />
      <node id="4572725119287852146" at="72,50,73,24" concept="6" />
      <node id="4572725119287851587" at="84,49,85,37" concept="6" />
      <node id="4572725119287851586" at="46,156,49,5" concept="3" />
      <node id="4572725119287851587" at="76,0,79,0" concept="4" trace="execute#(Ljava/lang/String;)V" />
      <node id="4572725119287851586" at="26,0,30,0" concept="4" trace="isApplicableToLocation#(Ljava/lang/String;)Z" />
      <node id="4572725119287851587" at="54,0,58,0" concept="4" trace="createItem#(Ljetbrains/mps/openapi/editor/menus/transformation/TransformationMenuContext;)Ljetbrains/mps/openapi/editor/menus/transformation/TransformationMenuItem;" />
      <node id="4572725119287851587" at="83,0,87,0" concept="4" trace="getTraceInfo#()Ljetbrains/mps/openapi/editor/menus/EditorMenuTraceInfo;" />
      <node id="4572725119287851586" at="35,285,40,5" concept="11" />
      <node id="4572725119287851587" at="70,0,75,0" concept="4" trace="getLabelText#(Ljava/lang/String;)Ljava/lang/String;" />
      <node id="4572725119287851587" at="62,0,69,0" concept="0" trace="Item#(Ljetbrains/mps/openapi/editor/menus/transformation/TransformationMenuContext;)V" />
      <node id="4572725119287851586" at="43,0,52,0" concept="4" trace="getParts#(Ljetbrains/mps/openapi/editor/menus/transformation/TransformationMenuContext;)Ljava/util/List;" />
      <node id="4572725119287851586" at="31,0,42,0" concept="4" trace="createMenuItems#(Ljetbrains/mps/openapi/editor/menus/transformation/TransformationMenuContext;)Ljava/util/List;" />
      <scope id="4572725119287851598" at="77,52,77,52" />
      <scope id="4572725119287851586" at="27,67,28,63" />
      <scope id="4572725119287851586" at="36,9,37,44" />
      <scope id="4572725119287851586" at="38,15,39,50" />
      <scope id="4572725119287851586" at="47,135,48,79" />
      <scope id="4572725119287851587" at="55,84,56,86" />
      <scope id="4572725119287851596" at="72,50,73,24" />
      <scope id="4572725119287851587" at="84,49,85,37" />
      <scope id="4572725119287851587" at="76,0,79,0">
        <var name="pattern" id="4572725119287851587" />
      </scope>
      <scope id="4572725119287851586" at="26,0,30,0">
        <var name="location" id="4572725119287851586" />
      </scope>
      <scope id="4572725119287851587" at="54,0,58,0">
        <var name="context" id="4572725119287851587" />
      </scope>
      <scope id="4572725119287851587" at="83,0,87,0" />
      <scope id="4572725119287851586" at="45,124,50,18">
        <var name="result" id="4572725119287851586" />
      </scope>
      <scope id="4572725119287851587" at="62,55,67,52" />
      <scope id="4572725119287851587" at="70,0,75,0">
        <var name="pattern" id="4572725119287851587" />
      </scope>
      <scope id="4572725119287851586" at="33,99,40,5" />
      <scope id="4572725119287851587" at="62,0,69,0">
        <var name="context" id="4572725119287851587" />
      </scope>
      <scope id="4572725119287851586" at="43,0,52,0">
        <var name="_context" id="4572725119287851586" />
      </scope>
      <scope id="4572725119287851586" at="31,0,42,0">
        <var name="context" id="4572725119287851586" />
      </scope>
      <unit id="4572725119287851587" at="59,0,88,0" name="jetbrains.mps.lang.editor.menus.contextAssistant.testLanguage.editor.SuperInterface_TransformationMenu$TMP_Action_tobzzo_a0$Item" />
      <unit id="4572725119287851587" at="53,0,90,0" name="jetbrains.mps.lang.editor.menus.contextAssistant.testLanguage.editor.SuperInterface_TransformationMenu$TMP_Action_tobzzo_a0" />
      <unit id="4572725119287851586" at="24,0,91,0" name="jetbrains.mps.lang.editor.menus.contextAssistant.testLanguage.editor.SuperInterface_TransformationMenu" />
    </file>
  </root>
  <root nodeRef="r:0f1cfce5-1514-42b6-8353-156be9a116e3(jetbrains.mps.lang.editor.menus.contextAssistant.testLanguage.editor)/4695456347261014367">
    <file name="MenuToInclude2.java">
      <node id="4695456347261014367" at="25,0,26,0" concept="2" trace="myLocations" />
      <node id="4695456347261014367" at="27,67,28,63" concept="6" />
      <node id="4695456347261014367" at="33,99,34,49" concept="1" />
      <node id="4695456347261014367" at="34,49,35,279" concept="1" />
      <node id="4695456347261014367" at="36,9,37,44" concept="6" />
      <node id="4695456347261014367" at="38,15,39,50" concept="1" />
      <node id="4695456347261014367" at="45,124,46,156" concept="5" />
      <node id="4695456347261014367" at="47,135,48,60" concept="1" />
      <node id="4695456347261014367" at="49,5,50,18" concept="6" />
      <node id="4695456347261014368" at="55,84,56,67" concept="6" />
      <node id="4695456347261014368" at="60,0,61,0" concept="2" trace="_context" />
      <node id="4695456347261014368" at="61,0,62,0" concept="2" trace="myEditorMenuTraceInfo" />
      <node id="4695456347261014368" at="62,55,63,27" concept="1" />
      <node id="4695456347261014368" at="63,27,64,54" concept="1" />
      <node id="4695456347261014368" at="64,54,65,271" concept="1" />
      <node id="4695456347261014368" at="65,271,66,77" concept="1" />
      <node id="4695456347261014368" at="66,77,67,52" concept="1" />
      <node id="4695456347261014373" at="72,50,73,25" concept="6" />
      <node id="4695456347261014368" at="84,49,85,37" concept="6" />
      <node id="4695456347261014367" at="46,156,49,5" concept="3" />
      <node id="4695456347261014368" at="76,0,79,0" concept="4" trace="execute#(Ljava/lang/String;)V" />
      <node id="4695456347261014367" at="26,0,30,0" concept="4" trace="isApplicableToLocation#(Ljava/lang/String;)Z" />
      <node id="4695456347261014368" at="54,0,58,0" concept="4" trace="createItem#(Ljetbrains/mps/openapi/editor/menus/transformation/TransformationMenuContext;)Ljetbrains/mps/openapi/editor/menus/transformation/TransformationMenuItem;" />
      <node id="4695456347261014368" at="83,0,87,0" concept="4" trace="getTraceInfo#()Ljetbrains/mps/openapi/editor/menus/EditorMenuTraceInfo;" />
      <node id="4695456347261014367" at="35,279,40,5" concept="11" />
      <node id="4695456347261014368" at="70,0,75,0" concept="4" trace="getLabelText#(Ljava/lang/String;)Ljava/lang/String;" />
      <node id="4695456347261014368" at="62,0,69,0" concept="0" trace="Item#(Ljetbrains/mps/openapi/editor/menus/transformation/TransformationMenuContext;)V" />
      <node id="4695456347261014367" at="43,0,52,0" concept="4" trace="getParts#(Ljetbrains/mps/openapi/editor/menus/transformation/TransformationMenuContext;)Ljava/util/List;" />
      <node id="4695456347261014367" at="31,0,42,0" concept="4" trace="createMenuItems#(Ljetbrains/mps/openapi/editor/menus/transformation/TransformationMenuContext;)Ljava/util/List;" />
      <scope id="4695456347261014376" at="77,52,77,52" />
      <scope id="4695456347261014367" at="27,67,28,63" />
      <scope id="4695456347261014367" at="36,9,37,44" />
      <scope id="4695456347261014367" at="38,15,39,50" />
      <scope id="4695456347261014367" at="47,135,48,60" />
      <scope id="4695456347261014368" at="55,84,56,67" />
      <scope id="4695456347261014372" at="72,50,73,25" />
      <scope id="4695456347261014368" at="84,49,85,37" />
      <scope id="4695456347261014368" at="76,0,79,0">
        <var name="pattern" id="4695456347261014368" />
      </scope>
      <scope id="4695456347261014367" at="26,0,30,0">
        <var name="location" id="4695456347261014367" />
      </scope>
      <scope id="4695456347261014368" at="54,0,58,0">
        <var name="context" id="4695456347261014368" />
      </scope>
      <scope id="4695456347261014368" at="83,0,87,0" />
      <scope id="4695456347261014367" at="45,124,50,18">
        <var name="result" id="4695456347261014367" />
      </scope>
      <scope id="4695456347261014368" at="62,55,67,52" />
      <scope id="4695456347261014368" at="70,0,75,0">
        <var name="pattern" id="4695456347261014368" />
      </scope>
      <scope id="4695456347261014367" at="33,99,40,5" />
      <scope id="4695456347261014368" at="62,0,69,0">
        <var name="context" id="4695456347261014368" />
      </scope>
      <scope id="4695456347261014367" at="43,0,52,0">
        <var name="_context" id="4695456347261014367" />
      </scope>
      <scope id="4695456347261014367" at="31,0,42,0">
        <var name="context" id="4695456347261014367" />
      </scope>
      <unit id="4695456347261014368" at="59,0,88,0" name="jetbrains.mps.lang.editor.menus.contextAssistant.testLanguage.editor.MenuToInclude2$TMP_Action_uz1ojm_a0$Item" />
      <unit id="4695456347261014368" at="53,0,90,0" name="jetbrains.mps.lang.editor.menus.contextAssistant.testLanguage.editor.MenuToInclude2$TMP_Action_uz1ojm_a0" />
      <unit id="4695456347261014367" at="24,0,91,0" name="jetbrains.mps.lang.editor.menus.contextAssistant.testLanguage.editor.MenuToInclude2" />
    </file>
  </root>
  <root nodeRef="r:0f1cfce5-1514-42b6-8353-156be9a116e3(jetbrains.mps.lang.editor.menus.contextAssistant.testLanguage.editor)/4695456347261015773">
    <file name="IncludeDifferentMenusForSameNode_TransformationMenu.java">
      <node id="4695456347261015773" at="29,0,30,0" concept="2" trace="myLocations" />
      <node id="4695456347261015773" at="31,67,32,63" concept="6" />
      <node id="4695456347261015773" at="37,99,38,49" concept="1" />
      <node id="4695456347261015773" at="38,49,39,303" concept="1" />
      <node id="4695456347261015773" at="40,9,41,44" concept="6" />
      <node id="4695456347261015773" at="42,15,43,50" concept="1" />
      <node id="4695456347261015773" at="49,124,50,156" concept="5" />
      <node id="4695456347261015773" at="51,135,52,98" concept="1" />
      <node id="4695456347261015773" at="52,98,53,98" concept="1" />
      <node id="4695456347261015773" at="54,5,55,18" concept="6" />
      <node id="4695456347261015773" at="61,97,62,51" concept="1" />
      <node id="4695456347261015773" at="62,51,63,293" concept="1" />
      <node id="4695456347261015773" at="64,11,65,42" concept="6" />
      <node id="4695456347261015773" at="66,17,67,52" concept="1" />
      <node id="4695456347261015773" at="73,90,74,44" concept="5" />
      <node id="4695456347261015773" at="74,44,75,70" concept="5" />
      <node id="4695456347261015773" at="75,70,76,0" concept="7" />
      <node id="4695456347261015773" at="76,0,77,392" concept="6" />
      <node id="4695456347261015773" at="84,97,85,51" concept="1" />
      <node id="4695456347261015773" at="85,51,86,294" concept="1" />
      <node id="4695456347261015773" at="87,11,88,42" concept="6" />
      <node id="4695456347261015773" at="89,17,90,52" concept="1" />
      <node id="4695456347261015773" at="96,90,97,44" concept="5" />
      <node id="4695456347261015773" at="97,44,98,70" concept="5" />
      <node id="4695456347261015773" at="98,70,99,0" concept="7" />
      <node id="4695456347261015773" at="99,0,100,393" concept="6" />
      <node id="4695456347261015773" at="30,0,34,0" concept="4" trace="isApplicableToLocation#(Ljava/lang/String;)Z" />
      <node id="4695456347261015773" at="50,156,54,5" concept="3" />
      <node id="4695456347261015773" at="39,303,44,5" concept="11" />
      <node id="4695456347261015773" at="63,293,68,7" concept="11" />
      <node id="4695456347261015773" at="86,294,91,7" concept="11" />
      <node id="4695456347261015773" at="71,0,79,0" concept="4" trace="getMenuLookup#(Ljetbrains/mps/openapi/editor/menus/transformation/TransformationMenuContext;)Ljetbrains/mps/openapi/editor/menus/transformation/TransformationMenuLookup;" />
      <node id="4695456347261015773" at="94,0,102,0" concept="4" trace="getMenuLookup#(Ljetbrains/mps/openapi/editor/menus/transformation/TransformationMenuContext;)Ljetbrains/mps/openapi/editor/menus/transformation/TransformationMenuLookup;" />
      <node id="4695456347261015773" at="47,0,57,0" concept="4" trace="getParts#(Ljetbrains/mps/openapi/editor/menus/transformation/TransformationMenuContext;)Ljava/util/List;" />
      <node id="4695456347261015773" at="35,0,46,0" concept="4" trace="createMenuItems#(Ljetbrains/mps/openapi/editor/menus/transformation/TransformationMenuContext;)Ljava/util/List;" />
      <node id="4695456347261015773" at="59,0,70,0" concept="4" trace="createItems#(Ljetbrains/mps/openapi/editor/menus/transformation/TransformationMenuContext;)Ljava/util/List;" />
      <node id="4695456347261015773" at="82,0,93,0" concept="4" trace="createItems#(Ljetbrains/mps/openapi/editor/menus/transformation/TransformationMenuContext;)Ljava/util/List;" />
      <scope id="4695456347261015773" at="31,67,32,63" />
      <scope id="4695456347261015773" at="40,9,41,44" />
      <scope id="4695456347261015773" at="42,15,43,50" />
      <scope id="4695456347261015773" at="64,11,65,42" />
      <scope id="4695456347261015773" at="66,17,67,52" />
      <scope id="4695456347261015773" at="87,11,88,42" />
      <scope id="4695456347261015773" at="89,17,90,52" />
      <scope id="4695456347261015773" at="51,135,53,98" />
      <scope id="4695456347261015773" at="30,0,34,0">
        <var name="location" id="4695456347261015773" />
      </scope>
      <scope id="4695456347261015773" at="73,90,77,392">
        <var name="editorContext" id="4695456347261015773" />
        <var name="node" id="4695456347261015773" />
      </scope>
      <scope id="4695456347261015773" at="96,90,100,393">
        <var name="editorContext" id="4695456347261015773" />
        <var name="node" id="4695456347261015773" />
      </scope>
      <scope id="4695456347261015773" at="49,124,55,18">
        <var name="result" id="4695456347261015773" />
      </scope>
      <scope id="4695456347261015773" at="37,99,44,5" />
      <scope id="4695456347261015773" at="61,97,68,7" />
      <scope id="4695456347261015773" at="84,97,91,7" />
      <scope id="4695456347261015773" at="71,0,79,0">
        <var name="_context" id="4695456347261015773" />
      </scope>
      <scope id="4695456347261015773" at="94,0,102,0">
        <var name="_context" id="4695456347261015773" />
      </scope>
      <scope id="4695456347261015773" at="47,0,57,0">
        <var name="_context" id="4695456347261015773" />
      </scope>
      <scope id="4695456347261015773" at="35,0,46,0">
        <var name="context" id="4695456347261015773" />
      </scope>
      <scope id="4695456347261015773" at="59,0,70,0">
        <var name="context" id="4695456347261015773" />
      </scope>
      <scope id="4695456347261015773" at="82,0,93,0">
        <var name="context" id="4695456347261015773" />
      </scope>
      <unit id="4695456347261015773" at="58,0,81,0" name="jetbrains.mps.lang.editor.menus.contextAssistant.testLanguage.editor.IncludeDifferentMenusForSameNode_TransformationMenu$TMP_Include_mitews_a0" />
      <unit id="4695456347261015773" at="81,0,104,0" name="jetbrains.mps.lang.editor.menus.contextAssistant.testLanguage.editor.IncludeDifferentMenusForSameNode_TransformationMenu$TMP_Include_mitews_b0" />
      <unit id="4695456347261015773" at="28,0,105,0" name="jetbrains.mps.lang.editor.menus.contextAssistant.testLanguage.editor.IncludeDifferentMenusForSameNode_TransformationMenu" />
    </file>
  </root>
  <root nodeRef="r:0f1cfce5-1514-42b6-8353-156be9a116e3(jetbrains.mps.lang.editor.menus.contextAssistant.testLanguage.editor)/4695456347261860080">
    <file name="IncludeDefaultAndNullMenu.java">
      <node id="4695456347261860080" at="29,0,30,0" concept="2" trace="myLocations" />
      <node id="4695456347261860080" at="31,67,32,63" concept="6" />
      <node id="4695456347261860080" at="37,99,38,49" concept="1" />
      <node id="4695456347261860080" at="38,49,39,290" concept="1" />
      <node id="4695456347261860080" at="40,9,41,44" concept="6" />
      <node id="4695456347261860080" at="42,15,43,50" concept="1" />
      <node id="4695456347261860080" at="49,124,50,156" concept="5" />
      <node id="4695456347261860080" at="51,135,52,72" concept="1" />
      <node id="4695456347261860080" at="52,72,53,72" concept="1" />
      <node id="4695456347261860080" at="54,5,55,18" concept="6" />
      <node id="4695456347261860080" at="61,97,62,51" concept="1" />
      <node id="4695456347261860080" at="62,51,63,379" concept="1" />
      <node id="4695456347261860080" at="64,11,65,42" concept="6" />
      <node id="4695456347261860080" at="66,17,67,52" concept="1" />
      <node id="4695456347261860080" at="76,97,77,51" concept="1" />
      <node id="4695456347261860080" at="77,51,78,311" concept="1" />
      <node id="4695456347261860080" at="79,11,80,42" concept="6" />
      <node id="4695456347261860080" at="81,17,82,52" concept="1" />
      <node id="4695456347261860080" at="88,90,89,44" concept="5" />
      <node id="4695456347261860080" at="89,44,90,70" concept="5" />
      <node id="4695456347261860080" at="90,70,91,0" concept="7" />
      <node id="4695456347261860080" at="91,0,92,305" concept="6" />
      <node id="4695456347261860080" at="30,0,34,0" concept="4" trace="isApplicableToLocation#(Ljava/lang/String;)Z" />
      <node id="4695456347261860080" at="50,156,54,5" concept="3" />
      <node id="4695456347261860080" at="39,290,44,5" concept="11" />
      <node id="4695456347261860080" at="63,379,68,7" concept="11" />
      <node id="4695456347261860080" at="78,311,83,7" concept="11" />
      <node id="4695456347261860080" at="86,0,94,0" concept="4" trace="getMenuLookup#(Ljetbrains/mps/openapi/editor/menus/transformation/TransformationMenuContext;)Ljetbrains/mps/openapi/editor/menus/transformation/TransformationMenuLookup;" />
      <node id="4695456347261860080" at="47,0,57,0" concept="4" trace="getParts#(Ljetbrains/mps/openapi/editor/menus/transformation/TransformationMenuContext;)Ljava/util/List;" />
      <node id="4695456347261860080" at="35,0,46,0" concept="4" trace="createMenuItems#(Ljetbrains/mps/openapi/editor/menus/transformation/TransformationMenuContext;)Ljava/util/List;" />
      <node id="4695456347261860080" at="59,0,70,0" concept="4" trace="createItems#(Ljetbrains/mps/openapi/editor/menus/transformation/TransformationMenuContext;)Ljava/util/List;" />
      <node id="4695456347261860080" at="74,0,85,0" concept="4" trace="createItems#(Ljetbrains/mps/openapi/editor/menus/transformation/TransformationMenuContext;)Ljava/util/List;" />
      <scope id="4695456347261860080" at="31,67,32,63" />
      <scope id="4695456347261860080" at="40,9,41,44" />
      <scope id="4695456347261860080" at="42,15,43,50" />
      <scope id="4695456347261860080" at="64,11,65,42" />
      <scope id="4695456347261860080" at="66,17,67,52" />
      <scope id="4695456347261860080" at="79,11,80,42" />
      <scope id="4695456347261860080" at="81,17,82,52" />
      <scope id="4695456347261860080" at="51,135,53,72" />
      <scope id="4695456347261860080" at="30,0,34,0">
        <var name="location" id="4695456347261860080" />
      </scope>
      <scope id="4695456347261860080" at="88,90,92,305">
        <var name="editorContext" id="4695456347261860080" />
        <var name="node" id="4695456347261860080" />
      </scope>
      <scope id="4695456347261860080" at="49,124,55,18">
        <var name="result" id="4695456347261860080" />
      </scope>
      <scope id="4695456347261860080" at="37,99,44,5" />
      <scope id="4695456347261860080" at="61,97,68,7" />
      <scope id="4695456347261860080" at="76,97,83,7" />
      <scope id="4695456347261860080" at="86,0,94,0">
        <var name="_context" id="4695456347261860080" />
      </scope>
      <scope id="4695456347261860080" at="47,0,57,0">
        <var name="_context" id="4695456347261860080" />
      </scope>
      <scope id="4695456347261860080" at="35,0,46,0">
        <var name="context" id="4695456347261860080" />
      </scope>
      <scope id="4695456347261860080" at="59,0,70,0">
        <var name="context" id="4695456347261860080" />
      </scope>
      <scope id="4695456347261860080" at="74,0,85,0">
        <var name="context" id="4695456347261860080" />
      </scope>
      <unit id="4695456347261860080" at="58,0,73,0" name="jetbrains.mps.lang.editor.menus.contextAssistant.testLanguage.editor.IncludeDefaultAndNullMenu$TMP_Include_cs2ck2_a0" />
      <unit id="4695456347261860080" at="73,0,96,0" name="jetbrains.mps.lang.editor.menus.contextAssistant.testLanguage.editor.IncludeDefaultAndNullMenu$TMP_Include_cs2ck2_b0" />
      <unit id="4695456347261860080" at="28,0,97,0" name="jetbrains.mps.lang.editor.menus.contextAssistant.testLanguage.editor.IncludeDefaultAndNullMenu" />
    </file>
  </root>
  <root nodeRef="r:0f1cfce5-1514-42b6-8353-156be9a116e3(jetbrains.mps.lang.editor.menus.contextAssistant.testLanguage.editor)/4695456347261860106">
    <file name="IncludeDefaultAndNullMenu_TransformationMenu.java">
      <node id="4695456347261860106" at="25,0,26,0" concept="2" trace="myLocations" />
      <node id="4695456347261860106" at="27,67,28,63" concept="6" />
      <node id="4695456347261860106" at="33,99,34,49" concept="1" />
      <node id="4695456347261860106" at="34,49,35,296" concept="1" />
      <node id="4695456347261860106" at="36,9,37,44" concept="6" />
      <node id="4695456347261860106" at="38,15,39,50" concept="1" />
      <node id="4695456347261860106" at="45,124,46,156" concept="5" />
      <node id="4695456347261860106" at="47,135,48,90" concept="1" />
      <node id="4695456347261860106" at="49,5,50,18" concept="6" />
      <node id="4695456347261860107" at="55,84,56,97" concept="6" />
      <node id="4695456347261860107" at="60,0,61,0" concept="2" trace="_context" />
      <node id="4695456347261860107" at="61,0,62,0" concept="2" trace="myEditorMenuTraceInfo" />
      <node id="4695456347261860107" at="62,55,63,27" concept="1" />
      <node id="4695456347261860107" at="63,27,64,54" concept="1" />
      <node id="4695456347261860107" at="64,54,65,271" concept="1" />
      <node id="4695456347261860107" at="65,271,66,77" concept="1" />
      <node id="4695456347261860107" at="66,77,67,52" concept="1" />
      <node id="4695456347261860673" at="72,50,73,24" concept="6" />
      <node id="4695456347261860107" at="84,49,85,37" concept="6" />
      <node id="4695456347261860106" at="46,156,49,5" concept="3" />
      <node id="4695456347261860107" at="76,0,79,0" concept="4" trace="execute#(Ljava/lang/String;)V" />
      <node id="4695456347261860106" at="26,0,30,0" concept="4" trace="isApplicableToLocation#(Ljava/lang/String;)Z" />
      <node id="4695456347261860107" at="54,0,58,0" concept="4" trace="createItem#(Ljetbrains/mps/openapi/editor/menus/transformation/TransformationMenuContext;)Ljetbrains/mps/openapi/editor/menus/transformation/TransformationMenuItem;" />
      <node id="4695456347261860107" at="83,0,87,0" concept="4" trace="getTraceInfo#()Ljetbrains/mps/openapi/editor/menus/EditorMenuTraceInfo;" />
      <node id="4695456347261860106" at="35,296,40,5" concept="11" />
      <node id="4695456347261860107" at="70,0,75,0" concept="4" trace="getLabelText#(Ljava/lang/String;)Ljava/lang/String;" />
      <node id="4695456347261860107" at="62,0,69,0" concept="0" trace="Item#(Ljetbrains/mps/openapi/editor/menus/transformation/TransformationMenuContext;)V" />
      <node id="4695456347261860106" at="43,0,52,0" concept="4" trace="getParts#(Ljetbrains/mps/openapi/editor/menus/transformation/TransformationMenuContext;)Ljava/util/List;" />
      <node id="4695456347261860106" at="31,0,42,0" concept="4" trace="createMenuItems#(Ljetbrains/mps/openapi/editor/menus/transformation/TransformationMenuContext;)Ljava/util/List;" />
      <scope id="4695456347261860124" at="77,52,77,52" />
      <scope id="4695456347261860106" at="27,67,28,63" />
      <scope id="4695456347261860106" at="36,9,37,44" />
      <scope id="4695456347261860106" at="38,15,39,50" />
      <scope id="4695456347261860106" at="47,135,48,90" />
      <scope id="4695456347261860107" at="55,84,56,97" />
      <scope id="4695456347261860120" at="72,50,73,24" />
      <scope id="4695456347261860107" at="84,49,85,37" />
      <scope id="4695456347261860107" at="76,0,79,0">
        <var name="pattern" id="4695456347261860107" />
      </scope>
      <scope id="4695456347261860106" at="26,0,30,0">
        <var name="location" id="4695456347261860106" />
      </scope>
      <scope id="4695456347261860107" at="54,0,58,0">
        <var name="context" id="4695456347261860107" />
      </scope>
      <scope id="4695456347261860107" at="83,0,87,0" />
      <scope id="4695456347261860106" at="45,124,50,18">
        <var name="result" id="4695456347261860106" />
      </scope>
      <scope id="4695456347261860107" at="62,55,67,52" />
      <scope id="4695456347261860107" at="70,0,75,0">
        <var name="pattern" id="4695456347261860107" />
      </scope>
      <scope id="4695456347261860106" at="33,99,40,5" />
      <scope id="4695456347261860107" at="62,0,69,0">
        <var name="context" id="4695456347261860107" />
      </scope>
      <scope id="4695456347261860106" at="43,0,52,0">
        <var name="_context" id="4695456347261860106" />
      </scope>
      <scope id="4695456347261860106" at="31,0,42,0">
        <var name="context" id="4695456347261860106" />
      </scope>
      <unit id="4695456347261860107" at="59,0,88,0" name="jetbrains.mps.lang.editor.menus.contextAssistant.testLanguage.editor.IncludeDefaultAndNullMenu_TransformationMenu$TMP_Action_e98cup_a0$Item" />
      <unit id="4695456347261860107" at="53,0,90,0" name="jetbrains.mps.lang.editor.menus.contextAssistant.testLanguage.editor.IncludeDefaultAndNullMenu_TransformationMenu$TMP_Action_e98cup_a0" />
      <unit id="4695456347261860106" at="24,0,91,0" name="jetbrains.mps.lang.editor.menus.contextAssistant.testLanguage.editor.IncludeDefaultAndNullMenu_TransformationMenu" />
    </file>
  </root>
  <root nodeRef="r:0f1cfce5-1514-42b6-8353-156be9a116e3(jetbrains.mps.lang.editor.menus.contextAssistant.testLanguage.editor)/4695456347261862904">
    <file name="IncludeDefaultAndNullMenu_Editor.java">
      <node id="4695456347261862904" at="11,79,12,91" concept="6" />
      <node id="4695456347261862904" at="11,0,14,0" concept="4" trace="createEditorCell#(Ljetbrains/mps/openapi/editor/EditorContext;Lorg/jetbrains/mps/openapi/model/SNode;)Ljetbrains/mps/openapi/editor/cells/EditorCell;" />
      <scope id="4695456347261862904" at="11,79,12,91" />
      <scope id="4695456347261862904" at="11,0,14,0">
        <var name="editorContext" id="4695456347261862904" />
        <var name="node" id="4695456347261862904" />
      </scope>
      <unit id="4695456347261862904" at="10,0,15,0" name="jetbrains.mps.lang.editor.menus.contextAssistant.testLanguage.editor.IncludeDefaultAndNullMenu_Editor" />
    </file>
    <file name="IncludeDefaultAndNullMenu_EditorBuilder_a.java">
      <node id="4695456347261862904" at="20,105,21,19" concept="9" />
      <node id="4695456347261862904" at="21,19,22,18" concept="1" />
      <node id="4695456347261862904" at="27,26,28,18" concept="6" />
      <node id="4695456347261862904" at="31,39,32,37" concept="6" />
      <node id="4695456347261862906" at="35,48,36,127" concept="5" />
      <node id="4695456347261862906" at="36,127,37,46" concept="1" />
      <node id="4695456347261862906" at="37,46,38,28" concept="1" />
      <node id="4695456347261862906" at="38,28,39,65" concept="1" />
      <node id="4695456347261862906" at="39,65,40,437" concept="1" />
      <node id="4695456347261862906" at="40,437,41,34" concept="1" />
      <node id="4695456347261862906" at="41,34,42,71" concept="1" />
      <node id="4695456347261862906" at="42,71,43,22" concept="6" />
      <node id="4695456347261862904" at="17,0,19,0" concept="2" trace="myNode" />
      <node id="4695456347261862904" at="31,0,34,0" concept="4" trace="createCell#()Ljetbrains/mps/openapi/editor/cells/EditorCell;" />
      <node id="4695456347261862904" at="20,0,24,0" concept="0" trace="IncludeDefaultAndNullMenu_EditorBuilder_a#(Ljetbrains/mps/openapi/editor/EditorContext;Lorg/jetbrains/mps/openapi/model/SNode;)V" />
      <node id="4695456347261862904" at="25,0,30,0" concept="4" trace="getNode#()Lorg/jetbrains/mps/openapi/model/SNode;" />
      <node id="4695456347261862906" at="35,0,45,0" concept="4" trace="createConstant_1naoec_a#()Ljetbrains/mps/openapi/editor/cells/EditorCell;" />
      <scope id="4695456347261862904" at="27,26,28,18" />
      <scope id="4695456347261862904" at="31,39,32,37" />
      <scope id="4695456347261862904" at="20,105,22,18" />
      <scope id="4695456347261862904" at="31,0,34,0" />
      <scope id="4695456347261862904" at="20,0,24,0">
        <var name="context" id="4695456347261862904" />
        <var name="node" id="4695456347261862904" />
      </scope>
      <scope id="4695456347261862904" at="25,0,30,0" />
      <scope id="4695456347261862906" at="35,48,43,22">
        <var name="editorCell" id="4695456347261862906" />
      </scope>
      <scope id="4695456347261862906" at="35,0,45,0" />
      <unit id="4695456347261862904" at="16,0,46,0" name="jetbrains.mps.lang.editor.menus.contextAssistant.testLanguage.editor.IncludeDefaultAndNullMenu_EditorBuilder_a" />
    </file>
  </root>
  <root nodeRef="r:0f1cfce5-1514-42b6-8353-156be9a116e3(jetbrains.mps.lang.editor.menus.contextAssistant.testLanguage.editor)/4695456347262191119">
    <file name="IncludeSameMenuForDifferentLocations_TransformationMenu.java">
      <node id="4695456347262191119" at="29,0,30,0" concept="2" trace="myLocations" />
      <node id="4695456347262191119" at="31,67,32,63" concept="6" />
      <node id="4695456347262191119" at="37,99,38,49" concept="1" />
      <node id="4695456347262191119" at="38,49,39,307" concept="1" />
      <node id="4695456347262191119" at="40,9,41,44" concept="6" />
      <node id="4695456347262191119" at="42,15,43,50" concept="1" />
      <node id="4695456347262191119" at="49,124,50,156" concept="5" />
      <node id="4695456347262191119" at="51,135,52,102" concept="1" />
      <node id="4695456347262191119" at="52,102,53,102" concept="1" />
      <node id="4695456347262191119" at="54,5,55,18" concept="6" />
      <node id="4695456347262191119" at="61,97,62,51" concept="1" />
      <node id="4695456347262191119" at="62,51,63,306" concept="1" />
      <node id="4695456347262191119" at="64,11,65,42" concept="6" />
      <node id="4695456347262191119" at="66,17,67,52" concept="1" />
      <node id="4695456347262191119" at="73,90,74,44" concept="5" />
      <node id="4695456347262191119" at="74,44,75,70" concept="5" />
      <node id="4695456347262191119" at="75,70,76,0" concept="7" />
      <node id="4695456347262191119" at="76,0,77,413" concept="6" />
      <node id="4695456347262191119" at="84,97,85,51" concept="1" />
      <node id="4695456347262191119" at="85,51,86,306" concept="1" />
      <node id="4695456347262191119" at="87,11,88,42" concept="6" />
      <node id="4695456347262191119" at="89,17,90,52" concept="1" />
      <node id="4695456347262191119" at="96,90,97,44" concept="5" />
      <node id="4695456347262191119" at="97,44,98,70" concept="5" />
      <node id="4695456347262191119" at="98,70,99,0" concept="7" />
      <node id="4695456347262191119" at="99,0,100,413" concept="6" />
      <node id="4695456347262191119" at="105,70,106,38" concept="6" />
      <node id="4695456347262191119" at="30,0,34,0" concept="4" trace="isApplicableToLocation#(Ljava/lang/String;)Z" />
      <node id="4695456347262191119" at="50,156,54,5" concept="3" />
      <node id="4695456347262191119" at="39,307,44,5" concept="11" />
      <node id="4695456347262191119" at="63,306,68,7" concept="11" />
      <node id="4695456347262191119" at="86,306,91,7" concept="11" />
      <node id="4695456347262191119" at="103,0,108,0" concept="4" trace="getLocation#(Ljetbrains/mps/openapi/editor/menus/transformation/TransformationMenuContext;)Ljava/lang/String;" />
      <node id="4695456347262191119" at="71,0,79,0" concept="4" trace="getMenuLookup#(Ljetbrains/mps/openapi/editor/menus/transformation/TransformationMenuContext;)Ljetbrains/mps/openapi/editor/menus/transformation/TransformationMenuLookup;" />
      <node id="4695456347262191119" at="94,0,102,0" concept="4" trace="getMenuLookup#(Ljetbrains/mps/openapi/editor/menus/transformation/TransformationMenuContext;)Ljetbrains/mps/openapi/editor/menus/transformation/TransformationMenuLookup;" />
      <node id="4695456347262191119" at="47,0,57,0" concept="4" trace="getParts#(Ljetbrains/mps/openapi/editor/menus/transformation/TransformationMenuContext;)Ljava/util/List;" />
      <node id="4695456347262191119" at="35,0,46,0" concept="4" trace="createMenuItems#(Ljetbrains/mps/openapi/editor/menus/transformation/TransformationMenuContext;)Ljava/util/List;" />
      <node id="4695456347262191119" at="59,0,70,0" concept="4" trace="createItems#(Ljetbrains/mps/openapi/editor/menus/transformation/TransformationMenuContext;)Ljava/util/List;" />
      <node id="4695456347262191119" at="82,0,93,0" concept="4" trace="createItems#(Ljetbrains/mps/openapi/editor/menus/transformation/TransformationMenuContext;)Ljava/util/List;" />
      <scope id="4695456347262191119" at="31,67,32,63" />
      <scope id="4695456347262191119" at="40,9,41,44" />
      <scope id="4695456347262191119" at="42,15,43,50" />
      <scope id="4695456347262191119" at="64,11,65,42" />
      <scope id="4695456347262191119" at="66,17,67,52" />
      <scope id="4695456347262191119" at="87,11,88,42" />
      <scope id="4695456347262191119" at="89,17,90,52" />
      <scope id="4695456347262191119" at="105,70,106,38" />
      <scope id="4695456347262191119" at="51,135,53,102" />
      <scope id="4695456347262191119" at="30,0,34,0">
        <var name="location" id="4695456347262191119" />
      </scope>
      <scope id="4695456347262191119" at="73,90,77,413">
        <var name="editorContext" id="4695456347262191119" />
        <var name="node" id="4695456347262191119" />
      </scope>
      <scope id="4695456347262191119" at="96,90,100,413">
        <var name="editorContext" id="4695456347262191119" />
        <var name="node" id="4695456347262191119" />
      </scope>
      <scope id="4695456347262191119" at="103,0,108,0">
        <var name="_context" id="4695456347262191119" />
      </scope>
      <scope id="4695456347262191119" at="49,124,55,18">
        <var name="result" id="4695456347262191119" />
      </scope>
      <scope id="4695456347262191119" at="37,99,44,5" />
      <scope id="4695456347262191119" at="61,97,68,7" />
      <scope id="4695456347262191119" at="84,97,91,7" />
      <scope id="4695456347262191119" at="71,0,79,0">
        <var name="_context" id="4695456347262191119" />
      </scope>
      <scope id="4695456347262191119" at="94,0,102,0">
        <var name="_context" id="4695456347262191119" />
      </scope>
      <scope id="4695456347262191119" at="47,0,57,0">
        <var name="_context" id="4695456347262191119" />
      </scope>
      <scope id="4695456347262191119" at="35,0,46,0">
        <var name="context" id="4695456347262191119" />
      </scope>
      <scope id="4695456347262191119" at="59,0,70,0">
        <var name="context" id="4695456347262191119" />
      </scope>
      <scope id="4695456347262191119" at="82,0,93,0">
        <var name="context" id="4695456347262191119" />
      </scope>
      <unit id="4695456347262191119" at="58,0,81,0" name="jetbrains.mps.lang.editor.menus.contextAssistant.testLanguage.editor.IncludeSameMenuForDifferentLocations_TransformationMenu$TMP_Include_4zygkz_a0" />
      <unit id="4695456347262191119" at="81,0,109,0" name="jetbrains.mps.lang.editor.menus.contextAssistant.testLanguage.editor.IncludeSameMenuForDifferentLocations_TransformationMenu$TMP_Include_4zygkz_b0" />
      <unit id="4695456347262191119" at="28,0,110,0" name="jetbrains.mps.lang.editor.menus.contextAssistant.testLanguage.editor.IncludeSameMenuForDifferentLocations_TransformationMenu" />
    </file>
  </root>
  <root nodeRef="r:0f1cfce5-1514-42b6-8353-156be9a116e3(jetbrains.mps.lang.editor.menus.contextAssistant.testLanguage.editor)/4695456347262191130">
    <file name="MenuWithDifferentLocations.java">
      <node id="4695456347262191130" at="26,0,27,0" concept="2" trace="myLocations" />
      <node id="4695456347262191130" at="28,67,29,63" concept="6" />
      <node id="4695456347262191130" at="34,99,35,49" concept="1" />
      <node id="4695456347262191130" at="35,49,36,291" concept="1" />
      <node id="4695456347262191130" at="37,9,38,44" concept="6" />
      <node id="4695456347262191130" at="39,15,40,50" concept="1" />
      <node id="4695456347262191130" at="46,124,47,156" concept="5" />
      <node id="4695456347262191130" at="48,135,49,72" concept="1" />
      <node id="4695456347262191130" at="51,128,52,72" concept="1" />
      <node id="4695456347262191130" at="53,5,54,18" concept="6" />
      <node id="4695456347262191128" at="59,84,60,79" concept="6" />
      <node id="4695456347262191128" at="64,0,65,0" concept="2" trace="_context" />
      <node id="4695456347262191128" at="65,0,66,0" concept="2" trace="myEditorMenuTraceInfo" />
      <node id="4695456347262191128" at="66,55,67,27" concept="1" />
      <node id="4695456347262191128" at="67,27,68,54" concept="1" />
      <node id="4695456347262191128" at="68,54,69,271" concept="1" />
      <node id="4695456347262191128" at="69,271,70,77" concept="1" />
      <node id="4695456347262191128" at="70,77,71,52" concept="1" />
      <node id="4695456347262191692" at="76,50,77,26" concept="6" />
      <node id="4695456347262191128" at="88,49,89,37" concept="6" />
      <node id="4695456347262191131" at="96,84,97,79" concept="6" />
      <node id="4695456347262191131" at="101,0,102,0" concept="2" trace="_context" />
      <node id="4695456347262191131" at="102,0,103,0" concept="2" trace="myEditorMenuTraceInfo" />
      <node id="4695456347262191131" at="103,55,104,27" concept="1" />
      <node id="4695456347262191131" at="104,27,105,54" concept="1" />
      <node id="4695456347262191131" at="105,54,106,271" concept="1" />
      <node id="4695456347262191131" at="106,271,107,77" concept="1" />
      <node id="4695456347262191131" at="107,77,108,52" concept="1" />
      <node id="4695456347262193874" at="113,50,114,26" concept="6" />
      <node id="4695456347262191131" at="125,49,126,37" concept="6" />
      <node id="4695456347262191130" at="47,156,50,5" concept="3" />
      <node id="4695456347262191130" at="50,5,53,5" concept="3" />
      <node id="4695456347262191128" at="80,0,83,0" concept="4" trace="execute#(Ljava/lang/String;)V" />
      <node id="4695456347262191131" at="117,0,120,0" concept="4" trace="execute#(Ljava/lang/String;)V" />
      <node id="4695456347262191130" at="27,0,31,0" concept="4" trace="isApplicableToLocation#(Ljava/lang/String;)Z" />
      <node id="4695456347262191128" at="58,0,62,0" concept="4" trace="createItem#(Ljetbrains/mps/openapi/editor/menus/transformation/TransformationMenuContext;)Ljetbrains/mps/openapi/editor/menus/transformation/TransformationMenuItem;" />
      <node id="4695456347262191128" at="87,0,91,0" concept="4" trace="getTraceInfo#()Ljetbrains/mps/openapi/editor/menus/EditorMenuTraceInfo;" />
      <node id="4695456347262191131" at="95,0,99,0" concept="4" trace="createItem#(Ljetbrains/mps/openapi/editor/menus/transformation/TransformationMenuContext;)Ljetbrains/mps/openapi/editor/menus/transformation/TransformationMenuItem;" />
      <node id="4695456347262191131" at="124,0,128,0" concept="4" trace="getTraceInfo#()Ljetbrains/mps/openapi/editor/menus/EditorMenuTraceInfo;" />
      <node id="4695456347262191130" at="36,291,41,5" concept="11" />
      <node id="4695456347262191128" at="74,0,79,0" concept="4" trace="getLabelText#(Ljava/lang/String;)Ljava/lang/String;" />
      <node id="4695456347262191131" at="111,0,116,0" concept="4" trace="getLabelText#(Ljava/lang/String;)Ljava/lang/String;" />
      <node id="4695456347262191128" at="66,0,73,0" concept="0" trace="Item#(Ljetbrains/mps/openapi/editor/menus/transformation/TransformationMenuContext;)V" />
      <node id="4695456347262191131" at="103,0,110,0" concept="0" trace="Item#(Ljetbrains/mps/openapi/editor/menus/transformation/TransformationMenuContext;)V" />
      <node id="4695456347262191130" at="32,0,43,0" concept="4" trace="createMenuItems#(Ljetbrains/mps/openapi/editor/menus/transformation/TransformationMenuContext;)Ljava/util/List;" />
      <node id="4695456347262191130" at="44,0,56,0" concept="4" trace="getParts#(Ljetbrains/mps/openapi/editor/menus/transformation/TransformationMenuContext;)Ljava/util/List;" />
      <scope id="4695456347262191144" at="81,52,81,52" />
      <scope id="4695456347262193877" at="118,52,118,52" />
      <scope id="4695456347262191130" at="28,67,29,63" />
      <scope id="4695456347262191130" at="37,9,38,44" />
      <scope id="4695456347262191130" at="39,15,40,50" />
      <scope id="4695456347262191130" at="48,135,49,72" />
      <scope id="4695456347262191130" at="51,128,52,72" />
      <scope id="4695456347262191128" at="59,84,60,79" />
      <scope id="4695456347262191142" at="76,50,77,26" />
      <scope id="4695456347262191128" at="88,49,89,37" />
      <scope id="4695456347262191131" at="96,84,97,79" />
      <scope id="4695456347262193873" at="113,50,114,26" />
      <scope id="4695456347262191131" at="125,49,126,37" />
      <scope id="4695456347262191128" at="80,0,83,0">
        <var name="pattern" id="4695456347262191128" />
      </scope>
      <scope id="4695456347262191131" at="117,0,120,0">
        <var name="pattern" id="4695456347262191131" />
      </scope>
      <scope id="4695456347262191130" at="27,0,31,0">
        <var name="location" id="4695456347262191130" />
      </scope>
      <scope id="4695456347262191128" at="58,0,62,0">
        <var name="context" id="4695456347262191128" />
      </scope>
      <scope id="4695456347262191128" at="87,0,91,0" />
      <scope id="4695456347262191131" at="95,0,99,0">
        <var name="context" id="4695456347262191131" />
      </scope>
      <scope id="4695456347262191131" at="124,0,128,0" />
      <scope id="4695456347262191128" at="66,55,71,52" />
      <scope id="4695456347262191128" at="74,0,79,0">
        <var name="pattern" id="4695456347262191128" />
      </scope>
      <scope id="4695456347262191131" at="103,55,108,52" />
      <scope id="4695456347262191131" at="111,0,116,0">
        <var name="pattern" id="4695456347262191131" />
      </scope>
      <scope id="4695456347262191130" at="34,99,41,5" />
      <scope id="4695456347262191128" at="66,0,73,0">
        <var name="context" id="4695456347262191128" />
      </scope>
      <scope id="4695456347262191131" at="103,0,110,0">
        <var name="context" id="4695456347262191131" />
      </scope>
      <scope id="4695456347262191130" at="46,124,54,18">
        <var name="result" id="4695456347262191130" />
      </scope>
      <scope id="4695456347262191130" at="32,0,43,0">
        <var name="context" id="4695456347262191130" />
      </scope>
      <scope id="4695456347262191130" at="44,0,56,0">
        <var name="_context" id="4695456347262191130" />
      </scope>
      <unit id="4695456347262191128" at="63,0,92,0" name="jetbrains.mps.lang.editor.menus.contextAssistant.testLanguage.editor.MenuWithDifferentLocations$TMP_Action_hcg511_a0$Item" />
      <unit id="4695456347262191131" at="100,0,129,0" name="jetbrains.mps.lang.editor.menus.contextAssistant.testLanguage.editor.MenuWithDifferentLocations$TMP_Action_hcg511_a1$Item" />
      <unit id="4695456347262191128" at="57,0,94,0" name="jetbrains.mps.lang.editor.menus.contextAssistant.testLanguage.editor.MenuWithDifferentLocations$TMP_Action_hcg511_a0" />
      <unit id="4695456347262191131" at="94,0,131,0" name="jetbrains.mps.lang.editor.menus.contextAssistant.testLanguage.editor.MenuWithDifferentLocations$TMP_Action_hcg511_a1" />
      <unit id="4695456347262191130" at="25,0,132,0" name="jetbrains.mps.lang.editor.menus.contextAssistant.testLanguage.editor.MenuWithDifferentLocations" />
    </file>
  </root>
  <root nodeRef="r:0f1cfce5-1514-42b6-8353-156be9a116e3(jetbrains.mps.lang.editor.menus.contextAssistant.testLanguage.editor)/4963668157153589508">
    <file name="Recursive.java">
      <node id="4963668157153589508" at="29,0,30,0" concept="2" trace="myLocations" />
      <node id="4963668157153589508" at="31,67,32,63" concept="6" />
      <node id="4963668157153589508" at="37,99,38,49" concept="1" />
      <node id="4963668157153589508" at="38,49,39,274" concept="1" />
      <node id="4963668157153589508" at="40,9,41,44" concept="6" />
      <node id="4963668157153589508" at="42,15,43,50" concept="1" />
      <node id="4963668157153589508" at="49,124,50,156" concept="5" />
      <node id="4963668157153589508" at="51,135,52,56" concept="1" />
      <node id="4963668157153589508" at="53,5,54,18" concept="6" />
      <node id="7980428675270804655" at="60,97,61,51" concept="1" />
      <node id="7980428675270804655" at="61,51,62,289" concept="1" />
      <node id="7980428675270804655" at="63,11,64,42" concept="6" />
      <node id="7980428675270804655" at="65,17,66,52" concept="1" />
      <node id="7980428675270804655" at="72,90,73,44" concept="5" />
      <node id="7980428675270804655" at="73,44,74,70" concept="5" />
      <node id="7980428675270804655" at="74,70,75,0" concept="7" />
      <node id="7980428675270804655" at="75,0,76,365" concept="6" />
      <node id="4963668157153589508" at="50,156,53,5" concept="3" />
      <node id="4963668157153589508" at="30,0,34,0" concept="4" trace="isApplicableToLocation#(Ljava/lang/String;)Z" />
      <node id="4963668157153589508" at="39,274,44,5" concept="11" />
      <node id="7980428675270804655" at="62,289,67,7" concept="11" />
      <node id="7980428675270804655" at="70,0,78,0" concept="4" trace="getMenuLookup#(Ljetbrains/mps/openapi/editor/menus/transformation/TransformationMenuContext;)Ljetbrains/mps/openapi/editor/menus/transformation/TransformationMenuLookup;" />
      <node id="4963668157153589508" at="47,0,56,0" concept="4" trace="getParts#(Ljetbrains/mps/openapi/editor/menus/transformation/TransformationMenuContext;)Ljava/util/List;" />
      <node id="4963668157153589508" at="35,0,46,0" concept="4" trace="createMenuItems#(Ljetbrains/mps/openapi/editor/menus/transformation/TransformationMenuContext;)Ljava/util/List;" />
      <node id="7980428675270804655" at="58,0,69,0" concept="4" trace="createItems#(Ljetbrains/mps/openapi/editor/menus/transformation/TransformationMenuContext;)Ljava/util/List;" />
      <scope id="4963668157153589508" at="31,67,32,63" />
      <scope id="4963668157153589508" at="40,9,41,44" />
      <scope id="4963668157153589508" at="42,15,43,50" />
      <scope id="4963668157153589508" at="51,135,52,56" />
      <scope id="7980428675270804655" at="63,11,64,42" />
      <scope id="7980428675270804655" at="65,17,66,52" />
      <scope id="4963668157153589508" at="30,0,34,0">
        <var name="location" id="4963668157153589508" />
      </scope>
      <scope id="7980428675270804655" at="72,90,76,365">
        <var name="editorContext" id="7980428675270804655" />
        <var name="node" id="7980428675270804655" />
      </scope>
      <scope id="4963668157153589508" at="49,124,54,18">
        <var name="result" id="4963668157153589508" />
      </scope>
      <scope id="4963668157153589508" at="37,99,44,5" />
      <scope id="7980428675270804655" at="60,97,67,7" />
      <scope id="7980428675270804655" at="70,0,78,0">
        <var name="_context" id="7980428675270804655" />
      </scope>
      <scope id="4963668157153589508" at="47,0,56,0">
        <var name="_context" id="4963668157153589508" />
      </scope>
      <scope id="4963668157153589508" at="35,0,46,0">
        <var name="context" id="4963668157153589508" />
      </scope>
      <scope id="7980428675270804655" at="58,0,69,0">
        <var name="context" id="7980428675270804655" />
      </scope>
      <unit id="7980428675270804655" at="57,0,80,0" name="jetbrains.mps.lang.editor.menus.contextAssistant.testLanguage.editor.Recursive$TMP_Include_q7lcll_a0" />
      <unit id="4963668157153589508" at="28,0,81,0" name="jetbrains.mps.lang.editor.menus.contextAssistant.testLanguage.editor.Recursive" />
    </file>
  </root>
  <root nodeRef="r:0f1cfce5-1514-42b6-8353-156be9a116e3(jetbrains.mps.lang.editor.menus.contextAssistant.testLanguage.editor)/5578424278096849461">
    <file name="Child_Editor.java">
      <node id="5578424278096849461" at="11,79,12,71" concept="6" />
      <node id="5578424278096849461" at="11,0,14,0" concept="4" trace="createEditorCell#(Ljetbrains/mps/openapi/editor/EditorContext;Lorg/jetbrains/mps/openapi/model/SNode;)Ljetbrains/mps/openapi/editor/cells/EditorCell;" />
      <scope id="5578424278096849461" at="11,79,12,71" />
      <scope id="5578424278096849461" at="11,0,14,0">
        <var name="editorContext" id="5578424278096849461" />
        <var name="node" id="5578424278096849461" />
      </scope>
      <unit id="5578424278096849461" at="10,0,15,0" name="jetbrains.mps.lang.editor.menus.contextAssistant.testLanguage.editor.Child_Editor" />
    </file>
    <file name="Child_EditorBuilder_a.java">
      <node id="5578424278096849461" at="25,85,26,19" concept="9" />
      <node id="5578424278096849461" at="26,19,27,18" concept="1" />
      <node id="5578424278096849461" at="32,26,33,18" concept="6" />
      <node id="5578424278096849461" at="36,39,37,39" concept="6" />
      <node id="5578424278096849461" at="40,50,41,118" concept="5" />
      <node id="5578424278096849461" at="41,118,42,48" concept="1" />
      <node id="5578424278096849461" at="42,48,43,28" concept="1" />
      <node id="5578424278096849461" at="43,28,44,65" concept="1" />
      <node id="5578424278096849461" at="44,65,45,58" concept="1" />
      <node id="5578424278096849461" at="45,58,46,57" concept="1" />
      <node id="5578424278096849461" at="46,57,47,57" concept="1" />
      <node id="5578424278096849461" at="47,57,48,57" concept="1" />
      <node id="5578424278096849461" at="48,57,49,22" concept="6" />
      <node id="5578424278096849486" at="51,50,52,119" concept="5" />
      <node id="5578424278096849486" at="52,119,53,22" concept="6" />
      <node id="5578424278096849466" at="55,49,56,89" concept="5" />
      <node id="5578424278096849466" at="56,89,57,29" concept="1" />
      <node id="5578424278096849466" at="57,29,58,42" concept="1" />
      <node id="5578424278096849466" at="58,42,59,26" concept="5" />
      <node id="5578424278096849466" at="59,26,60,63" concept="1" />
      <node id="5578424278096849466" at="60,63,61,42" concept="1" />
      <node id="5578424278096849466" at="61,42,62,73" concept="1" />
      <node id="5578424278096849466" at="62,73,63,57" concept="5" />
      <node id="5578424278096849466" at="64,35,65,87" concept="5" />
      <node id="5578424278096849466" at="65,87,66,112" concept="6" />
      <node id="5578424278096849466" at="67,10,68,22" concept="6" />
      <node id="7050984401974939622" at="70,49,71,111" concept="5" />
      <node id="7050984401974939622" at="71,111,72,47" concept="1" />
      <node id="7050984401974939622" at="72,47,73,401" concept="1" />
      <node id="7050984401974939622" at="73,401,74,34" concept="1" />
      <node id="7050984401974939622" at="74,34,75,71" concept="1" />
      <node id="7050984401974939622" at="75,71,76,22" concept="6" />
      <node id="4963668157153589998" at="78,49,79,115" concept="5" />
      <node id="4963668157153589998" at="79,115,80,47" concept="1" />
      <node id="4963668157153589998" at="80,47,81,401" concept="1" />
      <node id="4963668157153589998" at="81,401,82,34" concept="1" />
      <node id="4963668157153589998" at="82,34,83,71" concept="1" />
      <node id="4963668157153589998" at="83,71,84,22" concept="6" />
      <node id="5578424278096849461" at="22,0,24,0" concept="2" trace="myNode" />
      <node id="5578424278096849461" at="36,0,39,0" concept="4" trace="createCell#()Ljetbrains/mps/openapi/editor/cells/EditorCell;" />
      <node id="5578424278096849461" at="25,0,29,0" concept="0" trace="Child_EditorBuilder_a#(Ljetbrains/mps/openapi/editor/EditorContext;Lorg/jetbrains/mps/openapi/model/SNode;)V" />
      <node id="5578424278096849486" at="51,0,55,0" concept="4" trace="createComponent_xbt7a0_a0#()Ljetbrains/mps/openapi/editor/cells/EditorCell;" />
      <node id="5578424278096849461" at="30,0,35,0" concept="4" trace="getNode#()Lorg/jetbrains/mps/openapi/model/SNode;" />
      <node id="5578424278096849466" at="63,57,68,22" concept="3" />
      <node id="7050984401974939622" at="70,0,78,0" concept="4" trace="createConstant_xbt7a0_c0#()Ljetbrains/mps/openapi/editor/cells/EditorCell;" />
      <node id="4963668157153589998" at="78,0,86,0" concept="4" trace="createConstant_xbt7a0_d0#()Ljetbrains/mps/openapi/editor/cells/EditorCell;" />
      <node id="5578424278096849461" at="40,0,51,0" concept="4" trace="createCollection_xbt7a0_a#()Ljetbrains/mps/openapi/editor/cells/EditorCell;" />
      <node id="5578424278096849466" at="55,0,70,0" concept="4" trace="createProperty_xbt7a0_b0#()Ljetbrains/mps/openapi/editor/cells/EditorCell;" />
      <scope id="5578424278096849461" at="32,26,33,18" />
      <scope id="5578424278096849461" at="36,39,37,39" />
      <scope id="5578424278096849461" at="25,85,27,18" />
      <scope id="5578424278096849486" at="51,50,53,22">
        <var name="editorCell" id="5578424278096849486" />
      </scope>
      <scope id="5578424278096849466" at="64,35,66,112">
        <var name="manager" id="5578424278096849466" />
      </scope>
      <scope id="5578424278096849461" at="36,0,39,0" />
      <scope id="5578424278096849461" at="25,0,29,0">
        <var name="context" id="5578424278096849461" />
        <var name="node" id="5578424278096849461" />
      </scope>
      <scope id="5578424278096849486" at="51,0,55,0" />
      <scope id="5578424278096849461" at="30,0,35,0" />
      <scope id="7050984401974939622" at="70,49,76,22">
        <var name="editorCell" id="7050984401974939622" />
      </scope>
      <scope id="4963668157153589998" at="78,49,84,22">
        <var name="editorCell" id="4963668157153589998" />
      </scope>
      <scope id="7050984401974939622" at="70,0,78,0" />
      <scope id="4963668157153589998" at="78,0,86,0" />
      <scope id="5578424278096849461" at="40,50,49,22">
        <var name="editorCell" id="5578424278096849461" />
      </scope>
      <scope id="5578424278096849461" at="40,0,51,0" />
      <scope id="5578424278096849466" at="55,49,68,22">
        <var name="attributeConcept" id="5578424278096849466" />
        <var name="editorCell" id="5578424278096849466" />
        <var name="provider" id="5578424278096849466" />
      </scope>
      <scope id="5578424278096849466" at="55,0,70,0" />
      <unit id="5578424278096849461" at="21,0,87,0" name="jetbrains.mps.lang.editor.menus.contextAssistant.testLanguage.editor.Child_EditorBuilder_a" />
    </file>
  </root>
  <root nodeRef="r:0f1cfce5-1514-42b6-8353-156be9a116e3(jetbrains.mps.lang.editor.menus.contextAssistant.testLanguage.editor)/5578424278096876723">
    <file name="Parent_Editor.java">
      <node id="5578424278096876723" at="11,79,12,72" concept="6" />
      <node id="5578424278096876723" at="11,0,14,0" concept="4" trace="createEditorCell#(Ljetbrains/mps/openapi/editor/EditorContext;Lorg/jetbrains/mps/openapi/model/SNode;)Ljetbrains/mps/openapi/editor/cells/EditorCell;" />
      <scope id="5578424278096876723" at="11,79,12,72" />
      <scope id="5578424278096876723" at="11,0,14,0">
        <var name="editorContext" id="5578424278096876723" />
        <var name="node" id="5578424278096876723" />
      </scope>
      <unit id="5578424278096876723" at="10,0,15,0" name="jetbrains.mps.lang.editor.menus.contextAssistant.testLanguage.editor.Parent_Editor" />
    </file>
    <file name="Parent_EditorBuilder_a.java">
      <node id="5578424278096876723" at="40,86,41,19" concept="9" />
      <node id="5578424278096876723" at="41,19,42,18" concept="1" />
      <node id="5578424278096876723" at="47,26,48,18" concept="6" />
      <node id="5578424278096876723" at="51,39,52,38" concept="6" />
      <node id="5578424278096876723" at="55,49,56,120" concept="5" />
      <node id="5578424278096876723" at="56,120,57,47" concept="1" />
      <node id="5578424278096876723" at="57,47,58,28" concept="1" />
      <node id="5578424278096876723" at="58,28,59,65" concept="1" />
      <node id="5578424278096876723" at="59,65,60,58" concept="1" />
      <node id="5578424278096876723" at="60,58,61,58" concept="1" />
      <node id="5578424278096876723" at="61,58,62,56" concept="1" />
      <node id="5578424278096876723" at="62,56,63,22" concept="6" />
      <node id="5578424278096876723" at="65,50,66,122" concept="5" />
      <node id="5578424278096876723" at="66,122,67,48" concept="1" />
      <node id="5578424278096876723" at="67,48,68,57" concept="1" />
      <node id="5578424278096876723" at="68,57,69,57" concept="1" />
      <node id="5578424278096876723" at="69,57,70,57" concept="1" />
      <node id="5578424278096876723" at="70,57,71,22" concept="6" />
      <node id="5578424278096876727" at="73,49,74,99" concept="5" />
      <node id="5578424278096876727" at="74,99,75,47" concept="1" />
      <node id="5578424278096876727" at="75,47,76,34" concept="1" />
      <node id="5578424278096876727" at="76,34,77,22" concept="6" />
      <node id="5578424278096956248" at="79,49,80,89" concept="5" />
      <node id="5578424278096956248" at="80,89,81,29" concept="1" />
      <node id="5578424278096956248" at="81,29,82,42" concept="1" />
      <node id="5578424278096956248" at="82,42,83,26" concept="5" />
      <node id="5578424278096956248" at="83,26,84,63" concept="1" />
      <node id="5578424278096956248" at="84,63,85,42" concept="1" />
      <node id="5578424278096956248" at="85,42,86,73" concept="1" />
      <node id="5578424278096956248" at="86,73,87,57" concept="5" />
      <node id="5578424278096956248" at="88,35,89,87" concept="5" />
      <node id="5578424278096956248" at="89,87,90,112" concept="6" />
      <node id="5578424278096956248" at="91,10,92,22" concept="6" />
      <node id="5578424278096906878" at="94,49,95,94" concept="5" />
      <node id="5578424278096906878" at="95,94,96,47" concept="1" />
      <node id="5578424278096906878" at="96,47,97,34" concept="1" />
      <node id="5578424278096906878" at="97,34,98,22" concept="6" />
      <node id="5578424278096876723" at="100,50,101,122" concept="5" />
      <node id="5578424278096876723" at="101,122,102,48" concept="1" />
      <node id="5578424278096876723" at="102,48,103,59" concept="1" />
      <node id="5578424278096876723" at="103,59,104,59" concept="1" />
      <node id="5578424278096876723" at="104,59,105,22" concept="6" />
      <node id="5578424278096973080" at="107,51,108,85" concept="5" />
      <node id="5578424278096973080" at="108,85,109,22" concept="6" />
      <node id="5578424278096876723" at="111,51,112,120" concept="5" />
      <node id="5578424278096876723" at="112,120,113,49" concept="1" />
      <node id="5578424278096876723" at="113,49,114,61" concept="1" />
      <node id="5578424278096876723" at="114,61,115,66" concept="1" />
      <node id="5578424278096876723" at="115,66,116,22" concept="6" />
      <node id="5578424278096876723" at="118,53,119,136" concept="5" />
      <node id="5578424278096876723" at="119,136,120,93" concept="5" />
      <node id="5578424278096876723" at="120,93,121,49" concept="1" />
      <node id="5578424278096876723" at="121,49,122,49" concept="1" />
      <node id="5578424278096876723" at="122,49,123,22" concept="6" />
      <node id="5578424278096876723" at="129,101,130,50" concept="9" />
      <node id="5578424278096876723" at="130,50,131,25" concept="1" />
      <node id="5578424278096876723" at="136,28,137,20" concept="6" />
      <node id="5578424278096876723" at="140,66,141,257" concept="6" />
      <node id="5578424278096876723" at="143,57,144,83" concept="5" />
      <node id="5578424278096876723" at="144,83,145,58" concept="1" />
      <node id="5578424278096876723" at="145,58,146,25" concept="6" />
      <node id="5578424278096876723" at="148,41,149,41" concept="1" />
      <node id="5578424278096876723" at="149,41,150,258" concept="1" />
      <node id="5578424278096876723" at="151,11,152,36" concept="5" />
      <node id="5578424278096876723" at="152,36,153,49" concept="1" />
      <node id="5578424278096876723" at="153,49,154,51" concept="1" />
      <node id="5578424278096876723" at="154,51,155,34" concept="1" />
      <node id="5578424278096876723" at="155,34,156,25" concept="6" />
      <node id="5578424278096876723" at="157,17,158,42" concept="1" />
      <node id="5578424278096876723" at="162,96,163,134" concept="1" />
      <node id="5578424278096876723" at="164,34,165,142" concept="1" />
      <node id="5578424278096876723" at="165,142,166,146" concept="1" />
      <node id="5578424278096876723" at="168,122,169,238" concept="1" />
      <node id="7235496286125173718" at="173,53,174,105" concept="5" />
      <node id="7235496286125173718" at="174,105,175,51" concept="1" />
      <node id="7235496286125173718" at="175,51,176,36" concept="5" />
      <node id="7235496286125173718" at="176,36,177,104" concept="1" />
      <node id="7235496286125173718" at="177,104,178,42" concept="1" />
      <node id="7235496286125173718" at="178,42,179,410" concept="1" />
      <node id="7235496286125173718" at="179,410,180,36" concept="1" />
      <node id="7235496286125173718" at="180,36,181,73" concept="1" />
      <node id="7235496286125173718" at="181,73,182,24" concept="6" />
      <node id="2401921116440683101" at="185,58,186,97" concept="5" />
      <node id="2401921116440683101" at="186,97,187,56" concept="1" />
      <node id="2401921116440683101" at="187,56,188,34" concept="5" />
      <node id="2401921116440683101" at="188,34,189,49" concept="1" />
      <node id="2401921116440683101" at="189,49,190,40" concept="1" />
      <node id="2401921116440683101" at="190,40,191,22" concept="6" />
      <node id="5578424278096876743" at="193,48,194,165" concept="5" />
      <node id="5578424278096876743" at="194,165,195,46" concept="1" />
      <node id="5578424278096876743" at="195,46,196,34" concept="5" />
      <node id="5578424278096876743" at="196,34,197,60" concept="1" />
      <node id="5578424278096876743" at="197,60,198,40" concept="1" />
      <node id="5578424278096876743" at="198,40,199,34" concept="1" />
      <node id="5578424278096876743" at="199,34,200,22" concept="6" />
      <node id="5578424278096876723" at="37,0,39,0" concept="2" trace="myNode" />
      <node id="5578424278096876723" at="126,0,128,0" concept="2" trace="myNode" />
      <node id="5578424278096876723" at="51,0,54,0" concept="4" trace="createCell#()Ljetbrains/mps/openapi/editor/cells/EditorCell;" />
      <node id="5578424278096876723" at="140,0,143,0" concept="4" trace="createNodeToInsert#(Ljetbrains/mps/openapi/editor/EditorContext;)Lorg/jetbrains/mps/openapi/model/SNode;" />
      <node id="5578424278096876723" at="167,9,170,9" concept="3" />
      <node id="5578424278096876723" at="40,0,44,0" concept="0" trace="Parent_EditorBuilder_a#(Ljetbrains/mps/openapi/editor/EditorContext;Lorg/jetbrains/mps/openapi/model/SNode;)V" />
      <node id="5578424278096973080" at="107,0,111,0" concept="4" trace="createIndentCell_vx0ep_a1a#()Ljetbrains/mps/openapi/editor/cells/EditorCell;" />
      <node id="5578424278096876723" at="129,0,133,0" concept="0" trace="childrenListHandler_vx0ep_a1b0#(Lorg/jetbrains/mps/openapi/model/SNode;Ljava/lang/String;Ljetbrains/mps/openapi/editor/EditorContext;)V" />
      <node id="5578424278096876723" at="163,134,167,9" concept="3" />
      <node id="5578424278096876723" at="45,0,50,0" concept="4" trace="getNode#()Lorg/jetbrains/mps/openapi/model/SNode;" />
      <node id="5578424278096956248" at="87,57,92,22" concept="3" />
      <node id="5578424278096876723" at="134,0,139,0" concept="4" trace="getNode#()Lorg/jetbrains/mps/openapi/model/SNode;" />
      <node id="5578424278096876723" at="143,0,148,0" concept="4" trace="createNodeCell#(Lorg/jetbrains/mps/openapi/model/SNode;)Ljetbrains/mps/openapi/editor/cells/EditorCell;" />
      <node id="5578424278096876727" at="73,0,79,0" concept="4" trace="createConstant_vx0ep_a0a#()Ljetbrains/mps/openapi/editor/cells/EditorCell;" />
      <node id="5578424278096906878" at="94,0,100,0" concept="4" trace="createConstant_vx0ep_c0a#()Ljetbrains/mps/openapi/editor/cells/EditorCell;" />
      <node id="5578424278096876723" at="100,0,107,0" concept="4" trace="createCollection_vx0ep_b0#()Ljetbrains/mps/openapi/editor/cells/EditorCell;" />
      <node id="5578424278096876723" at="111,0,118,0" concept="4" trace="createCollection_vx0ep_b1a#()Ljetbrains/mps/openapi/editor/cells/EditorCell;" />
      <node id="5578424278096876723" at="118,0,125,0" concept="4" trace="createRefNodeList_vx0ep_a1b0#()Ljetbrains/mps/openapi/editor/cells/EditorCell;" />
      <node id="5578424278096876723" at="65,0,73,0" concept="4" trace="createCollection_vx0ep_a0#()Ljetbrains/mps/openapi/editor/cells/EditorCell;" />
      <node id="2401921116440683101" at="185,0,193,0" concept="4" trace="createContextAssistant_vx0ep_b1b0#()Ljetbrains/mps/openapi/editor/cells/EditorCell;" />
      <node id="5578424278096876723" at="150,258,159,7" concept="11" />
      <node id="5578424278096876743" at="193,0,202,0" concept="4" trace="createConstant_vx0ep_c0#()Ljetbrains/mps/openapi/editor/cells/EditorCell;" />
      <node id="5578424278096876723" at="55,0,65,0" concept="4" trace="createCollection_vx0ep_a#()Ljetbrains/mps/openapi/editor/cells/EditorCell;" />
      <node id="5578424278096876723" at="161,86,171,7" concept="3" />
      <node id="7235496286125173718" at="173,0,184,0" concept="4" trace="createConstant_vx0ep_a0b1a#()Ljetbrains/mps/openapi/editor/cells/EditorCell;" />
      <node id="5578424278096876723" at="161,0,173,0" concept="4" trace="installElementCellActions#(Lorg/jetbrains/mps/openapi/model/SNode;Ljetbrains/mps/openapi/editor/cells/EditorCell;)V" />
      <node id="5578424278096876723" at="148,0,161,0" concept="4" trace="createEmptyCell#()Ljetbrains/mps/openapi/editor/cells/EditorCell;" />
      <node id="5578424278096956248" at="79,0,94,0" concept="4" trace="createProperty_vx0ep_b0a#()Ljetbrains/mps/openapi/editor/cells/EditorCell;" />
      <scope id="5578424278096876723" at="47,26,48,18" />
      <scope id="5578424278096876723" at="51,39,52,38" />
      <scope id="5578424278096876723" at="136,28,137,20" />
      <scope id="5578424278096876723" at="140,66,141,257" />
      <scope id="5578424278096876723" at="157,17,158,42" />
      <scope id="5578424278096876723" at="168,122,169,238" />
      <scope id="5578424278096876723" at="40,86,42,18" />
      <scope id="5578424278096956248" at="88,35,90,112">
        <var name="manager" id="5578424278096956248" />
      </scope>
      <scope id="5578424278096973080" at="107,51,109,22">
        <var name="editorCell" id="5578424278096973080" />
      </scope>
      <scope id="5578424278096876723" at="129,101,131,25" />
      <scope id="5578424278096876723" at="164,34,166,146" />
      <scope id="5578424278096876723" at="51,0,54,0" />
      <scope id="5578424278096876723" at="140,0,143,0">
        <var name="editorContext" id="5578424278096876723" />
      </scope>
      <scope id="5578424278096876723" at="143,57,146,25">
        <var name="elementCell" id="5578424278096876723" />
      </scope>
      <scope id="5578424278096876723" at="40,0,44,0">
        <var name="context" id="5578424278096876723" />
        <var name="node" id="5578424278096876723" />
      </scope>
      <scope id="5578424278096876727" at="73,49,77,22">
        <var name="editorCell" id="5578424278096876727" />
      </scope>
      <scope id="5578424278096906878" at="94,49,98,22">
        <var name="editorCell" id="5578424278096906878" />
      </scope>
      <scope id="5578424278096973080" at="107,0,111,0" />
      <scope id="5578424278096876723" at="129,0,133,0">
        <var name="childRole" id="5578424278096876723" />
        <var name="context" id="5578424278096876723" />
        <var name="ownerNode" id="5578424278096876723" />
      </scope>
      <scope id="5578424278096876723" at="45,0,50,0" />
      <scope id="5578424278096876723" at="100,50,105,22">
        <var name="editorCell" id="5578424278096876723" />
      </scope>
      <scope id="5578424278096876723" at="111,51,116,22">
        <var name="editorCell" id="5578424278096876723" />
      </scope>
      <scope id="5578424278096876723" at="118,53,123,22">
        <var name="editorCell" id="5578424278096876723" />
        <var name="handler" id="5578424278096876723" />
      </scope>
      <scope id="5578424278096876723" at="134,0,139,0" />
      <scope id="5578424278096876723" at="143,0,148,0">
        <var name="elementNode" id="5578424278096876723" />
      </scope>
      <scope id="5578424278096876723" at="151,11,156,25">
        <var name="emptyCell" id="5578424278096876723" />
      </scope>
      <scope id="5578424278096876723" at="65,50,71,22">
        <var name="editorCell" id="5578424278096876723" />
      </scope>
      <scope id="5578424278096876727" at="73,0,79,0" />
      <scope id="5578424278096906878" at="94,0,100,0" />
      <scope id="2401921116440683101" at="185,58,191,22">
        <var name="editorCell" id="2401921116440683101" />
        <var name="style" id="2401921116440683101" />
      </scope>
      <scope id="5578424278096876723" at="100,0,107,0" />
      <scope id="5578424278096876723" at="111,0,118,0" />
      <scope id="5578424278096876723" at="118,0,125,0" />
      <scope id="5578424278096876743" at="193,48,200,22">
        <var name="editorCell" id="5578424278096876743" />
        <var name="style" id="5578424278096876743" />
      </scope>
      <scope id="5578424278096876723" at="55,49,63,22">
        <var name="editorCell" id="5578424278096876723" />
      </scope>
      <scope id="5578424278096876723" at="65,0,73,0" />
      <scope id="5578424278096876723" at="162,96,170,9" />
      <scope id="2401921116440683101" at="185,0,193,0" />
      <scope id="7235496286125173718" at="173,53,182,24">
        <var name="editorCell" id="7235496286125173718" />
        <var name="style" id="7235496286125173718" />
      </scope>
      <scope id="5578424278096876743" at="193,0,202,0" />
      <scope id="5578424278096876723" at="55,0,65,0" />
      <scope id="5578424278096876723" at="161,86,171,7" />
      <scope id="5578424278096876723" at="148,41,159,7" />
      <scope id="7235496286125173718" at="173,0,184,0" />
      <scope id="5578424278096876723" at="161,0,173,0">
        <var name="elementCell" id="5578424278096876723" />
        <var name="elementNode" id="5578424278096876723" />
      </scope>
      <scope id="5578424278096956248" at="79,49,92,22">
        <var name="attributeConcept" id="5578424278096956248" />
        <var name="editorCell" id="5578424278096956248" />
        <var name="provider" id="5578424278096956248" />
      </scope>
      <scope id="5578424278096876723" at="148,0,161,0" />
      <scope id="5578424278096956248" at="79,0,94,0" />
      <unit id="5578424278096876723" at="125,0,185,0" name="jetbrains.mps.lang.editor.menus.contextAssistant.testLanguage.editor.Parent_EditorBuilder_a$childrenListHandler_vx0ep_a1b0" />
      <unit id="5578424278096876723" at="36,0,203,0" name="jetbrains.mps.lang.editor.menus.contextAssistant.testLanguage.editor.Parent_EditorBuilder_a" />
    </file>
  </root>
  <root nodeRef="r:0f1cfce5-1514-42b6-8353-156be9a116e3(jetbrains.mps.lang.editor.menus.contextAssistant.testLanguage.editor)/5578424278096906891">
    <file name="Child_TransformationMenu.java">
      <node id="5578424278096906891" at="40,0,41,0" concept="2" trace="myLocations" />
      <node id="5578424278096906891" at="42,67,43,63" concept="6" />
      <node id="5578424278096906891" at="48,99,49,49" concept="1" />
      <node id="5578424278096906891" at="49,49,50,276" concept="1" />
      <node id="5578424278096906891" at="51,9,52,44" concept="6" />
      <node id="5578424278096906891" at="53,15,54,50" concept="1" />
      <node id="5578424278096906891" at="60,124,61,156" concept="5" />
      <node id="5578424278096906891" at="62,128,63,73" concept="1" />
      <node id="5578424278096906891" at="65,135,66,69" concept="1" />
      <node id="5578424278096906891" at="66,69,67,70" concept="1" />
      <node id="5578424278096906891" at="67,70,68,71" concept="1" />
      <node id="5578424278096906891" at="68,71,69,69" concept="1" />
      <node id="5578424278096906891" at="69,69,70,69" concept="1" />
      <node id="5578424278096906891" at="70,69,71,71" concept="1" />
      <node id="5578424278096906891" at="71,71,72,70" concept="1" />
      <node id="5578424278096906891" at="73,5,74,18" concept="6" />
      <node id="7173407872093662879" at="80,97,81,51" concept="1" />
      <node id="7173407872093662879" at="81,51,82,65" concept="5" />
      <node id="7173407872093662879" at="82,65,83,75" concept="5" />
      <node id="7173407872093662879" at="83,75,84,296" concept="1" />
      <node id="7173407872093662879" at="85,11,86,42" concept="6" />
      <node id="7173407872093662879" at="87,17,88,52" concept="1" />
      <node id="8740634663380048340" at="96,192,97,74" concept="10" />
      <node id="8740634663380048350" at="98,7,99,18" concept="6" />
      <node id="5578424278096906891" at="104,97,105,51" concept="1" />
      <node id="5578424278096906891" at="105,51,106,261" concept="1" />
      <node id="5578424278096906891" at="107,11,108,42" concept="6" />
      <node id="5578424278096906891" at="109,17,110,52" concept="1" />
      <node id="5578424278096906891" at="114,92,115,162" concept="6" />
      <node id="5578424278096906891" at="119,86,120,100" concept="6" />
      <node id="5578424278096906891" at="124,0,125,0" concept="2" trace="_context" />
      <node id="5578424278096906891" at="125,0,126,0" concept="2" trace="myEditorMenuTraceInfo" />
      <node id="5578424278096906891" at="126,57,127,29" concept="1" />
      <node id="5578424278096906891" at="127,29,128,56" concept="1" />
      <node id="5578424278096906891" at="128,56,129,273" concept="1" />
      <node id="5578424278096906891" at="129,273,130,79" concept="1" />
      <node id="5578424278096906891" at="130,79,131,54" concept="1" />
      <node id="5692353713942447025" at="136,52,137,31" concept="6" />
      <node id="5578424278096906891" at="148,51,149,39" concept="6" />
      <node id="5578424278096906891" at="157,84,158,77" concept="6" />
      <node id="5578424278096906891" at="162,0,163,0" concept="2" trace="_context" />
      <node id="5578424278096906891" at="163,0,164,0" concept="2" trace="myEditorMenuTraceInfo" />
      <node id="5578424278096906891" at="164,55,165,27" concept="1" />
      <node id="5578424278096906891" at="165,27,166,54" concept="1" />
      <node id="5578424278096906891" at="166,54,167,271" concept="1" />
      <node id="5578424278096906891" at="167,271,168,77" concept="1" />
      <node id="5578424278096906891" at="168,77,169,52" concept="1" />
      <node id="5854293292111204216" at="174,50,175,29" concept="6" />
      <node id="7140355682307231025" at="179,52,180,75" concept="10" />
      <node id="5578424278096906891" at="187,49,188,37" concept="6" />
      <node id="2468431357019698372" at="195,66,196,31" concept="6" />
      <node id="5578424278096906891" at="201,90,202,51" concept="1" />
      <node id="5578424278096906891" at="202,51,203,263" concept="1" />
      <node id="5578424278096906891" at="204,11,205,41" concept="6" />
      <node id="5578424278096906891" at="206,17,207,52" concept="1" />
      <node id="5578424278096906891" at="213,92,214,240" concept="6" />
      <node id="5578424278096906891" at="218,86,219,102" concept="6" />
      <node id="5578424278096906891" at="223,0,224,0" concept="2" trace="_context" />
      <node id="5578424278096906891" at="224,0,225,0" concept="2" trace="myEditorMenuTraceInfo" />
      <node id="5578424278096906891" at="225,57,226,29" concept="1" />
      <node id="5578424278096906891" at="226,29,227,56" concept="1" />
      <node id="5578424278096906891" at="227,56,228,273" concept="1" />
      <node id="5578424278096906891" at="228,273,229,79" concept="1" />
      <node id="5578424278096906891" at="229,79,230,54" concept="1" />
      <node id="5854293292111205009" at="235,52,236,31" concept="6" />
      <node id="5578424278096906904" at="240,54,241,57" concept="1" />
      <node id="5578424278096906891" at="248,51,249,39" concept="6" />
      <node id="5578424278096906891" at="256,86,257,102" concept="6" />
      <node id="5578424278096906891" at="261,0,262,0" concept="2" trace="_context" />
      <node id="5578424278096906891" at="262,0,263,0" concept="2" trace="myEditorMenuTraceInfo" />
      <node id="5578424278096906891" at="263,57,264,29" concept="1" />
      <node id="5578424278096906891" at="264,29,265,56" concept="1" />
      <node id="5578424278096906891" at="265,56,266,273" concept="1" />
      <node id="5578424278096906891" at="266,273,267,79" concept="1" />
      <node id="5578424278096906891" at="267,79,268,54" concept="1" />
      <node id="5854293292111205287" at="273,52,274,38" concept="6" />
      <node id="5578424278096921684" at="278,54,279,286" concept="5" />
      <node id="5578424278096922603" at="279,286,280,78" concept="1" />
      <node id="5578424278096921801" at="280,78,281,68" concept="1" />
      <node id="5578424278096906891" at="288,51,289,39" concept="6" />
      <node id="6516520003788537952" at="297,72,298,198" concept="6" />
      <node id="5578424278096906891" at="303,97,304,51" concept="1" />
      <node id="5578424278096906891" at="304,51,305,261" concept="1" />
      <node id="5578424278096906891" at="306,11,307,42" concept="6" />
      <node id="5578424278096906891" at="308,17,309,52" concept="1" />
      <node id="5578424278096906891" at="313,92,314,236" concept="6" />
      <node id="5578424278096906891" at="318,86,319,100" concept="6" />
      <node id="5578424278096906891" at="323,0,324,0" concept="2" trace="_context" />
      <node id="5578424278096906891" at="324,0,325,0" concept="2" trace="myEditorMenuTraceInfo" />
      <node id="5578424278096906891" at="325,57,326,29" concept="1" />
      <node id="5578424278096906891" at="326,29,327,56" concept="1" />
      <node id="5578424278096906891" at="327,56,328,273" concept="1" />
      <node id="5578424278096906891" at="328,273,329,79" concept="1" />
      <node id="5578424278096906891" at="329,79,330,54" concept="1" />
      <node id="5854293292111206123" at="335,52,336,35" concept="6" />
      <node id="5578424278096924509" at="340,54,341,353" concept="1" />
      <node id="5578424278096906891" at="348,51,349,39" concept="6" />
      <node id="5578424278096906891" at="356,86,357,100" concept="6" />
      <node id="5578424278096906891" at="361,0,362,0" concept="2" trace="_context" />
      <node id="5578424278096906891" at="362,0,363,0" concept="2" trace="myEditorMenuTraceInfo" />
      <node id="5578424278096906891" at="363,57,364,29" concept="1" />
      <node id="5578424278096906891" at="364,29,365,56" concept="1" />
      <node id="5578424278096906891" at="365,56,366,273" concept="1" />
      <node id="5578424278096906891" at="366,273,367,79" concept="1" />
      <node id="5578424278096906891" at="367,79,368,54" concept="1" />
      <node id="7429591467344248972" at="373,52,374,28" concept="6" />
      <node id="5578424278096906891" at="385,51,386,39" concept="6" />
      <node id="6516520003788547171" at="394,72,395,202" concept="6" />
      <node id="5578424278096906891" at="400,97,401,51" concept="1" />
      <node id="5578424278096906891" at="401,51,402,261" concept="1" />
      <node id="5578424278096906891" at="403,11,404,42" concept="6" />
      <node id="5578424278096906891" at="405,17,406,52" concept="1" />
      <node id="5578424278096906891" at="410,92,411,162" concept="6" />
      <node id="5578424278096906891" at="415,86,416,100" concept="6" />
      <node id="5578424278096906891" at="420,0,421,0" concept="2" trace="_context" />
      <node id="5578424278096906891" at="421,0,422,0" concept="2" trace="myEditorMenuTraceInfo" />
      <node id="5578424278096906891" at="422,57,423,29" concept="1" />
      <node id="5578424278096906891" at="423,29,424,56" concept="1" />
      <node id="5578424278096906891" at="424,56,425,273" concept="1" />
      <node id="5578424278096906891" at="425,273,426,79" concept="1" />
      <node id="5578424278096906891" at="426,79,427,54" concept="1" />
      <node id="5854293292111206977" at="432,52,433,220" concept="6" />
      <node id="5578424278096933556" at="437,54,438,339" concept="1" />
      <node id="5578424278096906891" at="445,51,446,39" concept="6" />
      <node id="5578424278096906891" at="455,97,456,51" concept="1" />
      <node id="5578424278096906891" at="456,51,457,289" concept="1" />
      <node id="5578424278096906891" at="458,11,459,42" concept="6" />
      <node id="5578424278096906891" at="460,17,461,52" concept="1" />
      <node id="5578424278096906891" at="467,90,468,44" concept="5" />
      <node id="5578424278096906891" at="468,44,469,70" concept="5" />
      <node id="5578424278096906891" at="469,70,470,0" concept="7" />
      <node id="5578424278096906891" at="470,0,471,365" concept="6" />
      <node id="5578424278096906891" at="477,84,478,77" concept="6" />
      <node id="5578424278096906891" at="482,0,483,0" concept="2" trace="_context" />
      <node id="5578424278096906891" at="483,0,484,0" concept="2" trace="myEditorMenuTraceInfo" />
      <node id="5578424278096906891" at="484,55,485,27" concept="1" />
      <node id="5578424278096906891" at="485,27,486,54" concept="1" />
      <node id="5578424278096906891" at="486,54,487,271" concept="1" />
      <node id="5578424278096906891" at="487,271,488,77" concept="1" />
      <node id="5578424278096906891" at="488,77,489,52" concept="1" />
      <node id="5126791860783357267" at="494,50,495,32" concept="6" />
      <node id="5578424278096906891" at="506,49,507,37" concept="6" />
      <node id="1453235961835991485" at="513,36,514,45" concept="6" />
      <node id="1453235961835991485" at="515,5,516,17" concept="6" />
      <node id="1453235961835992416" at="519,36,520,45" concept="6" />
      <node id="1453235961835992416" at="521,5,522,17" concept="6" />
      <node id="5578424278096906891" at="61,156,64,5" concept="3" />
      <node id="8740634663380048338" at="95,72,98,7" concept="3" />
      <node id="5578424278096906891" at="140,0,143,0" concept="4" trace="execute#(Ljava/lang/String;)V" />
      <node id="5578424278096906891" at="377,0,380,0" concept="4" trace="execute#(Ljava/lang/String;)V" />
      <node id="5578424278096906891" at="498,0,501,0" concept="4" trace="execute#(Ljava/lang/String;)V" />
      <node id="1453235961835991485" at="512,72,515,5" concept="3" />
      <node id="1453235961835992416" at="518,73,521,5" concept="3" />
      <node id="5578424278096906891" at="41,0,45,0" concept="4" trace="isApplicableToLocation#(Ljava/lang/String;)Z" />
      <node id="5578424278096906891" at="113,0,117,0" concept="4" trace="getParts#()Ljava/util/List;" />
      <node id="5578424278096906891" at="118,0,122,0" concept="4" trace="createItem#(Ljetbrains/mps/openapi/editor/menus/transformation/TransformationMenuContext;)Ljetbrains/mps/openapi/editor/menus/transformation/TransformationMenuItem;" />
      <node id="5578424278096906891" at="147,0,151,0" concept="4" trace="getTraceInfo#()Ljetbrains/mps/openapi/editor/menus/EditorMenuTraceInfo;" />
      <node id="5578424278096906891" at="156,0,160,0" concept="4" trace="createItem#(Ljetbrains/mps/openapi/editor/menus/transformation/TransformationMenuContext;)Ljetbrains/mps/openapi/editor/menus/transformation/TransformationMenuItem;" />
      <node id="5578424278096906891" at="178,0,182,0" concept="4" trace="execute#(Ljava/lang/String;)V" />
      <node id="5578424278096906891" at="186,0,190,0" concept="4" trace="getTraceInfo#()Ljetbrains/mps/openapi/editor/menus/EditorMenuTraceInfo;" />
      <node id="5578424278096906891" at="194,0,198,0" concept="4" trace="getText#(Ljetbrains/mps/openapi/editor/menus/transformation/TransformationMenuContext;)Ljava/lang/String;" />
      <node id="5578424278096906891" at="212,0,216,0" concept="4" trace="getParts#()Ljava/util/List;" />
      <node id="5578424278096906891" at="217,0,221,0" concept="4" trace="createItem#(Ljetbrains/mps/openapi/editor/menus/transformation/TransformationMenuContext;)Ljetbrains/mps/openapi/editor/menus/transformation/TransformationMenuItem;" />
      <node id="5578424278096906891" at="239,0,243,0" concept="4" trace="execute#(Ljava/lang/String;)V" />
      <node id="5578424278096906891" at="247,0,251,0" concept="4" trace="getTraceInfo#()Ljetbrains/mps/openapi/editor/menus/EditorMenuTraceInfo;" />
      <node id="5578424278096906891" at="255,0,259,0" concept="4" trace="createItem#(Ljetbrains/mps/openapi/editor/menus/transformation/TransformationMenuContext;)Ljetbrains/mps/openapi/editor/menus/transformation/TransformationMenuItem;" />
      <node id="5578424278096906891" at="287,0,291,0" concept="4" trace="getTraceInfo#()Ljetbrains/mps/openapi/editor/menus/EditorMenuTraceInfo;" />
      <node id="5578424278096906891" at="296,0,300,0" concept="4" trace="isApplicable#(Ljetbrains/mps/openapi/editor/menus/transformation/TransformationMenuContext;)Z" />
      <node id="5578424278096906891" at="312,0,316,0" concept="4" trace="getParts#()Ljava/util/List;" />
      <node id="5578424278096906891" at="317,0,321,0" concept="4" trace="createItem#(Ljetbrains/mps/openapi/editor/menus/transformation/TransformationMenuContext;)Ljetbrains/mps/openapi/editor/menus/transformation/TransformationMenuItem;" />
      <node id="5578424278096906891" at="339,0,343,0" concept="4" trace="execute#(Ljava/lang/String;)V" />
      <node id="5578424278096906891" at="347,0,351,0" concept="4" trace="getTraceInfo#()Ljetbrains/mps/openapi/editor/menus/EditorMenuTraceInfo;" />
      <node id="5578424278096906891" at="355,0,359,0" concept="4" trace="createItem#(Ljetbrains/mps/openapi/editor/menus/transformation/TransformationMenuContext;)Ljetbrains/mps/openapi/editor/menus/transformation/TransformationMenuItem;" />
      <node id="5578424278096906891" at="384,0,388,0" concept="4" trace="getTraceInfo#()Ljetbrains/mps/openapi/editor/menus/EditorMenuTraceInfo;" />
      <node id="5578424278096906891" at="393,0,397,0" concept="4" trace="isApplicable#(Ljetbrains/mps/openapi/editor/menus/transformation/TransformationMenuContext;)Z" />
      <node id="5578424278096906891" at="409,0,413,0" concept="4" trace="getParts#()Ljava/util/List;" />
      <node id="5578424278096906891" at="414,0,418,0" concept="4" trace="createItem#(Ljetbrains/mps/openapi/editor/menus/transformation/TransformationMenuContext;)Ljetbrains/mps/openapi/editor/menus/transformation/TransformationMenuItem;" />
      <node id="5578424278096906891" at="436,0,440,0" concept="4" trace="execute#(Ljava/lang/String;)V" />
      <node id="5578424278096906891" at="444,0,448,0" concept="4" trace="getTraceInfo#()Ljetbrains/mps/openapi/editor/menus/EditorMenuTraceInfo;" />
      <node id="5578424278096906891" at="476,0,480,0" concept="4" trace="createItem#(Ljetbrains/mps/openapi/editor/menus/transformation/TransformationMenuContext;)Ljetbrains/mps/openapi/editor/menus/transformation/TransformationMenuItem;" />
      <node id="5578424278096906891" at="505,0,509,0" concept="4" trace="getTraceInfo#()Ljetbrains/mps/openapi/editor/menus/EditorMenuTraceInfo;" />
      <node id="5578424278096906891" at="50,276,55,5" concept="11" />
      <node id="7173407872093662879" at="84,296,89,7" concept="11" />
      <node id="5578424278096906891" at="106,261,111,7" concept="11" />
      <node id="5578424278096906891" at="134,0,139,0" concept="4" trace="getLabelText#(Ljava/lang/String;)Ljava/lang/String;" />
      <node id="5578424278096906891" at="172,0,177,0" concept="4" trace="getLabelText#(Ljava/lang/String;)Ljava/lang/String;" />
      <node id="5578424278096906891" at="203,263,208,7" concept="11" />
      <node id="5578424278096906891" at="233,0,238,0" concept="4" trace="getLabelText#(Ljava/lang/String;)Ljava/lang/String;" />
      <node id="5578424278096906891" at="271,0,276,0" concept="4" trace="getLabelText#(Ljava/lang/String;)Ljava/lang/String;" />
      <node id="5578424278096906891" at="305,261,310,7" concept="11" />
      <node id="5578424278096906891" at="333,0,338,0" concept="4" trace="getLabelText#(Ljava/lang/String;)Ljava/lang/String;" />
      <node id="5578424278096906891" at="371,0,376,0" concept="4" trace="getLabelText#(Ljava/lang/String;)Ljava/lang/String;" />
      <node id="5578424278096906891" at="402,261,407,7" concept="11" />
      <node id="5578424278096906891" at="430,0,435,0" concept="4" trace="getLabelText#(Ljava/lang/String;)Ljava/lang/String;" />
      <node id="5578424278096906891" at="457,289,462,7" concept="11" />
      <node id="5578424278096906891" at="492,0,497,0" concept="4" trace="getLabelText#(Ljava/lang/String;)Ljava/lang/String;" />
      <node id="5578424278096906891" at="277,0,283,0" concept="4" trace="execute#(Ljava/lang/String;)V" />
      <node id="1453235961835991485" at="512,0,518,0" concept="8" trace="check_qk1e79_a0a0d1#(Ljava/lang/String;)Z" />
      <node id="1453235961835992416" at="518,0,524,0" concept="8" trace="check_qk1e79_a0a0a4b#(Ljava/lang/String;)Z" />
      <node id="5578424278096906891" at="94,0,101,0" concept="4" trace="isApplicable#(Ljetbrains/mps/openapi/editor/menus/transformation/TransformationMenuContext;)Z" />
      <node id="5578424278096906891" at="126,0,133,0" concept="0" trace="Item#(Ljetbrains/mps/openapi/editor/menus/transformation/TransformationMenuContext;)V" />
      <node id="5578424278096906891" at="164,0,171,0" concept="0" trace="Item#(Ljetbrains/mps/openapi/editor/menus/transformation/TransformationMenuContext;)V" />
      <node id="5578424278096906891" at="225,0,232,0" concept="0" trace="Item#(Ljetbrains/mps/openapi/editor/menus/transformation/TransformationMenuContext;)V" />
      <node id="5578424278096906891" at="263,0,270,0" concept="0" trace="Item#(Ljetbrains/mps/openapi/editor/menus/transformation/TransformationMenuContext;)V" />
      <node id="5578424278096906891" at="325,0,332,0" concept="0" trace="Item#(Ljetbrains/mps/openapi/editor/menus/transformation/TransformationMenuContext;)V" />
      <node id="5578424278096906891" at="363,0,370,0" concept="0" trace="Item#(Ljetbrains/mps/openapi/editor/menus/transformation/TransformationMenuContext;)V" />
      <node id="5578424278096906891" at="422,0,429,0" concept="0" trace="Item#(Ljetbrains/mps/openapi/editor/menus/transformation/TransformationMenuContext;)V" />
      <node id="5578424278096906891" at="484,0,491,0" concept="0" trace="Item#(Ljetbrains/mps/openapi/editor/menus/transformation/TransformationMenuContext;)V" />
      <node id="5578424278096906891" at="465,0,473,0" concept="4" trace="getMenuLookup#(Ljetbrains/mps/openapi/editor/menus/transformation/TransformationMenuContext;)Ljetbrains/mps/openapi/editor/menus/transformation/TransformationMenuLookup;" />
      <node id="5578424278096906891" at="64,5,73,5" concept="3" />
      <node id="5578424278096906891" at="46,0,57,0" concept="4" trace="createMenuItems#(Ljetbrains/mps/openapi/editor/menus/transformation/TransformationMenuContext;)Ljava/util/List;" />
      <node id="5578424278096906891" at="102,0,113,0" concept="4" trace="createItems#(Ljetbrains/mps/openapi/editor/menus/transformation/TransformationMenuContext;)Ljava/util/List;" />
      <node id="5578424278096906891" at="199,0,210,0" concept="4" trace="createItem#(Ljetbrains/mps/openapi/editor/menus/transformation/TransformationMenuContext;)Ljetbrains/mps/openapi/editor/menus/transformation/TransformationMenuItem;" />
      <node id="5578424278096906891" at="301,0,312,0" concept="4" trace="createItems#(Ljetbrains/mps/openapi/editor/menus/transformation/TransformationMenuContext;)Ljava/util/List;" />
      <node id="5578424278096906891" at="398,0,409,0" concept="4" trace="createItems#(Ljetbrains/mps/openapi/editor/menus/transformation/TransformationMenuContext;)Ljava/util/List;" />
      <node id="5578424278096906891" at="453,0,464,0" concept="4" trace="createItems#(Ljetbrains/mps/openapi/editor/menus/transformation/TransformationMenuContext;)Ljava/util/List;" />
      <node id="7173407872093662879" at="78,0,91,0" concept="4" trace="createItems#(Ljetbrains/mps/openapi/editor/menus/transformation/TransformationMenuContext;)Ljava/util/List;" />
      <node id="5578424278096906891" at="58,0,76,0" concept="4" trace="getParts#(Ljetbrains/mps/openapi/editor/menus/transformation/TransformationMenuContext;)Ljava/util/List;" />
      <scope id="7140355682307211501" at="141,54,141,54" />
      <scope id="7429591467344248654" at="378,54,378,54" />
      <scope id="5126791860783355177" at="499,52,499,52" />
      <scope id="5578424278096906891" at="42,67,43,63" />
      <scope id="5578424278096906891" at="51,9,52,44" />
      <scope id="5578424278096906891" at="53,15,54,50" />
      <scope id="5578424278096906891" at="62,128,63,73" />
      <scope id="7173407872093662879" at="85,11,86,42" />
      <scope id="7173407872093662879" at="87,17,88,52" />
      <scope id="8740634663380048339" at="96,192,97,74" />
      <scope id="5578424278096906891" at="107,11,108,42" />
      <scope id="5578424278096906891" at="109,17,110,52" />
      <scope id="5578424278096906891" at="114,92,115,162" />
      <scope id="5578424278096906891" at="119,86,120,100" />
      <scope id="5692353713942446805" at="136,52,137,31" />
      <scope id="5578424278096906891" at="148,51,149,39" />
      <scope id="5578424278096906891" at="157,84,158,77" />
      <scope id="5854293292111159275" at="174,50,175,29" />
      <scope id="7140355682307227984" at="179,52,180,75" />
      <scope id="5578424278096906891" at="187,49,188,37" />
      <scope id="2468431357019693942" at="195,66,196,31" />
      <scope id="5578424278096906891" at="204,11,205,41" />
      <scope id="5578424278096906891" at="206,17,207,52" />
      <scope id="5578424278096906891" at="213,92,214,240" />
      <scope id="5578424278096906891" at="218,86,219,102" />
      <scope id="5854293292111204919" at="235,52,236,31" />
      <scope id="5578424278096906898" at="240,54,241,57" />
      <scope id="5578424278096906891" at="248,51,249,39" />
      <scope id="5578424278096906891" at="256,86,257,102" />
      <scope id="5854293292111205195" at="273,52,274,38" />
      <scope id="5578424278096906891" at="288,51,289,39" />
      <scope id="6516520003788537056" at="297,72,298,198" />
      <scope id="5578424278096906891" at="306,11,307,42" />
      <scope id="5578424278096906891" at="308,17,309,52" />
      <scope id="5578424278096906891" at="313,92,314,236" />
      <scope id="5578424278096906891" at="318,86,319,100" />
      <scope id="5854293292111205828" at="335,52,336,35" />
      <scope id="5578424278096924430" at="340,54,341,353" />
      <scope id="5578424278096906891" at="348,51,349,39" />
      <scope id="5578424278096906891" at="356,86,357,100" />
      <scope id="7429591467344248650" at="373,52,374,28" />
      <scope id="5578424278096906891" at="385,51,386,39" />
      <scope id="6516520003788546297" at="394,72,395,202" />
      <scope id="5578424278096906891" at="403,11,404,42" />
      <scope id="5578424278096906891" at="405,17,406,52" />
      <scope id="5578424278096906891" at="410,92,411,162" />
      <scope id="5578424278096906891" at="415,86,416,100" />
      <scope id="5854293292111206694" at="432,52,433,220" />
      <scope id="5578424278096930820" at="437,54,438,339" />
      <scope id="5578424278096906891" at="445,51,446,39" />
      <scope id="5578424278096906891" at="458,11,459,42" />
      <scope id="5578424278096906891" at="460,17,461,52" />
      <scope id="5578424278096906891" at="477,84,478,77" />
      <scope id="5126791860783355173" at="494,50,495,32" />
      <scope id="5578424278096906891" at="506,49,507,37" />
      <scope id="1453235961835991485" at="513,36,514,45" />
      <scope id="1453235961835992416" at="519,36,520,45" />
      <scope id="5578424278096906891" at="140,0,143,0">
        <var name="pattern" id="5578424278096906891" />
      </scope>
      <scope id="5578424278096916450" at="278,54,281,68">
        <var name="newNode" id="5578424278096921685" />
      </scope>
      <scope id="5578424278096906891" at="377,0,380,0">
        <var name="pattern" id="5578424278096906891" />
      </scope>
      <scope id="5578424278096906891" at="498,0,501,0">
        <var name="pattern" id="5578424278096906891" />
      </scope>
      <scope id="5578424278096906891" at="41,0,45,0">
        <var name="location" id="5578424278096906891" />
      </scope>
      <scope id="6516520003788535121" at="95,72,99,18" />
      <scope id="5578424278096906891" at="113,0,117,0" />
      <scope id="5578424278096906891" at="118,0,122,0">
        <var name="context" id="5578424278096906891" />
      </scope>
      <scope id="5578424278096906891" at="147,0,151,0" />
      <scope id="5578424278096906891" at="156,0,160,0">
        <var name="context" id="5578424278096906891" />
      </scope>
      <scope id="5578424278096906891" at="178,0,182,0">
        <var name="pattern" id="5578424278096906891" />
      </scope>
      <scope id="5578424278096906891" at="186,0,190,0" />
      <scope id="5578424278096906891" at="194,0,198,0">
        <var name="_context" id="5578424278096906891" />
      </scope>
      <scope id="5578424278096906891" at="212,0,216,0" />
      <scope id="5578424278096906891" at="217,0,221,0">
        <var name="context" id="5578424278096906891" />
      </scope>
      <scope id="5578424278096906891" at="239,0,243,0">
        <var name="pattern" id="5578424278096906891" />
      </scope>
      <scope id="5578424278096906891" at="247,0,251,0" />
      <scope id="5578424278096906891" at="255,0,259,0">
        <var name="context" id="5578424278096906891" />
      </scope>
      <scope id="5578424278096906891" at="287,0,291,0" />
      <scope id="5578424278096906891" at="296,0,300,0">
        <var name="_context" id="5578424278096906891" />
      </scope>
      <scope id="5578424278096906891" at="312,0,316,0" />
      <scope id="5578424278096906891" at="317,0,321,0">
        <var name="context" id="5578424278096906891" />
      </scope>
      <scope id="5578424278096906891" at="339,0,343,0">
        <var name="pattern" id="5578424278096906891" />
      </scope>
      <scope id="5578424278096906891" at="347,0,351,0" />
      <scope id="5578424278096906891" at="355,0,359,0">
        <var name="context" id="5578424278096906891" />
      </scope>
      <scope id="5578424278096906891" at="384,0,388,0" />
      <scope id="5578424278096906891" at="393,0,397,0">
        <var name="_context" id="5578424278096906891" />
      </scope>
      <scope id="5578424278096906891" at="409,0,413,0" />
      <scope id="5578424278096906891" at="414,0,418,0">
        <var name="context" id="5578424278096906891" />
      </scope>
      <scope id="5578424278096906891" at="436,0,440,0">
        <var name="pattern" id="5578424278096906891" />
      </scope>
      <scope id="5578424278096906891" at="444,0,448,0" />
      <scope id="5578424278096906891" at="467,90,471,365">
        <var name="editorContext" id="5578424278096906891" />
        <var name="node" id="5578424278096906891" />
      </scope>
      <scope id="5578424278096906891" at="476,0,480,0">
        <var name="context" id="5578424278096906891" />
      </scope>
      <scope id="5578424278096906891" at="505,0,509,0" />
      <scope id="1453235961835991485" at="512,72,516,17" />
      <scope id="1453235961835992416" at="518,73,522,17" />
      <scope id="5578424278096906891" at="126,57,131,54" />
      <scope id="5578424278096906891" at="134,0,139,0">
        <var name="pattern" id="5578424278096906891" />
      </scope>
      <scope id="5578424278096906891" at="164,55,169,52" />
      <scope id="5578424278096906891" at="172,0,177,0">
        <var name="pattern" id="5578424278096906891" />
      </scope>
      <scope id="5578424278096906891" at="225,57,230,54" />
      <scope id="5578424278096906891" at="233,0,238,0">
        <var name="pattern" id="5578424278096906891" />
      </scope>
      <scope id="5578424278096906891" at="263,57,268,54" />
      <scope id="5578424278096906891" at="271,0,276,0">
        <var name="pattern" id="5578424278096906891" />
      </scope>
      <scope id="5578424278096906891" at="325,57,330,54" />
      <scope id="5578424278096906891" at="333,0,338,0">
        <var name="pattern" id="5578424278096906891" />
      </scope>
      <scope id="5578424278096906891" at="363,57,368,54" />
      <scope id="5578424278096906891" at="371,0,376,0">
        <var name="pattern" id="5578424278096906891" />
      </scope>
      <scope id="5578424278096906891" at="422,57,427,54" />
      <scope id="5578424278096906891" at="430,0,435,0">
        <var name="pattern" id="5578424278096906891" />
      </scope>
      <scope id="5578424278096906891" at="484,55,489,52" />
      <scope id="5578424278096906891" at="492,0,497,0">
        <var name="pattern" id="5578424278096906891" />
      </scope>
      <scope id="5578424278096906891" at="277,0,283,0">
        <var name="pattern" id="5578424278096906891" />
      </scope>
      <scope id="1453235961835991485" at="512,0,518,0">
        <var name="checkedDotOperand" id="1453235961835991485" />
      </scope>
      <scope id="1453235961835992416" at="518,0,524,0">
        <var name="checkedDotOperand" id="1453235961835992416" />
      </scope>
      <scope id="5578424278096906891" at="48,99,55,5" />
      <scope id="5578424278096906891" at="65,135,72,70" />
      <scope id="5578424278096906891" at="94,0,101,0">
        <var name="_context" id="5578424278096906891" />
      </scope>
      <scope id="5578424278096906891" at="104,97,111,7" />
      <scope id="5578424278096906891" at="126,0,133,0">
        <var name="context" id="5578424278096906891" />
      </scope>
      <scope id="5578424278096906891" at="164,0,171,0">
        <var name="context" id="5578424278096906891" />
      </scope>
      <scope id="5578424278096906891" at="201,90,208,7" />
      <scope id="5578424278096906891" at="225,0,232,0">
        <var name="context" id="5578424278096906891" />
      </scope>
      <scope id="5578424278096906891" at="263,0,270,0">
        <var name="context" id="5578424278096906891" />
      </scope>
      <scope id="5578424278096906891" at="303,97,310,7" />
      <scope id="5578424278096906891" at="325,0,332,0">
        <var name="context" id="5578424278096906891" />
      </scope>
      <scope id="5578424278096906891" at="363,0,370,0">
        <var name="context" id="5578424278096906891" />
      </scope>
      <scope id="5578424278096906891" at="400,97,407,7" />
      <scope id="5578424278096906891" at="422,0,429,0">
        <var name="context" id="5578424278096906891" />
      </scope>
      <scope id="5578424278096906891" at="455,97,462,7" />
      <scope id="5578424278096906891" at="484,0,491,0">
        <var name="context" id="5578424278096906891" />
      </scope>
      <scope id="5578424278096906891" at="465,0,473,0">
        <var name="_context" id="5578424278096906891" />
      </scope>
      <scope id="7173407872093662879" at="80,97,89,7">
        <var name="name" id="7173407872093662879" />
        <var name="targetConcept" id="7173407872093662879" />
      </scope>
      <scope id="5578424278096906891" at="46,0,57,0">
        <var name="context" id="5578424278096906891" />
      </scope>
      <scope id="5578424278096906891" at="102,0,113,0">
        <var name="context" id="5578424278096906891" />
      </scope>
      <scope id="5578424278096906891" at="199,0,210,0">
        <var name="context" id="5578424278096906891" />
      </scope>
      <scope id="5578424278096906891" at="301,0,312,0">
        <var name="context" id="5578424278096906891" />
      </scope>
      <scope id="5578424278096906891" at="398,0,409,0">
        <var name="context" id="5578424278096906891" />
      </scope>
      <scope id="5578424278096906891" at="453,0,464,0">
        <var name="context" id="5578424278096906891" />
      </scope>
      <scope id="7173407872093662879" at="78,0,91,0">
        <var name="context" id="7173407872093662879" />
      </scope>
      <scope id="5578424278096906891" at="60,124,74,18">
        <var name="result" id="5578424278096906891" />
      </scope>
      <scope id="5578424278096906891" at="58,0,76,0">
        <var name="_context" id="5578424278096906891" />
      </scope>
      <unit id="7173407872093662879" at="77,0,93,0" name="jetbrains.mps.lang.editor.menus.contextAssistant.testLanguage.editor.Child_TransformationMenu$TMP_IncludeSM_qk1e79_a0" />
      <unit id="5578424278096906891" at="452,0,475,0" name="jetbrains.mps.lang.editor.menus.contextAssistant.testLanguage.editor.Child_TransformationMenu$TMP_Include_qk1e79_f1" />
      <unit id="5578424278096906891" at="123,0,152,0" name="jetbrains.mps.lang.editor.menus.contextAssistant.testLanguage.editor.Child_TransformationMenu$TMP_Group_qk1e79_a1$TMP_Action_qk1e79_a0b$Item" />
      <unit id="5578424278096906891" at="360,0,389,0" name="jetbrains.mps.lang.editor.menus.contextAssistant.testLanguage.editor.Child_TransformationMenu$TMP_Group_qk1e79_d1$TMP_Action_qk1e79_b3b$Item" />
      <unit id="5578424278096906891" at="481,0,510,0" name="jetbrains.mps.lang.editor.menus.contextAssistant.testLanguage.editor.Child_TransformationMenu$TMP_Action_qk1e79_g1$Item" />
      <unit id="5578424278096906891" at="161,0,191,0" name="jetbrains.mps.lang.editor.menus.contextAssistant.testLanguage.editor.Child_TransformationMenu$TMP_Action_qk1e79_b1$Item" />
      <unit id="5578424278096906891" at="222,0,252,0" name="jetbrains.mps.lang.editor.menus.contextAssistant.testLanguage.editor.Child_TransformationMenu$TMP_SubMenu_qk1e79_c1$TMP_Action_qk1e79_a2b$Item" />
      <unit id="5578424278096906891" at="322,0,352,0" name="jetbrains.mps.lang.editor.menus.contextAssistant.testLanguage.editor.Child_TransformationMenu$TMP_Group_qk1e79_d1$TMP_Action_qk1e79_a3b$Item" />
      <unit id="5578424278096906891" at="419,0,449,0" name="jetbrains.mps.lang.editor.menus.contextAssistant.testLanguage.editor.Child_TransformationMenu$TMP_Group_qk1e79_e1$TMP_Action_qk1e79_a4b$Item" />
      <unit id="5578424278096906891" at="260,0,292,0" name="jetbrains.mps.lang.editor.menus.contextAssistant.testLanguage.editor.Child_TransformationMenu$TMP_SubMenu_qk1e79_c1$TMP_Action_qk1e79_b2b$Item" />
      <unit id="5578424278096906891" at="117,0,154,0" name="jetbrains.mps.lang.editor.menus.contextAssistant.testLanguage.editor.Child_TransformationMenu$TMP_Group_qk1e79_a1$TMP_Action_qk1e79_a0b" />
      <unit id="5578424278096906891" at="354,0,391,0" name="jetbrains.mps.lang.editor.menus.contextAssistant.testLanguage.editor.Child_TransformationMenu$TMP_Group_qk1e79_d1$TMP_Action_qk1e79_b3b" />
      <unit id="5578424278096906891" at="475,0,512,0" name="jetbrains.mps.lang.editor.menus.contextAssistant.testLanguage.editor.Child_TransformationMenu$TMP_Action_qk1e79_g1" />
      <unit id="5578424278096906891" at="155,0,193,0" name="jetbrains.mps.lang.editor.menus.contextAssistant.testLanguage.editor.Child_TransformationMenu$TMP_Action_qk1e79_b1" />
      <unit id="5578424278096906891" at="216,0,254,0" name="jetbrains.mps.lang.editor.menus.contextAssistant.testLanguage.editor.Child_TransformationMenu$TMP_SubMenu_qk1e79_c1$TMP_Action_qk1e79_a2b" />
      <unit id="5578424278096906891" at="316,0,354,0" name="jetbrains.mps.lang.editor.menus.contextAssistant.testLanguage.editor.Child_TransformationMenu$TMP_Group_qk1e79_d1$TMP_Action_qk1e79_a3b" />
      <unit id="5578424278096906891" at="413,0,451,0" name="jetbrains.mps.lang.editor.menus.contextAssistant.testLanguage.editor.Child_TransformationMenu$TMP_Group_qk1e79_e1$TMP_Action_qk1e79_a4b" />
      <unit id="5578424278096906891" at="254,0,294,0" name="jetbrains.mps.lang.editor.menus.contextAssistant.testLanguage.editor.Child_TransformationMenu$TMP_SubMenu_qk1e79_c1$TMP_Action_qk1e79_b2b" />
      <unit id="5578424278096906891" at="392,0,452,0" name="jetbrains.mps.lang.editor.menus.contextAssistant.testLanguage.editor.Child_TransformationMenu$TMP_Group_qk1e79_e1" />
      <unit id="5578424278096906891" at="93,0,155,0" name="jetbrains.mps.lang.editor.menus.contextAssistant.testLanguage.editor.Child_TransformationMenu$TMP_Group_qk1e79_a1" />
      <unit id="5578424278096906891" at="295,0,392,0" name="jetbrains.mps.lang.editor.menus.contextAssistant.testLanguage.editor.Child_TransformationMenu$TMP_Group_qk1e79_d1" />
      <unit id="5578424278096906891" at="193,0,295,0" name="jetbrains.mps.lang.editor.menus.contextAssistant.testLanguage.editor.Child_TransformationMenu$TMP_SubMenu_qk1e79_c1" />
      <unit id="5578424278096906891" at="39,0,525,0" name="jetbrains.mps.lang.editor.menus.contextAssistant.testLanguage.editor.Child_TransformationMenu" />
    </file>
  </root>
  <root nodeRef="r:0f1cfce5-1514-42b6-8353-156be9a116e3(jetbrains.mps.lang.editor.menus.contextAssistant.testLanguage.editor)/7253742591936243054">
    <file name="NamedMenu.java">
      <node id="7253742591936243054" at="30,0,31,0" concept="2" trace="myLocations" />
      <node id="7253742591936243054" at="32,67,33,63" concept="6" />
      <node id="7253742591936243054" at="38,99,39,49" concept="1" />
      <node id="7253742591936243054" at="39,49,40,274" concept="1" />
      <node id="7253742591936243054" at="41,9,42,44" concept="6" />
      <node id="7253742591936243054" at="43,15,44,50" concept="1" />
      <node id="7253742591936243054" at="50,124,51,156" concept="5" />
      <node id="7253742591936243054" at="52,135,53,55" concept="1" />
      <node id="7253742591936243054" at="53,55,54,58" concept="1" />
      <node id="7253742591936243054" at="54,58,55,55" concept="1" />
      <node id="7253742591936243054" at="57,173,58,55" concept="1" />
      <node id="7253742591936243054" at="58,55,59,58" concept="1" />
      <node id="7253742591936243054" at="59,58,60,55" concept="1" />
      <node id="7253742591936243054" at="61,5,62,18" concept="6" />
      <node id="7253742591936243054" at="67,84,68,62" concept="6" />
      <node id="7253742591936243054" at="72,0,73,0" concept="2" trace="_context" />
      <node id="7253742591936243054" at="73,0,74,0" concept="2" trace="myEditorMenuTraceInfo" />
      <node id="7253742591936243054" at="74,55,75,27" concept="1" />
      <node id="7253742591936243054" at="75,27,76,54" concept="1" />
      <node id="7253742591936243054" at="76,54,77,271" concept="1" />
      <node id="7253742591936243054" at="77,271,78,77" concept="1" />
      <node id="7253742591936243054" at="78,77,79,52" concept="1" />
      <node id="1953791277760401716" at="84,50,85,23" concept="6" />
      <node id="1953791277760344767" at="89,52,90,175" concept="1" />
      <node id="8167429266953990310" at="95,70,96,39" concept="6" />
      <node id="7253742591936243054" at="101,49,102,37" concept="6" />
      <node id="7253742591936243054" at="108,38,109,114" concept="9" />
      <node id="7253742591936243054" at="113,134,114,51" concept="1" />
      <node id="7253742591936243054" at="114,51,115,292" concept="1" />
      <node id="7253742591936243054" at="116,11,117,79" concept="6" />
      <node id="7253742591936243054" at="118,17,119,52" concept="1" />
      <node id="7253742591936243054" at="124,0,125,0" concept="2" trace="myTraceInfo" />
      <node id="7253742591936243054" at="125,87,126,35" concept="9" />
      <node id="7253742591936243054" at="126,35,127,71" concept="1" />
      <node id="7253742591936243054" at="131,49,132,27" concept="6" />
      <node id="1953791277760678139" at="135,70,136,36" concept="6" />
      <node id="7253742591936243054" at="142,84,143,62" concept="6" />
      <node id="7253742591936243054" at="147,0,148,0" concept="2" trace="_context" />
      <node id="7253742591936243054" at="148,0,149,0" concept="2" trace="myEditorMenuTraceInfo" />
      <node id="7253742591936243054" at="149,55,150,27" concept="1" />
      <node id="7253742591936243054" at="150,27,151,54" concept="1" />
      <node id="7253742591936243054" at="151,54,152,271" concept="1" />
      <node id="7253742591936243054" at="152,271,153,77" concept="1" />
      <node id="7253742591936243054" at="153,77,154,52" concept="1" />
      <node id="7050984401975123236" at="159,50,160,39" concept="6" />
      <node id="7253742591936243054" at="171,49,172,37" concept="6" />
      <node id="7253742591936243054" at="108,0,111,0" concept="0" trace="TMP_Intention_qsw3kc_b0#()V" />
      <node id="7253742591936243054" at="163,0,166,0" concept="4" trace="execute#(Ljava/lang/String;)V" />
      <node id="7253742591936243054" at="31,0,35,0" concept="4" trace="isApplicableToLocation#(Ljava/lang/String;)Z" />
      <node id="7253742591936243054" at="66,0,70,0" concept="4" trace="createItem#(Ljetbrains/mps/openapi/editor/menus/transformation/TransformationMenuContext;)Ljetbrains/mps/openapi/editor/menus/transformation/TransformationMenuItem;" />
      <node id="7253742591936243054" at="88,0,92,0" concept="4" trace="execute#(Ljava/lang/String;)V" />
      <node id="7253742591936243054" at="94,0,98,0" concept="4" trace="getShortDescriptionText#(Ljava/lang/String;)Ljava/lang/String;" />
      <node id="7253742591936243054" at="100,0,104,0" concept="4" trace="getTraceInfo#()Ljetbrains/mps/openapi/editor/menus/EditorMenuTraceInfo;" />
      <node id="7253742591936243054" at="125,0,129,0" concept="0" trace="Item#(Ljetbrains/mps/openapi/editor/menus/transformation/TransformationMenuContext;Ljetbrains/mps/openapi/intentions/IntentionExecutable;)V" />
      <node id="7253742591936243054" at="130,0,134,0" concept="4" trace="getTraceInfo#()Ljetbrains/mps/openapi/editor/menus/EditorMenuTraceInfo;" />
      <node id="7253742591936243054" at="134,0,138,0" concept="4" trace="getShortDescriptionText#(Ljava/lang/String;)Ljava/lang/String;" />
      <node id="7253742591936243054" at="141,0,145,0" concept="4" trace="createItem#(Ljetbrains/mps/openapi/editor/menus/transformation/TransformationMenuContext;)Ljetbrains/mps/openapi/editor/menus/transformation/TransformationMenuItem;" />
      <node id="7253742591936243054" at="170,0,174,0" concept="4" trace="getTraceInfo#()Ljetbrains/mps/openapi/editor/menus/EditorMenuTraceInfo;" />
      <node id="7253742591936243054" at="40,274,45,5" concept="11" />
      <node id="7253742591936243054" at="51,156,56,5" concept="3" />
      <node id="7253742591936243054" at="56,5,61,5" concept="3" />
      <node id="7253742591936243054" at="82,0,87,0" concept="4" trace="getLabelText#(Ljava/lang/String;)Ljava/lang/String;" />
      <node id="7253742591936243054" at="115,292,120,7" concept="11" />
      <node id="7253742591936243054" at="157,0,162,0" concept="4" trace="getLabelText#(Ljava/lang/String;)Ljava/lang/String;" />
      <node id="7253742591936243054" at="74,0,81,0" concept="0" trace="Item#(Ljetbrains/mps/openapi/editor/menus/transformation/TransformationMenuContext;)V" />
      <node id="7253742591936243054" at="149,0,156,0" concept="0" trace="Item#(Ljetbrains/mps/openapi/editor/menus/transformation/TransformationMenuContext;)V" />
      <node id="7253742591936243054" at="112,0,122,0" concept="4" trace="createItem#(Ljetbrains/mps/openapi/editor/menus/transformation/TransformationMenuContext;Ljetbrains/mps/openapi/intentions/IntentionExecutable;)Ljetbrains/mps/openapi/editor/menus/transformation/TransformationMenuItem;" />
      <node id="7253742591936243054" at="36,0,47,0" concept="4" trace="createMenuItems#(Ljetbrains/mps/openapi/editor/menus/transformation/TransformationMenuContext;)Ljava/util/List;" />
      <node id="7253742591936243054" at="48,0,64,0" concept="4" trace="getParts#(Ljetbrains/mps/openapi/editor/menus/transformation/TransformationMenuContext;)Ljava/util/List;" />
      <scope id="7050984401975123159" at="164,52,164,52" />
      <scope id="7253742591936243054" at="32,67,33,63" />
      <scope id="7253742591936243054" at="41,9,42,44" />
      <scope id="7253742591936243054" at="43,15,44,50" />
      <scope id="7253742591936243054" at="67,84,68,62" />
      <scope id="9139282140827950978" at="84,50,85,23" />
      <scope id="9139282140827950982" at="89,52,90,175" />
      <scope id="1953791277760402527" at="95,70,96,39" />
      <scope id="7253742591936243054" at="101,49,102,37" />
      <scope id="7253742591936243054" at="108,38,109,114" />
      <scope id="7253742591936243054" at="116,11,117,79" />
      <scope id="7253742591936243054" at="118,17,119,52" />
      <scope id="7253742591936243054" at="131,49,132,27" />
      <scope id="1953791277760677413" at="135,70,136,36" />
      <scope id="7253742591936243054" at="142,84,143,62" />
      <scope id="7050984401975123155" at="159,50,160,39" />
      <scope id="7253742591936243054" at="171,49,172,37" />
      <scope id="7253742591936243054" at="125,87,127,71" />
      <scope id="7253742591936243054" at="52,135,55,55" />
      <scope id="7253742591936243054" at="57,173,60,55" />
      <scope id="7253742591936243054" at="108,0,111,0" />
      <scope id="7253742591936243054" at="163,0,166,0">
        <var name="pattern" id="7253742591936243054" />
      </scope>
      <scope id="7253742591936243054" at="31,0,35,0">
        <var name="location" id="7253742591936243054" />
      </scope>
      <scope id="7253742591936243054" at="66,0,70,0">
        <var name="context" id="7253742591936243054" />
      </scope>
      <scope id="7253742591936243054" at="88,0,92,0">
        <var name="pattern" id="7253742591936243054" />
      </scope>
      <scope id="7253742591936243054" at="94,0,98,0">
        <var name="pattern" id="7253742591936243054" />
      </scope>
      <scope id="7253742591936243054" at="100,0,104,0" />
      <scope id="7253742591936243054" at="125,0,129,0">
        <var name="context" id="7253742591936243054" />
        <var name="executable" id="7253742591936243054" />
      </scope>
      <scope id="7253742591936243054" at="130,0,134,0" />
      <scope id="7253742591936243054" at="134,0,138,0">
        <var name="pattern" id="7253742591936243054" />
      </scope>
      <scope id="7253742591936243054" at="141,0,145,0">
        <var name="context" id="7253742591936243054" />
      </scope>
      <scope id="7253742591936243054" at="170,0,174,0" />
      <scope id="7253742591936243054" at="74,55,79,52" />
      <scope id="7253742591936243054" at="82,0,87,0">
        <var name="pattern" id="7253742591936243054" />
      </scope>
      <scope id="7253742591936243054" at="149,55,154,52" />
      <scope id="7253742591936243054" at="157,0,162,0">
        <var name="pattern" id="7253742591936243054" />
      </scope>
      <scope id="7253742591936243054" at="38,99,45,5" />
      <scope id="7253742591936243054" at="74,0,81,0">
        <var name="context" id="7253742591936243054" />
      </scope>
      <scope id="7253742591936243054" at="113,134,120,7" />
      <scope id="7253742591936243054" at="149,0,156,0">
        <var name="context" id="7253742591936243054" />
      </scope>
      <scope id="7253742591936243054" at="112,0,122,0">
        <var name="context" id="7253742591936243054" />
        <var name="executable" id="7253742591936243054" />
      </scope>
      <scope id="7253742591936243054" at="36,0,47,0">
        <var name="context" id="7253742591936243054" />
      </scope>
      <scope id="7253742591936243054" at="50,124,62,18">
        <var name="result" id="7253742591936243054" />
      </scope>
      <scope id="7253742591936243054" at="48,0,64,0">
        <var name="_context" id="7253742591936243054" />
      </scope>
      <unit id="7253742591936243054" at="123,0,139,0" name="jetbrains.mps.lang.editor.menus.contextAssistant.testLanguage.editor.NamedMenu$TMP_Intention_qsw3kc_b0$Item" />
      <unit id="7253742591936243054" at="146,0,175,0" name="jetbrains.mps.lang.editor.menus.contextAssistant.testLanguage.editor.NamedMenu$TMP_Action_qsw3kc_c0$Item" />
      <unit id="7253742591936243054" at="107,0,140,0" name="jetbrains.mps.lang.editor.menus.contextAssistant.testLanguage.editor.NamedMenu$TMP_Intention_qsw3kc_b0" />
      <unit id="7253742591936243054" at="71,0,105,0" name="jetbrains.mps.lang.editor.menus.contextAssistant.testLanguage.editor.NamedMenu$TMP_Action_qsw3kc_a0$Item" />
      <unit id="7253742591936243054" at="140,0,177,0" name="jetbrains.mps.lang.editor.menus.contextAssistant.testLanguage.editor.NamedMenu$TMP_Action_qsw3kc_c0" />
      <unit id="7253742591936243054" at="65,0,107,0" name="jetbrains.mps.lang.editor.menus.contextAssistant.testLanguage.editor.NamedMenu$TMP_Action_qsw3kc_a0" />
      <unit id="7253742591936243054" at="29,0,178,0" name="jetbrains.mps.lang.editor.menus.contextAssistant.testLanguage.editor.NamedMenu" />
    </file>
  </root>
  <root nodeRef="r:0f1cfce5-1514-42b6-8353-156be9a116e3(jetbrains.mps.lang.editor.menus.contextAssistant.testLanguage.editor)/9025427969322494564">
    <file name="OtherSubconceptOfChild_Editor.java">
      <node id="9025427969322494564" at="11,79,12,88" concept="6" />
      <node id="9025427969322494564" at="11,0,14,0" concept="4" trace="createEditorCell#(Ljetbrains/mps/openapi/editor/EditorContext;Lorg/jetbrains/mps/openapi/model/SNode;)Ljetbrains/mps/openapi/editor/cells/EditorCell;" />
      <scope id="9025427969322494564" at="11,79,12,88" />
      <scope id="9025427969322494564" at="11,0,14,0">
        <var name="editorContext" id="9025427969322494564" />
        <var name="node" id="9025427969322494564" />
      </scope>
      <unit id="9025427969322494564" at="10,0,15,0" name="jetbrains.mps.lang.editor.menus.contextAssistant.testLanguage.editor.OtherSubconceptOfChild_Editor" />
    </file>
    <file name="OtherSubconceptOfChild_EditorBuilder_a.java">
      <node id="9025427969322494564" at="16,102,17,19" concept="9" />
      <node id="9025427969322494564" at="17,19,18,18" concept="1" />
      <node id="9025427969322494564" at="23,26,24,18" concept="6" />
      <node id="9025427969322494564" at="27,39,28,37" concept="6" />
      <node id="9025427969322494566" at="31,48,32,118" concept="5" />
      <node id="9025427969322494566" at="32,118,33,46" concept="1" />
      <node id="9025427969322494566" at="33,46,34,28" concept="1" />
      <node id="9025427969322494566" at="34,28,35,65" concept="1" />
      <node id="9025427969322494566" at="35,65,36,34" concept="1" />
      <node id="9025427969322494566" at="36,34,37,22" concept="6" />
      <node id="9025427969322494564" at="13,0,15,0" concept="2" trace="myNode" />
      <node id="9025427969322494564" at="27,0,30,0" concept="4" trace="createCell#()Ljetbrains/mps/openapi/editor/cells/EditorCell;" />
      <node id="9025427969322494564" at="16,0,20,0" concept="0" trace="OtherSubconceptOfChild_EditorBuilder_a#(Ljetbrains/mps/openapi/editor/EditorContext;Lorg/jetbrains/mps/openapi/model/SNode;)V" />
      <node id="9025427969322494564" at="21,0,26,0" concept="4" trace="getNode#()Lorg/jetbrains/mps/openapi/model/SNode;" />
      <node id="9025427969322494566" at="31,0,39,0" concept="4" trace="createConstant_g3dzsf_a#()Ljetbrains/mps/openapi/editor/cells/EditorCell;" />
      <scope id="9025427969322494564" at="23,26,24,18" />
      <scope id="9025427969322494564" at="27,39,28,37" />
      <scope id="9025427969322494564" at="16,102,18,18" />
      <scope id="9025427969322494564" at="27,0,30,0" />
      <scope id="9025427969322494564" at="16,0,20,0">
        <var name="context" id="9025427969322494564" />
        <var name="node" id="9025427969322494564" />
      </scope>
      <scope id="9025427969322494564" at="21,0,26,0" />
      <scope id="9025427969322494566" at="31,48,37,22">
        <var name="editorCell" id="9025427969322494566" />
      </scope>
      <scope id="9025427969322494566" at="31,0,39,0" />
      <unit id="9025427969322494564" at="12,0,40,0" name="jetbrains.mps.lang.editor.menus.contextAssistant.testLanguage.editor.OtherSubconceptOfChild_EditorBuilder_a" />
    </file>
  </root>
</debug-info>
>>>>>>> 77bda61e
<|MERGE_RESOLUTION|>--- conflicted
+++ resolved
@@ -1,5 +1,3 @@
-<<<<<<< HEAD
-=======
 <?xml version="1.0" encoding="UTF-8"?>
 <debug-info version="2">
   <concept fqn="c:f3061a53-9226-4cc5-a443-f952ceaf5816/1068580123140:jetbrains.mps.baseLanguage.structure.ConstructorDeclaration" />
@@ -13,6 +11,7 @@
   <concept fqn="c:f3061a53-9226-4cc5-a443-f952ceaf5816/1081236700938:jetbrains.mps.baseLanguage.structure.StaticMethodDeclaration" />
   <concept fqn="c:f3061a53-9226-4cc5-a443-f952ceaf5816/1070475587102:jetbrains.mps.baseLanguage.structure.SuperConstructorInvocation" />
   <concept fqn="c:f3061a53-9226-4cc5-a443-f952ceaf5816/1164991038168:jetbrains.mps.baseLanguage.structure.ThrowStatement" />
+  <concept fqn="c:f3061a53-9226-4cc5-a443-f952ceaf5816/1164879751025:jetbrains.mps.baseLanguage.structure.TryCatchStatement" />
   <concept fqn="c:f3061a53-9226-4cc5-a443-f952ceaf5816/1153952380246:jetbrains.mps.baseLanguage.structure.TryStatement" />
   <root>
     <file name="EditorAspectDescriptorImpl.java">
@@ -50,9 +49,9 @@
       <node id="1892012100483092894" at="105,65,106,279" concept="6" />
       <node id="1892012100483092659" at="31,0,35,0" concept="4" trace="isApplicableToLocation#(Ljava/lang/String;)Z" />
       <node id="1892012100483092659" at="51,156,55,5" concept="3" />
-      <node id="1892012100483092659" at="40,309,45,5" concept="11" />
-      <node id="1892012100483092659" at="64,293,69,7" concept="11" />
-      <node id="1892012100483092659" at="87,294,92,7" concept="11" />
+      <node id="1892012100483092659" at="40,309,45,5" concept="12" />
+      <node id="1892012100483092659" at="64,293,69,7" concept="12" />
+      <node id="1892012100483092659" at="87,294,92,7" concept="12" />
       <node id="1892012100483092659" at="103,0,108,0" concept="4" trace="getNode#(Ljetbrains/mps/openapi/editor/menus/transformation/TransformationMenuContext;)Lorg/jetbrains/mps/openapi/model/SNode;" />
       <node id="1892012100483092659" at="72,0,80,0" concept="4" trace="getMenuLookup#(Ljetbrains/mps/openapi/editor/menus/transformation/TransformationMenuContext;)Ljetbrains/mps/openapi/editor/menus/transformation/TransformationMenuLookup;" />
       <node id="1892012100483092659" at="95,0,103,0" concept="4" trace="getMenuLookup#(Ljetbrains/mps/openapi/editor/menus/transformation/TransformationMenuContext;)Ljetbrains/mps/openapi/editor/menus/transformation/TransformationMenuLookup;" />
@@ -114,63 +113,85 @@
   </root>
   <root nodeRef="r:0f1cfce5-1514-42b6-8353-156be9a116e3(jetbrains.mps.lang.editor.menus.contextAssistant.testLanguage.editor)/1892012100483277431">
     <file name="NamedSubstituteMenuToInclude.java">
-      <node id="1892012100483277431" at="26,118,27,140" concept="5" />
-      <node id="1892012100483277431" at="27,140,28,317" concept="1" />
-      <node id="1892012100483277431" at="28,317,29,18" concept="6" />
-      <node id="1892012100483277431" at="34,91,35,49" concept="1" />
-      <node id="1892012100483277431" at="35,49,36,289" concept="1" />
-      <node id="1892012100483277431" at="37,9,38,44" concept="6" />
-      <node id="1892012100483277431" at="39,15,40,50" concept="1" />
-      <node id="1892012100483277431" at="49,77,50,81" concept="6" />
-      <node id="1892012100483277431" at="53,0,54,0" concept="2" trace="_context" />
-      <node id="1892012100483277431" at="54,0,55,0" concept="2" trace="myTraceInfo" />
-      <node id="1892012100483277431" at="55,50,56,292" concept="9" />
-      <node id="1892012100483277431" at="56,292,57,27" concept="1" />
-      <node id="1892012100483277431" at="57,27,58,54" concept="1" />
-      <node id="1892012100483277431" at="58,54,59,71" concept="5" />
-      <node id="1892012100483277431" at="59,71,60,248" concept="1" />
-      <node id="1892012100483277431" at="60,248,61,71" concept="1" />
-      <node id="1892012100483277431" at="61,71,62,53" concept="1" />
-      <node id="1892012100483277670" at="67,56,68,241" concept="6" />
-      <node id="1892012100483277431" at="72,49,73,27" concept="6" />
-      <node id="1892012100483277431" at="71,0,75,0" concept="4" trace="getTraceInfo#()Ljetbrains/mps/openapi/editor/menus/EditorMenuTraceInfo;" />
-      <node id="1892012100483277431" at="36,289,41,5" concept="11" />
-      <node id="1892012100483277431" at="47,0,52,0" concept="4" trace="createItem#(Ljetbrains/mps/openapi/editor/menus/substitute/SubstituteMenuContext;)Ljetbrains/mps/openapi/editor/menus/substitute/SubstituteMenuItem;" />
-      <node id="1892012100483277431" at="65,0,70,0" concept="4" trace="createNode#(Ljava/lang/String;)Lorg/jetbrains/mps/openapi/model/SNode;" />
-      <node id="1892012100483277431" at="24,0,31,0" concept="4" trace="getParts#(Ljetbrains/mps/openapi/editor/menus/substitute/SubstituteMenuContext;)Ljava/util/List;" />
-      <node id="1892012100483277431" at="55,0,64,0" concept="0" trace="Item#(Ljetbrains/mps/openapi/editor/menus/substitute/SubstituteMenuContext;)V" />
-      <node id="1892012100483277431" at="32,0,43,0" concept="4" trace="createMenuItems#(Ljetbrains/mps/openapi/editor/menus/substitute/SubstituteMenuContext;)Ljava/util/List;" />
-      <scope id="1892012100483277431" at="37,9,38,44" />
-      <scope id="1892012100483277431" at="39,15,40,50" />
-      <scope id="1892012100483277431" at="49,77,50,81" />
-      <scope id="1892012100483277431" at="67,56,68,241" />
-      <scope id="1892012100483277431" at="72,49,73,27" />
-      <scope id="1892012100483277431" at="26,118,29,18">
+      <node id="1892012100483277431" at="27,118,28,140" concept="5" />
+      <node id="1892012100483277431" at="28,140,29,317" concept="1" />
+      <node id="1892012100483277431" at="29,317,30,18" concept="6" />
+      <node id="1892012100483277431" at="35,91,36,49" concept="1" />
+      <node id="1892012100483277431" at="36,49,37,289" concept="1" />
+      <node id="1892012100483277431" at="38,9,39,44" concept="6" />
+      <node id="1892012100483277431" at="40,15,41,50" concept="1" />
+      <node id="1892012100483277431" at="50,77,51,135" concept="5" />
+      <node id="1892012100483277431" at="51,135,52,25" concept="5" />
+      <node id="1892012100483277431" at="53,11,54,69" concept="1" />
+      <node id="1892012100483277431" at="55,29,56,113" concept="1" />
+      <node id="1892012100483277431" at="56,113,57,20" concept="6" />
+      <node id="1892012100483277431" at="58,7,59,0" concept="7" />
+      <node id="1892012100483277431" at="59,0,60,52" concept="1" />
+      <node id="1892012100483277431" at="61,11,62,248" concept="1" />
+      <node id="1892012100483277431" at="62,248,63,72" concept="1" />
+      <node id="1892012100483277431" at="64,17,65,53" concept="1" />
+      <node id="1892012100483277431" at="66,7,67,0" concept="7" />
+      <node id="1892012100483277431" at="67,0,68,18" concept="6" />
+      <node id="1892012100483277431" at="71,0,72,0" concept="2" trace="_context" />
+      <node id="1892012100483277431" at="72,0,73,0" concept="2" trace="myTraceInfo" />
+      <node id="1892012100483277431" at="73,50,74,292" concept="9" />
+      <node id="1892012100483277431" at="74,292,75,27" concept="1" />
+      <node id="1892012100483277431" at="78,64,79,32" concept="1" />
+      <node id="1892012100483277670" at="84,56,85,241" concept="6" />
+      <node id="1892012100483277431" at="89,49,90,27" concept="6" />
+      <node id="1892012100483277431" at="78,0,81,0" concept="4" trace="setTraceInfo#(Ljetbrains/mps/openapi/editor/menus/EditorMenuTraceInfo;)V" />
+      <node id="1892012100483277431" at="73,0,77,0" concept="0" trace="Item#(Ljetbrains/mps/openapi/editor/menus/substitute/SubstituteMenuContext;)V" />
+      <node id="1892012100483277431" at="88,0,92,0" concept="4" trace="getTraceInfo#()Ljetbrains/mps/openapi/editor/menus/EditorMenuTraceInfo;" />
+      <node id="1892012100483277431" at="37,289,42,5" concept="12" />
+      <node id="1892012100483277431" at="82,0,87,0" concept="4" trace="createNode#(Ljava/lang/String;)Lorg/jetbrains/mps/openapi/model/SNode;" />
+      <node id="1892012100483277431" at="52,25,58,7" concept="11" />
+      <node id="1892012100483277431" at="60,52,66,7" concept="12" />
+      <node id="1892012100483277431" at="25,0,32,0" concept="4" trace="getParts#(Ljetbrains/mps/openapi/editor/menus/substitute/SubstituteMenuContext;)Ljava/util/List;" />
+      <node id="1892012100483277431" at="33,0,44,0" concept="4" trace="createMenuItems#(Ljetbrains/mps/openapi/editor/menus/substitute/SubstituteMenuContext;)Ljava/util/List;" />
+      <node id="1892012100483277431" at="48,0,70,0" concept="4" trace="createItem#(Ljetbrains/mps/openapi/editor/menus/substitute/SubstituteMenuContext;)Ljetbrains/mps/openapi/editor/menus/substitute/SubstituteMenuItem;" />
+      <scope id="1892012100483277431" at="38,9,39,44" />
+      <scope id="1892012100483277431" at="40,15,41,50" />
+      <scope id="1892012100483277431" at="53,11,54,69" />
+      <scope id="1892012100483277431" at="64,17,65,53" />
+      <scope id="1892012100483277431" at="78,64,79,32" />
+      <scope id="1892012100483277431" at="84,56,85,241" />
+      <scope id="1892012100483277431" at="89,49,90,27" />
+      <scope id="1892012100483277431" at="55,0,57,20">
+        <var name="t" id="1892012100483277431" />
+      </scope>
+      <scope id="1892012100483277431" at="55,29,57,20" />
+      <scope id="1892012100483277431" at="61,11,63,72" />
+      <scope id="1892012100483277431" at="73,50,75,27" />
+      <scope id="1892012100483277431" at="27,118,30,18">
         <var name="result" id="1892012100483277431" />
       </scope>
-      <scope id="1892012100483277431" at="71,0,75,0" />
-      <scope id="1892012100483277431" at="47,0,52,0">
+      <scope id="1892012100483277431" at="78,0,81,0">
+        <var name="traceInfo" id="1892012100483277431" />
+      </scope>
+      <scope id="1892012100483277431" at="73,0,77,0">
+        <var name="context" id="1892012100483277431" />
+      </scope>
+      <scope id="1892012100483277431" at="88,0,92,0" />
+      <scope id="1892012100483277431" at="82,0,87,0">
+        <var name="pattern" id="1892012100483277431" />
+      </scope>
+      <scope id="1892012100483277431" at="25,0,32,0">
         <var name="_context" id="1892012100483277431" />
       </scope>
-      <scope id="1892012100483277431" at="65,0,70,0">
-        <var name="pattern" id="1892012100483277431" />
-      </scope>
-      <scope id="1892012100483277431" at="24,0,31,0">
+      <scope id="1892012100483277431" at="35,91,42,5" />
+      <scope id="1892012100483277431" at="33,0,44,0">
+        <var name="context" id="1892012100483277431" />
+      </scope>
+      <scope id="1892012100483277431" at="50,77,68,18">
+        <var name="description" id="1892012100483277431" />
+        <var name="item" id="1892012100483277431" />
+      </scope>
+      <scope id="1892012100483277431" at="48,0,70,0">
         <var name="_context" id="1892012100483277431" />
       </scope>
-      <scope id="1892012100483277431" at="34,91,41,5" />
-      <scope id="1892012100483277431" at="55,50,62,53">
-        <var name="description" id="1892012100483277431" />
-      </scope>
-      <scope id="1892012100483277431" at="55,0,64,0">
-        <var name="context" id="1892012100483277431" />
-      </scope>
-      <scope id="1892012100483277431" at="32,0,43,0">
-        <var name="context" id="1892012100483277431" />
-      </scope>
-      <unit id="1892012100483277431" at="52,0,76,0" name="jetbrains.mps.lang.editor.menus.contextAssistant.testLanguage.editor.NamedSubstituteMenuToInclude$SMP_Action_3m9y1p_a$Item" />
-      <unit id="1892012100483277431" at="45,0,77,0" name="jetbrains.mps.lang.editor.menus.contextAssistant.testLanguage.editor.NamedSubstituteMenuToInclude$SMP_Action_3m9y1p_a" />
-      <unit id="1892012100483277431" at="23,0,78,0" name="jetbrains.mps.lang.editor.menus.contextAssistant.testLanguage.editor.NamedSubstituteMenuToInclude" />
+      <unit id="1892012100483277431" at="70,0,93,0" name="jetbrains.mps.lang.editor.menus.contextAssistant.testLanguage.editor.NamedSubstituteMenuToInclude$SMP_Action_3m9y1p_a$Item" />
+      <unit id="1892012100483277431" at="46,0,94,0" name="jetbrains.mps.lang.editor.menus.contextAssistant.testLanguage.editor.NamedSubstituteMenuToInclude$SMP_Action_3m9y1p_a" />
+      <unit id="1892012100483277431" at="24,0,95,0" name="jetbrains.mps.lang.editor.menus.contextAssistant.testLanguage.editor.NamedSubstituteMenuToInclude" />
     </file>
   </root>
   <root nodeRef="r:0f1cfce5-1514-42b6-8353-156be9a116e3(jetbrains.mps.lang.editor.menus.contextAssistant.testLanguage.editor)/1892012100483284121">
@@ -195,35 +216,41 @@
       <node id="1892012100483284121" at="80,72,81,18" concept="6" />
       <node id="1892012100483284121" at="84,86,85,175" concept="6" />
       <node id="1892012100483284121" at="88,95,89,69" concept="5" />
-      <node id="1892012100483284121" at="89,69,90,299" concept="6" />
-      <node id="1892012100483284121" at="96,97,97,51" concept="1" />
-      <node id="1892012100483284121" at="97,51,98,65" concept="5" />
-      <node id="1892012100483284121" at="98,65,99,75" concept="5" />
-      <node id="1892012100483284121" at="99,75,100,320" concept="1" />
-      <node id="1892012100483284121" at="101,11,102,42" concept="6" />
-      <node id="1892012100483284121" at="103,17,104,52" concept="1" />
-      <node id="1892012100483284121" at="109,70,110,31" concept="6" />
-      <node id="1892012100483284121" at="113,72,114,18" concept="6" />
-      <node id="1892012100483284121" at="117,86,118,175" concept="6" />
-      <node id="1892012100483284121" at="121,95,122,69" concept="5" />
-      <node id="1892012100483284121" at="122,69,123,398" concept="6" />
+      <node id="1892012100483284121" at="89,69,90,79" concept="5" />
+      <node id="1892012100483284121" at="90,79,91,128" concept="6" />
+      <node id="1892012100483284121" at="93,90,94,205" concept="6" />
+      <node id="1892012100483284121" at="100,97,101,51" concept="1" />
+      <node id="1892012100483284121" at="101,51,102,65" concept="5" />
+      <node id="1892012100483284121" at="102,65,103,75" concept="5" />
+      <node id="1892012100483284121" at="103,75,104,320" concept="1" />
+      <node id="1892012100483284121" at="105,11,106,42" concept="6" />
+      <node id="1892012100483284121" at="107,17,108,52" concept="1" />
+      <node id="1892012100483284121" at="113,70,114,31" concept="6" />
+      <node id="1892012100483284121" at="117,72,118,18" concept="6" />
+      <node id="1892012100483284121" at="121,86,122,175" concept="6" />
+      <node id="1892012100483284121" at="125,95,126,69" concept="5" />
+      <node id="1892012100483284121" at="126,69,127,79" concept="5" />
+      <node id="1892012100483284121" at="127,79,128,227" concept="6" />
+      <node id="1892012100483284121" at="130,90,131,205" concept="6" />
+      <node id="1892012100483284121" at="93,0,96,0" concept="4" trace="getConceptToFindMenuFor#(Ljetbrains/mps/openapi/editor/menus/transformation/TransformationMenuContext;)Lorg/jetbrains/mps/openapi/language/SAbstractConcept;" />
+      <node id="1892012100483284121" at="130,0,133,0" concept="4" trace="getConceptToFindMenuFor#(Ljetbrains/mps/openapi/editor/menus/transformation/TransformationMenuContext;)Lorg/jetbrains/mps/openapi/language/SAbstractConcept;" />
       <node id="1892012100483284121" at="32,0,36,0" concept="4" trace="isApplicableToLocation#(Ljava/lang/String;)Z" />
       <node id="1892012100483284121" at="52,156,56,5" concept="3" />
       <node id="1892012100483284121" at="75,0,79,0" concept="4" trace="getParentNode#(Ljetbrains/mps/openapi/editor/menus/transformation/TransformationMenuContext;)Lorg/jetbrains/mps/openapi/model/SNode;" />
       <node id="1892012100483284121" at="79,0,83,0" concept="4" trace="getCurrentChild#(Ljetbrains/mps/openapi/editor/menus/transformation/TransformationMenuContext;)Lorg/jetbrains/mps/openapi/model/SNode;" />
       <node id="1892012100483284121" at="83,0,87,0" concept="4" trace="getContainmentLink#(Ljetbrains/mps/openapi/editor/menus/transformation/TransformationMenuContext;)Lorg/jetbrains/mps/openapi/language/SContainmentLink;" />
-      <node id="1892012100483284121" at="108,0,112,0" concept="4" trace="getParentNode#(Ljetbrains/mps/openapi/editor/menus/transformation/TransformationMenuContext;)Lorg/jetbrains/mps/openapi/model/SNode;" />
-      <node id="1892012100483284121" at="112,0,116,0" concept="4" trace="getCurrentChild#(Ljetbrains/mps/openapi/editor/menus/transformation/TransformationMenuContext;)Lorg/jetbrains/mps/openapi/model/SNode;" />
-      <node id="1892012100483284121" at="116,0,120,0" concept="4" trace="getContainmentLink#(Ljetbrains/mps/openapi/editor/menus/transformation/TransformationMenuContext;)Lorg/jetbrains/mps/openapi/language/SContainmentLink;" />
-      <node id="1892012100483284121" at="41,296,46,5" concept="11" />
-      <node id="1892012100483284121" at="67,321,72,7" concept="11" />
-      <node id="1892012100483284121" at="87,0,92,0" concept="4" trace="getSubstituteMenuLookup#(Ljetbrains/mps/openapi/editor/menus/transformation/TransformationMenuContext;)Ljetbrains/mps/openapi/editor/menus/substitute/SubstituteMenuLookup;" />
-      <node id="1892012100483284121" at="100,320,105,7" concept="11" />
-      <node id="1892012100483284121" at="120,0,125,0" concept="4" trace="getSubstituteMenuLookup#(Ljetbrains/mps/openapi/editor/menus/transformation/TransformationMenuContext;)Ljetbrains/mps/openapi/editor/menus/substitute/SubstituteMenuLookup;" />
+      <node id="1892012100483284121" at="112,0,116,0" concept="4" trace="getParentNode#(Ljetbrains/mps/openapi/editor/menus/transformation/TransformationMenuContext;)Lorg/jetbrains/mps/openapi/model/SNode;" />
+      <node id="1892012100483284121" at="116,0,120,0" concept="4" trace="getCurrentChild#(Ljetbrains/mps/openapi/editor/menus/transformation/TransformationMenuContext;)Lorg/jetbrains/mps/openapi/model/SNode;" />
+      <node id="1892012100483284121" at="120,0,124,0" concept="4" trace="getContainmentLink#(Ljetbrains/mps/openapi/editor/menus/transformation/TransformationMenuContext;)Lorg/jetbrains/mps/openapi/language/SContainmentLink;" />
+      <node id="1892012100483284121" at="41,296,46,5" concept="12" />
+      <node id="1892012100483284121" at="67,321,72,7" concept="12" />
+      <node id="1892012100483284121" at="104,320,109,7" concept="12" />
+      <node id="1892012100483284121" at="87,0,93,0" concept="4" trace="getSubstituteMenuLookup#(Ljetbrains/mps/openapi/editor/menus/transformation/TransformationMenuContext;)Ljetbrains/mps/openapi/editor/menus/substitute/SubstituteMenuLookup;" />
+      <node id="1892012100483284121" at="124,0,130,0" concept="4" trace="getSubstituteMenuLookup#(Ljetbrains/mps/openapi/editor/menus/transformation/TransformationMenuContext;)Ljetbrains/mps/openapi/editor/menus/substitute/SubstituteMenuLookup;" />
       <node id="1892012100483284121" at="49,0,59,0" concept="4" trace="getParts#(Ljetbrains/mps/openapi/editor/menus/transformation/TransformationMenuContext;)Ljava/util/List;" />
       <node id="1892012100483284121" at="37,0,48,0" concept="4" trace="createMenuItems#(Ljetbrains/mps/openapi/editor/menus/transformation/TransformationMenuContext;)Ljava/util/List;" />
       <node id="1892012100483284121" at="61,0,74,0" concept="4" trace="createItems#(Ljetbrains/mps/openapi/editor/menus/transformation/TransformationMenuContext;)Ljava/util/List;" />
-      <node id="1892012100483284121" at="94,0,107,0" concept="4" trace="createItems#(Ljetbrains/mps/openapi/editor/menus/transformation/TransformationMenuContext;)Ljava/util/List;" />
+      <node id="1892012100483284121" at="98,0,111,0" concept="4" trace="createItems#(Ljetbrains/mps/openapi/editor/menus/transformation/TransformationMenuContext;)Ljava/util/List;" />
       <scope id="1892012100483284121" at="33,67,34,63" />
       <scope id="1892012100483284121" at="42,9,43,44" />
       <scope id="1892012100483284121" at="44,15,45,50" />
@@ -232,17 +259,27 @@
       <scope id="1892012100483284121" at="76,70,77,31" />
       <scope id="1892012100483284121" at="80,72,81,18" />
       <scope id="1892012100483284121" at="84,86,85,175" />
-      <scope id="1892012100483284121" at="101,11,102,42" />
-      <scope id="1892012100483284121" at="103,17,104,52" />
-      <scope id="1892012100483284121" at="109,70,110,31" />
-      <scope id="1892012100483284121" at="113,72,114,18" />
-      <scope id="1892012100483284121" at="117,86,118,175" />
+      <scope id="1892012100483284121" at="93,90,94,205" />
+      <scope id="1892012100483284121" at="105,11,106,42" />
+      <scope id="1892012100483284121" at="107,17,108,52" />
+      <scope id="1892012100483284121" at="113,70,114,31" />
+      <scope id="1892012100483284121" at="117,72,118,18" />
+      <scope id="1892012100483284121" at="121,86,122,175" />
+      <scope id="1892012100483284121" at="130,90,131,205" />
       <scope id="1892012100483284121" at="53,135,55,80" />
-      <scope id="1892012100483284121" at="88,95,90,299">
+      <scope id="1892012100483284121" at="88,95,91,128">
+        <var name="conceptToFindMenuFor" id="1892012100483284121" />
         <var name="editorContext" id="1892012100483284121" />
       </scope>
-      <scope id="1892012100483284121" at="121,95,123,398">
+      <scope id="1892012100483284121" at="93,0,96,0">
+        <var name="_context" id="1892012100483284121" />
+      </scope>
+      <scope id="1892012100483284121" at="125,95,128,227">
+        <var name="conceptToFindMenuFor" id="1892012100483284121" />
         <var name="editorContext" id="1892012100483284121" />
+      </scope>
+      <scope id="1892012100483284121" at="130,0,133,0">
+        <var name="_context" id="1892012100483284121" />
       </scope>
       <scope id="1892012100483284121" at="32,0,36,0">
         <var name="location" id="1892012100483284121" />
@@ -256,30 +293,30 @@
       <scope id="1892012100483284121" at="83,0,87,0">
         <var name="context" id="1892012100483284121" />
       </scope>
-      <scope id="1892012100483284121" at="108,0,112,0">
-        <var name="context" id="1892012100483284121" />
-      </scope>
       <scope id="1892012100483284121" at="112,0,116,0">
         <var name="context" id="1892012100483284121" />
       </scope>
       <scope id="1892012100483284121" at="116,0,120,0">
         <var name="context" id="1892012100483284121" />
       </scope>
-      <scope id="1892012100483284121" at="87,0,92,0">
-        <var name="context" id="1892012100483284121" />
-      </scope>
-      <scope id="1892012100483284121" at="120,0,125,0">
+      <scope id="1892012100483284121" at="120,0,124,0">
         <var name="context" id="1892012100483284121" />
       </scope>
       <scope id="1892012100483284121" at="51,124,57,18">
         <var name="result" id="1892012100483284121" />
+      </scope>
+      <scope id="1892012100483284121" at="87,0,93,0">
+        <var name="context" id="1892012100483284121" />
+      </scope>
+      <scope id="1892012100483284121" at="124,0,130,0">
+        <var name="context" id="1892012100483284121" />
       </scope>
       <scope id="1892012100483284121" at="39,99,46,5" />
       <scope id="1892012100483284121" at="63,97,72,7">
         <var name="name" id="1892012100483284121" />
         <var name="targetConcept" id="1892012100483284121" />
       </scope>
-      <scope id="1892012100483284121" at="96,97,105,7">
+      <scope id="1892012100483284121" at="100,97,109,7">
         <var name="name" id="1892012100483284121" />
         <var name="targetConcept" id="1892012100483284121" />
       </scope>
@@ -292,133 +329,149 @@
       <scope id="1892012100483284121" at="61,0,74,0">
         <var name="context" id="1892012100483284121" />
       </scope>
-      <scope id="1892012100483284121" at="94,0,107,0">
+      <scope id="1892012100483284121" at="98,0,111,0">
         <var name="context" id="1892012100483284121" />
       </scope>
-      <unit id="1892012100483284121" at="60,0,93,0" name="jetbrains.mps.lang.editor.menus.contextAssistant.testLanguage.editor.IncludeDifferentSubstituteMenus$TMP_IncludeSM_dmlyok_a0" />
-      <unit id="1892012100483284121" at="93,0,126,0" name="jetbrains.mps.lang.editor.menus.contextAssistant.testLanguage.editor.IncludeDifferentSubstituteMenus$TMP_IncludeSM_dmlyok_b0" />
-      <unit id="1892012100483284121" at="30,0,127,0" name="jetbrains.mps.lang.editor.menus.contextAssistant.testLanguage.editor.IncludeDifferentSubstituteMenus" />
+      <unit id="1892012100483284121" at="60,0,97,0" name="jetbrains.mps.lang.editor.menus.contextAssistant.testLanguage.editor.IncludeDifferentSubstituteMenus$TMP_IncludeSM_dmlyok_a0" />
+      <unit id="1892012100483284121" at="97,0,134,0" name="jetbrains.mps.lang.editor.menus.contextAssistant.testLanguage.editor.IncludeDifferentSubstituteMenus$TMP_IncludeSM_dmlyok_b0" />
+      <unit id="1892012100483284121" at="30,0,135,0" name="jetbrains.mps.lang.editor.menus.contextAssistant.testLanguage.editor.IncludeDifferentSubstituteMenus" />
     </file>
   </root>
   <root nodeRef="r:0f1cfce5-1514-42b6-8353-156be9a116e3(jetbrains.mps.lang.editor.menus.contextAssistant.testLanguage.editor)/1892012100483323574">
     <file name="WrapDifferentSubstituteMenus_TransformationMenu.java">
-      <node id="1892012100483323574" at="33,0,34,0" concept="2" trace="myLocations" />
-      <node id="1892012100483323574" at="35,67,36,63" concept="6" />
-      <node id="1892012100483323574" at="41,99,42,49" concept="1" />
-      <node id="1892012100483323574" at="42,49,43,299" concept="1" />
-      <node id="1892012100483323574" at="44,9,45,44" concept="6" />
-      <node id="1892012100483323574" at="46,15,47,50" concept="1" />
-      <node id="1892012100483323574" at="53,124,54,156" concept="5" />
-      <node id="1892012100483323574" at="55,135,56,93" concept="1" />
-      <node id="1892012100483323574" at="56,93,57,93" concept="1" />
-      <node id="1892012100483323574" at="58,5,59,18" concept="6" />
-      <node id="1892012100483323574" at="65,97,66,51" concept="1" />
-      <node id="1892012100483323574" at="66,51,67,318" concept="1" />
-      <node id="1892012100483323574" at="68,11,69,42" concept="6" />
-      <node id="1892012100483323574" at="70,17,71,52" concept="1" />
-      <node id="1892012100483323574" at="77,96,78,70" concept="5" />
-      <node id="1892012100483323574" at="78,70,79,299" concept="6" />
-      <node id="1892012100483323574" at="84,160,85,76" concept="5" />
-      <node id="1892012100483323574" at="88,54,89,55" concept="5" />
-      <node id="1892012100483323574" at="97,97,98,51" concept="1" />
-      <node id="1892012100483323574" at="98,51,99,317" concept="1" />
-      <node id="1892012100483323574" at="100,11,101,42" concept="6" />
-      <node id="1892012100483323574" at="102,17,103,52" concept="1" />
-      <node id="1892012100483323574" at="109,96,110,70" concept="5" />
-      <node id="1892012100483323574" at="110,70,111,398" concept="6" />
-      <node id="1892012100483323574" at="116,160,117,76" concept="5" />
-      <node id="1892012100483323574" at="120,54,121,55" concept="5" />
-      <node id="1892012100483323574" at="34,0,38,0" concept="4" trace="isApplicableToLocation#(Ljava/lang/String;)Z" />
-      <node id="1892012100483323574" at="54,156,58,5" concept="3" />
-      <node id="1892012100483323574" at="87,0,91,0" concept="4" trace="execute#(Ljava/lang/String;)V" />
-      <node id="1892012100483323574" at="119,0,123,0" concept="4" trace="execute#(Ljava/lang/String;)V" />
-      <node id="1892012100483323574" at="43,299,48,5" concept="11" />
-      <node id="1892012100483323574" at="67,318,72,7" concept="11" />
-      <node id="1892012100483323574" at="99,317,104,7" concept="11" />
-      <node id="1892012100483323574" at="75,0,81,0" concept="4" trace="getSubstituteMenuLookup#(Ljetbrains/mps/openapi/editor/menus/transformation/TransformationMenuContext;)Ljetbrains/mps/openapi/editor/menus/substitute/SubstituteMenuLookup;" />
-      <node id="1892012100483323574" at="85,76,91,8" concept="6" />
-      <node id="1892012100483323574" at="107,0,113,0" concept="4" trace="getSubstituteMenuLookup#(Ljetbrains/mps/openapi/editor/menus/transformation/TransformationMenuContext;)Ljetbrains/mps/openapi/editor/menus/substitute/SubstituteMenuLookup;" />
-      <node id="1892012100483323574" at="117,76,123,8" concept="6" />
-      <node id="1892012100483323574" at="51,0,61,0" concept="4" trace="getParts#(Ljetbrains/mps/openapi/editor/menus/transformation/TransformationMenuContext;)Ljava/util/List;" />
-      <node id="1892012100483323574" at="83,0,93,0" concept="4" trace="createTransformationItem#(Lorg/jetbrains/mps/openapi/model/SNode;Ljetbrains/mps/openapi/editor/menus/substitute/SubstituteMenuItem;Ljetbrains/mps/openapi/editor/menus/transformation/TransformationMenuContext;)Ljetbrains/mps/openapi/editor/menus/transformation/TransformationMenuItem;" />
-      <node id="1892012100483323574" at="115,0,125,0" concept="4" trace="createTransformationItem#(Lorg/jetbrains/mps/openapi/model/SNode;Ljetbrains/mps/openapi/editor/menus/substitute/SubstituteMenuItem;Ljetbrains/mps/openapi/editor/menus/transformation/TransformationMenuContext;)Ljetbrains/mps/openapi/editor/menus/transformation/TransformationMenuItem;" />
-      <node id="1892012100483323574" at="39,0,50,0" concept="4" trace="createMenuItems#(Ljetbrains/mps/openapi/editor/menus/transformation/TransformationMenuContext;)Ljava/util/List;" />
-      <node id="1892012100483323574" at="63,0,74,0" concept="4" trace="createItems#(Ljetbrains/mps/openapi/editor/menus/transformation/TransformationMenuContext;)Ljava/util/List;" />
-      <node id="1892012100483323574" at="95,0,106,0" concept="4" trace="createItems#(Ljetbrains/mps/openapi/editor/menus/transformation/TransformationMenuContext;)Ljava/util/List;" />
-      <scope id="1892012100483323574" at="35,67,36,63" />
-      <scope id="1892012100483323574" at="44,9,45,44" />
-      <scope id="1892012100483323574" at="46,15,47,50" />
-      <scope id="1892012100483323574" at="68,11,69,42" />
-      <scope id="1892012100483323574" at="70,17,71,52" />
-      <scope id="1892012100483323574" at="88,54,89,55">
+      <node id="1892012100483323574" at="34,0,35,0" concept="2" trace="myLocations" />
+      <node id="1892012100483323574" at="36,67,37,63" concept="6" />
+      <node id="1892012100483323574" at="42,99,43,49" concept="1" />
+      <node id="1892012100483323574" at="43,49,44,299" concept="1" />
+      <node id="1892012100483323574" at="45,9,46,44" concept="6" />
+      <node id="1892012100483323574" at="47,15,48,50" concept="1" />
+      <node id="1892012100483323574" at="54,124,55,156" concept="5" />
+      <node id="1892012100483323574" at="56,135,57,93" concept="1" />
+      <node id="1892012100483323574" at="57,93,58,93" concept="1" />
+      <node id="1892012100483323574" at="59,5,60,18" concept="6" />
+      <node id="1892012100483323574" at="66,97,67,51" concept="1" />
+      <node id="1892012100483323574" at="67,51,68,318" concept="1" />
+      <node id="1892012100483323574" at="69,11,70,42" concept="6" />
+      <node id="1892012100483323574" at="71,17,72,52" concept="1" />
+      <node id="1892012100483323574" at="78,96,79,70" concept="5" />
+      <node id="1892012100483323574" at="79,70,80,80" concept="5" />
+      <node id="1892012100483323574" at="80,80,81,128" concept="6" />
+      <node id="1892012100483323574" at="83,90,84,205" concept="6" />
+      <node id="1892012100483323574" at="89,160,90,76" concept="5" />
+      <node id="1892012100483323574" at="93,54,94,55" concept="5" />
+      <node id="1892012100483323574" at="102,97,103,51" concept="1" />
+      <node id="1892012100483323574" at="103,51,104,317" concept="1" />
+      <node id="1892012100483323574" at="105,11,106,42" concept="6" />
+      <node id="1892012100483323574" at="107,17,108,52" concept="1" />
+      <node id="1892012100483323574" at="114,96,115,70" concept="5" />
+      <node id="1892012100483323574" at="115,70,116,80" concept="5" />
+      <node id="1892012100483323574" at="116,80,117,227" concept="6" />
+      <node id="1892012100483323574" at="119,90,120,205" concept="6" />
+      <node id="1892012100483323574" at="125,160,126,76" concept="5" />
+      <node id="1892012100483323574" at="129,54,130,55" concept="5" />
+      <node id="1892012100483323574" at="83,0,86,0" concept="4" trace="getConceptToFindMenuFor#(Ljetbrains/mps/openapi/editor/menus/transformation/TransformationMenuContext;)Lorg/jetbrains/mps/openapi/language/SAbstractConcept;" />
+      <node id="1892012100483323574" at="119,0,122,0" concept="4" trace="getConceptToFindMenuFor#(Ljetbrains/mps/openapi/editor/menus/transformation/TransformationMenuContext;)Lorg/jetbrains/mps/openapi/language/SAbstractConcept;" />
+      <node id="1892012100483323574" at="35,0,39,0" concept="4" trace="isApplicableToLocation#(Ljava/lang/String;)Z" />
+      <node id="1892012100483323574" at="55,156,59,5" concept="3" />
+      <node id="1892012100483323574" at="92,0,96,0" concept="4" trace="execute#(Ljava/lang/String;)V" />
+      <node id="1892012100483323574" at="128,0,132,0" concept="4" trace="execute#(Ljava/lang/String;)V" />
+      <node id="1892012100483323574" at="44,299,49,5" concept="12" />
+      <node id="1892012100483323574" at="68,318,73,7" concept="12" />
+      <node id="1892012100483323574" at="104,317,109,7" concept="12" />
+      <node id="1892012100483323574" at="90,76,96,8" concept="6" />
+      <node id="1892012100483323574" at="126,76,132,8" concept="6" />
+      <node id="1892012100483323574" at="76,0,83,0" concept="4" trace="getSubstituteMenuLookup#(Ljetbrains/mps/openapi/editor/menus/transformation/TransformationMenuContext;)Ljetbrains/mps/openapi/editor/menus/substitute/SubstituteMenuLookup;" />
+      <node id="1892012100483323574" at="112,0,119,0" concept="4" trace="getSubstituteMenuLookup#(Ljetbrains/mps/openapi/editor/menus/transformation/TransformationMenuContext;)Ljetbrains/mps/openapi/editor/menus/substitute/SubstituteMenuLookup;" />
+      <node id="1892012100483323574" at="52,0,62,0" concept="4" trace="getParts#(Ljetbrains/mps/openapi/editor/menus/transformation/TransformationMenuContext;)Ljava/util/List;" />
+      <node id="1892012100483323574" at="88,0,98,0" concept="4" trace="createTransformationItem#(Lorg/jetbrains/mps/openapi/model/SNode;Ljetbrains/mps/openapi/editor/menus/substitute/SubstituteMenuItem;Ljetbrains/mps/openapi/editor/menus/transformation/TransformationMenuContext;)Ljetbrains/mps/openapi/editor/menus/transformation/TransformationMenuItem;" />
+      <node id="1892012100483323574" at="124,0,134,0" concept="4" trace="createTransformationItem#(Lorg/jetbrains/mps/openapi/model/SNode;Ljetbrains/mps/openapi/editor/menus/substitute/SubstituteMenuItem;Ljetbrains/mps/openapi/editor/menus/transformation/TransformationMenuContext;)Ljetbrains/mps/openapi/editor/menus/transformation/TransformationMenuItem;" />
+      <node id="1892012100483323574" at="40,0,51,0" concept="4" trace="createMenuItems#(Ljetbrains/mps/openapi/editor/menus/transformation/TransformationMenuContext;)Ljava/util/List;" />
+      <node id="1892012100483323574" at="64,0,75,0" concept="4" trace="createItems#(Ljetbrains/mps/openapi/editor/menus/transformation/TransformationMenuContext;)Ljava/util/List;" />
+      <node id="1892012100483323574" at="100,0,111,0" concept="4" trace="createItems#(Ljetbrains/mps/openapi/editor/menus/transformation/TransformationMenuContext;)Ljava/util/List;" />
+      <scope id="1892012100483323574" at="36,67,37,63" />
+      <scope id="1892012100483323574" at="45,9,46,44" />
+      <scope id="1892012100483323574" at="47,15,48,50" />
+      <scope id="1892012100483323574" at="69,11,70,42" />
+      <scope id="1892012100483323574" at="71,17,72,52" />
+      <scope id="1892012100483323574" at="83,90,84,205" />
+      <scope id="1892012100483323574" at="93,54,94,55">
         <var name="createdNode" id="1892012100483323574" />
       </scope>
-      <scope id="1892012100483323574" at="100,11,101,42" />
-      <scope id="1892012100483323574" at="102,17,103,52" />
-      <scope id="1892012100483323574" at="120,54,121,55">
+      <scope id="1892012100483323574" at="105,11,106,42" />
+      <scope id="1892012100483323574" at="107,17,108,52" />
+      <scope id="1892012100483323574" at="119,90,120,205" />
+      <scope id="1892012100483323574" at="129,54,130,55">
         <var name="createdNode" id="1892012100483323574" />
       </scope>
-      <scope id="1892012100483323574" at="55,135,57,93" />
-      <scope id="1892012100483323574" at="77,96,79,299">
+      <scope id="1892012100483323574" at="56,135,58,93" />
+      <scope id="1892012100483323574" at="78,96,81,128">
+        <var name="conceptToFindMenuFor" id="1892012100483323574" />
         <var name="editorContext" id="1892012100483323574" />
       </scope>
-      <scope id="1892012100483323574" at="109,96,111,398">
+      <scope id="1892012100483323574" at="83,0,86,0">
+        <var name="_context" id="1892012100483323574" />
+      </scope>
+      <scope id="1892012100483323574" at="114,96,117,227">
+        <var name="conceptToFindMenuFor" id="1892012100483323574" />
         <var name="editorContext" id="1892012100483323574" />
       </scope>
-      <scope id="1892012100483323574" at="34,0,38,0">
+      <scope id="1892012100483323574" at="119,0,122,0">
+        <var name="_context" id="1892012100483323574" />
+      </scope>
+      <scope id="1892012100483323574" at="35,0,39,0">
         <var name="location" id="1892012100483323574" />
       </scope>
-      <scope id="1892012100483323574" at="87,0,91,0">
+      <scope id="1892012100483323574" at="92,0,96,0">
         <var name="pattern" id="1892012100483323574" />
       </scope>
-      <scope id="1892012100483323574" at="119,0,123,0">
+      <scope id="1892012100483323574" at="128,0,132,0">
         <var name="pattern" id="1892012100483323574" />
       </scope>
-      <scope id="1892012100483323574" at="53,124,59,18">
+      <scope id="1892012100483323574" at="54,124,60,18">
         <var name="result" id="1892012100483323574" />
       </scope>
-      <scope id="1892012100483323574" at="75,0,81,0">
+      <scope id="1892012100483323574" at="42,99,49,5" />
+      <scope id="1892012100483323574" at="66,97,73,7" />
+      <scope id="1892012100483323574" at="76,0,83,0">
         <var name="_context" id="1892012100483323574" />
       </scope>
-      <scope id="1892012100483323574" at="107,0,113,0">
+      <scope id="1892012100483323574" at="89,160,96,8">
+        <var name="wrappedItem" id="1892012100483323574" />
+      </scope>
+      <scope id="1892012100483323574" at="102,97,109,7" />
+      <scope id="1892012100483323574" at="112,0,119,0">
         <var name="_context" id="1892012100483323574" />
       </scope>
-      <scope id="1892012100483323574" at="41,99,48,5" />
-      <scope id="1892012100483323574" at="65,97,72,7" />
-      <scope id="1892012100483323574" at="84,160,91,8">
+      <scope id="1892012100483323574" at="125,160,132,8">
         <var name="wrappedItem" id="1892012100483323574" />
       </scope>
-      <scope id="1892012100483323574" at="97,97,104,7" />
-      <scope id="1892012100483323574" at="116,160,123,8">
-        <var name="wrappedItem" id="1892012100483323574" />
-      </scope>
-      <scope id="1892012100483323574" at="51,0,61,0">
+      <scope id="1892012100483323574" at="52,0,62,0">
         <var name="_context" id="1892012100483323574" />
       </scope>
-      <scope id="1892012100483323574" at="83,0,93,0">
+      <scope id="1892012100483323574" at="88,0,98,0">
         <var name="_context" id="1892012100483323574" />
         <var name="item" id="1892012100483323574" />
         <var name="targetNode" id="1892012100483323574" />
       </scope>
-      <scope id="1892012100483323574" at="115,0,125,0">
+      <scope id="1892012100483323574" at="124,0,134,0">
         <var name="_context" id="1892012100483323574" />
         <var name="item" id="1892012100483323574" />
         <var name="targetNode" id="1892012100483323574" />
       </scope>
-      <scope id="1892012100483323574" at="39,0,50,0">
+      <scope id="1892012100483323574" at="40,0,51,0">
         <var name="context" id="1892012100483323574" />
       </scope>
-      <scope id="1892012100483323574" at="63,0,74,0">
+      <scope id="1892012100483323574" at="64,0,75,0">
         <var name="context" id="1892012100483323574" />
       </scope>
-      <scope id="1892012100483323574" at="95,0,106,0">
+      <scope id="1892012100483323574" at="100,0,111,0">
         <var name="context" id="1892012100483323574" />
       </scope>
-      <unit id="1892012100483323574" at="86,17,91,7" name="jetbrains.mps.lang.editor.menus.contextAssistant.testLanguage.editor.WrapDifferentSubstituteMenus_TransformationMenu$TMP_WrapSM_rrfg6m_a0$1" />
-      <unit id="1892012100483323574" at="118,17,123,7" name="jetbrains.mps.lang.editor.menus.contextAssistant.testLanguage.editor.WrapDifferentSubstituteMenus_TransformationMenu$TMP_WrapSM_rrfg6m_b0$1" />
-      <unit id="1892012100483323574" at="62,0,94,0" name="jetbrains.mps.lang.editor.menus.contextAssistant.testLanguage.editor.WrapDifferentSubstituteMenus_TransformationMenu$TMP_WrapSM_rrfg6m_a0" />
-      <unit id="1892012100483323574" at="94,0,126,0" name="jetbrains.mps.lang.editor.menus.contextAssistant.testLanguage.editor.WrapDifferentSubstituteMenus_TransformationMenu$TMP_WrapSM_rrfg6m_b0" />
-      <unit id="1892012100483323574" at="32,0,127,0" name="jetbrains.mps.lang.editor.menus.contextAssistant.testLanguage.editor.WrapDifferentSubstituteMenus_TransformationMenu" />
+      <unit id="1892012100483323574" at="91,17,96,7" name="jetbrains.mps.lang.editor.menus.contextAssistant.testLanguage.editor.WrapDifferentSubstituteMenus_TransformationMenu$TMP_WrapSM_rrfg6m_a0$1" />
+      <unit id="1892012100483323574" at="127,17,132,7" name="jetbrains.mps.lang.editor.menus.contextAssistant.testLanguage.editor.WrapDifferentSubstituteMenus_TransformationMenu$TMP_WrapSM_rrfg6m_b0$1" />
+      <unit id="1892012100483323574" at="63,0,99,0" name="jetbrains.mps.lang.editor.menus.contextAssistant.testLanguage.editor.WrapDifferentSubstituteMenus_TransformationMenu$TMP_WrapSM_rrfg6m_a0" />
+      <unit id="1892012100483323574" at="99,0,135,0" name="jetbrains.mps.lang.editor.menus.contextAssistant.testLanguage.editor.WrapDifferentSubstituteMenus_TransformationMenu$TMP_WrapSM_rrfg6m_b0" />
+      <unit id="1892012100483323574" at="33,0,136,0" name="jetbrains.mps.lang.editor.menus.contextAssistant.testLanguage.editor.WrapDifferentSubstituteMenus_TransformationMenu" />
     </file>
   </root>
   <root nodeRef="r:0f1cfce5-1514-42b6-8353-156be9a116e3(jetbrains.mps.lang.editor.menus.contextAssistant.testLanguage.editor)/1966322953445209148">
@@ -433,7 +486,7 @@
       <node id="1966322953445209148" at="44,5,45,18" concept="6" />
       <node id="1966322953445209148" at="42,156,44,5" concept="3" />
       <node id="1966322953445209148" at="22,0,26,0" concept="4" trace="isApplicableToLocation#(Ljava/lang/String;)Z" />
-      <node id="1966322953445209148" at="31,288,36,5" concept="11" />
+      <node id="1966322953445209148" at="31,288,36,5" concept="12" />
       <node id="1966322953445209148" at="39,0,47,0" concept="4" trace="getParts#(Ljetbrains/mps/openapi/editor/menus/transformation/TransformationMenuContext;)Ljava/util/List;" />
       <node id="1966322953445209148" at="27,0,38,0" concept="4" trace="createMenuItems#(Ljetbrains/mps/openapi/editor/menus/transformation/TransformationMenuContext;)Ljava/util/List;" />
       <scope id="1966322953445209148" at="43,135,43,135" />
@@ -782,151 +835,197 @@
   </root>
   <root nodeRef="r:0f1cfce5-1514-42b6-8353-156be9a116e3(jetbrains.mps.lang.editor.menus.contextAssistant.testLanguage.editor)/379023083996599953">
     <file name="ParentCollapsed_TransformationMenu.java">
-      <node id="379023083996599953" at="25,0,26,0" concept="2" trace="myLocations" />
-      <node id="379023083996599953" at="27,67,28,63" concept="6" />
-      <node id="379023083996599953" at="33,99,34,49" concept="1" />
-      <node id="379023083996599953" at="34,49,35,285" concept="1" />
-      <node id="379023083996599953" at="36,9,37,44" concept="6" />
-      <node id="379023083996599953" at="38,15,39,50" concept="1" />
-      <node id="379023083996599953" at="45,124,46,156" concept="5" />
-      <node id="379023083996599953" at="47,135,48,80" concept="1" />
-      <node id="379023083996599953" at="49,5,50,18" concept="6" />
-      <node id="379023083996599954" at="55,84,56,87" concept="6" />
-      <node id="379023083996599954" at="60,0,61,0" concept="2" trace="_context" />
-      <node id="379023083996599954" at="61,0,62,0" concept="2" trace="myEditorMenuTraceInfo" />
-      <node id="379023083996599954" at="62,55,63,27" concept="1" />
-      <node id="379023083996599954" at="63,27,64,54" concept="1" />
-      <node id="379023083996599954" at="64,54,65,270" concept="1" />
-      <node id="379023083996599954" at="65,270,66,77" concept="1" />
-      <node id="379023083996599954" at="66,77,67,52" concept="1" />
-      <node id="379023083996600513" at="72,50,73,24" concept="6" />
-      <node id="379023083996599954" at="84,49,85,37" concept="6" />
-      <node id="379023083996599953" at="46,156,49,5" concept="3" />
-      <node id="379023083996599954" at="76,0,79,0" concept="4" trace="execute#(Ljava/lang/String;)V" />
-      <node id="379023083996599953" at="26,0,30,0" concept="4" trace="isApplicableToLocation#(Ljava/lang/String;)Z" />
-      <node id="379023083996599954" at="54,0,58,0" concept="4" trace="createItem#(Ljetbrains/mps/openapi/editor/menus/transformation/TransformationMenuContext;)Ljetbrains/mps/openapi/editor/menus/transformation/TransformationMenuItem;" />
-      <node id="379023083996599954" at="83,0,87,0" concept="4" trace="getTraceInfo#()Ljetbrains/mps/openapi/editor/menus/EditorMenuTraceInfo;" />
-      <node id="379023083996599953" at="35,285,40,5" concept="11" />
-      <node id="379023083996599954" at="70,0,75,0" concept="4" trace="getLabelText#(Ljava/lang/String;)Ljava/lang/String;" />
-      <node id="379023083996599954" at="62,0,69,0" concept="0" trace="Item#(Ljetbrains/mps/openapi/editor/menus/transformation/TransformationMenuContext;)V" />
-      <node id="379023083996599953" at="43,0,52,0" concept="4" trace="getParts#(Ljetbrains/mps/openapi/editor/menus/transformation/TransformationMenuContext;)Ljava/util/List;" />
-      <node id="379023083996599953" at="31,0,42,0" concept="4" trace="createMenuItems#(Ljetbrains/mps/openapi/editor/menus/transformation/TransformationMenuContext;)Ljava/util/List;" />
-      <scope id="379023083996599965" at="77,52,77,52" />
-      <scope id="379023083996599953" at="27,67,28,63" />
-      <scope id="379023083996599953" at="36,9,37,44" />
-      <scope id="379023083996599953" at="38,15,39,50" />
-      <scope id="379023083996599953" at="47,135,48,80" />
-      <scope id="379023083996599954" at="55,84,56,87" />
-      <scope id="379023083996599963" at="72,50,73,24" />
-      <scope id="379023083996599954" at="84,49,85,37" />
-      <scope id="379023083996599954" at="76,0,79,0">
+      <node id="379023083996599953" at="26,0,27,0" concept="2" trace="myLocations" />
+      <node id="379023083996599953" at="28,67,29,63" concept="6" />
+      <node id="379023083996599953" at="34,99,35,49" concept="1" />
+      <node id="379023083996599953" at="35,49,36,285" concept="1" />
+      <node id="379023083996599953" at="37,9,38,44" concept="6" />
+      <node id="379023083996599953" at="39,15,40,50" concept="1" />
+      <node id="379023083996599953" at="46,124,47,156" concept="5" />
+      <node id="379023083996599953" at="48,135,49,80" concept="1" />
+      <node id="379023083996599953" at="50,5,51,18" concept="6" />
+      <node id="379023083996599954" at="56,84,57,148" concept="5" />
+      <node id="379023083996599954" at="57,148,58,25" concept="5" />
+      <node id="379023083996599954" at="59,11,60,62" concept="1" />
+      <node id="379023083996599954" at="61,29,62,103" concept="1" />
+      <node id="379023083996599954" at="62,103,63,20" concept="6" />
+      <node id="379023083996599954" at="64,7,65,51" concept="1" />
+      <node id="379023083996599954" at="66,11,67,246" concept="1" />
+      <node id="379023083996599954" at="67,246,68,71" concept="1" />
+      <node id="379023083996599954" at="69,17,70,52" concept="1" />
+      <node id="379023083996599954" at="71,7,72,18" concept="6" />
+      <node id="379023083996599954" at="76,0,77,0" concept="2" trace="_context" />
+      <node id="379023083996599954" at="77,0,78,0" concept="2" trace="myEditorMenuTraceInfo" />
+      <node id="379023083996599954" at="78,55,79,27" concept="1" />
+      <node id="379023083996599954" at="81,59,82,37" concept="1" />
+      <node id="379023083996600513" at="86,50,87,24" concept="6" />
+      <node id="379023083996599954" at="98,49,99,37" concept="6" />
+      <node id="379023083996599953" at="47,156,50,5" concept="3" />
+      <node id="379023083996599954" at="78,0,81,0" concept="0" trace="Item#(Ljetbrains/mps/openapi/editor/menus/transformation/TransformationMenuContext;)V" />
+      <node id="379023083996599954" at="81,0,84,0" concept="4" trace="setTraceInfo#(Ljetbrains/mps/openapi/editor/menus/EditorMenuTraceInfo;)V" />
+      <node id="379023083996599954" at="90,0,93,0" concept="4" trace="execute#(Ljava/lang/String;)V" />
+      <node id="379023083996599953" at="27,0,31,0" concept="4" trace="isApplicableToLocation#(Ljava/lang/String;)Z" />
+      <node id="379023083996599954" at="97,0,101,0" concept="4" trace="getTraceInfo#()Ljetbrains/mps/openapi/editor/menus/EditorMenuTraceInfo;" />
+      <node id="379023083996599953" at="36,285,41,5" concept="12" />
+      <node id="379023083996599954" at="84,0,89,0" concept="4" trace="getLabelText#(Ljava/lang/String;)Ljava/lang/String;" />
+      <node id="379023083996599954" at="58,25,64,7" concept="11" />
+      <node id="379023083996599954" at="65,51,71,7" concept="12" />
+      <node id="379023083996599953" at="44,0,53,0" concept="4" trace="getParts#(Ljetbrains/mps/openapi/editor/menus/transformation/TransformationMenuContext;)Ljava/util/List;" />
+      <node id="379023083996599953" at="32,0,43,0" concept="4" trace="createMenuItems#(Ljetbrains/mps/openapi/editor/menus/transformation/TransformationMenuContext;)Ljava/util/List;" />
+      <node id="379023083996599954" at="55,0,74,0" concept="4" trace="createItem#(Ljetbrains/mps/openapi/editor/menus/transformation/TransformationMenuContext;)Ljetbrains/mps/openapi/editor/menus/transformation/TransformationMenuItem;" />
+      <scope id="379023083996599965" at="91,52,91,52" />
+      <scope id="379023083996599953" at="28,67,29,63" />
+      <scope id="379023083996599953" at="37,9,38,44" />
+      <scope id="379023083996599953" at="39,15,40,50" />
+      <scope id="379023083996599953" at="48,135,49,80" />
+      <scope id="379023083996599954" at="59,11,60,62" />
+      <scope id="379023083996599954" at="69,17,70,52" />
+      <scope id="379023083996599954" at="78,55,79,27" />
+      <scope id="379023083996599954" at="81,59,82,37" />
+      <scope id="379023083996599963" at="86,50,87,24" />
+      <scope id="379023083996599954" at="98,49,99,37" />
+      <scope id="379023083996599954" at="61,0,63,20">
+        <var name="t" id="379023083996599954" />
+      </scope>
+      <scope id="379023083996599954" at="61,29,63,20" />
+      <scope id="379023083996599954" at="66,11,68,71" />
+      <scope id="379023083996599954" at="78,0,81,0">
+        <var name="context" id="379023083996599954" />
+      </scope>
+      <scope id="379023083996599954" at="81,0,84,0">
+        <var name="info" id="379023083996599954" />
+      </scope>
+      <scope id="379023083996599954" at="90,0,93,0">
         <var name="pattern" id="379023083996599954" />
       </scope>
-      <scope id="379023083996599953" at="26,0,30,0">
+      <scope id="379023083996599953" at="27,0,31,0">
         <var name="location" id="379023083996599953" />
       </scope>
-      <scope id="379023083996599954" at="54,0,58,0">
+      <scope id="379023083996599954" at="97,0,101,0" />
+      <scope id="379023083996599953" at="46,124,51,18">
+        <var name="result" id="379023083996599953" />
+      </scope>
+      <scope id="379023083996599954" at="84,0,89,0">
+        <var name="pattern" id="379023083996599954" />
+      </scope>
+      <scope id="379023083996599953" at="34,99,41,5" />
+      <scope id="379023083996599953" at="44,0,53,0">
+        <var name="_context" id="379023083996599953" />
+      </scope>
+      <scope id="379023083996599953" at="32,0,43,0">
+        <var name="context" id="379023083996599953" />
+      </scope>
+      <scope id="379023083996599954" at="56,84,72,18">
+        <var name="description" id="379023083996599954" />
+        <var name="item" id="379023083996599954" />
+      </scope>
+      <scope id="379023083996599954" at="55,0,74,0">
         <var name="context" id="379023083996599954" />
       </scope>
-      <scope id="379023083996599954" at="83,0,87,0" />
-      <scope id="379023083996599953" at="45,124,50,18">
-        <var name="result" id="379023083996599953" />
-      </scope>
-      <scope id="379023083996599954" at="62,55,67,52" />
-      <scope id="379023083996599954" at="70,0,75,0">
-        <var name="pattern" id="379023083996599954" />
-      </scope>
-      <scope id="379023083996599953" at="33,99,40,5" />
-      <scope id="379023083996599954" at="62,0,69,0">
-        <var name="context" id="379023083996599954" />
-      </scope>
-      <scope id="379023083996599953" at="43,0,52,0">
-        <var name="_context" id="379023083996599953" />
-      </scope>
-      <scope id="379023083996599953" at="31,0,42,0">
-        <var name="context" id="379023083996599953" />
-      </scope>
-      <unit id="379023083996599954" at="59,0,88,0" name="jetbrains.mps.lang.editor.menus.contextAssistant.testLanguage.editor.ParentCollapsed_TransformationMenu$TMP_Action_m4mpvh_a0$Item" />
-      <unit id="379023083996599954" at="53,0,90,0" name="jetbrains.mps.lang.editor.menus.contextAssistant.testLanguage.editor.ParentCollapsed_TransformationMenu$TMP_Action_m4mpvh_a0" />
-      <unit id="379023083996599953" at="24,0,91,0" name="jetbrains.mps.lang.editor.menus.contextAssistant.testLanguage.editor.ParentCollapsed_TransformationMenu" />
+      <unit id="379023083996599954" at="75,0,102,0" name="jetbrains.mps.lang.editor.menus.contextAssistant.testLanguage.editor.ParentCollapsed_TransformationMenu$TMP_Action_m4mpvh_a0$Item" />
+      <unit id="379023083996599954" at="54,0,104,0" name="jetbrains.mps.lang.editor.menus.contextAssistant.testLanguage.editor.ParentCollapsed_TransformationMenu$TMP_Action_m4mpvh_a0" />
+      <unit id="379023083996599953" at="25,0,105,0" name="jetbrains.mps.lang.editor.menus.contextAssistant.testLanguage.editor.ParentCollapsed_TransformationMenu" />
     </file>
   </root>
   <root nodeRef="r:0f1cfce5-1514-42b6-8353-156be9a116e3(jetbrains.mps.lang.editor.menus.contextAssistant.testLanguage.editor)/4202667662394486071">
     <file name="ParentNamedMenu.java">
-      <node id="4202667662394486071" at="28,0,29,0" concept="2" trace="myLocations" />
-      <node id="4202667662394486071" at="30,67,31,63" concept="6" />
-      <node id="4202667662394486071" at="36,99,37,49" concept="1" />
-      <node id="4202667662394486071" at="37,49,38,280" concept="1" />
-      <node id="4202667662394486071" at="39,9,40,44" concept="6" />
-      <node id="4202667662394486071" at="41,15,42,50" concept="1" />
-      <node id="4202667662394486071" at="48,124,49,156" concept="5" />
-      <node id="4202667662394486071" at="50,128,51,61" concept="1" />
-      <node id="4202667662394486071" at="52,5,53,18" concept="6" />
-      <node id="7173407872094008202" at="58,84,59,68" concept="6" />
-      <node id="7173407872094008202" at="63,0,64,0" concept="2" trace="_context" />
-      <node id="7173407872094008202" at="64,0,65,0" concept="2" trace="myEditorMenuTraceInfo" />
-      <node id="7173407872094008202" at="65,55,66,27" concept="1" />
-      <node id="7173407872094008202" at="66,27,67,54" concept="1" />
-      <node id="7173407872094008202" at="67,54,68,271" concept="1" />
-      <node id="7173407872094008202" at="68,271,69,77" concept="1" />
-      <node id="7173407872094008202" at="69,77,70,52" concept="1" />
-      <node id="3961072808176349281" at="75,50,76,35" concept="6" />
-      <node id="3738029991953494201" at="80,52,81,171" concept="1" />
-      <node id="3961072808176350553" at="86,70,87,33" concept="6" />
-      <node id="7173407872094008202" at="92,49,93,37" concept="6" />
-      <node id="4202667662394486071" at="49,156,52,5" concept="3" />
-      <node id="4202667662394486071" at="29,0,33,0" concept="4" trace="isApplicableToLocation#(Ljava/lang/String;)Z" />
-      <node id="7173407872094008202" at="57,0,61,0" concept="4" trace="createItem#(Ljetbrains/mps/openapi/editor/menus/transformation/TransformationMenuContext;)Ljetbrains/mps/openapi/editor/menus/transformation/TransformationMenuItem;" />
-      <node id="7173407872094008202" at="79,0,83,0" concept="4" trace="execute#(Ljava/lang/String;)V" />
-      <node id="7173407872094008202" at="85,0,89,0" concept="4" trace="getShortDescriptionText#(Ljava/lang/String;)Ljava/lang/String;" />
-      <node id="7173407872094008202" at="91,0,95,0" concept="4" trace="getTraceInfo#()Ljetbrains/mps/openapi/editor/menus/EditorMenuTraceInfo;" />
-      <node id="4202667662394486071" at="38,280,43,5" concept="11" />
-      <node id="7173407872094008202" at="73,0,78,0" concept="4" trace="getLabelText#(Ljava/lang/String;)Ljava/lang/String;" />
-      <node id="7173407872094008202" at="65,0,72,0" concept="0" trace="Item#(Ljetbrains/mps/openapi/editor/menus/transformation/TransformationMenuContext;)V" />
-      <node id="4202667662394486071" at="46,0,55,0" concept="4" trace="getParts#(Ljetbrains/mps/openapi/editor/menus/transformation/TransformationMenuContext;)Ljava/util/List;" />
-      <node id="4202667662394486071" at="34,0,45,0" concept="4" trace="createMenuItems#(Ljetbrains/mps/openapi/editor/menus/transformation/TransformationMenuContext;)Ljava/util/List;" />
-      <scope id="4202667662394486071" at="30,67,31,63" />
-      <scope id="4202667662394486071" at="39,9,40,44" />
-      <scope id="4202667662394486071" at="41,15,42,50" />
-      <scope id="4202667662394486071" at="50,128,51,61" />
-      <scope id="7173407872094008202" at="58,84,59,68" />
-      <scope id="3738029991953491945" at="75,50,76,35" />
-      <scope id="3738029991953491949" at="80,52,81,171" />
-      <scope id="3961072808176337108" at="86,70,87,33" />
-      <scope id="7173407872094008202" at="92,49,93,37" />
-      <scope id="4202667662394486071" at="29,0,33,0">
+      <node id="4202667662394486071" at="29,0,30,0" concept="2" trace="myLocations" />
+      <node id="4202667662394486071" at="31,67,32,63" concept="6" />
+      <node id="4202667662394486071" at="37,99,38,49" concept="1" />
+      <node id="4202667662394486071" at="38,49,39,280" concept="1" />
+      <node id="4202667662394486071" at="40,9,41,44" concept="6" />
+      <node id="4202667662394486071" at="42,15,43,50" concept="1" />
+      <node id="4202667662394486071" at="49,124,50,156" concept="5" />
+      <node id="4202667662394486071" at="51,128,52,61" concept="1" />
+      <node id="4202667662394486071" at="53,5,54,18" concept="6" />
+      <node id="7173407872094008202" at="59,84,60,110" concept="5" />
+      <node id="7173407872094008202" at="60,110,61,25" concept="5" />
+      <node id="7173407872094008202" at="62,11,63,62" concept="1" />
+      <node id="7173407872094008202" at="64,29,65,103" concept="1" />
+      <node id="7173407872094008202" at="65,103,66,20" concept="6" />
+      <node id="7173407872094008202" at="67,7,68,51" concept="1" />
+      <node id="7173407872094008202" at="69,11,70,247" concept="1" />
+      <node id="7173407872094008202" at="70,247,71,71" concept="1" />
+      <node id="7173407872094008202" at="72,17,73,52" concept="1" />
+      <node id="7173407872094008202" at="74,7,75,18" concept="6" />
+      <node id="7173407872094008202" at="79,0,80,0" concept="2" trace="_context" />
+      <node id="7173407872094008202" at="80,0,81,0" concept="2" trace="myEditorMenuTraceInfo" />
+      <node id="7173407872094008202" at="81,55,82,27" concept="1" />
+      <node id="7173407872094008202" at="84,59,85,37" concept="1" />
+      <node id="3961072808176349281" at="89,50,90,35" concept="6" />
+      <node id="3738029991953494201" at="94,52,95,171" concept="1" />
+      <node id="3961072808176350553" at="100,70,101,33" concept="6" />
+      <node id="7173407872094008202" at="106,49,107,37" concept="6" />
+      <node id="4202667662394486071" at="50,156,53,5" concept="3" />
+      <node id="7173407872094008202" at="81,0,84,0" concept="0" trace="Item#(Ljetbrains/mps/openapi/editor/menus/transformation/TransformationMenuContext;)V" />
+      <node id="7173407872094008202" at="84,0,87,0" concept="4" trace="setTraceInfo#(Ljetbrains/mps/openapi/editor/menus/EditorMenuTraceInfo;)V" />
+      <node id="4202667662394486071" at="30,0,34,0" concept="4" trace="isApplicableToLocation#(Ljava/lang/String;)Z" />
+      <node id="7173407872094008202" at="93,0,97,0" concept="4" trace="execute#(Ljava/lang/String;)V" />
+      <node id="7173407872094008202" at="99,0,103,0" concept="4" trace="getShortDescriptionText#(Ljava/lang/String;)Ljava/lang/String;" />
+      <node id="7173407872094008202" at="105,0,109,0" concept="4" trace="getTraceInfo#()Ljetbrains/mps/openapi/editor/menus/EditorMenuTraceInfo;" />
+      <node id="4202667662394486071" at="39,280,44,5" concept="12" />
+      <node id="7173407872094008202" at="87,0,92,0" concept="4" trace="getLabelText#(Ljava/lang/String;)Ljava/lang/String;" />
+      <node id="7173407872094008202" at="61,25,67,7" concept="11" />
+      <node id="7173407872094008202" at="68,51,74,7" concept="12" />
+      <node id="4202667662394486071" at="47,0,56,0" concept="4" trace="getParts#(Ljetbrains/mps/openapi/editor/menus/transformation/TransformationMenuContext;)Ljava/util/List;" />
+      <node id="4202667662394486071" at="35,0,46,0" concept="4" trace="createMenuItems#(Ljetbrains/mps/openapi/editor/menus/transformation/TransformationMenuContext;)Ljava/util/List;" />
+      <node id="7173407872094008202" at="58,0,77,0" concept="4" trace="createItem#(Ljetbrains/mps/openapi/editor/menus/transformation/TransformationMenuContext;)Ljetbrains/mps/openapi/editor/menus/transformation/TransformationMenuItem;" />
+      <scope id="4202667662394486071" at="31,67,32,63" />
+      <scope id="4202667662394486071" at="40,9,41,44" />
+      <scope id="4202667662394486071" at="42,15,43,50" />
+      <scope id="4202667662394486071" at="51,128,52,61" />
+      <scope id="7173407872094008202" at="62,11,63,62" />
+      <scope id="7173407872094008202" at="72,17,73,52" />
+      <scope id="7173407872094008202" at="81,55,82,27" />
+      <scope id="7173407872094008202" at="84,59,85,37" />
+      <scope id="3738029991953491945" at="89,50,90,35" />
+      <scope id="3738029991953491949" at="94,52,95,171" />
+      <scope id="3961072808176337108" at="100,70,101,33" />
+      <scope id="7173407872094008202" at="106,49,107,37" />
+      <scope id="7173407872094008202" at="64,0,66,20">
+        <var name="t" id="7173407872094008202" />
+      </scope>
+      <scope id="7173407872094008202" at="64,29,66,20" />
+      <scope id="7173407872094008202" at="69,11,71,71" />
+      <scope id="7173407872094008202" at="81,0,84,0">
+        <var name="context" id="7173407872094008202" />
+      </scope>
+      <scope id="7173407872094008202" at="84,0,87,0">
+        <var name="info" id="7173407872094008202" />
+      </scope>
+      <scope id="4202667662394486071" at="30,0,34,0">
         <var name="location" id="4202667662394486071" />
       </scope>
-      <scope id="7173407872094008202" at="57,0,61,0">
+      <scope id="7173407872094008202" at="93,0,97,0">
+        <var name="pattern" id="7173407872094008202" />
+      </scope>
+      <scope id="7173407872094008202" at="99,0,103,0">
+        <var name="pattern" id="7173407872094008202" />
+      </scope>
+      <scope id="7173407872094008202" at="105,0,109,0" />
+      <scope id="4202667662394486071" at="49,124,54,18">
+        <var name="result" id="4202667662394486071" />
+      </scope>
+      <scope id="7173407872094008202" at="87,0,92,0">
+        <var name="pattern" id="7173407872094008202" />
+      </scope>
+      <scope id="4202667662394486071" at="37,99,44,5" />
+      <scope id="4202667662394486071" at="47,0,56,0">
+        <var name="_context" id="4202667662394486071" />
+      </scope>
+      <scope id="4202667662394486071" at="35,0,46,0">
+        <var name="context" id="4202667662394486071" />
+      </scope>
+      <scope id="7173407872094008202" at="59,84,75,18">
+        <var name="description" id="7173407872094008202" />
+        <var name="item" id="7173407872094008202" />
+      </scope>
+      <scope id="7173407872094008202" at="58,0,77,0">
         <var name="context" id="7173407872094008202" />
       </scope>
-      <scope id="7173407872094008202" at="79,0,83,0">
-        <var name="pattern" id="7173407872094008202" />
-      </scope>
-      <scope id="7173407872094008202" at="85,0,89,0">
-        <var name="pattern" id="7173407872094008202" />
-      </scope>
-      <scope id="7173407872094008202" at="91,0,95,0" />
-      <scope id="4202667662394486071" at="48,124,53,18">
-        <var name="result" id="4202667662394486071" />
-      </scope>
-      <scope id="7173407872094008202" at="65,55,70,52" />
-      <scope id="7173407872094008202" at="73,0,78,0">
-        <var name="pattern" id="7173407872094008202" />
-      </scope>
-      <scope id="4202667662394486071" at="36,99,43,5" />
-      <scope id="7173407872094008202" at="65,0,72,0">
-        <var name="context" id="7173407872094008202" />
-      </scope>
-      <scope id="4202667662394486071" at="46,0,55,0">
-        <var name="_context" id="4202667662394486071" />
-      </scope>
-      <scope id="4202667662394486071" at="34,0,45,0">
-        <var name="context" id="4202667662394486071" />
-      </scope>
-      <unit id="7173407872094008202" at="62,0,96,0" name="jetbrains.mps.lang.editor.menus.contextAssistant.testLanguage.editor.ParentNamedMenu$TMP_Action_bwf8lj_a0$Item" />
-      <unit id="7173407872094008202" at="56,0,98,0" name="jetbrains.mps.lang.editor.menus.contextAssistant.testLanguage.editor.ParentNamedMenu$TMP_Action_bwf8lj_a0" />
-      <unit id="4202667662394486071" at="27,0,99,0" name="jetbrains.mps.lang.editor.menus.contextAssistant.testLanguage.editor.ParentNamedMenu" />
+      <unit id="7173407872094008202" at="78,0,110,0" name="jetbrains.mps.lang.editor.menus.contextAssistant.testLanguage.editor.ParentNamedMenu$TMP_Action_bwf8lj_a0$Item" />
+      <unit id="7173407872094008202" at="57,0,112,0" name="jetbrains.mps.lang.editor.menus.contextAssistant.testLanguage.editor.ParentNamedMenu$TMP_Action_bwf8lj_a0" />
+      <unit id="4202667662394486071" at="28,0,113,0" name="jetbrains.mps.lang.editor.menus.contextAssistant.testLanguage.editor.ParentNamedMenu" />
     </file>
   </root>
   <root nodeRef="r:0f1cfce5-1514-42b6-8353-156be9a116e3(jetbrains.mps.lang.editor.menus.contextAssistant.testLanguage.editor)/4212255956136991489">
@@ -940,7 +1039,7 @@
       <node id="4212255956136991489" at="39,124,40,156" concept="5" />
       <node id="4212255956136991489" at="40,156,41,18" concept="6" />
       <node id="4212255956136991489" at="20,0,24,0" concept="4" trace="isApplicableToLocation#(Ljava/lang/String;)Z" />
-      <node id="4212255956136991489" at="29,277,34,5" concept="11" />
+      <node id="4212255956136991489" at="29,277,34,5" concept="12" />
       <node id="4212255956136991489" at="37,0,43,0" concept="4" trace="getParts#(Ljetbrains/mps/openapi/editor/menus/transformation/TransformationMenuContext;)Ljava/util/List;" />
       <node id="4212255956136991489" at="25,0,36,0" concept="4" trace="createMenuItems#(Ljetbrains/mps/openapi/editor/menus/transformation/TransformationMenuContext;)Ljava/util/List;" />
       <scope id="4212255956136991489" at="21,67,22,63" />
@@ -964,144 +1063,190 @@
   </root>
   <root nodeRef="r:0f1cfce5-1514-42b6-8353-156be9a116e3(jetbrains.mps.lang.editor.menus.contextAssistant.testLanguage.editor)/4212255956136991546">
     <file name="Parent_ContextAssistant_NamedMenu.java">
-      <node id="4212255956136991546" at="25,0,26,0" concept="2" trace="myLocations" />
-      <node id="4212255956136991546" at="27,67,28,63" concept="6" />
-      <node id="4212255956136991546" at="33,99,34,49" concept="1" />
-      <node id="4212255956136991546" at="34,49,35,298" concept="1" />
-      <node id="4212255956136991546" at="36,9,37,44" concept="6" />
-      <node id="4212255956136991546" at="38,15,39,50" concept="1" />
-      <node id="4212255956136991546" at="45,124,46,156" concept="5" />
-      <node id="4212255956136991546" at="47,135,48,79" concept="1" />
-      <node id="4212255956136991546" at="49,5,50,18" concept="6" />
-      <node id="4212255956136991547" at="55,84,56,86" concept="6" />
-      <node id="4212255956136991547" at="60,0,61,0" concept="2" trace="_context" />
-      <node id="4212255956136991547" at="61,0,62,0" concept="2" trace="myEditorMenuTraceInfo" />
-      <node id="4212255956136991547" at="62,55,63,27" concept="1" />
-      <node id="4212255956136991547" at="63,27,64,54" concept="1" />
-      <node id="4212255956136991547" at="64,54,65,271" concept="1" />
-      <node id="4212255956136991547" at="65,271,66,77" concept="1" />
-      <node id="4212255956136991547" at="66,77,67,52" concept="1" />
-      <node id="4212255956136992113" at="72,50,73,24" concept="6" />
-      <node id="4212255956136991547" at="84,49,85,37" concept="6" />
-      <node id="4212255956136991546" at="46,156,49,5" concept="3" />
-      <node id="4212255956136991547" at="76,0,79,0" concept="4" trace="execute#(Ljava/lang/String;)V" />
-      <node id="4212255956136991546" at="26,0,30,0" concept="4" trace="isApplicableToLocation#(Ljava/lang/String;)Z" />
-      <node id="4212255956136991547" at="54,0,58,0" concept="4" trace="createItem#(Ljetbrains/mps/openapi/editor/menus/transformation/TransformationMenuContext;)Ljetbrains/mps/openapi/editor/menus/transformation/TransformationMenuItem;" />
-      <node id="4212255956136991547" at="83,0,87,0" concept="4" trace="getTraceInfo#()Ljetbrains/mps/openapi/editor/menus/EditorMenuTraceInfo;" />
-      <node id="4212255956136991546" at="35,298,40,5" concept="11" />
-      <node id="4212255956136991547" at="70,0,75,0" concept="4" trace="getLabelText#(Ljava/lang/String;)Ljava/lang/String;" />
-      <node id="4212255956136991547" at="62,0,69,0" concept="0" trace="Item#(Ljetbrains/mps/openapi/editor/menus/transformation/TransformationMenuContext;)V" />
-      <node id="4212255956136991546" at="43,0,52,0" concept="4" trace="getParts#(Ljetbrains/mps/openapi/editor/menus/transformation/TransformationMenuContext;)Ljava/util/List;" />
-      <node id="4212255956136991546" at="31,0,42,0" concept="4" trace="createMenuItems#(Ljetbrains/mps/openapi/editor/menus/transformation/TransformationMenuContext;)Ljava/util/List;" />
-      <scope id="4212255956136991564" at="77,52,77,52" />
-      <scope id="4212255956136991546" at="27,67,28,63" />
-      <scope id="4212255956136991546" at="36,9,37,44" />
-      <scope id="4212255956136991546" at="38,15,39,50" />
-      <scope id="4212255956136991546" at="47,135,48,79" />
-      <scope id="4212255956136991547" at="55,84,56,86" />
-      <scope id="4212255956136991560" at="72,50,73,24" />
-      <scope id="4212255956136991547" at="84,49,85,37" />
-      <scope id="4212255956136991547" at="76,0,79,0">
+      <node id="4212255956136991546" at="26,0,27,0" concept="2" trace="myLocations" />
+      <node id="4212255956136991546" at="28,67,29,63" concept="6" />
+      <node id="4212255956136991546" at="34,99,35,49" concept="1" />
+      <node id="4212255956136991546" at="35,49,36,298" concept="1" />
+      <node id="4212255956136991546" at="37,9,38,44" concept="6" />
+      <node id="4212255956136991546" at="39,15,40,50" concept="1" />
+      <node id="4212255956136991546" at="46,124,47,156" concept="5" />
+      <node id="4212255956136991546" at="48,135,49,79" concept="1" />
+      <node id="4212255956136991546" at="50,5,51,18" concept="6" />
+      <node id="4212255956136991547" at="56,84,57,146" concept="5" />
+      <node id="4212255956136991547" at="57,146,58,25" concept="5" />
+      <node id="4212255956136991547" at="59,11,60,62" concept="1" />
+      <node id="4212255956136991547" at="61,29,62,103" concept="1" />
+      <node id="4212255956136991547" at="62,103,63,20" concept="6" />
+      <node id="4212255956136991547" at="64,7,65,51" concept="1" />
+      <node id="4212255956136991547" at="66,11,67,247" concept="1" />
+      <node id="4212255956136991547" at="67,247,68,71" concept="1" />
+      <node id="4212255956136991547" at="69,17,70,52" concept="1" />
+      <node id="4212255956136991547" at="71,7,72,18" concept="6" />
+      <node id="4212255956136991547" at="76,0,77,0" concept="2" trace="_context" />
+      <node id="4212255956136991547" at="77,0,78,0" concept="2" trace="myEditorMenuTraceInfo" />
+      <node id="4212255956136991547" at="78,55,79,27" concept="1" />
+      <node id="4212255956136991547" at="81,59,82,37" concept="1" />
+      <node id="4212255956136992113" at="86,50,87,24" concept="6" />
+      <node id="4212255956136991547" at="98,49,99,37" concept="6" />
+      <node id="4212255956136991546" at="47,156,50,5" concept="3" />
+      <node id="4212255956136991547" at="78,0,81,0" concept="0" trace="Item#(Ljetbrains/mps/openapi/editor/menus/transformation/TransformationMenuContext;)V" />
+      <node id="4212255956136991547" at="81,0,84,0" concept="4" trace="setTraceInfo#(Ljetbrains/mps/openapi/editor/menus/EditorMenuTraceInfo;)V" />
+      <node id="4212255956136991547" at="90,0,93,0" concept="4" trace="execute#(Ljava/lang/String;)V" />
+      <node id="4212255956136991546" at="27,0,31,0" concept="4" trace="isApplicableToLocation#(Ljava/lang/String;)Z" />
+      <node id="4212255956136991547" at="97,0,101,0" concept="4" trace="getTraceInfo#()Ljetbrains/mps/openapi/editor/menus/EditorMenuTraceInfo;" />
+      <node id="4212255956136991546" at="36,298,41,5" concept="12" />
+      <node id="4212255956136991547" at="84,0,89,0" concept="4" trace="getLabelText#(Ljava/lang/String;)Ljava/lang/String;" />
+      <node id="4212255956136991547" at="58,25,64,7" concept="11" />
+      <node id="4212255956136991547" at="65,51,71,7" concept="12" />
+      <node id="4212255956136991546" at="44,0,53,0" concept="4" trace="getParts#(Ljetbrains/mps/openapi/editor/menus/transformation/TransformationMenuContext;)Ljava/util/List;" />
+      <node id="4212255956136991546" at="32,0,43,0" concept="4" trace="createMenuItems#(Ljetbrains/mps/openapi/editor/menus/transformation/TransformationMenuContext;)Ljava/util/List;" />
+      <node id="4212255956136991547" at="55,0,74,0" concept="4" trace="createItem#(Ljetbrains/mps/openapi/editor/menus/transformation/TransformationMenuContext;)Ljetbrains/mps/openapi/editor/menus/transformation/TransformationMenuItem;" />
+      <scope id="4212255956136991564" at="91,52,91,52" />
+      <scope id="4212255956136991546" at="28,67,29,63" />
+      <scope id="4212255956136991546" at="37,9,38,44" />
+      <scope id="4212255956136991546" at="39,15,40,50" />
+      <scope id="4212255956136991546" at="48,135,49,79" />
+      <scope id="4212255956136991547" at="59,11,60,62" />
+      <scope id="4212255956136991547" at="69,17,70,52" />
+      <scope id="4212255956136991547" at="78,55,79,27" />
+      <scope id="4212255956136991547" at="81,59,82,37" />
+      <scope id="4212255956136991560" at="86,50,87,24" />
+      <scope id="4212255956136991547" at="98,49,99,37" />
+      <scope id="4212255956136991547" at="61,0,63,20">
+        <var name="t" id="4212255956136991547" />
+      </scope>
+      <scope id="4212255956136991547" at="61,29,63,20" />
+      <scope id="4212255956136991547" at="66,11,68,71" />
+      <scope id="4212255956136991547" at="78,0,81,0">
+        <var name="context" id="4212255956136991547" />
+      </scope>
+      <scope id="4212255956136991547" at="81,0,84,0">
+        <var name="info" id="4212255956136991547" />
+      </scope>
+      <scope id="4212255956136991547" at="90,0,93,0">
         <var name="pattern" id="4212255956136991547" />
       </scope>
-      <scope id="4212255956136991546" at="26,0,30,0">
+      <scope id="4212255956136991546" at="27,0,31,0">
         <var name="location" id="4212255956136991546" />
       </scope>
-      <scope id="4212255956136991547" at="54,0,58,0">
+      <scope id="4212255956136991547" at="97,0,101,0" />
+      <scope id="4212255956136991546" at="46,124,51,18">
+        <var name="result" id="4212255956136991546" />
+      </scope>
+      <scope id="4212255956136991547" at="84,0,89,0">
+        <var name="pattern" id="4212255956136991547" />
+      </scope>
+      <scope id="4212255956136991546" at="34,99,41,5" />
+      <scope id="4212255956136991546" at="44,0,53,0">
+        <var name="_context" id="4212255956136991546" />
+      </scope>
+      <scope id="4212255956136991546" at="32,0,43,0">
+        <var name="context" id="4212255956136991546" />
+      </scope>
+      <scope id="4212255956136991547" at="56,84,72,18">
+        <var name="description" id="4212255956136991547" />
+        <var name="item" id="4212255956136991547" />
+      </scope>
+      <scope id="4212255956136991547" at="55,0,74,0">
         <var name="context" id="4212255956136991547" />
       </scope>
-      <scope id="4212255956136991547" at="83,0,87,0" />
-      <scope id="4212255956136991546" at="45,124,50,18">
-        <var name="result" id="4212255956136991546" />
-      </scope>
-      <scope id="4212255956136991547" at="62,55,67,52" />
-      <scope id="4212255956136991547" at="70,0,75,0">
-        <var name="pattern" id="4212255956136991547" />
-      </scope>
-      <scope id="4212255956136991546" at="33,99,40,5" />
-      <scope id="4212255956136991547" at="62,0,69,0">
-        <var name="context" id="4212255956136991547" />
-      </scope>
-      <scope id="4212255956136991546" at="43,0,52,0">
-        <var name="_context" id="4212255956136991546" />
-      </scope>
-      <scope id="4212255956136991546" at="31,0,42,0">
-        <var name="context" id="4212255956136991546" />
-      </scope>
-      <unit id="4212255956136991547" at="59,0,88,0" name="jetbrains.mps.lang.editor.menus.contextAssistant.testLanguage.editor.Parent_ContextAssistant_NamedMenu$TMP_Action_tgwcvy_a0$Item" />
-      <unit id="4212255956136991547" at="53,0,90,0" name="jetbrains.mps.lang.editor.menus.contextAssistant.testLanguage.editor.Parent_ContextAssistant_NamedMenu$TMP_Action_tgwcvy_a0" />
-      <unit id="4212255956136991546" at="24,0,91,0" name="jetbrains.mps.lang.editor.menus.contextAssistant.testLanguage.editor.Parent_ContextAssistant_NamedMenu" />
+      <unit id="4212255956136991547" at="75,0,102,0" name="jetbrains.mps.lang.editor.menus.contextAssistant.testLanguage.editor.Parent_ContextAssistant_NamedMenu$TMP_Action_tgwcvy_a0$Item" />
+      <unit id="4212255956136991547" at="54,0,104,0" name="jetbrains.mps.lang.editor.menus.contextAssistant.testLanguage.editor.Parent_ContextAssistant_NamedMenu$TMP_Action_tgwcvy_a0" />
+      <unit id="4212255956136991546" at="25,0,105,0" name="jetbrains.mps.lang.editor.menus.contextAssistant.testLanguage.editor.Parent_ContextAssistant_NamedMenu" />
     </file>
   </root>
   <root nodeRef="r:0f1cfce5-1514-42b6-8353-156be9a116e3(jetbrains.mps.lang.editor.menus.contextAssistant.testLanguage.editor)/4572725119287814293">
     <file name="MenuToInclude.java">
-      <node id="4572725119287814293" at="25,0,26,0" concept="2" trace="myLocations" />
-      <node id="4572725119287814293" at="27,67,28,63" concept="6" />
-      <node id="4572725119287814293" at="33,99,34,49" concept="1" />
-      <node id="4572725119287814293" at="34,49,35,278" concept="1" />
-      <node id="4572725119287814293" at="36,9,37,44" concept="6" />
-      <node id="4572725119287814293" at="38,15,39,50" concept="1" />
-      <node id="4572725119287814293" at="45,124,46,156" concept="5" />
-      <node id="4572725119287814293" at="47,135,48,59" concept="1" />
-      <node id="4572725119287814293" at="49,5,50,18" concept="6" />
-      <node id="4572725119287814294" at="55,84,56,66" concept="6" />
-      <node id="4572725119287814294" at="60,0,61,0" concept="2" trace="_context" />
-      <node id="4572725119287814294" at="61,0,62,0" concept="2" trace="myEditorMenuTraceInfo" />
-      <node id="4572725119287814294" at="62,55,63,27" concept="1" />
-      <node id="4572725119287814294" at="63,27,64,54" concept="1" />
-      <node id="4572725119287814294" at="64,54,65,271" concept="1" />
-      <node id="4572725119287814294" at="65,271,66,77" concept="1" />
-      <node id="4572725119287814294" at="66,77,67,52" concept="1" />
-      <node id="4572725119287814853" at="72,50,73,24" concept="6" />
-      <node id="4572725119287814294" at="84,49,85,37" concept="6" />
-      <node id="4572725119287814293" at="46,156,49,5" concept="3" />
-      <node id="4572725119287814294" at="76,0,79,0" concept="4" trace="execute#(Ljava/lang/String;)V" />
-      <node id="4572725119287814293" at="26,0,30,0" concept="4" trace="isApplicableToLocation#(Ljava/lang/String;)Z" />
-      <node id="4572725119287814294" at="54,0,58,0" concept="4" trace="createItem#(Ljetbrains/mps/openapi/editor/menus/transformation/TransformationMenuContext;)Ljetbrains/mps/openapi/editor/menus/transformation/TransformationMenuItem;" />
-      <node id="4572725119287814294" at="83,0,87,0" concept="4" trace="getTraceInfo#()Ljetbrains/mps/openapi/editor/menus/EditorMenuTraceInfo;" />
-      <node id="4572725119287814293" at="35,278,40,5" concept="11" />
-      <node id="4572725119287814294" at="70,0,75,0" concept="4" trace="getLabelText#(Ljava/lang/String;)Ljava/lang/String;" />
-      <node id="4572725119287814294" at="62,0,69,0" concept="0" trace="Item#(Ljetbrains/mps/openapi/editor/menus/transformation/TransformationMenuContext;)V" />
-      <node id="4572725119287814293" at="43,0,52,0" concept="4" trace="getParts#(Ljetbrains/mps/openapi/editor/menus/transformation/TransformationMenuContext;)Ljava/util/List;" />
-      <node id="4572725119287814293" at="31,0,42,0" concept="4" trace="createMenuItems#(Ljetbrains/mps/openapi/editor/menus/transformation/TransformationMenuContext;)Ljava/util/List;" />
-      <scope id="4572725119287814305" at="77,52,77,52" />
-      <scope id="4572725119287814293" at="27,67,28,63" />
-      <scope id="4572725119287814293" at="36,9,37,44" />
-      <scope id="4572725119287814293" at="38,15,39,50" />
-      <scope id="4572725119287814293" at="47,135,48,59" />
-      <scope id="4572725119287814294" at="55,84,56,66" />
-      <scope id="4572725119287814303" at="72,50,73,24" />
-      <scope id="4572725119287814294" at="84,49,85,37" />
-      <scope id="4572725119287814294" at="76,0,79,0">
+      <node id="4572725119287814293" at="26,0,27,0" concept="2" trace="myLocations" />
+      <node id="4572725119287814293" at="28,67,29,63" concept="6" />
+      <node id="4572725119287814293" at="34,99,35,49" concept="1" />
+      <node id="4572725119287814293" at="35,49,36,278" concept="1" />
+      <node id="4572725119287814293" at="37,9,38,44" concept="6" />
+      <node id="4572725119287814293" at="39,15,40,50" concept="1" />
+      <node id="4572725119287814293" at="46,124,47,156" concept="5" />
+      <node id="4572725119287814293" at="48,135,49,59" concept="1" />
+      <node id="4572725119287814293" at="50,5,51,18" concept="6" />
+      <node id="4572725119287814294" at="56,84,57,106" concept="5" />
+      <node id="4572725119287814294" at="57,106,58,25" concept="5" />
+      <node id="4572725119287814294" at="59,11,60,62" concept="1" />
+      <node id="4572725119287814294" at="61,29,62,103" concept="1" />
+      <node id="4572725119287814294" at="62,103,63,20" concept="6" />
+      <node id="4572725119287814294" at="64,7,65,51" concept="1" />
+      <node id="4572725119287814294" at="66,11,67,247" concept="1" />
+      <node id="4572725119287814294" at="67,247,68,71" concept="1" />
+      <node id="4572725119287814294" at="69,17,70,52" concept="1" />
+      <node id="4572725119287814294" at="71,7,72,18" concept="6" />
+      <node id="4572725119287814294" at="76,0,77,0" concept="2" trace="_context" />
+      <node id="4572725119287814294" at="77,0,78,0" concept="2" trace="myEditorMenuTraceInfo" />
+      <node id="4572725119287814294" at="78,55,79,27" concept="1" />
+      <node id="4572725119287814294" at="81,59,82,37" concept="1" />
+      <node id="4572725119287814853" at="86,50,87,24" concept="6" />
+      <node id="4572725119287814294" at="98,49,99,37" concept="6" />
+      <node id="4572725119287814293" at="47,156,50,5" concept="3" />
+      <node id="4572725119287814294" at="78,0,81,0" concept="0" trace="Item#(Ljetbrains/mps/openapi/editor/menus/transformation/TransformationMenuContext;)V" />
+      <node id="4572725119287814294" at="81,0,84,0" concept="4" trace="setTraceInfo#(Ljetbrains/mps/openapi/editor/menus/EditorMenuTraceInfo;)V" />
+      <node id="4572725119287814294" at="90,0,93,0" concept="4" trace="execute#(Ljava/lang/String;)V" />
+      <node id="4572725119287814293" at="27,0,31,0" concept="4" trace="isApplicableToLocation#(Ljava/lang/String;)Z" />
+      <node id="4572725119287814294" at="97,0,101,0" concept="4" trace="getTraceInfo#()Ljetbrains/mps/openapi/editor/menus/EditorMenuTraceInfo;" />
+      <node id="4572725119287814293" at="36,278,41,5" concept="12" />
+      <node id="4572725119287814294" at="84,0,89,0" concept="4" trace="getLabelText#(Ljava/lang/String;)Ljava/lang/String;" />
+      <node id="4572725119287814294" at="58,25,64,7" concept="11" />
+      <node id="4572725119287814294" at="65,51,71,7" concept="12" />
+      <node id="4572725119287814293" at="44,0,53,0" concept="4" trace="getParts#(Ljetbrains/mps/openapi/editor/menus/transformation/TransformationMenuContext;)Ljava/util/List;" />
+      <node id="4572725119287814293" at="32,0,43,0" concept="4" trace="createMenuItems#(Ljetbrains/mps/openapi/editor/menus/transformation/TransformationMenuContext;)Ljava/util/List;" />
+      <node id="4572725119287814294" at="55,0,74,0" concept="4" trace="createItem#(Ljetbrains/mps/openapi/editor/menus/transformation/TransformationMenuContext;)Ljetbrains/mps/openapi/editor/menus/transformation/TransformationMenuItem;" />
+      <scope id="4572725119287814305" at="91,52,91,52" />
+      <scope id="4572725119287814293" at="28,67,29,63" />
+      <scope id="4572725119287814293" at="37,9,38,44" />
+      <scope id="4572725119287814293" at="39,15,40,50" />
+      <scope id="4572725119287814293" at="48,135,49,59" />
+      <scope id="4572725119287814294" at="59,11,60,62" />
+      <scope id="4572725119287814294" at="69,17,70,52" />
+      <scope id="4572725119287814294" at="78,55,79,27" />
+      <scope id="4572725119287814294" at="81,59,82,37" />
+      <scope id="4572725119287814303" at="86,50,87,24" />
+      <scope id="4572725119287814294" at="98,49,99,37" />
+      <scope id="4572725119287814294" at="61,0,63,20">
+        <var name="t" id="4572725119287814294" />
+      </scope>
+      <scope id="4572725119287814294" at="61,29,63,20" />
+      <scope id="4572725119287814294" at="66,11,68,71" />
+      <scope id="4572725119287814294" at="78,0,81,0">
+        <var name="context" id="4572725119287814294" />
+      </scope>
+      <scope id="4572725119287814294" at="81,0,84,0">
+        <var name="info" id="4572725119287814294" />
+      </scope>
+      <scope id="4572725119287814294" at="90,0,93,0">
         <var name="pattern" id="4572725119287814294" />
       </scope>
-      <scope id="4572725119287814293" at="26,0,30,0">
+      <scope id="4572725119287814293" at="27,0,31,0">
         <var name="location" id="4572725119287814293" />
       </scope>
-      <scope id="4572725119287814294" at="54,0,58,0">
+      <scope id="4572725119287814294" at="97,0,101,0" />
+      <scope id="4572725119287814293" at="46,124,51,18">
+        <var name="result" id="4572725119287814293" />
+      </scope>
+      <scope id="4572725119287814294" at="84,0,89,0">
+        <var name="pattern" id="4572725119287814294" />
+      </scope>
+      <scope id="4572725119287814293" at="34,99,41,5" />
+      <scope id="4572725119287814293" at="44,0,53,0">
+        <var name="_context" id="4572725119287814293" />
+      </scope>
+      <scope id="4572725119287814293" at="32,0,43,0">
+        <var name="context" id="4572725119287814293" />
+      </scope>
+      <scope id="4572725119287814294" at="56,84,72,18">
+        <var name="description" id="4572725119287814294" />
+        <var name="item" id="4572725119287814294" />
+      </scope>
+      <scope id="4572725119287814294" at="55,0,74,0">
         <var name="context" id="4572725119287814294" />
       </scope>
-      <scope id="4572725119287814294" at="83,0,87,0" />
-      <scope id="4572725119287814293" at="45,124,50,18">
-        <var name="result" id="4572725119287814293" />
-      </scope>
-      <scope id="4572725119287814294" at="62,55,67,52" />
-      <scope id="4572725119287814294" at="70,0,75,0">
-        <var name="pattern" id="4572725119287814294" />
-      </scope>
-      <scope id="4572725119287814293" at="33,99,40,5" />
-      <scope id="4572725119287814294" at="62,0,69,0">
-        <var name="context" id="4572725119287814294" />
-      </scope>
-      <scope id="4572725119287814293" at="43,0,52,0">
-        <var name="_context" id="4572725119287814293" />
-      </scope>
-      <scope id="4572725119287814293" at="31,0,42,0">
-        <var name="context" id="4572725119287814293" />
-      </scope>
-      <unit id="4572725119287814294" at="59,0,88,0" name="jetbrains.mps.lang.editor.menus.contextAssistant.testLanguage.editor.MenuToInclude$TMP_Action_x2slfb_a0$Item" />
-      <unit id="4572725119287814294" at="53,0,90,0" name="jetbrains.mps.lang.editor.menus.contextAssistant.testLanguage.editor.MenuToInclude$TMP_Action_x2slfb_a0" />
-      <unit id="4572725119287814293" at="24,0,91,0" name="jetbrains.mps.lang.editor.menus.contextAssistant.testLanguage.editor.MenuToInclude" />
+      <unit id="4572725119287814294" at="75,0,102,0" name="jetbrains.mps.lang.editor.menus.contextAssistant.testLanguage.editor.MenuToInclude$TMP_Action_x2slfb_a0$Item" />
+      <unit id="4572725119287814294" at="54,0,104,0" name="jetbrains.mps.lang.editor.menus.contextAssistant.testLanguage.editor.MenuToInclude$TMP_Action_x2slfb_a0" />
+      <unit id="4572725119287814293" at="25,0,105,0" name="jetbrains.mps.lang.editor.menus.contextAssistant.testLanguage.editor.MenuToInclude" />
     </file>
   </root>
   <root nodeRef="r:0f1cfce5-1514-42b6-8353-156be9a116e3(jetbrains.mps.lang.editor.menus.contextAssistant.testLanguage.editor)/4572725119287815954">
@@ -1134,9 +1279,9 @@
       <node id="4572725119287815954" at="99,0,100,392" concept="6" />
       <node id="4572725119287815954" at="30,0,34,0" concept="4" trace="isApplicableToLocation#(Ljava/lang/String;)Z" />
       <node id="4572725119287815954" at="50,156,54,5" concept="3" />
-      <node id="4572725119287815954" at="39,302,44,5" concept="11" />
-      <node id="4572725119287815954" at="63,293,68,7" concept="11" />
-      <node id="4572725119287815954" at="86,293,91,7" concept="11" />
+      <node id="4572725119287815954" at="39,302,44,5" concept="12" />
+      <node id="4572725119287815954" at="63,293,68,7" concept="12" />
+      <node id="4572725119287815954" at="86,293,91,7" concept="12" />
       <node id="4572725119287815954" at="71,0,79,0" concept="4" trace="getMenuLookup#(Ljetbrains/mps/openapi/editor/menus/transformation/TransformationMenuContext;)Ljetbrains/mps/openapi/editor/menus/transformation/TransformationMenuLookup;" />
       <node id="4572725119287815954" at="94,0,102,0" concept="4" trace="getMenuLookup#(Ljetbrains/mps/openapi/editor/menus/transformation/TransformationMenuContext;)Ljetbrains/mps/openapi/editor/menus/transformation/TransformationMenuLookup;" />
       <node id="4572725119287815954" at="47,0,57,0" concept="4" trace="getParts#(Ljetbrains/mps/openapi/editor/menus/transformation/TransformationMenuContext;)Ljava/util/List;" />
@@ -1223,10 +1368,10 @@
       <node id="4572725119287828902" at="110,65,111,279" concept="6" />
       <node id="4572725119287823058" at="31,0,35,0" concept="4" trace="isApplicableToLocation#(Ljava/lang/String;)Z" />
       <node id="4572725119287823058" at="51,156,55,5" concept="3" />
-      <node id="4572725119287823058" at="40,303,45,5" concept="11" />
-      <node id="4572725119287823058" at="64,293,69,7" concept="11" />
+      <node id="4572725119287823058" at="40,303,45,5" concept="12" />
+      <node id="4572725119287823058" at="64,293,69,7" concept="12" />
       <node id="4572725119287823058" at="80,0,85,0" concept="4" trace="getNode#(Ljetbrains/mps/openapi/editor/menus/transformation/TransformationMenuContext;)Lorg/jetbrains/mps/openapi/model/SNode;" />
-      <node id="4572725119287823058" at="92,293,97,7" concept="11" />
+      <node id="4572725119287823058" at="92,293,97,7" concept="12" />
       <node id="4572725119287823058" at="108,0,113,0" concept="4" trace="getNode#(Ljetbrains/mps/openapi/editor/menus/transformation/TransformationMenuContext;)Lorg/jetbrains/mps/openapi/model/SNode;" />
       <node id="4572725119287823058" at="72,0,80,0" concept="4" trace="getMenuLookup#(Ljetbrains/mps/openapi/editor/menus/transformation/TransformationMenuContext;)Ljetbrains/mps/openapi/editor/menus/transformation/TransformationMenuLookup;" />
       <node id="4572725119287823058" at="100,0,108,0" concept="4" trace="getMenuLookup#(Ljetbrains/mps/openapi/editor/menus/transformation/TransformationMenuContext;)Ljetbrains/mps/openapi/editor/menus/transformation/TransformationMenuLookup;" />
@@ -1977,27 +2122,27 @@
       <node id="4572725119287831750" at="1005,0,1012,0" concept="4" trace="createChildCell#(Lorg/jetbrains/mps/openapi/model/SNode;)Ljetbrains/mps/openapi/editor/cells/EditorCell;" />
       <node id="4572725119287831815" at="882,0,890,0" concept="4" trace="createConstant_kqu7x4_kb2a#()Ljetbrains/mps/openapi/editor/cells/EditorCell;" />
       <node id="1892012100483283561" at="968,0,976,0" concept="4" trace="createConstant_kqu7x4_ob2a#()Ljetbrains/mps/openapi/editor/cells/EditorCell;" />
-      <node id="4572725119287831750" at="186,229,195,7" concept="11" />
+      <node id="4572725119287831750" at="186,229,195,7" concept="12" />
       <node id="4572725119287831768" at="201,0,210,0" concept="4" trace="createConstant_kqu7x4_d2a#()Ljetbrains/mps/openapi/editor/cells/EditorCell;" />
-      <node id="4572725119287831750" at="270,250,279,7" concept="11" />
+      <node id="4572725119287831750" at="270,250,279,7" concept="12" />
       <node id="4572725119287831777" at="285,0,294,0" concept="4" trace="createConstant_kqu7x4_h2a#()Ljetbrains/mps/openapi/editor/cells/EditorCell;" />
-      <node id="4572725119287831750" at="354,255,363,7" concept="11" />
+      <node id="4572725119287831750" at="354,255,363,7" concept="12" />
       <node id="4695456347261880357" at="369,0,378,0" concept="4" trace="createConstant_kqu7x4_l2a#()Ljetbrains/mps/openapi/editor/cells/EditorCell;" />
-      <node id="4572725119287831750" at="438,255,447,7" concept="11" />
+      <node id="4572725119287831750" at="438,255,447,7" concept="12" />
       <node id="4695456347262199750" at="453,0,462,0" concept="4" trace="createConstant_kqu7x4_p2a#()Ljetbrains/mps/openapi/editor/cells/EditorCell;" />
-      <node id="4572725119287831750" at="522,251,531,7" concept="11" />
+      <node id="4572725119287831750" at="522,251,531,7" concept="12" />
       <node id="4695456347261484037" at="537,0,546,0" concept="4" trace="createConstant_kqu7x4_t2a#()Ljetbrains/mps/openapi/editor/cells/EditorCell;" />
-      <node id="4572725119287831750" at="606,257,615,7" concept="11" />
+      <node id="4572725119287831750" at="606,257,615,7" concept="12" />
       <node id="1892012100483096644" at="621,0,630,0" concept="4" trace="createConstant_kqu7x4_x2a#()Ljetbrains/mps/openapi/editor/cells/EditorCell;" />
-      <node id="4572725119287831750" at="690,251,699,7" concept="11" />
+      <node id="4572725119287831750" at="690,251,699,7" concept="12" />
       <node id="4572725119287831795" at="705,0,714,0" concept="4" trace="createConstant_kqu7x4_bb2a#()Ljetbrains/mps/openapi/editor/cells/EditorCell;" />
-      <node id="4572725119287831750" at="774,246,783,7" concept="11" />
+      <node id="4572725119287831750" at="774,246,783,7" concept="12" />
       <node id="4572725119287831813" at="789,0,798,0" concept="4" trace="createConstant_kqu7x4_fb2a#()Ljetbrains/mps/openapi/editor/cells/EditorCell;" />
-      <node id="4572725119287831750" at="858,247,867,7" concept="11" />
+      <node id="4572725119287831750" at="858,247,867,7" concept="12" />
       <node id="1892012100483357005" at="873,0,882,0" concept="4" trace="createConstant_kqu7x4_jb2a#()Ljetbrains/mps/openapi/editor/cells/EditorCell;" />
-      <node id="4572725119287831750" at="944,249,953,7" concept="11" />
+      <node id="4572725119287831750" at="944,249,953,7" concept="12" />
       <node id="1892012100483283225" at="959,0,968,0" concept="4" trace="createConstant_kqu7x4_nb2a#()Ljetbrains/mps/openapi/editor/cells/EditorCell;" />
-      <node id="4572725119287831750" at="1030,250,1039,7" concept="11" />
+      <node id="4572725119287831750" at="1030,250,1039,7" concept="12" />
       <node id="4572725119287832115" at="1045,0,1054,0" concept="4" trace="createContextAssistant_kqu7x4_d0#()Ljetbrains/mps/openapi/editor/cells/EditorCell;" />
       <node id="4572725119287831755" at="65,0,75,0" concept="4" trace="createConstant_kqu7x4_b0#()Ljetbrains/mps/openapi/editor/cells/EditorCell;" />
       <node id="4572725119287831762" at="132,0,142,0" concept="4" trace="createConstant_kqu7x4_b2a#()Ljetbrains/mps/openapi/editor/cells/EditorCell;" />
@@ -2623,123 +2768,139 @@
   </root>
   <root nodeRef="r:0f1cfce5-1514-42b6-8353-156be9a116e3(jetbrains.mps.lang.editor.menus.contextAssistant.testLanguage.editor)/4572725119287832203">
     <file name="WrapSameSubstituteMenuTwice_TransformationMenu.java">
-      <node id="4572725119287832203" at="32,0,33,0" concept="2" trace="myLocations" />
-      <node id="4572725119287832203" at="34,67,35,63" concept="6" />
-      <node id="4572725119287832203" at="40,99,41,49" concept="1" />
-      <node id="4572725119287832203" at="41,49,42,298" concept="1" />
-      <node id="4572725119287832203" at="43,9,44,44" concept="6" />
-      <node id="4572725119287832203" at="45,15,46,50" concept="1" />
-      <node id="4572725119287832203" at="52,124,53,156" concept="5" />
-      <node id="4572725119287832203" at="54,135,55,92" concept="1" />
-      <node id="4572725119287832203" at="55,92,56,92" concept="1" />
-      <node id="4572725119287832203" at="57,5,58,18" concept="6" />
-      <node id="4572725119287832203" at="64,97,65,51" concept="1" />
-      <node id="4572725119287832203" at="65,51,66,318" concept="1" />
-      <node id="4572725119287832203" at="67,11,68,42" concept="6" />
-      <node id="4572725119287832203" at="69,17,70,52" concept="1" />
-      <node id="4572725119287832203" at="76,96,77,70" concept="5" />
-      <node id="4572725119287832203" at="77,70,78,299" concept="6" />
-      <node id="4572725119287832203" at="83,160,84,76" concept="5" />
-      <node id="4572725119287832203" at="87,54,88,55" concept="5" />
-      <node id="4572725119287832203" at="96,97,97,51" concept="1" />
-      <node id="4572725119287832203" at="97,51,98,318" concept="1" />
-      <node id="4572725119287832203" at="99,11,100,42" concept="6" />
-      <node id="4572725119287832203" at="101,17,102,52" concept="1" />
-      <node id="4572725119287832203" at="108,96,109,70" concept="5" />
-      <node id="4572725119287832203" at="109,70,110,299" concept="6" />
-      <node id="4572725119287832203" at="115,160,116,76" concept="5" />
-      <node id="4572725119287832203" at="119,54,120,55" concept="5" />
-      <node id="4572725119287832203" at="33,0,37,0" concept="4" trace="isApplicableToLocation#(Ljava/lang/String;)Z" />
-      <node id="4572725119287832203" at="53,156,57,5" concept="3" />
-      <node id="4572725119287832203" at="86,0,90,0" concept="4" trace="execute#(Ljava/lang/String;)V" />
-      <node id="4572725119287832203" at="118,0,122,0" concept="4" trace="execute#(Ljava/lang/String;)V" />
-      <node id="4572725119287832203" at="42,298,47,5" concept="11" />
-      <node id="4572725119287832203" at="66,318,71,7" concept="11" />
-      <node id="4572725119287832203" at="98,318,103,7" concept="11" />
-      <node id="4572725119287832203" at="74,0,80,0" concept="4" trace="getSubstituteMenuLookup#(Ljetbrains/mps/openapi/editor/menus/transformation/TransformationMenuContext;)Ljetbrains/mps/openapi/editor/menus/substitute/SubstituteMenuLookup;" />
-      <node id="4572725119287832203" at="84,76,90,8" concept="6" />
-      <node id="4572725119287832203" at="106,0,112,0" concept="4" trace="getSubstituteMenuLookup#(Ljetbrains/mps/openapi/editor/menus/transformation/TransformationMenuContext;)Ljetbrains/mps/openapi/editor/menus/substitute/SubstituteMenuLookup;" />
-      <node id="4572725119287832203" at="116,76,122,8" concept="6" />
-      <node id="4572725119287832203" at="50,0,60,0" concept="4" trace="getParts#(Ljetbrains/mps/openapi/editor/menus/transformation/TransformationMenuContext;)Ljava/util/List;" />
-      <node id="4572725119287832203" at="82,0,92,0" concept="4" trace="createTransformationItem#(Lorg/jetbrains/mps/openapi/model/SNode;Ljetbrains/mps/openapi/editor/menus/substitute/SubstituteMenuItem;Ljetbrains/mps/openapi/editor/menus/transformation/TransformationMenuContext;)Ljetbrains/mps/openapi/editor/menus/transformation/TransformationMenuItem;" />
-      <node id="4572725119287832203" at="114,0,124,0" concept="4" trace="createTransformationItem#(Lorg/jetbrains/mps/openapi/model/SNode;Ljetbrains/mps/openapi/editor/menus/substitute/SubstituteMenuItem;Ljetbrains/mps/openapi/editor/menus/transformation/TransformationMenuContext;)Ljetbrains/mps/openapi/editor/menus/transformation/TransformationMenuItem;" />
-      <node id="4572725119287832203" at="38,0,49,0" concept="4" trace="createMenuItems#(Ljetbrains/mps/openapi/editor/menus/transformation/TransformationMenuContext;)Ljava/util/List;" />
-      <node id="4572725119287832203" at="62,0,73,0" concept="4" trace="createItems#(Ljetbrains/mps/openapi/editor/menus/transformation/TransformationMenuContext;)Ljava/util/List;" />
-      <node id="4572725119287832203" at="94,0,105,0" concept="4" trace="createItems#(Ljetbrains/mps/openapi/editor/menus/transformation/TransformationMenuContext;)Ljava/util/List;" />
-      <scope id="4572725119287832203" at="34,67,35,63" />
-      <scope id="4572725119287832203" at="43,9,44,44" />
-      <scope id="4572725119287832203" at="45,15,46,50" />
-      <scope id="4572725119287832203" at="67,11,68,42" />
-      <scope id="4572725119287832203" at="69,17,70,52" />
-      <scope id="4572725119287832203" at="87,54,88,55">
+      <node id="4572725119287832203" at="33,0,34,0" concept="2" trace="myLocations" />
+      <node id="4572725119287832203" at="35,67,36,63" concept="6" />
+      <node id="4572725119287832203" at="41,99,42,49" concept="1" />
+      <node id="4572725119287832203" at="42,49,43,298" concept="1" />
+      <node id="4572725119287832203" at="44,9,45,44" concept="6" />
+      <node id="4572725119287832203" at="46,15,47,50" concept="1" />
+      <node id="4572725119287832203" at="53,124,54,156" concept="5" />
+      <node id="4572725119287832203" at="55,135,56,92" concept="1" />
+      <node id="4572725119287832203" at="56,92,57,92" concept="1" />
+      <node id="4572725119287832203" at="58,5,59,18" concept="6" />
+      <node id="4572725119287832203" at="65,97,66,51" concept="1" />
+      <node id="4572725119287832203" at="66,51,67,318" concept="1" />
+      <node id="4572725119287832203" at="68,11,69,42" concept="6" />
+      <node id="4572725119287832203" at="70,17,71,52" concept="1" />
+      <node id="4572725119287832203" at="77,96,78,70" concept="5" />
+      <node id="4572725119287832203" at="78,70,79,80" concept="5" />
+      <node id="4572725119287832203" at="79,80,80,128" concept="6" />
+      <node id="4572725119287832203" at="82,90,83,205" concept="6" />
+      <node id="4572725119287832203" at="88,160,89,76" concept="5" />
+      <node id="4572725119287832203" at="92,54,93,55" concept="5" />
+      <node id="4572725119287832203" at="101,97,102,51" concept="1" />
+      <node id="4572725119287832203" at="102,51,103,318" concept="1" />
+      <node id="4572725119287832203" at="104,11,105,42" concept="6" />
+      <node id="4572725119287832203" at="106,17,107,52" concept="1" />
+      <node id="4572725119287832203" at="113,96,114,70" concept="5" />
+      <node id="4572725119287832203" at="114,70,115,80" concept="5" />
+      <node id="4572725119287832203" at="115,80,116,128" concept="6" />
+      <node id="4572725119287832203" at="118,90,119,205" concept="6" />
+      <node id="4572725119287832203" at="124,160,125,76" concept="5" />
+      <node id="4572725119287832203" at="128,54,129,55" concept="5" />
+      <node id="4572725119287832203" at="82,0,85,0" concept="4" trace="getConceptToFindMenuFor#(Ljetbrains/mps/openapi/editor/menus/transformation/TransformationMenuContext;)Lorg/jetbrains/mps/openapi/language/SAbstractConcept;" />
+      <node id="4572725119287832203" at="118,0,121,0" concept="4" trace="getConceptToFindMenuFor#(Ljetbrains/mps/openapi/editor/menus/transformation/TransformationMenuContext;)Lorg/jetbrains/mps/openapi/language/SAbstractConcept;" />
+      <node id="4572725119287832203" at="34,0,38,0" concept="4" trace="isApplicableToLocation#(Ljava/lang/String;)Z" />
+      <node id="4572725119287832203" at="54,156,58,5" concept="3" />
+      <node id="4572725119287832203" at="91,0,95,0" concept="4" trace="execute#(Ljava/lang/String;)V" />
+      <node id="4572725119287832203" at="127,0,131,0" concept="4" trace="execute#(Ljava/lang/String;)V" />
+      <node id="4572725119287832203" at="43,298,48,5" concept="12" />
+      <node id="4572725119287832203" at="67,318,72,7" concept="12" />
+      <node id="4572725119287832203" at="103,318,108,7" concept="12" />
+      <node id="4572725119287832203" at="89,76,95,8" concept="6" />
+      <node id="4572725119287832203" at="125,76,131,8" concept="6" />
+      <node id="4572725119287832203" at="75,0,82,0" concept="4" trace="getSubstituteMenuLookup#(Ljetbrains/mps/openapi/editor/menus/transformation/TransformationMenuContext;)Ljetbrains/mps/openapi/editor/menus/substitute/SubstituteMenuLookup;" />
+      <node id="4572725119287832203" at="111,0,118,0" concept="4" trace="getSubstituteMenuLookup#(Ljetbrains/mps/openapi/editor/menus/transformation/TransformationMenuContext;)Ljetbrains/mps/openapi/editor/menus/substitute/SubstituteMenuLookup;" />
+      <node id="4572725119287832203" at="51,0,61,0" concept="4" trace="getParts#(Ljetbrains/mps/openapi/editor/menus/transformation/TransformationMenuContext;)Ljava/util/List;" />
+      <node id="4572725119287832203" at="87,0,97,0" concept="4" trace="createTransformationItem#(Lorg/jetbrains/mps/openapi/model/SNode;Ljetbrains/mps/openapi/editor/menus/substitute/SubstituteMenuItem;Ljetbrains/mps/openapi/editor/menus/transformation/TransformationMenuContext;)Ljetbrains/mps/openapi/editor/menus/transformation/TransformationMenuItem;" />
+      <node id="4572725119287832203" at="123,0,133,0" concept="4" trace="createTransformationItem#(Lorg/jetbrains/mps/openapi/model/SNode;Ljetbrains/mps/openapi/editor/menus/substitute/SubstituteMenuItem;Ljetbrains/mps/openapi/editor/menus/transformation/TransformationMenuContext;)Ljetbrains/mps/openapi/editor/menus/transformation/TransformationMenuItem;" />
+      <node id="4572725119287832203" at="39,0,50,0" concept="4" trace="createMenuItems#(Ljetbrains/mps/openapi/editor/menus/transformation/TransformationMenuContext;)Ljava/util/List;" />
+      <node id="4572725119287832203" at="63,0,74,0" concept="4" trace="createItems#(Ljetbrains/mps/openapi/editor/menus/transformation/TransformationMenuContext;)Ljava/util/List;" />
+      <node id="4572725119287832203" at="99,0,110,0" concept="4" trace="createItems#(Ljetbrains/mps/openapi/editor/menus/transformation/TransformationMenuContext;)Ljava/util/List;" />
+      <scope id="4572725119287832203" at="35,67,36,63" />
+      <scope id="4572725119287832203" at="44,9,45,44" />
+      <scope id="4572725119287832203" at="46,15,47,50" />
+      <scope id="4572725119287832203" at="68,11,69,42" />
+      <scope id="4572725119287832203" at="70,17,71,52" />
+      <scope id="4572725119287832203" at="82,90,83,205" />
+      <scope id="4572725119287832203" at="92,54,93,55">
         <var name="createdNode" id="4572725119287832203" />
       </scope>
-      <scope id="4572725119287832203" at="99,11,100,42" />
-      <scope id="4572725119287832203" at="101,17,102,52" />
-      <scope id="4572725119287832203" at="119,54,120,55">
+      <scope id="4572725119287832203" at="104,11,105,42" />
+      <scope id="4572725119287832203" at="106,17,107,52" />
+      <scope id="4572725119287832203" at="118,90,119,205" />
+      <scope id="4572725119287832203" at="128,54,129,55">
         <var name="createdNode" id="4572725119287832203" />
       </scope>
-      <scope id="4572725119287832203" at="54,135,56,92" />
-      <scope id="4572725119287832203" at="76,96,78,299">
+      <scope id="4572725119287832203" at="55,135,57,92" />
+      <scope id="4572725119287832203" at="77,96,80,128">
+        <var name="conceptToFindMenuFor" id="4572725119287832203" />
         <var name="editorContext" id="4572725119287832203" />
       </scope>
-      <scope id="4572725119287832203" at="108,96,110,299">
+      <scope id="4572725119287832203" at="82,0,85,0">
+        <var name="_context" id="4572725119287832203" />
+      </scope>
+      <scope id="4572725119287832203" at="113,96,116,128">
+        <var name="conceptToFindMenuFor" id="4572725119287832203" />
         <var name="editorContext" id="4572725119287832203" />
       </scope>
-      <scope id="4572725119287832203" at="33,0,37,0">
+      <scope id="4572725119287832203" at="118,0,121,0">
+        <var name="_context" id="4572725119287832203" />
+      </scope>
+      <scope id="4572725119287832203" at="34,0,38,0">
         <var name="location" id="4572725119287832203" />
       </scope>
-      <scope id="4572725119287832203" at="86,0,90,0">
+      <scope id="4572725119287832203" at="91,0,95,0">
         <var name="pattern" id="4572725119287832203" />
       </scope>
-      <scope id="4572725119287832203" at="118,0,122,0">
+      <scope id="4572725119287832203" at="127,0,131,0">
         <var name="pattern" id="4572725119287832203" />
       </scope>
-      <scope id="4572725119287832203" at="52,124,58,18">
+      <scope id="4572725119287832203" at="53,124,59,18">
         <var name="result" id="4572725119287832203" />
       </scope>
-      <scope id="4572725119287832203" at="74,0,80,0">
+      <scope id="4572725119287832203" at="41,99,48,5" />
+      <scope id="4572725119287832203" at="65,97,72,7" />
+      <scope id="4572725119287832203" at="75,0,82,0">
         <var name="_context" id="4572725119287832203" />
       </scope>
-      <scope id="4572725119287832203" at="106,0,112,0">
+      <scope id="4572725119287832203" at="88,160,95,8">
+        <var name="wrappedItem" id="4572725119287832203" />
+      </scope>
+      <scope id="4572725119287832203" at="101,97,108,7" />
+      <scope id="4572725119287832203" at="111,0,118,0">
         <var name="_context" id="4572725119287832203" />
       </scope>
-      <scope id="4572725119287832203" at="40,99,47,5" />
-      <scope id="4572725119287832203" at="64,97,71,7" />
-      <scope id="4572725119287832203" at="83,160,90,8">
+      <scope id="4572725119287832203" at="124,160,131,8">
         <var name="wrappedItem" id="4572725119287832203" />
       </scope>
-      <scope id="4572725119287832203" at="96,97,103,7" />
-      <scope id="4572725119287832203" at="115,160,122,8">
-        <var name="wrappedItem" id="4572725119287832203" />
-      </scope>
-      <scope id="4572725119287832203" at="50,0,60,0">
+      <scope id="4572725119287832203" at="51,0,61,0">
         <var name="_context" id="4572725119287832203" />
       </scope>
-      <scope id="4572725119287832203" at="82,0,92,0">
+      <scope id="4572725119287832203" at="87,0,97,0">
         <var name="_context" id="4572725119287832203" />
         <var name="item" id="4572725119287832203" />
         <var name="targetNode" id="4572725119287832203" />
       </scope>
-      <scope id="4572725119287832203" at="114,0,124,0">
+      <scope id="4572725119287832203" at="123,0,133,0">
         <var name="_context" id="4572725119287832203" />
         <var name="item" id="4572725119287832203" />
         <var name="targetNode" id="4572725119287832203" />
       </scope>
-      <scope id="4572725119287832203" at="38,0,49,0">
+      <scope id="4572725119287832203" at="39,0,50,0">
         <var name="context" id="4572725119287832203" />
       </scope>
-      <scope id="4572725119287832203" at="62,0,73,0">
+      <scope id="4572725119287832203" at="63,0,74,0">
         <var name="context" id="4572725119287832203" />
       </scope>
-      <scope id="4572725119287832203" at="94,0,105,0">
+      <scope id="4572725119287832203" at="99,0,110,0">
         <var name="context" id="4572725119287832203" />
       </scope>
-      <unit id="4572725119287832203" at="85,17,90,7" name="jetbrains.mps.lang.editor.menus.contextAssistant.testLanguage.editor.WrapSameSubstituteMenuTwice_TransformationMenu$TMP_WrapSM_36vfck_a0$1" />
-      <unit id="4572725119287832203" at="117,17,122,7" name="jetbrains.mps.lang.editor.menus.contextAssistant.testLanguage.editor.WrapSameSubstituteMenuTwice_TransformationMenu$TMP_WrapSM_36vfck_b0$1" />
-      <unit id="4572725119287832203" at="61,0,93,0" name="jetbrains.mps.lang.editor.menus.contextAssistant.testLanguage.editor.WrapSameSubstituteMenuTwice_TransformationMenu$TMP_WrapSM_36vfck_a0" />
-      <unit id="4572725119287832203" at="93,0,125,0" name="jetbrains.mps.lang.editor.menus.contextAssistant.testLanguage.editor.WrapSameSubstituteMenuTwice_TransformationMenu$TMP_WrapSM_36vfck_b0" />
-      <unit id="4572725119287832203" at="31,0,126,0" name="jetbrains.mps.lang.editor.menus.contextAssistant.testLanguage.editor.WrapSameSubstituteMenuTwice_TransformationMenu" />
+      <unit id="4572725119287832203" at="90,17,95,7" name="jetbrains.mps.lang.editor.menus.contextAssistant.testLanguage.editor.WrapSameSubstituteMenuTwice_TransformationMenu$TMP_WrapSM_36vfck_a0$1" />
+      <unit id="4572725119287832203" at="126,17,131,7" name="jetbrains.mps.lang.editor.menus.contextAssistant.testLanguage.editor.WrapSameSubstituteMenuTwice_TransformationMenu$TMP_WrapSM_36vfck_b0$1" />
+      <unit id="4572725119287832203" at="62,0,98,0" name="jetbrains.mps.lang.editor.menus.contextAssistant.testLanguage.editor.WrapSameSubstituteMenuTwice_TransformationMenu$TMP_WrapSM_36vfck_a0" />
+      <unit id="4572725119287832203" at="98,0,134,0" name="jetbrains.mps.lang.editor.menus.contextAssistant.testLanguage.editor.WrapSameSubstituteMenuTwice_TransformationMenu$TMP_WrapSM_36vfck_b0" />
+      <unit id="4572725119287832203" at="32,0,135,0" name="jetbrains.mps.lang.editor.menus.contextAssistant.testLanguage.editor.WrapSameSubstituteMenuTwice_TransformationMenu" />
     </file>
   </root>
   <root nodeRef="r:0f1cfce5-1514-42b6-8353-156be9a116e3(jetbrains.mps.lang.editor.menus.contextAssistant.testLanguage.editor)/4572725119287832297">
@@ -2764,35 +2925,41 @@
       <node id="4572725119287832297" at="79,72,80,18" concept="6" />
       <node id="4572725119287832297" at="83,86,84,174" concept="6" />
       <node id="4572725119287832297" at="87,95,88,69" concept="5" />
-      <node id="4572725119287832297" at="88,69,89,299" concept="6" />
-      <node id="4572725119287832297" at="95,97,96,51" concept="1" />
-      <node id="4572725119287832297" at="96,51,97,65" concept="5" />
-      <node id="4572725119287832297" at="97,65,98,75" concept="5" />
-      <node id="4572725119287832297" at="98,75,99,321" concept="1" />
-      <node id="4572725119287832297" at="100,11,101,42" concept="6" />
-      <node id="4572725119287832297" at="102,17,103,52" concept="1" />
-      <node id="4572725119287832297" at="108,70,109,31" concept="6" />
-      <node id="4572725119287832297" at="112,72,113,18" concept="6" />
-      <node id="4572725119287832297" at="116,86,117,174" concept="6" />
-      <node id="4572725119287832297" at="120,95,121,69" concept="5" />
-      <node id="4572725119287832297" at="121,69,122,299" concept="6" />
+      <node id="4572725119287832297" at="88,69,89,79" concept="5" />
+      <node id="4572725119287832297" at="89,79,90,128" concept="6" />
+      <node id="4572725119287832297" at="92,90,93,205" concept="6" />
+      <node id="4572725119287832297" at="99,97,100,51" concept="1" />
+      <node id="4572725119287832297" at="100,51,101,65" concept="5" />
+      <node id="4572725119287832297" at="101,65,102,75" concept="5" />
+      <node id="4572725119287832297" at="102,75,103,321" concept="1" />
+      <node id="4572725119287832297" at="104,11,105,42" concept="6" />
+      <node id="4572725119287832297" at="106,17,107,52" concept="1" />
+      <node id="4572725119287832297" at="112,70,113,31" concept="6" />
+      <node id="4572725119287832297" at="116,72,117,18" concept="6" />
+      <node id="4572725119287832297" at="120,86,121,174" concept="6" />
+      <node id="4572725119287832297" at="124,95,125,69" concept="5" />
+      <node id="4572725119287832297" at="125,69,126,79" concept="5" />
+      <node id="4572725119287832297" at="126,79,127,128" concept="6" />
+      <node id="4572725119287832297" at="129,90,130,205" concept="6" />
+      <node id="4572725119287832297" at="92,0,95,0" concept="4" trace="getConceptToFindMenuFor#(Ljetbrains/mps/openapi/editor/menus/transformation/TransformationMenuContext;)Lorg/jetbrains/mps/openapi/language/SAbstractConcept;" />
+      <node id="4572725119287832297" at="129,0,132,0" concept="4" trace="getConceptToFindMenuFor#(Ljetbrains/mps/openapi/editor/menus/transformation/TransformationMenuContext;)Lorg/jetbrains/mps/openapi/language/SAbstractConcept;" />
       <node id="4572725119287832297" at="31,0,35,0" concept="4" trace="isApplicableToLocation#(Ljava/lang/String;)Z" />
       <node id="4572725119287832297" at="51,156,55,5" concept="3" />
       <node id="4572725119287832297" at="74,0,78,0" concept="4" trace="getParentNode#(Ljetbrains/mps/openapi/editor/menus/transformation/TransformationMenuContext;)Lorg/jetbrains/mps/openapi/model/SNode;" />
       <node id="4572725119287832297" at="78,0,82,0" concept="4" trace="getCurrentChild#(Ljetbrains/mps/openapi/editor/menus/transformation/TransformationMenuContext;)Lorg/jetbrains/mps/openapi/model/SNode;" />
       <node id="4572725119287832297" at="82,0,86,0" concept="4" trace="getContainmentLink#(Ljetbrains/mps/openapi/editor/menus/transformation/TransformationMenuContext;)Lorg/jetbrains/mps/openapi/language/SContainmentLink;" />
-      <node id="4572725119287832297" at="107,0,111,0" concept="4" trace="getParentNode#(Ljetbrains/mps/openapi/editor/menus/transformation/TransformationMenuContext;)Lorg/jetbrains/mps/openapi/model/SNode;" />
-      <node id="4572725119287832297" at="111,0,115,0" concept="4" trace="getCurrentChild#(Ljetbrains/mps/openapi/editor/menus/transformation/TransformationMenuContext;)Lorg/jetbrains/mps/openapi/model/SNode;" />
-      <node id="4572725119287832297" at="115,0,119,0" concept="4" trace="getContainmentLink#(Ljetbrains/mps/openapi/editor/menus/transformation/TransformationMenuContext;)Lorg/jetbrains/mps/openapi/language/SContainmentLink;" />
-      <node id="4572725119287832297" at="40,295,45,5" concept="11" />
-      <node id="4572725119287832297" at="66,321,71,7" concept="11" />
-      <node id="4572725119287832297" at="86,0,91,0" concept="4" trace="getSubstituteMenuLookup#(Ljetbrains/mps/openapi/editor/menus/transformation/TransformationMenuContext;)Ljetbrains/mps/openapi/editor/menus/substitute/SubstituteMenuLookup;" />
-      <node id="4572725119287832297" at="99,321,104,7" concept="11" />
-      <node id="4572725119287832297" at="119,0,124,0" concept="4" trace="getSubstituteMenuLookup#(Ljetbrains/mps/openapi/editor/menus/transformation/TransformationMenuContext;)Ljetbrains/mps/openapi/editor/menus/substitute/SubstituteMenuLookup;" />
+      <node id="4572725119287832297" at="111,0,115,0" concept="4" trace="getParentNode#(Ljetbrains/mps/openapi/editor/menus/transformation/TransformationMenuContext;)Lorg/jetbrains/mps/openapi/model/SNode;" />
+      <node id="4572725119287832297" at="115,0,119,0" concept="4" trace="getCurrentChild#(Ljetbrains/mps/openapi/editor/menus/transformation/TransformationMenuContext;)Lorg/jetbrains/mps/openapi/model/SNode;" />
+      <node id="4572725119287832297" at="119,0,123,0" concept="4" trace="getContainmentLink#(Ljetbrains/mps/openapi/editor/menus/transformation/TransformationMenuContext;)Lorg/jetbrains/mps/openapi/language/SContainmentLink;" />
+      <node id="4572725119287832297" at="40,295,45,5" concept="12" />
+      <node id="4572725119287832297" at="66,321,71,7" concept="12" />
+      <node id="4572725119287832297" at="103,321,108,7" concept="12" />
+      <node id="4572725119287832297" at="86,0,92,0" concept="4" trace="getSubstituteMenuLookup#(Ljetbrains/mps/openapi/editor/menus/transformation/TransformationMenuContext;)Ljetbrains/mps/openapi/editor/menus/substitute/SubstituteMenuLookup;" />
+      <node id="4572725119287832297" at="123,0,129,0" concept="4" trace="getSubstituteMenuLookup#(Ljetbrains/mps/openapi/editor/menus/transformation/TransformationMenuContext;)Ljetbrains/mps/openapi/editor/menus/substitute/SubstituteMenuLookup;" />
       <node id="4572725119287832297" at="48,0,58,0" concept="4" trace="getParts#(Ljetbrains/mps/openapi/editor/menus/transformation/TransformationMenuContext;)Ljava/util/List;" />
       <node id="4572725119287832297" at="36,0,47,0" concept="4" trace="createMenuItems#(Ljetbrains/mps/openapi/editor/menus/transformation/TransformationMenuContext;)Ljava/util/List;" />
       <node id="4572725119287832297" at="60,0,73,0" concept="4" trace="createItems#(Ljetbrains/mps/openapi/editor/menus/transformation/TransformationMenuContext;)Ljava/util/List;" />
-      <node id="4572725119287832297" at="93,0,106,0" concept="4" trace="createItems#(Ljetbrains/mps/openapi/editor/menus/transformation/TransformationMenuContext;)Ljava/util/List;" />
+      <node id="4572725119287832297" at="97,0,110,0" concept="4" trace="createItems#(Ljetbrains/mps/openapi/editor/menus/transformation/TransformationMenuContext;)Ljava/util/List;" />
       <scope id="4572725119287832297" at="32,67,33,63" />
       <scope id="4572725119287832297" at="41,9,42,44" />
       <scope id="4572725119287832297" at="43,15,44,50" />
@@ -2801,17 +2968,27 @@
       <scope id="4572725119287832297" at="75,70,76,31" />
       <scope id="4572725119287832297" at="79,72,80,18" />
       <scope id="4572725119287832297" at="83,86,84,174" />
-      <scope id="4572725119287832297" at="100,11,101,42" />
-      <scope id="4572725119287832297" at="102,17,103,52" />
-      <scope id="4572725119287832297" at="108,70,109,31" />
-      <scope id="4572725119287832297" at="112,72,113,18" />
-      <scope id="4572725119287832297" at="116,86,117,174" />
+      <scope id="4572725119287832297" at="92,90,93,205" />
+      <scope id="4572725119287832297" at="104,11,105,42" />
+      <scope id="4572725119287832297" at="106,17,107,52" />
+      <scope id="4572725119287832297" at="112,70,113,31" />
+      <scope id="4572725119287832297" at="116,72,117,18" />
+      <scope id="4572725119287832297" at="120,86,121,174" />
+      <scope id="4572725119287832297" at="129,90,130,205" />
       <scope id="4572725119287832297" at="52,135,54,79" />
-      <scope id="4572725119287832297" at="87,95,89,299">
+      <scope id="4572725119287832297" at="87,95,90,128">
+        <var name="conceptToFindMenuFor" id="4572725119287832297" />
         <var name="editorContext" id="4572725119287832297" />
       </scope>
-      <scope id="4572725119287832297" at="120,95,122,299">
+      <scope id="4572725119287832297" at="92,0,95,0">
+        <var name="_context" id="4572725119287832297" />
+      </scope>
+      <scope id="4572725119287832297" at="124,95,127,128">
+        <var name="conceptToFindMenuFor" id="4572725119287832297" />
         <var name="editorContext" id="4572725119287832297" />
+      </scope>
+      <scope id="4572725119287832297" at="129,0,132,0">
+        <var name="_context" id="4572725119287832297" />
       </scope>
       <scope id="4572725119287832297" at="31,0,35,0">
         <var name="location" id="4572725119287832297" />
@@ -2825,30 +3002,30 @@
       <scope id="4572725119287832297" at="82,0,86,0">
         <var name="context" id="4572725119287832297" />
       </scope>
-      <scope id="4572725119287832297" at="107,0,111,0">
-        <var name="context" id="4572725119287832297" />
-      </scope>
       <scope id="4572725119287832297" at="111,0,115,0">
         <var name="context" id="4572725119287832297" />
       </scope>
       <scope id="4572725119287832297" at="115,0,119,0">
         <var name="context" id="4572725119287832297" />
       </scope>
-      <scope id="4572725119287832297" at="86,0,91,0">
-        <var name="context" id="4572725119287832297" />
-      </scope>
-      <scope id="4572725119287832297" at="119,0,124,0">
+      <scope id="4572725119287832297" at="119,0,123,0">
         <var name="context" id="4572725119287832297" />
       </scope>
       <scope id="4572725119287832297" at="50,124,56,18">
         <var name="result" id="4572725119287832297" />
+      </scope>
+      <scope id="4572725119287832297" at="86,0,92,0">
+        <var name="context" id="4572725119287832297" />
+      </scope>
+      <scope id="4572725119287832297" at="123,0,129,0">
+        <var name="context" id="4572725119287832297" />
       </scope>
       <scope id="4572725119287832297" at="38,99,45,5" />
       <scope id="4572725119287832297" at="62,97,71,7">
         <var name="name" id="4572725119287832297" />
         <var name="targetConcept" id="4572725119287832297" />
       </scope>
-      <scope id="4572725119287832297" at="95,97,104,7">
+      <scope id="4572725119287832297" at="99,97,108,7">
         <var name="name" id="4572725119287832297" />
         <var name="targetConcept" id="4572725119287832297" />
       </scope>
@@ -2861,154 +3038,200 @@
       <scope id="4572725119287832297" at="60,0,73,0">
         <var name="context" id="4572725119287832297" />
       </scope>
-      <scope id="4572725119287832297" at="93,0,106,0">
+      <scope id="4572725119287832297" at="97,0,110,0">
         <var name="context" id="4572725119287832297" />
       </scope>
-      <unit id="4572725119287832297" at="59,0,92,0" name="jetbrains.mps.lang.editor.menus.contextAssistant.testLanguage.editor.IncludeSameSubstituteMenuTwice$TMP_IncludeSM_k4700g_a0" />
-      <unit id="4572725119287832297" at="92,0,125,0" name="jetbrains.mps.lang.editor.menus.contextAssistant.testLanguage.editor.IncludeSameSubstituteMenuTwice$TMP_IncludeSM_k4700g_b0" />
-      <unit id="4572725119287832297" at="29,0,126,0" name="jetbrains.mps.lang.editor.menus.contextAssistant.testLanguage.editor.IncludeSameSubstituteMenuTwice" />
+      <unit id="4572725119287832297" at="59,0,96,0" name="jetbrains.mps.lang.editor.menus.contextAssistant.testLanguage.editor.IncludeSameSubstituteMenuTwice$TMP_IncludeSM_k4700g_a0" />
+      <unit id="4572725119287832297" at="96,0,133,0" name="jetbrains.mps.lang.editor.menus.contextAssistant.testLanguage.editor.IncludeSameSubstituteMenuTwice$TMP_IncludeSM_k4700g_b0" />
+      <unit id="4572725119287832297" at="29,0,134,0" name="jetbrains.mps.lang.editor.menus.contextAssistant.testLanguage.editor.IncludeSameSubstituteMenuTwice" />
     </file>
   </root>
   <root nodeRef="r:0f1cfce5-1514-42b6-8353-156be9a116e3(jetbrains.mps.lang.editor.menus.contextAssistant.testLanguage.editor)/4572725119287851586">
     <file name="SuperInterface_TransformationMenu.java">
-      <node id="4572725119287851586" at="25,0,26,0" concept="2" trace="myLocations" />
-      <node id="4572725119287851586" at="27,67,28,63" concept="6" />
-      <node id="4572725119287851586" at="33,99,34,49" concept="1" />
-      <node id="4572725119287851586" at="34,49,35,285" concept="1" />
-      <node id="4572725119287851586" at="36,9,37,44" concept="6" />
-      <node id="4572725119287851586" at="38,15,39,50" concept="1" />
-      <node id="4572725119287851586" at="45,124,46,156" concept="5" />
-      <node id="4572725119287851586" at="47,135,48,79" concept="1" />
-      <node id="4572725119287851586" at="49,5,50,18" concept="6" />
-      <node id="4572725119287851587" at="55,84,56,86" concept="6" />
-      <node id="4572725119287851587" at="60,0,61,0" concept="2" trace="_context" />
-      <node id="4572725119287851587" at="61,0,62,0" concept="2" trace="myEditorMenuTraceInfo" />
-      <node id="4572725119287851587" at="62,55,63,27" concept="1" />
-      <node id="4572725119287851587" at="63,27,64,54" concept="1" />
-      <node id="4572725119287851587" at="64,54,65,271" concept="1" />
-      <node id="4572725119287851587" at="65,271,66,77" concept="1" />
-      <node id="4572725119287851587" at="66,77,67,52" concept="1" />
-      <node id="4572725119287852146" at="72,50,73,24" concept="6" />
-      <node id="4572725119287851587" at="84,49,85,37" concept="6" />
-      <node id="4572725119287851586" at="46,156,49,5" concept="3" />
-      <node id="4572725119287851587" at="76,0,79,0" concept="4" trace="execute#(Ljava/lang/String;)V" />
-      <node id="4572725119287851586" at="26,0,30,0" concept="4" trace="isApplicableToLocation#(Ljava/lang/String;)Z" />
-      <node id="4572725119287851587" at="54,0,58,0" concept="4" trace="createItem#(Ljetbrains/mps/openapi/editor/menus/transformation/TransformationMenuContext;)Ljetbrains/mps/openapi/editor/menus/transformation/TransformationMenuItem;" />
-      <node id="4572725119287851587" at="83,0,87,0" concept="4" trace="getTraceInfo#()Ljetbrains/mps/openapi/editor/menus/EditorMenuTraceInfo;" />
-      <node id="4572725119287851586" at="35,285,40,5" concept="11" />
-      <node id="4572725119287851587" at="70,0,75,0" concept="4" trace="getLabelText#(Ljava/lang/String;)Ljava/lang/String;" />
-      <node id="4572725119287851587" at="62,0,69,0" concept="0" trace="Item#(Ljetbrains/mps/openapi/editor/menus/transformation/TransformationMenuContext;)V" />
-      <node id="4572725119287851586" at="43,0,52,0" concept="4" trace="getParts#(Ljetbrains/mps/openapi/editor/menus/transformation/TransformationMenuContext;)Ljava/util/List;" />
-      <node id="4572725119287851586" at="31,0,42,0" concept="4" trace="createMenuItems#(Ljetbrains/mps/openapi/editor/menus/transformation/TransformationMenuContext;)Ljava/util/List;" />
-      <scope id="4572725119287851598" at="77,52,77,52" />
-      <scope id="4572725119287851586" at="27,67,28,63" />
-      <scope id="4572725119287851586" at="36,9,37,44" />
-      <scope id="4572725119287851586" at="38,15,39,50" />
-      <scope id="4572725119287851586" at="47,135,48,79" />
-      <scope id="4572725119287851587" at="55,84,56,86" />
-      <scope id="4572725119287851596" at="72,50,73,24" />
-      <scope id="4572725119287851587" at="84,49,85,37" />
-      <scope id="4572725119287851587" at="76,0,79,0">
+      <node id="4572725119287851586" at="26,0,27,0" concept="2" trace="myLocations" />
+      <node id="4572725119287851586" at="28,67,29,63" concept="6" />
+      <node id="4572725119287851586" at="34,99,35,49" concept="1" />
+      <node id="4572725119287851586" at="35,49,36,285" concept="1" />
+      <node id="4572725119287851586" at="37,9,38,44" concept="6" />
+      <node id="4572725119287851586" at="39,15,40,50" concept="1" />
+      <node id="4572725119287851586" at="46,124,47,156" concept="5" />
+      <node id="4572725119287851586" at="48,135,49,79" concept="1" />
+      <node id="4572725119287851586" at="50,5,51,18" concept="6" />
+      <node id="4572725119287851587" at="56,84,57,146" concept="5" />
+      <node id="4572725119287851587" at="57,146,58,25" concept="5" />
+      <node id="4572725119287851587" at="59,11,60,62" concept="1" />
+      <node id="4572725119287851587" at="61,29,62,103" concept="1" />
+      <node id="4572725119287851587" at="62,103,63,20" concept="6" />
+      <node id="4572725119287851587" at="64,7,65,51" concept="1" />
+      <node id="4572725119287851587" at="66,11,67,247" concept="1" />
+      <node id="4572725119287851587" at="67,247,68,71" concept="1" />
+      <node id="4572725119287851587" at="69,17,70,52" concept="1" />
+      <node id="4572725119287851587" at="71,7,72,18" concept="6" />
+      <node id="4572725119287851587" at="76,0,77,0" concept="2" trace="_context" />
+      <node id="4572725119287851587" at="77,0,78,0" concept="2" trace="myEditorMenuTraceInfo" />
+      <node id="4572725119287851587" at="78,55,79,27" concept="1" />
+      <node id="4572725119287851587" at="81,59,82,37" concept="1" />
+      <node id="4572725119287852146" at="86,50,87,24" concept="6" />
+      <node id="4572725119287851587" at="98,49,99,37" concept="6" />
+      <node id="4572725119287851586" at="47,156,50,5" concept="3" />
+      <node id="4572725119287851587" at="78,0,81,0" concept="0" trace="Item#(Ljetbrains/mps/openapi/editor/menus/transformation/TransformationMenuContext;)V" />
+      <node id="4572725119287851587" at="81,0,84,0" concept="4" trace="setTraceInfo#(Ljetbrains/mps/openapi/editor/menus/EditorMenuTraceInfo;)V" />
+      <node id="4572725119287851587" at="90,0,93,0" concept="4" trace="execute#(Ljava/lang/String;)V" />
+      <node id="4572725119287851586" at="27,0,31,0" concept="4" trace="isApplicableToLocation#(Ljava/lang/String;)Z" />
+      <node id="4572725119287851587" at="97,0,101,0" concept="4" trace="getTraceInfo#()Ljetbrains/mps/openapi/editor/menus/EditorMenuTraceInfo;" />
+      <node id="4572725119287851586" at="36,285,41,5" concept="12" />
+      <node id="4572725119287851587" at="84,0,89,0" concept="4" trace="getLabelText#(Ljava/lang/String;)Ljava/lang/String;" />
+      <node id="4572725119287851587" at="58,25,64,7" concept="11" />
+      <node id="4572725119287851587" at="65,51,71,7" concept="12" />
+      <node id="4572725119287851586" at="44,0,53,0" concept="4" trace="getParts#(Ljetbrains/mps/openapi/editor/menus/transformation/TransformationMenuContext;)Ljava/util/List;" />
+      <node id="4572725119287851586" at="32,0,43,0" concept="4" trace="createMenuItems#(Ljetbrains/mps/openapi/editor/menus/transformation/TransformationMenuContext;)Ljava/util/List;" />
+      <node id="4572725119287851587" at="55,0,74,0" concept="4" trace="createItem#(Ljetbrains/mps/openapi/editor/menus/transformation/TransformationMenuContext;)Ljetbrains/mps/openapi/editor/menus/transformation/TransformationMenuItem;" />
+      <scope id="4572725119287851598" at="91,52,91,52" />
+      <scope id="4572725119287851586" at="28,67,29,63" />
+      <scope id="4572725119287851586" at="37,9,38,44" />
+      <scope id="4572725119287851586" at="39,15,40,50" />
+      <scope id="4572725119287851586" at="48,135,49,79" />
+      <scope id="4572725119287851587" at="59,11,60,62" />
+      <scope id="4572725119287851587" at="69,17,70,52" />
+      <scope id="4572725119287851587" at="78,55,79,27" />
+      <scope id="4572725119287851587" at="81,59,82,37" />
+      <scope id="4572725119287851596" at="86,50,87,24" />
+      <scope id="4572725119287851587" at="98,49,99,37" />
+      <scope id="4572725119287851587" at="61,0,63,20">
+        <var name="t" id="4572725119287851587" />
+      </scope>
+      <scope id="4572725119287851587" at="61,29,63,20" />
+      <scope id="4572725119287851587" at="66,11,68,71" />
+      <scope id="4572725119287851587" at="78,0,81,0">
+        <var name="context" id="4572725119287851587" />
+      </scope>
+      <scope id="4572725119287851587" at="81,0,84,0">
+        <var name="info" id="4572725119287851587" />
+      </scope>
+      <scope id="4572725119287851587" at="90,0,93,0">
         <var name="pattern" id="4572725119287851587" />
       </scope>
-      <scope id="4572725119287851586" at="26,0,30,0">
+      <scope id="4572725119287851586" at="27,0,31,0">
         <var name="location" id="4572725119287851586" />
       </scope>
-      <scope id="4572725119287851587" at="54,0,58,0">
+      <scope id="4572725119287851587" at="97,0,101,0" />
+      <scope id="4572725119287851586" at="46,124,51,18">
+        <var name="result" id="4572725119287851586" />
+      </scope>
+      <scope id="4572725119287851587" at="84,0,89,0">
+        <var name="pattern" id="4572725119287851587" />
+      </scope>
+      <scope id="4572725119287851586" at="34,99,41,5" />
+      <scope id="4572725119287851586" at="44,0,53,0">
+        <var name="_context" id="4572725119287851586" />
+      </scope>
+      <scope id="4572725119287851586" at="32,0,43,0">
+        <var name="context" id="4572725119287851586" />
+      </scope>
+      <scope id="4572725119287851587" at="56,84,72,18">
+        <var name="description" id="4572725119287851587" />
+        <var name="item" id="4572725119287851587" />
+      </scope>
+      <scope id="4572725119287851587" at="55,0,74,0">
         <var name="context" id="4572725119287851587" />
       </scope>
-      <scope id="4572725119287851587" at="83,0,87,0" />
-      <scope id="4572725119287851586" at="45,124,50,18">
-        <var name="result" id="4572725119287851586" />
-      </scope>
-      <scope id="4572725119287851587" at="62,55,67,52" />
-      <scope id="4572725119287851587" at="70,0,75,0">
-        <var name="pattern" id="4572725119287851587" />
-      </scope>
-      <scope id="4572725119287851586" at="33,99,40,5" />
-      <scope id="4572725119287851587" at="62,0,69,0">
-        <var name="context" id="4572725119287851587" />
-      </scope>
-      <scope id="4572725119287851586" at="43,0,52,0">
-        <var name="_context" id="4572725119287851586" />
-      </scope>
-      <scope id="4572725119287851586" at="31,0,42,0">
-        <var name="context" id="4572725119287851586" />
-      </scope>
-      <unit id="4572725119287851587" at="59,0,88,0" name="jetbrains.mps.lang.editor.menus.contextAssistant.testLanguage.editor.SuperInterface_TransformationMenu$TMP_Action_tobzzo_a0$Item" />
-      <unit id="4572725119287851587" at="53,0,90,0" name="jetbrains.mps.lang.editor.menus.contextAssistant.testLanguage.editor.SuperInterface_TransformationMenu$TMP_Action_tobzzo_a0" />
-      <unit id="4572725119287851586" at="24,0,91,0" name="jetbrains.mps.lang.editor.menus.contextAssistant.testLanguage.editor.SuperInterface_TransformationMenu" />
+      <unit id="4572725119287851587" at="75,0,102,0" name="jetbrains.mps.lang.editor.menus.contextAssistant.testLanguage.editor.SuperInterface_TransformationMenu$TMP_Action_tobzzo_a0$Item" />
+      <unit id="4572725119287851587" at="54,0,104,0" name="jetbrains.mps.lang.editor.menus.contextAssistant.testLanguage.editor.SuperInterface_TransformationMenu$TMP_Action_tobzzo_a0" />
+      <unit id="4572725119287851586" at="25,0,105,0" name="jetbrains.mps.lang.editor.menus.contextAssistant.testLanguage.editor.SuperInterface_TransformationMenu" />
     </file>
   </root>
   <root nodeRef="r:0f1cfce5-1514-42b6-8353-156be9a116e3(jetbrains.mps.lang.editor.menus.contextAssistant.testLanguage.editor)/4695456347261014367">
     <file name="MenuToInclude2.java">
-      <node id="4695456347261014367" at="25,0,26,0" concept="2" trace="myLocations" />
-      <node id="4695456347261014367" at="27,67,28,63" concept="6" />
-      <node id="4695456347261014367" at="33,99,34,49" concept="1" />
-      <node id="4695456347261014367" at="34,49,35,279" concept="1" />
-      <node id="4695456347261014367" at="36,9,37,44" concept="6" />
-      <node id="4695456347261014367" at="38,15,39,50" concept="1" />
-      <node id="4695456347261014367" at="45,124,46,156" concept="5" />
-      <node id="4695456347261014367" at="47,135,48,60" concept="1" />
-      <node id="4695456347261014367" at="49,5,50,18" concept="6" />
-      <node id="4695456347261014368" at="55,84,56,67" concept="6" />
-      <node id="4695456347261014368" at="60,0,61,0" concept="2" trace="_context" />
-      <node id="4695456347261014368" at="61,0,62,0" concept="2" trace="myEditorMenuTraceInfo" />
-      <node id="4695456347261014368" at="62,55,63,27" concept="1" />
-      <node id="4695456347261014368" at="63,27,64,54" concept="1" />
-      <node id="4695456347261014368" at="64,54,65,271" concept="1" />
-      <node id="4695456347261014368" at="65,271,66,77" concept="1" />
-      <node id="4695456347261014368" at="66,77,67,52" concept="1" />
-      <node id="4695456347261014373" at="72,50,73,25" concept="6" />
-      <node id="4695456347261014368" at="84,49,85,37" concept="6" />
-      <node id="4695456347261014367" at="46,156,49,5" concept="3" />
-      <node id="4695456347261014368" at="76,0,79,0" concept="4" trace="execute#(Ljava/lang/String;)V" />
-      <node id="4695456347261014367" at="26,0,30,0" concept="4" trace="isApplicableToLocation#(Ljava/lang/String;)Z" />
-      <node id="4695456347261014368" at="54,0,58,0" concept="4" trace="createItem#(Ljetbrains/mps/openapi/editor/menus/transformation/TransformationMenuContext;)Ljetbrains/mps/openapi/editor/menus/transformation/TransformationMenuItem;" />
-      <node id="4695456347261014368" at="83,0,87,0" concept="4" trace="getTraceInfo#()Ljetbrains/mps/openapi/editor/menus/EditorMenuTraceInfo;" />
-      <node id="4695456347261014367" at="35,279,40,5" concept="11" />
-      <node id="4695456347261014368" at="70,0,75,0" concept="4" trace="getLabelText#(Ljava/lang/String;)Ljava/lang/String;" />
-      <node id="4695456347261014368" at="62,0,69,0" concept="0" trace="Item#(Ljetbrains/mps/openapi/editor/menus/transformation/TransformationMenuContext;)V" />
-      <node id="4695456347261014367" at="43,0,52,0" concept="4" trace="getParts#(Ljetbrains/mps/openapi/editor/menus/transformation/TransformationMenuContext;)Ljava/util/List;" />
-      <node id="4695456347261014367" at="31,0,42,0" concept="4" trace="createMenuItems#(Ljetbrains/mps/openapi/editor/menus/transformation/TransformationMenuContext;)Ljava/util/List;" />
-      <scope id="4695456347261014376" at="77,52,77,52" />
-      <scope id="4695456347261014367" at="27,67,28,63" />
-      <scope id="4695456347261014367" at="36,9,37,44" />
-      <scope id="4695456347261014367" at="38,15,39,50" />
-      <scope id="4695456347261014367" at="47,135,48,60" />
-      <scope id="4695456347261014368" at="55,84,56,67" />
-      <scope id="4695456347261014372" at="72,50,73,25" />
-      <scope id="4695456347261014368" at="84,49,85,37" />
-      <scope id="4695456347261014368" at="76,0,79,0">
+      <node id="4695456347261014367" at="26,0,27,0" concept="2" trace="myLocations" />
+      <node id="4695456347261014367" at="28,67,29,63" concept="6" />
+      <node id="4695456347261014367" at="34,99,35,49" concept="1" />
+      <node id="4695456347261014367" at="35,49,36,279" concept="1" />
+      <node id="4695456347261014367" at="37,9,38,44" concept="6" />
+      <node id="4695456347261014367" at="39,15,40,50" concept="1" />
+      <node id="4695456347261014367" at="46,124,47,156" concept="5" />
+      <node id="4695456347261014367" at="48,135,49,60" concept="1" />
+      <node id="4695456347261014367" at="50,5,51,18" concept="6" />
+      <node id="4695456347261014368" at="56,84,57,108" concept="5" />
+      <node id="4695456347261014368" at="57,108,58,25" concept="5" />
+      <node id="4695456347261014368" at="59,11,60,62" concept="1" />
+      <node id="4695456347261014368" at="61,29,62,103" concept="1" />
+      <node id="4695456347261014368" at="62,103,63,20" concept="6" />
+      <node id="4695456347261014368" at="64,7,65,51" concept="1" />
+      <node id="4695456347261014368" at="66,11,67,247" concept="1" />
+      <node id="4695456347261014368" at="67,247,68,71" concept="1" />
+      <node id="4695456347261014368" at="69,17,70,52" concept="1" />
+      <node id="4695456347261014368" at="71,7,72,18" concept="6" />
+      <node id="4695456347261014368" at="76,0,77,0" concept="2" trace="_context" />
+      <node id="4695456347261014368" at="77,0,78,0" concept="2" trace="myEditorMenuTraceInfo" />
+      <node id="4695456347261014368" at="78,55,79,27" concept="1" />
+      <node id="4695456347261014368" at="81,59,82,37" concept="1" />
+      <node id="4695456347261014373" at="86,50,87,25" concept="6" />
+      <node id="4695456347261014368" at="98,49,99,37" concept="6" />
+      <node id="4695456347261014367" at="47,156,50,5" concept="3" />
+      <node id="4695456347261014368" at="78,0,81,0" concept="0" trace="Item#(Ljetbrains/mps/openapi/editor/menus/transformation/TransformationMenuContext;)V" />
+      <node id="4695456347261014368" at="81,0,84,0" concept="4" trace="setTraceInfo#(Ljetbrains/mps/openapi/editor/menus/EditorMenuTraceInfo;)V" />
+      <node id="4695456347261014368" at="90,0,93,0" concept="4" trace="execute#(Ljava/lang/String;)V" />
+      <node id="4695456347261014367" at="27,0,31,0" concept="4" trace="isApplicableToLocation#(Ljava/lang/String;)Z" />
+      <node id="4695456347261014368" at="97,0,101,0" concept="4" trace="getTraceInfo#()Ljetbrains/mps/openapi/editor/menus/EditorMenuTraceInfo;" />
+      <node id="4695456347261014367" at="36,279,41,5" concept="12" />
+      <node id="4695456347261014368" at="84,0,89,0" concept="4" trace="getLabelText#(Ljava/lang/String;)Ljava/lang/String;" />
+      <node id="4695456347261014368" at="58,25,64,7" concept="11" />
+      <node id="4695456347261014368" at="65,51,71,7" concept="12" />
+      <node id="4695456347261014367" at="44,0,53,0" concept="4" trace="getParts#(Ljetbrains/mps/openapi/editor/menus/transformation/TransformationMenuContext;)Ljava/util/List;" />
+      <node id="4695456347261014367" at="32,0,43,0" concept="4" trace="createMenuItems#(Ljetbrains/mps/openapi/editor/menus/transformation/TransformationMenuContext;)Ljava/util/List;" />
+      <node id="4695456347261014368" at="55,0,74,0" concept="4" trace="createItem#(Ljetbrains/mps/openapi/editor/menus/transformation/TransformationMenuContext;)Ljetbrains/mps/openapi/editor/menus/transformation/TransformationMenuItem;" />
+      <scope id="4695456347261014376" at="91,52,91,52" />
+      <scope id="4695456347261014367" at="28,67,29,63" />
+      <scope id="4695456347261014367" at="37,9,38,44" />
+      <scope id="4695456347261014367" at="39,15,40,50" />
+      <scope id="4695456347261014367" at="48,135,49,60" />
+      <scope id="4695456347261014368" at="59,11,60,62" />
+      <scope id="4695456347261014368" at="69,17,70,52" />
+      <scope id="4695456347261014368" at="78,55,79,27" />
+      <scope id="4695456347261014368" at="81,59,82,37" />
+      <scope id="4695456347261014372" at="86,50,87,25" />
+      <scope id="4695456347261014368" at="98,49,99,37" />
+      <scope id="4695456347261014368" at="61,0,63,20">
+        <var name="t" id="4695456347261014368" />
+      </scope>
+      <scope id="4695456347261014368" at="61,29,63,20" />
+      <scope id="4695456347261014368" at="66,11,68,71" />
+      <scope id="4695456347261014368" at="78,0,81,0">
+        <var name="context" id="4695456347261014368" />
+      </scope>
+      <scope id="4695456347261014368" at="81,0,84,0">
+        <var name="info" id="4695456347261014368" />
+      </scope>
+      <scope id="4695456347261014368" at="90,0,93,0">
         <var name="pattern" id="4695456347261014368" />
       </scope>
-      <scope id="4695456347261014367" at="26,0,30,0">
+      <scope id="4695456347261014367" at="27,0,31,0">
         <var name="location" id="4695456347261014367" />
       </scope>
-      <scope id="4695456347261014368" at="54,0,58,0">
+      <scope id="4695456347261014368" at="97,0,101,0" />
+      <scope id="4695456347261014367" at="46,124,51,18">
+        <var name="result" id="4695456347261014367" />
+      </scope>
+      <scope id="4695456347261014368" at="84,0,89,0">
+        <var name="pattern" id="4695456347261014368" />
+      </scope>
+      <scope id="4695456347261014367" at="34,99,41,5" />
+      <scope id="4695456347261014367" at="44,0,53,0">
+        <var name="_context" id="4695456347261014367" />
+      </scope>
+      <scope id="4695456347261014367" at="32,0,43,0">
+        <var name="context" id="4695456347261014367" />
+      </scope>
+      <scope id="4695456347261014368" at="56,84,72,18">
+        <var name="description" id="4695456347261014368" />
+        <var name="item" id="4695456347261014368" />
+      </scope>
+      <scope id="4695456347261014368" at="55,0,74,0">
         <var name="context" id="4695456347261014368" />
       </scope>
-      <scope id="4695456347261014368" at="83,0,87,0" />
-      <scope id="4695456347261014367" at="45,124,50,18">
-        <var name="result" id="4695456347261014367" />
-      </scope>
-      <scope id="4695456347261014368" at="62,55,67,52" />
-      <scope id="4695456347261014368" at="70,0,75,0">
-        <var name="pattern" id="4695456347261014368" />
-      </scope>
-      <scope id="4695456347261014367" at="33,99,40,5" />
-      <scope id="4695456347261014368" at="62,0,69,0">
-        <var name="context" id="4695456347261014368" />
-      </scope>
-      <scope id="4695456347261014367" at="43,0,52,0">
-        <var name="_context" id="4695456347261014367" />
-      </scope>
-      <scope id="4695456347261014367" at="31,0,42,0">
-        <var name="context" id="4695456347261014367" />
-      </scope>
-      <unit id="4695456347261014368" at="59,0,88,0" name="jetbrains.mps.lang.editor.menus.contextAssistant.testLanguage.editor.MenuToInclude2$TMP_Action_uz1ojm_a0$Item" />
-      <unit id="4695456347261014368" at="53,0,90,0" name="jetbrains.mps.lang.editor.menus.contextAssistant.testLanguage.editor.MenuToInclude2$TMP_Action_uz1ojm_a0" />
-      <unit id="4695456347261014367" at="24,0,91,0" name="jetbrains.mps.lang.editor.menus.contextAssistant.testLanguage.editor.MenuToInclude2" />
+      <unit id="4695456347261014368" at="75,0,102,0" name="jetbrains.mps.lang.editor.menus.contextAssistant.testLanguage.editor.MenuToInclude2$TMP_Action_uz1ojm_a0$Item" />
+      <unit id="4695456347261014368" at="54,0,104,0" name="jetbrains.mps.lang.editor.menus.contextAssistant.testLanguage.editor.MenuToInclude2$TMP_Action_uz1ojm_a0" />
+      <unit id="4695456347261014367" at="25,0,105,0" name="jetbrains.mps.lang.editor.menus.contextAssistant.testLanguage.editor.MenuToInclude2" />
     </file>
   </root>
   <root nodeRef="r:0f1cfce5-1514-42b6-8353-156be9a116e3(jetbrains.mps.lang.editor.menus.contextAssistant.testLanguage.editor)/4695456347261015773">
@@ -3041,9 +3264,9 @@
       <node id="4695456347261015773" at="99,0,100,393" concept="6" />
       <node id="4695456347261015773" at="30,0,34,0" concept="4" trace="isApplicableToLocation#(Ljava/lang/String;)Z" />
       <node id="4695456347261015773" at="50,156,54,5" concept="3" />
-      <node id="4695456347261015773" at="39,303,44,5" concept="11" />
-      <node id="4695456347261015773" at="63,293,68,7" concept="11" />
-      <node id="4695456347261015773" at="86,294,91,7" concept="11" />
+      <node id="4695456347261015773" at="39,303,44,5" concept="12" />
+      <node id="4695456347261015773" at="63,293,68,7" concept="12" />
+      <node id="4695456347261015773" at="86,294,91,7" concept="12" />
       <node id="4695456347261015773" at="71,0,79,0" concept="4" trace="getMenuLookup#(Ljetbrains/mps/openapi/editor/menus/transformation/TransformationMenuContext;)Ljetbrains/mps/openapi/editor/menus/transformation/TransformationMenuLookup;" />
       <node id="4695456347261015773" at="94,0,102,0" concept="4" trace="getMenuLookup#(Ljetbrains/mps/openapi/editor/menus/transformation/TransformationMenuContext;)Ljetbrains/mps/openapi/editor/menus/transformation/TransformationMenuLookup;" />
       <node id="4695456347261015773" at="47,0,57,0" concept="4" trace="getParts#(Ljetbrains/mps/openapi/editor/menus/transformation/TransformationMenuContext;)Ljava/util/List;" />
@@ -3111,7 +3334,7 @@
       <node id="4695456347261860080" at="52,72,53,72" concept="1" />
       <node id="4695456347261860080" at="54,5,55,18" concept="6" />
       <node id="4695456347261860080" at="61,97,62,51" concept="1" />
-      <node id="4695456347261860080" at="62,51,63,379" concept="1" />
+      <node id="4695456347261860080" at="62,51,63,271" concept="1" />
       <node id="4695456347261860080" at="64,11,65,42" concept="6" />
       <node id="4695456347261860080" at="66,17,67,52" concept="1" />
       <node id="4695456347261860080" at="76,97,77,51" concept="1" />
@@ -3124,9 +3347,9 @@
       <node id="4695456347261860080" at="91,0,92,305" concept="6" />
       <node id="4695456347261860080" at="30,0,34,0" concept="4" trace="isApplicableToLocation#(Ljava/lang/String;)Z" />
       <node id="4695456347261860080" at="50,156,54,5" concept="3" />
-      <node id="4695456347261860080" at="39,290,44,5" concept="11" />
-      <node id="4695456347261860080" at="63,379,68,7" concept="11" />
-      <node id="4695456347261860080" at="78,311,83,7" concept="11" />
+      <node id="4695456347261860080" at="39,290,44,5" concept="12" />
+      <node id="4695456347261860080" at="63,271,68,7" concept="12" />
+      <node id="4695456347261860080" at="78,311,83,7" concept="12" />
       <node id="4695456347261860080" at="86,0,94,0" concept="4" trace="getMenuLookup#(Ljetbrains/mps/openapi/editor/menus/transformation/TransformationMenuContext;)Ljetbrains/mps/openapi/editor/menus/transformation/TransformationMenuLookup;" />
       <node id="4695456347261860080" at="47,0,57,0" concept="4" trace="getParts#(Ljetbrains/mps/openapi/editor/menus/transformation/TransformationMenuContext;)Ljava/util/List;" />
       <node id="4695456347261860080" at="35,0,46,0" concept="4" trace="createMenuItems#(Ljetbrains/mps/openapi/editor/menus/transformation/TransformationMenuContext;)Ljava/util/List;" />
@@ -3175,73 +3398,96 @@
   </root>
   <root nodeRef="r:0f1cfce5-1514-42b6-8353-156be9a116e3(jetbrains.mps.lang.editor.menus.contextAssistant.testLanguage.editor)/4695456347261860106">
     <file name="IncludeDefaultAndNullMenu_TransformationMenu.java">
-      <node id="4695456347261860106" at="25,0,26,0" concept="2" trace="myLocations" />
-      <node id="4695456347261860106" at="27,67,28,63" concept="6" />
-      <node id="4695456347261860106" at="33,99,34,49" concept="1" />
-      <node id="4695456347261860106" at="34,49,35,296" concept="1" />
-      <node id="4695456347261860106" at="36,9,37,44" concept="6" />
-      <node id="4695456347261860106" at="38,15,39,50" concept="1" />
-      <node id="4695456347261860106" at="45,124,46,156" concept="5" />
-      <node id="4695456347261860106" at="47,135,48,90" concept="1" />
-      <node id="4695456347261860106" at="49,5,50,18" concept="6" />
-      <node id="4695456347261860107" at="55,84,56,97" concept="6" />
-      <node id="4695456347261860107" at="60,0,61,0" concept="2" trace="_context" />
-      <node id="4695456347261860107" at="61,0,62,0" concept="2" trace="myEditorMenuTraceInfo" />
-      <node id="4695456347261860107" at="62,55,63,27" concept="1" />
-      <node id="4695456347261860107" at="63,27,64,54" concept="1" />
-      <node id="4695456347261860107" at="64,54,65,271" concept="1" />
-      <node id="4695456347261860107" at="65,271,66,77" concept="1" />
-      <node id="4695456347261860107" at="66,77,67,52" concept="1" />
-      <node id="4695456347261860673" at="72,50,73,24" concept="6" />
-      <node id="4695456347261860107" at="84,49,85,37" concept="6" />
-      <node id="4695456347261860106" at="46,156,49,5" concept="3" />
-      <node id="4695456347261860107" at="76,0,79,0" concept="4" trace="execute#(Ljava/lang/String;)V" />
-      <node id="4695456347261860106" at="26,0,30,0" concept="4" trace="isApplicableToLocation#(Ljava/lang/String;)Z" />
-      <node id="4695456347261860107" at="54,0,58,0" concept="4" trace="createItem#(Ljetbrains/mps/openapi/editor/menus/transformation/TransformationMenuContext;)Ljetbrains/mps/openapi/editor/menus/transformation/TransformationMenuItem;" />
-      <node id="4695456347261860107" at="83,0,87,0" concept="4" trace="getTraceInfo#()Ljetbrains/mps/openapi/editor/menus/EditorMenuTraceInfo;" />
-      <node id="4695456347261860106" at="35,296,40,5" concept="11" />
-      <node id="4695456347261860107" at="70,0,75,0" concept="4" trace="getLabelText#(Ljava/lang/String;)Ljava/lang/String;" />
-      <node id="4695456347261860107" at="62,0,69,0" concept="0" trace="Item#(Ljetbrains/mps/openapi/editor/menus/transformation/TransformationMenuContext;)V" />
-      <node id="4695456347261860106" at="43,0,52,0" concept="4" trace="getParts#(Ljetbrains/mps/openapi/editor/menus/transformation/TransformationMenuContext;)Ljava/util/List;" />
-      <node id="4695456347261860106" at="31,0,42,0" concept="4" trace="createMenuItems#(Ljetbrains/mps/openapi/editor/menus/transformation/TransformationMenuContext;)Ljava/util/List;" />
-      <scope id="4695456347261860124" at="77,52,77,52" />
-      <scope id="4695456347261860106" at="27,67,28,63" />
-      <scope id="4695456347261860106" at="36,9,37,44" />
-      <scope id="4695456347261860106" at="38,15,39,50" />
-      <scope id="4695456347261860106" at="47,135,48,90" />
-      <scope id="4695456347261860107" at="55,84,56,97" />
-      <scope id="4695456347261860120" at="72,50,73,24" />
-      <scope id="4695456347261860107" at="84,49,85,37" />
-      <scope id="4695456347261860107" at="76,0,79,0">
+      <node id="4695456347261860106" at="26,0,27,0" concept="2" trace="myLocations" />
+      <node id="4695456347261860106" at="28,67,29,63" concept="6" />
+      <node id="4695456347261860106" at="34,99,35,49" concept="1" />
+      <node id="4695456347261860106" at="35,49,36,296" concept="1" />
+      <node id="4695456347261860106" at="37,9,38,44" concept="6" />
+      <node id="4695456347261860106" at="39,15,40,50" concept="1" />
+      <node id="4695456347261860106" at="46,124,47,156" concept="5" />
+      <node id="4695456347261860106" at="48,135,49,90" concept="1" />
+      <node id="4695456347261860106" at="50,5,51,18" concept="6" />
+      <node id="4695456347261860107" at="56,84,57,168" concept="5" />
+      <node id="4695456347261860107" at="57,168,58,25" concept="5" />
+      <node id="4695456347261860107" at="59,11,60,62" concept="1" />
+      <node id="4695456347261860107" at="61,29,62,103" concept="1" />
+      <node id="4695456347261860107" at="62,103,63,20" concept="6" />
+      <node id="4695456347261860107" at="64,7,65,51" concept="1" />
+      <node id="4695456347261860107" at="66,11,67,247" concept="1" />
+      <node id="4695456347261860107" at="67,247,68,71" concept="1" />
+      <node id="4695456347261860107" at="69,17,70,52" concept="1" />
+      <node id="4695456347261860107" at="71,7,72,18" concept="6" />
+      <node id="4695456347261860107" at="76,0,77,0" concept="2" trace="_context" />
+      <node id="4695456347261860107" at="77,0,78,0" concept="2" trace="myEditorMenuTraceInfo" />
+      <node id="4695456347261860107" at="78,55,79,27" concept="1" />
+      <node id="4695456347261860107" at="81,59,82,37" concept="1" />
+      <node id="4695456347261860673" at="86,50,87,24" concept="6" />
+      <node id="4695456347261860107" at="98,49,99,37" concept="6" />
+      <node id="4695456347261860106" at="47,156,50,5" concept="3" />
+      <node id="4695456347261860107" at="78,0,81,0" concept="0" trace="Item#(Ljetbrains/mps/openapi/editor/menus/transformation/TransformationMenuContext;)V" />
+      <node id="4695456347261860107" at="81,0,84,0" concept="4" trace="setTraceInfo#(Ljetbrains/mps/openapi/editor/menus/EditorMenuTraceInfo;)V" />
+      <node id="4695456347261860107" at="90,0,93,0" concept="4" trace="execute#(Ljava/lang/String;)V" />
+      <node id="4695456347261860106" at="27,0,31,0" concept="4" trace="isApplicableToLocation#(Ljava/lang/String;)Z" />
+      <node id="4695456347261860107" at="97,0,101,0" concept="4" trace="getTraceInfo#()Ljetbrains/mps/openapi/editor/menus/EditorMenuTraceInfo;" />
+      <node id="4695456347261860106" at="36,296,41,5" concept="12" />
+      <node id="4695456347261860107" at="84,0,89,0" concept="4" trace="getLabelText#(Ljava/lang/String;)Ljava/lang/String;" />
+      <node id="4695456347261860107" at="58,25,64,7" concept="11" />
+      <node id="4695456347261860107" at="65,51,71,7" concept="12" />
+      <node id="4695456347261860106" at="44,0,53,0" concept="4" trace="getParts#(Ljetbrains/mps/openapi/editor/menus/transformation/TransformationMenuContext;)Ljava/util/List;" />
+      <node id="4695456347261860106" at="32,0,43,0" concept="4" trace="createMenuItems#(Ljetbrains/mps/openapi/editor/menus/transformation/TransformationMenuContext;)Ljava/util/List;" />
+      <node id="4695456347261860107" at="55,0,74,0" concept="4" trace="createItem#(Ljetbrains/mps/openapi/editor/menus/transformation/TransformationMenuContext;)Ljetbrains/mps/openapi/editor/menus/transformation/TransformationMenuItem;" />
+      <scope id="4695456347261860124" at="91,52,91,52" />
+      <scope id="4695456347261860106" at="28,67,29,63" />
+      <scope id="4695456347261860106" at="37,9,38,44" />
+      <scope id="4695456347261860106" at="39,15,40,50" />
+      <scope id="4695456347261860106" at="48,135,49,90" />
+      <scope id="4695456347261860107" at="59,11,60,62" />
+      <scope id="4695456347261860107" at="69,17,70,52" />
+      <scope id="4695456347261860107" at="78,55,79,27" />
+      <scope id="4695456347261860107" at="81,59,82,37" />
+      <scope id="4695456347261860120" at="86,50,87,24" />
+      <scope id="4695456347261860107" at="98,49,99,37" />
+      <scope id="4695456347261860107" at="61,0,63,20">
+        <var name="t" id="4695456347261860107" />
+      </scope>
+      <scope id="4695456347261860107" at="61,29,63,20" />
+      <scope id="4695456347261860107" at="66,11,68,71" />
+      <scope id="4695456347261860107" at="78,0,81,0">
+        <var name="context" id="4695456347261860107" />
+      </scope>
+      <scope id="4695456347261860107" at="81,0,84,0">
+        <var name="info" id="4695456347261860107" />
+      </scope>
+      <scope id="4695456347261860107" at="90,0,93,0">
         <var name="pattern" id="4695456347261860107" />
       </scope>
-      <scope id="4695456347261860106" at="26,0,30,0">
+      <scope id="4695456347261860106" at="27,0,31,0">
         <var name="location" id="4695456347261860106" />
       </scope>
-      <scope id="4695456347261860107" at="54,0,58,0">
+      <scope id="4695456347261860107" at="97,0,101,0" />
+      <scope id="4695456347261860106" at="46,124,51,18">
+        <var name="result" id="4695456347261860106" />
+      </scope>
+      <scope id="4695456347261860107" at="84,0,89,0">
+        <var name="pattern" id="4695456347261860107" />
+      </scope>
+      <scope id="4695456347261860106" at="34,99,41,5" />
+      <scope id="4695456347261860106" at="44,0,53,0">
+        <var name="_context" id="4695456347261860106" />
+      </scope>
+      <scope id="4695456347261860106" at="32,0,43,0">
+        <var name="context" id="4695456347261860106" />
+      </scope>
+      <scope id="4695456347261860107" at="56,84,72,18">
+        <var name="description" id="4695456347261860107" />
+        <var name="item" id="4695456347261860107" />
+      </scope>
+      <scope id="4695456347261860107" at="55,0,74,0">
         <var name="context" id="4695456347261860107" />
       </scope>
-      <scope id="4695456347261860107" at="83,0,87,0" />
-      <scope id="4695456347261860106" at="45,124,50,18">
-        <var name="result" id="4695456347261860106" />
-      </scope>
-      <scope id="4695456347261860107" at="62,55,67,52" />
-      <scope id="4695456347261860107" at="70,0,75,0">
-        <var name="pattern" id="4695456347261860107" />
-      </scope>
-      <scope id="4695456347261860106" at="33,99,40,5" />
-      <scope id="4695456347261860107" at="62,0,69,0">
-        <var name="context" id="4695456347261860107" />
-      </scope>
-      <scope id="4695456347261860106" at="43,0,52,0">
-        <var name="_context" id="4695456347261860106" />
-      </scope>
-      <scope id="4695456347261860106" at="31,0,42,0">
-        <var name="context" id="4695456347261860106" />
-      </scope>
-      <unit id="4695456347261860107" at="59,0,88,0" name="jetbrains.mps.lang.editor.menus.contextAssistant.testLanguage.editor.IncludeDefaultAndNullMenu_TransformationMenu$TMP_Action_e98cup_a0$Item" />
-      <unit id="4695456347261860107" at="53,0,90,0" name="jetbrains.mps.lang.editor.menus.contextAssistant.testLanguage.editor.IncludeDefaultAndNullMenu_TransformationMenu$TMP_Action_e98cup_a0" />
-      <unit id="4695456347261860106" at="24,0,91,0" name="jetbrains.mps.lang.editor.menus.contextAssistant.testLanguage.editor.IncludeDefaultAndNullMenu_TransformationMenu" />
+      <unit id="4695456347261860107" at="75,0,102,0" name="jetbrains.mps.lang.editor.menus.contextAssistant.testLanguage.editor.IncludeDefaultAndNullMenu_TransformationMenu$TMP_Action_e98cup_a0$Item" />
+      <unit id="4695456347261860107" at="54,0,104,0" name="jetbrains.mps.lang.editor.menus.contextAssistant.testLanguage.editor.IncludeDefaultAndNullMenu_TransformationMenu$TMP_Action_e98cup_a0" />
+      <unit id="4695456347261860106" at="25,0,105,0" name="jetbrains.mps.lang.editor.menus.contextAssistant.testLanguage.editor.IncludeDefaultAndNullMenu_TransformationMenu" />
     </file>
   </root>
   <root nodeRef="r:0f1cfce5-1514-42b6-8353-156be9a116e3(jetbrains.mps.lang.editor.menus.contextAssistant.testLanguage.editor)/4695456347261862904">
@@ -3320,9 +3566,9 @@
       <node id="4695456347262191119" at="105,70,106,38" concept="6" />
       <node id="4695456347262191119" at="30,0,34,0" concept="4" trace="isApplicableToLocation#(Ljava/lang/String;)Z" />
       <node id="4695456347262191119" at="50,156,54,5" concept="3" />
-      <node id="4695456347262191119" at="39,307,44,5" concept="11" />
-      <node id="4695456347262191119" at="63,306,68,7" concept="11" />
-      <node id="4695456347262191119" at="86,306,91,7" concept="11" />
+      <node id="4695456347262191119" at="39,307,44,5" concept="12" />
+      <node id="4695456347262191119" at="63,306,68,7" concept="12" />
+      <node id="4695456347262191119" at="86,306,91,7" concept="12" />
       <node id="4695456347262191119" at="103,0,108,0" concept="4" trace="getLocation#(Ljetbrains/mps/openapi/editor/menus/transformation/TransformationMenuContext;)Ljava/lang/String;" />
       <node id="4695456347262191119" at="71,0,79,0" concept="4" trace="getMenuLookup#(Ljetbrains/mps/openapi/editor/menus/transformation/TransformationMenuContext;)Ljetbrains/mps/openapi/editor/menus/transformation/TransformationMenuLookup;" />
       <node id="4695456347262191119" at="94,0,102,0" concept="4" trace="getMenuLookup#(Ljetbrains/mps/openapi/editor/menus/transformation/TransformationMenuContext;)Ljetbrains/mps/openapi/editor/menus/transformation/TransformationMenuLookup;" />
@@ -3384,111 +3630,157 @@
   </root>
   <root nodeRef="r:0f1cfce5-1514-42b6-8353-156be9a116e3(jetbrains.mps.lang.editor.menus.contextAssistant.testLanguage.editor)/4695456347262191130">
     <file name="MenuWithDifferentLocations.java">
-      <node id="4695456347262191130" at="26,0,27,0" concept="2" trace="myLocations" />
-      <node id="4695456347262191130" at="28,67,29,63" concept="6" />
-      <node id="4695456347262191130" at="34,99,35,49" concept="1" />
-      <node id="4695456347262191130" at="35,49,36,291" concept="1" />
-      <node id="4695456347262191130" at="37,9,38,44" concept="6" />
-      <node id="4695456347262191130" at="39,15,40,50" concept="1" />
-      <node id="4695456347262191130" at="46,124,47,156" concept="5" />
-      <node id="4695456347262191130" at="48,135,49,72" concept="1" />
-      <node id="4695456347262191130" at="51,128,52,72" concept="1" />
-      <node id="4695456347262191130" at="53,5,54,18" concept="6" />
-      <node id="4695456347262191128" at="59,84,60,79" concept="6" />
-      <node id="4695456347262191128" at="64,0,65,0" concept="2" trace="_context" />
-      <node id="4695456347262191128" at="65,0,66,0" concept="2" trace="myEditorMenuTraceInfo" />
-      <node id="4695456347262191128" at="66,55,67,27" concept="1" />
-      <node id="4695456347262191128" at="67,27,68,54" concept="1" />
-      <node id="4695456347262191128" at="68,54,69,271" concept="1" />
-      <node id="4695456347262191128" at="69,271,70,77" concept="1" />
-      <node id="4695456347262191128" at="70,77,71,52" concept="1" />
-      <node id="4695456347262191692" at="76,50,77,26" concept="6" />
-      <node id="4695456347262191128" at="88,49,89,37" concept="6" />
-      <node id="4695456347262191131" at="96,84,97,79" concept="6" />
-      <node id="4695456347262191131" at="101,0,102,0" concept="2" trace="_context" />
-      <node id="4695456347262191131" at="102,0,103,0" concept="2" trace="myEditorMenuTraceInfo" />
-      <node id="4695456347262191131" at="103,55,104,27" concept="1" />
-      <node id="4695456347262191131" at="104,27,105,54" concept="1" />
-      <node id="4695456347262191131" at="105,54,106,271" concept="1" />
-      <node id="4695456347262191131" at="106,271,107,77" concept="1" />
-      <node id="4695456347262191131" at="107,77,108,52" concept="1" />
-      <node id="4695456347262193874" at="113,50,114,26" concept="6" />
-      <node id="4695456347262191131" at="125,49,126,37" concept="6" />
-      <node id="4695456347262191130" at="47,156,50,5" concept="3" />
-      <node id="4695456347262191130" at="50,5,53,5" concept="3" />
-      <node id="4695456347262191128" at="80,0,83,0" concept="4" trace="execute#(Ljava/lang/String;)V" />
-      <node id="4695456347262191131" at="117,0,120,0" concept="4" trace="execute#(Ljava/lang/String;)V" />
-      <node id="4695456347262191130" at="27,0,31,0" concept="4" trace="isApplicableToLocation#(Ljava/lang/String;)Z" />
-      <node id="4695456347262191128" at="58,0,62,0" concept="4" trace="createItem#(Ljetbrains/mps/openapi/editor/menus/transformation/TransformationMenuContext;)Ljetbrains/mps/openapi/editor/menus/transformation/TransformationMenuItem;" />
-      <node id="4695456347262191128" at="87,0,91,0" concept="4" trace="getTraceInfo#()Ljetbrains/mps/openapi/editor/menus/EditorMenuTraceInfo;" />
-      <node id="4695456347262191131" at="95,0,99,0" concept="4" trace="createItem#(Ljetbrains/mps/openapi/editor/menus/transformation/TransformationMenuContext;)Ljetbrains/mps/openapi/editor/menus/transformation/TransformationMenuItem;" />
-      <node id="4695456347262191131" at="124,0,128,0" concept="4" trace="getTraceInfo#()Ljetbrains/mps/openapi/editor/menus/EditorMenuTraceInfo;" />
-      <node id="4695456347262191130" at="36,291,41,5" concept="11" />
-      <node id="4695456347262191128" at="74,0,79,0" concept="4" trace="getLabelText#(Ljava/lang/String;)Ljava/lang/String;" />
-      <node id="4695456347262191131" at="111,0,116,0" concept="4" trace="getLabelText#(Ljava/lang/String;)Ljava/lang/String;" />
-      <node id="4695456347262191128" at="66,0,73,0" concept="0" trace="Item#(Ljetbrains/mps/openapi/editor/menus/transformation/TransformationMenuContext;)V" />
-      <node id="4695456347262191131" at="103,0,110,0" concept="0" trace="Item#(Ljetbrains/mps/openapi/editor/menus/transformation/TransformationMenuContext;)V" />
-      <node id="4695456347262191130" at="32,0,43,0" concept="4" trace="createMenuItems#(Ljetbrains/mps/openapi/editor/menus/transformation/TransformationMenuContext;)Ljava/util/List;" />
-      <node id="4695456347262191130" at="44,0,56,0" concept="4" trace="getParts#(Ljetbrains/mps/openapi/editor/menus/transformation/TransformationMenuContext;)Ljava/util/List;" />
-      <scope id="4695456347262191144" at="81,52,81,52" />
-      <scope id="4695456347262193877" at="118,52,118,52" />
-      <scope id="4695456347262191130" at="28,67,29,63" />
-      <scope id="4695456347262191130" at="37,9,38,44" />
-      <scope id="4695456347262191130" at="39,15,40,50" />
-      <scope id="4695456347262191130" at="48,135,49,72" />
-      <scope id="4695456347262191130" at="51,128,52,72" />
-      <scope id="4695456347262191128" at="59,84,60,79" />
-      <scope id="4695456347262191142" at="76,50,77,26" />
-      <scope id="4695456347262191128" at="88,49,89,37" />
-      <scope id="4695456347262191131" at="96,84,97,79" />
-      <scope id="4695456347262193873" at="113,50,114,26" />
-      <scope id="4695456347262191131" at="125,49,126,37" />
-      <scope id="4695456347262191128" at="80,0,83,0">
+      <node id="4695456347262191130" at="27,0,28,0" concept="2" trace="myLocations" />
+      <node id="4695456347262191130" at="29,67,30,63" concept="6" />
+      <node id="4695456347262191130" at="35,99,36,49" concept="1" />
+      <node id="4695456347262191130" at="36,49,37,291" concept="1" />
+      <node id="4695456347262191130" at="38,9,39,44" concept="6" />
+      <node id="4695456347262191130" at="40,15,41,50" concept="1" />
+      <node id="4695456347262191130" at="47,124,48,156" concept="5" />
+      <node id="4695456347262191130" at="49,135,50,72" concept="1" />
+      <node id="4695456347262191130" at="52,128,53,72" concept="1" />
+      <node id="4695456347262191130" at="54,5,55,18" concept="6" />
+      <node id="4695456347262191128" at="60,84,61,132" concept="5" />
+      <node id="4695456347262191128" at="61,132,62,25" concept="5" />
+      <node id="4695456347262191128" at="63,11,64,62" concept="1" />
+      <node id="4695456347262191128" at="65,29,66,103" concept="1" />
+      <node id="4695456347262191128" at="66,103,67,20" concept="6" />
+      <node id="4695456347262191128" at="68,7,69,51" concept="1" />
+      <node id="4695456347262191128" at="70,11,71,247" concept="1" />
+      <node id="4695456347262191128" at="71,247,72,71" concept="1" />
+      <node id="4695456347262191128" at="73,17,74,52" concept="1" />
+      <node id="4695456347262191128" at="75,7,76,18" concept="6" />
+      <node id="4695456347262191128" at="80,0,81,0" concept="2" trace="_context" />
+      <node id="4695456347262191128" at="81,0,82,0" concept="2" trace="myEditorMenuTraceInfo" />
+      <node id="4695456347262191128" at="82,55,83,27" concept="1" />
+      <node id="4695456347262191128" at="85,59,86,37" concept="1" />
+      <node id="4695456347262191692" at="90,50,91,26" concept="6" />
+      <node id="4695456347262191128" at="102,49,103,37" concept="6" />
+      <node id="4695456347262191131" at="110,84,111,132" concept="5" />
+      <node id="4695456347262191131" at="111,132,112,25" concept="5" />
+      <node id="4695456347262191131" at="113,11,114,62" concept="1" />
+      <node id="4695456347262191131" at="115,29,116,103" concept="1" />
+      <node id="4695456347262191131" at="116,103,117,20" concept="6" />
+      <node id="4695456347262191131" at="118,7,119,51" concept="1" />
+      <node id="4695456347262191131" at="120,11,121,247" concept="1" />
+      <node id="4695456347262191131" at="121,247,122,71" concept="1" />
+      <node id="4695456347262191131" at="123,17,124,52" concept="1" />
+      <node id="4695456347262191131" at="125,7,126,18" concept="6" />
+      <node id="4695456347262191131" at="130,0,131,0" concept="2" trace="_context" />
+      <node id="4695456347262191131" at="131,0,132,0" concept="2" trace="myEditorMenuTraceInfo" />
+      <node id="4695456347262191131" at="132,55,133,27" concept="1" />
+      <node id="4695456347262191131" at="135,59,136,37" concept="1" />
+      <node id="4695456347262193874" at="140,50,141,26" concept="6" />
+      <node id="4695456347262191131" at="152,49,153,37" concept="6" />
+      <node id="4695456347262191130" at="48,156,51,5" concept="3" />
+      <node id="4695456347262191130" at="51,5,54,5" concept="3" />
+      <node id="4695456347262191128" at="82,0,85,0" concept="0" trace="Item#(Ljetbrains/mps/openapi/editor/menus/transformation/TransformationMenuContext;)V" />
+      <node id="4695456347262191128" at="85,0,88,0" concept="4" trace="setTraceInfo#(Ljetbrains/mps/openapi/editor/menus/EditorMenuTraceInfo;)V" />
+      <node id="4695456347262191128" at="94,0,97,0" concept="4" trace="execute#(Ljava/lang/String;)V" />
+      <node id="4695456347262191131" at="132,0,135,0" concept="0" trace="Item#(Ljetbrains/mps/openapi/editor/menus/transformation/TransformationMenuContext;)V" />
+      <node id="4695456347262191131" at="135,0,138,0" concept="4" trace="setTraceInfo#(Ljetbrains/mps/openapi/editor/menus/EditorMenuTraceInfo;)V" />
+      <node id="4695456347262191131" at="144,0,147,0" concept="4" trace="execute#(Ljava/lang/String;)V" />
+      <node id="4695456347262191130" at="28,0,32,0" concept="4" trace="isApplicableToLocation#(Ljava/lang/String;)Z" />
+      <node id="4695456347262191128" at="101,0,105,0" concept="4" trace="getTraceInfo#()Ljetbrains/mps/openapi/editor/menus/EditorMenuTraceInfo;" />
+      <node id="4695456347262191131" at="151,0,155,0" concept="4" trace="getTraceInfo#()Ljetbrains/mps/openapi/editor/menus/EditorMenuTraceInfo;" />
+      <node id="4695456347262191130" at="37,291,42,5" concept="12" />
+      <node id="4695456347262191128" at="88,0,93,0" concept="4" trace="getLabelText#(Ljava/lang/String;)Ljava/lang/String;" />
+      <node id="4695456347262191131" at="138,0,143,0" concept="4" trace="getLabelText#(Ljava/lang/String;)Ljava/lang/String;" />
+      <node id="4695456347262191128" at="62,25,68,7" concept="11" />
+      <node id="4695456347262191128" at="69,51,75,7" concept="12" />
+      <node id="4695456347262191131" at="112,25,118,7" concept="11" />
+      <node id="4695456347262191131" at="119,51,125,7" concept="12" />
+      <node id="4695456347262191130" at="33,0,44,0" concept="4" trace="createMenuItems#(Ljetbrains/mps/openapi/editor/menus/transformation/TransformationMenuContext;)Ljava/util/List;" />
+      <node id="4695456347262191130" at="45,0,57,0" concept="4" trace="getParts#(Ljetbrains/mps/openapi/editor/menus/transformation/TransformationMenuContext;)Ljava/util/List;" />
+      <node id="4695456347262191128" at="59,0,78,0" concept="4" trace="createItem#(Ljetbrains/mps/openapi/editor/menus/transformation/TransformationMenuContext;)Ljetbrains/mps/openapi/editor/menus/transformation/TransformationMenuItem;" />
+      <node id="4695456347262191131" at="109,0,128,0" concept="4" trace="createItem#(Ljetbrains/mps/openapi/editor/menus/transformation/TransformationMenuContext;)Ljetbrains/mps/openapi/editor/menus/transformation/TransformationMenuItem;" />
+      <scope id="4695456347262191144" at="95,52,95,52" />
+      <scope id="4695456347262193877" at="145,52,145,52" />
+      <scope id="4695456347262191130" at="29,67,30,63" />
+      <scope id="4695456347262191130" at="38,9,39,44" />
+      <scope id="4695456347262191130" at="40,15,41,50" />
+      <scope id="4695456347262191130" at="49,135,50,72" />
+      <scope id="4695456347262191130" at="52,128,53,72" />
+      <scope id="4695456347262191128" at="63,11,64,62" />
+      <scope id="4695456347262191128" at="73,17,74,52" />
+      <scope id="4695456347262191128" at="82,55,83,27" />
+      <scope id="4695456347262191128" at="85,59,86,37" />
+      <scope id="4695456347262191142" at="90,50,91,26" />
+      <scope id="4695456347262191128" at="102,49,103,37" />
+      <scope id="4695456347262191131" at="113,11,114,62" />
+      <scope id="4695456347262191131" at="123,17,124,52" />
+      <scope id="4695456347262191131" at="132,55,133,27" />
+      <scope id="4695456347262191131" at="135,59,136,37" />
+      <scope id="4695456347262193873" at="140,50,141,26" />
+      <scope id="4695456347262191131" at="152,49,153,37" />
+      <scope id="4695456347262191128" at="65,0,67,20">
+        <var name="t" id="4695456347262191128" />
+      </scope>
+      <scope id="4695456347262191128" at="65,29,67,20" />
+      <scope id="4695456347262191128" at="70,11,72,71" />
+      <scope id="4695456347262191131" at="115,0,117,20">
+        <var name="t" id="4695456347262191131" />
+      </scope>
+      <scope id="4695456347262191131" at="115,29,117,20" />
+      <scope id="4695456347262191131" at="120,11,122,71" />
+      <scope id="4695456347262191128" at="82,0,85,0">
+        <var name="context" id="4695456347262191128" />
+      </scope>
+      <scope id="4695456347262191128" at="85,0,88,0">
+        <var name="info" id="4695456347262191128" />
+      </scope>
+      <scope id="4695456347262191128" at="94,0,97,0">
         <var name="pattern" id="4695456347262191128" />
       </scope>
-      <scope id="4695456347262191131" at="117,0,120,0">
+      <scope id="4695456347262191131" at="132,0,135,0">
+        <var name="context" id="4695456347262191131" />
+      </scope>
+      <scope id="4695456347262191131" at="135,0,138,0">
+        <var name="info" id="4695456347262191131" />
+      </scope>
+      <scope id="4695456347262191131" at="144,0,147,0">
         <var name="pattern" id="4695456347262191131" />
       </scope>
-      <scope id="4695456347262191130" at="27,0,31,0">
+      <scope id="4695456347262191130" at="28,0,32,0">
         <var name="location" id="4695456347262191130" />
       </scope>
-      <scope id="4695456347262191128" at="58,0,62,0">
+      <scope id="4695456347262191128" at="101,0,105,0" />
+      <scope id="4695456347262191131" at="151,0,155,0" />
+      <scope id="4695456347262191128" at="88,0,93,0">
+        <var name="pattern" id="4695456347262191128" />
+      </scope>
+      <scope id="4695456347262191131" at="138,0,143,0">
+        <var name="pattern" id="4695456347262191131" />
+      </scope>
+      <scope id="4695456347262191130" at="35,99,42,5" />
+      <scope id="4695456347262191130" at="47,124,55,18">
+        <var name="result" id="4695456347262191130" />
+      </scope>
+      <scope id="4695456347262191130" at="33,0,44,0">
+        <var name="context" id="4695456347262191130" />
+      </scope>
+      <scope id="4695456347262191130" at="45,0,57,0">
+        <var name="_context" id="4695456347262191130" />
+      </scope>
+      <scope id="4695456347262191128" at="60,84,76,18">
+        <var name="description" id="4695456347262191128" />
+        <var name="item" id="4695456347262191128" />
+      </scope>
+      <scope id="4695456347262191131" at="110,84,126,18">
+        <var name="description" id="4695456347262191131" />
+        <var name="item" id="4695456347262191131" />
+      </scope>
+      <scope id="4695456347262191128" at="59,0,78,0">
         <var name="context" id="4695456347262191128" />
       </scope>
-      <scope id="4695456347262191128" at="87,0,91,0" />
-      <scope id="4695456347262191131" at="95,0,99,0">
+      <scope id="4695456347262191131" at="109,0,128,0">
         <var name="context" id="4695456347262191131" />
       </scope>
-      <scope id="4695456347262191131" at="124,0,128,0" />
-      <scope id="4695456347262191128" at="66,55,71,52" />
-      <scope id="4695456347262191128" at="74,0,79,0">
-        <var name="pattern" id="4695456347262191128" />
-      </scope>
-      <scope id="4695456347262191131" at="103,55,108,52" />
-      <scope id="4695456347262191131" at="111,0,116,0">
-        <var name="pattern" id="4695456347262191131" />
-      </scope>
-      <scope id="4695456347262191130" at="34,99,41,5" />
-      <scope id="4695456347262191128" at="66,0,73,0">
-        <var name="context" id="4695456347262191128" />
-      </scope>
-      <scope id="4695456347262191131" at="103,0,110,0">
-        <var name="context" id="4695456347262191131" />
-      </scope>
-      <scope id="4695456347262191130" at="46,124,54,18">
-        <var name="result" id="4695456347262191130" />
-      </scope>
-      <scope id="4695456347262191130" at="32,0,43,0">
-        <var name="context" id="4695456347262191130" />
-      </scope>
-      <scope id="4695456347262191130" at="44,0,56,0">
-        <var name="_context" id="4695456347262191130" />
-      </scope>
-      <unit id="4695456347262191128" at="63,0,92,0" name="jetbrains.mps.lang.editor.menus.contextAssistant.testLanguage.editor.MenuWithDifferentLocations$TMP_Action_hcg511_a0$Item" />
-      <unit id="4695456347262191131" at="100,0,129,0" name="jetbrains.mps.lang.editor.menus.contextAssistant.testLanguage.editor.MenuWithDifferentLocations$TMP_Action_hcg511_a1$Item" />
-      <unit id="4695456347262191128" at="57,0,94,0" name="jetbrains.mps.lang.editor.menus.contextAssistant.testLanguage.editor.MenuWithDifferentLocations$TMP_Action_hcg511_a0" />
-      <unit id="4695456347262191131" at="94,0,131,0" name="jetbrains.mps.lang.editor.menus.contextAssistant.testLanguage.editor.MenuWithDifferentLocations$TMP_Action_hcg511_a1" />
-      <unit id="4695456347262191130" at="25,0,132,0" name="jetbrains.mps.lang.editor.menus.contextAssistant.testLanguage.editor.MenuWithDifferentLocations" />
+      <unit id="4695456347262191128" at="79,0,106,0" name="jetbrains.mps.lang.editor.menus.contextAssistant.testLanguage.editor.MenuWithDifferentLocations$TMP_Action_hcg511_a0$Item" />
+      <unit id="4695456347262191131" at="129,0,156,0" name="jetbrains.mps.lang.editor.menus.contextAssistant.testLanguage.editor.MenuWithDifferentLocations$TMP_Action_hcg511_a1$Item" />
+      <unit id="4695456347262191128" at="58,0,108,0" name="jetbrains.mps.lang.editor.menus.contextAssistant.testLanguage.editor.MenuWithDifferentLocations$TMP_Action_hcg511_a0" />
+      <unit id="4695456347262191131" at="108,0,158,0" name="jetbrains.mps.lang.editor.menus.contextAssistant.testLanguage.editor.MenuWithDifferentLocations$TMP_Action_hcg511_a1" />
+      <unit id="4695456347262191130" at="26,0,159,0" name="jetbrains.mps.lang.editor.menus.contextAssistant.testLanguage.editor.MenuWithDifferentLocations" />
     </file>
   </root>
   <root nodeRef="r:0f1cfce5-1514-42b6-8353-156be9a116e3(jetbrains.mps.lang.editor.menus.contextAssistant.testLanguage.editor)/4963668157153589508">
@@ -3512,8 +3804,8 @@
       <node id="7980428675270804655" at="75,0,76,365" concept="6" />
       <node id="4963668157153589508" at="50,156,53,5" concept="3" />
       <node id="4963668157153589508" at="30,0,34,0" concept="4" trace="isApplicableToLocation#(Ljava/lang/String;)Z" />
-      <node id="4963668157153589508" at="39,274,44,5" concept="11" />
-      <node id="7980428675270804655" at="62,289,67,7" concept="11" />
+      <node id="4963668157153589508" at="39,274,44,5" concept="12" />
+      <node id="7980428675270804655" at="62,289,67,7" concept="12" />
       <node id="7980428675270804655" at="70,0,78,0" concept="4" trace="getMenuLookup#(Ljetbrains/mps/openapi/editor/menus/transformation/TransformationMenuContext;)Ljetbrains/mps/openapi/editor/menus/transformation/TransformationMenuLookup;" />
       <node id="4963668157153589508" at="47,0,56,0" concept="4" trace="getParts#(Ljetbrains/mps/openapi/editor/menus/transformation/TransformationMenuContext;)Ljava/util/List;" />
       <node id="4963668157153589508" at="35,0,46,0" concept="4" trace="createMenuItems#(Ljetbrains/mps/openapi/editor/menus/transformation/TransformationMenuContext;)Ljava/util/List;" />
@@ -3776,7 +4068,7 @@
       <node id="5578424278096876723" at="118,0,125,0" concept="4" trace="createRefNodeList_vx0ep_a1b0#()Ljetbrains/mps/openapi/editor/cells/EditorCell;" />
       <node id="5578424278096876723" at="65,0,73,0" concept="4" trace="createCollection_vx0ep_a0#()Ljetbrains/mps/openapi/editor/cells/EditorCell;" />
       <node id="2401921116440683101" at="185,0,193,0" concept="4" trace="createContextAssistant_vx0ep_b1b0#()Ljetbrains/mps/openapi/editor/cells/EditorCell;" />
-      <node id="5578424278096876723" at="150,258,159,7" concept="11" />
+      <node id="5578424278096876723" at="150,258,159,7" concept="12" />
       <node id="5578424278096876743" at="193,0,202,0" concept="4" trace="createConstant_vx0ep_c0#()Ljetbrains/mps/openapi/editor/cells/EditorCell;" />
       <node id="5578424278096876723" at="55,0,65,0" concept="4" trace="createCollection_vx0ep_a#()Ljetbrains/mps/openapi/editor/cells/EditorCell;" />
       <node id="5578424278096876723" at="161,86,171,7" concept="3" />
@@ -3888,650 +4180,891 @@
   </root>
   <root nodeRef="r:0f1cfce5-1514-42b6-8353-156be9a116e3(jetbrains.mps.lang.editor.menus.contextAssistant.testLanguage.editor)/5578424278096906891">
     <file name="Child_TransformationMenu.java">
-      <node id="5578424278096906891" at="40,0,41,0" concept="2" trace="myLocations" />
-      <node id="5578424278096906891" at="42,67,43,63" concept="6" />
-      <node id="5578424278096906891" at="48,99,49,49" concept="1" />
-      <node id="5578424278096906891" at="49,49,50,276" concept="1" />
-      <node id="5578424278096906891" at="51,9,52,44" concept="6" />
-      <node id="5578424278096906891" at="53,15,54,50" concept="1" />
-      <node id="5578424278096906891" at="60,124,61,156" concept="5" />
-      <node id="5578424278096906891" at="62,128,63,73" concept="1" />
-      <node id="5578424278096906891" at="65,135,66,69" concept="1" />
-      <node id="5578424278096906891" at="66,69,67,70" concept="1" />
-      <node id="5578424278096906891" at="67,70,68,71" concept="1" />
-      <node id="5578424278096906891" at="68,71,69,69" concept="1" />
-      <node id="5578424278096906891" at="69,69,70,69" concept="1" />
-      <node id="5578424278096906891" at="70,69,71,71" concept="1" />
-      <node id="5578424278096906891" at="71,71,72,70" concept="1" />
-      <node id="5578424278096906891" at="73,5,74,18" concept="6" />
-      <node id="7173407872093662879" at="80,97,81,51" concept="1" />
-      <node id="7173407872093662879" at="81,51,82,65" concept="5" />
-      <node id="7173407872093662879" at="82,65,83,75" concept="5" />
-      <node id="7173407872093662879" at="83,75,84,296" concept="1" />
-      <node id="7173407872093662879" at="85,11,86,42" concept="6" />
-      <node id="7173407872093662879" at="87,17,88,52" concept="1" />
-      <node id="8740634663380048340" at="96,192,97,74" concept="10" />
-      <node id="8740634663380048350" at="98,7,99,18" concept="6" />
-      <node id="5578424278096906891" at="104,97,105,51" concept="1" />
-      <node id="5578424278096906891" at="105,51,106,261" concept="1" />
-      <node id="5578424278096906891" at="107,11,108,42" concept="6" />
-      <node id="5578424278096906891" at="109,17,110,52" concept="1" />
-      <node id="5578424278096906891" at="114,92,115,162" concept="6" />
-      <node id="5578424278096906891" at="119,86,120,100" concept="6" />
-      <node id="5578424278096906891" at="124,0,125,0" concept="2" trace="_context" />
-      <node id="5578424278096906891" at="125,0,126,0" concept="2" trace="myEditorMenuTraceInfo" />
-      <node id="5578424278096906891" at="126,57,127,29" concept="1" />
-      <node id="5578424278096906891" at="127,29,128,56" concept="1" />
-      <node id="5578424278096906891" at="128,56,129,273" concept="1" />
-      <node id="5578424278096906891" at="129,273,130,79" concept="1" />
-      <node id="5578424278096906891" at="130,79,131,54" concept="1" />
-      <node id="5692353713942447025" at="136,52,137,31" concept="6" />
-      <node id="5578424278096906891" at="148,51,149,39" concept="6" />
-      <node id="5578424278096906891" at="157,84,158,77" concept="6" />
-      <node id="5578424278096906891" at="162,0,163,0" concept="2" trace="_context" />
-      <node id="5578424278096906891" at="163,0,164,0" concept="2" trace="myEditorMenuTraceInfo" />
-      <node id="5578424278096906891" at="164,55,165,27" concept="1" />
-      <node id="5578424278096906891" at="165,27,166,54" concept="1" />
-      <node id="5578424278096906891" at="166,54,167,271" concept="1" />
-      <node id="5578424278096906891" at="167,271,168,77" concept="1" />
-      <node id="5578424278096906891" at="168,77,169,52" concept="1" />
-      <node id="5854293292111204216" at="174,50,175,29" concept="6" />
-      <node id="7140355682307231025" at="179,52,180,75" concept="10" />
-      <node id="5578424278096906891" at="187,49,188,37" concept="6" />
-      <node id="2468431357019698372" at="195,66,196,31" concept="6" />
-      <node id="5578424278096906891" at="201,90,202,51" concept="1" />
-      <node id="5578424278096906891" at="202,51,203,263" concept="1" />
-      <node id="5578424278096906891" at="204,11,205,41" concept="6" />
-      <node id="5578424278096906891" at="206,17,207,52" concept="1" />
-      <node id="5578424278096906891" at="213,92,214,240" concept="6" />
-      <node id="5578424278096906891" at="218,86,219,102" concept="6" />
-      <node id="5578424278096906891" at="223,0,224,0" concept="2" trace="_context" />
-      <node id="5578424278096906891" at="224,0,225,0" concept="2" trace="myEditorMenuTraceInfo" />
-      <node id="5578424278096906891" at="225,57,226,29" concept="1" />
-      <node id="5578424278096906891" at="226,29,227,56" concept="1" />
-      <node id="5578424278096906891" at="227,56,228,273" concept="1" />
-      <node id="5578424278096906891" at="228,273,229,79" concept="1" />
-      <node id="5578424278096906891" at="229,79,230,54" concept="1" />
-      <node id="5854293292111205009" at="235,52,236,31" concept="6" />
-      <node id="5578424278096906904" at="240,54,241,57" concept="1" />
-      <node id="5578424278096906891" at="248,51,249,39" concept="6" />
-      <node id="5578424278096906891" at="256,86,257,102" concept="6" />
-      <node id="5578424278096906891" at="261,0,262,0" concept="2" trace="_context" />
-      <node id="5578424278096906891" at="262,0,263,0" concept="2" trace="myEditorMenuTraceInfo" />
-      <node id="5578424278096906891" at="263,57,264,29" concept="1" />
-      <node id="5578424278096906891" at="264,29,265,56" concept="1" />
-      <node id="5578424278096906891" at="265,56,266,273" concept="1" />
-      <node id="5578424278096906891" at="266,273,267,79" concept="1" />
-      <node id="5578424278096906891" at="267,79,268,54" concept="1" />
-      <node id="5854293292111205287" at="273,52,274,38" concept="6" />
-      <node id="5578424278096921684" at="278,54,279,286" concept="5" />
-      <node id="5578424278096922603" at="279,286,280,78" concept="1" />
-      <node id="5578424278096921801" at="280,78,281,68" concept="1" />
-      <node id="5578424278096906891" at="288,51,289,39" concept="6" />
-      <node id="6516520003788537952" at="297,72,298,198" concept="6" />
-      <node id="5578424278096906891" at="303,97,304,51" concept="1" />
-      <node id="5578424278096906891" at="304,51,305,261" concept="1" />
-      <node id="5578424278096906891" at="306,11,307,42" concept="6" />
-      <node id="5578424278096906891" at="308,17,309,52" concept="1" />
-      <node id="5578424278096906891" at="313,92,314,236" concept="6" />
-      <node id="5578424278096906891" at="318,86,319,100" concept="6" />
-      <node id="5578424278096906891" at="323,0,324,0" concept="2" trace="_context" />
-      <node id="5578424278096906891" at="324,0,325,0" concept="2" trace="myEditorMenuTraceInfo" />
-      <node id="5578424278096906891" at="325,57,326,29" concept="1" />
-      <node id="5578424278096906891" at="326,29,327,56" concept="1" />
-      <node id="5578424278096906891" at="327,56,328,273" concept="1" />
-      <node id="5578424278096906891" at="328,273,329,79" concept="1" />
-      <node id="5578424278096906891" at="329,79,330,54" concept="1" />
-      <node id="5854293292111206123" at="335,52,336,35" concept="6" />
-      <node id="5578424278096924509" at="340,54,341,353" concept="1" />
-      <node id="5578424278096906891" at="348,51,349,39" concept="6" />
-      <node id="5578424278096906891" at="356,86,357,100" concept="6" />
-      <node id="5578424278096906891" at="361,0,362,0" concept="2" trace="_context" />
-      <node id="5578424278096906891" at="362,0,363,0" concept="2" trace="myEditorMenuTraceInfo" />
-      <node id="5578424278096906891" at="363,57,364,29" concept="1" />
-      <node id="5578424278096906891" at="364,29,365,56" concept="1" />
-      <node id="5578424278096906891" at="365,56,366,273" concept="1" />
-      <node id="5578424278096906891" at="366,273,367,79" concept="1" />
-      <node id="5578424278096906891" at="367,79,368,54" concept="1" />
-      <node id="7429591467344248972" at="373,52,374,28" concept="6" />
-      <node id="5578424278096906891" at="385,51,386,39" concept="6" />
-      <node id="6516520003788547171" at="394,72,395,202" concept="6" />
-      <node id="5578424278096906891" at="400,97,401,51" concept="1" />
-      <node id="5578424278096906891" at="401,51,402,261" concept="1" />
-      <node id="5578424278096906891" at="403,11,404,42" concept="6" />
-      <node id="5578424278096906891" at="405,17,406,52" concept="1" />
-      <node id="5578424278096906891" at="410,92,411,162" concept="6" />
-      <node id="5578424278096906891" at="415,86,416,100" concept="6" />
-      <node id="5578424278096906891" at="420,0,421,0" concept="2" trace="_context" />
-      <node id="5578424278096906891" at="421,0,422,0" concept="2" trace="myEditorMenuTraceInfo" />
-      <node id="5578424278096906891" at="422,57,423,29" concept="1" />
-      <node id="5578424278096906891" at="423,29,424,56" concept="1" />
-      <node id="5578424278096906891" at="424,56,425,273" concept="1" />
-      <node id="5578424278096906891" at="425,273,426,79" concept="1" />
-      <node id="5578424278096906891" at="426,79,427,54" concept="1" />
-      <node id="5854293292111206977" at="432,52,433,220" concept="6" />
-      <node id="5578424278096933556" at="437,54,438,339" concept="1" />
-      <node id="5578424278096906891" at="445,51,446,39" concept="6" />
-      <node id="5578424278096906891" at="455,97,456,51" concept="1" />
-      <node id="5578424278096906891" at="456,51,457,289" concept="1" />
-      <node id="5578424278096906891" at="458,11,459,42" concept="6" />
-      <node id="5578424278096906891" at="460,17,461,52" concept="1" />
-      <node id="5578424278096906891" at="467,90,468,44" concept="5" />
-      <node id="5578424278096906891" at="468,44,469,70" concept="5" />
-      <node id="5578424278096906891" at="469,70,470,0" concept="7" />
-      <node id="5578424278096906891" at="470,0,471,365" concept="6" />
-      <node id="5578424278096906891" at="477,84,478,77" concept="6" />
-      <node id="5578424278096906891" at="482,0,483,0" concept="2" trace="_context" />
-      <node id="5578424278096906891" at="483,0,484,0" concept="2" trace="myEditorMenuTraceInfo" />
-      <node id="5578424278096906891" at="484,55,485,27" concept="1" />
-      <node id="5578424278096906891" at="485,27,486,54" concept="1" />
-      <node id="5578424278096906891" at="486,54,487,271" concept="1" />
-      <node id="5578424278096906891" at="487,271,488,77" concept="1" />
-      <node id="5578424278096906891" at="488,77,489,52" concept="1" />
-      <node id="5126791860783357267" at="494,50,495,32" concept="6" />
-      <node id="5578424278096906891" at="506,49,507,37" concept="6" />
-      <node id="1453235961835991485" at="513,36,514,45" concept="6" />
-      <node id="1453235961835991485" at="515,5,516,17" concept="6" />
-      <node id="1453235961835992416" at="519,36,520,45" concept="6" />
-      <node id="1453235961835992416" at="521,5,522,17" concept="6" />
-      <node id="5578424278096906891" at="61,156,64,5" concept="3" />
-      <node id="8740634663380048338" at="95,72,98,7" concept="3" />
-      <node id="5578424278096906891" at="140,0,143,0" concept="4" trace="execute#(Ljava/lang/String;)V" />
-      <node id="5578424278096906891" at="377,0,380,0" concept="4" trace="execute#(Ljava/lang/String;)V" />
-      <node id="5578424278096906891" at="498,0,501,0" concept="4" trace="execute#(Ljava/lang/String;)V" />
-      <node id="1453235961835991485" at="512,72,515,5" concept="3" />
-      <node id="1453235961835992416" at="518,73,521,5" concept="3" />
-      <node id="5578424278096906891" at="41,0,45,0" concept="4" trace="isApplicableToLocation#(Ljava/lang/String;)Z" />
-      <node id="5578424278096906891" at="113,0,117,0" concept="4" trace="getParts#()Ljava/util/List;" />
-      <node id="5578424278096906891" at="118,0,122,0" concept="4" trace="createItem#(Ljetbrains/mps/openapi/editor/menus/transformation/TransformationMenuContext;)Ljetbrains/mps/openapi/editor/menus/transformation/TransformationMenuItem;" />
-      <node id="5578424278096906891" at="147,0,151,0" concept="4" trace="getTraceInfo#()Ljetbrains/mps/openapi/editor/menus/EditorMenuTraceInfo;" />
-      <node id="5578424278096906891" at="156,0,160,0" concept="4" trace="createItem#(Ljetbrains/mps/openapi/editor/menus/transformation/TransformationMenuContext;)Ljetbrains/mps/openapi/editor/menus/transformation/TransformationMenuItem;" />
-      <node id="5578424278096906891" at="178,0,182,0" concept="4" trace="execute#(Ljava/lang/String;)V" />
-      <node id="5578424278096906891" at="186,0,190,0" concept="4" trace="getTraceInfo#()Ljetbrains/mps/openapi/editor/menus/EditorMenuTraceInfo;" />
-      <node id="5578424278096906891" at="194,0,198,0" concept="4" trace="getText#(Ljetbrains/mps/openapi/editor/menus/transformation/TransformationMenuContext;)Ljava/lang/String;" />
-      <node id="5578424278096906891" at="212,0,216,0" concept="4" trace="getParts#()Ljava/util/List;" />
-      <node id="5578424278096906891" at="217,0,221,0" concept="4" trace="createItem#(Ljetbrains/mps/openapi/editor/menus/transformation/TransformationMenuContext;)Ljetbrains/mps/openapi/editor/menus/transformation/TransformationMenuItem;" />
-      <node id="5578424278096906891" at="239,0,243,0" concept="4" trace="execute#(Ljava/lang/String;)V" />
-      <node id="5578424278096906891" at="247,0,251,0" concept="4" trace="getTraceInfo#()Ljetbrains/mps/openapi/editor/menus/EditorMenuTraceInfo;" />
-      <node id="5578424278096906891" at="255,0,259,0" concept="4" trace="createItem#(Ljetbrains/mps/openapi/editor/menus/transformation/TransformationMenuContext;)Ljetbrains/mps/openapi/editor/menus/transformation/TransformationMenuItem;" />
-      <node id="5578424278096906891" at="287,0,291,0" concept="4" trace="getTraceInfo#()Ljetbrains/mps/openapi/editor/menus/EditorMenuTraceInfo;" />
-      <node id="5578424278096906891" at="296,0,300,0" concept="4" trace="isApplicable#(Ljetbrains/mps/openapi/editor/menus/transformation/TransformationMenuContext;)Z" />
-      <node id="5578424278096906891" at="312,0,316,0" concept="4" trace="getParts#()Ljava/util/List;" />
-      <node id="5578424278096906891" at="317,0,321,0" concept="4" trace="createItem#(Ljetbrains/mps/openapi/editor/menus/transformation/TransformationMenuContext;)Ljetbrains/mps/openapi/editor/menus/transformation/TransformationMenuItem;" />
-      <node id="5578424278096906891" at="339,0,343,0" concept="4" trace="execute#(Ljava/lang/String;)V" />
-      <node id="5578424278096906891" at="347,0,351,0" concept="4" trace="getTraceInfo#()Ljetbrains/mps/openapi/editor/menus/EditorMenuTraceInfo;" />
-      <node id="5578424278096906891" at="355,0,359,0" concept="4" trace="createItem#(Ljetbrains/mps/openapi/editor/menus/transformation/TransformationMenuContext;)Ljetbrains/mps/openapi/editor/menus/transformation/TransformationMenuItem;" />
-      <node id="5578424278096906891" at="384,0,388,0" concept="4" trace="getTraceInfo#()Ljetbrains/mps/openapi/editor/menus/EditorMenuTraceInfo;" />
-      <node id="5578424278096906891" at="393,0,397,0" concept="4" trace="isApplicable#(Ljetbrains/mps/openapi/editor/menus/transformation/TransformationMenuContext;)Z" />
-      <node id="5578424278096906891" at="409,0,413,0" concept="4" trace="getParts#()Ljava/util/List;" />
-      <node id="5578424278096906891" at="414,0,418,0" concept="4" trace="createItem#(Ljetbrains/mps/openapi/editor/menus/transformation/TransformationMenuContext;)Ljetbrains/mps/openapi/editor/menus/transformation/TransformationMenuItem;" />
-      <node id="5578424278096906891" at="436,0,440,0" concept="4" trace="execute#(Ljava/lang/String;)V" />
-      <node id="5578424278096906891" at="444,0,448,0" concept="4" trace="getTraceInfo#()Ljetbrains/mps/openapi/editor/menus/EditorMenuTraceInfo;" />
-      <node id="5578424278096906891" at="476,0,480,0" concept="4" trace="createItem#(Ljetbrains/mps/openapi/editor/menus/transformation/TransformationMenuContext;)Ljetbrains/mps/openapi/editor/menus/transformation/TransformationMenuItem;" />
-      <node id="5578424278096906891" at="505,0,509,0" concept="4" trace="getTraceInfo#()Ljetbrains/mps/openapi/editor/menus/EditorMenuTraceInfo;" />
-      <node id="5578424278096906891" at="50,276,55,5" concept="11" />
-      <node id="7173407872093662879" at="84,296,89,7" concept="11" />
-      <node id="5578424278096906891" at="106,261,111,7" concept="11" />
-      <node id="5578424278096906891" at="134,0,139,0" concept="4" trace="getLabelText#(Ljava/lang/String;)Ljava/lang/String;" />
-      <node id="5578424278096906891" at="172,0,177,0" concept="4" trace="getLabelText#(Ljava/lang/String;)Ljava/lang/String;" />
-      <node id="5578424278096906891" at="203,263,208,7" concept="11" />
-      <node id="5578424278096906891" at="233,0,238,0" concept="4" trace="getLabelText#(Ljava/lang/String;)Ljava/lang/String;" />
-      <node id="5578424278096906891" at="271,0,276,0" concept="4" trace="getLabelText#(Ljava/lang/String;)Ljava/lang/String;" />
-      <node id="5578424278096906891" at="305,261,310,7" concept="11" />
-      <node id="5578424278096906891" at="333,0,338,0" concept="4" trace="getLabelText#(Ljava/lang/String;)Ljava/lang/String;" />
-      <node id="5578424278096906891" at="371,0,376,0" concept="4" trace="getLabelText#(Ljava/lang/String;)Ljava/lang/String;" />
-      <node id="5578424278096906891" at="402,261,407,7" concept="11" />
-      <node id="5578424278096906891" at="430,0,435,0" concept="4" trace="getLabelText#(Ljava/lang/String;)Ljava/lang/String;" />
-      <node id="5578424278096906891" at="457,289,462,7" concept="11" />
-      <node id="5578424278096906891" at="492,0,497,0" concept="4" trace="getLabelText#(Ljava/lang/String;)Ljava/lang/String;" />
-      <node id="5578424278096906891" at="277,0,283,0" concept="4" trace="execute#(Ljava/lang/String;)V" />
-      <node id="1453235961835991485" at="512,0,518,0" concept="8" trace="check_qk1e79_a0a0d1#(Ljava/lang/String;)Z" />
-      <node id="1453235961835992416" at="518,0,524,0" concept="8" trace="check_qk1e79_a0a0a4b#(Ljava/lang/String;)Z" />
-      <node id="5578424278096906891" at="94,0,101,0" concept="4" trace="isApplicable#(Ljetbrains/mps/openapi/editor/menus/transformation/TransformationMenuContext;)Z" />
-      <node id="5578424278096906891" at="126,0,133,0" concept="0" trace="Item#(Ljetbrains/mps/openapi/editor/menus/transformation/TransformationMenuContext;)V" />
-      <node id="5578424278096906891" at="164,0,171,0" concept="0" trace="Item#(Ljetbrains/mps/openapi/editor/menus/transformation/TransformationMenuContext;)V" />
-      <node id="5578424278096906891" at="225,0,232,0" concept="0" trace="Item#(Ljetbrains/mps/openapi/editor/menus/transformation/TransformationMenuContext;)V" />
-      <node id="5578424278096906891" at="263,0,270,0" concept="0" trace="Item#(Ljetbrains/mps/openapi/editor/menus/transformation/TransformationMenuContext;)V" />
-      <node id="5578424278096906891" at="325,0,332,0" concept="0" trace="Item#(Ljetbrains/mps/openapi/editor/menus/transformation/TransformationMenuContext;)V" />
-      <node id="5578424278096906891" at="363,0,370,0" concept="0" trace="Item#(Ljetbrains/mps/openapi/editor/menus/transformation/TransformationMenuContext;)V" />
-      <node id="5578424278096906891" at="422,0,429,0" concept="0" trace="Item#(Ljetbrains/mps/openapi/editor/menus/transformation/TransformationMenuContext;)V" />
-      <node id="5578424278096906891" at="484,0,491,0" concept="0" trace="Item#(Ljetbrains/mps/openapi/editor/menus/transformation/TransformationMenuContext;)V" />
-      <node id="5578424278096906891" at="465,0,473,0" concept="4" trace="getMenuLookup#(Ljetbrains/mps/openapi/editor/menus/transformation/TransformationMenuContext;)Ljetbrains/mps/openapi/editor/menus/transformation/TransformationMenuLookup;" />
-      <node id="5578424278096906891" at="64,5,73,5" concept="3" />
-      <node id="5578424278096906891" at="46,0,57,0" concept="4" trace="createMenuItems#(Ljetbrains/mps/openapi/editor/menus/transformation/TransformationMenuContext;)Ljava/util/List;" />
-      <node id="5578424278096906891" at="102,0,113,0" concept="4" trace="createItems#(Ljetbrains/mps/openapi/editor/menus/transformation/TransformationMenuContext;)Ljava/util/List;" />
-      <node id="5578424278096906891" at="199,0,210,0" concept="4" trace="createItem#(Ljetbrains/mps/openapi/editor/menus/transformation/TransformationMenuContext;)Ljetbrains/mps/openapi/editor/menus/transformation/TransformationMenuItem;" />
-      <node id="5578424278096906891" at="301,0,312,0" concept="4" trace="createItems#(Ljetbrains/mps/openapi/editor/menus/transformation/TransformationMenuContext;)Ljava/util/List;" />
-      <node id="5578424278096906891" at="398,0,409,0" concept="4" trace="createItems#(Ljetbrains/mps/openapi/editor/menus/transformation/TransformationMenuContext;)Ljava/util/List;" />
-      <node id="5578424278096906891" at="453,0,464,0" concept="4" trace="createItems#(Ljetbrains/mps/openapi/editor/menus/transformation/TransformationMenuContext;)Ljava/util/List;" />
-      <node id="7173407872093662879" at="78,0,91,0" concept="4" trace="createItems#(Ljetbrains/mps/openapi/editor/menus/transformation/TransformationMenuContext;)Ljava/util/List;" />
-      <node id="5578424278096906891" at="58,0,76,0" concept="4" trace="getParts#(Ljetbrains/mps/openapi/editor/menus/transformation/TransformationMenuContext;)Ljava/util/List;" />
-      <scope id="7140355682307211501" at="141,54,141,54" />
-      <scope id="7429591467344248654" at="378,54,378,54" />
-      <scope id="5126791860783355177" at="499,52,499,52" />
-      <scope id="5578424278096906891" at="42,67,43,63" />
-      <scope id="5578424278096906891" at="51,9,52,44" />
-      <scope id="5578424278096906891" at="53,15,54,50" />
-      <scope id="5578424278096906891" at="62,128,63,73" />
-      <scope id="7173407872093662879" at="85,11,86,42" />
-      <scope id="7173407872093662879" at="87,17,88,52" />
-      <scope id="8740634663380048339" at="96,192,97,74" />
-      <scope id="5578424278096906891" at="107,11,108,42" />
-      <scope id="5578424278096906891" at="109,17,110,52" />
-      <scope id="5578424278096906891" at="114,92,115,162" />
-      <scope id="5578424278096906891" at="119,86,120,100" />
-      <scope id="5692353713942446805" at="136,52,137,31" />
-      <scope id="5578424278096906891" at="148,51,149,39" />
-      <scope id="5578424278096906891" at="157,84,158,77" />
-      <scope id="5854293292111159275" at="174,50,175,29" />
-      <scope id="7140355682307227984" at="179,52,180,75" />
-      <scope id="5578424278096906891" at="187,49,188,37" />
-      <scope id="2468431357019693942" at="195,66,196,31" />
-      <scope id="5578424278096906891" at="204,11,205,41" />
-      <scope id="5578424278096906891" at="206,17,207,52" />
-      <scope id="5578424278096906891" at="213,92,214,240" />
-      <scope id="5578424278096906891" at="218,86,219,102" />
-      <scope id="5854293292111204919" at="235,52,236,31" />
-      <scope id="5578424278096906898" at="240,54,241,57" />
-      <scope id="5578424278096906891" at="248,51,249,39" />
-      <scope id="5578424278096906891" at="256,86,257,102" />
-      <scope id="5854293292111205195" at="273,52,274,38" />
-      <scope id="5578424278096906891" at="288,51,289,39" />
-      <scope id="6516520003788537056" at="297,72,298,198" />
-      <scope id="5578424278096906891" at="306,11,307,42" />
-      <scope id="5578424278096906891" at="308,17,309,52" />
-      <scope id="5578424278096906891" at="313,92,314,236" />
-      <scope id="5578424278096906891" at="318,86,319,100" />
-      <scope id="5854293292111205828" at="335,52,336,35" />
-      <scope id="5578424278096924430" at="340,54,341,353" />
-      <scope id="5578424278096906891" at="348,51,349,39" />
-      <scope id="5578424278096906891" at="356,86,357,100" />
-      <scope id="7429591467344248650" at="373,52,374,28" />
-      <scope id="5578424278096906891" at="385,51,386,39" />
-      <scope id="6516520003788546297" at="394,72,395,202" />
-      <scope id="5578424278096906891" at="403,11,404,42" />
-      <scope id="5578424278096906891" at="405,17,406,52" />
-      <scope id="5578424278096906891" at="410,92,411,162" />
-      <scope id="5578424278096906891" at="415,86,416,100" />
-      <scope id="5854293292111206694" at="432,52,433,220" />
-      <scope id="5578424278096930820" at="437,54,438,339" />
-      <scope id="5578424278096906891" at="445,51,446,39" />
-      <scope id="5578424278096906891" at="458,11,459,42" />
-      <scope id="5578424278096906891" at="460,17,461,52" />
-      <scope id="5578424278096906891" at="477,84,478,77" />
-      <scope id="5126791860783355173" at="494,50,495,32" />
-      <scope id="5578424278096906891" at="506,49,507,37" />
-      <scope id="1453235961835991485" at="513,36,514,45" />
-      <scope id="1453235961835992416" at="519,36,520,45" />
-      <scope id="5578424278096906891" at="140,0,143,0">
+      <node id="5578424278096906891" at="41,0,42,0" concept="2" trace="myLocations" />
+      <node id="5578424278096906891" at="43,67,44,63" concept="6" />
+      <node id="5578424278096906891" at="49,99,50,49" concept="1" />
+      <node id="5578424278096906891" at="50,49,51,276" concept="1" />
+      <node id="5578424278096906891" at="52,9,53,44" concept="6" />
+      <node id="5578424278096906891" at="54,15,55,50" concept="1" />
+      <node id="5578424278096906891" at="61,124,62,156" concept="5" />
+      <node id="5578424278096906891" at="63,128,64,73" concept="1" />
+      <node id="5578424278096906891" at="66,135,67,69" concept="1" />
+      <node id="5578424278096906891" at="67,69,68,70" concept="1" />
+      <node id="5578424278096906891" at="68,70,69,71" concept="1" />
+      <node id="5578424278096906891" at="69,71,70,69" concept="1" />
+      <node id="5578424278096906891" at="70,69,71,69" concept="1" />
+      <node id="5578424278096906891" at="71,69,72,71" concept="1" />
+      <node id="5578424278096906891" at="72,71,73,70" concept="1" />
+      <node id="5578424278096906891" at="74,5,75,18" concept="6" />
+      <node id="7173407872093662879" at="81,97,82,51" concept="1" />
+      <node id="7173407872093662879" at="82,51,83,65" concept="5" />
+      <node id="7173407872093662879" at="83,65,84,75" concept="5" />
+      <node id="7173407872093662879" at="84,75,85,296" concept="1" />
+      <node id="7173407872093662879" at="86,11,87,42" concept="6" />
+      <node id="7173407872093662879" at="88,17,89,52" concept="1" />
+      <node id="8740634663380048340" at="97,192,98,74" concept="10" />
+      <node id="8740634663380048350" at="99,7,100,18" concept="6" />
+      <node id="5578424278096906891" at="105,97,106,51" concept="1" />
+      <node id="5578424278096906891" at="106,51,107,261" concept="1" />
+      <node id="5578424278096906891" at="108,11,109,42" concept="6" />
+      <node id="5578424278096906891" at="110,17,111,52" concept="1" />
+      <node id="5578424278096906891" at="115,92,116,162" concept="6" />
+      <node id="5578424278096906891" at="120,86,121,172" concept="5" />
+      <node id="5578424278096906891" at="121,172,122,27" concept="5" />
+      <node id="5578424278096906891" at="123,13,124,64" concept="1" />
+      <node id="5578424278096906891" at="125,31,126,105" concept="1" />
+      <node id="5578424278096906891" at="126,105,127,22" concept="6" />
+      <node id="5578424278096906891" at="128,9,129,53" concept="1" />
+      <node id="5578424278096906891" at="130,13,131,249" concept="1" />
+      <node id="5578424278096906891" at="131,249,132,73" concept="1" />
+      <node id="5578424278096906891" at="133,19,134,54" concept="1" />
+      <node id="5578424278096906891" at="135,9,136,20" concept="6" />
+      <node id="5578424278096906891" at="140,0,141,0" concept="2" trace="_context" />
+      <node id="5578424278096906891" at="141,0,142,0" concept="2" trace="myEditorMenuTraceInfo" />
+      <node id="5578424278096906891" at="142,57,143,29" concept="1" />
+      <node id="5578424278096906891" at="145,61,146,39" concept="1" />
+      <node id="5692353713942447025" at="150,52,151,31" concept="6" />
+      <node id="5578424278096906891" at="162,51,163,39" concept="6" />
+      <node id="5578424278096906891" at="171,84,172,128" concept="5" />
+      <node id="5578424278096906891" at="172,128,173,25" concept="5" />
+      <node id="5578424278096906891" at="174,11,175,62" concept="1" />
+      <node id="5578424278096906891" at="176,29,177,103" concept="1" />
+      <node id="5578424278096906891" at="177,103,178,20" concept="6" />
+      <node id="5578424278096906891" at="179,7,180,51" concept="1" />
+      <node id="5578424278096906891" at="181,11,182,247" concept="1" />
+      <node id="5578424278096906891" at="182,247,183,71" concept="1" />
+      <node id="5578424278096906891" at="184,17,185,52" concept="1" />
+      <node id="5578424278096906891" at="186,7,187,18" concept="6" />
+      <node id="5578424278096906891" at="191,0,192,0" concept="2" trace="_context" />
+      <node id="5578424278096906891" at="192,0,193,0" concept="2" trace="myEditorMenuTraceInfo" />
+      <node id="5578424278096906891" at="193,55,194,27" concept="1" />
+      <node id="5578424278096906891" at="196,59,197,37" concept="1" />
+      <node id="5854293292111204216" at="201,50,202,29" concept="6" />
+      <node id="7140355682307231025" at="206,52,207,75" concept="10" />
+      <node id="5578424278096906891" at="214,49,215,37" concept="6" />
+      <node id="2468431357019698372" at="222,66,223,31" concept="6" />
+      <node id="5578424278096906891" at="228,90,229,25" concept="5" />
+      <node id="5578424278096906891" at="230,11,231,52" concept="1" />
+      <node id="5578424278096906891" at="232,29,233,41" concept="6" />
+      <node id="5578424278096906891" at="234,7,235,51" concept="1" />
+      <node id="5578424278096906891" at="235,51,236,245" concept="1" />
+      <node id="5578424278096906891" at="237,11,238,41" concept="6" />
+      <node id="5578424278096906891" at="239,17,240,52" concept="1" />
+      <node id="5578424278096906891" at="246,92,247,240" concept="6" />
+      <node id="5578424278096906891" at="251,86,252,176" concept="5" />
+      <node id="5578424278096906891" at="252,176,253,27" concept="5" />
+      <node id="5578424278096906891" at="254,13,255,64" concept="1" />
+      <node id="5578424278096906891" at="256,31,257,105" concept="1" />
+      <node id="5578424278096906891" at="257,105,258,22" concept="6" />
+      <node id="5578424278096906891" at="259,9,260,53" concept="1" />
+      <node id="5578424278096906891" at="261,13,262,249" concept="1" />
+      <node id="5578424278096906891" at="262,249,263,73" concept="1" />
+      <node id="5578424278096906891" at="264,19,265,54" concept="1" />
+      <node id="5578424278096906891" at="266,9,267,20" concept="6" />
+      <node id="5578424278096906891" at="271,0,272,0" concept="2" trace="_context" />
+      <node id="5578424278096906891" at="272,0,273,0" concept="2" trace="myEditorMenuTraceInfo" />
+      <node id="5578424278096906891" at="273,57,274,29" concept="1" />
+      <node id="5578424278096906891" at="276,61,277,39" concept="1" />
+      <node id="5854293292111205009" at="281,52,282,31" concept="6" />
+      <node id="5578424278096906904" at="286,54,287,57" concept="1" />
+      <node id="5578424278096906891" at="294,51,295,39" concept="6" />
+      <node id="5578424278096906891" at="302,86,303,176" concept="5" />
+      <node id="5578424278096906891" at="303,176,304,27" concept="5" />
+      <node id="5578424278096906891" at="305,13,306,64" concept="1" />
+      <node id="5578424278096906891" at="307,31,308,105" concept="1" />
+      <node id="5578424278096906891" at="308,105,309,22" concept="6" />
+      <node id="5578424278096906891" at="310,9,311,53" concept="1" />
+      <node id="5578424278096906891" at="312,13,313,249" concept="1" />
+      <node id="5578424278096906891" at="313,249,314,73" concept="1" />
+      <node id="5578424278096906891" at="315,19,316,54" concept="1" />
+      <node id="5578424278096906891" at="317,9,318,20" concept="6" />
+      <node id="5578424278096906891" at="322,0,323,0" concept="2" trace="_context" />
+      <node id="5578424278096906891" at="323,0,324,0" concept="2" trace="myEditorMenuTraceInfo" />
+      <node id="5578424278096906891" at="324,57,325,29" concept="1" />
+      <node id="5578424278096906891" at="327,61,328,39" concept="1" />
+      <node id="5854293292111205287" at="332,52,333,38" concept="6" />
+      <node id="5578424278096921684" at="337,54,338,286" concept="5" />
+      <node id="5578424278096922603" at="338,286,339,78" concept="1" />
+      <node id="5578424278096921801" at="339,78,340,68" concept="1" />
+      <node id="5578424278096906891" at="347,51,348,39" concept="6" />
+      <node id="6516520003788537952" at="356,72,357,198" concept="6" />
+      <node id="5578424278096906891" at="362,97,363,51" concept="1" />
+      <node id="5578424278096906891" at="363,51,364,261" concept="1" />
+      <node id="5578424278096906891" at="365,11,366,42" concept="6" />
+      <node id="5578424278096906891" at="367,17,368,52" concept="1" />
+      <node id="5578424278096906891" at="372,92,373,236" concept="6" />
+      <node id="5578424278096906891" at="377,86,378,172" concept="5" />
+      <node id="5578424278096906891" at="378,172,379,27" concept="5" />
+      <node id="5578424278096906891" at="380,13,381,64" concept="1" />
+      <node id="5578424278096906891" at="382,31,383,105" concept="1" />
+      <node id="5578424278096906891" at="383,105,384,22" concept="6" />
+      <node id="5578424278096906891" at="385,9,386,53" concept="1" />
+      <node id="5578424278096906891" at="387,13,388,249" concept="1" />
+      <node id="5578424278096906891" at="388,249,389,73" concept="1" />
+      <node id="5578424278096906891" at="390,19,391,54" concept="1" />
+      <node id="5578424278096906891" at="392,9,393,20" concept="6" />
+      <node id="5578424278096906891" at="397,0,398,0" concept="2" trace="_context" />
+      <node id="5578424278096906891" at="398,0,399,0" concept="2" trace="myEditorMenuTraceInfo" />
+      <node id="5578424278096906891" at="399,57,400,29" concept="1" />
+      <node id="5578424278096906891" at="402,61,403,39" concept="1" />
+      <node id="5854293292111206123" at="407,52,408,35" concept="6" />
+      <node id="5578424278096924509" at="412,54,413,353" concept="1" />
+      <node id="5578424278096906891" at="420,51,421,39" concept="6" />
+      <node id="5578424278096906891" at="428,86,429,172" concept="5" />
+      <node id="5578424278096906891" at="429,172,430,27" concept="5" />
+      <node id="5578424278096906891" at="431,13,432,64" concept="1" />
+      <node id="5578424278096906891" at="433,31,434,105" concept="1" />
+      <node id="5578424278096906891" at="434,105,435,22" concept="6" />
+      <node id="5578424278096906891" at="436,9,437,53" concept="1" />
+      <node id="5578424278096906891" at="438,13,439,249" concept="1" />
+      <node id="5578424278096906891" at="439,249,440,73" concept="1" />
+      <node id="5578424278096906891" at="441,19,442,54" concept="1" />
+      <node id="5578424278096906891" at="443,9,444,20" concept="6" />
+      <node id="5578424278096906891" at="448,0,449,0" concept="2" trace="_context" />
+      <node id="5578424278096906891" at="449,0,450,0" concept="2" trace="myEditorMenuTraceInfo" />
+      <node id="5578424278096906891" at="450,57,451,29" concept="1" />
+      <node id="5578424278096906891" at="453,61,454,39" concept="1" />
+      <node id="7429591467344248972" at="458,52,459,28" concept="6" />
+      <node id="5578424278096906891" at="470,51,471,39" concept="6" />
+      <node id="6516520003788547171" at="479,72,480,202" concept="6" />
+      <node id="5578424278096906891" at="485,97,486,51" concept="1" />
+      <node id="5578424278096906891" at="486,51,487,261" concept="1" />
+      <node id="5578424278096906891" at="488,11,489,42" concept="6" />
+      <node id="5578424278096906891" at="490,17,491,52" concept="1" />
+      <node id="5578424278096906891" at="495,92,496,162" concept="6" />
+      <node id="5578424278096906891" at="500,86,501,172" concept="5" />
+      <node id="5578424278096906891" at="501,172,502,27" concept="5" />
+      <node id="5578424278096906891" at="503,13,504,64" concept="1" />
+      <node id="5578424278096906891" at="505,31,506,105" concept="1" />
+      <node id="5578424278096906891" at="506,105,507,22" concept="6" />
+      <node id="5578424278096906891" at="508,9,509,53" concept="1" />
+      <node id="5578424278096906891" at="510,13,511,249" concept="1" />
+      <node id="5578424278096906891" at="511,249,512,73" concept="1" />
+      <node id="5578424278096906891" at="513,19,514,54" concept="1" />
+      <node id="5578424278096906891" at="515,9,516,20" concept="6" />
+      <node id="5578424278096906891" at="520,0,521,0" concept="2" trace="_context" />
+      <node id="5578424278096906891" at="521,0,522,0" concept="2" trace="myEditorMenuTraceInfo" />
+      <node id="5578424278096906891" at="522,57,523,29" concept="1" />
+      <node id="5578424278096906891" at="525,61,526,39" concept="1" />
+      <node id="5854293292111206977" at="530,52,531,220" concept="6" />
+      <node id="5578424278096933556" at="535,54,536,339" concept="1" />
+      <node id="5578424278096906891" at="543,51,544,39" concept="6" />
+      <node id="5578424278096906891" at="553,97,554,51" concept="1" />
+      <node id="5578424278096906891" at="554,51,555,289" concept="1" />
+      <node id="5578424278096906891" at="556,11,557,42" concept="6" />
+      <node id="5578424278096906891" at="558,17,559,52" concept="1" />
+      <node id="5578424278096906891" at="565,90,566,44" concept="5" />
+      <node id="5578424278096906891" at="566,44,567,70" concept="5" />
+      <node id="5578424278096906891" at="567,70,568,0" concept="7" />
+      <node id="5578424278096906891" at="568,0,569,365" concept="6" />
+      <node id="5578424278096906891" at="575,84,576,128" concept="5" />
+      <node id="5578424278096906891" at="576,128,577,25" concept="5" />
+      <node id="5578424278096906891" at="578,11,579,62" concept="1" />
+      <node id="5578424278096906891" at="580,29,581,103" concept="1" />
+      <node id="5578424278096906891" at="581,103,582,20" concept="6" />
+      <node id="5578424278096906891" at="583,7,584,51" concept="1" />
+      <node id="5578424278096906891" at="585,11,586,247" concept="1" />
+      <node id="5578424278096906891" at="586,247,587,71" concept="1" />
+      <node id="5578424278096906891" at="588,17,589,52" concept="1" />
+      <node id="5578424278096906891" at="590,7,591,18" concept="6" />
+      <node id="5578424278096906891" at="595,0,596,0" concept="2" trace="_context" />
+      <node id="5578424278096906891" at="596,0,597,0" concept="2" trace="myEditorMenuTraceInfo" />
+      <node id="5578424278096906891" at="597,55,598,27" concept="1" />
+      <node id="5578424278096906891" at="600,59,601,37" concept="1" />
+      <node id="5126791860783357267" at="605,50,606,32" concept="6" />
+      <node id="5578424278096906891" at="617,49,618,37" concept="6" />
+      <node id="1453235961835991485" at="624,36,625,45" concept="6" />
+      <node id="1453235961835991485" at="626,5,627,17" concept="6" />
+      <node id="1453235961835992416" at="630,36,631,45" concept="6" />
+      <node id="1453235961835992416" at="632,5,633,17" concept="6" />
+      <node id="5578424278096906891" at="62,156,65,5" concept="3" />
+      <node id="8740634663380048338" at="96,72,99,7" concept="3" />
+      <node id="5578424278096906891" at="142,0,145,0" concept="0" trace="Item#(Ljetbrains/mps/openapi/editor/menus/transformation/TransformationMenuContext;)V" />
+      <node id="5578424278096906891" at="145,0,148,0" concept="4" trace="setTraceInfo#(Ljetbrains/mps/openapi/editor/menus/EditorMenuTraceInfo;)V" />
+      <node id="5578424278096906891" at="154,0,157,0" concept="4" trace="execute#(Ljava/lang/String;)V" />
+      <node id="5578424278096906891" at="193,0,196,0" concept="0" trace="Item#(Ljetbrains/mps/openapi/editor/menus/transformation/TransformationMenuContext;)V" />
+      <node id="5578424278096906891" at="196,0,199,0" concept="4" trace="setTraceInfo#(Ljetbrains/mps/openapi/editor/menus/EditorMenuTraceInfo;)V" />
+      <node id="5578424278096906891" at="273,0,276,0" concept="0" trace="Item#(Ljetbrains/mps/openapi/editor/menus/transformation/TransformationMenuContext;)V" />
+      <node id="5578424278096906891" at="276,0,279,0" concept="4" trace="setTraceInfo#(Ljetbrains/mps/openapi/editor/menus/EditorMenuTraceInfo;)V" />
+      <node id="5578424278096906891" at="324,0,327,0" concept="0" trace="Item#(Ljetbrains/mps/openapi/editor/menus/transformation/TransformationMenuContext;)V" />
+      <node id="5578424278096906891" at="327,0,330,0" concept="4" trace="setTraceInfo#(Ljetbrains/mps/openapi/editor/menus/EditorMenuTraceInfo;)V" />
+      <node id="5578424278096906891" at="399,0,402,0" concept="0" trace="Item#(Ljetbrains/mps/openapi/editor/menus/transformation/TransformationMenuContext;)V" />
+      <node id="5578424278096906891" at="402,0,405,0" concept="4" trace="setTraceInfo#(Ljetbrains/mps/openapi/editor/menus/EditorMenuTraceInfo;)V" />
+      <node id="5578424278096906891" at="450,0,453,0" concept="0" trace="Item#(Ljetbrains/mps/openapi/editor/menus/transformation/TransformationMenuContext;)V" />
+      <node id="5578424278096906891" at="453,0,456,0" concept="4" trace="setTraceInfo#(Ljetbrains/mps/openapi/editor/menus/EditorMenuTraceInfo;)V" />
+      <node id="5578424278096906891" at="462,0,465,0" concept="4" trace="execute#(Ljava/lang/String;)V" />
+      <node id="5578424278096906891" at="522,0,525,0" concept="0" trace="Item#(Ljetbrains/mps/openapi/editor/menus/transformation/TransformationMenuContext;)V" />
+      <node id="5578424278096906891" at="525,0,528,0" concept="4" trace="setTraceInfo#(Ljetbrains/mps/openapi/editor/menus/EditorMenuTraceInfo;)V" />
+      <node id="5578424278096906891" at="597,0,600,0" concept="0" trace="Item#(Ljetbrains/mps/openapi/editor/menus/transformation/TransformationMenuContext;)V" />
+      <node id="5578424278096906891" at="600,0,603,0" concept="4" trace="setTraceInfo#(Ljetbrains/mps/openapi/editor/menus/EditorMenuTraceInfo;)V" />
+      <node id="5578424278096906891" at="609,0,612,0" concept="4" trace="execute#(Ljava/lang/String;)V" />
+      <node id="1453235961835991485" at="623,72,626,5" concept="3" />
+      <node id="1453235961835992416" at="629,73,632,5" concept="3" />
+      <node id="5578424278096906891" at="42,0,46,0" concept="4" trace="isApplicableToLocation#(Ljava/lang/String;)Z" />
+      <node id="5578424278096906891" at="114,0,118,0" concept="4" trace="getParts#()Ljava/util/List;" />
+      <node id="5578424278096906891" at="161,0,165,0" concept="4" trace="getTraceInfo#()Ljetbrains/mps/openapi/editor/menus/EditorMenuTraceInfo;" />
+      <node id="5578424278096906891" at="205,0,209,0" concept="4" trace="execute#(Ljava/lang/String;)V" />
+      <node id="5578424278096906891" at="213,0,217,0" concept="4" trace="getTraceInfo#()Ljetbrains/mps/openapi/editor/menus/EditorMenuTraceInfo;" />
+      <node id="5578424278096906891" at="221,0,225,0" concept="4" trace="getText#(Ljetbrains/mps/openapi/editor/menus/transformation/TransformationMenuContext;)Ljava/lang/String;" />
+      <node id="5578424278096906891" at="245,0,249,0" concept="4" trace="getParts#()Ljava/util/List;" />
+      <node id="5578424278096906891" at="285,0,289,0" concept="4" trace="execute#(Ljava/lang/String;)V" />
+      <node id="5578424278096906891" at="293,0,297,0" concept="4" trace="getTraceInfo#()Ljetbrains/mps/openapi/editor/menus/EditorMenuTraceInfo;" />
+      <node id="5578424278096906891" at="346,0,350,0" concept="4" trace="getTraceInfo#()Ljetbrains/mps/openapi/editor/menus/EditorMenuTraceInfo;" />
+      <node id="5578424278096906891" at="355,0,359,0" concept="4" trace="isApplicable#(Ljetbrains/mps/openapi/editor/menus/transformation/TransformationMenuContext;)Z" />
+      <node id="5578424278096906891" at="371,0,375,0" concept="4" trace="getParts#()Ljava/util/List;" />
+      <node id="5578424278096906891" at="411,0,415,0" concept="4" trace="execute#(Ljava/lang/String;)V" />
+      <node id="5578424278096906891" at="419,0,423,0" concept="4" trace="getTraceInfo#()Ljetbrains/mps/openapi/editor/menus/EditorMenuTraceInfo;" />
+      <node id="5578424278096906891" at="469,0,473,0" concept="4" trace="getTraceInfo#()Ljetbrains/mps/openapi/editor/menus/EditorMenuTraceInfo;" />
+      <node id="5578424278096906891" at="478,0,482,0" concept="4" trace="isApplicable#(Ljetbrains/mps/openapi/editor/menus/transformation/TransformationMenuContext;)Z" />
+      <node id="5578424278096906891" at="494,0,498,0" concept="4" trace="getParts#()Ljava/util/List;" />
+      <node id="5578424278096906891" at="534,0,538,0" concept="4" trace="execute#(Ljava/lang/String;)V" />
+      <node id="5578424278096906891" at="542,0,546,0" concept="4" trace="getTraceInfo#()Ljetbrains/mps/openapi/editor/menus/EditorMenuTraceInfo;" />
+      <node id="5578424278096906891" at="616,0,620,0" concept="4" trace="getTraceInfo#()Ljetbrains/mps/openapi/editor/menus/EditorMenuTraceInfo;" />
+      <node id="5578424278096906891" at="51,276,56,5" concept="12" />
+      <node id="7173407872093662879" at="85,296,90,7" concept="12" />
+      <node id="5578424278096906891" at="107,261,112,7" concept="12" />
+      <node id="5578424278096906891" at="148,0,153,0" concept="4" trace="getLabelText#(Ljava/lang/String;)Ljava/lang/String;" />
+      <node id="5578424278096906891" at="199,0,204,0" concept="4" trace="getLabelText#(Ljava/lang/String;)Ljava/lang/String;" />
+      <node id="5578424278096906891" at="229,25,234,7" concept="11" />
+      <node id="5578424278096906891" at="236,245,241,7" concept="12" />
+      <node id="5578424278096906891" at="279,0,284,0" concept="4" trace="getLabelText#(Ljava/lang/String;)Ljava/lang/String;" />
+      <node id="5578424278096906891" at="330,0,335,0" concept="4" trace="getLabelText#(Ljava/lang/String;)Ljava/lang/String;" />
+      <node id="5578424278096906891" at="364,261,369,7" concept="12" />
+      <node id="5578424278096906891" at="405,0,410,0" concept="4" trace="getLabelText#(Ljava/lang/String;)Ljava/lang/String;" />
+      <node id="5578424278096906891" at="456,0,461,0" concept="4" trace="getLabelText#(Ljava/lang/String;)Ljava/lang/String;" />
+      <node id="5578424278096906891" at="487,261,492,7" concept="12" />
+      <node id="5578424278096906891" at="528,0,533,0" concept="4" trace="getLabelText#(Ljava/lang/String;)Ljava/lang/String;" />
+      <node id="5578424278096906891" at="555,289,560,7" concept="12" />
+      <node id="5578424278096906891" at="603,0,608,0" concept="4" trace="getLabelText#(Ljava/lang/String;)Ljava/lang/String;" />
+      <node id="5578424278096906891" at="122,27,128,9" concept="11" />
+      <node id="5578424278096906891" at="129,53,135,9" concept="12" />
+      <node id="5578424278096906891" at="173,25,179,7" concept="11" />
+      <node id="5578424278096906891" at="180,51,186,7" concept="12" />
+      <node id="5578424278096906891" at="253,27,259,9" concept="11" />
+      <node id="5578424278096906891" at="260,53,266,9" concept="12" />
+      <node id="5578424278096906891" at="304,27,310,9" concept="11" />
+      <node id="5578424278096906891" at="311,53,317,9" concept="12" />
+      <node id="5578424278096906891" at="336,0,342,0" concept="4" trace="execute#(Ljava/lang/String;)V" />
+      <node id="5578424278096906891" at="379,27,385,9" concept="11" />
+      <node id="5578424278096906891" at="386,53,392,9" concept="12" />
+      <node id="5578424278096906891" at="430,27,436,9" concept="11" />
+      <node id="5578424278096906891" at="437,53,443,9" concept="12" />
+      <node id="5578424278096906891" at="502,27,508,9" concept="11" />
+      <node id="5578424278096906891" at="509,53,515,9" concept="12" />
+      <node id="5578424278096906891" at="577,25,583,7" concept="11" />
+      <node id="5578424278096906891" at="584,51,590,7" concept="12" />
+      <node id="1453235961835991485" at="623,0,629,0" concept="8" trace="check_qk1e79_a0a0d1#(Ljava/lang/String;)Z" />
+      <node id="1453235961835992416" at="629,0,635,0" concept="8" trace="check_qk1e79_a0a0a4b#(Ljava/lang/String;)Z" />
+      <node id="5578424278096906891" at="95,0,102,0" concept="4" trace="isApplicable#(Ljetbrains/mps/openapi/editor/menus/transformation/TransformationMenuContext;)Z" />
+      <node id="5578424278096906891" at="563,0,571,0" concept="4" trace="getMenuLookup#(Ljetbrains/mps/openapi/editor/menus/transformation/TransformationMenuContext;)Ljetbrains/mps/openapi/editor/menus/transformation/TransformationMenuLookup;" />
+      <node id="5578424278096906891" at="65,5,74,5" concept="3" />
+      <node id="5578424278096906891" at="47,0,58,0" concept="4" trace="createMenuItems#(Ljetbrains/mps/openapi/editor/menus/transformation/TransformationMenuContext;)Ljava/util/List;" />
+      <node id="5578424278096906891" at="103,0,114,0" concept="4" trace="createItems#(Ljetbrains/mps/openapi/editor/menus/transformation/TransformationMenuContext;)Ljava/util/List;" />
+      <node id="5578424278096906891" at="360,0,371,0" concept="4" trace="createItems#(Ljetbrains/mps/openapi/editor/menus/transformation/TransformationMenuContext;)Ljava/util/List;" />
+      <node id="5578424278096906891" at="483,0,494,0" concept="4" trace="createItems#(Ljetbrains/mps/openapi/editor/menus/transformation/TransformationMenuContext;)Ljava/util/List;" />
+      <node id="5578424278096906891" at="551,0,562,0" concept="4" trace="createItems#(Ljetbrains/mps/openapi/editor/menus/transformation/TransformationMenuContext;)Ljava/util/List;" />
+      <node id="7173407872093662879" at="79,0,92,0" concept="4" trace="createItems#(Ljetbrains/mps/openapi/editor/menus/transformation/TransformationMenuContext;)Ljava/util/List;" />
+      <node id="5578424278096906891" at="226,0,243,0" concept="4" trace="createItem#(Ljetbrains/mps/openapi/editor/menus/transformation/TransformationMenuContext;)Ljetbrains/mps/openapi/editor/menus/transformation/TransformationMenuItem;" />
+      <node id="5578424278096906891" at="59,0,77,0" concept="4" trace="getParts#(Ljetbrains/mps/openapi/editor/menus/transformation/TransformationMenuContext;)Ljava/util/List;" />
+      <node id="5578424278096906891" at="119,0,138,0" concept="4" trace="createItem#(Ljetbrains/mps/openapi/editor/menus/transformation/TransformationMenuContext;)Ljetbrains/mps/openapi/editor/menus/transformation/TransformationMenuItem;" />
+      <node id="5578424278096906891" at="170,0,189,0" concept="4" trace="createItem#(Ljetbrains/mps/openapi/editor/menus/transformation/TransformationMenuContext;)Ljetbrains/mps/openapi/editor/menus/transformation/TransformationMenuItem;" />
+      <node id="5578424278096906891" at="250,0,269,0" concept="4" trace="createItem#(Ljetbrains/mps/openapi/editor/menus/transformation/TransformationMenuContext;)Ljetbrains/mps/openapi/editor/menus/transformation/TransformationMenuItem;" />
+      <node id="5578424278096906891" at="301,0,320,0" concept="4" trace="createItem#(Ljetbrains/mps/openapi/editor/menus/transformation/TransformationMenuContext;)Ljetbrains/mps/openapi/editor/menus/transformation/TransformationMenuItem;" />
+      <node id="5578424278096906891" at="376,0,395,0" concept="4" trace="createItem#(Ljetbrains/mps/openapi/editor/menus/transformation/TransformationMenuContext;)Ljetbrains/mps/openapi/editor/menus/transformation/TransformationMenuItem;" />
+      <node id="5578424278096906891" at="427,0,446,0" concept="4" trace="createItem#(Ljetbrains/mps/openapi/editor/menus/transformation/TransformationMenuContext;)Ljetbrains/mps/openapi/editor/menus/transformation/TransformationMenuItem;" />
+      <node id="5578424278096906891" at="499,0,518,0" concept="4" trace="createItem#(Ljetbrains/mps/openapi/editor/menus/transformation/TransformationMenuContext;)Ljetbrains/mps/openapi/editor/menus/transformation/TransformationMenuItem;" />
+      <node id="5578424278096906891" at="574,0,593,0" concept="4" trace="createItem#(Ljetbrains/mps/openapi/editor/menus/transformation/TransformationMenuContext;)Ljetbrains/mps/openapi/editor/menus/transformation/TransformationMenuItem;" />
+      <scope id="7140355682307211501" at="155,54,155,54" />
+      <scope id="7429591467344248654" at="463,54,463,54" />
+      <scope id="5126791860783355177" at="610,52,610,52" />
+      <scope id="5578424278096906891" at="43,67,44,63" />
+      <scope id="5578424278096906891" at="52,9,53,44" />
+      <scope id="5578424278096906891" at="54,15,55,50" />
+      <scope id="5578424278096906891" at="63,128,64,73" />
+      <scope id="7173407872093662879" at="86,11,87,42" />
+      <scope id="7173407872093662879" at="88,17,89,52" />
+      <scope id="8740634663380048339" at="97,192,98,74" />
+      <scope id="5578424278096906891" at="108,11,109,42" />
+      <scope id="5578424278096906891" at="110,17,111,52" />
+      <scope id="5578424278096906891" at="115,92,116,162" />
+      <scope id="5578424278096906891" at="123,13,124,64" />
+      <scope id="5578424278096906891" at="133,19,134,54" />
+      <scope id="5578424278096906891" at="142,57,143,29" />
+      <scope id="5578424278096906891" at="145,61,146,39" />
+      <scope id="5692353713942446805" at="150,52,151,31" />
+      <scope id="5578424278096906891" at="162,51,163,39" />
+      <scope id="5578424278096906891" at="174,11,175,62" />
+      <scope id="5578424278096906891" at="184,17,185,52" />
+      <scope id="5578424278096906891" at="193,55,194,27" />
+      <scope id="5578424278096906891" at="196,59,197,37" />
+      <scope id="5854293292111159275" at="201,50,202,29" />
+      <scope id="7140355682307227984" at="206,52,207,75" />
+      <scope id="5578424278096906891" at="214,49,215,37" />
+      <scope id="2468431357019693942" at="222,66,223,31" />
+      <scope id="5578424278096906891" at="230,11,231,52" />
+      <scope id="5578424278096906891" at="232,0,233,41">
+        <var name="t" id="5578424278096906891" />
+      </scope>
+      <scope id="5578424278096906891" at="232,29,233,41" />
+      <scope id="5578424278096906891" at="237,11,238,41" />
+      <scope id="5578424278096906891" at="239,17,240,52" />
+      <scope id="5578424278096906891" at="246,92,247,240" />
+      <scope id="5578424278096906891" at="254,13,255,64" />
+      <scope id="5578424278096906891" at="264,19,265,54" />
+      <scope id="5578424278096906891" at="273,57,274,29" />
+      <scope id="5578424278096906891" at="276,61,277,39" />
+      <scope id="5854293292111204919" at="281,52,282,31" />
+      <scope id="5578424278096906898" at="286,54,287,57" />
+      <scope id="5578424278096906891" at="294,51,295,39" />
+      <scope id="5578424278096906891" at="305,13,306,64" />
+      <scope id="5578424278096906891" at="315,19,316,54" />
+      <scope id="5578424278096906891" at="324,57,325,29" />
+      <scope id="5578424278096906891" at="327,61,328,39" />
+      <scope id="5854293292111205195" at="332,52,333,38" />
+      <scope id="5578424278096906891" at="347,51,348,39" />
+      <scope id="6516520003788537056" at="356,72,357,198" />
+      <scope id="5578424278096906891" at="365,11,366,42" />
+      <scope id="5578424278096906891" at="367,17,368,52" />
+      <scope id="5578424278096906891" at="372,92,373,236" />
+      <scope id="5578424278096906891" at="380,13,381,64" />
+      <scope id="5578424278096906891" at="390,19,391,54" />
+      <scope id="5578424278096906891" at="399,57,400,29" />
+      <scope id="5578424278096906891" at="402,61,403,39" />
+      <scope id="5854293292111205828" at="407,52,408,35" />
+      <scope id="5578424278096924430" at="412,54,413,353" />
+      <scope id="5578424278096906891" at="420,51,421,39" />
+      <scope id="5578424278096906891" at="431,13,432,64" />
+      <scope id="5578424278096906891" at="441,19,442,54" />
+      <scope id="5578424278096906891" at="450,57,451,29" />
+      <scope id="5578424278096906891" at="453,61,454,39" />
+      <scope id="7429591467344248650" at="458,52,459,28" />
+      <scope id="5578424278096906891" at="470,51,471,39" />
+      <scope id="6516520003788546297" at="479,72,480,202" />
+      <scope id="5578424278096906891" at="488,11,489,42" />
+      <scope id="5578424278096906891" at="490,17,491,52" />
+      <scope id="5578424278096906891" at="495,92,496,162" />
+      <scope id="5578424278096906891" at="503,13,504,64" />
+      <scope id="5578424278096906891" at="513,19,514,54" />
+      <scope id="5578424278096906891" at="522,57,523,29" />
+      <scope id="5578424278096906891" at="525,61,526,39" />
+      <scope id="5854293292111206694" at="530,52,531,220" />
+      <scope id="5578424278096930820" at="535,54,536,339" />
+      <scope id="5578424278096906891" at="543,51,544,39" />
+      <scope id="5578424278096906891" at="556,11,557,42" />
+      <scope id="5578424278096906891" at="558,17,559,52" />
+      <scope id="5578424278096906891" at="578,11,579,62" />
+      <scope id="5578424278096906891" at="588,17,589,52" />
+      <scope id="5578424278096906891" at="597,55,598,27" />
+      <scope id="5578424278096906891" at="600,59,601,37" />
+      <scope id="5126791860783355173" at="605,50,606,32" />
+      <scope id="5578424278096906891" at="617,49,618,37" />
+      <scope id="1453235961835991485" at="624,36,625,45" />
+      <scope id="1453235961835992416" at="630,36,631,45" />
+      <scope id="5578424278096906891" at="125,0,127,22">
+        <var name="t" id="5578424278096906891" />
+      </scope>
+      <scope id="5578424278096906891" at="125,31,127,22" />
+      <scope id="5578424278096906891" at="130,13,132,73" />
+      <scope id="5578424278096906891" at="176,0,178,20">
+        <var name="t" id="5578424278096906891" />
+      </scope>
+      <scope id="5578424278096906891" at="176,29,178,20" />
+      <scope id="5578424278096906891" at="181,11,183,71" />
+      <scope id="5578424278096906891" at="256,0,258,22">
+        <var name="t" id="5578424278096906891" />
+      </scope>
+      <scope id="5578424278096906891" at="256,31,258,22" />
+      <scope id="5578424278096906891" at="261,13,263,73" />
+      <scope id="5578424278096906891" at="307,0,309,22">
+        <var name="t" id="5578424278096906891" />
+      </scope>
+      <scope id="5578424278096906891" at="307,31,309,22" />
+      <scope id="5578424278096906891" at="312,13,314,73" />
+      <scope id="5578424278096906891" at="382,0,384,22">
+        <var name="t" id="5578424278096906891" />
+      </scope>
+      <scope id="5578424278096906891" at="382,31,384,22" />
+      <scope id="5578424278096906891" at="387,13,389,73" />
+      <scope id="5578424278096906891" at="433,0,435,22">
+        <var name="t" id="5578424278096906891" />
+      </scope>
+      <scope id="5578424278096906891" at="433,31,435,22" />
+      <scope id="5578424278096906891" at="438,13,440,73" />
+      <scope id="5578424278096906891" at="505,0,507,22">
+        <var name="t" id="5578424278096906891" />
+      </scope>
+      <scope id="5578424278096906891" at="505,31,507,22" />
+      <scope id="5578424278096906891" at="510,13,512,73" />
+      <scope id="5578424278096906891" at="580,0,582,20">
+        <var name="t" id="5578424278096906891" />
+      </scope>
+      <scope id="5578424278096906891" at="580,29,582,20" />
+      <scope id="5578424278096906891" at="585,11,587,71" />
+      <scope id="5578424278096906891" at="142,0,145,0">
+        <var name="context" id="5578424278096906891" />
+      </scope>
+      <scope id="5578424278096906891" at="145,0,148,0">
+        <var name="info" id="5578424278096906891" />
+      </scope>
+      <scope id="5578424278096906891" at="154,0,157,0">
         <var name="pattern" id="5578424278096906891" />
       </scope>
-      <scope id="5578424278096916450" at="278,54,281,68">
+      <scope id="5578424278096906891" at="193,0,196,0">
+        <var name="context" id="5578424278096906891" />
+      </scope>
+      <scope id="5578424278096906891" at="196,0,199,0">
+        <var name="info" id="5578424278096906891" />
+      </scope>
+      <scope id="5578424278096906891" at="273,0,276,0">
+        <var name="context" id="5578424278096906891" />
+      </scope>
+      <scope id="5578424278096906891" at="276,0,279,0">
+        <var name="info" id="5578424278096906891" />
+      </scope>
+      <scope id="5578424278096906891" at="324,0,327,0">
+        <var name="context" id="5578424278096906891" />
+      </scope>
+      <scope id="5578424278096906891" at="327,0,330,0">
+        <var name="info" id="5578424278096906891" />
+      </scope>
+      <scope id="5578424278096916450" at="337,54,340,68">
         <var name="newNode" id="5578424278096921685" />
       </scope>
-      <scope id="5578424278096906891" at="377,0,380,0">
+      <scope id="5578424278096906891" at="399,0,402,0">
+        <var name="context" id="5578424278096906891" />
+      </scope>
+      <scope id="5578424278096906891" at="402,0,405,0">
+        <var name="info" id="5578424278096906891" />
+      </scope>
+      <scope id="5578424278096906891" at="450,0,453,0">
+        <var name="context" id="5578424278096906891" />
+      </scope>
+      <scope id="5578424278096906891" at="453,0,456,0">
+        <var name="info" id="5578424278096906891" />
+      </scope>
+      <scope id="5578424278096906891" at="462,0,465,0">
         <var name="pattern" id="5578424278096906891" />
       </scope>
-      <scope id="5578424278096906891" at="498,0,501,0">
+      <scope id="5578424278096906891" at="522,0,525,0">
+        <var name="context" id="5578424278096906891" />
+      </scope>
+      <scope id="5578424278096906891" at="525,0,528,0">
+        <var name="info" id="5578424278096906891" />
+      </scope>
+      <scope id="5578424278096906891" at="597,0,600,0">
+        <var name="context" id="5578424278096906891" />
+      </scope>
+      <scope id="5578424278096906891" at="600,0,603,0">
+        <var name="info" id="5578424278096906891" />
+      </scope>
+      <scope id="5578424278096906891" at="609,0,612,0">
         <var name="pattern" id="5578424278096906891" />
       </scope>
-      <scope id="5578424278096906891" at="41,0,45,0">
+      <scope id="5578424278096906891" at="42,0,46,0">
         <var name="location" id="5578424278096906891" />
       </scope>
-      <scope id="6516520003788535121" at="95,72,99,18" />
-      <scope id="5578424278096906891" at="113,0,117,0" />
-      <scope id="5578424278096906891" at="118,0,122,0">
-        <var name="context" id="5578424278096906891" />
-      </scope>
-      <scope id="5578424278096906891" at="147,0,151,0" />
-      <scope id="5578424278096906891" at="156,0,160,0">
-        <var name="context" id="5578424278096906891" />
-      </scope>
-      <scope id="5578424278096906891" at="178,0,182,0">
+      <scope id="6516520003788535121" at="96,72,100,18" />
+      <scope id="5578424278096906891" at="114,0,118,0" />
+      <scope id="5578424278096906891" at="161,0,165,0" />
+      <scope id="5578424278096906891" at="205,0,209,0">
         <var name="pattern" id="5578424278096906891" />
       </scope>
-      <scope id="5578424278096906891" at="186,0,190,0" />
-      <scope id="5578424278096906891" at="194,0,198,0">
+      <scope id="5578424278096906891" at="213,0,217,0" />
+      <scope id="5578424278096906891" at="221,0,225,0">
         <var name="_context" id="5578424278096906891" />
       </scope>
-      <scope id="5578424278096906891" at="212,0,216,0" />
-      <scope id="5578424278096906891" at="217,0,221,0">
-        <var name="context" id="5578424278096906891" />
-      </scope>
-      <scope id="5578424278096906891" at="239,0,243,0">
+      <scope id="5578424278096906891" at="245,0,249,0" />
+      <scope id="5578424278096906891" at="285,0,289,0">
         <var name="pattern" id="5578424278096906891" />
       </scope>
-      <scope id="5578424278096906891" at="247,0,251,0" />
-      <scope id="5578424278096906891" at="255,0,259,0">
-        <var name="context" id="5578424278096906891" />
-      </scope>
-      <scope id="5578424278096906891" at="287,0,291,0" />
-      <scope id="5578424278096906891" at="296,0,300,0">
+      <scope id="5578424278096906891" at="293,0,297,0" />
+      <scope id="5578424278096906891" at="346,0,350,0" />
+      <scope id="5578424278096906891" at="355,0,359,0">
         <var name="_context" id="5578424278096906891" />
       </scope>
-      <scope id="5578424278096906891" at="312,0,316,0" />
-      <scope id="5578424278096906891" at="317,0,321,0">
-        <var name="context" id="5578424278096906891" />
-      </scope>
-      <scope id="5578424278096906891" at="339,0,343,0">
+      <scope id="5578424278096906891" at="371,0,375,0" />
+      <scope id="5578424278096906891" at="411,0,415,0">
         <var name="pattern" id="5578424278096906891" />
       </scope>
-      <scope id="5578424278096906891" at="347,0,351,0" />
-      <scope id="5578424278096906891" at="355,0,359,0">
-        <var name="context" id="5578424278096906891" />
-      </scope>
-      <scope id="5578424278096906891" at="384,0,388,0" />
-      <scope id="5578424278096906891" at="393,0,397,0">
+      <scope id="5578424278096906891" at="419,0,423,0" />
+      <scope id="5578424278096906891" at="469,0,473,0" />
+      <scope id="5578424278096906891" at="478,0,482,0">
         <var name="_context" id="5578424278096906891" />
       </scope>
-      <scope id="5578424278096906891" at="409,0,413,0" />
-      <scope id="5578424278096906891" at="414,0,418,0">
-        <var name="context" id="5578424278096906891" />
-      </scope>
-      <scope id="5578424278096906891" at="436,0,440,0">
+      <scope id="5578424278096906891" at="494,0,498,0" />
+      <scope id="5578424278096906891" at="534,0,538,0">
         <var name="pattern" id="5578424278096906891" />
       </scope>
-      <scope id="5578424278096906891" at="444,0,448,0" />
-      <scope id="5578424278096906891" at="467,90,471,365">
+      <scope id="5578424278096906891" at="542,0,546,0" />
+      <scope id="5578424278096906891" at="565,90,569,365">
         <var name="editorContext" id="5578424278096906891" />
         <var name="node" id="5578424278096906891" />
       </scope>
-      <scope id="5578424278096906891" at="476,0,480,0">
-        <var name="context" id="5578424278096906891" />
-      </scope>
-      <scope id="5578424278096906891" at="505,0,509,0" />
-      <scope id="1453235961835991485" at="512,72,516,17" />
-      <scope id="1453235961835992416" at="518,73,522,17" />
-      <scope id="5578424278096906891" at="126,57,131,54" />
-      <scope id="5578424278096906891" at="134,0,139,0">
+      <scope id="5578424278096906891" at="616,0,620,0" />
+      <scope id="1453235961835991485" at="623,72,627,17" />
+      <scope id="1453235961835992416" at="629,73,633,17" />
+      <scope id="5578424278096906891" at="148,0,153,0">
         <var name="pattern" id="5578424278096906891" />
       </scope>
-      <scope id="5578424278096906891" at="164,55,169,52" />
-      <scope id="5578424278096906891" at="172,0,177,0">
+      <scope id="5578424278096906891" at="199,0,204,0">
         <var name="pattern" id="5578424278096906891" />
       </scope>
-      <scope id="5578424278096906891" at="225,57,230,54" />
-      <scope id="5578424278096906891" at="233,0,238,0">
+      <scope id="5578424278096906891" at="279,0,284,0">
         <var name="pattern" id="5578424278096906891" />
       </scope>
-      <scope id="5578424278096906891" at="263,57,268,54" />
-      <scope id="5578424278096906891" at="271,0,276,0">
+      <scope id="5578424278096906891" at="330,0,335,0">
         <var name="pattern" id="5578424278096906891" />
       </scope>
-      <scope id="5578424278096906891" at="325,57,330,54" />
-      <scope id="5578424278096906891" at="333,0,338,0">
+      <scope id="5578424278096906891" at="405,0,410,0">
         <var name="pattern" id="5578424278096906891" />
       </scope>
-      <scope id="5578424278096906891" at="363,57,368,54" />
-      <scope id="5578424278096906891" at="371,0,376,0">
+      <scope id="5578424278096906891" at="456,0,461,0">
         <var name="pattern" id="5578424278096906891" />
       </scope>
-      <scope id="5578424278096906891" at="422,57,427,54" />
-      <scope id="5578424278096906891" at="430,0,435,0">
+      <scope id="5578424278096906891" at="528,0,533,0">
         <var name="pattern" id="5578424278096906891" />
       </scope>
-      <scope id="5578424278096906891" at="484,55,489,52" />
-      <scope id="5578424278096906891" at="492,0,497,0">
+      <scope id="5578424278096906891" at="603,0,608,0">
         <var name="pattern" id="5578424278096906891" />
       </scope>
-      <scope id="5578424278096906891" at="277,0,283,0">
+      <scope id="5578424278096906891" at="336,0,342,0">
         <var name="pattern" id="5578424278096906891" />
       </scope>
-      <scope id="1453235961835991485" at="512,0,518,0">
+      <scope id="1453235961835991485" at="623,0,629,0">
         <var name="checkedDotOperand" id="1453235961835991485" />
       </scope>
-      <scope id="1453235961835992416" at="518,0,524,0">
+      <scope id="1453235961835992416" at="629,0,635,0">
         <var name="checkedDotOperand" id="1453235961835992416" />
       </scope>
-      <scope id="5578424278096906891" at="48,99,55,5" />
-      <scope id="5578424278096906891" at="65,135,72,70" />
-      <scope id="5578424278096906891" at="94,0,101,0">
+      <scope id="5578424278096906891" at="49,99,56,5" />
+      <scope id="5578424278096906891" at="66,135,73,70" />
+      <scope id="5578424278096906891" at="95,0,102,0">
         <var name="_context" id="5578424278096906891" />
       </scope>
-      <scope id="5578424278096906891" at="104,97,111,7" />
-      <scope id="5578424278096906891" at="126,0,133,0">
-        <var name="context" id="5578424278096906891" />
-      </scope>
-      <scope id="5578424278096906891" at="164,0,171,0">
-        <var name="context" id="5578424278096906891" />
-      </scope>
-      <scope id="5578424278096906891" at="201,90,208,7" />
-      <scope id="5578424278096906891" at="225,0,232,0">
-        <var name="context" id="5578424278096906891" />
-      </scope>
-      <scope id="5578424278096906891" at="263,0,270,0">
-        <var name="context" id="5578424278096906891" />
-      </scope>
-      <scope id="5578424278096906891" at="303,97,310,7" />
-      <scope id="5578424278096906891" at="325,0,332,0">
-        <var name="context" id="5578424278096906891" />
-      </scope>
-      <scope id="5578424278096906891" at="363,0,370,0">
-        <var name="context" id="5578424278096906891" />
-      </scope>
-      <scope id="5578424278096906891" at="400,97,407,7" />
-      <scope id="5578424278096906891" at="422,0,429,0">
-        <var name="context" id="5578424278096906891" />
-      </scope>
-      <scope id="5578424278096906891" at="455,97,462,7" />
-      <scope id="5578424278096906891" at="484,0,491,0">
-        <var name="context" id="5578424278096906891" />
-      </scope>
-      <scope id="5578424278096906891" at="465,0,473,0">
+      <scope id="5578424278096906891" at="105,97,112,7" />
+      <scope id="5578424278096906891" at="362,97,369,7" />
+      <scope id="5578424278096906891" at="485,97,492,7" />
+      <scope id="5578424278096906891" at="553,97,560,7" />
+      <scope id="5578424278096906891" at="563,0,571,0">
         <var name="_context" id="5578424278096906891" />
       </scope>
-      <scope id="7173407872093662879" at="80,97,89,7">
+      <scope id="7173407872093662879" at="81,97,90,7">
         <var name="name" id="7173407872093662879" />
         <var name="targetConcept" id="7173407872093662879" />
       </scope>
-      <scope id="5578424278096906891" at="46,0,57,0">
+      <scope id="5578424278096906891" at="47,0,58,0">
         <var name="context" id="5578424278096906891" />
       </scope>
-      <scope id="5578424278096906891" at="102,0,113,0">
+      <scope id="5578424278096906891" at="103,0,114,0">
         <var name="context" id="5578424278096906891" />
       </scope>
-      <scope id="5578424278096906891" at="199,0,210,0">
+      <scope id="5578424278096906891" at="360,0,371,0">
         <var name="context" id="5578424278096906891" />
       </scope>
-      <scope id="5578424278096906891" at="301,0,312,0">
+      <scope id="5578424278096906891" at="483,0,494,0">
         <var name="context" id="5578424278096906891" />
       </scope>
-      <scope id="5578424278096906891" at="398,0,409,0">
+      <scope id="5578424278096906891" at="551,0,562,0">
         <var name="context" id="5578424278096906891" />
       </scope>
-      <scope id="5578424278096906891" at="453,0,464,0">
+      <scope id="7173407872093662879" at="79,0,92,0">
+        <var name="context" id="7173407872093662879" />
+      </scope>
+      <scope id="5578424278096906891" at="228,90,241,7">
+        <var name="description" id="5578424278096906891" />
+      </scope>
+      <scope id="5578424278096906891" at="61,124,75,18">
+        <var name="result" id="5578424278096906891" />
+      </scope>
+      <scope id="5578424278096906891" at="120,86,136,20">
+        <var name="description" id="5578424278096906891" />
+        <var name="item" id="5578424278096906891" />
+      </scope>
+      <scope id="5578424278096906891" at="171,84,187,18">
+        <var name="description" id="5578424278096906891" />
+        <var name="item" id="5578424278096906891" />
+      </scope>
+      <scope id="5578424278096906891" at="251,86,267,20">
+        <var name="description" id="5578424278096906891" />
+        <var name="item" id="5578424278096906891" />
+      </scope>
+      <scope id="5578424278096906891" at="302,86,318,20">
+        <var name="description" id="5578424278096906891" />
+        <var name="item" id="5578424278096906891" />
+      </scope>
+      <scope id="5578424278096906891" at="377,86,393,20">
+        <var name="description" id="5578424278096906891" />
+        <var name="item" id="5578424278096906891" />
+      </scope>
+      <scope id="5578424278096906891" at="428,86,444,20">
+        <var name="description" id="5578424278096906891" />
+        <var name="item" id="5578424278096906891" />
+      </scope>
+      <scope id="5578424278096906891" at="500,86,516,20">
+        <var name="description" id="5578424278096906891" />
+        <var name="item" id="5578424278096906891" />
+      </scope>
+      <scope id="5578424278096906891" at="575,84,591,18">
+        <var name="description" id="5578424278096906891" />
+        <var name="item" id="5578424278096906891" />
+      </scope>
+      <scope id="5578424278096906891" at="226,0,243,0">
         <var name="context" id="5578424278096906891" />
       </scope>
-      <scope id="7173407872093662879" at="78,0,91,0">
-        <var name="context" id="7173407872093662879" />
-      </scope>
-      <scope id="5578424278096906891" at="60,124,74,18">
-        <var name="result" id="5578424278096906891" />
-      </scope>
-      <scope id="5578424278096906891" at="58,0,76,0">
+      <scope id="5578424278096906891" at="59,0,77,0">
         <var name="_context" id="5578424278096906891" />
       </scope>
-      <unit id="7173407872093662879" at="77,0,93,0" name="jetbrains.mps.lang.editor.menus.contextAssistant.testLanguage.editor.Child_TransformationMenu$TMP_IncludeSM_qk1e79_a0" />
-      <unit id="5578424278096906891" at="452,0,475,0" name="jetbrains.mps.lang.editor.menus.contextAssistant.testLanguage.editor.Child_TransformationMenu$TMP_Include_qk1e79_f1" />
-      <unit id="5578424278096906891" at="123,0,152,0" name="jetbrains.mps.lang.editor.menus.contextAssistant.testLanguage.editor.Child_TransformationMenu$TMP_Group_qk1e79_a1$TMP_Action_qk1e79_a0b$Item" />
-      <unit id="5578424278096906891" at="360,0,389,0" name="jetbrains.mps.lang.editor.menus.contextAssistant.testLanguage.editor.Child_TransformationMenu$TMP_Group_qk1e79_d1$TMP_Action_qk1e79_b3b$Item" />
-      <unit id="5578424278096906891" at="481,0,510,0" name="jetbrains.mps.lang.editor.menus.contextAssistant.testLanguage.editor.Child_TransformationMenu$TMP_Action_qk1e79_g1$Item" />
-      <unit id="5578424278096906891" at="161,0,191,0" name="jetbrains.mps.lang.editor.menus.contextAssistant.testLanguage.editor.Child_TransformationMenu$TMP_Action_qk1e79_b1$Item" />
-      <unit id="5578424278096906891" at="222,0,252,0" name="jetbrains.mps.lang.editor.menus.contextAssistant.testLanguage.editor.Child_TransformationMenu$TMP_SubMenu_qk1e79_c1$TMP_Action_qk1e79_a2b$Item" />
-      <unit id="5578424278096906891" at="322,0,352,0" name="jetbrains.mps.lang.editor.menus.contextAssistant.testLanguage.editor.Child_TransformationMenu$TMP_Group_qk1e79_d1$TMP_Action_qk1e79_a3b$Item" />
-      <unit id="5578424278096906891" at="419,0,449,0" name="jetbrains.mps.lang.editor.menus.contextAssistant.testLanguage.editor.Child_TransformationMenu$TMP_Group_qk1e79_e1$TMP_Action_qk1e79_a4b$Item" />
-      <unit id="5578424278096906891" at="260,0,292,0" name="jetbrains.mps.lang.editor.menus.contextAssistant.testLanguage.editor.Child_TransformationMenu$TMP_SubMenu_qk1e79_c1$TMP_Action_qk1e79_b2b$Item" />
-      <unit id="5578424278096906891" at="117,0,154,0" name="jetbrains.mps.lang.editor.menus.contextAssistant.testLanguage.editor.Child_TransformationMenu$TMP_Group_qk1e79_a1$TMP_Action_qk1e79_a0b" />
-      <unit id="5578424278096906891" at="354,0,391,0" name="jetbrains.mps.lang.editor.menus.contextAssistant.testLanguage.editor.Child_TransformationMenu$TMP_Group_qk1e79_d1$TMP_Action_qk1e79_b3b" />
-      <unit id="5578424278096906891" at="475,0,512,0" name="jetbrains.mps.lang.editor.menus.contextAssistant.testLanguage.editor.Child_TransformationMenu$TMP_Action_qk1e79_g1" />
-      <unit id="5578424278096906891" at="155,0,193,0" name="jetbrains.mps.lang.editor.menus.contextAssistant.testLanguage.editor.Child_TransformationMenu$TMP_Action_qk1e79_b1" />
-      <unit id="5578424278096906891" at="216,0,254,0" name="jetbrains.mps.lang.editor.menus.contextAssistant.testLanguage.editor.Child_TransformationMenu$TMP_SubMenu_qk1e79_c1$TMP_Action_qk1e79_a2b" />
-      <unit id="5578424278096906891" at="316,0,354,0" name="jetbrains.mps.lang.editor.menus.contextAssistant.testLanguage.editor.Child_TransformationMenu$TMP_Group_qk1e79_d1$TMP_Action_qk1e79_a3b" />
-      <unit id="5578424278096906891" at="413,0,451,0" name="jetbrains.mps.lang.editor.menus.contextAssistant.testLanguage.editor.Child_TransformationMenu$TMP_Group_qk1e79_e1$TMP_Action_qk1e79_a4b" />
-      <unit id="5578424278096906891" at="254,0,294,0" name="jetbrains.mps.lang.editor.menus.contextAssistant.testLanguage.editor.Child_TransformationMenu$TMP_SubMenu_qk1e79_c1$TMP_Action_qk1e79_b2b" />
-      <unit id="5578424278096906891" at="392,0,452,0" name="jetbrains.mps.lang.editor.menus.contextAssistant.testLanguage.editor.Child_TransformationMenu$TMP_Group_qk1e79_e1" />
-      <unit id="5578424278096906891" at="93,0,155,0" name="jetbrains.mps.lang.editor.menus.contextAssistant.testLanguage.editor.Child_TransformationMenu$TMP_Group_qk1e79_a1" />
-      <unit id="5578424278096906891" at="295,0,392,0" name="jetbrains.mps.lang.editor.menus.contextAssistant.testLanguage.editor.Child_TransformationMenu$TMP_Group_qk1e79_d1" />
-      <unit id="5578424278096906891" at="193,0,295,0" name="jetbrains.mps.lang.editor.menus.contextAssistant.testLanguage.editor.Child_TransformationMenu$TMP_SubMenu_qk1e79_c1" />
-      <unit id="5578424278096906891" at="39,0,525,0" name="jetbrains.mps.lang.editor.menus.contextAssistant.testLanguage.editor.Child_TransformationMenu" />
+      <scope id="5578424278096906891" at="119,0,138,0">
+        <var name="context" id="5578424278096906891" />
+      </scope>
+      <scope id="5578424278096906891" at="170,0,189,0">
+        <var name="context" id="5578424278096906891" />
+      </scope>
+      <scope id="5578424278096906891" at="250,0,269,0">
+        <var name="context" id="5578424278096906891" />
+      </scope>
+      <scope id="5578424278096906891" at="301,0,320,0">
+        <var name="context" id="5578424278096906891" />
+      </scope>
+      <scope id="5578424278096906891" at="376,0,395,0">
+        <var name="context" id="5578424278096906891" />
+      </scope>
+      <scope id="5578424278096906891" at="427,0,446,0">
+        <var name="context" id="5578424278096906891" />
+      </scope>
+      <scope id="5578424278096906891" at="499,0,518,0">
+        <var name="context" id="5578424278096906891" />
+      </scope>
+      <scope id="5578424278096906891" at="574,0,593,0">
+        <var name="context" id="5578424278096906891" />
+      </scope>
+      <unit id="7173407872093662879" at="78,0,94,0" name="jetbrains.mps.lang.editor.menus.contextAssistant.testLanguage.editor.Child_TransformationMenu$TMP_IncludeSM_qk1e79_a0" />
+      <unit id="5578424278096906891" at="550,0,573,0" name="jetbrains.mps.lang.editor.menus.contextAssistant.testLanguage.editor.Child_TransformationMenu$TMP_Include_qk1e79_f1" />
+      <unit id="5578424278096906891" at="139,0,166,0" name="jetbrains.mps.lang.editor.menus.contextAssistant.testLanguage.editor.Child_TransformationMenu$TMP_Group_qk1e79_a1$TMP_Action_qk1e79_a0b$Item" />
+      <unit id="5578424278096906891" at="447,0,474,0" name="jetbrains.mps.lang.editor.menus.contextAssistant.testLanguage.editor.Child_TransformationMenu$TMP_Group_qk1e79_d1$TMP_Action_qk1e79_b3b$Item" />
+      <unit id="5578424278096906891" at="594,0,621,0" name="jetbrains.mps.lang.editor.menus.contextAssistant.testLanguage.editor.Child_TransformationMenu$TMP_Action_qk1e79_g1$Item" />
+      <unit id="5578424278096906891" at="190,0,218,0" name="jetbrains.mps.lang.editor.menus.contextAssistant.testLanguage.editor.Child_TransformationMenu$TMP_Action_qk1e79_b1$Item" />
+      <unit id="5578424278096906891" at="270,0,298,0" name="jetbrains.mps.lang.editor.menus.contextAssistant.testLanguage.editor.Child_TransformationMenu$TMP_SubMenu_qk1e79_c1$TMP_Action_qk1e79_a2b$Item" />
+      <unit id="5578424278096906891" at="396,0,424,0" name="jetbrains.mps.lang.editor.menus.contextAssistant.testLanguage.editor.Child_TransformationMenu$TMP_Group_qk1e79_d1$TMP_Action_qk1e79_a3b$Item" />
+      <unit id="5578424278096906891" at="519,0,547,0" name="jetbrains.mps.lang.editor.menus.contextAssistant.testLanguage.editor.Child_TransformationMenu$TMP_Group_qk1e79_e1$TMP_Action_qk1e79_a4b$Item" />
+      <unit id="5578424278096906891" at="321,0,351,0" name="jetbrains.mps.lang.editor.menus.contextAssistant.testLanguage.editor.Child_TransformationMenu$TMP_SubMenu_qk1e79_c1$TMP_Action_qk1e79_b2b$Item" />
+      <unit id="5578424278096906891" at="118,0,168,0" name="jetbrains.mps.lang.editor.menus.contextAssistant.testLanguage.editor.Child_TransformationMenu$TMP_Group_qk1e79_a1$TMP_Action_qk1e79_a0b" />
+      <unit id="5578424278096906891" at="426,0,476,0" name="jetbrains.mps.lang.editor.menus.contextAssistant.testLanguage.editor.Child_TransformationMenu$TMP_Group_qk1e79_d1$TMP_Action_qk1e79_b3b" />
+      <unit id="5578424278096906891" at="573,0,623,0" name="jetbrains.mps.lang.editor.menus.contextAssistant.testLanguage.editor.Child_TransformationMenu$TMP_Action_qk1e79_g1" />
+      <unit id="5578424278096906891" at="169,0,220,0" name="jetbrains.mps.lang.editor.menus.contextAssistant.testLanguage.editor.Child_TransformationMenu$TMP_Action_qk1e79_b1" />
+      <unit id="5578424278096906891" at="249,0,300,0" name="jetbrains.mps.lang.editor.menus.contextAssistant.testLanguage.editor.Child_TransformationMenu$TMP_SubMenu_qk1e79_c1$TMP_Action_qk1e79_a2b" />
+      <unit id="5578424278096906891" at="375,0,426,0" name="jetbrains.mps.lang.editor.menus.contextAssistant.testLanguage.editor.Child_TransformationMenu$TMP_Group_qk1e79_d1$TMP_Action_qk1e79_a3b" />
+      <unit id="5578424278096906891" at="498,0,549,0" name="jetbrains.mps.lang.editor.menus.contextAssistant.testLanguage.editor.Child_TransformationMenu$TMP_Group_qk1e79_e1$TMP_Action_qk1e79_a4b" />
+      <unit id="5578424278096906891" at="300,0,353,0" name="jetbrains.mps.lang.editor.menus.contextAssistant.testLanguage.editor.Child_TransformationMenu$TMP_SubMenu_qk1e79_c1$TMP_Action_qk1e79_b2b" />
+      <unit id="5578424278096906891" at="477,0,550,0" name="jetbrains.mps.lang.editor.menus.contextAssistant.testLanguage.editor.Child_TransformationMenu$TMP_Group_qk1e79_e1" />
+      <unit id="5578424278096906891" at="94,0,169,0" name="jetbrains.mps.lang.editor.menus.contextAssistant.testLanguage.editor.Child_TransformationMenu$TMP_Group_qk1e79_a1" />
+      <unit id="5578424278096906891" at="354,0,477,0" name="jetbrains.mps.lang.editor.menus.contextAssistant.testLanguage.editor.Child_TransformationMenu$TMP_Group_qk1e79_d1" />
+      <unit id="5578424278096906891" at="220,0,354,0" name="jetbrains.mps.lang.editor.menus.contextAssistant.testLanguage.editor.Child_TransformationMenu$TMP_SubMenu_qk1e79_c1" />
+      <unit id="5578424278096906891" at="40,0,636,0" name="jetbrains.mps.lang.editor.menus.contextAssistant.testLanguage.editor.Child_TransformationMenu" />
     </file>
   </root>
   <root nodeRef="r:0f1cfce5-1514-42b6-8353-156be9a116e3(jetbrains.mps.lang.editor.menus.contextAssistant.testLanguage.editor)/7253742591936243054">
     <file name="NamedMenu.java">
-      <node id="7253742591936243054" at="30,0,31,0" concept="2" trace="myLocations" />
-      <node id="7253742591936243054" at="32,67,33,63" concept="6" />
-      <node id="7253742591936243054" at="38,99,39,49" concept="1" />
-      <node id="7253742591936243054" at="39,49,40,274" concept="1" />
-      <node id="7253742591936243054" at="41,9,42,44" concept="6" />
-      <node id="7253742591936243054" at="43,15,44,50" concept="1" />
-      <node id="7253742591936243054" at="50,124,51,156" concept="5" />
-      <node id="7253742591936243054" at="52,135,53,55" concept="1" />
-      <node id="7253742591936243054" at="53,55,54,58" concept="1" />
-      <node id="7253742591936243054" at="54,58,55,55" concept="1" />
-      <node id="7253742591936243054" at="57,173,58,55" concept="1" />
-      <node id="7253742591936243054" at="58,55,59,58" concept="1" />
-      <node id="7253742591936243054" at="59,58,60,55" concept="1" />
-      <node id="7253742591936243054" at="61,5,62,18" concept="6" />
-      <node id="7253742591936243054" at="67,84,68,62" concept="6" />
-      <node id="7253742591936243054" at="72,0,73,0" concept="2" trace="_context" />
-      <node id="7253742591936243054" at="73,0,74,0" concept="2" trace="myEditorMenuTraceInfo" />
-      <node id="7253742591936243054" at="74,55,75,27" concept="1" />
-      <node id="7253742591936243054" at="75,27,76,54" concept="1" />
-      <node id="7253742591936243054" at="76,54,77,271" concept="1" />
-      <node id="7253742591936243054" at="77,271,78,77" concept="1" />
-      <node id="7253742591936243054" at="78,77,79,52" concept="1" />
-      <node id="1953791277760401716" at="84,50,85,23" concept="6" />
-      <node id="1953791277760344767" at="89,52,90,175" concept="1" />
-      <node id="8167429266953990310" at="95,70,96,39" concept="6" />
-      <node id="7253742591936243054" at="101,49,102,37" concept="6" />
-      <node id="7253742591936243054" at="108,38,109,114" concept="9" />
-      <node id="7253742591936243054" at="113,134,114,51" concept="1" />
-      <node id="7253742591936243054" at="114,51,115,292" concept="1" />
-      <node id="7253742591936243054" at="116,11,117,79" concept="6" />
-      <node id="7253742591936243054" at="118,17,119,52" concept="1" />
-      <node id="7253742591936243054" at="124,0,125,0" concept="2" trace="myTraceInfo" />
-      <node id="7253742591936243054" at="125,87,126,35" concept="9" />
-      <node id="7253742591936243054" at="126,35,127,71" concept="1" />
-      <node id="7253742591936243054" at="131,49,132,27" concept="6" />
-      <node id="1953791277760678139" at="135,70,136,36" concept="6" />
-      <node id="7253742591936243054" at="142,84,143,62" concept="6" />
-      <node id="7253742591936243054" at="147,0,148,0" concept="2" trace="_context" />
-      <node id="7253742591936243054" at="148,0,149,0" concept="2" trace="myEditorMenuTraceInfo" />
-      <node id="7253742591936243054" at="149,55,150,27" concept="1" />
-      <node id="7253742591936243054" at="150,27,151,54" concept="1" />
-      <node id="7253742591936243054" at="151,54,152,271" concept="1" />
-      <node id="7253742591936243054" at="152,271,153,77" concept="1" />
-      <node id="7253742591936243054" at="153,77,154,52" concept="1" />
-      <node id="7050984401975123236" at="159,50,160,39" concept="6" />
-      <node id="7253742591936243054" at="171,49,172,37" concept="6" />
-      <node id="7253742591936243054" at="108,0,111,0" concept="0" trace="TMP_Intention_qsw3kc_b0#()V" />
-      <node id="7253742591936243054" at="163,0,166,0" concept="4" trace="execute#(Ljava/lang/String;)V" />
-      <node id="7253742591936243054" at="31,0,35,0" concept="4" trace="isApplicableToLocation#(Ljava/lang/String;)Z" />
-      <node id="7253742591936243054" at="66,0,70,0" concept="4" trace="createItem#(Ljetbrains/mps/openapi/editor/menus/transformation/TransformationMenuContext;)Ljetbrains/mps/openapi/editor/menus/transformation/TransformationMenuItem;" />
-      <node id="7253742591936243054" at="88,0,92,0" concept="4" trace="execute#(Ljava/lang/String;)V" />
-      <node id="7253742591936243054" at="94,0,98,0" concept="4" trace="getShortDescriptionText#(Ljava/lang/String;)Ljava/lang/String;" />
-      <node id="7253742591936243054" at="100,0,104,0" concept="4" trace="getTraceInfo#()Ljetbrains/mps/openapi/editor/menus/EditorMenuTraceInfo;" />
-      <node id="7253742591936243054" at="125,0,129,0" concept="0" trace="Item#(Ljetbrains/mps/openapi/editor/menus/transformation/TransformationMenuContext;Ljetbrains/mps/openapi/intentions/IntentionExecutable;)V" />
-      <node id="7253742591936243054" at="130,0,134,0" concept="4" trace="getTraceInfo#()Ljetbrains/mps/openapi/editor/menus/EditorMenuTraceInfo;" />
-      <node id="7253742591936243054" at="134,0,138,0" concept="4" trace="getShortDescriptionText#(Ljava/lang/String;)Ljava/lang/String;" />
-      <node id="7253742591936243054" at="141,0,145,0" concept="4" trace="createItem#(Ljetbrains/mps/openapi/editor/menus/transformation/TransformationMenuContext;)Ljetbrains/mps/openapi/editor/menus/transformation/TransformationMenuItem;" />
-      <node id="7253742591936243054" at="170,0,174,0" concept="4" trace="getTraceInfo#()Ljetbrains/mps/openapi/editor/menus/EditorMenuTraceInfo;" />
-      <node id="7253742591936243054" at="40,274,45,5" concept="11" />
-      <node id="7253742591936243054" at="51,156,56,5" concept="3" />
-      <node id="7253742591936243054" at="56,5,61,5" concept="3" />
-      <node id="7253742591936243054" at="82,0,87,0" concept="4" trace="getLabelText#(Ljava/lang/String;)Ljava/lang/String;" />
-      <node id="7253742591936243054" at="115,292,120,7" concept="11" />
-      <node id="7253742591936243054" at="157,0,162,0" concept="4" trace="getLabelText#(Ljava/lang/String;)Ljava/lang/String;" />
-      <node id="7253742591936243054" at="74,0,81,0" concept="0" trace="Item#(Ljetbrains/mps/openapi/editor/menus/transformation/TransformationMenuContext;)V" />
-      <node id="7253742591936243054" at="149,0,156,0" concept="0" trace="Item#(Ljetbrains/mps/openapi/editor/menus/transformation/TransformationMenuContext;)V" />
-      <node id="7253742591936243054" at="112,0,122,0" concept="4" trace="createItem#(Ljetbrains/mps/openapi/editor/menus/transformation/TransformationMenuContext;Ljetbrains/mps/openapi/intentions/IntentionExecutable;)Ljetbrains/mps/openapi/editor/menus/transformation/TransformationMenuItem;" />
-      <node id="7253742591936243054" at="36,0,47,0" concept="4" trace="createMenuItems#(Ljetbrains/mps/openapi/editor/menus/transformation/TransformationMenuContext;)Ljava/util/List;" />
-      <node id="7253742591936243054" at="48,0,64,0" concept="4" trace="getParts#(Ljetbrains/mps/openapi/editor/menus/transformation/TransformationMenuContext;)Ljava/util/List;" />
-      <scope id="7050984401975123159" at="164,52,164,52" />
-      <scope id="7253742591936243054" at="32,67,33,63" />
-      <scope id="7253742591936243054" at="41,9,42,44" />
-      <scope id="7253742591936243054" at="43,15,44,50" />
-      <scope id="7253742591936243054" at="67,84,68,62" />
-      <scope id="9139282140827950978" at="84,50,85,23" />
-      <scope id="9139282140827950982" at="89,52,90,175" />
-      <scope id="1953791277760402527" at="95,70,96,39" />
-      <scope id="7253742591936243054" at="101,49,102,37" />
-      <scope id="7253742591936243054" at="108,38,109,114" />
-      <scope id="7253742591936243054" at="116,11,117,79" />
-      <scope id="7253742591936243054" at="118,17,119,52" />
-      <scope id="7253742591936243054" at="131,49,132,27" />
-      <scope id="1953791277760677413" at="135,70,136,36" />
-      <scope id="7253742591936243054" at="142,84,143,62" />
-      <scope id="7050984401975123155" at="159,50,160,39" />
-      <scope id="7253742591936243054" at="171,49,172,37" />
-      <scope id="7253742591936243054" at="125,87,127,71" />
-      <scope id="7253742591936243054" at="52,135,55,55" />
-      <scope id="7253742591936243054" at="57,173,60,55" />
-      <scope id="7253742591936243054" at="108,0,111,0" />
-      <scope id="7253742591936243054" at="163,0,166,0">
+      <node id="7253742591936243054" at="31,0,32,0" concept="2" trace="myLocations" />
+      <node id="7253742591936243054" at="33,67,34,63" concept="6" />
+      <node id="7253742591936243054" at="39,99,40,49" concept="1" />
+      <node id="7253742591936243054" at="40,49,41,274" concept="1" />
+      <node id="7253742591936243054" at="42,9,43,44" concept="6" />
+      <node id="7253742591936243054" at="44,15,45,50" concept="1" />
+      <node id="7253742591936243054" at="51,124,52,156" concept="5" />
+      <node id="7253742591936243054" at="53,135,54,55" concept="1" />
+      <node id="7253742591936243054" at="54,55,55,58" concept="1" />
+      <node id="7253742591936243054" at="55,58,56,55" concept="1" />
+      <node id="7253742591936243054" at="58,173,59,55" concept="1" />
+      <node id="7253742591936243054" at="59,55,60,58" concept="1" />
+      <node id="7253742591936243054" at="60,58,61,55" concept="1" />
+      <node id="7253742591936243054" at="62,5,63,18" concept="6" />
+      <node id="7253742591936243054" at="68,84,69,98" concept="5" />
+      <node id="7253742591936243054" at="69,98,70,25" concept="5" />
+      <node id="7253742591936243054" at="71,11,72,62" concept="1" />
+      <node id="7253742591936243054" at="73,29,74,103" concept="1" />
+      <node id="7253742591936243054" at="74,103,75,20" concept="6" />
+      <node id="7253742591936243054" at="76,7,77,51" concept="1" />
+      <node id="7253742591936243054" at="78,11,79,247" concept="1" />
+      <node id="7253742591936243054" at="79,247,80,71" concept="1" />
+      <node id="7253742591936243054" at="81,17,82,52" concept="1" />
+      <node id="7253742591936243054" at="83,7,84,18" concept="6" />
+      <node id="7253742591936243054" at="88,0,89,0" concept="2" trace="_context" />
+      <node id="7253742591936243054" at="89,0,90,0" concept="2" trace="myEditorMenuTraceInfo" />
+      <node id="7253742591936243054" at="90,55,91,27" concept="1" />
+      <node id="7253742591936243054" at="93,59,94,37" concept="1" />
+      <node id="1953791277760401716" at="98,50,99,23" concept="6" />
+      <node id="1953791277760344767" at="103,52,104,175" concept="1" />
+      <node id="8167429266953990310" at="109,70,110,39" concept="6" />
+      <node id="7253742591936243054" at="115,49,116,37" concept="6" />
+      <node id="7253742591936243054" at="122,38,123,114" concept="9" />
+      <node id="7253742591936243054" at="127,134,128,51" concept="1" />
+      <node id="7253742591936243054" at="128,51,129,292" concept="1" />
+      <node id="7253742591936243054" at="130,11,131,79" concept="6" />
+      <node id="7253742591936243054" at="132,17,133,52" concept="1" />
+      <node id="7253742591936243054" at="138,0,139,0" concept="2" trace="myTraceInfo" />
+      <node id="7253742591936243054" at="139,87,140,35" concept="9" />
+      <node id="7253742591936243054" at="140,35,141,71" concept="1" />
+      <node id="7253742591936243054" at="145,49,146,27" concept="6" />
+      <node id="1953791277760678139" at="149,70,150,36" concept="6" />
+      <node id="7253742591936243054" at="156,84,157,98" concept="5" />
+      <node id="7253742591936243054" at="157,98,158,25" concept="5" />
+      <node id="7253742591936243054" at="159,11,160,62" concept="1" />
+      <node id="7253742591936243054" at="161,29,162,103" concept="1" />
+      <node id="7253742591936243054" at="162,103,163,20" concept="6" />
+      <node id="7253742591936243054" at="164,7,165,51" concept="1" />
+      <node id="7253742591936243054" at="166,11,167,247" concept="1" />
+      <node id="7253742591936243054" at="167,247,168,71" concept="1" />
+      <node id="7253742591936243054" at="169,17,170,52" concept="1" />
+      <node id="7253742591936243054" at="171,7,172,18" concept="6" />
+      <node id="7253742591936243054" at="176,0,177,0" concept="2" trace="_context" />
+      <node id="7253742591936243054" at="177,0,178,0" concept="2" trace="myEditorMenuTraceInfo" />
+      <node id="7253742591936243054" at="178,55,179,27" concept="1" />
+      <node id="7253742591936243054" at="181,59,182,37" concept="1" />
+      <node id="7050984401975123236" at="186,50,187,39" concept="6" />
+      <node id="7253742591936243054" at="198,49,199,37" concept="6" />
+      <node id="7253742591936243054" at="90,0,93,0" concept="0" trace="Item#(Ljetbrains/mps/openapi/editor/menus/transformation/TransformationMenuContext;)V" />
+      <node id="7253742591936243054" at="93,0,96,0" concept="4" trace="setTraceInfo#(Ljetbrains/mps/openapi/editor/menus/EditorMenuTraceInfo;)V" />
+      <node id="7253742591936243054" at="122,0,125,0" concept="0" trace="TMP_Intention_qsw3kc_b0#()V" />
+      <node id="7253742591936243054" at="178,0,181,0" concept="0" trace="Item#(Ljetbrains/mps/openapi/editor/menus/transformation/TransformationMenuContext;)V" />
+      <node id="7253742591936243054" at="181,0,184,0" concept="4" trace="setTraceInfo#(Ljetbrains/mps/openapi/editor/menus/EditorMenuTraceInfo;)V" />
+      <node id="7253742591936243054" at="190,0,193,0" concept="4" trace="execute#(Ljava/lang/String;)V" />
+      <node id="7253742591936243054" at="32,0,36,0" concept="4" trace="isApplicableToLocation#(Ljava/lang/String;)Z" />
+      <node id="7253742591936243054" at="102,0,106,0" concept="4" trace="execute#(Ljava/lang/String;)V" />
+      <node id="7253742591936243054" at="108,0,112,0" concept="4" trace="getShortDescriptionText#(Ljava/lang/String;)Ljava/lang/String;" />
+      <node id="7253742591936243054" at="114,0,118,0" concept="4" trace="getTraceInfo#()Ljetbrains/mps/openapi/editor/menus/EditorMenuTraceInfo;" />
+      <node id="7253742591936243054" at="139,0,143,0" concept="0" trace="Item#(Ljetbrains/mps/openapi/editor/menus/transformation/TransformationMenuContext;Ljetbrains/mps/openapi/intentions/IntentionExecutable;)V" />
+      <node id="7253742591936243054" at="144,0,148,0" concept="4" trace="getTraceInfo#()Ljetbrains/mps/openapi/editor/menus/EditorMenuTraceInfo;" />
+      <node id="7253742591936243054" at="148,0,152,0" concept="4" trace="getShortDescriptionText#(Ljava/lang/String;)Ljava/lang/String;" />
+      <node id="7253742591936243054" at="197,0,201,0" concept="4" trace="getTraceInfo#()Ljetbrains/mps/openapi/editor/menus/EditorMenuTraceInfo;" />
+      <node id="7253742591936243054" at="41,274,46,5" concept="12" />
+      <node id="7253742591936243054" at="52,156,57,5" concept="3" />
+      <node id="7253742591936243054" at="57,5,62,5" concept="3" />
+      <node id="7253742591936243054" at="96,0,101,0" concept="4" trace="getLabelText#(Ljava/lang/String;)Ljava/lang/String;" />
+      <node id="7253742591936243054" at="129,292,134,7" concept="12" />
+      <node id="7253742591936243054" at="184,0,189,0" concept="4" trace="getLabelText#(Ljava/lang/String;)Ljava/lang/String;" />
+      <node id="7253742591936243054" at="70,25,76,7" concept="11" />
+      <node id="7253742591936243054" at="77,51,83,7" concept="12" />
+      <node id="7253742591936243054" at="158,25,164,7" concept="11" />
+      <node id="7253742591936243054" at="165,51,171,7" concept="12" />
+      <node id="7253742591936243054" at="126,0,136,0" concept="4" trace="createItem#(Ljetbrains/mps/openapi/editor/menus/transformation/TransformationMenuContext;Ljetbrains/mps/openapi/intentions/IntentionExecutable;)Ljetbrains/mps/openapi/editor/menus/transformation/TransformationMenuItem;" />
+      <node id="7253742591936243054" at="37,0,48,0" concept="4" trace="createMenuItems#(Ljetbrains/mps/openapi/editor/menus/transformation/TransformationMenuContext;)Ljava/util/List;" />
+      <node id="7253742591936243054" at="49,0,65,0" concept="4" trace="getParts#(Ljetbrains/mps/openapi/editor/menus/transformation/TransformationMenuContext;)Ljava/util/List;" />
+      <node id="7253742591936243054" at="67,0,86,0" concept="4" trace="createItem#(Ljetbrains/mps/openapi/editor/menus/transformation/TransformationMenuContext;)Ljetbrains/mps/openapi/editor/menus/transformation/TransformationMenuItem;" />
+      <node id="7253742591936243054" at="155,0,174,0" concept="4" trace="createItem#(Ljetbrains/mps/openapi/editor/menus/transformation/TransformationMenuContext;)Ljetbrains/mps/openapi/editor/menus/transformation/TransformationMenuItem;" />
+      <scope id="7050984401975123159" at="191,52,191,52" />
+      <scope id="7253742591936243054" at="33,67,34,63" />
+      <scope id="7253742591936243054" at="42,9,43,44" />
+      <scope id="7253742591936243054" at="44,15,45,50" />
+      <scope id="7253742591936243054" at="71,11,72,62" />
+      <scope id="7253742591936243054" at="81,17,82,52" />
+      <scope id="7253742591936243054" at="90,55,91,27" />
+      <scope id="7253742591936243054" at="93,59,94,37" />
+      <scope id="9139282140827950978" at="98,50,99,23" />
+      <scope id="9139282140827950982" at="103,52,104,175" />
+      <scope id="1953791277760402527" at="109,70,110,39" />
+      <scope id="7253742591936243054" at="115,49,116,37" />
+      <scope id="7253742591936243054" at="122,38,123,114" />
+      <scope id="7253742591936243054" at="130,11,131,79" />
+      <scope id="7253742591936243054" at="132,17,133,52" />
+      <scope id="7253742591936243054" at="145,49,146,27" />
+      <scope id="1953791277760677413" at="149,70,150,36" />
+      <scope id="7253742591936243054" at="159,11,160,62" />
+      <scope id="7253742591936243054" at="169,17,170,52" />
+      <scope id="7253742591936243054" at="178,55,179,27" />
+      <scope id="7253742591936243054" at="181,59,182,37" />
+      <scope id="7050984401975123155" at="186,50,187,39" />
+      <scope id="7253742591936243054" at="198,49,199,37" />
+      <scope id="7253742591936243054" at="73,0,75,20">
+        <var name="t" id="7253742591936243054" />
+      </scope>
+      <scope id="7253742591936243054" at="73,29,75,20" />
+      <scope id="7253742591936243054" at="78,11,80,71" />
+      <scope id="7253742591936243054" at="139,87,141,71" />
+      <scope id="7253742591936243054" at="161,0,163,20">
+        <var name="t" id="7253742591936243054" />
+      </scope>
+      <scope id="7253742591936243054" at="161,29,163,20" />
+      <scope id="7253742591936243054" at="166,11,168,71" />
+      <scope id="7253742591936243054" at="53,135,56,55" />
+      <scope id="7253742591936243054" at="58,173,61,55" />
+      <scope id="7253742591936243054" at="90,0,93,0">
+        <var name="context" id="7253742591936243054" />
+      </scope>
+      <scope id="7253742591936243054" at="93,0,96,0">
+        <var name="info" id="7253742591936243054" />
+      </scope>
+      <scope id="7253742591936243054" at="122,0,125,0" />
+      <scope id="7253742591936243054" at="178,0,181,0">
+        <var name="context" id="7253742591936243054" />
+      </scope>
+      <scope id="7253742591936243054" at="181,0,184,0">
+        <var name="info" id="7253742591936243054" />
+      </scope>
+      <scope id="7253742591936243054" at="190,0,193,0">
         <var name="pattern" id="7253742591936243054" />
       </scope>
-      <scope id="7253742591936243054" at="31,0,35,0">
+      <scope id="7253742591936243054" at="32,0,36,0">
         <var name="location" id="7253742591936243054" />
       </scope>
-      <scope id="7253742591936243054" at="66,0,70,0">
-        <var name="context" id="7253742591936243054" />
-      </scope>
-      <scope id="7253742591936243054" at="88,0,92,0">
+      <scope id="7253742591936243054" at="102,0,106,0">
         <var name="pattern" id="7253742591936243054" />
       </scope>
-      <scope id="7253742591936243054" at="94,0,98,0">
+      <scope id="7253742591936243054" at="108,0,112,0">
         <var name="pattern" id="7253742591936243054" />
       </scope>
-      <scope id="7253742591936243054" at="100,0,104,0" />
-      <scope id="7253742591936243054" at="125,0,129,0">
+      <scope id="7253742591936243054" at="114,0,118,0" />
+      <scope id="7253742591936243054" at="139,0,143,0">
         <var name="context" id="7253742591936243054" />
         <var name="executable" id="7253742591936243054" />
       </scope>
-      <scope id="7253742591936243054" at="130,0,134,0" />
-      <scope id="7253742591936243054" at="134,0,138,0">
+      <scope id="7253742591936243054" at="144,0,148,0" />
+      <scope id="7253742591936243054" at="148,0,152,0">
         <var name="pattern" id="7253742591936243054" />
       </scope>
-      <scope id="7253742591936243054" at="141,0,145,0">
-        <var name="context" id="7253742591936243054" />
-      </scope>
-      <scope id="7253742591936243054" at="170,0,174,0" />
-      <scope id="7253742591936243054" at="74,55,79,52" />
-      <scope id="7253742591936243054" at="82,0,87,0">
+      <scope id="7253742591936243054" at="197,0,201,0" />
+      <scope id="7253742591936243054" at="96,0,101,0">
         <var name="pattern" id="7253742591936243054" />
       </scope>
-      <scope id="7253742591936243054" at="149,55,154,52" />
-      <scope id="7253742591936243054" at="157,0,162,0">
+      <scope id="7253742591936243054" at="184,0,189,0">
         <var name="pattern" id="7253742591936243054" />
       </scope>
-      <scope id="7253742591936243054" at="38,99,45,5" />
-      <scope id="7253742591936243054" at="74,0,81,0">
-        <var name="context" id="7253742591936243054" />
-      </scope>
-      <scope id="7253742591936243054" at="113,134,120,7" />
-      <scope id="7253742591936243054" at="149,0,156,0">
-        <var name="context" id="7253742591936243054" />
-      </scope>
-      <scope id="7253742591936243054" at="112,0,122,0">
+      <scope id="7253742591936243054" at="39,99,46,5" />
+      <scope id="7253742591936243054" at="127,134,134,7" />
+      <scope id="7253742591936243054" at="126,0,136,0">
         <var name="context" id="7253742591936243054" />
         <var name="executable" id="7253742591936243054" />
       </scope>
-      <scope id="7253742591936243054" at="36,0,47,0">
+      <scope id="7253742591936243054" at="37,0,48,0">
         <var name="context" id="7253742591936243054" />
       </scope>
-      <scope id="7253742591936243054" at="50,124,62,18">
+      <scope id="7253742591936243054" at="51,124,63,18">
         <var name="result" id="7253742591936243054" />
       </scope>
-      <scope id="7253742591936243054" at="48,0,64,0">
+      <scope id="7253742591936243054" at="49,0,65,0">
         <var name="_context" id="7253742591936243054" />
       </scope>
-      <unit id="7253742591936243054" at="123,0,139,0" name="jetbrains.mps.lang.editor.menus.contextAssistant.testLanguage.editor.NamedMenu$TMP_Intention_qsw3kc_b0$Item" />
-      <unit id="7253742591936243054" at="146,0,175,0" name="jetbrains.mps.lang.editor.menus.contextAssistant.testLanguage.editor.NamedMenu$TMP_Action_qsw3kc_c0$Item" />
-      <unit id="7253742591936243054" at="107,0,140,0" name="jetbrains.mps.lang.editor.menus.contextAssistant.testLanguage.editor.NamedMenu$TMP_Intention_qsw3kc_b0" />
-      <unit id="7253742591936243054" at="71,0,105,0" name="jetbrains.mps.lang.editor.menus.contextAssistant.testLanguage.editor.NamedMenu$TMP_Action_qsw3kc_a0$Item" />
-      <unit id="7253742591936243054" at="140,0,177,0" name="jetbrains.mps.lang.editor.menus.contextAssistant.testLanguage.editor.NamedMenu$TMP_Action_qsw3kc_c0" />
-      <unit id="7253742591936243054" at="65,0,107,0" name="jetbrains.mps.lang.editor.menus.contextAssistant.testLanguage.editor.NamedMenu$TMP_Action_qsw3kc_a0" />
-      <unit id="7253742591936243054" at="29,0,178,0" name="jetbrains.mps.lang.editor.menus.contextAssistant.testLanguage.editor.NamedMenu" />
+      <scope id="7253742591936243054" at="68,84,84,18">
+        <var name="description" id="7253742591936243054" />
+        <var name="item" id="7253742591936243054" />
+      </scope>
+      <scope id="7253742591936243054" at="156,84,172,18">
+        <var name="description" id="7253742591936243054" />
+        <var name="item" id="7253742591936243054" />
+      </scope>
+      <scope id="7253742591936243054" at="67,0,86,0">
+        <var name="context" id="7253742591936243054" />
+      </scope>
+      <scope id="7253742591936243054" at="155,0,174,0">
+        <var name="context" id="7253742591936243054" />
+      </scope>
+      <unit id="7253742591936243054" at="137,0,153,0" name="jetbrains.mps.lang.editor.menus.contextAssistant.testLanguage.editor.NamedMenu$TMP_Intention_qsw3kc_b0$Item" />
+      <unit id="7253742591936243054" at="175,0,202,0" name="jetbrains.mps.lang.editor.menus.contextAssistant.testLanguage.editor.NamedMenu$TMP_Action_qsw3kc_c0$Item" />
+      <unit id="7253742591936243054" at="87,0,119,0" name="jetbrains.mps.lang.editor.menus.contextAssistant.testLanguage.editor.NamedMenu$TMP_Action_qsw3kc_a0$Item" />
+      <unit id="7253742591936243054" at="121,0,154,0" name="jetbrains.mps.lang.editor.menus.contextAssistant.testLanguage.editor.NamedMenu$TMP_Intention_qsw3kc_b0" />
+      <unit id="7253742591936243054" at="154,0,204,0" name="jetbrains.mps.lang.editor.menus.contextAssistant.testLanguage.editor.NamedMenu$TMP_Action_qsw3kc_c0" />
+      <unit id="7253742591936243054" at="66,0,121,0" name="jetbrains.mps.lang.editor.menus.contextAssistant.testLanguage.editor.NamedMenu$TMP_Action_qsw3kc_a0" />
+      <unit id="7253742591936243054" at="30,0,205,0" name="jetbrains.mps.lang.editor.menus.contextAssistant.testLanguage.editor.NamedMenu" />
     </file>
   </root>
   <root nodeRef="r:0f1cfce5-1514-42b6-8353-156be9a116e3(jetbrains.mps.lang.editor.menus.contextAssistant.testLanguage.editor)/9025427969322494564">
@@ -4578,4 +5111,3 @@
     </file>
   </root>
 </debug-info>
->>>>>>> 77bda61e
