<?xml version="1.0" encoding="UTF-8"?>
<debug-info version="2">
  <concept fqn="c:f3061a53-9226-4cc5-a443-f952ceaf5816/1068580123140:jetbrains.mps.baseLanguage.structure.ConstructorDeclaration" />
  <concept fqn="c:f3061a53-9226-4cc5-a443-f952ceaf5816/1068580123155:jetbrains.mps.baseLanguage.structure.ExpressionStatement" />
  <concept fqn="c:f3061a53-9226-4cc5-a443-f952ceaf5816/1068390468200:jetbrains.mps.baseLanguage.structure.FieldDeclaration" />
  <concept fqn="c:f3061a53-9226-4cc5-a443-f952ceaf5816/1068580123159:jetbrains.mps.baseLanguage.structure.IfStatement" />
  <concept fqn="c:f3061a53-9226-4cc5-a443-f952ceaf5816/1068580123165:jetbrains.mps.baseLanguage.structure.InstanceMethodDeclaration" />
  <concept fqn="c:f3061a53-9226-4cc5-a443-f952ceaf5816/1068581242864:jetbrains.mps.baseLanguage.structure.LocalVariableDeclarationStatement" />
  <concept fqn="c:f3061a53-9226-4cc5-a443-f952ceaf5816/1068581242878:jetbrains.mps.baseLanguage.structure.ReturnStatement" />
  <concept fqn="c:f3061a53-9226-4cc5-a443-f952ceaf5816/1068580123157:jetbrains.mps.baseLanguage.structure.Statement" />
  <concept fqn="c:f3061a53-9226-4cc5-a443-f952ceaf5816/1070475587102:jetbrains.mps.baseLanguage.structure.SuperConstructorInvocation" />
  <concept fqn="c:f3061a53-9226-4cc5-a443-f952ceaf5816/1164991038168:jetbrains.mps.baseLanguage.structure.ThrowStatement" />
  <root>
    <file name="EditorAspectDescriptorImpl.java">
      <unit at="18,0,87,0" name="jetbrains.mps.lang.editor.menus.contextAssistant.testLanguage.editor.EditorAspectDescriptorImpl" />
    </file>
  </root>
  <root nodeRef="r:0f1cfce5-1514-42b6-8353-156be9a116e3(jetbrains.mps.lang.editor.menus.contextAssistant.testLanguage.editor)/1966322953445209148">
    <file name="SubconceptOfChild_TransformationMenu.java">
      <node id="1966322953445209148" at="17,0,18,0" concept="2" trace="myLocations" />
      <node id="1966322953445209148" at="19,67,20,63" concept="6" />
      <node id="1966322953445209148" at="25,124,26,156" concept="5" />
      <node id="1966322953445209148" at="26,156,27,18" concept="6" />
      <node id="1966322953445209148" at="18,0,22,0" concept="4" trace="isApplicableToLocation#(Ljava/lang/String;)Z" />
      <node id="1966322953445209148" at="23,0,29,0" concept="4" trace="getParts#(Ljetbrains/mps/openapi/editor/menus/transformation/TransformationMenuContext;)Ljava/util/List;" />
      <scope id="1966322953445209148" at="19,67,20,63" />
      <scope id="1966322953445209148" at="25,124,27,18">
        <var name="result" id="1966322953445209148" />
      </scope>
      <scope id="1966322953445209148" at="18,0,22,0">
        <var name="location" id="1966322953445209148" />
      </scope>
      <scope id="1966322953445209148" at="23,0,29,0">
        <var name="_context" id="1966322953445209148" />
      </scope>
      <unit id="1966322953445209148" at="16,0,31,0" name="jetbrains.mps.lang.editor.menus.contextAssistant.testLanguage.editor.SubconceptOfChild_TransformationMenu" />
    </file>
  </root>
  <root nodeRef="r:0f1cfce5-1514-42b6-8353-156be9a116e3(jetbrains.mps.lang.editor.menus.contextAssistant.testLanguage.editor)/1966322953445238752">
    <file name="SubconceptOfChild_Editor.java">
<<<<<<< HEAD
      <node id="1966322953445238752" at="11,79,12,83" concept="6" />
      <node id="1966322953445238752" at="11,0,14,0" concept="4" trace="createEditorCell#(Ljetbrains/mps/openapi/editor/EditorContext;Lorg/jetbrains/mps/openapi/model/SNode;)Ljetbrains/mps/openapi/editor/cells/EditorCell;" />
      <scope id="1966322953445238752" at="11,79,12,83" />
      <scope id="1966322953445238752" at="11,0,14,0">
        <var name="editorContext" id="1966322953445238752" />
        <var name="node" id="1966322953445238752" />
      </scope>
      <unit id="1966322953445238752" at="10,0,15,0" name="jetbrains.mps.lang.editor.menus.contextAssistant.testLanguage.editor.SubconceptOfChild_Editor" />
    </file>
    <file name="SubconceptOfChild_EditorBuilder_a.java">
      <node id="1966322953445238752" at="20,97,21,19" concept="8" />
      <node id="1966322953445238752" at="21,19,22,18" concept="1" />
      <node id="1966322953445238752" at="27,26,28,18" concept="6" />
      <node id="1966322953445238752" at="31,39,32,39" concept="6" />
      <node id="1966322953445238752" at="35,50,36,103" concept="5" />
      <node id="1966322953445238752" at="36,103,37,48" concept="1" />
      <node id="1966322953445238752" at="37,48,38,28" concept="1" />
      <node id="1966322953445238752" at="38,28,39,65" concept="1" />
      <node id="1966322953445238752" at="39,65,40,57" concept="1" />
      <node id="1966322953445238752" at="40,57,41,57" concept="1" />
      <node id="1966322953445238752" at="41,57,42,22" concept="6" />
      <node id="1966322953445238754" at="44,49,45,112" concept="5" />
      <node id="1966322953445238754" at="45,112,46,47" concept="1" />
      <node id="1966322953445238754" at="46,47,47,34" concept="1" />
      <node id="1966322953445238754" at="47,34,48,22" concept="6" />
      <node id="3961072808176389807" at="50,49,51,89" concept="5" />
      <node id="3961072808176389807" at="51,89,52,29" concept="1" />
      <node id="3961072808176389807" at="52,29,53,42" concept="1" />
      <node id="3961072808176389807" at="53,42,54,26" concept="5" />
      <node id="3961072808176389807" at="54,26,55,63" concept="1" />
      <node id="3961072808176389807" at="55,63,56,42" concept="1" />
      <node id="3961072808176389807" at="56,42,57,73" concept="1" />
      <node id="3961072808176389807" at="57,73,58,57" concept="5" />
      <node id="3961072808176389807" at="58,57,59,59" concept="5" />
      <node id="3961072808176389807" at="60,35,61,87" concept="5" />
      <node id="3961072808176389807" at="61,87,62,94" concept="6" />
      <node id="3961072808176389807" at="63,10,64,22" concept="6" />
      <node id="1966322953445238752" at="17,0,19,0" concept="2" trace="myNode" />
      <node id="1966322953445238752" at="31,0,34,0" concept="4" trace="createCell#()Ljetbrains/mps/openapi/editor/cells/EditorCell;" />
      <node id="1966322953445238752" at="20,0,24,0" concept="0" trace="SubconceptOfChild_EditorBuilder_a#(Ljetbrains/mps/openapi/editor/EditorContext;Lorg/jetbrains/mps/openapi/model/SNode;)V" />
      <node id="1966322953445238752" at="25,0,30,0" concept="4" trace="getNode#()Lorg/jetbrains/mps/openapi/model/SNode;" />
      <node id="3961072808176389807" at="59,59,64,22" concept="3" />
      <node id="1966322953445238754" at="44,0,50,0" concept="4" trace="createConstant_p198tz_a0#()Ljetbrains/mps/openapi/editor/cells/EditorCell;" />
      <node id="1966322953445238752" at="35,0,44,0" concept="4" trace="createCollection_p198tz_a#()Ljetbrains/mps/openapi/editor/cells/EditorCell;" />
      <node id="3961072808176389807" at="50,0,66,0" concept="4" trace="createProperty_p198tz_b0#()Ljetbrains/mps/openapi/editor/cells/EditorCell;" />
      <scope id="1966322953445238752" at="27,26,28,18" />
      <scope id="1966322953445238752" at="31,39,32,39" />
      <scope id="1966322953445238752" at="20,97,22,18" />
      <scope id="3961072808176389807" at="60,35,62,94">
=======
      <node id="1966322953445238752" at="16,79,17,63" concept="6" />
      <node id="1966322953445238752" at="19,89,20,96" concept="5" />
      <node id="1966322953445238752" at="20,96,21,48" concept="1" />
      <node id="1966322953445238752" at="21,48,22,28" concept="1" />
      <node id="1966322953445238752" at="22,28,23,81" concept="1" />
      <node id="1966322953445238752" at="23,81,24,81" concept="1" />
      <node id="1966322953445238752" at="24,81,25,22" concept="6" />
      <node id="1966322953445238754" at="27,88,28,105" concept="5" />
      <node id="1966322953445238754" at="28,105,29,47" concept="1" />
      <node id="1966322953445238754" at="29,47,30,34" concept="1" />
      <node id="1966322953445238754" at="30,34,31,22" concept="6" />
      <node id="3961072808176389807" at="33,88,34,82" concept="5" />
      <node id="3961072808176389807" at="34,82,35,29" concept="1" />
      <node id="3961072808176389807" at="35,29,36,42" concept="1" />
      <node id="3961072808176389807" at="36,42,37,26" concept="5" />
      <node id="3961072808176389807" at="37,26,38,58" concept="1" />
      <node id="3961072808176389807" at="38,58,39,42" concept="1" />
      <node id="3961072808176389807" at="39,42,40,73" concept="1" />
      <node id="3961072808176389807" at="40,73,41,57" concept="5" />
      <node id="3961072808176389807" at="42,35,43,82" concept="5" />
      <node id="3961072808176389807" at="43,82,44,112" concept="6" />
      <node id="3961072808176389807" at="45,10,46,22" concept="6" />
      <node id="1966322953445238752" at="16,0,19,0" concept="4" trace="createEditorCell#(Ljetbrains/mps/openapi/editor/EditorContext;Lorg/jetbrains/mps/openapi/model/SNode;)Ljetbrains/mps/openapi/editor/cells/EditorCell;" />
      <node id="3961072808176389807" at="41,57,46,22" concept="3" />
      <node id="1966322953445238754" at="27,0,33,0" concept="4" trace="createConstant_p198tz_a0#(Ljetbrains/mps/openapi/editor/EditorContext;Lorg/jetbrains/mps/openapi/model/SNode;)Ljetbrains/mps/openapi/editor/cells/EditorCell;" />
      <node id="1966322953445238752" at="19,0,27,0" concept="4" trace="createCollection_p198tz_a#(Ljetbrains/mps/openapi/editor/EditorContext;Lorg/jetbrains/mps/openapi/model/SNode;)Ljetbrains/mps/openapi/editor/cells/EditorCell;" />
      <node id="3961072808176389807" at="33,0,48,0" concept="4" trace="createProperty_p198tz_b0#(Ljetbrains/mps/openapi/editor/EditorContext;Lorg/jetbrains/mps/openapi/model/SNode;)Ljetbrains/mps/openapi/editor/cells/EditorCell;" />
      <scope id="1966322953445238752" at="16,79,17,63" />
      <scope id="3961072808176389807" at="42,35,44,112">
>>>>>>> bd830ede
        <var name="manager" id="3961072808176389807" />
      </scope>
      <scope id="1966322953445238752" at="31,0,34,0" />
      <scope id="1966322953445238752" at="20,0,24,0">
        <var name="context" id="1966322953445238752" />
        <var name="node" id="1966322953445238752" />
      </scope>
      <scope id="1966322953445238754" at="44,49,48,22">
        <var name="editorCell" id="1966322953445238754" />
      </scope>
      <scope id="1966322953445238752" at="25,0,30,0" />
      <scope id="1966322953445238754" at="44,0,50,0" />
      <scope id="1966322953445238752" at="35,50,42,22">
        <var name="editorCell" id="1966322953445238752" />
      </scope>
<<<<<<< HEAD
      <scope id="1966322953445238752" at="35,0,44,0" />
      <scope id="3961072808176389807" at="50,49,64,22">
=======
      <scope id="1966322953445238754" at="27,0,33,0">
        <var name="editorContext" id="1966322953445238754" />
        <var name="node" id="1966322953445238754" />
      </scope>
      <scope id="1966322953445238752" at="19,0,27,0">
        <var name="editorContext" id="1966322953445238752" />
        <var name="node" id="1966322953445238752" />
      </scope>
      <scope id="3961072808176389807" at="33,88,46,22">
>>>>>>> bd830ede
        <var name="attributeConcept" id="3961072808176389807" />
        <var name="editorCell" id="3961072808176389807" />
        <var name="provider" id="3961072808176389807" />
      </scope>
<<<<<<< HEAD
      <scope id="3961072808176389807" at="50,0,66,0" />
      <unit id="1966322953445238752" at="16,0,67,0" name="jetbrains.mps.lang.editor.menus.contextAssistant.testLanguage.editor.SubconceptOfChild_EditorBuilder_a" />
=======
      <scope id="3961072808176389807" at="33,0,48,0">
        <var name="editorContext" id="3961072808176389807" />
        <var name="node" id="3961072808176389807" />
      </scope>
      <unit id="1966322953445238752" at="15,0,49,0" name="jetbrains.mps.lang.editor.menus.contextAssistant.testLanguage.editor.SubconceptOfChild_Editor" />
>>>>>>> bd830ede
    </file>
  </root>
  <root nodeRef="r:0f1cfce5-1514-42b6-8353-156be9a116e3(jetbrains.mps.lang.editor.menus.contextAssistant.testLanguage.editor)/4202667662394486071">
    <file name="ParentNamedMenu.java">
      <node id="4202667662394486071" at="25,0,26,0" concept="2" trace="myLocations" />
      <node id="4202667662394486071" at="27,67,28,63" concept="6" />
      <node id="4202667662394486071" at="33,124,34,156" concept="5" />
      <node id="4202667662394486071" at="35,128,36,80" concept="1" />
      <node id="4202667662394486071" at="37,5,38,18" concept="6" />
      <node id="7173407872094008202" at="43,84,44,87" concept="6" />
      <node id="7173407872094008202" at="48,0,49,0" concept="2" trace="_context" />
      <node id="7173407872094008202" at="50,55,51,27" concept="1" />
      <node id="3961072808176349281" at="56,50,57,35" concept="6" />
      <node id="3738029991953494201" at="61,52,62,171" concept="1" />
      <node id="3961072808176350553" at="67,70,68,33" concept="6" />
      <node id="4202667662394486071" at="34,156,37,5" concept="3" />
      <node id="7173407872094008202" at="50,0,53,0" concept="0" trace="Item#(Ljetbrains/mps/openapi/editor/menus/transformation/TransformationMenuContext;)V" />
      <node id="4202667662394486071" at="26,0,30,0" concept="4" trace="isApplicableToLocation#(Ljava/lang/String;)Z" />
      <node id="7173407872094008202" at="42,0,46,0" concept="4" trace="createItem#(Ljetbrains/mps/openapi/editor/menus/transformation/TransformationMenuContext;)Ljetbrains/mps/openapi/editor/menus/transformation/TransformationMenuItem;" />
      <node id="7173407872094008202" at="60,0,64,0" concept="4" trace="execute#(Ljava/lang/String;)V" />
      <node id="7173407872094008202" at="66,0,70,0" concept="4" trace="getShortDescriptionText#(Ljava/lang/String;)Ljava/lang/String;" />
      <node id="7173407872094008202" at="54,0,59,0" concept="4" trace="getLabelText#(Ljava/lang/String;)Ljava/lang/String;" />
      <node id="4202667662394486071" at="31,0,40,0" concept="4" trace="getParts#(Ljetbrains/mps/openapi/editor/menus/transformation/TransformationMenuContext;)Ljava/util/List;" />
      <scope id="4202667662394486071" at="27,67,28,63" />
      <scope id="4202667662394486071" at="35,128,36,80" />
      <scope id="7173407872094008202" at="43,84,44,87" />
      <scope id="7173407872094008202" at="50,55,51,27" />
      <scope id="3738029991953491945" at="56,50,57,35" />
      <scope id="3738029991953491949" at="61,52,62,171" />
      <scope id="3961072808176337108" at="67,70,68,33" />
      <scope id="7173407872094008202" at="50,0,53,0">
        <var name="context" id="7173407872094008202" />
      </scope>
      <scope id="4202667662394486071" at="26,0,30,0">
        <var name="location" id="4202667662394486071" />
      </scope>
      <scope id="7173407872094008202" at="42,0,46,0">
        <var name="context" id="7173407872094008202" />
      </scope>
      <scope id="7173407872094008202" at="60,0,64,0">
        <var name="pattern" id="7173407872094008202" />
      </scope>
      <scope id="7173407872094008202" at="66,0,70,0">
        <var name="pattern" id="7173407872094008202" />
      </scope>
      <scope id="4202667662394486071" at="33,124,38,18">
        <var name="result" id="4202667662394486071" />
      </scope>
      <scope id="7173407872094008202" at="54,0,59,0">
        <var name="pattern" id="7173407872094008202" />
      </scope>
      <scope id="4202667662394486071" at="31,0,40,0">
        <var name="_context" id="4202667662394486071" />
      </scope>
      <unit id="7173407872094008202" at="47,0,71,0" name="jetbrains.mps.lang.editor.menus.contextAssistant.testLanguage.editor.ParentNamedMenu$TransformationMenuPart_Action_bwf8lj_a0$Item" />
      <unit id="7173407872094008202" at="41,0,72,0" name="jetbrains.mps.lang.editor.menus.contextAssistant.testLanguage.editor.ParentNamedMenu$TransformationMenuPart_Action_bwf8lj_a0" />
      <unit id="4202667662394486071" at="24,0,73,0" name="jetbrains.mps.lang.editor.menus.contextAssistant.testLanguage.editor.ParentNamedMenu" />
    </file>
  </root>
  <root nodeRef="r:0f1cfce5-1514-42b6-8353-156be9a116e3(jetbrains.mps.lang.editor.menus.contextAssistant.testLanguage.editor)/4963668157153589508">
    <file name="Recursive.java">
      <node id="4963668157153589508" at="27,0,28,0" concept="2" trace="myLocations" />
      <node id="4963668157153589508" at="29,67,30,63" concept="6" />
      <node id="4963668157153589508" at="35,124,36,156" concept="5" />
      <node id="4963668157153589508" at="37,135,38,79" concept="1" />
      <node id="4963668157153589508" at="39,5,40,18" concept="6" />
      <node id="7980428675270804655" at="46,90,47,44" concept="5" />
      <node id="7980428675270804655" at="47,44,48,70" concept="5" />
      <node id="7980428675270804655" at="48,70,49,0" concept="7" />
      <node id="7980428675270804655" at="49,0,50,365" concept="6" />
      <node id="4963668157153589508" at="36,156,39,5" concept="3" />
      <node id="4963668157153589508" at="28,0,32,0" concept="4" trace="isApplicableToLocation#(Ljava/lang/String;)Z" />
      <node id="7980428675270804655" at="44,0,52,0" concept="4" trace="getMenuLookup#(Ljetbrains/mps/openapi/editor/menus/transformation/TransformationMenuContext;)Ljetbrains/mps/openapi/editor/menus/transformation/TransformationMenuLookup;" />
      <node id="4963668157153589508" at="33,0,42,0" concept="4" trace="getParts#(Ljetbrains/mps/openapi/editor/menus/transformation/TransformationMenuContext;)Ljava/util/List;" />
      <scope id="4963668157153589508" at="29,67,30,63" />
      <scope id="4963668157153589508" at="37,135,38,79" />
      <scope id="4963668157153589508" at="28,0,32,0">
        <var name="location" id="4963668157153589508" />
      </scope>
      <scope id="7980428675270804655" at="46,90,50,365">
        <var name="editorContext" id="7980428675270804655" />
        <var name="node" id="7980428675270804655" />
      </scope>
      <scope id="4963668157153589508" at="35,124,40,18">
        <var name="result" id="4963668157153589508" />
      </scope>
      <scope id="7980428675270804655" at="44,0,52,0">
        <var name="_context" id="7980428675270804655" />
      </scope>
      <scope id="4963668157153589508" at="33,0,42,0">
        <var name="_context" id="4963668157153589508" />
      </scope>
      <unit id="7980428675270804655" at="43,0,54,0" name="jetbrains.mps.lang.editor.menus.contextAssistant.testLanguage.editor.Recursive$TransformationMenuPart_IncludeMenu_q7lcll_a0" />
      <unit id="4963668157153589508" at="26,0,55,0" name="jetbrains.mps.lang.editor.menus.contextAssistant.testLanguage.editor.Recursive" />
    </file>
  </root>
  <root nodeRef="r:0f1cfce5-1514-42b6-8353-156be9a116e3(jetbrains.mps.lang.editor.menus.contextAssistant.testLanguage.editor)/5578424278096849461">
    <file name="Child_Editor.java">
<<<<<<< HEAD
      <node id="5578424278096849461" at="11,79,12,71" concept="6" />
      <node id="5578424278096849461" at="11,0,14,0" concept="4" trace="createEditorCell#(Ljetbrains/mps/openapi/editor/EditorContext;Lorg/jetbrains/mps/openapi/model/SNode;)Ljetbrains/mps/openapi/editor/cells/EditorCell;" />
      <scope id="5578424278096849461" at="11,79,12,71" />
      <scope id="5578424278096849461" at="11,0,14,0">
        <var name="editorContext" id="5578424278096849461" />
        <var name="node" id="5578424278096849461" />
      </scope>
      <unit id="5578424278096849461" at="10,0,15,0" name="jetbrains.mps.lang.editor.menus.contextAssistant.testLanguage.editor.Child_Editor" />
    </file>
    <file name="Child_EditorBuilder_a.java">
      <node id="5578424278096849461" at="24,85,25,19" concept="8" />
      <node id="5578424278096849461" at="25,19,26,18" concept="1" />
      <node id="5578424278096849461" at="31,26,32,18" concept="6" />
      <node id="5578424278096849461" at="35,39,36,39" concept="6" />
      <node id="5578424278096849461" at="39,50,40,103" concept="5" />
      <node id="5578424278096849461" at="40,103,41,48" concept="1" />
      <node id="5578424278096849461" at="41,48,42,28" concept="1" />
      <node id="5578424278096849461" at="42,28,43,65" concept="1" />
      <node id="5578424278096849461" at="43,65,44,58" concept="1" />
      <node id="5578424278096849461" at="44,58,45,57" concept="1" />
      <node id="5578424278096849461" at="45,57,46,57" concept="1" />
      <node id="5578424278096849461" at="46,57,47,57" concept="1" />
      <node id="5578424278096849461" at="47,57,48,22" concept="6" />
      <node id="5578424278096849486" at="50,50,51,119" concept="5" />
      <node id="5578424278096849486" at="51,119,52,22" concept="6" />
      <node id="5578424278096849466" at="54,49,55,89" concept="5" />
      <node id="5578424278096849466" at="55,89,56,29" concept="1" />
      <node id="5578424278096849466" at="56,29,57,42" concept="1" />
      <node id="5578424278096849466" at="57,42,58,26" concept="5" />
      <node id="5578424278096849466" at="58,26,59,63" concept="1" />
      <node id="5578424278096849466" at="59,63,60,42" concept="1" />
      <node id="5578424278096849466" at="60,42,61,73" concept="1" />
      <node id="5578424278096849466" at="61,73,62,57" concept="5" />
      <node id="5578424278096849466" at="62,57,63,59" concept="5" />
      <node id="5578424278096849466" at="64,35,65,87" concept="5" />
      <node id="5578424278096849466" at="65,87,66,94" concept="6" />
      <node id="5578424278096849466" at="67,10,68,22" concept="6" />
      <node id="7050984401974939622" at="70,49,71,111" concept="5" />
      <node id="7050984401974939622" at="71,111,72,47" concept="1" />
      <node id="7050984401974939622" at="72,47,73,401" concept="1" />
      <node id="7050984401974939622" at="73,401,74,34" concept="1" />
      <node id="7050984401974939622" at="74,34,75,71" concept="1" />
      <node id="7050984401974939622" at="75,71,76,22" concept="6" />
      <node id="4963668157153589998" at="78,49,79,115" concept="5" />
      <node id="4963668157153589998" at="79,115,80,47" concept="1" />
      <node id="4963668157153589998" at="80,47,81,401" concept="1" />
      <node id="4963668157153589998" at="81,401,82,34" concept="1" />
      <node id="4963668157153589998" at="82,34,83,71" concept="1" />
      <node id="4963668157153589998" at="83,71,84,22" concept="6" />
      <node id="5578424278096849461" at="21,0,23,0" concept="2" trace="myNode" />
      <node id="5578424278096849461" at="35,0,38,0" concept="4" trace="createCell#()Ljetbrains/mps/openapi/editor/cells/EditorCell;" />
      <node id="5578424278096849461" at="24,0,28,0" concept="0" trace="Child_EditorBuilder_a#(Ljetbrains/mps/openapi/editor/EditorContext;Lorg/jetbrains/mps/openapi/model/SNode;)V" />
      <node id="5578424278096849486" at="50,0,54,0" concept="4" trace="createComponent_xbt7a0_a0#()Ljetbrains/mps/openapi/editor/cells/EditorCell;" />
      <node id="5578424278096849461" at="29,0,34,0" concept="4" trace="getNode#()Lorg/jetbrains/mps/openapi/model/SNode;" />
      <node id="5578424278096849466" at="63,59,68,22" concept="3" />
      <node id="7050984401974939622" at="70,0,78,0" concept="4" trace="createConstant_xbt7a0_c0#()Ljetbrains/mps/openapi/editor/cells/EditorCell;" />
      <node id="4963668157153589998" at="78,0,86,0" concept="4" trace="createConstant_xbt7a0_d0#()Ljetbrains/mps/openapi/editor/cells/EditorCell;" />
      <node id="5578424278096849461" at="39,0,50,0" concept="4" trace="createCollection_xbt7a0_a#()Ljetbrains/mps/openapi/editor/cells/EditorCell;" />
      <node id="5578424278096849466" at="54,0,70,0" concept="4" trace="createProperty_xbt7a0_b0#()Ljetbrains/mps/openapi/editor/cells/EditorCell;" />
      <scope id="5578424278096849461" at="31,26,32,18" />
      <scope id="5578424278096849461" at="35,39,36,39" />
      <scope id="5578424278096849461" at="24,85,26,18" />
      <scope id="5578424278096849486" at="50,50,52,22">
        <var name="editorCell" id="5578424278096849486" />
      </scope>
      <scope id="5578424278096849466" at="64,35,66,94">
=======
      <node id="5578424278096849461" at="20,79,21,63" concept="6" />
      <node id="5578424278096849461" at="23,89,24,96" concept="5" />
      <node id="5578424278096849461" at="24,96,25,48" concept="1" />
      <node id="5578424278096849461" at="25,48,26,28" concept="1" />
      <node id="5578424278096849461" at="26,28,27,82" concept="1" />
      <node id="5578424278096849461" at="27,82,28,81" concept="1" />
      <node id="5578424278096849461" at="28,81,29,81" concept="1" />
      <node id="5578424278096849461" at="29,81,30,81" concept="1" />
      <node id="5578424278096849461" at="30,81,31,22" concept="6" />
      <node id="5578424278096849486" at="33,89,34,131" concept="5" />
      <node id="5578424278096849486" at="34,131,35,22" concept="6" />
      <node id="5578424278096849466" at="37,88,38,82" concept="5" />
      <node id="5578424278096849466" at="38,82,39,29" concept="1" />
      <node id="5578424278096849466" at="39,29,40,42" concept="1" />
      <node id="5578424278096849466" at="40,42,41,26" concept="5" />
      <node id="5578424278096849466" at="41,26,42,58" concept="1" />
      <node id="5578424278096849466" at="42,58,43,42" concept="1" />
      <node id="5578424278096849466" at="43,42,44,73" concept="1" />
      <node id="5578424278096849466" at="44,73,45,57" concept="5" />
      <node id="5578424278096849466" at="46,35,47,82" concept="5" />
      <node id="5578424278096849466" at="47,82,48,112" concept="6" />
      <node id="5578424278096849466" at="49,10,50,22" concept="6" />
      <node id="7050984401974939622" at="52,88,53,104" concept="5" />
      <node id="7050984401974939622" at="53,104,54,47" concept="1" />
      <node id="7050984401974939622" at="54,47,55,396" concept="1" />
      <node id="7050984401974939622" at="55,396,56,34" concept="1" />
      <node id="7050984401974939622" at="56,34,57,71" concept="1" />
      <node id="7050984401974939622" at="57,71,58,22" concept="6" />
      <node id="4963668157153589998" at="60,88,61,108" concept="5" />
      <node id="4963668157153589998" at="61,108,62,47" concept="1" />
      <node id="4963668157153589998" at="62,47,63,396" concept="1" />
      <node id="4963668157153589998" at="63,396,64,34" concept="1" />
      <node id="4963668157153589998" at="64,34,65,71" concept="1" />
      <node id="4963668157153589998" at="65,71,66,22" concept="6" />
      <node id="5578424278096849461" at="20,0,23,0" concept="4" trace="createEditorCell#(Ljetbrains/mps/openapi/editor/EditorContext;Lorg/jetbrains/mps/openapi/model/SNode;)Ljetbrains/mps/openapi/editor/cells/EditorCell;" />
      <node id="5578424278096849486" at="33,0,37,0" concept="4" trace="createComponent_xbt7a0_a0#(Ljetbrains/mps/openapi/editor/EditorContext;Lorg/jetbrains/mps/openapi/model/SNode;)Ljetbrains/mps/openapi/editor/cells/EditorCell;" />
      <node id="5578424278096849466" at="45,57,50,22" concept="3" />
      <node id="7050984401974939622" at="52,0,60,0" concept="4" trace="createConstant_xbt7a0_c0#(Ljetbrains/mps/openapi/editor/EditorContext;Lorg/jetbrains/mps/openapi/model/SNode;)Ljetbrains/mps/openapi/editor/cells/EditorCell;" />
      <node id="4963668157153589998" at="60,0,68,0" concept="4" trace="createConstant_xbt7a0_d0#(Ljetbrains/mps/openapi/editor/EditorContext;Lorg/jetbrains/mps/openapi/model/SNode;)Ljetbrains/mps/openapi/editor/cells/EditorCell;" />
      <node id="5578424278096849461" at="23,0,33,0" concept="4" trace="createCollection_xbt7a0_a#(Ljetbrains/mps/openapi/editor/EditorContext;Lorg/jetbrains/mps/openapi/model/SNode;)Ljetbrains/mps/openapi/editor/cells/EditorCell;" />
      <node id="5578424278096849466" at="37,0,52,0" concept="4" trace="createProperty_xbt7a0_b0#(Ljetbrains/mps/openapi/editor/EditorContext;Lorg/jetbrains/mps/openapi/model/SNode;)Ljetbrains/mps/openapi/editor/cells/EditorCell;" />
      <scope id="5578424278096849461" at="20,79,21,63" />
      <scope id="5578424278096849486" at="33,89,35,22">
        <var name="editorCell" id="5578424278096849486" />
      </scope>
      <scope id="5578424278096849466" at="46,35,48,112">
>>>>>>> bd830ede
        <var name="manager" id="5578424278096849466" />
      </scope>
      <scope id="5578424278096849461" at="35,0,38,0" />
      <scope id="5578424278096849461" at="24,0,28,0">
        <var name="context" id="5578424278096849461" />
        <var name="node" id="5578424278096849461" />
      </scope>
<<<<<<< HEAD
      <scope id="5578424278096849486" at="50,0,54,0" />
      <scope id="5578424278096849461" at="29,0,34,0" />
      <scope id="7050984401974939622" at="70,49,76,22">
        <var name="editorCell" id="7050984401974939622" />
      </scope>
      <scope id="4963668157153589998" at="78,49,84,22">
=======
      <scope id="5578424278096849486" at="33,0,37,0">
        <var name="editorContext" id="5578424278096849486" />
        <var name="node" id="5578424278096849486" />
      </scope>
      <scope id="7050984401974939622" at="52,88,58,22">
        <var name="editorCell" id="7050984401974939622" />
      </scope>
      <scope id="4963668157153589998" at="60,88,66,22">
>>>>>>> bd830ede
        <var name="editorCell" id="4963668157153589998" />
      </scope>
      <scope id="7050984401974939622" at="70,0,78,0" />
      <scope id="4963668157153589998" at="78,0,86,0" />
      <scope id="5578424278096849461" at="39,50,48,22">
        <var name="editorCell" id="5578424278096849461" />
      </scope>
<<<<<<< HEAD
      <scope id="5578424278096849461" at="39,0,50,0" />
      <scope id="5578424278096849466" at="54,49,68,22">
=======
      <scope id="7050984401974939622" at="52,0,60,0">
        <var name="editorContext" id="7050984401974939622" />
        <var name="node" id="7050984401974939622" />
      </scope>
      <scope id="4963668157153589998" at="60,0,68,0">
        <var name="editorContext" id="4963668157153589998" />
        <var name="node" id="4963668157153589998" />
      </scope>
      <scope id="5578424278096849461" at="23,0,33,0">
        <var name="editorContext" id="5578424278096849461" />
        <var name="node" id="5578424278096849461" />
      </scope>
      <scope id="5578424278096849466" at="37,88,50,22">
>>>>>>> bd830ede
        <var name="attributeConcept" id="5578424278096849466" />
        <var name="editorCell" id="5578424278096849466" />
        <var name="provider" id="5578424278096849466" />
      </scope>
<<<<<<< HEAD
      <scope id="5578424278096849466" at="54,0,70,0" />
      <unit id="5578424278096849461" at="20,0,87,0" name="jetbrains.mps.lang.editor.menus.contextAssistant.testLanguage.editor.Child_EditorBuilder_a" />
=======
      <scope id="5578424278096849466" at="37,0,52,0">
        <var name="editorContext" id="5578424278096849466" />
        <var name="node" id="5578424278096849466" />
      </scope>
      <unit id="5578424278096849461" at="19,0,69,0" name="jetbrains.mps.lang.editor.menus.contextAssistant.testLanguage.editor.Child_Editor" />
>>>>>>> bd830ede
    </file>
  </root>
  <root nodeRef="r:0f1cfce5-1514-42b6-8353-156be9a116e3(jetbrains.mps.lang.editor.menus.contextAssistant.testLanguage.editor)/5578424278096876723">
    <file name="Parent_Editor.java">
<<<<<<< HEAD
      <node id="5578424278096876723" at="11,79,12,72" concept="6" />
      <node id="5578424278096876723" at="11,0,14,0" concept="4" trace="createEditorCell#(Ljetbrains/mps/openapi/editor/EditorContext;Lorg/jetbrains/mps/openapi/model/SNode;)Ljetbrains/mps/openapi/editor/cells/EditorCell;" />
      <scope id="5578424278096876723" at="11,79,12,72" />
      <scope id="5578424278096876723" at="11,0,14,0">
        <var name="editorContext" id="5578424278096876723" />
        <var name="node" id="5578424278096876723" />
      </scope>
      <unit id="5578424278096876723" at="10,0,15,0" name="jetbrains.mps.lang.editor.menus.contextAssistant.testLanguage.editor.Parent_Editor" />
    </file>
    <file name="Parent_EditorBuilder_a.java">
      <node id="5578424278096876723" at="40,86,41,19" concept="8" />
      <node id="5578424278096876723" at="41,19,42,18" concept="1" />
      <node id="5578424278096876723" at="47,26,48,18" concept="6" />
      <node id="5578424278096876723" at="51,39,52,38" concept="6" />
      <node id="5578424278096876723" at="55,49,56,104" concept="5" />
      <node id="5578424278096876723" at="56,104,57,47" concept="1" />
      <node id="5578424278096876723" at="57,47,58,28" concept="1" />
      <node id="5578424278096876723" at="58,28,59,65" concept="1" />
      <node id="5578424278096876723" at="59,65,60,58" concept="1" />
      <node id="5578424278096876723" at="60,58,61,58" concept="1" />
      <node id="5578424278096876723" at="61,58,62,56" concept="1" />
      <node id="5578424278096876723" at="62,56,63,22" concept="6" />
      <node id="5578424278096876723" at="65,50,66,106" concept="5" />
      <node id="5578424278096876723" at="66,106,67,48" concept="1" />
      <node id="5578424278096876723" at="67,48,68,57" concept="1" />
      <node id="5578424278096876723" at="68,57,69,57" concept="1" />
      <node id="5578424278096876723" at="69,57,70,57" concept="1" />
      <node id="5578424278096876723" at="70,57,71,22" concept="6" />
      <node id="5578424278096876727" at="73,49,74,99" concept="5" />
      <node id="5578424278096876727" at="74,99,75,47" concept="1" />
      <node id="5578424278096876727" at="75,47,76,34" concept="1" />
      <node id="5578424278096876727" at="76,34,77,22" concept="6" />
      <node id="5578424278096956248" at="79,49,80,89" concept="5" />
      <node id="5578424278096956248" at="80,89,81,29" concept="1" />
      <node id="5578424278096956248" at="81,29,82,42" concept="1" />
      <node id="5578424278096956248" at="82,42,83,26" concept="5" />
      <node id="5578424278096956248" at="83,26,84,63" concept="1" />
      <node id="5578424278096956248" at="84,63,85,42" concept="1" />
      <node id="5578424278096956248" at="85,42,86,73" concept="1" />
      <node id="5578424278096956248" at="86,73,87,57" concept="5" />
      <node id="5578424278096956248" at="87,57,88,59" concept="5" />
      <node id="5578424278096956248" at="89,35,90,87" concept="5" />
      <node id="5578424278096956248" at="90,87,91,94" concept="6" />
      <node id="5578424278096956248" at="92,10,93,22" concept="6" />
      <node id="5578424278096906878" at="95,49,96,94" concept="5" />
      <node id="5578424278096906878" at="96,94,97,47" concept="1" />
      <node id="5578424278096906878" at="97,47,98,34" concept="1" />
      <node id="5578424278096906878" at="98,34,99,22" concept="6" />
      <node id="5578424278096876723" at="101,50,102,106" concept="5" />
      <node id="5578424278096876723" at="102,106,103,48" concept="1" />
      <node id="5578424278096876723" at="103,48,104,59" concept="1" />
      <node id="5578424278096876723" at="104,59,105,59" concept="1" />
      <node id="5578424278096876723" at="105,59,106,22" concept="6" />
      <node id="5578424278096973080" at="108,51,109,85" concept="5" />
      <node id="5578424278096973080" at="109,85,110,22" concept="6" />
      <node id="5578424278096876723" at="112,51,113,104" concept="5" />
      <node id="5578424278096876723" at="113,104,114,49" concept="1" />
      <node id="5578424278096876723" at="114,49,115,61" concept="1" />
      <node id="5578424278096876723" at="115,61,116,66" concept="1" />
      <node id="5578424278096876723" at="116,66,117,22" concept="6" />
      <node id="5578424278096876723" at="119,53,120,136" concept="5" />
      <node id="5578424278096876723" at="120,136,121,93" concept="5" />
      <node id="5578424278096876723" at="121,93,122,49" concept="1" />
      <node id="5578424278096876723" at="122,49,123,49" concept="1" />
      <node id="5578424278096876723" at="123,49,124,22" concept="6" />
      <node id="5578424278096876723" at="127,101,128,50" concept="8" />
      <node id="5578424278096876723" at="130,66,131,93" concept="6" />
      <node id="5578424278096876723" at="133,57,134,65" concept="5" />
      <node id="5578424278096876723" at="134,65,135,58" concept="1" />
      <node id="5578424278096876723" at="135,58,136,25" concept="6" />
      <node id="5578424278096876723" at="138,41,139,34" concept="5" />
      <node id="5578424278096876723" at="139,34,140,47" concept="1" />
      <node id="5578424278096876723" at="140,47,141,49" concept="1" />
      <node id="5578424278096876723" at="141,49,142,23" concept="6" />
      <node id="5578424278096876723" at="145,96,146,134" concept="1" />
      <node id="5578424278096876723" at="147,34,148,142" concept="1" />
      <node id="5578424278096876723" at="148,142,149,146" concept="1" />
      <node id="5578424278096876723" at="151,122,152,397" concept="1" />
      <node id="7235496286125173718" at="156,53,157,105" concept="5" />
      <node id="7235496286125173718" at="157,105,158,51" concept="1" />
      <node id="7235496286125173718" at="158,51,159,36" concept="5" />
      <node id="7235496286125173718" at="159,36,160,104" concept="1" />
      <node id="7235496286125173718" at="160,104,161,42" concept="1" />
      <node id="7235496286125173718" at="161,42,162,410" concept="1" />
      <node id="7235496286125173718" at="162,410,163,36" concept="1" />
      <node id="7235496286125173718" at="163,36,164,73" concept="1" />
      <node id="7235496286125173718" at="164,73,165,24" concept="6" />
      <node id="2401921116440683101" at="168,58,169,97" concept="5" />
      <node id="2401921116440683101" at="169,97,170,56" concept="1" />
      <node id="2401921116440683101" at="170,56,171,34" concept="5" />
      <node id="2401921116440683101" at="171,34,172,49" concept="1" />
      <node id="2401921116440683101" at="172,49,173,40" concept="1" />
      <node id="2401921116440683101" at="173,40,174,22" concept="6" />
      <node id="5578424278096876743" at="176,48,177,165" concept="5" />
      <node id="5578424278096876743" at="177,165,178,46" concept="1" />
      <node id="5578424278096876743" at="178,46,179,34" concept="5" />
      <node id="5578424278096876743" at="179,34,180,60" concept="1" />
      <node id="5578424278096876743" at="180,60,181,40" concept="1" />
      <node id="5578424278096876743" at="181,40,182,34" concept="1" />
      <node id="5578424278096876743" at="182,34,183,22" concept="6" />
      <node id="5578424278096876723" at="37,0,39,0" concept="2" trace="myNode" />
      <node id="5578424278096876723" at="51,0,54,0" concept="4" trace="createCell#()Ljetbrains/mps/openapi/editor/cells/EditorCell;" />
      <node id="5578424278096876723" at="127,0,130,0" concept="0" trace="childrenListHandler_vx0ep_a1b0#(Lorg/jetbrains/mps/openapi/model/SNode;Ljava/lang/String;Ljetbrains/mps/openapi/editor/EditorContext;)V" />
      <node id="5578424278096876723" at="130,0,133,0" concept="4" trace="createNodeToInsert#(Ljetbrains/mps/openapi/editor/EditorContext;)Lorg/jetbrains/mps/openapi/model/SNode;" />
      <node id="5578424278096876723" at="150,9,153,9" concept="3" />
      <node id="5578424278096876723" at="40,0,44,0" concept="0" trace="Parent_EditorBuilder_a#(Ljetbrains/mps/openapi/editor/EditorContext;Lorg/jetbrains/mps/openapi/model/SNode;)V" />
      <node id="5578424278096973080" at="108,0,112,0" concept="4" trace="createIndentCell_vx0ep_a1a#()Ljetbrains/mps/openapi/editor/cells/EditorCell;" />
      <node id="5578424278096876723" at="146,134,150,9" concept="3" />
      <node id="5578424278096876723" at="45,0,50,0" concept="4" trace="getNode#()Lorg/jetbrains/mps/openapi/model/SNode;" />
      <node id="5578424278096956248" at="88,59,93,22" concept="3" />
      <node id="5578424278096876723" at="133,0,138,0" concept="4" trace="createNodeCell#(Lorg/jetbrains/mps/openapi/model/SNode;)Ljetbrains/mps/openapi/editor/cells/EditorCell;" />
      <node id="5578424278096876727" at="73,0,79,0" concept="4" trace="createConstant_vx0ep_a0a#()Ljetbrains/mps/openapi/editor/cells/EditorCell;" />
      <node id="5578424278096906878" at="95,0,101,0" concept="4" trace="createConstant_vx0ep_c0a#()Ljetbrains/mps/openapi/editor/cells/EditorCell;" />
      <node id="5578424278096876723" at="138,0,144,0" concept="4" trace="createEmptyCell#()Ljetbrains/mps/openapi/editor/cells/EditorCell;" />
      <node id="5578424278096876723" at="101,0,108,0" concept="4" trace="createCollection_vx0ep_b0#()Ljetbrains/mps/openapi/editor/cells/EditorCell;" />
      <node id="5578424278096876723" at="112,0,119,0" concept="4" trace="createCollection_vx0ep_b1a#()Ljetbrains/mps/openapi/editor/cells/EditorCell;" />
      <node id="5578424278096876723" at="119,0,126,0" concept="4" trace="createRefNodeList_vx0ep_a1b0#()Ljetbrains/mps/openapi/editor/cells/EditorCell;" />
      <node id="5578424278096876723" at="65,0,73,0" concept="4" trace="createCollection_vx0ep_a0#()Ljetbrains/mps/openapi/editor/cells/EditorCell;" />
      <node id="2401921116440683101" at="168,0,176,0" concept="4" trace="createContextAssistant_vx0ep_b1b0#()Ljetbrains/mps/openapi/editor/cells/EditorCell;" />
      <node id="5578424278096876743" at="176,0,185,0" concept="4" trace="createConstant_vx0ep_c0#()Ljetbrains/mps/openapi/editor/cells/EditorCell;" />
      <node id="5578424278096876723" at="55,0,65,0" concept="4" trace="createCollection_vx0ep_a#()Ljetbrains/mps/openapi/editor/cells/EditorCell;" />
      <node id="5578424278096876723" at="144,86,154,7" concept="3" />
      <node id="7235496286125173718" at="156,0,167,0" concept="4" trace="createConstant_vx0ep_a0b1a#()Ljetbrains/mps/openapi/editor/cells/EditorCell;" />
      <node id="5578424278096876723" at="144,0,156,0" concept="4" trace="installElementCellActions#(Lorg/jetbrains/mps/openapi/model/SNode;Ljetbrains/mps/openapi/editor/cells/EditorCell;)V" />
      <node id="5578424278096956248" at="79,0,95,0" concept="4" trace="createProperty_vx0ep_b0a#()Ljetbrains/mps/openapi/editor/cells/EditorCell;" />
      <scope id="5578424278096876723" at="47,26,48,18" />
      <scope id="5578424278096876723" at="51,39,52,38" />
      <scope id="5578424278096876723" at="127,101,128,50" />
      <scope id="5578424278096876723" at="130,66,131,93" />
      <scope id="5578424278096876723" at="151,122,152,397" />
      <scope id="5578424278096876723" at="40,86,42,18" />
      <scope id="5578424278096956248" at="89,35,91,94">
        <var name="manager" id="5578424278096956248" />
      </scope>
      <scope id="5578424278096973080" at="108,51,110,22">
        <var name="editorCell" id="5578424278096973080" />
      </scope>
      <scope id="5578424278096876723" at="147,34,149,146" />
      <scope id="5578424278096876723" at="51,0,54,0" />
      <scope id="5578424278096876723" at="127,0,130,0">
=======
      <node id="5578424278096876723" at="36,79,37,62" concept="6" />
      <node id="5578424278096876723" at="39,88,40,97" concept="5" />
      <node id="5578424278096876723" at="40,97,41,47" concept="1" />
      <node id="5578424278096876723" at="41,47,42,28" concept="1" />
      <node id="5578424278096876723" at="42,28,43,82" concept="1" />
      <node id="5578424278096876723" at="43,82,44,82" concept="1" />
      <node id="5578424278096876723" at="44,82,45,80" concept="1" />
      <node id="5578424278096876723" at="45,80,46,22" concept="6" />
      <node id="5578424278096876723" at="48,89,49,99" concept="5" />
      <node id="5578424278096876723" at="49,99,50,48" concept="1" />
      <node id="5578424278096876723" at="50,48,51,81" concept="1" />
      <node id="5578424278096876723" at="51,81,52,81" concept="1" />
      <node id="5578424278096876723" at="52,81,53,81" concept="1" />
      <node id="5578424278096876723" at="53,81,54,22" concept="6" />
      <node id="5578424278096876727" at="56,88,57,92" concept="5" />
      <node id="5578424278096876727" at="57,92,58,47" concept="1" />
      <node id="5578424278096876727" at="58,47,59,34" concept="1" />
      <node id="5578424278096876727" at="59,34,60,22" concept="6" />
      <node id="5578424278096956248" at="62,88,63,82" concept="5" />
      <node id="5578424278096956248" at="63,82,64,29" concept="1" />
      <node id="5578424278096956248" at="64,29,65,42" concept="1" />
      <node id="5578424278096956248" at="65,42,66,26" concept="5" />
      <node id="5578424278096956248" at="66,26,67,58" concept="1" />
      <node id="5578424278096956248" at="67,58,68,42" concept="1" />
      <node id="5578424278096956248" at="68,42,69,73" concept="1" />
      <node id="5578424278096956248" at="69,73,70,57" concept="5" />
      <node id="5578424278096956248" at="71,35,72,82" concept="5" />
      <node id="5578424278096956248" at="72,82,73,112" concept="6" />
      <node id="5578424278096956248" at="74,10,75,22" concept="6" />
      <node id="5578424278096906878" at="77,88,78,87" concept="5" />
      <node id="5578424278096906878" at="78,87,79,47" concept="1" />
      <node id="5578424278096906878" at="79,47,80,34" concept="1" />
      <node id="5578424278096906878" at="80,34,81,22" concept="6" />
      <node id="5578424278096876723" at="83,89,84,99" concept="5" />
      <node id="5578424278096876723" at="84,99,85,48" concept="1" />
      <node id="5578424278096876723" at="85,48,86,83" concept="1" />
      <node id="5578424278096876723" at="86,83,87,83" concept="1" />
      <node id="5578424278096876723" at="87,83,88,22" concept="6" />
      <node id="5578424278096973080" at="90,90,91,78" concept="5" />
      <node id="5578424278096973080" at="91,78,92,22" concept="6" />
      <node id="5578424278096876723" at="94,90,95,97" concept="5" />
      <node id="5578424278096876723" at="95,97,96,49" concept="1" />
      <node id="5578424278096876723" at="96,49,97,85" concept="1" />
      <node id="5578424278096876723" at="97,85,98,90" concept="1" />
      <node id="5578424278096876723" at="98,90,99,22" concept="6" />
      <node id="5578424278096876723" at="101,92,102,120" concept="5" />
      <node id="5578424278096876723" at="102,120,103,108" concept="5" />
      <node id="5578424278096876723" at="103,108,104,49" concept="1" />
      <node id="5578424278096876723" at="104,49,105,49" concept="1" />
      <node id="5578424278096876723" at="105,49,106,22" concept="6" />
      <node id="5578424278096876723" at="109,101,110,50" concept="8" />
      <node id="5578424278096876723" at="112,66,113,41" concept="5" />
      <node id="5578424278096876723" at="113,41,114,93" concept="6" />
      <node id="5578424278096876723" at="116,86,117,80" concept="5" />
      <node id="5578424278096876723" at="117,80,118,95" concept="1" />
      <node id="5578424278096876723" at="118,95,119,25" concept="6" />
      <node id="5578424278096876723" at="121,68,122,34" concept="5" />
      <node id="5578424278096876723" at="122,34,123,80" concept="1" />
      <node id="5578424278096876723" at="123,80,124,87" concept="1" />
      <node id="5578424278096876723" at="124,87,125,23" concept="6" />
      <node id="5578424278096876723" at="127,89,128,66" concept="6" />
      <node id="5578424278096876723" at="131,96,132,134" concept="1" />
      <node id="5578424278096876723" at="133,34,134,142" concept="1" />
      <node id="5578424278096876723" at="134,142,135,146" concept="1" />
      <node id="5578424278096876723" at="137,122,138,395" concept="1" />
      <node id="7235496286125173718" at="142,92,143,98" concept="5" />
      <node id="7235496286125173718" at="143,98,144,51" concept="1" />
      <node id="7235496286125173718" at="144,51,145,36" concept="5" />
      <node id="7235496286125173718" at="145,36,146,107" concept="1" />
      <node id="7235496286125173718" at="146,107,147,42" concept="1" />
      <node id="7235496286125173718" at="147,42,148,405" concept="1" />
      <node id="7235496286125173718" at="148,405,149,36" concept="1" />
      <node id="7235496286125173718" at="149,36,150,73" concept="1" />
      <node id="7235496286125173718" at="150,73,151,24" concept="6" />
      <node id="2401921116440683101" at="154,109,155,90" concept="5" />
      <node id="2401921116440683101" at="155,90,156,56" concept="1" />
      <node id="2401921116440683101" at="156,56,157,34" concept="5" />
      <node id="2401921116440683101" at="157,34,158,52" concept="1" />
      <node id="2401921116440683101" at="158,52,159,40" concept="1" />
      <node id="2401921116440683101" at="159,40,160,22" concept="6" />
      <node id="5578424278096876743" at="162,87,163,158" concept="5" />
      <node id="5578424278096876743" at="163,158,164,46" concept="1" />
      <node id="5578424278096876743" at="164,46,165,34" concept="5" />
      <node id="5578424278096876743" at="165,34,166,63" concept="1" />
      <node id="5578424278096876743" at="166,63,167,40" concept="1" />
      <node id="5578424278096876743" at="167,40,168,34" concept="1" />
      <node id="5578424278096876743" at="168,34,169,22" concept="6" />
      <node id="5578424278096876723" at="36,0,39,0" concept="4" trace="createEditorCell#(Ljetbrains/mps/openapi/editor/EditorContext;Lorg/jetbrains/mps/openapi/model/SNode;)Ljetbrains/mps/openapi/editor/cells/EditorCell;" />
      <node id="5578424278096876723" at="109,0,112,0" concept="0" trace="childrenListHandler_vx0ep_a1b0#(Lorg/jetbrains/mps/openapi/model/SNode;Ljava/lang/String;Ljetbrains/mps/openapi/editor/EditorContext;)V" />
      <node id="5578424278096876723" at="127,0,130,0" concept="4" trace="createEmptyCell_internal#(Ljetbrains/mps/openapi/editor/EditorContext;Lorg/jetbrains/mps/openapi/model/SNode;)Ljetbrains/mps/openapi/editor/cells/EditorCell;" />
      <node id="5578424278096876723" at="136,9,139,9" concept="3" />
      <node id="5578424278096973080" at="90,0,94,0" concept="4" trace="createIndentCell_vx0ep_a1a#(Ljetbrains/mps/openapi/editor/EditorContext;Lorg/jetbrains/mps/openapi/model/SNode;)Ljetbrains/mps/openapi/editor/cells/EditorCell;" />
      <node id="5578424278096876723" at="112,0,116,0" concept="4" trace="createNodeToInsert#(Ljetbrains/mps/openapi/editor/EditorContext;)Lorg/jetbrains/mps/openapi/model/SNode;" />
      <node id="5578424278096876723" at="132,134,136,9" concept="3" />
      <node id="5578424278096956248" at="70,57,75,22" concept="3" />
      <node id="5578424278096876723" at="116,0,121,0" concept="4" trace="createNodeCell#(Ljetbrains/mps/openapi/editor/EditorContext;Lorg/jetbrains/mps/openapi/model/SNode;)Ljetbrains/mps/openapi/editor/cells/EditorCell;" />
      <node id="5578424278096876727" at="56,0,62,0" concept="4" trace="createConstant_vx0ep_a0a#(Ljetbrains/mps/openapi/editor/EditorContext;Lorg/jetbrains/mps/openapi/model/SNode;)Ljetbrains/mps/openapi/editor/cells/EditorCell;" />
      <node id="5578424278096906878" at="77,0,83,0" concept="4" trace="createConstant_vx0ep_c0a#(Ljetbrains/mps/openapi/editor/EditorContext;Lorg/jetbrains/mps/openapi/model/SNode;)Ljetbrains/mps/openapi/editor/cells/EditorCell;" />
      <node id="5578424278096876723" at="121,0,127,0" concept="4" trace="createEmptyCell#(Ljetbrains/mps/openapi/editor/EditorContext;)Ljetbrains/mps/openapi/editor/cells/EditorCell;" />
      <node id="5578424278096876723" at="83,0,90,0" concept="4" trace="createCollection_vx0ep_b0#(Ljetbrains/mps/openapi/editor/EditorContext;Lorg/jetbrains/mps/openapi/model/SNode;)Ljetbrains/mps/openapi/editor/cells/EditorCell;" />
      <node id="5578424278096876723" at="94,0,101,0" concept="4" trace="createCollection_vx0ep_b1a#(Ljetbrains/mps/openapi/editor/EditorContext;Lorg/jetbrains/mps/openapi/model/SNode;)Ljetbrains/mps/openapi/editor/cells/EditorCell;" />
      <node id="5578424278096876723" at="101,0,108,0" concept="4" trace="createRefNodeList_vx0ep_a1b0#(Ljetbrains/mps/openapi/editor/EditorContext;Lorg/jetbrains/mps/openapi/model/SNode;)Ljetbrains/mps/openapi/editor/cells/EditorCell;" />
      <node id="5578424278096876723" at="48,0,56,0" concept="4" trace="createCollection_vx0ep_a0#(Ljetbrains/mps/openapi/editor/EditorContext;Lorg/jetbrains/mps/openapi/model/SNode;)Ljetbrains/mps/openapi/editor/cells/EditorCell;" />
      <node id="2401921116440683101" at="154,0,162,0" concept="4" trace="createContextAssistant_vx0ep_b1b0#(Ljetbrains/mps/openapi/editor/EditorContext;Lorg/jetbrains/mps/openapi/model/SNode;)Ljetbrains/mps/openapi/editor/cells/EditorCell;" />
      <node id="5578424278096876723" at="39,0,48,0" concept="4" trace="createCollection_vx0ep_a#(Ljetbrains/mps/openapi/editor/EditorContext;Lorg/jetbrains/mps/openapi/model/SNode;)Ljetbrains/mps/openapi/editor/cells/EditorCell;" />
      <node id="5578424278096876743" at="162,0,171,0" concept="4" trace="createConstant_vx0ep_c0#(Ljetbrains/mps/openapi/editor/EditorContext;Lorg/jetbrains/mps/openapi/model/SNode;)Ljetbrains/mps/openapi/editor/cells/EditorCell;" />
      <node id="5578424278096876723" at="130,132,140,7" concept="3" />
      <node id="7235496286125173718" at="142,0,153,0" concept="4" trace="createConstant_vx0ep_a0b1a#(Ljetbrains/mps/openapi/editor/EditorContext;Lorg/jetbrains/mps/openapi/model/SNode;)Ljetbrains/mps/openapi/editor/cells/EditorCell;" />
      <node id="5578424278096876723" at="130,0,142,0" concept="4" trace="installElementCellActions#(Lorg/jetbrains/mps/openapi/model/SNode;Lorg/jetbrains/mps/openapi/model/SNode;Ljetbrains/mps/openapi/editor/cells/EditorCell;Ljetbrains/mps/openapi/editor/EditorContext;)V" />
      <node id="5578424278096956248" at="62,0,77,0" concept="4" trace="createProperty_vx0ep_b0a#(Ljetbrains/mps/openapi/editor/EditorContext;Lorg/jetbrains/mps/openapi/model/SNode;)Ljetbrains/mps/openapi/editor/cells/EditorCell;" />
      <scope id="5578424278096876723" at="36,79,37,62" />
      <scope id="5578424278096876723" at="109,101,110,50" />
      <scope id="5578424278096876723" at="127,89,128,66" />
      <scope id="5578424278096876723" at="137,122,138,395" />
      <scope id="5578424278096956248" at="71,35,73,112">
        <var name="manager" id="5578424278096956248" />
      </scope>
      <scope id="5578424278096973080" at="90,90,92,22">
        <var name="editorCell" id="5578424278096973080" />
      </scope>
      <scope id="5578424278096876723" at="112,66,114,93">
        <var name="listOwner" id="5578424278096876723" />
      </scope>
      <scope id="5578424278096876723" at="133,34,135,146" />
      <scope id="5578424278096876723" at="36,0,39,0">
        <var name="editorContext" id="5578424278096876723" />
        <var name="node" id="5578424278096876723" />
      </scope>
      <scope id="5578424278096876723" at="109,0,112,0">
>>>>>>> bd830ede
        <var name="childRole" id="5578424278096876723" />
        <var name="context" id="5578424278096876723" />
        <var name="ownerNode" id="5578424278096876723" />
      </scope>
<<<<<<< HEAD
      <scope id="5578424278096876723" at="130,0,133,0">
        <var name="editorContext" id="5578424278096876723" />
      </scope>
      <scope id="5578424278096876723" at="133,57,136,25">
        <var name="elementCell" id="5578424278096876723" />
      </scope>
      <scope id="5578424278096876723" at="40,0,44,0">
        <var name="context" id="5578424278096876723" />
=======
      <scope id="5578424278096876723" at="116,86,119,25">
        <var name="elementCell" id="5578424278096876723" />
      </scope>
      <scope id="5578424278096876723" at="127,0,130,0">
        <var name="editorContext" id="5578424278096876723" />
>>>>>>> bd830ede
        <var name="node" id="5578424278096876723" />
      </scope>
      <scope id="5578424278096876727" at="73,49,77,22">
        <var name="editorCell" id="5578424278096876727" />
      </scope>
<<<<<<< HEAD
      <scope id="5578424278096906878" at="95,49,99,22">
        <var name="editorCell" id="5578424278096906878" />
      </scope>
      <scope id="5578424278096973080" at="108,0,112,0" />
      <scope id="5578424278096876723" at="138,41,142,23">
        <var name="emptyCell" id="5578424278096876723" />
      </scope>
      <scope id="5578424278096876723" at="45,0,50,0" />
      <scope id="5578424278096876723" at="101,50,106,22">
        <var name="editorCell" id="5578424278096876723" />
      </scope>
      <scope id="5578424278096876723" at="112,51,117,22">
        <var name="editorCell" id="5578424278096876723" />
      </scope>
      <scope id="5578424278096876723" at="119,53,124,22">
        <var name="editorCell" id="5578424278096876723" />
        <var name="handler" id="5578424278096876723" />
      </scope>
      <scope id="5578424278096876723" at="133,0,138,0">
=======
      <scope id="5578424278096906878" at="77,88,81,22">
        <var name="editorCell" id="5578424278096906878" />
      </scope>
      <scope id="5578424278096973080" at="90,0,94,0">
        <var name="editorContext" id="5578424278096973080" />
        <var name="node" id="5578424278096973080" />
      </scope>
      <scope id="5578424278096876723" at="112,0,116,0">
        <var name="editorContext" id="5578424278096876723" />
      </scope>
      <scope id="5578424278096876723" at="121,68,125,23">
        <var name="emptyCell" id="5578424278096876723" />
      </scope>
      <scope id="5578424278096876723" at="83,89,88,22">
        <var name="editorCell" id="5578424278096876723" />
      </scope>
      <scope id="5578424278096876723" at="94,90,99,22">
        <var name="editorCell" id="5578424278096876723" />
      </scope>
      <scope id="5578424278096876723" at="101,92,106,22">
        <var name="editorCell" id="5578424278096876723" />
        <var name="handler" id="5578424278096876723" />
      </scope>
      <scope id="5578424278096876723" at="116,0,121,0">
        <var name="editorContext" id="5578424278096876723" />
>>>>>>> bd830ede
        <var name="elementNode" id="5578424278096876723" />
      </scope>
      <scope id="5578424278096876723" at="65,50,71,22">
        <var name="editorCell" id="5578424278096876723" />
      </scope>
<<<<<<< HEAD
      <scope id="5578424278096876727" at="73,0,79,0" />
      <scope id="5578424278096906878" at="95,0,101,0" />
      <scope id="5578424278096876723" at="138,0,144,0" />
      <scope id="2401921116440683101" at="168,58,174,22">
        <var name="editorCell" id="2401921116440683101" />
        <var name="style" id="2401921116440683101" />
      </scope>
      <scope id="5578424278096876723" at="101,0,108,0" />
      <scope id="5578424278096876723" at="112,0,119,0" />
      <scope id="5578424278096876723" at="119,0,126,0" />
      <scope id="5578424278096876743" at="176,48,183,22">
        <var name="editorCell" id="5578424278096876743" />
        <var name="style" id="5578424278096876743" />
      </scope>
      <scope id="5578424278096876723" at="55,49,63,22">
        <var name="editorCell" id="5578424278096876723" />
      </scope>
      <scope id="5578424278096876723" at="65,0,73,0" />
      <scope id="5578424278096876723" at="145,96,153,9" />
      <scope id="2401921116440683101" at="168,0,176,0" />
      <scope id="7235496286125173718" at="156,53,165,24">
        <var name="editorCell" id="7235496286125173718" />
        <var name="style" id="7235496286125173718" />
      </scope>
      <scope id="5578424278096876743" at="176,0,185,0" />
      <scope id="5578424278096876723" at="55,0,65,0" />
      <scope id="5578424278096876723" at="144,86,154,7" />
      <scope id="7235496286125173718" at="156,0,167,0" />
      <scope id="5578424278096876723" at="144,0,156,0">
=======
      <scope id="5578424278096876727" at="56,0,62,0">
        <var name="editorContext" id="5578424278096876727" />
        <var name="node" id="5578424278096876727" />
      </scope>
      <scope id="5578424278096906878" at="77,0,83,0">
        <var name="editorContext" id="5578424278096906878" />
        <var name="node" id="5578424278096906878" />
      </scope>
      <scope id="5578424278096876723" at="121,0,127,0">
        <var name="editorContext" id="5578424278096876723" />
      </scope>
      <scope id="2401921116440683101" at="154,109,160,22">
        <var name="editorCell" id="2401921116440683101" />
        <var name="style" id="2401921116440683101" />
      </scope>
      <scope id="5578424278096876723" at="39,88,46,22">
        <var name="editorCell" id="5578424278096876723" />
      </scope>
      <scope id="5578424278096876723" at="83,0,90,0">
        <var name="editorContext" id="5578424278096876723" />
        <var name="node" id="5578424278096876723" />
      </scope>
      <scope id="5578424278096876723" at="94,0,101,0">
        <var name="editorContext" id="5578424278096876723" />
        <var name="node" id="5578424278096876723" />
      </scope>
      <scope id="5578424278096876723" at="101,0,108,0">
        <var name="editorContext" id="5578424278096876723" />
        <var name="node" id="5578424278096876723" />
      </scope>
      <scope id="5578424278096876743" at="162,87,169,22">
        <var name="editorCell" id="5578424278096876743" />
        <var name="style" id="5578424278096876743" />
      </scope>
      <scope id="5578424278096876723" at="48,0,56,0">
        <var name="editorContext" id="5578424278096876723" />
        <var name="node" id="5578424278096876723" />
      </scope>
      <scope id="5578424278096876723" at="131,96,139,9" />
      <scope id="2401921116440683101" at="154,0,162,0">
        <var name="editorContext" id="2401921116440683101" />
        <var name="node" id="2401921116440683101" />
      </scope>
      <scope id="5578424278096876723" at="39,0,48,0">
        <var name="editorContext" id="5578424278096876723" />
        <var name="node" id="5578424278096876723" />
      </scope>
      <scope id="7235496286125173718" at="142,92,151,24">
        <var name="editorCell" id="7235496286125173718" />
        <var name="style" id="7235496286125173718" />
      </scope>
      <scope id="5578424278096876743" at="162,0,171,0">
        <var name="editorContext" id="5578424278096876743" />
        <var name="node" id="5578424278096876743" />
      </scope>
      <scope id="5578424278096876723" at="130,132,140,7" />
      <scope id="7235496286125173718" at="142,0,153,0">
        <var name="editorContext" id="7235496286125173718" />
        <var name="node" id="7235496286125173718" />
      </scope>
      <scope id="5578424278096876723" at="130,0,142,0">
        <var name="editorContext" id="5578424278096876723" />
>>>>>>> bd830ede
        <var name="elementCell" id="5578424278096876723" />
        <var name="elementNode" id="5578424278096876723" />
      </scope>
<<<<<<< HEAD
      <scope id="5578424278096956248" at="79,49,93,22">
=======
      <scope id="5578424278096956248" at="62,88,75,22">
>>>>>>> bd830ede
        <var name="attributeConcept" id="5578424278096956248" />
        <var name="editorCell" id="5578424278096956248" />
        <var name="provider" id="5578424278096956248" />
      </scope>
<<<<<<< HEAD
      <scope id="5578424278096956248" at="79,0,95,0" />
      <unit id="5578424278096876723" at="126,0,168,0" name="jetbrains.mps.lang.editor.menus.contextAssistant.testLanguage.editor.Parent_EditorBuilder_a$childrenListHandler_vx0ep_a1b0" />
      <unit id="5578424278096876723" at="36,0,186,0" name="jetbrains.mps.lang.editor.menus.contextAssistant.testLanguage.editor.Parent_EditorBuilder_a" />
=======
      <scope id="5578424278096956248" at="62,0,77,0">
        <var name="editorContext" id="5578424278096956248" />
        <var name="node" id="5578424278096956248" />
      </scope>
      <unit id="5578424278096876723" at="108,0,154,0" name="jetbrains.mps.lang.editor.menus.contextAssistant.testLanguage.editor.Parent_Editor$childrenListHandler_vx0ep_a1b0" />
      <unit id="5578424278096876723" at="35,0,172,0" name="jetbrains.mps.lang.editor.menus.contextAssistant.testLanguage.editor.Parent_Editor" />
>>>>>>> bd830ede
    </file>
  </root>
  <root nodeRef="r:0f1cfce5-1514-42b6-8353-156be9a116e3(jetbrains.mps.lang.editor.menus.contextAssistant.testLanguage.editor)/5578424278096906891">
    <file name="Child_TransformationMenu.java">
      <node id="5578424278096906891" at="36,0,37,0" concept="2" trace="myLocations" />
      <node id="5578424278096906891" at="38,67,39,63" concept="6" />
      <node id="5578424278096906891" at="44,124,45,156" concept="5" />
      <node id="5578424278096906891" at="46,128,47,104" concept="1" />
      <node id="5578424278096906891" at="49,135,50,88" concept="1" />
      <node id="5578424278096906891" at="50,88,51,89" concept="1" />
      <node id="5578424278096906891" at="51,89,52,90" concept="1" />
      <node id="5578424278096906891" at="52,90,53,88" concept="1" />
      <node id="5578424278096906891" at="53,88,54,88" concept="1" />
      <node id="5578424278096906891" at="54,88,55,94" concept="1" />
      <node id="5578424278096906891" at="55,94,56,89" concept="1" />
      <node id="5578424278096906891" at="57,5,58,18" concept="6" />
      <node id="8740634663380048340" at="66,192,67,74" concept="9" />
      <node id="8740634663380048350" at="68,7,69,18" concept="6" />
      <node id="5578424278096906891" at="73,92,74,200" concept="6" />
      <node id="5578424278096906891" at="78,86,79,138" concept="6" />
      <node id="5578424278096906891" at="83,0,84,0" concept="2" trace="_context" />
      <node id="5578424278096906891" at="85,57,86,29" concept="1" />
      <node id="5692353713942447025" at="91,52,92,31" concept="6" />
      <node id="5578424278096906891" at="105,84,106,96" concept="6" />
      <node id="5578424278096906891" at="110,0,111,0" concept="2" trace="_context" />
      <node id="5578424278096906891" at="112,55,113,27" concept="1" />
      <node id="5854293292111204216" at="118,50,119,29" concept="6" />
      <node id="7140355682307231025" at="123,52,124,75" concept="9" />
      <node id="2468431357019698372" at="132,66,133,31" concept="6" />
      <node id="5578424278096906891" at="137,92,138,316" concept="6" />
      <node id="5578424278096906891" at="142,86,143,140" concept="6" />
      <node id="5578424278096906891" at="147,0,148,0" concept="2" trace="_context" />
      <node id="5578424278096906891" at="149,57,150,29" concept="1" />
      <node id="5854293292111205009" at="155,52,156,31" concept="6" />
      <node id="5578424278096906904" at="160,54,161,57" concept="1" />
      <node id="5578424278096906891" at="169,86,170,140" concept="6" />
      <node id="5578424278096906891" at="174,0,175,0" concept="2" trace="_context" />
      <node id="5578424278096906891" at="176,57,177,29" concept="1" />
      <node id="5854293292111205287" at="182,52,183,38" concept="6" />
      <node id="5578424278096921684" at="187,54,188,286" concept="5" />
      <node id="5578424278096922603" at="188,286,189,78" concept="1" />
      <node id="5578424278096921801" at="189,78,190,68" concept="1" />
      <node id="6516520003788537952" at="199,72,200,191" concept="6" />
      <node id="5578424278096906891" at="204,92,205,312" concept="6" />
      <node id="5578424278096906891" at="209,86,210,138" concept="6" />
      <node id="5578424278096906891" at="214,0,215,0" concept="2" trace="_context" />
      <node id="5578424278096906891" at="216,57,217,29" concept="1" />
      <node id="5854293292111206123" at="222,52,223,35" concept="6" />
      <node id="5578424278096924509" at="227,54,228,353" concept="1" />
      <node id="5578424278096906891" at="236,86,237,138" concept="6" />
      <node id="5578424278096906891" at="241,0,242,0" concept="2" trace="_context" />
      <node id="5578424278096906891" at="243,57,244,29" concept="1" />
      <node id="7429591467344248972" at="249,52,250,28" concept="6" />
      <node id="6516520003788547171" at="263,72,264,194" concept="6" />
      <node id="5578424278096906891" at="268,92,269,200" concept="6" />
      <node id="5578424278096906891" at="273,86,274,138" concept="6" />
      <node id="5578424278096906891" at="278,0,279,0" concept="2" trace="_context" />
      <node id="5578424278096906891" at="280,57,281,29" concept="1" />
      <node id="5854293292111206977" at="286,52,287,220" concept="6" />
      <node id="5578424278096933556" at="291,54,292,339" concept="1" />
      <node id="5578424278096906891" at="302,90,303,44" concept="5" />
      <node id="5578424278096906891" at="303,44,304,70" concept="5" />
      <node id="5578424278096906891" at="304,70,305,0" concept="7" />
      <node id="5578424278096906891" at="305,0,306,365" concept="6" />
      <node id="5578424278096906891" at="312,84,313,96" concept="6" />
      <node id="5578424278096906891" at="317,0,318,0" concept="2" trace="_context" />
      <node id="5578424278096906891" at="319,55,320,27" concept="1" />
      <node id="5126791860783357267" at="325,50,326,32" concept="6" />
      <node id="5578424278096906891" at="45,156,48,5" concept="3" />
      <node id="8740634663380048338" at="65,72,68,7" concept="3" />
      <node id="5578424278096906891" at="85,0,88,0" concept="0" trace="Item#(Ljetbrains/mps/openapi/editor/menus/transformation/TransformationMenuContext;)V" />
      <node id="5578424278096906891" at="95,0,98,0" concept="4" trace="execute#(Ljava/lang/String;)V" />
      <node id="5578424278096906891" at="112,0,115,0" concept="0" trace="Item#(Ljetbrains/mps/openapi/editor/menus/transformation/TransformationMenuContext;)V" />
      <node id="5578424278096906891" at="149,0,152,0" concept="0" trace="Item#(Ljetbrains/mps/openapi/editor/menus/transformation/TransformationMenuContext;)V" />
      <node id="5578424278096906891" at="176,0,179,0" concept="0" trace="Item#(Ljetbrains/mps/openapi/editor/menus/transformation/TransformationMenuContext;)V" />
      <node id="5578424278096906891" at="216,0,219,0" concept="0" trace="Item#(Ljetbrains/mps/openapi/editor/menus/transformation/TransformationMenuContext;)V" />
      <node id="5578424278096906891" at="243,0,246,0" concept="0" trace="Item#(Ljetbrains/mps/openapi/editor/menus/transformation/TransformationMenuContext;)V" />
      <node id="5578424278096906891" at="253,0,256,0" concept="4" trace="execute#(Ljava/lang/String;)V" />
      <node id="5578424278096906891" at="280,0,283,0" concept="0" trace="Item#(Ljetbrains/mps/openapi/editor/menus/transformation/TransformationMenuContext;)V" />
      <node id="5578424278096906891" at="319,0,322,0" concept="0" trace="Item#(Ljetbrains/mps/openapi/editor/menus/transformation/TransformationMenuContext;)V" />
      <node id="5578424278096906891" at="329,0,332,0" concept="4" trace="execute#(Ljava/lang/String;)V" />
      <node id="5578424278096906891" at="37,0,41,0" concept="4" trace="isApplicableToLocation#(Ljava/lang/String;)Z" />
      <node id="5578424278096906891" at="72,0,76,0" concept="4" trace="getParts#()Ljava/util/List;" />
      <node id="5578424278096906891" at="77,0,81,0" concept="4" trace="createItem#(Ljetbrains/mps/openapi/editor/menus/transformation/TransformationMenuContext;)Ljetbrains/mps/openapi/editor/menus/transformation/TransformationMenuItem;" />
      <node id="5578424278096906891" at="104,0,108,0" concept="4" trace="createItem#(Ljetbrains/mps/openapi/editor/menus/transformation/TransformationMenuContext;)Ljetbrains/mps/openapi/editor/menus/transformation/TransformationMenuItem;" />
      <node id="5578424278096906891" at="122,0,126,0" concept="4" trace="execute#(Ljava/lang/String;)V" />
      <node id="5578424278096906891" at="131,0,135,0" concept="4" trace="getText#(Ljetbrains/mps/openapi/editor/menus/transformation/TransformationMenuContext;)Ljava/lang/String;" />
      <node id="5578424278096906891" at="136,0,140,0" concept="4" trace="getParts#()Ljava/util/List;" />
      <node id="5578424278096906891" at="141,0,145,0" concept="4" trace="createItem#(Ljetbrains/mps/openapi/editor/menus/transformation/TransformationMenuContext;)Ljetbrains/mps/openapi/editor/menus/transformation/TransformationMenuItem;" />
      <node id="5578424278096906891" at="159,0,163,0" concept="4" trace="execute#(Ljava/lang/String;)V" />
      <node id="5578424278096906891" at="168,0,172,0" concept="4" trace="createItem#(Ljetbrains/mps/openapi/editor/menus/transformation/TransformationMenuContext;)Ljetbrains/mps/openapi/editor/menus/transformation/TransformationMenuItem;" />
      <node id="5578424278096906891" at="198,0,202,0" concept="4" trace="isApplicable#(Ljetbrains/mps/openapi/editor/menus/transformation/TransformationMenuContext;)Z" />
      <node id="5578424278096906891" at="203,0,207,0" concept="4" trace="getParts#()Ljava/util/List;" />
      <node id="5578424278096906891" at="208,0,212,0" concept="4" trace="createItem#(Ljetbrains/mps/openapi/editor/menus/transformation/TransformationMenuContext;)Ljetbrains/mps/openapi/editor/menus/transformation/TransformationMenuItem;" />
      <node id="5578424278096906891" at="226,0,230,0" concept="4" trace="execute#(Ljava/lang/String;)V" />
      <node id="5578424278096906891" at="235,0,239,0" concept="4" trace="createItem#(Ljetbrains/mps/openapi/editor/menus/transformation/TransformationMenuContext;)Ljetbrains/mps/openapi/editor/menus/transformation/TransformationMenuItem;" />
      <node id="5578424278096906891" at="262,0,266,0" concept="4" trace="isApplicable#(Ljetbrains/mps/openapi/editor/menus/transformation/TransformationMenuContext;)Z" />
      <node id="5578424278096906891" at="267,0,271,0" concept="4" trace="getParts#()Ljava/util/List;" />
      <node id="5578424278096906891" at="272,0,276,0" concept="4" trace="createItem#(Ljetbrains/mps/openapi/editor/menus/transformation/TransformationMenuContext;)Ljetbrains/mps/openapi/editor/menus/transformation/TransformationMenuItem;" />
      <node id="5578424278096906891" at="290,0,294,0" concept="4" trace="execute#(Ljava/lang/String;)V" />
      <node id="5578424278096906891" at="311,0,315,0" concept="4" trace="createItem#(Ljetbrains/mps/openapi/editor/menus/transformation/TransformationMenuContext;)Ljetbrains/mps/openapi/editor/menus/transformation/TransformationMenuItem;" />
      <node id="5578424278096906891" at="89,0,94,0" concept="4" trace="getLabelText#(Ljava/lang/String;)Ljava/lang/String;" />
      <node id="5578424278096906891" at="116,0,121,0" concept="4" trace="getLabelText#(Ljava/lang/String;)Ljava/lang/String;" />
      <node id="5578424278096906891" at="153,0,158,0" concept="4" trace="getLabelText#(Ljava/lang/String;)Ljava/lang/String;" />
      <node id="5578424278096906891" at="180,0,185,0" concept="4" trace="getLabelText#(Ljava/lang/String;)Ljava/lang/String;" />
      <node id="5578424278096906891" at="220,0,225,0" concept="4" trace="getLabelText#(Ljava/lang/String;)Ljava/lang/String;" />
      <node id="5578424278096906891" at="247,0,252,0" concept="4" trace="getLabelText#(Ljava/lang/String;)Ljava/lang/String;" />
      <node id="5578424278096906891" at="284,0,289,0" concept="4" trace="getLabelText#(Ljava/lang/String;)Ljava/lang/String;" />
      <node id="5578424278096906891" at="323,0,328,0" concept="4" trace="getLabelText#(Ljava/lang/String;)Ljava/lang/String;" />
      <node id="5578424278096906891" at="186,0,192,0" concept="4" trace="execute#(Ljava/lang/String;)V" />
      <node id="5578424278096906891" at="64,0,71,0" concept="4" trace="isApplicable#(Ljetbrains/mps/openapi/editor/menus/transformation/TransformationMenuContext;)Z" />
      <node id="5578424278096906891" at="300,0,308,0" concept="4" trace="getMenuLookup#(Ljetbrains/mps/openapi/editor/menus/transformation/TransformationMenuContext;)Ljetbrains/mps/openapi/editor/menus/transformation/TransformationMenuLookup;" />
      <node id="5578424278096906891" at="48,5,57,5" concept="3" />
      <node id="5578424278096906891" at="42,0,60,0" concept="4" trace="getParts#(Ljetbrains/mps/openapi/editor/menus/transformation/TransformationMenuContext;)Ljava/util/List;" />
      <scope id="7140355682307211501" at="96,54,96,54" />
      <scope id="7429591467344248654" at="254,54,254,54" />
      <scope id="5126791860783355177" at="330,52,330,52" />
      <scope id="5578424278096906891" at="38,67,39,63" />
      <scope id="5578424278096906891" at="46,128,47,104" />
      <scope id="8740634663380048339" at="66,192,67,74" />
      <scope id="5578424278096906891" at="73,92,74,200" />
      <scope id="5578424278096906891" at="78,86,79,138" />
      <scope id="5578424278096906891" at="85,57,86,29" />
      <scope id="5692353713942446805" at="91,52,92,31" />
      <scope id="5578424278096906891" at="105,84,106,96" />
      <scope id="5578424278096906891" at="112,55,113,27" />
      <scope id="5854293292111159275" at="118,50,119,29" />
      <scope id="7140355682307227984" at="123,52,124,75" />
      <scope id="2468431357019693942" at="132,66,133,31" />
      <scope id="5578424278096906891" at="137,92,138,316" />
      <scope id="5578424278096906891" at="142,86,143,140" />
      <scope id="5578424278096906891" at="149,57,150,29" />
      <scope id="5854293292111204919" at="155,52,156,31" />
      <scope id="5578424278096906898" at="160,54,161,57" />
      <scope id="5578424278096906891" at="169,86,170,140" />
      <scope id="5578424278096906891" at="176,57,177,29" />
      <scope id="5854293292111205195" at="182,52,183,38" />
      <scope id="6516520003788537056" at="199,72,200,191" />
      <scope id="5578424278096906891" at="204,92,205,312" />
      <scope id="5578424278096906891" at="209,86,210,138" />
      <scope id="5578424278096906891" at="216,57,217,29" />
      <scope id="5854293292111205828" at="222,52,223,35" />
      <scope id="5578424278096924430" at="227,54,228,353" />
      <scope id="5578424278096906891" at="236,86,237,138" />
      <scope id="5578424278096906891" at="243,57,244,29" />
      <scope id="7429591467344248650" at="249,52,250,28" />
      <scope id="6516520003788546297" at="263,72,264,194" />
      <scope id="5578424278096906891" at="268,92,269,200" />
      <scope id="5578424278096906891" at="273,86,274,138" />
      <scope id="5578424278096906891" at="280,57,281,29" />
      <scope id="5854293292111206694" at="286,52,287,220" />
      <scope id="5578424278096930820" at="291,54,292,339" />
      <scope id="5578424278096906891" at="312,84,313,96" />
      <scope id="5578424278096906891" at="319,55,320,27" />
      <scope id="5126791860783355173" at="325,50,326,32" />
      <scope id="5578424278096906891" at="85,0,88,0">
        <var name="context" id="5578424278096906891" />
      </scope>
      <scope id="5578424278096906891" at="95,0,98,0">
        <var name="pattern" id="5578424278096906891" />
      </scope>
      <scope id="5578424278096906891" at="112,0,115,0">
        <var name="context" id="5578424278096906891" />
      </scope>
      <scope id="5578424278096906891" at="149,0,152,0">
        <var name="context" id="5578424278096906891" />
      </scope>
      <scope id="5578424278096906891" at="176,0,179,0">
        <var name="context" id="5578424278096906891" />
      </scope>
      <scope id="5578424278096916450" at="187,54,190,68">
        <var name="newNode" id="5578424278096921685" />
      </scope>
      <scope id="5578424278096906891" at="216,0,219,0">
        <var name="context" id="5578424278096906891" />
      </scope>
      <scope id="5578424278096906891" at="243,0,246,0">
        <var name="context" id="5578424278096906891" />
      </scope>
      <scope id="5578424278096906891" at="253,0,256,0">
        <var name="pattern" id="5578424278096906891" />
      </scope>
      <scope id="5578424278096906891" at="280,0,283,0">
        <var name="context" id="5578424278096906891" />
      </scope>
      <scope id="5578424278096906891" at="319,0,322,0">
        <var name="context" id="5578424278096906891" />
      </scope>
      <scope id="5578424278096906891" at="329,0,332,0">
        <var name="pattern" id="5578424278096906891" />
      </scope>
      <scope id="5578424278096906891" at="37,0,41,0">
        <var name="location" id="5578424278096906891" />
      </scope>
      <scope id="6516520003788535121" at="65,72,69,18" />
      <scope id="5578424278096906891" at="72,0,76,0" />
      <scope id="5578424278096906891" at="77,0,81,0">
        <var name="context" id="5578424278096906891" />
      </scope>
      <scope id="5578424278096906891" at="104,0,108,0">
        <var name="context" id="5578424278096906891" />
      </scope>
      <scope id="5578424278096906891" at="122,0,126,0">
        <var name="pattern" id="5578424278096906891" />
      </scope>
      <scope id="5578424278096906891" at="131,0,135,0">
        <var name="_context" id="5578424278096906891" />
      </scope>
      <scope id="5578424278096906891" at="136,0,140,0" />
      <scope id="5578424278096906891" at="141,0,145,0">
        <var name="context" id="5578424278096906891" />
      </scope>
      <scope id="5578424278096906891" at="159,0,163,0">
        <var name="pattern" id="5578424278096906891" />
      </scope>
      <scope id="5578424278096906891" at="168,0,172,0">
        <var name="context" id="5578424278096906891" />
      </scope>
      <scope id="5578424278096906891" at="198,0,202,0">
        <var name="_context" id="5578424278096906891" />
      </scope>
      <scope id="5578424278096906891" at="203,0,207,0" />
      <scope id="5578424278096906891" at="208,0,212,0">
        <var name="context" id="5578424278096906891" />
      </scope>
      <scope id="5578424278096906891" at="226,0,230,0">
        <var name="pattern" id="5578424278096906891" />
      </scope>
      <scope id="5578424278096906891" at="235,0,239,0">
        <var name="context" id="5578424278096906891" />
      </scope>
      <scope id="5578424278096906891" at="262,0,266,0">
        <var name="_context" id="5578424278096906891" />
      </scope>
      <scope id="5578424278096906891" at="267,0,271,0" />
      <scope id="5578424278096906891" at="272,0,276,0">
        <var name="context" id="5578424278096906891" />
      </scope>
      <scope id="5578424278096906891" at="290,0,294,0">
        <var name="pattern" id="5578424278096906891" />
      </scope>
      <scope id="5578424278096906891" at="302,90,306,365">
        <var name="editorContext" id="5578424278096906891" />
        <var name="node" id="5578424278096906891" />
      </scope>
      <scope id="5578424278096906891" at="311,0,315,0">
        <var name="context" id="5578424278096906891" />
      </scope>
      <scope id="5578424278096906891" at="89,0,94,0">
        <var name="pattern" id="5578424278096906891" />
      </scope>
      <scope id="5578424278096906891" at="116,0,121,0">
        <var name="pattern" id="5578424278096906891" />
      </scope>
      <scope id="5578424278096906891" at="153,0,158,0">
        <var name="pattern" id="5578424278096906891" />
      </scope>
      <scope id="5578424278096906891" at="180,0,185,0">
        <var name="pattern" id="5578424278096906891" />
      </scope>
      <scope id="5578424278096906891" at="220,0,225,0">
        <var name="pattern" id="5578424278096906891" />
      </scope>
      <scope id="5578424278096906891" at="247,0,252,0">
        <var name="pattern" id="5578424278096906891" />
      </scope>
      <scope id="5578424278096906891" at="284,0,289,0">
        <var name="pattern" id="5578424278096906891" />
      </scope>
      <scope id="5578424278096906891" at="323,0,328,0">
        <var name="pattern" id="5578424278096906891" />
      </scope>
      <scope id="5578424278096906891" at="186,0,192,0">
        <var name="pattern" id="5578424278096906891" />
      </scope>
      <scope id="5578424278096906891" at="49,135,56,89" />
      <scope id="5578424278096906891" at="64,0,71,0">
        <var name="_context" id="5578424278096906891" />
      </scope>
      <scope id="5578424278096906891" at="300,0,308,0">
        <var name="_context" id="5578424278096906891" />
      </scope>
      <scope id="5578424278096906891" at="44,124,58,18">
        <var name="result" id="5578424278096906891" />
      </scope>
      <scope id="5578424278096906891" at="42,0,60,0">
        <var name="_context" id="5578424278096906891" />
      </scope>
      <unit id="7173407872093662879" at="61,0,63,0" name="jetbrains.mps.lang.editor.menus.contextAssistant.testLanguage.editor.Child_TransformationMenu$TransformationMenuPart_IncludeSubstituteMenu_qk1e79_a0" />
      <unit id="5578424278096906891" at="299,0,310,0" name="jetbrains.mps.lang.editor.menus.contextAssistant.testLanguage.editor.Child_TransformationMenu$TransformationMenuPart_IncludeMenu_qk1e79_f1" />
      <unit id="5578424278096906891" at="82,0,101,0" name="jetbrains.mps.lang.editor.menus.contextAssistant.testLanguage.editor.Child_TransformationMenu$TransformationMenuPart_Group_qk1e79_a1$TransformationMenuPart_Action_qk1e79_a0b$Item" />
      <unit id="5578424278096906891" at="240,0,259,0" name="jetbrains.mps.lang.editor.menus.contextAssistant.testLanguage.editor.Child_TransformationMenu$TransformationMenuPart_Group_qk1e79_d1$TransformationMenuPart_Action_qk1e79_b3b$Item" />
      <unit id="5578424278096906891" at="316,0,335,0" name="jetbrains.mps.lang.editor.menus.contextAssistant.testLanguage.editor.Child_TransformationMenu$TransformationMenuPart_Action_qk1e79_g1$Item" />
      <unit id="5578424278096906891" at="109,0,129,0" name="jetbrains.mps.lang.editor.menus.contextAssistant.testLanguage.editor.Child_TransformationMenu$TransformationMenuPart_Action_qk1e79_b1$Item" />
      <unit id="5578424278096906891" at="146,0,166,0" name="jetbrains.mps.lang.editor.menus.contextAssistant.testLanguage.editor.Child_TransformationMenu$TransformationMenuPart_SubMenu_qk1e79_c1$TransformationMenuPart_Action_qk1e79_a2b$Item" />
      <unit id="5578424278096906891" at="213,0,233,0" name="jetbrains.mps.lang.editor.menus.contextAssistant.testLanguage.editor.Child_TransformationMenu$TransformationMenuPart_Group_qk1e79_d1$TransformationMenuPart_Action_qk1e79_a3b$Item" />
      <unit id="5578424278096906891" at="277,0,297,0" name="jetbrains.mps.lang.editor.menus.contextAssistant.testLanguage.editor.Child_TransformationMenu$TransformationMenuPart_Group_qk1e79_e1$TransformationMenuPart_Action_qk1e79_a4b$Item" />
      <unit id="5578424278096906891" at="173,0,195,0" name="jetbrains.mps.lang.editor.menus.contextAssistant.testLanguage.editor.Child_TransformationMenu$TransformationMenuPart_SubMenu_qk1e79_c1$TransformationMenuPart_Action_qk1e79_b2b$Item" />
      <unit id="5578424278096906891" at="76,0,102,0" name="jetbrains.mps.lang.editor.menus.contextAssistant.testLanguage.editor.Child_TransformationMenu$TransformationMenuPart_Group_qk1e79_a1$TransformationMenuPart_Action_qk1e79_a0b" />
      <unit id="5578424278096906891" at="234,0,260,0" name="jetbrains.mps.lang.editor.menus.contextAssistant.testLanguage.editor.Child_TransformationMenu$TransformationMenuPart_Group_qk1e79_d1$TransformationMenuPart_Action_qk1e79_b3b" />
      <unit id="5578424278096906891" at="310,0,336,0" name="jetbrains.mps.lang.editor.menus.contextAssistant.testLanguage.editor.Child_TransformationMenu$TransformationMenuPart_Action_qk1e79_g1" />
      <unit id="5578424278096906891" at="103,0,130,0" name="jetbrains.mps.lang.editor.menus.contextAssistant.testLanguage.editor.Child_TransformationMenu$TransformationMenuPart_Action_qk1e79_b1" />
      <unit id="5578424278096906891" at="140,0,167,0" name="jetbrains.mps.lang.editor.menus.contextAssistant.testLanguage.editor.Child_TransformationMenu$TransformationMenuPart_SubMenu_qk1e79_c1$TransformationMenuPart_Action_qk1e79_a2b" />
      <unit id="5578424278096906891" at="207,0,234,0" name="jetbrains.mps.lang.editor.menus.contextAssistant.testLanguage.editor.Child_TransformationMenu$TransformationMenuPart_Group_qk1e79_d1$TransformationMenuPart_Action_qk1e79_a3b" />
      <unit id="5578424278096906891" at="271,0,298,0" name="jetbrains.mps.lang.editor.menus.contextAssistant.testLanguage.editor.Child_TransformationMenu$TransformationMenuPart_Group_qk1e79_e1$TransformationMenuPart_Action_qk1e79_a4b" />
      <unit id="5578424278096906891" at="167,0,196,0" name="jetbrains.mps.lang.editor.menus.contextAssistant.testLanguage.editor.Child_TransformationMenu$TransformationMenuPart_SubMenu_qk1e79_c1$TransformationMenuPart_Action_qk1e79_b2b" />
      <unit id="5578424278096906891" at="261,0,299,0" name="jetbrains.mps.lang.editor.menus.contextAssistant.testLanguage.editor.Child_TransformationMenu$TransformationMenuPart_Group_qk1e79_e1" />
      <unit id="5578424278096906891" at="63,0,103,0" name="jetbrains.mps.lang.editor.menus.contextAssistant.testLanguage.editor.Child_TransformationMenu$TransformationMenuPart_Group_qk1e79_a1" />
      <unit id="5578424278096906891" at="197,0,261,0" name="jetbrains.mps.lang.editor.menus.contextAssistant.testLanguage.editor.Child_TransformationMenu$TransformationMenuPart_Group_qk1e79_d1" />
      <unit id="5578424278096906891" at="130,0,197,0" name="jetbrains.mps.lang.editor.menus.contextAssistant.testLanguage.editor.Child_TransformationMenu$TransformationMenuPart_SubMenu_qk1e79_c1" />
      <unit id="5578424278096906891" at="35,0,337,0" name="jetbrains.mps.lang.editor.menus.contextAssistant.testLanguage.editor.Child_TransformationMenu" />
    </file>
  </root>
  <root nodeRef="r:0f1cfce5-1514-42b6-8353-156be9a116e3(jetbrains.mps.lang.editor.menus.contextAssistant.testLanguage.editor)/7253742591936243054">
    <file name="NamedMenu.java">
      <node id="7253742591936243054" at="27,0,28,0" concept="2" trace="myLocations" />
      <node id="7253742591936243054" at="29,67,30,63" concept="6" />
      <node id="7253742591936243054" at="35,124,36,156" concept="5" />
      <node id="7253742591936243054" at="37,135,38,74" concept="1" />
      <node id="7253742591936243054" at="38,74,39,77" concept="1" />
      <node id="7253742591936243054" at="39,77,40,74" concept="1" />
      <node id="7253742591936243054" at="42,173,43,74" concept="1" />
      <node id="7253742591936243054" at="43,74,44,77" concept="1" />
      <node id="7253742591936243054" at="44,77,45,74" concept="1" />
      <node id="7253742591936243054" at="46,5,47,18" concept="6" />
      <node id="7253742591936243054" at="52,84,53,81" concept="6" />
      <node id="7253742591936243054" at="57,0,58,0" concept="2" trace="_context" />
      <node id="7253742591936243054" at="59,55,60,27" concept="1" />
      <node id="1953791277760401716" at="65,50,66,23" concept="6" />
      <node id="1953791277760344767" at="70,52,71,175" concept="1" />
      <node id="8167429266953990310" at="76,70,77,39" concept="6" />
      <node id="7253742591936243054" at="82,57,83,114" concept="8" />
      <node id="7253742591936243054" at="87,134,88,96" concept="6" />
      <node id="7253742591936243054" at="92,87,93,35" concept="8" />
      <node id="1953791277760678139" at="97,70,98,36" concept="6" />
      <node id="7253742591936243054" at="104,84,105,81" concept="6" />
      <node id="7253742591936243054" at="109,0,110,0" concept="2" trace="_context" />
      <node id="7253742591936243054" at="111,55,112,27" concept="1" />
      <node id="7050984401975123236" at="117,50,118,39" concept="6" />
      <node id="7253742591936243054" at="59,0,62,0" concept="0" trace="Item#(Ljetbrains/mps/openapi/editor/menus/transformation/TransformationMenuContext;)V" />
      <node id="7253742591936243054" at="82,0,85,0" concept="0" trace="TransformationMenuPart_Intention_qsw3kc_b0#()V" />
      <node id="7253742591936243054" at="92,0,95,0" concept="0" trace="Item#(Ljetbrains/mps/openapi/editor/menus/transformation/TransformationMenuContext;Ljetbrains/mps/intentions/IntentionExecutable;)V" />
      <node id="7253742591936243054" at="111,0,114,0" concept="0" trace="Item#(Ljetbrains/mps/openapi/editor/menus/transformation/TransformationMenuContext;)V" />
      <node id="7253742591936243054" at="121,0,124,0" concept="4" trace="execute#(Ljava/lang/String;)V" />
      <node id="7253742591936243054" at="28,0,32,0" concept="4" trace="isApplicableToLocation#(Ljava/lang/String;)Z" />
      <node id="7253742591936243054" at="51,0,55,0" concept="4" trace="createItem#(Ljetbrains/mps/openapi/editor/menus/transformation/TransformationMenuContext;)Ljetbrains/mps/openapi/editor/menus/transformation/TransformationMenuItem;" />
      <node id="7253742591936243054" at="69,0,73,0" concept="4" trace="execute#(Ljava/lang/String;)V" />
      <node id="7253742591936243054" at="75,0,79,0" concept="4" trace="getShortDescriptionText#(Ljava/lang/String;)Ljava/lang/String;" />
      <node id="7253742591936243054" at="86,0,90,0" concept="4" trace="createItem#(Ljetbrains/mps/openapi/editor/menus/transformation/TransformationMenuContext;Ljetbrains/mps/intentions/IntentionExecutable;)Ljetbrains/mps/openapi/editor/menus/transformation/TransformationMenuItem;" />
      <node id="7253742591936243054" at="96,0,100,0" concept="4" trace="getShortDescriptionText#(Ljava/lang/String;)Ljava/lang/String;" />
      <node id="7253742591936243054" at="103,0,107,0" concept="4" trace="createItem#(Ljetbrains/mps/openapi/editor/menus/transformation/TransformationMenuContext;)Ljetbrains/mps/openapi/editor/menus/transformation/TransformationMenuItem;" />
      <node id="7253742591936243054" at="36,156,41,5" concept="3" />
      <node id="7253742591936243054" at="41,5,46,5" concept="3" />
      <node id="7253742591936243054" at="63,0,68,0" concept="4" trace="getLabelText#(Ljava/lang/String;)Ljava/lang/String;" />
      <node id="7253742591936243054" at="115,0,120,0" concept="4" trace="getLabelText#(Ljava/lang/String;)Ljava/lang/String;" />
      <node id="7253742591936243054" at="33,0,49,0" concept="4" trace="getParts#(Ljetbrains/mps/openapi/editor/menus/transformation/TransformationMenuContext;)Ljava/util/List;" />
      <scope id="7050984401975123159" at="122,52,122,52" />
      <scope id="7253742591936243054" at="29,67,30,63" />
      <scope id="7253742591936243054" at="52,84,53,81" />
      <scope id="7253742591936243054" at="59,55,60,27" />
      <scope id="9139282140827950978" at="65,50,66,23" />
      <scope id="9139282140827950982" at="70,52,71,175" />
      <scope id="1953791277760402527" at="76,70,77,39" />
      <scope id="7253742591936243054" at="82,57,83,114" />
      <scope id="7253742591936243054" at="87,134,88,96" />
      <scope id="7253742591936243054" at="92,87,93,35" />
      <scope id="1953791277760677413" at="97,70,98,36" />
      <scope id="7253742591936243054" at="104,84,105,81" />
      <scope id="7253742591936243054" at="111,55,112,27" />
      <scope id="7050984401975123155" at="117,50,118,39" />
      <scope id="7253742591936243054" at="37,135,40,74" />
      <scope id="7253742591936243054" at="42,173,45,74" />
      <scope id="7253742591936243054" at="59,0,62,0">
        <var name="context" id="7253742591936243054" />
      </scope>
      <scope id="7253742591936243054" at="82,0,85,0" />
      <scope id="7253742591936243054" at="92,0,95,0">
        <var name="context" id="7253742591936243054" />
        <var name="executable" id="7253742591936243054" />
      </scope>
      <scope id="7253742591936243054" at="111,0,114,0">
        <var name="context" id="7253742591936243054" />
      </scope>
      <scope id="7253742591936243054" at="121,0,124,0">
        <var name="pattern" id="7253742591936243054" />
      </scope>
      <scope id="7253742591936243054" at="28,0,32,0">
        <var name="location" id="7253742591936243054" />
      </scope>
      <scope id="7253742591936243054" at="51,0,55,0">
        <var name="context" id="7253742591936243054" />
      </scope>
      <scope id="7253742591936243054" at="69,0,73,0">
        <var name="pattern" id="7253742591936243054" />
      </scope>
      <scope id="7253742591936243054" at="75,0,79,0">
        <var name="pattern" id="7253742591936243054" />
      </scope>
      <scope id="7253742591936243054" at="86,0,90,0">
        <var name="context" id="7253742591936243054" />
        <var name="executable" id="7253742591936243054" />
      </scope>
      <scope id="7253742591936243054" at="96,0,100,0">
        <var name="pattern" id="7253742591936243054" />
      </scope>
      <scope id="7253742591936243054" at="103,0,107,0">
        <var name="context" id="7253742591936243054" />
      </scope>
      <scope id="7253742591936243054" at="63,0,68,0">
        <var name="pattern" id="7253742591936243054" />
      </scope>
      <scope id="7253742591936243054" at="115,0,120,0">
        <var name="pattern" id="7253742591936243054" />
      </scope>
      <scope id="7253742591936243054" at="35,124,47,18">
        <var name="result" id="7253742591936243054" />
      </scope>
      <scope id="7253742591936243054" at="33,0,49,0">
        <var name="_context" id="7253742591936243054" />
      </scope>
      <unit id="7253742591936243054" at="91,0,101,0" name="jetbrains.mps.lang.editor.menus.contextAssistant.testLanguage.editor.NamedMenu$TransformationMenuPart_Intention_qsw3kc_b0$Item" />
      <unit id="7253742591936243054" at="108,0,127,0" name="jetbrains.mps.lang.editor.menus.contextAssistant.testLanguage.editor.NamedMenu$TransformationMenuPart_Action_qsw3kc_c0$Item" />
      <unit id="7253742591936243054" at="81,0,102,0" name="jetbrains.mps.lang.editor.menus.contextAssistant.testLanguage.editor.NamedMenu$TransformationMenuPart_Intention_qsw3kc_b0" />
      <unit id="7253742591936243054" at="56,0,80,0" name="jetbrains.mps.lang.editor.menus.contextAssistant.testLanguage.editor.NamedMenu$TransformationMenuPart_Action_qsw3kc_a0$Item" />
      <unit id="7253742591936243054" at="102,0,128,0" name="jetbrains.mps.lang.editor.menus.contextAssistant.testLanguage.editor.NamedMenu$TransformationMenuPart_Action_qsw3kc_c0" />
      <unit id="7253742591936243054" at="50,0,81,0" name="jetbrains.mps.lang.editor.menus.contextAssistant.testLanguage.editor.NamedMenu$TransformationMenuPart_Action_qsw3kc_a0" />
      <unit id="7253742591936243054" at="26,0,129,0" name="jetbrains.mps.lang.editor.menus.contextAssistant.testLanguage.editor.NamedMenu" />
    </file>
  </root>
  <root nodeRef="r:0f1cfce5-1514-42b6-8353-156be9a116e3(jetbrains.mps.lang.editor.menus.contextAssistant.testLanguage.editor)/9025427969322494564">
    <file name="OtherSubconceptOfChild_Editor.java">
      <node id="9025427969322494564" at="11,79,12,88" concept="6" />
      <node id="9025427969322494564" at="11,0,14,0" concept="4" trace="createEditorCell#(Ljetbrains/mps/openapi/editor/EditorContext;Lorg/jetbrains/mps/openapi/model/SNode;)Ljetbrains/mps/openapi/editor/cells/EditorCell;" />
      <scope id="9025427969322494564" at="11,79,12,88" />
      <scope id="9025427969322494564" at="11,0,14,0">
        <var name="editorContext" id="9025427969322494564" />
        <var name="node" id="9025427969322494564" />
      </scope>
      <unit id="9025427969322494564" at="10,0,15,0" name="jetbrains.mps.lang.editor.menus.contextAssistant.testLanguage.editor.OtherSubconceptOfChild_Editor" />
    </file>
    <file name="OtherSubconceptOfChild_EditorBuilder_a.java">
      <node id="9025427969322494564" at="16,102,17,19" concept="8" />
      <node id="9025427969322494564" at="17,19,18,18" concept="1" />
      <node id="9025427969322494564" at="23,26,24,18" concept="6" />
      <node id="9025427969322494564" at="27,39,28,37" concept="6" />
      <node id="9025427969322494566" at="31,48,32,118" concept="5" />
      <node id="9025427969322494566" at="32,118,33,46" concept="1" />
      <node id="9025427969322494566" at="33,46,34,28" concept="1" />
      <node id="9025427969322494566" at="34,28,35,65" concept="1" />
      <node id="9025427969322494566" at="35,65,36,34" concept="1" />
      <node id="9025427969322494566" at="36,34,37,22" concept="6" />
      <node id="9025427969322494564" at="13,0,15,0" concept="2" trace="myNode" />
      <node id="9025427969322494564" at="27,0,30,0" concept="4" trace="createCell#()Ljetbrains/mps/openapi/editor/cells/EditorCell;" />
      <node id="9025427969322494564" at="16,0,20,0" concept="0" trace="OtherSubconceptOfChild_EditorBuilder_a#(Ljetbrains/mps/openapi/editor/EditorContext;Lorg/jetbrains/mps/openapi/model/SNode;)V" />
      <node id="9025427969322494564" at="21,0,26,0" concept="4" trace="getNode#()Lorg/jetbrains/mps/openapi/model/SNode;" />
      <node id="9025427969322494566" at="31,0,39,0" concept="4" trace="createConstant_g3dzsf_a#()Ljetbrains/mps/openapi/editor/cells/EditorCell;" />
      <scope id="9025427969322494564" at="23,26,24,18" />
      <scope id="9025427969322494564" at="27,39,28,37" />
      <scope id="9025427969322494564" at="16,102,18,18" />
      <scope id="9025427969322494564" at="27,0,30,0" />
      <scope id="9025427969322494564" at="16,0,20,0">
        <var name="context" id="9025427969322494564" />
        <var name="node" id="9025427969322494564" />
      </scope>
      <scope id="9025427969322494564" at="21,0,26,0" />
      <scope id="9025427969322494566" at="31,48,37,22">
        <var name="editorCell" id="9025427969322494566" />
      </scope>
      <scope id="9025427969322494566" at="31,0,39,0" />
      <unit id="9025427969322494564" at="12,0,40,0" name="jetbrains.mps.lang.editor.menus.contextAssistant.testLanguage.editor.OtherSubconceptOfChild_EditorBuilder_a" />
    </file>
  </root>
</debug-info>
<|MERGE_RESOLUTION|>--- conflicted
+++ resolved
@@ -38,7 +38,6 @@
   </root>
   <root nodeRef="r:0f1cfce5-1514-42b6-8353-156be9a116e3(jetbrains.mps.lang.editor.menus.contextAssistant.testLanguage.editor)/1966322953445238752">
     <file name="SubconceptOfChild_Editor.java">
-<<<<<<< HEAD
       <node id="1966322953445238752" at="11,79,12,83" concept="6" />
       <node id="1966322953445238752" at="11,0,14,0" concept="4" trace="createEditorCell#(Ljetbrains/mps/openapi/editor/EditorContext;Lorg/jetbrains/mps/openapi/model/SNode;)Ljetbrains/mps/openapi/editor/cells/EditorCell;" />
       <scope id="1966322953445238752" at="11,79,12,83" />
@@ -72,53 +71,21 @@
       <node id="3961072808176389807" at="55,63,56,42" concept="1" />
       <node id="3961072808176389807" at="56,42,57,73" concept="1" />
       <node id="3961072808176389807" at="57,73,58,57" concept="5" />
-      <node id="3961072808176389807" at="58,57,59,59" concept="5" />
-      <node id="3961072808176389807" at="60,35,61,87" concept="5" />
-      <node id="3961072808176389807" at="61,87,62,94" concept="6" />
-      <node id="3961072808176389807" at="63,10,64,22" concept="6" />
+      <node id="3961072808176389807" at="59,35,60,87" concept="5" />
+      <node id="3961072808176389807" at="60,87,61,112" concept="6" />
+      <node id="3961072808176389807" at="62,10,63,22" concept="6" />
       <node id="1966322953445238752" at="17,0,19,0" concept="2" trace="myNode" />
       <node id="1966322953445238752" at="31,0,34,0" concept="4" trace="createCell#()Ljetbrains/mps/openapi/editor/cells/EditorCell;" />
       <node id="1966322953445238752" at="20,0,24,0" concept="0" trace="SubconceptOfChild_EditorBuilder_a#(Ljetbrains/mps/openapi/editor/EditorContext;Lorg/jetbrains/mps/openapi/model/SNode;)V" />
       <node id="1966322953445238752" at="25,0,30,0" concept="4" trace="getNode#()Lorg/jetbrains/mps/openapi/model/SNode;" />
-      <node id="3961072808176389807" at="59,59,64,22" concept="3" />
+      <node id="3961072808176389807" at="58,57,63,22" concept="3" />
       <node id="1966322953445238754" at="44,0,50,0" concept="4" trace="createConstant_p198tz_a0#()Ljetbrains/mps/openapi/editor/cells/EditorCell;" />
       <node id="1966322953445238752" at="35,0,44,0" concept="4" trace="createCollection_p198tz_a#()Ljetbrains/mps/openapi/editor/cells/EditorCell;" />
-      <node id="3961072808176389807" at="50,0,66,0" concept="4" trace="createProperty_p198tz_b0#()Ljetbrains/mps/openapi/editor/cells/EditorCell;" />
+      <node id="3961072808176389807" at="50,0,65,0" concept="4" trace="createProperty_p198tz_b0#()Ljetbrains/mps/openapi/editor/cells/EditorCell;" />
       <scope id="1966322953445238752" at="27,26,28,18" />
       <scope id="1966322953445238752" at="31,39,32,39" />
       <scope id="1966322953445238752" at="20,97,22,18" />
-      <scope id="3961072808176389807" at="60,35,62,94">
-=======
-      <node id="1966322953445238752" at="16,79,17,63" concept="6" />
-      <node id="1966322953445238752" at="19,89,20,96" concept="5" />
-      <node id="1966322953445238752" at="20,96,21,48" concept="1" />
-      <node id="1966322953445238752" at="21,48,22,28" concept="1" />
-      <node id="1966322953445238752" at="22,28,23,81" concept="1" />
-      <node id="1966322953445238752" at="23,81,24,81" concept="1" />
-      <node id="1966322953445238752" at="24,81,25,22" concept="6" />
-      <node id="1966322953445238754" at="27,88,28,105" concept="5" />
-      <node id="1966322953445238754" at="28,105,29,47" concept="1" />
-      <node id="1966322953445238754" at="29,47,30,34" concept="1" />
-      <node id="1966322953445238754" at="30,34,31,22" concept="6" />
-      <node id="3961072808176389807" at="33,88,34,82" concept="5" />
-      <node id="3961072808176389807" at="34,82,35,29" concept="1" />
-      <node id="3961072808176389807" at="35,29,36,42" concept="1" />
-      <node id="3961072808176389807" at="36,42,37,26" concept="5" />
-      <node id="3961072808176389807" at="37,26,38,58" concept="1" />
-      <node id="3961072808176389807" at="38,58,39,42" concept="1" />
-      <node id="3961072808176389807" at="39,42,40,73" concept="1" />
-      <node id="3961072808176389807" at="40,73,41,57" concept="5" />
-      <node id="3961072808176389807" at="42,35,43,82" concept="5" />
-      <node id="3961072808176389807" at="43,82,44,112" concept="6" />
-      <node id="3961072808176389807" at="45,10,46,22" concept="6" />
-      <node id="1966322953445238752" at="16,0,19,0" concept="4" trace="createEditorCell#(Ljetbrains/mps/openapi/editor/EditorContext;Lorg/jetbrains/mps/openapi/model/SNode;)Ljetbrains/mps/openapi/editor/cells/EditorCell;" />
-      <node id="3961072808176389807" at="41,57,46,22" concept="3" />
-      <node id="1966322953445238754" at="27,0,33,0" concept="4" trace="createConstant_p198tz_a0#(Ljetbrains/mps/openapi/editor/EditorContext;Lorg/jetbrains/mps/openapi/model/SNode;)Ljetbrains/mps/openapi/editor/cells/EditorCell;" />
-      <node id="1966322953445238752" at="19,0,27,0" concept="4" trace="createCollection_p198tz_a#(Ljetbrains/mps/openapi/editor/EditorContext;Lorg/jetbrains/mps/openapi/model/SNode;)Ljetbrains/mps/openapi/editor/cells/EditorCell;" />
-      <node id="3961072808176389807" at="33,0,48,0" concept="4" trace="createProperty_p198tz_b0#(Ljetbrains/mps/openapi/editor/EditorContext;Lorg/jetbrains/mps/openapi/model/SNode;)Ljetbrains/mps/openapi/editor/cells/EditorCell;" />
-      <scope id="1966322953445238752" at="16,79,17,63" />
-      <scope id="3961072808176389807" at="42,35,44,112">
->>>>>>> bd830ede
+      <scope id="3961072808176389807" at="59,35,61,112">
         <var name="manager" id="3961072808176389807" />
       </scope>
       <scope id="1966322953445238752" at="31,0,34,0" />
@@ -134,34 +101,14 @@
       <scope id="1966322953445238752" at="35,50,42,22">
         <var name="editorCell" id="1966322953445238752" />
       </scope>
-<<<<<<< HEAD
       <scope id="1966322953445238752" at="35,0,44,0" />
-      <scope id="3961072808176389807" at="50,49,64,22">
-=======
-      <scope id="1966322953445238754" at="27,0,33,0">
-        <var name="editorContext" id="1966322953445238754" />
-        <var name="node" id="1966322953445238754" />
-      </scope>
-      <scope id="1966322953445238752" at="19,0,27,0">
-        <var name="editorContext" id="1966322953445238752" />
-        <var name="node" id="1966322953445238752" />
-      </scope>
-      <scope id="3961072808176389807" at="33,88,46,22">
->>>>>>> bd830ede
+      <scope id="3961072808176389807" at="50,49,63,22">
         <var name="attributeConcept" id="3961072808176389807" />
         <var name="editorCell" id="3961072808176389807" />
         <var name="provider" id="3961072808176389807" />
       </scope>
-<<<<<<< HEAD
-      <scope id="3961072808176389807" at="50,0,66,0" />
-      <unit id="1966322953445238752" at="16,0,67,0" name="jetbrains.mps.lang.editor.menus.contextAssistant.testLanguage.editor.SubconceptOfChild_EditorBuilder_a" />
-=======
-      <scope id="3961072808176389807" at="33,0,48,0">
-        <var name="editorContext" id="3961072808176389807" />
-        <var name="node" id="3961072808176389807" />
-      </scope>
-      <unit id="1966322953445238752" at="15,0,49,0" name="jetbrains.mps.lang.editor.menus.contextAssistant.testLanguage.editor.SubconceptOfChild_Editor" />
->>>>>>> bd830ede
+      <scope id="3961072808176389807" at="50,0,65,0" />
+      <unit id="1966322953445238752" at="16,0,66,0" name="jetbrains.mps.lang.editor.menus.contextAssistant.testLanguage.editor.SubconceptOfChild_EditorBuilder_a" />
     </file>
   </root>
   <root nodeRef="r:0f1cfce5-1514-42b6-8353-156be9a116e3(jetbrains.mps.lang.editor.menus.contextAssistant.testLanguage.editor)/4202667662394486071">
@@ -260,7 +207,6 @@
   </root>
   <root nodeRef="r:0f1cfce5-1514-42b6-8353-156be9a116e3(jetbrains.mps.lang.editor.menus.contextAssistant.testLanguage.editor)/5578424278096849461">
     <file name="Child_Editor.java">
-<<<<<<< HEAD
       <node id="5578424278096849461" at="11,79,12,71" concept="6" />
       <node id="5578424278096849461" at="11,0,14,0" concept="4" trace="createEditorCell#(Ljetbrains/mps/openapi/editor/EditorContext;Lorg/jetbrains/mps/openapi/model/SNode;)Ljetbrains/mps/openapi/editor/cells/EditorCell;" />
       <scope id="5578424278096849461" at="11,79,12,71" />
@@ -294,87 +240,38 @@
       <node id="5578424278096849466" at="59,63,60,42" concept="1" />
       <node id="5578424278096849466" at="60,42,61,73" concept="1" />
       <node id="5578424278096849466" at="61,73,62,57" concept="5" />
-      <node id="5578424278096849466" at="62,57,63,59" concept="5" />
-      <node id="5578424278096849466" at="64,35,65,87" concept="5" />
-      <node id="5578424278096849466" at="65,87,66,94" concept="6" />
-      <node id="5578424278096849466" at="67,10,68,22" concept="6" />
-      <node id="7050984401974939622" at="70,49,71,111" concept="5" />
-      <node id="7050984401974939622" at="71,111,72,47" concept="1" />
-      <node id="7050984401974939622" at="72,47,73,401" concept="1" />
-      <node id="7050984401974939622" at="73,401,74,34" concept="1" />
-      <node id="7050984401974939622" at="74,34,75,71" concept="1" />
-      <node id="7050984401974939622" at="75,71,76,22" concept="6" />
-      <node id="4963668157153589998" at="78,49,79,115" concept="5" />
-      <node id="4963668157153589998" at="79,115,80,47" concept="1" />
-      <node id="4963668157153589998" at="80,47,81,401" concept="1" />
-      <node id="4963668157153589998" at="81,401,82,34" concept="1" />
-      <node id="4963668157153589998" at="82,34,83,71" concept="1" />
-      <node id="4963668157153589998" at="83,71,84,22" concept="6" />
+      <node id="5578424278096849466" at="63,35,64,87" concept="5" />
+      <node id="5578424278096849466" at="64,87,65,112" concept="6" />
+      <node id="5578424278096849466" at="66,10,67,22" concept="6" />
+      <node id="7050984401974939622" at="69,49,70,111" concept="5" />
+      <node id="7050984401974939622" at="70,111,71,47" concept="1" />
+      <node id="7050984401974939622" at="71,47,72,401" concept="1" />
+      <node id="7050984401974939622" at="72,401,73,34" concept="1" />
+      <node id="7050984401974939622" at="73,34,74,71" concept="1" />
+      <node id="7050984401974939622" at="74,71,75,22" concept="6" />
+      <node id="4963668157153589998" at="77,49,78,115" concept="5" />
+      <node id="4963668157153589998" at="78,115,79,47" concept="1" />
+      <node id="4963668157153589998" at="79,47,80,401" concept="1" />
+      <node id="4963668157153589998" at="80,401,81,34" concept="1" />
+      <node id="4963668157153589998" at="81,34,82,71" concept="1" />
+      <node id="4963668157153589998" at="82,71,83,22" concept="6" />
       <node id="5578424278096849461" at="21,0,23,0" concept="2" trace="myNode" />
       <node id="5578424278096849461" at="35,0,38,0" concept="4" trace="createCell#()Ljetbrains/mps/openapi/editor/cells/EditorCell;" />
       <node id="5578424278096849461" at="24,0,28,0" concept="0" trace="Child_EditorBuilder_a#(Ljetbrains/mps/openapi/editor/EditorContext;Lorg/jetbrains/mps/openapi/model/SNode;)V" />
       <node id="5578424278096849486" at="50,0,54,0" concept="4" trace="createComponent_xbt7a0_a0#()Ljetbrains/mps/openapi/editor/cells/EditorCell;" />
       <node id="5578424278096849461" at="29,0,34,0" concept="4" trace="getNode#()Lorg/jetbrains/mps/openapi/model/SNode;" />
-      <node id="5578424278096849466" at="63,59,68,22" concept="3" />
-      <node id="7050984401974939622" at="70,0,78,0" concept="4" trace="createConstant_xbt7a0_c0#()Ljetbrains/mps/openapi/editor/cells/EditorCell;" />
-      <node id="4963668157153589998" at="78,0,86,0" concept="4" trace="createConstant_xbt7a0_d0#()Ljetbrains/mps/openapi/editor/cells/EditorCell;" />
+      <node id="5578424278096849466" at="62,57,67,22" concept="3" />
+      <node id="7050984401974939622" at="69,0,77,0" concept="4" trace="createConstant_xbt7a0_c0#()Ljetbrains/mps/openapi/editor/cells/EditorCell;" />
+      <node id="4963668157153589998" at="77,0,85,0" concept="4" trace="createConstant_xbt7a0_d0#()Ljetbrains/mps/openapi/editor/cells/EditorCell;" />
       <node id="5578424278096849461" at="39,0,50,0" concept="4" trace="createCollection_xbt7a0_a#()Ljetbrains/mps/openapi/editor/cells/EditorCell;" />
-      <node id="5578424278096849466" at="54,0,70,0" concept="4" trace="createProperty_xbt7a0_b0#()Ljetbrains/mps/openapi/editor/cells/EditorCell;" />
+      <node id="5578424278096849466" at="54,0,69,0" concept="4" trace="createProperty_xbt7a0_b0#()Ljetbrains/mps/openapi/editor/cells/EditorCell;" />
       <scope id="5578424278096849461" at="31,26,32,18" />
       <scope id="5578424278096849461" at="35,39,36,39" />
       <scope id="5578424278096849461" at="24,85,26,18" />
       <scope id="5578424278096849486" at="50,50,52,22">
         <var name="editorCell" id="5578424278096849486" />
       </scope>
-      <scope id="5578424278096849466" at="64,35,66,94">
-=======
-      <node id="5578424278096849461" at="20,79,21,63" concept="6" />
-      <node id="5578424278096849461" at="23,89,24,96" concept="5" />
-      <node id="5578424278096849461" at="24,96,25,48" concept="1" />
-      <node id="5578424278096849461" at="25,48,26,28" concept="1" />
-      <node id="5578424278096849461" at="26,28,27,82" concept="1" />
-      <node id="5578424278096849461" at="27,82,28,81" concept="1" />
-      <node id="5578424278096849461" at="28,81,29,81" concept="1" />
-      <node id="5578424278096849461" at="29,81,30,81" concept="1" />
-      <node id="5578424278096849461" at="30,81,31,22" concept="6" />
-      <node id="5578424278096849486" at="33,89,34,131" concept="5" />
-      <node id="5578424278096849486" at="34,131,35,22" concept="6" />
-      <node id="5578424278096849466" at="37,88,38,82" concept="5" />
-      <node id="5578424278096849466" at="38,82,39,29" concept="1" />
-      <node id="5578424278096849466" at="39,29,40,42" concept="1" />
-      <node id="5578424278096849466" at="40,42,41,26" concept="5" />
-      <node id="5578424278096849466" at="41,26,42,58" concept="1" />
-      <node id="5578424278096849466" at="42,58,43,42" concept="1" />
-      <node id="5578424278096849466" at="43,42,44,73" concept="1" />
-      <node id="5578424278096849466" at="44,73,45,57" concept="5" />
-      <node id="5578424278096849466" at="46,35,47,82" concept="5" />
-      <node id="5578424278096849466" at="47,82,48,112" concept="6" />
-      <node id="5578424278096849466" at="49,10,50,22" concept="6" />
-      <node id="7050984401974939622" at="52,88,53,104" concept="5" />
-      <node id="7050984401974939622" at="53,104,54,47" concept="1" />
-      <node id="7050984401974939622" at="54,47,55,396" concept="1" />
-      <node id="7050984401974939622" at="55,396,56,34" concept="1" />
-      <node id="7050984401974939622" at="56,34,57,71" concept="1" />
-      <node id="7050984401974939622" at="57,71,58,22" concept="6" />
-      <node id="4963668157153589998" at="60,88,61,108" concept="5" />
-      <node id="4963668157153589998" at="61,108,62,47" concept="1" />
-      <node id="4963668157153589998" at="62,47,63,396" concept="1" />
-      <node id="4963668157153589998" at="63,396,64,34" concept="1" />
-      <node id="4963668157153589998" at="64,34,65,71" concept="1" />
-      <node id="4963668157153589998" at="65,71,66,22" concept="6" />
-      <node id="5578424278096849461" at="20,0,23,0" concept="4" trace="createEditorCell#(Ljetbrains/mps/openapi/editor/EditorContext;Lorg/jetbrains/mps/openapi/model/SNode;)Ljetbrains/mps/openapi/editor/cells/EditorCell;" />
-      <node id="5578424278096849486" at="33,0,37,0" concept="4" trace="createComponent_xbt7a0_a0#(Ljetbrains/mps/openapi/editor/EditorContext;Lorg/jetbrains/mps/openapi/model/SNode;)Ljetbrains/mps/openapi/editor/cells/EditorCell;" />
-      <node id="5578424278096849466" at="45,57,50,22" concept="3" />
-      <node id="7050984401974939622" at="52,0,60,0" concept="4" trace="createConstant_xbt7a0_c0#(Ljetbrains/mps/openapi/editor/EditorContext;Lorg/jetbrains/mps/openapi/model/SNode;)Ljetbrains/mps/openapi/editor/cells/EditorCell;" />
-      <node id="4963668157153589998" at="60,0,68,0" concept="4" trace="createConstant_xbt7a0_d0#(Ljetbrains/mps/openapi/editor/EditorContext;Lorg/jetbrains/mps/openapi/model/SNode;)Ljetbrains/mps/openapi/editor/cells/EditorCell;" />
-      <node id="5578424278096849461" at="23,0,33,0" concept="4" trace="createCollection_xbt7a0_a#(Ljetbrains/mps/openapi/editor/EditorContext;Lorg/jetbrains/mps/openapi/model/SNode;)Ljetbrains/mps/openapi/editor/cells/EditorCell;" />
-      <node id="5578424278096849466" at="37,0,52,0" concept="4" trace="createProperty_xbt7a0_b0#(Ljetbrains/mps/openapi/editor/EditorContext;Lorg/jetbrains/mps/openapi/model/SNode;)Ljetbrains/mps/openapi/editor/cells/EditorCell;" />
-      <scope id="5578424278096849461" at="20,79,21,63" />
-      <scope id="5578424278096849486" at="33,89,35,22">
-        <var name="editorCell" id="5578424278096849486" />
-      </scope>
-      <scope id="5578424278096849466" at="46,35,48,112">
->>>>>>> bd830ede
+      <scope id="5578424278096849466" at="63,35,65,112">
         <var name="manager" id="5578424278096849466" />
       </scope>
       <scope id="5578424278096849461" at="35,0,38,0" />
@@ -382,67 +279,31 @@
         <var name="context" id="5578424278096849461" />
         <var name="node" id="5578424278096849461" />
       </scope>
-<<<<<<< HEAD
       <scope id="5578424278096849486" at="50,0,54,0" />
       <scope id="5578424278096849461" at="29,0,34,0" />
-      <scope id="7050984401974939622" at="70,49,76,22">
+      <scope id="7050984401974939622" at="69,49,75,22">
         <var name="editorCell" id="7050984401974939622" />
       </scope>
-      <scope id="4963668157153589998" at="78,49,84,22">
-=======
-      <scope id="5578424278096849486" at="33,0,37,0">
-        <var name="editorContext" id="5578424278096849486" />
-        <var name="node" id="5578424278096849486" />
-      </scope>
-      <scope id="7050984401974939622" at="52,88,58,22">
-        <var name="editorCell" id="7050984401974939622" />
-      </scope>
-      <scope id="4963668157153589998" at="60,88,66,22">
->>>>>>> bd830ede
+      <scope id="4963668157153589998" at="77,49,83,22">
         <var name="editorCell" id="4963668157153589998" />
       </scope>
-      <scope id="7050984401974939622" at="70,0,78,0" />
-      <scope id="4963668157153589998" at="78,0,86,0" />
+      <scope id="7050984401974939622" at="69,0,77,0" />
+      <scope id="4963668157153589998" at="77,0,85,0" />
       <scope id="5578424278096849461" at="39,50,48,22">
         <var name="editorCell" id="5578424278096849461" />
       </scope>
-<<<<<<< HEAD
       <scope id="5578424278096849461" at="39,0,50,0" />
-      <scope id="5578424278096849466" at="54,49,68,22">
-=======
-      <scope id="7050984401974939622" at="52,0,60,0">
-        <var name="editorContext" id="7050984401974939622" />
-        <var name="node" id="7050984401974939622" />
-      </scope>
-      <scope id="4963668157153589998" at="60,0,68,0">
-        <var name="editorContext" id="4963668157153589998" />
-        <var name="node" id="4963668157153589998" />
-      </scope>
-      <scope id="5578424278096849461" at="23,0,33,0">
-        <var name="editorContext" id="5578424278096849461" />
-        <var name="node" id="5578424278096849461" />
-      </scope>
-      <scope id="5578424278096849466" at="37,88,50,22">
->>>>>>> bd830ede
+      <scope id="5578424278096849466" at="54,49,67,22">
         <var name="attributeConcept" id="5578424278096849466" />
         <var name="editorCell" id="5578424278096849466" />
         <var name="provider" id="5578424278096849466" />
       </scope>
-<<<<<<< HEAD
-      <scope id="5578424278096849466" at="54,0,70,0" />
-      <unit id="5578424278096849461" at="20,0,87,0" name="jetbrains.mps.lang.editor.menus.contextAssistant.testLanguage.editor.Child_EditorBuilder_a" />
-=======
-      <scope id="5578424278096849466" at="37,0,52,0">
-        <var name="editorContext" id="5578424278096849466" />
-        <var name="node" id="5578424278096849466" />
-      </scope>
-      <unit id="5578424278096849461" at="19,0,69,0" name="jetbrains.mps.lang.editor.menus.contextAssistant.testLanguage.editor.Child_Editor" />
->>>>>>> bd830ede
+      <scope id="5578424278096849466" at="54,0,69,0" />
+      <unit id="5578424278096849461" at="20,0,86,0" name="jetbrains.mps.lang.editor.menus.contextAssistant.testLanguage.editor.Child_EditorBuilder_a" />
     </file>
   </root>
   <root nodeRef="r:0f1cfce5-1514-42b6-8353-156be9a116e3(jetbrains.mps.lang.editor.menus.contextAssistant.testLanguage.editor)/5578424278096876723">
     <file name="Parent_Editor.java">
-<<<<<<< HEAD
       <node id="5578424278096876723" at="11,79,12,72" concept="6" />
       <node id="5578424278096876723" at="11,0,14,0" concept="4" trace="createEditorCell#(Ljetbrains/mps/openapi/editor/EditorContext;Lorg/jetbrains/mps/openapi/model/SNode;)Ljetbrains/mps/openapi/editor/cells/EditorCell;" />
       <scope id="5578424278096876723" at="11,79,12,72" />
@@ -483,326 +344,157 @@
       <node id="5578424278096956248" at="84,63,85,42" concept="1" />
       <node id="5578424278096956248" at="85,42,86,73" concept="1" />
       <node id="5578424278096956248" at="86,73,87,57" concept="5" />
-      <node id="5578424278096956248" at="87,57,88,59" concept="5" />
-      <node id="5578424278096956248" at="89,35,90,87" concept="5" />
-      <node id="5578424278096956248" at="90,87,91,94" concept="6" />
-      <node id="5578424278096956248" at="92,10,93,22" concept="6" />
-      <node id="5578424278096906878" at="95,49,96,94" concept="5" />
-      <node id="5578424278096906878" at="96,94,97,47" concept="1" />
-      <node id="5578424278096906878" at="97,47,98,34" concept="1" />
-      <node id="5578424278096906878" at="98,34,99,22" concept="6" />
-      <node id="5578424278096876723" at="101,50,102,106" concept="5" />
-      <node id="5578424278096876723" at="102,106,103,48" concept="1" />
-      <node id="5578424278096876723" at="103,48,104,59" concept="1" />
-      <node id="5578424278096876723" at="104,59,105,59" concept="1" />
-      <node id="5578424278096876723" at="105,59,106,22" concept="6" />
-      <node id="5578424278096973080" at="108,51,109,85" concept="5" />
-      <node id="5578424278096973080" at="109,85,110,22" concept="6" />
-      <node id="5578424278096876723" at="112,51,113,104" concept="5" />
-      <node id="5578424278096876723" at="113,104,114,49" concept="1" />
-      <node id="5578424278096876723" at="114,49,115,61" concept="1" />
-      <node id="5578424278096876723" at="115,61,116,66" concept="1" />
-      <node id="5578424278096876723" at="116,66,117,22" concept="6" />
-      <node id="5578424278096876723" at="119,53,120,136" concept="5" />
-      <node id="5578424278096876723" at="120,136,121,93" concept="5" />
-      <node id="5578424278096876723" at="121,93,122,49" concept="1" />
-      <node id="5578424278096876723" at="122,49,123,49" concept="1" />
-      <node id="5578424278096876723" at="123,49,124,22" concept="6" />
-      <node id="5578424278096876723" at="127,101,128,50" concept="8" />
-      <node id="5578424278096876723" at="130,66,131,93" concept="6" />
-      <node id="5578424278096876723" at="133,57,134,65" concept="5" />
-      <node id="5578424278096876723" at="134,65,135,58" concept="1" />
-      <node id="5578424278096876723" at="135,58,136,25" concept="6" />
-      <node id="5578424278096876723" at="138,41,139,34" concept="5" />
-      <node id="5578424278096876723" at="139,34,140,47" concept="1" />
-      <node id="5578424278096876723" at="140,47,141,49" concept="1" />
-      <node id="5578424278096876723" at="141,49,142,23" concept="6" />
-      <node id="5578424278096876723" at="145,96,146,134" concept="1" />
-      <node id="5578424278096876723" at="147,34,148,142" concept="1" />
-      <node id="5578424278096876723" at="148,142,149,146" concept="1" />
-      <node id="5578424278096876723" at="151,122,152,397" concept="1" />
-      <node id="7235496286125173718" at="156,53,157,105" concept="5" />
-      <node id="7235496286125173718" at="157,105,158,51" concept="1" />
-      <node id="7235496286125173718" at="158,51,159,36" concept="5" />
-      <node id="7235496286125173718" at="159,36,160,104" concept="1" />
-      <node id="7235496286125173718" at="160,104,161,42" concept="1" />
-      <node id="7235496286125173718" at="161,42,162,410" concept="1" />
-      <node id="7235496286125173718" at="162,410,163,36" concept="1" />
-      <node id="7235496286125173718" at="163,36,164,73" concept="1" />
-      <node id="7235496286125173718" at="164,73,165,24" concept="6" />
-      <node id="2401921116440683101" at="168,58,169,97" concept="5" />
-      <node id="2401921116440683101" at="169,97,170,56" concept="1" />
-      <node id="2401921116440683101" at="170,56,171,34" concept="5" />
-      <node id="2401921116440683101" at="171,34,172,49" concept="1" />
-      <node id="2401921116440683101" at="172,49,173,40" concept="1" />
-      <node id="2401921116440683101" at="173,40,174,22" concept="6" />
-      <node id="5578424278096876743" at="176,48,177,165" concept="5" />
-      <node id="5578424278096876743" at="177,165,178,46" concept="1" />
-      <node id="5578424278096876743" at="178,46,179,34" concept="5" />
-      <node id="5578424278096876743" at="179,34,180,60" concept="1" />
-      <node id="5578424278096876743" at="180,60,181,40" concept="1" />
-      <node id="5578424278096876743" at="181,40,182,34" concept="1" />
-      <node id="5578424278096876743" at="182,34,183,22" concept="6" />
+      <node id="5578424278096956248" at="88,35,89,87" concept="5" />
+      <node id="5578424278096956248" at="89,87,90,112" concept="6" />
+      <node id="5578424278096956248" at="91,10,92,22" concept="6" />
+      <node id="5578424278096906878" at="94,49,95,94" concept="5" />
+      <node id="5578424278096906878" at="95,94,96,47" concept="1" />
+      <node id="5578424278096906878" at="96,47,97,34" concept="1" />
+      <node id="5578424278096906878" at="97,34,98,22" concept="6" />
+      <node id="5578424278096876723" at="100,50,101,106" concept="5" />
+      <node id="5578424278096876723" at="101,106,102,48" concept="1" />
+      <node id="5578424278096876723" at="102,48,103,59" concept="1" />
+      <node id="5578424278096876723" at="103,59,104,59" concept="1" />
+      <node id="5578424278096876723" at="104,59,105,22" concept="6" />
+      <node id="5578424278096973080" at="107,51,108,85" concept="5" />
+      <node id="5578424278096973080" at="108,85,109,22" concept="6" />
+      <node id="5578424278096876723" at="111,51,112,104" concept="5" />
+      <node id="5578424278096876723" at="112,104,113,49" concept="1" />
+      <node id="5578424278096876723" at="113,49,114,61" concept="1" />
+      <node id="5578424278096876723" at="114,61,115,66" concept="1" />
+      <node id="5578424278096876723" at="115,66,116,22" concept="6" />
+      <node id="5578424278096876723" at="118,53,119,136" concept="5" />
+      <node id="5578424278096876723" at="119,136,120,93" concept="5" />
+      <node id="5578424278096876723" at="120,93,121,49" concept="1" />
+      <node id="5578424278096876723" at="121,49,122,49" concept="1" />
+      <node id="5578424278096876723" at="122,49,123,22" concept="6" />
+      <node id="5578424278096876723" at="126,101,127,50" concept="8" />
+      <node id="5578424278096876723" at="129,66,130,93" concept="6" />
+      <node id="5578424278096876723" at="132,57,133,65" concept="5" />
+      <node id="5578424278096876723" at="133,65,134,58" concept="1" />
+      <node id="5578424278096876723" at="134,58,135,25" concept="6" />
+      <node id="5578424278096876723" at="137,41,138,34" concept="5" />
+      <node id="5578424278096876723" at="138,34,139,47" concept="1" />
+      <node id="5578424278096876723" at="139,47,140,49" concept="1" />
+      <node id="5578424278096876723" at="140,49,141,23" concept="6" />
+      <node id="5578424278096876723" at="144,96,145,134" concept="1" />
+      <node id="5578424278096876723" at="146,34,147,142" concept="1" />
+      <node id="5578424278096876723" at="147,142,148,146" concept="1" />
+      <node id="5578424278096876723" at="150,122,151,397" concept="1" />
+      <node id="7235496286125173718" at="155,53,156,105" concept="5" />
+      <node id="7235496286125173718" at="156,105,157,51" concept="1" />
+      <node id="7235496286125173718" at="157,51,158,36" concept="5" />
+      <node id="7235496286125173718" at="158,36,159,104" concept="1" />
+      <node id="7235496286125173718" at="159,104,160,42" concept="1" />
+      <node id="7235496286125173718" at="160,42,161,410" concept="1" />
+      <node id="7235496286125173718" at="161,410,162,36" concept="1" />
+      <node id="7235496286125173718" at="162,36,163,73" concept="1" />
+      <node id="7235496286125173718" at="163,73,164,24" concept="6" />
+      <node id="2401921116440683101" at="167,58,168,97" concept="5" />
+      <node id="2401921116440683101" at="168,97,169,56" concept="1" />
+      <node id="2401921116440683101" at="169,56,170,34" concept="5" />
+      <node id="2401921116440683101" at="170,34,171,49" concept="1" />
+      <node id="2401921116440683101" at="171,49,172,40" concept="1" />
+      <node id="2401921116440683101" at="172,40,173,22" concept="6" />
+      <node id="5578424278096876743" at="175,48,176,165" concept="5" />
+      <node id="5578424278096876743" at="176,165,177,46" concept="1" />
+      <node id="5578424278096876743" at="177,46,178,34" concept="5" />
+      <node id="5578424278096876743" at="178,34,179,60" concept="1" />
+      <node id="5578424278096876743" at="179,60,180,40" concept="1" />
+      <node id="5578424278096876743" at="180,40,181,34" concept="1" />
+      <node id="5578424278096876743" at="181,34,182,22" concept="6" />
       <node id="5578424278096876723" at="37,0,39,0" concept="2" trace="myNode" />
       <node id="5578424278096876723" at="51,0,54,0" concept="4" trace="createCell#()Ljetbrains/mps/openapi/editor/cells/EditorCell;" />
-      <node id="5578424278096876723" at="127,0,130,0" concept="0" trace="childrenListHandler_vx0ep_a1b0#(Lorg/jetbrains/mps/openapi/model/SNode;Ljava/lang/String;Ljetbrains/mps/openapi/editor/EditorContext;)V" />
-      <node id="5578424278096876723" at="130,0,133,0" concept="4" trace="createNodeToInsert#(Ljetbrains/mps/openapi/editor/EditorContext;)Lorg/jetbrains/mps/openapi/model/SNode;" />
-      <node id="5578424278096876723" at="150,9,153,9" concept="3" />
+      <node id="5578424278096876723" at="126,0,129,0" concept="0" trace="childrenListHandler_vx0ep_a1b0#(Lorg/jetbrains/mps/openapi/model/SNode;Ljava/lang/String;Ljetbrains/mps/openapi/editor/EditorContext;)V" />
+      <node id="5578424278096876723" at="129,0,132,0" concept="4" trace="createNodeToInsert#(Ljetbrains/mps/openapi/editor/EditorContext;)Lorg/jetbrains/mps/openapi/model/SNode;" />
+      <node id="5578424278096876723" at="149,9,152,9" concept="3" />
       <node id="5578424278096876723" at="40,0,44,0" concept="0" trace="Parent_EditorBuilder_a#(Ljetbrains/mps/openapi/editor/EditorContext;Lorg/jetbrains/mps/openapi/model/SNode;)V" />
-      <node id="5578424278096973080" at="108,0,112,0" concept="4" trace="createIndentCell_vx0ep_a1a#()Ljetbrains/mps/openapi/editor/cells/EditorCell;" />
-      <node id="5578424278096876723" at="146,134,150,9" concept="3" />
+      <node id="5578424278096973080" at="107,0,111,0" concept="4" trace="createIndentCell_vx0ep_a1a#()Ljetbrains/mps/openapi/editor/cells/EditorCell;" />
+      <node id="5578424278096876723" at="145,134,149,9" concept="3" />
       <node id="5578424278096876723" at="45,0,50,0" concept="4" trace="getNode#()Lorg/jetbrains/mps/openapi/model/SNode;" />
-      <node id="5578424278096956248" at="88,59,93,22" concept="3" />
-      <node id="5578424278096876723" at="133,0,138,0" concept="4" trace="createNodeCell#(Lorg/jetbrains/mps/openapi/model/SNode;)Ljetbrains/mps/openapi/editor/cells/EditorCell;" />
+      <node id="5578424278096956248" at="87,57,92,22" concept="3" />
+      <node id="5578424278096876723" at="132,0,137,0" concept="4" trace="createNodeCell#(Lorg/jetbrains/mps/openapi/model/SNode;)Ljetbrains/mps/openapi/editor/cells/EditorCell;" />
       <node id="5578424278096876727" at="73,0,79,0" concept="4" trace="createConstant_vx0ep_a0a#()Ljetbrains/mps/openapi/editor/cells/EditorCell;" />
-      <node id="5578424278096906878" at="95,0,101,0" concept="4" trace="createConstant_vx0ep_c0a#()Ljetbrains/mps/openapi/editor/cells/EditorCell;" />
-      <node id="5578424278096876723" at="138,0,144,0" concept="4" trace="createEmptyCell#()Ljetbrains/mps/openapi/editor/cells/EditorCell;" />
-      <node id="5578424278096876723" at="101,0,108,0" concept="4" trace="createCollection_vx0ep_b0#()Ljetbrains/mps/openapi/editor/cells/EditorCell;" />
-      <node id="5578424278096876723" at="112,0,119,0" concept="4" trace="createCollection_vx0ep_b1a#()Ljetbrains/mps/openapi/editor/cells/EditorCell;" />
-      <node id="5578424278096876723" at="119,0,126,0" concept="4" trace="createRefNodeList_vx0ep_a1b0#()Ljetbrains/mps/openapi/editor/cells/EditorCell;" />
+      <node id="5578424278096906878" at="94,0,100,0" concept="4" trace="createConstant_vx0ep_c0a#()Ljetbrains/mps/openapi/editor/cells/EditorCell;" />
+      <node id="5578424278096876723" at="137,0,143,0" concept="4" trace="createEmptyCell#()Ljetbrains/mps/openapi/editor/cells/EditorCell;" />
+      <node id="5578424278096876723" at="100,0,107,0" concept="4" trace="createCollection_vx0ep_b0#()Ljetbrains/mps/openapi/editor/cells/EditorCell;" />
+      <node id="5578424278096876723" at="111,0,118,0" concept="4" trace="createCollection_vx0ep_b1a#()Ljetbrains/mps/openapi/editor/cells/EditorCell;" />
+      <node id="5578424278096876723" at="118,0,125,0" concept="4" trace="createRefNodeList_vx0ep_a1b0#()Ljetbrains/mps/openapi/editor/cells/EditorCell;" />
       <node id="5578424278096876723" at="65,0,73,0" concept="4" trace="createCollection_vx0ep_a0#()Ljetbrains/mps/openapi/editor/cells/EditorCell;" />
-      <node id="2401921116440683101" at="168,0,176,0" concept="4" trace="createContextAssistant_vx0ep_b1b0#()Ljetbrains/mps/openapi/editor/cells/EditorCell;" />
-      <node id="5578424278096876743" at="176,0,185,0" concept="4" trace="createConstant_vx0ep_c0#()Ljetbrains/mps/openapi/editor/cells/EditorCell;" />
+      <node id="2401921116440683101" at="167,0,175,0" concept="4" trace="createContextAssistant_vx0ep_b1b0#()Ljetbrains/mps/openapi/editor/cells/EditorCell;" />
+      <node id="5578424278096876743" at="175,0,184,0" concept="4" trace="createConstant_vx0ep_c0#()Ljetbrains/mps/openapi/editor/cells/EditorCell;" />
       <node id="5578424278096876723" at="55,0,65,0" concept="4" trace="createCollection_vx0ep_a#()Ljetbrains/mps/openapi/editor/cells/EditorCell;" />
-      <node id="5578424278096876723" at="144,86,154,7" concept="3" />
-      <node id="7235496286125173718" at="156,0,167,0" concept="4" trace="createConstant_vx0ep_a0b1a#()Ljetbrains/mps/openapi/editor/cells/EditorCell;" />
-      <node id="5578424278096876723" at="144,0,156,0" concept="4" trace="installElementCellActions#(Lorg/jetbrains/mps/openapi/model/SNode;Ljetbrains/mps/openapi/editor/cells/EditorCell;)V" />
-      <node id="5578424278096956248" at="79,0,95,0" concept="4" trace="createProperty_vx0ep_b0a#()Ljetbrains/mps/openapi/editor/cells/EditorCell;" />
+      <node id="5578424278096876723" at="143,86,153,7" concept="3" />
+      <node id="7235496286125173718" at="155,0,166,0" concept="4" trace="createConstant_vx0ep_a0b1a#()Ljetbrains/mps/openapi/editor/cells/EditorCell;" />
+      <node id="5578424278096876723" at="143,0,155,0" concept="4" trace="installElementCellActions#(Lorg/jetbrains/mps/openapi/model/SNode;Ljetbrains/mps/openapi/editor/cells/EditorCell;)V" />
+      <node id="5578424278096956248" at="79,0,94,0" concept="4" trace="createProperty_vx0ep_b0a#()Ljetbrains/mps/openapi/editor/cells/EditorCell;" />
       <scope id="5578424278096876723" at="47,26,48,18" />
       <scope id="5578424278096876723" at="51,39,52,38" />
-      <scope id="5578424278096876723" at="127,101,128,50" />
-      <scope id="5578424278096876723" at="130,66,131,93" />
-      <scope id="5578424278096876723" at="151,122,152,397" />
+      <scope id="5578424278096876723" at="126,101,127,50" />
+      <scope id="5578424278096876723" at="129,66,130,93" />
+      <scope id="5578424278096876723" at="150,122,151,397" />
       <scope id="5578424278096876723" at="40,86,42,18" />
-      <scope id="5578424278096956248" at="89,35,91,94">
+      <scope id="5578424278096956248" at="88,35,90,112">
         <var name="manager" id="5578424278096956248" />
       </scope>
-      <scope id="5578424278096973080" at="108,51,110,22">
+      <scope id="5578424278096973080" at="107,51,109,22">
         <var name="editorCell" id="5578424278096973080" />
       </scope>
-      <scope id="5578424278096876723" at="147,34,149,146" />
+      <scope id="5578424278096876723" at="146,34,148,146" />
       <scope id="5578424278096876723" at="51,0,54,0" />
-      <scope id="5578424278096876723" at="127,0,130,0">
-=======
-      <node id="5578424278096876723" at="36,79,37,62" concept="6" />
-      <node id="5578424278096876723" at="39,88,40,97" concept="5" />
-      <node id="5578424278096876723" at="40,97,41,47" concept="1" />
-      <node id="5578424278096876723" at="41,47,42,28" concept="1" />
-      <node id="5578424278096876723" at="42,28,43,82" concept="1" />
-      <node id="5578424278096876723" at="43,82,44,82" concept="1" />
-      <node id="5578424278096876723" at="44,82,45,80" concept="1" />
-      <node id="5578424278096876723" at="45,80,46,22" concept="6" />
-      <node id="5578424278096876723" at="48,89,49,99" concept="5" />
-      <node id="5578424278096876723" at="49,99,50,48" concept="1" />
-      <node id="5578424278096876723" at="50,48,51,81" concept="1" />
-      <node id="5578424278096876723" at="51,81,52,81" concept="1" />
-      <node id="5578424278096876723" at="52,81,53,81" concept="1" />
-      <node id="5578424278096876723" at="53,81,54,22" concept="6" />
-      <node id="5578424278096876727" at="56,88,57,92" concept="5" />
-      <node id="5578424278096876727" at="57,92,58,47" concept="1" />
-      <node id="5578424278096876727" at="58,47,59,34" concept="1" />
-      <node id="5578424278096876727" at="59,34,60,22" concept="6" />
-      <node id="5578424278096956248" at="62,88,63,82" concept="5" />
-      <node id="5578424278096956248" at="63,82,64,29" concept="1" />
-      <node id="5578424278096956248" at="64,29,65,42" concept="1" />
-      <node id="5578424278096956248" at="65,42,66,26" concept="5" />
-      <node id="5578424278096956248" at="66,26,67,58" concept="1" />
-      <node id="5578424278096956248" at="67,58,68,42" concept="1" />
-      <node id="5578424278096956248" at="68,42,69,73" concept="1" />
-      <node id="5578424278096956248" at="69,73,70,57" concept="5" />
-      <node id="5578424278096956248" at="71,35,72,82" concept="5" />
-      <node id="5578424278096956248" at="72,82,73,112" concept="6" />
-      <node id="5578424278096956248" at="74,10,75,22" concept="6" />
-      <node id="5578424278096906878" at="77,88,78,87" concept="5" />
-      <node id="5578424278096906878" at="78,87,79,47" concept="1" />
-      <node id="5578424278096906878" at="79,47,80,34" concept="1" />
-      <node id="5578424278096906878" at="80,34,81,22" concept="6" />
-      <node id="5578424278096876723" at="83,89,84,99" concept="5" />
-      <node id="5578424278096876723" at="84,99,85,48" concept="1" />
-      <node id="5578424278096876723" at="85,48,86,83" concept="1" />
-      <node id="5578424278096876723" at="86,83,87,83" concept="1" />
-      <node id="5578424278096876723" at="87,83,88,22" concept="6" />
-      <node id="5578424278096973080" at="90,90,91,78" concept="5" />
-      <node id="5578424278096973080" at="91,78,92,22" concept="6" />
-      <node id="5578424278096876723" at="94,90,95,97" concept="5" />
-      <node id="5578424278096876723" at="95,97,96,49" concept="1" />
-      <node id="5578424278096876723" at="96,49,97,85" concept="1" />
-      <node id="5578424278096876723" at="97,85,98,90" concept="1" />
-      <node id="5578424278096876723" at="98,90,99,22" concept="6" />
-      <node id="5578424278096876723" at="101,92,102,120" concept="5" />
-      <node id="5578424278096876723" at="102,120,103,108" concept="5" />
-      <node id="5578424278096876723" at="103,108,104,49" concept="1" />
-      <node id="5578424278096876723" at="104,49,105,49" concept="1" />
-      <node id="5578424278096876723" at="105,49,106,22" concept="6" />
-      <node id="5578424278096876723" at="109,101,110,50" concept="8" />
-      <node id="5578424278096876723" at="112,66,113,41" concept="5" />
-      <node id="5578424278096876723" at="113,41,114,93" concept="6" />
-      <node id="5578424278096876723" at="116,86,117,80" concept="5" />
-      <node id="5578424278096876723" at="117,80,118,95" concept="1" />
-      <node id="5578424278096876723" at="118,95,119,25" concept="6" />
-      <node id="5578424278096876723" at="121,68,122,34" concept="5" />
-      <node id="5578424278096876723" at="122,34,123,80" concept="1" />
-      <node id="5578424278096876723" at="123,80,124,87" concept="1" />
-      <node id="5578424278096876723" at="124,87,125,23" concept="6" />
-      <node id="5578424278096876723" at="127,89,128,66" concept="6" />
-      <node id="5578424278096876723" at="131,96,132,134" concept="1" />
-      <node id="5578424278096876723" at="133,34,134,142" concept="1" />
-      <node id="5578424278096876723" at="134,142,135,146" concept="1" />
-      <node id="5578424278096876723" at="137,122,138,395" concept="1" />
-      <node id="7235496286125173718" at="142,92,143,98" concept="5" />
-      <node id="7235496286125173718" at="143,98,144,51" concept="1" />
-      <node id="7235496286125173718" at="144,51,145,36" concept="5" />
-      <node id="7235496286125173718" at="145,36,146,107" concept="1" />
-      <node id="7235496286125173718" at="146,107,147,42" concept="1" />
-      <node id="7235496286125173718" at="147,42,148,405" concept="1" />
-      <node id="7235496286125173718" at="148,405,149,36" concept="1" />
-      <node id="7235496286125173718" at="149,36,150,73" concept="1" />
-      <node id="7235496286125173718" at="150,73,151,24" concept="6" />
-      <node id="2401921116440683101" at="154,109,155,90" concept="5" />
-      <node id="2401921116440683101" at="155,90,156,56" concept="1" />
-      <node id="2401921116440683101" at="156,56,157,34" concept="5" />
-      <node id="2401921116440683101" at="157,34,158,52" concept="1" />
-      <node id="2401921116440683101" at="158,52,159,40" concept="1" />
-      <node id="2401921116440683101" at="159,40,160,22" concept="6" />
-      <node id="5578424278096876743" at="162,87,163,158" concept="5" />
-      <node id="5578424278096876743" at="163,158,164,46" concept="1" />
-      <node id="5578424278096876743" at="164,46,165,34" concept="5" />
-      <node id="5578424278096876743" at="165,34,166,63" concept="1" />
-      <node id="5578424278096876743" at="166,63,167,40" concept="1" />
-      <node id="5578424278096876743" at="167,40,168,34" concept="1" />
-      <node id="5578424278096876743" at="168,34,169,22" concept="6" />
-      <node id="5578424278096876723" at="36,0,39,0" concept="4" trace="createEditorCell#(Ljetbrains/mps/openapi/editor/EditorContext;Lorg/jetbrains/mps/openapi/model/SNode;)Ljetbrains/mps/openapi/editor/cells/EditorCell;" />
-      <node id="5578424278096876723" at="109,0,112,0" concept="0" trace="childrenListHandler_vx0ep_a1b0#(Lorg/jetbrains/mps/openapi/model/SNode;Ljava/lang/String;Ljetbrains/mps/openapi/editor/EditorContext;)V" />
-      <node id="5578424278096876723" at="127,0,130,0" concept="4" trace="createEmptyCell_internal#(Ljetbrains/mps/openapi/editor/EditorContext;Lorg/jetbrains/mps/openapi/model/SNode;)Ljetbrains/mps/openapi/editor/cells/EditorCell;" />
-      <node id="5578424278096876723" at="136,9,139,9" concept="3" />
-      <node id="5578424278096973080" at="90,0,94,0" concept="4" trace="createIndentCell_vx0ep_a1a#(Ljetbrains/mps/openapi/editor/EditorContext;Lorg/jetbrains/mps/openapi/model/SNode;)Ljetbrains/mps/openapi/editor/cells/EditorCell;" />
-      <node id="5578424278096876723" at="112,0,116,0" concept="4" trace="createNodeToInsert#(Ljetbrains/mps/openapi/editor/EditorContext;)Lorg/jetbrains/mps/openapi/model/SNode;" />
-      <node id="5578424278096876723" at="132,134,136,9" concept="3" />
-      <node id="5578424278096956248" at="70,57,75,22" concept="3" />
-      <node id="5578424278096876723" at="116,0,121,0" concept="4" trace="createNodeCell#(Ljetbrains/mps/openapi/editor/EditorContext;Lorg/jetbrains/mps/openapi/model/SNode;)Ljetbrains/mps/openapi/editor/cells/EditorCell;" />
-      <node id="5578424278096876727" at="56,0,62,0" concept="4" trace="createConstant_vx0ep_a0a#(Ljetbrains/mps/openapi/editor/EditorContext;Lorg/jetbrains/mps/openapi/model/SNode;)Ljetbrains/mps/openapi/editor/cells/EditorCell;" />
-      <node id="5578424278096906878" at="77,0,83,0" concept="4" trace="createConstant_vx0ep_c0a#(Ljetbrains/mps/openapi/editor/EditorContext;Lorg/jetbrains/mps/openapi/model/SNode;)Ljetbrains/mps/openapi/editor/cells/EditorCell;" />
-      <node id="5578424278096876723" at="121,0,127,0" concept="4" trace="createEmptyCell#(Ljetbrains/mps/openapi/editor/EditorContext;)Ljetbrains/mps/openapi/editor/cells/EditorCell;" />
-      <node id="5578424278096876723" at="83,0,90,0" concept="4" trace="createCollection_vx0ep_b0#(Ljetbrains/mps/openapi/editor/EditorContext;Lorg/jetbrains/mps/openapi/model/SNode;)Ljetbrains/mps/openapi/editor/cells/EditorCell;" />
-      <node id="5578424278096876723" at="94,0,101,0" concept="4" trace="createCollection_vx0ep_b1a#(Ljetbrains/mps/openapi/editor/EditorContext;Lorg/jetbrains/mps/openapi/model/SNode;)Ljetbrains/mps/openapi/editor/cells/EditorCell;" />
-      <node id="5578424278096876723" at="101,0,108,0" concept="4" trace="createRefNodeList_vx0ep_a1b0#(Ljetbrains/mps/openapi/editor/EditorContext;Lorg/jetbrains/mps/openapi/model/SNode;)Ljetbrains/mps/openapi/editor/cells/EditorCell;" />
-      <node id="5578424278096876723" at="48,0,56,0" concept="4" trace="createCollection_vx0ep_a0#(Ljetbrains/mps/openapi/editor/EditorContext;Lorg/jetbrains/mps/openapi/model/SNode;)Ljetbrains/mps/openapi/editor/cells/EditorCell;" />
-      <node id="2401921116440683101" at="154,0,162,0" concept="4" trace="createContextAssistant_vx0ep_b1b0#(Ljetbrains/mps/openapi/editor/EditorContext;Lorg/jetbrains/mps/openapi/model/SNode;)Ljetbrains/mps/openapi/editor/cells/EditorCell;" />
-      <node id="5578424278096876723" at="39,0,48,0" concept="4" trace="createCollection_vx0ep_a#(Ljetbrains/mps/openapi/editor/EditorContext;Lorg/jetbrains/mps/openapi/model/SNode;)Ljetbrains/mps/openapi/editor/cells/EditorCell;" />
-      <node id="5578424278096876743" at="162,0,171,0" concept="4" trace="createConstant_vx0ep_c0#(Ljetbrains/mps/openapi/editor/EditorContext;Lorg/jetbrains/mps/openapi/model/SNode;)Ljetbrains/mps/openapi/editor/cells/EditorCell;" />
-      <node id="5578424278096876723" at="130,132,140,7" concept="3" />
-      <node id="7235496286125173718" at="142,0,153,0" concept="4" trace="createConstant_vx0ep_a0b1a#(Ljetbrains/mps/openapi/editor/EditorContext;Lorg/jetbrains/mps/openapi/model/SNode;)Ljetbrains/mps/openapi/editor/cells/EditorCell;" />
-      <node id="5578424278096876723" at="130,0,142,0" concept="4" trace="installElementCellActions#(Lorg/jetbrains/mps/openapi/model/SNode;Lorg/jetbrains/mps/openapi/model/SNode;Ljetbrains/mps/openapi/editor/cells/EditorCell;Ljetbrains/mps/openapi/editor/EditorContext;)V" />
-      <node id="5578424278096956248" at="62,0,77,0" concept="4" trace="createProperty_vx0ep_b0a#(Ljetbrains/mps/openapi/editor/EditorContext;Lorg/jetbrains/mps/openapi/model/SNode;)Ljetbrains/mps/openapi/editor/cells/EditorCell;" />
-      <scope id="5578424278096876723" at="36,79,37,62" />
-      <scope id="5578424278096876723" at="109,101,110,50" />
-      <scope id="5578424278096876723" at="127,89,128,66" />
-      <scope id="5578424278096876723" at="137,122,138,395" />
-      <scope id="5578424278096956248" at="71,35,73,112">
-        <var name="manager" id="5578424278096956248" />
-      </scope>
-      <scope id="5578424278096973080" at="90,90,92,22">
-        <var name="editorCell" id="5578424278096973080" />
-      </scope>
-      <scope id="5578424278096876723" at="112,66,114,93">
-        <var name="listOwner" id="5578424278096876723" />
-      </scope>
-      <scope id="5578424278096876723" at="133,34,135,146" />
-      <scope id="5578424278096876723" at="36,0,39,0">
-        <var name="editorContext" id="5578424278096876723" />
-        <var name="node" id="5578424278096876723" />
-      </scope>
-      <scope id="5578424278096876723" at="109,0,112,0">
->>>>>>> bd830ede
+      <scope id="5578424278096876723" at="126,0,129,0">
         <var name="childRole" id="5578424278096876723" />
         <var name="context" id="5578424278096876723" />
         <var name="ownerNode" id="5578424278096876723" />
       </scope>
-<<<<<<< HEAD
-      <scope id="5578424278096876723" at="130,0,133,0">
+      <scope id="5578424278096876723" at="129,0,132,0">
         <var name="editorContext" id="5578424278096876723" />
       </scope>
-      <scope id="5578424278096876723" at="133,57,136,25">
+      <scope id="5578424278096876723" at="132,57,135,25">
         <var name="elementCell" id="5578424278096876723" />
       </scope>
       <scope id="5578424278096876723" at="40,0,44,0">
         <var name="context" id="5578424278096876723" />
-=======
-      <scope id="5578424278096876723" at="116,86,119,25">
-        <var name="elementCell" id="5578424278096876723" />
-      </scope>
-      <scope id="5578424278096876723" at="127,0,130,0">
-        <var name="editorContext" id="5578424278096876723" />
->>>>>>> bd830ede
         <var name="node" id="5578424278096876723" />
       </scope>
       <scope id="5578424278096876727" at="73,49,77,22">
         <var name="editorCell" id="5578424278096876727" />
       </scope>
-<<<<<<< HEAD
-      <scope id="5578424278096906878" at="95,49,99,22">
+      <scope id="5578424278096906878" at="94,49,98,22">
         <var name="editorCell" id="5578424278096906878" />
       </scope>
-      <scope id="5578424278096973080" at="108,0,112,0" />
-      <scope id="5578424278096876723" at="138,41,142,23">
+      <scope id="5578424278096973080" at="107,0,111,0" />
+      <scope id="5578424278096876723" at="137,41,141,23">
         <var name="emptyCell" id="5578424278096876723" />
       </scope>
       <scope id="5578424278096876723" at="45,0,50,0" />
-      <scope id="5578424278096876723" at="101,50,106,22">
+      <scope id="5578424278096876723" at="100,50,105,22">
         <var name="editorCell" id="5578424278096876723" />
       </scope>
-      <scope id="5578424278096876723" at="112,51,117,22">
+      <scope id="5578424278096876723" at="111,51,116,22">
         <var name="editorCell" id="5578424278096876723" />
       </scope>
-      <scope id="5578424278096876723" at="119,53,124,22">
+      <scope id="5578424278096876723" at="118,53,123,22">
         <var name="editorCell" id="5578424278096876723" />
         <var name="handler" id="5578424278096876723" />
       </scope>
-      <scope id="5578424278096876723" at="133,0,138,0">
-=======
-      <scope id="5578424278096906878" at="77,88,81,22">
-        <var name="editorCell" id="5578424278096906878" />
-      </scope>
-      <scope id="5578424278096973080" at="90,0,94,0">
-        <var name="editorContext" id="5578424278096973080" />
-        <var name="node" id="5578424278096973080" />
-      </scope>
-      <scope id="5578424278096876723" at="112,0,116,0">
-        <var name="editorContext" id="5578424278096876723" />
-      </scope>
-      <scope id="5578424278096876723" at="121,68,125,23">
-        <var name="emptyCell" id="5578424278096876723" />
-      </scope>
-      <scope id="5578424278096876723" at="83,89,88,22">
-        <var name="editorCell" id="5578424278096876723" />
-      </scope>
-      <scope id="5578424278096876723" at="94,90,99,22">
-        <var name="editorCell" id="5578424278096876723" />
-      </scope>
-      <scope id="5578424278096876723" at="101,92,106,22">
-        <var name="editorCell" id="5578424278096876723" />
-        <var name="handler" id="5578424278096876723" />
-      </scope>
-      <scope id="5578424278096876723" at="116,0,121,0">
-        <var name="editorContext" id="5578424278096876723" />
->>>>>>> bd830ede
+      <scope id="5578424278096876723" at="132,0,137,0">
         <var name="elementNode" id="5578424278096876723" />
       </scope>
       <scope id="5578424278096876723" at="65,50,71,22">
         <var name="editorCell" id="5578424278096876723" />
       </scope>
-<<<<<<< HEAD
       <scope id="5578424278096876727" at="73,0,79,0" />
-      <scope id="5578424278096906878" at="95,0,101,0" />
-      <scope id="5578424278096876723" at="138,0,144,0" />
-      <scope id="2401921116440683101" at="168,58,174,22">
+      <scope id="5578424278096906878" at="94,0,100,0" />
+      <scope id="5578424278096876723" at="137,0,143,0" />
+      <scope id="2401921116440683101" at="167,58,173,22">
         <var name="editorCell" id="2401921116440683101" />
         <var name="style" id="2401921116440683101" />
       </scope>
-      <scope id="5578424278096876723" at="101,0,108,0" />
-      <scope id="5578424278096876723" at="112,0,119,0" />
-      <scope id="5578424278096876723" at="119,0,126,0" />
-      <scope id="5578424278096876743" at="176,48,183,22">
+      <scope id="5578424278096876723" at="100,0,107,0" />
+      <scope id="5578424278096876723" at="111,0,118,0" />
+      <scope id="5578424278096876723" at="118,0,125,0" />
+      <scope id="5578424278096876743" at="175,48,182,22">
         <var name="editorCell" id="5578424278096876743" />
         <var name="style" id="5578424278096876743" />
       </scope>
@@ -810,105 +502,28 @@
         <var name="editorCell" id="5578424278096876723" />
       </scope>
       <scope id="5578424278096876723" at="65,0,73,0" />
-      <scope id="5578424278096876723" at="145,96,153,9" />
-      <scope id="2401921116440683101" at="168,0,176,0" />
-      <scope id="7235496286125173718" at="156,53,165,24">
+      <scope id="5578424278096876723" at="144,96,152,9" />
+      <scope id="2401921116440683101" at="167,0,175,0" />
+      <scope id="7235496286125173718" at="155,53,164,24">
         <var name="editorCell" id="7235496286125173718" />
         <var name="style" id="7235496286125173718" />
       </scope>
-      <scope id="5578424278096876743" at="176,0,185,0" />
+      <scope id="5578424278096876743" at="175,0,184,0" />
       <scope id="5578424278096876723" at="55,0,65,0" />
-      <scope id="5578424278096876723" at="144,86,154,7" />
-      <scope id="7235496286125173718" at="156,0,167,0" />
-      <scope id="5578424278096876723" at="144,0,156,0">
-=======
-      <scope id="5578424278096876727" at="56,0,62,0">
-        <var name="editorContext" id="5578424278096876727" />
-        <var name="node" id="5578424278096876727" />
-      </scope>
-      <scope id="5578424278096906878" at="77,0,83,0">
-        <var name="editorContext" id="5578424278096906878" />
-        <var name="node" id="5578424278096906878" />
-      </scope>
-      <scope id="5578424278096876723" at="121,0,127,0">
-        <var name="editorContext" id="5578424278096876723" />
-      </scope>
-      <scope id="2401921116440683101" at="154,109,160,22">
-        <var name="editorCell" id="2401921116440683101" />
-        <var name="style" id="2401921116440683101" />
-      </scope>
-      <scope id="5578424278096876723" at="39,88,46,22">
-        <var name="editorCell" id="5578424278096876723" />
-      </scope>
-      <scope id="5578424278096876723" at="83,0,90,0">
-        <var name="editorContext" id="5578424278096876723" />
-        <var name="node" id="5578424278096876723" />
-      </scope>
-      <scope id="5578424278096876723" at="94,0,101,0">
-        <var name="editorContext" id="5578424278096876723" />
-        <var name="node" id="5578424278096876723" />
-      </scope>
-      <scope id="5578424278096876723" at="101,0,108,0">
-        <var name="editorContext" id="5578424278096876723" />
-        <var name="node" id="5578424278096876723" />
-      </scope>
-      <scope id="5578424278096876743" at="162,87,169,22">
-        <var name="editorCell" id="5578424278096876743" />
-        <var name="style" id="5578424278096876743" />
-      </scope>
-      <scope id="5578424278096876723" at="48,0,56,0">
-        <var name="editorContext" id="5578424278096876723" />
-        <var name="node" id="5578424278096876723" />
-      </scope>
-      <scope id="5578424278096876723" at="131,96,139,9" />
-      <scope id="2401921116440683101" at="154,0,162,0">
-        <var name="editorContext" id="2401921116440683101" />
-        <var name="node" id="2401921116440683101" />
-      </scope>
-      <scope id="5578424278096876723" at="39,0,48,0">
-        <var name="editorContext" id="5578424278096876723" />
-        <var name="node" id="5578424278096876723" />
-      </scope>
-      <scope id="7235496286125173718" at="142,92,151,24">
-        <var name="editorCell" id="7235496286125173718" />
-        <var name="style" id="7235496286125173718" />
-      </scope>
-      <scope id="5578424278096876743" at="162,0,171,0">
-        <var name="editorContext" id="5578424278096876743" />
-        <var name="node" id="5578424278096876743" />
-      </scope>
-      <scope id="5578424278096876723" at="130,132,140,7" />
-      <scope id="7235496286125173718" at="142,0,153,0">
-        <var name="editorContext" id="7235496286125173718" />
-        <var name="node" id="7235496286125173718" />
-      </scope>
-      <scope id="5578424278096876723" at="130,0,142,0">
-        <var name="editorContext" id="5578424278096876723" />
->>>>>>> bd830ede
+      <scope id="5578424278096876723" at="143,86,153,7" />
+      <scope id="7235496286125173718" at="155,0,166,0" />
+      <scope id="5578424278096876723" at="143,0,155,0">
         <var name="elementCell" id="5578424278096876723" />
         <var name="elementNode" id="5578424278096876723" />
       </scope>
-<<<<<<< HEAD
-      <scope id="5578424278096956248" at="79,49,93,22">
-=======
-      <scope id="5578424278096956248" at="62,88,75,22">
->>>>>>> bd830ede
+      <scope id="5578424278096956248" at="79,49,92,22">
         <var name="attributeConcept" id="5578424278096956248" />
         <var name="editorCell" id="5578424278096956248" />
         <var name="provider" id="5578424278096956248" />
       </scope>
-<<<<<<< HEAD
-      <scope id="5578424278096956248" at="79,0,95,0" />
-      <unit id="5578424278096876723" at="126,0,168,0" name="jetbrains.mps.lang.editor.menus.contextAssistant.testLanguage.editor.Parent_EditorBuilder_a$childrenListHandler_vx0ep_a1b0" />
-      <unit id="5578424278096876723" at="36,0,186,0" name="jetbrains.mps.lang.editor.menus.contextAssistant.testLanguage.editor.Parent_EditorBuilder_a" />
-=======
-      <scope id="5578424278096956248" at="62,0,77,0">
-        <var name="editorContext" id="5578424278096956248" />
-        <var name="node" id="5578424278096956248" />
-      </scope>
-      <unit id="5578424278096876723" at="108,0,154,0" name="jetbrains.mps.lang.editor.menus.contextAssistant.testLanguage.editor.Parent_Editor$childrenListHandler_vx0ep_a1b0" />
-      <unit id="5578424278096876723" at="35,0,172,0" name="jetbrains.mps.lang.editor.menus.contextAssistant.testLanguage.editor.Parent_Editor" />
->>>>>>> bd830ede
+      <scope id="5578424278096956248" at="79,0,94,0" />
+      <unit id="5578424278096876723" at="125,0,167,0" name="jetbrains.mps.lang.editor.menus.contextAssistant.testLanguage.editor.Parent_EditorBuilder_a$childrenListHandler_vx0ep_a1b0" />
+      <unit id="5578424278096876723" at="36,0,185,0" name="jetbrains.mps.lang.editor.menus.contextAssistant.testLanguage.editor.Parent_EditorBuilder_a" />
     </file>
   </root>
   <root nodeRef="r:0f1cfce5-1514-42b6-8353-156be9a116e3(jetbrains.mps.lang.editor.menus.contextAssistant.testLanguage.editor)/5578424278096906891">
