<?xml version="1.0" encoding="UTF-8"?>
<debug-info version="2">
  <concept fqn="c:f3061a53-9226-4cc5-a443-f952ceaf5816/1068580123140:jetbrains.mps.baseLanguage.structure.ConstructorDeclaration" />
  <concept fqn="c:f3061a53-9226-4cc5-a443-f952ceaf5816/1068580123155:jetbrains.mps.baseLanguage.structure.ExpressionStatement" />
  <concept fqn="c:f3061a53-9226-4cc5-a443-f952ceaf5816/1068390468200:jetbrains.mps.baseLanguage.structure.FieldDeclaration" />
  <concept fqn="c:f3061a53-9226-4cc5-a443-f952ceaf5816/1068580123159:jetbrains.mps.baseLanguage.structure.IfStatement" />
  <concept fqn="c:f3061a53-9226-4cc5-a443-f952ceaf5816/1068580123165:jetbrains.mps.baseLanguage.structure.InstanceMethodDeclaration" />
  <concept fqn="c:f3061a53-9226-4cc5-a443-f952ceaf5816/1068581242864:jetbrains.mps.baseLanguage.structure.LocalVariableDeclarationStatement" />
  <concept fqn="c:f3061a53-9226-4cc5-a443-f952ceaf5816/1068581242878:jetbrains.mps.baseLanguage.structure.ReturnStatement" />
  <concept fqn="c:f3061a53-9226-4cc5-a443-f952ceaf5816/1070475587102:jetbrains.mps.baseLanguage.structure.SuperConstructorInvocation" />
  <root>
    <file name="EditorAspectDescriptorImpl.java">
      <unit at="16,0,48,0" name="jetbrains.mps.lang.editor.multiple.extension.testLanguage.editor.EditorAspectDescriptorImpl" />
    </file>
  </root>
  <root nodeRef="r:a554b43d-e081-43aa-820b-45da05206260(jetbrains.mps.lang.editor.multiple.extension.testLanguage.editor)/1217012833662768584">
    <file name="MultipleEditorsTestEditorComponentChild_compactRich.java">
<<<<<<< HEAD
      <node id="1217012833662768584" at="14,0,15,0" concept="2" trace="myContextHints" />
      <node id="1217012833662768584" at="16,47,17,26" concept="6" />
      <node id="1217012833662768584" at="19,79,20,120" concept="6" />
      <node id="1217012833662768584" at="19,0,22,0" concept="4" trace="createEditorCell#(Ljetbrains/mps/openapi/editor/EditorContext;Lorg/jetbrains/mps/openapi/model/SNode;)Ljetbrains/mps/openapi/editor/cells/EditorCell;" />
      <node id="1217012833662768584" at="15,0,19,0" concept="4" trace="getContextHints#()Ljava/util/Collection;" />
      <scope id="1217012833662768584" at="16,47,17,26" />
      <scope id="1217012833662768584" at="19,79,20,120" />
      <scope id="1217012833662768584" at="19,0,22,0">
        <var name="editorContext" id="1217012833662768584" />
        <var name="node" id="1217012833662768584" />
      </scope>
      <scope id="1217012833662768584" at="15,0,19,0" />
      <unit id="1217012833662768584" at="13,0,23,0" name="jetbrains.mps.lang.editor.multiple.extension.testLanguage.editor.MultipleEditorsTestEditorComponentChild_compactRich" />
    </file>
    <file name="MultipleEditorsTestEditorComponentChild_compactRich_ComponentBuilder_a.java">
      <node id="1217012833662768584" at="22,134,23,19" concept="7" />
      <node id="1217012833662768584" at="23,19,24,18" concept="1" />
      <node id="1217012833662768584" at="29,26,30,18" concept="6" />
      <node id="1217012833662768584" at="33,39,34,39" concept="6" />
      <node id="1217012833662768584" at="37,50,38,106" concept="5" />
      <node id="1217012833662768584" at="38,106,39,48" concept="1" />
      <node id="1217012833662768584" at="39,48,40,34" concept="5" />
      <node id="1217012833662768584" at="40,34,41,49" concept="1" />
      <node id="1217012833662768584" at="41,49,42,40" concept="1" />
      <node id="1217012833662768584" at="42,40,43,57" concept="1" />
      <node id="1217012833662768584" at="43,57,44,57" concept="1" />
      <node id="1217012833662768584" at="44,57,45,22" concept="6" />
      <node id="1217012833662768753" at="47,49,48,89" concept="5" />
      <node id="1217012833662768753" at="48,89,49,29" concept="1" />
      <node id="1217012833662768753" at="49,29,50,42" concept="1" />
      <node id="1217012833662768753" at="50,42,51,26" concept="5" />
      <node id="1217012833662768753" at="51,26,52,63" concept="1" />
      <node id="1217012833662768753" at="52,63,53,50" concept="1" />
      <node id="1217012833662768753" at="53,50,54,34" concept="5" />
      <node id="1217012833662768753" at="54,34,55,49" concept="1" />
      <node id="1217012833662768753" at="55,49,56,40" concept="1" />
      <node id="1217012833662768753" at="56,40,57,73" concept="1" />
      <node id="1217012833662768753" at="57,73,58,57" concept="5" />
      <node id="1217012833662768753" at="58,57,59,59" concept="5" />
      <node id="1217012833662768753" at="60,35,61,87" concept="5" />
      <node id="1217012833662768753" at="61,87,62,94" concept="6" />
      <node id="1217012833662768753" at="63,10,64,22" concept="6" />
      <node id="1217012833662768755" at="66,49,67,89" concept="5" />
      <node id="1217012833662768755" at="67,89,68,44" concept="1" />
      <node id="1217012833662768755" at="68,44,69,57" concept="1" />
      <node id="1217012833662768755" at="69,57,70,26" concept="5" />
      <node id="1217012833662768755" at="70,26,71,63" concept="1" />
      <node id="1217012833662768755" at="71,63,72,65" concept="1" />
      <node id="1217012833662768755" at="72,65,73,34" concept="5" />
      <node id="1217012833662768755" at="73,34,74,49" concept="1" />
      <node id="1217012833662768755" at="74,49,75,40" concept="1" />
      <node id="1217012833662768755" at="75,40,76,73" concept="1" />
      <node id="1217012833662768755" at="76,73,77,57" concept="5" />
      <node id="1217012833662768755" at="77,57,78,59" concept="5" />
      <node id="1217012833662768755" at="79,35,80,87" concept="5" />
      <node id="1217012833662768755" at="80,87,81,94" concept="6" />
      <node id="1217012833662768755" at="82,10,83,22" concept="6" />
      <node id="1217012833662768584" at="19,0,21,0" concept="2" trace="myNode" />
      <node id="1217012833662768584" at="33,0,36,0" concept="4" trace="createCell#()Ljetbrains/mps/openapi/editor/cells/EditorCell;" />
      <node id="1217012833662768584" at="22,0,26,0" concept="0" trace="MultipleEditorsTestEditorComponentChild_compactRich_ComponentBuilder_a#(Ljetbrains/mps/openapi/editor/EditorContext;Lorg/jetbrains/mps/openapi/model/SNode;)V" />
      <node id="1217012833662768584" at="27,0,32,0" concept="4" trace="getNode#()Lorg/jetbrains/mps/openapi/model/SNode;" />
      <node id="1217012833662768753" at="59,59,64,22" concept="3" />
      <node id="1217012833662768755" at="78,59,83,22" concept="3" />
      <node id="1217012833662768584" at="37,0,47,0" concept="4" trace="createCollection_8ftnui_a#()Ljetbrains/mps/openapi/editor/cells/EditorCell;" />
      <node id="1217012833662768753" at="47,0,66,0" concept="4" trace="createProperty_8ftnui_a0#()Ljetbrains/mps/openapi/editor/cells/EditorCell;" />
      <node id="1217012833662768755" at="66,0,85,0" concept="4" trace="createProperty_8ftnui_b0#()Ljetbrains/mps/openapi/editor/cells/EditorCell;" />
      <scope id="1217012833662768584" at="29,26,30,18" />
      <scope id="1217012833662768584" at="33,39,34,39" />
      <scope id="1217012833662768584" at="22,134,24,18" />
      <scope id="1217012833662768753" at="60,35,62,94">
        <var name="manager" id="1217012833662768753" />
      </scope>
      <scope id="1217012833662768755" at="79,35,81,94">
=======
      <node id="1217012833662768584" at="21,0,22,0" concept="1" trace="myContextHints" />
      <node id="1217012833662768584" at="23,47,24,26" concept="5" />
      <node id="1217012833662768584" at="26,79,27,63" concept="5" />
      <node id="1217012833662768584" at="29,89,30,99" concept="4" />
      <node id="1217012833662768584" at="30,99,31,48" concept="0" />
      <node id="1217012833662768584" at="31,48,32,34" concept="4" />
      <node id="1217012833662768584" at="32,34,33,52" concept="0" />
      <node id="1217012833662768584" at="33,52,34,40" concept="0" />
      <node id="1217012833662768584" at="34,40,35,81" concept="0" />
      <node id="1217012833662768584" at="35,81,36,81" concept="0" />
      <node id="1217012833662768584" at="36,81,37,22" concept="5" />
      <node id="1217012833662768753" at="39,88,40,82" concept="4" />
      <node id="1217012833662768753" at="40,82,41,29" concept="0" />
      <node id="1217012833662768753" at="41,29,42,42" concept="0" />
      <node id="1217012833662768753" at="42,42,43,26" concept="4" />
      <node id="1217012833662768753" at="43,26,44,58" concept="0" />
      <node id="1217012833662768753" at="44,58,45,50" concept="0" />
      <node id="1217012833662768753" at="45,50,46,34" concept="4" />
      <node id="1217012833662768753" at="46,34,47,52" concept="0" />
      <node id="1217012833662768753" at="47,52,48,40" concept="0" />
      <node id="1217012833662768753" at="48,40,49,73" concept="0" />
      <node id="1217012833662768753" at="49,73,50,57" concept="4" />
      <node id="1217012833662768753" at="51,35,52,82" concept="4" />
      <node id="1217012833662768753" at="52,82,53,112" concept="5" />
      <node id="1217012833662768753" at="54,10,55,22" concept="5" />
      <node id="1217012833662768755" at="57,88,58,82" concept="4" />
      <node id="1217012833662768755" at="58,82,59,44" concept="0" />
      <node id="1217012833662768755" at="59,44,60,57" concept="0" />
      <node id="1217012833662768755" at="60,57,61,26" concept="4" />
      <node id="1217012833662768755" at="61,26,62,58" concept="0" />
      <node id="1217012833662768755" at="62,58,63,65" concept="0" />
      <node id="1217012833662768755" at="63,65,64,34" concept="4" />
      <node id="1217012833662768755" at="64,34,65,52" concept="0" />
      <node id="1217012833662768755" at="65,52,66,40" concept="0" />
      <node id="1217012833662768755" at="66,40,67,73" concept="0" />
      <node id="1217012833662768755" at="67,73,68,57" concept="4" />
      <node id="1217012833662768755" at="69,35,70,82" concept="4" />
      <node id="1217012833662768755" at="70,82,71,112" concept="5" />
      <node id="1217012833662768755" at="72,10,73,22" concept="5" />
      <node id="1217012833662768584" at="26,0,29,0" concept="3" trace="createEditorCell#(Ljetbrains/mps/openapi/editor/EditorContext;Lorg/jetbrains/mps/openapi/model/SNode;)Ljetbrains/mps/openapi/editor/cells/EditorCell;" />
      <node id="1217012833662768584" at="22,0,26,0" concept="3" trace="getContextHints#()Ljava/util/Collection;" />
      <node id="1217012833662768753" at="50,57,55,22" concept="2" />
      <node id="1217012833662768755" at="68,57,73,22" concept="2" />
      <node id="1217012833662768584" at="29,0,39,0" concept="3" trace="createCollection_8ftnui_a#(Ljetbrains/mps/openapi/editor/EditorContext;Lorg/jetbrains/mps/openapi/model/SNode;)Ljetbrains/mps/openapi/editor/cells/EditorCell;" />
      <node id="1217012833662768753" at="39,0,57,0" concept="3" trace="createProperty_8ftnui_a0#(Ljetbrains/mps/openapi/editor/EditorContext;Lorg/jetbrains/mps/openapi/model/SNode;)Ljetbrains/mps/openapi/editor/cells/EditorCell;" />
      <node id="1217012833662768755" at="57,0,75,0" concept="3" trace="createProperty_8ftnui_b0#(Ljetbrains/mps/openapi/editor/EditorContext;Lorg/jetbrains/mps/openapi/model/SNode;)Ljetbrains/mps/openapi/editor/cells/EditorCell;" />
      <scope id="1217012833662768584" at="23,47,24,26" />
      <scope id="1217012833662768584" at="26,79,27,63" />
      <scope id="1217012833662768753" at="51,35,53,112">
        <var name="manager" id="1217012833662768753" />
      </scope>
      <scope id="1217012833662768755" at="69,35,71,112">
>>>>>>> bd830ede
        <var name="manager" id="1217012833662768755" />
      </scope>
      <scope id="1217012833662768584" at="33,0,36,0" />
      <scope id="1217012833662768584" at="22,0,26,0">
        <var name="context" id="1217012833662768584" />
        <var name="node" id="1217012833662768584" />
      </scope>
      <scope id="1217012833662768584" at="27,0,32,0" />
      <scope id="1217012833662768584" at="37,50,45,22">
        <var name="editorCell" id="1217012833662768584" />
        <var name="style" id="1217012833662768584" />
      </scope>
<<<<<<< HEAD
      <scope id="1217012833662768584" at="37,0,47,0" />
      <scope id="1217012833662768753" at="47,49,64,22">
=======
      <scope id="1217012833662768584" at="29,0,39,0">
        <var name="editorContext" id="1217012833662768584" />
        <var name="node" id="1217012833662768584" />
      </scope>
      <scope id="1217012833662768753" at="39,88,55,22">
>>>>>>> bd830ede
        <var name="attributeConcept" id="1217012833662768753" />
        <var name="editorCell" id="1217012833662768753" />
        <var name="provider" id="1217012833662768753" />
        <var name="style" id="1217012833662768753" />
      </scope>
<<<<<<< HEAD
      <scope id="1217012833662768755" at="66,49,83,22">
=======
      <scope id="1217012833662768755" at="57,88,73,22">
>>>>>>> bd830ede
        <var name="attributeConcept" id="1217012833662768755" />
        <var name="editorCell" id="1217012833662768755" />
        <var name="provider" id="1217012833662768755" />
        <var name="style" id="1217012833662768755" />
      </scope>
<<<<<<< HEAD
      <scope id="1217012833662768753" at="47,0,66,0" />
      <scope id="1217012833662768755" at="66,0,85,0" />
      <unit id="1217012833662768584" at="18,0,86,0" name="jetbrains.mps.lang.editor.multiple.extension.testLanguage.editor.MultipleEditorsTestEditorComponentChild_compactRich_ComponentBuilder_a" />
=======
      <scope id="1217012833662768753" at="39,0,57,0">
        <var name="editorContext" id="1217012833662768753" />
        <var name="node" id="1217012833662768753" />
      </scope>
      <scope id="1217012833662768755" at="57,0,75,0">
        <var name="editorContext" id="1217012833662768755" />
        <var name="node" id="1217012833662768755" />
      </scope>
      <unit id="1217012833662768584" at="20,0,76,0" name="jetbrains.mps.lang.editor.multiple.extension.testLanguage.editor.MultipleEditorsTestEditorComponentChild_compactRich" />
>>>>>>> bd830ede
    </file>
  </root>
  <root nodeRef="r:a554b43d-e081-43aa-820b-45da05206260(jetbrains.mps.lang.editor.multiple.extension.testLanguage.editor)/6355695904178424145">
    <file name="MultipleEditorsTestMostSpecificChild_compact_rich_Editor.java">
<<<<<<< HEAD
      <node id="6355695904178424145" at="14,0,15,0" concept="2" trace="myContextHints" />
      <node id="6355695904178424145" at="17,47,18,26" concept="6" />
      <node id="6355695904178424145" at="20,79,21,115" concept="6" />
      <node id="6355695904178424145" at="20,0,23,0" concept="4" trace="createEditorCell#(Ljetbrains/mps/openapi/editor/EditorContext;Lorg/jetbrains/mps/openapi/model/SNode;)Ljetbrains/mps/openapi/editor/cells/EditorCell;" />
      <node id="6355695904178424145" at="15,0,20,0" concept="4" trace="getContextHints#()Ljava/util/Collection;" />
      <scope id="6355695904178424145" at="17,47,18,26" />
      <scope id="6355695904178424145" at="20,79,21,115" />
      <scope id="6355695904178424145" at="20,0,23,0">
        <var name="editorContext" id="6355695904178424145" />
        <var name="node" id="6355695904178424145" />
      </scope>
      <scope id="6355695904178424145" at="15,0,20,0" />
      <unit id="6355695904178424145" at="13,0,24,0" name="jetbrains.mps.lang.editor.multiple.extension.testLanguage.editor.MultipleEditorsTestMostSpecificChild_compact_rich_Editor" />
    </file>
    <file name="MultipleEditorsTestMostSpecificChild_compact_rich_EditorBuilder_a.java">
      <node id="6355695904178424145" at="22,129,23,19" concept="7" />
      <node id="6355695904178424145" at="23,19,24,18" concept="1" />
      <node id="6355695904178424145" at="29,26,30,18" concept="6" />
      <node id="6355695904178424145" at="33,39,34,39" concept="6" />
      <node id="6355695904178424145" at="37,50,38,106" concept="5" />
      <node id="6355695904178424145" at="38,106,39,48" concept="1" />
      <node id="6355695904178424145" at="39,48,40,28" concept="1" />
      <node id="6355695904178424145" at="40,28,41,65" concept="1" />
      <node id="6355695904178424145" at="41,65,42,34" concept="5" />
      <node id="6355695904178424145" at="42,34,43,49" concept="1" />
      <node id="6355695904178424145" at="43,49,44,40" concept="1" />
      <node id="6355695904178424145" at="44,40,45,57" concept="1" />
      <node id="6355695904178424145" at="45,57,46,57" concept="1" />
      <node id="6355695904178424145" at="46,57,47,22" concept="6" />
      <node id="8572332134194711084" at="49,49,50,89" concept="5" />
      <node id="8572332134194711084" at="50,89,51,29" concept="1" />
      <node id="8572332134194711084" at="51,29,52,42" concept="1" />
      <node id="8572332134194711084" at="52,42,53,26" concept="5" />
      <node id="8572332134194711084" at="53,26,54,63" concept="1" />
      <node id="8572332134194711084" at="54,63,55,42" concept="1" />
      <node id="8572332134194711084" at="55,42,56,34" concept="5" />
      <node id="8572332134194711084" at="56,34,57,49" concept="1" />
      <node id="8572332134194711084" at="57,49,58,40" concept="1" />
      <node id="8572332134194711084" at="58,40,59,73" concept="1" />
      <node id="8572332134194711084" at="59,73,60,57" concept="5" />
      <node id="8572332134194711084" at="60,57,61,59" concept="5" />
      <node id="8572332134194711084" at="62,35,63,87" concept="5" />
      <node id="8572332134194711084" at="63,87,64,94" concept="6" />
      <node id="8572332134194711084" at="65,10,66,22" concept="6" />
      <node id="8572332134194711091" at="68,49,69,89" concept="5" />
      <node id="8572332134194711091" at="69,89,70,44" concept="1" />
      <node id="8572332134194711091" at="70,44,71,57" concept="1" />
      <node id="8572332134194711091" at="71,57,72,26" concept="5" />
      <node id="8572332134194711091" at="72,26,73,63" concept="1" />
      <node id="8572332134194711091" at="73,63,74,57" concept="1" />
      <node id="8572332134194711091" at="74,57,75,34" concept="5" />
      <node id="8572332134194711091" at="75,34,76,49" concept="1" />
      <node id="8572332134194711091" at="76,49,77,40" concept="1" />
      <node id="8572332134194711091" at="77,40,78,73" concept="1" />
      <node id="8572332134194711091" at="78,73,79,57" concept="5" />
      <node id="8572332134194711091" at="79,57,80,59" concept="5" />
      <node id="8572332134194711091" at="81,35,82,87" concept="5" />
      <node id="8572332134194711091" at="82,87,83,94" concept="6" />
      <node id="8572332134194711091" at="84,10,85,22" concept="6" />
      <node id="6355695904178424145" at="19,0,21,0" concept="2" trace="myNode" />
      <node id="6355695904178424145" at="33,0,36,0" concept="4" trace="createCell#()Ljetbrains/mps/openapi/editor/cells/EditorCell;" />
      <node id="6355695904178424145" at="22,0,26,0" concept="0" trace="MultipleEditorsTestMostSpecificChild_compact_rich_EditorBuilder_a#(Ljetbrains/mps/openapi/editor/EditorContext;Lorg/jetbrains/mps/openapi/model/SNode;)V" />
      <node id="6355695904178424145" at="27,0,32,0" concept="4" trace="getNode#()Lorg/jetbrains/mps/openapi/model/SNode;" />
      <node id="8572332134194711084" at="61,59,66,22" concept="3" />
      <node id="8572332134194711091" at="80,59,85,22" concept="3" />
      <node id="6355695904178424145" at="37,0,49,0" concept="4" trace="createCollection_crd8ui_a#()Ljetbrains/mps/openapi/editor/cells/EditorCell;" />
      <node id="8572332134194711084" at="49,0,68,0" concept="4" trace="createProperty_crd8ui_a0#()Ljetbrains/mps/openapi/editor/cells/EditorCell;" />
      <node id="8572332134194711091" at="68,0,87,0" concept="4" trace="createProperty_crd8ui_b0#()Ljetbrains/mps/openapi/editor/cells/EditorCell;" />
      <scope id="6355695904178424145" at="29,26,30,18" />
      <scope id="6355695904178424145" at="33,39,34,39" />
      <scope id="6355695904178424145" at="22,129,24,18" />
      <scope id="8572332134194711084" at="62,35,64,94">
        <var name="manager" id="8572332134194711084" />
      </scope>
      <scope id="8572332134194711091" at="81,35,83,94">
=======
      <node id="6355695904178424145" at="21,0,22,0" concept="1" trace="myContextHints" />
      <node id="6355695904178424145" at="24,47,25,26" concept="5" />
      <node id="6355695904178424145" at="27,79,28,63" concept="5" />
      <node id="6355695904178424145" at="30,89,31,99" concept="4" />
      <node id="6355695904178424145" at="31,99,32,48" concept="0" />
      <node id="6355695904178424145" at="32,48,33,28" concept="0" />
      <node id="6355695904178424145" at="33,28,34,34" concept="4" />
      <node id="6355695904178424145" at="34,34,35,52" concept="0" />
      <node id="6355695904178424145" at="35,52,36,40" concept="0" />
      <node id="6355695904178424145" at="36,40,37,81" concept="0" />
      <node id="6355695904178424145" at="37,81,38,81" concept="0" />
      <node id="6355695904178424145" at="38,81,39,22" concept="5" />
      <node id="8572332134194711084" at="41,88,42,82" concept="4" />
      <node id="8572332134194711084" at="42,82,43,29" concept="0" />
      <node id="8572332134194711084" at="43,29,44,42" concept="0" />
      <node id="8572332134194711084" at="44,42,45,26" concept="4" />
      <node id="8572332134194711084" at="45,26,46,58" concept="0" />
      <node id="8572332134194711084" at="46,58,47,42" concept="0" />
      <node id="8572332134194711084" at="47,42,48,34" concept="4" />
      <node id="8572332134194711084" at="48,34,49,52" concept="0" />
      <node id="8572332134194711084" at="49,52,50,40" concept="0" />
      <node id="8572332134194711084" at="50,40,51,73" concept="0" />
      <node id="8572332134194711084" at="51,73,52,57" concept="4" />
      <node id="8572332134194711084" at="53,35,54,82" concept="4" />
      <node id="8572332134194711084" at="54,82,55,112" concept="5" />
      <node id="8572332134194711084" at="56,10,57,22" concept="5" />
      <node id="8572332134194711091" at="59,88,60,82" concept="4" />
      <node id="8572332134194711091" at="60,82,61,44" concept="0" />
      <node id="8572332134194711091" at="61,44,62,57" concept="0" />
      <node id="8572332134194711091" at="62,57,63,26" concept="4" />
      <node id="8572332134194711091" at="63,26,64,58" concept="0" />
      <node id="8572332134194711091" at="64,58,65,57" concept="0" />
      <node id="8572332134194711091" at="65,57,66,34" concept="4" />
      <node id="8572332134194711091" at="66,34,67,52" concept="0" />
      <node id="8572332134194711091" at="67,52,68,40" concept="0" />
      <node id="8572332134194711091" at="68,40,69,73" concept="0" />
      <node id="8572332134194711091" at="69,73,70,57" concept="4" />
      <node id="8572332134194711091" at="71,35,72,82" concept="4" />
      <node id="8572332134194711091" at="72,82,73,112" concept="5" />
      <node id="8572332134194711091" at="74,10,75,22" concept="5" />
      <node id="6355695904178424145" at="27,0,30,0" concept="3" trace="createEditorCell#(Ljetbrains/mps/openapi/editor/EditorContext;Lorg/jetbrains/mps/openapi/model/SNode;)Ljetbrains/mps/openapi/editor/cells/EditorCell;" />
      <node id="6355695904178424145" at="22,0,27,0" concept="3" trace="getContextHints#()Ljava/util/Collection;" />
      <node id="8572332134194711084" at="52,57,57,22" concept="2" />
      <node id="8572332134194711091" at="70,57,75,22" concept="2" />
      <node id="6355695904178424145" at="30,0,41,0" concept="3" trace="createCollection_crd8ui_a#(Ljetbrains/mps/openapi/editor/EditorContext;Lorg/jetbrains/mps/openapi/model/SNode;)Ljetbrains/mps/openapi/editor/cells/EditorCell;" />
      <node id="8572332134194711084" at="41,0,59,0" concept="3" trace="createProperty_crd8ui_a0#(Ljetbrains/mps/openapi/editor/EditorContext;Lorg/jetbrains/mps/openapi/model/SNode;)Ljetbrains/mps/openapi/editor/cells/EditorCell;" />
      <node id="8572332134194711091" at="59,0,77,0" concept="3" trace="createProperty_crd8ui_b0#(Ljetbrains/mps/openapi/editor/EditorContext;Lorg/jetbrains/mps/openapi/model/SNode;)Ljetbrains/mps/openapi/editor/cells/EditorCell;" />
      <scope id="6355695904178424145" at="24,47,25,26" />
      <scope id="6355695904178424145" at="27,79,28,63" />
      <scope id="8572332134194711084" at="53,35,55,112">
        <var name="manager" id="8572332134194711084" />
      </scope>
      <scope id="8572332134194711091" at="71,35,73,112">
>>>>>>> bd830ede
        <var name="manager" id="8572332134194711091" />
      </scope>
      <scope id="6355695904178424145" at="33,0,36,0" />
      <scope id="6355695904178424145" at="22,0,26,0">
        <var name="context" id="6355695904178424145" />
        <var name="node" id="6355695904178424145" />
      </scope>
      <scope id="6355695904178424145" at="27,0,32,0" />
      <scope id="6355695904178424145" at="37,50,47,22">
        <var name="editorCell" id="6355695904178424145" />
        <var name="style" id="6355695904178424145" />
      </scope>
<<<<<<< HEAD
      <scope id="6355695904178424145" at="37,0,49,0" />
      <scope id="8572332134194711084" at="49,49,66,22">
=======
      <scope id="6355695904178424145" at="30,0,41,0">
        <var name="editorContext" id="6355695904178424145" />
        <var name="node" id="6355695904178424145" />
      </scope>
      <scope id="8572332134194711084" at="41,88,57,22">
>>>>>>> bd830ede
        <var name="attributeConcept" id="8572332134194711084" />
        <var name="editorCell" id="8572332134194711084" />
        <var name="provider" id="8572332134194711084" />
        <var name="style" id="8572332134194711084" />
      </scope>
<<<<<<< HEAD
      <scope id="8572332134194711091" at="68,49,85,22">
=======
      <scope id="8572332134194711091" at="59,88,75,22">
>>>>>>> bd830ede
        <var name="attributeConcept" id="8572332134194711091" />
        <var name="editorCell" id="8572332134194711091" />
        <var name="provider" id="8572332134194711091" />
        <var name="style" id="8572332134194711091" />
      </scope>
<<<<<<< HEAD
      <scope id="8572332134194711084" at="49,0,68,0" />
      <scope id="8572332134194711091" at="68,0,87,0" />
      <unit id="6355695904178424145" at="18,0,88,0" name="jetbrains.mps.lang.editor.multiple.extension.testLanguage.editor.MultipleEditorsTestMostSpecificChild_compact_rich_EditorBuilder_a" />
=======
      <scope id="8572332134194711084" at="41,0,59,0">
        <var name="editorContext" id="8572332134194711084" />
        <var name="node" id="8572332134194711084" />
      </scope>
      <scope id="8572332134194711091" at="59,0,77,0">
        <var name="editorContext" id="8572332134194711091" />
        <var name="node" id="8572332134194711091" />
      </scope>
      <unit id="6355695904178424145" at="20,0,78,0" name="jetbrains.mps.lang.editor.multiple.extension.testLanguage.editor.MultipleEditorsTestMostSpecificChild_compact_rich_Editor" />
>>>>>>> bd830ede
    </file>
  </root>
</debug-info>
<|MERGE_RESOLUTION|>--- conflicted
+++ resolved
@@ -15,7 +15,6 @@
   </root>
   <root nodeRef="r:a554b43d-e081-43aa-820b-45da05206260(jetbrains.mps.lang.editor.multiple.extension.testLanguage.editor)/1217012833662768584">
     <file name="MultipleEditorsTestEditorComponentChild_compactRich.java">
-<<<<<<< HEAD
       <node id="1217012833662768584" at="14,0,15,0" concept="2" trace="myContextHints" />
       <node id="1217012833662768584" at="16,47,17,26" concept="6" />
       <node id="1217012833662768584" at="19,79,20,120" concept="6" />
@@ -54,95 +53,39 @@
       <node id="1217012833662768753" at="55,49,56,40" concept="1" />
       <node id="1217012833662768753" at="56,40,57,73" concept="1" />
       <node id="1217012833662768753" at="57,73,58,57" concept="5" />
-      <node id="1217012833662768753" at="58,57,59,59" concept="5" />
-      <node id="1217012833662768753" at="60,35,61,87" concept="5" />
-      <node id="1217012833662768753" at="61,87,62,94" concept="6" />
-      <node id="1217012833662768753" at="63,10,64,22" concept="6" />
-      <node id="1217012833662768755" at="66,49,67,89" concept="5" />
-      <node id="1217012833662768755" at="67,89,68,44" concept="1" />
-      <node id="1217012833662768755" at="68,44,69,57" concept="1" />
-      <node id="1217012833662768755" at="69,57,70,26" concept="5" />
-      <node id="1217012833662768755" at="70,26,71,63" concept="1" />
-      <node id="1217012833662768755" at="71,63,72,65" concept="1" />
-      <node id="1217012833662768755" at="72,65,73,34" concept="5" />
-      <node id="1217012833662768755" at="73,34,74,49" concept="1" />
-      <node id="1217012833662768755" at="74,49,75,40" concept="1" />
-      <node id="1217012833662768755" at="75,40,76,73" concept="1" />
-      <node id="1217012833662768755" at="76,73,77,57" concept="5" />
-      <node id="1217012833662768755" at="77,57,78,59" concept="5" />
-      <node id="1217012833662768755" at="79,35,80,87" concept="5" />
-      <node id="1217012833662768755" at="80,87,81,94" concept="6" />
-      <node id="1217012833662768755" at="82,10,83,22" concept="6" />
+      <node id="1217012833662768753" at="59,35,60,87" concept="5" />
+      <node id="1217012833662768753" at="60,87,61,112" concept="6" />
+      <node id="1217012833662768753" at="62,10,63,22" concept="6" />
+      <node id="1217012833662768755" at="65,49,66,89" concept="5" />
+      <node id="1217012833662768755" at="66,89,67,44" concept="1" />
+      <node id="1217012833662768755" at="67,44,68,57" concept="1" />
+      <node id="1217012833662768755" at="68,57,69,26" concept="5" />
+      <node id="1217012833662768755" at="69,26,70,63" concept="1" />
+      <node id="1217012833662768755" at="70,63,71,65" concept="1" />
+      <node id="1217012833662768755" at="71,65,72,34" concept="5" />
+      <node id="1217012833662768755" at="72,34,73,49" concept="1" />
+      <node id="1217012833662768755" at="73,49,74,40" concept="1" />
+      <node id="1217012833662768755" at="74,40,75,73" concept="1" />
+      <node id="1217012833662768755" at="75,73,76,57" concept="5" />
+      <node id="1217012833662768755" at="77,35,78,87" concept="5" />
+      <node id="1217012833662768755" at="78,87,79,112" concept="6" />
+      <node id="1217012833662768755" at="80,10,81,22" concept="6" />
       <node id="1217012833662768584" at="19,0,21,0" concept="2" trace="myNode" />
       <node id="1217012833662768584" at="33,0,36,0" concept="4" trace="createCell#()Ljetbrains/mps/openapi/editor/cells/EditorCell;" />
       <node id="1217012833662768584" at="22,0,26,0" concept="0" trace="MultipleEditorsTestEditorComponentChild_compactRich_ComponentBuilder_a#(Ljetbrains/mps/openapi/editor/EditorContext;Lorg/jetbrains/mps/openapi/model/SNode;)V" />
       <node id="1217012833662768584" at="27,0,32,0" concept="4" trace="getNode#()Lorg/jetbrains/mps/openapi/model/SNode;" />
-      <node id="1217012833662768753" at="59,59,64,22" concept="3" />
-      <node id="1217012833662768755" at="78,59,83,22" concept="3" />
+      <node id="1217012833662768753" at="58,57,63,22" concept="3" />
+      <node id="1217012833662768755" at="76,57,81,22" concept="3" />
       <node id="1217012833662768584" at="37,0,47,0" concept="4" trace="createCollection_8ftnui_a#()Ljetbrains/mps/openapi/editor/cells/EditorCell;" />
-      <node id="1217012833662768753" at="47,0,66,0" concept="4" trace="createProperty_8ftnui_a0#()Ljetbrains/mps/openapi/editor/cells/EditorCell;" />
-      <node id="1217012833662768755" at="66,0,85,0" concept="4" trace="createProperty_8ftnui_b0#()Ljetbrains/mps/openapi/editor/cells/EditorCell;" />
+      <node id="1217012833662768753" at="47,0,65,0" concept="4" trace="createProperty_8ftnui_a0#()Ljetbrains/mps/openapi/editor/cells/EditorCell;" />
+      <node id="1217012833662768755" at="65,0,83,0" concept="4" trace="createProperty_8ftnui_b0#()Ljetbrains/mps/openapi/editor/cells/EditorCell;" />
       <scope id="1217012833662768584" at="29,26,30,18" />
       <scope id="1217012833662768584" at="33,39,34,39" />
       <scope id="1217012833662768584" at="22,134,24,18" />
-      <scope id="1217012833662768753" at="60,35,62,94">
+      <scope id="1217012833662768753" at="59,35,61,112">
         <var name="manager" id="1217012833662768753" />
       </scope>
-      <scope id="1217012833662768755" at="79,35,81,94">
-=======
-      <node id="1217012833662768584" at="21,0,22,0" concept="1" trace="myContextHints" />
-      <node id="1217012833662768584" at="23,47,24,26" concept="5" />
-      <node id="1217012833662768584" at="26,79,27,63" concept="5" />
-      <node id="1217012833662768584" at="29,89,30,99" concept="4" />
-      <node id="1217012833662768584" at="30,99,31,48" concept="0" />
-      <node id="1217012833662768584" at="31,48,32,34" concept="4" />
-      <node id="1217012833662768584" at="32,34,33,52" concept="0" />
-      <node id="1217012833662768584" at="33,52,34,40" concept="0" />
-      <node id="1217012833662768584" at="34,40,35,81" concept="0" />
-      <node id="1217012833662768584" at="35,81,36,81" concept="0" />
-      <node id="1217012833662768584" at="36,81,37,22" concept="5" />
-      <node id="1217012833662768753" at="39,88,40,82" concept="4" />
-      <node id="1217012833662768753" at="40,82,41,29" concept="0" />
-      <node id="1217012833662768753" at="41,29,42,42" concept="0" />
-      <node id="1217012833662768753" at="42,42,43,26" concept="4" />
-      <node id="1217012833662768753" at="43,26,44,58" concept="0" />
-      <node id="1217012833662768753" at="44,58,45,50" concept="0" />
-      <node id="1217012833662768753" at="45,50,46,34" concept="4" />
-      <node id="1217012833662768753" at="46,34,47,52" concept="0" />
-      <node id="1217012833662768753" at="47,52,48,40" concept="0" />
-      <node id="1217012833662768753" at="48,40,49,73" concept="0" />
-      <node id="1217012833662768753" at="49,73,50,57" concept="4" />
-      <node id="1217012833662768753" at="51,35,52,82" concept="4" />
-      <node id="1217012833662768753" at="52,82,53,112" concept="5" />
-      <node id="1217012833662768753" at="54,10,55,22" concept="5" />
-      <node id="1217012833662768755" at="57,88,58,82" concept="4" />
-      <node id="1217012833662768755" at="58,82,59,44" concept="0" />
-      <node id="1217012833662768755" at="59,44,60,57" concept="0" />
-      <node id="1217012833662768755" at="60,57,61,26" concept="4" />
-      <node id="1217012833662768755" at="61,26,62,58" concept="0" />
-      <node id="1217012833662768755" at="62,58,63,65" concept="0" />
-      <node id="1217012833662768755" at="63,65,64,34" concept="4" />
-      <node id="1217012833662768755" at="64,34,65,52" concept="0" />
-      <node id="1217012833662768755" at="65,52,66,40" concept="0" />
-      <node id="1217012833662768755" at="66,40,67,73" concept="0" />
-      <node id="1217012833662768755" at="67,73,68,57" concept="4" />
-      <node id="1217012833662768755" at="69,35,70,82" concept="4" />
-      <node id="1217012833662768755" at="70,82,71,112" concept="5" />
-      <node id="1217012833662768755" at="72,10,73,22" concept="5" />
-      <node id="1217012833662768584" at="26,0,29,0" concept="3" trace="createEditorCell#(Ljetbrains/mps/openapi/editor/EditorContext;Lorg/jetbrains/mps/openapi/model/SNode;)Ljetbrains/mps/openapi/editor/cells/EditorCell;" />
-      <node id="1217012833662768584" at="22,0,26,0" concept="3" trace="getContextHints#()Ljava/util/Collection;" />
-      <node id="1217012833662768753" at="50,57,55,22" concept="2" />
-      <node id="1217012833662768755" at="68,57,73,22" concept="2" />
-      <node id="1217012833662768584" at="29,0,39,0" concept="3" trace="createCollection_8ftnui_a#(Ljetbrains/mps/openapi/editor/EditorContext;Lorg/jetbrains/mps/openapi/model/SNode;)Ljetbrains/mps/openapi/editor/cells/EditorCell;" />
-      <node id="1217012833662768753" at="39,0,57,0" concept="3" trace="createProperty_8ftnui_a0#(Ljetbrains/mps/openapi/editor/EditorContext;Lorg/jetbrains/mps/openapi/model/SNode;)Ljetbrains/mps/openapi/editor/cells/EditorCell;" />
-      <node id="1217012833662768755" at="57,0,75,0" concept="3" trace="createProperty_8ftnui_b0#(Ljetbrains/mps/openapi/editor/EditorContext;Lorg/jetbrains/mps/openapi/model/SNode;)Ljetbrains/mps/openapi/editor/cells/EditorCell;" />
-      <scope id="1217012833662768584" at="23,47,24,26" />
-      <scope id="1217012833662768584" at="26,79,27,63" />
-      <scope id="1217012833662768753" at="51,35,53,112">
-        <var name="manager" id="1217012833662768753" />
-      </scope>
-      <scope id="1217012833662768755" at="69,35,71,112">
->>>>>>> bd830ede
+      <scope id="1217012833662768755" at="77,35,79,112">
         <var name="manager" id="1217012833662768755" />
       </scope>
       <scope id="1217012833662768584" at="33,0,36,0" />
@@ -155,51 +98,26 @@
         <var name="editorCell" id="1217012833662768584" />
         <var name="style" id="1217012833662768584" />
       </scope>
-<<<<<<< HEAD
       <scope id="1217012833662768584" at="37,0,47,0" />
-      <scope id="1217012833662768753" at="47,49,64,22">
-=======
-      <scope id="1217012833662768584" at="29,0,39,0">
-        <var name="editorContext" id="1217012833662768584" />
-        <var name="node" id="1217012833662768584" />
-      </scope>
-      <scope id="1217012833662768753" at="39,88,55,22">
->>>>>>> bd830ede
+      <scope id="1217012833662768753" at="47,49,63,22">
         <var name="attributeConcept" id="1217012833662768753" />
         <var name="editorCell" id="1217012833662768753" />
         <var name="provider" id="1217012833662768753" />
         <var name="style" id="1217012833662768753" />
       </scope>
-<<<<<<< HEAD
-      <scope id="1217012833662768755" at="66,49,83,22">
-=======
-      <scope id="1217012833662768755" at="57,88,73,22">
->>>>>>> bd830ede
+      <scope id="1217012833662768755" at="65,49,81,22">
         <var name="attributeConcept" id="1217012833662768755" />
         <var name="editorCell" id="1217012833662768755" />
         <var name="provider" id="1217012833662768755" />
         <var name="style" id="1217012833662768755" />
       </scope>
-<<<<<<< HEAD
-      <scope id="1217012833662768753" at="47,0,66,0" />
-      <scope id="1217012833662768755" at="66,0,85,0" />
-      <unit id="1217012833662768584" at="18,0,86,0" name="jetbrains.mps.lang.editor.multiple.extension.testLanguage.editor.MultipleEditorsTestEditorComponentChild_compactRich_ComponentBuilder_a" />
-=======
-      <scope id="1217012833662768753" at="39,0,57,0">
-        <var name="editorContext" id="1217012833662768753" />
-        <var name="node" id="1217012833662768753" />
-      </scope>
-      <scope id="1217012833662768755" at="57,0,75,0">
-        <var name="editorContext" id="1217012833662768755" />
-        <var name="node" id="1217012833662768755" />
-      </scope>
-      <unit id="1217012833662768584" at="20,0,76,0" name="jetbrains.mps.lang.editor.multiple.extension.testLanguage.editor.MultipleEditorsTestEditorComponentChild_compactRich" />
->>>>>>> bd830ede
+      <scope id="1217012833662768753" at="47,0,65,0" />
+      <scope id="1217012833662768755" at="65,0,83,0" />
+      <unit id="1217012833662768584" at="18,0,84,0" name="jetbrains.mps.lang.editor.multiple.extension.testLanguage.editor.MultipleEditorsTestEditorComponentChild_compactRich_ComponentBuilder_a" />
     </file>
   </root>
   <root nodeRef="r:a554b43d-e081-43aa-820b-45da05206260(jetbrains.mps.lang.editor.multiple.extension.testLanguage.editor)/6355695904178424145">
     <file name="MultipleEditorsTestMostSpecificChild_compact_rich_Editor.java">
-<<<<<<< HEAD
       <node id="6355695904178424145" at="14,0,15,0" concept="2" trace="myContextHints" />
       <node id="6355695904178424145" at="17,47,18,26" concept="6" />
       <node id="6355695904178424145" at="20,79,21,115" concept="6" />
@@ -240,96 +158,39 @@
       <node id="8572332134194711084" at="57,49,58,40" concept="1" />
       <node id="8572332134194711084" at="58,40,59,73" concept="1" />
       <node id="8572332134194711084" at="59,73,60,57" concept="5" />
-      <node id="8572332134194711084" at="60,57,61,59" concept="5" />
-      <node id="8572332134194711084" at="62,35,63,87" concept="5" />
-      <node id="8572332134194711084" at="63,87,64,94" concept="6" />
-      <node id="8572332134194711084" at="65,10,66,22" concept="6" />
-      <node id="8572332134194711091" at="68,49,69,89" concept="5" />
-      <node id="8572332134194711091" at="69,89,70,44" concept="1" />
-      <node id="8572332134194711091" at="70,44,71,57" concept="1" />
-      <node id="8572332134194711091" at="71,57,72,26" concept="5" />
-      <node id="8572332134194711091" at="72,26,73,63" concept="1" />
-      <node id="8572332134194711091" at="73,63,74,57" concept="1" />
-      <node id="8572332134194711091" at="74,57,75,34" concept="5" />
-      <node id="8572332134194711091" at="75,34,76,49" concept="1" />
-      <node id="8572332134194711091" at="76,49,77,40" concept="1" />
-      <node id="8572332134194711091" at="77,40,78,73" concept="1" />
-      <node id="8572332134194711091" at="78,73,79,57" concept="5" />
-      <node id="8572332134194711091" at="79,57,80,59" concept="5" />
-      <node id="8572332134194711091" at="81,35,82,87" concept="5" />
-      <node id="8572332134194711091" at="82,87,83,94" concept="6" />
-      <node id="8572332134194711091" at="84,10,85,22" concept="6" />
+      <node id="8572332134194711084" at="61,35,62,87" concept="5" />
+      <node id="8572332134194711084" at="62,87,63,112" concept="6" />
+      <node id="8572332134194711084" at="64,10,65,22" concept="6" />
+      <node id="8572332134194711091" at="67,49,68,89" concept="5" />
+      <node id="8572332134194711091" at="68,89,69,44" concept="1" />
+      <node id="8572332134194711091" at="69,44,70,57" concept="1" />
+      <node id="8572332134194711091" at="70,57,71,26" concept="5" />
+      <node id="8572332134194711091" at="71,26,72,63" concept="1" />
+      <node id="8572332134194711091" at="72,63,73,57" concept="1" />
+      <node id="8572332134194711091" at="73,57,74,34" concept="5" />
+      <node id="8572332134194711091" at="74,34,75,49" concept="1" />
+      <node id="8572332134194711091" at="75,49,76,40" concept="1" />
+      <node id="8572332134194711091" at="76,40,77,73" concept="1" />
+      <node id="8572332134194711091" at="77,73,78,57" concept="5" />
+      <node id="8572332134194711091" at="79,35,80,87" concept="5" />
+      <node id="8572332134194711091" at="80,87,81,112" concept="6" />
+      <node id="8572332134194711091" at="82,10,83,22" concept="6" />
       <node id="6355695904178424145" at="19,0,21,0" concept="2" trace="myNode" />
       <node id="6355695904178424145" at="33,0,36,0" concept="4" trace="createCell#()Ljetbrains/mps/openapi/editor/cells/EditorCell;" />
       <node id="6355695904178424145" at="22,0,26,0" concept="0" trace="MultipleEditorsTestMostSpecificChild_compact_rich_EditorBuilder_a#(Ljetbrains/mps/openapi/editor/EditorContext;Lorg/jetbrains/mps/openapi/model/SNode;)V" />
       <node id="6355695904178424145" at="27,0,32,0" concept="4" trace="getNode#()Lorg/jetbrains/mps/openapi/model/SNode;" />
-      <node id="8572332134194711084" at="61,59,66,22" concept="3" />
-      <node id="8572332134194711091" at="80,59,85,22" concept="3" />
+      <node id="8572332134194711084" at="60,57,65,22" concept="3" />
+      <node id="8572332134194711091" at="78,57,83,22" concept="3" />
       <node id="6355695904178424145" at="37,0,49,0" concept="4" trace="createCollection_crd8ui_a#()Ljetbrains/mps/openapi/editor/cells/EditorCell;" />
-      <node id="8572332134194711084" at="49,0,68,0" concept="4" trace="createProperty_crd8ui_a0#()Ljetbrains/mps/openapi/editor/cells/EditorCell;" />
-      <node id="8572332134194711091" at="68,0,87,0" concept="4" trace="createProperty_crd8ui_b0#()Ljetbrains/mps/openapi/editor/cells/EditorCell;" />
+      <node id="8572332134194711084" at="49,0,67,0" concept="4" trace="createProperty_crd8ui_a0#()Ljetbrains/mps/openapi/editor/cells/EditorCell;" />
+      <node id="8572332134194711091" at="67,0,85,0" concept="4" trace="createProperty_crd8ui_b0#()Ljetbrains/mps/openapi/editor/cells/EditorCell;" />
       <scope id="6355695904178424145" at="29,26,30,18" />
       <scope id="6355695904178424145" at="33,39,34,39" />
       <scope id="6355695904178424145" at="22,129,24,18" />
-      <scope id="8572332134194711084" at="62,35,64,94">
+      <scope id="8572332134194711084" at="61,35,63,112">
         <var name="manager" id="8572332134194711084" />
       </scope>
-      <scope id="8572332134194711091" at="81,35,83,94">
-=======
-      <node id="6355695904178424145" at="21,0,22,0" concept="1" trace="myContextHints" />
-      <node id="6355695904178424145" at="24,47,25,26" concept="5" />
-      <node id="6355695904178424145" at="27,79,28,63" concept="5" />
-      <node id="6355695904178424145" at="30,89,31,99" concept="4" />
-      <node id="6355695904178424145" at="31,99,32,48" concept="0" />
-      <node id="6355695904178424145" at="32,48,33,28" concept="0" />
-      <node id="6355695904178424145" at="33,28,34,34" concept="4" />
-      <node id="6355695904178424145" at="34,34,35,52" concept="0" />
-      <node id="6355695904178424145" at="35,52,36,40" concept="0" />
-      <node id="6355695904178424145" at="36,40,37,81" concept="0" />
-      <node id="6355695904178424145" at="37,81,38,81" concept="0" />
-      <node id="6355695904178424145" at="38,81,39,22" concept="5" />
-      <node id="8572332134194711084" at="41,88,42,82" concept="4" />
-      <node id="8572332134194711084" at="42,82,43,29" concept="0" />
-      <node id="8572332134194711084" at="43,29,44,42" concept="0" />
-      <node id="8572332134194711084" at="44,42,45,26" concept="4" />
-      <node id="8572332134194711084" at="45,26,46,58" concept="0" />
-      <node id="8572332134194711084" at="46,58,47,42" concept="0" />
-      <node id="8572332134194711084" at="47,42,48,34" concept="4" />
-      <node id="8572332134194711084" at="48,34,49,52" concept="0" />
-      <node id="8572332134194711084" at="49,52,50,40" concept="0" />
-      <node id="8572332134194711084" at="50,40,51,73" concept="0" />
-      <node id="8572332134194711084" at="51,73,52,57" concept="4" />
-      <node id="8572332134194711084" at="53,35,54,82" concept="4" />
-      <node id="8572332134194711084" at="54,82,55,112" concept="5" />
-      <node id="8572332134194711084" at="56,10,57,22" concept="5" />
-      <node id="8572332134194711091" at="59,88,60,82" concept="4" />
-      <node id="8572332134194711091" at="60,82,61,44" concept="0" />
-      <node id="8572332134194711091" at="61,44,62,57" concept="0" />
-      <node id="8572332134194711091" at="62,57,63,26" concept="4" />
-      <node id="8572332134194711091" at="63,26,64,58" concept="0" />
-      <node id="8572332134194711091" at="64,58,65,57" concept="0" />
-      <node id="8572332134194711091" at="65,57,66,34" concept="4" />
-      <node id="8572332134194711091" at="66,34,67,52" concept="0" />
-      <node id="8572332134194711091" at="67,52,68,40" concept="0" />
-      <node id="8572332134194711091" at="68,40,69,73" concept="0" />
-      <node id="8572332134194711091" at="69,73,70,57" concept="4" />
-      <node id="8572332134194711091" at="71,35,72,82" concept="4" />
-      <node id="8572332134194711091" at="72,82,73,112" concept="5" />
-      <node id="8572332134194711091" at="74,10,75,22" concept="5" />
-      <node id="6355695904178424145" at="27,0,30,0" concept="3" trace="createEditorCell#(Ljetbrains/mps/openapi/editor/EditorContext;Lorg/jetbrains/mps/openapi/model/SNode;)Ljetbrains/mps/openapi/editor/cells/EditorCell;" />
-      <node id="6355695904178424145" at="22,0,27,0" concept="3" trace="getContextHints#()Ljava/util/Collection;" />
-      <node id="8572332134194711084" at="52,57,57,22" concept="2" />
-      <node id="8572332134194711091" at="70,57,75,22" concept="2" />
-      <node id="6355695904178424145" at="30,0,41,0" concept="3" trace="createCollection_crd8ui_a#(Ljetbrains/mps/openapi/editor/EditorContext;Lorg/jetbrains/mps/openapi/model/SNode;)Ljetbrains/mps/openapi/editor/cells/EditorCell;" />
-      <node id="8572332134194711084" at="41,0,59,0" concept="3" trace="createProperty_crd8ui_a0#(Ljetbrains/mps/openapi/editor/EditorContext;Lorg/jetbrains/mps/openapi/model/SNode;)Ljetbrains/mps/openapi/editor/cells/EditorCell;" />
-      <node id="8572332134194711091" at="59,0,77,0" concept="3" trace="createProperty_crd8ui_b0#(Ljetbrains/mps/openapi/editor/EditorContext;Lorg/jetbrains/mps/openapi/model/SNode;)Ljetbrains/mps/openapi/editor/cells/EditorCell;" />
-      <scope id="6355695904178424145" at="24,47,25,26" />
-      <scope id="6355695904178424145" at="27,79,28,63" />
-      <scope id="8572332134194711084" at="53,35,55,112">
-        <var name="manager" id="8572332134194711084" />
-      </scope>
-      <scope id="8572332134194711091" at="71,35,73,112">
->>>>>>> bd830ede
+      <scope id="8572332134194711091" at="79,35,81,112">
         <var name="manager" id="8572332134194711091" />
       </scope>
       <scope id="6355695904178424145" at="33,0,36,0" />
@@ -342,46 +203,22 @@
         <var name="editorCell" id="6355695904178424145" />
         <var name="style" id="6355695904178424145" />
       </scope>
-<<<<<<< HEAD
       <scope id="6355695904178424145" at="37,0,49,0" />
-      <scope id="8572332134194711084" at="49,49,66,22">
-=======
-      <scope id="6355695904178424145" at="30,0,41,0">
-        <var name="editorContext" id="6355695904178424145" />
-        <var name="node" id="6355695904178424145" />
-      </scope>
-      <scope id="8572332134194711084" at="41,88,57,22">
->>>>>>> bd830ede
+      <scope id="8572332134194711084" at="49,49,65,22">
         <var name="attributeConcept" id="8572332134194711084" />
         <var name="editorCell" id="8572332134194711084" />
         <var name="provider" id="8572332134194711084" />
         <var name="style" id="8572332134194711084" />
       </scope>
-<<<<<<< HEAD
-      <scope id="8572332134194711091" at="68,49,85,22">
-=======
-      <scope id="8572332134194711091" at="59,88,75,22">
->>>>>>> bd830ede
+      <scope id="8572332134194711091" at="67,49,83,22">
         <var name="attributeConcept" id="8572332134194711091" />
         <var name="editorCell" id="8572332134194711091" />
         <var name="provider" id="8572332134194711091" />
         <var name="style" id="8572332134194711091" />
       </scope>
-<<<<<<< HEAD
-      <scope id="8572332134194711084" at="49,0,68,0" />
-      <scope id="8572332134194711091" at="68,0,87,0" />
-      <unit id="6355695904178424145" at="18,0,88,0" name="jetbrains.mps.lang.editor.multiple.extension.testLanguage.editor.MultipleEditorsTestMostSpecificChild_compact_rich_EditorBuilder_a" />
-=======
-      <scope id="8572332134194711084" at="41,0,59,0">
-        <var name="editorContext" id="8572332134194711084" />
-        <var name="node" id="8572332134194711084" />
-      </scope>
-      <scope id="8572332134194711091" at="59,0,77,0">
-        <var name="editorContext" id="8572332134194711091" />
-        <var name="node" id="8572332134194711091" />
-      </scope>
-      <unit id="6355695904178424145" at="20,0,78,0" name="jetbrains.mps.lang.editor.multiple.extension.testLanguage.editor.MultipleEditorsTestMostSpecificChild_compact_rich_Editor" />
->>>>>>> bd830ede
+      <scope id="8572332134194711084" at="49,0,67,0" />
+      <scope id="8572332134194711091" at="67,0,85,0" />
+      <unit id="6355695904178424145" at="18,0,86,0" name="jetbrains.mps.lang.editor.multiple.extension.testLanguage.editor.MultipleEditorsTestMostSpecificChild_compact_rich_EditorBuilder_a" />
     </file>
   </root>
 </debug-info>
