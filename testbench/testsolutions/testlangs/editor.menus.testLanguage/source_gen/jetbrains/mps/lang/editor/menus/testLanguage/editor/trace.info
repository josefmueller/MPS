<?xml version="1.0" encoding="UTF-8"?>
<debug-info version="2">
  <concept fqn="c:f3061a53-9226-4cc5-a443-f952ceaf5816/1160998861373:jetbrains.mps.baseLanguage.structure.AssertStatement" />
  <concept fqn="c:f3061a53-9226-4cc5-a443-f952ceaf5816/1082485599095:jetbrains.mps.baseLanguage.structure.BlockStatement" />
  <concept fqn="c:f3061a53-9226-4cc5-a443-f952ceaf5816/1081855346303:jetbrains.mps.baseLanguage.structure.BreakStatement" />
  <concept fqn="c:f3061a53-9226-4cc5-a443-f952ceaf5816/1068580123140:jetbrains.mps.baseLanguage.structure.ConstructorDeclaration" />
  <concept fqn="c:f3061a53-9226-4cc5-a443-f952ceaf5816/1177666668936:jetbrains.mps.baseLanguage.structure.DoWhileStatement" />
  <concept fqn="c:f3061a53-9226-4cc5-a443-f952ceaf5816/1068580123155:jetbrains.mps.baseLanguage.structure.ExpressionStatement" />
  <concept fqn="c:f3061a53-9226-4cc5-a443-f952ceaf5816/1068390468200:jetbrains.mps.baseLanguage.structure.FieldDeclaration" />
  <concept fqn="c:f3061a53-9226-4cc5-a443-f952ceaf5816/1068580123159:jetbrains.mps.baseLanguage.structure.IfStatement" />
  <concept fqn="c:f3061a53-9226-4cc5-a443-f952ceaf5816/1068580123165:jetbrains.mps.baseLanguage.structure.InstanceMethodDeclaration" />
  <concept fqn="c:f3061a53-9226-4cc5-a443-f952ceaf5816/1068581242864:jetbrains.mps.baseLanguage.structure.LocalVariableDeclarationStatement" />
  <concept fqn="c:f3061a53-9226-4cc5-a443-f952ceaf5816/1068581242878:jetbrains.mps.baseLanguage.structure.ReturnStatement" />
  <concept fqn="c:f3061a53-9226-4cc5-a443-f952ceaf5816/6329021646629104954:jetbrains.mps.baseLanguage.structure.SingleLineComment" />
  <concept fqn="c:f3061a53-9226-4cc5-a443-f952ceaf5816/1068580123157:jetbrains.mps.baseLanguage.structure.Statement" />
  <concept fqn="c:f3061a53-9226-4cc5-a443-f952ceaf5816/1070462154015:jetbrains.mps.baseLanguage.structure.StaticFieldDeclaration" />
  <concept fqn="c:f3061a53-9226-4cc5-a443-f952ceaf5816/1070475587102:jetbrains.mps.baseLanguage.structure.SuperConstructorInvocation" />
  <concept fqn="c:f3061a53-9226-4cc5-a443-f952ceaf5816/1163670490218:jetbrains.mps.baseLanguage.structure.SwitchStatement" />
  <root>
    <file name="EditorAspectDescriptorImpl.java">
      <unit at="18,0,155,0" name="jetbrains.mps.lang.editor.menus.testLanguage.editor.EditorAspectDescriptorImpl" />
    </file>
  </root>
  <root nodeRef="r:3b1c2f8c-f04f-4186-97fc-85ed47ba8aeb(jetbrains.mps.lang.editor.menus.testLanguage.editor)/1068638940632614981">
    <file name="ScopesTestConceptBase_Editor.java">
      <node id="1068638940632614981" at="12,79,13,62" concept="10" />
      <node id="1068638940632614983" at="15,88,16,131" concept="9" />
      <node id="1068638940632614983" at="16,131,17,67" concept="9" />
      <node id="1068638940632614983" at="18,26,19,27" concept="5" />
      <node id="1068638940632614983" at="20,5,21,22" concept="10" />
      <node id="1068638940632614981" at="12,0,15,0" concept="8" trace="createEditorCell#(Ljetbrains/mps/openapi/editor/EditorContext;Lorg/jetbrains/mps/openapi/model/SNode;)Ljetbrains/mps/openapi/editor/cells/EditorCell;" />
      <node id="1068638940632614983" at="17,67,20,5" concept="7" />
      <node id="1068638940632614983" at="15,0,23,0" concept="8" trace="createComponent_o28ewy_a#(Ljetbrains/mps/openapi/editor/EditorContext;Lorg/jetbrains/mps/openapi/model/SNode;)Ljetbrains/mps/openapi/editor/cells/EditorCell;" />
      <scope id="1068638940632614981" at="12,79,13,62" />
      <scope id="1068638940632614983" at="18,26,19,27" />
      <scope id="1068638940632614981" at="12,0,15,0">
        <var name="editorContext" id="1068638940632614981" />
        <var name="node" id="1068638940632614981" />
      </scope>
      <scope id="1068638940632614983" at="15,88,21,22">
        <var name="bigCell" id="1068638940632614983" />
        <var name="editorCell" id="1068638940632614983" />
      </scope>
      <scope id="1068638940632614983" at="15,0,23,0">
        <var name="editorContext" id="1068638940632614983" />
        <var name="node" id="1068638940632614983" />
      </scope>
      <unit id="1068638940632614981" at="11,0,24,0" name="jetbrains.mps.lang.editor.menus.testLanguage.editor.ScopesTestConceptBase_Editor" />
    </file>
  </root>
  <root nodeRef="r:3b1c2f8c-f04f-4186-97fc-85ed47ba8aeb(jetbrains.mps.lang.editor.menus.testLanguage.editor)/2344528742722056861">
    <file name="TransformationMenuTestConcept_Editor.java">
      <node id="2344528742722056861" at="12,79,13,61" concept="10" />
      <node id="2344528742722056866" at="15,87,16,131" concept="9" />
      <node id="2344528742722056866" at="16,131,17,67" concept="9" />
      <node id="2344528742722056866" at="18,26,19,27" concept="5" />
      <node id="2344528742722056866" at="20,5,21,22" concept="10" />
      <node id="2344528742722056861" at="12,0,15,0" concept="8" trace="createEditorCell#(Ljetbrains/mps/openapi/editor/EditorContext;Lorg/jetbrains/mps/openapi/model/SNode;)Ljetbrains/mps/openapi/editor/cells/EditorCell;" />
      <node id="2344528742722056866" at="17,67,20,5" concept="7" />
      <node id="2344528742722056866" at="15,0,23,0" concept="8" trace="createComponent_5nlgf_a#(Ljetbrains/mps/openapi/editor/EditorContext;Lorg/jetbrains/mps/openapi/model/SNode;)Ljetbrains/mps/openapi/editor/cells/EditorCell;" />
      <scope id="2344528742722056861" at="12,79,13,61" />
      <scope id="2344528742722056866" at="18,26,19,27" />
      <scope id="2344528742722056861" at="12,0,15,0">
        <var name="editorContext" id="2344528742722056861" />
        <var name="node" id="2344528742722056861" />
      </scope>
      <scope id="2344528742722056866" at="15,87,21,22">
        <var name="bigCell" id="2344528742722056866" />
        <var name="editorCell" id="2344528742722056866" />
      </scope>
      <scope id="2344528742722056866" at="15,0,23,0">
        <var name="editorContext" id="2344528742722056866" />
        <var name="node" id="2344528742722056866" />
      </scope>
      <unit id="2344528742722056861" at="11,0,24,0" name="jetbrains.mps.lang.editor.menus.testLanguage.editor.TransformationMenuTestConcept_Editor" />
    </file>
  </root>
  <root nodeRef="r:3b1c2f8c-f04f-4186-97fc-85ed47ba8aeb(jetbrains.mps.lang.editor.menus.testLanguage.editor)/2344528742722105431">
    <file name="TransformationMenuTestConcept_TransformationMenu.java">
      <node id="2344528742722105431" at="19,124,20,156" concept="9" />
      <node id="2344528742722105431" at="21,119,22,113" concept="5" />
      <node id="2344528742722105431" at="23,5,24,18" concept="10" />
      <node id="6436886136984939435" at="29,84,30,120" concept="10" />
      <node id="6436886136984939435" at="34,0,35,0" concept="6" trace="_context" />
      <node id="6436886136984939435" at="36,55,37,27" concept="5" />
      <node id="6436886136984940085" at="42,50,43,35" concept="10" />
      <node id="2344528742722105431" at="20,156,23,5" concept="7" />
      <node id="6436886136984939435" at="36,0,39,0" concept="3" trace="Item#(Ljetbrains/mps/openapi/editor/menus/transformation/TransformationMenuContext;)V" />
      <node id="6436886136984939435" at="46,0,49,0" concept="8" trace="execute#(Ljava/lang/String;)V" />
      <node id="6436886136984939435" at="28,0,32,0" concept="8" trace="createItem#(Ljetbrains/mps/openapi/editor/menus/transformation/TransformationMenuContext;)Ljetbrains/mps/openapi/editor/menus/transformation/TransformationMenuItem;" />
      <node id="6436886136984939435" at="40,0,45,0" concept="8" trace="getLabelText#(Ljava/lang/String;)Ljava/lang/String;" />
      <node id="2344528742722105431" at="18,0,26,0" concept="8" trace="getParts#(Ljetbrains/mps/openapi/editor/menus/transformation/TransformationMenuContext;)Ljava/util/List;" />
      <scope id="6436886136984939536" at="47,52,47,52" />
      <scope id="2344528742722105431" at="21,119,22,113" />
      <scope id="6436886136984939435" at="29,84,30,120" />
      <scope id="6436886136984939435" at="36,55,37,27" />
      <scope id="6436886136984939532" at="42,50,43,35" />
      <scope id="6436886136984939435" at="36,0,39,0">
        <var name="context" id="6436886136984939435" />
      </scope>
      <scope id="6436886136984939435" at="46,0,49,0">
        <var name="pattern" id="6436886136984939435" />
      </scope>
      <scope id="6436886136984939435" at="28,0,32,0">
        <var name="context" id="6436886136984939435" />
      </scope>
      <scope id="2344528742722105431" at="19,124,24,18">
        <var name="result" id="2344528742722105431" />
      </scope>
      <scope id="6436886136984939435" at="40,0,45,0">
        <var name="pattern" id="6436886136984939435" />
      </scope>
      <scope id="2344528742722105431" at="18,0,26,0">
        <var name="_context" id="2344528742722105431" />
      </scope>
      <unit id="6436886136984939435" at="33,0,51,0" name="jetbrains.mps.lang.editor.menus.testLanguage.editor.TransformationMenuTestConcept_TransformationMenu$TransformationMenuPart_Action_ihci5o_a0$Item" />
      <unit id="6436886136984939435" at="27,0,52,0" name="jetbrains.mps.lang.editor.menus.testLanguage.editor.TransformationMenuTestConcept_TransformationMenu$TransformationMenuPart_Action_ihci5o_a0" />
      <unit id="2344528742722105431" at="17,0,53,0" name="jetbrains.mps.lang.editor.menus.testLanguage.editor.TransformationMenuTestConcept_TransformationMenu" />
    </file>
  </root>
  <root nodeRef="r:3b1c2f8c-f04f-4186-97fc-85ed47ba8aeb(jetbrains.mps.lang.editor.menus.testLanguage.editor)/2705676212746996078">
    <file name="Derived_TransformationMenu.java">
      <node id="2705676212746996078" at="14,124,15,156" concept="9" />
      <node id="2705676212746996078" at="15,156,16,18" concept="10" />
      <node id="2705676212746996078" at="13,0,18,0" concept="8" trace="getParts#(Ljetbrains/mps/openapi/editor/menus/transformation/TransformationMenuContext;)Ljava/util/List;" />
      <scope id="2705676212746996078" at="14,124,16,18">
        <var name="result" id="2705676212746996078" />
      </scope>
      <scope id="2705676212746996078" at="13,0,18,0">
        <var name="_context" id="2705676212746996078" />
      </scope>
      <unit id="2705676212746996078" at="12,0,20,0" name="jetbrains.mps.lang.editor.menus.testLanguage.editor.Derived_TransformationMenu" />
    </file>
  </root>
  <root nodeRef="r:3b1c2f8c-f04f-4186-97fc-85ed47ba8aeb(jetbrains.mps.lang.editor.menus.testLanguage.editor)/2705676212746996104">
    <file name="Base_TransformationMenu.java">
      <node id="2705676212746996104" at="14,124,15,156" concept="9" />
      <node id="2705676212746996104" at="15,156,16,18" concept="10" />
      <node id="2705676212746996104" at="13,0,18,0" concept="8" trace="getParts#(Ljetbrains/mps/openapi/editor/menus/transformation/TransformationMenuContext;)Ljava/util/List;" />
      <scope id="2705676212746996104" at="14,124,16,18">
        <var name="result" id="2705676212746996104" />
      </scope>
      <scope id="2705676212746996104" at="13,0,18,0">
        <var name="_context" id="2705676212746996104" />
      </scope>
      <unit id="2705676212746996104" at="12,0,20,0" name="jetbrains.mps.lang.editor.menus.testLanguage.editor.Base_TransformationMenu" />
    </file>
  </root>
  <root nodeRef="r:3b1c2f8c-f04f-4186-97fc-85ed47ba8aeb(jetbrains.mps.lang.editor.menus.testLanguage.editor)/2705676212746996130">
    <file name="Base_NamedTransformationMenu.java">
      <node id="2705676212746996130" at="14,124,15,156" concept="9" />
      <node id="2705676212746996130" at="15,156,16,18" concept="10" />
      <node id="2705676212746996130" at="13,0,18,0" concept="8" trace="getParts#(Ljetbrains/mps/openapi/editor/menus/transformation/TransformationMenuContext;)Ljava/util/List;" />
      <scope id="2705676212746996130" at="14,124,16,18">
        <var name="result" id="2705676212746996130" />
      </scope>
      <scope id="2705676212746996130" at="13,0,18,0">
        <var name="_context" id="2705676212746996130" />
      </scope>
      <unit id="2705676212746996130" at="12,0,20,0" name="jetbrains.mps.lang.editor.menus.testLanguage.editor.Base_NamedTransformationMenu" />
    </file>
  </root>
  <root nodeRef="r:3b1c2f8c-f04f-4186-97fc-85ed47ba8aeb(jetbrains.mps.lang.editor.menus.testLanguage.editor)/2705676212746996156">
    <file name="Derived_NamedTransformationMenu.java">
      <node id="2705676212746996156" at="14,124,15,156" concept="9" />
      <node id="2705676212746996156" at="15,156,16,18" concept="10" />
      <node id="2705676212746996156" at="13,0,18,0" concept="8" trace="getParts#(Ljetbrains/mps/openapi/editor/menus/transformation/TransformationMenuContext;)Ljava/util/List;" />
      <scope id="2705676212746996156" at="14,124,16,18">
        <var name="result" id="2705676212746996156" />
      </scope>
      <scope id="2705676212746996156" at="13,0,18,0">
        <var name="_context" id="2705676212746996156" />
      </scope>
      <unit id="2705676212746996156" at="12,0,20,0" name="jetbrains.mps.lang.editor.menus.testLanguage.editor.Derived_NamedTransformationMenu" />
    </file>
  </root>
  <root nodeRef="r:3b1c2f8c-f04f-4186-97fc-85ed47ba8aeb(jetbrains.mps.lang.editor.menus.testLanguage.editor)/3526874291840093374">
    <file name="ContributedToFromUnusedLanguage.java">
      <node id="3526874291840093374" at="14,124,15,156" concept="9" />
      <node id="3526874291840093374" at="15,156,16,18" concept="10" />
      <node id="3526874291840093374" at="13,0,18,0" concept="8" trace="getParts#(Ljetbrains/mps/openapi/editor/menus/transformation/TransformationMenuContext;)Ljava/util/List;" />
      <scope id="3526874291840093374" at="14,124,16,18">
        <var name="result" id="3526874291840093374" />
      </scope>
      <scope id="3526874291840093374" at="13,0,18,0">
        <var name="_context" id="3526874291840093374" />
      </scope>
      <unit id="3526874291840093374" at="12,0,20,0" name="jetbrains.mps.lang.editor.menus.testLanguage.editor.ContributedToFromUnusedLanguage" />
    </file>
  </root>
  <root nodeRef="r:3b1c2f8c-f04f-4186-97fc-85ed47ba8aeb(jetbrains.mps.lang.editor.menus.testLanguage.editor)/3526874291840774961">
    <file name="ContributedToFromUsedLanguage.java">
      <node id="3526874291840774961" at="14,124,15,156" concept="9" />
      <node id="3526874291840774961" at="15,156,16,18" concept="10" />
      <node id="3526874291840774961" at="13,0,18,0" concept="8" trace="getParts#(Ljetbrains/mps/openapi/editor/menus/transformation/TransformationMenuContext;)Ljava/util/List;" />
      <scope id="3526874291840774961" at="14,124,16,18">
        <var name="result" id="3526874291840774961" />
      </scope>
      <scope id="3526874291840774961" at="13,0,18,0">
        <var name="_context" id="3526874291840774961" />
      </scope>
      <unit id="3526874291840774961" at="12,0,20,0" name="jetbrains.mps.lang.editor.menus.testLanguage.editor.ContributedToFromUsedLanguage" />
    </file>
  </root>
  <root nodeRef="r:3b1c2f8c-f04f-4186-97fc-85ed47ba8aeb(jetbrains.mps.lang.editor.menus.testLanguage.editor)/3794279994274164831">
    <file name="NamedMenuForBase.java">
      <node id="3794279994274164831" at="14,124,15,156" concept="9" />
      <node id="3794279994274164831" at="15,156,16,18" concept="10" />
      <node id="3794279994274164831" at="13,0,18,0" concept="8" trace="getParts#(Ljetbrains/mps/openapi/editor/menus/transformation/TransformationMenuContext;)Ljava/util/List;" />
      <scope id="3794279994274164831" at="14,124,16,18">
        <var name="result" id="3794279994274164831" />
      </scope>
      <scope id="3794279994274164831" at="13,0,18,0">
        <var name="_context" id="3794279994274164831" />
      </scope>
      <unit id="3794279994274164831" at="12,0,20,0" name="jetbrains.mps.lang.editor.menus.testLanguage.editor.NamedMenuForBase" />
    </file>
  </root>
  <root nodeRef="r:3b1c2f8c-f04f-4186-97fc-85ed47ba8aeb(jetbrains.mps.lang.editor.menus.testLanguage.editor)/5239313638630261293">
    <file name="WithNestedVariables.java">
      <node id="5239313638630261293" at="22,124,23,156" concept="9" />
      <node id="5239313638630261293" at="24,119,25,83" concept="5" />
      <node id="5239313638630261293" at="26,5,27,18" concept="10" />
      <node id="2314756748950080393" at="31,0,32,0" concept="6" trace="v" />
      <node id="7655327340756260444" at="32,0,33,0" concept="6" trace="x" />
      <node id="5239313638630261294" at="34,67,35,33" concept="5" />
      <node id="540685334801291811" at="37,34,38,20" concept="10" />
      <node id="540685334801295071" at="42,34,43,23" concept="10" />
<<<<<<< HEAD
      <node id="5239313638630261294" at="45,18,46,0" concept="12" />
      <node id="7655327340756249701" at="49,72,50,18" concept="10" />
      <node id="5239313638630261294" at="54,92,55,194" concept="10" />
      <node id="2314756748950343916" at="58,0,59,0" concept="6" trace="t" />
      <node id="5239313638630261294" at="60,69,61,35" concept="5" />
      <node id="540685334801296707" at="63,36,64,25" concept="10" />
      <node id="5239313638630261294" at="66,20,67,0" concept="12" />
      <node id="5239313638630261294" at="71,94,72,238" concept="10" />
      <node id="5239313638630261294" at="76,88,77,176" concept="10" />
      <node id="5239313638630261294" at="81,0,82,0" concept="6" trace="_context" />
      <node id="5239313638630261294" at="83,59,84,31" concept="5" />
      <node id="2314756748950080985" at="89,54,90,45" concept="10" />
      <node id="5239313638630261293" at="23,156,26,5" concept="7" />
      <node id="5239313638630261294" at="37,0,40,0" concept="8" trace="compute#()Ljava/lang/Integer;" />
      <node id="5239313638630261294" at="42,0,45,0" concept="8" trace="compute#()Ljava/lang/Integer;" />
      <node id="5239313638630261294" at="63,0,66,0" concept="8" trace="compute#()Ljava/lang/Integer;" />
      <node id="5239313638630261294" at="83,0,86,0" concept="3" trace="Item#(Ljetbrains/mps/openapi/editor/menus/transformation/TransformationMenuContext;)V" />
      <node id="5239313638630261294" at="93,0,96,0" concept="8" trace="execute#(Ljava/lang/String;)V" />
      <node id="5239313638630261294" at="48,0,52,0" concept="8" trace="isApplicable#(Ljetbrains/mps/openapi/editor/menus/transformation/TransformationMenuContext;)Z" />
      <node id="5239313638630261294" at="53,0,57,0" concept="8" trace="getParts#()Ljava/util/List;" />
      <node id="5239313638630261294" at="70,0,74,0" concept="8" trace="getParts#()Ljava/util/List;" />
      <node id="5239313638630261294" at="75,0,79,0" concept="8" trace="createItem#(Ljetbrains/mps/openapi/editor/menus/transformation/TransformationMenuContext;)Ljetbrains/mps/openapi/editor/menus/transformation/TransformationMenuItem;" />
      <node id="5239313638630261294" at="35,33,40,18" concept="5" />
      <node id="5239313638630261294" at="40,18,45,18" concept="5" />
      <node id="5239313638630261294" at="61,35,66,20" concept="5" />
      <node id="5239313638630261294" at="87,0,92,0" concept="8" trace="getLabelText#(Ljava/lang/String;)Ljava/lang/String;" />
      <node id="5239313638630261293" at="21,0,29,0" concept="8" trace="getParts#(Ljetbrains/mps/openapi/editor/menus/transformation/TransformationMenuContext;)Ljava/util/List;" />
      <node id="5239313638630261294" at="59,0,69,0" concept="8" trace="initialize#(Ljetbrains/mps/openapi/editor/menus/transformation/TransformationMenuContext;)V" />
      <node id="5239313638630261294" at="33,0,48,0" concept="8" trace="initialize#(Ljetbrains/mps/openapi/editor/menus/transformation/TransformationMenuContext;)V" />
      <scope id="2314756748950080437" at="94,56,94,56" />
      <scope id="5239313638630261293" at="24,119,25,83" />
      <scope id="5239313638630261294" at="37,34,38,20" />
      <scope id="5239313638630261294" at="42,34,43,23" />
      <scope id="7655327340756249213" at="49,72,50,18" />
      <scope id="5239313638630261294" at="54,92,55,194" />
      <scope id="5239313638630261294" at="63,36,64,25" />
      <scope id="5239313638630261294" at="71,94,72,238" />
      <scope id="5239313638630261294" at="76,88,77,176" />
      <scope id="5239313638630261294" at="83,59,84,31" />
      <scope id="2314756748950080435" at="89,54,90,45" />
      <scope id="5239313638630261294" at="37,0,40,0" />
      <scope id="5239313638630261294" at="42,0,45,0" />
      <scope id="5239313638630261294" at="63,0,66,0" />
      <scope id="5239313638630261294" at="83,0,86,0">
        <var name="context" id="5239313638630261294" />
      </scope>
      <scope id="5239313638630261294" at="93,0,96,0">
        <var name="pattern" id="5239313638630261294" />
      </scope>
      <scope id="5239313638630261294" at="48,0,52,0">
        <var name="_context" id="5239313638630261294" />
      </scope>
      <scope id="5239313638630261294" at="53,0,57,0" />
      <scope id="5239313638630261294" at="70,0,74,0" />
      <scope id="5239313638630261294" at="75,0,79,0">
=======
      <node id="7655327340756249701" at="48,72,49,18" concept="10" />
      <node id="5239313638630261294" at="53,92,54,194" concept="10" />
      <node id="2314756748950343916" at="57,0,58,0" concept="6" trace="t" />
      <node id="5239313638630261294" at="59,69,60,35" concept="5" />
      <node id="540685334801296707" at="62,36,63,25" concept="10" />
      <node id="5239313638630261294" at="69,94,70,238" concept="10" />
      <node id="5239313638630261294" at="74,88,75,176" concept="10" />
      <node id="5239313638630261294" at="79,0,80,0" concept="6" trace="_context" />
      <node id="5239313638630261294" at="81,59,82,31" concept="5" />
      <node id="2314756748950080985" at="87,54,88,45" concept="10" />
      <node id="5239313638630261293" at="23,156,26,5" concept="7" />
      <node id="5239313638630261294" at="37,0,40,0" concept="8" trace="compute#()Ljava/lang/Integer;" />
      <node id="5239313638630261294" at="42,0,45,0" concept="8" trace="compute#()Ljava/lang/Integer;" />
      <node id="5239313638630261294" at="62,0,65,0" concept="8" trace="compute#()Ljava/lang/Integer;" />
      <node id="5239313638630261294" at="81,0,84,0" concept="3" trace="Item#(Ljetbrains/mps/openapi/editor/menus/transformation/TransformationMenuContext;)V" />
      <node id="5239313638630261294" at="91,0,94,0" concept="8" trace="execute#(Ljava/lang/String;)V" />
      <node id="5239313638630261294" at="47,0,51,0" concept="8" trace="isApplicable#(Ljetbrains/mps/openapi/editor/menus/transformation/TransformationMenuContext;)Z" />
      <node id="5239313638630261294" at="52,0,56,0" concept="8" trace="getParts#()Ljava/util/List;" />
      <node id="5239313638630261294" at="68,0,72,0" concept="8" trace="getParts#()Ljava/util/List;" />
      <node id="5239313638630261294" at="73,0,77,0" concept="8" trace="createItem#(Ljetbrains/mps/openapi/editor/menus/transformation/TransformationMenuContext;)Ljetbrains/mps/openapi/editor/menus/transformation/TransformationMenuItem;" />
      <node id="5239313638630261294" at="35,33,40,18" concept="5" />
      <node id="5239313638630261294" at="40,18,45,18" concept="5" />
      <node id="5239313638630261294" at="60,35,65,20" concept="5" />
      <node id="5239313638630261294" at="85,0,90,0" concept="8" trace="getLabelText#(Ljava/lang/String;)Ljava/lang/String;" />
      <node id="5239313638630261293" at="21,0,29,0" concept="8" trace="getParts#(Ljetbrains/mps/openapi/editor/menus/transformation/TransformationMenuContext;)Ljava/util/List;" />
      <node id="5239313638630261294" at="58,0,67,0" concept="8" trace="initialize#(Ljetbrains/mps/openapi/editor/menus/transformation/TransformationMenuContext;)V" />
      <node id="5239313638630261294" at="33,0,47,0" concept="8" trace="initialize#(Ljetbrains/mps/openapi/editor/menus/transformation/TransformationMenuContext;)V" />
      <scope id="2314756748950080437" at="92,56,92,56" />
      <scope id="5239313638630261293" at="24,119,25,83" />
      <scope id="5239313638630261294" at="37,34,38,20" />
      <scope id="5239313638630261294" at="42,34,43,23" />
      <scope id="7655327340756249213" at="48,72,49,18" />
      <scope id="5239313638630261294" at="53,92,54,194" />
      <scope id="5239313638630261294" at="62,36,63,25" />
      <scope id="5239313638630261294" at="69,94,70,238" />
      <scope id="5239313638630261294" at="74,88,75,176" />
      <scope id="5239313638630261294" at="81,59,82,31" />
      <scope id="2314756748950080435" at="87,54,88,45" />
      <scope id="5239313638630261294" at="37,0,40,0" />
      <scope id="5239313638630261294" at="42,0,45,0" />
      <scope id="5239313638630261294" at="62,0,65,0" />
      <scope id="5239313638630261294" at="81,0,84,0">
        <var name="context" id="5239313638630261294" />
      </scope>
      <scope id="5239313638630261294" at="91,0,94,0">
        <var name="pattern" id="5239313638630261294" />
      </scope>
      <scope id="5239313638630261294" at="47,0,51,0">
        <var name="_context" id="5239313638630261294" />
      </scope>
      <scope id="5239313638630261294" at="52,0,56,0" />
      <scope id="5239313638630261294" at="68,0,72,0" />
      <scope id="5239313638630261294" at="73,0,77,0">
>>>>>>> b5b1241b
        <var name="context" id="5239313638630261294" />
      </scope>
      <scope id="5239313638630261293" at="22,124,27,18">
        <var name="result" id="5239313638630261293" />
      </scope>
<<<<<<< HEAD
      <scope id="5239313638630261294" at="87,0,92,0">
        <var name="pattern" id="5239313638630261294" />
      </scope>
      <scope id="5239313638630261294" at="60,69,67,0" />
      <scope id="5239313638630261293" at="21,0,29,0">
        <var name="_context" id="5239313638630261293" />
      </scope>
      <scope id="5239313638630261294" at="59,0,69,0">
        <var name="_context" id="5239313638630261294" />
      </scope>
      <scope id="5239313638630261294" at="34,67,46,0" />
      <scope id="5239313638630261294" at="33,0,48,0">
=======
      <scope id="5239313638630261294" at="85,0,90,0">
        <var name="pattern" id="5239313638630261294" />
      </scope>
      <scope id="5239313638630261294" at="59,69,65,20" />
      <scope id="5239313638630261293" at="21,0,29,0">
        <var name="_context" id="5239313638630261293" />
      </scope>
      <scope id="5239313638630261294" at="58,0,67,0">
        <var name="_context" id="5239313638630261294" />
      </scope>
      <scope id="5239313638630261294" at="34,67,45,18" />
      <scope id="5239313638630261294" at="33,0,47,0">
>>>>>>> b5b1241b
        <var name="_context" id="5239313638630261294" />
      </scope>
      <unit id="5239313638630261294" at="36,14,40,7" name="jetbrains.mps.lang.editor.menus.testLanguage.editor.WithNestedVariables$1" />
      <unit id="5239313638630261294" at="41,14,45,7" name="jetbrains.mps.lang.editor.menus.testLanguage.editor.WithNestedVariables$2" />
<<<<<<< HEAD
      <unit id="5239313638630261294" at="62,16,66,9" name="jetbrains.mps.lang.editor.menus.testLanguage.editor.WithNestedVariables$1" />
      <unit id="5239313638630261294" at="80,0,98,0" name="jetbrains.mps.lang.editor.menus.testLanguage.editor.WithNestedVariables$TransformationMenuPart_Group_foze4d_a0$TransformationMenuPart_Group_foze4d_a0a$TransformationMenuPart_Action_foze4d_a0a0$Item" />
      <unit id="5239313638630261294" at="74,0,99,0" name="jetbrains.mps.lang.editor.menus.testLanguage.editor.WithNestedVariables$TransformationMenuPart_Group_foze4d_a0$TransformationMenuPart_Group_foze4d_a0a$TransformationMenuPart_Action_foze4d_a0a0" />
      <unit id="5239313638630261294" at="57,0,100,0" name="jetbrains.mps.lang.editor.menus.testLanguage.editor.WithNestedVariables$TransformationMenuPart_Group_foze4d_a0$TransformationMenuPart_Group_foze4d_a0a" />
      <unit id="5239313638630261294" at="30,0,101,0" name="jetbrains.mps.lang.editor.menus.testLanguage.editor.WithNestedVariables$TransformationMenuPart_Group_foze4d_a0" />
      <unit id="5239313638630261293" at="20,0,102,0" name="jetbrains.mps.lang.editor.menus.testLanguage.editor.WithNestedVariables" />
=======
      <unit id="5239313638630261294" at="61,16,65,9" name="jetbrains.mps.lang.editor.menus.testLanguage.editor.WithNestedVariables$1" />
      <unit id="5239313638630261294" at="78,0,96,0" name="jetbrains.mps.lang.editor.menus.testLanguage.editor.WithNestedVariables$TransformationMenuPart_Group_foze4d_a0$TransformationMenuPart_Group_foze4d_a0a$TransformationMenuPart_Action_foze4d_a0a0$Item" />
      <unit id="5239313638630261294" at="72,0,97,0" name="jetbrains.mps.lang.editor.menus.testLanguage.editor.WithNestedVariables$TransformationMenuPart_Group_foze4d_a0$TransformationMenuPart_Group_foze4d_a0a$TransformationMenuPart_Action_foze4d_a0a0" />
      <unit id="5239313638630261294" at="56,0,98,0" name="jetbrains.mps.lang.editor.menus.testLanguage.editor.WithNestedVariables$TransformationMenuPart_Group_foze4d_a0$TransformationMenuPart_Group_foze4d_a0a" />
      <unit id="5239313638630261294" at="30,0,99,0" name="jetbrains.mps.lang.editor.menus.testLanguage.editor.WithNestedVariables$TransformationMenuPart_Group_foze4d_a0" />
      <unit id="5239313638630261293" at="20,0,100,0" name="jetbrains.mps.lang.editor.menus.testLanguage.editor.WithNestedVariables" />
>>>>>>> b5b1241b
    </file>
  </root>
  <root nodeRef="r:3b1c2f8c-f04f-4186-97fc-85ed47ba8aeb(jetbrains.mps.lang.editor.menus.testLanguage.editor)/5339489019635911012">
    <file name="NodeHolder_Editor.java">
      <node id="5339489019635911012" at="20,79,21,63" concept="10" />
      <node id="5339489019635911012" at="23,89,24,99" concept="9" />
      <node id="5339489019635911012" at="24,99,25,48" concept="5" />
      <node id="5339489019635911012" at="25,48,26,28" concept="5" />
      <node id="5339489019635911012" at="26,28,27,81" concept="5" />
      <node id="5339489019635911012" at="27,81,28,80" concept="5" />
      <node id="5339489019635911012" at="28,80,29,81" concept="5" />
      <node id="5339489019635911012" at="29,81,30,22" concept="10" />
      <node id="5339489019635942947" at="32,88,33,98" concept="9" />
      <node id="5339489019635942947" at="33,98,34,47" concept="5" />
      <node id="5339489019635942947" at="34,47,35,34" concept="5" />
      <node id="5339489019635942947" at="35,34,36,22" concept="10" />
      <node id="5339489019635911012" at="38,87,39,244" concept="9" />
      <node id="5339489019635911012" at="39,244,40,33" concept="10" />
      <node id="5339489019635911012" at="43,118,44,49" concept="14" />
      <node id="5339489019635911012" at="46,55,47,59" concept="9" />
      <node id="5339489019635911012" at="47,59,48,41" concept="5" />
      <node id="5339489019635911012" at="48,41,49,24" concept="10" />
      <node id="5339489019635911012" at="51,70,52,378" concept="5" />
      <node id="5339489019635911012" at="53,41,54,35" concept="5" />
      <node id="5339489019635911012" at="58,44,59,54" concept="9" />
      <node id="5339489019635911012" at="59,54,60,41" concept="5" />
      <node id="5339489019635911012" at="60,41,61,40" concept="5" />
      <node id="5339489019635911012" at="61,40,62,218" concept="5" />
      <node id="5339489019635911012" at="62,218,63,0" concept="12" />
      <node id="5339489019635911012" at="63,0,64,24" concept="10" />
      <node id="5339489019635911012" at="66,40,67,25" concept="10" />
      <node id="5339489019635942955" at="70,88,71,87" concept="9" />
      <node id="5339489019635942955" at="71,87,72,47" concept="5" />
      <node id="5339489019635942955" at="72,47,73,34" concept="5" />
      <node id="5339489019635942955" at="73,34,74,22" concept="10" />
      <node id="5339489019635911012" at="20,0,23,0" concept="8" trace="createEditorCell#(Ljetbrains/mps/openapi/editor/EditorContext;Lorg/jetbrains/mps/openapi/model/SNode;)Ljetbrains/mps/openapi/editor/cells/EditorCell;" />
      <node id="5339489019635911012" at="43,0,46,0" concept="3" trace="nodeSingleRoleHandler_47w8xr_b0#(Lorg/jetbrains/mps/openapi/model/SNode;Lorg/jetbrains/mps/openapi/language/SContainmentLink;Ljetbrains/mps/openapi/editor/EditorContext;)V" />
      <node id="5339489019635911012" at="52,378,55,7" concept="7" />
      <node id="5339489019635911012" at="66,0,69,0" concept="8" trace="getNoTargetText#()Ljava/lang/String;" />
      <node id="5339489019635911012" at="38,0,42,0" concept="8" trace="createRefNode_47w8xr_b0#(Ljetbrains/mps/openapi/editor/EditorContext;Lorg/jetbrains/mps/openapi/model/SNode;)Ljetbrains/mps/openapi/editor/cells/EditorCell;" />
      <node id="5339489019635911012" at="46,0,51,0" concept="8" trace="createChildCell#(Lorg/jetbrains/mps/openapi/model/SNode;)Ljetbrains/mps/openapi/editor/cells/EditorCell;" />
      <node id="5339489019635942947" at="32,0,38,0" concept="8" trace="createConstant_47w8xr_a0#(Ljetbrains/mps/openapi/editor/EditorContext;Lorg/jetbrains/mps/openapi/model/SNode;)Ljetbrains/mps/openapi/editor/cells/EditorCell;" />
      <node id="5339489019635911012" at="51,0,57,0" concept="8" trace="installCellInfo#(Lorg/jetbrains/mps/openapi/model/SNode;Ljetbrains/mps/openapi/editor/cells/EditorCell;)V" />
      <node id="5339489019635942955" at="70,0,76,0" concept="8" trace="createConstant_47w8xr_c0#(Ljetbrains/mps/openapi/editor/EditorContext;Lorg/jetbrains/mps/openapi/model/SNode;)Ljetbrains/mps/openapi/editor/cells/EditorCell;" />
      <node id="5339489019635911012" at="23,0,32,0" concept="8" trace="createCollection_47w8xr_a#(Ljetbrains/mps/openapi/editor/EditorContext;Lorg/jetbrains/mps/openapi/model/SNode;)Ljetbrains/mps/openapi/editor/cells/EditorCell;" />
      <node id="5339489019635911012" at="57,0,66,0" concept="8" trace="createEmptyCell#()Ljetbrains/mps/openapi/editor/cells/EditorCell;" />
      <scope id="5339489019635911012" at="20,79,21,63" />
      <scope id="5339489019635911012" at="43,118,44,49" />
      <scope id="5339489019635911012" at="53,41,54,35" />
      <scope id="5339489019635911012" at="66,40,67,25" />
      <scope id="5339489019635911012" at="38,87,40,33">
        <var name="provider" id="5339489019635911012" />
      </scope>
      <scope id="5339489019635911012" at="20,0,23,0">
        <var name="editorContext" id="5339489019635911012" />
        <var name="node" id="5339489019635911012" />
      </scope>
      <scope id="5339489019635911012" at="43,0,46,0">
        <var name="containmentLink" id="5339489019635911012" />
        <var name="context" id="5339489019635911012" />
        <var name="ownerNode" id="5339489019635911012" />
      </scope>
      <scope id="5339489019635911012" at="46,55,49,24">
        <var name="editorCell" id="5339489019635911012" />
      </scope>
      <scope id="5339489019635911012" at="66,0,69,0" />
      <scope id="5339489019635942947" at="32,88,36,22">
        <var name="editorCell" id="5339489019635942947" />
      </scope>
      <scope id="5339489019635911012" at="38,0,42,0">
        <var name="editorContext" id="5339489019635911012" />
        <var name="node" id="5339489019635911012" />
      </scope>
      <scope id="5339489019635911012" at="51,70,55,7" />
      <scope id="5339489019635942955" at="70,88,74,22">
        <var name="editorCell" id="5339489019635942955" />
      </scope>
      <scope id="5339489019635911012" at="46,0,51,0">
        <var name="child" id="5339489019635911012" />
      </scope>
      <scope id="5339489019635942947" at="32,0,38,0">
        <var name="editorContext" id="5339489019635942947" />
        <var name="node" id="5339489019635942947" />
      </scope>
      <scope id="5339489019635911012" at="51,0,57,0">
        <var name="child" id="5339489019635911012" />
        <var name="editorCell" id="5339489019635911012" />
      </scope>
      <scope id="5339489019635911012" at="58,44,64,24">
        <var name="editorCell" id="5339489019635911012" />
      </scope>
      <scope id="5339489019635942955" at="70,0,76,0">
        <var name="editorContext" id="5339489019635942955" />
        <var name="node" id="5339489019635942955" />
      </scope>
      <scope id="5339489019635911012" at="23,89,30,22">
        <var name="editorCell" id="5339489019635911012" />
      </scope>
      <scope id="5339489019635911012" at="23,0,32,0">
        <var name="editorContext" id="5339489019635911012" />
        <var name="node" id="5339489019635911012" />
      </scope>
      <scope id="5339489019635911012" at="57,0,66,0" />
      <unit id="5339489019635911012" at="42,0,70,0" name="jetbrains.mps.lang.editor.menus.testLanguage.editor.NodeHolder_Editor$nodeSingleRoleHandler_47w8xr_b0" />
      <unit id="5339489019635911012" at="19,0,77,0" name="jetbrains.mps.lang.editor.menus.testLanguage.editor.NodeHolder_Editor" />
    </file>
  </root>
  <root nodeRef="r:3b1c2f8c-f04f-4186-97fc-85ed47ba8aeb(jetbrains.mps.lang.editor.menus.testLanguage.editor)/6202297022023752048">
    <file name="NamedTestMenu.java">
      <node id="6202297022023752048" at="19,124,20,156" concept="9" />
      <node id="6202297022023752048" at="21,119,22,77" concept="5" />
      <node id="6202297022023752048" at="23,5,24,18" concept="10" />
      <node id="6202297022023752049" at="29,84,30,84" concept="10" />
      <node id="6202297022023752049" at="34,0,35,0" concept="6" trace="_context" />
      <node id="6202297022023752049" at="36,55,37,27" concept="5" />
      <node id="6202297022023752615" at="42,50,43,33" concept="10" />
      <node id="6202297022023752048" at="20,156,23,5" concept="7" />
      <node id="6202297022023752049" at="36,0,39,0" concept="3" trace="Item#(Ljetbrains/mps/openapi/editor/menus/transformation/TransformationMenuContext;)V" />
      <node id="6202297022023752049" at="46,0,49,0" concept="8" trace="execute#(Ljava/lang/String;)V" />
      <node id="6202297022023752049" at="28,0,32,0" concept="8" trace="createItem#(Ljetbrains/mps/openapi/editor/menus/transformation/TransformationMenuContext;)Ljetbrains/mps/openapi/editor/menus/transformation/TransformationMenuItem;" />
      <node id="6202297022023752049" at="40,0,45,0" concept="8" trace="getLabelText#(Ljava/lang/String;)Ljava/lang/String;" />
      <node id="6202297022023752048" at="18,0,26,0" concept="8" trace="getParts#(Ljetbrains/mps/openapi/editor/menus/transformation/TransformationMenuContext;)Ljava/util/List;" />
      <scope id="6202297022023752066" at="47,52,47,52" />
      <scope id="6202297022023752048" at="21,119,22,77" />
      <scope id="6202297022023752049" at="29,84,30,84" />
      <scope id="6202297022023752049" at="36,55,37,27" />
      <scope id="6202297022023752062" at="42,50,43,33" />
      <scope id="6202297022023752049" at="36,0,39,0">
        <var name="context" id="6202297022023752049" />
      </scope>
      <scope id="6202297022023752049" at="46,0,49,0">
        <var name="pattern" id="6202297022023752049" />
      </scope>
      <scope id="6202297022023752049" at="28,0,32,0">
        <var name="context" id="6202297022023752049" />
      </scope>
      <scope id="6202297022023752048" at="19,124,24,18">
        <var name="result" id="6202297022023752048" />
      </scope>
      <scope id="6202297022023752049" at="40,0,45,0">
        <var name="pattern" id="6202297022023752049" />
      </scope>
      <scope id="6202297022023752048" at="18,0,26,0">
        <var name="_context" id="6202297022023752048" />
      </scope>
      <unit id="6202297022023752049" at="33,0,51,0" name="jetbrains.mps.lang.editor.menus.testLanguage.editor.NamedTestMenu$TransformationMenuPart_Action_xyzz9_a0$Item" />
      <unit id="6202297022023752049" at="27,0,52,0" name="jetbrains.mps.lang.editor.menus.testLanguage.editor.NamedTestMenu$TransformationMenuPart_Action_xyzz9_a0" />
      <unit id="6202297022023752048" at="17,0,53,0" name="jetbrains.mps.lang.editor.menus.testLanguage.editor.NamedTestMenu" />
    </file>
  </root>
  <root nodeRef="r:3b1c2f8c-f04f-4186-97fc-85ed47ba8aeb(jetbrains.mps.lang.editor.menus.testLanguage.editor)/6202297022026415601">
    <file name="WithNonExecutableAction.java">
      <node id="6202297022026415601" at="19,124,20,156" concept="9" />
      <node id="6202297022026415601" at="21,119,22,88" concept="5" />
      <node id="6202297022026415601" at="23,5,24,18" concept="10" />
      <node id="6202297022026415602" at="29,84,30,95" concept="10" />
      <node id="6202297022026415602" at="34,0,35,0" concept="6" trace="_context" />
      <node id="6202297022026415602" at="36,55,37,27" concept="5" />
      <node id="6202297022026416168" at="42,50,43,39" concept="10" />
      <node id="6202297022027121313" at="51,58,52,43" concept="10" />
      <node id="6202297022026415601" at="20,156,23,5" concept="7" />
      <node id="6202297022026415602" at="36,0,39,0" concept="3" trace="Item#(Ljetbrains/mps/openapi/editor/menus/transformation/TransformationMenuContext;)V" />
      <node id="6202297022026415602" at="46,0,49,0" concept="8" trace="execute#(Ljava/lang/String;)V" />
      <node id="6202297022026415602" at="28,0,32,0" concept="8" trace="createItem#(Ljetbrains/mps/openapi/editor/menus/transformation/TransformationMenuContext;)Ljetbrains/mps/openapi/editor/menus/transformation/TransformationMenuItem;" />
      <node id="6202297022026415602" at="50,0,54,0" concept="8" trace="canExecute#(Ljava/lang/String;)Z" />
      <node id="6202297022026415602" at="40,0,45,0" concept="8" trace="getLabelText#(Ljava/lang/String;)Ljava/lang/String;" />
      <node id="6202297022026415601" at="18,0,26,0" concept="8" trace="getParts#(Ljetbrains/mps/openapi/editor/menus/transformation/TransformationMenuContext;)Ljava/util/List;" />
      <scope id="6202297022026415619" at="47,52,47,52" />
      <scope id="6202297022026415601" at="21,119,22,88" />
      <scope id="6202297022026415602" at="29,84,30,95" />
      <scope id="6202297022026415602" at="36,55,37,27" />
      <scope id="6202297022026415615" at="42,50,43,39" />
      <scope id="6202297022027120852" at="51,58,52,43" />
      <scope id="6202297022026415602" at="36,0,39,0">
        <var name="context" id="6202297022026415602" />
      </scope>
      <scope id="6202297022026415602" at="46,0,49,0">
        <var name="pattern" id="6202297022026415602" />
      </scope>
      <scope id="6202297022026415602" at="28,0,32,0">
        <var name="context" id="6202297022026415602" />
      </scope>
      <scope id="6202297022026415602" at="50,0,54,0">
        <var name="pattern" id="6202297022026415602" />
      </scope>
      <scope id="6202297022026415601" at="19,124,24,18">
        <var name="result" id="6202297022026415601" />
      </scope>
      <scope id="6202297022026415602" at="40,0,45,0">
        <var name="pattern" id="6202297022026415602" />
      </scope>
      <scope id="6202297022026415601" at="18,0,26,0">
        <var name="_context" id="6202297022026415601" />
      </scope>
      <unit id="6202297022026415602" at="33,0,55,0" name="jetbrains.mps.lang.editor.menus.testLanguage.editor.WithNonExecutableAction$TransformationMenuPart_Action_guv3c3_a0$Item" />
      <unit id="6202297022026415602" at="27,0,56,0" name="jetbrains.mps.lang.editor.menus.testLanguage.editor.WithNonExecutableAction$TransformationMenuPart_Action_guv3c3_a0" />
      <unit id="6202297022026415601" at="17,0,57,0" name="jetbrains.mps.lang.editor.menus.testLanguage.editor.WithNonExecutableAction" />
    </file>
  </root>
  <root nodeRef="r:3b1c2f8c-f04f-4186-97fc-85ed47ba8aeb(jetbrains.mps.lang.editor.menus.testLanguage.editor)/6202297022027494849">
    <file name="ActionExecuteTestHelper.java">
      <node id="6202297022027494898" at="7,0,8,0" concept="13" trace="myCalled" />
      <unit id="6202297022027494849" at="6,0,9,0" name="jetbrains.mps.lang.editor.menus.testLanguage.editor.ActionExecuteTestHelper" />
    </file>
  </root>
  <root nodeRef="r:3b1c2f8c-f04f-4186-97fc-85ed47ba8aeb(jetbrains.mps.lang.editor.menus.testLanguage.editor)/6202297022027496048">
    <file name="WithExecutableAction.java">
      <node id="6202297022027496048" at="19,124,20,156" concept="9" />
      <node id="6202297022027496048" at="21,119,22,85" concept="5" />
      <node id="6202297022027496048" at="23,5,24,18" concept="10" />
      <node id="6202297022027496049" at="29,84,30,92" concept="10" />
      <node id="6202297022027496049" at="34,0,35,0" concept="6" trace="_context" />
      <node id="6202297022027496049" at="36,55,37,27" concept="5" />
      <node id="6202297022027496054" at="42,50,43,35" concept="10" />
      <node id="6202297022027498179" at="47,52,48,48" concept="5" />
      <node id="6202297022027496048" at="20,156,23,5" concept="7" />
      <node id="6202297022027496049" at="36,0,39,0" concept="3" trace="Item#(Ljetbrains/mps/openapi/editor/menus/transformation/TransformationMenuContext;)V" />
      <node id="6202297022027496049" at="28,0,32,0" concept="8" trace="createItem#(Ljetbrains/mps/openapi/editor/menus/transformation/TransformationMenuContext;)Ljetbrains/mps/openapi/editor/menus/transformation/TransformationMenuItem;" />
      <node id="6202297022027496049" at="46,0,50,0" concept="8" trace="execute#(Ljava/lang/String;)V" />
      <node id="6202297022027496049" at="40,0,45,0" concept="8" trace="getLabelText#(Ljava/lang/String;)Ljava/lang/String;" />
      <node id="6202297022027496048" at="18,0,26,0" concept="8" trace="getParts#(Ljetbrains/mps/openapi/editor/menus/transformation/TransformationMenuContext;)Ljava/util/List;" />
      <scope id="6202297022027496048" at="21,119,22,85" />
      <scope id="6202297022027496049" at="29,84,30,92" />
      <scope id="6202297022027496049" at="36,55,37,27" />
      <scope id="6202297022027496053" at="42,50,43,35" />
      <scope id="6202297022027496057" at="47,52,48,48" />
      <scope id="6202297022027496049" at="36,0,39,0">
        <var name="context" id="6202297022027496049" />
      </scope>
      <scope id="6202297022027496049" at="28,0,32,0">
        <var name="context" id="6202297022027496049" />
      </scope>
      <scope id="6202297022027496049" at="46,0,50,0">
        <var name="pattern" id="6202297022027496049" />
      </scope>
      <scope id="6202297022027496048" at="19,124,24,18">
        <var name="result" id="6202297022027496048" />
      </scope>
      <scope id="6202297022027496049" at="40,0,45,0">
        <var name="pattern" id="6202297022027496049" />
      </scope>
      <scope id="6202297022027496048" at="18,0,26,0">
        <var name="_context" id="6202297022027496048" />
      </scope>
      <unit id="6202297022027496049" at="33,0,52,0" name="jetbrains.mps.lang.editor.menus.testLanguage.editor.WithExecutableAction$TransformationMenuPart_Action_mk0emr_a0$Item" />
      <unit id="6202297022027496049" at="27,0,53,0" name="jetbrains.mps.lang.editor.menus.testLanguage.editor.WithExecutableAction$TransformationMenuPart_Action_mk0emr_a0" />
      <unit id="6202297022027496048" at="17,0,54,0" name="jetbrains.mps.lang.editor.menus.testLanguage.editor.WithExecutableAction" />
    </file>
  </root>
  <root nodeRef="r:3b1c2f8c-f04f-4186-97fc-85ed47ba8aeb(jetbrains.mps.lang.editor.menus.testLanguage.editor)/8477852555557899240">
    <file name="ParameterizedByPrimitiveType.java">
      <node id="8477852555557899240" at="25,124,26,156" concept="9" />
      <node id="8477852555557899240" at="27,119,28,100" concept="5" />
      <node id="8477852555557899240" at="29,5,30,18" concept="10" />
      <node id="8477852555557899241" at="37,110,38,166" concept="10" />
      <node id="8477852555557932346" at="43,93,44,17" concept="9" />
      <node id="8477852555557929781" at="45,18,46,38" concept="10" />
      <node id="8477852555557930482" at="53,0,54,0" concept="6" trace="__CP__" />
      <node id="8477852555557930482" at="59,32,60,58" concept="0" />
      <node id="8477852555557930482" at="60,58,61,39" concept="10" />
      <node id="8477852555557930484" at="62,31,63,42" concept="5" />
      <node id="8477852555557930484" at="63,42,64,40" concept="5" />
      <node id="8477852555557930484" at="64,40,65,38" concept="10" />
      <node id="8477852555557930486" at="66,31,67,42" concept="5" />
      <node id="8477852555557930486" at="67,42,68,40" concept="5" />
      <node id="8477852555557930486" at="68,40,69,38" concept="10" />
      <node id="8477852555557930488" at="70,31,71,42" concept="5" />
      <node id="8477852555557930488" at="71,42,72,40" concept="5" />
      <node id="8477852555557930488" at="72,40,73,38" concept="10" />
      <node id="8477852555557930483" at="74,31,75,42" concept="5" />
      <node id="8477852555557930483" at="75,42,76,32" concept="2" />
      <node id="8477852555557930482" at="77,32,78,41" concept="2" />
      <node id="8477852555557930482" at="80,35,81,33" concept="10" />
      <node id="8477852555557899241" at="92,0,93,0" concept="6" trace="myParameterObject" />
      <node id="8477852555557899241" at="93,76,94,44" concept="5" />
      <node id="8477852555557899241" at="97,86,98,150" concept="10" />
      <node id="8477852555557899241" at="102,0,103,0" concept="6" trace="_context" />
      <node id="8477852555557899241" at="104,57,105,29" concept="5" />
      <node id="8477852555558612477" at="110,52,111,86" concept="11" />
      <node id="8477852555558612479" at="111,86,112,40" concept="9" />
      <node id="8477852555558612485" at="113,38,114,20" concept="5" />
      <node id="8477852555557945990" at="115,11,116,36" concept="10" />
      <node id="8477852555558608187" at="120,54,121,86" concept="11" />
      <node id="8477852555558594901" at="121,86,122,40" concept="9" />
      <node id="8477852555558602213" at="123,38,124,20" concept="5" />
      <node id="8477852555557899240" at="26,156,29,5" concept="7" />
      <node id="8477852555557899241" at="93,0,96,0" concept="3" trace="TransformationMenuPart_Action_ud82js_a0a#(I)V" />
      <node id="8477852555557899241" at="104,0,107,0" concept="3" trace="Item#(Ljetbrains/mps/openapi/editor/menus/transformation/TransformationMenuContext;)V" />
      <node id="8477852555558612483" at="112,40,115,11" concept="7" />
      <node id="8477852555558595910" at="122,40,125,11" concept="7" />
      <node id="8477852555557899241" at="96,0,100,0" concept="8" trace="createItem#(Ljetbrains/mps/openapi/editor/menus/transformation/TransformationMenuContext;)Ljetbrains/mps/openapi/editor/menus/transformation/TransformationMenuItem;" />
      <node id="8477852555557899241" at="35,0,40,0" concept="8" trace="createItems#(Ljava/lang/Integer;Ljetbrains/mps/openapi/editor/menus/transformation/TransformationMenuContext;)Ljava/util/List;" />
      <node id="8477852555557899240" at="24,0,32,0" concept="8" trace="getParts#(Ljetbrains/mps/openapi/editor/menus/transformation/TransformationMenuContext;)Ljava/util/List;" />
      <node id="8477852555557899241" at="119,0,127,0" concept="8" trace="execute#(Ljava/lang/String;)V" />
      <node id="8477852555557899241" at="108,0,118,0" concept="8" trace="getLabelText#(Ljava/lang/String;)Ljava/lang/String;" />
      <node id="8477852555557930482" at="56,24,79,23" concept="15" />
      <node id="8477852555557930482" at="54,50,80,35" concept="4" />
      <node id="8477852555557930482" at="54,0,83,0" concept="8" trace="moveToNext#()Z" />
      <node id="8477852555557930482" at="51,51,83,18" concept="10" />
      <node id="8477852555557930482" at="51,0,85,0" concept="8" trace="iterator#()Ljava/util/Iterator;" />
      <node id="8477852555557930482" at="49,47,85,14" concept="10" />
      <node id="8477852555557930482" at="49,0,87,0" concept="8" trace="iterable#()Ljava/lang/Iterable;" />
      <node id="8477852555557930478" at="47,14,87,11" concept="10" />
      <node id="8477852555557920401" at="47,12,88,7" concept="1" />
      <node id="8477852555557918304" at="44,17,88,7" concept="7" />
      <node id="8477852555557899241" at="41,0,90,0" concept="8" trace="getParameters#(Ljetbrains/mps/openapi/editor/menus/transformation/TransformationMenuContext;)Ljava/lang/Iterable;" />
      <scope id="8477852555557899240" at="27,119,28,100" />
      <scope id="8477852555557899241" at="37,110,38,166" />
      <scope id="8477852555557918306" at="45,18,46,38" />
      <scope id="8477852555557930482" at="77,32,78,41" />
      <scope id="8477852555557899241" at="93,76,94,44" />
      <scope id="8477852555557899241" at="97,86,98,150" />
      <scope id="8477852555557899241" at="104,57,105,29" />
      <scope id="8477852555558612484" at="113,38,114,20" />
      <scope id="8477852555558595912" at="123,38,124,20" />
      <scope id="8477852555557930482" at="59,32,61,39" />
      <scope id="8477852555557930483" at="74,31,76,32" />
      <scope id="8477852555557930484" at="62,31,65,38" />
      <scope id="8477852555557930486" at="66,31,69,38" />
      <scope id="8477852555557930488" at="70,31,73,38" />
      <scope id="8477852555557899241" at="93,0,96,0">
        <var name="parameterObject" id="8477852555557899241" />
      </scope>
      <scope id="8477852555557899241" at="104,0,107,0">
        <var name="context" id="8477852555557899241" />
      </scope>
      <scope id="8477852555557899241" at="96,0,100,0">
        <var name="context" id="8477852555557899241" />
      </scope>
      <scope id="8477852555557899240" at="25,124,30,18">
        <var name="result" id="8477852555557899240" />
      </scope>
      <scope id="8477852555557899241" at="35,0,40,0">
        <var name="context" id="8477852555557899241" />
        <var name="parameter" id="8477852555557899241" />
      </scope>
      <scope id="8477852555557942351" at="120,54,125,11">
        <var name="param" id="8477852555558594904" />
      </scope>
      <scope id="8477852555557942347" at="110,52,116,36">
        <var name="param" id="8477852555558612480" />
      </scope>
      <scope id="8477852555557899240" at="24,0,32,0">
        <var name="_context" id="8477852555557899240" />
      </scope>
      <scope id="8477852555557899241" at="119,0,127,0">
        <var name="pattern" id="8477852555557899241" />
      </scope>
      <scope id="8477852555557899241" at="108,0,118,0">
        <var name="pattern" id="8477852555557899241" />
      </scope>
      <scope id="8477852555557930482" at="56,24,79,23" />
      <scope id="8477852555557930482" at="54,50,81,33" />
      <scope id="8477852555557930482" at="54,0,83,0" />
      <scope id="8477852555557930482" at="51,51,83,18" />
      <scope id="8477852555557930482" at="51,0,85,0" />
      <scope id="8477852555557930482" at="49,47,85,14" />
      <scope id="8477852555557930482" at="49,0,87,0" />
      <scope id="8477852555557920402" at="47,14,87,11" />
      <scope id="8477852555557899254" at="43,93,88,7">
        <var name="i" id="8477852555557932349" />
      </scope>
      <scope id="8477852555557899241" at="41,0,90,0">
        <var name="_context" id="8477852555557899241" />
      </scope>
      <unit id="8477852555557899241" at="101,0,129,0" name="jetbrains.mps.lang.editor.menus.testLanguage.editor.ParameterizedByPrimitiveType$TransformationMenuPart_Parameterized_ud82js_a0$TransformationMenuPart_Action_ud82js_a0a$Item" />
      <unit id="8477852555557930482" at="52,27,83,17" name="jetbrains.mps.lang.editor.menus.testLanguage.editor.ParameterizedByPrimitiveType$3" />
      <unit id="8477852555557930482" at="50,23,85,13" name="jetbrains.mps.lang.editor.menus.testLanguage.editor.ParameterizedByPrimitiveType$2" />
      <unit id="8477852555557930482" at="48,40,87,9" name="jetbrains.mps.lang.editor.menus.testLanguage.editor.ParameterizedByPrimitiveType$1" />
      <unit id="8477852555557899241" at="91,0,130,0" name="jetbrains.mps.lang.editor.menus.testLanguage.editor.ParameterizedByPrimitiveType$TransformationMenuPart_Parameterized_ud82js_a0$TransformationMenuPart_Action_ud82js_a0a" />
      <unit id="8477852555557899241" at="33,0,131,0" name="jetbrains.mps.lang.editor.menus.testLanguage.editor.ParameterizedByPrimitiveType$TransformationMenuPart_Parameterized_ud82js_a0" />
      <unit id="8477852555557899240" at="23,0,132,0" name="jetbrains.mps.lang.editor.menus.testLanguage.editor.ParameterizedByPrimitiveType" />
    </file>
  </root>
</debug-info>
<|MERGE_RESOLUTION|>--- conflicted
+++ resolved
@@ -226,63 +226,6 @@
       <node id="5239313638630261294" at="34,67,35,33" concept="5" />
       <node id="540685334801291811" at="37,34,38,20" concept="10" />
       <node id="540685334801295071" at="42,34,43,23" concept="10" />
-<<<<<<< HEAD
-      <node id="5239313638630261294" at="45,18,46,0" concept="12" />
-      <node id="7655327340756249701" at="49,72,50,18" concept="10" />
-      <node id="5239313638630261294" at="54,92,55,194" concept="10" />
-      <node id="2314756748950343916" at="58,0,59,0" concept="6" trace="t" />
-      <node id="5239313638630261294" at="60,69,61,35" concept="5" />
-      <node id="540685334801296707" at="63,36,64,25" concept="10" />
-      <node id="5239313638630261294" at="66,20,67,0" concept="12" />
-      <node id="5239313638630261294" at="71,94,72,238" concept="10" />
-      <node id="5239313638630261294" at="76,88,77,176" concept="10" />
-      <node id="5239313638630261294" at="81,0,82,0" concept="6" trace="_context" />
-      <node id="5239313638630261294" at="83,59,84,31" concept="5" />
-      <node id="2314756748950080985" at="89,54,90,45" concept="10" />
-      <node id="5239313638630261293" at="23,156,26,5" concept="7" />
-      <node id="5239313638630261294" at="37,0,40,0" concept="8" trace="compute#()Ljava/lang/Integer;" />
-      <node id="5239313638630261294" at="42,0,45,0" concept="8" trace="compute#()Ljava/lang/Integer;" />
-      <node id="5239313638630261294" at="63,0,66,0" concept="8" trace="compute#()Ljava/lang/Integer;" />
-      <node id="5239313638630261294" at="83,0,86,0" concept="3" trace="Item#(Ljetbrains/mps/openapi/editor/menus/transformation/TransformationMenuContext;)V" />
-      <node id="5239313638630261294" at="93,0,96,0" concept="8" trace="execute#(Ljava/lang/String;)V" />
-      <node id="5239313638630261294" at="48,0,52,0" concept="8" trace="isApplicable#(Ljetbrains/mps/openapi/editor/menus/transformation/TransformationMenuContext;)Z" />
-      <node id="5239313638630261294" at="53,0,57,0" concept="8" trace="getParts#()Ljava/util/List;" />
-      <node id="5239313638630261294" at="70,0,74,0" concept="8" trace="getParts#()Ljava/util/List;" />
-      <node id="5239313638630261294" at="75,0,79,0" concept="8" trace="createItem#(Ljetbrains/mps/openapi/editor/menus/transformation/TransformationMenuContext;)Ljetbrains/mps/openapi/editor/menus/transformation/TransformationMenuItem;" />
-      <node id="5239313638630261294" at="35,33,40,18" concept="5" />
-      <node id="5239313638630261294" at="40,18,45,18" concept="5" />
-      <node id="5239313638630261294" at="61,35,66,20" concept="5" />
-      <node id="5239313638630261294" at="87,0,92,0" concept="8" trace="getLabelText#(Ljava/lang/String;)Ljava/lang/String;" />
-      <node id="5239313638630261293" at="21,0,29,0" concept="8" trace="getParts#(Ljetbrains/mps/openapi/editor/menus/transformation/TransformationMenuContext;)Ljava/util/List;" />
-      <node id="5239313638630261294" at="59,0,69,0" concept="8" trace="initialize#(Ljetbrains/mps/openapi/editor/menus/transformation/TransformationMenuContext;)V" />
-      <node id="5239313638630261294" at="33,0,48,0" concept="8" trace="initialize#(Ljetbrains/mps/openapi/editor/menus/transformation/TransformationMenuContext;)V" />
-      <scope id="2314756748950080437" at="94,56,94,56" />
-      <scope id="5239313638630261293" at="24,119,25,83" />
-      <scope id="5239313638630261294" at="37,34,38,20" />
-      <scope id="5239313638630261294" at="42,34,43,23" />
-      <scope id="7655327340756249213" at="49,72,50,18" />
-      <scope id="5239313638630261294" at="54,92,55,194" />
-      <scope id="5239313638630261294" at="63,36,64,25" />
-      <scope id="5239313638630261294" at="71,94,72,238" />
-      <scope id="5239313638630261294" at="76,88,77,176" />
-      <scope id="5239313638630261294" at="83,59,84,31" />
-      <scope id="2314756748950080435" at="89,54,90,45" />
-      <scope id="5239313638630261294" at="37,0,40,0" />
-      <scope id="5239313638630261294" at="42,0,45,0" />
-      <scope id="5239313638630261294" at="63,0,66,0" />
-      <scope id="5239313638630261294" at="83,0,86,0">
-        <var name="context" id="5239313638630261294" />
-      </scope>
-      <scope id="5239313638630261294" at="93,0,96,0">
-        <var name="pattern" id="5239313638630261294" />
-      </scope>
-      <scope id="5239313638630261294" at="48,0,52,0">
-        <var name="_context" id="5239313638630261294" />
-      </scope>
-      <scope id="5239313638630261294" at="53,0,57,0" />
-      <scope id="5239313638630261294" at="70,0,74,0" />
-      <scope id="5239313638630261294" at="75,0,79,0">
-=======
       <node id="7655327340756249701" at="48,72,49,18" concept="10" />
       <node id="5239313638630261294" at="53,92,54,194" concept="10" />
       <node id="2314756748950343916" at="57,0,58,0" concept="6" trace="t" />
@@ -336,26 +279,11 @@
       <scope id="5239313638630261294" at="52,0,56,0" />
       <scope id="5239313638630261294" at="68,0,72,0" />
       <scope id="5239313638630261294" at="73,0,77,0">
->>>>>>> b5b1241b
         <var name="context" id="5239313638630261294" />
       </scope>
       <scope id="5239313638630261293" at="22,124,27,18">
         <var name="result" id="5239313638630261293" />
       </scope>
-<<<<<<< HEAD
-      <scope id="5239313638630261294" at="87,0,92,0">
-        <var name="pattern" id="5239313638630261294" />
-      </scope>
-      <scope id="5239313638630261294" at="60,69,67,0" />
-      <scope id="5239313638630261293" at="21,0,29,0">
-        <var name="_context" id="5239313638630261293" />
-      </scope>
-      <scope id="5239313638630261294" at="59,0,69,0">
-        <var name="_context" id="5239313638630261294" />
-      </scope>
-      <scope id="5239313638630261294" at="34,67,46,0" />
-      <scope id="5239313638630261294" at="33,0,48,0">
-=======
       <scope id="5239313638630261294" at="85,0,90,0">
         <var name="pattern" id="5239313638630261294" />
       </scope>
@@ -368,26 +296,16 @@
       </scope>
       <scope id="5239313638630261294" at="34,67,45,18" />
       <scope id="5239313638630261294" at="33,0,47,0">
->>>>>>> b5b1241b
         <var name="_context" id="5239313638630261294" />
       </scope>
       <unit id="5239313638630261294" at="36,14,40,7" name="jetbrains.mps.lang.editor.menus.testLanguage.editor.WithNestedVariables$1" />
       <unit id="5239313638630261294" at="41,14,45,7" name="jetbrains.mps.lang.editor.menus.testLanguage.editor.WithNestedVariables$2" />
-<<<<<<< HEAD
-      <unit id="5239313638630261294" at="62,16,66,9" name="jetbrains.mps.lang.editor.menus.testLanguage.editor.WithNestedVariables$1" />
-      <unit id="5239313638630261294" at="80,0,98,0" name="jetbrains.mps.lang.editor.menus.testLanguage.editor.WithNestedVariables$TransformationMenuPart_Group_foze4d_a0$TransformationMenuPart_Group_foze4d_a0a$TransformationMenuPart_Action_foze4d_a0a0$Item" />
-      <unit id="5239313638630261294" at="74,0,99,0" name="jetbrains.mps.lang.editor.menus.testLanguage.editor.WithNestedVariables$TransformationMenuPart_Group_foze4d_a0$TransformationMenuPart_Group_foze4d_a0a$TransformationMenuPart_Action_foze4d_a0a0" />
-      <unit id="5239313638630261294" at="57,0,100,0" name="jetbrains.mps.lang.editor.menus.testLanguage.editor.WithNestedVariables$TransformationMenuPart_Group_foze4d_a0$TransformationMenuPart_Group_foze4d_a0a" />
-      <unit id="5239313638630261294" at="30,0,101,0" name="jetbrains.mps.lang.editor.menus.testLanguage.editor.WithNestedVariables$TransformationMenuPart_Group_foze4d_a0" />
-      <unit id="5239313638630261293" at="20,0,102,0" name="jetbrains.mps.lang.editor.menus.testLanguage.editor.WithNestedVariables" />
-=======
       <unit id="5239313638630261294" at="61,16,65,9" name="jetbrains.mps.lang.editor.menus.testLanguage.editor.WithNestedVariables$1" />
       <unit id="5239313638630261294" at="78,0,96,0" name="jetbrains.mps.lang.editor.menus.testLanguage.editor.WithNestedVariables$TransformationMenuPart_Group_foze4d_a0$TransformationMenuPart_Group_foze4d_a0a$TransformationMenuPart_Action_foze4d_a0a0$Item" />
       <unit id="5239313638630261294" at="72,0,97,0" name="jetbrains.mps.lang.editor.menus.testLanguage.editor.WithNestedVariables$TransformationMenuPart_Group_foze4d_a0$TransformationMenuPart_Group_foze4d_a0a$TransformationMenuPart_Action_foze4d_a0a0" />
       <unit id="5239313638630261294" at="56,0,98,0" name="jetbrains.mps.lang.editor.menus.testLanguage.editor.WithNestedVariables$TransformationMenuPart_Group_foze4d_a0$TransformationMenuPart_Group_foze4d_a0a" />
       <unit id="5239313638630261294" at="30,0,99,0" name="jetbrains.mps.lang.editor.menus.testLanguage.editor.WithNestedVariables$TransformationMenuPart_Group_foze4d_a0" />
       <unit id="5239313638630261293" at="20,0,100,0" name="jetbrains.mps.lang.editor.menus.testLanguage.editor.WithNestedVariables" />
->>>>>>> b5b1241b
     </file>
   </root>
   <root nodeRef="r:3b1c2f8c-f04f-4186-97fc-85ed47ba8aeb(jetbrains.mps.lang.editor.menus.testLanguage.editor)/5339489019635911012">
