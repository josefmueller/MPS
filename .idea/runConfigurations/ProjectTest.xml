--- conflicted
+++ resolved
@@ -8,11 +8,7 @@
     <option name="MAIN_CLASS_NAME" value="ProjectTest" />
     <option name="METHOD_NAME" value="" />
     <option name="TEST_OBJECT" value="class" />
-<<<<<<< HEAD
-    <option name="VM_PARAMETERS" value="-ea -Xss1024k -Xmx1200m -XX:MaxPermSize=256m -XX:+HeapDumpOnOutOfMemoryError -client " />
-=======
     <option name="VM_PARAMETERS" value="-ea -Xss1024k -Xmx1250m -XX:MaxPermSize=256m -XX:+HeapDumpOnOutOfMemoryError -client " />
->>>>>>> 731b39b8
     <option name="PARAMETERS" value="" />
     <option name="WORKING_DIRECTORY" value="file://$PROJECT_DIR$" />
     <option name="ENV_VARIABLES" />
