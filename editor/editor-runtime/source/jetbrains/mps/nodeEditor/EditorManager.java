--- conflicted
+++ resolved
@@ -191,11 +191,7 @@
     return attributeCell;
   }
 
-<<<<<<< HEAD
-  jetbrains.mps.openapi.editor.EditorCell doCreateRoleAttributeCell(Class attributeKind, jetbrains.mps.openapi.editor.EditorCell cellWithRole, EditorContext context, SNode roleAttribute, List<Pair<SNode, SNodePointer>> modifications) {
-=======
-  /*package*/ EditorCell doCreateRoleAttributeCell(Class attributeKind, EditorCell cellWithRole, EditorContext context, SNode roleAttribute, List<SNode> modifications) {
->>>>>>> fb258e7a
+  /*package*/ jetbrains.mps.openapi.editor.EditorCell doCreateRoleAttributeCell(Class attributeKind, EditorCell cellWithRole, EditorContext context, SNode roleAttribute, List<SNode> modifications) {
     Stack<EditorCell> stack = myAttributedClassesToAttributedCellStacksMap.get(attributeKind);
     if (stack == null) {
       stack = new Stack<EditorCell>();
