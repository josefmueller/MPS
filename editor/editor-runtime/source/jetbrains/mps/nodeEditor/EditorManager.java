--- conflicted
+++ resolved
@@ -24,17 +24,13 @@
 import jetbrains.mps.nodeEditor.cells.EditorCell_Error;
 import jetbrains.mps.nodeEditor.cells.SynchronizeableEditorCell;
 import jetbrains.mps.nodeEditor.sidetransform.EditorCell_STHint;
-import jetbrains.mps.nodeEditor.updater.UpdateSessionImpl;
 import jetbrains.mps.nodeEditor.updater.UpdaterImpl;
 import jetbrains.mps.openapi.editor.EditorContext;
 import jetbrains.mps.openapi.editor.cells.CellInfo;
 import jetbrains.mps.openapi.editor.cells.EditorCell;
 import jetbrains.mps.openapi.editor.cells.EditorCellContext;
-<<<<<<< HEAD
 import jetbrains.mps.openapi.editor.cells.EditorCellFactory;
-=======
 import jetbrains.mps.openapi.editor.update.AttributeKind;
->>>>>>> bd830ede
 import jetbrains.mps.openapi.editor.update.UpdateSession;
 import jetbrains.mps.openapi.editor.update.Updater;
 import jetbrains.mps.smodel.NodeReadAccessCasterInEditor;
@@ -91,7 +87,6 @@
     return getEditorContext().getEditorComponent().getUpdater();
   }
 
-<<<<<<< HEAD
   // TODO: remove this method, use getUpdater()
   private UpdaterImpl getUpdaterImpl() {
     return (UpdaterImpl) getEditorContext().getEditorComponent().getUpdater();
@@ -103,11 +98,6 @@
 
   private EditorCellFactory getCellFactory() {
     return getUpdateSession().getCellFactory();
-=======
-  // TODO: remove this method, use getUpdateSession()
-  private UpdateSessionImpl getUpdateSessionImpl() {
-    return (UpdateSessionImpl) getUpdater().getCurrentUpdateSession();
->>>>>>> bd830ede
   }
 
   // TODO: make package-local, move to jetbrains.mps.nodeEditor.updater package ?
@@ -155,23 +145,9 @@
     }
   }
 
-  /**
-   * @deprecated Since MPS 3.4 use {@link #createNodeRoleAttributeCell(SNode, AttributeKind, EditorCell)}
-   */
-  @Deprecated
-  public EditorCell createNodeRoleAttributeCell(SNode roleAttribute, Class attributeKind, EditorCell cellWithRole) {
-    return createNodeRoleAttributeCell(roleAttribute, jetbrains.mps.nodeEditor.attribute.AttributeKind.getValue(attributeKind), cellWithRole);
-  }
-
   public EditorCell createNodeRoleAttributeCell(SNode roleAttribute, AttributeKind attributeKind, EditorCell cellWithRole) {
     // TODO: Make processing of style attributes more generic.
-<<<<<<< HEAD
-    EditorCell attributeCell = getUpdateSession().updateRoleAttributeCell(attributeKind, cellWithRole, roleAttribute);
-=======
-    EditorCell attributeCell =
-        getEditorContext().getEditorComponent().getUpdater().getCurrentUpdateSession().updateAttributeCell(attributeKind, cellWithRole,
-            roleAttribute);
->>>>>>> bd830ede
+    EditorCell attributeCell = getUpdateSession().updateAttributeCell(attributeKind, cellWithRole, roleAttribute);
     // see a comment for isAttributedCell() method
     if (attributeCell == cellWithRole) {
       return cellWithRole;
@@ -210,24 +186,6 @@
     getUpdateSession().registerDependencies(attributeCell, newAttributeCell_DependOn, newAttributeCell_RefTargetsDependsOn);
 
     return attributeCell;
-  }
-
-  /**
-   * @deprecated since MPS 3.4 moved into {@link UpdateSessionImpl} class
-   */
-  @Deprecated
-  public jetbrains.mps.openapi.editor.cells.EditorCell doCreateRoleAttributeCell(Class attributeKind, EditorCell cellWithRole, ReferencedNodeContext refContext,
-      List<Pair<SNode, SNodeReference>> modifications) {
-    return getUpdateSessionImpl().doCreateRoleAttributeCell(jetbrains.mps.nodeEditor.attribute.AttributeKind.getValue(attributeKind), cellWithRole, refContext);
-  }
-
-  /**
-   * @deprecated since MPS 3.4 use {@link UpdateSessionImpl} class
-   */
-  @Deprecated
-  @NotNull
-  public EditorCell getCurrentAttributedCellWithRole(Class attributeKind, SNode node) {
-    return getUpdateSessionImpl().getAttributedCell(jetbrains.mps.nodeEditor.attribute.AttributeKind.getValue(attributeKind), node);
   }
 
   protected boolean areAttributesShown() {
