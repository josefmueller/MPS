--- conflicted
+++ resolved
@@ -795,25 +795,15 @@
 
   public void moveCurrentUp() {
     Selection selection = getSelectionManager().getSelection();
-<<<<<<< HEAD
-    if (selection instanceof SingularSelection || selection instanceof NodeRangeSelection) {
+    if (selection instanceof SingularSelection || selection instanceof MultipleSelection) {
       new IntelligentNodeMover(this, false).move();
-=======
-    if (selection instanceof SingularSelection || selection instanceof MultipleSelection) {
-      new IntelligentNodeMover(getEditorContext(), getSelectedNodes(), false).move();
->>>>>>> 7675891c
     }
   }
 
   public void moveCurrentDown() {
     Selection selection = getSelectionManager().getSelection();
-<<<<<<< HEAD
-    if (selection instanceof SingularSelection || selection instanceof NodeRangeSelection) {
+    if (selection instanceof SingularSelection || selection instanceof MultipleSelection) {
       new IntelligentNodeMover(this, true).move();
-=======
-    if (selection instanceof SingularSelection || selection instanceof MultipleSelection) {
-      new IntelligentNodeMover(getEditorContext(), getSelectedNodes(), true).move();
->>>>>>> 7675891c
     }
   }
 
