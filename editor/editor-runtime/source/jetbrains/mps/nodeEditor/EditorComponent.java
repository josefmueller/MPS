--- conflicted
+++ resolved
@@ -114,16 +114,12 @@
 import jetbrains.mps.openapi.editor.selection.SelectionManager;
 import jetbrains.mps.openapi.editor.selection.SingularSelection;
 import jetbrains.mps.openapi.editor.style.StyleRegistry;
-<<<<<<< HEAD
-import jetbrains.mps.openapi.editor.update.UpdaterListener;
-import jetbrains.mps.reloading.ReloadAdapter;
-import jetbrains.mps.reloading.ReloadListener;
-=======
 import jetbrains.mps.project.ProjectOperationContext;
 import jetbrains.mps.smodel.ModelsEventsCollector;
->>>>>>> 56237ecb
+import jetbrains.mps.openapi.editor.update.UpdaterListener;
 import jetbrains.mps.smodel.IOperationContext;
 import jetbrains.mps.smodel.ModelAccess;
+import jetbrains.mps.smodel.SModelRepositoryAdapter;
 import jetbrains.mps.smodel.event.SModelEvent;
 import jetbrains.mps.typesystem.inference.DefaultTypecheckingContextOwner;
 import jetbrains.mps.typesystem.inference.ITypeContextOwner;
@@ -146,6 +142,7 @@
 import org.jetbrains.annotations.NotNull;
 import org.jetbrains.annotations.Nullable;
 import org.jetbrains.mps.openapi.model.SModel;
+import org.jetbrains.mps.openapi.model.SModelReference;
 import org.jetbrains.mps.openapi.model.SNode;
 import org.jetbrains.mps.openapi.model.SNodeReference;
 import org.jetbrains.mps.openapi.model.SNodeUtil;
@@ -1477,38 +1474,7 @@
     but can be called outside of read action.
    */
   private boolean isInvalidLightweight() {
-<<<<<<< HEAD
     return isDisposed() || getEditedNode() == null;
-=======
-    return getEditorContext() == null || getEditedNode() == null;
-  }
-
-  private void addOurListeners(@NotNull SModel sm) {
-    myEventsCollector.startListeningToModel(sm);
-    mySModelsWithListener.add(sm);
-  }
-
-  private void removeOurListeners(@NotNull SModel sm) {
-    myEventsCollector.stopListeningToModel(sm);
-    mySModelsWithListener.remove(sm);
-  }
-
-  private void removeOurListeners() {
-    for (SModel sm : mySModelsWithListener.toArray(new SModel[mySModelsWithListener.size()])) {
-      removeOurListeners(sm);
-    }
-    myLastDeps = new HashSet<SModel>();
-  }
-
-  private void clearCaches() {
-    myCellsToNodesToDependOnMap.clear();
-    removeOurListeners();
-    myCellsToRefTargetsToDependOnMap.clear();
-    myNodesToBigCellsMap.clear();
-    myNodePropertiesAccessedCleanlyToDependentCellsMap.clear();
-    myNodePropertiesAccessedDirtilyToDependentCellsMap.clear();
-    myNodePropertiesWhichExistenceWasCheckedToDependentCellsMap.clear();
->>>>>>> 56237ecb
   }
 
   private void setRootCell(EditorCell rootCell) {
@@ -2979,56 +2945,6 @@
     }
   }
 
-<<<<<<< HEAD
-=======
-  private class MySimpleModelListener extends SModelRepositoryAdapter {
-    @Override
-    public void modelsReplaced(Set<SModel> replacedModels) {
-      assert SwingUtilities.isEventDispatchThread() : "Model reloaded notification expected in EventDispatchThread";
-
-      boolean requiresRebuild = false;
-      SModelReference currentModelReference = getCurrentModelReference();
-      for (SModel model : replacedModels) {
-        requiresRebuild = requiresRebuild || mySModelsWithListener.contains(model);
-
-        if (myNode != null && model.getReference().equals(currentModelReference)) {
-          assertModelNotDisposed();
-          SNode newNode = model.getNode(myNode.getNodeId());
-          if (newNode != myNode) {
-            myNode = newNode;
-            requiresRebuild = true;
-          }
-        }
-      }
-
-      if (requiresRebuild) {
-        releaseTypeCheckingContext();
-        acquireTypeCheckingContext();
-        rebuildEditorContent();
-      }
-    }
-
-    @Override
-    public void beforeModelRemoved(SModel model) {
-      if (!mySModelsWithListener.contains(model)) return;
-      if (model.getReference().equals(getCurrentModelReference())) {
-        myModelDisposedStackTrace = Thread.currentThread().getStackTrace();
-      }
-    }
-
-    private SModelReference getCurrentModelReference() {
-      return getEditorContext() != null && getEditorContext().getModel() != null ? getEditorContext().getModel().getReference() : null;
-    }
-  }
-
-  private class MyEventsCollector extends ModelsEventsCollector {
-    @Override
-    protected void eventsHappened(List<SModelEvent> events) {
-      handleEvents(events);
-    }
-  }
-
->>>>>>> 56237ecb
   public static interface RebuildListener {
     public void editorRebuilt(EditorComponent editor);
   }
