/*
 * Copyright 2003-2011 JetBrains s.r.o.
 *
 * Licensed under the Apache License, Version 2.0 (the "License");
 * you may not use this file except in compliance with the License.
 * You may obtain a copy of the License at
 *
 * http://www.apache.org/licenses/LICENSE-2.0
 *
 * Unless required by applicable law or agreed to in writing, software
 * distributed under the License is distributed on an "AS IS" BASIS,
 * WITHOUT WARRANTIES OR CONDITIONS OF ANY KIND, either express or implied.
 * See the License for the specific language governing permissions and
 * limitations under the License.
 */
package jetbrains.mps.nodeEditor;

import com.intellij.ide.CopyProvider;
import com.intellij.ide.CutProvider;
import com.intellij.ide.DataManager;
import com.intellij.ide.PasteProvider;
import com.intellij.ide.SelectInContext;
import com.intellij.openapi.actionSystem.ActionManager;
import com.intellij.openapi.actionSystem.ActionPlaces;
import com.intellij.openapi.actionSystem.AnAction;
import com.intellij.openapi.actionSystem.AnActionEvent;
import com.intellij.openapi.actionSystem.DataContext;
import com.intellij.openapi.actionSystem.DataProvider;
import com.intellij.openapi.actionSystem.DefaultActionGroup;
import com.intellij.openapi.actionSystem.KeyboardShortcut;
import com.intellij.openapi.actionSystem.PlatformDataKeys;
import com.intellij.openapi.actionSystem.Separator;
import com.intellij.openapi.application.ApplicationManager;
import com.intellij.openapi.editor.colors.EditorColors;
import com.intellij.openapi.editor.colors.EditorColorsManager;
import com.intellij.openapi.keymap.KeymapManager;
import com.intellij.openapi.project.DumbAware;
import com.intellij.openapi.project.Project;
import com.intellij.openapi.vfs.VirtualFile;
import com.intellij.openapi.wm.IdeFrame;
import com.intellij.openapi.wm.IdeGlassPane;
import com.intellij.openapi.wm.WindowManager;
import com.intellij.openapi.wm.ex.StatusBarEx;
import com.intellij.ui.ScrollPaneFactory;
import com.intellij.ui.components.JBScrollBar;
import com.intellij.ui.components.JBScrollPane;
import com.intellij.util.ui.ButtonlessScrollBarUI;
import jetbrains.mps.MPSCore;
import jetbrains.mps.classloading.ClassLoaderManager;
import jetbrains.mps.editor.runtime.cells.ReadOnlyUtil;
import jetbrains.mps.editor.runtime.style.StyleAttributes;
import jetbrains.mps.errors.IErrorReporter;
import jetbrains.mps.ide.actions.MPSActions;
import jetbrains.mps.ide.actions.MPSCommonDataKeys;
import jetbrains.mps.ide.editor.MPSEditorDataKeys;
import jetbrains.mps.ide.project.ProjectHelper;
import jetbrains.mps.ide.projectView.ProjectViewSelectInProvider;
import jetbrains.mps.ide.tooltips.MPSToolTipManager;
import jetbrains.mps.ide.tooltips.TooltipComponent;
import jetbrains.mps.intentions.Intention;
import jetbrains.mps.lang.smodel.generator.smodelAdapter.AttributeOperations;
import jetbrains.mps.logging.Logger;
import jetbrains.mps.nodeEditor.NodeEditorActions.CompleteSmart;
import jetbrains.mps.nodeEditor.NodeEditorActions.ShowMessage;
import jetbrains.mps.nodeEditor.actions.ActionHandlerImpl;
import jetbrains.mps.nodeEditor.actions.CursorPositionTracker;
import jetbrains.mps.nodeEditor.cellActions.CellAction_CopyNode;
import jetbrains.mps.nodeEditor.cellActions.CellAction_CutNode;
import jetbrains.mps.nodeEditor.cellActions.CellAction_PasteNode;
import jetbrains.mps.nodeEditor.cellActions.CellAction_PasteNodeRelative;
import jetbrains.mps.nodeEditor.cellActions.CellAction_SideTransform;
import jetbrains.mps.nodeEditor.cellMenu.NodeSubstituteChooser;
import jetbrains.mps.nodeEditor.cellMenu.NodeSubstitutePatternEditor;
import jetbrains.mps.nodeEditor.cells.APICellAdapter;
import jetbrains.mps.nodeEditor.cells.CellConditions;
import jetbrains.mps.nodeEditor.cells.CellFinderUtil;
import jetbrains.mps.nodeEditor.cells.CellFinderUtil.Finder;
import jetbrains.mps.nodeEditor.cells.CellInfo;
import jetbrains.mps.nodeEditor.cells.EditorCell;
import jetbrains.mps.nodeEditor.cells.EditorCell_Basic;
import jetbrains.mps.nodeEditor.cells.EditorCell_Collection;
import jetbrains.mps.nodeEditor.cells.EditorCell_Constant;
import jetbrains.mps.nodeEditor.cells.EditorCell_Label;
import jetbrains.mps.nodeEditor.cells.EditorCell_Property;
import jetbrains.mps.nodeEditor.cells.ParentSettings;
import jetbrains.mps.nodeEditor.folding.CallAction_ToggleCellFolding;
import jetbrains.mps.nodeEditor.folding.CellAction_FoldAll;
import jetbrains.mps.nodeEditor.folding.CellAction_FoldCell;
import jetbrains.mps.nodeEditor.folding.CellAction_UnfoldAll;
import jetbrains.mps.nodeEditor.folding.CellAction_UnfoldCell;
import jetbrains.mps.nodeEditor.highlighter.EditorComponentCreateListener;
import jetbrains.mps.nodeEditor.hintsSettings.ConceptEditorHintSettingsComponent;
import jetbrains.mps.nodeEditor.hintsSettings.ConceptEditorHintSettingsComponent.HintsState;
import jetbrains.mps.nodeEditor.keymaps.AWTKeymapHandler;
import jetbrains.mps.nodeEditor.keymaps.KeymapHandler;
import jetbrains.mps.nodeEditor.leftHighlighter.LeftEditorHighlighter;
import jetbrains.mps.nodeEditor.selection.SelectionInternal;
import jetbrains.mps.nodeEditor.selection.SelectionManagerImpl;
import jetbrains.mps.nodeEditor.sidetransform.EditorCell_STHint;
import jetbrains.mps.openapi.editor.ActionHandler;
import jetbrains.mps.openapi.editor.cells.CellAction;
import jetbrains.mps.openapi.editor.cells.CellTraversalUtil;
import jetbrains.mps.openapi.editor.cells.KeyMapAction;
import jetbrains.mps.openapi.editor.cells.SubstituteAction;
import jetbrains.mps.openapi.editor.cells.SubstituteInfo;
import jetbrains.mps.openapi.editor.message.EditorMessageOwner;
import jetbrains.mps.openapi.editor.message.SimpleEditorMessage;
import jetbrains.mps.openapi.editor.selection.MultipleSelection;
import jetbrains.mps.openapi.editor.selection.Selection;
import jetbrains.mps.openapi.editor.selection.SelectionListener;
import jetbrains.mps.openapi.editor.selection.SelectionManager;
import jetbrains.mps.openapi.editor.selection.SingularSelection;
import jetbrains.mps.openapi.editor.style.StyleRegistry;
import jetbrains.mps.project.ProjectOperationContext;
import jetbrains.mps.reloading.ReloadAdapter;
import jetbrains.mps.reloading.ReloadListener;
import jetbrains.mps.smodel.EventsCollector;
import jetbrains.mps.smodel.IOperationContext;
import jetbrains.mps.smodel.ModelAccess;
import jetbrains.mps.smodel.SModelRepository;
import jetbrains.mps.smodel.SModelRepositoryAdapter;
import jetbrains.mps.smodel.event.EventUtil;
import jetbrains.mps.smodel.event.SModelChildEvent;
import jetbrains.mps.smodel.event.SModelEvent;
import jetbrains.mps.smodel.event.SModelEventVisitorAdapter;
import jetbrains.mps.smodel.event.SModelPropertyEvent;
import jetbrains.mps.smodel.event.SModelReferenceEvent;
import jetbrains.mps.typesystem.inference.DefaultTypecheckingContextOwner;
import jetbrains.mps.typesystem.inference.ITypeContextOwner;
import jetbrains.mps.typesystem.inference.ITypechecking.Computation;
import jetbrains.mps.typesystem.inference.NonReusableTypecheckingContextOwner;
import jetbrains.mps.typesystem.inference.TypeCheckingContext;
import jetbrains.mps.typesystem.inference.TypeContextManager;
import jetbrains.mps.typesystem.inference.util.ConcurrentSubtypingCache;
import jetbrains.mps.typesystem.inference.util.SubtypingCache;
import jetbrains.mps.util.Computable;
import jetbrains.mps.util.IterableUtil;
import jetbrains.mps.util.NodesParetoFrontier;
import jetbrains.mps.util.Pair;
import jetbrains.mps.util.WeakSet;
import jetbrains.mps.util.annotation.UseCarefully;
import jetbrains.mps.workbench.ActionPlace;
import jetbrains.mps.workbench.action.ActionUtils;
import jetbrains.mps.workbench.action.BaseAction;
import jetbrains.mps.workbench.nodesFs.MPSNodeVirtualFile;
import jetbrains.mps.workbench.nodesFs.MPSNodesVirtualFileSystem;
import org.apache.log4j.LogManager;
import org.jetbrains.annotations.NonNls;
import org.jetbrains.annotations.NotNull;
import org.jetbrains.annotations.Nullable;
import org.jetbrains.mps.openapi.model.SModel;
import org.jetbrains.mps.openapi.model.SModelReference;
import org.jetbrains.mps.openapi.model.SNode;
import org.jetbrains.mps.openapi.model.SNodeReference;
import org.jetbrains.mps.openapi.model.SNodeUtil;
import org.jetbrains.mps.openapi.model.SReference;
import org.jetbrains.mps.openapi.module.SRepository;

import javax.swing.AbstractAction;
import javax.swing.JButton;
import javax.swing.JComponent;
import javax.swing.JPanel;
import javax.swing.JPopupMenu;
import javax.swing.JScrollPane;
import javax.swing.JViewport;
import javax.swing.KeyStroke;
import javax.swing.Scrollable;
import javax.swing.SwingConstants;
import javax.swing.SwingUtilities;
import javax.swing.event.ChangeEvent;
import javax.swing.event.ChangeListener;
import javax.swing.plaf.ScrollBarUI;
import javax.swing.plaf.basic.BasicScrollBarUI;
import java.awt.Adjustable;
import java.awt.BorderLayout;
import java.awt.Color;
import java.awt.Component;
import java.awt.ComponentOrientation;
import java.awt.Container;
import java.awt.Cursor;
import java.awt.Dimension;
import java.awt.FocusTraversalPolicy;
import java.awt.Font;
import java.awt.FontMetrics;
import java.awt.Graphics;
import java.awt.Graphics2D;
import java.awt.GridLayout;
import java.awt.Insets;
import java.awt.KeyboardFocusManager;
import java.awt.Point;
import java.awt.Rectangle;
import java.awt.RenderingHints;
import java.awt.Toolkit;
import java.awt.event.ActionEvent;
import java.awt.event.FocusAdapter;
import java.awt.event.FocusEvent;
import java.awt.event.FocusListener;
import java.awt.event.KeyAdapter;
import java.awt.event.KeyEvent;
import java.awt.event.MouseAdapter;
import java.awt.event.MouseEvent;
import java.awt.event.MouseListener;
import java.awt.event.MouseMotionListener;
import java.beans.PropertyChangeEvent;
import java.beans.PropertyChangeListener;
import java.lang.ref.WeakReference;
import java.lang.reflect.Field;
import java.util.ArrayList;
import java.util.Arrays;
import java.util.Collections;
import java.util.Comparator;
import java.util.HashMap;
import java.util.HashSet;
import java.util.LinkedHashSet;
import java.util.List;
import java.util.Map;
import java.util.Set;
import java.util.Stack;
import java.util.TreeSet;
import java.util.WeakHashMap;

public abstract class EditorComponent extends JComponent implements Scrollable, DataProvider, ITypeContextOwner, TooltipComponent,
    jetbrains.mps.openapi.editor.EditorComponent {
  private static final Logger LOG = Logger.wrap(LogManager.getLogger(EditorComponent.class));
  private static final boolean TRACE_ENABLED = false;
  public static final String EDITOR_POPUP_MENU_ACTIONS = MPSActions.EDITOR_POPUP_GROUP;

  private static final int SCROLL_GAP = 15;

  private final Object myAdditionalPaintersLock = new Object();

  public static void turnOnAliasingIfPossible(Graphics2D g) {
    if (EditorSettings.getInstance().isUseAntialiasing()) {
      Toolkit tk = Toolkit.getDefaultToolkit();
      //noinspection HardCodedStringLiteral
      Map map = (Map) tk.getDesktopProperty("awt.font.desktophints");
      if (map != null) {
        g.addRenderingHints(map);
      } else {
        g.setRenderingHint(RenderingHints.KEY_TEXT_ANTIALIASING, RenderingHints.VALUE_TEXT_ANTIALIAS_ON);
        g.setRenderingHint(RenderingHints.KEY_ANTIALIASING, RenderingHints.VALUE_ANTIALIAS_ON);
        g.setRenderingHint(RenderingHints.KEY_RENDERING, RenderingHints.VALUE_RENDER_QUALITY);
      }
    }
  }

  private WeakHashMap<jetbrains.mps.openapi.editor.cells.EditorCell, Set<SNode>> myCellsToNodesToDependOnMap =
      new WeakHashMap<jetbrains.mps.openapi.editor.cells.EditorCell, Set<SNode>>();

  private WeakHashMap<SNode, WeakReference<jetbrains.mps.openapi.editor.cells.EditorCell>> myNodesToBigCellsMap =
      new WeakHashMap<SNode, WeakReference<jetbrains.mps.openapi.editor.cells.EditorCell>>();

  private WeakHashMap<jetbrains.mps.openapi.editor.cells.EditorCell, Set<SNodeReference>> myCellsToRefTargetsToDependOnMap =
      new WeakHashMap<jetbrains.mps.openapi.editor.cells.EditorCell, Set<SNodeReference>>();
  private HashMap<Pair<SNodeReference, String>, WeakSet<EditorCell>> myNodePropertiesAccessedCleanlyToDependentCellsMap =
      new HashMap<Pair<SNodeReference, String>, WeakSet<EditorCell>>();
  private HashMap<Pair<SNodeReference, String>, WeakSet<jetbrains.mps.openapi.editor.cells.EditorCell>> myNodePropertiesAccessedDirtilyToDependentCellsMap =
      new HashMap<Pair<SNodeReference, String>, WeakSet<jetbrains.mps.openapi.editor.cells.EditorCell>>();
  private HashMap<Pair<SNodeReference, String>, WeakSet<jetbrains.mps.openapi.editor.cells.EditorCell>>
      myNodePropertiesWhichExistenceWasCheckedToDependentCellsMap =
      new HashMap<Pair<SNodeReference, String>, WeakSet<jetbrains.mps.openapi.editor.cells.EditorCell>>();

  private Set<EditorCell> myFoldedCells = new HashSet<EditorCell>();
  private Set<EditorCell> myBracesEnabledCells = new HashSet<EditorCell>();

  private CellTracker myCellTracker = new CellTracker();

  private boolean myDisposed = false;
  // additional debugging field
  private StackTraceElement[] myModelDisposedStackTrace = null;
  private Throwable myDisposedTrace = null;

  private Set<AdditionalPainter> myAdditionalPainters = new TreeSet<AdditionalPainter>(new Comparator<AdditionalPainter>() {
    @Override
    public int compare(AdditionalPainter o1, AdditionalPainter o2) {
      if (o1.isAbove(o2, EditorComponent.this)) {
        return 1;
      }
      if (o2.isAbove(o1, EditorComponent.this)) {
        return -1;
      }
      return o1.equals(o2) ? 0 : Integer.signum(System.identityHashCode(o1) - System.identityHashCode(o2));
    }
  });
  private Map<Object, AdditionalPainter> myItemsToAdditionalPainters = new HashMap<Object, AdditionalPainter>();

  private final List<LeftMarginMouseListener> myLeftMarginPressListeners = new ArrayList<LeftMarginMouseListener>(0);

  private EditorSettingsListener mySettingsListener = new EditorSettingsListener() {
    @Override
    public void settingsChanged() {
      rebuildEditorContent();
    }
  };
  private ReloadListener myReloadListener = new ReloadAdapter() {
    @Override
    public void onAfterReload() {
      getModelAccess().runReadInEDT(new Runnable() {
        @Override
        public void run() {
          if (isModuleDisposed() || isProjectDisposed() || isNodeDisposed()) return;
          rebuildEditorContent();
          myNodeSubstituteChooser.clearContent();
        }
      });
    }
  };

  private boolean myReadOnly = false;
  private String myLastWrittenStatus = "";

  @NotNull
  private final SRepository myRepository;
  @NotNull
  private JScrollPane myScrollPane;
  @NotNull
  private MyScrollBar myVerticalScrollBar = new MyScrollBar(Adjustable.VERTICAL);
  @NotNull
  private JComponent myContainer;
  protected EditorCell myRootCell;
  private boolean myCellSwapInProgress;
  private int myShiftX = 15;
  private int myShiftY = 10;

  private SelectionManagerImpl mySelectionManager = new SelectionManagerImpl(this);

  private Stack<KeyboardHandler> myKbdHandlersStack;
  private MouseListener myMouseEventHandler;
  private HashMap<jetbrains.mps.openapi.editor.cells.CellActionType, CellAction> myActionMap;

  private NodeSubstituteChooser myNodeSubstituteChooser;
  private NodeInformationDialog myNodeInformationDialog;
  private HashMap<Object, Object> myUserDataMap = new HashMap<Object, Object>();

  private MyEventsCollector myEventsCollector = new MyEventsCollector();
  private MySimpleModelListener mySimpleModelListener = new MySimpleModelListener();
  private Set<SModel> mySModelsWithListener = new HashSet<SModel>();

  private List<RebuildListener> myRebuildListeners = new ArrayList<RebuildListener>();
  private List<EditorDisposeListener> myDisposeListeners = new ArrayList<EditorDisposeListener>();
  private PropertyChangeListener myFocusListener;
  private NodeHighlightManager myHighlightManager = new NodeHighlightManager(this);

  private MessagesGutter myMessagesGutter;
  private LeftEditorHighlighter myLeftHighlighter;
  @Nullable
  protected SNode myNode;
  @Nullable
  private MPSNodeVirtualFile myVirtualFile;
  private boolean myNoVirtualFile;

  @Nullable
  protected SNodeReference myNodePointer;
  private EditorContext myEditorContext;
  private List<CellSynchronizationWithModelListener> myCellSynchronizationListeners = new ArrayList<CellSynchronizationWithModelListener>();
  private CellInfo myRecentlySelectedCellInfo = null;
  private final EditorMessageOwner myOwner = new EditorMessageOwner() {
  };

  private boolean myInsideOfCommand = false;

  private IntentionsSupport myIntentionsSupport;
  @SuppressWarnings({"UnusedDeclaration"})
  private AutoValidator myAutoValidator;
  private SearchPanel mySearchPanel = null;
  private JPanel myUpperPanel = null;
  private Map<String, JComponent> myUpperComponents = new HashMap<String, JComponent>();
  @SuppressWarnings({"UnusedDeclaration"})
  private ReferenceUnderliner myReferenceUnderliner = new ReferenceUnderliner();
  private BracesHighlighter myBracesHighlighter = new BracesHighlighter(this);
  private boolean myPopupMenuEnabled = true;
  private boolean myIsInFiguresHierarchy = false;

  private Set<SModel> myLastDeps = new HashSet<SModel>();

  private KeymapHandler<KeyEvent> myKeymapHandler = new AWTKeymapHandler();
  private ActionHandler myActionHandler = new ActionHandlerImpl(this);

  private Set<String> myEnabledHints = new HashSet<String>();
  private boolean myUseCustomHints = false;

  public EditorComponent(@NotNull SRepository repository) {
    this(repository, false, false);
  }

  public EditorComponent(@NotNull SRepository repository, boolean showErrorsGutter, boolean rightToLeft) {
    myRepository = repository;
    setEditorContext(new EditorContext(this, null, repository));

    //TODO: fix problem with NPE
    setBackground(StyleRegistry.getInstance() == null ? Color.white : StyleRegistry.getInstance().getEditorBackground());

    setFocusCycleRoot(true);
    setFocusTraversalPolicy(new FocusTraversalPolicy() {
      @Override
      public Component getComponentAfter(Container aContainer, Component aComponent) {
        if (myIsInFiguresHierarchy) {
          executeComponentAction(jetbrains.mps.openapi.editor.cells.CellActionType.NEXT);
        }
        return myIsInFiguresHierarchy ? aContainer : null;
      }

      @Override
      public Component getComponentBefore(Container aContainer, Component aComponent) {
        if (myIsInFiguresHierarchy) {
          executeComponentAction(jetbrains.mps.openapi.editor.cells.CellActionType.PREV);
        }
        return myIsInFiguresHierarchy ? aContainer : null;
      }

      @Override
      public Component getFirstComponent(Container aContainer) {
        return myIsInFiguresHierarchy ? aContainer : null;
      }

      @Override
      public Component getLastComponent(Container aContainer) {
        return myIsInFiguresHierarchy ? aContainer : null;
      }

      @Override
      public Component getDefaultComponent(Container aContainer) {
        return myIsInFiguresHierarchy ? aContainer : null;
      }
    });
    setFocusTraversalKeysEnabled(false);

    setDoubleBuffered(true);
    myScrollPane = ScrollPaneFactory.createScrollPane();
    if (rightToLeft) {
      myScrollPane.setComponentOrientation(ComponentOrientation.RIGHT_TO_LEFT);
    }
    myScrollPane.setVerticalScrollBarPolicy(JScrollPane.VERTICAL_SCROLLBAR_ALWAYS);
    myScrollPane.setVerticalScrollBar(myVerticalScrollBar);
    myScrollPane.setHorizontalScrollBarPolicy(JScrollPane.HORIZONTAL_SCROLLBAR_AS_NEEDED);
    myScrollPane.setViewportView(this);
    myScrollPane.getViewport().addChangeListener(new ChangeListener() {

      @Override
      public void stateChanged(ChangeEvent e) {
        deactivateSubstituteChooser();
      }
    });

    myContainer = new JPanel() {
      @Override
      public void addNotify() {
        super.addNotify();
        myIsInFiguresHierarchy = true;
      }

      @Override
      public void removeNotify() {
        myIsInFiguresHierarchy = false;
        super.removeNotify();
      }
    };
    myContainer.setMinimumSize(new Dimension(0, 0));
    myContainer.setLayout(new BorderLayout());
    myContainer.add(myScrollPane, BorderLayout.CENTER);


    if (showErrorsGutter) {
      getVerticalScrollBar().setPersistentUI(myMessagesGutter);
    }

    myNodeSubstituteChooser = new NodeSubstituteChooser(this);

    // --- keyboard handling ---
    myKbdHandlersStack = new Stack<KeyboardHandler>();
    myKbdHandlersStack.push(new EditorComponentKeyboardHandler(myKeymapHandler));

    // --- init action map --
    myActionMap = new HashMap<jetbrains.mps.openapi.editor.cells.CellActionType, CellAction>();
    // -- navigation
    myActionMap.put(jetbrains.mps.openapi.editor.cells.CellActionType.LEFT, new NodeEditorActions.MoveLeft());
    myActionMap.put(jetbrains.mps.openapi.editor.cells.CellActionType.RIGHT, new NodeEditorActions.MoveRight());
    CursorPositionTracker cursorPositionTracker = new CursorPositionTracker(getEditorContext());
    myActionMap.put(jetbrains.mps.openapi.editor.cells.CellActionType.UP, new NodeEditorActions.MoveUp(cursorPositionTracker));
    myActionMap.put(jetbrains.mps.openapi.editor.cells.CellActionType.DOWN, new NodeEditorActions.MoveDown(cursorPositionTracker));
    myActionMap.put(jetbrains.mps.openapi.editor.cells.CellActionType.NEXT, new NodeEditorActions.MoveNext());
    myActionMap.put(jetbrains.mps.openapi.editor.cells.CellActionType.PREV, new NodeEditorActions.MovePrev());
    myActionMap.put(jetbrains.mps.openapi.editor.cells.CellActionType.LOCAL_HOME, new NodeEditorActions.MoveLocal(true));
    myActionMap.put(jetbrains.mps.openapi.editor.cells.CellActionType.LOCAL_END, new NodeEditorActions.MoveLocal(false));

    myActionMap.put(jetbrains.mps.openapi.editor.cells.CellActionType.ROOT_HOME, new NodeEditorActions.MoveToRoot(true));
    myActionMap.put(jetbrains.mps.openapi.editor.cells.CellActionType.ROOT_END, new NodeEditorActions.MoveToRoot(false));
    myActionMap.put(jetbrains.mps.openapi.editor.cells.CellActionType.HOME, new NodeEditorActions.MoveHome());
    myActionMap.put(jetbrains.mps.openapi.editor.cells.CellActionType.END, new NodeEditorActions.MoveEnd());
    myActionMap.put(jetbrains.mps.openapi.editor.cells.CellActionType.PAGE_DOWN, new NodeEditorActions.MovePageUp());
    myActionMap.put(jetbrains.mps.openapi.editor.cells.CellActionType.PAGE_UP, new NodeEditorActions.MovePageDown());

    myActionMap.put(jetbrains.mps.openapi.editor.cells.CellActionType.SELECT_UP, new NodeEditorActions.SelectUp());
    myActionMap.put(jetbrains.mps.openapi.editor.cells.CellActionType.SELECT_DOWN, new NodeEditorActions.SelectDown());
    myActionMap.put(jetbrains.mps.openapi.editor.cells.CellActionType.SELECT_RIGHT, new NodeEditorActions.SideSelect(CellSide.RIGHT));
    myActionMap.put(jetbrains.mps.openapi.editor.cells.CellActionType.SELECT_LEFT, new NodeEditorActions.SideSelect(CellSide.LEFT));
    myActionMap.put(jetbrains.mps.openapi.editor.cells.CellActionType.SELECT_NEXT, new NodeEditorActions.EnlargeSelection(true));
    myActionMap.put(jetbrains.mps.openapi.editor.cells.CellActionType.SELECT_PREVIOUS, new NodeEditorActions.EnlargeSelection(false));

    myActionMap.put(jetbrains.mps.openapi.editor.cells.CellActionType.COPY, new CellAction_CopyNode());
    myActionMap.put(jetbrains.mps.openapi.editor.cells.CellActionType.CUT, new CellAction_CutNode());
    myActionMap.put(jetbrains.mps.openapi.editor.cells.CellActionType.PASTE, new CellAction_PasteNode());
    myActionMap.put(jetbrains.mps.openapi.editor.cells.CellActionType.PASTE_BEFORE, new CellAction_PasteNodeRelative(true));
    myActionMap.put(jetbrains.mps.openapi.editor.cells.CellActionType.PASTE_AFTER, new CellAction_PasteNodeRelative(false));

    myActionMap.put(jetbrains.mps.openapi.editor.cells.CellActionType.FOLD, new CellAction_FoldCell());
    myActionMap.put(jetbrains.mps.openapi.editor.cells.CellActionType.UNFOLD, new CellAction_UnfoldCell());
    myActionMap.put(jetbrains.mps.openapi.editor.cells.CellActionType.FOLD_ALL, new CellAction_FoldAll());
    myActionMap.put(jetbrains.mps.openapi.editor.cells.CellActionType.UNFOLD_ALL, new CellAction_UnfoldAll());
    myActionMap.put(jetbrains.mps.openapi.editor.cells.CellActionType.TOGGLE_FOLDING, new CallAction_ToggleCellFolding());

    myActionMap.put(jetbrains.mps.openapi.editor.cells.CellActionType.RIGHT_TRANSFORM, new CellAction_SideTransform(CellSide.RIGHT));
    myActionMap.put(jetbrains.mps.openapi.editor.cells.CellActionType.LEFT_TRANSFORM, new CellAction_SideTransform(CellSide.LEFT));

    myActionMap.put(jetbrains.mps.openapi.editor.cells.CellActionType.COMPLETE, new NodeEditorActions.Complete());
    myActionMap.put(jetbrains.mps.openapi.editor.cells.CellActionType.COMPLETE_SMART, new CompleteSmart());

    myActionMap.put(jetbrains.mps.openapi.editor.cells.CellActionType.SHOW_MESSAGE, new ShowMessage());

    registerKeyboardAction(new AbstractAction() {
      @Override
      public void actionPerformed(ActionEvent e) {
        goToNextErrorCell(false);
      }
    }, KeyStroke.getKeyStroke("F2"), WHEN_ANCESTOR_OF_FOCUSED_COMPONENT);

    registerKeyboardAction(new AbstractAction() {
      @Override
      public void actionPerformed(ActionEvent e) {
        goToNextErrorCell(true);
      }
    }, KeyStroke.getKeyStroke("shift F2"), WHEN_ANCESTOR_OF_FOCUSED_COMPONENT);

    registerKeyboardAction(new AbstractAction() {
      @Override
      public void actionPerformed(ActionEvent e) {
        goToNextHighlightedCell(false);
      }
    }, KeyStroke.getKeyStroke("F3"), WHEN_ANCESTOR_OF_FOCUSED_COMPONENT);

    registerKeyboardAction(new AbstractAction() {
      @Override
      public void actionPerformed(ActionEvent e) {
        goToNextHighlightedCell(true);
      }
    }, KeyStroke.getKeyStroke("shift F3"), WHEN_ANCESTOR_OF_FOCUSED_COMPONENT);

    registerKeyboardAction(new AbstractAction() {
      @Override
      public void actionPerformed(ActionEvent e) {
        final jetbrains.mps.openapi.editor.cells.EditorCell cell = getSelectedCell();
        if (cell == null) return;
        getModelAccess().runReadAction(new Runnable() {
          @Override
          public void run() {
            showPopupMenu(cell.getX(), cell.getY());
          }
        });
      }
    }, KeyStroke.getKeyStroke("CONTEXT_MENU"), WHEN_ANCESTOR_OF_FOCUSED_COMPONENT);

    addMouseListener(new MouseAdapter() {
      @Override
      public void mousePressed(final MouseEvent e) {
        if (areMouseEventsBlocked()) {
          return;
        }
        if (e.isPopupTrigger()) {
          processPopupMenu(e);
        } else {
          processMousePressed(e);
        }
      }

      @Override
      public void mouseClicked(MouseEvent e) {
        if (areMouseEventsBlocked()) {
          return;
        }
        jetbrains.mps.openapi.editor.cells.EditorCell selectedCell = getSelectedCell();
        if (e.getClickCount() == 2 && myRootCell.findLeaf(e.getX(), e.getY()) == selectedCell &&
            selectedCell instanceof EditorCell_Label) {
          ((EditorCell_Label) selectedCell).selectWordOrAll();
          repaint();
        }
      }

      @Override
      public void mouseReleased(MouseEvent e) {
        if (areMouseEventsBlocked()) {
          return;
        }
        if (e.isPopupTrigger()) {
          processPopupMenu(e);
        }
        super.mouseReleased(e);
      }
    });

    addKeyListener(new KeyAdapter() {
      @Override
      public void keyPressed(final KeyEvent e) {
        processKeyPressed(e);
      }

      @Override
      public void keyTyped(KeyEvent e) {
        processKeyTyped(e);
      }

      @Override
      public void keyReleased(final KeyEvent e) {
        processKeyReleased(e);
      }
    });

    myMessagesGutter = new MessagesGutter(this, rightToLeft);

    myLeftHighlighter = new LeftEditorHighlighter(this, rightToLeft);
    myLeftHighlighter.addMouseListener(new MouseAdapter() {
      @Override
      public void mousePressed(MouseEvent e) {
        for (LeftMarginMouseListener listener : new ArrayList<LeftMarginMouseListener>(myLeftMarginPressListeners)) {
          listener.mousePressed(e, EditorComponent.this);
        }
      }

      @Override
      public void mouseReleased(MouseEvent e) {
        for (LeftMarginMouseListener listener : new ArrayList<LeftMarginMouseListener>(myLeftMarginPressListeners)) {
          listener.mouseReleased(e, EditorComponent.this);
        }
      }

      @Override
      public void mouseClicked(MouseEvent e) {
        for (LeftMarginMouseListener listener : new ArrayList<LeftMarginMouseListener>(myLeftMarginPressListeners)) {
          listener.mouseClicked(e, EditorComponent.this);
        }
      }
    });
    myScrollPane.setRowHeaderView(myLeftHighlighter);

    addFocusListener(new FocusListener() {
      @Override
      public void focusGained(FocusEvent e) {
        if (isDisposed()) {
          return;
        }
        if (getSelectionManager().getSelection() == null) {
          EditorCell rootCell = getRootCell();
          if (rootCell instanceof EditorCell_Collection) {
            jetbrains.mps.openapi.editor.cells.EditorCell focusPolicyCell = FocusPolicyUtil.findCellToSelectDueToFocusPolicy(rootCell);
            jetbrains.mps.openapi.editor.cells.EditorCell toSelect;
            if (focusPolicyCell == null || (focusPolicyCell == rootCell && !FocusPolicyUtil.hasFocusPolicy(focusPolicyCell))) {
              toSelect = CellFinderUtil.findChildByManyFinders(rootCell, Finder.FIRST_EDITABLE, Finder.FIRST_SELECTABLE_LEAF);
            } else {
              toSelect = focusPolicyCell;
            }
            if (toSelect == null) toSelect = rootCell;
            changeSelection(toSelect);
            repaint();
            return;
          }
          if (rootCell != null && rootCell.isSelectable()) {
            changeSelection(rootCell);
          }
        }
        repaint();
      }

      @Override
      public void focusLost(FocusEvent e) {
        repaint();
        if (myNodeSubstituteChooser.getWindow() != null &&
            (myNodeSubstituteChooser.getWindow().isAncestorOf(
                e.getOppositeComponent()) || myNodeSubstituteChooser.getWindow() == e.getOppositeComponent()))
          return;
        deactivateSubstituteChooser();
      }
    });

    myIntentionsSupport = new IntentionsSupport(this);
    myAutoValidator = new AutoValidator(this);

    if (MPSToolTipManager.getInstance() != null) {
      MPSToolTipManager.getInstance().registerComponent(this);
    }

    if (CaretBlinker.getInstance() != null) {
      CaretBlinker.getInstance().registerEditor(this);
    }

    KeyboardFocusManager.getCurrentKeyboardFocusManager().addPropertyChangeListener("focusOwner", myFocusListener = new PropertyChangeListener() {
      @Override
      public void propertyChange(PropertyChangeEvent evt) {
        Component focusOwner = KeyboardFocusManager.getCurrentKeyboardFocusManager().getFocusOwner();
        if (EditorComponent.this.isAncestorOf(focusOwner)) {
          Component current = focusOwner;
          while (current.getParent() != EditorComponent.this) {
            current = current.getParent();
          }
          selectComponentCell(current);
        }
      }
    });
    EditorSettings.getInstance().addEditorSettingsListener(mySettingsListener);
    ClassLoaderManager.getInstance().addReloadHandler(myReloadListener);

    addFocusListener(new FocusAdapter() {
      @Override
      public void focusLost(FocusEvent e) {
        commitAll();
      }
    });

    getSelectionManager().addSelectionListener(new SelectionListener() {
      @Override
      public void selectionChanged(jetbrains.mps.openapi.editor.EditorComponent editorComponent, Selection oldSelection, Selection newSelection) {
        if (oldSelection == newSelection) {
          return;
        }
        deactivateSubstituteChooser();
        updateStatusBarMessage();
      }
    });

    SModelRepository.getInstance().addModelRepositoryListener(mySimpleModelListener);
  }

  protected void notifyCreation() {
    jetbrains.mps.project.Project project = ProjectHelper.getProject(myRepository);
    if (project == null) {
      return;
    }
    Project ideaProject = ProjectHelper.toIdeaProject(project);
    if (ideaProject == null) {
      return;
    }
    EditorComponentCreateListener listener = ideaProject.getMessageBus().syncPublisher(EditorComponentCreateListener.EDITOR_COMPONENT_CREATION);
    listener.editorComponentCreated(EditorComponent.this);
  }

  protected void notifyDisposal() {
    jetbrains.mps.project.Project project = ProjectHelper.getProject(myRepository);
    if (project == null) {
      return;
    }
    if (project.isDisposed()) {
      LOG.error("Trying to notify disposal of EditorComponent related to disposed project. This may cause memory leaks.");
      return;
    }
    Project ideaProject = ProjectHelper.toIdeaProject(project);
    if (ideaProject == null) {
      return;
    }
    EditorComponentCreateListener listener = ideaProject.getMessageBus().syncPublisher(EditorComponentCreateListener.EDITOR_COMPONENT_CREATION);
    listener.editorComponentDisposed(this);
  }

  public boolean onEscape() {
    return false;
  }

  public void setNoVirtualFile(boolean noVirtualFile) {
    myNoVirtualFile = noVirtualFile;
  }

  public int getShiftX() {
    return myShiftX;
  }

  public JViewport getViewport() {
    return myScrollPane.getViewport();
  }

  @NotNull
  public MyScrollBar getVerticalScrollBar() {
    return myVerticalScrollBar;
  }

  @Override
  public SNode getSelectedNode() {
    jetbrains.mps.openapi.editor.cells.EditorCell selectedCell = getSelectedCell();
    if (selectedCell == null) {
      return null;
    }
    return selectedCell.getSNode();
  }

  @Override
  public List<SNode> getSelectedNodes() {
    Selection selection = mySelectionManager.getSelection();
    return selection != null ? selection.getSelectedNodes() : Collections.<SNode>emptyList();
  }

  public EditorMessageOwner getHighlightMessagesOwner() {
    return myOwner;
  }

  public void moveCurrentUp() {
    Selection selection = getSelectionManager().getSelection();
    if (selection instanceof SingularSelection || selection instanceof MultipleSelection) {
      new IntelligentNodeMover(this, false).move();
    }
  }

  public void moveCurrentDown() {
    Selection selection = getSelectionManager().getSelection();
    if (selection instanceof SingularSelection || selection instanceof MultipleSelection) {
      new IntelligentNodeMover(this, true).move();
    }
  }

  private void goToNextErrorCell(boolean backwards) {
    if (getSelectedCell() == null) {
      return;
    }
    new CellNavigator(this) {
      @Override
      boolean isSuitableCell(jetbrains.mps.openapi.editor.cells.EditorCell cell) {
        if (APICellAdapter.hasErrorMessages(cell)) {
          return true;
        }
        return false;

      }
    }.goToNextCell(backwards);
  }

  private void goToNextHighlightedCell(boolean backwards) {
    if (getSelectedCell() == null) {
      return;
    }
    new CellNavigator(this) {
      @Override
      boolean isSuitableCell(jetbrains.mps.openapi.editor.cells.EditorCell cell) {
        for (SimpleEditorMessage m : getHighlightManager().getMessagesFor(cell.getSNode())) {
          if (m.getOwner() == getHighlightMessagesOwner()) {
            return true;
          }
        }
        return false;
      }
    }.goToNextCell(backwards);
  }

  @Override
  public SNode getEditedNode() {
    return myNode;
  }

  @Nullable
  public MPSNodeVirtualFile getVirtualFile() {
    return myVirtualFile;
  }

  @Override
  public SNodeReference getEditedNodePointer() {
    return myNodePointer;
  }

  @Override
  public String getMPSTooltipText(final MouseEvent event) {
    return ModelAccess.instance().tryRead(new Computable<String>() {
      @Override
      public String compute() {
        if (myRootCell == null) {
          return null;
        }

        jetbrains.mps.openapi.editor.cells.EditorCell cell = myRootCell.findLeaf(event.getX(), event.getY());
        if (cell == null) {
          return null;
        }
        return getMessagesTextFor(cell);
      }
    });
  }

  @Override
  public Point getToolTipLocation(final MouseEvent event) {
    return ModelAccess.instance().tryRead(new Computable<Point>() {
      @Override
      public Point compute() {
        if (myRootCell == null) {
          return null;
        }

        jetbrains.mps.openapi.editor.cells.EditorCell cell = myRootCell.findLeaf(event.getX(), event.getY());
        if (cell == null) {
          return null;
        }
        if (getMessagesTextFor(cell) != null) {
          return new Point(event.getX(), event.getY());
        } else {
          return null;
        }
      }
    });
  }

  public void updateStatusBarMessage() {
    getModelAccess().runReadInEDT(new Runnable() {
      @Override
      public void run() {
        if (!isFocusOwner()) return;
        if (getOperationContext() == null || getOperationContext().getProject() == null) return;
        if (isProjectDisposed()) return;

        jetbrains.mps.openapi.editor.cells.EditorCell selection = getSelectedCell();
        String info = "";
        if (selection != null) {
          List<HighlighterMessage> messages = getHighlighterMessagesFor(selection);
          if (!messages.isEmpty()) {
            info = messages.get(0).getMessage();
          }
        }

        jetbrains.mps.project.Project project = getOperationContext().getProject();
        IdeFrame ideFrame = WindowManager.getInstance().getIdeFrame(ProjectHelper.toIdeaProject(project));
        StatusBarEx statusBar = (StatusBarEx) ideFrame.getStatusBar();

        //current info is significant or the editor removes its own message
        if (!info.equals("") || myLastWrittenStatus.equals(statusBar.getInfo())) {
          statusBar.setInfo(info);
          if (!info.equals("")) {
            myLastWrittenStatus = info;
          }
        }
      }
    });
  }

  @Override
  public TypeCheckingContext createTypecheckingContext(SNode sNode, TypeContextManager typeContextManager) {
    return (new DefaultTypecheckingContextOwner()).createTypecheckingContext(sNode, typeContextManager);
  }

  @Override
  public boolean reuseTypecheckingContext() {
    return true;
  }

  @Override
  public SubtypingCache createSubtypingCache() {
    return new ConcurrentSubtypingCache();
  }

  private String getMessagesTextFor(jetbrains.mps.openapi.editor.cells.EditorCell cell) {
    List<HighlighterMessage> messages = getHighlighterMessagesFor(cell);
    if (messages.isEmpty()) {
      return null;
    }
    StringBuilder result = new StringBuilder();
    for (HighlighterMessage message : messages) {
      if (result.length() != 0) {
        result.append("\n");
      }
      result.append(message.getMessage());
    }
    return result.toString();
  }

  @NotNull
  private List<HighlighterMessage> getHighlighterMessagesFor(jetbrains.mps.openapi.editor.cells.EditorCell cell) {
    jetbrains.mps.openapi.editor.cells.EditorCell parent = cell;
    while (parent != null) {
      if (cell.getBottom() < parent.getBottom() && parent.getSNode() != cell.getSNode()) {
        return Collections.emptyList();
      }
      List<HighlighterMessage> messages = APICellAdapter.getMessages(parent, HighlighterMessage.class);
      if (!messages.isEmpty()) {
        return messages;
      }
      parent = parent.getParent();
    }

    return Collections.emptyList();
  }

  private HighlighterMessage getHighlighterMessageFor(jetbrains.mps.openapi.editor.cells.EditorCell cell) {
    List<HighlighterMessage> highlighterMessages = getHighlighterMessagesFor(cell);
    return highlighterMessages.isEmpty() ? null : highlighterMessages.get(0);
  }

  @Nullable
  public IErrorReporter getErrorReporterFor(jetbrains.mps.openapi.editor.cells.EditorCell cell) {
    HighlighterMessage message = getHighlighterMessageFor(cell);
    if (message == null)
      return null;
    return message.getErrorReporter();
  }

  public void showMessageTooltip() {
    jetbrains.mps.openapi.editor.cells.EditorCell cell = getSelectedCell();
    if (cell == null) {
      return;
    }
    String text = getMessagesTextFor(cell);
    Point point = new Point(cell.getX(), cell.getY() + cell.getHeight());
    if (MPSToolTipManager.getInstance() != null) {
      MPSToolTipManager.getInstance().showToolTip(text, this, point);
    }
  }

  public void hideMessageToolTip() {
    if (MPSToolTipManager.getInstance() != null) {
      MPSToolTipManager.getInstance().hideToolTip();
    }
  }

  protected boolean notifiesCreation() {
    return false;
  }

  @Deprecated
  public void editNode(final SNode node, final IOperationContext operationContext) {
    editNode(node);
  }

  public void editNode(final SNode node) {
    if (isDisposed()) return;
    clearModelDisposedTrace();

    getModelAccess().runReadAction(new Runnable() {
      @Override
      public void run() {
        if (node != null) {
          assert node.getModel() != null : "Can't edit a node that is not registered in a model";
          assert SNodeUtil.isAccessible(node, myRepository) :
              "editNode() accepts nodes from its own repository only (model = " + node.getModel() + ", repository = " + node.getModel().getRepository() + ")";
        }

        if (myNode != null && notifiesCreation()) {
          notifyDisposal();
        }

        final boolean needNewTypecheckingContext = updateContainingRoot(node);
        if (needNewTypecheckingContext) {
          releaseTypeCheckingContext();
        }

        myNode = node;
        if (myNode != null) {
          myNodePointer = new jetbrains.mps.smodel.SNodePointer(myNode);
          myVirtualFile = !myNoVirtualFile ? MPSNodesVirtualFileSystem.getInstance().getFileFor(node) : null;
          SModel model = node.getModel();
          assert model != null : "Can't edit a node that is not registered in a model";
          setEditorContext(new EditorContext(EditorComponent.this, model, myRepository));
          myReadOnly = model.isReadOnly();
        } else {
          myNodePointer = null;
          myVirtualFile = null;
          setEditorContext(new EditorContext(EditorComponent.this, null, myRepository));
          myReadOnly = true;
        }

        if (needNewTypecheckingContext) {
          acquireTypeCheckingContext();
        }

        rebuildEditorContent();

        if (myNode != null && notifiesCreation()) {
          notifyCreation();
        }
      }
    });
  }

  public void addAdditionalPainter(AdditionalPainter additionalPainter) {
    synchronized (myAdditionalPaintersLock) {
      if (!myAdditionalPainters.contains(additionalPainter)) {
        myAdditionalPainters.add(additionalPainter);
        myItemsToAdditionalPainters.put(additionalPainter.getItem(), additionalPainter);
        additionalPainter.afterAdding(this);
      }
    }
  }

  public void removeAdditionalPainter(AdditionalPainter additionalPainter) {
    synchronized (myAdditionalPaintersLock) {
      if (myAdditionalPainters.contains(additionalPainter)) {
        additionalPainter.beforeRemoval(this);
        myAdditionalPainters.remove(additionalPainter);
        myItemsToAdditionalPainters.remove(additionalPainter.getItem());
      }
    }
  }

  public void removeAdditionalPainterByItem(Object item) {
    synchronized (myAdditionalPaintersLock) {
      AdditionalPainter additionalPainter = myItemsToAdditionalPainters.get(item);
      if (additionalPainter != null) {
        additionalPainter.beforeRemoval(this);
        myItemsToAdditionalPainters.remove(item);
        myAdditionalPainters.remove(additionalPainter);
      }
    }
  }

  public Color getAdditionalCellFontColor(@NotNull EditorCell_Label cell) {
    synchronized (myAdditionalPaintersLock) {
      for (AdditionalPainter additionalPainter : myAdditionalPainters) {
        Rectangle coverageArea = additionalPainter.getCoverageArea(this);
        if (coverageArea != null) {
          if (coverageArea.contains(cell.getX(), cell.getY(), cell.getWidth(), cell.getHeight())) {
            Color color = additionalPainter.getCellsFontColor(cell);
            if (color != null) return color;
          }
        }
      }
      return null;
    }
  }

  public AdditionalPainter getAdditionalPainterByItem(Object item) {
    synchronized (myAdditionalPaintersLock) {
      AdditionalPainter additionalPainter = myItemsToAdditionalPainters.get(item);
      return additionalPainter;
    }
  }

  public List<AdditionalPainter> getAdditionalPainters() {
    List<AdditionalPainter> result;
    synchronized (myAdditionalPaintersLock) {
      result = new ArrayList<AdditionalPainter>(myAdditionalPainters);
    }
    return result;
  }

  // TODO pool this method up to NodeEditorComponent
  @NotNull
  public MessagesGutter getMessagesGutter() {
    return myMessagesGutter;
  }

  @NotNull
  public LeftEditorHighlighter getLeftEditorHighlighter() {
    return myLeftHighlighter;
  }

  @NotNull
  public SearchPanel getSearchPanel() {
    if (mySearchPanel == null) {
      mySearchPanel = new SearchPanel(this);
    }
    return mySearchPanel;
  }

  public boolean isSearchPanelVisible() {
    return mySearchPanel != null && mySearchPanel.isVisible();
  }

  public JPanel getUpperPanel() {
    if (myUpperPanel == null) {
      myUpperPanel = new JPanel();
      myUpperPanel.setLayout(new GridLayout(0, 1));
      myContainer.add(myUpperPanel, BorderLayout.NORTH);
    }
    return myUpperPanel;
  }

  public void addUpperComponent(JComponent component) {
    getUpperPanel().add(component);
  }

  public void addUpperComponent(JComponent component, String id) {
    getUpperPanel().add(component);
    myUpperComponents.put(id, component);
  }

  public void removeUpperComponent(JComponent component) {
    if (myUpperPanel == null) return;
    getUpperPanel().remove(component);
    for (String key : new HashSet<String>(myUpperComponents.keySet())) {
      if (component == myUpperComponents) {
        myUpperComponents.remove(key);
      }
    }
  }

  public void removeUpperComponent(String id) {
    JComponent component = myUpperComponents.get(id);
    if (component != null) {
      removeUpperComponent(component);
    }
  }

  public void updateMessages() {

    //todo remove
    getExternalComponent().repaint();
  }

  protected Set<SimpleEditorMessage> getMessages() {
    return new LinkedHashSet<SimpleEditorMessage>(myHighlightManager.getMessages());
  }

  @Override
  public IOperationContext getOperationContext() {
    EditorContext editorContext = getEditorContext();
    if (editorContext != null) return editorContext.getOperationContext();

    jetbrains.mps.project.Project p = ProjectHelper.getProject(myRepository);
    return p == null ? null : new ProjectOperationContext(p);
  }

  private EditorCell_WithComponent findCellForComponent(Component component, jetbrains.mps.openapi.editor.cells.EditorCell root) {
    if (root instanceof EditorCell_WithComponent && ((EditorCell_WithComponent) root).getComponent() == component) {
      return (EditorCell_WithComponent) root;
    }

    if (root instanceof EditorCell_Collection) {
      EditorCell_Collection collection = (EditorCell_Collection) root;
      for (jetbrains.mps.openapi.editor.cells.EditorCell cell : collection) {
        EditorCell_WithComponent result = findCellForComponent(component, cell);
        if (result != null) return result;
      }
    }

    return null;
  }

  private void processPopupMenu(final MouseEvent e) {
    getModelAccess().runReadAction(new Runnable() {
      @Override
      public void run() {
        showPopupMenu(e);
      }
    });
  }

  private void showPopupMenu(MouseEvent e) {
    showPopupMenu(e.getX(), e.getY());
  }

  private void showPopupMenu(int x, int y) {
    if (!myPopupMenuEnabled) {
      return;
    }
    DefaultActionGroup baseGroup = ActionUtils.getDefaultGroup(EDITOR_POPUP_MENU_ACTIONS);
    if (baseGroup == null) return;

    baseGroup.setPopup(false);

    DefaultActionGroup group = ActionUtils.groupFromActions(
        baseGroup,
        new Separator(),
        getCellActionsGroup()
    );

    JPopupMenu popupMenu = ActionManager.getInstance().createActionPopupMenu(ActionPlaces.EDITOR_POPUP, group).getComponent();
    popupMenu.show(EditorComponent.this, x, y);
  }

  public void executeIntention(final Intention intention, final SNode node, final jetbrains.mps.openapi.editor.EditorContext context) {
    context.executeCommand(new Runnable() {
      @Override
      public void run() {
        try {
          intention.execute(node, context);
        } catch (Throwable t) {
          LOG.error("Intention execution failed: " + t.getMessage(), t);
        }
      }
    });
  }

  private DefaultActionGroup getCellActionsGroup() {
    DefaultActionGroup result = new DefaultActionGroup("Cell actions", true);
    result.setPopup(false);
    jetbrains.mps.openapi.editor.cells.EditorCell cell = getSelectedCell();

    final EditorContext editorContext = createEditorContextForActions();
    for (final KeyMapAction action : myKeymapHandler.getAllRegisteredActions(cell, editorContext)) {
      try {
        if (!(action.isShownInPopupMenu() && action.canExecute(editorContext)))
          continue;
        BaseAction mpsAction = new MyBaseAction(action, editorContext);
        mpsAction.addPlace(ActionPlace.EDITOR);
        result.add(mpsAction);
      } catch (Throwable t) {
        LOG.error(t);
      }
    }
    return result;
  }

  private EditorContext createEditorContextForActions() {
    return new EditorContext(this, getEditedNode() != null ? getEditedNode().getModel() : null, myRepository);
  }

  private void selectComponentCell(Component component) {
    EditorCell_WithComponent cell = findCellForComponent(component, myRootCell);
    Selection selection = mySelectionManager.getSelection();
    if (cell == null || (selection != null && CellTraversalUtil.isAncestorOrEquals(cell, selection.getSelectedCells().get(0)))) return;
    changeSelection(cell);
  }

  @NotNull
  public JComponent getExternalComponent() {
    return myContainer;
  }

  @Override
  public EditorContext getEditorContext() {
    return myEditorContext;
  }

  protected SRepository getRepository() {
    return myRepository;
  }

  public EditorCell createRootCell() {
    return createRootCell(null);
  }

  protected void pushCellContext() {
    if (myUseCustomHints) {
      getEditorContext().getCellFactory().pushCellContext();
      Object[] hints = myEnabledHints.toArray();
      getEditorContext().getCellFactory().addCellContextHints(Arrays.copyOf(hints, hints.length, String[].class));
    } else {
      getEditorContext().getCellFactory().pushCellContext();
      com.intellij.openapi.project.Project project = ProjectHelper.toIdeaProject(getCurrentProject());
      HintsState state = project != null ? ConceptEditorHintSettingsComponent.getInstance(project).getState() : null;
      if (project != null && state != null) {
        Object[] hints = state.getEnabledHints().toArray();
        getEditorContext().getCellFactory().addCellContextHints(Arrays.copyOf(hints, hints.length, String[].class));
      }
    }
  }

  protected void popCellContext() {
    getEditorContext().getCellFactory().popCellContext();
  }

  protected abstract EditorCell createRootCell(List<SModelEvent> events);

  public void setFolded(EditorCell cell, boolean folded) {
    if (folded) {
      myFoldedCells.add(cell);
    } else {
      myFoldedCells.remove(cell);
    }
  }

  public Set<EditorCell> getFoldedCells() {
    return new HashSet<EditorCell>(myFoldedCells);
  }

  void clearFoldedCells() {
    myFoldedCells.clear();
  }

  public void setBracesEnabled(EditorCell cell, boolean enabled) {
    if (enabled) {
      myBracesEnabledCells.add(cell);
    } else {
      myBracesEnabledCells.remove(cell);
    }
  }

  public Set<EditorCell> getBracesEnabledCells() {
    return new HashSet<EditorCell>(myBracesEnabledCells);
  }

  void clearBracesEnabledCells() {
    myBracesEnabledCells.clear();
  }

  public void flushEvents() {
    myEventsCollector.flush();
  }

  @Override
  public void dispose() {
    if (myDisposed) throw new IllegalStateException(myDisposedTrace);
    fireEditorWillBeDisposed();
    myDisposed = true;
    myDisposedTrace = new Throwable("Editor was disposed by: ");
    if (!MPSCore.getInstance().isTestMode()) {
      hideMessageToolTip();
    }

    releaseTypeCheckingContext();
    myHighlightManager.dispose();

    removeOurListeners();
    SModelRepository.getInstance().removeModelRepositoryListener(mySimpleModelListener);

    EditorSettings.getInstance().removeEditorSettingsListener(mySettingsListener);
    ClassLoaderManager.getInstance().removeReloadHandler(myReloadListener);
    KeyboardFocusManager.getCurrentKeyboardFocusManager().removePropertyChangeListener("focusOwner", myFocusListener);

    clearCaches();

    myEventsCollector.dispose();
    myLeftHighlighter.dispose();
    myMessagesGutter.dispose();

    setEditorContext(null);

    if (myNodeSubstituteChooser != null) {
      myNodeSubstituteChooser.dispose();
    }
    if (myRootCell != null) {
      ((EditorCell_Basic) myRootCell).onRemove();
      myRootCell = null;
    }
    mySelectionManager.dispose();

    myLeftMarginPressListeners.clear();
  }

  public boolean hasValidSelectedNode() {
    SNode selectedNode = getSelectedNode();
    return selectedNode != null && SNodeUtil.isAccessible(selectedNode, myRepository);
  }

  @Override
  public boolean isDisposed() {
    return myDisposed;
  }

  public void assertModelNotDisposed() {
    boolean old = ModelAccess.instance().setReadEnabledFlag(true);
    try {
      assert myModelDisposedStackTrace == null : getModelDisposedMessage();
      if (myNode == null) return;
      SModel model = myNode.getModel();
      if (model == null) return;
      assert !jetbrains.mps.util.SNodeOperations.isModelDisposed(model) : getNodeDisposedMessage(model);
    } finally {
      ModelAccess.instance().setReadEnabledFlag(old);
    }
  }

  private String getNodeDisposedMessage(SModel model) {
    StringBuilder sb = new StringBuilder("editor (" + this + ") is invalid");
    if (myNode != null) {
      sb.append(", myNode is disposed");
      StackTraceElement[] modelDisposedTrace = ((jetbrains.mps.smodel.SModelInternal) model).getDisposedStacktrace();
      if (modelDisposedTrace != null) {
        for (StackTraceElement element : modelDisposedTrace) {
          sb.append("\nat ");
          sb.append(element);
        }
      }
    } else {
      sb.append(", myNode == null");
    }
    sb.append("____________________________");
    return sb.toString();
  }

  private String getModelDisposedMessage() {
    StringBuilder sb = new StringBuilder("Model was disposed through:");
    for (StackTraceElement element : myModelDisposedStackTrace) {
      sb.append("\nat ");
      sb.append(element);
    }
    sb.append("\n");
    sb.append("EditorComponent.myDisposed == ");
    sb.append(myDisposed);
    sb.append("\n");
    return sb.toString();
  }

  // This method should be called each time we set new node for and editor
  protected void clearModelDisposedTrace() {
    myModelDisposedStackTrace = null;
  }

  /*
    Can be used to check if editor is in valid state or not.
    Editor can be in invalid state then corresponding model
    was reloaded, but current editor instance was not
    updated yet.
   */
  private boolean isInvalid() {
    return isInvalidLightweight() || !SNodeUtil.isAccessible(getEditedNode(), myRepository);
  }

  /*
    Lightweight check for editor validity state. Similar to isInvalid,
    but can be called outside of read action.
   */
  private boolean isInvalidLightweight() {
    return getEditorContext() == null || getEditedNode() == null;
  }

  private void addOurListeners(@NotNull SModel sm) {
    myEventsCollector.add(sm);
    mySModelsWithListener.add(sm);
  }

  private void removeOurListeners(@NotNull SModel sm) {
    myEventsCollector.remove(sm);
    mySModelsWithListener.remove(sm);
  }

  private void removeOurListeners() {
    for (SModel sm : mySModelsWithListener.toArray(new SModel[mySModelsWithListener.size()])) {
      removeOurListeners(sm);
    }
    myLastDeps = new HashSet<SModel>();
  }

  private void clearCaches() {
    myCellsToNodesToDependOnMap.clear();
    removeOurListeners();
    myCellsToRefTargetsToDependOnMap.clear();
    myNodesToBigCellsMap.clear();
    myNodePropertiesAccessedCleanlyToDependentCellsMap.clear();
    myNodePropertiesAccessedDirtilyToDependentCellsMap.clear();
    myNodePropertiesWhichExistenceWasCheckedToDependentCellsMap.clear();
  }

  private void setRootCell(EditorCell rootCell) {
    getEditorContext().pushTracerTask("setting root cell", true);

    if (myRootCell != null) {
      ((EditorCell_Basic) myRootCell).onRemove();
    }

    myRootCell = rootCell;

    if (myRootCell != null) {
      ((EditorCell_Basic) myRootCell).onAdd();
    }

    Set<SModel> oldDeps = myLastDeps;

    myLastDeps = getModels(myCellsToNodesToDependOnMap.get(myRootCell));
    myLastDeps.addAll(getModelsAndPurgeOrphaned(myCellsToRefTargetsToDependOnMap.get(myRootCell)));

    for (SModel newDep : myLastDeps) {
      if (!oldDeps.contains(newDep)) {
        addOurListeners(newDep);
      }
    }
    for (SModel oldDep : oldDeps) {
      if (!myLastDeps.contains(oldDep)) {
        removeOurListeners(oldDep);
      }
    }
    // Sometimes EditorComponent doesn't react on ModelReplaced notifications.
    // Adding this assertion to ensure the reason is not in incorrectly removed listener (dependencies collection logic)
    if (myNode != null && SNodeUtil.isAccessible(myNode, myRepository) && !mySModelsWithListener.contains(myNode.getModel())) {
      String message = "Listener was not added to a containing model of current node. Editor: " + EditorComponent.this;
      message += "\n modelId: " + myNode.getModel().getModelId().toString();
      message += "\n" + "models with listeners:";
      for (SModel model : mySModelsWithListener) {
        message += "\n\t" + model.getModelId().toString();
      }
      assert false : message;
    }

    revalidate();
    repaint();
    getEditorContext().popTracerTask();
  }

  private Set<SModel> getModelsAndPurgeOrphaned(Set<SNodeReference> nodePointers) {
    if (nodePointers == null) {
      return Collections.emptySet();
    }
    Set<SModel> modelDescriptors = new HashSet<SModel>();
    Set<SNodeReference> nodeProxiesToDelete = new HashSet<SNodeReference>();
    for (SNodeReference nodeProxy : nodePointers) {
      SModel model = nodeProxy.getModelReference() == null ? null : SModelRepository.getInstance().getModelDescriptor(nodeProxy.getModelReference());
      if (model == null) {
        nodeProxiesToDelete.add(nodeProxy);
      } else {
        modelDescriptors.add(model);
      }
    }
    nodePointers.removeAll(nodeProxiesToDelete);
    return modelDescriptors;
  }

  private Set<SModel> getModels(@Nullable Set<SNode> nodes) {
    if (nodes == null) {
      return new HashSet<SModel>();
    }
    Set<SModel> result = new HashSet<SModel>();
    for (SNode node : nodes) {
      SModel model = node.getModel();
      if (model == null) continue;

      // Getting modelDescriptor via SModelRepository because sometimes
      // node.getModel().getModelDescriptor() == null while reloading models from disk.
      SModel modelDescriptor = SModelRepository.getInstance().getModelDescriptor(model.getReference());
      if (modelDescriptor != null) {
        result.add(modelDescriptor);
      }
    }
    return result;
  }

  @Override
  public EditorCell getRootCell() {
    return myRootCell;
  }

  @NotNull
  public NodeHighlightManager getHighlightManager() {
    return myHighlightManager;
  }

  public jetbrains.mps.openapi.editor.cells.CellActionType getActionType(KeyEvent keyEvent, EditorContext editorContext) {
    if (keyEvent.getKeyCode() == KeyEvent.VK_HOME && shiftDown(keyEvent)) {
      return jetbrains.mps.openapi.editor.cells.CellActionType.SELECT_HOME;
    }
    if (keyEvent.getKeyCode() == KeyEvent.VK_END && shiftDown(keyEvent)) {
      return jetbrains.mps.openapi.editor.cells.CellActionType.SELECT_END;
    }
    if (keyEvent.getKeyCode() == KeyEvent.VK_PAGE_DOWN && noKeysDown(keyEvent)) {
      return jetbrains.mps.openapi.editor.cells.CellActionType.PAGE_DOWN;
    }
    if (keyEvent.getKeyCode() == KeyEvent.VK_PAGE_UP && noKeysDown(keyEvent)) {
      return jetbrains.mps.openapi.editor.cells.CellActionType.PAGE_UP;
    }
    if (keyEvent.getKeyCode() == KeyEvent.VK_TAB && noKeysDown(keyEvent)) {
      return jetbrains.mps.openapi.editor.cells.CellActionType.NEXT;
    }
    if (keyEvent.getKeyCode() == KeyEvent.VK_TAB && shiftDown(keyEvent)) {
      return jetbrains.mps.openapi.editor.cells.CellActionType.PREV;
    }
    if (keyEvent.getKeyCode() == KeyEvent.VK_SPACE && ctrlDown(keyEvent)) {
      return jetbrains.mps.openapi.editor.cells.CellActionType.COMPLETE;
    }
    if (keyEvent.getKeyCode() == KeyEvent.VK_SPACE && ctrlShiftDown(keyEvent)) {
      return jetbrains.mps.openapi.editor.cells.CellActionType.COMPLETE_SMART;
    }
    if (keyEvent.getModifiers() == KeyEvent.CTRL_MASK && keyEvent.getKeyCode() == KeyEvent.VK_F1) {
      return jetbrains.mps.openapi.editor.cells.CellActionType.SHOW_MESSAGE;
    }

    // ---
    if (keyTyped(keyEvent) && keyEvent.getKeyChar() == ' ' && noKeysDown(keyEvent)) {
      jetbrains.mps.openapi.editor.cells.EditorCell selectedCell = editorContext.getNodeEditorComponent().getSelectedCell();

      if (!(selectedCell instanceof EditorCell_STHint)) {
        if (!(selectedCell instanceof EditorCell_Label)) {
          return jetbrains.mps.openapi.editor.cells.CellActionType.RIGHT_TRANSFORM;
        }
        EditorCell_Label labelCell = (EditorCell_Label) selectedCell;

        // caret at the end of text ?
        String text = labelCell.getText();
        int caretPosition = labelCell.getCaretPosition();
        //System.out.println("text:" + text + " len:" + text.length() + "caret at:" + caretPosition);
        if (caretPosition == text.length()) {
          if (caretPosition == 0 && labelCell instanceof EditorCell_Constant) {
            //empty unbound constant cells should ignore the space key when empty
            return jetbrains.mps.openapi.editor.cells.CellActionType.SELECT_END;
          } else {
            return jetbrains.mps.openapi.editor.cells.CellActionType.RIGHT_TRANSFORM;
          }
        }

        if (caretPosition == 0) {
          return jetbrains.mps.openapi.editor.cells.CellActionType.LEFT_TRANSFORM;
        }
      }
    }
    return null;
  }

  private boolean ctrlShiftDown(KeyEvent keyEvent) {
    return keyEvent.getModifiers() == (KeyEvent.CTRL_MASK + KeyEvent.SHIFT_MASK);
  }

  private boolean shiftDown(KeyEvent keyEvent) {
    return keyEvent.getModifiers() == KeyEvent.SHIFT_MASK;
  }

  private boolean noKeysDown(KeyEvent keyEvent) {
    return keyEvent.getModifiers() == 0;
  }

  private boolean keyTyped(KeyEvent keyEvent) {
    return keyEvent.getID() == KeyEvent.KEY_TYPED;
  }

  private boolean ctrlDown(KeyEvent keyEvent) {
    return keyEvent.getModifiers() == KeyEvent.CTRL_MASK;
  }

  boolean executeComponentAction(jetbrains.mps.openapi.editor.cells.CellActionType type) {
    final CellAction action = getComponentAction(type);
    if (action != null && action.executeInCommand()) {
      executeCommand(new Runnable() {
        @Override
        public void run() {
          jetbrains.mps.openapi.editor.EditorContext editorContext = getEditorContext();
          if (!editorContext.getOperationContext().isValid()) return;
          action.execute(editorContext);
        }
      });

      return true;
    }
    return false;
  }

  @Override
  public CellAction getComponentAction(final jetbrains.mps.openapi.editor.cells.CellActionType type) {
    return runRead(new Computable<CellAction>() {
      @Override
      public CellAction compute() {
        CellAction action = myActionMap.get(type);
        if (action != null && action.canExecute(getEditorContext())) {
          return action;
        }
        return null;
      }
    });
  }

  public void relayout() {
    if (getEditorContext() != null) {
      getEditorContext().pushTracerTask("Relayouting", true);
    }
    doRelayout();
    revalidate();
    repaint();
    getVerticalScrollBar().repaint();
    if (getEditorContext() != null) {
      getEditorContext().popTracerTask();
    }
  }

  public void revalidateAndRepaint() {
    myLeftHighlighter.relayout(false);
    repaint();
  }

  private void doRelayout() {
    if (myRootCell == null) return;

    myRootCell.setX(myShiftX);
    myRootCell.setY(myShiftY);
    myRootCell.relayout();
    myLeftHighlighter.relayout(true);
    if (mySearchPanel != null && mySearchPanel.isVisible()) {
      mySearchPanel.search(false);
    }
  }

  public void leftHighlightCell(EditorCell cell, Color c) {
    myLeftHighlighter.highlight(cell, cell, c);
  }

  public void leftHighlightCells(EditorCell cell, EditorCell cell2, Color c) {
    myLeftHighlighter.highlight(cell, cell2, c);
  }

  public void leftUnhighlightCell(EditorCell cell) {
    myLeftHighlighter.unHighlight(cell);
  }

  @Override
  public void selectNode(final SNode node) {
    getModelAccess().runReadAction(new Runnable() {
      @Override
      public void run() {
        EditorCell nodeCell = findNodeCell(node);
        if (nodeCell != null) {
          changeSelection(nodeCell);
        }
      }
    });
  }

  public void selectNode(final SNode node, final String cellId) {
    getModelAccess().runReadAction(new Runnable() {
      @Override
      public void run() {
        EditorCell nodeCell = findCellWithId(node, cellId);
        if (nodeCell != null) {
          changeSelection(nodeCell);
        }
      }
    });
  }

  public void selectRefCell(SReference reference) {
    SNode sourceNode = reference.getSourceNode();
    String role = reference.getRole();
    EditorCell cell;
    if (role == null) {
      cell = findNodeCell(sourceNode);
    } else {
      cell = findNodeCellWithRole(sourceNode, role);
      if (cell == null) cell = findNodeCell(sourceNode);
    }
    if (cell == null) {
      return;
    }
    changeSelection(cell.getLastLeaf(CellConditions.SELECTABLE));
  }

  @Override
  @Nullable
  public EditorCell findNodeCell(final SNode node) {
    return findNodeCell(node, false);
  }

  @Override
  @Nullable
  public EditorCell findNodeCell(final SNode node, boolean findUnderFolded) {
    WeakReference<jetbrains.mps.openapi.editor.cells.EditorCell> weakReference = myNodesToBigCellsMap.get(node);
    if (weakReference == null) return null;
    EditorCell result = (EditorCell) weakReference.get();
    if (result != null && (result.getRootParent() != getRootCell() || (!findUnderFolded && CellTraversalUtil.getFoldedParent(result) != null))) {
      return null;
    }
    return result;
  }

  public EditorCell findNodeCellWithRole(SNode node, String role) {
    EditorCell rootCell = findNodeCell(node);
    if (rootCell == null) return null;
    return (EditorCell) findNodeCellWithRole(rootCell, role, node);
  }

  private jetbrains.mps.openapi.editor.cells.EditorCell findNodeCellWithRole(jetbrains.mps.openapi.editor.cells.EditorCell rootCell, String role,
      SNode node) {
    if (role == null) return null;
    if (role.equals(rootCell.getRole()) && node == rootCell.getSNode()) {
      return rootCell;
    }
    if (rootCell instanceof EditorCell_Collection) {
      EditorCell_Collection collection = (EditorCell_Collection) rootCell;
      for (jetbrains.mps.openapi.editor.cells.EditorCell child : collection) {
        jetbrains.mps.openapi.editor.cells.EditorCell result = findNodeCellWithRole(child, role, node);
        if (result != null) return result;
      }
    }
    return null;
  }

  @Override
  public EditorCell findCellWithId(final SNode node, final @NotNull String id) {
    final EditorCell bigCell = findNodeCell(node);

    if (bigCell == null) {
      return null;
    }

    final jetbrains.mps.openapi.editor.cells.EditorCell[] result = new jetbrains.mps.openapi.editor.cells.EditorCell[]{null};
    myRepository.getModelAccess().runReadAction(new Runnable() {
      @Override
      public void run() {
        result[0] = findCellWithIdWithingBigCell(bigCell, id, node);
      }
    });

    return (EditorCell) result[0];
  }

  private jetbrains.mps.openapi.editor.cells.EditorCell findCellWithIdWithingBigCell(jetbrains.mps.openapi.editor.cells.EditorCell root, String id,
      SNode node) {
    if (id == null) {
      return null;
    }

    if (id.equals(root.getCellId()) && root.getSNode() == node) {
      return root;
    }

    if (root instanceof jetbrains.mps.openapi.editor.cells.EditorCell_Collection) {
      for (jetbrains.mps.openapi.editor.cells.EditorCell child : ((jetbrains.mps.openapi.editor.cells.EditorCell_Collection) root)) {
        SNode childNode = child.getSNode();
        if (childNode == node || (childNode != null && AttributeOperations.isAttribute(childNode) && childNode.getParent() == node)) {
          jetbrains.mps.openapi.editor.cells.EditorCell result = findCellWithIdWithingBigCell(child, id, node);
          if (result != null) {
            return result;
          }
        }
      }
    }

    return null;
  }

  @Override
  public void rebuildEditorContent() {
    LOG.assertLog(ModelAccess.instance().isInEDT() || SwingUtilities.isEventDispatchThread(), "You should do this in EDT");

    clearCaches();
    clearUserData();
    rebuildEditorContent(null);

    relayout();
  }

  public void rebuildEditorContent(final List<SModelEvent> events) {
    //i.e. we are disposed. it's too late to rebuild
    if (getEditorContext() == null) {
      return;
    }
    getEditorContext().pushTracerTask("Rebuilding Editor Content", true);
    getModelAccess().runReadAction(new Runnable() {
      @Override
      public void run() {
        if (getComponents().length > 0) {
          removeAll();
        }

        if (events != null) {
          revertErrorCells(events);
        }

        getEditorContext().pushTracerTask("Running swap editor cell action", true);

        runSwapCellsActions(new Runnable() {
          @Override
          public void run() {
            setRootCell(createRootCell(events));
          }
        });
        getEditorContext().popTracerTask();

        for (EditorCell_WithComponent component : getCellTracker().getComponentCells()) {
          EditorComponent.this.add(component.getComponent());
        }

        getEditorContext().pushTracerTask("Executing rebuild liteners", true);
        for (RebuildListener listener : myRebuildListeners) {
          listener.editorRebuilt(EditorComponent.this);
        }
        getEditorContext().popTracerTask();

        updateMessages();
      }
    });
    getEditorContext().popTracerTask();
  }

  private void fireEditorWillBeDisposed() {
    for (EditorDisposeListener listener : new ArrayList<EditorDisposeListener>(myDisposeListeners)) {
      listener.editorWillBeDisposed(this);
    }
  }

  public void addDisposeListener(EditorDisposeListener listener) {
    if (!myDisposeListeners.contains(listener)) {
      myDisposeListeners.add(listener);
    }
  }

  public void removeDisposeListener(EditorDisposeListener listener) {
    myDisposeListeners.remove(listener);
  }

  public void addRebuildListener(RebuildListener listener) {
    myRebuildListeners.add(listener);
  }

  public void removeRebuildListener(RebuildListener listener) {
    myRebuildListeners.remove(listener);
  }

  public void addSynchronizationListener(CellSynchronizationWithModelListener listener) {
    myCellSynchronizationListeners.add(listener);
  }

  public void removeSynchronizationListener(CellSynchronizationWithModelListener listener) {
    myCellSynchronizationListeners.remove(listener);
  }

  private void fireCellSynchronized(jetbrains.mps.openapi.editor.cells.EditorCell cell) {
    for (CellSynchronizationWithModelListener listener : myCellSynchronizationListeners) {
      listener.cellSynchronizedWithModel(cell);
    }
  }

  public jetbrains.mps.openapi.editor.cells.EditorCell findCellWeak(int x, int y) {
    jetbrains.mps.openapi.editor.cells.EditorCell cell = myRootCell.findLeaf(x, y);
    if (cell == null) {
      cell = myRootCell.findCellWeak(x, y);
    }
    return cell;
  }

  private void processMousePressed(MouseEvent mouseEvent) {
    requestFocus();
    processCoordSelection(mouseEvent);

    if (mouseEvent.getButton() == MouseEvent.BUTTON2) {
      goByCurrentReference();
    }

    boolean ctrlDown = com.intellij.openapi.util.SystemInfo.isMac ? mouseEvent.isMetaDown() : mouseEvent.isControlDown();
    if (ctrlDown) {
      if (mouseEvent.isAltDown()) {
        showCellError();
      } else {
        goByCurrentReference();
      }
    }
  }

  private void goByCurrentReference() {
    final DataContext dataContext = DataManager.getInstance().getDataContext(this);
    getModelAccess().executeCommand(new Runnable() {
      @Override
      public void run() {
        AnAction action = ActionManager.getInstance().getAction(MPSActions.EDITOR_GOTO_DECLARATION);
        if (action != null) {
          AnActionEvent event = ActionUtils.createEvent(ActionPlaces.EDITOR_POPUP, dataContext);
          ActionUtils.updateAndPerformAction(action, event);
        }
      }
    });
  }

  @NotNull
  private org.jetbrains.mps.openapi.module.ModelAccess getModelAccess() {
    return myRepository.getModelAccess();
  }

  private void showCellError() {
    final jetbrains.mps.openapi.editor.cells.EditorCell selectedCell = getSelectedCell();
    if (selectedCell != null) {
      getModelAccess().runReadAction(new Runnable() {
        @Override
        public void run() {
          final HighlighterMessage message = getHighlighterMessageFor(selectedCell);
          if (message == null) return;
          final IErrorReporter herror = message.getErrorReporter();
          SwingUtilities.invokeLater(new Runnable() {
            @Override
            public void run() {
              String s = message.getMessage();
              final MPSErrorDialog dialog = new MPSErrorDialog(myEditorContext.getMainFrame(), s, message.getStatus().getPresentation(), false);
              if (herror.getRuleModel() != null && herror.getRuleId() != null) {
                final boolean hasAdditionalRuleIds = !herror.getAdditionalRulesIds().isEmpty();
                final JButton button = new JButton();
                AbstractAction action = new AbstractAction("Go To Rule") {
                  @Override
                  public void actionPerformed(ActionEvent e) {
                    if (hasAdditionalRuleIds) {
                      JPopupMenu popupMenu = new JPopupMenu();
                      for (final Pair<String, String> id : herror.getAdditionalRulesIds()) {
                        popupMenu.add(new AbstractAction("Go To Rule " + id.o2) {
                          @Override
                          public void actionPerformed(ActionEvent e) {
                            getModelAccess().runWriteInEDT(new Runnable() {
                              @Override
                              public void run() {
                                GoToTypeErrorRuleUtil.goToRuleById(getCurrentProject(), id);
                                dialog.dispose();
                              }
                            });
                          }
                        });
                      }
                      popupMenu.add(new AbstractAction("Go To Immediate Rule") {
                        @Override
                        public void actionPerformed(ActionEvent e) {
                          getModelAccess().runWriteInEDT(new Runnable() {
                            @Override
                            public void run() {
                              GoToTypeErrorRuleUtil.goToRuleById(getCurrentProject(),
                                  new Pair<String, String>(herror.getRuleModel(),
                                      herror.getRuleId())
                              );
                              dialog.dispose();
                            }
                          });
                        }
                      });
                      popupMenu.show(button, 0, button.getHeight());
                    } else {
                      getModelAccess().runWriteInEDT(new Runnable() {
                        @Override
                        public void run() {
                          GoToTypeErrorRuleUtil.goToRuleById(getCurrentProject(), new Pair<String, String>(herror.getRuleModel(),
                              herror.getRuleId()));
                          dialog.dispose();
                        }
                      });
                    }
                  }
                };
                button.setAction(action);
                dialog.addButton(button);
              }
              dialog.initializeUI();
              dialog.setVisible(true);
            }
          });
          return;
        }
      });
    }
  }

  public void addLeftMarginPressListener(LeftMarginMouseListener listener) {
    myLeftMarginPressListeners.add(listener);
  }

  public void removeLeftMarginPressListener(LeftMarginMouseListener listener) {
    myLeftMarginPressListeners.remove(listener);
  }

  public List<LeftMarginMouseListener> getLeftMarginPressListeners() {
    return Collections.unmodifiableList(myLeftMarginPressListeners);
  }

  public void clearLeftMarginListeners() {
    myLeftMarginPressListeners.clear();
  }

  private void processCoordSelection(MouseEvent mouseEvent) {
    EditorCell newSelectedCell = myRootCell.findLeaf(mouseEvent.getX(), mouseEvent.getY(), CellConditions.SELECTABLE);
    if (newSelectedCell != null && CellTraversalUtil.getFoldedParent(newSelectedCell) != null) {
      // mouse was pressed on a cell representing folded collection
      return;
    }
    if (newSelectedCell == null || !newSelectedCell.isSelectable()) {
      newSelectedCell = myRootCell.findCellWeak(mouseEvent.getX(), mouseEvent.getY(), CellConditions.SELECTABLE);
    }

    if (newSelectedCell != null && (mouseEvent.getButton() != MouseEvent.BUTTON3 || !isUnderSelection(getSelectionManager().getSelection(), newSelectedCell))) {
      mySelectionManager.setSelection(newSelectedCell);
      newSelectedCell.processMousePressed(mouseEvent);
      revalidateAndRepaint();
    }
  }

  private boolean isUnderSelection(Selection selection, jetbrains.mps.openapi.editor.cells.EditorCell cell) {
    if (selection == null) {
      return false;
    }
    for (jetbrains.mps.openapi.editor.cells.EditorCell selectedCell : selection.getSelectedCells()) {
      if (CellTraversalUtil.isAncestorOrEquals(selectedCell, cell)) {
        return true;
      }
    }
    return false;
  }

  public void clearSelectionStack() {
    getSelectionManager().clearSelection();
  }

  public void pushSelection(jetbrains.mps.openapi.editor.cells.EditorCell cell) {
    getSelectionManager().pushSelection(getSelectionManager().createSelection(cell));
  }

//  public EditorCell popSelection() {
//    Selection selection = getSelectionManager().popSelection();
//    return selection instanceof SingularSelection ? ((SingularSelection) selection).getEditorCell() : null;
//  }

  public jetbrains.mps.openapi.editor.cells.EditorCell peekSelection() {
    return getSelectedCell();
  }

  public boolean selectionStackContains(EditorCell cell) {
    for (Selection nextSelection : getSelectionManager().getSelectionStackIterable()) {
      if (nextSelection instanceof SingularSelection) {
        if (((SingularSelection) nextSelection).getEditorCell().equals(cell)) {
          return true;
        }
      }
    }
    return false;
  }

  @Override
  public final void changeSelection(@NotNull jetbrains.mps.openapi.editor.cells.EditorCell newSelectedCell) {
    mySelectionManager.setSelection(newSelectedCell);
    showCellInViewPort(newSelectedCell);
    repaint();
  }

  /**
   * @deprecated seems not used anymore. Remove this method after MPS 3.0
   */
  @UseCarefully
  @Deprecated
  public void setSelectionDontClearStack(EditorCell newSelectedCell, boolean resetLastCaretX) {
    if (getSelectedCell() != newSelectedCell) {
      mySelectionManager.pushSelection(mySelectionManager.createSelection(newSelectedCell));
    }

    if (newSelectedCell != null) {
      showCellInViewPort(newSelectedCell);
    }
    repaint();
  }

  // TODO: think about replacing this method with one of ensureVisible()/scrollToCell()
  private void showCellInViewPort(@NotNull jetbrains.mps.openapi.editor.cells.EditorCell newSelectedCell) {
    if (getVisibleRect().isEmpty()) {
      final JViewport viewport = getViewport();
      viewport.addChangeListener(new ChangeListener() {
        @Override
        public void stateChanged(ChangeEvent e) {
          if (!getVisibleRect().isEmpty()) {
            if (getSelectedCell() != null) {
              scrollToCell(getSelectedCell());
            }
            viewport.removeChangeListener(this);
          }
        }
      });
    } else {
      scrollToCell(newSelectedCell);
    }
  }

  @Override
  public void scrollToNode(SNode node) {
    EditorCell cell = findNodeCell(node);
    if (cell != null) {
      scrollToCell(cell);
    }
  }

  public void ensureSelectionVisible() {
    if (getSelectedCell() == null) {
      return;
    }
    scrollToCell(getSelectedCell());
  }

  @Override
  public void scrollToCell(@NotNull jetbrains.mps.openapi.editor.cells.EditorCell cell) {
    if (getVisibleRect().isEmpty()) {
      return;
    }

    jetbrains.mps.openapi.editor.cells.EditorCell largestVerticalBigCell = cell;

    int viewportWidth = getViewport().getWidth();

    int x0;
    int width;

    if (cell instanceof EditorCell_Label) {
      EditorCell_Label cellLabel = (EditorCell_Label) cell;
      int caretX = cellLabel.getCaretX();
      int charWidth = cellLabel.getCharWidth();
      width = 4 * charWidth;
      x0 = caretX - 2 * charWidth;
    } else if (getDeepestSelectedCell() instanceof EditorCell_Label && cell.getWidth() > viewportWidth) {
      EditorCell_Label cellLabel = (EditorCell_Label) getDeepestSelectedCell();
      int caretX = cellLabel.getCaretX();
      int charWidth = cellLabel.getCharWidth();
      x0 = Math.max(cell.getX(), caretX + 2 * charWidth - viewportWidth);
      width = viewportWidth;
    } else {
      x0 = cell.getX();
      width = cell.getWidth();
    }

    Rectangle visibleRect = getVisibleRect();
    Rectangle rectangle = new Rectangle(x0, visibleRect.y, width, visibleRect.height);
    if (!rectangle.isEmpty()) {
      boolean adjustHorizontally = !visibleRect.contains(rectangle);
      if (adjustHorizontally) {
        if (width <= viewportWidth) {
          int x1 = Math.max(0, x0 + width - viewportWidth);
          scrollToRectIfNotVisible(
              expandRectangleOneLine(
                  new Rectangle(
                      x1, largestVerticalBigCell.getY(),
                      x0 - x1 + width, largestVerticalBigCell.getHeight()
                  )
              )
          );
        } else {
          scrollToRectIfNotVisible(
              expandRectangleOneLine(
                  new Rectangle(
                      x0 - SCROLL_GAP, largestVerticalBigCell.getY(),
                      viewportWidth + SCROLL_GAP, largestVerticalBigCell.getHeight()
                  )
              )
          );
        }
      } else {
        scrollToRectIfNotVisible(
            expandRectangleOneLine(
                new Rectangle(
                    x0, largestVerticalBigCell.getY(),
                    width, largestVerticalBigCell.getHeight()
                )
            )
        );
      }
    }
  }

  private void scrollToRectIfNotVisible(Rectangle rect) {
    if (getVisibleRect().contains(rect)) return;

    scrollRectToVisible(rect);
  }

  private Rectangle expandRectangleOneLine(Rectangle r) {
    Font defaultFont = EditorSettings.getInstance().getDefaultEditorFont();
    FontMetrics fontMetrics = getFontMetrics(defaultFont);
    int height = fontMetrics.getHeight();
    Rectangle rectangle = new Rectangle(r.x, r.y - height, r.width, r.height + 2 * height);
    return rectangle;
  }

  @Override
  protected void paintComponent(Graphics gg) {
    EditorSettings setting = EditorSettings.getInstance();
    Graphics2D g = (Graphics2D) gg;

    turnOnAliasingIfPossible(g);

    g.setColor(getBackground());
    Rectangle bounds = g.getClipBounds();

    g.fillRect(bounds.x, bounds.y, bounds.width, bounds.height);

    jetbrains.mps.openapi.editor.cells.EditorCell deepestCell = getDeepestSelectedCell();
    if (deepestCell instanceof EditorCell_Label && g.hitClip(deepestCell.getX(), deepestCell.getY(), deepestCell.getWidth(), deepestCell.getHeight())) {
      EditorCell_Label label = (EditorCell_Label) deepestCell;

      g.setColor(setting.getCaretRowColor());
      g.fillRect(0, deepestCell.getY(), getWidth(),
          deepestCell.getHeight() - deepestCell.getTopInset() - deepestCell.getBottomInset());

      g.setColor(EditorColorsManager.getInstance().getGlobalScheme().getAttributes(EditorColors.IDENTIFIER_UNDER_CARET_ATTRIBUTES).getBackgroundColor());
      g.fillRect(deepestCell.getX() + label.getLeftInset(),
          deepestCell.getY(),
          deepestCell.getWidth() - label.getLeftInset() - label.getRightInset(),
          deepestCell.getHeight() - deepestCell.getTopInset() - deepestCell.getBottomInset());
    }

    List<AdditionalPainter> additionalPainters = getAdditionalPainters();
    for (AdditionalPainter additionalPainter : additionalPainters) {
      if (additionalPainter.paintsBackground()) {
        additionalPainter.paintBackground(g, this);
      }
    }

    if (myRootCell != null && g.hitClip(myRootCell.getX(), myRootCell.getY(), myRootCell.getWidth(), myRootCell.getHeight())) {
      g.setColor(EditorColorsManager.getInstance().getGlobalScheme().getColor(EditorColors.RIGHT_MARGIN_COLOR));
      int boundPosition = myRootCell.getX() + setting.getVerticalBoundWidth();
      g.drawLine(boundPosition, 0, boundPosition, getHeight());

      myRootCell.paint(g, ParentSettings.createDefaultSetting());
    }

    for (AdditionalPainter additionalPainter : additionalPainters) {
      if (additionalPainter.paintsAbove()) {
        additionalPainter.paint(g, this);
      }
    }

  }

  @Override
  public Dimension getPreferredSize() {
    if (myRootCell == null) {
      JViewport viewport = myScrollPane.getViewport();
      Rectangle viewRect = viewport.getViewRect();
      return new Dimension(viewRect.width, viewRect.height);
    }
    return new Dimension(myRootCell.getWidth() + myShiftX + 10, myRootCell.getHeight() + myShiftY + 10);
  }

  @Override
  public Dimension getPreferredScrollableViewportSize() {
    return getPreferredSize();
  }

  @Override
  public int getScrollableUnitIncrement(Rectangle visibleRect, int orientation, int direction) {
    if (orientation == SwingConstants.VERTICAL) {
      return 20;
    } else { // if orientation == SwingConstants.HORIZONTAL
      return 20;
    }
  }

  @Override
  public int getScrollableBlockIncrement(Rectangle visibleRect, int orientation, int direction) {
    return visibleRect.height;
  }

  @Override
  public boolean getScrollableTracksViewportWidth() {
    return myScrollPane.getViewport().getWidth() > getPreferredSize().width;
  }

  @Override
  public boolean getScrollableTracksViewportHeight() {
    return myScrollPane.getViewport().getHeight() > getPreferredSize().height;
  }

  @Override
  public jetbrains.mps.openapi.editor.cells.EditorCell getDeepestSelectedCell() {
    if (isDisposed()) {
      return null;
    }
    Selection deepestSelection = getSelectionManager().getDeepestSelection();
    return deepestSelection instanceof SingularSelection ? ((SingularSelection) deepestSelection).getEditorCell() : null;
  }

  @Nullable
  public jetbrains.mps.openapi.editor.cells.EditorCell getSelectedCell() {
    if (isDisposed()) {
      return null;
    }
    Selection currentSelection = getSelectionManager().getSelection();
    return currentSelection instanceof SingularSelection ? ((SingularSelection) currentSelection).getEditorCell() : null;
  }

  @NotNull
  public SelectionManager getSelectionManager() {
    return mySelectionManager;
  }

  public KeyboardHandler peekKeyboardHandler() {
    return myKbdHandlersStack.peek();
  }

  public KeyboardHandler popKeyboardHandler() {
    return myKbdHandlersStack.pop();
  }

  public void pushKeyboardHandler(KeyboardHandler kbdHandler) {
    myKbdHandlersStack.push(kbdHandler);
  }

  public void setMouseEventHandler(MouseListener l) {
    assert myMouseEventHandler == null : "Mouse event handler was already specified";
    addMouseListener(myMouseEventHandler = l);
  }

  public void removeMouseEventHandler() {
    assert myMouseEventHandler != null : "Mouse event handler was was not specified";
    removeMouseListener(myMouseEventHandler);
    myMouseEventHandler = null;
  }

  private boolean areMouseEventsBlocked() {
    return myMouseEventHandler != null;
  }

  public Object getUserData(Object key) {
    return myUserDataMap.get(key);
  }

  public void putUserData(Object key, Object data) {
    myUserDataMap.put(key, data);
  }

  public void clearUserData() {
    myUserDataMap.clear();
  }

  @Deprecated
  public TypeCheckingContext getTypeCheckingContext() {
    TypeCheckingContext context = TypeContextManager.getInstance().lookupTypecheckingContext(getNodeForTypechecking(myNode), this);
    return context != null ? context : TypeContextManager.getInstance().acquireTypecheckingContext(getNodeForTypechecking(myNode), this);
  }

  public ITypeContextOwner getTypecheckingContextOwner() {
    return this;
  }

  protected void acquireTypeCheckingContext() {
    getModelAccess().runReadAction(new Runnable() {
      @Override
      public void run() {
        TypeContextManager.getInstance().acquireTypecheckingContext(getNodeForTypechecking(myNode), EditorComponent.this);
      }
    });
  }

  protected void releaseTypeCheckingContext() {
    getModelAccess().runReadAction(new Runnable() {
      @Override
      public void run() {
        TypeContextManager.getInstance().releaseTypecheckingContext(EditorComponent.this);
      }
    });
  }

  /**
   * Returns false iff the containing root has been changed as a result of this method call.
   */
  protected boolean updateContainingRoot(SNode node) {
    return myNode != node;
  }

  protected SNode getNodeForTypechecking(SNode editedNode) {
    return editedNode;
  }

  public void sendKeyEvent(KeyEvent keyEvent) {
    if (keyEvent.getID() == KeyEvent.KEY_PRESSED) {
      processKeyPressed(keyEvent);
    } else if (keyEvent.getID() == KeyEvent.KEY_RELEASED) {
      processKeyReleased(keyEvent);
    }
  }

  @Override
  public void update() {
    Highlighter.runUpdateMessagesAction(new Runnable() {
      @Override
      public void run() {
        getModelAccess().runReadAction(new Runnable() {
          @Override
          public void run() {
            SNode sNode = getRootCell().getSNode();
            if (sNode == null) {
              return;
            }
            TypeCheckingContext typeCheckingContext = getTypeCheckingContext();
            typeCheckingContext.clear();
            Highlighter highlighter = getOperationContext().getComponent(Highlighter.class);
            if (highlighter != null) {
              highlighter.resetCheckedState(EditorComponent.this);
            } else {
              typeCheckingContext.checkRoot();
            }
            rebuildEditorContent();
          }
        });
      }
    });
  }

  public void processKeyPressed(final KeyEvent keyEvent) {
    if (keyEvent.isConsumed()) return;

    // hardcoded "update" action
    if (keyEvent.getKeyCode() == KeyEvent.VK_F5 && noKeysDown(keyEvent)) {
      //this lock should be obtained before the following read action to avoid deadlock
      update();
      keyEvent.consume();
      return;
    }

    if (keyEvent.getKeyCode() == KeyEvent.VK_F11 && noKeysDown(keyEvent)) {
      relayout();
      keyEvent.consume();
      return;
    }

    // all other processing should be performed inside command
    EditorContext editorContext = getEditorContext();
    if (editorContext == null) {
      return; //i.e. editor is disposed
    }

    if (isKeyboardHandlerProcessingEnabled(keyEvent) && peekKeyboardHandler().processKeyPressed(editorContext, keyEvent)) {
      keyEvent.consume();
    }
    revalidateAndRepaint();
  }

  public void processKeyReleased(final KeyEvent keyEvent) {
    if (keyEvent.isConsumed()) return;

    if (isKeyboardHandlerProcessingEnabled(keyEvent) && peekKeyboardHandler().processKeyReleased(getEditorContext(), keyEvent)) {
      keyEvent.consume();
    }

    revalidateAndRepaint();
  }

  public void processKeyTyped(final KeyEvent keyEvent) {
    if (keyEvent.isConsumed()) return;

    if (isKeyboardHandlerProcessingEnabled(keyEvent) && peekKeyboardHandler().processKeyTyped(getEditorContext(), keyEvent)) {
      keyEvent.consume();
    }

    revalidateAndRepaint();
  }

  private boolean isKeyboardHandlerProcessingEnabled(KeyEvent keyEvent) {
    if (!ReadOnlyUtil.isSelectionReadOnlyInEditor(this)) {
      return true;
    }
    jetbrains.mps.openapi.editor.cells.CellActionType actionType = getActionType(keyEvent, getEditorContext());
    if (actionType != null) {
      switch (actionType) {
        case SELECT_LEFT:
        case SELECT_RIGHT:
        case SELECT_HOME:
        case SELECT_END:
        case PAGE_UP:
        case PAGE_DOWN:
        case NEXT:
        case PREV:
          return true;
      }
    }
    return false;
  }

  void executeCommand(final Runnable r) {
    if (myInsideOfCommand) {
      r.run();
      return;
    }
    myInsideOfCommand = true;
    try {
      getModelAccess().executeCommand(new Runnable() {
        @Override
        public void run() {
          r.run();
        }
      });
    } finally {
      myInsideOfCommand = false;
    }

    relayout();
  }

  <T> T executeCommand(final Computable<T> c) {
    if (myInsideOfCommand) {
      return c.compute();
    }
    myInsideOfCommand = true;
    try {
      final Object[] result = new Object[1];
      getModelAccess().executeCommand(new Runnable() {
        @Override
        public void run() {
          result[0] = c.compute();
        }
      });
      return (T) result[0];
    } finally {
      myInsideOfCommand = false;
    }
  }

  <T> T runRead(final Computable<T> c) {
    final Object[] result = new Object[1];
    getModelAccess().runReadAction(new Runnable() {
      @Override
      public void run() {
        result[0] = c.compute();
      }
    });
    return (T) result[0];
  }


  private jetbrains.mps.project.Project getCurrentProject() {
    return ProjectHelper.getProject(myRepository);
  }

  boolean isForcedFocusChangeEnabled() {
    return myInsideOfCommand;
  }

  public boolean activateNodeSubstituteChooser(jetbrains.mps.openapi.editor.cells.EditorCell editorCell, boolean resetPattern) {
    return activateNodeSubstituteChooser(editorCell, resetPattern, false);
  }

  public boolean activateNodeSubstituteChooser(jetbrains.mps.openapi.editor.cells.EditorCell editorCell, boolean resetPattern, boolean isSmart) {
    if (myNodeSubstituteChooser.isVisible()) {
      return true;
      //todo: rebuild menu if smartness changed
    }

    // try to obtain substitute info
    SubstituteInfo substituteInfo = null;
    if (editorCell != null) {
      substituteInfo = editorCell.getSubstituteInfo();
    }

    return activateNodeSubstituteChooser(editorCell, substituteInfo, resetPattern, isSmart);
  }

  public boolean activateNodeSubstituteChooser(jetbrains.mps.openapi.editor.cells.EditorCell editorCell, SubstituteInfo substituteInfo,
      boolean resetPattern) {
    return activateNodeSubstituteChooser(editorCell, substituteInfo, resetPattern, false);
  }

  public boolean activateNodeSubstituteChooser(jetbrains.mps.openapi.editor.cells.EditorCell editorCell, SubstituteInfo substituteInfo, boolean resetPattern,
      boolean isSmart) {
    if (substituteInfo == null) {
      return false;
    }

    // do substitute...
    LOG.debug("substitute info : " + substituteInfo);
    NodeSubstitutePatternEditor patternEditor = ((EditorCell) editorCell).createSubstitutePatternEditor();
    if (resetPattern) {
      patternEditor.toggleReplaceMode();
    }
    String pattern = patternEditor.getPattern();
    boolean trySubstituteNow =
        !patternEditor.getText().equals(substituteInfo.getOriginalText()) || // user changed text or cell has no text
            pattern.equals(patternEditor.getText()); // caret at the end


    // 1st - try to do substitution with current pattern (if cursor at the end of text)
    if (trySubstituteNow) {
      List<SubstituteAction> matchingActions = getMatchingActions(editorCell, substituteInfo, isSmart, pattern);
      if (matchingActions.size() == 1 && pattern.length() > 0) {
        matchingActions.get(0).substitute(this.getEditorContext(), pattern);
        return true;
      }
    }

    myNodeSubstituteChooser.setNodeSubstituteInfo(substituteInfo);
    myNodeSubstituteChooser.setPatternEditor(patternEditor);
    myNodeSubstituteChooser.setLocationRelative(editorCell);
    myNodeSubstituteChooser.setIsSmart(isSmart);
    myNodeSubstituteChooser.setContextCell(editorCell);
    myNodeSubstituteChooser.setVisible(true);
    return true;
  }

  private List<SubstituteAction> getMatchingActions(final jetbrains.mps.openapi.editor.cells.EditorCell editorCell, final SubstituteInfo substituteInfo,
      final boolean isSmart, final String pattern) {
    return runRead(new Computable<List<SubstituteAction>>() {
      @Override
      public List<SubstituteAction> compute() {
        final ITypeContextOwner contextOwner = isSmart ? new NonReusableTypecheckingContextOwner(): getTypecheckingContextOwner();
        return TypeContextManager.getInstance().runTypeCheckingComputation(contextOwner, myNode,
            new Computation<List<SubstituteAction>>() {
              @Override
              public List<SubstituteAction> compute(TypeCheckingContext context) {
                return isSmart ? substituteInfo.getSmartMatchingActions(pattern, false, editorCell) :
                    substituteInfo.getMatchingActions(pattern, false);
              }
            }
        );
      }
    });
  }

  private void deactivateSubstituteChooser() {
    myNodeSubstituteChooser.setVisible(false);
  }

  public NodeSubstituteChooser getNodeSubstituteChooser() {
    return myNodeSubstituteChooser;
  }

  void setNodeInformationDialog(NodeInformationDialog dialog) {
    myNodeInformationDialog = dialog;
  }

  public boolean hasNodeInformationDialog() {
    return myNodeInformationDialog != null;
  }

  @Override
  public void paint(Graphics g) {
    super.paint(g);
    Selection selection = getSelectionManager().getSelection();
    if (selection != null) {
      ((SelectionInternal) selection).paintSelection((Graphics2D) g);
    }
  }

  public void addCellDependentOnNodeProperty(EditorCell cell, Pair<SNodeReference, String> pair) {
    WeakSet<EditorCell> dependentCells = myNodePropertiesAccessedCleanlyToDependentCellsMap.get(pair);
    if (dependentCells == null) {
      dependentCells = new WeakSet<EditorCell>();
      myNodePropertiesAccessedCleanlyToDependentCellsMap.put(pair, dependentCells);
    }
    dependentCells.add(cell);
  }

  public void addCellDependentOnNodePropertyWhichWasAccessedDirtily(jetbrains.mps.openapi.editor.cells.EditorCell cell, Pair<SNodeReference, String> pair) {
    WeakSet<jetbrains.mps.openapi.editor.cells.EditorCell> dependentCells = myNodePropertiesAccessedDirtilyToDependentCellsMap.get(pair);
    if (dependentCells == null) {
      dependentCells = new WeakSet<jetbrains.mps.openapi.editor.cells.EditorCell>();
      myNodePropertiesAccessedDirtilyToDependentCellsMap.put(pair, dependentCells);
    }
  }

  public void addCellDependentOnNodePropertyWhichExistenceWasChecked(jetbrains.mps.openapi.editor.cells.EditorCell cell, Pair<SNodeReference, String> pair) {
    WeakSet<jetbrains.mps.openapi.editor.cells.EditorCell> dependentCells = myNodePropertiesWhichExistenceWasCheckedToDependentCellsMap.get(pair);
    if (dependentCells == null) {
      dependentCells = new WeakSet<jetbrains.mps.openapi.editor.cells.EditorCell>();
      myNodePropertiesWhichExistenceWasCheckedToDependentCellsMap.put(pair, dependentCells);
    }
    dependentCells.add(cell);
  }

  public void putCellAndNodesToDependOn(jetbrains.mps.openapi.editor.cells.EditorCell cell, Set<SNode> nodes, Set<SNodeReference> refTargets) {
    assert !nodes.contains(null);
    myCellsToNodesToDependOnMap.put(cell, nodes);
    myCellsToRefTargetsToDependOnMap.put(cell, refTargets);
  }

  public Set<SNode> getNodesCellDependOn(jetbrains.mps.openapi.editor.cells.EditorCell cell) {
    Set<SNode> nodes = myCellsToNodesToDependOnMap.get(cell);
    if (nodes == null) return null;
    return Collections.unmodifiableSet(nodes);
  }

  public Set<SNodeReference> getCopyOfRefTargetsCellDependsOn(jetbrains.mps.openapi.editor.cells.EditorCell cell) {
    Set<SNodeReference> nodeProxies = myCellsToRefTargetsToDependOnMap.get(cell);
    if (nodeProxies == null) return null;
    return Collections.unmodifiableSet(nodeProxies);
  }

  public boolean doesCellDependOnNode(jetbrains.mps.openapi.editor.cells.EditorCell cell, SNode node, @NotNull SNodeReference nodePointer) {
    if (cell == null && node != null) return true;

    Set<SNode> sNodes = myCellsToNodesToDependOnMap.get(cell);
    Set<SNodeReference> nodeProxies = myCellsToRefTargetsToDependOnMap.get(cell);

    if (sNodes != null && sNodes.contains(node)) return true;
    return nodeProxies != null && nodeProxies.contains(nodePointer);
  }

  public void clearNodesCellDependsOn(jetbrains.mps.openapi.editor.cells.EditorCell cell, EditorManager editorManager) {
    if (editorManager == EditorManager.getInstanceFromContext(getCurrentProject())) {
      myCellsToNodesToDependOnMap.remove(cell);
      myCellsToRefTargetsToDependOnMap.remove(cell);
      if (myRootCell == cell) {
        removeOurListeners();
      }
    }
  }

  void registerAsBigCell(jetbrains.mps.openapi.editor.cells.EditorCell cell, EditorManager manager) {
    if (manager == EditorManager.getInstanceFromContext(getCurrentProject())) {
      myNodesToBigCellsMap.put(cell.getSNode(), new WeakReference<jetbrains.mps.openapi.editor.cells.EditorCell>(cell));
    }
  }

  @Nullable
  public EditorCell getBigValidCellForNode(SNode node) {
    EditorCell result = findNodeCell(node);
    if (isValid(result)) return result;
    return null;
  }

  public boolean isValid(jetbrains.mps.openapi.editor.cells.EditorCell cell) {
    if (cell == null) return false;
    return ((EditorCell_Basic) cell).isInTree() && cell.getEditorComponent() == this;
  }

  public jetbrains.mps.openapi.editor.cells.EditorCell changeSelectionWRTFocusPolicy(@NotNull EditorCell cell) {
    jetbrains.mps.openapi.editor.cells.EditorCell focusPolicyCell = FocusPolicyUtil.findCellToSelectDueToFocusPolicy(cell);
    jetbrains.mps.openapi.editor.cells.EditorCell toSelect;
    if (focusPolicyCell == null || (focusPolicyCell == cell && !FocusPolicyUtil.hasFocusPolicy(focusPolicyCell))) {
      toSelect = CellFinderUtil.findChildByManyFinders(cell, Finder.FIRST_ERROR, Finder.FIRST_EDITABLE, Finder.FIRST_SELECTABLE_LEAF);
    } else {
      toSelect = focusPolicyCell;
    }
    if (toSelect == null) toSelect = cell;
    changeSelection(toSelect);

    if (toSelect instanceof EditorCell_Label) {
      EditorCell_Label label = (EditorCell_Label) toSelect;
      jetbrains.mps.editor.runtime.style.CaretPosition defaultCaretPosition = label.getStyle().get(StyleAttributes.DEFAULT_CARET_POSITION);
      if (defaultCaretPosition != null) {
        if (defaultCaretPosition == jetbrains.mps.editor.runtime.style.CaretPosition.FIRST) {
          label.home();
        }
        if (defaultCaretPosition == jetbrains.mps.editor.runtime.style.CaretPosition.LAST) {
          label.end();
        }
      } else if (!toSelect.isErrorState()) {
        label.end();
      }
    }

    return toSelect;
  }

  protected void setEditorContext(EditorContext editorContext) {
    assert editorContext == null || myRepository == editorContext.getRepository();
    myEditorContext = editorContext;
  }

  private void runSwapCellsActions(Runnable action) {
    try {
      myCellSwapInProgress = true;
      EditorContext ec = getEditorContext();
      assert ec != null;

<<<<<<< HEAD
      jetbrains.mps.openapi.editor.cells.EditorCell sc = getSelectedCell();
      if (sc != null) {
        myRecentlySelectedCellInfo = APICellAdapter.getCellInfo(sc);
=======
      boolean needsSavingState = ec != null;
      if (getRootCell() != null) {
        SNode node = getRootCell().getSNode();
        if (node != null && !SNodeUtil.isAccessible(node, myRepository)) {
          needsSavingState = false;
        }
>>>>>>> 408afb12
      }
      Object memento = ec.createMemento();
      action.run();
      ec.pushTracerTask("restoring memento", true);
      ec.setMemento(memento);
      ec.popTracerTask();

      myRecentlySelectedCellInfo = null;
    } finally {
      myCellSwapInProgress = false;
    }
  }

  boolean isCellSwapInProgress() {
    return myCellSwapInProgress;
  }

  CellInfo getRecentlySelectedCellInfo() {
    return myRecentlySelectedCellInfo;
  }

  @Override
  public boolean isReadOnly() {
    return myReadOnly;
  }

  public void setPopupMenuEnabled(boolean popupMenuEnabled) {
    myPopupMenuEnabled = popupMenuEnabled;
  }

  @Override
  @Nullable
  public Object getData(@NonNls String dataId) {
    //MPSDK
    if (dataId.equals(MPSCommonDataKeys.NODE.getName())) return getSelectedNode();
    if (dataId.equals(MPSCommonDataKeys.NODES.getName())) return getSelectedNodes();
    if (dataId.equals(MPSEditorDataKeys.CONTEXT_MODEL.getName())) {
      return runRead(new Computable() {
        @Override
        public Object compute() {
          SNode node = getRootCell().getSNode();
          if (node == null) return null;
          SModel model = node.getModel();
          if (model == null) return null; //removed model
          return model;
        }
      });
    }
    if (dataId.equals(MPSEditorDataKeys.CONTEXT_MODULE.getName())) {
      // todo: copy-paste
      return runRead(new Computable() {
        @Override
        public Object compute() {
          SNode node = getRootCell().getSNode();
          if (node == null) return null;
          SModel model = node.getModel();
          if (model == null) return null; //removed model
          return model.getModule();
        }
      });
    }
    if (dataId.equals(MPSEditorDataKeys.OPERATION_CONTEXT.getName())) return getOperationContext();
    if (dataId.equals(MPSEditorDataKeys.EDITOR_CONTEXT.getName())) return createEditorContextForActions();
    if (dataId.equals(MPSEditorDataKeys.EDITOR_CELL.getName())) return getSelectedCell();
    if (dataId.equals(MPSEditorDataKeys.EDITOR_COMPONENT.getName())) return this;
    if (dataId.equals(MPSCommonDataKeys.PLACE.getName())) return ActionPlace.EDITOR;

    //PDK
    if (dataId.equals(PlatformDataKeys.CUT_PROVIDER.getName())) return new MyCutProvider();
    if (dataId.equals(PlatformDataKeys.COPY_PROVIDER.getName())) return new MyCopyProvider();
    if (dataId.equals(PlatformDataKeys.PASTE_PROVIDER.getName()) && (isFocusOwner() || mySearchPanel == null || !mySearchPanel.isVisible()))
      return new MyPasteProvider();
    if (dataId.equals(PlatformDataKeys.VIRTUAL_FILE_ARRAY.getName())) {
      return getVirtualFile() != null ? new VirtualFile[]{getVirtualFile()} : new VirtualFile[0];
    }

    if (dataId.equals(SelectInContext.DATA_KEY.getName())) {
      ProjectViewSelectInProvider selectInHelper =
          ApplicationManager.getApplication() == null ? null : ApplicationManager.getApplication().getComponent(ProjectViewSelectInProvider.class);
      if (selectInHelper == null) return null;
      return selectInHelper.getContext(getCurrentProject(), myNodePointer);
    }

    //not found
    return null;
  }

  private void handleEvents(List<SModelEvent> events) {
    boolean rootTrace = !getEditorContext().isTracing() && TRACE_ENABLED;
    if (rootTrace) {
      getEditorContext().startTracing("========= Handling events =========");
    } else {
      getEditorContext().pushTracerTask("Hanlding events", true);
    }
    try {
      if (EventUtil.isDetachedOnlyChange(events)) {
        return;
      }

      SNode lastSelectedNode = getSelectedNode();

      if (!EventUtil.isDramaticalChange(events)) {
        if (EventUtil.isPropertyChange(events)) {
          String propertyName = ((SModelPropertyEvent) events.get(0)).getPropertyName();
          SNodeReference nodeProxy = new jetbrains.mps.smodel.SNodePointer(((SModelPropertyEvent) events.get(0)).getNode());
          Pair<SNodeReference, String> pair = new Pair<SNodeReference, String>(nodeProxy, propertyName);
          Set<EditorCell> editorCell_properties = myNodePropertiesAccessedCleanlyToDependentCellsMap.get(pair);
          Set<jetbrains.mps.openapi.editor.cells.EditorCell> editorCells = myNodePropertiesAccessedDirtilyToDependentCellsMap.get(pair);
          Set<jetbrains.mps.openapi.editor.cells.EditorCell> editorCellsDependentOnExistence = myNodePropertiesWhichExistenceWasCheckedToDependentCellsMap.get(
              pair);
          if (editorCellsDependentOnExistence != null) {
            if (EventUtil.isPropertyAddedOrRemoved(events.get(0))) {
              rebuildEditorContent(events);
            } else {
              for (jetbrains.mps.openapi.editor.cells.EditorCell cell : editorCellsDependentOnExistence) {
                APICellAdapter.synchronizeViewWithModel(cell);
                fireCellSynchronized(cell);
              }
              if (editorCell_properties != null) {
                for (EditorCell cell : editorCell_properties) {
                  cell.synchronizeViewWithModel();
                  fireCellSynchronized(cell);
                }
              }
            }
            relayout();
            return;
          }
          if (editorCells != null) {
            rebuildEditorContent(events);
            relayout();
            updateSelection(events, lastSelectedNode);
          } else if (editorCell_properties != null) {
            for (EditorCell cell : editorCell_properties) {
              cell.synchronizeViewWithModel();
              fireCellSynchronized(cell);
            }
            revertErrorCells(events);
          }
        } else {
          rebuildEditorContent(events);
        }
      } else {// "dramatical" change
        rebuildEditorContent(events);

        if (!hasFocus() && !myIntentionsSupport.isLightBulbVisible()) {
          return;
        }

        revertErrorCells(events);
        relayout();
        updateSelection(events, lastSelectedNode);
      }

      if (!myInsideOfCommand) {
        relayout();
      }
    } finally {
      if (rootTrace) {
        System.out.println(getEditorContext().stopTracing());
      } else {
        getEditorContext().popTracerTask();
      }
    }
  }

  private void updateSelection(List<SModelEvent> events, SNode lastSelectedNode) {
    SModelEvent lastAdd = null;
    SModelEvent lastRemove = null;

    List<SNode> childAddedEventNodes = new ArrayList<SNode>();

    for (SModelEvent e : events) {
      if (e instanceof SModelChildEvent) {
        SModelChildEvent ce = (SModelChildEvent) e;
        if (jetbrains.mps.util.SNodeOperations.isAncestor(getEditedNode(), ce.getParent())) {
          if (ce.isAdded()) {
            lastAdd = ce;
            childAddedEventNodes.add(ce.getChild());
          }
          if (ce.isRemoved()) {
            lastRemove = ce;
          }
        }
      }

      if (e instanceof SModelReferenceEvent) {
        SModelReferenceEvent re = (SModelReferenceEvent) e;
        if (re.isAdded()) lastAdd = re;
        if (re.isRemoved()) lastRemove = re;
      }
    }

    if (lastAdd != null && isForcedFocusChangeEnabled()) {
      if (lastAdd instanceof SModelChildEvent) {
        List<NodesParetoFrontier.NodeBox> frontier = NodesParetoFrontier.findParetoFrontier(childAddedEventNodes);
        SNode addedChild = frontier.get(frontier.size() - 1).getNode();
        EditorCell cell = findNodeCell(addedChild);
        if (cell != null) {
          // similar to: IntellijentInputUtil.applyRigthTransform() logic
          EditorCell errorCell = CellFinderUtil.findFirstError(cell, true);
          if (errorCell != null) {
            changeSelectionWRTFocusPolicy(errorCell);
          } else {
            changeSelectionWRTFocusPolicy(cell);
          }
        }
        return;
      } else {
        //noinspection ConstantConditions
        if (lastAdd instanceof SModelReferenceEvent) {
          SModelReferenceEvent re = (SModelReferenceEvent) lastAdd;
          selectRefCell(re.getReference());
          return;
        } else {
          //
        }
      }
    }

    if (lastRemove != null) {
      if (lastRemove instanceof SModelChildEvent && (lastSelectedNode == null || lastSelectedNode.getModel() == null)) {
        SModelChildEvent ce = (SModelChildEvent) lastRemove;
        int childIndex = ce.getChildIndex();
        String role = ce.getChildRole();
        SNode parent = ce.getParent();

        List<? extends SNode> siblings = IterableUtil.asList(parent.getChildren(role));
        if (siblings.isEmpty()) {
          EditorCell nullCell = findNodeCellWithRole(parent, role);
          if (nullCell == null) {
            EditorCell cell = findNodeCell(parent);
            if (cell != null) {
              EditorCell lastLeaf = cell.getLastLeaf(CellConditions.SELECTABLE);
              if (lastLeaf == null) {
                return;
              }
              changeSelection(lastLeaf);
              lastLeaf.end();
              return;
            }
          } else {
            changeSelectionWRTFocusPolicy(nullCell);
          }
        } else {
          SNode target = null;
          int index = 0;
          for (SNode child : parent.getChildren()) {
            if (index >= childIndex) {
              break;
            }
            if (role.equals(child.getRoleInParent())) {
              target = child;
            }
            index++;
          }

          if (target != null) {
            EditorCell cell = findNodeCell(target);
            if (cell != null) {
              EditorCell lastLeaf = cell.getLastLeaf(CellConditions.SELECTABLE);
              if (lastLeaf == null) {
                return;
              }
              changeSelection(lastLeaf);
              lastLeaf.end();
              return;
            }
          } else {
            EditorCell cell = findNodeCell(siblings.get(0));
            if (cell != null) {
              EditorCell lastLeaf = cell.getFirstLeaf(CellConditions.SELECTABLE);
              if (lastLeaf == null) {
                return;
              }
              changeSelection(lastLeaf);
              lastLeaf.home();
              return;
            }
          }
        }
      }

      //noinspection ConstantConditions
      if (lastRemove instanceof SModelReferenceEvent && isForcedFocusChangeEnabled()) {
        SModelReferenceEvent re = (SModelReferenceEvent) lastRemove;
        SReference ref = re.getReference();
        SNode sourceNode = ref.getSourceNode();
        String role = ref.getRole();
        EditorCell nullCell = findNodeCellWithRole(sourceNode, role);
        if (nullCell == null) {
          EditorCell cell = findNodeCell(sourceNode);
          if (cell != null) {
            changeSelectionWRTFocusPolicy(cell);
          }
        } else {
          changeSelectionWRTFocusPolicy(nullCell);
        }
      }
    }

    if (getSelectedNode() == null) {
      EditorCell lastSelectedNodeCell = findNodeCell(lastSelectedNode);
      if (lastSelectedNodeCell != null) {
        jetbrains.mps.openapi.editor.cells.EditorCell child = CellFinderUtil.findFirstSelectableLeaf(lastSelectedNodeCell);
        if (child != null) {
          changeSelection(child);
        }
      }
    }
  }

  private void revertErrorCells(List<SModelEvent> events) {
    final boolean[] wereReverted = new boolean[1];
    for (SModelEvent e : events) {
      e.accept(new SModelEventVisitorAdapter() {
        @Override
        public void visitPropertyEvent(SModelPropertyEvent event) {
          EditorCell cell = findNodeCell(event.getNode());
          if (cell != null && isErrorWithinBigCell(cell)) {
            synchronizeWithModelWithinBigCell(cell);
            wereReverted[0] = true;
          }
        }

        @Override
        public void visitReferenceEvent(SModelReferenceEvent event) {
          EditorCell cell = findNodeCell(event.getReference().getSourceNode());
          if (cell != null && isErrorWithinBigCell(cell)) {
            synchronizeWithModelWithinBigCell(cell);
            wereReverted[0] = true;
          }
        }

        private boolean isErrorWithinBigCell(jetbrains.mps.openapi.editor.cells.EditorCell cell) {
          if (cell.isErrorState()) return true;

          if (cell instanceof jetbrains.mps.openapi.editor.cells.EditorCell_Collection) {
            jetbrains.mps.openapi.editor.cells.EditorCell_Collection collection = (jetbrains.mps.openapi.editor.cells.EditorCell_Collection) cell;

            for (jetbrains.mps.openapi.editor.cells.EditorCell child : collection) {
              if (child.isBig()) continue;
              if (isErrorWithinBigCell(child)) return true;
            }
          }

          return false;
        }
      });
    }
  }

  private void synchronizeWithModelWithinBigCell(jetbrains.mps.openapi.editor.cells.EditorCell cell) {
    if (cell instanceof jetbrains.mps.openapi.editor.cells.EditorCell_Collection) {
      jetbrains.mps.openapi.editor.cells.EditorCell_Collection collection = (jetbrains.mps.openapi.editor.cells.EditorCell_Collection) cell;
      for (jetbrains.mps.openapi.editor.cells.EditorCell child : collection) {
        if (child.getSNode() == cell.getSNode()) {
          synchronizeWithModelWithinBigCell(child);
        }
      }
    } else {
      APICellAdapter.synchronizeViewWithModel(cell);
    }
  }


  private void commitAll() {
    getModelAccess().executeCommandInEDT(new Runnable() {
      @Override
      public void run() {
        doCommitAll(getRootCell());
      }
    });
  }

  private void doCommitAll(jetbrains.mps.openapi.editor.cells.EditorCell current) {
    if (current instanceof EditorCell_Property) {
      ((EditorCell_Property) current).commit();
    }
    if (current instanceof jetbrains.mps.openapi.editor.cells.EditorCell_Collection) {
      jetbrains.mps.openapi.editor.cells.EditorCell_Collection collection = (jetbrains.mps.openapi.editor.cells.EditorCell_Collection) current;
      for (jetbrains.mps.openapi.editor.cells.EditorCell cell : collection) {
        doCommitAll(cell);
      }
    }
  }

  /**
   * It's possible that associated module was already removed from MPSModuleRepository (for example - transient models
   * modules are currently removed from MPSModuleRepository before next code generation session). In this case currently
   * open editor should be closed as a result of another notification processing. We need to suppress editor update
   * process in this case because an editor is not in valid state right now.
   */
  private boolean isModuleDisposed() {
    // TODO review
    return false; // myOperationContext != null && myOperationContext.getModule() == null;
  }

  private boolean isProjectDisposed() {
    return getOperationContext() != null && getOperationContext().getProject() != null && getOperationContext().getProject().isDisposed();
  }

  private boolean isNodeDisposed() {
    return getEditedNode() != null && jetbrains.mps.util.SNodeOperations.isDisposed(getEditedNode());
  }

  public CellTracker getCellTracker() {
    return myCellTracker;
  }

  public BracesHighlighter getBracesHighlighter() {
    return myBracesHighlighter;
  }

  private static class MyBaseAction extends BaseAction implements DumbAware {
    private final KeyMapAction myAction;
    private final EditorContext myEditorContext;

    public MyBaseAction(KeyMapAction action, EditorContext editorContext) {
      super("" + action.getDescriptionText());
      myAction = action;
      myEditorContext = editorContext;
      String keyStroke = action.getKeyStroke();
      if (keyStroke != null && keyStroke.length() != 0) {
        KeyboardShortcut shortcut = new KeyboardShortcut(KeyStroke.getKeyStroke(keyStroke), null);
        KeymapManager.getInstance().getKeymap(KeymapManager.DEFAULT_IDEA_KEYMAP).addShortcut(getActionId(), shortcut);
      }
    }

    @Override
    protected void doExecute(AnActionEvent e, Map<String, Object> _params) {
      try {
        myAction.execute(myEditorContext);
      } catch (Throwable t) {
        LOG.error(t);
      }
    }
  }

  private class MySimpleModelListener extends SModelRepositoryAdapter {
    @Override
    public void modelsReplaced(Set<SModel> replacedModels) {
      assert SwingUtilities.isEventDispatchThread() : "Model reloaded notification expected in EventDispatchThread";

      boolean requiresRebuild = false;
      SModelReference currentModelReference = getCurrentModelReference();
      for (SModel model : replacedModels) {
        requiresRebuild = requiresRebuild || mySModelsWithListener.contains(model);

        if (myNode != null && model.getReference().equals(currentModelReference)) {
          assertModelNotDisposed();
          SNode newNode = model.getNode(myNode.getNodeId());
          if (newNode != myNode) {
            myNode = newNode;
            requiresRebuild = true;
          }
        }
      }

      if (requiresRebuild) {
        releaseTypeCheckingContext();
        acquireTypeCheckingContext();
        rebuildEditorContent();
      }
    }

    @Override
    public void beforeModelRemoved(SModel model) {
      if (!mySModelsWithListener.contains(model)) return;
      if (model.getReference().equals(getCurrentModelReference())) {
        myModelDisposedStackTrace = Thread.currentThread().getStackTrace();
      }
    }

    private SModelReference getCurrentModelReference() {
      return getEditorContext() != null && getEditorContext().getModel() != null ? getEditorContext().getModel().getReference() : null;
    }
  }

  private class MyEventsCollector extends EventsCollector {
    @Override
    protected void eventsHappened(List<SModelEvent> events) {
      handleEvents(events);
    }
  }

  public static interface RebuildListener {
    public void editorRebuilt(EditorComponent editor);
  }

  public static interface CellSynchronizationWithModelListener {
    public void cellSynchronizedWithModel(jetbrains.mps.openapi.editor.cells.EditorCell cell);
  }

  public static interface EditorDisposeListener {
    public void editorWillBeDisposed(EditorComponent component);
  }

  @Override
  public void repaint() {
    super.repaint();
    if (myLeftHighlighter != null) {
      myLeftHighlighter.repaint();
    }
  }

  @Override
  public ActionHandler getActionHandler() {
    return myActionHandler;
  }

  public synchronized void setEnabledHints(@NotNull Set<String> enabledHints) {
    myEnabledHints = enabledHints;
  }

  @NotNull
  public synchronized Set<String> getEnabledHints() {
    return myEnabledHints;
  }

  public void setUseCustomHints(boolean useDefaultsHints) {
    myUseCustomHints = useDefaultsHints;
  }

  public boolean getUseCustomHints() {
    return myUseCustomHints;
  }

  private class ReferenceUnderliner {
    private EditorCell myLastReferenceCell;

    private ReferenceUnderliner() {
      addKeyListener(new KeyAdapter() {
        @Override
        public void keyPressed(KeyEvent e) {
          if (e.getKeyCode() == getKeyCode()) {
            setControlOver();
          }
        }

        @Override
        public void keyReleased(KeyEvent e) {
          if (e.getKeyCode() == getKeyCode()) {
            clearControlOver();
          }
        }

        private int getKeyCode() {
          return com.intellij.openapi.util.SystemInfo.isMac ? KeyEvent.VK_META : KeyEvent.VK_CONTROL;
        }
      });
      addMouseMotionListener(new MouseMotionListener() {
        @Override
        public void mouseDragged(MouseEvent e) {
        }

        @Override
        public void mouseMoved(MouseEvent e) {
          if (!myEditorContext.getNodeEditorComponent().isFocusOwner()) return;

          clearControlOver();
          if (!(com.intellij.openapi.util.SystemInfo.isMac ? e.isMetaDown() : e.isControlDown())) {
            myLastReferenceCell = null;
            return;
          }

          if (myRootCell == null) {
            myLastReferenceCell = null;
            return;
          }
          final jetbrains.mps.openapi.editor.cells.EditorCell editorCell = myRootCell.findLeaf(e.getX(), e.getY());
          if (editorCell == null) {
            myLastReferenceCell = null;
            return;
          }
          SNode snodeWRTReference = runRead(new Computable<SNode>() {
            @Override
            public SNode compute() {
              return isInvalid() ? null : APICellAdapter.getSNodeWRTReference(editorCell);
            }
          });
          if (editorCell.getSNode() == snodeWRTReference) {
            myLastReferenceCell = null;
            return;
          }
          myLastReferenceCell = (EditorCell) editorCell;

          setControlOver();
        }
      });
      addFocusListener(new FocusListener() {
        @Override
        public void focusGained(FocusEvent e) {
        }

        @Override
        public void focusLost(FocusEvent e) {
          clearControlOver();
          myLastReferenceCell = null;
        }
      });
    }

    private void clearControlOver() {
      if (myLastReferenceCell != null) {
        myLastReferenceCell.getStyle().set(StyleAttributes.CONTROL_OVERED_REFERENCE, false);
        setCursor(Cursor.getPredefinedCursor(Cursor.DEFAULT_CURSOR));
        repaint();
      }
    }

    private void setControlOver() {
      if (myLastReferenceCell != null) {
        myLastReferenceCell.getStyle().set(StyleAttributes.CONTROL_OVERED_REFERENCE, true);
        setCursor(Cursor.getPredefinedCursor(Cursor.HAND_CURSOR));
        repaint();
      }
    }
  }


  private class MyCutProvider implements CutProvider {
    @Override
    public void performCut(@NotNull final DataContext dataContext) {
      getModelAccess().executeCommandInEDT(new Runnable() {
        @Override
        public void run() {
          if (isInvalid() || !isCutEnabled(dataContext)) {
            return;
          }
          if (!isCutEnabled(dataContext)) {
            return;
          }
          jetbrains.mps.openapi.editor.cells.EditorCell selectedCell = getSelectedCell();
          if (selectedCell != null) {
            myActionHandler.executeAction(selectedCell, jetbrains.mps.openapi.editor.cells.CellActionType.CUT);
          } else {
            getSelectionManager().getSelection().executeAction(jetbrains.mps.openapi.editor.cells.CellActionType.CUT);
          }
        }
      });
    }

    @Override
    public boolean isCutEnabled(@NotNull DataContext dataContext) {
      return !(isDisposed() ||
          isInvalidLightweight() ||
          ReadOnlyUtil.isSelectionReadOnlyInEditor(EditorComponent.this) ||
          getSelectionManager().getSelection() == null);
    }

    @Override
    public boolean isCutVisible(@NotNull DataContext dataContext) {
      return true;
    }
  }

  private class MyCopyProvider implements CopyProvider {
    @Override
    public void performCopy(@NotNull DataContext dataContext) {
      getModelAccess().executeCommandInEDT(new Runnable() {
        @Override
        public void run() {
          if (isDisposed() || isInvalid()) {
            return;
          }
          jetbrains.mps.openapi.editor.cells.EditorCell selectedCell = getSelectedCell();
          if (selectedCell != null) {
            myActionHandler.executeAction(selectedCell, jetbrains.mps.openapi.editor.cells.CellActionType.COPY);
          } else {
            getSelectionManager().getSelection().executeAction(jetbrains.mps.openapi.editor.cells.CellActionType.COPY);
          }
        }
      });
    }

    @Override
    public boolean isCopyEnabled(@NotNull DataContext dataContext) {
      return !isDisposed() &&
          !isInvalidLightweight() &&
          getSelectionManager().getSelection() != null;
    }

    @Override
    public boolean isCopyVisible(@NotNull DataContext dataContext) {
      return true;
    }
  }

  private class MyPasteProvider implements PasteProvider {
    @Override
    public void performPaste(@NotNull final DataContext dataContext) {
      getModelAccess().executeCommandInEDT(new Runnable() {
        @Override
        public void run() {
          if (isInvalid() || !isPastePossible(dataContext)) {
            return;
          }
          jetbrains.mps.openapi.editor.cells.EditorCell selectedCell = getSelectedCell();
          if (selectedCell != null) {
            myActionHandler.executeAction(selectedCell, jetbrains.mps.openapi.editor.cells.CellActionType.PASTE);
          } else {
            getSelectionManager().getSelection().executeAction(jetbrains.mps.openapi.editor.cells.CellActionType.PASTE);
          }
        }
      });
    }

    @Override
    public boolean isPastePossible(@NotNull DataContext dataContext) {
      return !(isDisposed() ||
          isInvalidLightweight() ||
          ReadOnlyUtil.isSelectionReadOnlyInEditor(EditorComponent.this) ||
          getSelectionManager().getSelection() == null);
    }

    @Override
    public boolean isPasteEnabled(@NotNull DataContext dataContext) {
      return true;
    }
  }

  /**
   * This is a copy of com.intellij.openapi.editor.impl.EditorImpl.MyScrollBar classwith some additional code
   */
  private static final Field decrButtonField;
  private static final Field incrButtonField;

  static {
    try {
      decrButtonField = BasicScrollBarUI.class.getDeclaredField("decrButton");
      decrButtonField.setAccessible(true);

      incrButtonField = BasicScrollBarUI.class.getDeclaredField("incrButton");
      incrButtonField.setAccessible(true);
    } catch (NoSuchFieldException e) {
      throw new IllegalStateException(e);
    }
  }

  class MyScrollBar extends JBScrollBar implements IdeGlassPane.TopComponent, TooltipComponent {
    @NonNls
    private static final String APPLE_LAF_AQUA_SCROLL_BAR_UI_CLASS = "apple.laf.AquaScrollBarUI";
    private ScrollBarUI myPersistentUI;

    MyScrollBar(int orientation) {
      super(orientation);
    }

    void setPersistentUI(ScrollBarUI ui) {
      myPersistentUI = ui;
      setUI(ui);
    }

    @Override
    public boolean canBePreprocessed(MouseEvent e) {
      return JBScrollPane.canBePreprocessed(e, this);
    }

    @Override
    public void setUI(ScrollBarUI ui) {
      if (myPersistentUI == null) myPersistentUI = ui;
      super.setUI(myPersistentUI);
    }

    /**
     * This is helper method. It returns height of the top (decrease) scroll bar
     * button. Please note, that it's possible to return real height only if scroll bar
     * is instance of BasicScrollBarUI. Otherwise it returns fake (but good enough :) )
     * value.
     */
    int getDecScrollButtonHeight() {
      ScrollBarUI barUI = getUI();
      Insets insets = getInsets();
      if (barUI instanceof ButtonlessScrollBarUI) {
        return insets.top + ((ButtonlessScrollBarUI) barUI).getDecrementButtonHeight();
      } else if (barUI instanceof BasicScrollBarUI) {
        try {
          JButton decrButtonValue = (JButton) decrButtonField.get(barUI);
          LOG.assertLog(decrButtonValue != null);
          return insets.top + decrButtonValue.getHeight();
        } catch (Exception exc) {
          throw new IllegalStateException(exc);
        }
      } else {
        return insets.top + 15;
      }
    }

    /**
     * This is helper method. It returns height of the bottom (increase) scroll bar
     * button. Please note, that it's possible to return real height only if scroll bar
     * is instance of BasicScrollBarUI. Otherwise it returns fake (but good enough :) )
     * value.
     */
    int getIncScrollButtonHeight() {
      ScrollBarUI barUI = getUI();
      Insets insets = getInsets();
      if (barUI instanceof ButtonlessScrollBarUI) {
        return insets.top + ((ButtonlessScrollBarUI) barUI).getIncrementButtonHeight();
      } else if (barUI instanceof BasicScrollBarUI) {
        try {
          JButton incrButtonValue = (JButton) incrButtonField.get(barUI);
          LOG.assertLog(incrButtonValue != null);
          return insets.bottom + incrButtonValue.getHeight();
        } catch (Exception exc) {
          throw new IllegalStateException(exc.getMessage());
        }
      } else if (APPLE_LAF_AQUA_SCROLL_BAR_UI_CLASS.equals(barUI.getClass().getName())) {
        return insets.bottom + 30;
      } else {
        return insets.bottom + 15;
      }
    }

    @Override
    public int getUnitIncrement(int direction) {
      JViewport vp = myScrollPane.getViewport();
      Rectangle vr = vp.getViewRect();
      return getScrollableUnitIncrement(vr, SwingConstants.VERTICAL, direction);
    }

    @Override
    public int getBlockIncrement(int direction) {
      JViewport vp = myScrollPane.getViewport();
      Rectangle vr = vp.getViewRect();
      return getScrollableBlockIncrement(vr, SwingConstants.VERTICAL, direction);
    }

    @Override
    public String getMPSTooltipText(MouseEvent mouseEvent) {
      if (getUI() instanceof TooltipComponent) {
        return ((TooltipComponent) getUI()).getMPSTooltipText(mouseEvent);
      }
      return null;
    }
  }
}<|MERGE_RESOLUTION|>--- conflicted
+++ resolved
@@ -2896,18 +2896,9 @@
       EditorContext ec = getEditorContext();
       assert ec != null;
 
-<<<<<<< HEAD
       jetbrains.mps.openapi.editor.cells.EditorCell sc = getSelectedCell();
       if (sc != null) {
         myRecentlySelectedCellInfo = APICellAdapter.getCellInfo(sc);
-=======
-      boolean needsSavingState = ec != null;
-      if (getRootCell() != null) {
-        SNode node = getRootCell().getSNode();
-        if (node != null && !SNodeUtil.isAccessible(node, myRepository)) {
-          needsSavingState = false;
-        }
->>>>>>> 408afb12
       }
       Object memento = ec.createMemento();
       action.run();
