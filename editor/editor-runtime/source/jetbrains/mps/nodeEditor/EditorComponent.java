--- conflicted
+++ resolved
@@ -1923,17 +1923,6 @@
     getEditorContext().popTracerTask();
   }
 
-<<<<<<< HEAD
-        for (EditorCell_WithComponent component : getCellTracker().getComponentCells()) {
-          EditorComponent.this.add(component.getComponent());
-        }
-        validate();
-        getEditorContext().pushTracerTask("Executing rebuild liteners", true);
-        for (RebuildListener listener : myRebuildListeners) {
-          listener.editorRebuilt(EditorComponent.this);
-        }
-        getEditorContext().popTracerTask();
-=======
   private void doRebuildEditorContent(final List<SModelEvent> events) {
     if (getComponents().length > 0) {
       removeAll();
@@ -1942,7 +1931,6 @@
     if (events != null) {
       revertErrorCells(events);
     }
->>>>>>> dc18deca
 
     getEditorContext().pushTracerTask("Running swap editor cell action", true);
 
@@ -1957,7 +1945,7 @@
     for (EditorCell_WithComponent component : getCellTracker().getComponentCells()) {
       EditorComponent.this.add(component.getComponent());
     }
-
+    validate();
     getEditorContext().pushTracerTask("Executing rebuild liteners", true);
     for (RebuildListener listener : myRebuildListeners) {
       listener.editorRebuilt(EditorComponent.this);
