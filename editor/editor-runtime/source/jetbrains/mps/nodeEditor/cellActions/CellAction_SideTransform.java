/*
 * Copyright 2003-2011 JetBrains s.r.o.
 *
 * Licensed under the Apache License, Version 2.0 (the "License");
 * you may not use this file except in compliance with the License.
 * You may obtain a copy of the License at
 *
 * http://www.apache.org/licenses/LICENSE-2.0
 *
 * Unless required by applicable law or agreed to in writing, software
 * distributed under the License is distributed on an "AS IS" BASIS,
 * WITHOUT WARRANTIES OR CONDITIONS OF ANY KIND, either express or implied.
 * See the License for the specific language governing permissions and
 * limitations under the License.
 */
package jetbrains.mps.nodeEditor.cellActions;

import jetbrains.mps.editor.runtime.impl.CellUtil;
import jetbrains.mps.nodeEditor.*;
<<<<<<< HEAD
import jetbrains.mps.openapi.editor.EditorContext;
import jetbrains.mps.smodel.SNode;
import jetbrains.mps.smodel.action.ModelActions;
import jetbrains.mps.util.Condition;
import jetbrains.mps.nodeEditor.cells.EditorCell;
=======
>>>>>>> 534a7cd8
import jetbrains.mps.nodeEditor.cells.CellFinders;
import jetbrains.mps.nodeEditor.cells.EditorCell;
import jetbrains.mps.nodeEditor.cells.EditorCell_Error;
import jetbrains.mps.smodel.SNode;
import jetbrains.mps.smodel.action.ModelActions;
import jetbrains.mps.util.Condition;

public class CellAction_SideTransform extends EditorCellAction {
  private CellSide mySide;

  public CellAction_SideTransform(CellSide side) {
    mySide = side;
  }

  public boolean canExecute(EditorContext context) {
    return context.getSelectedCell() != null && canCreateRightTransformHint((EditorCell) context.getSelectedCell());
  }

  private boolean canCreateRightTransformHint(EditorCell selectedCell) {
    EditorContext editorContext = selectedCell.getContext();
    SNode node = selectedCell.getSNode();
    if (node == null) return false;
    if (getSideTransformHintAnchorCell(selectedCell, mySide) == null) return false;
    if (selectedCell instanceof EditorCell_Error) return false;

    String anchorTag = selectedCell.getRightTransformAnchorTag();
    return ModelActions.canCreateSideTransformHintSubstituteActions(node, mySide, anchorTag, editorContext.getOperationContext());
  }

  private EditorCell getSideTransformHintAnchorCell(EditorCell selectedCell, CellSide side) {
    final SNode node = selectedCell.getSNode();
    EditorCell anchorCell = null;
    String anchorTag = selectedCell.getRightTransformAnchorTag();
    if (anchorTag != null) {
      anchorCell = selectedCell;
    } else {
      EditorCell nodeMainCell = selectedCell.getContainingBigCell();
      EditorCell defAnchorCell = nodeMainCell.findChild(CellFinders.byCondition(new Condition<EditorCell>() {
        public boolean met(EditorCell object) {
          return object.hasRightTransformAnchorTag(CellUtil.getDefaultSideTransformTag()) && object.getSNode() == node;
        }
      }, true), true);

      if (defAnchorCell == null) {
        defAnchorCell = nodeMainCell;
      }

      if (defAnchorCell == selectedCell || defAnchorCell.isAncestorOf(selectedCell)) {
        anchorCell = defAnchorCell;
      }
    }

    if (side == CellSide.RIGHT && anchorCell != null && anchorCell.findChild(CellFinders.LAST_SELECTABLE_LEAF, true) != selectedCell) {
      return null;
    }

    if (side == CellSide.LEFT && anchorCell != null && anchorCell.findChild(CellFinders.FIRST_SELECTABLE_LEAF, true) != selectedCell) {
      return null;
    }

    return anchorCell;
  }

  public void execute(EditorContext context) {
    EditorCell selectedCell = (EditorCell) context.getSelectedCell();
    SNode node = selectedCell.getSNode();

    if (SNodeEditorUtil.hasRightTransformHint(node)) {
      SNodeEditorUtil.removeRightTransformHint(node);
    }
    if (SNodeEditorUtil.hasLeftTransformHint(node)) {
      SNodeEditorUtil.removeLeftTransformHint(node);
    }

    EditorCell anchorCell = getSideTransformHintAnchorCell(selectedCell, mySide);

    String anchorTag = selectedCell.getRightTransformAnchorTag();
    if (mySide == CellSide.LEFT) {
      SNodeEditorUtil.addLeftTransformHint(node);
    } else {
      SNodeEditorUtil.addRightTransformHint(node);
    }

    node.putUserObject(EditorManager.SIDE_TRANSFORM_HINT_ANCHOR_CELL_ID, anchorCell.getCellId());
    if (anchorTag != null) {
      node.putUserObject(EditorManager.SIDE_TRANSFORM_HINT_ANCHOR_TAG, anchorTag);
    } else {
      node.putUserObject(EditorManager.SIDE_TRANSFORM_HINT_ANCHOR_TAG, null);
    }

    context.flushEvents();

<<<<<<< HEAD
    EditorComponent editorComponent = (EditorComponent) context.getEditorComponent();
    EditorCell nodeCell = editorComponent.findNodeCell(node);
    assert nodeCell != null : "can't find cell for node " + node.getId() +  " " + node.getModel();
=======
    EditorCell nodeCell = context.getNodeEditorComponent().findNodeCell(node);
    assert nodeCell != null : "can't find cell for node " + node.getSNodeId().toString() + " " + node.getModel();
>>>>>>> 534a7cd8
    assert node.equals(nodeCell.getSNode()) : "node cell has incorrect node: " + nodeCell.getSNode();
    EditorCell rtHint = nodeCell.getSTHintCell();
    if (rtHint == null) {
      String anchorCellID = anchorCell.getCellId();
<<<<<<< HEAD
      EditorCell anchor_Cell = editorComponent.findCellWithId(node, anchorCellID);
      assert rtHint != null : "can't find RT Hint for cell " + nodeCell + " with node " + node.getId() +  " " + node.getModel() + " ( anchorCellId = " + anchorCellID + ", anchor_Cell = " + anchor_Cell + ", original anchor cell: " + anchorCell + ")" ;
=======
      EditorCell anchor_Cell = context.getNodeEditorComponent().findCellWithId(node, anchorCellID);
      assert rtHint != null : "can't find RT Hint for cell " + nodeCell + " with node " + node.getSNodeId().toString() + " " + node.getModel() + " ( anchorCellId = " + anchorCellID + ", anchor_Cell = " + anchor_Cell + ", original anchor cell: " + anchorCell + ")";
>>>>>>> 534a7cd8
    }
    editorComponent.changeSelection(rtHint);
  }
}<|MERGE_RESOLUTION|>--- conflicted
+++ resolved
@@ -17,17 +17,10 @@
 
 import jetbrains.mps.editor.runtime.impl.CellUtil;
 import jetbrains.mps.nodeEditor.*;
-<<<<<<< HEAD
-import jetbrains.mps.openapi.editor.EditorContext;
-import jetbrains.mps.smodel.SNode;
-import jetbrains.mps.smodel.action.ModelActions;
-import jetbrains.mps.util.Condition;
-import jetbrains.mps.nodeEditor.cells.EditorCell;
-=======
->>>>>>> 534a7cd8
 import jetbrains.mps.nodeEditor.cells.CellFinders;
 import jetbrains.mps.nodeEditor.cells.EditorCell;
 import jetbrains.mps.nodeEditor.cells.EditorCell_Error;
+import jetbrains.mps.openapi.editor.EditorContext;
 import jetbrains.mps.smodel.SNode;
 import jetbrains.mps.smodel.action.ModelActions;
 import jetbrains.mps.util.Condition;
@@ -117,25 +110,15 @@
 
     context.flushEvents();
 
-<<<<<<< HEAD
     EditorComponent editorComponent = (EditorComponent) context.getEditorComponent();
     EditorCell nodeCell = editorComponent.findNodeCell(node);
     assert nodeCell != null : "can't find cell for node " + node.getId() +  " " + node.getModel();
-=======
-    EditorCell nodeCell = context.getNodeEditorComponent().findNodeCell(node);
-    assert nodeCell != null : "can't find cell for node " + node.getSNodeId().toString() + " " + node.getModel();
->>>>>>> 534a7cd8
     assert node.equals(nodeCell.getSNode()) : "node cell has incorrect node: " + nodeCell.getSNode();
     EditorCell rtHint = nodeCell.getSTHintCell();
     if (rtHint == null) {
       String anchorCellID = anchorCell.getCellId();
-<<<<<<< HEAD
       EditorCell anchor_Cell = editorComponent.findCellWithId(node, anchorCellID);
       assert rtHint != null : "can't find RT Hint for cell " + nodeCell + " with node " + node.getId() +  " " + node.getModel() + " ( anchorCellId = " + anchorCellID + ", anchor_Cell = " + anchor_Cell + ", original anchor cell: " + anchorCell + ")" ;
-=======
-      EditorCell anchor_Cell = context.getNodeEditorComponent().findCellWithId(node, anchorCellID);
-      assert rtHint != null : "can't find RT Hint for cell " + nodeCell + " with node " + node.getSNodeId().toString() + " " + node.getModel() + " ( anchorCellId = " + anchorCellID + ", anchor_Cell = " + anchor_Cell + ", original anchor cell: " + anchorCell + ")";
->>>>>>> 534a7cd8
     }
     editorComponent.changeSelection(rtHint);
   }
