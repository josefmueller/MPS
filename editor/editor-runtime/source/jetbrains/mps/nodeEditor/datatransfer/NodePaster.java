--- conflicted
+++ resolved
@@ -111,14 +111,7 @@
       pasteToParent(pasteTarget, role_, PastePlaceHint.DEFAULT, false);
     } else if (status == PASTE_TO_ROOT) {
 
-<<<<<<< HEAD
-  public void pasteAsRoots(SModel model, String dstPackage) {
-    pasteAsRoots(model);
-    for (SNode node : myPasteNodes) {
-      SNodeAccessUtil.setProperty(node, SNodeUtil.property_BaseConcept_virtualPackage, dstPackage);
-=======
       pasteAsRoots(pasteTarget.getModel(),pack);
->>>>>>> f41488bc
     }
   }
 
