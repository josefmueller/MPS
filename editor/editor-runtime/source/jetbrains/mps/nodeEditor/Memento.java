/*
 * Copyright 2003-2011 JetBrains s.r.o.
 *
 * Licensed under the Apache License, Version 2.0 (the "License");
 * you may not use this file except in compliance with the License.
 * You may obtain a copy of the License at
 *
 * http://www.apache.org/licenses/LICENSE-2.0
 *
 * Unless required by applicable law or agreed to in writing, software
 * distributed under the License is distributed on an "AS IS" BASIS,
 * WITHOUT WARRANTIES OR CONDITIONS OF ANY KIND, either express or implied.
 * See the License for the specific language governing permissions and
 * limitations under the License.
 */
package jetbrains.mps.nodeEditor;

import jetbrains.mps.nodeEditor.cells.CellInfo;
import jetbrains.mps.nodeEditor.cells.DefaultCellInfo;
import jetbrains.mps.nodeEditor.cells.EditorCell;
import jetbrains.mps.nodeEditor.cells.EditorCell_Collection;
import jetbrains.mps.nodeEditor.cells.EditorCell_Label;
import jetbrains.mps.nodeEditor.selection.SelectionInfoImpl;
import jetbrains.mps.openapi.editor.selection.SelectionInfo;
<<<<<<< HEAD
import jetbrains.mps.smodel.MPSModuleRepository;
=======
import jetbrains.mps.smodel.SNodePointer;
>>>>>>> 1c570b79
import jetbrains.mps.util.EqualUtil;
import org.jdom.Attribute;
import org.jdom.Element;
import org.jetbrains.mps.openapi.model.SNode;
<<<<<<< HEAD
import org.jetbrains.mps.openapi.model.SNodeUtil;
=======
import org.jetbrains.mps.openapi.model.SNodeReference;
>>>>>>> 1c570b79

import java.awt.Point;
import java.util.ArrayList;
import java.util.Collections;
import java.util.Comparator;
import java.util.HashMap;
import java.util.HashSet;
import java.util.List;
import java.util.Map;
import java.util.Map.Entry;
import java.util.Set;

class Memento {
  private static final Comparator<EditorCell> FOLDED_CELLS_COMPARATOR = new Comparator<EditorCell>() {
    @Override
    public int compare(EditorCell c1, EditorCell c2) {
      return getDepth(c2) - getDepth(c1);
    }

    private int getDepth(EditorCell cell) {
      int depth = 0;
      while (cell.getParent() != null) {
        cell = (EditorCell) cell.getParent();
        depth++;
      }
      return depth;
    }
  };

  private List<SelectionInfo> mySelectionStack = new ArrayList<SelectionInfo>();
  private List<CellInfo> myCollectionsWithEnabledBraces = new ArrayList<CellInfo>();
  private List<CellInfo> myFolded = new ArrayList<CellInfo>();

  private Map<CellInfo, String> myErrorTexts = new HashMap<CellInfo, String>();
  private Point myViewPosition;
  private Set<String> myEnabledHints;
  private boolean myUseCustomHints;
  private SNodeReference myEditedNodeReference;

  private Memento() {
  }

  Memento(jetbrains.mps.openapi.editor.EditorContext context, boolean saveEditedNode) {
    EditorComponent nodeEditor = (EditorComponent) context.getEditorComponent();
    SNode editedNode = nodeEditor.getEditedNode();
<<<<<<< HEAD
    if (editedNode == null || SNodeUtil.isAccessible(editedNode, MPSModuleRepository.getInstance())) {
=======
    if (editedNode == null || (!jetbrains.mps.util.SNodeOperations.isDisposed(editedNode) && editedNode.getModel() != null &&
        !jetbrains.mps.util.SNodeOperations.isModelDisposed(editedNode.getModel()))) {
      if (saveEditedNode && editedNode != null) {
        myEditedNodeReference = editedNode.getReference();
      }
>>>>>>> 1c570b79
      mySelectionStack = nodeEditor.getSelectionManager().getSelectionInfoStack();
      ArrayList<EditorCell> foldedCells = new ArrayList<EditorCell>(nodeEditor.getFoldedCells());
      Collections.sort(foldedCells, FOLDED_CELLS_COMPARATOR);
      for (EditorCell foldedCell : foldedCells) {
        myFolded.add(foldedCell.getCellInfo());
      }
      for (EditorCell bracesEnabledCell : nodeEditor.getBracesEnabledCells()) {
        myCollectionsWithEnabledBraces.add(bracesEnabledCell.getCellInfo());
      }

      collectErrors(nodeEditor);
    }

    myViewPosition = nodeEditor.getViewport().getViewPosition();
    myUseCustomHints = nodeEditor.getUseCustomHints();
    myEnabledHints = new HashSet<String>(nodeEditor.getEnabledHints());
  }

  private void collectErrors(EditorComponent editor) {
    for (EditorCell cell : editor.getCellTracker().getErrorCells()) {
      if (cell instanceof EditorCell_Label) {
        EditorCell_Label label = (EditorCell_Label) cell;
          myErrorTexts.put(label.getCellInfo(), label.getText());
      }
    }
  }

  void restore(EditorComponent editor) {
    if (myEditedNodeReference != null && editor.getEditorContext() != null) {
      SNode newEditedNode = myEditedNodeReference.resolve(editor.getEditorContext().getRepository());
      if (newEditedNode != null) {
        editor.editNode(newEditedNode);
        editor.flushEvents();
      }
    }

    editor.clearFoldedCells();
    editor.clearBracesEnabledCells();

    editor.flushEvents();

    // TODO: remove this variable and simply mark editor as "needsRelayout" from the top editor cell + relayout it on .. next paint?
    boolean needsRelayout = restoreErrors(editor);
    editor.getSelectionManager().setSelectionInfoStack(mySelectionStack);
    for (CellInfo collectionInfo : myCollectionsWithEnabledBraces) {
      EditorCell collection = collectionInfo.findCell(editor);
      if (!(collection instanceof EditorCell_Collection)) continue;
      if (((EditorCell_Collection) collection).usesBraces()) {
        ((EditorCell_Collection) collection).enableBraces();
      }
    }
    for (CellInfo collectionInfo : myFolded) {
      needsRelayout = true;
      EditorCell collection = collectionInfo.findCell(editor);
      if (!(collection instanceof EditorCell_Collection)) continue;
      ((EditorCell_Collection) collection).fold(true);
    }

    if (needsRelayout) {
      editor.relayout();
    }
    if (myViewPosition != null) {
      editor.getViewport().setViewPosition(myViewPosition);
    }

    editor.setEnabledHints(myEnabledHints);
    editor.setUseCustomHints(myUseCustomHints);
  }

  private boolean restoreErrors(EditorComponent editor) {
    boolean needsRelayout = false;
    for (Entry<CellInfo, String> entry : myErrorTexts.entrySet()) {
      EditorCell_Label cell = (EditorCell_Label) entry.getKey().findCell(editor);
      if (cell != null) {
        String text = cell.getText();
        String oldText = entry.getValue();
        if (!EqualUtil.equals(text, oldText) && (!cell.isValidText(oldText) || !cell.isEditable())) {
          cell.changeText(oldText);
          needsRelayout = true;
        }
      }
    }
    return needsRelayout;
  }

  public boolean equals(Object object) {
    if (object == this) return true;
    if (object instanceof Memento) {
      Memento m = (Memento) object;
      if (EqualUtil.equals(mySelectionStack, m.mySelectionStack) && EqualUtil.equals(myCollectionsWithEnabledBraces, m.myCollectionsWithEnabledBraces) &&
          EqualUtil.equals(myFolded, m.myFolded) && EqualUtil.equals(myEnabledHints, m.myEnabledHints) && myUseCustomHints == m.myUseCustomHints &&
          EqualUtil.equals(myEditedNodeReference, m.myEditedNodeReference)) {

        return true;
      }
    }
    return false;
  }

  public int hashCode() {
    return (mySelectionStack != null ? mySelectionStack.hashCode() : 0);
  }

  public String toString() {
    return "Editor Memento[\n" +
        "  selectedStack = " + mySelectionStack + "\n" +
        "  collectionsWithBraces = " + myCollectionsWithEnabledBraces + "\n" +
        "  foldedCells = " + myFolded + "\n" +
        "  enabledHints = " + myEnabledHints + "\n" +
        "  useCustomHints = " + myUseCustomHints + "\n" +
        "  editedNodeReference = " + myEditedNodeReference + "\n" +
        "]\n";
  }

  private static final String SELECTION_STACK = "selectionStack";
  private static final String STACK_ELEMENT = "stackElement";
  private static final String FOLDED = "folded";
  private static final String FOLDED_ELEMENT = "foldedElement";
  private static final String VIEW_POSITION_X = "viewPositionX";
  private static final String VIEW_POSITION_Y = "viewPositionY";
  private static final String ENABLED_HINTS = "enabledHints";
  private static final String ENABLED_HINTS_ELEMENT = "enabledHintsElement";
  private static final String ENABLED_HINTS_ATTRIBUTE = "enabledHintsAttribute";
  private static final String USE_CUSTOM_HINTS = "useCustomHints";
  private static final String ERROR_LABELS = "errorLabels";
  private static final String ERROR_LABEL = "errorLabel";
  private static final String ERROR_TEXT = "errorText";
  private static final String EDITED_NODE = "currentlyEditedNode";

  public void save(Element e) {
    if (myEditedNodeReference != null) {
      e.setAttribute(EDITED_NODE, SNodePointer.serialize(myEditedNodeReference));
    }

    Element selectionStack = new Element(SELECTION_STACK);
    e.addContent(selectionStack);
    for (SelectionInfo selectionInfo : mySelectionStack) {
      Element stackElement = new Element(STACK_ELEMENT);
      ((SelectionInfoImpl) selectionInfo).persistToXML(stackElement);
      selectionStack.addContent(stackElement);
    }

    Element errorLabels = new Element(ERROR_LABELS);
    e.addContent(errorLabels);
    for (Entry<CellInfo, String> errorTextEntry : myErrorTexts.entrySet()) {
      Element errorLabelElement = new Element(ERROR_LABEL);
      errorLabelElement.setAttribute(ERROR_TEXT, errorTextEntry.getValue());
      ((DefaultCellInfo) errorTextEntry.getKey()).saveTo(errorLabelElement);
      errorLabels.addContent(errorLabelElement);
    }

    boolean success = true;
    Element folded = new Element(FOLDED);
    for (CellInfo cellInfo : myFolded) {
      if (cellInfo instanceof DefaultCellInfo) {
        Element foldedElement = new Element(FOLDED_ELEMENT);
        ((DefaultCellInfo) cellInfo).saveTo(foldedElement);
        folded.addContent(foldedElement);
      } else {
        success = false;
        break;
      }
    }
    if (success) {
      e.addContent(folded);
    }
    e.setAttribute(VIEW_POSITION_X, String.valueOf(myViewPosition.x));
    e.setAttribute(VIEW_POSITION_Y, String.valueOf(myViewPosition.y));
    if (myUseCustomHints) {
      e.setAttribute(USE_CUSTOM_HINTS, String.valueOf(myUseCustomHints));
    }
    Element hintsElement = new Element(ENABLED_HINTS);
    for (String hint : myEnabledHints) {
      Element hintElement = new Element(ENABLED_HINTS_ELEMENT);
      hintElement.setAttribute(ENABLED_HINTS_ATTRIBUTE, hint);
      hintsElement.addContent(hintElement);
    }
    e.addContent(hintsElement);
  }

  public static Memento load(Element e) {
    Memento memento = new Memento();
    Attribute editedNodeAttribute = e.getAttribute(EDITED_NODE);
    if (editedNodeAttribute != null) {
      memento.myEditedNodeReference = SNodePointer.deserialize(editedNodeAttribute.getValue());
    }

    Element selectionStack = e.getChild(SELECTION_STACK);
    if (selectionStack != null) {
      List children = selectionStack.getChildren(STACK_ELEMENT);
      for (Object o : children) {
        memento.mySelectionStack.add(new SelectionInfoImpl((Element) o));
      }
    }

    Element errorLabels = e.getChild(ERROR_LABELS);
    if (errorLabels != null) {
      for (Element errorLabelElement : errorLabels.getChildren(ERROR_LABEL)) {
        String errorText = errorLabelElement.getAttributeValue(ERROR_TEXT);
        CellInfo cellInfo = DefaultCellInfo.loadFrom(errorLabelElement);
        memento.myErrorTexts.put(cellInfo, errorText);
      }
    }

    Element folded = e.getChild(FOLDED);
    if (folded != null) {
      List children = folded.getChildren(FOLDED_ELEMENT);
      for (Object o : children) {
        memento.myFolded.add(DefaultCellInfo.loadFrom((Element) o));
      }
    }
    try {
      int viewPositionX = Integer.valueOf(e.getAttributeValue(VIEW_POSITION_X));
      int viewPositionY = Integer.valueOf(e.getAttributeValue(VIEW_POSITION_Y));
      memento.myViewPosition = new Point(viewPositionX, viewPositionY);
    } catch (NumberFormatException nfe) {
    }

    memento.myUseCustomHints = Boolean.valueOf(e.getAttributeValue(USE_CUSTOM_HINTS));
    memento.myEnabledHints = new HashSet<String>();
    Element hintsElement = e.getChild(ENABLED_HINTS);
    if (hintsElement != null) {
      List children = hintsElement.getChildren(ENABLED_HINTS_ELEMENT);
      for (Object o : children) {
        memento.myEnabledHints.add(((Element) o).getAttributeValue(ENABLED_HINTS_ATTRIBUTE));
      }
    }

    return memento;
  }
}<|MERGE_RESOLUTION|>--- conflicted
+++ resolved
@@ -22,20 +22,14 @@
 import jetbrains.mps.nodeEditor.cells.EditorCell_Label;
 import jetbrains.mps.nodeEditor.selection.SelectionInfoImpl;
 import jetbrains.mps.openapi.editor.selection.SelectionInfo;
-<<<<<<< HEAD
 import jetbrains.mps.smodel.MPSModuleRepository;
-=======
 import jetbrains.mps.smodel.SNodePointer;
->>>>>>> 1c570b79
 import jetbrains.mps.util.EqualUtil;
 import org.jdom.Attribute;
 import org.jdom.Element;
 import org.jetbrains.mps.openapi.model.SNode;
-<<<<<<< HEAD
 import org.jetbrains.mps.openapi.model.SNodeUtil;
-=======
 import org.jetbrains.mps.openapi.model.SNodeReference;
->>>>>>> 1c570b79
 
 import java.awt.Point;
 import java.util.ArrayList;
@@ -81,15 +75,10 @@
   Memento(jetbrains.mps.openapi.editor.EditorContext context, boolean saveEditedNode) {
     EditorComponent nodeEditor = (EditorComponent) context.getEditorComponent();
     SNode editedNode = nodeEditor.getEditedNode();
-<<<<<<< HEAD
     if (editedNode == null || SNodeUtil.isAccessible(editedNode, MPSModuleRepository.getInstance())) {
-=======
-    if (editedNode == null || (!jetbrains.mps.util.SNodeOperations.isDisposed(editedNode) && editedNode.getModel() != null &&
-        !jetbrains.mps.util.SNodeOperations.isModelDisposed(editedNode.getModel()))) {
       if (saveEditedNode && editedNode != null) {
         myEditedNodeReference = editedNode.getReference();
       }
->>>>>>> 1c570b79
       mySelectionStack = nodeEditor.getSelectionManager().getSelectionInfoStack();
       ArrayList<EditorCell> foldedCells = new ArrayList<EditorCell>(nodeEditor.getFoldedCells());
       Collections.sort(foldedCells, FOLDED_CELLS_COMPARATOR);
