--- conflicted
+++ resolved
@@ -79,36 +79,6 @@
 
   }
 
-<<<<<<< HEAD
-  private void removeHintsFromUnloadedLanguages(final Iterable<LanguageRuntime> languages) {
-    for (LanguageRuntime language : languages) {
-      String lang = language.getNamespace();
-      mySettings.removeLang(lang);
-    }
-  }
-
-  private void updateHintsFromLanguages(final Iterable<LanguageRuntime> languages) {
-    for (LanguageRuntime language : languages) {
-      EditorAspectDescriptor editorDescriptor = language.getAspect(EditorAspectDescriptor.class);
-      if (!(editorDescriptor instanceof EditorHintsProvider) || ((EditorHintsProvider) editorDescriptor).getHints().isEmpty()) {
-        continue;
-      }
-      String lang = language.getNamespace();
-      for (ConceptEditorHint hint : mySettings.getHints(lang)) {
-        mySettings.remove(lang, hint);
-      }
-
-      for (ConceptEditorHint hint : ((EditorHintsProvider) editorDescriptor).getHints()) {
-        if (hint.showInUI()) {
-          mySettings.put(lang, hint, false);
-        }
-      }
-    }
-
-  }
-
-=======
->>>>>>> cca9d1ec
   @Override
   public void projectClosed() {
 
