--- conflicted
+++ resolved
@@ -26,11 +26,8 @@
 import jetbrains.mps.nodeEditor.hintsSettings.ConceptEditorHintSettingsComponent.HintsState;
 import jetbrains.mps.openapi.editor.EditorContext;
 import jetbrains.mps.openapi.editor.cells.EditorCell;
-<<<<<<< HEAD
 import jetbrains.mps.openapi.editor.cells.EditorCellFactory;
-=======
 import jetbrains.mps.openapi.editor.update.AttributeKind;
->>>>>>> bd830ede
 import jetbrains.mps.openapi.editor.update.UpdateSession;
 import jetbrains.mps.smodel.event.SModelEvent;
 import jetbrains.mps.util.Computable;
@@ -212,11 +209,6 @@
   }
 
   @Override
-  public EditorCell updateRoleAttributeCell(final Class attributeKind, final EditorCell cellWithRole, final SNode roleAttribute) {
-    return updateAttributeCell(jetbrains.mps.nodeEditor.attribute.AttributeKind.getValue(attributeKind), cellWithRole, roleAttribute);
-  }
-
-  @Override
   public EditorCell updateAttributeCell(AttributeKind attributeKind, EditorCell attributedCell, SNode attribute) {
     if (attributeKind != AttributeKind.REFERENCE && getCurrentContext().hasRoles()) {
       //Suppressing role attribute cell creation upon reference cells.
@@ -252,11 +244,7 @@
     }
   }
 
-  /**
-   * @deprecated since MPS 3.4 used only inside this class. This method will become private after MPS 3.4
-   */
-  @Deprecated
-  public EditorCell doCreateRoleAttributeCell(AttributeKind attributeKind, EditorCell cellWithRole, ReferencedNodeContext refContext) {
+  private EditorCell doCreateRoleAttributeCell(AttributeKind attributeKind, EditorCell cellWithRole, ReferencedNodeContext refContext) {
     myAttributeKind2Cell.computeIfAbsent(attributeKind, k -> new LinkedList<>()).addFirst(cellWithRole);
 
     // For the compatibility with Attribute concept editor.
