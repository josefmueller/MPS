/*
 * Copyright 2003-2011 JetBrains s.r.o.
 *
 * Licensed under the Apache License, Version 2.0 (the "License");
 * you may not use this file except in compliance with the License.
 * You may obtain a copy of the License at
 *
 * http://www.apache.org/licenses/LICENSE-2.0
 *
 * Unless required by applicable law or agreed to in writing, software
 * distributed under the License is distributed on an "AS IS" BASIS,
 * WITHOUT WARRANTIES OR CONDITIONS OF ANY KIND, either express or implied.
 * See the License for the specific language governing permissions and
 * limitations under the License.
 */
package jetbrains.mps.nodeEditor;

import com.intellij.ide.DataManager;
import com.intellij.openapi.fileEditor.FileEditor;
import com.intellij.openapi.wm.ToolWindowManager;
import jetbrains.mps.ide.IdeMain;
import jetbrains.mps.ide.IdeMain.TestMode;
import jetbrains.mps.ide.actions.MPSCommonDataKeys;
import jetbrains.mps.ide.project.ProjectHelper;
import jetbrains.mps.nodeEditor.cells.EditorCell;
import jetbrains.mps.nodeEditor.cells.EditorCell_Constant;
import jetbrains.mps.nodeEditor.selection.SingularSelection;
import jetbrains.mps.nodeEditor.selection.SingularSelectionListenerAdapter;
import jetbrains.mps.smodel.IOperationContext;
import jetbrains.mps.smodel.ModelAccess;
import jetbrains.mps.smodel.SModel;
import jetbrains.mps.smodel.SNode;
import jetbrains.mps.smodel.event.SModelEvent;

import java.awt.event.HierarchyEvent;
import java.awt.event.HierarchyListener;
import java.util.List;

public class NodeEditorComponent extends EditorComponent {
  private SNode myLastInspectedNode = null;

  public NodeEditorComponent(final IOperationContext operationContext) {
    super(operationContext, true, false);

    getSelectionManager().addSelectionListener(new SingularSelectionListenerAdapter() {
      @Override
      protected void selectionChangedTo(EditorComponent editorComponent, SingularSelection newSelection) {
        final SNode[] toSelect = new SNode[]{newSelection.getEditorCell().getSNode()};
        ModelAccess.instance().runReadAction(new Runnable() {
          public void run() {
            if (isShowing() || IdeMain.getTestMode() != TestMode.NO_TEST) {
              inspect(toSelect[0]);
            }
          }
        });
      }
    });

    addHierarchyListener(new HierarchyListener() {
      public void hierarchyChanged(HierarchyEvent hierarchyEvent) {
        if (HierarchyEvent.SHOWING_CHANGED != (hierarchyEvent.getChangeFlags() & HierarchyEvent.SHOWING_CHANGED)){
          return;
        }
        if (!isShowing()) return;

        // FIXME!!! wrong focus to editor
        ToolWindowManager toolWindowManager = ToolWindowManager.getInstance(ProjectHelper.toIdeaProject(operationContext.getProject()));
        toolWindowManager.getFocusManager().requestFocus(NodeEditorComponent.this,false);
        
        adjustInspector();
      }
    });
  }

  @Override
  protected void editNode(SNode node) {
    if (myNode != null) {
      notifyDisposal();
    }

    super.editNode(node);

    if (myNode != null) {
      notifyCreation();
    }
  }

  private void adjustInspector() {
    ModelAccess.instance().runReadAction(new Runnable() {
      public void run() {
        SNode selectedNode = getSelectedNode();

        if (selectedNode == null) {
          inspect(null);
          return;
        }

        if (jetbrains.mps.util.SNodeOperations.isDisposed(selectedNode) || selectedNode.getModel().isDisposed()) return;

        assert getOperationContext() == null || getOperationContext().getModule() != null : "No module for: " + getOperationContext() + ", but model was not disposed: " + selectedNode.getModel();
        inspect(selectedNode);
      }
    });
  }


  public SNode getLastInspectedNode() {
    return myLastInspectedNode;
  }

  private void inspect(final SNode toSelect) {
    myLastInspectedNode = toSelect;
    if (getInspector() == null) return;

    FileEditor fileEditor = (FileEditor) DataManager.getInstance().getDataContext(this).getData(MPSCommonDataKeys.FILE_EDITOR.getName());
    getInspectorTool().inspect(toSelect, getOperationContext(), fileEditor);
  }

  protected boolean isValidEditor() {
    SNode node = getEditedNode();
    if (node == null) return false;
    SModel model = node.getModel();
    if (model != null && model.isDisposed()) return false;
    return true;
  }

  public void rebuildEditorContent() {
    if (isValidEditor()) {
      super.rebuildEditorContent();
    }
  }

  public EditorCell createRootCell(List<SModelEvent> events) {
<<<<<<< HEAD
    if (getEditedNode() == null || getEditedNode().isDeleted()) {
      jetbrains.mps.openapi.editor.EditorContext editorContext = getEditorContext();
=======
    if (getEditedNode() == null || getEditedNode().getModel() == null) {
      EditorContext editorContext = getEditorContext();
>>>>>>> c8d910ae
      return new EditorCell_Constant(editorContext, getEditedNode(), "<no editor info>");
    }
    return getEditorContext().createRootCell(getEditedNode(), events);
  }

  public EditorComponent getInspector() {
    if (getInspectorTool() == null) return null;
    return getInspectorTool().getInspector();
  }

  public InspectorTool getInspectorTool() {
    if (getOperationContext().getProject().isDisposed()) return null;
    return getOperationContext().getComponent(InspectorTool.class);
  }

  public void dispose() {
    notifyDisposal();
    InspectorTool inspectorTool = getInspectorTool();
    if (inspectorTool != null) {
      if (inspectorTool.getInspector().getEditedNode() == this.getLastInspectedNode()) {
        inspectorTool.inspect(null, null, null);
      }
    }
    myLastInspectedNode = null;
    super.dispose();
  }
}<|MERGE_RESOLUTION|>--- conflicted
+++ resolved
@@ -131,13 +131,8 @@
   }
 
   public EditorCell createRootCell(List<SModelEvent> events) {
-<<<<<<< HEAD
-    if (getEditedNode() == null || getEditedNode().isDeleted()) {
+    if (getEditedNode() == null || getEditedNode().getModel() == null) {
       jetbrains.mps.openapi.editor.EditorContext editorContext = getEditorContext();
-=======
-    if (getEditedNode() == null || getEditedNode().getModel() == null) {
-      EditorContext editorContext = getEditorContext();
->>>>>>> c8d910ae
       return new EditorCell_Constant(editorContext, getEditedNode(), "<no editor info>");
     }
     return getEditorContext().createRootCell(getEditedNode(), events);
