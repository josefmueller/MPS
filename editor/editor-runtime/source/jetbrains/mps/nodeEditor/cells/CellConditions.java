/*
 * Copyright 2003-2011 JetBrains s.r.o.
 *
 * Licensed under the Apache License, Version 2.0 (the "License");
 * you may not use this file except in compliance with the License.
 * You may obtain a copy of the License at
 *
 * http://www.apache.org/licenses/LICENSE-2.0
 *
 * Unless required by applicable law or agreed to in writing, software
 * distributed under the License is distributed on an "AS IS" BASIS,
 * WITHOUT WARRANTIES OR CONDITIONS OF ANY KIND, either express or implied.
 * See the License for the specific language governing permissions and
 * limitations under the License.
 */
package jetbrains.mps.nodeEditor.cells;

import jetbrains.mps.util.Condition;

public class CellConditions {
<<<<<<< HEAD
  public static final Condition<jetbrains.mps.openapi.editor.cells.EditorCell> SELECTABLE = new Condition<jetbrains.mps.openapi.editor.cells.EditorCell>() {
    public boolean met(jetbrains.mps.openapi.editor.cells.EditorCell object) {
=======
  public static final Condition<EditorCell> SELECTABLE = new Condition<EditorCell>() {
    @Override
    public boolean met(EditorCell object) {
>>>>>>> 99b6e14d
      return object.isSelectable();
    }
  };

<<<<<<< HEAD
  public static final Condition<jetbrains.mps.openapi.editor.cells.EditorCell> EDITABLE = new Condition<jetbrains.mps.openapi.editor.cells.EditorCell>() {
    public boolean met(jetbrains.mps.openapi.editor.cells.EditorCell object) {
=======
  public static final Condition<EditorCell> EDITABLE = new Condition<EditorCell>() {
    @Override
    public boolean met(EditorCell object) {
>>>>>>> 99b6e14d
      return  object.isSelectable() && object instanceof EditorCell_Label && ((EditorCell_Label) object).isEditable();
    }
  };
}<|MERGE_RESOLUTION|>--- conflicted
+++ resolved
@@ -18,26 +18,16 @@
 import jetbrains.mps.util.Condition;
 
 public class CellConditions {
-<<<<<<< HEAD
   public static final Condition<jetbrains.mps.openapi.editor.cells.EditorCell> SELECTABLE = new Condition<jetbrains.mps.openapi.editor.cells.EditorCell>() {
+    @Override
     public boolean met(jetbrains.mps.openapi.editor.cells.EditorCell object) {
-=======
-  public static final Condition<EditorCell> SELECTABLE = new Condition<EditorCell>() {
-    @Override
-    public boolean met(EditorCell object) {
->>>>>>> 99b6e14d
       return object.isSelectable();
     }
   };
 
-<<<<<<< HEAD
   public static final Condition<jetbrains.mps.openapi.editor.cells.EditorCell> EDITABLE = new Condition<jetbrains.mps.openapi.editor.cells.EditorCell>() {
+    @Override
     public boolean met(jetbrains.mps.openapi.editor.cells.EditorCell object) {
-=======
-  public static final Condition<EditorCell> EDITABLE = new Condition<EditorCell>() {
-    @Override
-    public boolean met(EditorCell object) {
->>>>>>> 99b6e14d
       return  object.isSelectable() && object instanceof EditorCell_Label && ((EditorCell_Label) object).isEditable();
     }
   };
