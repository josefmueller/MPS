/*
 * Copyright 2003-2014 JetBrains s.r.o.
 *
 * Licensed under the Apache License, Version 2.0 (the "License");
 * you may not use this file except in compliance with the License.
 * You may obtain a copy of the License at
 *
 * http://www.apache.org/licenses/LICENSE-2.0
 *
 * Unless required by applicable law or agreed to in writing, software
 * distributed under the License is distributed on an "AS IS" BASIS,
 * WITHOUT WARRANTIES OR CONDITIONS OF ANY KIND, either express or implied.
 * See the License for the specific language governing permissions and
 * limitations under the License.
 */
package jetbrains.mps.nodeEditor.cells;

import jetbrains.mps.nodeEditor.IntelligentInputUtil;
import jetbrains.mps.openapi.editor.EditorContext;
import jetbrains.mps.openapi.editor.cells.SubstituteInfo;
import jetbrains.mps.smodel.ModelAccessHelper;
import jetbrains.mps.smodel.NodeReadAccessCasterInEditor;
import jetbrains.mps.smodel.NodeReadAccessInEditorListener;
import jetbrains.mps.util.Computable;
import jetbrains.mps.util.Pair;
import org.jetbrains.mps.openapi.model.SNode;
import org.jetbrains.mps.openapi.model.SNodeReference;
import org.jetbrains.mps.openapi.module.ModelAccess;

/**
 * Author: Sergey Dmitriev
 * Created Sep 14, 2003
 */
public class EditorCell_Property extends EditorCell_Label implements SynchronizeableEditorCell {
  private ModelAccessor myModelAccessor;
  private boolean myCommitInProgress;
  private boolean myCommitInCommand = true;

  protected EditorCell_Property(EditorContext editorContext, ModelAccessor accessor, SNode node) {
    super(editorContext, node, accessor.getText());
    setErrorState(!accessor.isValidText(getText()));
    myModelAccessor = accessor;
  }

  public static EditorCell_Property create(jetbrains.mps.openapi.editor.EditorContext editorContext, ModelAccessor modelAccessor, SNode node) {
    NodeReadAccessInEditorListener listener = NodeReadAccessCasterInEditor.getReadAccessListener();
    if (modelAccessor instanceof PropertyAccessor) {
      if (listener != null) {
        listener.clearCleanlyReadAccessProperties();
      }
    }
    EditorCell_Property result = new EditorCell_Property(editorContext, modelAccessor, node);
    if (listener != null) {
      addPropertyDependenciesToEditor(listener, result);
    }
    return result;
  }

  private static void addPropertyDependenciesToEditor(NodeReadAccessInEditorListener listener, EditorCell_Property result) {
    for (Pair<SNodeReference, String> pair : listener.popCleanlyReadAccessedProperties()) {
      result.getEditor().addCellDependentOnNodeProperty(result, pair);
    }
  }

  @Override
  public void synchronizeViewWithModel() {
    String text = myModelAccessor.getText();
    setErrorState(!isValidText(text));
    setText(text);
  }

  @Override
  public void setSelected(boolean selected) {
    boolean oldSelected = isSelected();
    super.setSelected(selected);
    if (oldSelected && !selected && myModelAccessor instanceof TransactionalModelAccessor) {
      final Runnable commitCommand = new Runnable() {
        @Override
        public void run() {
          commit();
        }
      };
      if (myCommitInCommand) {
        getModelAccess().executeCommandInEDT(commitCommand);
      } else {
        getModelAccess().runWriteInEDT(commitCommand);
      }
    }
  }

  /**
   * should be executed inside write action
   * @return true if new value was committed to model / false if nothing was changed
   */
<<<<<<< HEAD
  public void commit() {
    assert getModelAccess().canWrite();
=======
  public boolean commit() {
    assert ModelAccess.instance().canWrite();
>>>>>>> aba34f12
    // a solution for MPS-13531
    // better solution is to redispatch all currently waiting EDT commands inside MPSProject.dispose() method
    // currently not available - not possible to redispatch all waiting commands from AWT Thread.
    if (jetbrains.mps.util.SNodeOperations.isDisposed(getSNode())) {
      return false;
    }
    if (myCommitInProgress) return false;
    myCommitInProgress = true;
    try {
      boolean result = false;
      if (myModelAccessor instanceof TransactionalModelAccessor) {
        TransactionalModelAccessor transactionalModelAccessor = (TransactionalModelAccessor) myModelAccessor;
        if (transactionalModelAccessor.hasValueToCommit()) {
          transactionalModelAccessor.commit();
          synchronizeViewWithModel();
          result = true;
        }
        getEditor().relayout();
        return result;
      }
    } finally {
      myCommitInProgress = false;
    }
    return false;
  }

  @Override
  public void changeText(String text) {
    super.changeText(text);

    if (!isValidText(text) && isValidText(IntelligentInputUtil.trimLeft(text))) {
      text = IntelligentInputUtil.trimLeft(text);
    }

    if (isValidText(text) && isEditable()) {
      myModelAccessor.setText(text);
    } else if (myModelAccessor instanceof TransactionalModelAccessor) {
      ((TransactionalModelAccessor) myModelAccessor).resetUncommittedValue();
    }
    setErrorState(!isValidText(text));
  }

  @Override
  public boolean isValidText(final String text) {
    return new ModelAccessHelper(getModelAccess()).runReadAction(new Computable<Boolean>() {
      @Override
      public Boolean compute() {
        return myModelAccessor.isValidText(text);
      }
    });
  }

  @Override
  public SubstituteInfo getSubstituteInfo() {
    final SubstituteInfo substituteInfo = super.getSubstituteInfo();
    return new ModelAccessHelper(getModelAccess()).runReadAction(new Computable<SubstituteInfo>() {
      @Override
      public SubstituteInfo compute() {
        if (substituteInfo != null) {
          substituteInfo.setOriginalText(myModelAccessor.getText());
        }
        return substituteInfo;
      }
    });
  }

  public ModelAccessor getModelAccessor() {
    return myModelAccessor;
  }

  public void setCommitInCommand(boolean commit) {
    myCommitInCommand = commit;
  }

  @Override
  public void synchronize() {
    synchronizeViewWithModel();
  }

  @Override
  public boolean canBeSynchronized() {
    return false;
  }

  private ModelAccess getModelAccess() {
    return getContext().getRepository().getModelAccess();
  }
  public static interface SynchronizationListener {
    public void cellSynchronizedViewWithModel(EditorCell_Property editorCell_property);
  }

}<|MERGE_RESOLUTION|>--- conflicted
+++ resolved
@@ -92,13 +92,8 @@
    * should be executed inside write action
    * @return true if new value was committed to model / false if nothing was changed
    */
-<<<<<<< HEAD
-  public void commit() {
+  public boolean commit() {
     assert getModelAccess().canWrite();
-=======
-  public boolean commit() {
-    assert ModelAccess.instance().canWrite();
->>>>>>> aba34f12
     // a solution for MPS-13531
     // better solution is to redispatch all currently waiting EDT commands inside MPSProject.dispose() method
     // currently not available - not possible to redispatch all waiting commands from AWT Thread.
