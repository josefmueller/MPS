/*
 * Copyright 2003-2011 JetBrains s.r.o.
 *
 * Licensed under the Apache License, Version 2.0 (the "License");
 * you may not use this file except in compliance with the License.
 * You may obtain a copy of the License at
 *
 * http://www.apache.org/licenses/LICENSE-2.0
 *
 * Unless required by applicable law or agreed to in writing, software
 * distributed under the License is distributed on an "AS IS" BASIS,
 * WITHOUT WARRANTIES OR CONDITIONS OF ANY KIND, either express or implied.
 * See the License for the specific language governing permissions and
 * limitations under the License.
 */
package jetbrains.mps.nodeEditor.cells;

import com.intellij.openapi.command.CommandProcessor;
import com.intellij.util.LocalTimeCounter;
import com.intellij.util.ui.UIUtil;
import jetbrains.mps.editor.runtime.cells.AbstractCellAction;
import jetbrains.mps.editor.runtime.style.Padding;
import jetbrains.mps.editor.runtime.style.StyleAttributes;
import jetbrains.mps.editor.runtime.style.StyleAttributesUtil;
import jetbrains.mps.ide.datatransfer.CopyPasteUtil;
import jetbrains.mps.ide.datatransfer.TextPasteUtil;
import jetbrains.mps.nodeEditor.CellSide;
import jetbrains.mps.nodeEditor.EditorComponent;
import jetbrains.mps.nodeEditor.IntelligentInputUtil;
import jetbrains.mps.nodeEditor.cellMenu.NodeSubstitutePatternEditor;
import jetbrains.mps.nodeEditor.selection.EditorCellLabelSelection;
import jetbrains.mps.nodeEditor.text.TextBuilder;
import jetbrains.mps.openapi.editor.EditorContext;
import jetbrains.mps.openapi.editor.cells.CellAction;
import jetbrains.mps.openapi.editor.cells.CellActionType;
import jetbrains.mps.openapi.editor.cells.SubstituteInfo;
import jetbrains.mps.openapi.editor.selection.MultipleSelection;
import jetbrains.mps.openapi.editor.selection.SelectionManager;
import jetbrains.mps.smodel.ModelAccessHelper;
import jetbrains.mps.smodel.SNodeUndoableAction;
import jetbrains.mps.smodel.UndoHelper;
import jetbrains.mps.smodel.UndoRunnable;
import jetbrains.mps.util.Computable;
import jetbrains.mps.util.EqualUtil;
import jetbrains.mps.util.NameUtil;
import jetbrains.mps.workbench.nodesFs.MPSNodesVirtualFileSystem;
import org.jetbrains.annotations.NotNull;
import org.jetbrains.mps.openapi.model.SNode;
import org.jetbrains.mps.openapi.module.ModelAccess;

import java.awt.Color;
import java.awt.Font;
import java.awt.Graphics;
import java.awt.Rectangle;
import java.awt.event.KeyEvent;
import java.awt.event.MouseEvent;
import java.lang.ref.WeakReference;

public abstract class EditorCell_Label extends EditorCell_Basic implements jetbrains.mps.openapi.editor.cells.EditorCell_Label {
  protected boolean myNoTextSet;
  protected TextLine myTextLine;
  protected TextLine myNullTextLine;
  protected boolean myCaretIsVisible = true;

  protected EditorCell_Label(@NotNull jetbrains.mps.openapi.editor.EditorContext editorContext, SNode node, String text) {
    super(editorContext, node);
    myTextLine = new TextLine("", getStyle(), false);
    myNullTextLine = new TextLine("", getStyle(), true);

    myTextLine.setCaretEnabled(true);
    myNullTextLine.setCaretEnabled(true);
    setText(text);

    setAction(CellActionType.LEFT, new MoveLeft(false));
    setAction(CellActionType.RIGHT, new MoveRight(false));

    setAction(CellActionType.LOCAL_HOME, new LocalHome(false));
    setAction(CellActionType.LOCAL_END, new LocalEnd(false));

    setAction(CellActionType.SELECT_RIGHT, new MoveRight(true));
    setAction(CellActionType.SELECT_LEFT, new MoveLeft(true));

    setAction(CellActionType.SELECT_HOME, new SelectHome());
    setAction(CellActionType.SELECT_END, new SelectEnd());

    setAction(CellActionType.SELECT_LOCAL_HOME, new LocalHome(true));
    setAction(CellActionType.SELECT_LOCAL_END, new LocalEnd(true));

    setAction(CellActionType.COPY, new CopyLabelText());
    setAction(CellActionType.PASTE, new PasteIntoLabelText());
    setAction(CellActionType.CUT, new CutLabelText());
    setAction(CellActionType.CLEAR_SELECTION, new ClearSelection());
  }

  @Override
  public boolean isFirstPositionInBigCell() {
    return getContainingBigCell().getFirstLeaf() == this && isFirstCaretPosition();
  }

  @Override
  public boolean isLastPositionInBigCell() {
    return getContainingBigCell().getLastLeaf() == this && isLastCaretPosition() && !getTextLine().hasNonTrivialSelection();
  }

  public boolean canPasteText() {
    return true;
  }

  @Override
  public void setSelected(boolean selected) {
    super.setSelected(selected);
    if (!selected && !getEditor().selectionStackContains(this)) {
      myTextLine.resetSelection();
    }
  }

  @Override
  public String getText() {
    return myTextLine.getText();
  }

  public String getNullText() {
    return myNullTextLine.getText();
  }

  public String getRenderedText() {
    return getRenderedTextLine().getText();
  }

  public Font getFont() {
    return getRenderedTextLine().getFont();
  }

  public void setTextColor(Color color) {
    getStyle().set(StyleAttributes.TEXT_COLOR, color);
  }

  public void setNullTextColor(Color color) {
    getStyle().set(StyleAttributes.NULL_TEXT_COLOR, color);
  }

  public void setTextBackgroundColor(Color color) {
    getStyle().set(StyleAttributes.TEXT_BACKGROUND_COLOR, color);
  }

  public void setNullTextBackgroundColor(Color color) {
    getStyle().set(StyleAttributes.NULL_TEXT_BACKGROUND_COLOR, color);
  }

  public void setSelectedTextBackgroundColor(Color color) {
    getStyle().set(StyleAttributes.SELECTED_TEXT_BACKGROUND_COLOR, color);
  }

  public void setNullSelectedTextBackgroundColor(Color color) {
    getStyle().set(StyleAttributes.NULL_SELECTED_TEXT_BACKGROUND_COLOR, color);
  }

  /**
   * @deprecated Use StyleAttributesUtil.isFirstPositionAllowed() instead. Should be removed after MPS 3.0
   */
  @Deprecated
  public boolean isFirstPositionAllowed() {
    return StyleAttributesUtil.isFirstPositionAllowed(getStyle());
  }

  /**
   * @deprecated Use StyleAttributesUtil.isLastPositionAllowed() instead. Should be removed after MPS 3.0
   */
  @Deprecated
  public boolean isLastPositionAllowed() {
    return StyleAttributesUtil.isLastPositionAllowed(getStyle());
  }

  public int getCaretPosition() {
    return myTextLine.getCaretPosition();
  }

  @Override
  public void setCaretPosition(int position) {
    setCaretPosition(position, false);
  }

  public void setCaretPositionIfPossible(int position) {
    if (isCaretPositionAllowed(position)) {
      setCaretPosition(position, false);
    }
  }

  public void setCaretPosition(int position, boolean selection) {
    assert isCaretPositionAllowed(position) : "Position " + position + " is not allowed for EditorCell_Label: \"" + myTextLine.getText() + "\"";
    myTextLine.setCaretPosition(position, selection);
    getEditor().getBracesHighlighter().updateBracesSelection(this);
  }

  public boolean isCaretPositionAllowed(int position) {
    if (!isFirstPositionAllowed() && position == 0) return false;
    if (!isLastPositionAllowed() && position == myTextLine.getText().length()) return false;
    return position >= 0 && position <= myTextLine.getText().length();
  }

  @Override
  public void home() {
    if (isFirstPositionAllowed()) {
      setCaretPosition(0);
    } else if (getText().length() > 0) {
      setCaretPosition(1);
    }
  }

  @Override
  public void end() {
    if (isLastPositionAllowed()) {
      setCaretPosition(getText().length());
    } else if (getText().length() > 0) {
      setCaretPosition(getText().length() - 1);
    }
  }

  @Override
  public boolean isSelectable() {
    if (!super.isSelectable()) return false;

    if (getText() == null || getText().length() == 0) {
      return isFirstPositionAllowed() && isLastPositionAllowed();
    }

    if (getText().length() == 1) {
      return isFirstPositionAllowed() || isLastPositionAllowed();
    }

    return true;
  }

  @Override
  public boolean isFirstCaretPosition() {
    if (!isFirstPositionAllowed()) {
      return getCaretPosition() == 1;
    } else {
      return getCaretPosition() == 0;
    }
  }

  @Override
  public boolean isLastCaretPosition() {
    if (!isLastPositionAllowed()) {
      return getCaretPosition() == getText().length() - 1;
    } else {
      return getCaretPosition() == getText().length();
    }
  }

  @Override
  public boolean isCaretEnabled() {
    return myTextLine.isCaretEnabled();
  }

  @Override
  public void setCaretEnabled(boolean enabled) {
    myTextLine.setCaretEnabled(enabled);
  }

  public void setText(String text) {
    myNoTextSet = (text == null || text.length() == 0);
    myTextLine.setText(myNoTextSet ? null : text);
    requestRelayout();
  }

  public void setDefaultText(String text) {
    myNullTextLine.setText(text);
  }

  @Override
  public int getEffectiveWidth() {
    return getTextLineWidth();
  }

  @Override
  public int getLeftInset() {
    return getRenderedTextLine().getPaddingLeft() + myGapLeft;
  }

  @Override
  public int getRightInset() {
    return getRenderedTextLine().getPaddingRight() + myGapRight;
  }

  @Override
  public int getTopInset() {
    return getRenderedTextLine().getPaddingTop();
  }

  @Override
  public int getBottomInset() {
    return getRenderedTextLine().getPaddingBottom();
  }

  public int getTextLineWidth() {
    int textLineWidth;
    if (myNoTextSet && myTextLine.getText().length() == 0) {
      textLineWidth = myNullTextLine.getEffectiveWidth();
    } else {
      textLineWidth = myTextLine.getEffectiveWidth();
    }
    if (isDrawBrackets()) textLineWidth += 2 * BRACKET_WIDTH;
    return textLineWidth;
  }

  public boolean isEditable() {
    return getStyle().get(StyleAttributes.EDITABLE);
  }

  public void setEditable(boolean editable) {
    getStyle().set(StyleAttributes.EDITABLE, editable);
  }

  @Override
  public void setErrorState(boolean errorState) {
    super.setErrorState(errorState);
    if (errorState) {
      myTextLine.showErrorColor();
      myNullTextLine.showErrorColor();
    } else {
      myTextLine.showTextColor();
      myNullTextLine.showTextColor();
    }
  }

  @Override
  public void relayoutImpl() {
    if (isPunctuationLayout()) {
      getStyle().set(StyleAttributes.PADDING_LEFT, new Padding(0.0));
      getStyle().set(StyleAttributes.PADDING_RIGHT, new Padding(0.0));
    }

    myTextLine.relayout();
    myNullTextLine.relayout();
    if (myNoTextSet && myTextLine.getText().length() == 0) {
      myHeight = myNullTextLine.getHeight();
      myWidth = myNullTextLine.getWidth();
    } else {
      myHeight = myTextLine.getHeight();
      myWidth = myTextLine.getWidth();
    }
  }

  @Override
  public void switchCaretVisible() {
    myCaretIsVisible = !myCaretIsVisible;
  }

  @Override
  protected boolean isSelectionPainted() {
    return isSelected() && getEditor().getSelectionManager().getSelection() instanceof MultipleSelection;
  }

  @Override
  public void paintContent(Graphics g, ParentSettings parentSettings) {
    TextLine textLine = getRenderedTextLine();
    boolean toShowCaret = toShowCaret();
    boolean selected = isSelectionPaintedOnAncestor(parentSettings).isSelectionPainted();
    textLine.setSelected(selected);
    textLine.setShowCaret(toShowCaret);
    Color cellFontColor = getEditor().getAdditionalCellFontColor(this);
    if (isDrawBrackets()) {
      textLine.paint(g, myX + myGapLeft + BRACKET_WIDTH, myY, cellFontColor);
    } else {
      textLine.paint(g, myX + myGapLeft, myY, cellFontColor);
    }
  }

  @Override
  public void paintSelection(Graphics g, Color c, boolean drawBorder, ParentSettings parentSettings) {
    if (!isSelectionPaintedOnAncestor(parentSettings).isSelectionPainted() && getEditor().getAdditionalCellFontColor(this) != null) {
      /*
       * Suppressing selection painting in case this cell is not actually selected and additionalCellFontColor() for it is not null.
       * This will hide messages feedback if there is an AdditionalPainter instance (with specified cellFontColor) covering this cell.
       * Probably it's good idea to use separate property (not cellFontColor) to determine if this AdditionalPainter is "hiding" messages feedback
       * or simply let some additional painters paint background below and above editor messages.
       */
      return;
    }
    super.paintSelection(g, c, drawBorder, parentSettings);
  }

  protected boolean toShowCaret() {
    return myCaretIsVisible && isWithinSelection() && getEditor().hasFocus();
  }

  TextLine getTextLine() {
    return myTextLine;
  }

  TextLine getNullTextLine() {
    return myNullTextLine;
  }

  TextLine getRenderedTextLine() {
    TextLine textLine;
    if (myNoTextSet && myTextLine.getText().length() == 0) {
      textLine = myNullTextLine;
    } else {
      textLine = myTextLine;
    }
    return textLine;
  }

  @Override
  public void setCaretX(int x) {
    myTextLine.setCaretByXCoord(x - myX);
    makePositionValid();
  }

  private void makePositionValid() {
    if (myTextLine.getCaretPosition() == 0 && !isFirstPositionAllowed() && isCaretPositionAllowed(1)) {
      setCaretPosition(1);
    }
    if (myTextLine.getCaretPosition() == getText().length() && !isLastPositionAllowed() && isCaretPositionAllowed(getText().length() - 1)) {
      setCaretPosition(getText().length() - 1);
    }
    getEditor().getBracesHighlighter().updateBracesSelection(this);
  }

  @Override
  public int getCaretX() {
    return myTextLine.getCaretX(myX);
  }

  @Override
  public boolean processMousePressed(MouseEvent e) {
    myTextLine.setCaretByXCoord(e.getX() - myX);
    myTextLine.resetSelection();
    makePositionValid();
    getEditor().repaint();
    return true;
  }

  public void ensureCaretVisible() {
    getEditor().scrollRectToVisible(new Rectangle(getCaretX() - 2 * myTextLine.charWidth(), myY, 4 * myTextLine.charWidth(), myHeight));
  }

  @Override
  protected boolean doProcessKeyTyped(final KeyEvent keyEvent, final boolean allowErrors) {
    final int wasPosition = getCaretPosition();
    final CellSide side;
    if (wasPosition == 0) {
      side = CellSide.LEFT;
    } else if (wasPosition == getRenderedText().length()) {
      side = CellSide.RIGHT;
    } else {
      side = null;
    }

<<<<<<< HEAD
    myCaretIsVisible = true;


    ModelAccess modelAccess = getContext().getRepository().getModelAccess();
=======
>>>>>>> 6ac3e57c
    if (isEditable()) {
      final boolean result[] = new boolean[1];
      String groupId = new ModelAccessHelper(modelAccess).runReadAction(new Computable<String>() {
        @Override
        public String compute() {
          return getCellId() + "_" + getSNode().getNodeId().toString();
        }
      });
      modelAccess.executeCommand(new UndoRunnable.Base(null, groupId) {
        @Override
        public void run() {
          if (processMutableKeyTyped(keyEvent, allowErrors)) {
            getContext().flushEvents();

            if (isErrorState() && side != null) {
              if (allowsIntelligentInputKeyStroke(keyEvent)) {
                String pattern = getRenderedText();
                IntelligentInputUtil.processCell(EditorCell_Label.this, getContext(), pattern, side);
              }
            }

            result[0] = true;
          } else if (isErrorState() && wasPosition == 0 && keyEvent.getKeyChar() == ' ') {
            result[0] = true;
          }
        }
      });
      getEditor().relayout();
      if (result[0]) {
        return true;
      }
    }
    if (!isEditable() && allowsIntelligentInputKeyStroke(keyEvent)) {
      String pattern = new ModelAccessHelper(modelAccess).runReadAction(new Computable<String>() {
        @Override
        public String compute() {
          return getRenderedTextOn(keyEvent);
        }
      });
      if (!pattern.equals(getRenderedText()) && side != null) {
        return IntelligentInputUtil.processCell(this, getContext(), pattern, side);
      }
    }
    return false;
  }

  private boolean allowsIntelligentInputKeyStroke(KeyEvent keyEvent) {
    return UIUtil.isReallyTypedEvent(keyEvent);
  }

  private String getRenderedTextOn(KeyEvent keyEvent) {
    return emulateKeyType(keyEvent, new Computable<String>() {
      @Override
      public String compute() {
        return getRenderedText();
      }
    });
  }

  private <T> T emulateKeyType(KeyEvent keyEvent, Computable<T> c) {
    String oldString = getText();
    String oldNullString = getNullText();
    int caretPosition = myTextLine.getCaretPosition();
    int nullCaretPosition = myNullTextLine.getCaretPosition();
    boolean wasErrorState = isErrorState();
    processMutableKeyTyped(keyEvent, true);
    T result = c.compute();
    myTextLine.setText(oldString);
    myNullTextLine.setText(oldNullString);
    myTextLine.setCaretPosition(caretPosition);
    myNullTextLine.setCaretPosition(nullCaretPosition);
    setErrorState(wasErrorState);
    return result;
  }

  @Override
  public boolean executeTextAction(CellActionType type, boolean allowErrors) {
    assert type == CellActionType.DELETE || type == CellActionType.BACKSPACE;
    if (!isEditable()) {
      return false;
    }
    // TODO: check if we need command here or we can execute command from UI action...
    boolean result = getContext().executeCommand(new ProcessTextActionCommand(type, allowErrors));
    if (result) {
      getContext().flushEvents();
      getEditor().relayout();
    }
    return result;
  }

  private boolean processMutableKeyTyped(final KeyEvent keyEvent, final boolean allowErrors) {
    String oldText = myTextLine.getText();
    EditorComponent editor = getEditor();

    int startSelection = myTextLine.getStartTextSelectionPosition();
    int endSelection = myTextLine.getEndTextSelectionPosition();

    char keyChar = keyEvent.getKeyChar();
    if (UIUtil.isReallyTypedEvent(keyEvent)) {
      String newText = oldText.substring(0, startSelection) + keyChar + oldText.substring(endSelection);

      if (!allowErrors && !isValidText(newText)) {
        return false;
      }

      changeText(newText);
      setCaretPositionIfPossible(startSelection + 1);
      myTextLine.resetSelection();
      fireSelectionChanged();
      ensureCaretVisible();
      return true;
    }
    return false;
  }


  private boolean canDeleteFrom(EditorCell cell) {
    if (getText().length() == 0) return false;
    if (!(cell instanceof EditorCell_Label)) return false;
    EditorCell_Label label = (EditorCell_Label) cell;
    return label.isEditable() && label.isSelectable();
  }

  private void deleteIfPossible(CellActionType actionType) {
    assert CellActionType.DELETE == actionType || CellActionType.BACKSPACE == actionType;
    if ("".equals(getText()) && getStyle().get(StyleAttributes.AUTO_DELETABLE)) {
      // TODO: just use delete action (do not call getSNode().delete()) in the end if acton was not found or is not applicable
      CellAction deleteAction = getEditorComponent().getActionHandler().getApplicableCellAction(this, actionType);
      if (deleteAction != null && deleteAction.canExecute(getContext())) {
        deleteAction.execute(getContext());
      }
    }
  }

  @Override
  public String getSelectedText() {
    return myTextLine.getTextuallySelectedText();
  }

  @Override
  public int getSelectionStart() {
    return myTextLine.getStartTextSelectionPosition();
  }

  @Override
  public void setSelectionStart(int position) {
    myTextLine.setStartTextSelectionPosition(position);
  }

  @Override
  public int getSelectionEnd() {
    return myTextLine.getEndTextSelectionPosition();
  }

  @Override
  public void setSelectionEnd(int position) {
    myTextLine.setEndTextSelectionPosition(position);
  }

  public void deleteSelection() {
    String myText = myTextLine.getText();
    EditorComponent editor = getEditor();
    int stSel = myTextLine.getStartTextSelectionPosition();
    int endSel = myTextLine.getEndTextSelectionPosition();
    changeText(myText.substring(0, stSel) + myText.substring(endSel));
    myTextLine.setCaretPosition(stSel);
    fireSelectionChanged();
    ensureCaretVisible();
  }

  public void changeText(final String text) {
    String oldText = getText();
    setText(text);
    addChangeTextUndoableAction(text, oldText);
  }

  private void addChangeTextUndoableAction(String text, String oldText) {
    EditorComponent editor = getEditor();
    CellInfo cellInfo = getCellInfo();

    SNode node = getSNode();
    if (node == null) return;
    if (CommandProcessor.getInstance().getCurrentCommand() == null) return;
    if (EqualUtil.equals(oldText, text)) return;
    if (isValidText(text)) return;

    UndoHelper.getInstance().addUndoableAction(new MySNodeUndoableAction(node, cellInfo, editor, oldText, text));

    if (node.getModel() == null) return;

    MPSNodesVirtualFileSystem.getInstance().getFileFor(node.getContainingRoot()).setModificationStamp(LocalTimeCounter.currentTime());
  }

  public void insertText(String text) {
    String oldText = getText();
    myTextLine.insertText(text);
    changeText(myTextLine.getText());
    addChangeTextUndoableAction(text, oldText);
  }

  public boolean isValidText(String text) {
    return true;
  }

  public void setUnderlined(boolean b) {
    getStyle().set(StyleAttributes.UNDERLINED, b);
  }

  @Override
  public int getAscent() {
    return getRenderedTextLine().getAscent();
  }

  @Override
  public int getDescent() {
    return getRenderedTextLine().getDescent();
  }

  @Override
  public NodeSubstitutePatternEditor createSubstitutePatternEditor() {
    NodeSubstitutePatternEditor pattern = new NodeSubstitutePatternEditor();
    pattern.setText(getText());
    pattern.setCaretPosition(getCaretPosition());
    return pattern;
  }

  public void selectWordOrAll() {
    if (getTextLine().getStartTextSelectionPosition() != getTextLine().getEndTextSelectionPosition()) {
      selectAll();
      return;
    }

    int start = getPrevLocalHome(false);
    int end = getNextLocalEnd(false);

    if (start != end) {
      select(start, end);
    } else {
      selectAll();
    }

  }

  private void select(int start, int end) {
    assert start <= end;
    setSelectionStart(start);
    setSelectionEnd(end);
  }

  private int getNextLocalEnd(boolean skipLeadingSpaces) {
    int length = getText().length();
    assert getCaretPosition() <= length;
    for (int i = getCaretPosition(); i != length; ++i) {

      if (Character.isWhitespace(getText().charAt(i))) {
        if (skipLeadingSpaces) {
          if (i == length - 1 || !Character.isWhitespace(getText().charAt(i + 1))) {
            return i + 1;
          }
        } else {
          return i;
        }
      }
    }
    return length;
  }

  private int getPrevLocalHome(boolean skipLeadingSpaces) {
    assert getCaretPosition() >= 0;

    for (int i = getCaretPosition(); i >= 1; --i) {
      char c = getText().charAt(i - 1);
      if (Character.isWhitespace(c) && !skipLeadingSpaces) {
        return i;
      }

      if (!Character.isWhitespace(c)) {
        skipLeadingSpaces = false;
      }
    }
    return 0;
  }

  public void selectAll() {
    getTextLine().selectAll();
  }

  @Override
  public void deselectAll() {
    getTextLine().deselectAll();
  }

  public boolean isEverythingSelected() {
    return getTextLine().isEverythingSelected();
  }

  @Override
  public SubstituteInfo getSubstituteInfo() {
    SubstituteInfo substituteInfo = super.getSubstituteInfo();
    if (substituteInfo != null) {
      substituteInfo.setOriginalText(getText() == null || getText().equals("") ? getNullText() : getText());
    }
    return substituteInfo;
  }

  public String toString() {
    return NameUtil.shortNameFromLongName(getClass().getName()) + "[text=" + getText() + "]";
  }

  @Override
  public TextBuilder renderText() {
    return TextBuilder.fromString(getRenderedText());
  }

  public int getCharWidth() {
    return getRenderedTextLine().charWidth();
  }

  public String getTextBeforeCaret() {
    return myTextLine.getTextBeforeCaret();
  }

  public String getTextAfterCaret() {
    return myTextLine.getTextAfterCaret();
  }

  private void fireSelectionChanged() {
    getEditorComponent().getSelectionManager().setSelection(getEditorComponent().getSelectionManager().getSelection());
  }

  private boolean isTheOnlyCompletelySelectedLabelInBigCell() {
    EditorCell containingBigCell = getContainingBigCell();
    return containingBigCell != null && containingBigCell.getFirstLeaf() == this && containingBigCell.getLastLeaf() == this && getText().equals(getSelectedText());
  }

  private static class MySNodeUndoableAction extends SNodeUndoableAction {
    private final CellInfo myCellInfo;
    private final WeakReference<EditorComponent> myEditor;
    private final String myOldText;
    private final String myText;

    public MySNodeUndoableAction(SNode node, CellInfo cellInfo, EditorComponent editor, String oldText, String text) {
      super(node);
      myCellInfo = cellInfo;
      myEditor = new WeakReference<EditorComponent>(editor);
      myOldText = oldText;
      myText = text;
    }

    @Override
    protected void doUndo() {
      EditorComponent editor = myEditor.get();
      if (editor == null) return;

      EditorCell_Label cell = (EditorCell_Label) myCellInfo.findCell(editor);
      if (cell != null) {
        cell.changeText(myOldText);
        cell.getEditor().relayout();
      }
    }

    @Override
    protected void doRedo() {
      EditorComponent editor = myEditor.get();
      if (editor == null) return;

      EditorCell_Label cell = (EditorCell_Label) myCellInfo.findCell(editor);
      if (cell != null) {
        cell.changeText(myText);
      }
    }
  }

  private class MoveLeft extends AbstractCellAction {
    private boolean myWithSelection;

    private MoveLeft(boolean withSelection) {
      myWithSelection = withSelection;
    }

    @Override
    public boolean canExecute(EditorContext context) {
      return isCaretPositionAllowed(getCaretPosition() - 1);
    }

    @Override
    public void execute(EditorContext context) {
      setCaretPosition(getCaretPosition() - 1, myWithSelection);
      fireSelectionChanged();
      ensureCaretVisible();
    }
  }

  private class MoveRight extends AbstractCellAction {
    private boolean myWithSelection;

    private MoveRight(boolean withSelection) {
      myWithSelection = withSelection;
    }

    @Override
    public boolean canExecute(EditorContext context) {
      return isCaretPositionAllowed(getCaretPosition() + 1);
    }

    @Override
    public void execute(EditorContext context) {
      setCaretPosition(getCaretPosition() + 1, myWithSelection);
      fireSelectionChanged();
      ensureCaretVisible();
    }
  }

  private class SelectHome extends AbstractCellAction {
    @Override
    public boolean canExecute(EditorContext context) {
      return isCaretPositionAllowed(0);
    }

    @Override
    public void execute(EditorContext context) {
      setCaretPosition(0, true);
      fireSelectionChanged();
      ensureCaretVisible();
    }
  }

  private class SelectEnd extends AbstractCellAction {
    @Override
    public boolean canExecute(EditorContext context) {
      return isCaretPositionAllowed(getText().length());
    }

    @Override
    public void execute(EditorContext context) {
      setCaretPosition(getText().length(), true);
      fireSelectionChanged();
      ensureCaretVisible();
    }
  }

  private class CopyLabelText extends AbstractCellAction {
    @Override
    public boolean canExecute(EditorContext context) {
      SelectionManager selectionManager = context.getEditorComponent().getSelectionManager();
      if (selectionManager.getSelection() instanceof EditorCellLabelSelection) {
        EditorCellLabelSelection labelSelection = (EditorCellLabelSelection) selectionManager.getSelection();
        return labelSelection.getEditorCellLabel().getSelectedText().length() > 0;
      }
      return false;
    }

    @Override
    public void execute(EditorContext context) {
      // TODO: use EditorCell_Label.this. instead..
      EditorCell_Label label = (EditorCell_Label) context.getSelectedCell();
      if (label.isTheOnlyCompletelySelectedLabelInBigCell()) {
        CopyPasteUtil.copyTextAndNodeToClipboard(label.getSelectedText(), getSNode());
      } else {
        CopyPasteUtil.copyTextToClipboard(label.getSelectedText());
      }
    }
  }

  private class LocalHome extends AbstractCellAction {
    private boolean mySelect;

    private LocalHome(boolean select) {
      mySelect = select;
    }

    @Override
    public boolean canExecute(EditorContext context) {
      return !isFirstCaretPosition() && (isFirstPositionAllowed() || getPrevLocalHome(true) != 0);
    }

    @Override
    public void execute(EditorContext context) {
      setCaretPosition(getPrevLocalHome(true), mySelect);
    }

  }

  private class LocalEnd extends AbstractCellAction {
    private boolean mySelect;

    private LocalEnd(boolean select) {
      mySelect = select;
    }

    @Override
    public boolean canExecute(EditorContext context) {
      return !isLastCaretPosition() && (isLastPositionAllowed() || getNextLocalEnd(true) != getText().length());
    }

    @Override
    public void execute(EditorContext context) {
      setCaretPosition(getNextLocalEnd(true), mySelect);
    }
  }

  private class ClearSelection extends AbstractCellAction {

    @Override
    public boolean canExecute(EditorContext context) {
      return myTextLine.hasNonTrivialSelection();
    }

    @Override
    public void execute(EditorContext context) {
      myTextLine.resetSelection();
    }
  }

  private class PasteIntoLabelText extends AbstractCellAction {
    @Override
    public boolean canExecute(EditorContext context) {
      if (!(context.getSelectedCell() instanceof EditorCell_Label)) return false;
      // TODO: use EditorCell_Label.this. instead..
      EditorCell_Label label = (EditorCell_Label) context.getSelectedCell();
      SNode node = label.getSNode();

      // If selected cell is:
      // - the only completely selected label in big cell
      // - the cursor is in the beginning of this cell
      // - the cursor is in the end of this cell
      // then we paste text into the cell only if it is on top of clipboard (text was copied from another cell)
      // otherwise in this case this action will not be applicable, so node paste action should perform actual pasting
      //
      // if non of above is true then just pasting text from the clipboard into this cell (e.g. you can copy 1 + 2 and
      // paste it into the name label).
      return node != null && label.canPasteText() && label.isEditable() &&
          (label.isTheOnlyCompletelySelectedLabelInBigCell() || isFirstCaretPosition() && !getTextLine().hasNonTrivialSelection() ||
              isLastCaretPosition() && !getTextLine().hasNonTrivialSelection() ? CopyPasteUtil.isStringOnTopOfClipboard() :
              TextPasteUtil.hasStringInClipboard());
    }

    @Override
    public void execute(EditorContext context) {
      EditorCell_Label cell = (EditorCell_Label) context.getSelectedCell();
      final String s = TextPasteUtil.getStringFromClipboard();
      cell.insertText(NameUtil.escapeInvisibleCharacters(s));
      fireSelectionChanged();
      cell.ensureCaretVisible();
    }
  }

  private class CutLabelText extends AbstractCellAction {
    @Override
    public boolean canExecute(EditorContext context) {
      SelectionManager selectionManager = context.getEditorComponent().getSelectionManager();
      if (selectionManager.getSelection() instanceof EditorCellLabelSelection) {
        EditorCellLabelSelection labelSelection = (EditorCellLabelSelection) selectionManager.getSelection();
        return labelSelection.getEditorCellLabel().getSelectedText().length() > 0;
      }
      return false;
    }

    @Override
    public void execute(EditorContext context) {
      // TODO: use EditorCell_Label.this. instead..
      EditorCell_Label label = (EditorCell_Label) context.getSelectedCell();
      if (label.isTheOnlyCompletelySelectedLabelInBigCell()) {
        CopyPasteUtil.copyTextAndNodeToClipboard(label.getSelectedText(), getSNode());
      } else {
        CopyPasteUtil.copyTextToClipboard(label.getSelectedText());
      }
      if (label.canPasteText()) {
        label.deleteSelection();
      }
    }
  }

  private class ProcessTextActionCommand implements Computable<Boolean> {

    private CellActionType myActionType;
    private boolean myAllowErrors;

    ProcessTextActionCommand(CellActionType type, boolean allowErrors) {
      myActionType = type;
      myAllowErrors = allowErrors;
    }

    @Override
    public Boolean compute() {
      String oldText = myTextLine.getText();
      int caretPosition = myTextLine.getCaretPosition();

      if (myActionType == CellActionType.BACKSPACE) {
        if (myTextLine.hasNonTrivialSelection()) {
          deleteSelection();
          deleteIfPossible(myActionType);
          return true;
        }

        if (caretPosition > 0) {
          String newText = oldText.substring(0, caretPosition - 1) + oldText.substring(caretPosition);
          if (!myAllowErrors && !isValidText(newText)) {
            return false;
          }
          changeText(newText);
          if (!isCaretPositionAllowed(caretPosition - 1)) return false;
          setCaretPosition(caretPosition - 1);
          ensureCaretVisible();
          deleteIfPossible(myActionType);
          return true;
        } else {
          if (myAllowErrors && canDeleteFrom(getPrevLeaf())) {
            EditorCell_Label label = (EditorCell_Label) getPrevLeaf();
            getEditor().changeSelection(label);
            label.end();
            label.executeTextAction(myActionType, true);
            return true;
          }
          return false;
        }
      } else if (myActionType == CellActionType.DELETE) {
        if (myTextLine.hasNonTrivialSelection()) {
          deleteSelection();
          deleteIfPossible(myActionType);
          return true;
        } else if (caretPosition < oldText.length()) {
          String newText = oldText.substring(0, caretPosition) + oldText.substring(caretPosition + 1);
          if (!myAllowErrors && !isValidText(newText)) {
            return false;
          }
          changeText(newText);
          ensureCaretVisible();
          deleteIfPossible(myActionType);
          return true;
        } else {
          if (myAllowErrors && canDeleteFrom(getNextLeaf())) {
            EditorCell_Label label = (EditorCell_Label) getNextLeaf();
            getEditor().changeSelection(label);
            label.home();
            label.executeTextAction(myActionType, true);
            return true;
          }
          return false;
        }
      }

      return false;
    }
  }
}<|MERGE_RESOLUTION|>--- conflicted
+++ resolved
@@ -450,13 +450,7 @@
       side = null;
     }
 
-<<<<<<< HEAD
-    myCaretIsVisible = true;
-
-
     ModelAccess modelAccess = getContext().getRepository().getModelAccess();
-=======
->>>>>>> 6ac3e57c
     if (isEditable()) {
       final boolean result[] = new boolean[1];
       String groupId = new ModelAccessHelper(modelAccess).runReadAction(new Computable<String>() {
