--- conflicted
+++ resolved
@@ -885,7 +885,6 @@
     }
   }
 
-<<<<<<< HEAD
   private class ClearSelection extends EditorCellAction {
     @Override
     public boolean canExecute(EditorContext context) {
@@ -898,10 +897,7 @@
     }
   }
 
-  private class PasteIntoLabelText extends EditorCellAction {
-=======
   private class PasteIntoLabelText extends AbstractCellAction {
->>>>>>> eda113b9
     public boolean canExecute(EditorContext context) {
       if (!(context.getSelectedCell() instanceof EditorCell_Label)) return false;
       EditorCell_Label label = (EditorCell_Label) context.getSelectedCell();
