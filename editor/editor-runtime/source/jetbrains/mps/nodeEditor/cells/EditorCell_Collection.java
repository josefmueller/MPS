--- conflicted
+++ resolved
@@ -740,12 +740,8 @@
     }
   }
 
-<<<<<<< HEAD
+  @Override
   public EditorCell findLeaf(int x, int y, Condition<? super EditorCell> condition) {
-=======
-  @Override
-  public EditorCell findLeaf(int x, int y, Condition<EditorCell> condition) {
->>>>>>> 99b6e14d
     if (myX <= x && x < myX + myWidth && myY <= y && y < myY + myHeight) {
       for (jetbrains.mps.openapi.editor.cells.EditorCell child : getVisibleChildCells()) {
         EditorCell result = ((EditorCell) child).findLeaf(x, y, condition);
