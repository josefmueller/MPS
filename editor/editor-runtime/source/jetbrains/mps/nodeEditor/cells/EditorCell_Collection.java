/*
 * Copyright 2003-2011 JetBrains s.r.o.
 *
 * Licensed under the Apache License, Version 2.0 (the "License");
 * you may not use this file except in compliance with the License.
 * You may obtain a copy of the License at
 *
 * http://www.apache.org/licenses/LICENSE-2.0
 *
 * Unless required by applicable law or agreed to in writing, software
 * distributed under the License is distributed on an "AS IS" BASIS,
 * WITHOUT WARRANTIES OR CONDITIONS OF ANY KIND, either express or implied.
 * See the License for the specific language governing permissions and
 * limitations under the License.
 */
package jetbrains.mps.nodeEditor.cells;

import jetbrains.mps.nodeEditor.*;
import jetbrains.mps.nodeEditor.cellLayout.*;
import jetbrains.mps.nodeEditor.cellMenu.NodeSubstituteInfo;
import jetbrains.mps.nodeEditor.cellProviders.AbstractCellListHandler;
import jetbrains.mps.nodeEditor.selection.Selection;
import jetbrains.mps.nodeEditor.selection.SelectionListener;
import jetbrains.mps.nodeEditor.style.Padding;
import jetbrains.mps.nodeEditor.style.Style;
import jetbrains.mps.nodeEditor.style.StyleAttributes;
import jetbrains.mps.nodeEditor.text.TextBuilder;
import jetbrains.mps.smodel.SNode;
import jetbrains.mps.util.ArrayWrapper;
import jetbrains.mps.util.Condition;
import jetbrains.mps.util.NameUtil;
import org.jetbrains.annotations.NotNull;

import java.awt.*;
import java.awt.event.MouseAdapter;
import java.awt.event.MouseEvent;
import java.awt.event.MouseListener;
import java.util.*;
import java.util.List;
import java.util.Queue;

/**
 * Author: Sergey Dmitriev
 * Created Sep 14, 2003
 */
public class EditorCell_Collection extends EditorCell_Basic implements Iterable<EditorCell> {
  public static final String FOLDED_TEXT = "...";

  private EditorCell[] myEditorCells = EditorCell.EMPTY_ARRAY;
  private List<EditorCell> myEditorCellsWrapper = new ArrayWrapper<EditorCell>() {
    protected EditorCell[] getArray() {
      return myEditorCells;
    }

    protected void setArray(EditorCell[] newArray) {
      myEditorCells = newArray;
    }

    protected EditorCell[] newArray(int size) {
      return new EditorCell[size];
    }
  };

  private List<EditorCell> myFoldedCellCollection;
  private EditorCell myFoldedCell;

  protected CellLayout myCellLayout;
  private AbstractCellListHandler myCellListHandler;

  private EditorCell_Brace myOpeningBrace;
  private EditorCell_Brace myClosingBrace;

  private MyLastCellSelectionListener myLastCellSelectionListener;
  private boolean myUsesBraces = false;
  private boolean myBracesEnabled = false;

  private int myArtificialBracesIndent = 0;

  private boolean myFolded = false;
  private boolean myCanBeFolded = false;

  private int myAscent = -1;
  private int myDescent = -1;
  private MouseListener myUnfoldCollectionMouseListener;

  @SuppressWarnings({"UnusedDeclaration"})
  public static EditorCell_Collection createVertical(EditorContext editorContext, SNode node, EditorCellListHandler handler) {
    return new EditorCell_Collection(editorContext, node, new CellLayout_Vertical(), handler);
  }

  @SuppressWarnings({"UnusedDeclaration"})
  public static EditorCell_Collection createHorizontal(EditorContext editorContext, SNode node, EditorCellListHandler handler) {
    return new EditorCell_Collection(editorContext, node, new CellLayout_Horizontal(), handler);
  }

  public static EditorCell_Collection createVertical(EditorContext editorContext, SNode node) {
    return new EditorCell_Collection(editorContext, node, new CellLayout_Vertical(), null);
  }

  public static EditorCell_Collection createHorizontal(EditorContext editorContext, SNode node) {
    return new EditorCell_Collection(editorContext, node, new CellLayout_Horizontal(), null);
  }

  public static EditorCell_Collection createIndent2(EditorContext editorContext, SNode node) {
    return new EditorCell_Collection(editorContext, node, new CellLayout_Indent(), null);
  }

  public static EditorCell_Collection createSuperscript(EditorContext editorContext, SNode node) {
    return new EditorCell_Collection(editorContext, node, new CellLayout_Superscript(), null);
  }

  public static EditorCell_Collection createTable(EditorContext editorContext, SNode node) {
    return new EditorCell_Collection(editorContext, node, new CellLayout_Table(), null);
  }

  @SuppressWarnings({"UnusedDeclaration"})
  public static EditorCell_Collection createFlow(EditorContext editorContext, SNode node, EditorCellListHandler handler) {
    return new EditorCell_Collection(editorContext, node, new CellLayout_Flow(), handler);
  }

  public static EditorCell_Collection createFlow(EditorContext editorContext, SNode node) {
    return new EditorCell_Collection(editorContext, node, new CellLayout_Flow(), null);
  }

  public static EditorCell_Collection create(EditorContext editorContext, SNode node, CellLayout cellLayout, AbstractCellListHandler handler) {
    return new EditorCell_Collection(editorContext, node, cellLayout, handler);
  }

  public boolean isFolded() {
    return myFolded;
  }

  private List<EditorCell> getEditorCells() {
    return myEditorCellsWrapper;
  }

  @NotNull
  private List<EditorCell> getFoldedCellCollection() {
    if (!hasFoldedCell()) {
      return Collections.emptyList();
    }
    if (myFoldedCellCollection == null) {
      myFoldedCellCollection = Collections.singletonList(getFoldedCell());
    }
    return myFoldedCellCollection;
  }

  private EditorCell getFoldedCell() {
    assert hasFoldedCell();
    if (myFoldedCell == null) {
      EditorCell_Constant foldedCell = new EditorCell_Constant(getEditorContext(), getSNode(), FOLDED_TEXT);
      Style style = foldedCell.getStyle();
      style.set(StyleAttributes.FONT_STYLE, Font.BOLD);
      style.set(StyleAttributes.TEXT_BACKGROUND_COLOR, Color.lightGray);
      style.set(StyleAttributes.TEXT_COLOR, Color.darkGray);
      style.set(StyleAttributes.SELECTABLE, Boolean.FALSE);
      setFoldedCell(foldedCell);
    }
    return myFoldedCell;
  }

  public void setFoldedCell(EditorCell foldedCell) {
    if (myFoldedCell != null) {
      ((EditorCell_Basic) myFoldedCell).setParent(null);
      getStyle().remove(myFoldedCell.getStyle());
    }
    myFoldedCell = foldedCell;
    ((EditorCell_Basic) myFoldedCell).setParent(this);
    getStyle().add(myFoldedCell.getStyle());
  }

  private boolean hasFoldedCell() {
    return myCanBeFolded;
  }

  private List<EditorCell> getVisibleChildCells() {
    return isFolded() ? getFoldedCellCollection() : getEditorCells();
  }

  public int getChildCount() {
    return getVisibleChildCells().size();
  }

  public EditorCell getChildAt(int i) {
    return getVisibleChildCells().get(i);
  }

  public int indexOf(EditorCell cell) {
    return getVisibleChildCells().indexOf(cell);
  }

  public CellLayout getCellLayout() {
    return myCellLayout;
  }

  public boolean isLeaf() {
    return false;
  }

  @SuppressWarnings({"UnusedDeclaration"})
  public AbstractCellListHandler getCellListHandler() {
    return myCellListHandler;
  }

  public boolean hasCellListHandler() {
    return myCellListHandler != null;
  }

  public String getCellNodesRole() {
    if (myCellListHandler == null) return null;
    return myCellListHandler.getElementRole();
  }

  public int getCellNumber(EditorCell cell) {
    if (usesBraces()) {
      return indexOf(cell) - 1;
    } else {
      return indexOf(cell);
    }
  }

  public EditorCell getCellAt(int number) {
    try {
      return getChildAt(usesBraces() ? number + 1 : number);
    } catch (IndexOutOfBoundsException e) {
      return null;
    }
  }

  public void setGridLayout(boolean gridLayout) {
    if (myCellLayout instanceof CellLayout_Vertical) {
      ((CellLayout_Vertical) myCellLayout).setGridLayout(gridLayout);
    }
  }

  public void setArtificialBracesIndent(int indent) {
    myArtificialBracesIndent = indent;
  }

  public int getBracesIndent() {
    int naturalIndent = usesBraces() ? myOpeningBrace.getWidth() : 0;
    return Math.max(myArtificialBracesIndent, naturalIndent);
  }

  protected EditorCell_Collection(EditorContext editorContext, SNode node, CellLayout cellLayout, AbstractCellListHandler handler) {
    super(editorContext, node);
    myCellLayout = cellLayout;
    myCellListHandler = handler;
    this.setAction(CellActionType.LOCAL_HOME, new SelectFirstChild());
    this.setAction(CellActionType.LOCAL_END, new SelectLastChild());
  }

  private void setBraces() {
    myOpeningBrace = new EditorCell_Brace(getEditorContext(), getSNode(), true);
    myClosingBrace = new EditorCell_Brace(getEditorContext(), getSNode(), false);

    if (myLastCellSelectionListener == null) {
      myLastCellSelectionListener = new MyLastCellSelectionListener();
    }
    addCellAt(0, myOpeningBrace, true);
    addCellAt(getChildCount(), myClosingBrace, true);
  }

  private void removeBraces() {
    removeCell(myOpeningBrace);
    removeCell(myClosingBrace);
    getEditor().getSelectionManager().removeSelectionListener(myLastCellSelectionListener);

    myOpeningBrace = null;
    myClosingBrace = null;
    myLastCellSelectionListener = null;
  }

  private void setBracesEnabled(boolean enabled) {
    myBracesEnabled = enabled;
    getEditor().setBracesEnabled(this, enabled);
  }

  public void enableBraces() {
    setBracesEnabled(true);
    myOpeningBrace.setEnabled(true);
    myClosingBrace.setEnabled(true);
    getEditor().leftHighlightCell(this, new Color(80, 0, 120));
  }

  public void disableBraces() {
    setBracesEnabled(false);
    myOpeningBrace.setEnabled(false);
    myClosingBrace.setEnabled(false);
    getEditor().leftUnhighlightCell(this);
  }

  public boolean areBracesEnabled() {
    return myBracesEnabled;
  }

  public EditorCell getOpeningBrace() {
    return myOpeningBrace;
  }

  public EditorCell getClosingBrace() {
    return myClosingBrace;
  }

  public int getAscent() {
    return myAscent;
  }

  public void setAscent(int newAscent) {
    myAscent = newAscent;
  }

  public int getDescent() {
    return myDescent;
  }

  public void setDescent(int newDescent) {
    myDescent = newDescent;
  }

  public Iterable<EditorCell> contentCells() {
    if (usesBraces()) {
      return new Iterable<EditorCell>() {
        public Iterator<EditorCell> iterator() {
          return new Iterator<EditorCell>() {//iterates from second to before last
            private Iterator<EditorCell> myIterator = EditorCell_Collection.this.iterator();
            private EditorCell myNext;

            {
              myIterator.next();
              myNext = myIterator.next();
            }

            public boolean hasNext() {
              return myIterator.hasNext();
            }

            public EditorCell next() {
              if (!hasNext()) throw new NoSuchElementException();
              EditorCell result = myNext;
              myNext = myIterator.next();
              return result;
            }

            public void remove() {
              throw new UnsupportedOperationException();
            }
          };
        }
      };
    } else return this;
  }

  public Iterator<EditorCell> iterator() {
    return new UnmodifiableIterator(getVisibleChildCells(), false);
  }

  public Iterator<EditorCell> cells() {
    return iterator();
  }

  public Iterator<EditorCell> reverseCellIterator() {
    return new UnmodifiableIterator(getVisibleChildCells(), true);
  }

  public EditorCell[] getContentCells() {
    if (usesBraces()) {
      EditorCell[] result = new EditorCell[getChildCount() - 2];
      for (int i = 0; i < result.length; i++) {
        result[i] = getChildAt(i + 1);
      }
      return result;
    } else {
      return getCells();
    }
  }

  public EditorCell[] getCells() {
    return getVisibleChildCells().toArray(new EditorCell[getVisibleChildCells().size()]);
  }

  public List<EditorCell> dfsCells() {
    List<EditorCell> result = new ArrayList<EditorCell>();
    for (EditorCell cell : getVisibleChildCells()) {
      if (cell instanceof EditorCell_Collection) {
        result.add(cell);
        result.addAll(((EditorCell_Collection) cell).dfsCells());
      } else {
        result.add(cell);
      }
    }
    return result;
  }

  public void addEditorCell(EditorCell editorCell) {
    if (editorCell == null) return;
    addCell(editorCell);
    ((EditorCell_Basic) editorCell).setParent(this);
  }

  public boolean containsCell(EditorCell editorCell) {
    return getVisibleChildCells().contains(editorCell);
  }

  public int getCellsCount() {
    return getChildCount();
  }

  public int getContentCellsCount() {
    int count = getCellsCount();
    if (usesBraces()) {
      return count - 2;
    } else {
      return count;
    }
  }

  protected void relayoutImpl() {
    myCellLayout.doLayout(this);
    myAscent = myCellLayout.getAscent(this);
    myDescent = myCellLayout.getDescent(this);
  }


  public void fold() {
    fold(false);
  }

  public void unfold() {
    unfold(false);
  }

  private void setFolded(boolean folded) {
    if (myFolded == folded) {
      return;
    }
    myFolded = folded;
    getEditor().setFolded(this, folded);
    requestRelayout();
  }

  public void fold(boolean programmaticaly) {
    if (!canBePossiblyFolded()) return;
    if (isFolded()) {
      // updating editor's myFoldedCells set (sometimes this method is called from Memento) 
      getEditor().setFolded(this, true);
      return;
    }
    setFolded(true);
    adjustSelectionToFoldingState(getEditor());
    if (!isUnderFolded()) {
      addUnfoldingListener();
      removeFoldingListenerForChildren();
    }

    if (!programmaticaly) {
      getEditorContext().flushEvents();
      getEditor().relayout();
    }
  }

  private void addUnfoldingListenerForChildren() {
    Queue<EditorCell> children = new LinkedList<EditorCell>(getEditorCells());
    while (!children.isEmpty()) {
      EditorCell child = children.poll();
      if (!(child instanceof EditorCell_Collection)) {
        continue;
      }
      EditorCell_Collection childCollection = (EditorCell_Collection) child;
      if (childCollection.isFolded()) {
        childCollection.addUnfoldingListener();
      } else {
        children.addAll(childCollection.getEditorCells());
      }
    }
  }

  private void removeFoldingListenerForChildren() {
    Queue<EditorCell> children = new LinkedList<EditorCell>(getEditorCells());
    while (!children.isEmpty()) {
      EditorCell child = children.poll();
      if (!(child instanceof EditorCell_Collection)) {
        continue;
      }
      EditorCell_Collection childCollection = (EditorCell_Collection) child;
      if (childCollection.isFolded()) {
        childCollection.removeUnfoldingListener();
      } else {
        children.addAll(childCollection.getEditorCells());
      }
    }
  }

  private void removeUnfoldingListener() {
    if (myUnfoldCollectionMouseListener == null) {
      return;
    }
    getEditor().removeMouseListener(myUnfoldCollectionMouseListener);
    myUnfoldCollectionMouseListener = null;
  }

  private void addUnfoldingListener() {
    if (myUnfoldCollectionMouseListener != null) {
      return;
    }
    final EditorComponent editorComponent = getEditor();
    editorComponent.addMouseListener(myUnfoldCollectionMouseListener = new MouseAdapter() {
      public void mouseClicked(MouseEvent e) {
        if (getBounds().contains(e.getPoint())) {
          editorComponent.clearSelectionStack();
          editorComponent.changeSelection(getFoldedCell());
          unfold();
        }
      }
    });
  }

  private void adjustSelectionToFoldingState(EditorComponent editorComponent) {
    if (isDescendantCellSelected(editorComponent)) {
      editorComponent.clearSelectionStack();
      EditorCell editorCellToSelect = getFirstLeaf(CellConditions.SELECTABLE);
      if (editorCellToSelect != null) {
        editorComponent.changeSelection(editorCellToSelect);
        editorCellToSelect.home();
      } else {
        editorComponent.changeSelection(this);
        home();
      }
    }
  }

  private boolean isDescendantCellSelected(EditorComponent editorComponent) {
    EditorCell selectedCell = editorComponent.getDeepestSelectedCell();
    return selectedCell != null && selectedCell.findParent(new Condition<EditorCell_Collection>() {
      @Override
      public boolean met(EditorCell_Collection object) {
        return object == EditorCell_Collection.this;
      }
    }) != null;
  }

  public boolean canBePossiblyFolded() {
    return myCanBeFolded && myCellLayout.canBeFolded();
  }

  public void setCanBeFolded(boolean canBeFolded) {
    boolean wasPossiblyFolded = canBePossiblyFolded();
    myCanBeFolded = canBeFolded;

    if (isInTree()) {
      if (wasPossiblyFolded && !canBePossiblyFolded()) {
        getEditor().getCellTracker().removeFoldableCell(this);
      }
      if (!wasPossiblyFolded && canBePossiblyFolded()) {
        getEditor().getCellTracker().addFoldableCell(this);
      }
    }
  }

  public void unfold(boolean programmaticaly) {
    if (!isFolded()) return;

    getEditor().setFolded(this, false);
    setFolded(false);

    if (!isUnderFolded()) {
      removeUnfoldingListener();
      addUnfoldingListenerForChildren();
    }
    adjustSelectionToFoldingState(getEditor());

    if (!programmaticaly) {
      getEditorContext().flushEvents();
      getEditor().relayout();
    }
  }

  public boolean isUnfoldedCollection() {
    return !isFolded();
  }

  public void paint(Graphics g, ParentSettings parentSettings) {
    ParentSettings settings = isSelectionPaintedOnAncestor(parentSettings);
    if (!settings.isSelectionPainted()) {
      settings = (paintBackground(g, parentSettings));
    }
    paintSelectionIfRequired(g, parentSettings);
    paintContent(g, parentSettings);

    for (EditorCell child : this) {
      if (g.hitClip(child.getX(), child.getY(), child.getWidth(), child.getHeight())) {
        child.paint(g, settings);
      }
    }
    paintDecorations(g);
  }

  public void moveTo(int x, int y) {
    if (x == myX && y == myY) {
      return;
    }

    int xOld = myX;
    int yOld = myY;
    super.moveTo(x, y);
    for (EditorCell myEditorCell : getCells()) {
      myEditorCell.moveTo(myEditorCell.getX() + x - xOld, myEditorCell.getY() + y - yOld);
      if (((EditorCell_Basic) myEditorCell).isNeedsRelayout()) {
        markNeedsRelayout();
      }
    }
    adjustNeedsRelayout(xOld, yOld, x, y);
  }

  private void adjustNeedsRelayout(int oldX, int oldY, int newX, int newY) {
    if (isNeedsRelayout()) {
      return;
    }
    if (oldX != newX && (myCellLayout instanceof CellLayout_Indent || myCellLayout instanceof CellLayout_Indent_Old)) {
      markNeedsRelayout();
    }
  }

  public void paintContent(Graphics g, ParentSettings parentSettings) {
  }

  public void paintSelection(Graphics g, Color c, boolean drawBorder, ParentSettings parentSettings) {
<<<<<<< HEAD
    Rectangle clip = g.getClipBounds();
    Rectangle bound = getBounds();

    Rectangle intersection = clip.intersection(bound);
    if (intersection.isEmpty()) {
      return;
=======
    if (drawBorder && g instanceof Graphics2D) {
      g = new SelectionGraphics((Graphics2D) g);
>>>>>>> 3fdc00aa
    }

    List<? extends EditorCell> selectionCells = myCellLayout instanceof CellLayoutExt ? ((CellLayoutExt) myCellLayout).getSelectionCells(this) : null;
    if (selectionCells != null) {
      ParentSettings selection = isSelectionPaintedOnAncestor(parentSettings);
      for (EditorCell cell : selectionCells) {
        if (g.hitClip(cell.getX(), cell.getY(), cell.getWidth(), cell.getHeight())) {
          cell.paintSelection(g, c, false, selection);
        }
      }
    } else {
      List<Rectangle> selection = myCellLayout.getSelectionBounds(this);
      g.setColor(c);
      for (Rectangle part : selection) {
        g.fillRect(part.x, part.y, part.width, part.height);
      }
    }
  }

  public ParentSettings paintBackground(Graphics g, ParentSettings parentSettings) {
    if (!parentSettings.isSkipBackground()) {
      if (getCellBackgroundColor() != null) {
        g.setColor(getCellBackgroundColor());
        List<Rectangle> selection = myCellLayout.getSelectionBounds(this);
        for (Rectangle part : selection) {
          g.fillRect(part.x, part.y, part.width, part.height);
        }
      }
    }
    boolean hasMessages = false;

    List<EditorMessage> messages = getMessages();
    for (EditorMessage message : messages) {
      if (message != null && message.isBackground()) {
        message.paint(g, getEditor(), this);
        hasMessages = true;
      }
    }
    return ParentSettings.createBackgroundlessSetting(hasMessages).combineWith(parentSettings);
  }

  public TextBuilder renderText() {
    return myCellLayout.doLayoutText(this);
  }

  public void synchronizeViewWithModel() {
    for (EditorCell myEditorCell : getEditorCells()) {
      myEditorCell.synchronizeViewWithModel();
    }
    if (hasFoldedCell()) {
      getFoldedCell().synchronizeViewWithModel();
    }
  }

  public EditorCell findLeaf(int x, int y, Condition<EditorCell> condition) {
    if (myX <= x && x < myX + myWidth && myY <= y && y < myY + myHeight) {
      for (EditorCell child : getVisibleChildCells()) {
        EditorCell result = child.findLeaf(x, y, condition);
        if (result != null) {
          return result;
        }
      }
    }

    return null;
  }

  public void addCellAt(int i, EditorCell cellToAdd, boolean ignoreBraces) {
    int j = i;
    if (usesBraces() && !ignoreBraces) {
      j = i - 1;
    }
    ((EditorCell_Basic) cellToAdd).setParent(this);
    getEditorCells().add(j, cellToAdd);
    getStyle().add(cellToAdd.getStyle());

    if (isInTree()) {
      ((EditorCell_Basic) cellToAdd).onAdd();
    }
  }

  public void removeCell(EditorCell cellToRemove) {
    ((EditorCell_Basic) cellToRemove).setParent(null);
    getEditorCells().remove(cellToRemove);
    getStyle().remove(cellToRemove.getStyle());

    if (isInTree()) {
      ((EditorCell_Basic) cellToRemove).onRemove();
    }
  }

  public void removeAllCells() {
    for (EditorCell cell : getCells()) {
      removeCell(cell);
    }
  }

  private void addCell(EditorCell cellToAdd) {
    addCellAt(getChildCount(), cellToAdd, false);
  }

  public boolean usesBraces() {
    return isFolded() ? false : myUsesBraces;
  }

  public void setUsesBraces(boolean b) {
    if (myUsesBraces != b) {
      myUsesBraces = b;
      if (myUsesBraces) {
        setBraces();
      } else {
        removeBraces();
      }
    }
  }

  public EditorCell firstCell() {
    return getFirstChild();
  }

  public EditorCell lastCell() {
    return getLastChild();
  }

  @SuppressWarnings({"UnusedDeclaration"})
  public EditorCell firstContentCell() {
    int shift = 0;
    int size = 0;
    if (usesBraces()) {
      shift = 1;
      size = 2;
    }
    if (getChildCount() > size) {
      return getChildAt(shift);
    }
    return null;
  }

  public EditorCell lastContentCell() {
    int shift = 0;
    int size = 0;
    if (usesBraces()) {
      shift = 1;
      size = 2;
    }
    if (getChildCount() > size) {
      return getChildAt(getChildCount() - (1 + shift));
    }
    return null;
  }

  public EditorCell getFirstLeaf() {
    return getChildCount() > 0 ? getFirstChild().getFirstLeaf() : this;
  }

  public EditorCell getLastLeaf() {
    return getChildCount() > 0 ? getLastChild().getLastLeaf() : this;
  }

  public EditorCell getLastChild() {
    return getChildCount() > 0 ? getChildAt(getChildCount() - 1) : null;
  }

  public EditorCell getFirstChild() {
    return getChildCount() > 0 ? getChildAt(0) : null;
  }

  public String toString() {
    return NameUtil.shortNameFromLongName(getClass().getName());
  }

  public void onAdd() {
    super.onAdd();
    for (EditorCell child : getEditorCells()) {
      ((EditorCell_Basic) child).onAdd();
    }
    if (hasFoldedCell()) {
      ((EditorCell_Basic) getFoldedCell()).onAdd();
    }
    if (myLastCellSelectionListener != null) {
      getEditor().getSelectionManager().addSelectionListener(myLastCellSelectionListener);
    }

    if (canBePossiblyFolded()) {
      getEditor().getCellTracker().addFoldableCell(this);
    }
  }

  public void onRemove() {
    if (canBePossiblyFolded()) {
      getEditor().getCellTracker().removeFoldableCell(this);
    }
    removeUnfoldingListener();
    if (isFolded()) {
      getEditor().setFolded(this, false);
    }

    if (myLastCellSelectionListener != null) {
      setBracesEnabled(false);
      getEditor().getSelectionManager().removeSelectionListener(myLastCellSelectionListener);
    }
    for (EditorCell child : getEditorCells()) {
      ((EditorCell_Basic) child).onRemove();
    }
    if (hasFoldedCell()) {
      ((EditorCell_Basic) getFoldedCell()).onRemove();
    }
    super.onRemove();
  }

  private class SelectFirstChild extends EditorCellAction {
    public boolean canExecute(EditorContext context) {
      return EditorCell_Collection.this.isSelected() && findChild(CellFinders.FIRST_SELECTABLE_LEAF) != null;
    }

    public void execute(EditorContext context) {
      context.getNodeEditorComponent().clearSelectionStack();
      context.getNodeEditorComponent().changeSelection(findChild(CellFinders.FIRST_SELECTABLE_LEAF));
    }
  }

  private class SelectLastChild extends EditorCellAction {
    public boolean canExecute(EditorContext context) {
      return EditorCell_Collection.this.isSelected() && findChild(CellFinders.LAST_SELECTABLE_LEAF) != null;
    }

    public void execute(EditorContext context) {
      context.getNodeEditorComponent().clearSelectionStack();
      context.getNodeEditorComponent().changeSelection(findChild(CellFinders.LAST_SELECTABLE_LEAF));
    }
  }

  @Override
  public void setSubstituteInfo(NodeSubstituteInfo substitueInfo) {
    super.setSubstituteInfo(substitueInfo);
    if (isTransparentCollection()) {
      for (EditorCell child : getEditorCells()) {
        if (child.getSNode() == getSNode()) {
          child.setSubstituteInfo(substitueInfo);
        }
      }
    }
  }

  public void setAction(CellActionType type, EditorCellAction action) {
    super.setAction(type, action);
    if (isTransparentCollection()) {
      for (EditorCell child : getEditorCells()) {
        if (child.getSNode() == getSNode()) {
          child.setAction(type, action);
        }
      }
    }
  }

  public boolean isTransparentCollection() {
    return getChildCount() == 1 && getStyle().get(StyleAttributes.SELECTABLE);
  }




  class EditorCell_Brace extends EditorCell_Constant {
    public static final String OPENING_TEXT = "(";
    public static final String CLOSING_TEXT = ")";
    private boolean myIsOpening = false;
    private boolean myIsEnabled = false;
    private TextLine myBraceTextLine;

    protected EditorCell_Brace(EditorContext editorContext, SNode node, boolean isOpening) {
      super(editorContext, node, "");
      myIsOpening = isOpening;
      String text = getBraceText();

      Style style = new Style();
      style.set(StyleAttributes.TEXT_COLOR, Color.BLUE);
      style.set(StyleAttributes.FONT_STYLE, Font.BOLD);
      style.set(StyleAttributes.PADDING_LEFT, new Padding(0.0));
      style.set(StyleAttributes.PADDING_RIGHT, new Padding(0.0));

      myBraceTextLine = new TextLine(text, style, false);
      myBraceTextLine.setCaretEnabled(false);
      setEditable(false);
      setEnabled(false);
    }

    public CellInfo getCellInfo() {
      return new BraceCellInfo(EditorCell_Brace.this);
    }

    private String getBraceText() {
      return myIsOpening ? OPENING_TEXT : CLOSING_TEXT;
    }

    public void setEnabled(boolean enabled) {
      myIsEnabled = enabled;
      setSelectable(enabled);
    }

    public void paintContent(Graphics g, ParentSettings parentSettings) {
      if (!myIsEnabled) return;
      TextLine textLine = getRenderedTextLine();
      boolean toShowCaret = toShowCaret();
      int overlapping = getOverlapping();
      myBraceTextLine.setSelected(false);
      myBraceTextLine.setShowCaret(false);

      textLine.setSelected(isSelected());
      textLine.setShowCaret(toShowCaret);

      if (myIsOpening) {
        myBraceTextLine.paint(g, myX + textLine.getWidth() - overlapping, myY);
        textLine.paint(g, myX, myY);
      } else {
        myBraceTextLine.paint(g, myX, myY);
        textLine.paint(g, myX + myBraceTextLine.getWidth() - overlapping, myY);
      }
    }

    public void relayoutImpl() {
      super.relayoutImpl();
      myBraceTextLine.relayout();
      myWidth += myBraceTextLine.getWidth() - getOverlapping();
    }

    private int getOverlapping() {
      if (myIsOpening) {
        return myBraceTextLine.getPaddingLeft() + myTextLine.getPaddingRight();
      } else {
        return myBraceTextLine.getPaddingRight() + myTextLine.getPaddingLeft();
      }
    }

  }

  private static class BraceCellInfo extends DefaultCellInfo {
    private CellInfo myCollectionCellInfo;
    private boolean myOpeningBrace;

    public BraceCellInfo(EditorCell_Brace cell) {
      super(cell);
      myOpeningBrace = cell.myIsOpening;
      myCollectionCellInfo = cell.getParent().getCellInfo();
    }

    public EditorCell findCell(EditorComponent editorComponent) {
      EditorCell cell = myCollectionCellInfo.findCell(editorComponent);
      if (!(cell instanceof EditorCell_Collection)) return null;
      EditorCell_Collection parent = (EditorCell_Collection) cell;
      if (myOpeningBrace) {
        return parent.myOpeningBrace;
      } else {
        return parent.myClosingBrace;
      }
    }

    public int hashCode() {
      return myCollectionCellInfo.hashCode() + (myOpeningBrace ? 50 : -50);
    }

    public boolean equals(Object o) {
      if (!(o instanceof BraceCellInfo)) return false;
      BraceCellInfo cellInfo = ((BraceCellInfo) o);
      return myCollectionCellInfo.equals(cellInfo.myCollectionCellInfo) && myOpeningBrace == cellInfo.myOpeningBrace;
    }
  }


  private class MyLastCellSelectionListener implements SelectionListener {
    public final CellFinder<EditorCell> FIRST_SELECTABLE_LEAF_EXCLUDING_BRACE = CellFinders.byCondition(new Condition<EditorCell>() {
      @Override
      public boolean met(EditorCell cell) {
        return myOpeningBrace != cell && cell.isSelectable() && !(cell instanceof EditorCell_Collection);
      }
    }, true);
    public final CellFinder<EditorCell> LAST_SELECTABLE_LEAF_EXCLUDING_BRACE = CellFinders.byCondition(new Condition<EditorCell>() {
      @Override
      public boolean met(EditorCell cell) {
        return myClosingBrace != cell && cell.isSelectable() && !(cell instanceof EditorCell_Collection);
      }
    }, false);
    @Override
    public void selectionChanged(EditorComponent editorComponent, Selection oldSelection, Selection newSelection) {
      if (myClosingBrace.isSelected() || myOpeningBrace.isSelected()) {
        enableBraces();
        return;
      }
      EditorCell deepestSelection = editorComponent.getDeepestSelectedCell();
      EditorCell lastSelectableLeaf = findChild(LAST_SELECTABLE_LEAF_EXCLUDING_BRACE);
      EditorCell firstSelectableLeaf = findChild(FIRST_SELECTABLE_LEAF_EXCLUDING_BRACE);
      if (deepestSelection instanceof EditorCell_Brace) {
        EditorCell_Collection braceOwner = deepestSelection.getParent();
        if (braceOwner.myClosingBrace == deepestSelection && braceOwner.findChild(LAST_SELECTABLE_LEAF_EXCLUDING_BRACE) == lastSelectableLeaf) {
          enableBraces();
          return;
        }
        if (braceOwner.myOpeningBrace == deepestSelection && braceOwner.findChild(FIRST_SELECTABLE_LEAF_EXCLUDING_BRACE) == firstSelectableLeaf) {
          enableBraces();
          return;
        }
      }
      if (lastSelectableLeaf == deepestSelection || firstSelectableLeaf == deepestSelection) {
        enableBraces();
      } else {
        disableBraces();
      }
    }
  }

  private class UnmodifiableIterator<T> implements Iterator<T> {
    private ListIterator<T> myIterator;
    private boolean myReverse;

    private UnmodifiableIterator(List<T> list, boolean reverse) {
      myReverse = reverse;
      myIterator = myReverse ? list.listIterator(list.size()) : list.listIterator();
    }

    @Override
    public boolean hasNext() {
      return myReverse ? myIterator.hasPrevious() : myIterator.hasNext();
    }

    @Override
    public T next() {
      return myReverse ? myIterator.previous() : myIterator.next();
    }

    @Override
    public void remove() {
      throw new UnsupportedOperationException();
    }
  }
}<|MERGE_RESOLUTION|>--- conflicted
+++ resolved
@@ -625,19 +625,6 @@
   }
 
   public void paintSelection(Graphics g, Color c, boolean drawBorder, ParentSettings parentSettings) {
-<<<<<<< HEAD
-    Rectangle clip = g.getClipBounds();
-    Rectangle bound = getBounds();
-
-    Rectangle intersection = clip.intersection(bound);
-    if (intersection.isEmpty()) {
-      return;
-=======
-    if (drawBorder && g instanceof Graphics2D) {
-      g = new SelectionGraphics((Graphics2D) g);
->>>>>>> 3fdc00aa
-    }
-
     List<? extends EditorCell> selectionCells = myCellLayout instanceof CellLayoutExt ? ((CellLayoutExt) myCellLayout).getSelectionCells(this) : null;
     if (selectionCells != null) {
       ParentSettings selection = isSelectionPaintedOnAncestor(parentSettings);
