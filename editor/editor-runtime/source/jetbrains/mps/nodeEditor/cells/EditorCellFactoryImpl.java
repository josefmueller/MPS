/*
 * Copyright 2003-2016 JetBrains s.r.o.
 *
 * Licensed under the Apache License, Version 2.0 (the "License");
 * you may not use this file except in compliance with the License.
 * You may obtain a copy of the License at
 *
 * http://www.apache.org/licenses/LICENSE-2.0
 *
 * Unless required by applicable law or agreed to in writing, software
 * distributed under the License is distributed on an "AS IS" BASIS,
 * WITHOUT WARRANTIES OR CONDITIONS OF ANY KIND, either express or implied.
 * See the License for the specific language governing permissions and
 * limitations under the License.
 */
package jetbrains.mps.nodeEditor.cells;

import jetbrains.mps.logging.Logger;
import jetbrains.mps.nodeEditor.AbstractDefaultEditor;
import jetbrains.mps.openapi.editor.EditorContext;
import jetbrains.mps.openapi.editor.cells.EditorCell;
import jetbrains.mps.openapi.editor.cells.EditorCellContext;
import jetbrains.mps.openapi.editor.cells.EditorCellFactory;
import jetbrains.mps.openapi.editor.descriptor.ConceptEditor;
import jetbrains.mps.openapi.editor.descriptor.ConceptEditorComponent;
import jetbrains.mps.openapi.editor.descriptor.EditorAspectDescriptor;
<<<<<<< HEAD
=======
import jetbrains.mps.openapi.editor.menus.transformation.SNodeLocation;
import jetbrains.mps.smodel.language.ConceptRegistry;
import jetbrains.mps.smodel.runtime.ConceptDescriptor;
>>>>>>> 5cc397e5
import jetbrains.mps.util.SNodeOperations;
import org.apache.log4j.LogManager;
import org.jetbrains.annotations.NotNull;
import org.jetbrains.mps.openapi.language.SAbstractConcept;
import org.jetbrains.mps.openapi.language.SConcept;
import org.jetbrains.mps.openapi.model.SNode;

import java.util.Collection;
import java.util.Collections;
import java.util.Deque;
import java.util.HashMap;
import java.util.HashSet;
import java.util.LinkedList;
import java.util.Map;
import java.util.Set;
import java.util.stream.Stream;

/**
 * User: shatalin
 * Date: 4/24/13
 */
public class EditorCellFactoryImpl implements EditorCellFactory {
  private static final Logger LOG = Logger.wrap(LogManager.getLogger(EditorCellFactoryImpl.class));

  private static final EditorCellContext DEFAULT_CELL_CONTEXT = new EditorCellContext() {
    @Override
    public Collection<String> getHints() {
      return Collections.emptySet();
    }

    @Override
    public boolean hasContextHint(String hint) {
      return false;
    }
  };
  public static final String BASE_COMMENT_HINT = "jetbrains.mps.lang.core.editor.BaseEditorContextHints.comment";
  public static final String BASE_REFLECTIVE_EDITOR_HINT = "jetbrains.mps.lang.core.editor.BaseEditorContextHints.reflectiveEditor";

  private final EditorContext myEditorContext;
  private Deque<EditorCellContextImpl> myCellContextStack;
  private Map<SNode, Set<Class<? extends ConceptEditor>>> myUsedEditors = new HashMap<>();
  private Map<EditorCellContext, Map<SConcept, Map<Collection<Class<? extends ConceptEditor>>, ConceptEditor>>> myEditorsCache = new HashMap<>();
  private Map<EditorCellContext, Map<SConcept, Map<String, ConceptEditorComponent>>> myEditorComponentsCache = new HashMap<>();

  public EditorCellFactoryImpl(EditorContext editorContext) {
    myEditorContext = editorContext;
  }

  @Override
  public EditorCell createEditorCell(SNode node, boolean isInspector, @NotNull Class<? extends ConceptEditor> excludedEditor) {
    Set<Class<? extends ConceptEditor>> set;
    if (myUsedEditors.containsKey(node)) {
      set = myUsedEditors.get(node);
    } else {
      set = new HashSet<>();
      myUsedEditors.put(node, set);
    }
    set.add(excludedEditor);
    EditorCell editorCell = createEditorCell_internal(node, isInspector, Collections.unmodifiableSet(set));
    set.remove(excludedEditor);
    if (set.isEmpty()) {
      myUsedEditors.remove(node);
    }
    return editorCell;
  }

  @Override
  public EditorCell createEditorCell(SNode node, boolean isInspector) {
    return createEditorCell_internal(node, isInspector, Collections.emptySet());
  }

  private EditorCell createEditorCell_internal(SNode node, boolean isInspector, @NotNull Set<Class<? extends ConceptEditor>> excludedEditors) {
    boolean isPushReflectiveEditorHintInContext = getCellContext().getHints().contains(BASE_REFLECTIVE_EDITOR_HINT);
    SConcept concept = node.getConcept();
    ConceptEditor editor = isPushReflectiveEditorHintInContext ? null : getCachedEditor(concept, excludedEditors);
    EditorCell result = null;
    if (editor != null) {
      try {
        result = createCell(node, isInspector, editor);
        assert result.isBig() : "Non-big " + (isInspector ? "inspector " : "") + "cell was created by " + editor.getClass().getName() + " ConceptEditor.";
      } catch (RuntimeException | AssertionError | NoClassDefFoundError e) {
        LOG.warning("Failed to create cell for node: " + SNodeOperations.getDebugText(node) + " using default editor", e, node);
      }
    }

    if (result == null) {
      editor = concept.isAbstract() ? new DefaultInterfaceEditor(getCellContext()) : AbstractDefaultEditor.createEditor(node);
      result = createCell(node, isInspector, editor);
      assert result.isBig() : "Non-big " + (isInspector ? "inspector " : "") + "cell was created by DefaultEditor: " + editor.getClass().getName();
    }
    //TODO: remove this call after MPS 3.5 - CellContext should be correctly set during editor cell creation process
    result.setCellContext(getCellContext());
    return result;
  }

  private EditorCell createCell(SNode node, boolean isInspector, ConceptEditor editor) {
    return isInspector ? editor.createInspectedCell(myEditorContext, node) : editor.createEditorCell(myEditorContext, node);
  }

  @Override
  public EditorCell createEditorComponentCell(SNode node, String editorComponentId) {
    ConceptEditorComponent editorComponent = getCachedEditorComponent(node.getConcept(), editorComponentId);

    EditorCell result = null;
    if (editorComponent != null) {
      try {
        result = editorComponent.createEditorCell(myEditorContext, node);
      } catch (RuntimeException | AssertionError | NoClassDefFoundError e) {
        LOG.warning("Failed to create cell for node: " + SNodeOperations.getDebugText(node) + " using editor component: " + editorComponent.getClass(), e,
            node);
      }
    }

    if (result == null) {
      result = new DefaultEditorComponent(editorComponentId).createEditorCell(myEditorContext, node);
    }
    //TODO: remove this call after MPS 3.5 - CellContext should be correctly set during editor cell creation process
    result.setCellContext(getCellContext());
    return result;

  }

  @Override
  public EditorCellContext getCellContext() {
    return myCellContextStack == null ? DEFAULT_CELL_CONTEXT : myCellContextStack.getLast();
  }

  @Override
  public boolean hasCellContext() {
    return myCellContextStack != null && !myCellContextStack.isEmpty();
  }

  @Override
  public void pushCellContext() {
    EditorCellContextImpl newCellContext = new EditorCellContextImpl(getCellContext());
    if (myCellContextStack == null) {
      myCellContextStack = new LinkedList<>();
    }
    myCellContextStack.addLast(newCellContext);
  }

  @Override
  public void popCellContext() {
    if (myCellContextStack == null || myCellContextStack.isEmpty()) {
      throw new IllegalStateException("There is no CellContext in the stack");
    }
    myCellContextStack.removeLast();
    if (myCellContextStack.isEmpty()) {
      myCellContextStack = null;
    }
  }

  @Override
  public void addCellContextHints(String... hints) {
    if (myCellContextStack == null) {
      throw new IllegalStateException("There is no CellContext in the stack");
    }
    myCellContextStack.getLast().addHints(hints);
  }

  @Override
  public void removeCellContextHints(String... hints) {
    if (myCellContextStack == null) {
      throw new IllegalStateException("There is no CellContext in the stack");
    }
    myCellContextStack.getLast().removeHints(hints);
  }

<<<<<<< HEAD
  private ConceptEditor getCachedEditor(SConcept concept, Collection<Class<? extends ConceptEditor>> excludedEditors) {
    return myEditorsCache.computeIfAbsent(getCellContext(), c -> new HashMap<>()).computeIfAbsent(concept, c -> new HashMap<>()).computeIfAbsent(
        excludedEditors, key -> new ConceptEditorRegistry(key).get(concept));
  }
=======
  public void setNodeLocation(SNodeLocation location) {
    if (myCellContextStack == null) {
      throw new IllegalStateException("There is no CellContext in the stack");
    }
    myCellContextStack.getLast().setNodeLocation(location);
  }

  private ConceptEditorComponent loadEditorComponent(SNode node, String editorComponentId) {
    ConceptEditorComponent conceptEditorComponent = new ConceptEditorComponentRegistry(editorComponentId).get(node.getConcept());
    if (conceptEditorComponent != null) {
      return conceptEditorComponent;
    }
>>>>>>> 5cc397e5

  private ConceptEditorComponent getCachedEditorComponent(SConcept concept, String editorComponentId) {
    return myEditorComponentsCache.computeIfAbsent(getCellContext(), c -> new HashMap<>()).computeIfAbsent(concept, c -> new HashMap<>()).computeIfAbsent(
        editorComponentId, id -> new ConceptEditorComponentRegistry(id).get(concept));
  }

  private class ConceptEditorRegistry extends AbstractEditorRegistry<ConceptEditor> {
    private final Collection<Class<? extends ConceptEditor>> myExcludedEditors;

    private ConceptEditorRegistry(Collection<Class<? extends ConceptEditor>> excludedEditors) {
      super(getCellContext(), myEditorContext.getRepository());
      myExcludedEditors = excludedEditors;
    }

    @NotNull
    @Override
    protected Stream<ConceptEditor> get(@NotNull EditorAspectDescriptor aspectDescriptor, @NotNull SAbstractConcept concept) {
      return aspectDescriptor.getEditors(concept).stream().filter(e -> !myExcludedEditors.contains(e.getClass()));
    }
  }

  private class ConceptEditorComponentRegistry extends AbstractEditorRegistry<ConceptEditorComponent> {
    private final String myEditorComponentId;

    private ConceptEditorComponentRegistry(String editorComponentId) {
      super(getCellContext(), myEditorContext.getRepository());
      myEditorComponentId = editorComponentId;
    }

    @NotNull
    @Override
    protected Stream<ConceptEditorComponent> get(@NotNull EditorAspectDescriptor aspectDescriptor, @NotNull SAbstractConcept concept) {
      return aspectDescriptor.getEditorComponents(concept, myEditorComponentId).stream();
    }
  }

  private static class DefaultInterfaceEditor implements ConceptEditor {
    private final EditorCellContext myCellContext;

    private DefaultInterfaceEditor(EditorCellContext cellContext) {
      myCellContext = cellContext;
    }

    @NotNull
    @Override
    public Collection<String> getContextHints() {
      return Collections.emptyList();
    }

    @Override
    public EditorCell createEditorCell(EditorContext context, SNode node) {
      EditorCell_Error editorCell = new EditorCell_Error(context, node, "    ");
      editorCell.setBig(true);
      editorCell.setCellContext(myCellContext);
      return editorCell;
    }

    @Override
    public EditorCell createInspectedCell(EditorContext context, SNode node) {
      EditorCell_Constant editorCell = new EditorCell_Constant(context, node, SNodeOperations.getDebugText(node));
      editorCell.setBig(true);
      editorCell.setCellContext(myCellContext);
      return editorCell;
    }
  }

  private static class DefaultEditorComponent implements ConceptEditorComponent {
    private final String myEditorComponentId;

    private DefaultEditorComponent(String editorComponentId) {
      myEditorComponentId = editorComponentId;
    }

    @NotNull
    @Override
    public Collection<String> getContextHints() {
      return Collections.emptyList();
    }

    @Override
    public EditorCell createEditorCell(EditorContext editorContext, SNode node) {
      return new EditorCell_Error(editorContext, node, "editor component not found: " + myEditorComponentId);
    }
  }
}<|MERGE_RESOLUTION|>--- conflicted
+++ resolved
@@ -24,12 +24,9 @@
 import jetbrains.mps.openapi.editor.descriptor.ConceptEditor;
 import jetbrains.mps.openapi.editor.descriptor.ConceptEditorComponent;
 import jetbrains.mps.openapi.editor.descriptor.EditorAspectDescriptor;
-<<<<<<< HEAD
-=======
 import jetbrains.mps.openapi.editor.menus.transformation.SNodeLocation;
 import jetbrains.mps.smodel.language.ConceptRegistry;
 import jetbrains.mps.smodel.runtime.ConceptDescriptor;
->>>>>>> 5cc397e5
 import jetbrains.mps.util.SNodeOperations;
 import org.apache.log4j.LogManager;
 import org.jetbrains.annotations.NotNull;
@@ -198,25 +195,18 @@
     myCellContextStack.getLast().removeHints(hints);
   }
 
-<<<<<<< HEAD
+  public void setNodeLocation(SNodeLocation location) {
+    if (myCellContextStack == null) {
+      throw new IllegalStateException("There is no CellContext in the stack");
+    }
+    myCellContextStack.getLast().setNodeLocation(location);
+  }
+
   private ConceptEditor getCachedEditor(SConcept concept, Collection<Class<? extends ConceptEditor>> excludedEditors) {
     return myEditorsCache.computeIfAbsent(getCellContext(), c -> new HashMap<>()).computeIfAbsent(concept, c -> new HashMap<>()).computeIfAbsent(
         excludedEditors, key -> new ConceptEditorRegistry(key).get(concept));
   }
-=======
-  public void setNodeLocation(SNodeLocation location) {
-    if (myCellContextStack == null) {
-      throw new IllegalStateException("There is no CellContext in the stack");
-    }
-    myCellContextStack.getLast().setNodeLocation(location);
-  }
-
-  private ConceptEditorComponent loadEditorComponent(SNode node, String editorComponentId) {
-    ConceptEditorComponent conceptEditorComponent = new ConceptEditorComponentRegistry(editorComponentId).get(node.getConcept());
-    if (conceptEditorComponent != null) {
-      return conceptEditorComponent;
-    }
->>>>>>> 5cc397e5
+
 
   private ConceptEditorComponent getCachedEditorComponent(SConcept concept, String editorComponentId) {
     return myEditorComponentsCache.computeIfAbsent(getCellContext(), c -> new HashMap<>()).computeIfAbsent(concept, c -> new HashMap<>()).computeIfAbsent(
