--- conflicted
+++ resolved
@@ -72,10 +72,6 @@
   UNFOLD_ALL,
   TOGGLE_FOLDING,
 
-<<<<<<< HEAD
   SHOW_MESSAGE,
   ESCAPE
-=======
-  SHOW_MESSAGE
->>>>>>> eda113b9
 }