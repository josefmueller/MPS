/*
 * Copyright 2003-2011 JetBrains s.r.o.
 *
 * Licensed under the Apache License, Version 2.0 (the "License");
 * you may not use this file except in compliance with the License.
 * You may obtain a copy of the License at
 *
 * http://www.apache.org/licenses/LICENSE-2.0
 *
 * Unless required by applicable law or agreed to in writing, software
 * distributed under the License is distributed on an "AS IS" BASIS,
 * WITHOUT WARRANTIES OR CONDITIONS OF ANY KIND, either express or implied.
 * See the License for the specific language governing permissions and
 * limitations under the License.
 */
package jetbrains.mps.nodeEditor.inspector;

import jetbrains.mps.nodeEditor.EditorComponent;
import jetbrains.mps.nodeEditor.EditorContext;
import jetbrains.mps.nodeEditor.cells.EditorCell;
import jetbrains.mps.nodeEditor.cells.EditorCell_Constant;
import jetbrains.mps.smodel.event.SModelEvent;
import org.jetbrains.annotations.NotNull;
import org.jetbrains.mps.openapi.model.SNode;
import org.jetbrains.mps.openapi.module.SRepository;

import java.util.List;

public class InspectorEditorComponent extends EditorComponent {

  private SNode myContainingRoot;

  public InspectorEditorComponent(@NotNull SRepository p) {
    this(p, false);
  }

  public InspectorEditorComponent(@NotNull SRepository repository, boolean rightToLeft) {
    super(repository, false, rightToLeft);
    myNode = null;
    myNodePointer = null;
    myContainingRoot = null;
    setNoVirtualFile(true);
    setEditorContext(new EditorContext(this, null, repository));
    rebuildEditorContent();
  }

  public void editNode(final SNode node) {
    if (myNode == node) {
      return;
    }
<<<<<<< HEAD
    getRepository().getModelAccess().runReadAction(new Runnable() {
      @Override
      public void run() {
        myContainingRoot = node == null ? null : node.getContainingRoot();
        InspectorEditorComponent.super.editNode(node);
      }
    });
=======
    super.editNode(node);
>>>>>>> 3ae11484
  }

  @Override
  protected boolean notifiesCreation() {
    return true;
  }

  @Override
  public EditorCell createRootCell(List<SModelEvent> events) {
    if (getEditedNode() == null || getEditedNode().getModel() == null) {
      return new EditorCell_Constant(getEditorContext(), null, "<no inspect info>");
    }
    pushCellContext();
    EditorCell inspectedCell = getEditorContext().createInspectedCell(getEditedNode(), events);
    popCellContext();
    return inspectedCell;
  }

  protected boolean updateContainingRoot(SNode node) {
    final SNode newroot = node == null ? null : node.getContainingRoot();
    if (myContainingRoot == newroot) return false;
    myContainingRoot = newroot;
    return true;
  }

  @Override
  protected SNode getNodeForTypechecking(SNode editedNode) {
    if (editedNode == null) return null;
    // assuming the parameter is always a descendant of the current containing root, but may have been detached from the model
    return editedNode.getModel() != null ? editedNode.getContainingRoot() : myContainingRoot;
  }
}<|MERGE_RESOLUTION|>--- conflicted
+++ resolved
@@ -48,17 +48,7 @@
     if (myNode == node) {
       return;
     }
-<<<<<<< HEAD
-    getRepository().getModelAccess().runReadAction(new Runnable() {
-      @Override
-      public void run() {
-        myContainingRoot = node == null ? null : node.getContainingRoot();
-        InspectorEditorComponent.super.editNode(node);
-      }
-    });
-=======
     super.editNode(node);
->>>>>>> 3ae11484
   }
 
   @Override
