/*
 * Copyright 2003-2015 JetBrains s.r.o.
 *
 * Licensed under the Apache License, Version 2.0 (the "License");
 * you may not use this file except in compliance with the License.
 * You may obtain a copy of the License at
 *
 * http://www.apache.org/licenses/LICENSE-2.0
 *
 * Unless required by applicable law or agreed to in writing, software
 * distributed under the License is distributed on an "AS IS" BASIS,
 * WITHOUT WARRANTIES OR CONDITIONS OF ANY KIND, either express or implied.
 * See the License for the specific language governing permissions and
 * limitations under the License.
 */
package jetbrains.mps.nodeEditor;

import jetbrains.mps.kernel.model.SModelUtil;
import jetbrains.mps.nodeEditor.cellMenu.DefaultChildSubstituteInfo;
import jetbrains.mps.nodeEditor.cellProviders.AbstractCellListHandler;
import jetbrains.mps.nodeEditor.cells.EditorCell_Constant;
import jetbrains.mps.openapi.editor.cells.EditorCell;
import jetbrains.mps.openapi.editor.menus.transformation.SNodeLocation.FromParentAndLink;
import jetbrains.mps.smodel.SNodeLegacy;
import jetbrains.mps.smodel.SNodeUtil;
import jetbrains.mps.smodel.adapter.MetaAdapterByDeclaration;
import jetbrains.mps.util.IterableUtil;
import org.jetbrains.annotations.NotNull;
import org.jetbrains.mps.openapi.model.SNode;

import java.util.List;

/**
 * Author: Sergey Dmitriev.
 * Time: Oct 21, 2003 5:12:16 PM
 *
 * @deprecated since MPS 3.5 not used
 */
@Deprecated
public abstract class EditorCellListHandler extends AbstractCellListHandler {
  private final SNode myNode;
  private SNode myChildConcept;
  private SNode myLinkDeclaration;

  public EditorCellListHandler(SNode ownerNode, String childRole, jetbrains.mps.openapi.editor.EditorContext editorContext) {
    super(childRole, editorContext);
    myNode = ownerNode;
    myLinkDeclaration = new SNodeLegacy(ownerNode).getLinkDeclaration(childRole);
    myChildConcept = SModelUtil.getLinkDeclarationTarget(myLinkDeclaration);
    SNode genuineLink = SModelUtil.getGenuineLinkDeclaration(myLinkDeclaration);
    if (SNodeUtil.getLinkDeclaration_IsReference(genuineLink)) {
      throw new RuntimeException("Only Aggregation links can be used in list");
    }
    myElementRole = SModelUtil.getLinkDeclarationRole(genuineLink);
  }

  @NotNull
  @Override
  public SNode getNode() {
    return myNode;
  }

  public SNode getLinkDeclaration() {
    return myLinkDeclaration;
  }

  public SNode getChildConcept() {
    return myChildConcept;
  }

  @Override
  public EditorCell createNodeCell(jetbrains.mps.openapi.editor.EditorContext editorContext, SNode node) {
    return editorContext.getEditorComponent().getUpdater().getCurrentUpdateSession().updateChildNodeCell(node);
  }

  @Override
  protected EditorCell createEmptyCell(jetbrains.mps.openapi.editor.EditorContext editorContext) {
<<<<<<< HEAD
    EditorCell_Constant emptyCell = new EditorCell_Constant(editorContext, getNode(), null);
    emptyCell.setDefaultText("<< ... >>");
    emptyCell.setEditable(true);
    emptyCell.setSubstituteInfo(new DefaultChildSubstituteInfo(getNode(), null, getLinkDeclaration(), editorContext));
    emptyCell.setRole(getElementRole());
    return emptyCell;
=======
    editorContext.getCellFactory().pushCellContext();
    editorContext.getCellFactory().setNodeLocation(new FromParentAndLink(getOwner(), MetaAdapterByDeclaration.getContainmentLink(myLinkDeclaration)));
    try {
      EditorCell_Constant emptyCell = new EditorCell_Constant(editorContext, getOwner(), null);
      emptyCell.setDefaultText("<< ... >>");
      emptyCell.setEditable(true);
      emptyCell.setSubstituteInfo(new DefaultChildSubstituteInfo(getOwner(), null, getLinkDeclaration(), editorContext));
      emptyCell.setRole(getElementRole());
      return emptyCell;
    } finally {
      editorContext.getCellFactory().popCellContext();
    }
>>>>>>> 7524ef88
  }

  @Override
  protected boolean isCompatibilityMode() {
    return false;
  }

  @Override
  protected SNode getAnchorNode(EditorCell anchorCell) {
    SNode anchorNode = (anchorCell != null ? anchorCell.getSNode() : null);
    if (anchorNode != null) {
      List<? extends SNode> listElements = IterableUtil.asList(getNode().getChildren(getElementRole()));
      // anchor should be directly referenced from "list owner"
      while (anchorNode != null && !listElements.contains(anchorNode)) {
        anchorNode = anchorNode.getParent();
      }
    }
    return anchorNode;
  }

  @Override
  protected void doInsertNode(SNode nodeToInsert, SNode anchorNode, boolean insertBefore) {
    SNode realAnchor = insertBefore ? anchorNode : anchorNode == null ? getNode().getFirstChild() : anchorNode.getNextSibling();
    getNode().insertChildBefore(getElementRole(), nodeToInsert, realAnchor);
  }

  @Override
  protected List<? extends SNode> getNodesForList() {
    return IterableUtil.asList(getNode().getChildren(getElementRole()));
  }
}<|MERGE_RESOLUTION|>--- conflicted
+++ resolved
@@ -75,16 +75,8 @@
 
   @Override
   protected EditorCell createEmptyCell(jetbrains.mps.openapi.editor.EditorContext editorContext) {
-<<<<<<< HEAD
-    EditorCell_Constant emptyCell = new EditorCell_Constant(editorContext, getNode(), null);
-    emptyCell.setDefaultText("<< ... >>");
-    emptyCell.setEditable(true);
-    emptyCell.setSubstituteInfo(new DefaultChildSubstituteInfo(getNode(), null, getLinkDeclaration(), editorContext));
-    emptyCell.setRole(getElementRole());
-    return emptyCell;
-=======
-    editorContext.getCellFactory().pushCellContext();
-    editorContext.getCellFactory().setNodeLocation(new FromParentAndLink(getOwner(), MetaAdapterByDeclaration.getContainmentLink(myLinkDeclaration)));
+    getCellFactory().pushCellContext();
+    getCellFactory().setNodeLocation(new FromParentAndLink(getOwner(), MetaAdapterByDeclaration.getContainmentLink(myLinkDeclaration)));
     try {
       EditorCell_Constant emptyCell = new EditorCell_Constant(editorContext, getOwner(), null);
       emptyCell.setDefaultText("<< ... >>");
@@ -93,16 +85,9 @@
       emptyCell.setRole(getElementRole());
       return emptyCell;
     } finally {
-      editorContext.getCellFactory().popCellContext();
+      getCellFactory().popCellContext();
     }
->>>>>>> 7524ef88
   }
-
-  @Override
-  protected boolean isCompatibilityMode() {
-    return false;
-  }
-
   @Override
   protected SNode getAnchorNode(EditorCell anchorCell) {
     SNode anchorNode = (anchorCell != null ? anchorCell.getSNode() : null);
