--- conflicted
+++ resolved
@@ -41,10 +41,7 @@
 import jetbrains.mps.openapi.editor.EditorContext;
 import jetbrains.mps.openapi.editor.cells.CellActionType;
 import jetbrains.mps.openapi.editor.cells.EditorCell;
-<<<<<<< HEAD
-=======
 import jetbrains.mps.openapi.editor.update.AttributeKind;
->>>>>>> bd830ede
 import jetbrains.mps.smodel.SNodePointer;
 import jetbrains.mps.smodel.SNodeUtil;
 import jetbrains.mps.smodel.action.NodeFactoryManager;
@@ -116,11 +113,7 @@
 //    if (type instanceof SEnumeration) {
 //      editorCell.setSubstituteInfo(new EnumSPropertySubstituteInfo(mySNode, property, myEditorContext));
 //    }
-<<<<<<< HEAD
-    addCellWithRole(IterableUtils.first(AttributeOperations.getPropertyAttributes(getNode(), property)), AttributeKind.Property.class, editorCell);
-=======
-    addCellWithRole(IterableUtils.first(AttributeOperations.getPropertyAttributes(getSNode(), property)), AttributeKind.PROPERTY, editorCell);
->>>>>>> bd830ede
+    addCellWithRole(IterableUtils.first(AttributeOperations.getPropertyAttributes(getNode(), property)), AttributeKind.PROPERTY, editorCell);
   }
 
   @Override
@@ -212,11 +205,7 @@
           cell.setCellId("reference_" + referenceLink.getName());
         }
         //todo attributes
-<<<<<<< HEAD
-        addCellWithRole(IterableUtils.first(AttributeOperations.getLinkAttributes(getNode(), referenceLink)), AttributeKind.Reference.class, cell);
-=======
-        addCellWithRole(IterableUtils.first(AttributeOperations.getLinkAttributes(getSNode(), referenceLink)), AttributeKind.REFERENCE, cell);
->>>>>>> bd830ede
+        addCellWithRole(IterableUtils.first(AttributeOperations.getLinkAttributes(getNode(), referenceLink)), AttributeKind.REFERENCE, cell);
       }
     }
 
