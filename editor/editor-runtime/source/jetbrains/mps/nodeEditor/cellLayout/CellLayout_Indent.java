/*
 * Copyright 2003-2011 JetBrains s.r.o.
 *
 * Licensed under the Apache License, Version 2.0 (the "License");
 * you may not use this file except in compliance with the License.
 * You may obtain a copy of the License at
 *
 * http://www.apache.org/licenses/LICENSE-2.0
 *
 * Unless required by applicable law or agreed to in writing, software
 * distributed under the License is distributed on an "AS IS" BASIS,
 * WITHOUT WARRANTIES OR CONDITIONS OF ANY KIND, either express or implied.
 * See the License for the specific language governing permissions and
 * limitations under the License.
 */
package jetbrains.mps.nodeEditor.cellLayout;

import jetbrains.mps.nodeEditor.EditorSettings;
import jetbrains.mps.nodeEditor.cells.EditorCell;
import jetbrains.mps.nodeEditor.cells.EditorCell_Collection;
import jetbrains.mps.nodeEditor.cells.EditorCell_Indent;
import jetbrains.mps.nodeEditor.style.DefaultBaseLine;
import jetbrains.mps.nodeEditor.style.StyleAttributes;
import jetbrains.mps.nodeEditor.text.TextBuilder;

import java.awt.*;
import java.util.*;
import java.util.List;

public class CellLayout_Indent extends AbstractCellLayout {
  static boolean isOnNewLine(EditorCell root, EditorCell cell) {
    EditorCell current = cell;

    while (current != root) {
      if (current.getStyle().get(StyleAttributes.INDENT_LAYOUT_ON_NEW_LINE)) return true;

      if (current.isFirstChild()) {
        current = current.getParent();
      } else {
        return false;
      }
    }

    return false;
  }

  private static int getIndent(EditorCell root, EditorCell cell, boolean overflow) {
    int result = 0;

    if (overflow) {
      result += 2;
    }

    while (cell != root) {
      if (cell.getStyle().get(StyleAttributes.INDENT_LAYOUT_INDENT)) {
        result++;
      }

      cell = cell.getParent();
    }

    return result;
  }

  public static boolean isNewLineAfter(EditorCell root, EditorCell cell) {
    EditorCell current = cell;

    while (current != root) {
      if (current.getStyle().get(StyleAttributes.INDENT_LAYOUT_NEW_LINE)) return true;

      if (current.getParent() != null &&
        current.getParent().getStyle().get(StyleAttributes.INDENT_LAYOUT_CHILDREN_NEWLINE)) return true;

      if (current.isLastChild()) {
        current = current.getParent();
      } else {
        return false;
      }
    }

    return false;
  }

  public int getAscent(EditorCell_Collection editorCells) {
    for (EditorCell cell : editorCells.getCells()) {
      if (cell.getStyle().get(StyleAttributes.BASE_LINE_CELL)) {
        return cell.getY() - editorCells.getY() + cell.getAscent();
      }
    }

    DefaultBaseLine bL = editorCells.getStyle().get(StyleAttributes.DEFAULT_BASE_LINE);

    int result = 0;
    for (EditorCell cell : editorCells.getCells()) {
      result = cell.getAscent();
      if (result > 0) {
        break;
      }
    }

    switch (bL) {
      case FIRST: // default behavior
        return result;
      case CENTER:
        return Math.max(result, editorCells.getHeight() / 2);
      case LAST:
        EditorCell lastCell = editorCells.getCellAt(editorCells.getCellsCount() - 1);
        if (lastCell != null) {
          return lastCell.getY() - editorCells.getY() + lastCell.getAscent();
        }
    }

    return 0;
  }

  public void doLayout(EditorCell_Collection editorCells) {
    if (editorCells.getParent() != null && editorCells.getParent().getCellLayout() instanceof CellLayout_Indent) {
      return;
    }

    new CellLayouter(editorCells, getMaxWidth(editorCells)).layout();
  }

  private int getMaxWidth(EditorCell_Collection editorCells) {
    if (editorCells.getStyle().getCurrent(StyleAttributes.MAX_WIDTH) != null) {
      return editorCells.getX() + editorCells.getStyle().getCurrent(StyleAttributes.MAX_WIDTH);
    }
    return editorCells.getRootParent().getX() + EditorSettings.getInstance().getVerticalBoundWidth();
  }

  public TextBuilder doLayoutText(Iterable<EditorCell> editorCells) {
    Set<EditorCell> editorCellsSet = new HashSet<EditorCell>();
    for (EditorCell editorCell : editorCells) {
      editorCellsSet.add(editorCell);
    }
    TextBuilder result = TextBuilder.getEmptyTextBuilder();
    Iterator<EditorCell> iterator = editorCells.iterator();
    if (iterator.hasNext()) {
      boolean newLineAfter = false;
      EditorCell_Collection rootCell = iterator.next().getParent();
      for (EditorCell current : getIndentLeafs(rootCell)) {
        EditorCell childCell = current;
        while (childCell.getParent() != rootCell) {
          childCell = childCell.getParent();
        }
        if (!editorCellsSet.contains(childCell)) {
          continue;
        }
        if (isOnNewLine(rootCell, current) || newLineAfter) {
          newLineAfter = false;
          result = result.appendToTheRight(TextBuilder.fromString("\n"));
          for (int i = 0; i < getIndent(rootCell, current, false); i++) {
            result = result.appendToTheRight(TextBuilder.fromString(EditorCell_Indent.getIndentText()), false);
          }
        }

        result = result.appendToTheRight(current.renderText(), PunctuationUtil.hasLeftGap(current));

        if (isNewLineAfter(rootCell, current)) {
          newLineAfter = true;
        }
      }
    }
    return result;
  }

  @Override
  public List<? extends EditorCell> getSelectionCells(EditorCell_Collection editorCells) {
    return getIndentLeafs(editorCells);
  }

  @Override
  public List<Rectangle> getSelectionBounds(EditorCell_Collection editorCells) {
    List<Rectangle> result = new ArrayList<Rectangle>();
    List<EditorCell> indentLeafs = getIndentLeafs(editorCells);
    for (EditorCell leaf : indentLeafs) {
      result.add(leaf.getBounds());
    }
    return result;
  }

  @Override
  public boolean canBeFolded() {
    return true;
  }

  private static List<EditorCell> getIndentLeafs(EditorCell_Collection current) {
    List<EditorCell> result = new ArrayList<EditorCell>();
    collectCells(current, result, null);
    return result;
  }

  private static void collectCells(
    EditorCell_Collection current,
    List<EditorCell> frontier,
    List<EditorCell_Collection> collections) {

    for (EditorCell child : current) {
      if (child instanceof EditorCell_Collection) {
        EditorCell_Collection collection = (EditorCell_Collection) child;
        if (isIndentCollection(collection)) {
          collectCells(collection, frontier, collections);
        } else {
          frontier.add(child);
        }
      } else {
        frontier.add(child);
      }

      if (collections != null) {
        collections.add(current);
      }
    }
  }

  private static boolean isIndentCollection(EditorCell_Collection collection) {
    return collection.getCellLayout() instanceof CellLayout_Indent && collection.getChildCount() > 0;
  }

  private class CellLayouter {
    private EditorCell_Collection myCell;

    private final int myX;
    private final int myMaxWidth;
    private int myWidth;
    private int myHeight;

    private int myLineWidth;
    private int myLineAscent;
    private int myLineDescent;
    private int myTopInset;
    private int myBottomInset;
    private boolean myOverflow;
    private int myLineIndent = 0;
    private List<EditorCell> myLineContent = new ArrayList<EditorCell>();
    private List<Integer> myLineWrapIndent = new ArrayList<Integer>();
    private int myIndentSize;

    private Stack<Integer> myIndentStack = new Stack<Integer>();
    private Stack<Integer> myWrapStack = new Stack<Integer>();
    private int myCurrentIndent;
    private int myCurrentIndentAfterWrap;

    private CellLayouter(EditorCell_Collection cell, int maxWidth) {
      myCell = cell;
      myX = myCell.getX();

      myWidth = 0;
      myHeight = 0;

      myLineWidth = 0;
      myLineAscent = 0;
      myLineDescent = 0;
      myTopInset = 0;
      myBottomInset = 0;
      myCurrentIndent = 0;

<<<<<<< HEAD
      myMaxWidth = cell.getRootParent().getX() + maxWidth;
=======
      EditorSettings settings = EditorSettings.getInstance();
      myMaxWidth = cell.getRootParent().getX() + settings.getVerticalBoundWidth();
      myIndentSize = settings.getSpacesWidth(settings.getIndentSize());

      myCurrentIndentAfterWrap = myIndentSize * 2;
>>>>>>> e41dd9bf
    }

    public void layout() {
      layoutCollection(myCell);
      newLine(false);
      updatePositions(myCell);
    }


    private void layout(final EditorCell cell) {
      if (isOnNewLine(myCell, cell)) {
        newLine(false);
      }

      if (cell.getStyle().get(StyleAttributes.INDENT_LAYOUT_INDENT)) {
        withIndent(myCurrentIndent + myIndentSize, myCurrentIndent + 3 * myIndentSize, new Runnable() {
          @Override
          public void run() {
            appendCell(cell, false);
          }
        });
      } else {
        appendCell(cell, false);
      }

      if (haveToSplit()) {
        splitLineAt(findSplitPoint());
      }

      if (isNewLineAfter(myCell, cell)) {
        newLine(false);
      }
    }

    private void withIndent(int indent, int wrapIndent, Runnable r) {
      try {
        myIndentStack.push(myCurrentIndent);
        myWrapStack.push(myCurrentIndentAfterWrap);
        myCurrentIndent = indent;
        myCurrentIndentAfterWrap = wrapIndent;
        r.run();
      } finally {
        myCurrentIndent = myIndentStack.pop();
        myCurrentIndentAfterWrap = myWrapStack.pop();
      }
    }

    private void layoutCollection(final EditorCell_Collection collection) {
      boolean hasIndent = collection != myCell && collection.getStyle().get(StyleAttributes.INDENT_LAYOUT_INDENT);
      boolean hasAnchor = collection != myCell && collection.getStyle().get(StyleAttributes.INDENT_LAYOUT_INDENT_ANCHOR);
      boolean hasWrapAnchor = collection.getStyle().get(StyleAttributes.INDENT_LAYOUT_WRAP_ANCHOR);

      int indent = hasIndent ? myCurrentIndent + myIndentSize :
        hasAnchor ? myLineWidth + getFirstChildLeftGap(collection)
          : myCurrentIndent;
      int wrapIndent = hasWrapAnchor ? myLineWidth + getFirstChildLeftGap(collection) :
        (hasAnchor || hasIndent) ? indent + 2 * myIndentSize
          : myCurrentIndentAfterWrap;

      withIndent(indent, wrapIndent, new Runnable() {
        @Override
        public void run() {
          for (EditorCell child : collection) {
            if (child instanceof EditorCell_Collection && isIndentCollection((EditorCell_Collection) child)) {
              layoutCollection((EditorCell_Collection) child);
            } else {
              layout(child);
            }
          }
        }
      });
    }

    private int getFirstChildLeftGap(EditorCell_Collection collection) {
      EditorCell firstLeaf = collection.getFirstLeaf();
      if (firstLeaf != null) {
        return PunctuationUtil.getLeftGap(firstLeaf);
      }
      return 0;
    }

    private void updatePositions(EditorCell_Collection collection) {
      for (EditorCell child : collection) {
        if (child instanceof EditorCell_Collection && isIndentCollection((EditorCell_Collection) child)) {
          updatePositions((EditorCell_Collection) child);
        }
      }

      int x0 = Integer.MAX_VALUE;
      int y0 = Integer.MAX_VALUE;
      int x1 = Integer.MIN_VALUE;
      int y1 = Integer.MIN_VALUE;

      for (EditorCell child : collection) {
        x0 = Math.min(x0, child.getX());
        y0 = Math.min(y0, child.getY());
        x1 = Math.max(x1, child.getX() + child.getWidth());
        y1 = Math.max(y1, child.getY() + child.getHeight());
      }

      collection.setX(x0);
      collection.setY(y0);
      collection.setWidth(x1 - x0);
      collection.setHeight(y1 - y0);

      //collection is implicitly laid out
      collection.unrequestLayout();

      if (collection != myCell) {
        int ascent = getAscent(collection);
        int descent = collection.getHeight() - ascent;
        collection.setAscent(ascent);
        collection.setDescent(descent);
      }
    }

    private void appendCell(EditorCell cell, boolean last) {
      if (myLineContent.isEmpty()) {
        myLineIndent = myCurrentIndent;
        indent();
      }

      PunctuationUtil.addGaps(cell, myLineContent.isEmpty(), last);

      cell.moveTo(myX + myLineWidth, cell.getY());
      cell.relayout();

      myLineAscent = Math.max(myLineAscent, cell.getAscent());
      myLineDescent = Math.max(myLineDescent, cell.getDescent());
      myTopInset = Math.max(myTopInset, cell.getTopInset());
      myBottomInset = Math.max(myBottomInset, cell.getBottomInset());

      myLineWidth += cell.getWidth();

      myLineContent.add(cell);
      myLineWrapIndent.add(myCurrentIndentAfterWrap);
    }

    private void indent() {
      myLineWidth += myOverflow ? myCurrentIndentAfterWrap : myCurrentIndent;

    }

    private void newLine(boolean overflow) {
      int baseLine = myCell.getY() + myHeight + myTopInset + myLineAscent;

      for (EditorCell cell : myLineContent) {
        cell.setBaseline(baseLine);
      }

      myWidth = Math.max(myWidth, myLineWidth);
      myHeight += myTopInset + myBottomInset + myLineAscent + myLineDescent;
      myOverflow = overflow;

      resetLine();
    }

    private void resetLine() {
      myLineWidth = 0;
      myLineAscent = 0;
      myLineDescent = 0;
      myTopInset = 0;
      myBottomInset = 0;
      myLineContent.clear();
      myLineWrapIndent.clear();
    }

    private boolean haveToSplit() {
      return myX + myLineWidth > myMaxWidth && myLineContent.size() > 1;
    }

    private EditorCell findSplitPoint() {
      EditorCell lastCell = myLineContent.get(myLineContent.size() - 1);
      EditorCell result = lastCell;

      EditorCell current = result;

      while (true) {
        if (!isIndentCollection(current.getParent())) break;

        EditorCell indentLeaf = getFirstIndentLeaf(current.getParent());
        EditorCell unitStart = expandToUnitStart(indentLeaf);

        if (myLineContent.contains(unitStart) && isOnRightSide(unitStart) &&
          cellRangeFitsOnOneLine(unitStart, lastCell)) {

          result = indentLeaf;
          current = current.getParent();
        } else {
          break;
        }
      }

      return expandToUnitStart(result);
    }

    private EditorCell expandToUnitStart(EditorCell cell) {
      EditorCell result = cell;

      while (true) {
        EditorCell prevLeaf = result.getPrevLeaf();
        // taking into account prevLeafs located inside collections with non-indent layouts:
        // in this case topmost collection itself will be included into myLineContent as a
        // child element 
        while (prevLeaf != null && !myLineContent.contains(prevLeaf)) {
          prevLeaf = prevLeaf.getParent();
        }

        if (!myCell.isAncestorOf(prevLeaf)) break;
        if (!myLineContent.contains(prevLeaf)) break;

        if (isNoWrap(result) || result.getStyle().get(StyleAttributes.PUNCTUATION_LEFT)) {
          result = prevLeaf;
        } else {
          break;
        }
      }

      return result;
    }

    private Boolean isNoWrap(EditorCell current) {
      while (current != null) {
        if (current.getStyle().get(StyleAttributes.INDENT_LAYOUT_NO_WRAP)) {
          return true;
        }
        if (current.getParent().getFirstChild() == current) {
          current = current.getParent();
        } else {
          return false;
        }
      }
      return false;
    }

    private boolean cellRangeFitsOnOneLine(EditorCell firstCell, EditorCell lastCell) {
      return lastCell.getX() + lastCell.getWidth() - firstCell.getX() <
        myMaxWidth - myX - myCurrentIndentAfterWrap;
    }

    private boolean isOnRightSide(EditorCell cell) {
      return cell.getX() + cell.getWidth() - myX > myMaxWidth / 2;
    }

    private EditorCell getFirstIndentLeaf(EditorCell_Collection collection) {
      if (!isIndentCollection(collection)) return collection;

      EditorCell firstChild = collection.getFirstChild();
      if (firstChild instanceof EditorCell_Collection) {
        return getFirstIndentLeaf((EditorCell_Collection) firstChild);
      }

      return firstChild;
    }

    private void splitLineAt(EditorCell splitAt) {
      int index = myLineContent.indexOf(splitAt);
      if (index == -1) throw new IllegalStateException();

      final List<EditorCell> oldLine = new ArrayList<EditorCell>(myLineContent.subList(0, index));
      final List<EditorCell> newLine = new ArrayList<EditorCell>(myLineContent.subList(index, myLineContent.size()));

      withIndent(myLineIndent, myLineWrapIndent.get(index), new Runnable() {
        @Override
        public void run() {
          resetLine();

          for (EditorCell cell : oldLine) {
            appendCell(cell, cell == oldLine.get(oldLine.size() - 1));
          }

          if (!oldLine.isEmpty()) {
            newLine(true);
          }

          for (EditorCell cell : newLine) {
            appendCell(cell, false);
          }
        }
      });
    }
  }

}<|MERGE_RESOLUTION|>--- conflicted
+++ resolved
@@ -118,7 +118,7 @@
       return;
     }
 
-    new CellLayouter(editorCells, getMaxWidth(editorCells)).layout();
+    new CellLayouter(editorCells, getMaxWidth(editorCells), getIndentSize()).layout();
   }
 
   private int getMaxWidth(EditorCell_Collection editorCells) {
@@ -126,6 +126,11 @@
       return editorCells.getX() + editorCells.getStyle().getCurrent(StyleAttributes.MAX_WIDTH);
     }
     return editorCells.getRootParent().getX() + EditorSettings.getInstance().getVerticalBoundWidth();
+  }
+
+  private int getIndentSize() {
+    EditorSettings settings = EditorSettings.getInstance();
+    return settings.getSpacesWidth(settings.getIndentSize());
   }
 
   public TextBuilder doLayoutText(Iterable<EditorCell> editorCells) {
@@ -241,7 +246,7 @@
     private int myCurrentIndent;
     private int myCurrentIndentAfterWrap;
 
-    private CellLayouter(EditorCell_Collection cell, int maxWidth) {
+    private CellLayouter(EditorCell_Collection cell, int maxWidth, int indentSize) {
       myCell = cell;
       myX = myCell.getX();
 
@@ -255,15 +260,10 @@
       myBottomInset = 0;
       myCurrentIndent = 0;
 
-<<<<<<< HEAD
-      myMaxWidth = cell.getRootParent().getX() + maxWidth;
-=======
-      EditorSettings settings = EditorSettings.getInstance();
-      myMaxWidth = cell.getRootParent().getX() + settings.getVerticalBoundWidth();
-      myIndentSize = settings.getSpacesWidth(settings.getIndentSize());
+      myMaxWidth = maxWidth;
+      myIndentSize = indentSize;
 
       myCurrentIndentAfterWrap = myIndentSize * 2;
->>>>>>> e41dd9bf
     }
 
     public void layout() {
