--- conflicted
+++ resolved
@@ -16,10 +16,7 @@
 package jetbrains.mps.nodeEditor.cellMenu;
 
 import com.intellij.util.ui.UIUtil;
-<<<<<<< HEAD
-=======
-import jetbrains.mps.RuntimeFlags;
->>>>>>> 0583c357
+import jetbrains.mps.MPSCore;
 import jetbrains.mps.nodeEditor.EditorComponent;
 import jetbrains.mps.nodeEditor.cells.TextLine;
 import jetbrains.mps.openapi.editor.style.StyleRegistry;
@@ -142,11 +139,7 @@
       myEditorWindow.setMinimalSize(size);
       myEditorWindow.myTextLine.setText(myCachedText);
       myEditorWindow.myTextLine.setCaretPosition(myCachedCaretPosition);
-<<<<<<< HEAD
       if (show) {
-=======
-      if (!RuntimeFlags.isTestMode()) {
->>>>>>> 0583c357
         myEditorWindow.relayout();
         myEditorWindow.setVisible(true);
       }
