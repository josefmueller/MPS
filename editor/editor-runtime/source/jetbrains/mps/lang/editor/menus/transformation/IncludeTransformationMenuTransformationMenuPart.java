--- conflicted
+++ resolved
@@ -15,11 +15,7 @@
  */
 package jetbrains.mps.lang.editor.menus.transformation;
 
-<<<<<<< HEAD
-import jetbrains.mps.openapi.editor.EditorContext;
-=======
 import jetbrains.mps.nodeEditor.menus.substitute.DefaultSubstituteMenuContext;
->>>>>>> 2b7c7805
 import jetbrains.mps.openapi.editor.cells.EditorCell;
 import jetbrains.mps.openapi.editor.cells.EditorCellContext;
 import jetbrains.mps.openapi.editor.menus.transformation.SNodeLocation;
@@ -40,25 +36,6 @@
   @NotNull
   @Override
   public List<TransformationMenuItem> createItems(TransformationMenuContext context) {
-<<<<<<< HEAD
-    SNode node;
-    String newMenuLocation;
-    TransformationMenuLookup menuLookup;
-
-    try {
-      node = getNode(context);
-      newMenuLocation = getLocation(context);
-      menuLookup = getMenuLookup(context);
-    } catch (Throwable t) {
-      Logger.getLogger(getClass()).error("Exception while executing code of the include transformation menu part " + this, t);
-      return Collections.emptyList();
-    }
-
-    SNodeLocation newNodeLocation = toNodeLocation(node, context.getEditorContext(), context.getNode(), context.getNodeLocation());
-    TransformationMenuContext newContext = context.with(newNodeLocation, newMenuLocation);
-
-    return newContext.createItems(menuLookup);
-=======
     SNode newNode;
     String newMenuLocation;
     TransformationMenuLookup menuLookup;
@@ -85,7 +62,6 @@
     } else {
       return oldContext.with(newNodeLocation, newMenuLocation);
     }
->>>>>>> 2b7c7805
   }
 
   @NotNull
