<?xml version="1.0" encoding="UTF-8"?>
<model ref="r:b9f36c08-4a75-4513-9277-a390d3426e0f(jetbrains.mps.editor.runtime.impl.cellActions)">
  <persistence version="9" />
  <languages>
    <use id="fd392034-7849-419d-9071-12563d152375" name="jetbrains.mps.baseLanguage.closures" version="0" />
    <use id="83888646-71ce-4f1c-9c53-c54016f6ad4f" name="jetbrains.mps.baseLanguage.collections" version="0" />
    <use id="f3061a53-9226-4cc5-a443-f952ceaf5816" name="jetbrains.mps.baseLanguage" version="1" />
    <use id="7866978e-a0f0-4cc7-81bc-4d213d9375e1" name="jetbrains.mps.lang.smodel" version="1" />
    <use id="f2801650-65d5-424e-bb1b-463a8781b786" name="jetbrains.mps.baseLanguage.javadoc" version="2" />
    <use id="18bc6592-03a6-4e29-a83a-7ff23bde13ba" name="jetbrains.mps.lang.editor" version="0" />
  </languages>
  <imports>
    <import index="tpce" ref="r:00000000-0000-4000-0000-011c89590292(jetbrains.mps.lang.structure.structure)" />
    <import index="iwwu" ref="r:2c4d9270-b6d6-44af-aecd-e01a223680db(jetbrains.mps.kernel.model)" />
    <import index="w1kc" ref="6ed54515-acc8-4d1e-a16c-9fd6cfe951ea/java:jetbrains.mps.smodel(MPS.Core/)" />
    <import index="q4oi" ref="1ed103c3-3aa6-49b7-9c21-6765ee11f224/java:jetbrains.mps.nodeEditor.cellActions(MPS.Editor/)" />
    <import index="i8bi" ref="r:c3548bac-30eb-4a2a-937c-0111d5697309(jetbrains.mps.lang.smodel.generator.smodelAdapter)" />
<<<<<<< HEAD
    <import index="cj4x" ref="1ed103c3-3aa6-49b7-9c21-6765ee11f224/java:jetbrains.mps.openapi.editor(MPS.Editor/)" />
    <import index="mhbf" ref="8865b7a8-5271-43d3-884c-6fd1d9cfdd34/java:org.jetbrains.mps.openapi.model(MPS.OpenAPI/)" />
    <import index="3ahc" ref="1ed103c3-3aa6-49b7-9c21-6765ee11f224/java:jetbrains.mps.editor.runtime.cells(MPS.Editor/)" />
    <import index="f4zo" ref="1ed103c3-3aa6-49b7-9c21-6765ee11f224/java:jetbrains.mps.openapi.editor.cells(MPS.Editor/)" />
    <import index="lwvz" ref="1ed103c3-3aa6-49b7-9c21-6765ee11f224/java:jetbrains.mps.openapi.editor.selection(MPS.Editor/)" />
    <import index="b8lf" ref="1ed103c3-3aa6-49b7-9c21-6765ee11f224/java:jetbrains.mps.nodeEditor.selection(MPS.Editor/)" />
    <import index="2k9e" ref="6ed54515-acc8-4d1e-a16c-9fd6cfe951ea/java:jetbrains.mps.smodel.adapter.structure()" />
    <import index="c17a" ref="8865b7a8-5271-43d3-884c-6fd1d9cfdd34/java:org.jetbrains.mps.openapi.language(MPS.OpenAPI/)" />
    <import index="cavf" ref="6ed54515-acc8-4d1e-a16c-9fd6cfe951ea/java:jetbrains.mps.smodel.legacy(MPS.Core/)" />
    <import index="mhfm" ref="3f233e7f-b8a6-46d2-a57f-795d56775243/java:org.jetbrains.annotations(Annotations/)" />
    <import index="g51k" ref="1ed103c3-3aa6-49b7-9c21-6765ee11f224/java:jetbrains.mps.nodeEditor.cells(MPS.Editor/)" />
    <import index="zce0" ref="1ed103c3-3aa6-49b7-9c21-6765ee11f224/java:jetbrains.mps.smodel.action(MPS.Editor/)" />
    <import index="wyt6" ref="6354ebe7-c22a-4a0f-ac54-50b52ab9b065/java:java.lang(JDK/)" implicit="true" />
=======
    <import index="srng" ref="f:java_stub#1ed103c3-3aa6-49b7-9c21-6765ee11f224#jetbrains.mps.openapi.editor(MPS.Editor/jetbrains.mps.openapi.editor@java_stub)" />
    <import index="ec5l" ref="f:java_stub#8865b7a8-5271-43d3-884c-6fd1d9cfdd34#org.jetbrains.mps.openapi.model(MPS.OpenAPI/org.jetbrains.mps.openapi.model@java_stub)" />
    <import index="bzqj" ref="f:java_stub#1ed103c3-3aa6-49b7-9c21-6765ee11f224#jetbrains.mps.editor.runtime.cells(MPS.Editor/jetbrains.mps.editor.runtime.cells@java_stub)" />
    <import index="nu8v" ref="f:java_stub#1ed103c3-3aa6-49b7-9c21-6765ee11f224#jetbrains.mps.openapi.editor.cells(MPS.Editor/jetbrains.mps.openapi.editor.cells@java_stub)" />
    <import index="y596" ref="f:java_stub#1ed103c3-3aa6-49b7-9c21-6765ee11f224#jetbrains.mps.openapi.editor.selection(MPS.Editor/jetbrains.mps.openapi.editor.selection@java_stub)" />
    <import index="jxum" ref="f:java_stub#1ed103c3-3aa6-49b7-9c21-6765ee11f224#jetbrains.mps.nodeEditor.selection(MPS.Editor/jetbrains.mps.nodeEditor.selection@java_stub)" />
    <import index="hy6y" ref="f:java_stub#6ed54515-acc8-4d1e-a16c-9fd6cfe951ea#jetbrains.mps.smodel.adapter.structure(jetbrains.mps.smodel.adapter.structure@java_stub)" />
    <import index="t3eg" ref="8865b7a8-5271-43d3-884c-6fd1d9cfdd34/f:java_stub#8865b7a8-5271-43d3-884c-6fd1d9cfdd34#org.jetbrains.mps.openapi.language(MPS.OpenAPI/org.jetbrains.mps.openapi.language@java_stub)" />
    <import index="q7r7" ref="6ed54515-acc8-4d1e-a16c-9fd6cfe951ea/f:java_stub#6ed54515-acc8-4d1e-a16c-9fd6cfe951ea#jetbrains.mps.smodel.legacy(MPS.Core/jetbrains.mps.smodel.legacy@java_stub)" />
    <import index="as9o" ref="3f233e7f-b8a6-46d2-a57f-795d56775243/f:java_stub#3f233e7f-b8a6-46d2-a57f-795d56775243#org.jetbrains.annotations(Annotations/org.jetbrains.annotations@java_stub)" />
    <import index="jsgz" ref="1ed103c3-3aa6-49b7-9c21-6765ee11f224/f:java_stub#1ed103c3-3aa6-49b7-9c21-6765ee11f224#jetbrains.mps.nodeEditor.cells(MPS.Editor/jetbrains.mps.nodeEditor.cells@java_stub)" />
    <import index="7hml" ref="1ed103c3-3aa6-49b7-9c21-6765ee11f224/f:java_stub#1ed103c3-3aa6-49b7-9c21-6765ee11f224#jetbrains.mps.smodel.action(MPS.Editor/jetbrains.mps.smodel.action@java_stub)" />
    <import index="e2lb" ref="6354ebe7-c22a-4a0f-ac54-50b52ab9b065/f:java_stub#6354ebe7-c22a-4a0f-ac54-50b52ab9b065#java.lang(JDK/java.lang@java_stub)" />
    <import index="tpc2" ref="r:00000000-0000-4000-0000-011c8959029e(jetbrains.mps.lang.editor.structure)" />
    <import index="tpck" ref="r:00000000-0000-4000-0000-011c89590288(jetbrains.mps.lang.core.structure)" implicit="true" />
>>>>>>> c2b538c4
    <import index="tpcu" ref="r:00000000-0000-4000-0000-011c89590282(jetbrains.mps.lang.core.behavior)" implicit="true" />
    <import index="tpck" ref="r:00000000-0000-4000-0000-011c89590288(jetbrains.mps.lang.core.structure)" implicit="true" />
  </imports>
  <registry>
    <language id="18bc6592-03a6-4e29-a83a-7ff23bde13ba" name="jetbrains.mps.lang.editor">
      <concept id="3547227755871693971" name="jetbrains.mps.lang.editor.structure.PredefinedSelector" flags="ng" index="2B6iha">
        <property id="2162403111523065396" name="cellId" index="1lyBwo" />
      </concept>
      <concept id="3647146066980922272" name="jetbrains.mps.lang.editor.structure.SelectInEditorOperation" flags="nn" index="1OKiuA">
        <child id="1948540814633499358" name="editorContext" index="lBI5i" />
        <child id="1948540814635895774" name="cellSelector" index="lGT1i" />
      </concept>
    </language>
    <language id="f3061a53-9226-4cc5-a443-f952ceaf5816" name="jetbrains.mps.baseLanguage">
      <concept id="1080223426719" name="jetbrains.mps.baseLanguage.structure.OrExpression" flags="nn" index="22lmx$" />
      <concept id="1082485599095" name="jetbrains.mps.baseLanguage.structure.BlockStatement" flags="nn" index="9aQIb">
        <child id="1082485599096" name="statements" index="9aQI4" />
      </concept>
      <concept id="1215693861676" name="jetbrains.mps.baseLanguage.structure.BaseAssignmentExpression" flags="nn" index="d038R">
        <child id="1068498886297" name="rValue" index="37vLTx" />
        <child id="1068498886295" name="lValue" index="37vLTJ" />
      </concept>
      <concept id="4836112446988635817" name="jetbrains.mps.baseLanguage.structure.UndefinedType" flags="in" index="2jxLKc" />
      <concept id="1202948039474" name="jetbrains.mps.baseLanguage.structure.InstanceMethodCallOperation" flags="nn" index="liA8E" />
      <concept id="1465982738277781862" name="jetbrains.mps.baseLanguage.structure.PlaceholderMember" flags="ng" index="2tJIrI" />
      <concept id="1076505808687" name="jetbrains.mps.baseLanguage.structure.WhileStatement" flags="nn" index="2$JKZl">
        <child id="1076505808688" name="condition" index="2$JKZa" />
      </concept>
      <concept id="1188207840427" name="jetbrains.mps.baseLanguage.structure.AnnotationInstance" flags="nn" index="2AHcQZ">
        <reference id="1188208074048" name="annotation" index="2AI5Lk" />
      </concept>
      <concept id="1188208481402" name="jetbrains.mps.baseLanguage.structure.HasAnnotation" flags="ng" index="2AJDlI">
        <child id="1188208488637" name="annotation" index="2AJF6D" />
      </concept>
      <concept id="1224848483129" name="jetbrains.mps.baseLanguage.structure.IBLDeprecatable" flags="ng" index="IEa8$">
        <property id="1224848525476" name="isDeprecated" index="IEkAT" />
      </concept>
      <concept id="1154032098014" name="jetbrains.mps.baseLanguage.structure.AbstractLoopStatement" flags="nn" index="2LF5Ji">
        <child id="1154032183016" name="body" index="2LFqv$" />
      </concept>
      <concept id="1197027756228" name="jetbrains.mps.baseLanguage.structure.DotExpression" flags="nn" index="2OqwBi">
        <child id="1197027771414" name="operand" index="2Oq$k0" />
        <child id="1197027833540" name="operation" index="2OqNvi" />
      </concept>
      <concept id="1197029447546" name="jetbrains.mps.baseLanguage.structure.FieldReferenceOperation" flags="nn" index="2OwXpG">
        <reference id="1197029500499" name="fieldDeclaration" index="2Oxat5" />
      </concept>
      <concept id="1145552977093" name="jetbrains.mps.baseLanguage.structure.GenericNewExpression" flags="nn" index="2ShNRf">
        <child id="1145553007750" name="creator" index="2ShVmc" />
      </concept>
      <concept id="1070475354124" name="jetbrains.mps.baseLanguage.structure.ThisExpression" flags="nn" index="Xjq3P" />
      <concept id="1070475587102" name="jetbrains.mps.baseLanguage.structure.SuperConstructorInvocation" flags="nn" index="XkiVB" />
      <concept id="1070475926800" name="jetbrains.mps.baseLanguage.structure.StringLiteral" flags="nn" index="Xl_RD">
        <property id="1070475926801" name="value" index="Xl_RC" />
      </concept>
      <concept id="1081236700938" name="jetbrains.mps.baseLanguage.structure.StaticMethodDeclaration" flags="ig" index="2YIFZL" />
      <concept id="1081236700937" name="jetbrains.mps.baseLanguage.structure.StaticMethodCall" flags="nn" index="2YIFZM">
        <reference id="1144433194310" name="classConcept" index="1Pybhc" />
      </concept>
      <concept id="1164991038168" name="jetbrains.mps.baseLanguage.structure.ThrowStatement" flags="nn" index="YS8fn">
        <child id="1164991057263" name="throwable" index="YScLw" />
      </concept>
      <concept id="1081256982272" name="jetbrains.mps.baseLanguage.structure.InstanceOfExpression" flags="nn" index="2ZW3vV">
        <child id="1081256993305" name="classType" index="2ZW6by" />
        <child id="1081256993304" name="leftExpression" index="2ZW6bz" />
      </concept>
      <concept id="1070534058343" name="jetbrains.mps.baseLanguage.structure.NullLiteral" flags="nn" index="10Nm6u" />
      <concept id="1070534644030" name="jetbrains.mps.baseLanguage.structure.BooleanType" flags="in" index="10P_77" />
      <concept id="1070534934090" name="jetbrains.mps.baseLanguage.structure.CastExpression" flags="nn" index="10QFUN">
        <child id="1070534934091" name="type" index="10QFUM" />
        <child id="1070534934092" name="expression" index="10QFUP" />
      </concept>
      <concept id="1068390468200" name="jetbrains.mps.baseLanguage.structure.FieldDeclaration" flags="ig" index="312cEg">
        <property id="8606350594693632173" name="isTransient" index="eg7rD" />
        <property id="1240249534625" name="isVolatile" index="34CwA1" />
      </concept>
      <concept id="1068390468198" name="jetbrains.mps.baseLanguage.structure.ClassConcept" flags="ig" index="312cEu">
        <property id="1075300953594" name="abstractClass" index="1sVAO0" />
        <child id="1165602531693" name="superclass" index="1zkMxy" />
      </concept>
      <concept id="1068431474542" name="jetbrains.mps.baseLanguage.structure.VariableDeclaration" flags="ng" index="33uBYm">
        <property id="1176718929932" name="isFinal" index="3TUv4t" />
        <child id="1068431790190" name="initializer" index="33vP2m" />
      </concept>
      <concept id="1068498886296" name="jetbrains.mps.baseLanguage.structure.VariableReference" flags="nn" index="37vLTw">
        <reference id="1068581517664" name="variableDeclaration" index="3cqZAo" />
      </concept>
      <concept id="1068498886292" name="jetbrains.mps.baseLanguage.structure.ParameterDeclaration" flags="ir" index="37vLTG" />
      <concept id="1068498886294" name="jetbrains.mps.baseLanguage.structure.AssignmentExpression" flags="nn" index="37vLTI" />
      <concept id="1225271177708" name="jetbrains.mps.baseLanguage.structure.StringType" flags="in" index="17QB3L" />
      <concept id="1225271283259" name="jetbrains.mps.baseLanguage.structure.NPEEqualsExpression" flags="nn" index="17R0WA" />
      <concept id="4972933694980447171" name="jetbrains.mps.baseLanguage.structure.BaseVariableDeclaration" flags="ng" index="19Szcq">
        <child id="5680397130376446158" name="type" index="1tU5fm" />
      </concept>
      <concept id="1068580123132" name="jetbrains.mps.baseLanguage.structure.BaseMethodDeclaration" flags="ng" index="3clF44">
        <property id="4276006055363816570" name="isSynchronized" index="od$2w" />
        <property id="1181808852946" name="isFinal" index="DiZV1" />
        <child id="1068580123133" name="returnType" index="3clF45" />
        <child id="1068580123134" name="parameter" index="3clF46" />
        <child id="1068580123135" name="body" index="3clF47" />
      </concept>
      <concept id="1068580123165" name="jetbrains.mps.baseLanguage.structure.InstanceMethodDeclaration" flags="ig" index="3clFb_">
        <property id="1178608670077" name="isAbstract" index="1EzhhJ" />
      </concept>
      <concept id="1068580123152" name="jetbrains.mps.baseLanguage.structure.EqualsExpression" flags="nn" index="3clFbC" />
      <concept id="1068580123155" name="jetbrains.mps.baseLanguage.structure.ExpressionStatement" flags="nn" index="3clFbF">
        <child id="1068580123156" name="expression" index="3clFbG" />
      </concept>
      <concept id="1068580123159" name="jetbrains.mps.baseLanguage.structure.IfStatement" flags="nn" index="3clFbJ">
        <child id="1082485599094" name="ifFalseStatement" index="9aQIa" />
        <child id="1068580123160" name="condition" index="3clFbw" />
        <child id="1068580123161" name="ifTrue" index="3clFbx" />
        <child id="1206060520071" name="elsifClauses" index="3eNLev" />
      </concept>
      <concept id="1068580123136" name="jetbrains.mps.baseLanguage.structure.StatementList" flags="sn" stub="5293379017992965193" index="3clFbS">
        <child id="1068581517665" name="statement" index="3cqZAp" />
      </concept>
      <concept id="1068580123137" name="jetbrains.mps.baseLanguage.structure.BooleanConstant" flags="nn" index="3clFbT">
        <property id="1068580123138" name="value" index="3clFbU" />
      </concept>
      <concept id="1068580123140" name="jetbrains.mps.baseLanguage.structure.ConstructorDeclaration" flags="ig" index="3clFbW" />
      <concept id="1068581242875" name="jetbrains.mps.baseLanguage.structure.PlusExpression" flags="nn" index="3cpWs3" />
      <concept id="1068581242878" name="jetbrains.mps.baseLanguage.structure.ReturnStatement" flags="nn" index="3cpWs6">
        <child id="1068581517676" name="expression" index="3cqZAk" />
      </concept>
      <concept id="1068581242864" name="jetbrains.mps.baseLanguage.structure.LocalVariableDeclarationStatement" flags="nn" index="3cpWs8">
        <child id="1068581242865" name="localVariableDeclaration" index="3cpWs9" />
      </concept>
      <concept id="1068581242863" name="jetbrains.mps.baseLanguage.structure.LocalVariableDeclaration" flags="nr" index="3cpWsn" />
      <concept id="1068581517677" name="jetbrains.mps.baseLanguage.structure.VoidType" flags="in" index="3cqZAl" />
      <concept id="1206060495898" name="jetbrains.mps.baseLanguage.structure.ElsifClause" flags="ng" index="3eNFk2">
        <child id="1206060619838" name="condition" index="3eO9$A" />
        <child id="1206060644605" name="statementList" index="3eOfB_" />
      </concept>
      <concept id="1079359253375" name="jetbrains.mps.baseLanguage.structure.ParenthesizedExpression" flags="nn" index="1eOMI4">
        <child id="1079359253376" name="expression" index="1eOMHV" />
      </concept>
      <concept id="1081516740877" name="jetbrains.mps.baseLanguage.structure.NotExpression" flags="nn" index="3fqX7Q">
        <child id="1081516765348" name="expression" index="3fr31v" />
      </concept>
      <concept id="1160998861373" name="jetbrains.mps.baseLanguage.structure.AssertStatement" flags="nn" index="1gVbGN">
        <child id="1160998896846" name="condition" index="1gVkn0" />
      </concept>
      <concept id="1204053956946" name="jetbrains.mps.baseLanguage.structure.IMethodCall" flags="ng" index="1ndlxa">
        <reference id="1068499141037" name="baseMethodDeclaration" index="37wK5l" />
        <child id="1068499141038" name="actualArgument" index="37wK5m" />
      </concept>
      <concept id="1073063089578" name="jetbrains.mps.baseLanguage.structure.SuperMethodCall" flags="nn" index="3nyPlj" />
      <concept id="1212685548494" name="jetbrains.mps.baseLanguage.structure.ClassCreator" flags="nn" index="1pGfFk" />
      <concept id="1107461130800" name="jetbrains.mps.baseLanguage.structure.Classifier" flags="ng" index="3pOWGL">
        <child id="5375687026011219971" name="member" index="jymVt" unordered="true" />
      </concept>
      <concept id="7812454656619025416" name="jetbrains.mps.baseLanguage.structure.MethodDeclaration" flags="ng" index="1rXfSm">
        <property id="8355037393041754995" name="isNative" index="2aFKle" />
      </concept>
      <concept id="7812454656619025412" name="jetbrains.mps.baseLanguage.structure.LocalMethodCall" flags="nn" index="1rXfSq" />
      <concept id="1107535904670" name="jetbrains.mps.baseLanguage.structure.ClassifierType" flags="in" index="3uibUv">
        <reference id="1107535924139" name="classifier" index="3uigEE" />
      </concept>
      <concept id="1081773326031" name="jetbrains.mps.baseLanguage.structure.BinaryOperation" flags="nn" index="3uHJSO">
        <child id="1081773367579" name="rightExpression" index="3uHU7w" />
        <child id="1081773367580" name="leftExpression" index="3uHU7B" />
      </concept>
      <concept id="1073239437375" name="jetbrains.mps.baseLanguage.structure.NotEqualsExpression" flags="nn" index="3y3z36" />
      <concept id="1178549954367" name="jetbrains.mps.baseLanguage.structure.IVisible" flags="ng" index="1B3ioH">
        <child id="1178549979242" name="visibility" index="1B3o_S" />
      </concept>
      <concept id="6329021646629104957" name="jetbrains.mps.baseLanguage.structure.TextCommentPart" flags="nn" index="3SKdUq">
        <property id="6329021646629104958" name="text" index="3SKdUp" />
      </concept>
      <concept id="6329021646629104954" name="jetbrains.mps.baseLanguage.structure.SingleLineComment" flags="nn" index="3SKdUt">
        <child id="6329021646629175155" name="commentPart" index="3SKWNk" />
      </concept>
      <concept id="1146644602865" name="jetbrains.mps.baseLanguage.structure.PublicVisibility" flags="nn" index="3Tm1VV" />
      <concept id="1146644623116" name="jetbrains.mps.baseLanguage.structure.PrivateVisibility" flags="nn" index="3Tm6S6" />
      <concept id="1080120340718" name="jetbrains.mps.baseLanguage.structure.AndExpression" flags="nn" index="1Wc70l" />
    </language>
    <language id="fd392034-7849-419d-9071-12563d152375" name="jetbrains.mps.baseLanguage.closures">
      <concept id="1199569711397" name="jetbrains.mps.baseLanguage.closures.structure.ClosureLiteral" flags="nn" index="1bVj0M">
        <child id="1199569906740" name="parameter" index="1bW2Oz" />
        <child id="1199569916463" name="body" index="1bW5cS" />
      </concept>
    </language>
    <language id="f2801650-65d5-424e-bb1b-463a8781b786" name="jetbrains.mps.baseLanguage.javadoc">
      <concept id="5858074156537397872" name="jetbrains.mps.baseLanguage.javadoc.structure.ThrowsBlockDocTag" flags="ng" index="x0GOo">
        <property id="5858074156537397874" name="text" index="x0GOq" />
        <child id="6832197706140448505" name="exceptionType" index="zrq5$" />
      </concept>
      <concept id="6832197706140518104" name="jetbrains.mps.baseLanguage.javadoc.structure.DocMethodParameterReference" flags="ng" index="zr_55" />
      <concept id="6832197706140518103" name="jetbrains.mps.baseLanguage.javadoc.structure.BaseParameterReference" flags="ng" index="zr_5a">
        <reference id="6832197706140518108" name="param" index="zr_51" />
      </concept>
      <concept id="5349172909345501395" name="jetbrains.mps.baseLanguage.javadoc.structure.BaseDocComment" flags="ng" index="P$AiS">
        <child id="8465538089690331502" name="body" index="TZ5H$" />
        <child id="5383422241790532083" name="tags" index="3nqlJM" />
      </concept>
      <concept id="5349172909345532724" name="jetbrains.mps.baseLanguage.javadoc.structure.MethodDocComment" flags="ng" index="P$JXv">
        <child id="8465538089690917625" name="param" index="TUOzN" />
      </concept>
      <concept id="8465538089690881930" name="jetbrains.mps.baseLanguage.javadoc.structure.ParameterBlockDocTag" flags="ng" index="TUZQ0">
        <property id="8465538089690881934" name="text" index="TUZQ4" />
        <child id="6832197706140518123" name="parameter" index="zr_5Q" />
      </concept>
      <concept id="8465538089690331500" name="jetbrains.mps.baseLanguage.javadoc.structure.CommentLine" flags="ng" index="TZ5HA">
        <child id="8970989240999019149" name="part" index="1dT_Ay" />
      </concept>
      <concept id="8465538089690331492" name="jetbrains.mps.baseLanguage.javadoc.structure.DeprecatedBlockDocTag" flags="ng" index="TZ5HI">
        <child id="2667874559098216723" name="text" index="3HnX3l" />
      </concept>
      <concept id="8970989240999019143" name="jetbrains.mps.baseLanguage.javadoc.structure.TextCommentLinePart" flags="ng" index="1dT_AC">
        <property id="8970989240999019144" name="text" index="1dT_AB" />
      </concept>
      <concept id="2068944020170241612" name="jetbrains.mps.baseLanguage.javadoc.structure.ClassifierDocComment" flags="ng" index="3UR2Jj" />
    </language>
    <language id="7866978e-a0f0-4cc7-81bc-4d213d9375e1" name="jetbrains.mps.lang.smodel">
      <concept id="1204834851141" name="jetbrains.mps.lang.smodel.structure.PoundExpression" flags="ng" index="25Kdxt">
        <child id="1204834868751" name="expression" index="25KhWn" />
      </concept>
      <concept id="5820409030208923287" name="jetbrains.mps.lang.smodel.structure.Node_GetContainingLinkOperation" flags="nn" index="25OxAV" />
      <concept id="1177026924588" name="jetbrains.mps.lang.smodel.structure.RefConcept_Reference" flags="nn" index="chp4Y">
        <reference id="1177026940964" name="conceptDeclaration" index="cht4Q" />
      </concept>
      <concept id="1138411891628" name="jetbrains.mps.lang.smodel.structure.SNodeOperation" flags="nn" index="eCIE_">
        <child id="1144104376918" name="parameter" index="1xVPHs" />
      </concept>
      <concept id="1179409122411" name="jetbrains.mps.lang.smodel.structure.Node_ConceptMethodCall" flags="nn" index="2qgKlT" />
      <concept id="1138676077309" name="jetbrains.mps.lang.smodel.structure.EnumMemberReference" flags="nn" index="uoxfO">
        <reference id="1138676095763" name="enumMember" index="uo_Cq" />
      </concept>
      <concept id="1143234257716" name="jetbrains.mps.lang.smodel.structure.Node_GetModelOperation" flags="nn" index="I4A8Y" />
      <concept id="1145404486709" name="jetbrains.mps.lang.smodel.structure.SemanticDowncastExpression" flags="nn" index="2JrnkZ">
        <child id="1145404616321" name="leftExpression" index="2JrQYb" />
      </concept>
      <concept id="1171407110247" name="jetbrains.mps.lang.smodel.structure.Node_GetAncestorOperation" flags="nn" index="2Xjw5R" />
      <concept id="1171500988903" name="jetbrains.mps.lang.smodel.structure.Node_GetChildrenOperation" flags="nn" index="32TBzR" />
      <concept id="2644386474301421077" name="jetbrains.mps.lang.smodel.structure.LinkIdRefExpression" flags="nn" index="359W_D">
        <reference id="2644386474301421078" name="conceptDeclaration" index="359W_E" />
        <reference id="2644386474301421079" name="linkDeclaration" index="359W_F" />
      </concept>
      <concept id="5168775467716640652" name="jetbrains.mps.lang.smodel.structure.OperationParm_LinkQualifier" flags="ng" index="1aIX9F">
        <child id="5168775467716640653" name="linkQualifier" index="1aIX9E" />
      </concept>
      <concept id="1139613262185" name="jetbrains.mps.lang.smodel.structure.Node_GetParentOperation" flags="nn" index="1mfA1w" />
      <concept id="1139621453865" name="jetbrains.mps.lang.smodel.structure.Node_IsInstanceOfOperation" flags="nn" index="1mIQ4w">
        <child id="1177027386292" name="conceptArgument" index="cj9EA" />
      </concept>
      <concept id="1146171026731" name="jetbrains.mps.lang.smodel.structure.Property_HasValue_Enum" flags="nn" index="3t7uKx">
        <child id="1146171026732" name="value" index="3t7uKA" />
      </concept>
      <concept id="1171999116870" name="jetbrains.mps.lang.smodel.structure.Node_IsNullOperation" flags="nn" index="3w_OXm" />
      <concept id="1172008320231" name="jetbrains.mps.lang.smodel.structure.Node_IsNotNullOperation" flags="nn" index="3x8VRR" />
      <concept id="1144101972840" name="jetbrains.mps.lang.smodel.structure.OperationParm_Concept" flags="ng" index="1xMEDy">
        <child id="1207343664468" name="conceptArgument" index="ri$Ld" />
      </concept>
      <concept id="1180636770613" name="jetbrains.mps.lang.smodel.structure.SNodeCreator" flags="nn" index="3zrR0B">
        <child id="1180636770616" name="createdType" index="3zrR0E" />
      </concept>
      <concept id="1172323065820" name="jetbrains.mps.lang.smodel.structure.Node_GetConceptOperation" flags="nn" index="3NT_Vc" />
      <concept id="1140133623887" name="jetbrains.mps.lang.smodel.structure.Node_DeleteOperation" flags="nn" index="1PgB_6" />
      <concept id="1138055754698" name="jetbrains.mps.lang.smodel.structure.SNodeType" flags="in" index="3Tqbb2">
        <reference id="1138405853777" name="concept" index="ehGHo" />
      </concept>
      <concept id="1138056022639" name="jetbrains.mps.lang.smodel.structure.SPropertyAccess" flags="nn" index="3TrcHB">
        <reference id="1138056395725" name="property" index="3TsBF5" />
      </concept>
      <concept id="1138056143562" name="jetbrains.mps.lang.smodel.structure.SLinkAccess" flags="nn" index="3TrEf2">
        <reference id="1138056516764" name="link" index="3Tt5mk" />
      </concept>
    </language>
    <language id="ceab5195-25ea-4f22-9b92-103b95ca8c0c" name="jetbrains.mps.lang.core">
      <concept id="1133920641626" name="jetbrains.mps.lang.core.structure.BaseConcept" flags="ng" index="2VYdi">
        <child id="5169995583184591170" name="smodelAttribute" index="lGtFl" />
      </concept>
      <concept id="1169194658468" name="jetbrains.mps.lang.core.structure.INamedConcept" flags="ng" index="TrEIO">
        <property id="1169194664001" name="name" index="TrG5h" />
      </concept>
      <concept id="779128492853369165" name="jetbrains.mps.lang.core.structure.SideTransformInfo" flags="ng" index="1KehLL">
        <property id="779128492853935960" name="anchorTag" index="1K8rD$" />
        <property id="779128492853934523" name="cellId" index="1K8rM7" />
        <property id="779128492853699361" name="side" index="1Kfyot" />
      </concept>
    </language>
    <language id="83888646-71ce-4f1c-9c53-c54016f6ad4f" name="jetbrains.mps.baseLanguage.collections">
      <concept id="1204796164442" name="jetbrains.mps.baseLanguage.collections.structure.InternalSequenceOperation" flags="nn" index="23sCx2">
        <child id="1204796294226" name="closure" index="23t8la" />
      </concept>
      <concept id="1237467461002" name="jetbrains.mps.baseLanguage.collections.structure.GetIteratorOperation" flags="nn" index="uNJiE" />
      <concept id="1237467705688" name="jetbrains.mps.baseLanguage.collections.structure.IteratorType" flags="in" index="uOF1S">
        <child id="1237467730343" name="elementType" index="uOL27" />
      </concept>
      <concept id="1237470895604" name="jetbrains.mps.baseLanguage.collections.structure.HasNextOperation" flags="nn" index="v0PNk" />
      <concept id="1237471031357" name="jetbrains.mps.baseLanguage.collections.structure.GetNextOperation" flags="nn" index="v1n4t" />
      <concept id="1153943597977" name="jetbrains.mps.baseLanguage.collections.structure.ForEachStatement" flags="nn" index="2Gpval">
        <child id="1153944400369" name="variable" index="2Gsz3X" />
        <child id="1153944424730" name="inputSequence" index="2GsD0m" />
      </concept>
      <concept id="1153944193378" name="jetbrains.mps.baseLanguage.collections.structure.ForEachVariable" flags="nr" index="2GrKxI" />
      <concept id="1153944233411" name="jetbrains.mps.baseLanguage.collections.structure.ForEachVariableReference" flags="nn" index="2GrUjf">
        <reference id="1153944258490" name="variable" index="2Gs0qQ" />
      </concept>
      <concept id="1203518072036" name="jetbrains.mps.baseLanguage.collections.structure.SmartClosureParameterDeclaration" flags="ig" index="Rh6nW" />
      <concept id="1165525191778" name="jetbrains.mps.baseLanguage.collections.structure.GetFirstOperation" flags="nn" index="1uHKPH" />
      <concept id="1202120902084" name="jetbrains.mps.baseLanguage.collections.structure.WhereOperation" flags="nn" index="3zZkjj" />
    </language>
  </registry>
  <node concept="312cEu" id="1Z_xaSi0b$X">
    <property role="TrG5h" value="CellAction_DeleteEasily" />
    <node concept="3clFbW" id="1Z_xaSi0b_0" role="jymVt">
      <node concept="3clFbS" id="1Z_xaSi0b_5" role="3clF47">
        <node concept="XkiVB" id="1Z_xaSi0bGZ" role="3cqZAp">
          <ref role="37wK5l" to="q4oi:~CellAction_DeleteNode.&lt;init&gt;(org.jetbrains.mps.openapi.model.SNode)" resolve="CellAction_DeleteNode" />
          <node concept="37vLTw" id="2BHiRxglkdq" role="37wK5m">
            <ref role="3cqZAo" node="1Z_xaSi0b_3" resolve="semanticNode" />
          </node>
        </node>
      </node>
      <node concept="3Tm1VV" id="1Z_xaSi0b_1" role="1B3o_S" />
      <node concept="3cqZAl" id="1Z_xaSi0b_2" role="3clF45" />
      <node concept="37vLTG" id="1Z_xaSi0b_3" role="3clF46">
        <property role="TrG5h" value="semanticNode" />
        <node concept="3Tqbb2" id="1Z_xaSi0bH1" role="1tU5fm" />
      </node>
    </node>
    <node concept="3clFb_" id="1Z_xaSi0b_8" role="jymVt">
      <property role="TrG5h" value="canExecute" />
      <node concept="3clFbS" id="1Z_xaSi0b_d" role="3clF47">
        <node concept="3cpWs6" id="1Z_xaSi0b_e" role="3cqZAp">
          <node concept="1Wc70l" id="1Z_xaSi0b_f" role="3cqZAk">
            <node concept="1rXfSq" id="4hiugqyyZ1z" role="3uHU7w">
              <ref role="37wK5l" node="1Z_xaSi0bH2" resolve="canBeDeletedEasily" />
            </node>
            <node concept="3nyPlj" id="1Z_xaSi0b_g" role="3uHU7B">
              <ref role="37wK5l" to="q4oi:~CellAction_DeleteNode.canExecute(jetbrains.mps.openapi.editor.EditorContext):boolean" resolve="canExecute" />
              <node concept="37vLTw" id="2BHiRxgm2rB" role="37wK5m">
                <ref role="3cqZAo" node="1Z_xaSi0b_b" resolve="context" />
              </node>
            </node>
          </node>
        </node>
      </node>
      <node concept="3Tm1VV" id="1Z_xaSi0b_9" role="1B3o_S" />
      <node concept="10P_77" id="1Z_xaSi0b_a" role="3clF45" />
      <node concept="37vLTG" id="1Z_xaSi0b_b" role="3clF46">
        <property role="TrG5h" value="context" />
        <node concept="3uibUv" id="3BuNGkFWu1$" role="1tU5fm">
          <ref role="3uigEE" to="cj4x:~EditorContext" resolve="EditorContext" />
        </node>
      </node>
      <node concept="2AHcQZ" id="3tYsUK_t4tu" role="2AJF6D">
        <ref role="2AI5Lk" to="wyt6:~Override" resolve="Override" />
      </node>
    </node>
    <node concept="3clFb_" id="1Z_xaSi0bH2" role="jymVt">
      <property role="TrG5h" value="canBeDeletedEasily" />
      <node concept="3clFbS" id="1Z_xaSi0bH5" role="3clF47">
        <node concept="3cpWs8" id="1Z_xaSi0bHQ" role="3cqZAp">
          <node concept="3cpWsn" id="1Z_xaSi0bHR" role="3cpWs9">
            <property role="TrG5h" value="semanticNode" />
            <node concept="1rXfSq" id="4hiugqyyIvT" role="33vP2m">
              <ref role="37wK5l" to="q4oi:~CellAction_DeleteNode.getSourceNode():org.jetbrains.mps.openapi.model.SNode" resolve="getSourceNode" />
            </node>
            <node concept="3Tqbb2" id="1Z_xaSi0bHS" role="1tU5fm" />
          </node>
        </node>
        <node concept="2Gpval" id="1Z_xaSi0bHd" role="3cqZAp">
          <node concept="2GrKxI" id="1Z_xaSi0bHe" role="2Gsz3X">
            <property role="TrG5h" value="child" />
          </node>
          <node concept="2OqwBi" id="1Z_xaSi0bHf" role="2GsD0m">
            <node concept="2OqwBi" id="1Z_xaSi0bHg" role="2Oq$k0">
              <node concept="32TBzR" id="1Z_xaSi0bHi" role="2OqNvi" />
              <node concept="37vLTw" id="3GM_nagT_u2" role="2Oq$k0">
                <ref role="3cqZAo" node="1Z_xaSi0bHR" resolve="semanticNode" />
              </node>
            </node>
            <node concept="3zZkjj" id="1Z_xaSi0bHj" role="2OqNvi">
              <node concept="1bVj0M" id="1Z_xaSi0bHk" role="23t8la">
                <node concept="Rh6nW" id="1Z_xaSi0bHq" role="1bW2Oz">
                  <property role="TrG5h" value="it" />
                  <node concept="2jxLKc" id="1Z_xaSi0bHr" role="1tU5fm" />
                </node>
                <node concept="3clFbS" id="1Z_xaSi0bHl" role="1bW5cS">
                  <node concept="3clFbF" id="1Z_xaSi0bHm" role="3cqZAp">
                    <node concept="3fqX7Q" id="1Z_xaSi0bHn" role="3clFbG">
                      <node concept="2YIFZM" id="1Z_xaSi0bHo" role="3fr31v">
                        <ref role="1Pybhc" to="i8bi:5zEkxuKh8vS" resolve="AttributeOperations" />
                        <ref role="37wK5l" to="i8bi:5zEkxuKhyEz" resolve="isAttribute" />
                        <node concept="37vLTw" id="2BHiRxglBxv" role="37wK5m">
                          <ref role="3cqZAo" node="1Z_xaSi0bHq" resolve="it" />
                        </node>
                      </node>
                    </node>
                  </node>
                </node>
              </node>
            </node>
          </node>
          <node concept="3clFbS" id="1Z_xaSi0bHs" role="2LFqv$">
            <node concept="3cpWs8" id="1Z_xaSi0bHt" role="3cqZAp">
              <node concept="3cpWsn" id="1Z_xaSi0bHu" role="3cpWs9">
                <property role="TrG5h" value="containingLink" />
                <node concept="3Tqbb2" id="1Z_xaSi0bHv" role="1tU5fm">
                  <ref role="ehGHo" to="tpce:f_TJgxE" resolve="LinkDeclaration" />
                </node>
                <node concept="2OqwBi" id="1Z_xaSi0bHw" role="33vP2m">
                  <node concept="25OxAV" id="1Z_xaSi0bHy" role="2OqNvi" />
                  <node concept="2GrUjf" id="1Z_xaSi0bHx" role="2Oq$k0">
                    <ref role="2Gs0qQ" node="1Z_xaSi0bHe" resolve="child" />
                  </node>
                </node>
              </node>
            </node>
            <node concept="3clFbJ" id="1Z_xaSi0bHz" role="3cqZAp">
              <node concept="1Wc70l" id="1Z_xaSi0bHB" role="3clFbw">
                <node concept="3fqX7Q" id="1Z_xaSi0bHC" role="3uHU7w">
                  <node concept="2OqwBi" id="1Z_xaSi0bHD" role="3fr31v">
                    <node concept="2OqwBi" id="1Z_xaSi0bHE" role="2Oq$k0">
                      <node concept="37vLTw" id="3GM_nagTvfa" role="2Oq$k0">
                        <ref role="3cqZAo" node="1Z_xaSi0bHu" resolve="containingLink" />
                      </node>
                      <node concept="3TrcHB" id="1Z_xaSi0bHG" role="2OqNvi">
                        <ref role="3TsBF5" to="tpce:fA0lbG4" resolve="sourceCardinality" />
                      </node>
                    </node>
                    <node concept="3t7uKx" id="1Z_xaSi0bHH" role="2OqNvi">
                      <node concept="uoxfO" id="1Z_xaSi0bHI" role="3t7uKA">
                        <ref role="uo_Cq" to="tpce:fLJekj4" />
                      </node>
                    </node>
                  </node>
                </node>
                <node concept="3y3z36" id="1Z_xaSi0bHJ" role="3uHU7B">
                  <node concept="10Nm6u" id="1Z_xaSi0bHL" role="3uHU7w" />
                  <node concept="37vLTw" id="3GM_nagTsg8" role="3uHU7B">
                    <ref role="3cqZAo" node="1Z_xaSi0bHu" resolve="containingLink" />
                  </node>
                </node>
              </node>
              <node concept="3clFbS" id="1Z_xaSi0bH$" role="3clFbx">
                <node concept="3cpWs6" id="1Z_xaSi0bH_" role="3cqZAp">
                  <node concept="3clFbT" id="1Z_xaSi0bHA" role="3cqZAk">
                    <property role="3clFbU" value="false" />
                  </node>
                </node>
              </node>
            </node>
          </node>
        </node>
        <node concept="3cpWs6" id="1Z_xaSi0bHM" role="3cqZAp">
          <node concept="3clFbT" id="1Z_xaSi0bHN" role="3cqZAk">
            <property role="3clFbU" value="true" />
          </node>
        </node>
      </node>
      <node concept="3Tm6S6" id="1Z_xaSi0bH6" role="1B3o_S" />
      <node concept="10P_77" id="1Z_xaSi0bH7" role="3clF45" />
    </node>
    <node concept="3Tm1VV" id="1Z_xaSi0b$Y" role="1B3o_S" />
    <node concept="3uibUv" id="1Z_xaSi0bGX" role="1zkMxy">
      <ref role="3uigEE" to="q4oi:~CellAction_DeleteNode" resolve="CellAction_DeleteNode" />
    </node>
  </node>
  <node concept="312cEu" id="1Z_xaSi0wPQ">
    <property role="TrG5h" value="CellAction_DeletePropertyOrNode" />
    <property role="IEkAT" value="true" />
    <node concept="2AHcQZ" id="2klkXdpsewN" role="2AJF6D">
      <ref role="2AI5Lk" to="wyt6:~Deprecated" resolve="Deprecated" />
    </node>
    <node concept="3UR2Jj" id="2klkXdpsevw" role="lGtFl">
      <node concept="TZ5HI" id="2klkXdpsewL" role="3nqlJM">
        <node concept="TZ5HA" id="2klkXdpsewM" role="3HnX3l">
          <node concept="1dT_AC" id="2klkXdpseHy" role="1dT_Ay">
            <property role="1dT_AB" value="use CellActionDeleteSPropertyOrNode" />
          </node>
        </node>
      </node>
    </node>
    <node concept="3uibUv" id="5OMo51zDEdj" role="1zkMxy">
      <ref role="3uigEE" to="3ahc:~AbstractCellAction" resolve="AbstractCellAction" />
    </node>
    <node concept="312cEg" id="1Z_xaSi0wPT" role="jymVt">
      <property role="TrG5h" value="mySemanticNode" />
      <node concept="3Tm6S6" id="1Z_xaSi0wPV" role="1B3o_S" />
      <node concept="3Tqbb2" id="1Z_xaSi0wQZ" role="1tU5fm" />
    </node>
    <node concept="312cEg" id="1Z_xaSi0wPW" role="jymVt">
      <property role="TrG5h" value="myPropertyName" />
      <node concept="3Tm6S6" id="1Z_xaSi0wPY" role="1B3o_S" />
      <node concept="17QB3L" id="1Z_xaSi0wR0" role="1tU5fm" />
    </node>
    <node concept="3clFbW" id="1Z_xaSi0wPZ" role="jymVt">
      <node concept="3Tm1VV" id="1Z_xaSi0wQ0" role="1B3o_S" />
      <node concept="3cqZAl" id="1Z_xaSi0wQ1" role="3clF45" />
      <node concept="37vLTG" id="1Z_xaSi0wQ2" role="3clF46">
        <property role="TrG5h" value="semanticNode" />
        <node concept="3Tqbb2" id="1Z_xaSi0wR1" role="1tU5fm" />
      </node>
      <node concept="3clFbS" id="1Z_xaSi0wQ6" role="3clF47">
        <node concept="3clFbF" id="1Z_xaSi0wQ7" role="3cqZAp">
          <node concept="37vLTI" id="1Z_xaSi0wQ8" role="3clFbG">
            <node concept="37vLTw" id="2BHiRxeudhe" role="37vLTJ">
              <ref role="3cqZAo" node="1Z_xaSi0wPT" resolve="mySemanticNode" />
            </node>
            <node concept="37vLTw" id="2BHiRxglGUv" role="37vLTx">
              <ref role="3cqZAo" node="1Z_xaSi0wQ2" resolve="semanticNode" />
            </node>
          </node>
        </node>
        <node concept="3clFbF" id="1Z_xaSi0wQb" role="3cqZAp">
          <node concept="37vLTI" id="1Z_xaSi0wQc" role="3clFbG">
            <node concept="37vLTw" id="2BHiRxeuktO" role="37vLTJ">
              <ref role="3cqZAo" node="1Z_xaSi0wPW" resolve="myPropertyName" />
            </node>
            <node concept="37vLTw" id="2BHiRxghiCC" role="37vLTx">
              <ref role="3cqZAo" node="1Z_xaSi0wQ4" resolve="propertyName" />
            </node>
          </node>
        </node>
      </node>
      <node concept="37vLTG" id="1Z_xaSi0wQ4" role="3clF46">
        <property role="TrG5h" value="propertyName" />
        <node concept="17QB3L" id="1Z_xaSi0wR2" role="1tU5fm" />
      </node>
    </node>
    <node concept="3clFb_" id="1Z_xaSi0wQf" role="jymVt">
      <property role="TrG5h" value="canExecute" />
      <node concept="10P_77" id="1Z_xaSi0wQh" role="3clF45" />
      <node concept="3Tm1VV" id="1Z_xaSi0wQg" role="1B3o_S" />
      <node concept="37vLTG" id="1Z_xaSi0wQi" role="3clF46">
        <property role="TrG5h" value="context" />
        <node concept="3uibUv" id="1ZVjBFKGiLW" role="1tU5fm">
          <ref role="3uigEE" to="cj4x:~EditorContext" resolve="EditorContext" />
        </node>
      </node>
      <node concept="3clFbS" id="1Z_xaSi0wQk" role="3clF47">
        <node concept="3cpWs6" id="1Z_xaSi0wQl" role="3cqZAp">
          <node concept="3clFbT" id="1Z_xaSi0wQm" role="3cqZAk">
            <property role="3clFbU" value="true" />
          </node>
        </node>
      </node>
      <node concept="2AHcQZ" id="3tYsUK_t6Bx" role="2AJF6D">
        <ref role="2AI5Lk" to="wyt6:~Override" resolve="Override" />
      </node>
    </node>
    <node concept="3clFb_" id="1Z_xaSi0wQn" role="jymVt">
      <property role="TrG5h" value="execute" />
      <node concept="3cqZAl" id="1Z_xaSi0wQp" role="3clF45" />
      <node concept="3Tm1VV" id="1Z_xaSi0wQo" role="1B3o_S" />
      <node concept="37vLTG" id="1Z_xaSi0wQq" role="3clF46">
        <property role="TrG5h" value="context" />
        <node concept="3uibUv" id="1ZVjBFKGiLZ" role="1tU5fm">
          <ref role="3uigEE" to="cj4x:~EditorContext" resolve="EditorContext" />
        </node>
      </node>
      <node concept="3clFbS" id="1Z_xaSi0wQs" role="3clF47">
        <node concept="3clFbJ" id="1Z_xaSi0wQt" role="3cqZAp">
          <node concept="3y3z36" id="1Z_xaSi0xjn" role="3clFbw">
            <node concept="10Nm6u" id="1Z_xaSi0wQz" role="3uHU7w" />
            <node concept="2YIFZM" id="5CFnob0Pb9O" role="3uHU7B">
              <ref role="1Pybhc" to="mhbf:~SNodeAccessUtil" resolve="SNodeAccessUtil" />
              <ref role="37wK5l" to="mhbf:~SNodeAccessUtil.getProperty(org.jetbrains.mps.openapi.model.SNode,java.lang.String):java.lang.String" resolve="getProperty" />
              <node concept="2JrnkZ" id="5CFnob0Pb9P" role="37wK5m">
                <node concept="37vLTw" id="2BHiRxeuqQW" role="2JrQYb">
                  <ref role="3cqZAo" node="1Z_xaSi0wPT" resolve="mySemanticNode" />
                </node>
              </node>
              <node concept="37vLTw" id="2BHiRxeuHtM" role="37wK5m">
                <ref role="3cqZAo" node="1Z_xaSi0wPW" resolve="myPropertyName" />
              </node>
            </node>
          </node>
          <node concept="9aQIb" id="1Z_xaSi0wQ$" role="9aQIa">
            <node concept="3clFbS" id="1Z_xaSi0wQ_" role="9aQI4">
              <node concept="3cpWs8" id="1Z_xaSi0xnd" role="3cqZAp">
                <node concept="3cpWsn" id="1Z_xaSi0xne" role="3cpWs9">
                  <property role="TrG5h" value="deleteAction" />
                  <node concept="2ShNRf" id="1Z_xaSi0xnh" role="33vP2m">
                    <node concept="1pGfFk" id="1Z_xaSi0xni" role="2ShVmc">
                      <ref role="37wK5l" node="1Z_xaSi0b_0" resolve="CellAction_DeleteEasily" />
                      <node concept="37vLTw" id="2BHiRxeuNm9" role="37wK5m">
                        <ref role="3cqZAo" node="1Z_xaSi0wPT" resolve="mySemanticNode" />
                      </node>
                    </node>
                  </node>
                  <node concept="3uibUv" id="1Z_xaSi0xnf" role="1tU5fm">
                    <ref role="3uigEE" node="1Z_xaSi0b$X" resolve="CellAction_DeleteEasily" />
                  </node>
                </node>
              </node>
              <node concept="3clFbJ" id="1Z_xaSi0wQG" role="3cqZAp">
                <node concept="2OqwBi" id="1Z_xaSi0wQH" role="3clFbw">
                  <node concept="37vLTw" id="3GM_nagTAtg" role="2Oq$k0">
                    <ref role="3cqZAo" node="1Z_xaSi0xne" resolve="deleteAction" />
                  </node>
                  <node concept="liA8E" id="1Z_xaSi0wQJ" role="2OqNvi">
                    <ref role="37wK5l" node="1Z_xaSi0b_8" resolve="canExecute" />
                    <node concept="37vLTw" id="2BHiRxgmap$" role="37wK5m">
                      <ref role="3cqZAo" node="1Z_xaSi0wQq" resolve="context" />
                    </node>
                  </node>
                </node>
                <node concept="3clFbS" id="1Z_xaSi0wQL" role="3clFbx">
                  <node concept="3clFbF" id="1Z_xaSi0wQM" role="3cqZAp">
                    <node concept="2OqwBi" id="1Z_xaSi0wQN" role="3clFbG">
                      <node concept="liA8E" id="1Z_xaSi0wQP" role="2OqNvi">
                        <ref role="37wK5l" to="q4oi:~CellAction_DeleteNode.execute(jetbrains.mps.openapi.editor.EditorContext):void" resolve="execute" />
                        <node concept="37vLTw" id="2BHiRxglIQb" role="37wK5m">
                          <ref role="3cqZAo" node="1Z_xaSi0wQq" resolve="context" />
                        </node>
                      </node>
                      <node concept="37vLTw" id="3GM_nagTBsk" role="2Oq$k0">
                        <ref role="3cqZAo" node="1Z_xaSi0xne" resolve="deleteAction" />
                      </node>
                    </node>
                  </node>
                </node>
              </node>
            </node>
          </node>
          <node concept="3clFbS" id="1Z_xaSi0wQR" role="3clFbx">
            <node concept="3clFbF" id="1Z_xaSi0xjw" role="3cqZAp">
              <node concept="2YIFZM" id="5CFnob0Pbgp" role="3clFbG">
                <ref role="1Pybhc" to="mhbf:~SNodeAccessUtil" resolve="SNodeAccessUtil" />
                <ref role="37wK5l" to="mhbf:~SNodeAccessUtil.setProperty(org.jetbrains.mps.openapi.model.SNode,java.lang.String,java.lang.String):void" resolve="setProperty" />
                <node concept="2JrnkZ" id="5CFnob0Pbgq" role="37wK5m">
                  <node concept="37vLTw" id="2BHiRxeu_FP" role="2JrQYb">
                    <ref role="3cqZAo" node="1Z_xaSi0wPT" resolve="mySemanticNode" />
                  </node>
                </node>
                <node concept="37vLTw" id="2BHiRxeuoV3" role="37wK5m">
                  <ref role="3cqZAo" node="1Z_xaSi0wPW" resolve="myPropertyName" />
                </node>
                <node concept="10Nm6u" id="5CFnob0Pbgt" role="37wK5m" />
              </node>
            </node>
          </node>
        </node>
      </node>
      <node concept="2AHcQZ" id="3tYsUK_t6Bw" role="2AJF6D">
        <ref role="2AI5Lk" to="wyt6:~Override" resolve="Override" />
      </node>
    </node>
    <node concept="3Tm1VV" id="1Z_xaSi0wPR" role="1B3o_S" />
  </node>
  <node concept="312cEu" id="1Z_xaSi0xnT">
    <property role="TrG5h" value="CellAction_DeleteSmart" />
    <node concept="3uibUv" id="5OMo51zDGHf" role="1zkMxy">
      <ref role="3uigEE" to="3ahc:~AbstractCellAction" resolve="AbstractCellAction" />
    </node>
    <node concept="312cEg" id="1Z_xaSi0xnW" role="jymVt">
      <property role="TrG5h" value="mySource" />
      <node concept="3Tqbb2" id="1Z_xaSi0xq2" role="1tU5fm" />
      <node concept="3Tm6S6" id="1Z_xaSi0xnY" role="1B3o_S" />
    </node>
    <node concept="312cEg" id="1Z_xaSi0xnZ" role="jymVt">
      <property role="TrG5h" value="myLink" />
      <node concept="3Tqbb2" id="1Z_xaSi0xq3" role="1tU5fm">
        <ref role="ehGHo" to="tpce:f_TJgxE" resolve="LinkDeclaration" />
      </node>
      <node concept="3Tm6S6" id="1Z_xaSi0xo1" role="1B3o_S" />
    </node>
    <node concept="312cEg" id="1Z_xaSi0xo2" role="jymVt">
      <property role="TrG5h" value="myTarget" />
      <node concept="3Tqbb2" id="1Z_xaSi0xq4" role="1tU5fm" />
      <node concept="3Tm6S6" id="1Z_xaSi0xo4" role="1B3o_S" />
    </node>
    <node concept="312cEg" id="5ebN1fWgnEp" role="jymVt">
      <property role="34CwA1" value="false" />
      <property role="eg7rD" value="false" />
      <property role="TrG5h" value="myCanBeNull" />
      <property role="3TUv4t" value="false" />
      <node concept="3Tm6S6" id="5ebN1fWgnd6" role="1B3o_S" />
      <node concept="10P_77" id="5ebN1fWgnCB" role="1tU5fm" />
      <node concept="3clFbT" id="5ebN1fWgo5A" role="33vP2m">
        <property role="3clFbU" value="true" />
      </node>
    </node>
    <node concept="312cEg" id="5ebN1fWgGT6" role="jymVt">
      <property role="34CwA1" value="false" />
      <property role="eg7rD" value="false" />
      <property role="TrG5h" value="myEnabled" />
      <property role="3TUv4t" value="false" />
      <node concept="3Tm6S6" id="5ebN1fWgGqa" role="1B3o_S" />
      <node concept="10P_77" id="5ebN1fWgGRk" role="1tU5fm" />
      <node concept="3clFbT" id="5ebN1fWgHmA" role="33vP2m">
        <property role="3clFbU" value="true" />
      </node>
    </node>
    <node concept="312cEg" id="5ebN1fWh6Ji" role="jymVt">
      <property role="34CwA1" value="false" />
      <property role="eg7rD" value="false" />
      <property role="TrG5h" value="myRole" />
      <property role="3TUv4t" value="false" />
      <node concept="3Tm6S6" id="5ebN1fWh6gI" role="1B3o_S" />
      <node concept="17QB3L" id="5ebN1fWh6Hw" role="1tU5fm" />
    </node>
    <node concept="3clFbW" id="1Z_xaSi0xo5" role="jymVt">
      <node concept="3Tm1VV" id="1Z_xaSi0xo6" role="1B3o_S" />
      <node concept="3cqZAl" id="1Z_xaSi0xo7" role="3clF45" />
      <node concept="37vLTG" id="1Z_xaSi0xo8" role="3clF46">
        <property role="TrG5h" value="source" />
        <node concept="3Tqbb2" id="1Z_xaSi0xpZ" role="1tU5fm" />
      </node>
      <node concept="37vLTG" id="1Z_xaSi0xoa" role="3clF46">
        <property role="TrG5h" value="link" />
        <node concept="3Tqbb2" id="1Z_xaSi0xq0" role="1tU5fm">
          <ref role="ehGHo" to="tpce:f_TJgxE" resolve="LinkDeclaration" />
        </node>
      </node>
      <node concept="37vLTG" id="1Z_xaSi0xoc" role="3clF46">
        <property role="TrG5h" value="target" />
        <node concept="3Tqbb2" id="1Z_xaSi0xq1" role="1tU5fm" />
      </node>
      <node concept="3clFbS" id="1Z_xaSi0xoe" role="3clF47">
        <node concept="3clFbF" id="1Z_xaSi0xof" role="3cqZAp">
          <node concept="37vLTI" id="1Z_xaSi0xog" role="3clFbG">
            <node concept="37vLTw" id="2BHiRxeuFjU" role="37vLTJ">
              <ref role="3cqZAo" node="1Z_xaSi0xnW" resolve="mySource" />
            </node>
            <node concept="37vLTw" id="2BHiRxglm2I" role="37vLTx">
              <ref role="3cqZAo" node="1Z_xaSi0xo8" resolve="source" />
            </node>
          </node>
        </node>
        <node concept="3clFbF" id="1Z_xaSi0xoj" role="3cqZAp">
          <node concept="37vLTI" id="1Z_xaSi0xok" role="3clFbG">
            <node concept="37vLTw" id="2BHiRxeuTv$" role="37vLTJ">
              <ref role="3cqZAo" node="1Z_xaSi0xnZ" resolve="myLink" />
            </node>
            <node concept="37vLTw" id="2BHiRxgm9TQ" role="37vLTx">
              <ref role="3cqZAo" node="1Z_xaSi0xoa" resolve="link" />
            </node>
          </node>
        </node>
        <node concept="3clFbF" id="1Z_xaSi0xon" role="3cqZAp">
          <node concept="37vLTI" id="1Z_xaSi0xoo" role="3clFbG">
            <node concept="37vLTw" id="2BHiRxeuTpR" role="37vLTJ">
              <ref role="3cqZAo" node="1Z_xaSi0xo2" resolve="myTarget" />
            </node>
            <node concept="37vLTw" id="2BHiRxgm$98" role="37vLTx">
              <ref role="3cqZAo" node="1Z_xaSi0xoc" resolve="target" />
            </node>
          </node>
        </node>
        <node concept="3cpWs8" id="5ebN1fWgljG" role="3cqZAp">
          <node concept="3cpWsn" id="5ebN1fWgljH" role="3cpWs9">
            <property role="TrG5h" value="genuineLinkDeclaration" />
            <node concept="3Tqbb2" id="5ebN1fWgljI" role="1tU5fm">
              <ref role="ehGHo" to="tpce:f_TJgxE" resolve="LinkDeclaration" />
            </node>
            <node concept="2YIFZM" id="5ebN1fWgljJ" role="33vP2m">
              <ref role="1Pybhc" to="iwwu:i0YipgJ" resolve="SModelUtil" />
              <ref role="37wK5l" to="iwwu:i0YipjE" resolve="getGenuineLinkDeclaration" />
              <node concept="37vLTw" id="5ebN1fWgljK" role="37wK5m">
                <ref role="3cqZAo" node="1Z_xaSi0xnZ" resolve="myLink" />
              </node>
            </node>
          </node>
        </node>
        <node concept="3clFbF" id="5ebN1fWh7u0" role="3cqZAp">
          <node concept="37vLTI" id="5ebN1fWh7Ss" role="3clFbG">
            <node concept="2OqwBi" id="5ebN1fWh7Z4" role="37vLTx">
              <node concept="37vLTw" id="5ebN1fWh7UH" role="2Oq$k0">
                <ref role="3cqZAo" node="5ebN1fWgljH" resolve="genuineLinkDeclaration" />
              </node>
              <node concept="3TrcHB" id="5ebN1fWh8rc" role="2OqNvi">
                <ref role="3TsBF5" to="tpce:fA0kJcN" resolve="role" />
              </node>
            </node>
            <node concept="37vLTw" id="5ebN1fWh7tZ" role="37vLTJ">
              <ref role="3cqZAo" node="5ebN1fWh6Ji" resolve="myRole" />
            </node>
          </node>
        </node>
        <node concept="3SKdUt" id="5LtrFRzZ3hm" role="3cqZAp">
          <node concept="3SKdUq" id="5LtrFRzZ3Bw" role="3SKWNk">
            <property role="3SKdUp" value="This action used only for aggregation links" />
          </node>
        </node>
        <node concept="3clFbF" id="5ebN1fWgJu6" role="3cqZAp">
          <node concept="37vLTI" id="5ebN1fWgJQP" role="3clFbG">
            <node concept="1Wc70l" id="5ebN1fWgWVV" role="37vLTx">
              <node concept="1eOMI4" id="5ebN1fWgX0d" role="3uHU7w">
                <node concept="22lmx$" id="5ebN1fWgZ9k" role="1eOMHV">
                  <node concept="2OqwBi" id="5ebN1fWgXZF" role="3uHU7B">
                    <node concept="2OqwBi" id="5ebN1fWgXbh" role="2Oq$k0">
                      <node concept="37vLTw" id="5ebN1fWgX6q" role="2Oq$k0">
                        <ref role="3cqZAo" node="5ebN1fWgljH" resolve="genuineLinkDeclaration" />
                      </node>
                      <node concept="3TrcHB" id="5ebN1fWgXBP" role="2OqNvi">
                        <ref role="3TsBF5" to="tpce:fA0lbG4" resolve="sourceCardinality" />
                      </node>
                    </node>
                    <node concept="3t7uKx" id="5ebN1fWgYSY" role="2OqNvi">
                      <node concept="uoxfO" id="5ebN1fWgYT0" role="3t7uKA">
                        <ref role="uo_Cq" to="tpce:fLJekj3" />
                      </node>
                    </node>
                  </node>
                  <node concept="2OqwBi" id="5ebN1fWgZeu" role="3uHU7w">
                    <node concept="2OqwBi" id="5ebN1fWgZev" role="2Oq$k0">
                      <node concept="37vLTw" id="5ebN1fWgZew" role="2Oq$k0">
                        <ref role="3cqZAo" node="5ebN1fWgljH" resolve="genuineLinkDeclaration" />
                      </node>
                      <node concept="3TrcHB" id="5ebN1fWgZex" role="2OqNvi">
                        <ref role="3TsBF5" to="tpce:fA0lbG4" resolve="sourceCardinality" />
                      </node>
                    </node>
                    <node concept="3t7uKx" id="5ebN1fWgZey" role="2OqNvi">
                      <node concept="uoxfO" id="5ebN1fWgZez" role="3t7uKA">
                        <ref role="uo_Cq" to="tpce:fLJekj4" />
                      </node>
                    </node>
                  </node>
                </node>
              </node>
              <node concept="2OqwBi" id="5ebN1fWgV_Z" role="3uHU7B">
                <node concept="2OqwBi" id="5ebN1fWgK1N" role="2Oq$k0">
                  <node concept="37vLTw" id="5ebN1fWgJXs" role="2Oq$k0">
                    <ref role="3cqZAo" node="5ebN1fWgljH" resolve="genuineLinkDeclaration" />
                  </node>
                  <node concept="3TrcHB" id="5ebN1fWgVeF" role="2OqNvi">
                    <ref role="3TsBF5" to="tpce:fA0lm$B" resolve="metaClass" />
                  </node>
                </node>
                <node concept="3t7uKx" id="5ebN1fWgWGh" role="2OqNvi">
                  <node concept="uoxfO" id="5ebN1fWgWGj" role="3t7uKA">
                    <ref role="uo_Cq" to="tpce:fLJjDmT" />
                  </node>
                </node>
              </node>
            </node>
            <node concept="37vLTw" id="5ebN1fWgJu5" role="37vLTJ">
              <ref role="3cqZAo" node="5ebN1fWgGT6" resolve="myEnabled" />
            </node>
          </node>
        </node>
        <node concept="3clFbF" id="5ebN1fWgoCv" role="3cqZAp">
          <node concept="37vLTI" id="5ebN1fWgFKM" role="3clFbG">
            <node concept="2OqwBi" id="5ebN1fWgljQ" role="37vLTx">
              <node concept="2OqwBi" id="5ebN1fWgljR" role="2Oq$k0">
                <node concept="37vLTw" id="5ebN1fWgljS" role="2Oq$k0">
                  <ref role="3cqZAo" node="5ebN1fWgljH" resolve="genuineLinkDeclaration" />
                </node>
                <node concept="3TrcHB" id="5ebN1fWgljT" role="2OqNvi">
                  <ref role="3TsBF5" to="tpce:fA0lbG4" resolve="sourceCardinality" />
                </node>
              </node>
              <node concept="3t7uKx" id="5ebN1fWgljU" role="2OqNvi">
                <node concept="uoxfO" id="5ebN1fWgljV" role="3t7uKA">
                  <ref role="uo_Cq" to="tpce:fLJekj3" />
                </node>
              </node>
            </node>
            <node concept="37vLTw" id="5ebN1fWgoCu" role="37vLTJ">
              <ref role="3cqZAo" node="5ebN1fWgnEp" resolve="myCanBeNull" />
            </node>
          </node>
        </node>
        <node concept="3clFbJ" id="5ebN1fWh2ze" role="3cqZAp">
          <node concept="3clFbS" id="5ebN1fWh2zh" role="3clFbx">
            <node concept="3clFbF" id="5ebN1fWh2Ta" role="3cqZAp">
              <node concept="37vLTI" id="5ebN1fWh36H" role="3clFbG">
                <node concept="37vLTw" id="5ebN1fWh36K" role="37vLTJ">
                  <ref role="3cqZAo" node="5ebN1fWgGT6" resolve="myEnabled" />
                </node>
                <node concept="1Wc70l" id="5ebN1fWh3nA" role="37vLTx">
                  <node concept="37vLTw" id="5ebN1fWh3cv" role="3uHU7B">
                    <ref role="3cqZAo" node="5ebN1fWgGT6" resolve="myEnabled" />
                  </node>
                  <node concept="3y3z36" id="5ebN1fWh3CJ" role="3uHU7w">
                    <node concept="2OqwBi" id="5ebN1fWh3CL" role="3uHU7B">
                      <node concept="37vLTw" id="5ebN1fWh3CM" role="2Oq$k0">
                        <ref role="3cqZAo" node="1Z_xaSi0xo2" resolve="myTarget" />
                      </node>
                      <node concept="3NT_Vc" id="5ebN1fWh3CN" role="2OqNvi" />
                    </node>
                    <node concept="2OqwBi" id="5ebN1fWh3CO" role="3uHU7w">
                      <node concept="37vLTw" id="5ebN1fWh3CP" role="2Oq$k0">
                        <ref role="3cqZAo" node="1Z_xaSi0xnZ" resolve="myLink" />
                      </node>
                      <node concept="3TrEf2" id="5ebN1fWh3CQ" role="2OqNvi">
                        <ref role="3Tt5mk" to="tpce:fA0lvVK" />
                      </node>
                    </node>
                  </node>
                </node>
              </node>
            </node>
          </node>
          <node concept="3fqX7Q" id="5ebN1fWh2PG" role="3clFbw">
            <node concept="37vLTw" id="5ebN1fWh2PI" role="3fr31v">
              <ref role="3cqZAo" node="5ebN1fWgnEp" resolve="myCanBeNull" />
            </node>
          </node>
        </node>
      </node>
    </node>
    <node concept="3clFb_" id="1Z_xaSi0xor" role="jymVt">
      <property role="TrG5h" value="canExecute" />
      <node concept="3Tm1VV" id="1Z_xaSi0xos" role="1B3o_S" />
      <node concept="10P_77" id="1Z_xaSi0xot" role="3clF45" />
      <node concept="37vLTG" id="1Z_xaSi0xou" role="3clF46">
        <property role="TrG5h" value="context" />
        <node concept="3uibUv" id="1ZVjBFKGiMf" role="1tU5fm">
          <ref role="3uigEE" to="cj4x:~EditorContext" resolve="EditorContext" />
        </node>
      </node>
      <node concept="3clFbS" id="1Z_xaSi0xow" role="3clF47">
        <node concept="3cpWs8" id="1dtM3RGVp0B" role="3cqZAp">
          <node concept="3cpWsn" id="1dtM3RGVp0A" role="3cpWs9">
            <property role="3TUv4t" value="false" />
            <property role="TrG5h" value="myTargetCell" />
            <node concept="3uibUv" id="1dtM3RGVp0C" role="1tU5fm">
              <ref role="3uigEE" to="f4zo:~EditorCell" resolve="EditorCell" />
            </node>
            <node concept="2OqwBi" id="1dtM3RGVp0D" role="33vP2m">
              <node concept="2OqwBi" id="1dtM3RGVp0Q" role="2Oq$k0">
                <node concept="37vLTw" id="1dtM3RGVp0P" role="2Oq$k0">
                  <ref role="3cqZAo" node="1Z_xaSi0xou" resolve="context" />
                </node>
                <node concept="liA8E" id="1dtM3RGVp0R" role="2OqNvi">
                  <ref role="37wK5l" to="cj4x:~EditorContext.getEditorComponent():jetbrains.mps.openapi.editor.EditorComponent" resolve="getEditorComponent" />
                </node>
              </node>
              <node concept="liA8E" id="1dtM3RGVp0F" role="2OqNvi">
                <ref role="37wK5l" to="cj4x:~EditorComponent.findNodeCell(org.jetbrains.mps.openapi.model.SNode):jetbrains.mps.openapi.editor.cells.EditorCell" resolve="findNodeCell" />
                <node concept="37vLTw" id="1dtM3RGVp0G" role="37wK5m">
                  <ref role="3cqZAo" node="1Z_xaSi0xo2" resolve="myTarget" />
                </node>
              </node>
            </node>
          </node>
        </node>
        <node concept="3cpWs6" id="1dtM3RGVp0H" role="3cqZAp">
          <node concept="1Wc70l" id="1dtM3RGVp0I" role="3cqZAk">
            <node concept="37vLTw" id="1dtM3RGVp0J" role="3uHU7B">
              <ref role="3cqZAo" node="5ebN1fWgGT6" resolve="myEnabled" />
            </node>
            <node concept="3fqX7Q" id="1dtM3RGVp0K" role="3uHU7w">
              <node concept="2YIFZM" id="1dtM3RGVpob" role="3fr31v">
                <ref role="1Pybhc" to="3ahc:~ReadOnlyUtil" resolve="ReadOnlyUtil" />
                <ref role="37wK5l" to="3ahc:~ReadOnlyUtil.isCellOrSelectionReadOnlyInEditor(jetbrains.mps.openapi.editor.EditorComponent,jetbrains.mps.openapi.editor.cells.EditorCell):boolean" resolve="isCellOrSelectionReadOnlyInEditor" />
                <node concept="2OqwBi" id="1dtM3RGVrvX" role="37wK5m">
                  <node concept="37vLTw" id="1dtM3RGVrvW" role="2Oq$k0">
                    <ref role="3cqZAo" node="1Z_xaSi0xou" resolve="context" />
                  </node>
                  <node concept="liA8E" id="1dtM3RGVrvY" role="2OqNvi">
                    <ref role="37wK5l" to="cj4x:~EditorContext.getEditorComponent():jetbrains.mps.openapi.editor.EditorComponent" resolve="getEditorComponent" />
                  </node>
                </node>
                <node concept="37vLTw" id="1dtM3RGVpod" role="37wK5m">
                  <ref role="3cqZAo" node="1dtM3RGVp0A" resolve="myTargetCell" />
                </node>
              </node>
            </node>
          </node>
        </node>
      </node>
      <node concept="2AHcQZ" id="3tYsUK_t6J_" role="2AJF6D">
        <ref role="2AI5Lk" to="wyt6:~Override" resolve="Override" />
      </node>
    </node>
    <node concept="3clFb_" id="1Z_xaSi0xoz" role="jymVt">
      <property role="TrG5h" value="execute" />
      <node concept="3Tm1VV" id="1Z_xaSi0xo$" role="1B3o_S" />
      <node concept="3cqZAl" id="1Z_xaSi0xo_" role="3clF45" />
      <node concept="37vLTG" id="1Z_xaSi0xoA" role="3clF46">
        <property role="TrG5h" value="context" />
        <node concept="3uibUv" id="1ZVjBFKGiMj" role="1tU5fm">
          <ref role="3uigEE" to="cj4x:~EditorContext" resolve="EditorContext" />
        </node>
      </node>
      <node concept="3clFbS" id="1Z_xaSi0xoC" role="3clF47">
        <node concept="3clFbF" id="1Z_xaSi0$8K" role="3cqZAp">
          <node concept="2OqwBi" id="1Z_xaSi0$8M" role="3clFbG">
            <node concept="37vLTw" id="2BHiRxeuHrl" role="2Oq$k0">
              <ref role="3cqZAo" node="1Z_xaSi0xo2" resolve="myTarget" />
            </node>
            <node concept="1PgB_6" id="1Z_xaSi0$8Q" role="2OqNvi" />
          </node>
        </node>
        <node concept="3clFbJ" id="1Z_xaSi0$8S" role="3cqZAp">
          <node concept="3clFbS" id="1Z_xaSi0$8T" role="3clFbx">
            <node concept="3cpWs8" id="1Z_xaSi2jXi" role="3cqZAp">
              <node concept="3cpWsn" id="1Z_xaSi2jXj" role="3cpWs9">
                <property role="TrG5h" value="defaultTarget" />
                <node concept="3uibUv" id="1Z_xaSi2jXk" role="1tU5fm">
                  <ref role="3uigEE" to="mhbf:~SNode" resolve="SNode" />
                </node>
                <node concept="2YIFZM" id="4PZEGlYUqWZ" role="33vP2m">
                  <ref role="37wK5l" to="w1kc:~SModelUtil_new.instantiateConceptDeclaration(org.jetbrains.mps.openapi.model.SNode,org.jetbrains.mps.openapi.model.SModel,boolean):jetbrains.mps.smodel.SNode" resolve="instantiateConceptDeclaration" />
                  <ref role="1Pybhc" to="w1kc:~SModelUtil_new" resolve="SModelUtil_new" />
                  <node concept="2OqwBi" id="4PZEGlYUqX0" role="37wK5m">
                    <node concept="37vLTw" id="4PZEGlYUqX1" role="2Oq$k0">
                      <ref role="3cqZAo" node="1Z_xaSi0xnZ" resolve="myLink" />
                    </node>
                    <node concept="3TrEf2" id="4PZEGlYUqX2" role="2OqNvi">
                      <ref role="3Tt5mk" to="tpce:fA0lvVK" />
                    </node>
                  </node>
                  <node concept="2OqwBi" id="4PZEGlYUqX3" role="37wK5m">
                    <node concept="37vLTw" id="4PZEGlYUqX4" role="2Oq$k0">
                      <ref role="3cqZAo" node="1Z_xaSi0xnW" resolve="mySource" />
                    </node>
                    <node concept="I4A8Y" id="4PZEGlYUqX5" role="2OqNvi" />
                  </node>
                  <node concept="3clFbT" id="4PZEGlYUruv" role="37wK5m">
                    <property role="3clFbU" value="true" />
                  </node>
                </node>
              </node>
            </node>
            <node concept="3clFbF" id="2WtH7EQWPVN" role="3cqZAp">
              <node concept="2YIFZM" id="2WtH7EQWPVQ" role="3clFbG">
                <ref role="1Pybhc" to="i8bi:5IkW5anFcpd" resolve="SLinkOperations" />
                <ref role="37wK5l" to="i8bi:1pwnB5Dj0vT" resolve="setTarget" />
                <node concept="37vLTw" id="2BHiRxeunf8" role="37wK5m">
                  <ref role="3cqZAo" node="1Z_xaSi0xnW" resolve="mySource" />
                </node>
                <node concept="2OqwBi" id="5Z_8g9ZjpWT" role="37wK5m">
                  <node concept="1eOMI4" id="5Z_8g9ZjpQo" role="2Oq$k0">
                    <node concept="10QFUN" id="5Z_8g9ZjpQl" role="1eOMHV">
                      <node concept="3uibUv" id="5Z_8g9ZjpUd" role="10QFUM">
                        <ref role="3uigEE" to="cavf:~ConceptMetaInfoConverter" resolve="ConceptMetaInfoConverter" />
                      </node>
                      <node concept="2OqwBi" id="5Z_8g9ZjpsA" role="10QFUP">
                        <node concept="2JrnkZ" id="5Z_8g9ZjqBr" role="2Oq$k0">
                          <node concept="37vLTw" id="5Z_8g9ZjpoT" role="2JrQYb">
                            <ref role="3cqZAo" node="1Z_xaSi0xnW" resolve="mySource" />
                          </node>
                        </node>
                        <node concept="liA8E" id="5Z_8g9ZjqHU" role="2OqNvi">
                          <ref role="37wK5l" to="mhbf:~SNode.getConcept():org.jetbrains.mps.openapi.language.SConcept" resolve="getConcept" />
                        </node>
                      </node>
                    </node>
                  </node>
                  <node concept="liA8E" id="5Z_8g9Zjq49" role="2OqNvi">
                    <ref role="37wK5l" to="cavf:~ConceptMetaInfoConverter.convertAggregation(java.lang.String):org.jetbrains.mps.openapi.language.SContainmentLink" resolve="convertAggregation" />
                    <node concept="37vLTw" id="5Z_8g9Zjq6O" role="37wK5m">
                      <ref role="3cqZAo" node="5ebN1fWh6Ji" resolve="myRole" />
                    </node>
                  </node>
                </node>
                <node concept="37vLTw" id="3GM_nagTr4x" role="37wK5m">
                  <ref role="3cqZAo" node="1Z_xaSi2jXj" resolve="defaultTarget" />
                </node>
              </node>
            </node>
          </node>
          <node concept="3fqX7Q" id="5ebN1fWgHNr" role="3clFbw">
            <node concept="37vLTw" id="5ebN1fWgHYy" role="3fr31v">
              <ref role="3cqZAo" node="5ebN1fWgnEp" resolve="myCanBeNull" />
            </node>
          </node>
        </node>
      </node>
      <node concept="2AHcQZ" id="3tYsUK_t6J$" role="2AJF6D">
        <ref role="2AI5Lk" to="wyt6:~Override" resolve="Override" />
      </node>
    </node>
    <node concept="3Tm1VV" id="1Z_xaSi0xnU" role="1B3o_S" />
  </node>
  <node concept="312cEu" id="5WMLF8SmE8C">
    <property role="TrG5h" value="CellAction_CreateChildRangeSelection" />
    <property role="1sVAO0" value="false" />
    <node concept="312cEg" id="76xkvoUT9k6" role="jymVt">
      <property role="34CwA1" value="false" />
      <property role="eg7rD" value="false" />
      <property role="TrG5h" value="myNode" />
      <property role="3TUv4t" value="false" />
      <node concept="3Tm6S6" id="76xkvoUT9aJ" role="1B3o_S" />
      <node concept="3Tqbb2" id="76xkvoUT9ik" role="1tU5fm" />
    </node>
    <node concept="312cEg" id="65en6WkZHVN" role="jymVt">
      <property role="TrG5h" value="myEditorContext" />
      <node concept="3Tm6S6" id="65en6WkZHVO" role="1B3o_S" />
      <node concept="3uibUv" id="65en6WkZIbB" role="1tU5fm">
        <ref role="3uigEE" to="cj4x:~EditorContext" resolve="EditorContext" />
      </node>
    </node>
    <node concept="312cEg" id="65en6WkZK$8" role="jymVt">
      <property role="TrG5h" value="myFilter" />
      <node concept="3Tm6S6" id="65en6WkZK$9" role="1B3o_S" />
      <node concept="3uibUv" id="65en6WkZKQs" role="1tU5fm">
        <ref role="3uigEE" to="b8lf:~NodeRangeSelection$RangeSelectionFilter" resolve="NodeRangeSelection.RangeSelectionFilter" />
      </node>
    </node>
    <node concept="312cEg" id="5pJgs6CAweN" role="jymVt">
      <property role="34CwA1" value="false" />
      <property role="eg7rD" value="false" />
      <property role="TrG5h" value="myNext" />
      <property role="3TUv4t" value="false" />
      <node concept="3Tm6S6" id="5pJgs6CAvS6" role="1B3o_S" />
      <node concept="10P_77" id="5pJgs6CAwd1" role="1tU5fm" />
      <node concept="3clFbT" id="5pJgs6CAw$5" role="33vP2m" />
    </node>
    <node concept="312cEg" id="1nDbgX0YLf6" role="jymVt">
      <property role="34CwA1" value="false" />
      <property role="eg7rD" value="false" />
      <property role="TrG5h" value="myEmptyCellId" />
      <property role="3TUv4t" value="false" />
      <node concept="3Tm6S6" id="1nDbgX0YKX5" role="1B3o_S" />
      <node concept="17QB3L" id="1nDbgX0YLd1" role="1tU5fm" />
    </node>
    <node concept="2tJIrI" id="76xkvoUTg8w" role="jymVt" />
    <node concept="3clFbW" id="76xkvoUS1jt" role="jymVt">
      <node concept="3cqZAl" id="76xkvoUS1jv" role="3clF45" />
      <node concept="3Tm1VV" id="76xkvoUS1jw" role="1B3o_S" />
      <node concept="3clFbS" id="76xkvoUS1jx" role="3clF47">
        <node concept="XkiVB" id="76xkvoUSnGg" role="3cqZAp">
          <ref role="37wK5l" to="3ahc:~AbstractCellAction.&lt;init&gt;(boolean)" resolve="AbstractCellAction" />
          <node concept="3clFbT" id="76xkvoUSnKy" role="37wK5m">
            <property role="3clFbU" value="false" />
          </node>
        </node>
        <node concept="3clFbF" id="76xkvoUT9v9" role="3cqZAp">
          <node concept="37vLTI" id="76xkvoUT9_r" role="3clFbG">
            <node concept="37vLTw" id="76xkvoUT9CZ" role="37vLTx">
              <ref role="3cqZAo" node="76xkvoUT8Se" resolve="node" />
            </node>
            <node concept="37vLTw" id="76xkvoUT9v7" role="37vLTJ">
              <ref role="3cqZAo" node="76xkvoUT9k6" resolve="myNode" />
            </node>
          </node>
        </node>
        <node concept="3clFbF" id="65en6WkZLfL" role="3cqZAp">
          <node concept="37vLTI" id="65en6WkZLme" role="3clFbG">
            <node concept="37vLTw" id="65en6WkZLq8" role="37vLTx">
              <ref role="3cqZAo" node="65en6WkZL6D" resolve="filter" />
            </node>
            <node concept="37vLTw" id="65en6WkZLfJ" role="37vLTJ">
              <ref role="3cqZAo" node="65en6WkZK$8" resolve="myFilter" />
            </node>
          </node>
        </node>
        <node concept="3clFbF" id="65en6WkZIkE" role="3cqZAp">
          <node concept="37vLTI" id="65en6WkZIQW" role="3clFbG">
            <node concept="37vLTw" id="65en6WkZIUO" role="37vLTx">
              <ref role="3cqZAo" node="65en6WkZHyj" resolve="editorContext" />
            </node>
            <node concept="37vLTw" id="65en6WkZIkC" role="37vLTJ">
              <ref role="3cqZAo" node="65en6WkZHVN" resolve="myEditorContext" />
            </node>
          </node>
        </node>
        <node concept="3clFbF" id="1nDbgX0YLDV" role="3cqZAp">
          <node concept="37vLTI" id="1nDbgX0YLSt" role="3clFbG">
            <node concept="37vLTw" id="1nDbgX0YLYo" role="37vLTx">
              <ref role="3cqZAo" node="1nDbgX0YHq0" resolve="emptyCellId" />
            </node>
            <node concept="37vLTw" id="1nDbgX0YLDT" role="37vLTJ">
              <ref role="3cqZAo" node="1nDbgX0YLf6" resolve="myEmptyCellId" />
            </node>
          </node>
        </node>
        <node concept="3clFbF" id="5pJgs6CAwYT" role="3cqZAp">
          <node concept="37vLTI" id="5pJgs6CAxdX" role="3clFbG">
            <node concept="37vLTw" id="5pJgs6CAxjJ" role="37vLTx">
              <ref role="3cqZAo" node="5pJgs6CAwN3" resolve="next" />
            </node>
            <node concept="37vLTw" id="5pJgs6CAwYR" role="37vLTJ">
              <ref role="3cqZAo" node="5pJgs6CAweN" resolve="myNext" />
            </node>
          </node>
        </node>
      </node>
      <node concept="37vLTG" id="76xkvoUT8Se" role="3clF46">
        <property role="TrG5h" value="node" />
        <node concept="3Tqbb2" id="76xkvoUT8Xv" role="1tU5fm" />
      </node>
      <node concept="37vLTG" id="65en6WkZL6D" role="3clF46">
        <property role="TrG5h" value="filter" />
        <node concept="3uibUv" id="65en6WkZLcu" role="1tU5fm">
          <ref role="3uigEE" to="b8lf:~NodeRangeSelection$RangeSelectionFilter" resolve="NodeRangeSelection.RangeSelectionFilter" />
        </node>
      </node>
      <node concept="37vLTG" id="1nDbgX0YHq0" role="3clF46">
        <property role="TrG5h" value="emptyCellId" />
        <node concept="17QB3L" id="1nDbgX0YHtw" role="1tU5fm" />
      </node>
      <node concept="37vLTG" id="65en6WkZHyj" role="3clF46">
        <property role="TrG5h" value="editorContext" />
        <node concept="3uibUv" id="65en6WkZHBs" role="1tU5fm">
          <ref role="3uigEE" to="cj4x:~EditorContext" resolve="EditorContext" />
        </node>
      </node>
      <node concept="37vLTG" id="5pJgs6CAwN3" role="3clF46">
        <property role="TrG5h" value="next" />
        <node concept="10P_77" id="5pJgs6CAwNf" role="1tU5fm" />
      </node>
    </node>
    <node concept="3clFb_" id="76xkvoUSo5i" role="jymVt">
      <property role="1EzhhJ" value="false" />
      <property role="TrG5h" value="canExecute" />
      <property role="DiZV1" value="false" />
      <property role="IEkAT" value="false" />
      <node concept="3Tm1VV" id="76xkvoUSo5j" role="1B3o_S" />
      <node concept="10P_77" id="76xkvoUSo5l" role="3clF45" />
      <node concept="37vLTG" id="76xkvoUSo5m" role="3clF46">
        <property role="TrG5h" value="context" />
        <node concept="3uibUv" id="76xkvoUSo5n" role="1tU5fm">
          <ref role="3uigEE" to="cj4x:~EditorContext" resolve="EditorContext" />
        </node>
      </node>
      <node concept="3clFbS" id="76xkvoUSo5o" role="3clF47">
        <node concept="3cpWs8" id="76xkvoUSrhz" role="3cqZAp">
          <node concept="3cpWsn" id="76xkvoUSrh$" role="3cpWs9">
            <property role="TrG5h" value="selectedCell" />
            <node concept="3uibUv" id="76xkvoUSrhy" role="1tU5fm">
              <ref role="3uigEE" to="f4zo:~EditorCell" resolve="EditorCell" />
            </node>
            <node concept="2OqwBi" id="76xkvoUSrh_" role="33vP2m">
              <node concept="37vLTw" id="76xkvoUSrhA" role="2Oq$k0">
                <ref role="3cqZAo" node="76xkvoUSo5m" resolve="context" />
              </node>
              <node concept="liA8E" id="76xkvoUSrhB" role="2OqNvi">
                <ref role="37wK5l" to="cj4x:~EditorContext.getSelectedCell():jetbrains.mps.openapi.editor.cells.EditorCell" resolve="getSelectedCell" />
              </node>
            </node>
          </node>
        </node>
        <node concept="3cpWs6" id="76xkvoUTlsk" role="3cqZAp">
          <node concept="1Wc70l" id="76xkvoUTlXC" role="3cqZAk">
            <node concept="3y3z36" id="76xkvoUTlJx" role="3uHU7B">
              <node concept="37vLTw" id="76xkvoUTlE0" role="3uHU7B">
                <ref role="3cqZAo" node="76xkvoUSrh$" resolve="selectedCell" />
              </node>
              <node concept="10Nm6u" id="76xkvoUTlOD" role="3uHU7w" />
            </node>
            <node concept="3clFbC" id="76xkvoUTmkx" role="3uHU7w">
              <node concept="2OqwBi" id="76xkvoUTmkz" role="3uHU7B">
                <node concept="37vLTw" id="76xkvoUTmk$" role="2Oq$k0">
                  <ref role="3cqZAo" node="76xkvoUSrh$" resolve="selectedCell" />
                </node>
                <node concept="liA8E" id="76xkvoUTmk_" role="2OqNvi">
                  <ref role="37wK5l" to="f4zo:~EditorCell.getSNode():org.jetbrains.mps.openapi.model.SNode" resolve="getSNode" />
                </node>
              </node>
              <node concept="37vLTw" id="76xkvoUTmkA" role="3uHU7w">
                <ref role="3cqZAo" node="76xkvoUT9k6" resolve="myNode" />
              </node>
            </node>
          </node>
        </node>
      </node>
      <node concept="2AHcQZ" id="76xkvoUSo5p" role="2AJF6D">
        <ref role="2AI5Lk" to="wyt6:~Override" resolve="Override" />
      </node>
    </node>
    <node concept="3clFb_" id="76xkvoUS10k" role="jymVt">
      <property role="1EzhhJ" value="false" />
      <property role="TrG5h" value="execute" />
      <property role="DiZV1" value="false" />
      <property role="IEkAT" value="false" />
      <node concept="3Tm1VV" id="76xkvoUS10l" role="1B3o_S" />
      <node concept="3cqZAl" id="76xkvoUS10n" role="3clF45" />
      <node concept="37vLTG" id="76xkvoUS10o" role="3clF46">
        <property role="TrG5h" value="context" />
        <node concept="3uibUv" id="76xkvoUS10p" role="1tU5fm">
          <ref role="3uigEE" to="cj4x:~EditorContext" resolve="EditorContext" />
        </node>
      </node>
      <node concept="3clFbS" id="76xkvoUS10s" role="3clF47">
        <node concept="3cpWs8" id="5pJgs6CA6ao" role="3cqZAp">
          <node concept="3cpWsn" id="5pJgs6CA6ap" role="3cpWs9">
            <property role="TrG5h" value="selectedCell" />
            <node concept="3uibUv" id="5pJgs6CA6al" role="1tU5fm">
              <ref role="3uigEE" to="f4zo:~EditorCell" resolve="EditorCell" />
            </node>
            <node concept="2OqwBi" id="5pJgs6CA6aq" role="33vP2m">
              <node concept="37vLTw" id="5pJgs6CA6ar" role="2Oq$k0">
                <ref role="3cqZAo" node="65en6WkZHVN" resolve="myEditorContext" />
              </node>
              <node concept="liA8E" id="5pJgs6CA6as" role="2OqNvi">
                <ref role="37wK5l" to="cj4x:~EditorContext.getSelectedCell():jetbrains.mps.openapi.editor.cells.EditorCell" resolve="getSelectedCell" />
              </node>
            </node>
          </node>
        </node>
        <node concept="3cpWs8" id="1pK1G3R8jZf" role="3cqZAp">
          <node concept="3cpWsn" id="1pK1G3R8jZg" role="3cpWs9">
            <property role="TrG5h" value="newSelection" />
            <node concept="3uibUv" id="5pJgs6CA7FN" role="1tU5fm">
              <ref role="3uigEE" to="b8lf:~NodeRangeSelection" resolve="NodeRangeSelection" />
            </node>
            <node concept="2ShNRf" id="1pK1G3R8jZi" role="33vP2m">
              <node concept="1pGfFk" id="1otT9lmSPLl" role="2ShVmc">
                <ref role="37wK5l" to="b8lf:~NodeRangeSelection.&lt;init&gt;(jetbrains.mps.openapi.editor.EditorComponent,org.jetbrains.mps.openapi.model.SNode,org.jetbrains.mps.openapi.model.SNode,jetbrains.mps.nodeEditor.selection.NodeRangeSelection$RangeSelectionFilter,java.lang.String)" resolve="NodeRangeSelection" />
                <node concept="2OqwBi" id="65en6WkZJ8s" role="37wK5m">
                  <node concept="37vLTw" id="65en6WkZIVD" role="2Oq$k0">
                    <ref role="3cqZAo" node="65en6WkZHVN" resolve="myEditorContext" />
                  </node>
                  <node concept="liA8E" id="65en6WkZJuk" role="2OqNvi">
                    <ref role="37wK5l" to="cj4x:~EditorContext.getEditorComponent():jetbrains.mps.openapi.editor.EditorComponent" resolve="getEditorComponent" />
                  </node>
                </node>
                <node concept="37vLTw" id="65en6WkZJPB" role="37wK5m">
                  <ref role="3cqZAo" node="76xkvoUT9k6" resolve="myNode" />
                </node>
                <node concept="37vLTw" id="65en6WkZJXK" role="37wK5m">
                  <ref role="3cqZAo" node="76xkvoUT9k6" resolve="myNode" />
                </node>
                <node concept="37vLTw" id="65en6WkZKW$" role="37wK5m">
                  <ref role="3cqZAo" node="65en6WkZK$8" resolve="myFilter" />
                </node>
                <node concept="37vLTw" id="1nDbgX0YMja" role="37wK5m">
                  <ref role="3cqZAo" node="1nDbgX0YLf6" resolve="myEmptyCellId" />
                </node>
              </node>
            </node>
          </node>
        </node>
        <node concept="3clFbJ" id="5pJgs6CA6El" role="3cqZAp">
          <node concept="3clFbS" id="5pJgs6CA6Eo" role="3clFbx">
            <node concept="3clFbF" id="6RdI09T9wvg" role="3cqZAp">
              <node concept="37vLTI" id="6RdI09T9x2b" role="3clFbG">
                <node concept="37vLTw" id="6RdI09T9wve" role="37vLTJ">
                  <ref role="3cqZAo" node="1pK1G3R8jZg" resolve="newSelection" />
                </node>
                <node concept="2OqwBi" id="5pJgs6CA7r6" role="37vLTx">
                  <node concept="37vLTw" id="5pJgs6CA7qq" role="2Oq$k0">
                    <ref role="3cqZAo" node="1pK1G3R8jZg" resolve="newSelection" />
                  </node>
                  <node concept="liA8E" id="5pJgs6CAqP7" role="2OqNvi">
                    <ref role="37wK5l" to="b8lf:~NodeRangeSelection.enlargeSelection(boolean):jetbrains.mps.nodeEditor.selection.NodeRangeSelection" resolve="enlargeSelection" />
                    <node concept="37vLTw" id="5pJgs6CAwJr" role="37wK5m">
                      <ref role="3cqZAo" node="5pJgs6CAweN" resolve="myNext" />
                    </node>
                  </node>
                </node>
              </node>
            </node>
          </node>
          <node concept="1Wc70l" id="5pJgs6CA77v" role="3clFbw">
            <node concept="2OqwBi" id="5pJgs6CA7in" role="3uHU7w">
              <node concept="37vLTw" id="5pJgs6CA7gT" role="2Oq$k0">
                <ref role="3cqZAo" node="5pJgs6CA6ap" resolve="selectedCell" />
              </node>
              <node concept="liA8E" id="5pJgs6CA7oS" role="2OqNvi">
                <ref role="37wK5l" to="f4zo:~EditorCell.isBig():boolean" resolve="isBig" />
              </node>
            </node>
            <node concept="3y3z36" id="5pJgs6CA6XW" role="3uHU7B">
              <node concept="37vLTw" id="5pJgs6CA6OG" role="3uHU7B">
                <ref role="3cqZAo" node="5pJgs6CA6ap" resolve="selectedCell" />
              </node>
              <node concept="10Nm6u" id="5pJgs6CA76I" role="3uHU7w" />
            </node>
          </node>
        </node>
        <node concept="3clFbF" id="1pK1G3R8jZp" role="3cqZAp">
          <node concept="2OqwBi" id="1pK1G3R8jZq" role="3clFbG">
            <node concept="2OqwBi" id="1pK1G3R8jZr" role="2Oq$k0">
              <node concept="37vLTw" id="65en6WkZK6E" role="2Oq$k0">
                <ref role="3cqZAo" node="65en6WkZHVN" resolve="myEditorContext" />
              </node>
              <node concept="liA8E" id="1pK1G3R8jZt" role="2OqNvi">
                <ref role="37wK5l" to="cj4x:~EditorContext.getSelectionManager():jetbrains.mps.openapi.editor.selection.SelectionManager" resolve="getSelectionManager" />
              </node>
            </node>
            <node concept="liA8E" id="1pK1G3R8jZu" role="2OqNvi">
              <ref role="37wK5l" to="lwvz:~SelectionManager.pushSelection(jetbrains.mps.openapi.editor.selection.Selection):void" resolve="pushSelection" />
              <node concept="37vLTw" id="1pK1G3R8jZv" role="37wK5m">
                <ref role="3cqZAo" node="1pK1G3R8jZg" resolve="newSelection" />
              </node>
            </node>
          </node>
        </node>
        <node concept="3clFbF" id="1pK1G3R8jZw" role="3cqZAp">
          <node concept="2OqwBi" id="1pK1G3R8jZx" role="3clFbG">
            <node concept="37vLTw" id="1pK1G3R8jZy" role="2Oq$k0">
              <ref role="3cqZAo" node="1pK1G3R8jZg" resolve="newSelection" />
            </node>
            <node concept="liA8E" id="1pK1G3R8jZz" role="2OqNvi">
              <ref role="37wK5l" to="b8lf:~NodeRangeSelection.ensureVisible():void" resolve="ensureVisible" />
            </node>
          </node>
        </node>
      </node>
    </node>
    <node concept="3Tm1VV" id="5WMLF8SmE8D" role="1B3o_S" />
    <node concept="3uibUv" id="76xkvoUS0Vz" role="1zkMxy">
      <ref role="3uigEE" to="3ahc:~AbstractCellAction" resolve="AbstractCellAction" />
    </node>
  </node>
  <node concept="312cEu" id="3h3KQO7kxG1">
    <property role="TrG5h" value="CellAction_DeleteSPropertyOrNode" />
    <node concept="3uibUv" id="3h3KQO7kxG2" role="1zkMxy">
      <ref role="3uigEE" to="3ahc:~AbstractCellAction" resolve="AbstractCellAction" />
    </node>
    <node concept="312cEg" id="3h3KQO7kxG3" role="jymVt">
      <property role="TrG5h" value="mySemanticNode" />
      <node concept="3Tm6S6" id="3h3KQO7kxG4" role="1B3o_S" />
      <node concept="3Tqbb2" id="3h3KQO7kxG5" role="1tU5fm" />
    </node>
    <node concept="312cEg" id="3h3KQO7kxG6" role="jymVt">
      <property role="TrG5h" value="myProperty" />
      <node concept="3Tm6S6" id="3h3KQO7kxG7" role="1B3o_S" />
      <node concept="3uibUv" id="3h3KQO7kyQY" role="1tU5fm">
        <ref role="3uigEE" to="c17a:~SProperty" resolve="SProperty" />
      </node>
    </node>
    <node concept="3clFbW" id="3h3KQO7kxG9" role="jymVt">
      <node concept="3Tm1VV" id="3h3KQO7kxGa" role="1B3o_S" />
      <node concept="3cqZAl" id="3h3KQO7kxGb" role="3clF45" />
      <node concept="37vLTG" id="3h3KQO7kxGc" role="3clF46">
        <property role="TrG5h" value="semanticNode" />
        <node concept="3Tqbb2" id="3h3KQO7kxGd" role="1tU5fm" />
      </node>
      <node concept="3clFbS" id="3h3KQO7kxGe" role="3clF47">
        <node concept="3clFbF" id="3h3KQO7kxGf" role="3cqZAp">
          <node concept="37vLTI" id="3h3KQO7kxGg" role="3clFbG">
            <node concept="37vLTw" id="3h3KQO7kxGh" role="37vLTJ">
              <ref role="3cqZAo" node="3h3KQO7kxG3" resolve="mySemanticNode" />
            </node>
            <node concept="37vLTw" id="3h3KQO7kxGi" role="37vLTx">
              <ref role="3cqZAo" node="3h3KQO7kxGc" resolve="semanticNode" />
            </node>
          </node>
        </node>
        <node concept="3clFbF" id="3h3KQO7kxGj" role="3cqZAp">
          <node concept="37vLTI" id="3h3KQO7kxGk" role="3clFbG">
            <node concept="37vLTw" id="3h3KQO7kxGl" role="37vLTJ">
              <ref role="3cqZAo" node="3h3KQO7kxG6" resolve="myProperty" />
            </node>
            <node concept="37vLTw" id="3h3KQO7kxGm" role="37vLTx">
              <ref role="3cqZAo" node="3h3KQO7kxGn" resolve="property" />
            </node>
          </node>
        </node>
      </node>
      <node concept="37vLTG" id="3h3KQO7kxGn" role="3clF46">
        <property role="TrG5h" value="property" />
        <node concept="3uibUv" id="3h3KQO7kyy0" role="1tU5fm">
          <ref role="3uigEE" to="c17a:~SProperty" resolve="SProperty" />
        </node>
      </node>
    </node>
    <node concept="3clFb_" id="3h3KQO7kxGp" role="jymVt">
      <property role="TrG5h" value="canExecute" />
      <node concept="10P_77" id="3h3KQO7kxGq" role="3clF45" />
      <node concept="3Tm1VV" id="3h3KQO7kxGr" role="1B3o_S" />
      <node concept="37vLTG" id="3h3KQO7kxGs" role="3clF46">
        <property role="TrG5h" value="context" />
        <node concept="3uibUv" id="3h3KQO7kxGt" role="1tU5fm">
          <ref role="3uigEE" to="cj4x:~EditorContext" resolve="EditorContext" />
        </node>
      </node>
      <node concept="3clFbS" id="3h3KQO7kxGu" role="3clF47">
        <node concept="3cpWs6" id="3h3KQO7kxGv" role="3cqZAp">
          <node concept="3clFbT" id="3h3KQO7kxGw" role="3cqZAk">
            <property role="3clFbU" value="true" />
          </node>
        </node>
      </node>
      <node concept="2AHcQZ" id="3h3KQO7kxGx" role="2AJF6D">
        <ref role="2AI5Lk" to="wyt6:~Override" resolve="Override" />
      </node>
    </node>
    <node concept="3clFb_" id="3h3KQO7kxGy" role="jymVt">
      <property role="TrG5h" value="execute" />
      <node concept="3cqZAl" id="3h3KQO7kxGz" role="3clF45" />
      <node concept="3Tm1VV" id="3h3KQO7kxG$" role="1B3o_S" />
      <node concept="37vLTG" id="3h3KQO7kxG_" role="3clF46">
        <property role="TrG5h" value="context" />
        <node concept="3uibUv" id="3h3KQO7kxGA" role="1tU5fm">
          <ref role="3uigEE" to="cj4x:~EditorContext" resolve="EditorContext" />
        </node>
      </node>
      <node concept="3clFbS" id="3h3KQO7kxGB" role="3clF47">
        <node concept="3clFbJ" id="3h3KQO7kxGC" role="3cqZAp">
          <node concept="3y3z36" id="3h3KQO7kxGD" role="3clFbw">
            <node concept="10Nm6u" id="3h3KQO7kxGE" role="3uHU7w" />
            <node concept="2YIFZM" id="3h3KQO7kzIM" role="3uHU7B">
              <ref role="37wK5l" to="mhbf:~SNodeAccessUtil.getProperty(org.jetbrains.mps.openapi.model.SNode,org.jetbrains.mps.openapi.language.SProperty):java.lang.String" resolve="getProperty" />
              <ref role="1Pybhc" to="mhbf:~SNodeAccessUtil" resolve="SNodeAccessUtil" />
              <node concept="2JrnkZ" id="3h3KQO7kzIN" role="37wK5m">
                <node concept="37vLTw" id="3h3KQO7kzIO" role="2JrQYb">
                  <ref role="3cqZAo" node="3h3KQO7kxG3" resolve="mySemanticNode" />
                </node>
              </node>
              <node concept="37vLTw" id="3h3KQO7kzIP" role="37wK5m">
                <ref role="3cqZAo" node="3h3KQO7kxG6" resolve="myProperty" />
              </node>
            </node>
          </node>
          <node concept="9aQIb" id="3h3KQO7kxGJ" role="9aQIa">
            <node concept="3clFbS" id="3h3KQO7kxGK" role="9aQI4">
              <node concept="3cpWs8" id="3h3KQO7kxGL" role="3cqZAp">
                <node concept="3cpWsn" id="3h3KQO7kxGM" role="3cpWs9">
                  <property role="TrG5h" value="deleteAction" />
                  <node concept="2ShNRf" id="3h3KQO7kxGN" role="33vP2m">
                    <node concept="1pGfFk" id="3h3KQO7kxGO" role="2ShVmc">
                      <ref role="37wK5l" node="1Z_xaSi0b_0" resolve="CellAction_DeleteEasily" />
                      <node concept="37vLTw" id="3h3KQO7kxGP" role="37wK5m">
                        <ref role="3cqZAo" node="3h3KQO7kxG3" resolve="mySemanticNode" />
                      </node>
                    </node>
                  </node>
                  <node concept="3uibUv" id="3h3KQO7kxGQ" role="1tU5fm">
                    <ref role="3uigEE" node="1Z_xaSi0b$X" resolve="CellAction_DeleteEasily" />
                  </node>
                </node>
              </node>
              <node concept="3clFbJ" id="3h3KQO7kxGR" role="3cqZAp">
                <node concept="2OqwBi" id="3h3KQO7kxGS" role="3clFbw">
                  <node concept="37vLTw" id="3h3KQO7kxGT" role="2Oq$k0">
                    <ref role="3cqZAo" node="3h3KQO7kxGM" resolve="deleteAction" />
                  </node>
                  <node concept="liA8E" id="3h3KQO7kxGU" role="2OqNvi">
                    <ref role="37wK5l" node="1Z_xaSi0b_8" resolve="canExecute" />
                    <node concept="37vLTw" id="3h3KQO7kxGV" role="37wK5m">
                      <ref role="3cqZAo" node="3h3KQO7kxG_" resolve="context" />
                    </node>
                  </node>
                </node>
                <node concept="3clFbS" id="3h3KQO7kxGW" role="3clFbx">
                  <node concept="3clFbF" id="3h3KQO7kxGX" role="3cqZAp">
                    <node concept="2OqwBi" id="3h3KQO7kxGY" role="3clFbG">
                      <node concept="liA8E" id="3h3KQO7kxGZ" role="2OqNvi">
                        <ref role="37wK5l" to="q4oi:~CellAction_DeleteNode.execute(jetbrains.mps.openapi.editor.EditorContext):void" resolve="execute" />
                        <node concept="37vLTw" id="3h3KQO7kxH0" role="37wK5m">
                          <ref role="3cqZAo" node="3h3KQO7kxG_" resolve="context" />
                        </node>
                      </node>
                      <node concept="37vLTw" id="3h3KQO7kxH1" role="2Oq$k0">
                        <ref role="3cqZAo" node="3h3KQO7kxGM" resolve="deleteAction" />
                      </node>
                    </node>
                  </node>
                </node>
              </node>
            </node>
          </node>
          <node concept="3clFbS" id="3h3KQO7kxH2" role="3clFbx">
            <node concept="3clFbF" id="3h3KQO7kxH3" role="3cqZAp">
              <node concept="2YIFZM" id="3h3KQO7kzPP" role="3clFbG">
                <ref role="37wK5l" to="mhbf:~SNodeAccessUtil.setProperty(org.jetbrains.mps.openapi.model.SNode,org.jetbrains.mps.openapi.language.SProperty,java.lang.String):void" resolve="setProperty" />
                <ref role="1Pybhc" to="mhbf:~SNodeAccessUtil" resolve="SNodeAccessUtil" />
                <node concept="2JrnkZ" id="3h3KQO7kzPQ" role="37wK5m">
                  <node concept="37vLTw" id="3h3KQO7kzPR" role="2JrQYb">
                    <ref role="3cqZAo" node="3h3KQO7kxG3" resolve="mySemanticNode" />
                  </node>
                </node>
                <node concept="37vLTw" id="3h3KQO7kzPS" role="37wK5m">
                  <ref role="3cqZAo" node="3h3KQO7kxG6" resolve="myProperty" />
                </node>
                <node concept="10Nm6u" id="3h3KQO7kzPT" role="37wK5m" />
              </node>
            </node>
          </node>
        </node>
      </node>
      <node concept="2AHcQZ" id="3h3KQO7kxH9" role="2AJF6D">
        <ref role="2AI5Lk" to="wyt6:~Override" resolve="Override" />
      </node>
    </node>
    <node concept="3Tm1VV" id="3h3KQO7kxHa" role="1B3o_S" />
  </node>
  <node concept="312cEu" id="2ETBKOyiRJh">
    <property role="TrG5h" value="CellAction_Comment" />
    <node concept="312cEg" id="5FzO4t9hvqi" role="jymVt">
      <property role="TrG5h" value="myNode" />
      <property role="3TUv4t" value="true" />
      <node concept="3Tm6S6" id="5FzO4t9hvqg" role="1B3o_S" />
      <node concept="3Tqbb2" id="5FzO4t9hvqh" role="1tU5fm" />
    </node>
    <node concept="312cEg" id="5FKjex9iKw$" role="jymVt">
      <property role="TrG5h" value="myParent" />
      <node concept="3Tm6S6" id="5FKjex9iKwy" role="1B3o_S" />
      <node concept="3Tqbb2" id="5FKjex9iKwz" role="1tU5fm" />
    </node>
    <node concept="2tJIrI" id="5FzO4t9hvw9" role="jymVt" />
    <node concept="3clFbW" id="5FzO4t9gKaG" role="jymVt">
      <node concept="3cqZAl" id="5FzO4t9gKaI" role="3clF45" />
      <node concept="3Tm1VV" id="5FzO4t9gKaJ" role="1B3o_S" />
      <node concept="3clFbS" id="5FzO4t9gKaK" role="3clF47">
        <node concept="3clFbF" id="5FzO4t9hvqp" role="3cqZAp">
          <node concept="37vLTI" id="5FzO4t9hvqq" role="3clFbG">
            <node concept="2OqwBi" id="5FzO4t9hvqr" role="37vLTJ">
              <node concept="Xjq3P" id="5FzO4t9hvqs" role="2Oq$k0" />
              <node concept="2OwXpG" id="5FzO4t9hvqt" role="2OqNvi">
                <ref role="2Oxat5" node="5FzO4t9hvqi" resolve="myNode" />
              </node>
            </node>
            <node concept="37vLTw" id="5FzO4t9hvqu" role="37vLTx">
              <ref role="3cqZAo" node="5FzO4t9gKjT" resolve="node" />
            </node>
          </node>
        </node>
        <node concept="3clFbF" id="5FKjex9iKwH" role="3cqZAp">
          <node concept="37vLTI" id="5FKjex9iKwI" role="3clFbG">
            <node concept="2OqwBi" id="5FKjex9iKwJ" role="37vLTJ">
              <node concept="Xjq3P" id="5FKjex9iKwK" role="2Oq$k0" />
              <node concept="2OwXpG" id="5FKjex9iKwL" role="2OqNvi">
                <ref role="2Oxat5" node="5FKjex9iKw$" resolve="myParent" />
              </node>
            </node>
            <node concept="2OqwBi" id="5FKjex9iKwM" role="37vLTx">
              <node concept="37vLTw" id="5FKjex9iKwN" role="2Oq$k0">
                <ref role="3cqZAo" node="5FzO4t9hvqi" resolve="myNode" />
              </node>
              <node concept="1mfA1w" id="5FKjex9iKwO" role="2OqNvi" />
            </node>
          </node>
        </node>
      </node>
      <node concept="37vLTG" id="5FzO4t9gKjT" role="3clF46">
        <property role="TrG5h" value="node" />
        <node concept="3Tqbb2" id="5FzO4t9gKjS" role="1tU5fm" />
        <node concept="2AHcQZ" id="5FzO4t9hvuV" role="2AJF6D">
          <ref role="2AI5Lk" to="mhfm:~NotNull" resolve="NotNull" />
        </node>
      </node>
    </node>
    <node concept="2tJIrI" id="5FKjex9ivfx" role="jymVt" />
    <node concept="3clFb_" id="5FKjex9ivvJ" role="jymVt">
      <property role="1EzhhJ" value="false" />
      <property role="TrG5h" value="canExecute" />
      <property role="DiZV1" value="false" />
      <property role="IEkAT" value="false" />
      <node concept="3Tm1VV" id="5FKjex9ivvK" role="1B3o_S" />
      <node concept="10P_77" id="5FKjex9ivvM" role="3clF45" />
      <node concept="37vLTG" id="5FKjex9ivvN" role="3clF46">
        <property role="TrG5h" value="editorContext" />
        <node concept="3uibUv" id="5FKjex9ivvO" role="1tU5fm">
          <ref role="3uigEE" to="cj4x:~EditorContext" resolve="EditorContext" />
        </node>
      </node>
      <node concept="3clFbS" id="5FKjex9ivvP" role="3clF47">
        <node concept="3cpWs8" id="5FKjex9iLD3" role="3cqZAp">
          <node concept="3cpWsn" id="5FKjex9iLD4" role="3cpWs9">
            <property role="TrG5h" value="selection" />
            <node concept="3uibUv" id="5FKjex9iLD1" role="1tU5fm">
              <ref role="3uigEE" to="lwvz:~Selection" resolve="Selection" />
            </node>
            <node concept="2OqwBi" id="5FKjex9iLD5" role="33vP2m">
              <node concept="2OqwBi" id="5FKjex9iLD6" role="2Oq$k0">
                <node concept="liA8E" id="5FKjex9iLD7" role="2OqNvi">
                  <ref role="37wK5l" to="cj4x:~EditorContext.getSelectionManager():jetbrains.mps.openapi.editor.selection.SelectionManager" resolve="getSelectionManager" />
                </node>
                <node concept="37vLTw" id="5FKjex9iLD8" role="2Oq$k0">
                  <ref role="3cqZAo" node="5FKjex9ivvN" resolve="editorContext" />
                </node>
              </node>
              <node concept="liA8E" id="5FKjex9iLD9" role="2OqNvi">
                <ref role="37wK5l" to="lwvz:~SelectionManager.getSelection():jetbrains.mps.openapi.editor.selection.Selection" resolve="getSelection" />
              </node>
            </node>
          </node>
        </node>
        <node concept="3clFbF" id="5FKjex9iw1W" role="3cqZAp">
          <node concept="1Wc70l" id="5FKjex9iLNC" role="3clFbG">
            <node concept="1rXfSq" id="5FKjex9iKZY" role="3uHU7w">
              <ref role="37wK5l" node="5FKjex9iBKA" resolve="needToComment" />
              <node concept="37vLTw" id="5FKjex9iL2C" role="37wK5m">
                <ref role="3cqZAo" node="5FKjex9ivvN" resolve="editorContext" />
              </node>
            </node>
            <node concept="1Wc70l" id="5FKjex9iKWO" role="3uHU7B">
              <node concept="1Wc70l" id="5FKjex9izp4" role="3uHU7B">
                <node concept="3y3z36" id="5FKjex9iwfu" role="3uHU7B">
                  <node concept="2OqwBi" id="5FKjex9iKwP" role="3uHU7B">
                    <node concept="Xjq3P" id="5FKjex9iKwQ" role="2Oq$k0" />
                    <node concept="2OwXpG" id="5FKjex9iKwR" role="2OqNvi">
                      <ref role="2Oxat5" node="5FKjex9iKw$" resolve="myParent" />
                    </node>
                  </node>
                  <node concept="10Nm6u" id="5FKjex9iwgh" role="3uHU7w" />
                </node>
                <node concept="3y3z36" id="5FKjex9iztI" role="3uHU7w">
                  <node concept="37vLTw" id="5FKjex9iLDa" role="3uHU7B">
                    <ref role="3cqZAo" node="5FKjex9iLD4" resolve="selection" />
                  </node>
                  <node concept="10Nm6u" id="5FKjex9izvi" role="3uHU7w" />
                </node>
              </node>
              <node concept="2ZW3vV" id="5FKjex9iM9i" role="3uHU7w">
                <node concept="3uibUv" id="5FKjex9iMaR" role="2ZW6by">
                  <ref role="3uigEE" to="lwvz:~SingularSelection" resolve="SingularSelection" />
                </node>
                <node concept="37vLTw" id="5FKjex9iLR5" role="2ZW6bz">
                  <ref role="3cqZAo" node="5FKjex9iLD4" resolve="selection" />
                </node>
              </node>
            </node>
          </node>
        </node>
      </node>
      <node concept="2AHcQZ" id="5FKjex9ivvQ" role="2AJF6D">
        <ref role="2AI5Lk" to="wyt6:~Override" resolve="Override" />
      </node>
    </node>
    <node concept="2tJIrI" id="40AgflwsWgk" role="jymVt" />
    <node concept="3Tm1VV" id="6xmjvvYJWCO" role="1B3o_S" />
    <node concept="3uibUv" id="5FzO4t9hvnD" role="1zkMxy">
      <ref role="3uigEE" to="3ahc:~AbstractCellAction" resolve="AbstractCellAction" />
    </node>
    <node concept="3clFb_" id="5B3NHHiZj02" role="jymVt">
      <property role="1EzhhJ" value="false" />
      <property role="TrG5h" value="execute" />
      <property role="DiZV1" value="false" />
      <property role="IEkAT" value="false" />
      <node concept="3Tm1VV" id="5B3NHHiZj03" role="1B3o_S" />
      <node concept="3cqZAl" id="5B3NHHiZj05" role="3clF45" />
      <node concept="37vLTG" id="5B3NHHiZj06" role="3clF46">
        <property role="TrG5h" value="editorContext" />
        <node concept="3uibUv" id="5B3NHHiZj07" role="1tU5fm">
          <ref role="3uigEE" to="cj4x:~EditorContext" resolve="EditorContext" />
        </node>
      </node>
      <node concept="3clFbS" id="5B3NHHiZj0a" role="3clF47">
        <node concept="3cpWs8" id="104svWlb9Vr" role="3cqZAp">
          <node concept="3cpWsn" id="104svWlb9Vs" role="3cpWs9">
            <property role="TrG5h" value="cellId" />
            <node concept="3uibUv" id="104svWlb9Vm" role="1tU5fm">
              <ref role="3uigEE" to="e2lb:~String" resolve="String" />
            </node>
            <node concept="2OqwBi" id="104svWlb9Vt" role="33vP2m">
              <node concept="2OqwBi" id="104svWlb9Vu" role="2Oq$k0">
                <node concept="37vLTw" id="104svWlb9Vv" role="2Oq$k0">
                  <ref role="3cqZAo" node="5B3NHHiZj06" resolve="editorContext" />
                </node>
                <node concept="liA8E" id="104svWlb9Vw" role="2OqNvi">
                  <ref role="37wK5l" to="srng:~EditorContext.getSelectedCell():jetbrains.mps.openapi.editor.cells.EditorCell" resolve="getSelectedCell" />
                </node>
              </node>
              <node concept="liA8E" id="104svWlb9Vx" role="2OqNvi">
                <ref role="37wK5l" to="nu8v:~EditorCell.getCellId():java.lang.String" resolve="getCellId" />
              </node>
            </node>
          </node>
        </node>
        <node concept="3cpWs8" id="EJgmL$JwrB" role="3cqZAp">
          <node concept="3cpWsn" id="EJgmL$JwrC" role="3cpWs9">
            <property role="TrG5h" value="nodeToSelect" />
            <node concept="3Tqbb2" id="EJgmL$Jwr_" role="1tU5fm" />
            <node concept="2YIFZM" id="EJgmL$JwrD" role="33vP2m">
              <ref role="37wK5l" node="2ETBKOyiRJO" resolve="commentOut" />
              <ref role="1Pybhc" node="5FzO4t9gN3W" resolve="CommentUtil" />
              <node concept="37vLTw" id="EJgmL$JwrE" role="37wK5m">
                <ref role="3cqZAo" node="5FzO4t9hvqi" resolve="myNode" />
              </node>
            </node>
          </node>
        </node>
        <node concept="3clFbF" id="104svWlba1E" role="3cqZAp">
          <node concept="2OqwBi" id="104svWlba39" role="3clFbG">
            <node concept="37vLTw" id="104svWlba1C" role="2Oq$k0">
              <ref role="3cqZAo" node="5B3NHHiZj06" resolve="editorContext" />
            </node>
            <node concept="liA8E" id="104svWlba93" role="2OqNvi">
              <ref role="37wK5l" to="srng:~EditorContext.flushEvents():void" resolve="flushEvents" />
            </node>
          </node>
        </node>
        <node concept="3cpWs8" id="EJgmL$JuhO" role="3cqZAp">
          <node concept="3cpWsn" id="EJgmL$JuhR" role="3cpWs9">
            <property role="TrG5h" value="canRestore" />
            <node concept="10P_77" id="EJgmL$JuhM" role="1tU5fm" />
            <node concept="3clFbT" id="EJgmL$JuoL" role="33vP2m" />
          </node>
        </node>
        <node concept="3clFbJ" id="3YzEBUOPnhb" role="3cqZAp">
          <node concept="3clFbS" id="3YzEBUOPnhd" role="3clFbx">
            <node concept="3cpWs8" id="104svWlbat6" role="3cqZAp">
              <node concept="3cpWsn" id="104svWlbat7" role="3cpWs9">
                <property role="TrG5h" value="newNodeCell" />
                <node concept="3uibUv" id="104svWlbasZ" role="1tU5fm">
                  <ref role="3uigEE" to="nu8v:~EditorCell" resolve="EditorCell" />
                </node>
                <node concept="2OqwBi" id="104svWlbat8" role="33vP2m">
                  <node concept="2OqwBi" id="104svWlbat9" role="2Oq$k0">
                    <node concept="37vLTw" id="104svWlbata" role="2Oq$k0">
                      <ref role="3cqZAo" node="5B3NHHiZj06" resolve="editorContext" />
                    </node>
                    <node concept="liA8E" id="104svWlbatb" role="2OqNvi">
                      <ref role="37wK5l" to="srng:~EditorContext.getEditorComponent():jetbrains.mps.openapi.editor.EditorComponent" resolve="getEditorComponent" />
                    </node>
                  </node>
                  <node concept="liA8E" id="104svWlbatc" role="2OqNvi">
                    <ref role="37wK5l" to="srng:~EditorComponent.findNodeCell(org.jetbrains.mps.openapi.model.SNode):jetbrains.mps.openapi.editor.cells.EditorCell" resolve="findNodeCell" />
                    <node concept="37vLTw" id="104svWlbatd" role="37wK5m">
                      <ref role="3cqZAo" node="5FzO4t9hvqi" resolve="myNode" />
                    </node>
                  </node>
                </node>
              </node>
            </node>
            <node concept="3clFbJ" id="EJgmL$JuM0" role="3cqZAp">
              <node concept="3clFbS" id="EJgmL$JuM2" role="3clFbx">
                <node concept="3cpWs8" id="104svWlbcmx" role="3cqZAp">
                  <node concept="3cpWsn" id="104svWlbcmy" role="3cpWs9">
                    <property role="TrG5h" value="cellToSelect" />
                    <node concept="3uibUv" id="104svWlbcmn" role="1tU5fm">
                      <ref role="3uigEE" to="nu8v:~EditorCell" resolve="EditorCell" />
                    </node>
                    <node concept="2YIFZM" id="104svWlbcmz" role="33vP2m">
                      <ref role="1Pybhc" to="jsgz:~CellFinderUtil" resolve="CellFinderUtil" />
                      <ref role="37wK5l" to="jsgz:~CellFinderUtil.findChildByCondition(jetbrains.mps.openapi.editor.cells.EditorCell,org.jetbrains.mps.util.Condition,boolean,boolean):jetbrains.mps.openapi.editor.cells.EditorCell" resolve="findChildByCondition" />
                      <node concept="37vLTw" id="104svWlbcm$" role="37wK5m">
                        <ref role="3cqZAo" node="104svWlbat7" resolve="newNodeCell" />
                      </node>
                      <node concept="1bVj0M" id="104svWlbcm_" role="37wK5m">
                        <node concept="37vLTG" id="104svWlbcmA" role="1bW2Oz">
                          <property role="TrG5h" value="cell" />
                          <node concept="3uibUv" id="104svWlbcmB" role="1tU5fm">
                            <ref role="3uigEE" to="nu8v:~EditorCell" resolve="EditorCell" />
                          </node>
                        </node>
                        <node concept="3clFbS" id="104svWlbcmC" role="1bW5cS">
                          <node concept="3clFbF" id="104svWlbcmD" role="3cqZAp">
                            <node concept="17R0WA" id="104svWlbcmE" role="3clFbG">
                              <node concept="37vLTw" id="104svWlbcmF" role="3uHU7w">
                                <ref role="3cqZAo" node="104svWlb9Vs" resolve="cellId" />
                              </node>
                              <node concept="2OqwBi" id="104svWlbcmG" role="3uHU7B">
                                <node concept="37vLTw" id="104svWlbcmH" role="2Oq$k0">
                                  <ref role="3cqZAo" node="104svWlbcmA" resolve="cell" />
                                </node>
                                <node concept="liA8E" id="104svWlbcmI" role="2OqNvi">
                                  <ref role="37wK5l" to="nu8v:~EditorCell.getCellId():java.lang.String" resolve="getCellId" />
                                </node>
                              </node>
                            </node>
                          </node>
                        </node>
                      </node>
                      <node concept="3clFbT" id="104svWlbcmJ" role="37wK5m">
                        <property role="3clFbU" value="true" />
                      </node>
                      <node concept="3clFbT" id="104svWlbcmK" role="37wK5m">
                        <property role="3clFbU" value="true" />
                      </node>
                    </node>
                  </node>
                </node>
                <node concept="3clFbJ" id="3YzEBUOPnOy" role="3cqZAp">
                  <node concept="3clFbS" id="3YzEBUOPnO$" role="3clFbx">
                    <node concept="3clFbF" id="104svWlbcHL" role="3cqZAp">
                      <node concept="2OqwBi" id="104svWlbcVu" role="3clFbG">
                        <node concept="2OqwBi" id="104svWlbcMj" role="2Oq$k0">
                          <node concept="37vLTw" id="104svWlbcHJ" role="2Oq$k0">
                            <ref role="3cqZAo" node="5B3NHHiZj06" resolve="editorContext" />
                          </node>
                          <node concept="liA8E" id="104svWlbcUT" role="2OqNvi">
                            <ref role="37wK5l" to="srng:~EditorContext.getSelectionManager():jetbrains.mps.openapi.editor.selection.SelectionManager" resolve="getSelectionManager" />
                          </node>
                        </node>
                        <node concept="liA8E" id="104svWlbd45" role="2OqNvi">
                          <ref role="37wK5l" to="y596:~SelectionManager.setSelection(jetbrains.mps.openapi.editor.cells.EditorCell):void" resolve="setSelection" />
                          <node concept="37vLTw" id="104svWlbd4M" role="37wK5m">
                            <ref role="3cqZAo" node="104svWlbcmy" resolve="cellToSelect" />
                          </node>
                        </node>
                      </node>
                    </node>
                    <node concept="3clFbF" id="EJgmL$JvI5" role="3cqZAp">
                      <node concept="37vLTI" id="EJgmL$JvPU" role="3clFbG">
                        <node concept="3clFbT" id="EJgmL$JvQh" role="37vLTx">
                          <property role="3clFbU" value="true" />
                        </node>
                        <node concept="37vLTw" id="EJgmL$JvI3" role="37vLTJ">
                          <ref role="3cqZAo" node="EJgmL$JuhR" resolve="canRestore" />
                        </node>
                      </node>
                    </node>
                  </node>
                  <node concept="3y3z36" id="3YzEBUOPnTk" role="3clFbw">
                    <node concept="10Nm6u" id="3YzEBUOPnTG" role="3uHU7w" />
                    <node concept="37vLTw" id="3YzEBUOPnSE" role="3uHU7B">
                      <ref role="3cqZAo" node="104svWlbcmy" resolve="cellToSelect" />
                    </node>
                  </node>
                </node>
              </node>
              <node concept="3y3z36" id="EJgmL$Jv2P" role="3clFbw">
                <node concept="37vLTw" id="EJgmL$JuR3" role="3uHU7B">
                  <ref role="3cqZAo" node="104svWlbat7" resolve="newNodeCell" />
                </node>
                <node concept="10Nm6u" id="EJgmL$JuS5" role="3uHU7w" />
              </node>
            </node>
          </node>
          <node concept="3y3z36" id="3YzEBUOPnwp" role="3clFbw">
            <node concept="10Nm6u" id="3YzEBUOPn$B" role="3uHU7w" />
            <node concept="37vLTw" id="3YzEBUOPnmG" role="3uHU7B">
              <ref role="3cqZAo" node="104svWlb9Vs" resolve="cellId" />
            </node>
          </node>
        </node>
        <node concept="3clFbJ" id="EJgmL$JvYZ" role="3cqZAp">
          <node concept="3clFbS" id="EJgmL$JvZ1" role="3clFbx">
            <node concept="3clFbF" id="EJgmL$JwM2" role="3cqZAp">
              <node concept="2OqwBi" id="EJgmL$JwMT" role="3clFbG">
                <node concept="37vLTw" id="EJgmL$JwM1" role="2Oq$k0">
                  <ref role="3cqZAo" node="EJgmL$JwrC" resolve="nodeToSelect" />
                </node>
                <node concept="1OKiuA" id="EJgmL$JwRx" role="2OqNvi">
                  <node concept="37vLTw" id="EJgmL$JwS4" role="lBI5i">
                    <ref role="3cqZAo" node="5B3NHHiZj06" resolve="editorContext" />
                  </node>
                  <node concept="2B6iha" id="EJgmL$JwTQ" role="lGT1i">
                    <property role="1lyBwo" value="lastEditable" />
                  </node>
                </node>
              </node>
            </node>
          </node>
          <node concept="3fqX7Q" id="EJgmL$Jw5v" role="3clFbw">
            <node concept="37vLTw" id="EJgmL$Jwax" role="3fr31v">
              <ref role="3cqZAo" node="EJgmL$JuhR" resolve="canRestore" />
            </node>
          </node>
        </node>
      </node>
    </node>
    <node concept="3clFb_" id="5FKjex9iBKA" role="jymVt">
      <property role="TrG5h" value="needToComment" />
      <property role="DiZV1" value="false" />
      <property role="od$2w" value="false" />
      <property role="2aFKle" value="false" />
      <node concept="3clFbS" id="5FKjex9iBKC" role="3clF47">
        <node concept="3clFbJ" id="5FKjex9iChb" role="3cqZAp">
          <node concept="3clFbS" id="5FKjex9iChd" role="3clFbx">
            <node concept="3cpWs6" id="QeppD_RDWR" role="3cqZAp">
              <node concept="3clFbT" id="QeppD_RE40" role="3cqZAk">
                <property role="3clFbU" value="false" />
              </node>
            </node>
          </node>
          <node concept="2OqwBi" id="5FKjex9iCES" role="3clFbw">
            <node concept="2OqwBi" id="5FKjex9iCkX" role="2Oq$k0">
              <node concept="37vLTw" id="5FKjex9iCwl" role="2Oq$k0">
                <ref role="3cqZAo" node="5FzO4t9hvqi" resolve="myNode" />
              </node>
              <node concept="1mfA1w" id="5FKjex9iC_D" role="2OqNvi" />
            </node>
            <node concept="1mIQ4w" id="5FKjex9iCPB" role="2OqNvi">
              <node concept="chp4Y" id="5FKjex9iCQr" role="cj9EA">
                <ref role="cht4Q" to="tpck:3Rc6kd0K$RF" resolve="BaseCommentAttribute" />
              </node>
            </node>
          </node>
          <node concept="3eNFk2" id="5FKjex9iD2g" role="3eNLev">
            <node concept="2OqwBi" id="5FKjex9iDZT" role="3eO9$A">
              <node concept="2OqwBi" id="5FKjex9iD72" role="2Oq$k0">
                <node concept="37vLTw" id="5FKjex9iD4U" role="2Oq$k0">
                  <ref role="3cqZAo" node="5FzO4t9hvqi" resolve="myNode" />
                </node>
                <node concept="2Xjw5R" id="5FKjex9iDWw" role="2OqNvi">
                  <node concept="1xMEDy" id="5FKjex9iDWy" role="1xVPHs">
                    <node concept="chp4Y" id="5FKjex9iDXo" role="ri$Ld">
                      <ref role="cht4Q" to="tpck:3Rc6kd0K$RF" resolve="BaseCommentAttribute" />
                    </node>
                  </node>
                </node>
              </node>
              <node concept="3w_OXm" id="5FKjex9iEiR" role="2OqNvi" />
            </node>
            <node concept="3clFbS" id="5FKjex9iD2i" role="3eOfB_">
              <node concept="3cpWs6" id="QeppD_REdy" role="3cqZAp">
                <node concept="3clFbT" id="QeppD_REkO" role="3cqZAk">
                  <property role="3clFbU" value="true" />
                </node>
              </node>
            </node>
          </node>
          <node concept="9aQIb" id="5FKjex9iEs5" role="9aQIa">
            <node concept="3clFbS" id="5FKjex9iEs6" role="9aQI4">
              <node concept="3cpWs8" id="5FKjex9iExW" role="3cqZAp">
                <node concept="3cpWsn" id="63TSWLDEOmL" role="3cpWs9">
                  <property role="TrG5h" value="selection" />
                  <node concept="3uibUv" id="63TSWLDEOmF" role="1tU5fm">
                    <ref role="3uigEE" to="lwvz:~Selection" resolve="Selection" />
                  </node>
                  <node concept="2OqwBi" id="63TSWLDEOmM" role="33vP2m">
                    <node concept="2OqwBi" id="63TSWLDEOmN" role="2Oq$k0">
                      <node concept="liA8E" id="63TSWLDEOmR" role="2OqNvi">
                        <ref role="37wK5l" to="cj4x:~EditorContext.getSelectionManager():jetbrains.mps.openapi.editor.selection.SelectionManager" resolve="getSelectionManager" />
                      </node>
                      <node concept="37vLTw" id="5FKjex9iwm0" role="2Oq$k0">
                        <ref role="3cqZAo" node="5FKjex9iBLk" resolve="editorContext" />
                      </node>
                    </node>
                    <node concept="liA8E" id="63TSWLDEOmS" role="2OqNvi">
                      <ref role="37wK5l" to="lwvz:~SelectionManager.getSelection():jetbrains.mps.openapi.editor.selection.Selection" resolve="getSelection" />
                    </node>
                  </node>
                </node>
              </node>
              <node concept="3clFbJ" id="5FKjex9iBKV" role="3cqZAp">
                <node concept="3clFbS" id="5FKjex9iBKW" role="3clFbx">
                  <node concept="3cpWs6" id="QeppD_REuv" role="3cqZAp">
                    <node concept="3clFbT" id="QeppD_REzJ" role="3cqZAk">
                      <property role="3clFbU" value="false" />
                    </node>
                  </node>
                </node>
                <node concept="1eOMI4" id="5FKjex9iBL2" role="3clFbw">
                  <node concept="1Wc70l" id="5FKjex9iBL3" role="1eOMHV">
                    <node concept="2ZW3vV" id="5FKjex9iBL4" role="3uHU7B">
                      <node concept="3uibUv" id="5FKjex9iBL5" role="2ZW6by">
                        <ref role="3uigEE" to="b8lf:~EditorCellLabelSelection" resolve="EditorCellLabelSelection" />
                      </node>
                      <node concept="37vLTw" id="5FKjex9iFru" role="2ZW6bz">
                        <ref role="3cqZAo" node="63TSWLDEOmL" resolve="selection" />
                      </node>
                    </node>
                    <node concept="3fqX7Q" id="5FKjex9iMfB" role="3uHU7w">
                      <node concept="2OqwBi" id="5FKjex9iMfD" role="3fr31v">
                        <node concept="1eOMI4" id="5FKjex9iMfE" role="2Oq$k0">
                          <node concept="10QFUN" id="5FKjex9iMfF" role="1eOMHV">
                            <node concept="37vLTw" id="5FKjex9iMfG" role="10QFUP">
                              <ref role="3cqZAo" node="63TSWLDEOmL" resolve="selection" />
                            </node>
                            <node concept="3uibUv" id="5FKjex9iMfH" role="10QFUM">
                              <ref role="3uigEE" to="b8lf:~EditorCellLabelSelection" resolve="EditorCellLabelSelection" />
                            </node>
                          </node>
                        </node>
                        <node concept="liA8E" id="5FKjex9iMfI" role="2OqNvi">
                          <ref role="37wK5l" to="b8lf:~EditorCellLabelSelection.hasNonTrivialSelection():boolean" resolve="hasNonTrivialSelection" />
                        </node>
                      </node>
                    </node>
                  </node>
                </node>
                <node concept="9aQIb" id="5FKjex9iENC" role="9aQIa">
                  <node concept="3clFbS" id="5FKjex9iEND" role="9aQI4">
                    <node concept="3cpWs6" id="QeppD_REFa" role="3cqZAp">
                      <node concept="3clFbT" id="QeppD_REKz" role="3cqZAk">
                        <property role="3clFbU" value="true" />
                      </node>
                    </node>
                  </node>
                </node>
              </node>
            </node>
          </node>
        </node>
      </node>
      <node concept="10P_77" id="5FKjex9iBLh" role="3clF45" />
      <node concept="37vLTG" id="5FKjex9iBLk" role="3clF46">
        <property role="TrG5h" value="editorContext" />
        <node concept="3uibUv" id="5FKjex9iBLl" role="1tU5fm">
          <ref role="3uigEE" to="cj4x:~EditorContext" resolve="EditorContext" />
        </node>
      </node>
      <node concept="3Tm6S6" id="5FKjex9iBVN" role="1B3o_S" />
    </node>
    <node concept="2tJIrI" id="5FKjex9iBuO" role="jymVt" />
  </node>
  <node concept="312cEu" id="5FzO4t9gN3W">
    <property role="TrG5h" value="CommentUtil" />
    <property role="1sVAO0" value="false" />
    <node concept="3clFbW" id="5FzO4t9hECe" role="jymVt">
      <node concept="3cqZAl" id="5FzO4t9hECg" role="3clF45" />
      <node concept="3Tm6S6" id="5FzO4t9hELh" role="1B3o_S" />
      <node concept="3clFbS" id="5FzO4t9hECi" role="3clF47" />
    </node>
    <node concept="2YIFZL" id="2ETBKOyiRJO" role="jymVt">
      <property role="TrG5h" value="commentOut" />
      <property role="od$2w" value="false" />
      <property role="DiZV1" value="false" />
      <property role="2aFKle" value="false" />
      <node concept="3clFbS" id="2ETBKOyiRJR" role="3clF47">
        <node concept="3cpWs8" id="3zroDD5Z9h0" role="3cqZAp">
          <node concept="3cpWsn" id="3zroDD5Z9h1" role="3cpWs9">
            <property role="TrG5h" value="parent" />
            <node concept="3Tqbb2" id="3zroDD5Z9gZ" role="1tU5fm" />
            <node concept="2OqwBi" id="3zroDD5Z9h2" role="33vP2m">
              <node concept="37vLTw" id="3zroDD5Z9h3" role="2Oq$k0">
                <ref role="3cqZAo" node="2ETBKOyiRK5" resolve="node" />
              </node>
              <node concept="1mfA1w" id="3zroDD5Z9h4" role="2OqNvi" />
            </node>
          </node>
        </node>
        <node concept="3clFbJ" id="40AgflwsV5G" role="3cqZAp">
          <node concept="3clFbS" id="40AgflwsV5I" role="3clFbx">
            <node concept="YS8fn" id="40AgflwsVVw" role="3cqZAp">
              <node concept="2ShNRf" id="40AgflwsWAE" role="YScLw">
                <node concept="1pGfFk" id="40AgflwsWYO" role="2ShVmc">
                  <ref role="37wK5l" to="wyt6:~IllegalArgumentException.&lt;init&gt;(java.lang.String)" resolve="IllegalArgumentException" />
                  <node concept="3cpWs3" id="40Agflwt0I3" role="37wK5m">
                    <node concept="2OqwBi" id="40Agflwt1zj" role="3uHU7w">
                      <node concept="2JrnkZ" id="40Agflwt1vi" role="2Oq$k0">
                        <node concept="37vLTw" id="40Agflwt0J4" role="2JrQYb">
                          <ref role="3cqZAo" node="2ETBKOyiRK5" resolve="node" />
                        </node>
                      </node>
                      <node concept="liA8E" id="40Agflwt1Ja" role="2OqNvi">
                        <ref role="37wK5l" to="mhbf:~SNode.getNodeId():org.jetbrains.mps.openapi.model.SNodeId" resolve="getNodeId" />
                      </node>
                    </node>
                    <node concept="3cpWs3" id="40AgflwsYXQ" role="3uHU7B">
                      <node concept="3cpWs3" id="40AgflwsXi3" role="3uHU7B">
                        <node concept="Xl_RD" id="40AgflwsX0x" role="3uHU7B">
                          <property role="Xl_RC" value="Node to comment has no parent. Node: " />
                        </node>
                        <node concept="2OqwBi" id="40AgflwsXmd" role="3uHU7w">
                          <node concept="37vLTw" id="40AgflwsXiE" role="2Oq$k0">
                            <ref role="3cqZAo" node="2ETBKOyiRK5" resolve="node" />
                          </node>
                          <node concept="2qgKlT" id="40AgflwsXO7" role="2OqNvi">
                            <ref role="37wK5l" to="tpcu:hEwIMiw" resolve="getPresentation" />
                          </node>
                        </node>
                      </node>
                      <node concept="Xl_RD" id="40AgflwsYYl" role="3uHU7w">
                        <property role="Xl_RC" value=" Node id: " />
                      </node>
                    </node>
                  </node>
                </node>
              </node>
            </node>
          </node>
          <node concept="3clFbC" id="40AgflwsVQ_" role="3clFbw">
            <node concept="10Nm6u" id="40AgflwsVTC" role="3uHU7w" />
            <node concept="37vLTw" id="40AgflwuxC3" role="3uHU7B">
              <ref role="3cqZAo" node="3zroDD5Z9h1" resolve="parent" />
            </node>
          </node>
        </node>
        <node concept="3cpWs8" id="2ETBKOyjWTr" role="3cqZAp">
          <node concept="3cpWsn" id="2ETBKOyjWTs" role="3cpWs9">
            <property role="TrG5h" value="containmentLink" />
            <node concept="3uibUv" id="2ETBKOyjWTn" role="1tU5fm">
              <ref role="3uigEE" to="c17a:~SContainmentLink" resolve="SContainmentLink" />
            </node>
            <node concept="2OqwBi" id="2ETBKOyjWTt" role="33vP2m">
              <node concept="2JrnkZ" id="2ETBKOyjWTu" role="2Oq$k0">
                <node concept="37vLTw" id="2ETBKOyjWTv" role="2JrQYb">
                  <ref role="3cqZAo" node="2ETBKOyiRK5" resolve="node" />
                </node>
              </node>
              <node concept="liA8E" id="2ETBKOyjWTw" role="2OqNvi">
                <ref role="37wK5l" to="mhbf:~SNode.getContainmentLink():org.jetbrains.mps.openapi.language.SContainmentLink" resolve="getContainmentLink" />
              </node>
            </node>
          </node>
        </node>
        <node concept="1gVbGN" id="40Agflwt1Zl" role="3cqZAp">
          <node concept="3y3z36" id="40Agflwt2ku" role="1gVkn0">
            <node concept="10Nm6u" id="40Agflwt2qT" role="3uHU7w" />
            <node concept="37vLTw" id="40AgflwuyFV" role="3uHU7B">
              <ref role="3cqZAo" node="2ETBKOyjWTs" resolve="containmentLink" />
            </node>
          </node>
        </node>
        <node concept="3cpWs8" id="5FzO4t9hC9h" role="3cqZAp">
          <node concept="3cpWsn" id="5FzO4t9hC9i" role="3cpWs9">
            <property role="TrG5h" value="newComment" />
            <node concept="3Tqbb2" id="5FzO4t9hC9e" role="1tU5fm" />
            <node concept="2YIFZM" id="5FzO4t9hC9j" role="33vP2m">
              <ref role="1Pybhc" node="5FzO4t9gN3W" resolve="CommentUtil" />
              <ref role="37wK5l" node="5FzO4t9hupd" resolve="createAndInsertNewComment" />
              <node concept="37vLTw" id="5FzO4t9hC9k" role="37wK5m">
                <ref role="3cqZAo" node="3zroDD5Z9h1" resolve="parent" />
              </node>
              <node concept="37vLTw" id="5FzO4t9hC9l" role="37wK5m">
                <ref role="3cqZAo" node="2ETBKOyjWTs" resolve="containmentLink" />
              </node>
              <node concept="37vLTw" id="5FzO4t9hC9m" role="37wK5m">
                <ref role="3cqZAo" node="2ETBKOyiRK5" resolve="node" />
              </node>
            </node>
          </node>
        </node>
        <node concept="3cpWs8" id="5FzO4t9hoRH" role="3cqZAp">
          <node concept="3cpWsn" id="5FzO4t9hoRI" role="3cpWs9">
            <property role="TrG5h" value="targetConcept" />
            <node concept="3uibUv" id="5FzO4t9hoRJ" role="1tU5fm">
              <ref role="3uigEE" to="c17a:~SAbstractConcept" resolve="SAbstractConcept" />
            </node>
            <node concept="2OqwBi" id="5FzO4t9hoRK" role="33vP2m">
              <node concept="37vLTw" id="2fcXanZ28cN" role="2Oq$k0">
                <ref role="3cqZAo" node="2ETBKOyjWTs" resolve="containmentLink" />
              </node>
              <node concept="liA8E" id="5FzO4t9hoRL" role="2OqNvi">
                <ref role="37wK5l" to="c17a:~SContainmentLink.getTargetConcept():org.jetbrains.mps.openapi.language.SAbstractConcept" resolve="getTargetConcept" />
              </node>
            </node>
          </node>
        </node>
        <node concept="3clFbJ" id="5FzO4t9hoRM" role="3cqZAp">
          <node concept="3clFbS" id="5FzO4t9hoRN" role="3clFbx">
            <node concept="3clFbF" id="5FzO4t9hoRO" role="3cqZAp">
              <node concept="2OqwBi" id="5FzO4t9hoRP" role="3clFbG">
                <node concept="2JrnkZ" id="5FzO4t9hoRQ" role="2Oq$k0">
                  <node concept="37vLTw" id="2fcXanZ25NP" role="2JrQYb">
                    <ref role="3cqZAo" node="3zroDD5Z9h1" resolve="parent" />
                  </node>
                </node>
                <node concept="liA8E" id="5FzO4t9hoRR" role="2OqNvi">
                  <ref role="37wK5l" to="mhbf:~SNode.addChild(org.jetbrains.mps.openapi.language.SContainmentLink,org.jetbrains.mps.openapi.model.SNode):void" resolve="addChild" />
                  <node concept="37vLTw" id="2fcXanZ268B" role="37wK5m">
                    <ref role="3cqZAo" node="2ETBKOyjWTs" resolve="containmentLink" />
                  </node>
                  <node concept="2YIFZM" id="5FzO4t9htCr" role="37wK5m">
                    <ref role="1Pybhc" to="zce0:~NodeFactoryManager" resolve="NodeFactoryManager" />
                    <ref role="37wK5l" to="zce0:~NodeFactoryManager.createNode(org.jetbrains.mps.openapi.language.SAbstractConcept,org.jetbrains.mps.openapi.model.SNode,org.jetbrains.mps.openapi.model.SNode,org.jetbrains.mps.openapi.model.SModel):org.jetbrains.mps.openapi.model.SNode" resolve="createNode" />
                    <node concept="37vLTw" id="5FzO4t9htNx" role="37wK5m">
                      <ref role="3cqZAo" node="5FzO4t9hoRI" resolve="targetConcept" />
                    </node>
                    <node concept="10Nm6u" id="5FzO4t9htPU" role="37wK5m" />
                    <node concept="37vLTw" id="5FzO4t9htSW" role="37wK5m">
                      <ref role="3cqZAo" node="3zroDD5Z9h1" resolve="parent" />
                    </node>
                    <node concept="2OqwBi" id="5FzO4t9hu0h" role="37wK5m">
                      <node concept="37vLTw" id="5FzO4t9htX9" role="2Oq$k0">
                        <ref role="3cqZAo" node="3zroDD5Z9h1" resolve="parent" />
                      </node>
                      <node concept="I4A8Y" id="5FzO4t9hua$" role="2OqNvi" />
                    </node>
                  </node>
                </node>
              </node>
            </node>
          </node>
          <node concept="1Wc70l" id="5FzO4t9hoRS" role="3clFbw">
            <node concept="3fqX7Q" id="5FzO4t9hoRT" role="3uHU7B">
              <node concept="2OqwBi" id="5FzO4t9hoRU" role="3fr31v">
                <node concept="37vLTw" id="2fcXanZ256S" role="2Oq$k0">
                  <ref role="3cqZAo" node="2ETBKOyjWTs" resolve="containmentLink" />
                </node>
                <node concept="liA8E" id="5FzO4t9hoRV" role="2OqNvi">
                  <ref role="37wK5l" to="c17a:~SContainmentLink.isMultiple():boolean" resolve="isMultiple" />
                </node>
              </node>
            </node>
            <node concept="3fqX7Q" id="5FzO4t9hoRW" role="3uHU7w">
              <node concept="2OqwBi" id="5FzO4t9hoRX" role="3fr31v">
                <node concept="37vLTw" id="2fcXanZ25Al" role="2Oq$k0">
                  <ref role="3cqZAo" node="2ETBKOyjWTs" resolve="containmentLink" />
                </node>
                <node concept="liA8E" id="5FzO4t9hoRY" role="2OqNvi">
                  <ref role="37wK5l" to="c17a:~SContainmentLink.isOptional():boolean" resolve="isOptional" />
                </node>
              </node>
            </node>
          </node>
        </node>
        <node concept="3cpWs6" id="5FzO4t9hC$P" role="3cqZAp">
          <node concept="37vLTw" id="5FzO4t9hCIP" role="3cqZAk">
            <ref role="3cqZAo" node="5FzO4t9hC9i" resolve="newComment" />
          </node>
        </node>
      </node>
      <node concept="3Tm1VV" id="2ETBKOyiRJy" role="1B3o_S" />
      <node concept="3Tqbb2" id="5FzO4t9hBc6" role="3clF45" />
      <node concept="37vLTG" id="2ETBKOyiRK5" role="3clF46">
        <property role="TrG5h" value="node" />
        <node concept="3Tqbb2" id="2ETBKOyiRK4" role="1tU5fm" />
        <node concept="2AHcQZ" id="40AgflwsXwR" role="2AJF6D">
          <ref role="2AI5Lk" to="mhfm:~NotNull" resolve="NotNull" />
        </node>
      </node>
      <node concept="P$JXv" id="40AgflwsWwI" role="lGtFl">
        <node concept="TZ5HA" id="40AgflwsWwJ" role="TZ5H$">
          <node concept="1dT_AC" id="40AgflwsWwK" role="1dT_Ay">
            <property role="1dT_AB" value="" />
          </node>
        </node>
        <node concept="TUZQ0" id="40AgflwsWwL" role="TUOzN">
          <property role="TUZQ4" value="node to comment. This node must have parent" />
          <node concept="zr_55" id="40AgflwsWwN" role="zr_5Q">
            <ref role="zr_51" node="2ETBKOyiRK5" resolve="node" />
          </node>
        </node>
        <node concept="x0GOo" id="40AgflwsWAg" role="3nqlJM">
          <property role="x0GOq" value="if node does not have parent" />
          <node concept="3uibUv" id="5FzO4t9hwaW" role="zrq5$">
            <ref role="3uigEE" to="wyt6:~IllegalArgumentException" resolve="IllegalArgumentException" />
          </node>
        </node>
      </node>
      <node concept="2AHcQZ" id="5FzO4t9hB$7" role="2AJF6D">
        <ref role="2AI5Lk" to="mhfm:~NotNull" resolve="NotNull" />
      </node>
    </node>
    <node concept="2tJIrI" id="5FcI7Gb1N$y" role="jymVt" />
    <node concept="2tJIrI" id="74g66v1JGaR" role="jymVt" />
    <node concept="2YIFZL" id="74g66v1JYfH" role="jymVt">
      <property role="TrG5h" value="uncomment" />
      <property role="od$2w" value="false" />
      <property role="DiZV1" value="false" />
      <property role="2aFKle" value="false" />
      <node concept="3clFbS" id="74g66v1JYfK" role="3clF47">
        <node concept="3cpWs8" id="74g66v1JLso" role="3cqZAp">
          <node concept="3cpWsn" id="74g66v1JLsp" role="3cpWs9">
            <property role="TrG5h" value="parent" />
            <node concept="3Tqbb2" id="74g66v1JLsq" role="1tU5fm" />
            <node concept="2OqwBi" id="74g66v1JLsr" role="33vP2m">
              <node concept="37vLTw" id="74g66v1JLss" role="2Oq$k0">
                <ref role="3cqZAo" node="74g66v1JYyK" resolve="attribute" />
              </node>
              <node concept="1mfA1w" id="74g66v1JLst" role="2OqNvi" />
            </node>
          </node>
        </node>
        <node concept="3clFbJ" id="40AgflwuyK9" role="3cqZAp">
          <node concept="3clFbS" id="40AgflwuyKa" role="3clFbx">
            <node concept="YS8fn" id="40AgflwuyKb" role="3cqZAp">
              <node concept="2ShNRf" id="40AgflwuyKc" role="YScLw">
                <node concept="1pGfFk" id="40AgflwuyKd" role="2ShVmc">
                  <ref role="37wK5l" to="wyt6:~IllegalArgumentException.&lt;init&gt;(java.lang.String)" resolve="IllegalArgumentException" />
                  <node concept="3cpWs3" id="40AgflwuyKe" role="37wK5m">
                    <node concept="2OqwBi" id="40AgflwuyKf" role="3uHU7w">
                      <node concept="2JrnkZ" id="40AgflwuyKg" role="2Oq$k0">
                        <node concept="37vLTw" id="40AgflwuyKh" role="2JrQYb">
                          <ref role="3cqZAo" node="74g66v1JYyK" resolve="attribute" />
                        </node>
                      </node>
                      <node concept="liA8E" id="40AgflwuyKi" role="2OqNvi">
                        <ref role="37wK5l" to="mhbf:~SNode.getNodeId():org.jetbrains.mps.openapi.model.SNodeId" resolve="getNodeId" />
                      </node>
                    </node>
                    <node concept="3cpWs3" id="40AgflwuyKj" role="3uHU7B">
                      <node concept="3cpWs3" id="40AgflwuyKk" role="3uHU7B">
                        <node concept="Xl_RD" id="40AgflwuyKl" role="3uHU7B">
                          <property role="Xl_RC" value="Node to uncomment has no parent. Node: " />
                        </node>
                        <node concept="2OqwBi" id="40AgflwuyKm" role="3uHU7w">
                          <node concept="37vLTw" id="40AgflwuyKn" role="2Oq$k0">
                            <ref role="3cqZAo" node="74g66v1JYyK" resolve="attribute" />
                          </node>
                          <node concept="2qgKlT" id="40AgflwuyKo" role="2OqNvi">
                            <ref role="37wK5l" to="tpcu:hEwIMiw" resolve="getPresentation" />
                          </node>
                        </node>
                      </node>
                      <node concept="Xl_RD" id="40AgflwuyKp" role="3uHU7w">
                        <property role="Xl_RC" value=" Node id: " />
                      </node>
                    </node>
                  </node>
                </node>
              </node>
            </node>
          </node>
          <node concept="3clFbC" id="40AgflwuyKq" role="3clFbw">
            <node concept="10Nm6u" id="40AgflwuyKr" role="3uHU7w" />
            <node concept="37vLTw" id="40AgflwuyKs" role="3uHU7B">
              <ref role="3cqZAo" node="74g66v1JLsp" resolve="parent" />
            </node>
          </node>
        </node>
        <node concept="3cpWs8" id="5FzO4t9hoSV" role="3cqZAp">
          <node concept="3cpWsn" id="5FzO4t9hoSW" role="3cpWs9">
            <property role="TrG5h" value="containmentLink" />
            <node concept="3uibUv" id="5FzO4t9hoSX" role="1tU5fm">
              <ref role="3uigEE" to="c17a:~SContainmentLink" resolve="SContainmentLink" />
            </node>
            <node concept="2OqwBi" id="5FzO4t9hoSY" role="33vP2m">
              <node concept="37vLTw" id="40AgflwuuPH" role="2Oq$k0">
                <ref role="3cqZAo" node="74g66v1JYyK" resolve="attribute" />
              </node>
              <node concept="2qgKlT" id="5FzO4t9hoSZ" role="2OqNvi">
                <ref role="37wK5l" to="tpcu:BpxLfMirzf" resolve="getLink" />
              </node>
            </node>
          </node>
        </node>
        <node concept="3cpWs8" id="5FzO4t9hoT0" role="3cqZAp">
          <node concept="3cpWsn" id="5FzO4t9hoT1" role="3cpWs9">
            <property role="TrG5h" value="commentedNode" />
            <node concept="3Tqbb2" id="5FzO4t9hoT2" role="1tU5fm">
              <ref role="ehGHo" to="tpck:gw2VY9q" resolve="BaseConcept" />
            </node>
            <node concept="2OqwBi" id="5FzO4t9hoT3" role="33vP2m">
              <node concept="37vLTw" id="40Agflwuun_" role="2Oq$k0">
                <ref role="3cqZAo" node="74g66v1JYyK" resolve="attribute" />
              </node>
              <node concept="3TrEf2" id="40AgflwuunA" role="2OqNvi">
                <ref role="3Tt5mk" to="tpck:2ETBKOyieyt" />
              </node>
            </node>
          </node>
        </node>
        <node concept="3clFbJ" id="5FzO4t9hoT4" role="3cqZAp">
          <node concept="3clFbS" id="5FzO4t9hoT5" role="3clFbx">
            <node concept="3clFbJ" id="5FzO4t9hoTb" role="3cqZAp">
              <node concept="3clFbS" id="5FzO4t9hoTc" role="3clFbx">
                <node concept="3cpWs8" id="5FzO4t9hoTd" role="3cqZAp">
                  <node concept="3cpWsn" id="5FzO4t9hoTe" role="3cpWs9">
                    <property role="TrG5h" value="currentChild" />
                    <node concept="3Tqbb2" id="5FzO4t9hoTf" role="1tU5fm" />
                    <node concept="2OqwBi" id="5FzO4t9hoTg" role="33vP2m">
                      <node concept="2OqwBi" id="5FzO4t9hoTh" role="2Oq$k0">
                        <node concept="37vLTw" id="40Agflwuzr9" role="2Oq$k0">
                          <ref role="3cqZAo" node="74g66v1JLsp" resolve="parent" />
                        </node>
                        <node concept="32TBzR" id="5FzO4t9hoTi" role="2OqNvi">
                          <node concept="1aIX9F" id="5FzO4t9hoTj" role="1xVPHs">
                            <node concept="25Kdxt" id="5FzO4t9hoTk" role="1aIX9E">
                              <node concept="37vLTw" id="5FzO4t9hoTl" role="25KhWn">
                                <ref role="3cqZAo" node="5FzO4t9hoSW" resolve="containmentLink" />
                              </node>
                            </node>
                          </node>
                        </node>
                      </node>
                      <node concept="1uHKPH" id="5FzO4t9hoTm" role="2OqNvi" />
                    </node>
                  </node>
                </node>
                <node concept="3clFbJ" id="5FzO4t9hoTn" role="3cqZAp">
                  <node concept="3clFbS" id="5FzO4t9hoTo" role="3clFbx">
                    <node concept="3clFbJ" id="301qoOzM_NC" role="3cqZAp">
                      <node concept="3clFbS" id="301qoOzM_NE" role="3clFbx">
                        <node concept="3clFbF" id="301qoOzMAKH" role="3cqZAp">
                          <node concept="2OqwBi" id="301qoOzMAM_" role="3clFbG">
                            <node concept="37vLTw" id="301qoOzMAKF" role="2Oq$k0">
                              <ref role="3cqZAo" node="5FzO4t9hoTe" resolve="currentChild" />
                            </node>
                            <node concept="1PgB_6" id="301qoOzMARl" role="2OqNvi" />
                          </node>
                        </node>
                      </node>
                      <node concept="2OqwBi" id="301qoOzMArK" role="3clFbw">
                        <node concept="2OqwBi" id="301qoOzMA2I" role="2Oq$k0">
                          <node concept="2JrnkZ" id="301qoOzMA1A" role="2Oq$k0">
                            <node concept="37vLTw" id="301qoOzM_Qh" role="2JrQYb">
                              <ref role="3cqZAo" node="5FzO4t9hoTe" resolve="currentChild" />
                            </node>
                          </node>
                          <node concept="liA8E" id="301qoOzMAb7" role="2OqNvi">
                            <ref role="37wK5l" to="mhbf:~SNode.getConcept():org.jetbrains.mps.openapi.language.SConcept" resolve="getConcept" />
                          </node>
                        </node>
                        <node concept="liA8E" id="301qoOzMA$E" role="2OqNvi">
                          <ref role="37wK5l" to="c17a:~SAbstractConcept.isAbstract():boolean" resolve="isAbstract" />
                        </node>
                      </node>
                      <node concept="9aQIb" id="301qoOzMARD" role="9aQIa">
                        <node concept="3clFbS" id="301qoOzMARE" role="9aQI4">
                          <node concept="3clFbF" id="5FzO4t9huGp" role="3cqZAp">
                            <node concept="1rXfSq" id="5FzO4t9huGo" role="3clFbG">
                              <ref role="37wK5l" node="5FzO4t9hupd" resolve="createAndInsertNewComment" />
                              <node concept="37vLTw" id="5FzO4t9huHz" role="37wK5m">
                                <ref role="3cqZAo" node="74g66v1JLsp" resolve="parent" />
                              </node>
                              <node concept="37vLTw" id="5FzO4t9huJF" role="37wK5m">
                                <ref role="3cqZAo" node="5FzO4t9hoSW" resolve="containmentLink" />
                              </node>
                              <node concept="37vLTw" id="5FzO4t9huM$" role="37wK5m">
                                <ref role="3cqZAo" node="5FzO4t9hoTe" resolve="currentChild" />
                              </node>
                            </node>
                          </node>
                        </node>
                      </node>
                    </node>
                  </node>
                  <node concept="2OqwBi" id="5FzO4t9hoTu" role="3clFbw">
                    <node concept="37vLTw" id="5FzO4t9hoTv" role="2Oq$k0">
                      <ref role="3cqZAo" node="5FzO4t9hoTe" resolve="currentChild" />
                    </node>
                    <node concept="3x8VRR" id="5FzO4t9hoTw" role="2OqNvi" />
                  </node>
                </node>
              </node>
              <node concept="3fqX7Q" id="5FzO4t9hoTx" role="3clFbw">
                <node concept="2OqwBi" id="5FzO4t9hoTy" role="3fr31v">
                  <node concept="37vLTw" id="5FzO4t9hoTz" role="2Oq$k0">
                    <ref role="3cqZAo" node="5FzO4t9hoSW" resolve="containmentLink" />
                  </node>
                  <node concept="liA8E" id="5FzO4t9hoT$" role="2OqNvi">
                    <ref role="37wK5l" to="c17a:~SContainmentLink.isMultiple():boolean" resolve="isMultiple" />
                  </node>
                </node>
              </node>
            </node>
            <node concept="3clFbJ" id="5FzO4t9hJIe" role="3cqZAp">
              <node concept="3clFbS" id="5FzO4t9hJIg" role="3clFbx">
                <node concept="3clFbF" id="5FzO4t9hoT6" role="3cqZAp">
                  <node concept="2OqwBi" id="5FzO4t9hoT7" role="3clFbG">
                    <node concept="2JrnkZ" id="5FzO4t9hoT8" role="2Oq$k0">
                      <node concept="37vLTw" id="40Agflwt7VM" role="2JrQYb">
                        <ref role="3cqZAo" node="74g66v1JYyK" resolve="attribute" />
                      </node>
                    </node>
                    <node concept="liA8E" id="5FzO4t9hoT9" role="2OqNvi">
                      <ref role="37wK5l" to="mhbf:~SNode.removeChild(org.jetbrains.mps.openapi.model.SNode):void" resolve="removeChild" />
                      <node concept="37vLTw" id="5FzO4t9hoTa" role="37wK5m">
                        <ref role="3cqZAo" node="5FzO4t9hoT1" resolve="commentedNode" />
                      </node>
                    </node>
                  </node>
                </node>
                <node concept="3clFbF" id="5FzO4t9htwV" role="3cqZAp">
                  <node concept="1rXfSq" id="5FzO4t9htwT" role="3clFbG">
                    <ref role="37wK5l" node="5FzO4t9hQLx" resolve="insertNodeNearComment" />
                    <node concept="37vLTw" id="5FzO4t9hoTB" role="37wK5m">
                      <ref role="3cqZAo" node="74g66v1JLsp" resolve="parent" />
                    </node>
                    <node concept="37vLTw" id="5FzO4t9hoTE" role="37wK5m">
                      <ref role="3cqZAo" node="74g66v1JYyK" resolve="attribute" />
                    </node>
                    <node concept="37vLTw" id="5FzO4t9hoTD" role="37wK5m">
                      <ref role="3cqZAo" node="5FzO4t9hoSW" resolve="containmentLink" />
                    </node>
                    <node concept="37vLTw" id="5FzO4t9hoTF" role="37wK5m">
                      <ref role="3cqZAo" node="5FzO4t9hoT1" resolve="commentedNode" />
                    </node>
                  </node>
                </node>
              </node>
              <node concept="3y3z36" id="5FzO4t9hJOj" role="3clFbw">
                <node concept="10Nm6u" id="5FzO4t9hJPl" role="3uHU7w" />
                <node concept="37vLTw" id="5FzO4t9hJMq" role="3uHU7B">
                  <ref role="3cqZAo" node="5FzO4t9hoT1" resolve="commentedNode" />
                </node>
              </node>
            </node>
          </node>
          <node concept="3y3z36" id="5FzO4t9hoTL" role="3clFbw">
            <node concept="37vLTw" id="5FzO4t9hoTM" role="3uHU7B">
              <ref role="3cqZAo" node="5FzO4t9hoSW" resolve="containmentLink" />
            </node>
            <node concept="10Nm6u" id="5FzO4t9hoTN" role="3uHU7w" />
          </node>
        </node>
        <node concept="3clFbF" id="5FzO4t9hoTO" role="3cqZAp">
          <node concept="2OqwBi" id="5FzO4t9hoTP" role="3clFbG">
            <node concept="37vLTw" id="5FzO4t9hoTQ" role="2Oq$k0">
              <ref role="3cqZAo" node="74g66v1JYyK" resolve="attribute" />
            </node>
            <node concept="1PgB_6" id="5FzO4t9hoTR" role="2OqNvi" />
          </node>
        </node>
        <node concept="3cpWs6" id="5FzO4t9hD9p" role="3cqZAp">
          <node concept="37vLTw" id="5FzO4t9hDtd" role="3cqZAk">
            <ref role="3cqZAo" node="5FzO4t9hoT1" resolve="commentedNode" />
          </node>
        </node>
      </node>
      <node concept="3Tm1VV" id="74g66v1K05z" role="1B3o_S" />
      <node concept="3Tqbb2" id="5FzO4t9hCQc" role="3clF45" />
      <node concept="37vLTG" id="74g66v1JYyK" role="3clF46">
        <property role="TrG5h" value="attribute" />
        <node concept="3Tqbb2" id="74g66v1JYyJ" role="1tU5fm">
          <ref role="ehGHo" to="tpck:3Rc6kd0K$RF" resolve="BaseCommentAttribute" />
        </node>
        <node concept="2AHcQZ" id="40Agflwt56n" role="2AJF6D">
          <ref role="2AI5Lk" to="mhfm:~NotNull" resolve="NotNull" />
        </node>
      </node>
      <node concept="P$JXv" id="40Agflwt6g$" role="lGtFl">
        <node concept="TZ5HA" id="40Agflwt6g_" role="TZ5H$">
          <node concept="1dT_AC" id="40Agflwt6gA" role="1dT_Ay">
            <property role="1dT_AB" value="" />
          </node>
        </node>
        <node concept="TUZQ0" id="40Agflwt6gB" role="TUOzN">
          <property role="TUZQ4" value="attribute containing commented node. This node must have parent" />
          <node concept="zr_55" id="40Agflwt6gD" role="zr_5Q">
            <ref role="zr_51" node="74g66v1JYyK" resolve="attribute" />
          </node>
        </node>
        <node concept="x0GOo" id="40Agflwt6mz" role="3nqlJM">
          <property role="x0GOq" value="if attribute has no parent   " />
          <node concept="3uibUv" id="5FzO4t9hxNO" role="zrq5$">
            <ref role="3uigEE" to="wyt6:~IllegalArgumentException" resolve="IllegalArgumentException" />
          </node>
        </node>
      </node>
    </node>
    <node concept="2YIFZL" id="5FzO4t9hupd" role="jymVt">
      <property role="TrG5h" value="createAndInsertNewComment" />
      <node concept="3Tm6S6" id="5FzO4t9hupe" role="1B3o_S" />
      <node concept="3Tqbb2" id="5FzO4t9hC5f" role="3clF45" />
      <node concept="37vLTG" id="5FzO4t9hup0" role="3clF46">
        <property role="TrG5h" value="parent" />
        <node concept="3Tqbb2" id="5FzO4t9hup1" role="1tU5fm" />
      </node>
      <node concept="37vLTG" id="5FzO4t9hup2" role="3clF46">
        <property role="TrG5h" value="containmentLink" />
        <node concept="3uibUv" id="5FzO4t9hup3" role="1tU5fm">
          <ref role="3uigEE" to="c17a:~SContainmentLink" resolve="SContainmentLink" />
        </node>
      </node>
      <node concept="37vLTG" id="5FzO4t9hup4" role="3clF46">
        <property role="TrG5h" value="anchor" />
        <node concept="3Tqbb2" id="5FzO4t9hup5" role="1tU5fm" />
      </node>
      <node concept="3clFbS" id="5FzO4t9huoB" role="3clF47">
        <node concept="3cpWs8" id="5FzO4t9huoC" role="3cqZAp">
          <node concept="3cpWsn" id="5FzO4t9huoD" role="3cpWs9">
            <property role="TrG5h" value="newComment" />
            <node concept="3Tqbb2" id="5FzO4t9huoE" role="1tU5fm">
              <ref role="ehGHo" to="tpck:3Rc6kd0K$RF" resolve="BaseCommentAttribute" />
            </node>
            <node concept="2ShNRf" id="5FzO4t9huoF" role="33vP2m">
              <node concept="3zrR0B" id="5FzO4t9huoG" role="2ShVmc">
                <node concept="3Tqbb2" id="5FzO4t9huoH" role="3zrR0E">
                  <ref role="ehGHo" to="tpck:3Rc6kd0K$RF" resolve="BaseCommentAttribute" />
                </node>
              </node>
            </node>
          </node>
        </node>
        <node concept="3clFbF" id="5FzO4t9huoI" role="3cqZAp">
          <node concept="1rXfSq" id="5FzO4t9huoJ" role="3clFbG">
            <ref role="37wK5l" node="5FcI7Gb1NaB" resolve="insertInProperPlace" />
            <node concept="37vLTw" id="5FzO4t9hup6" role="37wK5m">
              <ref role="3cqZAo" node="5FzO4t9hup0" resolve="parent" />
            </node>
            <node concept="37vLTw" id="5FzO4t9hup8" role="37wK5m">
              <ref role="3cqZAo" node="5FzO4t9hup4" resolve="anchor" />
            </node>
            <node concept="37vLTw" id="5FzO4t9hupa" role="37wK5m">
              <ref role="3cqZAo" node="5FzO4t9hup2" resolve="containmentLink" />
            </node>
            <node concept="359W_D" id="5FzO4t9huoM" role="37wK5m">
              <ref role="359W_F" to="tpck:4uZwTti3__2" />
              <ref role="359W_E" to="tpck:gw2VY9q" resolve="BaseConcept" />
            </node>
            <node concept="37vLTw" id="5FzO4t9huoO" role="37wK5m">
              <ref role="3cqZAo" node="5FzO4t9huoD" resolve="newComment" />
            </node>
          </node>
        </node>
        <node concept="3clFbF" id="5FzO4t9huoP" role="3cqZAp">
          <node concept="2OqwBi" id="5FzO4t9huoQ" role="3clFbG">
            <node concept="37vLTw" id="5FzO4t9huoR" role="2Oq$k0">
              <ref role="3cqZAo" node="5FzO4t9huoD" resolve="newComment" />
            </node>
            <node concept="2qgKlT" id="5FzO4t9huoS" role="2OqNvi">
              <ref role="37wK5l" to="tpcu:BpxLfMirzM" resolve="setLink" />
              <node concept="37vLTw" id="5FzO4t9hup7" role="37wK5m">
                <ref role="3cqZAo" node="5FzO4t9hup2" resolve="containmentLink" />
              </node>
            </node>
          </node>
        </node>
        <node concept="3clFbF" id="5FzO4t9huoU" role="3cqZAp">
          <node concept="37vLTI" id="5FzO4t9huoV" role="3clFbG">
            <node concept="37vLTw" id="5FzO4t9hup9" role="37vLTx">
              <ref role="3cqZAo" node="5FzO4t9hup4" resolve="anchor" />
            </node>
            <node concept="2OqwBi" id="5FzO4t9huoX" role="37vLTJ">
              <node concept="37vLTw" id="5FzO4t9huoY" role="2Oq$k0">
                <ref role="3cqZAo" node="5FzO4t9huoD" resolve="newComment" />
              </node>
              <node concept="3TrEf2" id="5FzO4t9huoZ" role="2OqNvi">
                <ref role="3Tt5mk" to="tpck:2ETBKOyieyt" />
              </node>
            </node>
          </node>
        </node>
        <node concept="3cpWs6" id="5FzO4t9hBV_" role="3cqZAp">
          <node concept="37vLTw" id="5FzO4t9hC2p" role="3cqZAk">
            <ref role="3cqZAo" node="5FzO4t9huoD" resolve="newComment" />
          </node>
        </node>
      </node>
      <node concept="2AHcQZ" id="5FzO4t9hBMy" role="2AJF6D">
        <ref role="2AI5Lk" to="mhfm:~NotNull" resolve="NotNull" />
      </node>
    </node>
    <node concept="2tJIrI" id="5FzO4t9hN4b" role="jymVt" />
    <node concept="2tJIrI" id="5FzO4t9hPTz" role="jymVt" />
    <node concept="2YIFZL" id="5FzO4t9hQLx" role="jymVt">
      <property role="TrG5h" value="insertNodeNearComment" />
      <property role="od$2w" value="false" />
      <property role="DiZV1" value="false" />
      <property role="2aFKle" value="false" />
      <node concept="37vLTG" id="5FzO4t9hQWU" role="3clF46">
        <property role="TrG5h" value="parent" />
        <node concept="3Tqbb2" id="5FzO4t9hQWV" role="1tU5fm" />
      </node>
      <node concept="37vLTG" id="5FzO4t9hQWW" role="3clF46">
        <property role="TrG5h" value="anchorComment" />
        <node concept="3Tqbb2" id="5FzO4t9hQWX" role="1tU5fm">
          <ref role="ehGHo" to="tpck:3Rc6kd0K$RF" resolve="BaseCommentAttribute" />
        </node>
      </node>
      <node concept="37vLTG" id="5FzO4t9hQWY" role="3clF46">
        <property role="TrG5h" value="linkToInsert" />
        <node concept="3uibUv" id="5FzO4t9hQWZ" role="1tU5fm">
          <ref role="3uigEE" to="c17a:~SContainmentLink" resolve="SContainmentLink" />
        </node>
      </node>
      <node concept="37vLTG" id="5FzO4t9hQX0" role="3clF46">
        <property role="TrG5h" value="nodeToInsert" />
        <node concept="3Tqbb2" id="5FzO4t9hQX1" role="1tU5fm" />
      </node>
      <node concept="3clFbS" id="5FzO4t9hQL$" role="3clF47">
        <node concept="3clFbF" id="5FzO4t9hQXK" role="3cqZAp">
          <node concept="1rXfSq" id="5FzO4t9hQXL" role="3clFbG">
            <ref role="37wK5l" node="5FcI7Gb1NaB" resolve="insertInProperPlace" />
            <node concept="37vLTw" id="5FzO4t9hQXM" role="37wK5m">
              <ref role="3cqZAo" node="5FzO4t9hQWU" resolve="parent" />
            </node>
            <node concept="37vLTw" id="5FzO4t9hQXN" role="37wK5m">
              <ref role="3cqZAo" node="5FzO4t9hQWW" resolve="anchorComment" />
            </node>
            <node concept="37vLTw" id="5FzO4t9hQXO" role="37wK5m">
              <ref role="3cqZAo" node="5FzO4t9hQWY" resolve="linkToInsert" />
            </node>
            <node concept="37vLTw" id="5FzO4t9hR21" role="37wK5m">
              <ref role="3cqZAo" node="5FzO4t9hQWY" resolve="linkToInsert" />
            </node>
            <node concept="37vLTw" id="5FzO4t9hTdy" role="37wK5m">
              <ref role="3cqZAo" node="5FzO4t9hQX0" resolve="nodeToInsert" />
            </node>
          </node>
        </node>
      </node>
      <node concept="3Tm6S6" id="5FzO4t9hQg6" role="1B3o_S" />
      <node concept="3cqZAl" id="5FzO4t9hQWS" role="3clF45" />
    </node>
    <node concept="2tJIrI" id="5FzO4t9hNcY" role="jymVt" />
    <node concept="2YIFZL" id="5FcI7Gb1NaB" role="jymVt">
      <property role="TrG5h" value="insertInProperPlace" />
      <node concept="3Tm6S6" id="5FcI7Gb1NaC" role="1B3o_S" />
      <node concept="3cqZAl" id="5FcI7Gb1NaD" role="3clF45" />
      <node concept="37vLTG" id="5FcI7Gb1Nad" role="3clF46">
        <property role="TrG5h" value="parent" />
        <node concept="3Tqbb2" id="5FcI7Gb1Nae" role="1tU5fm" />
      </node>
      <node concept="37vLTG" id="5FcI7Gb1Naf" role="3clF46">
        <property role="TrG5h" value="anchor" />
        <node concept="3Tqbb2" id="5FcI7Gb1Nag" role="1tU5fm" />
      </node>
      <node concept="37vLTG" id="5FcI7Gb1Nah" role="3clF46">
        <property role="TrG5h" value="anchorLink" />
        <node concept="3uibUv" id="5FcI7Gb1Nai" role="1tU5fm">
          <ref role="3uigEE" to="c17a:~SContainmentLink" resolve="SContainmentLink" />
        </node>
      </node>
      <node concept="37vLTG" id="5FcI7Gb1PWM" role="3clF46">
        <property role="TrG5h" value="linkToInsert" />
        <node concept="3uibUv" id="5FcI7Gb1Q1f" role="1tU5fm">
          <ref role="3uigEE" to="c17a:~SContainmentLink" resolve="SContainmentLink" />
        </node>
      </node>
      <node concept="37vLTG" id="5FcI7Gb1Naj" role="3clF46">
        <property role="TrG5h" value="newChild" />
        <node concept="3Tqbb2" id="5FcI7Gb1Nak" role="1tU5fm" />
      </node>
      <node concept="3clFbS" id="5FcI7Gb1N9f" role="3clF47">
        <node concept="3cpWs8" id="5FcI7Gb1N9g" role="3cqZAp">
          <node concept="3cpWsn" id="5FcI7Gb1N9h" role="3cpWs9">
            <property role="TrG5h" value="prev" />
            <node concept="3Tqbb2" id="5FcI7Gb1N9i" role="1tU5fm" />
            <node concept="1rXfSq" id="5FzO4t9hspZ" role="33vP2m">
              <ref role="37wK5l" node="62gIjD2KVDC" resolve="getPrevious" />
              <node concept="37vLTw" id="5FzO4t9hsq0" role="37wK5m">
                <ref role="3cqZAo" node="5FcI7Gb1Nad" resolve="parent" />
              </node>
              <node concept="37vLTw" id="5FzO4t9hsq1" role="37wK5m">
                <ref role="3cqZAo" node="5FcI7Gb1Naf" resolve="anchor" />
              </node>
              <node concept="37vLTw" id="5FzO4t9hsq2" role="37wK5m">
                <ref role="3cqZAo" node="5FcI7Gb1Nah" resolve="anchorLink" />
              </node>
            </node>
          </node>
        </node>
        <node concept="3cpWs8" id="5FcI7Gb1N9n" role="3cqZAp">
          <node concept="3cpWsn" id="5FcI7Gb1N9o" role="3cpWs9">
            <property role="TrG5h" value="next" />
            <node concept="3Tqbb2" id="5FcI7Gb1N9p" role="1tU5fm" />
            <node concept="1rXfSq" id="5FzO4t9hsol" role="33vP2m">
              <ref role="37wK5l" node="62gIjD2LKYM" resolve="getNext" />
              <node concept="37vLTw" id="5FzO4t9hsom" role="37wK5m">
                <ref role="3cqZAo" node="5FcI7Gb1Nad" resolve="parent" />
              </node>
              <node concept="37vLTw" id="5FzO4t9hson" role="37wK5m">
                <ref role="3cqZAo" node="5FcI7Gb1Naf" resolve="anchor" />
              </node>
              <node concept="37vLTw" id="5FzO4t9hsoo" role="37wK5m">
                <ref role="3cqZAo" node="5FcI7Gb1Nah" resolve="anchorLink" />
              </node>
            </node>
          </node>
        </node>
        <node concept="3clFbJ" id="5FcI7Gb1N9E" role="3cqZAp">
          <node concept="3y3z36" id="5FcI7Gb1N9F" role="3clFbw">
            <node concept="37vLTw" id="5FcI7Gb1N9G" role="3uHU7B">
              <ref role="3cqZAo" node="5FcI7Gb1N9h" resolve="prev" />
            </node>
            <node concept="10Nm6u" id="5FcI7Gb1N9H" role="3uHU7w" />
          </node>
          <node concept="3clFbS" id="5FcI7Gb1N9I" role="3clFbx">
            <node concept="3clFbF" id="5FcI7Gb1N9J" role="3cqZAp">
              <node concept="2OqwBi" id="5FcI7Gb1N9K" role="3clFbG">
                <node concept="2JrnkZ" id="5FcI7Gb1N9L" role="2Oq$k0">
                  <node concept="37vLTw" id="5FcI7Gb1Nay" role="2JrQYb">
                    <ref role="3cqZAo" node="5FcI7Gb1Nad" resolve="parent" />
                  </node>
                </node>
                <node concept="liA8E" id="5FcI7Gb1N9N" role="2OqNvi">
                  <ref role="37wK5l" to="mhbf:~SNode.insertChildAfter(org.jetbrains.mps.openapi.language.SContainmentLink,org.jetbrains.mps.openapi.model.SNode,org.jetbrains.mps.openapi.model.SNode):void" resolve="insertChildAfter" />
                  <node concept="37vLTw" id="5FcI7Gb1QcR" role="37wK5m">
                    <ref role="3cqZAo" node="5FcI7Gb1PWM" resolve="linkToInsert" />
                  </node>
                  <node concept="37vLTw" id="5FcI7Gb1Nax" role="37wK5m">
                    <ref role="3cqZAo" node="5FcI7Gb1Naj" resolve="newChild" />
                  </node>
                  <node concept="37vLTw" id="5FcI7Gb1N9Q" role="37wK5m">
                    <ref role="3cqZAo" node="5FcI7Gb1N9h" resolve="prev" />
                  </node>
                </node>
              </node>
            </node>
          </node>
          <node concept="9aQIb" id="5FcI7Gb1N9R" role="9aQIa">
            <node concept="3clFbS" id="5FcI7Gb1N9S" role="9aQI4">
              <node concept="3clFbF" id="5FcI7Gb1N9T" role="3cqZAp">
                <node concept="2OqwBi" id="5FcI7Gb1N9U" role="3clFbG">
                  <node concept="2JrnkZ" id="5FcI7Gb1N9V" role="2Oq$k0">
                    <node concept="37vLTw" id="5FcI7Gb1Naz" role="2JrQYb">
                      <ref role="3cqZAo" node="5FcI7Gb1Nad" resolve="parent" />
                    </node>
                  </node>
                  <node concept="liA8E" id="5FcI7Gb1N9X" role="2OqNvi">
                    <ref role="37wK5l" to="mhbf:~SNode.addChild(org.jetbrains.mps.openapi.language.SContainmentLink,org.jetbrains.mps.openapi.model.SNode):void" resolve="addChild" />
                    <node concept="37vLTw" id="5FcI7Gb1Qfx" role="37wK5m">
                      <ref role="3cqZAo" node="5FcI7Gb1PWM" resolve="linkToInsert" />
                    </node>
                    <node concept="37vLTw" id="5FcI7Gb1Na$" role="37wK5m">
                      <ref role="3cqZAo" node="5FcI7Gb1Naj" resolve="newChild" />
                    </node>
                  </node>
                </node>
              </node>
            </node>
          </node>
          <node concept="3eNFk2" id="5FcI7Gb1Na0" role="3eNLev">
            <node concept="3y3z36" id="5FcI7Gb1Na1" role="3eO9$A">
              <node concept="10Nm6u" id="5FcI7Gb1Na2" role="3uHU7w" />
              <node concept="37vLTw" id="5FcI7Gb1Na3" role="3uHU7B">
                <ref role="3cqZAo" node="5FcI7Gb1N9o" resolve="next" />
              </node>
            </node>
            <node concept="3clFbS" id="5FcI7Gb1Na4" role="3eOfB_">
              <node concept="3clFbF" id="5FcI7Gb1Na5" role="3cqZAp">
                <node concept="2OqwBi" id="5FcI7Gb1Na6" role="3clFbG">
                  <node concept="2JrnkZ" id="5FcI7Gb1Na7" role="2Oq$k0">
                    <node concept="37vLTw" id="5FcI7Gb1Nan" role="2JrQYb">
                      <ref role="3cqZAo" node="5FcI7Gb1Nad" resolve="parent" />
                    </node>
                  </node>
                  <node concept="liA8E" id="5FcI7Gb1Na9" role="2OqNvi">
                    <ref role="37wK5l" to="mhbf:~SNode.insertChildBefore(org.jetbrains.mps.openapi.language.SContainmentLink,org.jetbrains.mps.openapi.model.SNode,org.jetbrains.mps.openapi.model.SNode):void" resolve="insertChildBefore" />
                    <node concept="37vLTw" id="5FcI7Gb1QdV" role="37wK5m">
                      <ref role="3cqZAo" node="5FcI7Gb1PWM" resolve="linkToInsert" />
                    </node>
                    <node concept="37vLTw" id="5FcI7Gb1Nap" role="37wK5m">
                      <ref role="3cqZAo" node="5FcI7Gb1Naj" resolve="newChild" />
                    </node>
                    <node concept="37vLTw" id="5FcI7Gb1Nac" role="37wK5m">
                      <ref role="3cqZAo" node="5FcI7Gb1N9o" resolve="next" />
                    </node>
                  </node>
                </node>
              </node>
            </node>
          </node>
        </node>
      </node>
    </node>
    <node concept="2tJIrI" id="5FzO4t9hM3e" role="jymVt" />
    <node concept="2tJIrI" id="5FzO4t9hMlg" role="jymVt" />
    <node concept="2tJIrI" id="5FzO4t9hMbY" role="jymVt" />
    <node concept="2YIFZL" id="62gIjD2KVDC" role="jymVt">
      <property role="TrG5h" value="getPrevious" />
      <node concept="3Tm6S6" id="7lcOzezj3bN" role="1B3o_S" />
      <node concept="3Tqbb2" id="62gIjD2KVDE" role="3clF45" />
      <node concept="37vLTG" id="62gIjD2KVDv" role="3clF46">
        <property role="TrG5h" value="parent" />
        <node concept="3Tqbb2" id="62gIjD2KVDw" role="1tU5fm" />
      </node>
      <node concept="37vLTG" id="32ialFTqJeG" role="3clF46">
        <property role="TrG5h" value="anchor" />
        <node concept="3Tqbb2" id="32ialFTqJkp" role="1tU5fm" />
      </node>
      <node concept="37vLTG" id="62gIjD2KVDx" role="3clF46">
        <property role="TrG5h" value="containmentLink" />
        <node concept="3uibUv" id="62gIjD2KVDy" role="1tU5fm">
          <ref role="3uigEE" to="c17a:~SContainmentLink" resolve="SContainmentLink" />
        </node>
      </node>
      <node concept="3clFbS" id="62gIjD2KVD1" role="3clF47">
        <node concept="3cpWs8" id="62gIjD2LTYx" role="3cqZAp">
          <node concept="3cpWsn" id="62gIjD2LTYy" role="3cpWs9">
            <property role="TrG5h" value="iterator" />
            <node concept="uOF1S" id="62gIjD2LTYz" role="1tU5fm">
              <node concept="3Tqbb2" id="62gIjD2LTY$" role="uOL27" />
            </node>
            <node concept="2OqwBi" id="62gIjD2LTY_" role="33vP2m">
              <node concept="uNJiE" id="62gIjD2LTYD" role="2OqNvi" />
              <node concept="2YIFZM" id="7lcOzezjygg" role="2Oq$k0">
                <ref role="37wK5l" to="i8bi:7lcOzezjs33" resolve="getChildNodesAndAttributes" />
                <ref role="1Pybhc" to="i8bi:5zEkxuKh8vS" resolve="AttributeOperations" />
                <node concept="37vLTw" id="7lcOzezjyjL" role="37wK5m">
                  <ref role="3cqZAo" node="62gIjD2KVDv" resolve="parent" />
                </node>
                <node concept="37vLTw" id="7lcOzezjyxx" role="37wK5m">
                  <ref role="3cqZAo" node="62gIjD2KVDx" resolve="containmentLink" />
                </node>
              </node>
            </node>
          </node>
        </node>
        <node concept="3cpWs8" id="62gIjD2LUsQ" role="3cqZAp">
          <node concept="3cpWsn" id="62gIjD2LUsT" role="3cpWs9">
            <property role="TrG5h" value="prev" />
            <node concept="3Tqbb2" id="62gIjD2LUsO" role="1tU5fm" />
            <node concept="10Nm6u" id="62gIjD2LU_b" role="33vP2m" />
          </node>
        </node>
        <node concept="3cpWs8" id="62gIjD2LTYG" role="3cqZAp">
          <node concept="3cpWsn" id="62gIjD2LTYH" role="3cpWs9">
            <property role="TrG5h" value="next" />
            <node concept="3Tqbb2" id="62gIjD2LTYI" role="1tU5fm" />
          </node>
        </node>
        <node concept="2$JKZl" id="62gIjD2LTYE" role="3cqZAp">
          <node concept="3clFbS" id="62gIjD2LTYF" role="2LFqv$">
            <node concept="3clFbF" id="301qoOzMGXz" role="3cqZAp">
              <node concept="37vLTI" id="301qoOzMGX_" role="3clFbG">
                <node concept="2OqwBi" id="62gIjD2LTYJ" role="37vLTx">
                  <node concept="37vLTw" id="62gIjD2LTYK" role="2Oq$k0">
                    <ref role="3cqZAo" node="62gIjD2LTYy" resolve="iterator" />
                  </node>
                  <node concept="v1n4t" id="62gIjD2LTYL" role="2OqNvi" />
                </node>
                <node concept="37vLTw" id="301qoOzMGXD" role="37vLTJ">
                  <ref role="3cqZAo" node="62gIjD2LTYH" resolve="next" />
                </node>
              </node>
            </node>
            <node concept="3clFbJ" id="62gIjD2LTYM" role="3cqZAp">
              <node concept="3clFbS" id="62gIjD2LTYN" role="3clFbx">
                <node concept="3cpWs6" id="62gIjD2LU_Y" role="3cqZAp">
                  <node concept="37vLTw" id="62gIjD2LUKS" role="3cqZAk">
                    <ref role="3cqZAo" node="62gIjD2LUsT" resolve="prev" />
                  </node>
                </node>
              </node>
              <node concept="3clFbC" id="62gIjD2LTYX" role="3clFbw">
                <node concept="37vLTw" id="32ialFTqJEy" role="3uHU7w">
                  <ref role="3cqZAo" node="32ialFTqJeG" resolve="anchor" />
                </node>
                <node concept="37vLTw" id="62gIjD2LTYZ" role="3uHU7B">
                  <ref role="3cqZAo" node="62gIjD2LTYH" resolve="next" />
                </node>
              </node>
            </node>
            <node concept="3clFbF" id="301qoOzMGO2" role="3cqZAp">
              <node concept="37vLTI" id="301qoOzMGVr" role="3clFbG">
                <node concept="37vLTw" id="301qoOzMGWQ" role="37vLTx">
                  <ref role="3cqZAo" node="62gIjD2LTYH" resolve="next" />
                </node>
                <node concept="37vLTw" id="301qoOzMGO0" role="37vLTJ">
                  <ref role="3cqZAo" node="62gIjD2LUsT" resolve="prev" />
                </node>
              </node>
            </node>
          </node>
          <node concept="2OqwBi" id="62gIjD2LTZ0" role="2$JKZa">
            <node concept="37vLTw" id="62gIjD2LTZ1" role="2Oq$k0">
              <ref role="3cqZAo" node="62gIjD2LTYy" resolve="iterator" />
            </node>
            <node concept="v0PNk" id="62gIjD2LTZ2" role="2OqNvi" />
          </node>
        </node>
        <node concept="3cpWs6" id="62gIjD2LTZ3" role="3cqZAp">
          <node concept="10Nm6u" id="62gIjD2LTZ4" role="3cqZAk" />
        </node>
      </node>
    </node>
    <node concept="2YIFZL" id="62gIjD2LKYM" role="jymVt">
      <property role="TrG5h" value="getNext" />
      <node concept="3Tm6S6" id="7lcOzezj35H" role="1B3o_S" />
      <node concept="3Tqbb2" id="62gIjD2LKYO" role="3clF45" />
      <node concept="37vLTG" id="62gIjD2LKYP" role="3clF46">
        <property role="TrG5h" value="parent" />
        <node concept="3Tqbb2" id="62gIjD2LKYQ" role="1tU5fm" />
      </node>
      <node concept="37vLTG" id="32ialFTqJsS" role="3clF46">
        <property role="TrG5h" value="anchor" />
        <node concept="3Tqbb2" id="32ialFTqJzh" role="1tU5fm" />
      </node>
      <node concept="37vLTG" id="62gIjD2LKYR" role="3clF46">
        <property role="TrG5h" value="containmentLink" />
        <node concept="3uibUv" id="62gIjD2LKYS" role="1tU5fm">
          <ref role="3uigEE" to="c17a:~SContainmentLink" resolve="SContainmentLink" />
        </node>
      </node>
      <node concept="3clFbS" id="62gIjD2LKYT" role="3clF47">
        <node concept="3cpWs8" id="62gIjD2LSpO" role="3cqZAp">
          <node concept="3cpWsn" id="62gIjD2LSpP" role="3cpWs9">
            <property role="TrG5h" value="iterator" />
            <node concept="uOF1S" id="62gIjD2LSp$" role="1tU5fm">
              <node concept="3Tqbb2" id="62gIjD2LSpB" role="uOL27" />
            </node>
            <node concept="2OqwBi" id="62gIjD2LSpQ" role="33vP2m">
              <node concept="uNJiE" id="62gIjD2LSpU" role="2OqNvi" />
              <node concept="2YIFZM" id="7lcOzezjy$M" role="2Oq$k0">
                <ref role="37wK5l" to="i8bi:7lcOzezjs33" resolve="getChildNodesAndAttributes" />
                <ref role="1Pybhc" to="i8bi:5zEkxuKh8vS" resolve="AttributeOperations" />
                <node concept="37vLTw" id="7lcOzezjy$N" role="37wK5m">
                  <ref role="3cqZAo" node="62gIjD2LKYP" resolve="parent" />
                </node>
                <node concept="37vLTw" id="7lcOzezjy$O" role="37wK5m">
                  <ref role="3cqZAo" node="62gIjD2LKYR" resolve="containmentLink" />
                </node>
              </node>
            </node>
          </node>
        </node>
        <node concept="2$JKZl" id="62gIjD2LSIA" role="3cqZAp">
          <node concept="3clFbS" id="62gIjD2LSIC" role="2LFqv$">
            <node concept="3cpWs8" id="62gIjD2LT6Z" role="3cqZAp">
              <node concept="3cpWsn" id="62gIjD2LT70" role="3cpWs9">
                <property role="TrG5h" value="next" />
                <node concept="3Tqbb2" id="62gIjD2LT6Y" role="1tU5fm" />
                <node concept="2OqwBi" id="62gIjD2LT71" role="33vP2m">
                  <node concept="37vLTw" id="62gIjD2LT72" role="2Oq$k0">
                    <ref role="3cqZAo" node="62gIjD2LSpP" resolve="iterator" />
                  </node>
                  <node concept="v1n4t" id="62gIjD2LT73" role="2OqNvi" />
                </node>
              </node>
            </node>
            <node concept="3clFbJ" id="62gIjD2LT9i" role="3cqZAp">
              <node concept="3clFbS" id="62gIjD2LT9k" role="3clFbx">
                <node concept="3clFbJ" id="62gIjD2LTdO" role="3cqZAp">
                  <node concept="3clFbS" id="62gIjD2LTdQ" role="3clFbx">
                    <node concept="3cpWs6" id="62gIjD2LTod" role="3cqZAp">
                      <node concept="2OqwBi" id="62gIjD2LTxY" role="3cqZAk">
                        <node concept="37vLTw" id="62gIjD2LTsK" role="2Oq$k0">
                          <ref role="3cqZAo" node="62gIjD2LSpP" resolve="iterator" />
                        </node>
                        <node concept="v1n4t" id="62gIjD2LTCJ" role="2OqNvi" />
                      </node>
                    </node>
                  </node>
                  <node concept="2OqwBi" id="62gIjD2LTgC" role="3clFbw">
                    <node concept="37vLTw" id="62gIjD2LTeV" role="2Oq$k0">
                      <ref role="3cqZAo" node="62gIjD2LSpP" resolve="iterator" />
                    </node>
                    <node concept="v0PNk" id="62gIjD2LTnp" role="2OqNvi" />
                  </node>
                </node>
              </node>
              <node concept="3clFbC" id="62gIjD2LTbJ" role="3clFbw">
                <node concept="37vLTw" id="32ialFTqJD_" role="3uHU7w">
                  <ref role="3cqZAo" node="32ialFTqJsS" resolve="anchor" />
                </node>
                <node concept="37vLTw" id="62gIjD2LTaj" role="3uHU7B">
                  <ref role="3cqZAo" node="62gIjD2LT70" resolve="next" />
                </node>
              </node>
            </node>
          </node>
          <node concept="2OqwBi" id="62gIjD2LSQ8" role="2$JKZa">
            <node concept="37vLTw" id="62gIjD2LSMA" role="2Oq$k0">
              <ref role="3cqZAo" node="62gIjD2LSpP" resolve="iterator" />
            </node>
            <node concept="v0PNk" id="62gIjD2LSYJ" role="2OqNvi" />
          </node>
        </node>
        <node concept="3cpWs6" id="62gIjD2LTQc" role="3cqZAp">
          <node concept="10Nm6u" id="62gIjD2LTV6" role="3cqZAk" />
        </node>
      </node>
    </node>
    <node concept="2YIFZL" id="zdLDfNXgfw" role="jymVt">
      <property role="TrG5h" value="isComment" />
      <property role="od$2w" value="false" />
      <property role="DiZV1" value="false" />
      <property role="2aFKle" value="false" />
      <node concept="3clFbS" id="zdLDfNXgfz" role="3clF47">
        <node concept="3clFbF" id="zdLDfNXgoU" role="3cqZAp">
          <node concept="2OqwBi" id="zdLDfNXgpL" role="3clFbG">
            <node concept="37vLTw" id="zdLDfNXgoT" role="2Oq$k0">
              <ref role="3cqZAo" node="zdLDfNXgnU" resolve="node" />
            </node>
            <node concept="1mIQ4w" id="zdLDfNXgyh" role="2OqNvi">
              <node concept="chp4Y" id="zdLDfNXg_8" role="cj9EA">
                <ref role="cht4Q" to="tpck:3Rc6kd0K$RF" resolve="BaseCommentAttribute" />
              </node>
            </node>
          </node>
        </node>
      </node>
      <node concept="3Tm1VV" id="zdLDfNXfQk" role="1B3o_S" />
      <node concept="10P_77" id="zdLDfNXgnR" role="3clF45" />
      <node concept="37vLTG" id="zdLDfNXgnU" role="3clF46">
        <property role="TrG5h" value="node" />
        <node concept="3Tqbb2" id="zdLDfNXgnT" role="1tU5fm" />
      </node>
    </node>
    <node concept="2YIFZL" id="zdLDfNXhfH" role="jymVt">
      <property role="TrG5h" value="getCommentedNode" />
      <property role="od$2w" value="false" />
      <property role="DiZV1" value="false" />
      <property role="2aFKle" value="false" />
      <node concept="3clFbS" id="zdLDfNXhfK" role="3clF47">
        <node concept="3clFbF" id="zdLDfNXhrB" role="3cqZAp">
          <node concept="2OqwBi" id="zdLDfNXhv3" role="3clFbG">
            <node concept="37vLTw" id="zdLDfNXhrA" role="2Oq$k0">
              <ref role="3cqZAo" node="zdLDfNXhpA" resolve="comment" />
            </node>
            <node concept="3TrEf2" id="zdLDfNXhEK" role="2OqNvi">
              <ref role="3Tt5mk" to="tpck:2ETBKOyieyt" />
            </node>
          </node>
        </node>
      </node>
      <node concept="3Tm1VV" id="zdLDfNXgM$" role="1B3o_S" />
      <node concept="3Tqbb2" id="zdLDfNXhpz" role="3clF45" />
      <node concept="37vLTG" id="zdLDfNXhpA" role="3clF46">
        <property role="TrG5h" value="comment" />
        <node concept="3Tqbb2" id="zdLDfNXhp_" role="1tU5fm">
          <ref role="ehGHo" to="tpck:3Rc6kd0K$RF" resolve="BaseCommentAttribute" />
        </node>
      </node>
    </node>
    <node concept="3Tm1VV" id="5FzO4t9gNbi" role="1B3o_S" />
  </node>
  <node concept="312cEu" id="5FzO4t9hhJk">
    <property role="TrG5h" value="Cell_Action_Uncomment" />
    <node concept="312cEg" id="5FzO4t9hFUe" role="jymVt">
      <property role="TrG5h" value="myNode" />
      <property role="3TUv4t" value="true" />
      <node concept="3Tm6S6" id="5FzO4t9hFUf" role="1B3o_S" />
      <node concept="3Tqbb2" id="5FzO4t9hFUg" role="1tU5fm">
        <ref role="ehGHo" to="tpck:3Rc6kd0K$RF" resolve="BaseCommentAttribute" />
      </node>
    </node>
    <node concept="2tJIrI" id="5FzO4t9hFNh" role="jymVt" />
    <node concept="3clFbW" id="5FzO4t9hFjp" role="jymVt">
      <node concept="3cqZAl" id="5FzO4t9hFjq" role="3clF45" />
      <node concept="3Tm1VV" id="5FzO4t9hFjr" role="1B3o_S" />
      <node concept="3clFbS" id="5FzO4t9hFjs" role="3clF47">
        <node concept="3clFbF" id="5FzO4t9hFjt" role="3cqZAp">
          <node concept="37vLTI" id="5FzO4t9hFju" role="3clFbG">
            <node concept="2OqwBi" id="5FzO4t9hFjv" role="37vLTJ">
              <node concept="Xjq3P" id="5FzO4t9hFjw" role="2Oq$k0" />
              <node concept="2OwXpG" id="5FzO4t9hFjx" role="2OqNvi">
                <ref role="2Oxat5" node="5FzO4t9hFUe" resolve="myNode" />
              </node>
            </node>
            <node concept="37vLTw" id="5FzO4t9hFjy" role="37vLTx">
              <ref role="3cqZAo" node="5FzO4t9hFjz" resolve="node" />
            </node>
          </node>
        </node>
      </node>
      <node concept="37vLTG" id="5FzO4t9hFjz" role="3clF46">
        <property role="TrG5h" value="node" />
        <node concept="3Tqbb2" id="5FzO4t9hFj$" role="1tU5fm">
          <ref role="ehGHo" to="tpck:3Rc6kd0K$RF" resolve="BaseCommentAttribute" />
        </node>
        <node concept="2AHcQZ" id="5FzO4t9hFj_" role="2AJF6D">
          <ref role="2AI5Lk" to="mhfm:~NotNull" resolve="NotNull" />
        </node>
      </node>
    </node>
    <node concept="2tJIrI" id="5FKjex9iOIr" role="jymVt" />
    <node concept="3clFb_" id="5FKjex9iOLs" role="jymVt">
      <property role="1EzhhJ" value="false" />
      <property role="TrG5h" value="canExecute" />
      <property role="DiZV1" value="false" />
      <property role="IEkAT" value="false" />
      <node concept="3Tm1VV" id="5FKjex9iOLt" role="1B3o_S" />
      <node concept="10P_77" id="5FKjex9iOLv" role="3clF45" />
      <node concept="37vLTG" id="5FKjex9iOLw" role="3clF46">
        <property role="TrG5h" value="context" />
        <node concept="3uibUv" id="5FKjex9iOLx" role="1tU5fm">
          <ref role="3uigEE" to="cj4x:~EditorContext" resolve="EditorContext" />
        </node>
      </node>
      <node concept="3clFbS" id="5FKjex9iOLy" role="3clF47">
        <node concept="3clFbF" id="5FKjex9iORb" role="3cqZAp">
          <node concept="3y3z36" id="5FKjex9iPdz" role="3clFbG">
            <node concept="10Nm6u" id="5FKjex9iPes" role="3uHU7w" />
            <node concept="2OqwBi" id="5FKjex9iOTD" role="3uHU7B">
              <node concept="37vLTw" id="5FKjex9iORa" role="2Oq$k0">
                <ref role="3cqZAo" node="5FzO4t9hFUe" resolve="myNode" />
              </node>
              <node concept="1mfA1w" id="5FKjex9iP3C" role="2OqNvi" />
            </node>
          </node>
        </node>
      </node>
      <node concept="2AHcQZ" id="5FKjex9iOLz" role="2AJF6D">
        <ref role="2AI5Lk" to="wyt6:~Override" resolve="Override" />
      </node>
    </node>
    <node concept="2tJIrI" id="5FKjex9iIFX" role="jymVt" />
    <node concept="3clFb_" id="5FzO4t9hGQX" role="jymVt">
      <property role="1EzhhJ" value="false" />
      <property role="TrG5h" value="execute" />
      <property role="DiZV1" value="false" />
      <property role="IEkAT" value="false" />
      <node concept="3Tm1VV" id="5FzO4t9hGQY" role="1B3o_S" />
      <node concept="3cqZAl" id="5FzO4t9hGQZ" role="3clF45" />
      <node concept="37vLTG" id="5FzO4t9hGR0" role="3clF46">
        <property role="TrG5h" value="editorContext" />
        <node concept="3uibUv" id="5FzO4t9hGR1" role="1tU5fm">
          <ref role="3uigEE" to="cj4x:~EditorContext" resolve="EditorContext" />
        </node>
      </node>
      <node concept="3clFbS" id="5FzO4t9hGR2" role="3clF47">
        <node concept="3cpWs8" id="VL9tlbFcBJ" role="3cqZAp">
          <node concept="3cpWsn" id="VL9tlbFcBK" role="3cpWs9">
            <property role="TrG5h" value="cellId" />
            <node concept="3uibUv" id="VL9tlbFcBL" role="1tU5fm">
              <ref role="3uigEE" to="e2lb:~String" resolve="String" />
            </node>
            <node concept="2OqwBi" id="VL9tlbFcBM" role="33vP2m">
              <node concept="2OqwBi" id="VL9tlbFcBN" role="2Oq$k0">
                <node concept="37vLTw" id="VL9tlbFcBO" role="2Oq$k0">
                  <ref role="3cqZAo" node="5FzO4t9hGR0" resolve="editorContext" />
                </node>
                <node concept="liA8E" id="VL9tlbFcBP" role="2OqNvi">
                  <ref role="37wK5l" to="srng:~EditorContext.getSelectedCell():jetbrains.mps.openapi.editor.cells.EditorCell" resolve="getSelectedCell" />
                </node>
              </node>
              <node concept="liA8E" id="VL9tlbFcBQ" role="2OqNvi">
                <ref role="37wK5l" to="nu8v:~EditorCell.getCellId():java.lang.String" resolve="getCellId" />
              </node>
            </node>
          </node>
        </node>
        <node concept="3cpWs8" id="EJgmL$Jp4L" role="3cqZAp">
          <node concept="3cpWsn" id="EJgmL$Jp4M" role="3cpWs9">
            <property role="TrG5h" value="uncommentedNode" />
            <node concept="3Tqbb2" id="EJgmL$Jp4K" role="1tU5fm" />
            <node concept="2YIFZM" id="EJgmL$Jp4N" role="33vP2m">
              <ref role="37wK5l" node="74g66v1JYfH" resolve="uncomment" />
              <ref role="1Pybhc" node="5FzO4t9gN3W" resolve="CommentUtil" />
              <node concept="37vLTw" id="EJgmL$Jp4O" role="37wK5m">
                <ref role="3cqZAo" node="5FzO4t9hFUe" resolve="myNode" />
              </node>
            </node>
          </node>
        </node>
        <node concept="3clFbF" id="VL9tlbFcBU" role="3cqZAp">
          <node concept="2OqwBi" id="VL9tlbFcBV" role="3clFbG">
            <node concept="37vLTw" id="VL9tlbFcBW" role="2Oq$k0">
              <ref role="3cqZAo" node="5FzO4t9hGR0" resolve="editorContext" />
            </node>
            <node concept="liA8E" id="VL9tlbFcBX" role="2OqNvi">
              <ref role="37wK5l" to="srng:~EditorContext.flushEvents():void" resolve="flushEvents" />
            </node>
          </node>
        </node>
        <node concept="3cpWs8" id="EJgmL$Jx2b" role="3cqZAp">
          <node concept="3cpWsn" id="EJgmL$Jx2e" role="3cpWs9">
            <property role="TrG5h" value="canRestore" />
            <node concept="10P_77" id="EJgmL$Jx29" role="1tU5fm" />
            <node concept="3clFbT" id="EJgmL$Jx9w" role="33vP2m">
              <property role="3clFbU" value="false" />
            </node>
          </node>
        </node>
        <node concept="3clFbJ" id="VL9tlbFcBY" role="3cqZAp">
          <node concept="3clFbS" id="VL9tlbFcBZ" role="3clFbx">
            <node concept="3cpWs8" id="VL9tlbFcC0" role="3cqZAp">
              <node concept="3cpWsn" id="VL9tlbFcC1" role="3cpWs9">
                <property role="TrG5h" value="newNodeCell" />
                <node concept="3uibUv" id="VL9tlbFcC2" role="1tU5fm">
                  <ref role="3uigEE" to="nu8v:~EditorCell" resolve="EditorCell" />
                </node>
                <node concept="2OqwBi" id="VL9tlbFcC3" role="33vP2m">
                  <node concept="2OqwBi" id="VL9tlbFcC4" role="2Oq$k0">
                    <node concept="37vLTw" id="VL9tlbFcC5" role="2Oq$k0">
                      <ref role="3cqZAo" node="5FzO4t9hGR0" resolve="editorContext" />
                    </node>
                    <node concept="liA8E" id="VL9tlbFcC6" role="2OqNvi">
                      <ref role="37wK5l" to="srng:~EditorContext.getEditorComponent():jetbrains.mps.openapi.editor.EditorComponent" resolve="getEditorComponent" />
                    </node>
                  </node>
                  <node concept="liA8E" id="VL9tlbFcC7" role="2OqNvi">
                    <ref role="37wK5l" to="srng:~EditorComponent.findNodeCell(org.jetbrains.mps.openapi.model.SNode):jetbrains.mps.openapi.editor.cells.EditorCell" resolve="findNodeCell" />
                    <node concept="37vLTw" id="EJgmL$Jput" role="37wK5m">
                      <ref role="3cqZAo" node="EJgmL$Jp4M" resolve="uncommentedNode" />
                    </node>
                  </node>
                </node>
              </node>
            </node>
            <node concept="3clFbJ" id="EJgmL$Jxg4" role="3cqZAp">
              <node concept="3clFbS" id="EJgmL$Jxg6" role="3clFbx">
                <node concept="3cpWs8" id="VL9tlbFcC9" role="3cqZAp">
                  <node concept="3cpWsn" id="VL9tlbFcCa" role="3cpWs9">
                    <property role="TrG5h" value="cellToSelect" />
                    <node concept="3uibUv" id="VL9tlbFcCb" role="1tU5fm">
                      <ref role="3uigEE" to="nu8v:~EditorCell" resolve="EditorCell" />
                    </node>
                    <node concept="2YIFZM" id="VL9tlbFcCc" role="33vP2m">
                      <ref role="1Pybhc" to="jsgz:~CellFinderUtil" resolve="CellFinderUtil" />
                      <ref role="37wK5l" to="jsgz:~CellFinderUtil.findChildByCondition(jetbrains.mps.openapi.editor.cells.EditorCell,org.jetbrains.mps.util.Condition,boolean,boolean):jetbrains.mps.openapi.editor.cells.EditorCell" resolve="findChildByCondition" />
                      <node concept="37vLTw" id="VL9tlbFcCd" role="37wK5m">
                        <ref role="3cqZAo" node="VL9tlbFcC1" resolve="newNodeCell" />
                      </node>
                      <node concept="1bVj0M" id="VL9tlbFcCe" role="37wK5m">
                        <node concept="37vLTG" id="VL9tlbFcCf" role="1bW2Oz">
                          <property role="TrG5h" value="cell" />
                          <node concept="3uibUv" id="VL9tlbFcCg" role="1tU5fm">
                            <ref role="3uigEE" to="nu8v:~EditorCell" resolve="EditorCell" />
                          </node>
                        </node>
                        <node concept="3clFbS" id="VL9tlbFcCh" role="1bW5cS">
                          <node concept="3clFbF" id="VL9tlbFcCi" role="3cqZAp">
                            <node concept="17R0WA" id="VL9tlbFcCj" role="3clFbG">
                              <node concept="37vLTw" id="VL9tlbFcCk" role="3uHU7w">
                                <ref role="3cqZAo" node="VL9tlbFcBK" resolve="cellId" />
                              </node>
                              <node concept="2OqwBi" id="VL9tlbFcCl" role="3uHU7B">
                                <node concept="37vLTw" id="VL9tlbFcCm" role="2Oq$k0">
                                  <ref role="3cqZAo" node="VL9tlbFcCf" resolve="cell" />
                                </node>
                                <node concept="liA8E" id="VL9tlbFcCn" role="2OqNvi">
                                  <ref role="37wK5l" to="nu8v:~EditorCell.getCellId():java.lang.String" resolve="getCellId" />
                                </node>
                              </node>
                            </node>
                          </node>
                        </node>
                      </node>
                      <node concept="3clFbT" id="VL9tlbFcCo" role="37wK5m">
                        <property role="3clFbU" value="true" />
                      </node>
                      <node concept="3clFbT" id="VL9tlbFcCp" role="37wK5m">
                        <property role="3clFbU" value="true" />
                      </node>
                    </node>
                  </node>
                </node>
                <node concept="3clFbJ" id="VL9tlbFcCq" role="3cqZAp">
                  <node concept="3clFbS" id="VL9tlbFcCr" role="3clFbx">
                    <node concept="3clFbF" id="VL9tlbFcCs" role="3cqZAp">
                      <node concept="2OqwBi" id="VL9tlbFcCt" role="3clFbG">
                        <node concept="2OqwBi" id="VL9tlbFcCu" role="2Oq$k0">
                          <node concept="37vLTw" id="VL9tlbFcCv" role="2Oq$k0">
                            <ref role="3cqZAo" node="5FzO4t9hGR0" resolve="editorContext" />
                          </node>
                          <node concept="liA8E" id="VL9tlbFcCw" role="2OqNvi">
                            <ref role="37wK5l" to="srng:~EditorContext.getSelectionManager():jetbrains.mps.openapi.editor.selection.SelectionManager" resolve="getSelectionManager" />
                          </node>
                        </node>
                        <node concept="liA8E" id="VL9tlbFcCx" role="2OqNvi">
                          <ref role="37wK5l" to="y596:~SelectionManager.setSelection(jetbrains.mps.openapi.editor.cells.EditorCell):void" resolve="setSelection" />
                          <node concept="37vLTw" id="VL9tlbFcCy" role="37wK5m">
                            <ref role="3cqZAo" node="VL9tlbFcCa" resolve="cellToSelect" />
                          </node>
                        </node>
                      </node>
                    </node>
                    <node concept="3clFbF" id="EJgmL$Jya0" role="3cqZAp">
                      <node concept="37vLTI" id="EJgmL$Jyi$" role="3clFbG">
                        <node concept="3clFbT" id="EJgmL$JyiV" role="37vLTx">
                          <property role="3clFbU" value="true" />
                        </node>
                        <node concept="37vLTw" id="EJgmL$Jy9Y" role="37vLTJ">
                          <ref role="3cqZAo" node="EJgmL$Jx2e" resolve="canRestore" />
                        </node>
                      </node>
                    </node>
                  </node>
                  <node concept="3y3z36" id="VL9tlbFcCz" role="3clFbw">
                    <node concept="10Nm6u" id="VL9tlbFcC$" role="3uHU7w" />
                    <node concept="37vLTw" id="VL9tlbFcC_" role="3uHU7B">
                      <ref role="3cqZAo" node="VL9tlbFcCa" resolve="cellToSelect" />
                    </node>
                  </node>
                </node>
              </node>
              <node concept="3y3z36" id="EJgmL$Jxl3" role="3clFbw">
                <node concept="10Nm6u" id="EJgmL$Jxlr" role="3uHU7w" />
                <node concept="37vLTw" id="EJgmL$Jxkp" role="3uHU7B">
                  <ref role="3cqZAo" node="VL9tlbFcC1" resolve="newNodeCell" />
                </node>
              </node>
              <node concept="1KehLL" id="1V3wYmOIOTY" role="lGtFl">
                <property role="1K8rM7" value="Constant_eb7h0d_c4a" />
                <property role="1K8rD$" value="ext_1_RTransform" />
                <property role="1Kfyot" value="right" />
              </node>
            </node>
          </node>
          <node concept="3y3z36" id="VL9tlbFcCH" role="3clFbw">
            <node concept="10Nm6u" id="VL9tlbFcCI" role="3uHU7w" />
            <node concept="37vLTw" id="VL9tlbFcCJ" role="3uHU7B">
              <ref role="3cqZAo" node="VL9tlbFcBK" resolve="cellId" />
            </node>
          </node>
        </node>
        <node concept="3clFbJ" id="EJgmL$JxP9" role="3cqZAp">
          <node concept="3clFbS" id="EJgmL$JxPb" role="3clFbx">
            <node concept="3clFbF" id="VL9tlbFcCM" role="3cqZAp">
              <node concept="2OqwBi" id="VL9tlbFcCN" role="3clFbG">
                <node concept="37vLTw" id="EJgmL$JsuS" role="2Oq$k0">
                  <ref role="3cqZAo" node="EJgmL$Jp4M" resolve="uncommentedNode" />
                </node>
                <node concept="1OKiuA" id="VL9tlbFcCP" role="2OqNvi">
                  <node concept="37vLTw" id="VL9tlbFcCQ" role="lBI5i">
                    <ref role="3cqZAo" node="5FzO4t9hGR0" resolve="editorContext" />
                  </node>
                  <node concept="2B6iha" id="EJgmL$Jsww" role="lGT1i">
                    <property role="1lyBwo" value="lastEditable" />
                  </node>
                </node>
              </node>
            </node>
          </node>
          <node concept="3fqX7Q" id="EJgmL$JxW3" role="3clFbw">
            <node concept="37vLTw" id="EJgmL$Jy0E" role="3fr31v">
              <ref role="3cqZAo" node="EJgmL$Jx2e" resolve="canRestore" />
            </node>
          </node>
        </node>
      </node>
    </node>
    <node concept="2tJIrI" id="5FzO4t9hhJJ" role="jymVt" />
    <node concept="3Tm1VV" id="5FzO4t9hhJl" role="1B3o_S" />
    <node concept="3uibUv" id="5FzO4t9hFqk" role="1zkMxy">
      <ref role="3uigEE" to="3ahc:~AbstractCellAction" resolve="AbstractCellAction" />
    </node>
  </node>
</model>
<|MERGE_RESOLUTION|>--- conflicted
+++ resolved
@@ -15,7 +15,6 @@
     <import index="w1kc" ref="6ed54515-acc8-4d1e-a16c-9fd6cfe951ea/java:jetbrains.mps.smodel(MPS.Core/)" />
     <import index="q4oi" ref="1ed103c3-3aa6-49b7-9c21-6765ee11f224/java:jetbrains.mps.nodeEditor.cellActions(MPS.Editor/)" />
     <import index="i8bi" ref="r:c3548bac-30eb-4a2a-937c-0111d5697309(jetbrains.mps.lang.smodel.generator.smodelAdapter)" />
-<<<<<<< HEAD
     <import index="cj4x" ref="1ed103c3-3aa6-49b7-9c21-6765ee11f224/java:jetbrains.mps.openapi.editor(MPS.Editor/)" />
     <import index="mhbf" ref="8865b7a8-5271-43d3-884c-6fd1d9cfdd34/java:org.jetbrains.mps.openapi.model(MPS.OpenAPI/)" />
     <import index="3ahc" ref="1ed103c3-3aa6-49b7-9c21-6765ee11f224/java:jetbrains.mps.editor.runtime.cells(MPS.Editor/)" />
@@ -28,26 +27,10 @@
     <import index="mhfm" ref="3f233e7f-b8a6-46d2-a57f-795d56775243/java:org.jetbrains.annotations(Annotations/)" />
     <import index="g51k" ref="1ed103c3-3aa6-49b7-9c21-6765ee11f224/java:jetbrains.mps.nodeEditor.cells(MPS.Editor/)" />
     <import index="zce0" ref="1ed103c3-3aa6-49b7-9c21-6765ee11f224/java:jetbrains.mps.smodel.action(MPS.Editor/)" />
-    <import index="wyt6" ref="6354ebe7-c22a-4a0f-ac54-50b52ab9b065/java:java.lang(JDK/)" implicit="true" />
-=======
-    <import index="srng" ref="f:java_stub#1ed103c3-3aa6-49b7-9c21-6765ee11f224#jetbrains.mps.openapi.editor(MPS.Editor/jetbrains.mps.openapi.editor@java_stub)" />
-    <import index="ec5l" ref="f:java_stub#8865b7a8-5271-43d3-884c-6fd1d9cfdd34#org.jetbrains.mps.openapi.model(MPS.OpenAPI/org.jetbrains.mps.openapi.model@java_stub)" />
-    <import index="bzqj" ref="f:java_stub#1ed103c3-3aa6-49b7-9c21-6765ee11f224#jetbrains.mps.editor.runtime.cells(MPS.Editor/jetbrains.mps.editor.runtime.cells@java_stub)" />
-    <import index="nu8v" ref="f:java_stub#1ed103c3-3aa6-49b7-9c21-6765ee11f224#jetbrains.mps.openapi.editor.cells(MPS.Editor/jetbrains.mps.openapi.editor.cells@java_stub)" />
-    <import index="y596" ref="f:java_stub#1ed103c3-3aa6-49b7-9c21-6765ee11f224#jetbrains.mps.openapi.editor.selection(MPS.Editor/jetbrains.mps.openapi.editor.selection@java_stub)" />
-    <import index="jxum" ref="f:java_stub#1ed103c3-3aa6-49b7-9c21-6765ee11f224#jetbrains.mps.nodeEditor.selection(MPS.Editor/jetbrains.mps.nodeEditor.selection@java_stub)" />
-    <import index="hy6y" ref="f:java_stub#6ed54515-acc8-4d1e-a16c-9fd6cfe951ea#jetbrains.mps.smodel.adapter.structure(jetbrains.mps.smodel.adapter.structure@java_stub)" />
-    <import index="t3eg" ref="8865b7a8-5271-43d3-884c-6fd1d9cfdd34/f:java_stub#8865b7a8-5271-43d3-884c-6fd1d9cfdd34#org.jetbrains.mps.openapi.language(MPS.OpenAPI/org.jetbrains.mps.openapi.language@java_stub)" />
-    <import index="q7r7" ref="6ed54515-acc8-4d1e-a16c-9fd6cfe951ea/f:java_stub#6ed54515-acc8-4d1e-a16c-9fd6cfe951ea#jetbrains.mps.smodel.legacy(MPS.Core/jetbrains.mps.smodel.legacy@java_stub)" />
-    <import index="as9o" ref="3f233e7f-b8a6-46d2-a57f-795d56775243/f:java_stub#3f233e7f-b8a6-46d2-a57f-795d56775243#org.jetbrains.annotations(Annotations/org.jetbrains.annotations@java_stub)" />
-    <import index="jsgz" ref="1ed103c3-3aa6-49b7-9c21-6765ee11f224/f:java_stub#1ed103c3-3aa6-49b7-9c21-6765ee11f224#jetbrains.mps.nodeEditor.cells(MPS.Editor/jetbrains.mps.nodeEditor.cells@java_stub)" />
-    <import index="7hml" ref="1ed103c3-3aa6-49b7-9c21-6765ee11f224/f:java_stub#1ed103c3-3aa6-49b7-9c21-6765ee11f224#jetbrains.mps.smodel.action(MPS.Editor/jetbrains.mps.smodel.action@java_stub)" />
-    <import index="e2lb" ref="6354ebe7-c22a-4a0f-ac54-50b52ab9b065/f:java_stub#6354ebe7-c22a-4a0f-ac54-50b52ab9b065#java.lang(JDK/java.lang@java_stub)" />
+    <import index="wyt6" ref="6354ebe7-c22a-4a0f-ac54-50b52ab9b065/java:java.lang(JDK/)" />
     <import index="tpc2" ref="r:00000000-0000-4000-0000-011c8959029e(jetbrains.mps.lang.editor.structure)" />
     <import index="tpck" ref="r:00000000-0000-4000-0000-011c89590288(jetbrains.mps.lang.core.structure)" implicit="true" />
->>>>>>> c2b538c4
     <import index="tpcu" ref="r:00000000-0000-4000-0000-011c89590282(jetbrains.mps.lang.core.behavior)" implicit="true" />
-    <import index="tpck" ref="r:00000000-0000-4000-0000-011c89590288(jetbrains.mps.lang.core.structure)" implicit="true" />
   </imports>
   <registry>
     <language id="18bc6592-03a6-4e29-a83a-7ff23bde13ba" name="jetbrains.mps.lang.editor">
@@ -1765,7 +1748,7 @@
           <node concept="3cpWsn" id="104svWlb9Vs" role="3cpWs9">
             <property role="TrG5h" value="cellId" />
             <node concept="3uibUv" id="104svWlb9Vm" role="1tU5fm">
-              <ref role="3uigEE" to="e2lb:~String" resolve="String" />
+              <ref role="3uigEE" to="wyt6:~String" resolve="String" />
             </node>
             <node concept="2OqwBi" id="104svWlb9Vt" role="33vP2m">
               <node concept="2OqwBi" id="104svWlb9Vu" role="2Oq$k0">
@@ -1773,11 +1756,11 @@
                   <ref role="3cqZAo" node="5B3NHHiZj06" resolve="editorContext" />
                 </node>
                 <node concept="liA8E" id="104svWlb9Vw" role="2OqNvi">
-                  <ref role="37wK5l" to="srng:~EditorContext.getSelectedCell():jetbrains.mps.openapi.editor.cells.EditorCell" resolve="getSelectedCell" />
+                  <ref role="37wK5l" to="cj4x:~EditorContext.getSelectedCell():jetbrains.mps.openapi.editor.cells.EditorCell" resolve="getSelectedCell" />
                 </node>
               </node>
               <node concept="liA8E" id="104svWlb9Vx" role="2OqNvi">
-                <ref role="37wK5l" to="nu8v:~EditorCell.getCellId():java.lang.String" resolve="getCellId" />
+                <ref role="37wK5l" to="f4zo:~EditorCell.getCellId():java.lang.String" resolve="getCellId" />
               </node>
             </node>
           </node>
@@ -1801,7 +1784,7 @@
               <ref role="3cqZAo" node="5B3NHHiZj06" resolve="editorContext" />
             </node>
             <node concept="liA8E" id="104svWlba93" role="2OqNvi">
-              <ref role="37wK5l" to="srng:~EditorContext.flushEvents():void" resolve="flushEvents" />
+              <ref role="37wK5l" to="cj4x:~EditorContext.flushEvents():void" resolve="flushEvents" />
             </node>
           </node>
         </node>
@@ -1818,7 +1801,7 @@
               <node concept="3cpWsn" id="104svWlbat7" role="3cpWs9">
                 <property role="TrG5h" value="newNodeCell" />
                 <node concept="3uibUv" id="104svWlbasZ" role="1tU5fm">
-                  <ref role="3uigEE" to="nu8v:~EditorCell" resolve="EditorCell" />
+                  <ref role="3uigEE" to="f4zo:~EditorCell" resolve="EditorCell" />
                 </node>
                 <node concept="2OqwBi" id="104svWlbat8" role="33vP2m">
                   <node concept="2OqwBi" id="104svWlbat9" role="2Oq$k0">
@@ -1826,11 +1809,11 @@
                       <ref role="3cqZAo" node="5B3NHHiZj06" resolve="editorContext" />
                     </node>
                     <node concept="liA8E" id="104svWlbatb" role="2OqNvi">
-                      <ref role="37wK5l" to="srng:~EditorContext.getEditorComponent():jetbrains.mps.openapi.editor.EditorComponent" resolve="getEditorComponent" />
+                      <ref role="37wK5l" to="cj4x:~EditorContext.getEditorComponent():jetbrains.mps.openapi.editor.EditorComponent" resolve="getEditorComponent" />
                     </node>
                   </node>
                   <node concept="liA8E" id="104svWlbatc" role="2OqNvi">
-                    <ref role="37wK5l" to="srng:~EditorComponent.findNodeCell(org.jetbrains.mps.openapi.model.SNode):jetbrains.mps.openapi.editor.cells.EditorCell" resolve="findNodeCell" />
+                    <ref role="37wK5l" to="cj4x:~EditorComponent.findNodeCell(org.jetbrains.mps.openapi.model.SNode):jetbrains.mps.openapi.editor.cells.EditorCell" resolve="findNodeCell" />
                     <node concept="37vLTw" id="104svWlbatd" role="37wK5m">
                       <ref role="3cqZAo" node="5FzO4t9hvqi" resolve="myNode" />
                     </node>
@@ -1844,11 +1827,11 @@
                   <node concept="3cpWsn" id="104svWlbcmy" role="3cpWs9">
                     <property role="TrG5h" value="cellToSelect" />
                     <node concept="3uibUv" id="104svWlbcmn" role="1tU5fm">
-                      <ref role="3uigEE" to="nu8v:~EditorCell" resolve="EditorCell" />
+                      <ref role="3uigEE" to="f4zo:~EditorCell" resolve="EditorCell" />
                     </node>
                     <node concept="2YIFZM" id="104svWlbcmz" role="33vP2m">
-                      <ref role="1Pybhc" to="jsgz:~CellFinderUtil" resolve="CellFinderUtil" />
-                      <ref role="37wK5l" to="jsgz:~CellFinderUtil.findChildByCondition(jetbrains.mps.openapi.editor.cells.EditorCell,org.jetbrains.mps.util.Condition,boolean,boolean):jetbrains.mps.openapi.editor.cells.EditorCell" resolve="findChildByCondition" />
+                      <ref role="1Pybhc" to="g51k:~CellFinderUtil" resolve="CellFinderUtil" />
+                      <ref role="37wK5l" to="g51k:~CellFinderUtil.findChildByCondition(jetbrains.mps.openapi.editor.cells.EditorCell,org.jetbrains.mps.util.Condition,boolean,boolean):jetbrains.mps.openapi.editor.cells.EditorCell" resolve="findChildByCondition" />
                       <node concept="37vLTw" id="104svWlbcm$" role="37wK5m">
                         <ref role="3cqZAo" node="104svWlbat7" resolve="newNodeCell" />
                       </node>
@@ -1856,7 +1839,7 @@
                         <node concept="37vLTG" id="104svWlbcmA" role="1bW2Oz">
                           <property role="TrG5h" value="cell" />
                           <node concept="3uibUv" id="104svWlbcmB" role="1tU5fm">
-                            <ref role="3uigEE" to="nu8v:~EditorCell" resolve="EditorCell" />
+                            <ref role="3uigEE" to="f4zo:~EditorCell" resolve="EditorCell" />
                           </node>
                         </node>
                         <node concept="3clFbS" id="104svWlbcmC" role="1bW5cS">
@@ -1870,7 +1853,7 @@
                                   <ref role="3cqZAo" node="104svWlbcmA" resolve="cell" />
                                 </node>
                                 <node concept="liA8E" id="104svWlbcmI" role="2OqNvi">
-                                  <ref role="37wK5l" to="nu8v:~EditorCell.getCellId():java.lang.String" resolve="getCellId" />
+                                  <ref role="37wK5l" to="f4zo:~EditorCell.getCellId():java.lang.String" resolve="getCellId" />
                                 </node>
                               </node>
                             </node>
@@ -1895,11 +1878,11 @@
                             <ref role="3cqZAo" node="5B3NHHiZj06" resolve="editorContext" />
                           </node>
                           <node concept="liA8E" id="104svWlbcUT" role="2OqNvi">
-                            <ref role="37wK5l" to="srng:~EditorContext.getSelectionManager():jetbrains.mps.openapi.editor.selection.SelectionManager" resolve="getSelectionManager" />
+                            <ref role="37wK5l" to="cj4x:~EditorContext.getSelectionManager():jetbrains.mps.openapi.editor.selection.SelectionManager" resolve="getSelectionManager" />
                           </node>
                         </node>
                         <node concept="liA8E" id="104svWlbd45" role="2OqNvi">
-                          <ref role="37wK5l" to="y596:~SelectionManager.setSelection(jetbrains.mps.openapi.editor.cells.EditorCell):void" resolve="setSelection" />
+                          <ref role="37wK5l" to="lwvz:~SelectionManager.setSelection(jetbrains.mps.openapi.editor.cells.EditorCell):void" resolve="setSelection" />
                           <node concept="37vLTw" id="104svWlbd4M" role="37wK5m">
                             <ref role="3cqZAo" node="104svWlbcmy" resolve="cellToSelect" />
                           </node>
@@ -3268,7 +3251,7 @@
           <node concept="3cpWsn" id="VL9tlbFcBK" role="3cpWs9">
             <property role="TrG5h" value="cellId" />
             <node concept="3uibUv" id="VL9tlbFcBL" role="1tU5fm">
-              <ref role="3uigEE" to="e2lb:~String" resolve="String" />
+              <ref role="3uigEE" to="wyt6:~String" resolve="String" />
             </node>
             <node concept="2OqwBi" id="VL9tlbFcBM" role="33vP2m">
               <node concept="2OqwBi" id="VL9tlbFcBN" role="2Oq$k0">
@@ -3276,11 +3259,11 @@
                   <ref role="3cqZAo" node="5FzO4t9hGR0" resolve="editorContext" />
                 </node>
                 <node concept="liA8E" id="VL9tlbFcBP" role="2OqNvi">
-                  <ref role="37wK5l" to="srng:~EditorContext.getSelectedCell():jetbrains.mps.openapi.editor.cells.EditorCell" resolve="getSelectedCell" />
+                  <ref role="37wK5l" to="cj4x:~EditorContext.getSelectedCell():jetbrains.mps.openapi.editor.cells.EditorCell" resolve="getSelectedCell" />
                 </node>
               </node>
               <node concept="liA8E" id="VL9tlbFcBQ" role="2OqNvi">
-                <ref role="37wK5l" to="nu8v:~EditorCell.getCellId():java.lang.String" resolve="getCellId" />
+                <ref role="37wK5l" to="f4zo:~EditorCell.getCellId():java.lang.String" resolve="getCellId" />
               </node>
             </node>
           </node>
@@ -3304,7 +3287,7 @@
               <ref role="3cqZAo" node="5FzO4t9hGR0" resolve="editorContext" />
             </node>
             <node concept="liA8E" id="VL9tlbFcBX" role="2OqNvi">
-              <ref role="37wK5l" to="srng:~EditorContext.flushEvents():void" resolve="flushEvents" />
+              <ref role="37wK5l" to="cj4x:~EditorContext.flushEvents():void" resolve="flushEvents" />
             </node>
           </node>
         </node>
@@ -3323,7 +3306,7 @@
               <node concept="3cpWsn" id="VL9tlbFcC1" role="3cpWs9">
                 <property role="TrG5h" value="newNodeCell" />
                 <node concept="3uibUv" id="VL9tlbFcC2" role="1tU5fm">
-                  <ref role="3uigEE" to="nu8v:~EditorCell" resolve="EditorCell" />
+                  <ref role="3uigEE" to="f4zo:~EditorCell" resolve="EditorCell" />
                 </node>
                 <node concept="2OqwBi" id="VL9tlbFcC3" role="33vP2m">
                   <node concept="2OqwBi" id="VL9tlbFcC4" role="2Oq$k0">
@@ -3331,11 +3314,11 @@
                       <ref role="3cqZAo" node="5FzO4t9hGR0" resolve="editorContext" />
                     </node>
                     <node concept="liA8E" id="VL9tlbFcC6" role="2OqNvi">
-                      <ref role="37wK5l" to="srng:~EditorContext.getEditorComponent():jetbrains.mps.openapi.editor.EditorComponent" resolve="getEditorComponent" />
+                      <ref role="37wK5l" to="cj4x:~EditorContext.getEditorComponent():jetbrains.mps.openapi.editor.EditorComponent" resolve="getEditorComponent" />
                     </node>
                   </node>
                   <node concept="liA8E" id="VL9tlbFcC7" role="2OqNvi">
-                    <ref role="37wK5l" to="srng:~EditorComponent.findNodeCell(org.jetbrains.mps.openapi.model.SNode):jetbrains.mps.openapi.editor.cells.EditorCell" resolve="findNodeCell" />
+                    <ref role="37wK5l" to="cj4x:~EditorComponent.findNodeCell(org.jetbrains.mps.openapi.model.SNode):jetbrains.mps.openapi.editor.cells.EditorCell" resolve="findNodeCell" />
                     <node concept="37vLTw" id="EJgmL$Jput" role="37wK5m">
                       <ref role="3cqZAo" node="EJgmL$Jp4M" resolve="uncommentedNode" />
                     </node>
@@ -3349,11 +3332,11 @@
                   <node concept="3cpWsn" id="VL9tlbFcCa" role="3cpWs9">
                     <property role="TrG5h" value="cellToSelect" />
                     <node concept="3uibUv" id="VL9tlbFcCb" role="1tU5fm">
-                      <ref role="3uigEE" to="nu8v:~EditorCell" resolve="EditorCell" />
+                      <ref role="3uigEE" to="f4zo:~EditorCell" resolve="EditorCell" />
                     </node>
                     <node concept="2YIFZM" id="VL9tlbFcCc" role="33vP2m">
-                      <ref role="1Pybhc" to="jsgz:~CellFinderUtil" resolve="CellFinderUtil" />
-                      <ref role="37wK5l" to="jsgz:~CellFinderUtil.findChildByCondition(jetbrains.mps.openapi.editor.cells.EditorCell,org.jetbrains.mps.util.Condition,boolean,boolean):jetbrains.mps.openapi.editor.cells.EditorCell" resolve="findChildByCondition" />
+                      <ref role="1Pybhc" to="g51k:~CellFinderUtil" resolve="CellFinderUtil" />
+                      <ref role="37wK5l" to="g51k:~CellFinderUtil.findChildByCondition(jetbrains.mps.openapi.editor.cells.EditorCell,org.jetbrains.mps.util.Condition,boolean,boolean):jetbrains.mps.openapi.editor.cells.EditorCell" resolve="findChildByCondition" />
                       <node concept="37vLTw" id="VL9tlbFcCd" role="37wK5m">
                         <ref role="3cqZAo" node="VL9tlbFcC1" resolve="newNodeCell" />
                       </node>
@@ -3361,7 +3344,7 @@
                         <node concept="37vLTG" id="VL9tlbFcCf" role="1bW2Oz">
                           <property role="TrG5h" value="cell" />
                           <node concept="3uibUv" id="VL9tlbFcCg" role="1tU5fm">
-                            <ref role="3uigEE" to="nu8v:~EditorCell" resolve="EditorCell" />
+                            <ref role="3uigEE" to="f4zo:~EditorCell" resolve="EditorCell" />
                           </node>
                         </node>
                         <node concept="3clFbS" id="VL9tlbFcCh" role="1bW5cS">
@@ -3375,7 +3358,7 @@
                                   <ref role="3cqZAo" node="VL9tlbFcCf" resolve="cell" />
                                 </node>
                                 <node concept="liA8E" id="VL9tlbFcCn" role="2OqNvi">
-                                  <ref role="37wK5l" to="nu8v:~EditorCell.getCellId():java.lang.String" resolve="getCellId" />
+                                  <ref role="37wK5l" to="f4zo:~EditorCell.getCellId():java.lang.String" resolve="getCellId" />
                                 </node>
                               </node>
                             </node>
@@ -3400,11 +3383,11 @@
                             <ref role="3cqZAo" node="5FzO4t9hGR0" resolve="editorContext" />
                           </node>
                           <node concept="liA8E" id="VL9tlbFcCw" role="2OqNvi">
-                            <ref role="37wK5l" to="srng:~EditorContext.getSelectionManager():jetbrains.mps.openapi.editor.selection.SelectionManager" resolve="getSelectionManager" />
+                            <ref role="37wK5l" to="cj4x:~EditorContext.getSelectionManager():jetbrains.mps.openapi.editor.selection.SelectionManager" resolve="getSelectionManager" />
                           </node>
                         </node>
                         <node concept="liA8E" id="VL9tlbFcCx" role="2OqNvi">
-                          <ref role="37wK5l" to="y596:~SelectionManager.setSelection(jetbrains.mps.openapi.editor.cells.EditorCell):void" resolve="setSelection" />
+                          <ref role="37wK5l" to="lwvz:~SelectionManager.setSelection(jetbrains.mps.openapi.editor.cells.EditorCell):void" resolve="setSelection" />
                           <node concept="37vLTw" id="VL9tlbFcCy" role="37wK5m">
                             <ref role="3cqZAo" node="VL9tlbFcCa" resolve="cellToSelect" />
                           </node>
