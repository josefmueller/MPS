<?xml version="1.0" encoding="UTF-8"?>
<debug-info>
  <concept fqn="jetbrains.mps.baseLanguage.structure.BlockStatement" />
  <concept fqn="jetbrains.mps.baseLanguage.structure.ConstructorDeclaration" />
  <concept fqn="jetbrains.mps.baseLanguage.structure.ExpressionStatement" />
  <concept fqn="jetbrains.mps.baseLanguage.structure.FieldDeclaration" />
  <concept fqn="jetbrains.mps.baseLanguage.structure.ForeachStatement" />
  <concept fqn="jetbrains.mps.baseLanguage.structure.IfStatement" />
  <concept fqn="jetbrains.mps.baseLanguage.structure.InstanceMethodDeclaration" />
  <concept fqn="jetbrains.mps.baseLanguage.structure.LocalVariableDeclarationStatement" />
  <concept fqn="jetbrains.mps.baseLanguage.structure.ReturnStatement" />
  <concept fqn="jetbrains.mps.baseLanguage.structure.SingleLineComment" />
  <concept fqn="jetbrains.mps.baseLanguage.structure.SuperConstructorInvocation" />
  <root nodeRef="r:b9f36c08-4a75-4513-9277-a390d3426e0f(jetbrains.mps.editor.runtime.impl.cellActions)/2298389068003719485">
    <file name="CellAction_DeleteEasily.java">
      <node id="2298389068003719999" at="15,54,16,24" concept="10" />
      <node id="2298389068003719502" at="19,52,20,61" concept="8" />
      <node id="2298389068003720054" at="22,40,23,41" concept="7" />
      <node id="2298389068003720022" at="25,39,26,54" concept="8" />
      <node id="2298389068003720029" at="28,9,29,81" concept="7" />
      <node id="2298389068003720037" at="30,120,31,21" concept="8" />
      <node id="2298389068003720050" at="33,5,34,16" concept="8" />
      <node id="2298389068003719488" at="15,0,18,0" concept="1" trace="CellAction_DeleteEasily#(Lorg/jetbrains/mps/openapi/model/SNode;)V" />
      <node id="2298389068003720020" at="25,0,28,0" concept="6" trace="accept#(Lorg/jetbrains/mps/openapi/model/SNode;)Z" />
      <node id="2298389068003720035" at="29,81,32,7" concept="5" />
      <node id="2298389068003719496" at="18,0,22,0" concept="6" trace="canExecute#(Ljetbrains/mps/openapi/editor/EditorContext;)Z" />
      <node id="2298389068003720013" at="23,41,33,5" concept="4" />
      <node id="2298389068003720002" at="22,0,36,0" concept="6" trace="canBeDeletedEasily#()Z" />
      <scope id="2298389068003719493" at="15,54,16,24" />
      <scope id="2298389068003719501" at="19,52,20,61" />
      <scope id="2298389068003720021" at="25,39,26,54" />
      <scope id="2298389068003720036" at="30,120,31,21" />
      <scope id="2298389068003719488" at="15,0,18,0">
        <var name="semanticNode" id="2298389068003719491" />
      </scope>
      <scope id="2298389068003720020" at="25,0,28,0">
        <var name="it" id="2298389068003720020" />
      </scope>
      <scope id="2298389068003719496" at="18,0,22,0">
        <var name="context" id="2298389068003719499" />
      </scope>
      <scope id="2298389068003720028" at="28,9,32,7">
        <var name="containingLink" id="2298389068003720030" />
      </scope>
      <scope id="2298389068003720013" at="23,41,33,5">
        <var name="child" id="2298389068003720014" />
      </scope>
      <scope id="2298389068003720005" at="22,40,34,16">
        <var name="semanticNode" id="2298389068003720055" />
      </scope>
      <scope id="2298389068003720002" at="22,0,36,0" />
      <unit id="2298389068003720020" at="24,98,28,5" name="jetbrains.mps.editor.runtime.impl.cellActions.CellAction_DeleteEasily$1" />
      <unit id="2298389068003719485" at="14,0,37,0" name="jetbrains.mps.editor.runtime.impl.cellActions.CellAction_DeleteEasily" />
    </file>
  </root>
  <root nodeRef="r:b9f36c08-4a75-4513-9277-a390d3426e0f(jetbrains.mps.editor.runtime.impl.cellActions)/2298389068003806582">
    <file name="CellAction_DeletePropertyOrNode.java">
      <node id="2298389068003806585" at="11,0,12,0" concept="3" trace="mySemanticNode" />
      <node id="2298389068003806588" at="12,0,13,0" concept="3" trace="myPropertyName" />
      <node id="2298389068003806599" at="13,83,14,34" concept="2" />
      <node id="2298389068003806603" at="14,34,15,34" concept="2" />
      <node id="2298389068003806613" at="18,52,19,16" concept="8" />
      <node id="2298389068003808480" at="23,78,24,72" concept="2" />
      <node id="2298389068003808717" at="25,12,26,89" concept="7" />
      <node id="2298389068003806642" at="27,45,28,38" concept="2" />
      <node id="2298389068003806636" at="26,89,29,7" concept="5" />
      <node id="2298389068003806591" at="13,0,17,0" concept="1" trace="CellAction_DeletePropertyOrNode#(Lorg/jetbrains/mps/openapi/model/SNode;Ljava/lang/String;)V" />
      <node id="2298389068003806607" at="17,0,21,0" concept="6" trace="canExecute#(Ljetbrains/mps/openapi/editor/EditorContext;)Z" />
      <node id="2298389068003806628" at="25,10,30,5" concept="0" />
      <node id="2298389068003806621" at="22,46,30,5" concept="5" />
      <node id="2298389068003806615" at="21,0,32,0" concept="6" trace="execute#(Ljetbrains/mps/openapi/editor/EditorContext;)V" />
      <scope id="2298389068003806612" at="18,52,19,16" />
      <scope id="2298389068003806647" at="23,78,24,72" />
      <scope id="2298389068003806641" at="27,45,28,38" />
      <scope id="2298389068003806598" at="13,83,15,34" />
      <scope id="2298389068003806591" at="13,0,17,0">
        <var name="propertyName" id="2298389068003806596" />
        <var name="semanticNode" id="2298389068003806594" />
      </scope>
      <scope id="2298389068003806607" at="17,0,21,0">
        <var name="context" id="2298389068003806610" />
      </scope>
      <scope id="2298389068003806629" at="25,12,29,7">
        <var name="deleteAction" id="2298389068003808718" />
      </scope>
      <scope id="2298389068003806620" at="22,46,30,5" />
      <scope id="2298389068003806615" at="21,0,32,0">
        <var name="context" id="2298389068003806618" />
      </scope>
      <unit id="2298389068003806582" at="10,0,33,0" name="jetbrains.mps.editor.runtime.impl.cellActions.CellAction_DeletePropertyOrNode" />
    </file>
  </root>
  <root nodeRef="r:b9f36c08-4a75-4513-9277-a390d3426e0f(jetbrains.mps.editor.runtime.impl.cellActions)/2298389068003808761">
    <file name="CellAction_DeleteSmart.java">
      <node id="2298389068003808764" at="15,0,16,0" concept="3" trace="mySource" />
      <node id="2298389068003808767" at="16,0,17,0" concept="3" trace="myLink" />
      <node id="2298389068003808770" at="17,0,18,0" concept="3" trace="myTarget" />
<<<<<<< HEAD
      <node id="2298389068003808783" at="18,73,19,22" concept="2" />
      <node id="2298389068003808787" at="19,22,20,18" concept="2" />
      <node id="2298389068003808791" at="20,18,21,22" concept="2" />
      <node id="6655597586176291926" at="24,52,25,51" concept="9" />
      <node id="6698371907327626625" at="25,51,26,80" concept="7" />
      <node id="5835009996014921659" at="27,202,28,19" concept="8" />
      <node id="6655597586176220820" at="29,5,30,290" concept="8" />
      <node id="2298389068003819350" at="33,46,34,80" concept="7" />
      <node id="2298389068003820080" at="34,80,35,41" concept="2" />
      <node id="2298389068004278098" at="36,97,37,161" concept="7" />
      <node id="3395068133255634675" at="37,161,38,126" concept="2" />
      <node id="5835009996014790591" at="26,80,29,5" concept="5" />
      <node id="2298389068003820088" at="35,41,39,5" concept="5" />
      <node id="2298389068003808773" at="18,0,23,0" concept="1" trace="CellAction_DeleteSmart#(Lorg/jetbrains/mps/openapi/model/SNode;Lorg/jetbrains/mps/openapi/model/SNode;Lorg/jetbrains/mps/openapi/model/SNode;)V" />
      <node id="2298389068003808795" at="23,0,32,0" concept="6" trace="canExecute#(Ljetbrains/mps/openapi/editor/EditorContext;)Z" />
      <node id="2298389068003808803" at="32,0,41,0" concept="6" trace="execute#(Ljetbrains/mps/openapi/editor/EditorContext;)V" />
      <scope id="5835009996014790594" at="27,202,28,19" />
      <scope id="2298389068003820089" at="36,97,38,126">
        <var name="defaultTarget" id="2298389068004278099" />
      </scope>
      <scope id="2298389068003808782" at="18,73,21,22" />
      <scope id="2298389068003808773" at="18,0,23,0">
        <var name="link" id="2298389068003808778" />
        <var name="source" id="2298389068003808776" />
        <var name="target" id="2298389068003808780" />
      </scope>
      <scope id="2298389068003808800" at="24,52,30,290">
        <var name="genuineLinkDeclaration" id="6698371907327626626" />
      </scope>
      <scope id="2298389068003808808" at="33,46,39,5">
        <var name="genuineLinkDeclaration" id="2298389068003819351" />
      </scope>
      <scope id="2298389068003808795" at="23,0,32,0">
        <var name="context" id="2298389068003808798" />
      </scope>
      <scope id="2298389068003808803" at="32,0,41,0">
        <var name="context" id="2298389068003808806" />
      </scope>
      <unit id="2298389068003808761" at="14,0,42,0" name="jetbrains.mps.editor.runtime.impl.cellActions.CellAction_DeleteSmart" />
=======
      <node id="6020129713119394457" at="18,0,19,0" concept="3" trace="myCanBeNull" />
      <node id="6020129713119481414" at="19,0,20,0" concept="3" trace="myEnabled" />
      <node id="6020129713119587282" at="20,0,21,0" concept="3" trace="myRole" />
      <node id="2298389068003808783" at="22,73,23,22" concept="2" />
      <node id="2298389068003808787" at="23,22,24,18" concept="2" />
      <node id="2298389068003808791" at="24,18,25,22" concept="2" />
      <node id="6020129713119384812" at="25,22,26,80" concept="7" />
      <node id="6020129713119590272" at="26,80,27,75" concept="2" />
      <node id="6655597586176291926" at="27,75,28,51" concept="9" />
      <node id="6020129713119491974" at="28,51,29,295" concept="2" />
      <node id="6020129713119398431" at="29,295,30,108" concept="2" />
      <node id="6020129713119571530" at="31,25,32,133" concept="2" />
      <node id="6020129713119560790" at="37,52,38,21" concept="8" />
      <node id="2298389068003820080" at="42,46,43,41" concept="2" />
      <node id="2298389068004278098" at="44,25,45,161" concept="7" />
      <node id="3395068133255634675" at="45,161,46,71" concept="2" />
      <node id="6020129713119570126" at="30,108,33,5" concept="5" />
      <node id="2298389068003808795" at="36,0,40,0" concept="6" trace="canExecute#(Ljetbrains/mps/openapi/editor/EditorContext;)Z" />
      <node id="2298389068003820088" at="43,41,47,5" concept="5" />
      <node id="2298389068003808803" at="41,0,49,0" concept="6" trace="execute#(Ljetbrains/mps/openapi/editor/EditorContext;)V" />
      <node id="2298389068003808773" at="22,0,35,0" concept="1" trace="CellAction_DeleteSmart#(Lorg/jetbrains/mps/openapi/model/SNode;Lorg/jetbrains/mps/openapi/model/SNode;Lorg/jetbrains/mps/openapi/model/SNode;)V" />
      <scope id="6020129713119570129" at="31,25,32,133" />
      <scope id="2298389068003808800" at="37,52,38,21" />
      <scope id="2298389068003820089" at="44,25,46,71">
        <var name="defaultTarget" id="2298389068004278099" />
      </scope>
      <scope id="2298389068003808795" at="36,0,40,0">
        <var name="context" id="2298389068003808798" />
      </scope>
      <scope id="2298389068003808808" at="42,46,47,5" />
      <scope id="2298389068003808803" at="41,0,49,0">
        <var name="context" id="2298389068003808806" />
      </scope>
      <scope id="2298389068003808782" at="22,73,33,5">
        <var name="genuineLinkDeclaration" id="6020129713119384813" />
      </scope>
      <scope id="2298389068003808773" at="22,0,35,0">
        <var name="link" id="2298389068003808778" />
        <var name="source" id="2298389068003808776" />
        <var name="target" id="2298389068003808780" />
      </scope>
      <unit id="2298389068003808761" at="14,0,50,0" name="jetbrains.mps.editor.runtime.impl.cellActions.CellAction_DeleteSmart" />
>>>>>>> bf3a2c62
    </file>
  </root>
</debug-info>
<|MERGE_RESOLUTION|>--- conflicted
+++ resolved
@@ -95,90 +95,48 @@
       <node id="2298389068003808764" at="15,0,16,0" concept="3" trace="mySource" />
       <node id="2298389068003808767" at="16,0,17,0" concept="3" trace="myLink" />
       <node id="2298389068003808770" at="17,0,18,0" concept="3" trace="myTarget" />
-<<<<<<< HEAD
-      <node id="2298389068003808783" at="18,73,19,22" concept="2" />
-      <node id="2298389068003808787" at="19,22,20,18" concept="2" />
-      <node id="2298389068003808791" at="20,18,21,22" concept="2" />
-      <node id="6655597586176291926" at="24,52,25,51" concept="9" />
-      <node id="6698371907327626625" at="25,51,26,80" concept="7" />
-      <node id="5835009996014921659" at="27,202,28,19" concept="8" />
-      <node id="6655597586176220820" at="29,5,30,290" concept="8" />
-      <node id="2298389068003819350" at="33,46,34,80" concept="7" />
-      <node id="2298389068003820080" at="34,80,35,41" concept="2" />
-      <node id="2298389068004278098" at="36,97,37,161" concept="7" />
-      <node id="3395068133255634675" at="37,161,38,126" concept="2" />
-      <node id="5835009996014790591" at="26,80,29,5" concept="5" />
-      <node id="2298389068003820088" at="35,41,39,5" concept="5" />
-      <node id="2298389068003808773" at="18,0,23,0" concept="1" trace="CellAction_DeleteSmart#(Lorg/jetbrains/mps/openapi/model/SNode;Lorg/jetbrains/mps/openapi/model/SNode;Lorg/jetbrains/mps/openapi/model/SNode;)V" />
-      <node id="2298389068003808795" at="23,0,32,0" concept="6" trace="canExecute#(Ljetbrains/mps/openapi/editor/EditorContext;)Z" />
-      <node id="2298389068003808803" at="32,0,41,0" concept="6" trace="execute#(Ljetbrains/mps/openapi/editor/EditorContext;)V" />
-      <scope id="5835009996014790594" at="27,202,28,19" />
-      <scope id="2298389068003820089" at="36,97,38,126">
+      <node id="6020129713119394457" at="18,0,19,0" concept="3" trace="myCanBeNull" />
+      <node id="6020129713119481414" at="19,0,20,0" concept="3" trace="myEnabled" />
+      <node id="6020129713119587282" at="20,0,21,0" concept="3" trace="myRole" />
+      <node id="2298389068003808783" at="21,73,22,22" concept="2" />
+      <node id="2298389068003808787" at="22,22,23,18" concept="2" />
+      <node id="2298389068003808791" at="23,18,24,22" concept="2" />
+      <node id="6020129713119384812" at="24,22,25,80" concept="7" />
+      <node id="6020129713119590272" at="25,80,26,75" concept="2" />
+      <node id="6655597586176291926" at="26,75,27,51" concept="9" />
+      <node id="6020129713119491974" at="27,51,28,295" concept="2" />
+      <node id="6020129713119398431" at="28,295,29,108" concept="2" />
+      <node id="6020129713119571530" at="30,25,31,133" concept="2" />
+      <node id="6020129713119560790" at="35,52,36,21" concept="8" />
+      <node id="2298389068003820080" at="39,46,40,41" concept="2" />
+      <node id="2298389068004278098" at="41,25,42,161" concept="7" />
+      <node id="3395068133255634675" at="42,161,43,71" concept="2" />
+      <node id="6020129713119570126" at="29,108,32,5" concept="5" />
+      <node id="2298389068003808795" at="34,0,38,0" concept="6" trace="canExecute#(Ljetbrains/mps/openapi/editor/EditorContext;)Z" />
+      <node id="2298389068003820088" at="40,41,44,5" concept="5" />
+      <node id="2298389068003808803" at="38,0,46,0" concept="6" trace="execute#(Ljetbrains/mps/openapi/editor/EditorContext;)V" />
+      <node id="2298389068003808773" at="21,0,34,0" concept="1" trace="CellAction_DeleteSmart#(Lorg/jetbrains/mps/openapi/model/SNode;Lorg/jetbrains/mps/openapi/model/SNode;Lorg/jetbrains/mps/openapi/model/SNode;)V" />
+      <scope id="6020129713119570129" at="30,25,31,133" />
+      <scope id="2298389068003808800" at="35,52,36,21" />
+      <scope id="2298389068003820089" at="41,25,43,71">
         <var name="defaultTarget" id="2298389068004278099" />
       </scope>
-      <scope id="2298389068003808782" at="18,73,21,22" />
-      <scope id="2298389068003808773" at="18,0,23,0">
+      <scope id="2298389068003808795" at="34,0,38,0">
+        <var name="context" id="2298389068003808798" />
+      </scope>
+      <scope id="2298389068003808808" at="39,46,44,5" />
+      <scope id="2298389068003808803" at="38,0,46,0">
+        <var name="context" id="2298389068003808806" />
+      </scope>
+      <scope id="2298389068003808782" at="21,73,32,5">
+        <var name="genuineLinkDeclaration" id="6020129713119384813" />
+      </scope>
+      <scope id="2298389068003808773" at="21,0,34,0">
         <var name="link" id="2298389068003808778" />
         <var name="source" id="2298389068003808776" />
         <var name="target" id="2298389068003808780" />
       </scope>
-      <scope id="2298389068003808800" at="24,52,30,290">
-        <var name="genuineLinkDeclaration" id="6698371907327626626" />
-      </scope>
-      <scope id="2298389068003808808" at="33,46,39,5">
-        <var name="genuineLinkDeclaration" id="2298389068003819351" />
-      </scope>
-      <scope id="2298389068003808795" at="23,0,32,0">
-        <var name="context" id="2298389068003808798" />
-      </scope>
-      <scope id="2298389068003808803" at="32,0,41,0">
-        <var name="context" id="2298389068003808806" />
-      </scope>
-      <unit id="2298389068003808761" at="14,0,42,0" name="jetbrains.mps.editor.runtime.impl.cellActions.CellAction_DeleteSmart" />
-=======
-      <node id="6020129713119394457" at="18,0,19,0" concept="3" trace="myCanBeNull" />
-      <node id="6020129713119481414" at="19,0,20,0" concept="3" trace="myEnabled" />
-      <node id="6020129713119587282" at="20,0,21,0" concept="3" trace="myRole" />
-      <node id="2298389068003808783" at="22,73,23,22" concept="2" />
-      <node id="2298389068003808787" at="23,22,24,18" concept="2" />
-      <node id="2298389068003808791" at="24,18,25,22" concept="2" />
-      <node id="6020129713119384812" at="25,22,26,80" concept="7" />
-      <node id="6020129713119590272" at="26,80,27,75" concept="2" />
-      <node id="6655597586176291926" at="27,75,28,51" concept="9" />
-      <node id="6020129713119491974" at="28,51,29,295" concept="2" />
-      <node id="6020129713119398431" at="29,295,30,108" concept="2" />
-      <node id="6020129713119571530" at="31,25,32,133" concept="2" />
-      <node id="6020129713119560790" at="37,52,38,21" concept="8" />
-      <node id="2298389068003820080" at="42,46,43,41" concept="2" />
-      <node id="2298389068004278098" at="44,25,45,161" concept="7" />
-      <node id="3395068133255634675" at="45,161,46,71" concept="2" />
-      <node id="6020129713119570126" at="30,108,33,5" concept="5" />
-      <node id="2298389068003808795" at="36,0,40,0" concept="6" trace="canExecute#(Ljetbrains/mps/openapi/editor/EditorContext;)Z" />
-      <node id="2298389068003820088" at="43,41,47,5" concept="5" />
-      <node id="2298389068003808803" at="41,0,49,0" concept="6" trace="execute#(Ljetbrains/mps/openapi/editor/EditorContext;)V" />
-      <node id="2298389068003808773" at="22,0,35,0" concept="1" trace="CellAction_DeleteSmart#(Lorg/jetbrains/mps/openapi/model/SNode;Lorg/jetbrains/mps/openapi/model/SNode;Lorg/jetbrains/mps/openapi/model/SNode;)V" />
-      <scope id="6020129713119570129" at="31,25,32,133" />
-      <scope id="2298389068003808800" at="37,52,38,21" />
-      <scope id="2298389068003820089" at="44,25,46,71">
-        <var name="defaultTarget" id="2298389068004278099" />
-      </scope>
-      <scope id="2298389068003808795" at="36,0,40,0">
-        <var name="context" id="2298389068003808798" />
-      </scope>
-      <scope id="2298389068003808808" at="42,46,47,5" />
-      <scope id="2298389068003808803" at="41,0,49,0">
-        <var name="context" id="2298389068003808806" />
-      </scope>
-      <scope id="2298389068003808782" at="22,73,33,5">
-        <var name="genuineLinkDeclaration" id="6020129713119384813" />
-      </scope>
-      <scope id="2298389068003808773" at="22,0,35,0">
-        <var name="link" id="2298389068003808778" />
-        <var name="source" id="2298389068003808776" />
-        <var name="target" id="2298389068003808780" />
-      </scope>
-      <unit id="2298389068003808761" at="14,0,50,0" name="jetbrains.mps.editor.runtime.impl.cellActions.CellAction_DeleteSmart" />
->>>>>>> bf3a2c62
+      <unit id="2298389068003808761" at="14,0,47,0" name="jetbrains.mps.editor.runtime.impl.cellActions.CellAction_DeleteSmart" />
     </file>
   </root>
 </debug-info>
