--- conflicted
+++ resolved
@@ -211,7 +211,6 @@
   </root>
   <root nodeRef="r:2af017c2-293f-4ebb-99f3-81e353b3d6e6(jetbrains.mps.editor.runtime)/7973955287399271868">
     <file name="EditorUtil.java">
-<<<<<<< HEAD
       <node id="698904412655892814" at="52,138,53,50" concept="10" />
       <node id="385021105274018032" at="53,50,54,60" concept="9" />
       <node id="887982272834817133" at="57,131,58,107" concept="8" />
@@ -260,41 +259,42 @@
       <node id="887982272835912128" at="145,9,146,0" concept="11" />
       <node id="1572311180462136255" at="148,29,149,99" concept="3" />
       <node id="1881514457966750624" at="153,7,154,51" concept="3" />
-      <node id="1572311180462136262" at="154,51,155,18" concept="9" />
-      <node id="1610107741209092898" at="159,0,160,0" concept="4" trace="myFile" />
-      <node id="1610107741209097544" at="160,0,161,0" concept="4" trace="myIcon" />
-      <node id="6382213440893287014" at="161,0,162,0" concept="12" trace="MAX_UNSCALED_ICON_SIZE" />
-      <node id="6382213440893299770" at="163,52,164,22" concept="8" />
-      <node id="6382213440892685437" at="164,22,165,106" concept="3" />
-      <node id="1610107741209078496" at="165,106,166,50" concept="3" />
-      <node id="1610107741209099947" at="170,59,171,52" concept="8" />
-      <node id="1610107741209106452" at="171,52,172,0" concept="11" />
-      <node id="1610107741209133264" at="173,73,174,22" concept="3" />
-      <node id="1610107741209158500" at="175,84,176,44" concept="3" />
-      <node id="1610107741209238242" at="177,14,178,15" concept="9" />
-      <node id="1610107741209137983" at="179,7,180,0" concept="11" />
-      <node id="1610107741209243543" at="180,0,181,25" concept="3" />
-      <node id="1610107741209261015" at="182,24,183,18" concept="3" />
-      <node id="6382213440892874492" at="188,27,189,20" concept="9" />
-      <node id="6382213440892877375" at="190,7,191,0" concept="11" />
-      <node id="6382213440892878827" at="191,0,192,55" concept="8" />
-      <node id="6382213440892984600" at="193,25,194,46" concept="8" />
-      <node id="6382213440892986588" at="194,46,195,44" concept="8" />
-      <node id="6382213440892973767" at="196,88,197,128" concept="8" />
-      <node id="6382213440892977609" at="197,128,198,129" concept="8" />
-      <node id="6382213440892946635" at="198,129,199,111" concept="3" />
-      <node id="6382213440892935095" at="201,7,202,18" concept="9" />
-      <node id="1610107741209408213" at="207,27,208,27" concept="3" />
-      <node id="1610107741209444284" at="210,27,211,60" concept="8" />
-      <node id="1610107741209464288" at="211,60,212,62" concept="8" />
-      <node id="1610107741209441732" at="212,62,213,0" concept="11" />
-      <node id="1610107741209418884" at="213,0,214,47" concept="3" />
-      <node id="887982272834823279" at="219,36,220,52" concept="9" />
-      <node id="887982272834823279" at="221,5,222,16" concept="9" />
-      <node id="887982272834823288" at="225,36,226,53" concept="9" />
-      <node id="887982272834823288" at="227,5,228,16" concept="9" />
+      <node id="7632455308570884792" at="154,51,155,68" concept="3" />
+      <node id="1572311180462136262" at="155,68,156,18" concept="9" />
+      <node id="1610107741209092898" at="160,0,161,0" concept="4" trace="myFile" />
+      <node id="1610107741209097544" at="161,0,162,0" concept="4" trace="myIcon" />
+      <node id="6382213440893287014" at="162,0,163,0" concept="12" trace="MAX_UNSCALED_ICON_SIZE" />
+      <node id="6382213440893299770" at="164,52,165,22" concept="8" />
+      <node id="6382213440892685437" at="165,22,166,106" concept="3" />
+      <node id="1610107741209078496" at="166,106,167,50" concept="3" />
+      <node id="1610107741209099947" at="171,59,172,52" concept="8" />
+      <node id="1610107741209106452" at="172,52,173,0" concept="11" />
+      <node id="1610107741209133264" at="174,73,175,22" concept="3" />
+      <node id="1610107741209158500" at="176,84,177,44" concept="3" />
+      <node id="1610107741209238242" at="178,14,179,15" concept="9" />
+      <node id="1610107741209137983" at="180,7,181,0" concept="11" />
+      <node id="1610107741209243543" at="181,0,182,25" concept="3" />
+      <node id="1610107741209261015" at="183,24,184,18" concept="3" />
+      <node id="6382213440892874492" at="189,27,190,20" concept="9" />
+      <node id="6382213440892877375" at="191,7,192,0" concept="11" />
+      <node id="6382213440892878827" at="192,0,193,55" concept="8" />
+      <node id="6382213440892984600" at="194,25,195,46" concept="8" />
+      <node id="6382213440892986588" at="195,46,196,44" concept="8" />
+      <node id="6382213440892973767" at="197,88,198,128" concept="8" />
+      <node id="6382213440892977609" at="198,128,199,129" concept="8" />
+      <node id="6382213440892946635" at="199,129,200,111" concept="3" />
+      <node id="6382213440892935095" at="202,7,203,18" concept="9" />
+      <node id="1610107741209408213" at="208,27,209,27" concept="3" />
+      <node id="1610107741209444284" at="211,27,212,60" concept="8" />
+      <node id="1610107741209464288" at="212,60,213,62" concept="8" />
+      <node id="1610107741209441732" at="213,62,214,0" concept="11" />
+      <node id="1610107741209418884" at="214,0,215,47" concept="3" />
+      <node id="887982272834823279" at="220,36,221,52" concept="9" />
+      <node id="887982272834823279" at="222,5,223,16" concept="9" />
+      <node id="887982272834823288" at="226,36,227,53" concept="9" />
+      <node id="887982272834823288" at="228,5,229,16" concept="9" />
       <node id="7973955287399271870" at="47,0,49,0" concept="2" trace="EditorUtil#()V" />
-      <node id="1610107741209232989" at="177,12,179,7" concept="1" />
+      <node id="1610107741209232989" at="178,12,180,7" concept="1" />
       <node id="887982272834823276" at="60,0,63,0" concept="7" trace="invoke#(Ljava/lang/String;)Ljava/lang/String;" />
       <node id="887982272834823285" at="64,0,67,0" concept="7" trace="invoke#(Ljava/lang/String;)Ljava/lang/String;" />
       <node id="887982272834635587" at="73,0,76,0" concept="7" trace="value#(Lcom/intellij/openapi/vfs/VirtualFile;)Z" />
@@ -303,39 +303,39 @@
       <node id="887982272835765480" at="122,110,125,11" concept="6" />
       <node id="124033929204579086" at="141,13,144,11" concept="6" />
       <node id="887982272835922959" at="148,0,151,0" concept="7" trace="run#()V" />
-      <node id="1610107741209252087" at="181,25,184,7" concept="6" />
-      <node id="6382213440892861014" at="187,33,190,7" concept="6" />
-      <node id="1610107741209378537" at="206,54,209,7" concept="6" />
-      <node id="887982272834823279" at="218,95,221,5" concept="6" />
-      <node id="887982272834823288" at="224,96,227,5" concept="6" />
+      <node id="1610107741209252087" at="182,25,185,7" concept="6" />
+      <node id="6382213440892861014" at="188,33,191,7" concept="6" />
+      <node id="1610107741209378537" at="207,54,210,7" concept="6" />
+      <node id="887982272834823279" at="219,95,222,5" concept="6" />
+      <node id="887982272834823288" at="225,96,228,5" concept="6" />
       <node id="887982272835410330" at="108,0,112,0" concept="7" trace="run#()V" />
       <node id="124033929204625428" at="132,130,136,17" concept="6" />
       <node id="887982272834505742" at="71,134,76,7" concept="8" />
       <node id="887982272835922957" at="146,0,151,11" concept="3" />
-      <node id="1610107741209072793" at="163,0,168,0" concept="2" trace="ImagePreview#(Ljavax/swing/JFileChooser;)V" />
-      <node id="6382213440892885233" at="195,44,200,9" concept="6" />
+      <node id="1610107741209072793" at="164,0,169,0" concept="2" trace="ImagePreview#(Ljavax/swing/JFileChooser;)V" />
+      <node id="6382213440892885233" at="196,44,201,9" concept="6" />
       <node id="7973955287399271887" at="50,0,56,0" concept="13" trace="createSelectIconButton#(Lorg/jetbrains/mps/openapi/model/SNode;Lorg/jetbrains/mps/openapi/language/SProperty;Ljetbrains/mps/openapi/editor/EditorContext;Z)Ljavax/swing/JComponent;" />
       <node id="887982272835295927" at="82,89,88,9" concept="6" />
       <node id="887982272835410328" at="106,72,112,11" concept="3" />
-      <node id="1610107741209430307" at="209,7,215,7" concept="6" />
-      <node id="887982272834823279" at="218,0,224,0" concept="13" trace="check_3m4h3r_a0a3a1a4#(Ljetbrains/mps/util/MacroHelper;Ljava/lang/String;)Ljava/lang/String;" />
-      <node id="887982272834823288" at="224,0,230,0" concept="13" trace="check_3m4h3r_a0a4a1a4#(Ljetbrains/mps/util/MacroHelper;Ljava/lang/String;)Ljava/lang/String;" />
+      <node id="1610107741209430307" at="210,7,216,7" concept="6" />
+      <node id="887982272834823279" at="219,0,225,0" concept="13" trace="check_3m4h3r_a0a3a1a4#(Ljetbrains/mps/util/MacroHelper;Ljava/lang/String;)Ljava/lang/String;" />
+      <node id="887982272834823288" at="225,0,231,0" concept="13" trace="check_3m4h3r_a0a4a1a4#(Ljetbrains/mps/util/MacroHelper;Ljava/lang/String;)Ljava/lang/String;" />
       <node id="887982272835874751" at="130,108,137,15" concept="6" />
-      <node id="1610107741209109192" at="172,0,179,7" concept="6" />
+      <node id="1610107741209109192" at="173,0,180,7" concept="6" />
       <node id="887982272834823270" at="58,107,67,7" concept="9" />
       <node id="887982272835248751" at="81,0,90,0" concept="7" trace="run#()V" />
-      <node id="6382213440893107352" at="192,55,201,7" concept="6" />
+      <node id="6382213440893107352" at="193,55,202,7" concept="6" />
       <node id="887982272835248749" at="79,68,90,7" concept="3" />
       <node id="385021105273902703" at="57,0,69,0" concept="13" trace="createSelectImageButton#(Lorg/jetbrains/mps/openapi/model/SNode;Lorg/jetbrains/mps/openapi/language/SProperty;Ljetbrains/mps/openapi/editor/EditorContext;)Ljavax/swing/JComponent;" />
       <node id="8909106932937444474" at="129,0,141,0" concept="7" trace="run#()V" />
-      <node id="1610107741209371293" at="205,0,217,0" concept="7" trace="paintComponent#(Ljava/awt/Graphics;)V" />
+      <node id="1610107741209371293" at="206,0,218,0" concept="7" trace="paintComponent#(Ljava/awt/Graphics;)V" />
       <node id="8909106932937444472" at="127,72,141,13" concept="3" />
-      <node id="1610107741209089297" at="169,0,186,0" concept="7" trace="propertyChange#(Ljava/beans/PropertyChangeEvent;)V" />
-      <node id="1610107741209266197" at="187,0,204,0" concept="7" trace="getIcon#()Ljavax/swing/ImageIcon;" />
+      <node id="1610107741209089297" at="170,0,187,0" concept="7" trace="propertyChange#(Ljava/beans/PropertyChangeEvent;)V" />
+      <node id="1610107741209266197" at="188,0,205,0" concept="7" trace="getIcon#()Ljavax/swing/ImageIcon;" />
       <node id="887982272835531763" at="113,0,145,9" concept="6" />
       <node id="1572311180462136148" at="95,0,153,0" concept="7" trace="actionPerformed#(Ljava/awt/event/ActionEvent;)V" />
       <node id="1572311180462136141" at="93,41,153,7" concept="3" />
-      <node id="1572311180462136074" at="70,0,157,0" concept="13" trace="createSelectImageButton#(Lorg/jetbrains/mps/openapi/model/SNode;Lorg/jetbrains/mps/openapi/language/SProperty;Ljetbrains/mps/openapi/editor/EditorContext;Ljetbrains/mps/baseLanguage/closures/runtime/_FunctionTypes/_return_P1_E0;Ljetbrains/mps/baseLanguage/closures/runtime/_FunctionTypes/_return_P1_E0;)Ljavax/swing/JComponent;" />
+      <node id="1572311180462136074" at="70,0,158,0" concept="13" trace="createSelectImageButton#(Lorg/jetbrains/mps/openapi/model/SNode;Lorg/jetbrains/mps/openapi/language/SProperty;Ljetbrains/mps/openapi/editor/EditorContext;Ljetbrains/mps/baseLanguage/closures/runtime/_FunctionTypes/_return_P1_E0;Ljetbrains/mps/baseLanguage/closures/runtime/_FunctionTypes/_return_P1_E0;)Ljavax/swing/JComponent;" />
       <scope id="7973955287399271873" at="47,23,47,23" />
       <scope id="887982272834823277" at="60,45,61,55" />
       <scope id="887982272834823286" at="64,46,65,56" />
@@ -345,14 +345,14 @@
       <scope id="887982272835765482" at="123,43,124,19" />
       <scope id="124033929204579088" at="142,33,143,19" />
       <scope id="887982272835922961" at="148,29,149,99" />
-      <scope id="1610107741209109194" at="173,73,174,22" />
-      <scope id="1610107741209219647" at="175,84,176,44" />
-      <scope id="1610107741209232990" at="177,14,178,15" />
-      <scope id="1610107741209252089" at="182,24,183,18" />
-      <scope id="6382213440892861016" at="188,27,189,20" />
-      <scope id="1610107741209378539" at="207,27,208,27" />
-      <scope id="887982272834823279" at="219,36,220,52" />
-      <scope id="887982272834823288" at="225,36,226,53" />
+      <scope id="1610107741209109194" at="174,73,175,22" />
+      <scope id="1610107741209219647" at="176,84,177,44" />
+      <scope id="1610107741209232990" at="178,14,179,15" />
+      <scope id="1610107741209252089" at="183,24,184,18" />
+      <scope id="6382213440892861016" at="189,27,190,20" />
+      <scope id="1610107741209378539" at="208,27,209,27" />
+      <scope id="887982272834823279" at="220,36,221,52" />
+      <scope id="887982272834823288" at="226,36,227,53" />
       <scope id="7973955287399271870" at="47,0,49,0" />
       <scope id="7973955287399271896" at="52,138,54,60" />
       <scope id="887982272835410332" at="108,29,110,103" />
@@ -367,25 +367,25 @@
         <var name="f" id="887982272834635587" />
       </scope>
       <scope id="887982272835922959" at="148,0,151,0" />
-      <scope id="1610107741209072797" at="163,52,166,50">
+      <scope id="1610107741209072797" at="164,52,167,50">
         <var name="borders" id="6382213440893299773" />
       </scope>
-      <scope id="6382213440892885235" at="196,88,199,111">
+      <scope id="6382213440892885235" at="197,88,200,111">
         <var name="scaledHeight" id="6382213440892977612" />
         <var name="scaledWidth" id="6382213440892973770" />
       </scope>
       <scope id="887982272835295929" at="83,31,87,11" />
       <scope id="887982272835410330" at="108,0,112,0" />
-      <scope id="1610107741209430309" at="210,27,214,47">
+      <scope id="1610107741209430309" at="211,27,215,47">
         <var name="x" id="1610107741209444287" />
         <var name="y" id="1610107741209464291" />
       </scope>
-      <scope id="887982272834823279" at="218,95,222,16" />
-      <scope id="887982272834823288" at="224,96,228,16" />
+      <scope id="887982272834823279" at="219,95,223,16" />
+      <scope id="887982272834823288" at="225,96,229,16" />
       <scope id="887982272835874753" at="131,40,136,17">
         <var name="rewriteAnswer" id="124033929204621227" />
       </scope>
-      <scope id="1610107741209072793" at="163,0,168,0">
+      <scope id="1610107741209072793" at="164,0,169,0">
         <var name="fileChooser" id="1610107741209074117" />
       </scope>
       <scope id="7973955287399271887" at="50,0,56,0">
@@ -394,230 +394,48 @@
         <var name="node" id="7973955287399271890" />
         <var name="property" id="7973955287399271892" />
       </scope>
-      <scope id="887982272834823279" at="218,0,224,0">
+      <scope id="887982272834823279" at="219,0,225,0">
         <var name="checkedDotOperand" id="887982272834823279" />
         <var name="fullPath" id="887982272834823279" />
       </scope>
-      <scope id="887982272834823288" at="224,0,230,0">
+      <scope id="887982272834823288" at="225,0,231,0">
         <var name="checkedDotOperand" id="887982272834823288" />
         <var name="shortPath" id="887982272834823288" />
       </scope>
       <scope id="887982272835248753" at="81,25,88,9">
         <var name="filePath" id="887982272835265148" />
       </scope>
-      <scope id="6382213440893107354" at="193,25,200,9">
+      <scope id="6382213440893107354" at="194,25,201,9">
         <var name="iconHeight" id="6382213440892984601" />
         <var name="iconWidth" id="6382213440892986589" />
       </scope>
       <scope id="887982272835248751" at="81,0,90,0" />
-      <scope id="1610107741209371299" at="206,54,215,7" />
+      <scope id="1610107741209371299" at="207,54,216,7" />
       <scope id="385021105273902712" at="57,131,67,7">
         <var name="macros" id="887982272834817134" />
-=======
-      <node id="7973955287399271897" at="43,144,44,85" concept="8" />
-      <node id="1572311180462203034" at="44,85,45,0" concept="11" />
-      <node id="1572311180462203122" at="47,45,48,80" concept="9" />
-      <node id="1572311180462205611" at="51,46,52,81" concept="9" />
-      <node id="1684996642972552439" at="56,321,57,99" concept="9" />
-      <node id="1572311180462136110" at="60,341,61,91" concept="8" />
-      <node id="1572311180462136125" at="61,91,62,73" concept="8" />
-      <node id="1572311180462136136" at="62,73,63,41" concept="8" />
-      <node id="1572311180462136154" at="66,50,67,56" concept="8" />
-      <node id="1572311180462136159" at="67,56,68,71" concept="8" />
-      <node id="9102595583023318470" at="68,71,69,0" concept="11" />
-      <node id="9102595583023322350" at="69,0,70,60" concept="8" />
-      <node id="6382213440893353261" at="70,60,71,66" concept="3" />
-      <node id="6382213440893380751" at="71,66,72,52" concept="3" />
-      <node id="1610107741208872533" at="72,52,73,138" concept="3" />
-      <node id="3225549643545883191" at="73,138,74,73" concept="10" />
-      <node id="1610107741208853358" at="74,73,75,53" concept="3" />
-      <node id="1610107741209049885" at="75,53,76,75" concept="3" />
-      <node id="6382213440893400796" at="76,75,77,46" concept="3" />
-      <node id="1610107741209043990" at="77,46,78,0" concept="11" />
-      <node id="9102595583023437001" at="78,0,79,65" concept="8" />
-      <node id="9102595583023466732" at="80,97,81,17" concept="9" />
-      <node id="9102595583023408652" at="82,9,83,0" concept="11" />
-      <node id="1572311180462136201" at="83,0,84,148" concept="8" />
-      <node id="1572311180462136213" at="85,35,86,17" concept="9" />
-      <node id="5002944669283206140" at="87,9,88,0" concept="11" />
-      <node id="7141807320198570287" at="88,0,89,75" concept="8" />
-      <node id="8974276187400029999" at="92,31,93,51" concept="8" />
-      <node id="8974276187400030008" at="93,51,94,129" concept="8" />
-      <node id="8974276187400030017" at="94,129,95,88" concept="8" />
-      <node id="8974276187400030030" at="95,88,96,0" concept="11" />
-      <node id="8974276187400030031" at="96,0,97,22" concept="10" />
-      <node id="8974276187400030033" at="97,22,98,125" concept="8" />
-      <node id="8974276187400030045" at="98,125,99,80" concept="8" />
-      <node id="8974276187400030052" at="99,80,100,0" concept="11" />
-      <node id="8974276187400030053" at="100,0,101,105" concept="3" />
-      <node id="6375643341998311047" at="101,105,102,80" concept="3" />
-      <node id="6375643341997950903" at="105,9,106,0" concept="11" />
-      <node id="1572311180462136220" at="106,0,107,76" concept="8" />
-      <node id="1572311180462136255" at="110,29,111,74" concept="3" />
-      <node id="1881514457966750624" at="115,7,116,51" concept="3" />
-      <node id="7632455308570884792" at="116,51,117,68" concept="3" />
-      <node id="1572311180462136262" at="117,68,118,18" concept="9" />
-      <node id="1610107741209092898" at="122,0,123,0" concept="4" trace="myFile" />
-      <node id="1610107741209097544" at="123,0,124,0" concept="4" trace="myIcon" />
-      <node id="6382213440893287014" at="124,0,125,0" concept="12" trace="MAX_UNSCALED_ICON_SIZE" />
-      <node id="6382213440893299770" at="126,52,127,22" concept="8" />
-      <node id="6382213440892685437" at="127,22,128,106" concept="3" />
-      <node id="1610107741209078496" at="128,106,129,50" concept="3" />
-      <node id="1610107741209099947" at="133,59,134,52" concept="8" />
-      <node id="1610107741209106452" at="134,52,135,0" concept="11" />
-      <node id="1610107741209133264" at="136,73,137,22" concept="3" />
-      <node id="1610107741209158500" at="138,84,139,44" concept="3" />
-      <node id="1610107741209238242" at="140,14,141,15" concept="9" />
-      <node id="1610107741209137983" at="142,7,143,0" concept="11" />
-      <node id="1610107741209243543" at="143,0,144,25" concept="3" />
-      <node id="1610107741209261015" at="145,24,146,18" concept="3" />
-      <node id="6382213440892874492" at="151,27,152,20" concept="9" />
-      <node id="6382213440892877375" at="153,7,154,0" concept="11" />
-      <node id="6382213440892878827" at="154,0,155,55" concept="8" />
-      <node id="6382213440892984600" at="156,25,157,46" concept="8" />
-      <node id="6382213440892986588" at="157,46,158,44" concept="8" />
-      <node id="6382213440892973767" at="159,88,160,128" concept="8" />
-      <node id="6382213440892977609" at="160,128,161,129" concept="8" />
-      <node id="6382213440892946635" at="161,129,162,111" concept="3" />
-      <node id="6382213440892935095" at="164,7,165,18" concept="9" />
-      <node id="1610107741209408213" at="170,27,171,27" concept="3" />
-      <node id="1610107741209444284" at="173,27,174,60" concept="8" />
-      <node id="1610107741209464288" at="174,60,175,62" concept="8" />
-      <node id="1610107741209441732" at="175,62,176,0" concept="11" />
-      <node id="1610107741209418884" at="176,0,177,47" concept="3" />
-      <node id="1572311180462203134" at="182,36,183,52" concept="9" />
-      <node id="1572311180462203134" at="184,5,185,16" concept="9" />
-      <node id="1572311180462205663" at="188,36,189,53" concept="9" />
-      <node id="1572311180462205663" at="190,5,191,16" concept="9" />
-      <node id="7973955287399271870" at="39,0,41,0" concept="2" trace="EditorUtil#()V" />
-      <node id="1610107741209232989" at="140,12,142,7" concept="1" />
-      <node id="1572311180462203045" at="47,0,50,0" concept="7" trace="invoke#(Ljava/lang/String;)Ljava/lang/String;" />
-      <node id="1572311180462205589" at="51,0,54,0" concept="7" trace="invoke#(Ljava/lang/String;)Ljava/lang/String;" />
-      <node id="1684996642972517973" at="56,0,59,0" concept="13" trace="createSelectButton#(Lorg/jetbrains/mps/openapi/model/SNode;Lorg/jetbrains/mps/openapi/language/SProperty;Ljetbrains/mps/openapi/editor/EditorContext;ZLjetbrains/mps/baseLanguage/closures/runtime/_FunctionTypes/_return_P1_E0;Ljetbrains/mps/baseLanguage/closures/runtime/_FunctionTypes/_return_P1_E0;)Ljavax/swing/JComponent;" />
-      <node id="9102595583023447847" at="79,65,82,9" concept="6" />
-      <node id="1572311180462136208" at="84,148,87,9" concept="6" />
-      <node id="1610107741209252087" at="144,25,147,7" concept="6" />
-      <node id="6382213440892861014" at="150,33,153,7" concept="6" />
-      <node id="1610107741209378537" at="169,54,172,7" concept="6" />
-      <node id="1572311180462203134" at="181,95,184,5" concept="6" />
-      <node id="1572311180462205663" at="187,96,190,5" concept="6" />
-      <node id="1572311180462136251" at="109,0,113,0" concept="7" trace="run#()V" />
-      <node id="1610107741209072793" at="126,0,131,0" concept="2" trace="ImagePreview#(Ljavax/swing/JFileChooser;)V" />
-      <node id="6382213440892885233" at="158,44,163,9" concept="6" />
-      <node id="1572311180462136244" at="107,76,113,11" concept="3" />
-      <node id="1610107741209430307" at="172,7,178,7" concept="6" />
-      <node id="1572311180462203134" at="181,0,187,0" concept="13" trace="check_3m4h3r_a0a4a2a3#(Ljetbrains/mps/util/MacroHelper;Ljava/lang/String;)Ljava/lang/String;" />
-      <node id="1572311180462205663" at="187,0,193,0" concept="13" trace="check_3m4h3r_a0a5a2a3#(Ljetbrains/mps/util/MacroHelper;Ljava/lang/String;)Ljava/lang/String;" />
-      <node id="1610107741209109192" at="135,0,142,7" concept="6" />
-      <node id="1572311180462203037" at="45,0,54,13" concept="9" />
-      <node id="6382213440893107352" at="155,55,164,7" concept="6" />
-      <node id="8974276187400029997" at="92,0,104,0" concept="7" trace="run#()V" />
-      <node id="1610107741209371293" at="168,0,180,0" concept="7" trace="paintComponent#(Ljava/awt/Graphics;)V" />
-      <node id="7973955287399271887" at="43,0,56,0" concept="13" trace="createSelectIconButton#(Lorg/jetbrains/mps/openapi/model/SNode;Lorg/jetbrains/mps/openapi/language/SProperty;Ljetbrains/mps/openapi/editor/EditorContext;Z)Ljavax/swing/JComponent;" />
-      <node id="8974276187400029993" at="90,19,104,13" concept="3" />
-      <node id="7141457394367082732" at="89,75,105,9" concept="6" />
-      <node id="1610107741209089297" at="132,0,149,0" concept="7" trace="propertyChange#(Ljava/beans/PropertyChangeEvent;)V" />
-      <node id="1610107741209266197" at="150,0,167,0" concept="7" trace="getIcon#()Ljavax/swing/ImageIcon;" />
-      <node id="1572311180462136148" at="65,0,115,0" concept="7" trace="actionPerformed#(Ljava/awt/event/ActionEvent;)V" />
-      <node id="1572311180462136141" at="63,41,115,7" concept="3" />
-      <node id="1572311180462136074" at="60,0,120,0" concept="13" trace="createSelectButton#(Lorg/jetbrains/mps/openapi/model/SNode;Lorg/jetbrains/mps/openapi/language/SProperty;Ljetbrains/mps/openapi/editor/EditorContext;ZLjetbrains/mps/baseLanguage/closures/runtime/_FunctionTypes/_return_P1_E0;Ljetbrains/mps/baseLanguage/closures/runtime/_FunctionTypes/_return_P1_E0;Z)Ljavax/swing/JComponent;" />
-      <scope id="7973955287399271873" at="39,23,39,23" />
-      <scope id="1572311180462203046" at="47,45,48,80" />
-      <scope id="1572311180462205590" at="51,46,52,81" />
-      <scope id="1684996642972517994" at="56,321,57,99" />
-      <scope id="9102595583023447849" at="80,97,81,17" />
-      <scope id="1572311180462136212" at="85,35,86,17" />
-      <scope id="1572311180462136254" at="110,29,111,74" />
-      <scope id="1610107741209109194" at="136,73,137,22" />
-      <scope id="1610107741209219647" at="138,84,139,44" />
-      <scope id="1610107741209232990" at="140,14,141,15" />
-      <scope id="1610107741209252089" at="145,24,146,18" />
-      <scope id="6382213440892861016" at="151,27,152,20" />
-      <scope id="1610107741209378539" at="170,27,171,27" />
-      <scope id="1572311180462203134" at="182,36,183,52" />
-      <scope id="1572311180462205663" at="188,36,189,53" />
-      <scope id="7973955287399271870" at="39,0,41,0" />
-      <scope id="1572311180462203045" at="47,0,50,0">
-        <var name="fullPath" id="1572311180462203045" />
-      </scope>
-      <scope id="1572311180462205589" at="51,0,54,0">
-        <var name="shortPath" id="1572311180462205589" />
-      </scope>
-      <scope id="1684996642972517973" at="56,0,59,0">
-        <var name="context" id="1684996642972517980" />
-        <var name="expandPath" id="1684996642972517989" />
-        <var name="files" id="1684996642972517982" />
-        <var name="property" id="1684996642972517978" />
-        <var name="shrinkPath" id="1684996642972517984" />
-        <var name="sourceNode" id="1684996642972517976" />
-      </scope>
-      <scope id="1610107741209072797" at="126,52,129,50">
-        <var name="borders" id="6382213440893299773" />
-      </scope>
-      <scope id="6382213440892885235" at="159,88,162,111">
-        <var name="scaledHeight" id="6382213440892977612" />
-        <var name="scaledWidth" id="6382213440892973770" />
-      </scope>
-      <scope id="1572311180462136251" at="109,0,113,0" />
-      <scope id="1610107741209430309" at="173,27,177,47">
-        <var name="x" id="1610107741209444287" />
-        <var name="y" id="1610107741209464291" />
-      </scope>
-      <scope id="1572311180462203134" at="181,95,185,16" />
-      <scope id="1572311180462205663" at="187,96,191,16" />
-      <scope id="1610107741209072793" at="126,0,131,0">
-        <var name="fileChooser" id="1610107741209074117" />
-      </scope>
-      <scope id="1572311180462203134" at="181,0,187,0">
-        <var name="checkedDotOperand" id="1572311180462203134" />
-        <var name="fullPath" id="1572311180462203134" />
-      </scope>
-      <scope id="1572311180462205663" at="187,0,193,0">
-        <var name="checkedDotOperand" id="1572311180462205663" />
-        <var name="shortPath" id="1572311180462205663" />
-      </scope>
-      <scope id="6382213440893107354" at="156,25,163,9">
-        <var name="iconHeight" id="6382213440892984601" />
-        <var name="iconWidth" id="6382213440892986589" />
-      </scope>
-      <scope id="1610107741209371299" at="169,54,178,7" />
-      <scope id="8974276187400029998" at="92,31,102,80">
-        <var name="model" id="8974276187400030000" />
-        <var name="outputRoot" id="8974276187400030009" />
-        <var name="outputRootFile" id="8974276187400030018" />
-        <var name="source" id="8974276187400030034" />
-        <var name="sourceFile" id="8974276187400030046" />
->>>>>>> 432e241b
       </scope>
       <scope id="8909106932937444476" at="129,31,139,40">
         <var name="copiedFile" id="887982272835849712" />
       </scope>
-<<<<<<< HEAD
       <scope id="385021105273902703" at="57,0,69,0">
         <var name="context" id="385021105273902710" />
         <var name="property" id="385021105273902708" />
         <var name="sourceNode" id="385021105273902706" />
-=======
-      <scope id="8974276187400029997" at="92,0,104,0" />
-      <scope id="1610107741209371293" at="168,0,180,0">
+      </scope>
+      <scope id="8909106932937444474" at="129,0,141,0" />
+      <scope id="1610107741209371293" at="206,0,218,0">
         <var name="graphics" id="1610107741209371297" />
->>>>>>> 432e241b
-      </scope>
-      <scope id="8909106932937444474" at="129,0,141,0" />
-      <scope id="1610107741209371293" at="205,0,217,0">
-        <var name="graphics" id="1610107741209371297" />
-      </scope>
-<<<<<<< HEAD
-      <scope id="1610107741209089306" at="170,59,184,7">
+      </scope>
+      <scope id="1610107741209089306" at="171,59,185,7">
         <var name="propertyName" id="1610107741209099950" />
       </scope>
-      <scope id="1610107741209266200" at="187,33,202,18">
+      <scope id="1610107741209266200" at="188,33,203,18">
         <var name="icon" id="6382213440892878828" />
       </scope>
-      <scope id="1610107741209089297" at="169,0,186,0">
+      <scope id="1610107741209089297" at="170,0,187,0">
         <var name="event" id="1610107741209089301" />
       </scope>
-      <scope id="1610107741209266197" at="187,0,204,0" />
+      <scope id="1610107741209266197" at="188,0,205,0" />
       <scope id="887982272835531765" at="114,37,144,11">
         <var name="copyAnswer" id="887982272835554870" />
         <var name="msg" id="887982272835667661" />
@@ -628,52 +446,24 @@
         <var name="isUnderModule" id="887982272835461875" />
         <var name="moduleDir" id="887982272835433587" />
         <var name="project" id="887982272835322855" />
-=======
-      <scope id="7141457394367082734" at="90,19,104,13" />
-      <scope id="1610107741209089306" at="133,59,147,7">
-        <var name="propertyName" id="1610107741209099950" />
-      </scope>
-      <scope id="1610107741209266200" at="150,33,165,18">
-        <var name="icon" id="6382213440892878828" />
-      </scope>
-      <scope id="1610107741209089297" at="132,0,149,0">
-        <var name="event" id="1610107741209089301" />
-      </scope>
-      <scope id="1610107741209266197" at="150,0,167,0" />
-      <scope id="1572311180462136153" at="66,50,113,11">
-        <var name="fileChooser" id="9102595583023322348" />
-        <var name="frame" id="1572311180462136160" />
-        <var name="modelAccess" id="7141807320198570288" />
-        <var name="pathToShow" id="1572311180462136221" />
->>>>>>> 432e241b
         <var name="result" id="1572311180462136202" />
       </scope>
       <scope id="1572311180462136148" at="95,0,153,0">
         <var name="e" id="1572311180462136151" />
       </scope>
-<<<<<<< HEAD
-      <scope id="1572311180462136083" at="70,305,155,18">
+      <scope id="1572311180462136083" at="70,305,156,18">
         <var name="allowed" id="887982272835085384" />
-=======
-      <scope id="1572311180462136083" at="60,341,118,18">
-        <var name="baseFile" id="1572311180462136126" />
->>>>>>> 432e241b
         <var name="button" id="1572311180462136137" />
         <var name="descriptor" id="887982272834505741" />
         <var name="oldFile" id="887982272835280974" />
         <var name="oldVFile" id="4325333445918065145" />
       </scope>
-<<<<<<< HEAD
-      <scope id="1572311180462136074" at="70,0,157,0">
-=======
-      <scope id="1572311180462136074" at="60,0,120,0">
->>>>>>> 432e241b
+      <scope id="1572311180462136074" at="70,0,158,0">
         <var name="context" id="1572311180462136081" />
         <var name="expandPath" id="1572311180462136277" />
         <var name="node" id="1572311180462136077" />
         <var name="property" id="1572311180462136079" />
         <var name="shrinkPath" id="1572311180462136271" />
-<<<<<<< HEAD
       </scope>
       <unit id="887982272834823276" at="59,70,63,5" name="jetbrains.mps.editor.runtime.EditorUtil$1" />
       <unit id="887982272834823285" at="63,11,67,5" name="jetbrains.mps.editor.runtime.EditorUtil$2" />
@@ -683,19 +473,8 @@
       <unit id="887982272835248751" at="80,63,90,5" name="jetbrains.mps.editor.runtime.EditorUtil$4" />
       <unit id="8909106932937444474" at="128,70,141,11" name="jetbrains.mps.editor.runtime.EditorUtil$5$2" />
       <unit id="1572311180462136147" at="94,25,153,5" name="jetbrains.mps.editor.runtime.EditorUtil$5" />
-      <unit id="1610107741209068001" at="158,0,218,0" name="jetbrains.mps.editor.runtime.EditorUtil$ImagePreview" />
-      <unit id="7973955287399271868" at="46,0,231,0" name="jetbrains.mps.editor.runtime.EditorUtil" />
-=======
-        <var name="sourceNode" id="1572311180462136077" />
-      </scope>
-      <unit id="1572311180462203045" at="46,71,50,5" name="jetbrains.mps.editor.runtime.EditorUtil$1" />
-      <unit id="1572311180462205589" at="50,11,54,5" name="jetbrains.mps.editor.runtime.EditorUtil$2" />
-      <unit id="1572311180462136250" at="108,39,113,9" name="jetbrains.mps.editor.runtime.EditorUtil$3$2" />
-      <unit id="8974276187400029997" at="91,41,104,11" name="jetbrains.mps.editor.runtime.EditorUtil$3$1" />
-      <unit id="1572311180462136147" at="64,25,115,5" name="jetbrains.mps.editor.runtime.EditorUtil$3" />
-      <unit id="1610107741209068001" at="121,0,181,0" name="jetbrains.mps.editor.runtime.EditorUtil$ImagePreview" />
-      <unit id="7973955287399271868" at="38,0,194,0" name="jetbrains.mps.editor.runtime.EditorUtil" />
->>>>>>> 432e241b
+      <unit id="1610107741209068001" at="159,0,219,0" name="jetbrains.mps.editor.runtime.EditorUtil$ImagePreview" />
+      <unit id="7973955287399271868" at="46,0,232,0" name="jetbrains.mps.editor.runtime.EditorUtil" />
     </file>
   </root>
   <root nodeRef="r:2af017c2-293f-4ebb-99f3-81e353b3d6e6(jetbrains.mps.editor.runtime)/8201881142991326455">
