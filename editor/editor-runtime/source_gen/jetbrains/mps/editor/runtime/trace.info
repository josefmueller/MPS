--- conflicted
+++ resolved
@@ -108,7 +108,6 @@
     <file name="SideTransformInfoUtil.java">
       <node id="779128492854392536" at="16,116,17,52" concept="2" />
       <node id="779128492854393768" at="20,115,21,53" concept="2" />
-<<<<<<< HEAD
       <node id="779128492854241779" at="24,129,25,248" concept="6" />
       <node id="779128492854242694" at="25,248,26,182" concept="2" />
       <node id="779128492854245150" at="26,182,27,188" concept="2" />
@@ -119,25 +118,6 @@
       <node id="779128492854780780" at="40,54,41,144" concept="2" />
       <node id="779128492854791669" at="44,63,45,316" concept="7" />
       <node id="779128492854797653" at="48,66,49,319" concept="7" />
-      <node id="779128492854810670" at="16,0,19,0" concept="9" trace="addRightTransformInfo#(Lorg/jetbrains/mps/openapi/model/SNode;Ljava/lang/String;Ljava/lang/String;)V" />
-      <node id="779128492854812524" at="20,0,23,0" concept="9" trace="addLeftTransformInfo#(Lorg/jetbrains/mps/openapi/model/SNode;Ljava/lang/String;Ljava/lang/String;)V" />
-      <node id="779128492854815775" at="32,0,35,0" concept="9" trace="hasRightTransformInfo#(Lorg/jetbrains/mps/openapi/model/SNode;)Z" />
-      <node id="779128492854817027" at="36,0,39,0" concept="9" trace="hasLeftTransformInfo#(Lorg/jetbrains/mps/openapi/model/SNode;)Z" />
-      <node id="779128492854818263" at="40,0,43,0" concept="9" trace="removeTransformInfo#(Lorg/jetbrains/mps/openapi/model/SNode;)V" />
-      <node id="779128492854819483" at="44,0,47,0" concept="9" trace="getCellIdFromTransformInfo#(Lorg/jetbrains/mps/openapi/model/SNode;)Ljava/lang/String;" />
-      <node id="779128492854820709" at="48,0,51,0" concept="9" trace="getAnchorTagFromTransformInfo#(Lorg/jetbrains/mps/openapi/model/SNode;)Ljava/lang/String;" />
-      <node id="779128492854813020" at="24,0,31,0" concept="9" trace="addTransformInfo#(Lorg/jetbrains/mps/openapi/model/SNode;Ljava/lang/String;Ljava/lang/String;Z)V" />
-=======
-      <node id="779128492854241779" at="24,129,25,249" concept="6" />
-      <node id="779128492854242694" at="25,249,26,181" concept="2" />
-      <node id="779128492854245150" at="26,181,27,187" concept="2" />
-      <node id="779128492854387480" at="27,187,28,201" concept="2" />
-      <node id="779128492854230869" at="28,201,29,146" concept="2" />
-      <node id="779128492854764985" at="32,59,33,332" concept="7" />
-      <node id="779128492854765202" at="36,58,37,331" concept="7" />
-      <node id="779128492854780780" at="40,54,41,146" concept="2" />
-      <node id="779128492854791669" at="44,63,45,317" concept="7" />
-      <node id="779128492854797653" at="48,66,49,320" concept="7" />
       <node id="779128492854810670" at="16,0,19,0" concept="10" trace="addRightTransformInfo#(Lorg/jetbrains/mps/openapi/model/SNode;Ljava/lang/String;Ljava/lang/String;)V" />
       <node id="779128492854812524" at="20,0,23,0" concept="10" trace="addLeftTransformInfo#(Lorg/jetbrains/mps/openapi/model/SNode;Ljava/lang/String;Ljava/lang/String;)V" />
       <node id="779128492854815775" at="32,0,35,0" concept="10" trace="hasRightTransformInfo#(Lorg/jetbrains/mps/openapi/model/SNode;)Z" />
@@ -146,7 +126,6 @@
       <node id="779128492854819483" at="44,0,47,0" concept="10" trace="getCellIdFromTransformInfo#(Lorg/jetbrains/mps/openapi/model/SNode;)Ljava/lang/String;" />
       <node id="779128492854820709" at="48,0,51,0" concept="10" trace="getAnchorTagFromTransformInfo#(Lorg/jetbrains/mps/openapi/model/SNode;)Ljava/lang/String;" />
       <node id="779128492854813020" at="24,0,31,0" concept="10" trace="addTransformInfo#(Lorg/jetbrains/mps/openapi/model/SNode;Ljava/lang/String;Ljava/lang/String;Z)V" />
->>>>>>> 50e6711f
       <scope id="779128492854382946" at="16,116,17,52" />
       <scope id="779128492854383898" at="20,115,21,53" />
       <scope id="779128492854752792" at="32,59,33,331" />
