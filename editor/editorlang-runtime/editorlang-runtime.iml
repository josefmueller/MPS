<?xml version="1.0" encoding="UTF-8"?>
<module type="JAVA_MODULE" version="4">
  <component name="NewModuleRootManager" inherit-compiler-output="false">
    <output url="file://$MODULE_DIR$/classes" />
    <output-test url="file://$MODULE_DIR$/testclasses" />
    <exclude-output />
    <content url="file://$MODULE_DIR$">
      <sourceFolder url="file://$MODULE_DIR$/source" isTestSource="false" />
      <sourceFolder url="file://$MODULE_DIR$/source_gen" isTestSource="false" />
      <sourceFolder url="file://$MODULE_DIR$/tests" isTestSource="true" />
    </content>
    <orderEntry type="inheritedJdk" />
    <orderEntry type="sourceFolder" forTests="false" />
    <orderEntry type="module" module-name="kernel" />
    <orderEntry type="module" module-name="editor-api" />
<<<<<<< HEAD
    <orderEntry type="module-library" scope="TEST">
      <library>
        <CLASSES>
          <root url="jar://$APPLICATION_HOME_DIR$/lib/junit-4.11.jar!/" />
        </CLASSES>
        <JAVADOC />
        <SOURCES>
          <root url="jar://$USER_HOME$/.ideaLibSources/junit-4.10-sources.jar!/" />
        </SOURCES>
      </library>
    </orderEntry>
=======
>>>>>>> 0583c357
    <orderEntry type="module" module-name="collections-runtime" />
    <orderEntry type="library" name="Annotations" level="project" />
    <orderEntry type="library" scope="TEST" name="JUnit4" level="project" />
  </component>
</module>
<|MERGE_RESOLUTION|>--- conflicted
+++ resolved
@@ -13,20 +13,15 @@
     <orderEntry type="sourceFolder" forTests="false" />
     <orderEntry type="module" module-name="kernel" />
     <orderEntry type="module" module-name="editor-api" />
-<<<<<<< HEAD
     <orderEntry type="module-library" scope="TEST">
       <library>
         <CLASSES>
           <root url="jar://$APPLICATION_HOME_DIR$/lib/junit-4.11.jar!/" />
         </CLASSES>
         <JAVADOC />
-        <SOURCES>
-          <root url="jar://$USER_HOME$/.ideaLibSources/junit-4.10-sources.jar!/" />
-        </SOURCES>
+        <SOURCES />
       </library>
     </orderEntry>
-=======
->>>>>>> 0583c357
     <orderEntry type="module" module-name="collections-runtime" />
     <orderEntry type="library" name="Annotations" level="project" />
     <orderEntry type="library" scope="TEST" name="JUnit4" level="project" />
