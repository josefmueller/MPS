--- conflicted
+++ resolved
@@ -43,12 +43,8 @@
 import jetbrains.mps.smodel.SNode;
 import jetbrains.mps.smodel.SNodePointer;
 import jetbrains.mps.typesystem.inference.ITypeContextOwner;
-import jetbrains.mps.typesystem.inference.TypeChecker;
-<<<<<<< HEAD
-=======
 import jetbrains.mps.typesystem.inference.TypeContextManager;
 import jetbrains.mps.util.Computable;
->>>>>>> c79871d8
 import jetbrains.mps.util.InternUtil;
 import jetbrains.mps.util.Pair;
 import org.jetbrains.annotations.NonNls;
@@ -113,38 +109,38 @@
     myClassLoaderManager = coreComponents.getClassLoaderManager();
   }
 
-  public synchronized IntentionType getHighestAvailableBaseIntentionType(final SNode node, EditorContext editorContext) {
+  public synchronized IntentionType getHighestAvailableBaseIntentionType(final SNode node, final EditorContext editorContext) {
     ModelAccess.assertLegalRead();
     final GetHighestAvailableIntentionTypeVisitor visitor = new GetHighestAvailableIntentionTypeVisitor();
     checkLoaded();
-    try {
-      TypeChecker.getInstance().enableGlobalSubtypingCache();
-      Filter filter = new Filter(BaseIntention.class, getDisabledIntentions()) {
-        @Override
-        boolean accept(Intention intention) {
-          return super.accept(intention) && visitor.hasHigherPriority(intention.getType());
-        }
-
-        @Override
-        boolean accept(IntentionFactory intentionFactory) {
-          return super.accept(intentionFactory) && visitor.hasHigherPriority(intentionFactory.getType());
-        }
-      };
-      for (SNode currentNode = node; currentNode != null; currentNode = currentNode.getParent()) {
-        if (!visitIntentions(currentNode, visitor, filter, currentNode != node, editorContext)) {
-          break;
-        }
-      }
-    } finally {
-      TypeChecker.getInstance().clearGlobalSubtypingCache();
-    }
+    TypeContextManager.getInstance().runTypecheckingAction((ITypeContextOwner) editorContext.getEditorComponent(), new Runnable() {
+      @Override
+      public void run() {
+        Filter filter = new Filter(BaseIntention.class, getDisabledIntentions()) {
+          @Override
+          boolean accept(Intention intention) {
+            return super.accept(intention) && visitor.hasHigherPriority(intention.getType());
+          }
+
+          @Override
+          boolean accept(IntentionFactory intentionFactory) {
+            return super.accept(intentionFactory) && visitor.hasHigherPriority(intentionFactory.getType());
+          }
+        };
+        for (SNode currentNode = node; currentNode != null; currentNode = currentNode.getParent()) {
+          if (!visitIntentions(currentNode, visitor, filter, currentNode != node, editorContext)) {
+            break;
+          }
+        }
+      }
+    });
     return visitor.getIntentionType();
   }
 
   public synchronized Collection<Pair<IntentionExecutable, SNode>> getAvailableIntentions(final QueryDescriptor query, final SNode node, final EditorContext context) {
     ModelAccess.assertLegalRead();
     checkLoaded();
-    return TypeContextManager.getInstance().runTypecheckingAction((ITypeContextOwner) context.getEditorComponent(), new Computable<Set<Pair<IntentionExecutable, SNode>>>() {
+    return TypeContextManager.getInstance().runTypecheckingAction((ITypeContextOwner) context.getEditorComponent(), new Computable<Collection<Pair<IntentionExecutable,SNode>>>() {
       @Override
       public Set<Pair<IntentionExecutable, SNode>> compute() {
         // Hiding intentions with same IntentionDescriptor
@@ -433,24 +429,6 @@
 
   //-------------visiting registered intentions---------------
 
-<<<<<<< HEAD
-=======
-  private synchronized void visitIntentions(final SNode node, final IntentionsVisitor visitor, final EditorContext editorContext) {
-    checkLoaded();
-    TypeContextManager.getInstance().runTypecheckingAction((ITypeContextOwner) editorContext.getEditorComponent(), new Runnable() {
-      @Override
-      public void run() {
-        Filter filter = new Filter(BaseIntention.class, getDisabledIntentions());
-        for (SNode currentNode = node; currentNode != null; currentNode = currentNode.getParent()) {
-          if (!visitIntentions(currentNode, visitor, filter, currentNode != node, editorContext)) {
-            break;
-          }
-        }
-      }
-    });
-  }
-
->>>>>>> c79871d8
   private boolean visitIntentions(SNode node, IntentionsVisitor visitor, Filter filter, boolean isAncestor, EditorContext editorContext) {
     for (String conceptId : LanguageHierarchyCache.getAncestorsNames(node.getConcept().getId())) {
       Map<String, Set<IntentionFactory>> concept2FactoriesMap = isAncestor ? myConcept2IntentionFactoriesAvailableInChildNodes : myConcept2IntentionFactories;
