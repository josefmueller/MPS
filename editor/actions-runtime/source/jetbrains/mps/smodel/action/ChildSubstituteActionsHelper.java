--- conflicted
+++ resolved
@@ -171,28 +171,14 @@
     return actions;
   }
 
-<<<<<<< HEAD
-   public static List<SubstituteAction> createDefaultSubstituteActions(@NotNull SNode applicableConcept, SNode parentNode, SNode currentChild,
-=======
   /**
-   * TODO: remove this method after MPS 3.0
-   *
-   * @deprecated since MPS 3.0, createDefaultSubstituteActions() should be used instead
-   */
-  public static List<INodeSubstituteAction> createDefaultActions(@NotNull SNode applicableConcept, SNode parentNode, SNode currentChild,
-      IChildNodeSetter setter, IOperationContext operationContext) {
-    return (List) createDefaultSubstituteActions(applicableConcept, parentNode, currentChild, setter, operationContext);
-  }
-
-  /**
-   * @deprecated since MPS 3.0 use:
+   * @deprecated since MPS 3.1 use:
    * createDefaultSubstituteActions(@NotNull SNode applicableConcept, SNode parentNode, SNode currentChild, IChildNodeSetter setter)
    *
    * Should be removed when all user code is migrated to new method
    */
   @Deprecated
   public static List<SubstituteAction> createDefaultSubstituteActions(@NotNull SNode applicableConcept, SNode parentNode, SNode currentChild,
->>>>>>> 1c570b79
       IChildNodeSetter setter, IOperationContext operationContext) {
     return createDefaultSubstituteActions(applicableConcept, parentNode, currentChild, setter);
   }
