--- conflicted
+++ resolved
@@ -132,16 +132,11 @@
   }
 
   private boolean applyInstantIntention(final EditorContext editorContext, final SNode quickFixNode,
-<<<<<<< HEAD
       @NotNull final EditorQuickFix intention) {
-    Set<ReportItemFlavour<?, ?>> flavourSet = new HashSet<>(intention.getIdFlavours());
-=======
-      @NotNull final QuickFix intention) {
     Map<ReportItemFlavour, Object> flavourSet = new HashMap<>();
     for (ReportItemFlavour<?, ?> flavour : intention.getIdFlavours()) {
       flavourSet.put(flavour, flavour.tryToGet(intention));
     }
->>>>>>> 93266f34
     flavourSet.remove(NodeReportItem.FLAVOUR_NODE);
     if (!myOnceExecutedQuickFixes.contains(flavourSet)) {
       myOnceExecutedQuickFixes.add(flavourSet);
