--- conflicted
+++ resolved
@@ -358,7 +358,6 @@
   </root>
   <root nodeRef="r:74808b88-3d1c-4dc8-8642-164154f3f3a7(typesystemIntegration.languageChecker)/7390982340086719450">
     <file name="LanguageEditorChecker.java">
-<<<<<<< HEAD
       <node id="7390982340086719451" at="72,0,73,0" concept="5" trace="myMessagesChanged" />
       <node id="3757194458543477111" at="73,0,74,0" concept="5" trace="myForceRunQuickFixes" />
       <node id="7390982340086719455" at="74,0,75,0" concept="5" trace="myRules" />
@@ -388,376 +387,290 @@
       <node id="7390982340086719532" at="134,92,135,98" concept="4" />
       <node id="7390982340086719538" at="135,98,136,72" concept="4" />
       <node id="635533361882297428" at="136,72,137,94" concept="4" />
-      <node id="7390982340086719544" at="137,94,138,0" concept="12" />
-      <node id="1120958784824244715" at="138,0,139,74" concept="4" />
-      <node id="1120958784824373188" at="142,30,143,75" concept="4" />
-=======
-      <node id="7390982340086719451" at="73,0,74,0" concept="5" trace="myMessagesChanged" />
-      <node id="3757194458543477111" at="74,0,75,0" concept="5" trace="myForceRunQuickFixes" />
-      <node id="7390982340086719455" at="75,0,76,0" concept="5" trace="myRules" />
-      <node id="7425893169999195664" at="77,0,78,0" concept="5" trace="myEditorComponentToErrorMap" />
-      <node id="7425893169999289260" at="78,0,79,0" concept="5" trace="myModelToEditorComponentsMap" />
-      <node id="7425893169999527622" at="82,71,83,92" concept="4" />
-      <node id="7425893169999747542" at="83,92,84,63" concept="4" />
-      <node id="7425893169999761814" at="84,63,85,0" concept="12" />
-      <node id="7425893169999451413" at="86,87,87,109" concept="9" />
-      <node id="7425893169999546939" at="89,64,90,79" concept="4" />
-      <node id="7425893169999540771" at="90,79,91,39" concept="4" />
-      <node id="7425893169999502184" at="92,11,93,16" concept="1" />
-      <node id="1120958784824353774" at="99,0,100,0" concept="5" trace="myRepository" />
-      <node id="1120958784824382127" at="103,50,104,36" concept="10" />
-      <node id="6186836323606673080" at="108,84,109,15" concept="10" />
-      <node id="7425893169999649426" at="111,108,112,94" concept="4" />
-      <node id="7425893169999662992" at="112,94,113,65" concept="4" />
-      <node id="7425893170000030321" at="114,7,115,73" concept="4" />
-      <node id="7425893169999637680" at="115,73,116,33" concept="4" />
-      <node id="7425893169999785264" at="123,108,124,94" concept="4" />
-      <node id="7425893169999785271" at="124,94,125,65" concept="4" />
-      <node id="7425893170000036467" at="126,7,127,73" concept="4" />
-      <node id="2855655749838724931" at="131,0,132,0" concept="5" trace="myScopeChecker" />
-      <node id="1120958784824370036" at="132,66,133,31" concept="4" />
-      <node id="7390982340086719520" at="133,31,134,70" concept="4" />
-      <node id="7390982340086719526" at="134,70,135,92" concept="4" />
-      <node id="7390982340086719532" at="135,92,136,98" concept="4" />
-      <node id="7390982340086719538" at="136,98,137,72" concept="4" />
-      <node id="635533361882297428" at="137,72,138,94" concept="4" />
-      <node id="1120958784824244715" at="138,94,139,75" concept="4" />
-      <node id="2074820421024778262" at="142,30,143,75" concept="4" />
->>>>>>> 4bde438e
-      <node id="7425893169999919492" at="145,53,146,21" concept="4" />
-      <node id="7425893169999947880" at="150,45,151,52" concept="4" />
-      <node id="7425893170000063943" at="153,7,154,39" concept="4" />
-      <node id="7425893170000014294" at="156,36,157,32" concept="4" />
-      <node id="7425893170000077578" at="159,7,160,40" concept="4" />
-      <node id="7390982340086719593" at="160,40,161,22" concept="4" />
-      <node id="7390982340086719621" at="163,50,164,66" concept="4" />
-      <node id="7390982340086719646" at="166,57,167,73" concept="4" />
-      <node id="7390982340086719728" at="170,42,171,29" concept="10" />
-      <node id="7390982340086719738" at="175,48,176,18" concept="10" />
-      <node id="6926756761799977500" at="178,42,179,18" concept="10" />
-      <node id="7390982340086719743" at="180,5,181,17" concept="10" />
-      <node id="7390982340086719752" at="184,64,185,16" concept="10" />
-      <node id="7447844298219218399" at="191,82,192,96" concept="10" />
-      <node id="7425893170000357349" at="196,177,197,91" concept="9" />
-      <node id="7425893170000770338" at="197,91,198,44" concept="9" />
-      <node id="2855655749838906505" at="198,44,199,55" concept="4" />
-      <node id="2855655749838887075" at="199,55,200,0" concept="12" />
-      <node id="7425893170002783993" at="200,0,201,30" concept="4" />
-      <node id="7425893170001138889" at="201,30,202,0" concept="12" />
-      <node id="7425893170001336583" at="202,0,203,82" concept="9" />
-      <node id="7425893170001430321" at="203,82,204,55" concept="9" />
-      <node id="7425893170004332441" at="204,55,205,0" concept="12" />
-      <node id="7425893170001514449" at="207,42,208,41" concept="4" />
-      <node id="7425893170001514451" at="209,7,210,20" concept="10" />
-      <node id="7425893170001285468" at="212,82,213,49" concept="11" />
-      <node id="7425893170001285470" at="213,49,214,91" concept="11" />
-      <node id="7425893170001285472" at="214,91,215,20" concept="10" />
-      <node id="7425893170000815075" at="216,5,217,0" concept="12" />
-      <node id="7425893170001717602" at="217,0,218,47" concept="9" />
-      <node id="7425893170001627903" at="218,47,219,76" concept="9" />
-      <node id="7425893170001904917" at="220,20,221,97" concept="9" />
-      <node id="7425893170002199435" at="223,93,224,42" concept="4" />
-      <node id="7425893170002189700" at="224,42,225,16" concept="1" />
-      <node id="7425893170002584950" at="228,40,229,22" concept="10" />
-      <node id="7425893170002516875" at="231,12,232,44" concept="4" />
-      <node id="7425893170001565444" at="233,5,234,0" concept="12" />
-      <node id="7425893170000443801" at="234,0,235,120" concept="9" />
-      <node id="7425893170000550164" at="236,34,237,59" concept="4" />
-      <node id="7425893170000835523" at="237,59,238,97" concept="4" />
-      <node id="7425893170000843062" at="238,97,239,64" concept="4" />
-      <node id="7425893170000897220" at="239,64,240,0" concept="12" />
-      <node id="7425893170000860225" at="240,0,241,112" concept="9" />
-      <node id="7425893170000868696" at="242,42,243,84" concept="4" />
-      <node id="7425893170000873785" at="243,84,244,92" concept="4" />
-      <node id="7425893170000879881" at="244,92,245,32" concept="4" />
-      <node id="7425893170000883545" at="246,7,247,81" concept="4" />
-      <node id="7425893170000274223" at="248,5,249,0" concept="12" />
-      <node id="7425893170000950441" at="250,28,251,30" concept="4" />
-      <node id="7425893170000284998" at="252,5,253,0" concept="12" />
-      <node id="7425893170004014970" at="254,20,255,59" concept="4" />
-      <node id="7425893170002936709" at="256,12,257,30" concept="9" />
-      <node id="7425893170002936723" at="259,42,260,62" concept="4" />
-      <node id="7425893170002936730" at="261,9,262,131" concept="4" />
-      <node id="7425893170002936752" at="264,42,265,64" concept="4" />
-      <node id="7425893170002936756" at="267,7,268,34" concept="4" />
-      <node id="7425893170003935023" at="269,5,270,0" concept="12" />
-      <node id="2855655749838326760" at="271,31,272,60" concept="11" />
-      <node id="7425893170002936870" at="272,60,273,20" concept="10" />
-      <node id="4827984995157265759" at="274,5,275,0" concept="12" />
-      <node id="3757194458544072625" at="275,0,276,65" concept="9" />
-      <node id="7425893170004440766" at="276,65,277,148" concept="9" />
-      <node id="8015517816489475774" at="278,70,279,82" concept="11" />
-      <node id="8015517816489474311" at="280,75,281,17" concept="3" />
-      <node id="8015517816489453883" at="282,7,283,0" concept="12" />
-      <node id="1645401911023446304" at="283,0,284,53" concept="9" />
-      <node id="7425893170004407546" at="285,119,286,66" concept="11" />
-      <node id="7425893170004406576" at="286,66,287,17" concept="3" />
-      <node id="7425893170002936764" at="288,7,289,62" concept="9" />
-      <node id="7425893170002936770" at="289,62,290,55" concept="9" />
-      <node id="7425893170002936776" at="290,55,291,215" concept="9" />
-      <node id="7425893170002936794" at="291,215,292,82" concept="9" />
-      <node id="7425893170002936803" at="293,113,294,76" concept="9" />
-      <node id="7425893170004511287" at="295,31,296,130" concept="4" />
-      <node id="7425893170002936862" at="298,7,299,54" concept="4" />
-      <node id="7902975013650951829" at="300,5,301,0" concept="12" />
-      <node id="7902975013651023703" at="302,20,303,20" concept="10" />
-      <node id="7902975013651099169" at="304,5,305,47" concept="11" />
-      <node id="5051448303718286102" at="305,47,306,63" concept="9" />
-      <node id="5051448303718295664" at="306,63,307,33" concept="4" />
-      <node id="7425893170004961172" at="314,65,315,45" concept="4" />
-      <node id="5051448303718313087" at="316,46,317,99" concept="11" />
-      <node id="5051448303718302409" at="317,99,318,48" concept="4" />
-      <node id="4827984995157317236" at="326,5,327,18" concept="10" />
-      <node id="7902975013651365166" at="330,94,331,19" concept="10" />
-      <node id="7902975013651432037" at="332,5,333,81" concept="10" />
-      <node id="7425893170005728549" at="336,63,337,76" concept="4" />
-      <node id="3757194458543506575" at="340,38,341,32" concept="4" />
-      <node id="3757194458543371746" at="341,32,342,30" concept="4" />
-      <node id="1247676979971715586" at="350,69,351,24" concept="10" />
-      <node id="1247676979971715593" at="352,11,353,58" concept="4" />
-      <node id="1247676979971715602" at="353,58,354,22" concept="10" />
-      <node id="8941604747783119514" at="360,0,361,0" concept="5" trace="C" />
-      <node id="8941604747783103866" at="361,0,362,0" concept="5" trace="L" />
-      <node id="6268689888338114628" at="366,52,367,15" concept="10" />
-      <node id="635533361882597802" at="368,7,369,0" concept="12" />
-      <node id="6268689888338233304" at="369,0,370,72" concept="9" />
-      <node id="4681074014967032001" at="370,72,371,141" concept="4" />
-      <node id="635533361882625179" at="371,141,372,0" concept="12" />
-      <node id="8941604747783494436" at="372,0,373,81" concept="11" />
-      <node id="635533361882626818" at="373,81,374,74" concept="11" />
-      <node id="8941604747783499317" at="374,74,375,84" concept="11" />
-      <node id="635533361882633961" at="375,84,376,90" concept="11" />
-      <node id="8941604747783070765" at="376,90,377,112" concept="4" />
-      <node id="8941604747783235102" at="380,153,381,47" concept="9" />
-      <node id="8941604747783047685" at="382,55,383,77" concept="9" />
-      <node id="8941604747782182050" at="383,77,384,45" concept="9" />
-      <node id="8941604747782182059" at="385,71,386,19" concept="3" />
-      <node id="8941604747782182072" at="387,9,388,0" concept="12" />
-      <node id="8941604747782182073" at="388,0,389,51" concept="9" />
-      <node id="8941604747783229464" at="389,51,390,56" concept="9" />
-      <node id="8941604747783237889" at="390,56,391,51" concept="4" />
-      <node id="635533361882671224" at="392,63,393,189" concept="4" />
-      <node id="8941604747782185570" at="394,9,395,117" concept="4" />
-      <node id="635533361882803221" at="405,52,406,96" concept="10" />
-      <node id="635533361882803557" at="408,43,409,65" concept="9" />
-      <node id="635533361882803562" at="409,65,410,69" concept="4" />
-      <node id="635533361882793456" at="414,46,415,21" concept="10" />
-      <node id="635533361882796958" at="419,32,420,20" concept="10" />
-      <node id="7390982340086719450" at="424,0,425,0" concept="13" trace="LOG" />
-      <node id="7425893170002496680" at="231,10,233,5" concept="0" />
-      <node id="5123098556656151066" at="345,0,347,0" concept="2" trace="InEditorStructureChecker#()V" />
-      <node id="635533361882605615" at="363,0,365,0" concept="2" trace="UsedLanguagesChecker#()V" />
-      <node id="5220110603734074219" at="400,0,402,0" concept="2" trace="LangImportQFixProvider#()V" />
-      <node id="635533361882789144" at="417,0,419,0" concept="8" trace="setIsError#(Z)V" />
-<<<<<<< HEAD
+      <node id="1120958784824244715" at="137,94,138,75" concept="4" />
+      <node id="2074820421024778262" at="141,30,142,75" concept="4" />
+      <node id="7425893169999919492" at="144,53,145,21" concept="4" />
+      <node id="7425893169999947880" at="149,45,150,52" concept="4" />
+      <node id="7425893170000063943" at="152,7,153,39" concept="4" />
+      <node id="7425893170000014294" at="155,36,156,32" concept="4" />
+      <node id="7425893170000077578" at="158,7,159,40" concept="4" />
+      <node id="7390982340086719593" at="159,40,160,22" concept="4" />
+      <node id="7390982340086719621" at="162,50,163,66" concept="4" />
+      <node id="7390982340086719646" at="165,57,166,73" concept="4" />
+      <node id="7390982340086719728" at="169,42,170,29" concept="10" />
+      <node id="7390982340086719738" at="174,48,175,18" concept="10" />
+      <node id="6926756761799977500" at="177,42,178,18" concept="10" />
+      <node id="7390982340086719743" at="179,5,180,17" concept="10" />
+      <node id="7390982340086719752" at="183,64,184,16" concept="10" />
+      <node id="7447844298219218399" at="190,82,191,96" concept="10" />
+      <node id="7425893170000357349" at="195,177,196,91" concept="9" />
+      <node id="7425893170000770338" at="196,91,197,44" concept="9" />
+      <node id="2855655749838906505" at="197,44,198,55" concept="4" />
+      <node id="2855655749838887075" at="198,55,199,0" concept="12" />
+      <node id="7425893170002783993" at="199,0,200,30" concept="4" />
+      <node id="7425893170001138889" at="200,30,201,0" concept="12" />
+      <node id="7425893170001336583" at="201,0,202,82" concept="9" />
+      <node id="7425893170001430321" at="202,82,203,55" concept="9" />
+      <node id="7425893170004332441" at="203,55,204,0" concept="12" />
+      <node id="7425893170001514449" at="206,42,207,41" concept="4" />
+      <node id="7425893170001514451" at="208,7,209,20" concept="10" />
+      <node id="7425893170001285468" at="211,82,212,49" concept="11" />
+      <node id="7425893170001285470" at="212,49,213,91" concept="11" />
+      <node id="7425893170001285472" at="213,91,214,20" concept="10" />
+      <node id="7425893170000815075" at="215,5,216,0" concept="12" />
+      <node id="7425893170001717602" at="216,0,217,47" concept="9" />
+      <node id="7425893170001627903" at="217,47,218,76" concept="9" />
+      <node id="7425893170001904917" at="219,20,220,97" concept="9" />
+      <node id="7425893170002199435" at="222,93,223,42" concept="4" />
+      <node id="7425893170002189700" at="223,42,224,16" concept="1" />
+      <node id="7425893170002584950" at="227,40,228,22" concept="10" />
+      <node id="7425893170002516875" at="230,12,231,44" concept="4" />
+      <node id="7425893170001565444" at="232,5,233,0" concept="12" />
+      <node id="7425893170000443801" at="233,0,234,120" concept="9" />
+      <node id="7425893170000550164" at="235,34,236,59" concept="4" />
+      <node id="7425893170000835523" at="236,59,237,97" concept="4" />
+      <node id="7425893170000843062" at="237,97,238,64" concept="4" />
+      <node id="7425893170000897220" at="238,64,239,0" concept="12" />
+      <node id="7425893170000860225" at="239,0,240,112" concept="9" />
+      <node id="7425893170000868696" at="241,42,242,84" concept="4" />
+      <node id="7425893170000873785" at="242,84,243,92" concept="4" />
+      <node id="7425893170000879881" at="243,92,244,32" concept="4" />
+      <node id="7425893170000883545" at="245,7,246,81" concept="4" />
+      <node id="7425893170000274223" at="247,5,248,0" concept="12" />
+      <node id="7425893170000950441" at="249,28,250,30" concept="4" />
+      <node id="7425893170000284998" at="251,5,252,0" concept="12" />
+      <node id="7425893170004014970" at="253,20,254,59" concept="4" />
+      <node id="7425893170002936709" at="255,12,256,30" concept="9" />
+      <node id="7425893170002936723" at="258,42,259,62" concept="4" />
+      <node id="7425893170002936730" at="260,9,261,131" concept="4" />
+      <node id="7425893170002936752" at="263,42,264,64" concept="4" />
+      <node id="7425893170002936756" at="266,7,267,34" concept="4" />
+      <node id="7425893170003935023" at="268,5,269,0" concept="12" />
+      <node id="2855655749838326760" at="270,31,271,60" concept="11" />
+      <node id="7425893170002936870" at="271,60,272,20" concept="10" />
+      <node id="4827984995157265759" at="273,5,274,0" concept="12" />
+      <node id="3757194458544072625" at="274,0,275,65" concept="9" />
+      <node id="7425893170004440766" at="275,65,276,148" concept="9" />
+      <node id="8015517816489475774" at="277,70,278,82" concept="11" />
+      <node id="8015517816489474311" at="279,75,280,17" concept="3" />
+      <node id="8015517816489453883" at="281,7,282,0" concept="12" />
+      <node id="1645401911023446304" at="282,0,283,53" concept="9" />
+      <node id="7425893170004407546" at="284,119,285,66" concept="11" />
+      <node id="7425893170004406576" at="285,66,286,17" concept="3" />
+      <node id="7425893170002936764" at="287,7,288,62" concept="9" />
+      <node id="7425893170002936770" at="288,62,289,55" concept="9" />
+      <node id="7425893170002936776" at="289,55,290,215" concept="9" />
+      <node id="7425893170002936794" at="290,215,291,82" concept="9" />
+      <node id="7425893170002936803" at="292,113,293,76" concept="9" />
+      <node id="7425893170004511287" at="294,31,295,130" concept="4" />
+      <node id="7425893170002936862" at="297,7,298,54" concept="4" />
+      <node id="7902975013650951829" at="299,5,300,0" concept="12" />
+      <node id="7902975013651023703" at="301,20,302,20" concept="10" />
+      <node id="7902975013651099169" at="303,5,304,47" concept="11" />
+      <node id="5051448303718286102" at="304,47,305,63" concept="9" />
+      <node id="5051448303718295664" at="305,63,306,33" concept="4" />
+      <node id="7425893170004961172" at="313,65,314,45" concept="4" />
+      <node id="5051448303718313087" at="315,46,316,99" concept="11" />
+      <node id="5051448303718302409" at="316,99,317,48" concept="4" />
+      <node id="4827984995157317236" at="325,5,326,18" concept="10" />
+      <node id="7902975013651365166" at="329,94,330,19" concept="10" />
+      <node id="7902975013651432037" at="331,5,332,81" concept="10" />
+      <node id="7425893170005728549" at="335,63,336,76" concept="4" />
+      <node id="3757194458543506575" at="339,38,340,32" concept="4" />
+      <node id="3757194458543371746" at="340,32,341,30" concept="4" />
+      <node id="1247676979971715586" at="349,69,350,24" concept="10" />
+      <node id="1247676979971715593" at="351,11,352,58" concept="4" />
+      <node id="1247676979971715602" at="352,58,353,22" concept="10" />
+      <node id="8941604747783119514" at="359,0,360,0" concept="5" trace="C" />
+      <node id="8941604747783103866" at="360,0,361,0" concept="5" trace="L" />
+      <node id="6268689888338114628" at="365,52,366,15" concept="10" />
+      <node id="635533361882597802" at="367,7,368,0" concept="12" />
+      <node id="6268689888338233304" at="368,0,369,72" concept="9" />
+      <node id="4681074014967032001" at="369,72,370,141" concept="4" />
+      <node id="635533361882625179" at="370,141,371,0" concept="12" />
+      <node id="8941604747783494436" at="371,0,372,81" concept="11" />
+      <node id="635533361882626818" at="372,81,373,74" concept="11" />
+      <node id="8941604747783499317" at="373,74,374,84" concept="11" />
+      <node id="635533361882633961" at="374,84,375,90" concept="11" />
+      <node id="8941604747783070765" at="375,90,376,112" concept="4" />
+      <node id="8941604747783235102" at="379,153,380,47" concept="9" />
+      <node id="8941604747783047685" at="381,55,382,77" concept="9" />
+      <node id="8941604747782182050" at="382,77,383,45" concept="9" />
+      <node id="8941604747782182059" at="384,71,385,19" concept="3" />
+      <node id="8941604747782182072" at="386,9,387,0" concept="12" />
+      <node id="8941604747782182073" at="387,0,388,51" concept="9" />
+      <node id="8941604747783229464" at="388,51,389,56" concept="9" />
+      <node id="8941604747783237889" at="389,56,390,51" concept="4" />
+      <node id="635533361882671224" at="391,63,392,189" concept="4" />
+      <node id="8941604747782185570" at="393,9,394,117" concept="4" />
+      <node id="635533361882803221" at="404,52,405,96" concept="10" />
+      <node id="635533361882803557" at="407,43,408,65" concept="9" />
+      <node id="635533361882803562" at="408,65,409,69" concept="4" />
+      <node id="635533361882793456" at="413,46,414,21" concept="10" />
+      <node id="635533361882796958" at="418,32,419,20" concept="10" />
+      <node id="7390982340086719450" at="423,0,424,0" concept="13" trace="LOG" />
+      <node id="7425893170002496680" at="230,10,232,5" concept="0" />
+      <node id="5123098556656151066" at="344,0,346,0" concept="2" trace="InEditorStructureChecker#()V" />
+      <node id="635533361882605615" at="362,0,364,0" concept="2" trace="UsedLanguagesChecker#()V" />
+      <node id="5220110603734074219" at="399,0,401,0" concept="2" trace="LangImportQFixProvider#()V" />
+      <node id="635533361882789144" at="416,0,418,0" concept="8" trace="setIsError#(Z)V" />
       <node id="6186836323606650485" at="106,48,109,7" concept="7" />
-=======
-      <node id="6186836323606650485" at="107,48,110,7" concept="7" />
->>>>>>> 4bde438e
-      <node id="7425893169999919108" at="145,0,148,0" concept="8" trace="visit#(Ljetbrains/mps/checkers/LanguageErrorsComponent;)V" />
-      <node id="7425893169999947448" at="150,0,153,0" concept="8" trace="visit#(Ljetbrains/mps/nodeEditor/EditorComponent;)V" />
-      <node id="7425893170000013792" at="156,0,159,0" concept="8" trace="visit#(Lorg/jetbrains/mps/openapi/model/SModel;)V" />
-      <node id="7390982340086719613" at="163,0,166,0" concept="8" trace="removeModelListener#(Lorg/jetbrains/mps/openapi/model/SModel;)V" />
-      <node id="7390982340086719635" at="166,0,169,0" concept="8" trace="addModelListener#(Lorg/jetbrains/mps/openapi/model/SModel;)V" />
-      <node id="7390982340086719736" at="174,60,177,5" concept="7" />
-      <node id="6926756761799977498" at="177,5,180,5" concept="7" />
-      <node id="7425893170001514449" at="206,29,209,7" concept="0" />
-      <node id="7425893170001514449" at="206,29,209,7" concept="7" />
-      <node id="7425893170002557380" at="227,7,230,7" concept="7" />
-      <node id="7425893170000950439" at="249,0,252,5" concept="7" />
-      <node id="7425893170002936721" at="258,11,261,9" concept="7" />
-      <node id="7425893170002936747" at="263,17,266,9" concept="7" />
-      <node id="6786156891328436217" at="279,82,282,7" concept="7" />
-      <node id="7425893170002936812" at="294,76,297,9" concept="7" />
-      <node id="7902975013650990557" at="301,0,304,5" concept="7" />
-      <node id="7902975013651340750" at="329,71,332,5" concept="7" />
-      <node id="1247676979971715584" at="349,54,352,11" concept="7" />
-      <node id="6268689888338069369" at="365,98,368,7" concept="7" />
-      <node id="8941604747782182057" at="384,45,387,9" concept="7" />
-      <node id="8941604747782182079" at="391,51,394,9" concept="7" />
-      <node id="635533361882789138" at="414,0,417,0" concept="8" trace="isExecutedImmediately#()Z" />
-      <node id="635533361882789152" at="419,0,422,0" concept="8" trace="isError#()Z" />
-<<<<<<< HEAD
+      <node id="7425893169999919108" at="144,0,147,0" concept="8" trace="visit#(Ljetbrains/mps/checkers/LanguageErrorsComponent;)V" />
+      <node id="7425893169999947448" at="149,0,152,0" concept="8" trace="visit#(Ljetbrains/mps/nodeEditor/EditorComponent;)V" />
+      <node id="7425893170000013792" at="155,0,158,0" concept="8" trace="visit#(Lorg/jetbrains/mps/openapi/model/SModel;)V" />
+      <node id="7390982340086719613" at="162,0,165,0" concept="8" trace="removeModelListener#(Lorg/jetbrains/mps/openapi/model/SModel;)V" />
+      <node id="7390982340086719635" at="165,0,168,0" concept="8" trace="addModelListener#(Lorg/jetbrains/mps/openapi/model/SModel;)V" />
+      <node id="7390982340086719736" at="173,60,176,5" concept="7" />
+      <node id="6926756761799977498" at="176,5,179,5" concept="7" />
+      <node id="7425893170001514449" at="205,29,208,7" concept="0" />
+      <node id="7425893170001514449" at="205,29,208,7" concept="7" />
+      <node id="7425893170002557380" at="226,7,229,7" concept="7" />
+      <node id="7425893170000950439" at="248,0,251,5" concept="7" />
+      <node id="7425893170002936721" at="257,11,260,9" concept="7" />
+      <node id="7425893170002936747" at="262,17,265,9" concept="7" />
+      <node id="6786156891328436217" at="278,82,281,7" concept="7" />
+      <node id="7425893170002936812" at="293,76,296,9" concept="7" />
+      <node id="7902975013650990557" at="300,0,303,5" concept="7" />
+      <node id="7902975013651340750" at="328,71,331,5" concept="7" />
+      <node id="1247676979971715584" at="348,54,351,11" concept="7" />
+      <node id="6268689888338069369" at="364,98,367,7" concept="7" />
+      <node id="8941604747782182057" at="383,45,386,9" concept="7" />
+      <node id="8941604747782182079" at="390,51,393,9" concept="7" />
+      <node id="635533361882789138" at="413,0,416,0" concept="8" trace="isExecutedImmediately#()Z" />
+      <node id="635533361882789152" at="418,0,421,0" concept="8" trace="isError#()Z" />
       <node id="7425893169999502208" at="87,91,91,11" concept="7" />
       <node id="1120958784824379862" at="101,0,105,0" concept="8" trace="isIncluded#(Lorg/jetbrains/mps/openapi/module/SModule;)Z" />
       <node id="7425893169999618379" at="109,7,113,7" concept="6" />
       <node id="7425893169999785262" at="121,51,125,7" concept="6" />
-=======
-      <node id="7425893169999502208" at="88,91,92,11" concept="7" />
-      <node id="1120958784824379862" at="102,0,106,0" concept="8" trace="isIncluded#(Lorg/jetbrains/mps/openapi/module/SModule;)Z" />
-      <node id="7425893169999618379" at="110,7,114,7" concept="6" />
-      <node id="7425893169999785262" at="122,51,126,7" concept="6" />
->>>>>>> 4bde438e
-      <node id="7390982340086719724" at="169,0,173,0" concept="8" trace="areMessagesChanged#()Z" />
-      <node id="7390982340086719745" at="183,0,187,0" concept="8" trace="hasDramaticalEvent#(Ljava/util/List;)Z" />
-      <node id="7447844298219218367" at="190,0,194,0" concept="8" trace="compute#(Ljetbrains/mps/typesystem/inference/TypeCheckingContext;)Ljava/util/Set;" />
-      <node id="7425893170002114015" at="222,99,226,9" concept="7" />
-      <node id="4827984995157194054" at="270,0,274,5" concept="7" />
-      <node id="7425893170004388359" at="284,53,288,7" concept="7" />
-      <node id="5051448303718300963" at="315,45,319,19" concept="7" />
-      <node id="7390982340086720022" at="335,0,339,0" concept="8" trace="clear#(Lorg/jetbrains/mps/openapi/model/SNode;Ljetbrains/mps/nodeEditor/EditorComponent;)V" />
-      <node id="635533361882802092" at="404,0,408,0" concept="8" trace="getDescription#(Lorg/jetbrains/mps/openapi/model/SNode;)Ljava/lang/String;" />
-      <node id="635533361882801432" at="408,0,412,0" concept="8" trace="execute#(Lorg/jetbrains/mps/openapi/model/SNode;)V" />
-      <node id="7425893169999909811" at="143,75,148,7" concept="4" />
-      <node id="7425893169999929388" at="148,7,153,7" concept="4" />
-      <node id="7425893169999991446" at="154,39,159,7" concept="4" />
-      <node id="7425893170001217505" at="211,5,216,5" concept="7" />
-      <node id="7425893170000865466" at="241,112,246,7" concept="7" />
-      <node id="3757194458543371739" at="339,0,344,0" concept="8" trace="resetCheckerState#()V" />
-      <node id="7447844298218610520" at="188,160,194,7" concept="10" />
-      <node id="7425893170001404784" at="205,0,211,5" concept="7" />
-      <node id="7425893170002012937" at="221,97,227,7" concept="6" />
-      <node id="7425893170002936801" at="292,82,298,7" concept="7" />
-      <node id="7902975013651310805" at="329,0,335,0" concept="8" trace="shouldRunQuickFixs#(Lorg/jetbrains/mps/openapi/model/SModel;Z)Z" />
-<<<<<<< HEAD
+      <node id="7390982340086719724" at="168,0,172,0" concept="8" trace="areMessagesChanged#()Z" />
+      <node id="7390982340086719745" at="182,0,186,0" concept="8" trace="hasDramaticalEvent#(Ljava/util/List;)Z" />
+      <node id="7447844298219218367" at="189,0,193,0" concept="8" trace="compute#(Ljetbrains/mps/typesystem/inference/TypeCheckingContext;)Ljava/util/Set;" />
+      <node id="7425893170002114015" at="221,99,225,9" concept="7" />
+      <node id="4827984995157194054" at="269,0,273,5" concept="7" />
+      <node id="7425893170004388359" at="283,53,287,7" concept="7" />
+      <node id="5051448303718300963" at="314,45,318,19" concept="7" />
+      <node id="7390982340086720022" at="334,0,338,0" concept="8" trace="clear#(Lorg/jetbrains/mps/openapi/model/SNode;Ljetbrains/mps/nodeEditor/EditorComponent;)V" />
+      <node id="635533361882802092" at="403,0,407,0" concept="8" trace="getDescription#(Lorg/jetbrains/mps/openapi/model/SNode;)Ljava/lang/String;" />
+      <node id="635533361882801432" at="407,0,411,0" concept="8" trace="execute#(Lorg/jetbrains/mps/openapi/model/SNode;)V" />
+      <node id="7425893169999909811" at="142,75,147,7" concept="4" />
+      <node id="7425893169999929388" at="147,7,152,7" concept="4" />
+      <node id="7425893169999991446" at="153,39,158,7" concept="4" />
+      <node id="7425893170001217505" at="210,5,215,5" concept="7" />
+      <node id="7425893170000865466" at="240,112,245,7" concept="7" />
+      <node id="3757194458543371739" at="338,0,343,0" concept="8" trace="resetCheckerState#()V" />
+      <node id="7447844298218610520" at="187,160,193,7" concept="10" />
+      <node id="7425893170001404784" at="204,0,210,5" concept="7" />
+      <node id="7425893170002012937" at="220,97,226,7" concept="6" />
+      <node id="7425893170002936801" at="291,82,297,7" concept="7" />
+      <node id="7902975013651310805" at="328,0,334,0" concept="8" trace="shouldRunQuickFixs#(Lorg/jetbrains/mps/openapi/model/SModel;Z)Z" />
       <node id="7425893169999455543" at="86,109,93,9" concept="7" />
-      <node id="7425893170005364251" at="313,82,320,17" concept="7" />
-      <node id="1247676979971715582" at="349,0,356,0" concept="8" trace="process#(Ljetbrains/mps/project/validation/ValidationProblem;)Z" />
+      <node id="7425893170005364251" at="312,82,319,17" concept="7" />
+      <node id="1247676979971715582" at="348,0,355,0" concept="8" trace="process#(Ljetbrains/mps/project/validation/ValidationProblem;)Z" />
       <node id="7390982340086720108" at="120,0,128,0" concept="8" trace="beforeModelDisposed#(Lorg/jetbrains/mps/openapi/model/SModel;)V" />
-      <node id="7447844298218609781" at="187,0,196,0" concept="8" trace="createMessages#(Lorg/jetbrains/mps/openapi/model/SNode;Ljava/util/List;ZLjetbrains/mps/openapi/editor/EditorContext;)Ljava/util/Set;" />
-      <node id="7425893170004825600" at="312,31,321,15" concept="6" />
-      <node id="5123098556656163807" at="347,110,356,9" concept="4" />
+      <node id="7390982340086719516" at="131,0,140,0" concept="2" trace="LanguageEditorChecker#(Lorg/jetbrains/mps/openapi/module/SRepository;)V" />
+      <node id="7447844298218609781" at="186,0,195,0" concept="8" trace="createMessages#(Lorg/jetbrains/mps/openapi/model/SNode;Ljava/util/List;ZLjetbrains/mps/openapi/editor/EditorContext;)Ljava/util/Set;" />
+      <node id="7425893170004825600" at="311,31,320,15" concept="6" />
+      <node id="5123098556656163807" at="346,110,355,9" concept="4" />
       <node id="7425893169999413829" at="84,0,94,7" concept="6" />
       <node id="7390982340086720101" at="119,0,129,0" concept="5" trace="myModelListener" />
-      <node id="7390982340086719516" at="131,0,141,0" concept="2" trace="LanguageEditorChecker#(Lorg/jetbrains/mps/openapi/module/SRepository;)V" />
-=======
-      <node id="7425893169999455543" at="87,109,94,9" concept="7" />
-      <node id="7425893170005364251" at="313,82,320,17" concept="7" />
-      <node id="1247676979971715582" at="349,0,356,0" concept="8" trace="process#(Ljetbrains/mps/project/validation/ValidationProblem;)Z" />
-      <node id="7390982340086720108" at="121,0,129,0" concept="8" trace="beforeModelDisposed#(Lorg/jetbrains/mps/openapi/model/SModel;)V" />
-      <node id="7390982340086719516" at="132,0,141,0" concept="2" trace="LanguageEditorChecker#(Lorg/jetbrains/mps/openapi/module/SRepository;)V" />
-      <node id="7447844298218609781" at="187,0,196,0" concept="8" trace="createMessages#(Lorg/jetbrains/mps/openapi/model/SNode;Ljava/util/List;ZLjetbrains/mps/openapi/editor/EditorContext;)Ljava/util/Set;" />
-      <node id="7425893170004825600" at="312,31,321,15" concept="6" />
-      <node id="5123098556656163807" at="347,110,356,9" concept="4" />
-      <node id="7425893169999413829" at="85,0,95,7" concept="6" />
-      <node id="7390982340086720101" at="120,0,130,0" concept="5" trace="myModelListener" />
->>>>>>> 4bde438e
-      <node id="7390982340086719730" at="173,0,183,0" concept="8" trace="isLaterThan#(Ljetbrains/mps/nodeEditor/checking/BaseEditorChecker;)Z" />
-      <node id="7425893170002936719" at="257,30,267,7" concept="16" />
-      <node id="635533361882793692" at="402,45,412,10" concept="10" />
-      <node id="7425893170002936822" at="312,0,323,0" concept="8" trace="run#()V" />
-      <node id="5123098556656149423" at="347,0,358,0" concept="8" trace="checkNode#(Lorg/jetbrains/mps/openapi/model/SNode;Ljetbrains/mps/checkers/LanguageErrorsComponent;Lorg/jetbrains/mps/openapi/module/SRepository;)V" />
-<<<<<<< HEAD
+      <node id="7390982340086719730" at="172,0,182,0" concept="8" trace="isLaterThan#(Ljetbrains/mps/nodeEditor/checking/BaseEditorChecker;)Z" />
+      <node id="7425893170002936719" at="256,30,266,7" concept="16" />
+      <node id="635533361882793692" at="401,45,411,10" concept="10" />
+      <node id="7425893170002936822" at="311,0,322,0" concept="8" trace="run#()V" />
+      <node id="5123098556656149423" at="346,0,357,0" concept="8" trace="checkNode#(Lorg/jetbrains/mps/openapi/model/SNode;Ljetbrains/mps/checkers/LanguageErrorsComponent;Lorg/jetbrains/mps/openapi/module/SRepository;)V" />
       <node id="1120958784824233280" at="105,0,117,0" concept="8" trace="stopListening#(Lorg/jetbrains/mps/openapi/model/SModel;)V" />
-=======
-      <node id="1120958784824233280" at="106,0,118,0" concept="8" trace="stopListening#(Lorg/jetbrains/mps/openapi/model/SModel;)V" />
->>>>>>> 4bde438e
-      <node id="635533361882789132" at="402,0,414,0" concept="8" trace="getQuickFix#()Ljetbrains/mps/errors/QuickFix_Runtime;" />
-      <node id="7425893170000511920" at="235,120,248,5" concept="7" />
-      <node id="7425893170004002717" at="256,10,269,5" concept="0" />
-      <node id="7425893170002936818" at="310,27,323,13" concept="4" />
-      <node id="7425893170001799219" at="219,76,233,5" concept="7" />
-      <node id="635533361882581423" at="365,0,379,0" concept="8" trace="checkNode#(Lorg/jetbrains/mps/openapi/model/SNode;Ljetbrains/mps/checkers/LanguageErrorsComponent;Lorg/jetbrains/mps/openapi/module/SRepository;)V" />
-      <node id="7425893170002936816" at="310,0,325,0" concept="8" trace="run#()V" />
-      <node id="8941604747782182047" at="381,47,396,7" concept="6" />
-<<<<<<< HEAD
+      <node id="635533361882789132" at="401,0,413,0" concept="8" trace="getQuickFix#()Ljetbrains/mps/errors/QuickFix_Runtime;" />
+      <node id="7425893170000511920" at="234,120,247,5" concept="7" />
+      <node id="7425893170004002717" at="255,10,268,5" concept="0" />
+      <node id="7425893170002936818" at="309,27,322,13" concept="4" />
+      <node id="7425893170001799219" at="218,76,232,5" concept="7" />
+      <node id="635533361882581423" at="364,0,378,0" concept="8" trace="checkNode#(Lorg/jetbrains/mps/openapi/model/SNode;Ljetbrains/mps/checkers/LanguageErrorsComponent;Lorg/jetbrains/mps/openapi/module/SRepository;)V" />
+      <node id="7425893170002936816" at="309,0,324,0" concept="8" trace="run#()V" />
+      <node id="8941604747782182047" at="380,47,395,7" concept="6" />
       <node id="7390982340086719485" at="80,0,96,0" concept="8" trace="editorWillBeDisposed#(Ljetbrains/mps/nodeEditor/EditorComponent;)V" />
-      <node id="7425893170003960273" at="253,0,269,5" concept="7" />
-      <node id="5680675782393210360" at="308,66,325,9" concept="4" />
+      <node id="7425893170003960273" at="252,0,268,5" concept="7" />
+      <node id="5680675782393210360" at="307,66,324,9" concept="4" />
       <node id="7390982340086719478" at="79,0,97,0" concept="5" trace="myDisposeListener" />
-      <node id="8941604747782180590" at="380,0,398,0" concept="8" trace="findMissing#(Ljetbrains/mps/checkers/LanguageErrorsComponent;Ljava/lang/Iterable;Ljava/util/Set;Ljava/util/Set;)V" />
+      <node id="8941604747782180590" at="379,0,397,0" concept="8" trace="findMissing#(Ljetbrains/mps/checkers/LanguageErrorsComponent;Ljava/lang/Iterable;Ljava/util/Set;Ljava/util/Set;)V" />
       <node id="7390982340086720076" at="99,0,118,0" concept="5" trace="myRepositoryListener" />
-=======
-      <node id="7390982340086719485" at="81,0,97,0" concept="8" trace="editorWillBeDisposed#(Ljetbrains/mps/nodeEditor/EditorComponent;)V" />
-      <node id="7425893170003960273" at="253,0,269,5" concept="7" />
-      <node id="5680675782393210360" at="308,66,325,9" concept="4" />
-      <node id="7390982340086719478" at="80,0,98,0" concept="5" trace="myDisposeListener" />
-      <node id="8941604747782180590" at="380,0,398,0" concept="8" trace="findMissing#(Ljetbrains/mps/checkers/LanguageErrorsComponent;Ljava/lang/Iterable;Ljava/util/Set;Ljava/util/Set;)V" />
-      <node id="7390982340086720076" at="100,0,119,0" concept="5" trace="myRepositoryListener" />
->>>>>>> 4bde438e
-      <node id="7425893170004618911" at="307,33,326,5" concept="7" />
-      <node id="7390982340086719552" at="141,0,163,0" concept="8" trace="doDispose#()V" />
-      <node id="7425893170002936760" at="277,148,300,5" concept="6" />
-      <node id="7390982340086719754" at="196,0,329,0" concept="8" trace="doCreateMessages#(Lorg/jetbrains/mps/openapi/model/SNode;Ljava/util/List;ZLjetbrains/mps/openapi/editor/EditorContext;Ljetbrains/mps/typesystem/inference/TypeCheckingContext;)Ljava/util/Set;" />
-      <scope id="5123098556656151067" at="345,39,345,39" />
-      <scope id="635533361882605616" at="363,35,363,35" />
-      <scope id="5220110603734074220" at="400,39,400,39" />
-      <scope id="635533361882789150" at="417,43,417,43" />
-<<<<<<< HEAD
+      <node id="7425893170004618911" at="306,33,325,5" concept="7" />
+      <node id="7390982340086719552" at="140,0,162,0" concept="8" trace="doDispose#()V" />
+      <node id="7425893170002936760" at="276,148,299,5" concept="6" />
+      <node id="7390982340086719754" at="195,0,328,0" concept="8" trace="doCreateMessages#(Lorg/jetbrains/mps/openapi/model/SNode;Ljava/util/List;ZLjetbrains/mps/openapi/editor/EditorContext;Ljetbrains/mps/typesystem/inference/TypeCheckingContext;)Ljava/util/Set;" />
+      <scope id="5123098556656151067" at="344,39,344,39" />
+      <scope id="635533361882605616" at="362,35,362,35" />
+      <scope id="5220110603734074220" at="399,39,399,39" />
+      <scope id="635533361882789150" at="416,43,416,43" />
       <scope id="1120958784824379869" at="102,50,103,36" />
       <scope id="6186836323606650488" at="107,84,108,15" />
-=======
-      <scope id="1120958784824379869" at="103,50,104,36" />
-      <scope id="6186836323606650488" at="108,84,109,15" />
->>>>>>> 4bde438e
-      <scope id="7425893169999919109" at="145,53,146,21" />
-      <scope id="7425893169999947449" at="150,45,151,52" />
-      <scope id="7425893170000013793" at="156,36,157,32" />
-      <scope id="7390982340086719618" at="163,50,164,66" />
-      <scope id="7390982340086719638" at="166,57,167,73" />
-      <scope id="7390982340086719727" at="170,42,171,29" />
-      <scope id="7390982340086719737" at="175,48,176,18" />
-      <scope id="6926756761799977499" at="178,42,179,18" />
-      <scope id="7390982340086719751" at="184,64,185,16" />
-      <scope id="7447844298219218373" at="191,82,192,96" />
-      <scope id="7425893170001514449" at="207,42,208,41" />
-      <scope id="7425893170002557383" at="228,40,229,22" />
-      <scope id="7425893170002496681" at="231,12,232,44" />
-      <scope id="7425893170000950440" at="250,28,251,30" />
-      <scope id="7425893170003960276" at="254,20,255,59" />
-      <scope id="7425893170002936722" at="259,42,260,62" />
-      <scope id="7425893170002936751" at="264,42,265,64" />
-      <scope id="6786156891328436221" at="280,75,281,17" />
-      <scope id="7425893170002936813" at="295,31,296,130" />
-      <scope id="7902975013650990560" at="302,20,303,20" />
-      <scope id="7902975013651340751" at="330,94,331,19" />
-      <scope id="7390982340086720029" at="336,63,337,76" />
-      <scope id="1247676979971715585" at="350,69,351,24" />
-      <scope id="6268689888338069370" at="366,52,367,15" />
-      <scope id="8941604747782182058" at="385,71,386,19" />
-      <scope id="8941604747782182080" at="392,63,393,189" />
-      <scope id="635533361882802099" at="405,52,406,96" />
-      <scope id="635533361882789142" at="414,46,415,21" />
-      <scope id="635533361882789156" at="419,32,420,20" />
-<<<<<<< HEAD
+      <scope id="7425893169999919109" at="144,53,145,21" />
+      <scope id="7425893169999947449" at="149,45,150,52" />
+      <scope id="7425893170000013793" at="155,36,156,32" />
+      <scope id="7390982340086719618" at="162,50,163,66" />
+      <scope id="7390982340086719638" at="165,57,166,73" />
+      <scope id="7390982340086719727" at="169,42,170,29" />
+      <scope id="7390982340086719737" at="174,48,175,18" />
+      <scope id="6926756761799977499" at="177,42,178,18" />
+      <scope id="7390982340086719751" at="183,64,184,16" />
+      <scope id="7447844298219218373" at="190,82,191,96" />
+      <scope id="7425893170001514449" at="206,42,207,41" />
+      <scope id="7425893170002557383" at="227,40,228,22" />
+      <scope id="7425893170002496681" at="230,12,231,44" />
+      <scope id="7425893170000950440" at="249,28,250,30" />
+      <scope id="7425893170003960276" at="253,20,254,59" />
+      <scope id="7425893170002936722" at="258,42,259,62" />
+      <scope id="7425893170002936751" at="263,42,264,64" />
+      <scope id="6786156891328436221" at="279,75,280,17" />
+      <scope id="7425893170002936813" at="294,31,295,130" />
+      <scope id="7902975013650990560" at="301,20,302,20" />
+      <scope id="7902975013651340751" at="329,94,330,19" />
+      <scope id="7390982340086720029" at="335,63,336,76" />
+      <scope id="1247676979971715585" at="349,69,350,24" />
+      <scope id="6268689888338069370" at="365,52,366,15" />
+      <scope id="8941604747782182058" at="384,71,385,19" />
+      <scope id="8941604747782182080" at="391,63,392,189" />
+      <scope id="635533361882802099" at="404,52,405,96" />
+      <scope id="635533361882789142" at="413,46,414,21" />
+      <scope id="635533361882789156" at="418,32,419,20" />
       <scope id="7425893169999502211" at="88,64,90,39" />
       <scope id="7425893169999618382" at="110,108,112,65" />
       <scope id="7425893169999785263" at="122,108,124,65" />
-=======
-      <scope id="7425893169999502211" at="89,64,91,39" />
-      <scope id="7425893169999618382" at="111,108,113,65" />
-      <scope id="7425893169999785263" at="123,108,125,65" />
->>>>>>> 4bde438e
-      <scope id="7425893170002114016" at="223,93,225,16" />
-      <scope id="4827984995157194057" at="271,31,273,20" />
-      <scope id="7425893170004388362" at="285,119,287,17" />
-      <scope id="5051448303718300966" at="316,46,318,48" />
-      <scope id="3757194458543371743" at="340,38,342,30" />
-      <scope id="5123098556656151066" at="345,0,347,0" />
-      <scope id="635533361882605615" at="363,0,365,0" />
-      <scope id="5220110603734074219" at="400,0,402,0" />
-      <scope id="635533361882801439" at="408,43,410,69">
+      <scope id="7425893170002114016" at="222,93,224,16" />
+      <scope id="4827984995157194057" at="270,31,272,20" />
+      <scope id="7425893170004388362" at="284,119,286,17" />
+      <scope id="5051448303718300966" at="315,46,317,48" />
+      <scope id="3757194458543371743" at="339,38,341,30" />
+      <scope id="5123098556656151066" at="344,0,346,0" />
+      <scope id="635533361882605615" at="362,0,364,0" />
+      <scope id="5220110603734074219" at="399,0,401,0" />
+      <scope id="635533361882801439" at="407,43,409,69">
         <var name="language" id="635533361882803556" />
       </scope>
-      <scope id="635533361882789144" at="417,0,419,0">
+      <scope id="635533361882789144" at="416,0,418,0">
         <var name="val" id="635533361882789148" />
       </scope>
-      <scope id="7425893169999919108" at="145,0,148,0">
+      <scope id="7425893169999919108" at="144,0,147,0">
         <var name="it" id="7425893169999919108" />
       </scope>
-      <scope id="7425893169999947448" at="150,0,153,0">
+      <scope id="7425893169999947448" at="149,0,152,0">
         <var name="it" id="7425893169999947448" />
       </scope>
-      <scope id="7425893170000013792" at="156,0,159,0">
+      <scope id="7425893170000013792" at="155,0,158,0">
         <var name="it" id="7425893170000013792" />
       </scope>
-      <scope id="7390982340086719613" at="163,0,166,0">
+      <scope id="7390982340086719613" at="162,0,165,0">
         <var name="model" id="7390982340086719616" />
       </scope>
-      <scope id="7390982340086719635" at="166,0,169,0">
+      <scope id="7390982340086719635" at="165,0,168,0">
         <var name="modelDescriptor" id="7390982340086719656" />
       </scope>
-      <scope id="7425893170001514449" at="206,29,209,7" />
-      <scope id="7425893170001217508" at="212,82,215,20" />
-      <scope id="7425893170000865469" at="242,42,245,32" />
-      <scope id="7425893170002936746" at="263,17,266,9" />
-      <scope id="635533361882789138" at="414,0,417,0" />
-      <scope id="635533361882789152" at="419,0,422,0" />
-<<<<<<< HEAD
+      <scope id="7425893170001514449" at="205,29,208,7" />
+      <scope id="7425893170001217508" at="211,82,214,20" />
+      <scope id="7425893170000865469" at="241,42,244,32" />
+      <scope id="7425893170002936746" at="262,17,265,9" />
+      <scope id="635533361882789138" at="413,0,416,0" />
+      <scope id="635533361882789152" at="418,0,421,0" />
       <scope id="1120958784824379862" at="101,0,105,0">
-=======
-      <scope id="1120958784824379862" at="102,0,106,0">
->>>>>>> 4bde438e
         <var name="module" id="1120958784824379866" />
       </scope>
       <scope id="7425893169999618379" at="109,7,113,7">
@@ -766,55 +679,47 @@
       <scope id="7425893169999785262" at="121,51,125,7">
         <var name="editorComponent" id="7425893169999785276" />
       </scope>
-      <scope id="7390982340086719724" at="169,0,173,0" />
-      <scope id="7390982340086719745" at="183,0,187,0">
+      <scope id="7390982340086719724" at="168,0,172,0" />
+      <scope id="7390982340086719745" at="182,0,186,0">
         <var name="list" id="7390982340086719748" />
       </scope>
-      <scope id="7447844298219218367" at="190,0,194,0">
+      <scope id="7447844298219218367" at="189,0,193,0">
         <var name="typeCheckingContext" id="7447844298219218371" />
       </scope>
-      <scope id="7425893170001404787" at="206,29,210,20" />
-      <scope id="7425893170002012940" at="222,99,226,9" />
-      <scope id="7425893170002936720" at="258,11,262,131" />
-      <scope id="7425893170002936802" at="293,113,297,9">
+      <scope id="7425893170001404787" at="205,29,209,20" />
+      <scope id="7425893170002012940" at="221,99,225,9" />
+      <scope id="7425893170002936720" at="257,11,261,131" />
+      <scope id="7425893170002936802" at="292,113,296,9">
         <var name="quickFix" id="7425893170002936804" />
       </scope>
-      <scope id="7902975013651310808" at="329,71,333,81" />
-      <scope id="7390982340086720022" at="335,0,339,0">
+      <scope id="7902975013651310808" at="328,71,332,81" />
+      <scope id="7390982340086720022" at="334,0,338,0">
         <var name="component" id="7390982340086720027" />
         <var name="node" id="7390982340086720025" />
       </scope>
-      <scope id="635533361882802092" at="404,0,408,0">
+      <scope id="635533361882802092" at="403,0,407,0">
         <var name="node" id="635533361882802096" />
       </scope>
-      <scope id="635533361882801432" at="408,0,412,0">
+      <scope id="635533361882801432" at="407,0,411,0">
         <var name="node" id="635533361882801436" />
       </scope>
-<<<<<<< HEAD
       <scope id="7425893169999455546" at="87,91,92,16" />
       <scope id="7390982340086720113" at="121,51,126,73" />
-=======
-      <scope id="7425893169999455546" at="88,91,93,16" />
-      <scope id="7390982340086720113" at="122,51,127,73" />
->>>>>>> 4bde438e
-      <scope id="7425893170005364254" at="314,65,319,19" />
-      <scope id="3757194458543371739" at="339,0,344,0" />
-      <scope id="1247676979971715583" at="349,54,354,22" />
-      <scope id="7447844298218609785" at="188,160,194,7" />
-      <scope id="7425893170002012937" at="221,97,227,7">
+      <scope id="7425893170005364254" at="313,65,318,19" />
+      <scope id="3757194458543371739" at="338,0,343,0" />
+      <scope id="1247676979971715583" at="348,54,353,22" />
+      <scope id="7447844298218609785" at="187,160,193,7" />
+      <scope id="7425893170002012937" at="220,97,226,7">
         <var name="candidate" id="7425893170002012943" />
       </scope>
-      <scope id="7902975013651310805" at="329,0,335,0">
+      <scope id="7902975013651310805" at="328,0,334,0">
         <var name="inspector" id="7902975013651340785" />
         <var name="model" id="7902975013651504961" />
       </scope>
-<<<<<<< HEAD
-=======
-      <scope id="7390982340086719519" at="132,66,139,75" />
->>>>>>> 4bde438e
-      <scope id="7390982340086719735" at="174,60,181,17" />
-      <scope id="7425893170004825603" at="313,82,320,17" />
-      <scope id="1247676979971715582" at="349,0,356,0">
+      <scope id="7390982340086719519" at="131,66,138,75" />
+      <scope id="7390982340086719735" at="173,60,180,17" />
+      <scope id="7425893170004825603" at="312,82,319,17" />
+      <scope id="1247676979971715582" at="348,0,355,0">
         <var name="vp" id="1247676979971715582" />
       </scope>
       <scope id="7425893169999413832" at="85,87,93,9">
@@ -823,50 +728,36 @@
       <scope id="7390982340086720108" at="120,0,128,0">
         <var name="model" id="7390982340086720111" />
       </scope>
-<<<<<<< HEAD
-      <scope id="7390982340086719519" at="131,66,139,74" />
       <scope id="1120958784824233287" at="106,48,115,33" />
-=======
-      <scope id="1120958784824233287" at="107,48,116,33" />
-      <scope id="7390982340086719516" at="132,0,141,0">
+      <scope id="7390982340086719516" at="131,0,140,0">
         <var name="projectRepo" id="1120958784824221735" />
       </scope>
->>>>>>> 4bde438e
-      <scope id="7447844298218609781" at="187,0,196,0">
+      <scope id="7447844298218609781" at="186,0,195,0">
         <var name="editorContext" id="7447844298218610504" />
         <var name="list" id="7447844298218610499" />
         <var name="node" id="7447844298218610497" />
         <var name="wasCheckedOnce" id="7447844298218610502" />
       </scope>
-      <scope id="7425893170002936823" at="312,31,321,15" />
-      <scope id="7425893170004825600" at="312,31,321,15">
+      <scope id="7425893170002936823" at="311,31,320,15" />
+      <scope id="7425893170004825600" at="311,31,320,15">
         <var name="fix" id="7425893170004825606" />
       </scope>
-      <scope id="5123098556656149433" at="347,110,356,9" />
-<<<<<<< HEAD
+      <scope id="5123098556656149433" at="346,110,355,9" />
       <scope id="7425893169999413829" at="84,0,94,7">
         <var name="model" id="7425893169999413835" />
       </scope>
-      <scope id="7390982340086719516" at="131,0,141,0">
-        <var name="projectRepo" id="1120958784824221735" />
-      </scope>
-=======
-      <scope id="7425893169999413829" at="85,0,95,7">
-        <var name="model" id="7425893169999413835" />
-      </scope>
->>>>>>> 4bde438e
-      <scope id="7390982340086719730" at="173,0,183,0">
+      <scope id="7390982340086719730" at="172,0,182,0">
         <var name="checker" id="7390982340086719733" />
       </scope>
-      <scope id="7425893170001799222" at="220,20,230,7">
+      <scope id="7425893170001799222" at="219,20,229,7">
         <var name="editedNodeAncestors" id="7425893170001904918" />
       </scope>
-      <scope id="635533361882789136" at="402,45,412,10" />
-      <scope id="7425893170000511923" at="236,34,247,81">
+      <scope id="635533361882789136" at="401,45,411,10" />
+      <scope id="7425893170000511923" at="235,34,246,81">
         <var name="mappedEditorComponent" id="7425893170000860226" />
       </scope>
-      <scope id="7425893170002936822" at="312,0,323,0" />
-      <scope id="5123098556656149423" at="347,0,358,0">
+      <scope id="7425893170002936822" at="311,0,322,0" />
+      <scope id="5123098556656149423" at="346,0,357,0">
         <var name="component" id="5123098556656149429" />
         <var name="node" id="5123098556656149427" />
         <var name="repository" id="5123098556656149431" />
@@ -874,60 +765,56 @@
       <scope id="1120958784824233280" at="105,0,117,0">
         <var name="model" id="1120958784824233284" />
       </scope>
-      <scope id="7425893170004002718" at="256,12,268,34">
+      <scope id="7425893170004002718" at="255,12,267,34">
         <var name="changed" id="7425893170002936710" />
       </scope>
-      <scope id="635533361882581433" at="365,98,377,112">
+      <scope id="635533361882581433" at="364,98,376,112">
         <var name="importedLanguages" id="6268689888338233305" />
       </scope>
-      <scope id="635533361882789132" at="402,0,414,0" />
-<<<<<<< HEAD
+      <scope id="635533361882789132" at="401,0,413,0" />
       <scope id="7390982340086719490" at="81,71,94,7" />
-=======
-      <scope id="7390982340086719490" at="82,71,95,7" />
->>>>>>> 4bde438e
-      <scope id="7425893170002936817" at="310,27,323,13" />
-      <scope id="8941604747782182049" at="382,55,395,117">
+      <scope id="7425893170002936817" at="309,27,322,13" />
+      <scope id="8941604747782182049" at="381,55,394,117">
         <var name="concept" id="8941604747782182051" />
         <var name="language" id="8941604747782182074" />
         <var name="notYetReported" id="8941604747783229465" />
         <var name="reported" id="8941604747783047686" />
       </scope>
-      <scope id="635533361882581423" at="365,0,379,0">
+      <scope id="635533361882581423" at="364,0,378,0">
         <var name="component" id="635533361882581429" />
         <var name="node" id="635533361882581427" />
         <var name="repository" id="635533361882581431" />
       </scope>
-      <scope id="7425893170002936816" at="310,0,325,0" />
-      <scope id="8941604747782182047" at="381,47,396,7">
+      <scope id="7425893170002936816" at="309,0,324,0" />
+      <scope id="8941604747782182047" at="380,47,395,7">
         <var name="node" id="8941604747782182048" />
       </scope>
       <scope id="7390982340086719485" at="80,0,96,0">
         <var name="editorComponent" id="7390982340086719488" />
       </scope>
-      <scope id="8941604747782180594" at="380,153,396,7">
+      <scope id="8941604747782180594" at="379,153,395,7">
         <var name="parentReportedSetChanged" id="8941604747783235105" />
       </scope>
-      <scope id="7425893170004618914" at="308,66,325,9" />
-      <scope id="8941604747782180590" at="380,0,398,0">
+      <scope id="7425893170004618914" at="307,66,324,9" />
+      <scope id="8941604747782180590" at="379,0,397,0">
         <var name="component" id="635533361882667024" />
         <var name="imported" id="635533361882659666" />
         <var name="level" id="8941604747782181552" />
         <var name="parentReported" id="8941604747783181212" />
       </scope>
-      <scope id="7390982340086719555" at="142,30,161,22" />
-      <scope id="7425893170002936763" at="278,70,299,54">
+      <scope id="7390982340086719555" at="141,30,160,22" />
+      <scope id="7425893170002936763" at="277,70,298,54">
         <var name="errorString" id="7425893170002936771" />
         <var name="intentionProviders" id="7425893170002936795" />
         <var name="message" id="7425893170002936777" />
         <var name="nodeWithError" id="1645401911023446305" />
         <var name="status" id="7425893170002936765" />
       </scope>
-      <scope id="7390982340086719552" at="141,0,163,0" />
-      <scope id="7425893170002936760" at="277,148,300,5">
+      <scope id="7390982340086719552" at="140,0,162,0" />
+      <scope id="7425893170002936760" at="276,148,299,5">
         <var name="errorReporter" id="7425893170002936761" />
       </scope>
-      <scope id="7390982340086719767" at="196,177,327,18">
+      <scope id="7390982340086719767" at="195,177,326,18">
         <var name="editedNode" id="7425893170001430322" />
         <var name="editorComponent" id="7425893170000357350" />
         <var name="errorsComponent" id="7425893170000443802" />
@@ -939,40 +826,28 @@
         <var name="runQuickFixes" id="3757194458544072628" />
         <var name="wasForceRunQuickFixes" id="5051448303718286100" />
       </scope>
-      <scope id="7390982340086719754" at="196,0,329,0">
+      <scope id="7390982340086719754" at="195,0,328,0">
         <var name="editorContext" id="7390982340086719765" />
         <var name="list" id="7390982340086719760" />
         <var name="node" id="7390982340086719758" />
         <var name="typeCheckingContext" id="8690790800952342875" />
         <var name="wasCheckedOnce" id="7390982340086719763" />
       </scope>
-      <unit id="7425893169999919108" at="144,98,148,5" name="typesystemIntegration.languageChecker.LanguageEditorChecker$4" />
-      <unit id="7425893169999947448" at="149,96,153,5" name="typesystemIntegration.languageChecker.LanguageEditorChecker$5" />
-      <unit id="7425893170000013792" at="155,97,159,5" name="typesystemIntegration.languageChecker.LanguageEditorChecker$6" />
-      <unit id="7447844298219218365" at="189,167,194,5" name="typesystemIntegration.languageChecker.LanguageEditorChecker$7" />
-      <unit id="1247676979971715582" at="348,50,356,7" name="typesystemIntegration.languageChecker.LanguageEditorChecker$1" />
-<<<<<<< HEAD
+      <unit id="7425893169999919108" at="143,98,147,5" name="typesystemIntegration.languageChecker.LanguageEditorChecker$4" />
+      <unit id="7425893169999947448" at="148,96,152,5" name="typesystemIntegration.languageChecker.LanguageEditorChecker$5" />
+      <unit id="7425893170000013792" at="154,97,158,5" name="typesystemIntegration.languageChecker.LanguageEditorChecker$6" />
+      <unit id="7447844298219218365" at="188,167,193,5" name="typesystemIntegration.languageChecker.LanguageEditorChecker$7" />
+      <unit id="1247676979971715582" at="347,50,355,7" name="typesystemIntegration.languageChecker.LanguageEditorChecker$1" />
       <unit id="7390982340086720106" at="119,47,128,3" name="typesystemIntegration.languageChecker.LanguageEditorChecker$3" />
-=======
-      <unit id="7390982340086720106" at="120,47,129,3" name="typesystemIntegration.languageChecker.LanguageEditorChecker$3" />
->>>>>>> 4bde438e
-      <unit id="635533361882801153" at="403,19,412,9" name="typesystemIntegration.languageChecker.LanguageEditorChecker$1" />
-      <unit id="7425893170002936822" at="311,63,323,11" name="typesystemIntegration.languageChecker.LanguageEditorChecker$9" />
-      <unit id="5123098556656151062" at="344,0,359,0" name="typesystemIntegration.languageChecker.LanguageEditorChecker$InEditorStructureChecker" />
-      <unit id="7425893170002936816" at="309,58,325,7" name="typesystemIntegration.languageChecker.LanguageEditorChecker$8" />
-<<<<<<< HEAD
+      <unit id="635533361882801153" at="402,19,411,9" name="typesystemIntegration.languageChecker.LanguageEditorChecker$1" />
+      <unit id="7425893170002936822" at="310,63,322,11" name="typesystemIntegration.languageChecker.LanguageEditorChecker$9" />
+      <unit id="5123098556656151062" at="343,0,358,0" name="typesystemIntegration.languageChecker.LanguageEditorChecker$InEditorStructureChecker" />
+      <unit id="7425893170002936816" at="308,58,324,7" name="typesystemIntegration.languageChecker.LanguageEditorChecker$8" />
       <unit id="7390982340086719483" at="79,72,96,3" name="typesystemIntegration.languageChecker.LanguageEditorChecker$1" />
       <unit id="7390982340086720081" at="99,69,117,3" name="typesystemIntegration.languageChecker.LanguageEditorChecker$2" />
-      <unit id="5220110603734074215" at="399,0,423,0" name="typesystemIntegration.languageChecker.LanguageEditorChecker$UsedLanguagesChecker$LangImportQFixProvider" />
-      <unit id="635533361882605611" at="359,0,424,0" name="typesystemIntegration.languageChecker.LanguageEditorChecker$UsedLanguagesChecker" />
-      <unit id="7390982340086719450" at="71,0,426,0" name="typesystemIntegration.languageChecker.LanguageEditorChecker" />
-=======
-      <unit id="7390982340086719483" at="80,72,97,3" name="typesystemIntegration.languageChecker.LanguageEditorChecker$1" />
-      <unit id="7390982340086720081" at="100,69,118,3" name="typesystemIntegration.languageChecker.LanguageEditorChecker$2" />
-      <unit id="5220110603734074215" at="399,0,423,0" name="typesystemIntegration.languageChecker.LanguageEditorChecker$UsedLanguagesChecker$LangImportQFixProvider" />
-      <unit id="635533361882605611" at="359,0,424,0" name="typesystemIntegration.languageChecker.LanguageEditorChecker$UsedLanguagesChecker" />
-      <unit id="7390982340086719450" at="72,0,426,0" name="typesystemIntegration.languageChecker.LanguageEditorChecker" />
->>>>>>> 4bde438e
+      <unit id="5220110603734074215" at="398,0,422,0" name="typesystemIntegration.languageChecker.LanguageEditorChecker$UsedLanguagesChecker$LangImportQFixProvider" />
+      <unit id="635533361882605611" at="358,0,423,0" name="typesystemIntegration.languageChecker.LanguageEditorChecker$UsedLanguagesChecker" />
+      <unit id="7390982340086719450" at="71,0,425,0" name="typesystemIntegration.languageChecker.LanguageEditorChecker" />
     </file>
   </root>
 </debug-info>
