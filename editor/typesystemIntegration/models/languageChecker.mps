--- conflicted
+++ resolved
@@ -35,10 +35,6 @@
     </node>
   </roots>
   <root id="7390982340086719450">
-    <node role="visibility" roleId="tpee.1178549979242" type="tpee.PublicVisibility" typeId="tpee.1146644602865" id="7390982340086719515" />
-    <node role="superclass" roleId="tpee.1165602531693" type="tpee.ClassifierType" typeId="tpee.1107535904670" id="7390982340086720126">
-      <link role="classifier" roleId="tpee.1107535924139" targetNodeId="l62w.~BaseEditorChecker" resolveInfo="BaseEditorChecker" />
-    </node>
     <node role="member" roleId="tpee.5375687026011219971" type="tpee.FieldDeclaration" typeId="tpee.1068390468200" id="7390982340086719451">
       <property name="name" nameId="tpck.1169194664001" value="myMessagesChanged" />
       <node role="visibility" roleId="tpee.1178549979242" type="tpee.PrivateVisibility" typeId="tpee.1146644623116" id="7390982340086719452" />
@@ -891,11 +887,7 @@
         </node>
       </node>
     </node>
-<<<<<<< HEAD
-    <node role="member" roleId="tpee.5375687026011219971" type="tpee.InstanceMethodDeclaration" typeId="tpee.1068580123165" id="7390982340086719754">
-=======
     <node role="member" roleId="tpee.5375687026011219971" type="tpee.InstanceMethodDeclaration" typeId="tpee.1068580123165" id="7447844298218609781">
->>>>>>> 9161bcdd
       <property name="name" nameId="tpck.1169194664001" value="createMessages" />
       <node role="parameter" roleId="tpee.1068580123134" type="tpee.ParameterDeclaration" typeId="tpee.1068498886292" id="7447844298218610497">
         <property name="name" nameId="tpck.1169194664001" value="node" />
@@ -1675,12 +1667,12 @@
         </node>
       </node>
     </node>
+    <node role="visibility" roleId="tpee.1178549979242" type="tpee.PublicVisibility" typeId="tpee.1146644602865" id="7390982340086719515" />
+    <node role="superclass" roleId="tpee.1165602531693" type="tpee.ClassifierType" typeId="tpee.1107535904670" id="7390982340086720126">
+      <link role="classifier" roleId="tpee.1107535924139" targetNodeId="l62w.~BaseEditorChecker" resolveInfo="BaseEditorChecker" />
+    </node>
   </root>
   <root id="5031859272495377247">
-    <node role="superclass" roleId="tpee.1165602531693" type="tpee.ClassifierType" typeId="tpee.1107535904670" id="5031859272495377248">
-      <link role="classifier" roleId="tpee.1107535924139" targetNodeId="l62w.~EditorCheckerAdapter" resolveInfo="EditorCheckerAdapter" />
-    </node>
-    <node role="visibility" roleId="tpee.1178549979242" type="tpee.PublicVisibility" typeId="tpee.1146644602865" id="5031859272495377249" />
     <node role="member" roleId="tpee.5375687026011219971" type="tpee.ConstructorDeclaration" typeId="tpee.1068580123140" id="5031859272495377250">
       <node role="visibility" roleId="tpee.1178549979242" type="tpee.PublicVisibility" typeId="tpee.1146644602865" id="5031859272495377251" />
       <node role="returnType" roleId="tpee.1068580123133" type="tpee.VoidType" typeId="tpee.1068581517677" id="5031859272495377252" />
@@ -2292,5 +2284,9 @@
         </node>
       </node>
     </node>
+    <node role="superclass" roleId="tpee.1165602531693" type="tpee.ClassifierType" typeId="tpee.1107535904670" id="5031859272495377248">
+      <link role="classifier" roleId="tpee.1107535924139" targetNodeId="l62w.~EditorCheckerAdapter" resolveInfo="EditorCheckerAdapter" />
+    </node>
+    <node role="visibility" roleId="tpee.1178549979242" type="tpee.PublicVisibility" typeId="tpee.1146644602865" id="5031859272495377249" />
   </root>
 </model>
