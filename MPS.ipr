<?xml version="1.0" encoding="UTF-8"?>
<project version="4">
  <component name="CodeStyleSettings">
    <option name="fieldPrefix" value="my" />
    <option name="fieldSuffix" value="" />
    <option name="localVariablePrefix" value="" />
    <option name="localVariableSuffix" value="" />
    <option name="parameterPrefix" value="" />
    <option name="parameterSuffix" value="" />
    <option name="staticFieldPrefix" value="our" />
    <option name="staticFieldSuffix" value="" />
  </component>
  <component name="DependencyValidationManager">
    <option name="SKIP_IMPORT_STATEMENTS" value="false" />
  </component>
  <component name="Encoding" useUTFGuessing="true" native2AsciiForPropertiesFiles="false" />
  <component name="IssueNavigationConfiguration">
    <option name="links">
      <list>
        <IssueNavigationLink>
          <option name="issueRegexp" value="[A-Z]+\-\d+" />
          <option name="linkRegexp" value="http://youtrack.jetbrains.net/issue/$0" />
        </IssueNavigationLink>
      </list>
    </option>
  </component>
  <component name="MPSFavoritesManager">
    <favorites_list name="debugger">
      <favorite_root module_ref="cc7da2f6-419f-4133-a811-31fcd3295a85(jetbrains.mps.debugger.api.api)" />
      <favorite_root module_ref="25891414-2b70-48c7-b1cc-8dc0c127d669(jetbrains.mps.debugger.api.runtime)" />
      <favorite_root module_ref="cf8c9de5-1b4a-4dc8-8e6d-847159af31dd(jetbrains.mps.debugger.java.api)" />
      <favorite_root module_ref="167dd3d5-13fd-4ea5-bb59-2f029e49a227(jetbrains.mps.debugger.java.run.sandbox)" />
      <favorite_root module_ref="fcffe3cf-3ebc-4d3d-989b-2f30533bc904(jetbrains.mps.debugger.java.runtime)" />
      <favorite_root module_ref="70b17f0c-ff72-43e8-9468-eda69efb2b71(jetbrains.mps.debugger.java.runtime.tests)" />
      <favorite_root module_ref="9b67baf0-e986-49af-b77c-998667f458cb(jetbrains.mps.traceInfo)" />
      <favorite_root module_ref="415bc577-86ca-46a6-b873-4670fd19e169(jetbrains.mps.traceInfo.test)" />
      <favorite_root module_ref="fbc14279-5e2a-4c87-a5d1-5f7061e6c456(jetbrains.mps.debug.apiLang)" />
      <favorite_root module_ref="fa8aeae9-4df9-4e13-bfb1-9b04c67ddb77(jetbrains.mps.debug.customViewers)" />
      <favorite_root module_ref="c50b7d16-d9cb-4b76-9e09-60ee7339eab2(jetbrains.mps.debug.sampleLanguage)" />
      <favorite_root module_ref="7da4580f-9d75-4603-8162-51a896d78375(jetbrains.mps.debugger.java.evaluation)" />
      <favorite_root module_ref="80208897-4572-437d-b50e-8f050cba9566(jetbrains.mps.debugger.java.privateMembers)" />
    </favorites_list>
  </component>
  <component name="MPSProject">
    <projectModules>
      <modulePath path="${project}/core/analyzers/languages/analyzers/analyzers.mpl" folder="core.analyzers" />
      <modulePath path="${project}/core/analyzers/solutions/jetbrains.mps.analyzers.runtime/jetbrains.mps.analyzers.runtime.msd" folder="core.analyzers" />
      <modulePath path="${project}/core/analyzers/solutions/sandbox/sandbox.msd" folder="core.analyzers" />
      <modulePath path="${project}/core/ant/jetbrains.mps.build.antsupport.msd" folder="core" />
      <modulePath path="${project}/core/dependencies/dependencies.msd" folder="core" />
      <modulePath path="${project}/core/findUsages-runtime/runtime.msd" folder="core" />
      <modulePath path="${project}/core/generator/solutions/jetbrains.mps.generator.msd" folder="core" />
      <modulePath path="${project}/core/generator/solutions/traceInfo/jetbrains.mps.traceInfo.test.msd" folder="traceInfo" />
      <modulePath path="${project}/core/generator/solutions/traceInfo/util/cache.msd" folder="traceInfo" />
      <modulePath path="${project}/core/kernel/dataFlowRuntime/jetbrains.mps.dataFlow.runtime.msd" folder="core.kernel" />
      <modulePath path="${project}/core/kernel/kernelSolution/jetbrains.mps.kernel.msd" folder="core.kernel" />
      <modulePath path="${project}/core/kernel/patternRuntime/runtime.msd" folder="core.kernel" />
      <modulePath path="${project}/core/kernel/resources/jetbrains.mps.smodel.resources.msd" folder="core.kernel" />
      <modulePath path="${project}/core/kernel/smodelRuntime/smodelRuntime.msd" folder="core.kernel" />
      <modulePath path="${project}/core/kernel/stubUtils/stubUtils.msd" folder="core" />
      <modulePath path="${project}/core/kernel/traceinfo/languages/testWeavingGenerated.data/testWeavingGenerated.data.mpl" folder="traceInfo" />
      <modulePath path="${project}/core/kernel/traceinfo/languages/testWeavingInterpreted.data/testWeavingInterpreted.data.mpl" folder="traceInfo" />
      <modulePath path="${project}/core/kernel/traceinfo/solutions/jetbrains.mps.debug.api.info/jetbrains.mps.debug.api.info.msd" folder="traceInfo" />
      <modulePath path="${project}/core/kernel/traceinfo/solutions/jetbrains.mps.traceInfo.testWeaving/testWeaving.msd" folder="traceInfo" />
      <modulePath path="${project}/core/make-runtime/solutions/jetbrains.mps.make.runtime/jetbrains.mps.make.runtime.msd" folder="core.make" />
      <modulePath path="${project}/core/make-runtime/solutions/jetbrains.mps.make/jetbrains.mps.make.msd" folder="core.make" />
      <modulePath path="${project}/core/refactoring-runtime/jetbrains.mps.refactoring.runtime.msd" folder="core" />
      <modulePath path="${project}/core/typesystemEngine/solutions/jetbrains.mps.typesystemEngine/jetbrains.mps.typesystemEngine.msd" folder="core" />
      <modulePath path="${project}/editor/actions-runtime/jetbrains.mps.actions.runtime.msd" folder="core.editor" />
      <modulePath path="${project}/editor/editor-runtime/jetbrains.mps.editor.runtime.msd" folder="core.editor" />
      <modulePath path="${project}/editor/typesystemIntegration/typesystemIntegration.msd" folder="core.editor" />
      <modulePath path="${project}/languages/baseLanguage/baseLanguage/baseLanguage.mpl" folder="baseLanguage" />
      <modulePath path="${project}/languages/baseLanguage/baseLanguage/sandbox/sandbox.msd" folder="baseLanguage" />
      <modulePath path="${project}/languages/baseLanguage/baseLanguage/solutions/jetbrains.mps.baseLanguage.refactoringTest/jetbrains.mps.baseLanguage.refactoringTest.msd" folder="baseLanguage" />
      <modulePath path="${project}/languages/baseLanguage/baseLanguage/solutions/jetbrains.mps.baseLanguage.search/jetbrains.mps.baseLanguage.search.msd" folder="baseLanguage" />
      <modulePath path="${project}/languages/baseLanguage/baseLanguage/solutions/jetbrains.mps.baseLanguage.unittest/jetbrains.mps.baseLanguage.unittest.msd" folder="baseLanguage.unitTest" />
      <modulePath path="${project}/languages/baseLanguage/baseLanguage/solutions/jetbrains.mps.baseLanguage.util/util.msd" folder="baseLanguage" />
      <modulePath path="${project}/languages/baseLanguage/baseLanguage/solutions/pluginSolution/pluginSolution.msd" folder="baseLanguage" />
      <modulePath path="${project}/languages/baseLanguage/baseLanguageInternal/baseLanguageInternal.mpl" folder="baseLanguage" />
      <modulePath path="${project}/languages/baseLanguage/blTypes/blTypes.mpl" folder="baseLanguage" />
      <modulePath path="${project}/languages/baseLanguage/checkDot/languages/checkedDots/checkedDots.mpl" folder="baseLanguage.checkedDots" />
      <modulePath path="${project}/languages/baseLanguage/checkDot/languages/checkedDots/runtime/jetbrains.mps.baseLanguage.checkedDots.runtime.msd" folder="baseLanguage.checkedDots" />
      <modulePath path="${project}/languages/baseLanguage/checkDot/languages/checkedDots/sandbox/jetbrains.mps.baseLanguage.checkedDots.sandbox.msd" folder="baseLanguage.checkedDots" />
      <modulePath path="${project}/languages/baseLanguage/classifiers/classifiers.mpl" folder="baseLanguage" />
      <modulePath path="${project}/languages/baseLanguage/closures/closures.mpl" folder="baseLanguage.closures" />
      <modulePath path="${project}/languages/baseLanguage/closures/runtime/closures.runtime.msd" folder="baseLanguage.closures" />
      <modulePath path="${project}/languages/baseLanguage/closures/solutions/closures.sandbox/closures.sandbox.msd" folder="baseLanguage.closures" />
      <modulePath path="${project}/languages/baseLanguage/closures/solutions/closures.test/closures.test.msd" folder="baseLanguage.closures" />
      <modulePath path="${project}/languages/baseLanguage/closures/solutions/jetbrains.mps.baseLanguage.closures.unittest/jetbrains.mps.baseLanguage.closures.unittest.msd" folder="baseLanguage.closures" />
      <modulePath path="${project}/languages/baseLanguage/collections/collections.mpl" folder="baseLanguage.collections" />
      <modulePath path="${project}/languages/baseLanguage/collections/languages/trove/runtime/collections_trove.runtime.msd" folder="baseLanguage.collections" />
      <modulePath path="${project}/languages/baseLanguage/collections/languages/trove/trove.mpl" folder="baseLanguage.collections" />
      <modulePath path="${project}/languages/baseLanguage/collections/runtime/collections.runtime.msd" folder="baseLanguage.collections" />
      <modulePath path="${project}/languages/baseLanguage/collections/runtime/gwt/collections.runtime.gwt.msd" folder="baseLanguage.collections" />
      <modulePath path="${project}/languages/baseLanguage/collections/solutions/collections/samples/collections_samples.msd" folder="baseLanguage.collections" />
      <modulePath path="${project}/languages/baseLanguage/collections/solutions/collections/sandbox/collections_sandbox.msd" folder="baseLanguage.collections" />
      <modulePath path="${project}/languages/baseLanguage/collections/solutions/collections/unittest/collections_unittest.msd" folder="baseLanguage.collections" />
      <modulePath path="${project}/languages/baseLanguage/collections/solutions/collections_trove.test/collections_trove.test.msd" folder="baseLanguage.collections" />
      <modulePath path="${project}/languages/baseLanguage/collections/solutions/internalCollections.sandbox/internalCollections.sandbox.msd" folder="baseLanguage.collections" />
      <modulePath path="${project}/languages/baseLanguage/collections/solutions/internalCollections.test/internalCollections.test.msd" folder="baseLanguage.collections" />
      <modulePath path="${project}/languages/baseLanguage/constructors/constructors.mpl" folder="baseLanguage.constructors" />
      <modulePath path="${project}/languages/baseLanguage/constructors/solutions/jetbrains.mps.baseLanguage.constructors.sandbox/jetbrains.mps.baseLanguage.constructors.sandbox.msd" folder="baseLanguage.constructors" />
      <modulePath path="${project}/languages/baseLanguage/javadoc/javadoc.mpl" folder="baseLanguage.javadoc" />
      <modulePath path="${project}/languages/baseLanguage/javadoc/jetbrains.mps.baseLanguage.javadoc.sandbox/jetbrains.mps.baseLanguage.javadoc.sandbox.msd" folder="baseLanguage.javadoc" />
      <modulePath path="${project}/languages/baseLanguage/jdk7/languages/jdk7/jdk7.mpl" folder="baseLanguage.jdk7" />
      <modulePath path="${project}/languages/baseLanguage/jdk7/solutions/jetbrains.mps.baseLanguage.jdk7.sandbox/jetbrains.mps.baseLanguage.jdk7.sandbox.msd" folder="baseLanguage.jdk7" />
      <modulePath path="${project}/languages/baseLanguage/logging/logging.mpl" folder="baseLanguage" />
      <modulePath path="${project}/languages/baseLanguage/overloadedOperators/languages/overloadedOperators/overloadedOperators.mpl" folder="baseLanguage.overloadedOperators" />
      <modulePath path="${project}/languages/baseLanguage/overloadedOperators/solutions/jetbrains.mps.baseLanguage.overloadedOperators.sandbox/jetbrains.mps.baseLanguage.overloadedOperators.sandbox.msd" folder="baseLanguage.overloadedOperators" />
      <modulePath path="${project}/languages/baseLanguage/tuples/languages/tuples/tuples.mpl" folder="baseLanguage.tuples" />
      <modulePath path="${project}/languages/baseLanguage/tuples/runtime/jetbrains.mps.baseLanguage.tuples.runtime.msd" folder="baseLanguage.tuples" />
      <modulePath path="${project}/languages/baseLanguage/tuples/solutions/jetbrains.mps.baseLanguage.tuples.sandbox/jetbrains.mps.baseLanguage.tuples.sandbox.msd" folder="baseLanguage.tuples" />
      <modulePath path="${project}/languages/baseLanguage/tuples/solutions/jetbrains.mps.baseLanguage.tuples.shared/jetbrains.mps.baseLanguage.tuples.shared.msd" folder="baseLanguage.tuples" />
      <modulePath path="${project}/languages/baseLanguage/tuples/solutions/jetbrains.mps.baseLanguage.tuples.test/jetbrains.mps.baseLanguage.tuples.test.msd" folder="baseLanguage.tuples" />
      <modulePath path="${project}/languages/baseLanguage/unitTest/solutions/lib/jetbrains.mps.baseLnaguage.unitTest.lib.msd" folder="baseLanguage.unitTest" />
      <modulePath path="${project}/languages/baseLanguage/unitTest/solutions/pluginSolution/pluginSolution.msd" folder="baseLanguage.unitTest" />
      <modulePath path="${project}/languages/baseLanguage/unitTest/solutions/sandbox/jetbrains.mps.baseLanguage.unitTest.sandbox.msd" folder="baseLanguage.unitTest" />
      <modulePath path="${project}/languages/baseLanguage/unitTest/unitTest.mpl" folder="baseLanguage.unitTest" />
      <modulePath path="${project}/languages/core/core/languageDescriptor.mpl" folder="core.language-design" />
      <modulePath path="${project}/languages/core/core/solutions/pluginSolution/pluginSolution.msd" folder="core.language-design" />
      <modulePath path="${project}/languages/languageDesign/actions/languageDescriptor.mpl" folder="core.language-design" />
      <modulePath path="${project}/languages/languageDesign/actions/solutions/pluginSolution/pluginSolution.msd" folder="core.language-design" />
      <modulePath path="${project}/languages/languageDesign/behavior/languages/behavior/behavior.mpl" folder="core.language-design" />
      <modulePath path="${project}/languages/languageDesign/behavior/languages/behavior/solutions/pluginSolution/pluginSolution.msd" folder="core.language-design" />
      <modulePath path="${project}/languages/languageDesign/constraints/constraints.mpl" folder="core.language-design" />
      <modulePath path="${project}/languages/languageDesign/constraints/solutions/pluginSolution/pluginSolution.msd" folder="core.language-design" />
      <modulePath path="${project}/languages/languageDesign/dataFlow/dataFlow.mpl" folder="core.language-design" />
      <modulePath path="${project}/languages/languageDesign/dataFlow/solutions/pluginSolution/pluginSolution.msd" folder="core.language-design" />
      <modulePath path="${project}/languages/languageDesign/editor/editor.mpl" folder="core.editor" />
      <modulePath path="${project}/languages/languageDesign/editor/languages/editorTest/editorTest.mpl" folder="core.editor" />
      <modulePath path="${project}/languages/languageDesign/editor/languages/table/runtime/jetbrains.mps.table.runtime.msd" folder="core.editor" />
      <modulePath path="${project}/languages/languageDesign/editor/languages/table/table.mpl" folder="core.editor" />
      <modulePath path="${project}/languages/languageDesign/editor/languages/tableTests/tableTests.mpl" folder="core.editor" />
      <modulePath path="${project}/languages/languageDesign/editor/solutions/pluginSolution/pluginSolution.msd" folder="core.editor" />
      <modulePath path="${project}/languages/languageDesign/editor/tests/jetbrains.mps.lang.editor.tests/jetbrains.mps.lang.editor.tests.msd" folder="core.editor" />
      <modulePath path="${project}/languages/languageDesign/editor/tests/table/jetbrains.mps.lang.editor.table.tests.msd" folder="core.editor" />
      <modulePath path="${project}/languages/languageDesign/extension/extension.mpl" folder="core.language-design" />
      <modulePath path="${project}/languages/languageDesign/extension/solutions/jetbrains.mps.lang.extension.tests/tests.msd" folder="core.language-design" />
      <modulePath path="${project}/languages/languageDesign/findUsages/findUsages.mpl" folder="core.language-design" />
      <modulePath path="${project}/languages/languageDesign/findUsages/solutions/pluginSolution/pluginSolution.msd" folder="core.language-design" />
      <modulePath path="${project}/languages/languageDesign/generator/languages/descriptor/descriptor.mpl" folder="core.language-design" />
      <modulePath path="${project}/languages/languageDesign/generator/languages/errorReporting/errorReporting.mpl" folder="core.generator" />
      <modulePath path="${project}/languages/languageDesign/generator/languages/generationContext/generationContext.mpl" folder="core.generator" />
      <modulePath path="${project}/languages/languageDesign/generator/languages/generationParameters/generationParameters.mpl" folder="core.generator" />
      <modulePath path="${project}/languages/languageDesign/generator/languages/templateLanguage/solutions/pluginSolution/pluginSolution.msd" folder="core.generator" />
      <modulePath path="${project}/languages/languageDesign/generator/languages/templateLanguage/templateLanguage.mpl" folder="core.generator" />
      <modulePath path="${project}/languages/languageDesign/generator/test/incremental/jetbrains.mps.transformation.test.incremental.msd" folder="core.generator" />
      <modulePath path="${project}/languages/languageDesign/generator/test/inputLang/inputLang.mpl" folder="core.generator" />
      <modulePath path="${project}/languages/languageDesign/generator/test/inputModels/inputModels.msd" folder="core.generator" />
      <modulePath path="${project}/languages/languageDesign/generator/test/outputLang/outputLang.mpl" folder="core.generator" />
      <modulePath path="${project}/languages/languageDesign/generator/test/sandbox/sandbox.msd" folder="core" />
      <modulePath path="${project}/languages/languageDesign/intentions/intentions.mpl" folder="core.language-design" />
      <modulePath path="${project}/languages/languageDesign/intentions/solutions/pluginSolution/pluginSolution.msd" folder="core.language-design" />
      <modulePath path="${project}/languages/languageDesign/make/languages/facet/facet.mpl" folder="core.make" />
      <modulePath path="${project}/languages/languageDesign/make/languages/facet/solutions/pluginSolution/pluginSolution.msd" folder="core.make" />
      <modulePath path="${project}/languages/languageDesign/make/languages/outlook/outlook.mpl" folder="core.make" />
      <modulePath path="${project}/languages/languageDesign/make/languages/script/script.mpl" folder="core.make" />
      <modulePath path="${project}/languages/languageDesign/make/solutions/jetbrains.mps.make.sandbox/jetbrains.mps.make.sandbox.msd" folder="core.make" />
      <modulePath path="${project}/languages/languageDesign/make/solutions/jetbrains.mps.make.tests/jetbrains.mps.make.tests.msd" folder="core.make" />
      <modulePath path="${project}/languages/languageDesign/pattern/languages/testLang/testLang.mpl" folder="core.language-design" />
      <modulePath path="${project}/languages/languageDesign/pattern/pattern.mpl" folder="core.language-design" />
      <modulePath path="${project}/languages/languageDesign/pattern/solutions/test/test.msd" folder="core.kernel" />
      <modulePath path="${project}/languages/languageDesign/plugin/plugin.mpl" folder="core.language-design" />
      <modulePath path="${project}/languages/languageDesign/plugin/solutions/pluginSolution/pluginSolution.msd" folder="core.language-design" />
      <modulePath path="${project}/languages/languageDesign/project/project.mpl" folder="core.language-design" />
      <modulePath path="${project}/languages/languageDesign/project/solutions/jetbrains.mps.lang.project.sandbox/jetbrains.mps.lang.project.sandbox.msd" folder="core.language-design" />
      <modulePath path="${project}/languages/languageDesign/quotation/quotation.mpl" folder="core.language-design" />
      <modulePath path="${project}/languages/languageDesign/quotation/solutions/pluginSolution/pluginSolution.msd" folder="core.language-design" />
      <modulePath path="${project}/languages/languageDesign/refactoring/refactoring.mpl" folder="core.language-design" />
      <modulePath path="${project}/languages/languageDesign/refactoring/solutions/pluginSolution/pluginSolution.msd" folder="core.language-design" />
      <modulePath path="${project}/languages/languageDesign/script/script.mpl" folder="core.language-design" />
      <modulePath path="${project}/languages/languageDesign/script/solutions/pluginSolution/pluginSolution.msd" folder="core.language-design" />
      <modulePath path="${project}/languages/languageDesign/sharedConcepts/sharedConcepts.mpl" folder="core.language-design" />
      <modulePath path="${project}/languages/languageDesign/smodel/languages/smodelTests/smodelTests.mpl" folder="core.smodel" />
      <modulePath path="${project}/languages/languageDesign/smodel/languages/smodelTests/solutions/jetbrains.mps.smodel.test/jetbrains.mps.smodel.test.msd" folder="core.smodel" />
      <modulePath path="${project}/languages/languageDesign/smodel/smodel.mpl" folder="core.smodel" />
      <modulePath path="${project}/languages/languageDesign/smodel/solutions/jetbrains.mps.lang.smodel.unittest/jetbrains.mps.lang.smodel.unittest.msd" folder="core.smodel" />
      <modulePath path="${project}/languages/languageDesign/smodel/solutions/pluginSolution/pluginSolution.msd" folder="core.smodel" />
      <modulePath path="${project}/languages/languageDesign/smodel/solutions/samples/smodelLanguage-samples.msd" folder="samples" />
      <modulePath path="${project}/languages/languageDesign/smodel/solutions/sandbox/sandbox.msd" folder="core.smodel" />
      <modulePath path="${project}/languages/languageDesign/smodel/solutions/typetest/smodelLanguage_typetest.msd" folder="core.smodel" />
      <modulePath path="${project}/languages/languageDesign/structure/languageDescriptor.mpl" folder="core.language-design" />
      <modulePath path="${project}/languages/languageDesign/structure/solutions/pluginSolution/pluginSolution.msd" folder="core.language-design" />
      <modulePath path="${project}/languages/languageDesign/stubs/stubs.mpl" folder="core.language-design" />
      <modulePath path="${project}/languages/languageDesign/test/solutions/jetbrains.mps.lang.test.runtime/jetbrains.mps.lang.test.runtime.msd" folder="core.language-design" />
      <modulePath path="${project}/languages/languageDesign/test/solutions/pluginSolution/pluginSolution.msd" folder="core.language-design" />
      <modulePath path="${project}/languages/languageDesign/test/solutions/sandbox/sandbox.msd" folder="core.language-design" />
      <modulePath path="${project}/languages/languageDesign/test/test.mpl" folder="core.language-design" />
      <modulePath path="${project}/languages/languageDesign/textGen/solutions/pluginSolution/pluginSolution.msd" folder="core.language-design" />
      <modulePath path="${project}/languages/languageDesign/textGen/textGen.mpl" folder="core.language-design" />
      <modulePath path="${project}/languages/languageDesign/traceable/solutions/pluginSolution/pluginSolution.msd" folder="core.language-design" />
      <modulePath path="${project}/languages/languageDesign/traceable/traceable.mpl" folder="core.language-design" />
      <modulePath path="${project}/languages/languageDesign/typesystem/languages/test/test.mpl" folder="core.language-design" />
      <modulePath path="${project}/languages/languageDesign/typesystem/solutions/jetbrains.mps.bootstrap.helgins.sandbox/jetbrains.mps.bootstrap.helgins.sandbox.msd" folder="core.language-design" />
      <modulePath path="${project}/languages/languageDesign/typesystem/solutions/pluginSolution/pluginSolution.msd" folder="core.language-design" />
      <modulePath path="${project}/languages/languageDesign/typesystem/typesystem.mpl" folder="core.language-design" />
      <modulePath path="${project}/languages/util/bash/languages/bash/bash.mpl" folder="languages.bash" />
      <modulePath path="${project}/languages/util/bash/solutions/jetbrains.mps.bash.sandbox/jetbrains.mps.bash.sandbox.msd" folder="languages.bash" />
      <modulePath path="${project}/languages/util/builders/builders.mpl" folder="baseLanguage.builders" />
      <modulePath path="${project}/languages/util/builders/sandbox/jetbrains.mps.builders.msd" folder="baseLanguage.builders" />
      <modulePath path="${project}/languages/util/buildlanguage/languages/buildlanguage/buildlanguage.mpl" folder="languages.build" />
      <modulePath path="${project}/languages/util/buildlanguage/languages/custommps/custommps.mpl" folder="languages.build" />
      <modulePath path="${project}/languages/util/buildlanguage/languages/custommps/solutions/pluginSolution/pluginSolution.msd" folder="languages.build" />
      <modulePath path="${project}/languages/util/buildlanguage/languages/dependency/dependency.mpl" folder="languages.build" />
      <modulePath path="${project}/languages/util/buildlanguage/languages/generictasks/generictasks.mpl" folder="languages.build" />
      <modulePath path="${project}/languages/util/buildlanguage/languages/generictasks/solutions/pluginSolution/pluginSolution.msd" folder="languages.build" />
      <modulePath path="${project}/languages/util/buildlanguage/languages/gentest/gentest.mpl" folder="languages.build" />
      <modulePath path="${project}/languages/util/buildlanguage/languages/gentest/solutions/pluginSolution/pluginSolution.msd" folder="languages.build" />
      <modulePath path="${project}/languages/util/buildlanguage/languages/packaging/packaging.mpl" folder="languages.build" />
      <modulePath path="${project}/languages/util/buildlanguage/languages/packaging/solutions/pluginSolution/pluginSolution.msd" folder="languages.build" />
      <modulePath path="${project}/languages/util/buildlanguage/languages/packmps/packmps.mpl" folder="languages.build" />
      <modulePath path="${project}/languages/util/buildlanguage/languages/packmps/solutions/pluginSolution/pluginSolution.msd" folder="languages.build" />
      <modulePath path="${project}/languages/util/buildlanguage/languages/property/property.mpl" folder="languages.build" />
      <modulePath path="${project}/languages/util/buildlanguage/languages/reduced/reduced.mpl" folder="languages.build" />
      <modulePath path="${project}/languages/util/buildlanguage/languages/startup/startup.mpl" folder="languages.build" />
      <modulePath path="${project}/languages/util/buildlanguage/solutions/jetbrains.mps.build.mpsautobuild.test/test.msd" folder="languages.build" />
      <modulePath path="${project}/languages/util/buildlanguage/solutions/jetbrains.mps.build.mpsdist/mpsdist.msd" folder="languages.build" />
      <modulePath path="${project}/languages/util/buildlanguage/solutions/jetbrains.mps.buildlangauge.mpsautobuild/jetbrains.mps.buildlangauge.mpsautobuild.msd" folder="languages.build" />
      <modulePath path="${project}/languages/util/conf/languages/conf/conf.mpl" folder="languages" />
      <modulePath path="${project}/languages/util/conf/solutions/jetbrains.mps.platform.conf.sandbox/jetbrains.mps.platform.conf.sandbox.msd" folder="languages" />
      <modulePath path="${project}/languages/util/contracts/languages/contracts/contracts.mpl" folder="baseLanguage" />
      <modulePath path="${project}/languages/util/dates/dates.mpl" folder="baseLanguage.dates" />
      <modulePath path="${project}/languages/util/dates/internal/internal.mpl" folder="baseLanguage.dates" />
      <modulePath path="${project}/languages/util/dates/runtime/jetbrains.mps.baseLanguage.dates.runtime.msd" folder="baseLanguage.dates" />
      <modulePath path="${project}/languages/util/dates/solutions/pluginSolution/pluginSolution.msd" folder="baseLanguage.dates" />
      <modulePath path="${project}/languages/util/dates/unittest/dates.msd" folder="baseLanguage.dates" />
      <modulePath path="${project}/languages/util/extensionMethod/methodExtension.mpl" folder="baseLanguage.extensionMethods" />
      <modulePath path="${project}/languages/util/extensionMethod/solutions/jetbrains.mps.baseLanguage.extensionMethods.sandbox/jetbrains.mps.baseLanguage.extensionMethods.sandbox.msd" folder="baseLanguage.extensionMethods" />
      <modulePath path="${project}/languages/util/graphLayout/solutions/jetbrains.mps.graphLayout.geom/jetbrains.mps.graphLayout.geom.msd" folder="graphLayout" />
      <modulePath path="${project}/languages/util/graphLayout/solutions/jetbrains.mps.graphLayout.graph/jetbrains.mps.graphLayout.graph.msd" folder="graphLayout" />
      <modulePath path="${project}/languages/util/graphLayout/solutions/jetbrains.mps.graphLayout.layeredLayout/jetbrains.mps.graphLayout.layeredLayout.msd" folder="graphLayout" />
      <modulePath path="${project}/languages/util/graphLayout/solutions/jetbrains.mps.graphLayout.orthogonalLayout/jetbrains.mps.graphLayout.orthogonalLayout.msd" folder="graphLayout" />
      <modulePath path="${project}/languages/util/graphLayout/solutions/jetbrains.mps.graphLayout.planarization/jetbrains.mps.graphLayout.planarization.msd" folder="graphLayout" />
      <modulePath path="${project}/languages/util/graphLayout/solutions/jetbrains.mps.graphLayout.test/jetbrains.mps.graphLayout.test.msd" folder="graphLayout" />
      <modulePath path="${project}/languages/util/gtext/gtext.mpl" folder="languages" />
      <modulePath path="${project}/languages/util/gtext/runtime/jetbrains.mps.gtext.runtime.msd" folder="languages" />
      <modulePath path="${project}/languages/util/gtext/solutions/pluginSolution/pluginSolution.msd" folder="languages" />
      <modulePath path="${project}/languages/util/gwtsupport/languages/client/client.mpl" folder="languages.gwt" />
      <modulePath path="${project}/languages/util/gwtsupport/solutions/gwtsupport.buildtest/gwtsupport.buildtest.msd" folder="languages.gwt" />
      <modulePath path="${project}/languages/util/gwtsupport/solutions/gwtsupport.sandbox/gwtsupport.sandbox.msd" folder="languages.gwt" />
      <modulePath path="${project}/languages/util/ideUiLanguage/uiLanguage.mpl" folder="languages.uiLanguage" />
      <modulePath path="${project}/languages/util/math/math.mpl" folder="baseLanguage.math" />
      <modulePath path="${project}/languages/util/math/runtimeSolution/jetbrains.mps.baseLanguage.math.runtime.msd" folder="baseLanguage.math" />
      <modulePath path="${project}/languages/util/math/solutions/jetbrains.mps.baseLanguage.math.sandbox/jetbrains.mps.baseLanguage.math.sandbox.msd" folder="baseLanguage.math" />
      <modulePath path="${project}/languages/util/math/solutions/jetbrains.mps.baseLanguage.math.tests/jetbrains.mps.baseLanguage.math.tests.msd" folder="baseLanguage.math" />
      <modulePath path="${project}/languages/util/math/solutions/pluginSolution/pluginSolution.msd" folder="baseLanguage.math" />
      <modulePath path="${project}/languages/util/money/money.mpl" folder="baseLanguage.money" />
      <modulePath path="${project}/languages/util/money/runtimeSolution/jetbrains.mps.baseLanguage.money.runtime.msd" folder="baseLanguage.money" />
      <modulePath path="${project}/languages/util/mps-lite/languages/mpslite/mpslite.mpl" folder="mpslite" />
      <modulePath path="${project}/languages/util/mps-lite/languages/mpslite/solutions/pluginSolution/pluginSolution.msd" folder="mpslite" />
      <modulePath path="${project}/languages/util/mps-lite/languages/nanoj/nanoj.mpl" folder="samples" />
      <modulePath path="${project}/languages/util/mps-lite/solutions/mpslite.sandbox/mpslite.sandbox.msd" folder="mpslite" />
      <modulePath path="${project}/languages/util/quickQueryLanguage/quickQueryLanguage.mpl" folder="core.language-design" />
      <modulePath path="${project}/languages/util/quickQueryLanguage/solutions/jetbrains.mps.quickQuery.runtime/jetbrains.mps.quickQuery.runtime.msd" folder="core.language-design" />
      <modulePath path="${project}/languages/util/quickQueryLanguage/solutions/pluginSolution/pluginSolution.msd" folder="core.language-design" />
      <modulePath path="${project}/languages/util/regexp/regexp.mpl" folder="baseLanguage.regexp" />
      <modulePath path="${project}/languages/util/regexp/solutions/jetbrains.mps.baseLanguage.regexp.runtime/jetbrains.mps.baseLanguage.regexp.runtime.msd" folder="baseLanguage.regexp" />
      <modulePath path="${project}/languages/util/regexp/solutions/jetbrains.mps.regexp.examples/jetbrains.mps.regexp.examples.msd" folder="baseLanguage.regexp" />
      <modulePath path="${project}/languages/util/regexp/solutions/jetbrains.mps.regexp.sandbox/jetbrains.mps.regexp.sandbox.msd" folder="baseLanguage.regexp" />
      <modulePath path="${project}/languages/util/regexp/solutions/jetbrains.mps.regexp.unittest/jetbrains.mps.regexp.unittest.msd" folder="baseLanguage.regexp" />
      <modulePath path="${project}/languages/util/runConfigurations/languages/common/common.mpl" folder="languages.execution" />
      <modulePath path="${project}/languages/util/runConfigurations/languages/settings/settings.mpl" folder="languages.execution" />
      <modulePath path="${project}/languages/util/runConfigurations/languages/util/util.mpl" folder="languages.execution" />
      <modulePath path="${project}/languages/util/runConfigurations/solutions/jetbrains.mps.execution.api/jetbrains.mps.execution.api.msd" folder="languages.execution" />
      <modulePath path="${project}/languages/util/runConfigurations/solutions/jetbrains.mps.execution.impl/impl.msd" folder="languages.execution" />
      <modulePath path="${project}/languages/util/runConfigurations/solutions/jetbrains.mps.execution.sandbox/jetbrains.mps.execution.sandbox.msd" folder="languages.execution" />
      <modulePath path="${project}/languages/util/ui/languages/gwt/gwt.mpl" folder="languages.ui" />
      <modulePath path="${project}/languages/util/ui/languages/gwt/solutions/pluginSolution/pluginSolution.msd" folder="languages.ui" />
      <modulePath path="${project}/languages/util/ui/languages/internal/internal.mpl" folder="languages.ui" />
      <modulePath path="${project}/languages/util/ui/languages/meta/meta.mpl" folder="languages.ui" />
      <modulePath path="${project}/languages/util/ui/languages/meta/solutions/pluginSolution/pluginSolution.msd" folder="languages.ui" />
      <modulePath path="${project}/languages/util/ui/languages/swing/runtime/runtime.msd" folder="languages.ui" />
      <modulePath path="${project}/languages/util/ui/languages/swing/solutions/pluginSolution/pluginSolution.msd" folder="languages.ui" />
      <modulePath path="${project}/languages/util/ui/languages/swing/swing.mpl" folder="languages.ui" />
      <modulePath path="${project}/languages/util/ui/languages/swt/runtime/runtime.msd" folder="languages.ui" />
      <modulePath path="${project}/languages/util/ui/languages/swt/solutions/pluginSolution/pluginSolution.msd" folder="languages.ui" />
      <modulePath path="${project}/languages/util/ui/languages/swt/swt.mpl" folder="languages.ui" />
      <modulePath path="${project}/languages/util/ui/languages/testdata/solutions/pluginSolution/pluginSolution.msd" folder="languages.ui" />
      <modulePath path="${project}/languages/util/ui/languages/testdata/testdata.mpl" folder="languages.ui" />
      <modulePath path="${project}/languages/util/ui/languages/ui/solutions/pluginSolution/pluginSolution.msd" folder="languages.ui" />
      <modulePath path="${project}/languages/util/ui/languages/ui/ui.mpl" folder="languages.ui" />
      <modulePath path="${project}/languages/util/ui/solutions/jetbrains.mps.ui.unittest/jetbrains.mps.ui.unittest.msd" folder="languages.ui" />
      <modulePath path="${project}/languages/util/ui/solutions/ui.sandbox/ui.sandbox.msd" folder="languages.ui" />
      <modulePath path="${project}/languages/util/uiLanguage/runtime/jetbrains.mps.ide.uiLanguage.runtime/jetbrains.mps.ide.uiLanguage.runtime.msd" folder="languages.uiLanguage" />
      <modulePath path="${project}/languages/util/uiLanguage/solutions/jetbrains.mps.uiLanguage.samples/jetbrains.mps.uiLanguage.saamples.msd" folder="languages.uiLanguage" />
      <modulePath path="${project}/languages/util/uiLanguage/solutions/pluginSolution/pluginSolution.msd" folder="languages.uiLanguage" />
      <modulePath path="${project}/languages/util/uiLanguage/uiLanguage.mpl" folder="languages.uiLanguage" />
      <modulePath path="${project}/languages/util/xml/xml/solutions/jetbrains.mps.webr.xml.sandbox/jetbrains.mps.webr.xml.sandbox.msd" folder="languages.xml" />
      <modulePath path="${project}/languages/util/xml/xml/solutions/jetbrains.mps.xml.tests/jetbrains.mps.xml.tests.msd" folder="languages.xml" />
      <modulePath path="${project}/languages/util/xml/xml/xml.mpl" folder="languages.xml" />
      <modulePath path="${project}/languages/util/xml/xmlInternal/xmlInternal.mpl" folder="languages.xml" />
      <modulePath path="${project}/languages/util/xml/xmlQuery/xmlQuery.mpl" folder="languages.xml" />
      <modulePath path="${project}/languages/util/xml/xmlSchema/xmlSchema.mpl" folder="languages.xml" />
      <modulePath path="${project}/languages/util/xmlDeprecated/languageDescriptor.mpl" folder="languages.xml" />
      <modulePath path="${project}/languages/util/xmlDeprecated/solutions/jetbrains.mps.xml.sandbox/jetbrains.mps.xml.sandbox.msd" folder="languages.xml" />
      <modulePath path="${project}/languages/util/xmlDeprecated/solutions/pluginSolution/pluginSolution.msd" folder="languages.xml" />
      <modulePath path="${project}/languages/util/xmlUnitTest/languages/xmlUnitTest/xmlUnitTest.mpl" folder="languages.xml" />
      <modulePath path="${project}/languages/util/xmlUnitTest/solutions/jetbrains.mps.xmlUnitTest.sandbox/jetbrains.mps.xmlUnitTest.sandbox.msd" folder="languages.xml" />
      <modulePath path="${project}/languages/util/ypath/solutions/jetbrains.mps.ypath.runtime/jetbrains.mps.ypath.runtime.msd" folder="languages.ypath" />
      <modulePath path="${project}/languages/util/ypath/solutions/main/main.msd" folder="languages.ypath" />
      <modulePath path="${project}/languages/util/ypath/solutions/pluginSolution/pluginSolution.msd" folder="languages.ypath" />
      <modulePath path="${project}/languages/util/ypath/solutions/sandbox/sandbox.msd" folder="languages.ypath" />
      <modulePath path="${project}/languages/util/ypath/solutions/test/test.msd" folder="languages.ypath" />
      <modulePath path="${project}/languages/util/ypath/ypath.mpl" folder="languages.ypath" />
      <modulePath path="${project}/plugins/debugger-api-languages/jetbrains.mps.debugger.api.lang/api.mpl" folder="debugger.api" />
      <modulePath path="${project}/plugins/debugger-api-languages/jetbrains.mps.debugger.api.languages.plugin/plugin.msd" folder="debugger.api" />
      <modulePath path="${project}/plugins/debugger-api/api/api.msd" folder="debugger.api" />
      <modulePath path="${project}/plugins/debugger-api/runtime/jetbrains.mps.debugger-api.msd" folder="debugger.api" />
      <modulePath path="${project}/plugins/debugger-java-customViewers/plugin.msd" folder="debugger.java.languages" />
      <modulePath path="${project}/plugins/debugger-java/api/jetbrains.mps.debugger.java.api.msd" folder="debugger.java" />
      <modulePath path="${project}/plugins/debugger-java/languages/customViewers/customViewers.mpl" folder="debugger.java.languages" />
      <modulePath path="${project}/plugins/debugger-java/languages/evaluation/evaluation.mpl" folder="debugger.java.languages" />
      <modulePath path="${project}/plugins/debugger-java/languages/privateMembers/privateMembers.mpl" folder="debugger.java.languages" />
      <modulePath path="${project}/plugins/debugger-java/runtime/jetbrains.mps.debugger.java.runtime.msd" folder="debugger.java" />
      <modulePath path="${project}/plugins/debugger-java/solutions/jetbrains.mps.debugger.java.run.sandbox/jetbrains.mps.debugger.java.run.sandbox.msd" folder="debugger.java" />
      <modulePath path="${project}/plugins/debugger-java/solutions/jetbrains.mps.debugger.java.runtime.tests/jetbrains.mps.debugger.java.runtime.tests.msd" folder="debugger.java" />
      <modulePath path="${project}/plugins/execution-configurations/ant/execution.msd" folder="languages.execution.usages" />
      <modulePath path="${project}/plugins/execution-configurations/baseLanguage/jetbrains.mps.baseLanguage.execution.api/api.msd" folder="languages.execution.usages.baseLanguage" />
      <modulePath path="${project}/plugins/execution-configurations/baseLanguage/jetbrains.mps.baseLanguage.execution.startup/startup.msd" folder="languages.execution.usages.baseLanguage" />
      <modulePath path="${project}/plugins/execution-configurations/migration/migration.mpl" folder="languages.execution.usages" />
      <modulePath path="${project}/plugins/execution-configurations/plugin/plugin.msd" folder="languages.execution.usages" />
      <modulePath path="${project}/plugins/execution-configurations/unitTests/runtime/jetbrains.mps.baseLanguage.unitTest.runtime.msd" folder="languages.execution.usages.unitTests" />
      <modulePath path="${project}/plugins/execution-languages/commands/commands.mpl" folder="languages.execution" />
      <modulePath path="${project}/plugins/execution-languages/configurations/configurations.mpl" folder="languages.execution" />
      <modulePath path="${project}/plugins/execution-languages/configurations/solutions/pluginSolution/pluginSolution.msd" folder="languages.execution" />
      <modulePath path="${project}/plugins/execution-languages/demo/demo.mpl" folder="languages.execution.languages-plugin" />
      <modulePath path="${project}/plugins/execution-languages/demo/pluginSolution/pluginSolution.msd" folder="languages.execution.demo" />
      <modulePath path="${project}/plugins/execution-languages/deprecated.runtime/runtime.msd" folder="languages.execution.languages-plugin" />
      <modulePath path="${project}/plugins/execution-languages/deprecated/runConfigurations.mpl" folder="languages.execution.languages-plugin" />
      <modulePath path="${project}/plugins/execution-languages/library/jetbrains.mps.execution.lib.msd" folder="languages.execution.languages-plugin" />
      <modulePath path="${project}/plugins/execution-languages/plugin/languages.msd" folder="languages.execution.languages-plugin" />
      <modulePath path="${project}/plugins/execution-languages/tests.data/data.msd" folder="languages.execution.languages-plugin" />
      <modulePath path="${project}/plugins/execution-languages/tests/tests.msd" folder="languages.execution.languages-plugin" />
      <modulePath path="${project}/plugins/ideaIntegration/jetbrains.mps.ideaIntegration.msd" folder="plugins" />
      <modulePath path="${project}/plugins/migration/solution/jetbrains.mps.ide.migration.msd" folder="plugins" />
      <modulePath path="${project}/plugins/migration21/solution/migration21.msd" folder="plugins" />
      <modulePath path="${project}/plugins/modelchecker/solution/jetbrains.mps.ide.modelchecker.msd" folder="plugins" />
      <modulePath path="${project}/plugins/mpsdevkit/mpsdevkit.msd" folder="plugins" />
      <modulePath path="${project}/plugins/mpsjava/solution/jetbrains.mps.ide.java.msd" folder="plugins.mpsjava" />
      <modulePath path="${project}/plugins/mpsjava/testsolution/testMaterial.msd" folder="plugins.mpsjava" />
      <modulePath path="${project}/plugins/mpsmake/solution/jetbrains.mps.ide.make.msd" folder="plugins" />
      <modulePath path="${project}/plugins/samples/jetbrains.mps.samples.msd" folder="samples" />
      <modulePath path="${project}/plugins/vcs/jetbrains.mps.vcs.msd" folder="plugins" />
      <modulePath path="${project}/samples/agreement/agreementLanguage/languageDescriptor.mpl" folder="samples" />
      <modulePath path="${project}/samples/agreement/framework/jetbrains.mps.samples.agreement.framework.msd" folder="samples" />
      <modulePath path="${project}/samples/agreement/sandbox/agreementRegistryBuilder.msd" folder="samples" />
      <modulePath path="${project}/samples/calculator-tutorial/languages/calculator/calculator.mpl" folder="samples" />
      <modulePath path="${project}/samples/calculator-tutorial/languages/calculator/solutions/pluginSolution/pluginSolution.msd" folder="samples" />
      <modulePath path="${project}/samples/calculator-tutorial/solutions/jetbrains.mps.calculator.sandbox/jetbrains.mps.calculator.sandbox.msd" folder="samples" />
      <modulePath path="${project}/samples/complexLanguage/languages/complex/complex.mpl" folder="samples" />
      <modulePath path="${project}/samples/complexLanguage/solutions/jetbrains.mps.complex.runtime/jetbrains.mps.complex.runtime.msd" folder="samples" />
      <modulePath path="${project}/samples/complexLanguage/solutions/sandbox/sandbox.msd" folder="samples" />
      <modulePath path="${project}/samples/dslbook_example/languages/secretCompartmentLanguage/secretCompartmentLanguage.mpl" folder="samples" />
      <modulePath path="${project}/samples/dslbook_example/solutions/runtime/jetbrains.mps.samples.secretCompartment.runtime.msd" folder="samples" />
      <modulePath path="${project}/samples/dslbook_example/solutions/secretCompartmentLanguage.sandbox/secretCompartmentLanguage.sandbox.msd" folder="samples" />
      <modulePath path="${project}/samples/fixedLengthReader/myReaderConfiguration/myReaderConfiguration.msd" folder="samples" />
      <modulePath path="${project}/samples/fixedLengthReader/readerConfigLanguage/readerConfigLanguage.mpl" folder="samples" />
      <modulePath path="${project}/samples/fixedLengthReader/readerFramework/readerFramework.msd" folder="samples" />
      <modulePath path="${project}/samples/formulaLanguage/language/formulaLanguage.mpl" folder="samples" />
      <modulePath path="${project}/samples/formulaLanguage/runtime/jetbrains.mps.samples.formula.runtime.msd" folder="samples" />
      <modulePath path="${project}/samples/generator_demo/languages/demoLang1/demoLang1.mpl" folder="samples" />
      <modulePath path="${project}/samples/generator_demo/languages/demoLang2/demoLang2.mpl" folder="samples" />
      <modulePath path="${project}/samples/generator_demo/languages/demoLang3/demoLang3.mpl" folder="samples" />
      <modulePath path="${project}/samples/generator_demo/languages/demoLang4/demoLang4.mpl" folder="samples" />
      <modulePath path="${project}/samples/generator_demo/solutions/test_models/test_models.msd" folder="samples" />
      <modulePath path="${project}/samples/lambda/languages/lambdaCalculus/lambdaCalculus.mpl" folder="samples" />
      <modulePath path="${project}/samples/lambda/solutions/jetbrains.mps.samples.lambdaCalculus.runtime/jetbrains.mps.samples.lambdaCalculus.runtime.msd" folder="samples" />
      <modulePath path="${project}/samples/lambda/solutions/jetbrains.mps.samples.lambdaCalculus.sandbox/jetbrains.mps.samples.lambdaCalculus.sandbox.msd" folder="samples" />
      <modulePath path="${project}/samples/nanoc/nanocProject/languages/nanoc/nanoc.mpl" folder="samples" />
      <modulePath path="${project}/samples/nanoc/nanocProject/languages/nanoc/solutions/pluginSolution/pluginSolution.msd" folder="samples" />
      <modulePath path="${project}/samples/nanoc/nanocProject/solutions/jetbrains.mps.nanoc.sandbox/jetbrains.mps.nanoc.sandbox.msd" folder="samples" />
      <modulePath path="${project}/samples/sampleFacet/sampleFacet.mpl" folder="samples" />
      <modulePath path="${project}/samples/sampleFacet/solutions/pluginSolution/pluginSolution.msd" folder="samples" />
      <modulePath path="${project}/samples/sampleLanguage/sampleLanguage.mpl" folder="debugger" />
      <modulePath path="${project}/samples/sampleLanguage/solutions/sandbox/jetbrains.mps.samples.sampleLanguage.sandbox.msd" folder="samples" />
      <modulePath path="${project}/samples/sampleXML/languages/sampleXML/sampleXML.mpl" folder="samples" />
      <modulePath path="${project}/samples/sampleXML/languages/sampleXML/solutions/pluginSolution/pluginSolution.msd" folder="samples" />
      <modulePath path="${project}/samples/sampleXML/solutions/sandbox/sampleXML.sandbox.msd" folder="samples" />
      <modulePath path="${project}/samples/theSimplestLanguage/languages/theSimplestLanguage/theSimplestLanguage.mpl" folder="samples" />
      <modulePath path="${project}/samples/theSimplestLanguage/solutions/jetbrains.mps.samples.theSimplestLanguage.sandbox/jetbrains.mps.samples.theSimplestLanguage.sandbox.msd" folder="samples" />
      <modulePath path="${project}/samples/xmlLiterals/languages/xmlLiterals/xmlLiterals.mpl" folder="samples" />
      <modulePath path="${project}/samples/xmlLiterals/solutions/jetbrains.mps.samples.xmlLiterals.sandbox/jetbrains.mps.samples.xmlLiterals.sandbox.msd" folder="samples" />
      <modulePath path="${project}/testbench/languages/solutions/pluginSolution/pluginSolution.msd" folder="testbench" />
      <modulePath path="${project}/testbench/languages/suite.mpl" folder="testbench" />
      <modulePath path="${project}/testbench/modules/miscTests/solutions/jetbrains.mps.refactoring.tests.msd" folder="testbench" />
      <modulePath path="${project}/testbench/modules/testAntTask/solutions/testAntTask/testAntTask.msd" folder="testbench" />
      <modulePath path="${project}/testbench/modules/testMake/solutions/jetbrains.mps.makeTest/jetbrains.mps.makeTest.msd" folder="core.make" />
      <modulePath path="${project}/testbench/modules/testMake/solutions/jetbrains.mps.testModels/jetbrains.mps.testModels.msd" folder="testbench" />
      <modulePath path="${project}/testbench/modules/testRefactoring/languages/testRefactoring/testRefactoring.mpl" folder="test" />
      <modulePath path="${project}/testbench/modules/testRefactoring/languages/testRefactoringTargetLang/testRefactoringTargetLang.mpl" folder="test" />
      <modulePath path="${project}/testbench/modules/testRefactoring/solutions/testRefactoring.sandbox/testRefactoring.sandbox.msd" folder="testbench" />
      <modulePath path="${project}/testbench/solution/jetbrains.mps.testbench.msd" folder="testbench" />
      <modulePath path="${project}/testbench/solutions/jetbrains.mps.testbench.make.msd" folder="testbench" />
      <modulePath path="${project}/workbench/baseLanguageIndex/jetbrains.mps.baseLanguage.index.msd" folder="baseLanguage" />
<<<<<<< HEAD
      <modulePath path="${project}/workbench/mps-editor/jetbrains.mps.ide.editor.msd" folder="workbench.editor" />
      <modulePath path="${project}/workbench/mps-platform/base.msd" folder="workbench.platform" />
=======
      <modulePath path="${project}/workbench/mps-debugger/core.msd" folder="debugger" />
      <modulePath path="${project}/workbench/mps-editor/jetbrains.mps.ide.editor.msd" folder="workbench" />
      <modulePath path="${project}/workbench/mps-platform/base.msd" folder="workbench" />
>>>>>>> 202a4049
      <modulePath path="${project}/workbench/mps-workbench/jetbrains.mps.ide.msd" folder="workbench" />
    </projectModules>
    <genConfs />
  </component>
  <component name="MigrationState">
    <option name="myState" value="DONE" />
  </component>
  <component name="ProjectModuleManager">
    <modules />
  </component>
  <component name="ProjectRootManager" version="2" />
  <component name="ProjectVersion">
    <option name="version" value="2.0" />
  </component>
  <component name="VcsDirectoryMappings">
    <mapping directory="$PROJECT_DIR$" vcs="Git" />
  </component>
</project>
<|MERGE_RESOLUTION|>--- conflicted
+++ resolved
@@ -392,14 +392,9 @@
       <modulePath path="${project}/testbench/solution/jetbrains.mps.testbench.msd" folder="testbench" />
       <modulePath path="${project}/testbench/solutions/jetbrains.mps.testbench.make.msd" folder="testbench" />
       <modulePath path="${project}/workbench/baseLanguageIndex/jetbrains.mps.baseLanguage.index.msd" folder="baseLanguage" />
-<<<<<<< HEAD
+      <modulePath path="${project}/workbench/mps-debugger/core.msd" folder="debugger" />
       <modulePath path="${project}/workbench/mps-editor/jetbrains.mps.ide.editor.msd" folder="workbench.editor" />
       <modulePath path="${project}/workbench/mps-platform/base.msd" folder="workbench.platform" />
-=======
-      <modulePath path="${project}/workbench/mps-debugger/core.msd" folder="debugger" />
-      <modulePath path="${project}/workbench/mps-editor/jetbrains.mps.ide.editor.msd" folder="workbench" />
-      <modulePath path="${project}/workbench/mps-platform/base.msd" folder="workbench" />
->>>>>>> 202a4049
       <modulePath path="${project}/workbench/mps-workbench/jetbrains.mps.ide.msd" folder="workbench" />
     </projectModules>
     <genConfs />
