--- conflicted
+++ resolved
@@ -5,8 +5,8 @@
     <use id="fd392034-7849-419d-9071-12563d152375" name="jetbrains.mps.baseLanguage.closures" version="0" />
     <use id="83888646-71ce-4f1c-9c53-c54016f6ad4f" name="jetbrains.mps.baseLanguage.collections" version="0" />
     <use id="64d34fcd-ad02-4e73-aff8-a581124c2e30" name="jetbrains.mps.lang.findUsages" version="0" />
-    <use id="f3061a53-9226-4cc5-a443-f952ceaf5816" name="jetbrains.mps.baseLanguage" version="1" />
-    <use id="7866978e-a0f0-4cc7-81bc-4d213d9375e1" name="jetbrains.mps.lang.smodel" version="1" />
+    <use id="f3061a53-9226-4cc5-a443-f952ceaf5816" name="jetbrains.mps.baseLanguage" version="3" />
+    <use id="7866978e-a0f0-4cc7-81bc-4d213d9375e1" name="jetbrains.mps.lang.smodel" version="2" />
   </languages>
   <imports>
     <import index="iqmz" ref="r:6bc4612e-813e-4efa-8244-77b9a4da8b36(jetbrains.mps.internal.make.runtime.java)" />
@@ -397,136 +397,6 @@
       <node concept="3cqZAl" id="7vbFQ4bPXuG" role="3clF45" />
       <node concept="3clFbS" id="7vbFQ4bPXuH" role="3clF47" />
     </node>
-<<<<<<< HEAD
-    <node concept="3clFb_" id="7vbFQ4bPXuI" role="jymVt">
-      <property role="TrG5h" value="getProjectHandler" />
-      <node concept="3uibUv" id="1NLLl5032C6" role="3clF45">
-        <ref role="3uigEE" to="ba15:~IProjectHandler" resolve="IProjectHandler" />
-      </node>
-      <node concept="3Tm1VV" id="7vbFQ4bPXuJ" role="1B3o_S" />
-      <node concept="37vLTG" id="7vbFQ4bPXuL" role="3clF46">
-        <property role="TrG5h" value="project" />
-        <node concept="3uibUv" id="7vbFQ4bPXuM" role="1tU5fm">
-          <ref role="3uigEE" to="4nm9:~Project" resolve="Project" />
-        </node>
-      </node>
-      <node concept="3clFbS" id="7vbFQ4bPXuN" role="3clF47">
-        <node concept="3clFbF" id="7vbFQ4bPXuO" role="3cqZAp">
-          <node concept="2YIFZM" id="7vbFQ4bPXuP" role="3clFbG">
-            <ref role="1Pybhc" node="7vbFQ4bPXu8" resolve="MPSPlugin" />
-            <ref role="37wK5l" node="7vbFQ4bPXxz" resolve="assertNotInEDT" />
-          </node>
-        </node>
-        <node concept="3cpWs8" id="3T639SbDhq9" role="3cqZAp">
-          <node concept="3cpWsn" id="3T639SbDhqa" role="3cpWs9">
-            <property role="TrG5h" value="projectStore" />
-            <node concept="10QFUN" id="7C$AW5VBCDz" role="33vP2m">
-              <node concept="3uibUv" id="7C$AW5VBCUZ" role="10QFUM">
-                <ref role="3uigEE" to="dz3k:~IProjectStore" resolve="IProjectStore" />
-              </node>
-              <node concept="2YIFZM" id="7C$AW5VBCbS" role="10QFUP">
-                <ref role="37wK5l" to="1m72:~ComponentsPackage.getStateStore(com.intellij.openapi.components.ComponentManager):com.intellij.openapi.components.impl.stores.IComponentStore" resolve="getStateStore" />
-                <ref role="1Pybhc" to="1m72:~ComponentsPackage" resolve="ComponentsPackage" />
-                <node concept="37vLTw" id="7C$AW5VBCtd" role="37wK5m">
-                  <ref role="3cqZAo" node="7vbFQ4bPXuL" resolve="project" />
-                </node>
-              </node>
-            </node>
-            <node concept="3uibUv" id="3T639SbDhqb" role="1tU5fm">
-              <ref role="3uigEE" to="dz3k:~IProjectStore" resolve="IProjectStore" />
-            </node>
-          </node>
-        </node>
-        <node concept="3cpWs8" id="7vbFQ4bPXuQ" role="3cqZAp">
-          <node concept="3cpWsn" id="7vbFQ4bPXuR" role="3cpWs9">
-            <property role="TrG5h" value="mpsProject" />
-            <node concept="3uibUv" id="7vbFQ4bPXuS" role="1tU5fm">
-              <ref role="3uigEE" to="guwi:~File" resolve="File" />
-            </node>
-            <node concept="2OqwBi" id="7vbFQ4bPXuT" role="33vP2m">
-              <node concept="2OqwBi" id="7vbFQ4bPXuU" role="2Oq$k0">
-                <node concept="37vLTw" id="2BHiRxgkWlc" role="2Oq$k0">
-                  <ref role="3cqZAo" node="7vbFQ4bPXuL" resolve="project" />
-                </node>
-                <node concept="liA8E" id="7vbFQ4bPXuW" role="2OqNvi">
-                  <ref role="37wK5l" to="1m72:~ComponentManager.getComponent(java.lang.Class):java.lang.Object" resolve="getComponent" />
-                  <node concept="3VsKOn" id="7vbFQ4bPXuX" role="37wK5m">
-                    <ref role="3VsUkX" to="z1c4:~MPSProject" resolve="MPSProject" />
-                  </node>
-                </node>
-              </node>
-              <node concept="liA8E" id="7vbFQ4bPXuY" role="2OqNvi">
-                <ref role="37wK5l" to="z1c4:~MPSProject.getProjectFile():java.io.File" resolve="getProjectFile" />
-              </node>
-            </node>
-          </node>
-        </node>
-        <node concept="3cpWs8" id="7vbFQ4bPXuZ" role="3cqZAp">
-          <node concept="3cpWsn" id="7vbFQ4bPXv0" role="3cpWs9">
-            <property role="TrG5h" value="projectFile" />
-            <node concept="3K4zz7" id="3T639SbF9hB" role="33vP2m">
-              <node concept="37vLTw" id="3T639SbFhI6" role="3K4GZi">
-                <ref role="3cqZAo" node="7vbFQ4bPXuR" resolve="mpsProject" />
-              </node>
-              <node concept="3clFbC" id="3T639SbF0_u" role="3K4Cdx">
-                <node concept="Rm8GO" id="3T639SbF6eU" role="3uHU7w">
-                  <ref role="Rm8GQ" to="1m72:~StorageScheme.DEFAULT" resolve="DEFAULT" />
-                  <ref role="1Px2BO" to="1m72:~StorageScheme" resolve="StorageScheme" />
-                </node>
-                <node concept="2OqwBi" id="3T639SbEKMk" role="3uHU7B">
-                  <node concept="liA8E" id="3T639SbEXyz" role="2OqNvi">
-                    <ref role="37wK5l" to="dz3k:~IProjectStore.getStorageScheme():com.intellij.openapi.components.StorageScheme" resolve="getStorageScheme" />
-                  </node>
-                  <node concept="37vLTw" id="3T639SbEIqS" role="2Oq$k0">
-                    <ref role="3cqZAo" node="3T639SbDhqa" resolve="projectStore" />
-                  </node>
-                </node>
-              </node>
-              <node concept="2OqwBi" id="7vbFQ4bPXv2" role="3K4E3e">
-                <node concept="37vLTw" id="3GM_nagTuOD" role="2Oq$k0">
-                  <ref role="3cqZAo" node="7vbFQ4bPXuR" resolve="mpsProject" />
-                </node>
-                <node concept="liA8E" id="7vbFQ4bPXv4" role="2OqNvi">
-                  <ref role="37wK5l" to="guwi:~File.getParentFile():java.io.File" resolve="getParentFile" />
-                </node>
-              </node>
-            </node>
-            <node concept="3uibUv" id="7vbFQ4bPXv1" role="1tU5fm">
-              <ref role="3uigEE" to="guwi:~File" resolve="File" />
-            </node>
-          </node>
-        </node>
-        <node concept="3cpWs8" id="7vbFQ4bPXv5" role="3cqZAp">
-          <node concept="3cpWsn" id="7vbFQ4bPXv6" role="3cpWs9">
-            <property role="TrG5h" value="projectPath" />
-            <node concept="3uibUv" id="7vbFQ4bPXv7" role="1tU5fm">
-              <ref role="3uigEE" to="wyt6:~String" resolve="String" />
-            </node>
-            <node concept="2OqwBi" id="7vbFQ4bPXv8" role="33vP2m">
-              <node concept="37vLTw" id="3GM_nagTzvj" role="2Oq$k0">
-                <ref role="3cqZAo" node="7vbFQ4bPXv0" resolve="projectFile" />
-              </node>
-              <node concept="liA8E" id="7vbFQ4bPXva" role="2OqNvi">
-                <ref role="37wK5l" to="guwi:~File.getAbsolutePath():java.lang.String" resolve="getAbsolutePath" />
-              </node>
-            </node>
-          </node>
-        </node>
-        <node concept="3cpWs6" id="7vbFQ4bPXvb" role="3cqZAp">
-          <node concept="1rXfSq" id="4hiugqyyYly" role="3cqZAk">
-            <ref role="37wK5l" node="7vbFQ4bPXvf" resolve="getProjectHandler" />
-            <node concept="37vLTw" id="3GM_nagTw_d" role="37wK5m">
-              <ref role="3cqZAo" node="7vbFQ4bPXv6" resolve="projectPath" />
-            </node>
-          </node>
-        </node>
-      </node>
-      <node concept="2AHcQZ" id="7vbFQ4bPXve" role="2AJF6D">
-        <ref role="2AI5Lk" to="wyt6:~Deprecated" resolve="Deprecated" />
-      </node>
-    </node>
-=======
->>>>>>> 174b4161
     <node concept="3clFb_" id="7vbFQ4bPXvf" role="jymVt">
       <property role="TrG5h" value="getProjectHandler" />
       <node concept="3uibUv" id="1NLLl5032C8" role="3clF45">
