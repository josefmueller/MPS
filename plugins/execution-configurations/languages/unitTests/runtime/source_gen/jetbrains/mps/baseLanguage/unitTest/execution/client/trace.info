--- conflicted
+++ resolved
@@ -1,51 +1,11 @@
 <?xml version="1.0" encoding="UTF-8"?>
-<<<<<<< HEAD
-<debugInfo>
-  <root nodeRef="r:63a75970-913d-4a7b-99e2-8ca72ff6f509(jetbrains.mps.baseLanguage.unitTest.execution.client)/1779544457787804365">
-    <nodeInfo nodeId="1779544457787978447" fileName="TempRunIdManager.java" startLine="9" startPosition="0" endLine="10" endPosition="0" conceptFqName="jetbrains.mps.baseLanguage.structure.StaticFieldDeclaration" propertyString="ourInstance" />
-    <nodeInfo nodeId="1779544457787807910" fileName="TempRunIdManager.java" startLine="10" startPosition="0" endLine="11" endPosition="0" conceptFqName="jetbrains.mps.baseLanguage.structure.FieldDeclaration" propertyString="myTestRunIdLocks" />
-    <nodeInfo nodeId="1779544457787807926" fileName="TempRunIdManager.java" startLine="17" startPosition="39" endLine="18" endPosition="39" conceptFqName="jetbrains.mps.baseLanguage.structure.LocalVariableDeclarationStatement" />
-    <nodeInfo nodeId="1779544457787807930" fileName="TempRunIdManager.java" startLine="18" startPosition="39" endLine="19" endPosition="22" conceptFqName="jetbrains.mps.baseLanguage.structure.LocalVariableDeclarationStatement" />
-    <nodeInfo nodeId="1779544457787807950" fileName="TempRunIdManager.java" startLine="21" startPosition="44" endLine="22" endPosition="19" conceptFqName="jetbrains.mps.baseLanguage.structure.ExpressionStatement" />
-    <nodeInfo nodeId="1779544457787807955" fileName="TempRunIdManager.java" startLine="24" startPosition="5" endLine="25" endPosition="33" conceptFqName="jetbrains.mps.baseLanguage.structure.ExpressionStatement" />
-    <nodeInfo nodeId="1779544457787807958" fileName="TempRunIdManager.java" startLine="25" startPosition="33" endLine="26" endPosition="18" conceptFqName="jetbrains.mps.baseLanguage.structure.ReturnStatement" />
-    <nodeInfo nodeId="1779544457787807966" fileName="TempRunIdManager.java" startLine="31" startPosition="46" endLine="32" endPosition="32" conceptFqName="jetbrains.mps.baseLanguage.structure.ExpressionStatement" />
-    <nodeInfo nodeId="1779544457787996304" fileName="TempRunIdManager.java" startLine="38" startPosition="30" endLine="39" endPosition="43" conceptFqName="jetbrains.mps.baseLanguage.structure.ExpressionStatement" />
-    <nodeInfo nodeId="1779544457787993370" fileName="TempRunIdManager.java" startLine="40" startPosition="5" endLine="41" endPosition="23" conceptFqName="jetbrains.mps.baseLanguage.structure.ReturnStatement" />
-    <nodeInfo nodeId="1779544457787807917" fileName="TempRunIdManager.java" startLine="12" startPosition="0" endLine="14" endPosition="0" conceptFqName="jetbrains.mps.baseLanguage.structure.ConstructorDeclaration" propertyString="TempRunIdManager#()V" />
-    <nodeInfo nodeId="1779544457787807946" fileName="TempRunIdManager.java" startLine="20" startPosition="36" endLine="23" endPosition="7" conceptFqName="jetbrains.mps.baseLanguage.structure.IfStatement" />
-    <nodeInfo nodeId="1779544457787807962" fileName="TempRunIdManager.java" startLine="31" startPosition="0" endLine="34" endPosition="0" conceptFqName="jetbrains.mps.baseLanguage.structure.InstanceMethodDeclaration" propertyString="releaseId#(I)V" />
-    <nodeInfo nodeId="1779544457787993636" fileName="TempRunIdManager.java" startLine="37" startPosition="61" endLine="40" endPosition="5" conceptFqName="jetbrains.mps.baseLanguage.structure.IfStatement" />
-    <nodeInfo nodeId="1779544457787807933" fileName="TempRunIdManager.java" startLine="19" startPosition="22" endLine="24" endPosition="5" conceptFqName="jetbrains.mps.baseLanguage.structure.ForStatement" />
-    <nodeInfo nodeId="1779544457787989703" fileName="TempRunIdManager.java" startLine="37" startPosition="0" endLine="43" endPosition="0" conceptFqName="jetbrains.mps.baseLanguage.structure.StaticMethodDeclaration" propertyString="getInstance#()Ljetbrains/mps/baseLanguage/unitTest/execution/client/TempRunIdManager;" />
-    <nodeInfo nodeId="1779544457787807923" fileName="TempRunIdManager.java" startLine="17" startPosition="0" endLine="28" endPosition="0" conceptFqName="jetbrains.mps.baseLanguage.structure.InstanceMethodDeclaration" propertyString="acquireId#()I" />
-    <scopeInfo nodeId="1779544457787807921" fileName="TempRunIdManager.java" startLine="12" startPosition="30" endLine="12" endPosition="30" />
-    <scopeInfo nodeId="1779544457787807954" fileName="TempRunIdManager.java" startLine="21" startPosition="44" endLine="22" endPosition="19" />
-    <scopeInfo nodeId="1779544457787807965" fileName="TempRunIdManager.java" startLine="31" startPosition="46" endLine="32" endPosition="32" />
-    <scopeInfo nodeId="1779544457787993639" fileName="TempRunIdManager.java" startLine="38" startPosition="30" endLine="39" endPosition="43" />
-    <scopeInfo nodeId="1779544457787807917" fileName="TempRunIdManager.java" startLine="12" startPosition="0" endLine="14" endPosition="0" />
-    <scopeInfo nodeId="1779544457787807945" fileName="TempRunIdManager.java" startLine="20" startPosition="36" endLine="23" endPosition="7" />
-    <scopeInfo nodeId="1779544457787807962" fileName="TempRunIdManager.java" startLine="31" startPosition="0" endLine="34" endPosition="0">
-      <varInfo nodeId="1779544457787807963" varName="id" />
-    </scopeInfo>
-    <scopeInfo nodeId="1779544457787989706" fileName="TempRunIdManager.java" startLine="37" startPosition="61" endLine="41" endPosition="23" />
-    <scopeInfo nodeId="1779544457787807933" fileName="TempRunIdManager.java" startLine="19" startPosition="22" endLine="24" endPosition="5">
-      <varInfo nodeId="1779544457787807934" varName="i" />
-    </scopeInfo>
-    <scopeInfo nodeId="1779544457787989703" fileName="TempRunIdManager.java" startLine="37" startPosition="0" endLine="43" endPosition="0" />
-    <scopeInfo nodeId="1779544457787807924" fileName="TempRunIdManager.java" startLine="17" startPosition="39" endLine="26" endPosition="18">
-      <varInfo nodeId="1779544457787807929" varName="answer" />
-      <varInfo nodeId="1779544457787807925" varName="size" />
-    </scopeInfo>
-    <scopeInfo nodeId="1779544457787807923" fileName="TempRunIdManager.java" startLine="17" startPosition="0" endLine="28" endPosition="0" />
-    <unitInfo nodeId="1779544457787804365" fileName="TempRunIdManager.java" startLine="8" startPosition="0" endLine="44" endPosition="0" unitName="jetbrains.mps.baseLanguage.unitTest.execution.client.TempRunIdManager" />
-  </root>
-=======
 <debug-info>
+  <concept fqn="jetbrains.mps.baseLanguage.structure.AssertStatement" />
   <concept fqn="jetbrains.mps.baseLanguage.structure.BlockStatement" />
   <concept fqn="jetbrains.mps.baseLanguage.structure.ConstructorDeclaration" />
   <concept fqn="jetbrains.mps.baseLanguage.structure.ExpressionStatement" />
   <concept fqn="jetbrains.mps.baseLanguage.structure.FieldDeclaration" />
+  <concept fqn="jetbrains.mps.baseLanguage.structure.ForStatement" />
   <concept fqn="jetbrains.mps.baseLanguage.structure.ForeachStatement" />
   <concept fqn="jetbrains.mps.baseLanguage.structure.IfStatement" />
   <concept fqn="jetbrains.mps.baseLanguage.structure.InstanceMethodDeclaration" />
@@ -60,24 +20,64 @@
   <concept fqn="jetbrains.mps.baseLanguage.structure.ThrowStatement" />
   <concept fqn="jetbrains.mps.baseLanguage.structure.TryCatchStatement" />
   <concept fqn="jetbrains.mps.baseLanguage.structure.WhileStatement" />
->>>>>>> 0583c357
+  <root nodeRef="r:63a75970-913d-4a7b-99e2-8ca72ff6f509(jetbrains.mps.baseLanguage.unitTest.execution.client)/1779544457787804365">
+    <file name="TempRunIdManager.java">
+      <node id="1779544457787978447" at="9,0,10,0" concept="13" trace="ourInstance" />
+      <node id="1779544457787807910" at="10,0,11,0" concept="4" trace="myTestRunIdLocks" />
+      <node id="1779544457787807926" at="17,39,18,39" concept="9" />
+      <node id="1779544457787807930" at="18,39,19,22" concept="9" />
+      <node id="1779544457787807950" at="21,44,22,19" concept="3" />
+      <node id="1779544457787807955" at="24,5,25,33" concept="3" />
+      <node id="1779544457787807958" at="25,33,26,18" concept="10" />
+      <node id="1779544457787807966" at="31,46,32,32" concept="3" />
+      <node id="1779544457787996304" at="38,30,39,43" concept="3" />
+      <node id="1779544457787993370" at="40,5,41,23" concept="10" />
+      <node id="1779544457787807917" at="12,0,14,0" concept="2" trace="TempRunIdManager#()V" />
+      <node id="1779544457787807946" at="20,36,23,7" concept="7" />
+      <node id="1779544457787807962" at="31,0,34,0" concept="8" trace="releaseId#(I)V" />
+      <node id="1779544457787993636" at="37,61,40,5" concept="7" />
+      <node id="1779544457787807933" at="19,22,24,5" concept="5" />
+      <node id="1779544457787989703" at="37,0,43,0" concept="14" trace="getInstance#()Ljetbrains/mps/baseLanguage/unitTest/execution/client/TempRunIdManager;" />
+      <node id="1779544457787807923" at="17,0,28,0" concept="8" trace="acquireId#()I" />
+      <scope id="1779544457787807921" at="12,30,12,30" />
+      <scope id="1779544457787807954" at="21,44,22,19" />
+      <scope id="1779544457787807965" at="31,46,32,32" />
+      <scope id="1779544457787993639" at="38,30,39,43" />
+      <scope id="1779544457787807917" at="12,0,14,0" />
+      <scope id="1779544457787807945" at="20,36,23,7" />
+      <scope id="1779544457787807962" at="31,0,34,0">
+        <var name="id" id="1779544457787807963" />
+      </scope>
+      <scope id="1779544457787989706" at="37,61,41,23" />
+      <scope id="1779544457787807933" at="19,22,24,5">
+        <var name="i" id="1779544457787807934" />
+      </scope>
+      <scope id="1779544457787989703" at="37,0,43,0" />
+      <scope id="1779544457787807924" at="17,39,26,18">
+        <var name="answer" id="1779544457787807929" />
+        <var name="size" id="1779544457787807925" />
+      </scope>
+      <scope id="1779544457787807923" at="17,0,28,0" />
+      <unit id="1779544457787804365" at="8,0,44,0" name="jetbrains.mps.baseLanguage.unitTest.execution.client.TempRunIdManager" />
+    </file>
+  </root>
   <root nodeRef="r:63a75970-913d-4a7b-99e2-8ca72ff6f509(jetbrains.mps.baseLanguage.unitTest.execution.client)/2024340988248531910">
     <file name="JUnit3MethodWrapper.java">
-      <node id="2024340988248531955" at="14,44,15,18" concept="13" />
-      <node id="2024340988248531965" at="19,31,20,17" concept="8" />
-      <node id="2024340988248531972" at="25,41,26,54" concept="7" />
-      <node id="2024340988248531982" at="27,26,28,42" concept="8" />
-      <node id="2024340988248531989" at="29,5,30,16" concept="8" />
-      <node id="2024340988248531915" at="33,61,34,459" concept="8" />
-      <node id="2024340988248531975" at="38,36,39,127" concept="8" />
-      <node id="2024340988248531975" at="40,5,41,16" concept="8" />
-      <node id="2024340988248531951" at="14,0,17,0" concept="1" trace="JUnit3MethodWrapper#(Lorg/jetbrains/mps/openapi/model/SNode;)V" />
-      <node id="2024340988248531980" at="26,54,29,5" concept="5" />
-      <node id="2024340988248531911" at="33,0,36,0" concept="12" trace="isTestMethod#(Lorg/jetbrains/mps/openapi/model/SNode;)Z" />
-      <node id="2024340988248531975" at="37,114,40,5" concept="5" />
-      <node id="2024340988248531961" at="18,0,22,0" concept="6" trace="isTestCase#()Z" />
-      <node id="2024340988248531975" at="37,0,43,0" concept="12" trace="check_pj3jcm_a0a0c#(Lorg/jetbrains/mps/openapi/model/SNode;Ljetbrains/mps/baseLanguage/unitTest/execution/client/JUnit3MethodWrapper;)Lorg/jetbrains/mps/openapi/model/SNode;" />
-      <node id="2024340988248531967" at="23,0,32,0" concept="6" trace="getTestCase#()Ljetbrains/mps/baseLanguage/unitTest/execution/client/ITestNodeWrapper;" />
+      <node id="2024340988248531955" at="14,44,15,18" concept="15" />
+      <node id="2024340988248531965" at="19,31,20,17" concept="10" />
+      <node id="2024340988248531972" at="25,41,26,54" concept="9" />
+      <node id="2024340988248531982" at="27,26,28,42" concept="10" />
+      <node id="2024340988248531989" at="29,5,30,16" concept="10" />
+      <node id="2024340988248531915" at="33,61,34,459" concept="10" />
+      <node id="2024340988248531975" at="38,36,39,127" concept="10" />
+      <node id="2024340988248531975" at="40,5,41,16" concept="10" />
+      <node id="2024340988248531951" at="14,0,17,0" concept="2" trace="JUnit3MethodWrapper#(Lorg/jetbrains/mps/openapi/model/SNode;)V" />
+      <node id="2024340988248531980" at="26,54,29,5" concept="7" />
+      <node id="2024340988248531911" at="33,0,36,0" concept="14" trace="isTestMethod#(Lorg/jetbrains/mps/openapi/model/SNode;)Z" />
+      <node id="2024340988248531975" at="37,114,40,5" concept="7" />
+      <node id="2024340988248531961" at="18,0,22,0" concept="8" trace="isTestCase#()Z" />
+      <node id="2024340988248531975" at="37,0,43,0" concept="14" trace="check_pj3jcm_a0a0c#(Lorg/jetbrains/mps/openapi/model/SNode;Ljetbrains/mps/baseLanguage/unitTest/execution/client/JUnit3MethodWrapper;)Lorg/jetbrains/mps/openapi/model/SNode;" />
+      <node id="2024340988248531967" at="23,0,32,0" concept="8" trace="getTestCase#()Ljetbrains/mps/baseLanguage/unitTest/execution/client/ITestNodeWrapper;" />
       <scope id="2024340988248531954" at="14,44,15,18" />
       <scope id="2024340988248531964" at="19,31,20,17" />
       <scope id="2024340988248531981" at="27,26,28,42" />
@@ -104,25 +104,25 @@
   </root>
   <root nodeRef="r:63a75970-913d-4a7b-99e2-8ca72ff6f509(jetbrains.mps.baseLanguage.unitTest.execution.client)/2024340988248531992">
     <file name="JUnit3TestWrapper.java">
-      <node id="2024340988248531998" at="18,48,19,24" concept="13" />
-      <node id="2024340988248532008" at="23,31,24,16" concept="8" />
-      <node id="2024340988248532015" at="29,29,30,46" concept="8" />
-      <node id="2024340988248532026" at="35,54,36,242" concept="7" />
-      <node id="2024340988248532048" at="38,39,39,52" concept="8" />
-      <node id="2024340988248532056" at="42,48,43,52" concept="8" />
-      <node id="2024340988248532064" at="46,50,47,26" concept="8" />
-      <node id="2024340988248532016" at="53,36,54,130" concept="8" />
-      <node id="2024340988248532016" at="55,5,56,16" concept="8" />
-      <node id="2024340988248531994" at="18,0,21,0" concept="1" trace="JUnit3TestWrapper#(Lorg/jetbrains/mps/openapi/model/SNode;)V" />
-      <node id="2024340988248532046" at="38,0,41,0" concept="6" trace="accept#(Lorg/jetbrains/mps/openapi/model/SNode;)Z" />
-      <node id="2024340988248532054" at="42,0,45,0" concept="6" trace="select#(Lorg/jetbrains/mps/openapi/model/SNode;)Ljetbrains/mps/baseLanguage/unitTest/execution/client/ITestNodeWrapper;" />
-      <node id="2024340988248532062" at="46,0,49,0" concept="6" trace="accept#(Ljetbrains/mps/baseLanguage/unitTest/execution/client/ITestNodeWrapper;)Z" />
-      <node id="2024340988248532016" at="52,112,55,5" concept="5" />
-      <node id="2024340988248532004" at="22,0,26,0" concept="6" trace="isTestCase#()Z" />
-      <node id="2024340988248532010" at="27,0,32,0" concept="6" trace="getFqName#()Ljava/lang/String;" />
-      <node id="2024340988248532016" at="52,0,58,0" concept="12" trace="check_qb7e7i_a0a2#(Lorg/jetbrains/mps/openapi/model/SNode;Ljetbrains/mps/baseLanguage/unitTest/execution/client/JUnit3TestWrapper;)Ljava/lang/String;" />
-      <node id="2024340988248532040" at="36,242,49,7" concept="8" />
-      <node id="2024340988248532020" at="33,0,51,0" concept="6" trace="getTestMethods#()Ljava/lang/Iterable;" />
+      <node id="2024340988248531998" at="18,48,19,24" concept="15" />
+      <node id="2024340988248532008" at="23,31,24,16" concept="10" />
+      <node id="2024340988248532015" at="29,29,30,46" concept="10" />
+      <node id="2024340988248532026" at="35,54,36,242" concept="9" />
+      <node id="2024340988248532048" at="38,39,39,52" concept="10" />
+      <node id="2024340988248532056" at="42,48,43,52" concept="10" />
+      <node id="2024340988248532064" at="46,50,47,26" concept="10" />
+      <node id="2024340988248532016" at="53,36,54,130" concept="10" />
+      <node id="2024340988248532016" at="55,5,56,16" concept="10" />
+      <node id="2024340988248531994" at="18,0,21,0" concept="2" trace="JUnit3TestWrapper#(Lorg/jetbrains/mps/openapi/model/SNode;)V" />
+      <node id="2024340988248532046" at="38,0,41,0" concept="8" trace="accept#(Lorg/jetbrains/mps/openapi/model/SNode;)Z" />
+      <node id="2024340988248532054" at="42,0,45,0" concept="8" trace="select#(Lorg/jetbrains/mps/openapi/model/SNode;)Ljetbrains/mps/baseLanguage/unitTest/execution/client/ITestNodeWrapper;" />
+      <node id="2024340988248532062" at="46,0,49,0" concept="8" trace="accept#(Ljetbrains/mps/baseLanguage/unitTest/execution/client/ITestNodeWrapper;)Z" />
+      <node id="2024340988248532016" at="52,112,55,5" concept="7" />
+      <node id="2024340988248532004" at="22,0,26,0" concept="8" trace="isTestCase#()Z" />
+      <node id="2024340988248532010" at="27,0,32,0" concept="8" trace="getFqName#()Ljava/lang/String;" />
+      <node id="2024340988248532016" at="52,0,58,0" concept="14" trace="check_qb7e7i_a0a2#(Lorg/jetbrains/mps/openapi/model/SNode;Ljetbrains/mps/baseLanguage/unitTest/execution/client/JUnit3TestWrapper;)Ljava/lang/String;" />
+      <node id="2024340988248532040" at="36,242,49,7" concept="10" />
+      <node id="2024340988248532020" at="33,0,51,0" concept="8" trace="getTestMethods#()Ljava/lang/Iterable;" />
       <scope id="2024340988248531997" at="18,48,19,24" />
       <scope id="2024340988248532007" at="23,31,24,16" />
       <scope id="2024340988248532014" at="29,29,30,46" />
@@ -161,57 +161,57 @@
   </root>
   <root nodeRef="r:63a75970-913d-4a7b-99e2-8ca72ff6f509(jetbrains.mps.baseLanguage.unitTest.execution.client)/2024340988248532071">
     <file name="JUnit4MethodWrapper.java">
-      <node id="2024340988248532139" at="17,44,18,18" concept="13" />
-      <node id="2024340988248532149" at="22,31,23,17" concept="8" />
-      <node id="2024340988248532156" at="28,41,29,54" concept="7" />
-      <node id="2024340988248532166" at="30,26,31,42" concept="8" />
-      <node id="2024340988248532173" at="32,5,33,16" concept="8" />
-      <node id="8024509436353587622" at="37,390,38,40" concept="7" />
-      <node id="8024509436353587601" at="40,161,41,23" concept="8" />
-      <node id="8024509436353587636" at="43,188,44,35" concept="2" />
-      <node id="8024509436353587669" at="46,7,47,31" concept="8" />
-      <node id="2024340988248532132" at="48,5,49,17" concept="8" />
-      <node id="2024340988248532159" at="53,36,54,127" concept="8" />
-      <node id="2024340988248532159" at="55,5,56,16" concept="8" />
-      <node id="8024509436353587590" at="60,36,61,79" concept="8" />
-      <node id="8024509436353587590" at="62,5,63,16" concept="8" />
-      <node id="8024509436353587594" at="66,66,67,63" concept="7" />
-      <node id="8024509436353587594" at="67,63,68,30" concept="7" />
-      <node id="8024509436353587594" at="68,30,69,142" concept="2" />
-      <node id="8024509436353587594" at="69,142,70,276" concept="2" />
-      <node id="8024509436353587594" at="70,276,71,24" concept="8" />
-      <node id="8024509436353587610" at="75,36,76,79" concept="8" />
-      <node id="8024509436353587610" at="77,5,78,16" concept="8" />
-      <node id="8024509436353587614" at="81,67,82,63" concept="7" />
-      <node id="8024509436353587614" at="82,63,83,30" concept="7" />
-      <node id="8024509436353587614" at="83,30,84,142" concept="2" />
-      <node id="8024509436353587614" at="84,142,85,274" concept="2" />
-      <node id="8024509436353587614" at="85,274,86,24" concept="8" />
-      <node id="8024509436353587586" at="89,66,90,46" concept="8" />
-      <node id="8024509436353587609" at="93,67,94,46" concept="8" />
-      <node id="8024509436353587594" at="68,30,70,276" concept="0" />
-      <node id="8024509436353587594" at="68,30,70,276" concept="0" />
-      <node id="8024509436353587614" at="83,30,85,274" concept="0" />
-      <node id="8024509436353587614" at="83,30,85,274" concept="0" />
-      <node id="2024340988248532135" at="17,0,20,0" concept="1" trace="JUnit4MethodWrapper#(Lorg/jetbrains/mps/openapi/model/SNode;)V" />
-      <node id="2024340988248532164" at="29,54,32,5" concept="5" />
-      <node id="8024509436353587522" at="39,110,42,9" concept="5" />
-      <node id="8024509436353587605" at="42,9,45,9" concept="5" />
-      <node id="2024340988248532159" at="52,114,55,5" concept="5" />
-      <node id="8024509436353587590" at="59,72,62,5" concept="5" />
-      <node id="8024509436353587610" at="74,73,77,5" concept="5" />
-      <node id="8024509436353587586" at="89,0,92,0" concept="12" trace="eq_lclll2_a0a0b0a0d#(Ljava/lang/Object;Ljava/lang/Object;)Z" />
-      <node id="8024509436353587609" at="93,0,96,0" concept="12" trace="eq_lclll2_a0a1a1a0a3#(Ljava/lang/Object;Ljava/lang/Object;)Z" />
-      <node id="2024340988248532145" at="21,0,25,0" concept="6" trace="isTestCase#()Z" />
-      <node id="2024340988248532159" at="52,0,58,0" concept="12" trace="check_lclll2_a0a0c#(Lorg/jetbrains/mps/openapi/model/SNode;Ljetbrains/mps/baseLanguage/unitTest/execution/client/JUnit4MethodWrapper;)Lorg/jetbrains/mps/openapi/model/SNode;" />
-      <node id="8024509436353587590" at="59,0,65,0" concept="12" trace="check_lclll2_a0a0b0a0d#(Lorg/jetbrains/mps/openapi/model/SNode;)Lorg/jetbrains/mps/openapi/model/SNode;" />
-      <node id="8024509436353587610" at="74,0,80,0" concept="12" trace="check_lclll2_a0a1a1a0a3#(Lorg/jetbrains/mps/openapi/model/SNode;)Lorg/jetbrains/mps/openapi/model/SNode;" />
-      <node id="8024509436353587594" at="66,0,73,0" concept="12" trace="_quotation_createNode_lclll2_a0a0a1a0a3#()Lorg/jetbrains/mps/openapi/model/SNode;" />
-      <node id="8024509436353587614" at="81,0,88,0" concept="12" trace="_quotation_createNode_lclll2_a0a0b0b0a0d#()Lorg/jetbrains/mps/openapi/model/SNode;" />
-      <node id="8024509436353587484" at="38,40,46,7" concept="4" />
-      <node id="2024340988248532151" at="26,0,35,0" concept="6" trace="getTestCase#()Ljetbrains/mps/baseLanguage/unitTest/execution/client/ITestNodeWrapper;" />
-      <node id="2024340988248532078" at="36,58,48,5" concept="5" />
-      <node id="2024340988248532072" at="36,0,51,0" concept="12" trace="isJUnit4TestMethod#(Lorg/jetbrains/mps/openapi/model/SNode;)Z" />
+      <node id="2024340988248532139" at="17,44,18,18" concept="15" />
+      <node id="2024340988248532149" at="22,31,23,17" concept="10" />
+      <node id="2024340988248532156" at="28,41,29,54" concept="9" />
+      <node id="2024340988248532166" at="30,26,31,42" concept="10" />
+      <node id="2024340988248532173" at="32,5,33,16" concept="10" />
+      <node id="8024509436353587622" at="37,390,38,40" concept="9" />
+      <node id="8024509436353587601" at="40,161,41,23" concept="10" />
+      <node id="8024509436353587636" at="43,188,44,35" concept="3" />
+      <node id="8024509436353587669" at="46,7,47,31" concept="10" />
+      <node id="2024340988248532132" at="48,5,49,17" concept="10" />
+      <node id="2024340988248532159" at="53,36,54,127" concept="10" />
+      <node id="2024340988248532159" at="55,5,56,16" concept="10" />
+      <node id="8024509436353587590" at="60,36,61,79" concept="10" />
+      <node id="8024509436353587590" at="62,5,63,16" concept="10" />
+      <node id="8024509436353587594" at="66,66,67,63" concept="9" />
+      <node id="8024509436353587594" at="67,63,68,30" concept="9" />
+      <node id="8024509436353587594" at="68,30,69,142" concept="3" />
+      <node id="8024509436353587594" at="69,142,70,276" concept="3" />
+      <node id="8024509436353587594" at="70,276,71,24" concept="10" />
+      <node id="8024509436353587610" at="75,36,76,79" concept="10" />
+      <node id="8024509436353587610" at="77,5,78,16" concept="10" />
+      <node id="8024509436353587614" at="81,67,82,63" concept="9" />
+      <node id="8024509436353587614" at="82,63,83,30" concept="9" />
+      <node id="8024509436353587614" at="83,30,84,142" concept="3" />
+      <node id="8024509436353587614" at="84,142,85,274" concept="3" />
+      <node id="8024509436353587614" at="85,274,86,24" concept="10" />
+      <node id="8024509436353587586" at="89,66,90,46" concept="10" />
+      <node id="8024509436353587609" at="93,67,94,46" concept="10" />
+      <node id="8024509436353587594" at="68,30,70,276" concept="1" />
+      <node id="8024509436353587594" at="68,30,70,276" concept="1" />
+      <node id="8024509436353587614" at="83,30,85,274" concept="1" />
+      <node id="8024509436353587614" at="83,30,85,274" concept="1" />
+      <node id="2024340988248532135" at="17,0,20,0" concept="2" trace="JUnit4MethodWrapper#(Lorg/jetbrains/mps/openapi/model/SNode;)V" />
+      <node id="2024340988248532164" at="29,54,32,5" concept="7" />
+      <node id="8024509436353587522" at="39,110,42,9" concept="7" />
+      <node id="8024509436353587605" at="42,9,45,9" concept="7" />
+      <node id="2024340988248532159" at="52,114,55,5" concept="7" />
+      <node id="8024509436353587590" at="59,72,62,5" concept="7" />
+      <node id="8024509436353587610" at="74,73,77,5" concept="7" />
+      <node id="8024509436353587586" at="89,0,92,0" concept="14" trace="eq_lclll2_a0a0b0a0d#(Ljava/lang/Object;Ljava/lang/Object;)Z" />
+      <node id="8024509436353587609" at="93,0,96,0" concept="14" trace="eq_lclll2_a0a1a1a0a3#(Ljava/lang/Object;Ljava/lang/Object;)Z" />
+      <node id="2024340988248532145" at="21,0,25,0" concept="8" trace="isTestCase#()Z" />
+      <node id="2024340988248532159" at="52,0,58,0" concept="14" trace="check_lclll2_a0a0c#(Lorg/jetbrains/mps/openapi/model/SNode;Ljetbrains/mps/baseLanguage/unitTest/execution/client/JUnit4MethodWrapper;)Lorg/jetbrains/mps/openapi/model/SNode;" />
+      <node id="8024509436353587590" at="59,0,65,0" concept="14" trace="check_lclll2_a0a0b0a0d#(Lorg/jetbrains/mps/openapi/model/SNode;)Lorg/jetbrains/mps/openapi/model/SNode;" />
+      <node id="8024509436353587610" at="74,0,80,0" concept="14" trace="check_lclll2_a0a1a1a0a3#(Lorg/jetbrains/mps/openapi/model/SNode;)Lorg/jetbrains/mps/openapi/model/SNode;" />
+      <node id="8024509436353587594" at="66,0,73,0" concept="14" trace="_quotation_createNode_lclll2_a0a0a1a0a3#()Lorg/jetbrains/mps/openapi/model/SNode;" />
+      <node id="8024509436353587614" at="81,0,88,0" concept="14" trace="_quotation_createNode_lclll2_a0a0b0b0a0d#()Lorg/jetbrains/mps/openapi/model/SNode;" />
+      <node id="8024509436353587484" at="38,40,46,7" concept="6" />
+      <node id="2024340988248532151" at="26,0,35,0" concept="8" trace="getTestCase#()Ljetbrains/mps/baseLanguage/unitTest/execution/client/ITestNodeWrapper;" />
+      <node id="2024340988248532078" at="36,58,48,5" concept="7" />
+      <node id="2024340988248532072" at="36,0,51,0" concept="14" trace="isJUnit4TestMethod#(Lorg/jetbrains/mps/openapi/model/SNode;)Z" />
       <scope id="2024340988248532138" at="17,44,18,18" />
       <scope id="2024340988248532148" at="22,31,23,17" />
       <scope id="2024340988248532165" at="30,26,31,42" />
@@ -279,32 +279,32 @@
   </root>
   <root nodeRef="r:63a75970-913d-4a7b-99e2-8ca72ff6f509(jetbrains.mps.baseLanguage.unitTest.execution.client)/2024340988248532176">
     <file name="JUnit4TestWrapper.java">
-      <node id="2024340988248532210" at="21,41,22,17" concept="13" />
-      <node id="2024340988248532220" at="26,31,27,16" concept="8" />
-      <node id="2024340988248532227" at="32,29,33,46" concept="8" />
-      <node id="2024340988248532238" at="38,54,39,242" concept="7" />
-      <node id="2024340988248532260" at="41,39,42,58" concept="8" />
-      <node id="2024340988248532268" at="45,48,46,52" concept="8" />
-      <node id="2024340988248532276" at="49,50,50,26" concept="8" />
-      <node id="2024340988248532185" at="56,140,57,19" concept="8" />
-      <node id="2024340988248532199" at="60,59,61,20" concept="8" />
-      <node id="2024340988248532203" at="63,5,64,17" concept="8" />
-      <node id="2024340988248532228" at="68,36,69,130" concept="8" />
-      <node id="2024340988248532228" at="70,5,71,16" concept="8" />
-      <node id="2024340988248532206" at="21,0,24,0" concept="1" trace="JUnit4TestWrapper#(Lorg/jetbrains/mps/openapi/model/SNode;)V" />
-      <node id="2024340988248532258" at="41,0,44,0" concept="6" trace="accept#(Lorg/jetbrains/mps/openapi/model/SNode;)Z" />
-      <node id="2024340988248532266" at="45,0,48,0" concept="6" trace="select#(Lorg/jetbrains/mps/openapi/model/SNode;)Ljetbrains/mps/baseLanguage/unitTest/execution/client/ITestNodeWrapper;" />
-      <node id="2024340988248532274" at="49,0,52,0" concept="6" trace="accept#(Ljetbrains/mps/baseLanguage/unitTest/execution/client/ITestNodeWrapper;)Z" />
-      <node id="2024340988248532183" at="55,55,58,5" concept="5" />
-      <node id="2024340988248532197" at="59,244,62,7" concept="5" />
-      <node id="2024340988248532228" at="67,112,70,5" concept="5" />
-      <node id="2024340988248532216" at="25,0,29,0" concept="6" trace="isTestCase#()Z" />
-      <node id="2024340988248532222" at="30,0,35,0" concept="6" trace="getFqName#()Ljava/lang/String;" />
-      <node id="2024340988248532191" at="58,5,63,5" concept="4" />
-      <node id="2024340988248532228" at="67,0,73,0" concept="12" trace="check_rdmqn1_a0a2#(Lorg/jetbrains/mps/openapi/model/SNode;Ljetbrains/mps/baseLanguage/unitTest/execution/client/JUnit4TestWrapper;)Ljava/lang/String;" />
-      <node id="2024340988248532177" at="55,0,66,0" concept="12" trace="isJUnit4TestCase#(Lorg/jetbrains/mps/openapi/model/SNode;)Z" />
-      <node id="2024340988248532252" at="39,242,52,7" concept="8" />
-      <node id="2024340988248532232" at="36,0,54,0" concept="6" trace="getTestMethods#()Ljava/lang/Iterable;" />
+      <node id="2024340988248532210" at="21,41,22,17" concept="15" />
+      <node id="2024340988248532220" at="26,31,27,16" concept="10" />
+      <node id="2024340988248532227" at="32,29,33,46" concept="10" />
+      <node id="2024340988248532238" at="38,54,39,242" concept="9" />
+      <node id="2024340988248532260" at="41,39,42,58" concept="10" />
+      <node id="2024340988248532268" at="45,48,46,52" concept="10" />
+      <node id="2024340988248532276" at="49,50,50,26" concept="10" />
+      <node id="2024340988248532185" at="56,140,57,19" concept="10" />
+      <node id="2024340988248532199" at="60,59,61,20" concept="10" />
+      <node id="2024340988248532203" at="63,5,64,17" concept="10" />
+      <node id="2024340988248532228" at="68,36,69,130" concept="10" />
+      <node id="2024340988248532228" at="70,5,71,16" concept="10" />
+      <node id="2024340988248532206" at="21,0,24,0" concept="2" trace="JUnit4TestWrapper#(Lorg/jetbrains/mps/openapi/model/SNode;)V" />
+      <node id="2024340988248532258" at="41,0,44,0" concept="8" trace="accept#(Lorg/jetbrains/mps/openapi/model/SNode;)Z" />
+      <node id="2024340988248532266" at="45,0,48,0" concept="8" trace="select#(Lorg/jetbrains/mps/openapi/model/SNode;)Ljetbrains/mps/baseLanguage/unitTest/execution/client/ITestNodeWrapper;" />
+      <node id="2024340988248532274" at="49,0,52,0" concept="8" trace="accept#(Ljetbrains/mps/baseLanguage/unitTest/execution/client/ITestNodeWrapper;)Z" />
+      <node id="2024340988248532183" at="55,55,58,5" concept="7" />
+      <node id="2024340988248532197" at="59,244,62,7" concept="7" />
+      <node id="2024340988248532228" at="67,112,70,5" concept="7" />
+      <node id="2024340988248532216" at="25,0,29,0" concept="8" trace="isTestCase#()Z" />
+      <node id="2024340988248532222" at="30,0,35,0" concept="8" trace="getFqName#()Ljava/lang/String;" />
+      <node id="2024340988248532191" at="58,5,63,5" concept="6" />
+      <node id="2024340988248532228" at="67,0,73,0" concept="14" trace="check_rdmqn1_a0a2#(Lorg/jetbrains/mps/openapi/model/SNode;Ljetbrains/mps/baseLanguage/unitTest/execution/client/JUnit4TestWrapper;)Ljava/lang/String;" />
+      <node id="2024340988248532177" at="55,0,66,0" concept="14" trace="isJUnit4TestCase#(Lorg/jetbrains/mps/openapi/model/SNode;)Z" />
+      <node id="2024340988248532252" at="39,242,52,7" concept="10" />
+      <node id="2024340988248532232" at="36,0,54,0" concept="8" trace="getTestMethods#()Ljava/lang/Iterable;" />
       <scope id="2024340988248532209" at="21,41,22,17" />
       <scope id="2024340988248532219" at="26,31,27,16" />
       <scope id="2024340988248532226" at="32,29,33,46" />
@@ -352,579 +352,343 @@
     </file>
   </root>
   <root nodeRef="r:63a75970-913d-4a7b-99e2-8ca72ff6f509(jetbrains.mps.baseLanguage.unitTest.execution.client)/2024340988248532283">
-<<<<<<< HEAD
-    <nodeInfo nodeId="2024340988248532289" fileName="LanguageTestWrapper.java" startLine="38" startPosition="42" endLine="39" endPosition="16" conceptFqName="jetbrains.mps.baseLanguage.structure.SuperConstructorInvocation" />
-    <nodeInfo nodeId="2024340988248532299" fileName="LanguageTestWrapper.java" startLine="43" startPosition="31" endLine="44" endPosition="46" conceptFqName="jetbrains.mps.baseLanguage.structure.ReturnStatement" />
-    <nodeInfo nodeId="2024340988248532308" fileName="LanguageTestWrapper.java" startLine="47" startPosition="34" endLine="48" endPosition="46" conceptFqName="jetbrains.mps.baseLanguage.structure.ReturnStatement" />
-    <nodeInfo nodeId="2024340988248532320" fileName="LanguageTestWrapper.java" startLine="54" startPosition="45" endLine="55" endPosition="266" conceptFqName="jetbrains.mps.baseLanguage.structure.ReturnStatement" />
-    <nodeInfo nodeId="2024340988248532332" fileName="LanguageTestWrapper.java" startLine="57" startPosition="23" endLine="58" endPosition="18" conceptFqName="jetbrains.mps.baseLanguage.structure.ReturnStatement" />
-    <nodeInfo nodeId="2024340988248532335" fileName="LanguageTestWrapper.java" startLine="59" startPosition="5" endLine="60" endPosition="16" conceptFqName="jetbrains.mps.baseLanguage.structure.ReturnStatement" />
-    <nodeInfo nodeId="2024340988248532348" fileName="LanguageTestWrapper.java" startLine="66" startPosition="26" endLine="67" endPosition="36" conceptFqName="jetbrains.mps.baseLanguage.structure.ReturnStatement" />
-    <nodeInfo nodeId="2024340988248532350" fileName="LanguageTestWrapper.java" startLine="68" startPosition="5" endLine="69" endPosition="27" conceptFqName="jetbrains.mps.baseLanguage.structure.LocalVariableDeclarationStatement" />
-    <nodeInfo nodeId="2024340988248532356" fileName="LanguageTestWrapper.java" startLine="70" startPosition="23" endLine="71" endPosition="78" conceptFqName="jetbrains.mps.baseLanguage.structure.ReturnStatement" />
-    <nodeInfo nodeId="2024340988248532372" fileName="LanguageTestWrapper.java" startLine="74" startPosition="48" endLine="75" endPosition="52" conceptFqName="jetbrains.mps.baseLanguage.structure.ReturnStatement" />
-    <nodeInfo nodeId="3310779261129403067" fileName="LanguageTestWrapper.java" startLine="82" startPosition="79" endLine="83" endPosition="27" conceptFqName="jetbrains.mps.baseLanguage.structure.LocalVariableDeclarationStatement" />
-    <nodeInfo nodeId="3310779261129403073" fileName="LanguageTestWrapper.java" startLine="84" startPosition="23" endLine="85" endPosition="42" conceptFqName="jetbrains.mps.baseLanguage.structure.ReturnStatement" />
-    <nodeInfo nodeId="1906922135947789003" fileName="LanguageTestWrapper.java" startLine="87" startPosition="129" endLine="88" endPosition="80" conceptFqName="jetbrains.mps.baseLanguage.structure.LocalVariableDeclarationStatement" />
-    <nodeInfo nodeId="1906922135947968964" fileName="LanguageTestWrapper.java" startLine="90" startPosition="42" endLine="91" endPosition="124" conceptFqName="jetbrains.mps.baseLanguage.structure.ReturnStatement" />
-    <nodeInfo nodeId="3310779261129403153" fileName="LanguageTestWrapper.java" startLine="94" startPosition="5" endLine="95" endPosition="40" conceptFqName="jetbrains.mps.baseLanguage.structure.ReturnStatement" />
-    <nodeInfo nodeId="2937573621172211729" fileName="LanguageTestWrapper.java" startLine="98" startPosition="45" endLine="99" endPosition="71" conceptFqName="jetbrains.mps.baseLanguage.structure.LocalVariableDeclarationStatement" />
-    <nodeInfo nodeId="2937573621172211722" fileName="LanguageTestWrapper.java" startLine="99" startPosition="71" endLine="100" endPosition="66" conceptFqName="jetbrains.mps.baseLanguage.structure.LocalVariableDeclarationStatement" />
-    <nodeInfo nodeId="2937573621172211743" fileName="LanguageTestWrapper.java" startLine="100" startPosition="66" endLine="101" endPosition="44" conceptFqName="jetbrains.mps.baseLanguage.structure.LocalVariableDeclarationStatement" />
-    <nodeInfo nodeId="6653480123301124002" fileName="LanguageTestWrapper.java" startLine="103" startPosition="40" endLine="104" endPosition="30" conceptFqName="jetbrains.mps.baseLanguage.structure.SingleLineComment" />
-    <nodeInfo nodeId="6653480123301122089" fileName="LanguageTestWrapper.java" startLine="104" startPosition="30" endLine="105" endPosition="61" conceptFqName="jetbrains.mps.baseLanguage.structure.LocalVariableDeclarationStatement" />
-    <nodeInfo nodeId="2937573621172211771" fileName="LanguageTestWrapper.java" startLine="106" startPosition="34" endLine="107" endPosition="79" conceptFqName="jetbrains.mps.baseLanguage.structure.ExpressionStatement" />
-    <nodeInfo nodeId="6653480123301124005" fileName="LanguageTestWrapper.java" startLine="108" startPosition="9" endLine="109" endPosition="38" conceptFqName="jetbrains.mps.baseLanguage.structure.SingleLineComment" />
-    <nodeInfo nodeId="6653480123301124010" fileName="LanguageTestWrapper.java" startLine="109" startPosition="38" endLine="110" endPosition="53" conceptFqName="jetbrains.mps.baseLanguage.structure.LocalVariableDeclarationStatement" />
-    <nodeInfo nodeId="6653480123301124060" fileName="LanguageTestWrapper.java" startLine="113" startPosition="36" endLine="114" endPosition="47" conceptFqName="jetbrains.mps.baseLanguage.structure.LocalVariableDeclarationStatement" />
-    <nodeInfo nodeId="6653480123301124781" fileName="LanguageTestWrapper.java" startLine="115" startPosition="95" endLine="116" endPosition="83" conceptFqName="jetbrains.mps.baseLanguage.structure.ExpressionStatement" />
-    <nodeInfo nodeId="6653480123301124800" fileName="LanguageTestWrapper.java" startLine="118" startPosition="20" endLine="119" endPosition="81" conceptFqName="jetbrains.mps.baseLanguage.structure.ExpressionStatement" />
-    <nodeInfo nodeId="2937573621172211799" fileName="LanguageTestWrapper.java" startLine="123" startPosition="14" endLine="124" endPosition="80" conceptFqName="jetbrains.mps.baseLanguage.structure.ExpressionStatement" />
-    <nodeInfo nodeId="2937573621172211816" fileName="LanguageTestWrapper.java" startLine="126" startPosition="5" endLine="127" endPosition="16" conceptFqName="jetbrains.mps.baseLanguage.structure.ReturnStatement" />
-    <nodeInfo nodeId="1217424542981" fileName="LanguageTestWrapper.java" startLine="130" startPosition="43" endLine="131" endPosition="79" conceptFqName="jetbrains.mps.baseLanguage.structure.LocalVariableDeclarationStatement" />
-    <nodeInfo nodeId="1217424542988" fileName="LanguageTestWrapper.java" startLine="131" startPosition="79" endLine="132" endPosition="68" conceptFqName="jetbrains.mps.baseLanguage.structure.LocalVariableDeclarationStatement" />
-    <nodeInfo nodeId="1217424542994" fileName="LanguageTestWrapper.java" startLine="132" startPosition="68" endLine="133" endPosition="39" conceptFqName="jetbrains.mps.baseLanguage.structure.LocalVariableDeclarationStatement" />
-    <nodeInfo nodeId="1217424543002" fileName="LanguageTestWrapper.java" startLine="134" startPosition="9" endLine="135" endPosition="111" conceptFqName="jetbrains.mps.baseLanguage.structure.LocalVariableDeclarationStatement" />
-    <nodeInfo nodeId="1217424543029" fileName="LanguageTestWrapper.java" startLine="136" startPosition="28" endLine="137" endPosition="84" conceptFqName="jetbrains.mps.baseLanguage.structure.ExpressionStatement" />
-    <nodeInfo nodeId="6577506630067933939" fileName="LanguageTestWrapper.java" startLine="140" startPosition="5" endLine="141" endPosition="171" conceptFqName="jetbrains.mps.baseLanguage.structure.LocalVariableDeclarationStatement" />
-    <nodeInfo nodeId="4391086355973202851" fileName="LanguageTestWrapper.java" startLine="142" startPosition="113" endLine="143" endPosition="70" conceptFqName="jetbrains.mps.baseLanguage.structure.LocalVariableDeclarationStatement" />
-    <nodeInfo nodeId="4391086355973530521" fileName="LanguageTestWrapper.java" startLine="143" startPosition="70" endLine="144" endPosition="69" conceptFqName="jetbrains.mps.baseLanguage.structure.LocalVariableDeclarationStatement" />
-    <nodeInfo nodeId="4391086355973605149" fileName="LanguageTestWrapper.java" startLine="145" startPosition="26" endLine="146" endPosition="93" conceptFqName="jetbrains.mps.baseLanguage.structure.ExpressionStatement" />
-    <nodeInfo nodeId="2937573621172211820" fileName="LanguageTestWrapper.java" startLine="148" startPosition="5" endLine="149" endPosition="91" conceptFqName="jetbrains.mps.baseLanguage.structure.ExpressionStatement" />
-    <nodeInfo nodeId="1217424543043" fileName="LanguageTestWrapper.java" startLine="149" startPosition="91" endLine="150" endPosition="18" conceptFqName="jetbrains.mps.baseLanguage.structure.ReturnStatement" />
-    <nodeInfo nodeId="2024340988248532394" fileName="LanguageTestWrapper.java" startLine="156" startPosition="23" endLine="157" endPosition="131" conceptFqName="jetbrains.mps.baseLanguage.structure.ReturnStatement" />
-    <nodeInfo nodeId="2024340988248532400" fileName="LanguageTestWrapper.java" startLine="158" startPosition="5" endLine="159" endPosition="29" conceptFqName="jetbrains.mps.baseLanguage.structure.ReturnStatement" />
-    <nodeInfo nodeId="2024340988248532410" fileName="LanguageTestWrapper.java" startLine="165" startPosition="25" endLine="166" endPosition="134" conceptFqName="jetbrains.mps.baseLanguage.structure.ReturnStatement" />
-    <nodeInfo nodeId="2024340988248532416" fileName="LanguageTestWrapper.java" startLine="167" startPosition="5" endLine="168" endPosition="128" conceptFqName="jetbrains.mps.baseLanguage.structure.ReturnStatement" />
-    <nodeInfo nodeId="2024340988248532300" fileName="LanguageTestWrapper.java" startLine="172" startPosition="36" endLine="173" endPosition="120" conceptFqName="jetbrains.mps.baseLanguage.structure.ReturnStatement" />
-    <nodeInfo nodeId="2024340988248532300" fileName="LanguageTestWrapper.java" startLine="174" startPosition="5" endLine="175" endPosition="17" conceptFqName="jetbrains.mps.baseLanguage.structure.ReturnStatement" />
-    <nodeInfo nodeId="2024340988248532309" fileName="LanguageTestWrapper.java" startLine="179" startPosition="36" endLine="180" endPosition="122" conceptFqName="jetbrains.mps.baseLanguage.structure.ReturnStatement" />
-    <nodeInfo nodeId="2024340988248532309" fileName="LanguageTestWrapper.java" startLine="181" startPosition="5" endLine="182" endPosition="17" conceptFqName="jetbrains.mps.baseLanguage.structure.ReturnStatement" />
-    <nodeInfo nodeId="2024340988248532326" fileName="LanguageTestWrapper.java" startLine="186" startPosition="36" endLine="187" endPosition="122" conceptFqName="jetbrains.mps.baseLanguage.structure.ReturnStatement" />
-    <nodeInfo nodeId="2024340988248532326" fileName="LanguageTestWrapper.java" startLine="188" startPosition="5" endLine="189" endPosition="17" conceptFqName="jetbrains.mps.baseLanguage.structure.ReturnStatement" />
-    <nodeInfo nodeId="2024340988248532395" fileName="LanguageTestWrapper.java" startLine="193" startPosition="36" endLine="194" endPosition="133" conceptFqName="jetbrains.mps.baseLanguage.structure.ReturnStatement" />
-    <nodeInfo nodeId="2024340988248532395" fileName="LanguageTestWrapper.java" startLine="195" startPosition="5" endLine="196" endPosition="16" conceptFqName="jetbrains.mps.baseLanguage.structure.ReturnStatement" />
-    <nodeInfo nodeId="2024340988248532411" fileName="LanguageTestWrapper.java" startLine="200" startPosition="36" endLine="201" endPosition="132" conceptFqName="jetbrains.mps.baseLanguage.structure.ReturnStatement" />
-    <nodeInfo nodeId="2024340988248532411" fileName="LanguageTestWrapper.java" startLine="202" startPosition="5" endLine="203" endPosition="16" conceptFqName="jetbrains.mps.baseLanguage.structure.ReturnStatement" />
-    <nodeInfo nodeId="2024340988248532417" fileName="LanguageTestWrapper.java" startLine="207" startPosition="36" endLine="208" endPosition="139" conceptFqName="jetbrains.mps.baseLanguage.structure.ReturnStatement" />
-    <nodeInfo nodeId="2024340988248532417" fileName="LanguageTestWrapper.java" startLine="209" startPosition="5" endLine="210" endPosition="16" conceptFqName="jetbrains.mps.baseLanguage.structure.ReturnStatement" />
-    <nodeInfo nodeId="6653480123301124798" fileName="LanguageTestWrapper.java" startLine="118" startPosition="18" endLine="120" endPosition="13" conceptFqName="jetbrains.mps.baseLanguage.structure.BlockStatement" />
-    <nodeInfo nodeId="2937573621172211792" fileName="LanguageTestWrapper.java" startLine="123" startPosition="12" endLine="125" endPosition="7" conceptFqName="jetbrains.mps.baseLanguage.structure.BlockStatement" />
-    <nodeInfo nodeId="2024340988248532285" fileName="LanguageTestWrapper.java" startLine="38" startPosition="0" endLine="41" endPosition="0" conceptFqName="jetbrains.mps.baseLanguage.structure.ConstructorDeclaration" propertyString="LanguageTestWrapper#(Lorg/jetbrains/mps/openapi/model/SNode;)V" />
-    <nodeInfo nodeId="2024340988248532304" fileName="LanguageTestWrapper.java" startLine="47" startPosition="0" endLine="50" endPosition="0" conceptFqName="jetbrains.mps.baseLanguage.structure.InstanceMethodDeclaration" propertyString="isTestMethod#()Z" />
-    <nodeInfo nodeId="2024340988248532318" fileName="LanguageTestWrapper.java" startLine="53" startPosition="41" endLine="56" endPosition="5" conceptFqName="jetbrains.mps.baseLanguage.structure.IfStatement" />
-    <nodeInfo nodeId="2024340988248532330" fileName="LanguageTestWrapper.java" startLine="56" startPosition="5" endLine="59" endPosition="5" conceptFqName="jetbrains.mps.baseLanguage.structure.IfStatement" />
-    <nodeInfo nodeId="2024340988248532344" fileName="LanguageTestWrapper.java" startLine="65" startPosition="54" endLine="68" endPosition="5" conceptFqName="jetbrains.mps.baseLanguage.structure.IfStatement" />
-    <nodeInfo nodeId="2024340988248532354" fileName="LanguageTestWrapper.java" startLine="69" startPosition="27" endLine="72" endPosition="5" conceptFqName="jetbrains.mps.baseLanguage.structure.IfStatement" />
-    <nodeInfo nodeId="2024340988248532370" fileName="LanguageTestWrapper.java" startLine="74" startPosition="0" endLine="77" endPosition="0" conceptFqName="jetbrains.mps.baseLanguage.structure.InstanceMethodDeclaration" propertyString="select#(Lorg/jetbrains/mps/openapi/model/SNode;)Ljetbrains/mps/baseLanguage/unitTest/execution/client/ITestNodeWrapper;" />
-    <nodeInfo nodeId="3310779261129403058" fileName="LanguageTestWrapper.java" startLine="83" startPosition="27" endLine="86" endPosition="5" conceptFqName="jetbrains.mps.baseLanguage.structure.IfStatement" />
-    <nodeInfo nodeId="1906922135947947058" fileName="LanguageTestWrapper.java" startLine="90" startPosition="0" endLine="93" endPosition="0" conceptFqName="jetbrains.mps.baseLanguage.structure.InstanceMethodDeclaration" propertyString="select#(Ljava/lang/String;)Ljava/lang/String;" />
-    <nodeInfo nodeId="6653480123301123991" fileName="LanguageTestWrapper.java" startLine="105" startPosition="61" endLine="108" endPosition="9" conceptFqName="jetbrains.mps.baseLanguage.structure.IfStatement" />
-    <nodeInfo nodeId="6653480123301124069" fileName="LanguageTestWrapper.java" startLine="114" startPosition="47" endLine="117" endPosition="15" conceptFqName="jetbrains.mps.baseLanguage.structure.IfStatement" />
-    <nodeInfo nodeId="1217424543027" fileName="LanguageTestWrapper.java" startLine="135" startPosition="111" endLine="138" endPosition="7" conceptFqName="jetbrains.mps.baseLanguage.structure.ForeachStatement" />
-    <nodeInfo nodeId="4391086355973584665" fileName="LanguageTestWrapper.java" startLine="144" startPosition="69" endLine="147" endPosition="7" conceptFqName="jetbrains.mps.baseLanguage.structure.IfStatement" />
-    <nodeInfo nodeId="2024340988248532392" fileName="LanguageTestWrapper.java" startLine="155" startPosition="29" endLine="158" endPosition="5" conceptFqName="jetbrains.mps.baseLanguage.structure.IfStatement" />
-    <nodeInfo nodeId="2024340988248532408" fileName="LanguageTestWrapper.java" startLine="164" startPosition="27" endLine="167" endPosition="5" conceptFqName="jetbrains.mps.baseLanguage.structure.IfStatement" />
-    <nodeInfo nodeId="2024340988248532300" fileName="LanguageTestWrapper.java" startLine="171" startPosition="115" endLine="174" endPosition="5" conceptFqName="jetbrains.mps.baseLanguage.structure.IfStatement" />
-    <nodeInfo nodeId="2024340988248532309" fileName="LanguageTestWrapper.java" startLine="178" startPosition="115" endLine="181" endPosition="5" conceptFqName="jetbrains.mps.baseLanguage.structure.IfStatement" />
-    <nodeInfo nodeId="2024340988248532326" fileName="LanguageTestWrapper.java" startLine="185" startPosition="115" endLine="188" endPosition="5" conceptFqName="jetbrains.mps.baseLanguage.structure.IfStatement" />
-    <nodeInfo nodeId="2024340988248532395" fileName="LanguageTestWrapper.java" startLine="192" startPosition="116" endLine="195" endPosition="5" conceptFqName="jetbrains.mps.baseLanguage.structure.IfStatement" />
-    <nodeInfo nodeId="2024340988248532411" fileName="LanguageTestWrapper.java" startLine="199" startPosition="117" endLine="202" endPosition="5" conceptFqName="jetbrains.mps.baseLanguage.structure.IfStatement" />
-    <nodeInfo nodeId="2024340988248532417" fileName="LanguageTestWrapper.java" startLine="206" startPosition="115" endLine="209" endPosition="5" conceptFqName="jetbrains.mps.baseLanguage.structure.IfStatement" />
-    <nodeInfo nodeId="2024340988248532295" fileName="LanguageTestWrapper.java" startLine="42" startPosition="0" endLine="46" endPosition="0" conceptFqName="jetbrains.mps.baseLanguage.structure.InstanceMethodDeclaration" propertyString="isTestCase#()Z" />
-    <nodeInfo nodeId="2024340988248532363" fileName="LanguageTestWrapper.java" startLine="72" startPosition="5" endLine="77" endPosition="7" conceptFqName="jetbrains.mps.baseLanguage.structure.ReturnStatement" />
-    <nodeInfo nodeId="3310779261129403187" fileName="LanguageTestWrapper.java" startLine="88" startPosition="80" endLine="93" endPosition="152" conceptFqName="jetbrains.mps.baseLanguage.structure.ReturnStatement" />
-    <nodeInfo nodeId="2024340988248532300" fileName="LanguageTestWrapper.java" startLine="171" startPosition="0" endLine="177" endPosition="0" conceptFqName="jetbrains.mps.baseLanguage.structure.StaticMethodDeclaration" propertyString="check_9og6tg_a0a2#(Lorg/jetbrains/mps/openapi/model/SNode;Ljetbrains/mps/baseLanguage/unitTest/execution/client/LanguageTestWrapper;)Z" />
-    <nodeInfo nodeId="2024340988248532309" fileName="LanguageTestWrapper.java" startLine="178" startPosition="0" endLine="184" endPosition="0" conceptFqName="jetbrains.mps.baseLanguage.structure.StaticMethodDeclaration" propertyString="check_9og6tg_a0a3#(Lorg/jetbrains/mps/openapi/model/SNode;Ljetbrains/mps/baseLanguage/unitTest/execution/client/LanguageTestWrapper;)Z" />
-    <nodeInfo nodeId="2024340988248532326" fileName="LanguageTestWrapper.java" startLine="185" startPosition="0" endLine="191" endPosition="0" conceptFqName="jetbrains.mps.baseLanguage.structure.StaticMethodDeclaration" propertyString="check_9og6tg_a0a4#(Lorg/jetbrains/mps/openapi/model/SNode;Ljetbrains/mps/baseLanguage/unitTest/execution/client/LanguageTestWrapper;)Z" />
-    <nodeInfo nodeId="2024340988248532395" fileName="LanguageTestWrapper.java" startLine="192" startPosition="0" endLine="198" endPosition="0" conceptFqName="jetbrains.mps.baseLanguage.structure.StaticMethodDeclaration" propertyString="check_9og6tg_a0a0a9#(Lorg/jetbrains/mps/openapi/model/SNode;Ljetbrains/mps/baseLanguage/unitTest/execution/client/LanguageTestWrapper;)Ljava/lang/String;" />
-    <nodeInfo nodeId="2024340988248532411" fileName="LanguageTestWrapper.java" startLine="199" startPosition="0" endLine="205" endPosition="0" conceptFqName="jetbrains.mps.baseLanguage.structure.StaticMethodDeclaration" propertyString="check_9og6tg_a0a0a01#(Lorg/jetbrains/mps/openapi/model/SNode;Ljetbrains/mps/baseLanguage/unitTest/execution/client/LanguageTestWrapper;)Ljava/lang/String;" />
-    <nodeInfo nodeId="2024340988248532417" fileName="LanguageTestWrapper.java" startLine="206" startPosition="0" endLine="212" endPosition="0" conceptFqName="jetbrains.mps.baseLanguage.structure.StaticMethodDeclaration" propertyString="check_9og6tg_a1a01#(Lorg/jetbrains/mps/openapi/model/SNode;Ljetbrains/mps/baseLanguage/unitTest/execution/client/LanguageTestWrapper;)Ljava/lang/String;" />
-    <nodeInfo nodeId="1217424543000" fileName="LanguageTestWrapper.java" startLine="133" startPosition="39" endLine="140" endPosition="5" conceptFqName="jetbrains.mps.baseLanguage.structure.TryCatchStatement" />
-    <nodeInfo nodeId="7292080432684956719" fileName="LanguageTestWrapper.java" startLine="141" startPosition="171" endLine="148" endPosition="5" conceptFqName="jetbrains.mps.baseLanguage.structure.ForeachStatement" />
-    <nodeInfo nodeId="3310779261129403076" fileName="LanguageTestWrapper.java" startLine="86" startPosition="5" endLine="94" endPosition="5" conceptFqName="jetbrains.mps.baseLanguage.structure.IfStatement" />
-    <nodeInfo nodeId="6653480123301124044" fileName="LanguageTestWrapper.java" startLine="112" startPosition="52" endLine="120" endPosition="13" conceptFqName="jetbrains.mps.baseLanguage.structure.IfStatement" />
-    <nodeInfo nodeId="2024340988248532387" fileName="LanguageTestWrapper.java" startLine="153" startPosition="0" endLine="161" endPosition="0" conceptFqName="jetbrains.mps.baseLanguage.structure.InstanceMethodDeclaration" propertyString="getFqName#()Ljava/lang/String;" />
-    <nodeInfo nodeId="2024340988248532403" fileName="LanguageTestWrapper.java" startLine="162" startPosition="0" endLine="170" endPosition="0" conceptFqName="jetbrains.mps.baseLanguage.structure.InstanceMethodDeclaration" propertyString="getName#()Ljava/lang/String;" />
-    <nodeInfo nodeId="6653480123301124034" fileName="LanguageTestWrapper.java" startLine="111" startPosition="30" endLine="121" endPosition="11" conceptFqName="jetbrains.mps.baseLanguage.structure.ForeachStatement" />
-    <nodeInfo nodeId="2024340988248532313" fileName="LanguageTestWrapper.java" startLine="51" startPosition="0" endLine="62" endPosition="0" conceptFqName="jetbrains.mps.baseLanguage.structure.InstanceMethodDeclaration" propertyString="getTestCase#()Ljetbrains/mps/baseLanguage/unitTest/execution/client/ITestNodeWrapper;" />
-    <nodeInfo nodeId="6653480123301124024" fileName="LanguageTestWrapper.java" startLine="110" startPosition="53" endLine="122" endPosition="9" conceptFqName="jetbrains.mps.baseLanguage.structure.IfStatement" />
-    <nodeInfo nodeId="2024340988248532338" fileName="LanguageTestWrapper.java" startLine="63" startPosition="0" endLine="79" endPosition="0" conceptFqName="jetbrains.mps.baseLanguage.structure.InstanceMethodDeclaration" propertyString="getTestMethods#()Ljava/lang/Iterable;" />
-    <nodeInfo nodeId="2024340988248532378" fileName="LanguageTestWrapper.java" startLine="80" startPosition="0" endLine="97" endPosition="0" conceptFqName="jetbrains.mps.baseLanguage.structure.InstanceMethodDeclaration" propertyString="getTestRunParameters#()Ljetbrains/mps/baseLanguage/tuples/runtime/Tuples/_3;" />
-    <nodeInfo nodeId="3310779261129403165" fileName="LanguageTestWrapper.java" startLine="130" startPosition="0" endLine="152" endPosition="0" conceptFqName="jetbrains.mps.baseLanguage.structure.InstanceMethodDeclaration" propertyString="getIdeaClasspath#()Ljava/util/List;" />
-    <nodeInfo nodeId="2937573621172211762" fileName="LanguageTestWrapper.java" startLine="102" startPosition="55" endLine="125" endPosition="7" conceptFqName="jetbrains.mps.baseLanguage.structure.IfStatement" />
-    <nodeInfo nodeId="2937573621172211752" fileName="LanguageTestWrapper.java" startLine="101" startPosition="44" endLine="126" endPosition="5" conceptFqName="jetbrains.mps.baseLanguage.structure.ForeachStatement" />
-    <nodeInfo nodeId="3310779261129403176" fileName="LanguageTestWrapper.java" startLine="98" startPosition="0" endLine="129" endPosition="0" conceptFqName="jetbrains.mps.baseLanguage.structure.InstanceMethodDeclaration" propertyString="getPluginClasspath#()Ljava/util/List;" />
-    <scopeInfo nodeId="1217424543039" fileName="LanguageTestWrapper.java" startLine="139" startPosition="0" endLine="139" endPosition="27">
-      <varInfo nodeId="1217424543040" varName="e" />
-    </scopeInfo>
-    <scopeInfo nodeId="1217424543042" fileName="LanguageTestWrapper.java" startLine="139" startPosition="27" endLine="139" endPosition="27" />
-    <scopeInfo nodeId="2024340988248532288" fileName="LanguageTestWrapper.java" startLine="38" startPosition="42" endLine="39" endPosition="16" />
-    <scopeInfo nodeId="2024340988248532298" fileName="LanguageTestWrapper.java" startLine="43" startPosition="31" endLine="44" endPosition="46" />
-    <scopeInfo nodeId="2024340988248532307" fileName="LanguageTestWrapper.java" startLine="47" startPosition="34" endLine="48" endPosition="46" />
-    <scopeInfo nodeId="2024340988248532319" fileName="LanguageTestWrapper.java" startLine="54" startPosition="45" endLine="55" endPosition="266" />
-    <scopeInfo nodeId="2024340988248532331" fileName="LanguageTestWrapper.java" startLine="57" startPosition="23" endLine="58" endPosition="18" />
-    <scopeInfo nodeId="2024340988248532347" fileName="LanguageTestWrapper.java" startLine="66" startPosition="26" endLine="67" endPosition="36" />
-    <scopeInfo nodeId="2024340988248532355" fileName="LanguageTestWrapper.java" startLine="70" startPosition="23" endLine="71" endPosition="78" />
-    <scopeInfo nodeId="2024340988248532371" fileName="LanguageTestWrapper.java" startLine="74" startPosition="48" endLine="75" endPosition="52" />
-    <scopeInfo nodeId="3310779261129403059" fileName="LanguageTestWrapper.java" startLine="84" startPosition="23" endLine="85" endPosition="42" />
-    <scopeInfo nodeId="1906922135947947059" fileName="LanguageTestWrapper.java" startLine="90" startPosition="42" endLine="91" endPosition="124" />
-    <scopeInfo nodeId="6653480123301123992" fileName="LanguageTestWrapper.java" startLine="106" startPosition="34" endLine="107" endPosition="79" />
-    <scopeInfo nodeId="6653480123301124070" fileName="LanguageTestWrapper.java" startLine="115" startPosition="95" endLine="116" endPosition="83" />
-    <scopeInfo nodeId="6653480123301124799" fileName="LanguageTestWrapper.java" startLine="118" startPosition="20" endLine="119" endPosition="81" />
-    <scopeInfo nodeId="2937573621172211793" fileName="LanguageTestWrapper.java" startLine="123" startPosition="14" endLine="124" endPosition="80" />
-    <scopeInfo nodeId="1217424543028" fileName="LanguageTestWrapper.java" startLine="136" startPosition="28" endLine="137" endPosition="84" />
-    <scopeInfo nodeId="4391086355973584667" fileName="LanguageTestWrapper.java" startLine="145" startPosition="26" endLine="146" endPosition="93" />
-    <scopeInfo nodeId="2024340988248532393" fileName="LanguageTestWrapper.java" startLine="156" startPosition="23" endLine="157" endPosition="131" />
-    <scopeInfo nodeId="2024340988248532409" fileName="LanguageTestWrapper.java" startLine="165" startPosition="25" endLine="166" endPosition="134" />
-    <scopeInfo nodeId="2024340988248532300" fileName="LanguageTestWrapper.java" startLine="172" startPosition="36" endLine="173" endPosition="120" />
-    <scopeInfo nodeId="2024340988248532309" fileName="LanguageTestWrapper.java" startLine="179" startPosition="36" endLine="180" endPosition="122" />
-    <scopeInfo nodeId="2024340988248532326" fileName="LanguageTestWrapper.java" startLine="186" startPosition="36" endLine="187" endPosition="122" />
-    <scopeInfo nodeId="2024340988248532395" fileName="LanguageTestWrapper.java" startLine="193" startPosition="36" endLine="194" endPosition="133" />
-    <scopeInfo nodeId="2024340988248532411" fileName="LanguageTestWrapper.java" startLine="200" startPosition="36" endLine="201" endPosition="132" />
-    <scopeInfo nodeId="2024340988248532417" fileName="LanguageTestWrapper.java" startLine="207" startPosition="36" endLine="208" endPosition="139" />
-    <scopeInfo nodeId="2024340988248532285" fileName="LanguageTestWrapper.java" startLine="38" startPosition="0" endLine="41" endPosition="0">
-      <varInfo nodeId="2024340988248532291" varName="test" />
-    </scopeInfo>
-    <scopeInfo nodeId="2024340988248532304" fileName="LanguageTestWrapper.java" startLine="47" startPosition="0" endLine="50" endPosition="0" />
-    <scopeInfo nodeId="2024340988248532370" fileName="LanguageTestWrapper.java" startLine="74" startPosition="0" endLine="77" endPosition="0">
-      <varInfo nodeId="2024340988248532370" varName="it" />
-    </scopeInfo>
-    <scopeInfo nodeId="1906922135947947058" fileName="LanguageTestWrapper.java" startLine="90" startPosition="0" endLine="93" endPosition="0">
-      <varInfo nodeId="1906922135947947058" varName="key" />
-    </scopeInfo>
-    <scopeInfo nodeId="1217424543027" fileName="LanguageTestWrapper.java" startLine="135" startPosition="111" endLine="138" endPosition="7">
-      <varInfo nodeId="1217424543037" varName="url" />
-    </scopeInfo>
-    <scopeInfo nodeId="2024340988248532295" fileName="LanguageTestWrapper.java" startLine="42" startPosition="0" endLine="46" endPosition="0" />
-    <scopeInfo nodeId="6653480123301124046" fileName="LanguageTestWrapper.java" startLine="113" startPosition="36" endLine="117" endPosition="15">
-      <varInfo nodeId="6653480123301124061" varName="name" />
-    </scopeInfo>
-    <scopeInfo nodeId="1217424543001" fileName="LanguageTestWrapper.java" startLine="134" startPosition="9" endLine="138" endPosition="7">
-      <varInfo nodeId="1217424543003" varName="urls" />
-    </scopeInfo>
-    <scopeInfo nodeId="2024340988248532391" fileName="LanguageTestWrapper.java" startLine="155" startPosition="29" endLine="159" endPosition="29" />
-    <scopeInfo nodeId="2024340988248532407" fileName="LanguageTestWrapper.java" startLine="164" startPosition="27" endLine="168" endPosition="128" />
-    <scopeInfo nodeId="2024340988248532300" fileName="LanguageTestWrapper.java" startLine="171" startPosition="115" endLine="175" endPosition="17" />
-    <scopeInfo nodeId="2024340988248532309" fileName="LanguageTestWrapper.java" startLine="178" startPosition="115" endLine="182" endPosition="17" />
-    <scopeInfo nodeId="2024340988248532326" fileName="LanguageTestWrapper.java" startLine="185" startPosition="115" endLine="189" endPosition="17" />
-    <scopeInfo nodeId="2024340988248532395" fileName="LanguageTestWrapper.java" startLine="192" startPosition="116" endLine="196" endPosition="16" />
-    <scopeInfo nodeId="2024340988248532411" fileName="LanguageTestWrapper.java" startLine="199" startPosition="117" endLine="203" endPosition="16" />
-    <scopeInfo nodeId="2024340988248532417" fileName="LanguageTestWrapper.java" startLine="206" startPosition="115" endLine="210" endPosition="16" />
-    <scopeInfo nodeId="7292080432684956722" fileName="LanguageTestWrapper.java" startLine="142" startPosition="113" endLine="147" endPosition="7">
-      <varInfo nodeId="4391086355973530522" varName="facet" />
-      <varInfo nodeId="4391086355973202852" varName="module" />
-    </scopeInfo>
-    <scopeInfo nodeId="3310779261129403077" fileName="LanguageTestWrapper.java" startLine="87" startPosition="129" endLine="93" endPosition="152">
-      <varInfo nodeId="1906922135947789004" varName="userMacroNames" />
-    </scopeInfo>
-    <scopeInfo nodeId="2024340988248532300" fileName="LanguageTestWrapper.java" startLine="171" startPosition="0" endLine="177" endPosition="0">
-      <varInfo nodeId="2024340988248532300" varName="checkedDotOperand" />
-      <varInfo nodeId="2024340988248532300" varName="checkedDotThisExpression" />
-    </scopeInfo>
-    <scopeInfo nodeId="2024340988248532309" fileName="LanguageTestWrapper.java" startLine="178" startPosition="0" endLine="184" endPosition="0">
-      <varInfo nodeId="2024340988248532309" varName="checkedDotOperand" />
-      <varInfo nodeId="2024340988248532309" varName="checkedDotThisExpression" />
-    </scopeInfo>
-    <scopeInfo nodeId="2024340988248532326" fileName="LanguageTestWrapper.java" startLine="185" startPosition="0" endLine="191" endPosition="0">
-      <varInfo nodeId="2024340988248532326" varName="checkedDotOperand" />
-      <varInfo nodeId="2024340988248532326" varName="checkedDotThisExpression" />
-    </scopeInfo>
-    <scopeInfo nodeId="2024340988248532395" fileName="LanguageTestWrapper.java" startLine="192" startPosition="0" endLine="198" endPosition="0">
-      <varInfo nodeId="2024340988248532395" varName="checkedDotOperand" />
-      <varInfo nodeId="2024340988248532395" varName="checkedDotThisExpression" />
-    </scopeInfo>
-    <scopeInfo nodeId="2024340988248532411" fileName="LanguageTestWrapper.java" startLine="199" startPosition="0" endLine="205" endPosition="0">
-      <varInfo nodeId="2024340988248532411" varName="checkedDotOperand" />
-      <varInfo nodeId="2024340988248532411" varName="checkedDotThisExpression" />
-    </scopeInfo>
-    <scopeInfo nodeId="2024340988248532417" fileName="LanguageTestWrapper.java" startLine="206" startPosition="0" endLine="212" endPosition="0">
-      <varInfo nodeId="2024340988248532417" varName="checkedDotOperand" />
-      <varInfo nodeId="2024340988248532417" varName="checkedDotThisExpression" />
-    </scopeInfo>
-    <scopeInfo nodeId="2024340988248532317" fileName="LanguageTestWrapper.java" startLine="53" startPosition="41" endLine="60" endPosition="16" />
-    <scopeInfo nodeId="7292080432684956719" fileName="LanguageTestWrapper.java" startLine="141" startPosition="171" endLine="148" endPosition="5">
-      <varInfo nodeId="7292080432684956720" varName="dep" />
-    </scopeInfo>
-    <scopeInfo nodeId="6653480123301124037" fileName="LanguageTestWrapper.java" startLine="112" startPosition="52" endLine="120" endPosition="13" />
-    <scopeInfo nodeId="2024340988248532387" fileName="LanguageTestWrapper.java" startLine="153" startPosition="0" endLine="161" endPosition="0" />
-    <scopeInfo nodeId="2024340988248532403" fileName="LanguageTestWrapper.java" startLine="162" startPosition="0" endLine="170" endPosition="0" />
-    <scopeInfo nodeId="6653480123301124025" fileName="LanguageTestWrapper.java" startLine="111" startPosition="30" endLine="121" endPosition="11" />
-    <scopeInfo nodeId="6653480123301124034" fileName="LanguageTestWrapper.java" startLine="111" startPosition="30" endLine="121" endPosition="11">
-      <varInfo nodeId="6653480123301124035" varName="libChild" />
-    </scopeInfo>
-    <scopeInfo nodeId="2024340988248532313" fileName="LanguageTestWrapper.java" startLine="51" startPosition="0" endLine="62" endPosition="0" />
-    <scopeInfo nodeId="2024340988248532343" fileName="LanguageTestWrapper.java" startLine="65" startPosition="54" endLine="77" endPosition="7">
-      <varInfo nodeId="2024340988248532351" varName="node" />
-    </scopeInfo>
-    <scopeInfo nodeId="2024340988248532381" fileName="LanguageTestWrapper.java" startLine="82" startPosition="79" endLine="95" endPosition="40">
-      <varInfo nodeId="3310779261129403068" varName="node" />
-    </scopeInfo>
-    <scopeInfo nodeId="2024340988248532338" fileName="LanguageTestWrapper.java" startLine="63" startPosition="0" endLine="79" endPosition="0" />
-    <scopeInfo nodeId="2024340988248532378" fileName="LanguageTestWrapper.java" startLine="80" startPosition="0" endLine="97" endPosition="0" />
-    <scopeInfo nodeId="2937573621172211764" fileName="LanguageTestWrapper.java" startLine="103" startPosition="40" endLine="122" endPosition="9">
-      <varInfo nodeId="6653480123301122090" varName="classesDir" />
-      <varInfo nodeId="6653480123301124011" varName="libDir" />
-    </scopeInfo>
-    <scopeInfo nodeId="3310779261129403168" fileName="LanguageTestWrapper.java" startLine="130" startPosition="43" endLine="150" endPosition="18">
-      <varInfo nodeId="1217424542989" varName="classLoader" />
-      <varInfo nodeId="1217424542995" varName="cls" />
-      <varInfo nodeId="1217424542982" varName="result" />
-      <varInfo nodeId="6577506630067933940" varName="testsLanguage" />
-    </scopeInfo>
-    <scopeInfo nodeId="3310779261129403165" fileName="LanguageTestWrapper.java" startLine="130" startPosition="0" endLine="152" endPosition="0" />
-    <scopeInfo nodeId="2937573621172211755" fileName="LanguageTestWrapper.java" startLine="102" startPosition="55" endLine="125" endPosition="7" />
-    <scopeInfo nodeId="2937573621172211752" fileName="LanguageTestWrapper.java" startLine="101" startPosition="44" endLine="126" endPosition="5">
-      <varInfo nodeId="2937573621172211753" varName="pluginDirFile" />
-    </scopeInfo>
-    <scopeInfo nodeId="3310779261129403179" fileName="LanguageTestWrapper.java" startLine="98" startPosition="45" endLine="127" endPosition="16">
-      <varInfo nodeId="2937573621172211730" varName="path" />
-      <varInfo nodeId="2937573621172211744" varName="pluginsDir" />
-      <varInfo nodeId="2937573621172211723" varName="pluginsPath" />
-    </scopeInfo>
-    <scopeInfo nodeId="3310779261129403176" fileName="LanguageTestWrapper.java" startLine="98" startPosition="0" endLine="129" endPosition="0" />
-    <unitInfo nodeId="2024340988248532370" fileName="LanguageTestWrapper.java" startLine="73" startPosition="272" endLine="77" endPosition="5" unitName="jetbrains.mps.baseLanguage.unitTest.execution.client.LanguageTestWrapper$1" />
-    <unitInfo nodeId="1906922135947947058" fileName="LanguageTestWrapper.java" startLine="89" startPosition="311" endLine="93" endPosition="7" unitName="jetbrains.mps.baseLanguage.unitTest.execution.client.LanguageTestWrapper$2" />
-    <unitInfo nodeId="2024340988248532283" fileName="LanguageTestWrapper.java" startLine="35" startPosition="0" endLine="213" endPosition="0" unitName="jetbrains.mps.baseLanguage.unitTest.execution.client.LanguageTestWrapper" />
-=======
     <file name="LanguageTestWrapper.java">
-      <node id="2024340988248532289" at="36,42,37,16" concept="13" />
-      <node id="2024340988248532299" at="41,31,42,46" concept="8" />
-      <node id="2024340988248532308" at="45,34,46,46" concept="8" />
-      <node id="2024340988248532320" at="52,45,53,266" concept="8" />
-      <node id="2024340988248532332" at="55,23,56,18" concept="8" />
-      <node id="2024340988248532335" at="57,5,58,16" concept="8" />
-      <node id="2024340988248532348" at="64,26,65,36" concept="8" />
-      <node id="2024340988248532350" at="66,5,67,27" concept="7" />
-      <node id="2024340988248532356" at="68,23,69,78" concept="8" />
-      <node id="2024340988248532372" at="72,48,73,52" concept="8" />
-      <node id="3310779261129403067" at="80,79,81,27" concept="7" />
-      <node id="3310779261129403073" at="82,23,83,42" concept="8" />
-      <node id="1906922135947789003" at="85,129,86,80" concept="7" />
-      <node id="1906922135947968964" at="88,42,89,124" concept="8" />
-      <node id="3310779261129403153" at="92,5,93,40" concept="8" />
-      <node id="2937573621172211729" at="96,45,97,71" concept="7" />
-      <node id="2937573621172211722" at="97,71,98,66" concept="7" />
-      <node id="2937573621172211743" at="98,66,99,44" concept="7" />
-      <node id="6653480123301124002" at="101,40,102,30" concept="9" />
-      <node id="6653480123301122089" at="102,30,103,61" concept="7" />
-      <node id="2937573621172211771" at="104,34,105,79" concept="2" />
-      <node id="6653480123301124005" at="106,9,107,38" concept="9" />
-      <node id="6653480123301124010" at="107,38,108,53" concept="7" />
-      <node id="6653480123301124060" at="111,36,112,47" concept="7" />
-      <node id="6653480123301124781" at="113,95,114,83" concept="2" />
-      <node id="6653480123301124800" at="116,20,117,81" concept="2" />
-      <node id="2937573621172211799" at="121,14,122,80" concept="2" />
-      <node id="2937573621172211816" at="124,5,125,16" concept="8" />
-      <node id="1217424542981" at="128,43,129,79" concept="7" />
-      <node id="1217424542988" at="129,79,130,68" concept="7" />
-      <node id="1217424542994" at="130,68,131,39" concept="7" />
-      <node id="1217424543002" at="132,9,133,111" concept="7" />
-      <node id="1217424543029" at="134,28,135,84" concept="2" />
-      <node id="6577506630067933939" at="138,5,139,171" concept="7" />
-      <node id="4391086355973202851" at="140,113,141,70" concept="7" />
-      <node id="4391086355973530521" at="141,70,142,69" concept="7" />
-      <node id="4391086355973605149" at="143,26,144,93" concept="2" />
-      <node id="2937573621172211820" at="146,5,147,91" concept="2" />
-      <node id="1217424543043" at="147,91,148,18" concept="8" />
-      <node id="2024340988248532394" at="154,23,155,131" concept="8" />
-      <node id="2024340988248532400" at="156,5,157,29" concept="8" />
-      <node id="2024340988248532410" at="163,25,164,133" concept="8" />
-      <node id="2024340988248532416" at="165,5,166,127" concept="8" />
-      <node id="2024340988248532300" at="170,36,171,120" concept="8" />
-      <node id="2024340988248532300" at="172,5,173,17" concept="8" />
-      <node id="2024340988248532309" at="177,36,178,122" concept="8" />
-      <node id="2024340988248532309" at="179,5,180,17" concept="8" />
-      <node id="2024340988248532326" at="184,36,185,122" concept="8" />
-      <node id="2024340988248532326" at="186,5,187,17" concept="8" />
-      <node id="2024340988248532395" at="191,36,192,133" concept="8" />
-      <node id="2024340988248532395" at="193,5,194,16" concept="8" />
-      <node id="2024340988248532411" at="198,36,199,132" concept="8" />
-      <node id="2024340988248532411" at="200,5,201,16" concept="8" />
-      <node id="2024340988248532417" at="205,36,206,139" concept="8" />
-      <node id="2024340988248532417" at="207,5,208,16" concept="8" />
-      <node id="6653480123301124798" at="116,18,118,13" concept="0" />
-      <node id="2937573621172211792" at="121,12,123,7" concept="0" />
-      <node id="2024340988248532285" at="36,0,39,0" concept="1" trace="LanguageTestWrapper#(Lorg/jetbrains/mps/openapi/model/SNode;)V" />
-      <node id="2024340988248532304" at="45,0,48,0" concept="6" trace="isTestMethod#()Z" />
-      <node id="2024340988248532318" at="51,41,54,5" concept="5" />
-      <node id="2024340988248532330" at="54,5,57,5" concept="5" />
-      <node id="2024340988248532344" at="63,54,66,5" concept="5" />
-      <node id="2024340988248532354" at="67,27,70,5" concept="5" />
-      <node id="2024340988248532370" at="72,0,75,0" concept="6" trace="select#(Lorg/jetbrains/mps/openapi/model/SNode;)Ljetbrains/mps/baseLanguage/unitTest/execution/client/ITestNodeWrapper;" />
-      <node id="3310779261129403058" at="81,27,84,5" concept="5" />
-      <node id="1906922135947947058" at="88,0,91,0" concept="6" trace="select#(Ljava/lang/String;)Ljava/lang/String;" />
-      <node id="6653480123301123991" at="103,61,106,9" concept="5" />
-      <node id="6653480123301124069" at="112,47,115,15" concept="5" />
-      <node id="1217424543027" at="133,111,136,7" concept="4" />
-      <node id="4391086355973584665" at="142,69,145,7" concept="5" />
-      <node id="2024340988248532392" at="153,29,156,5" concept="5" />
-      <node id="2024340988248532408" at="162,27,165,5" concept="5" />
-      <node id="2024340988248532300" at="169,115,172,5" concept="5" />
-      <node id="2024340988248532309" at="176,115,179,5" concept="5" />
-      <node id="2024340988248532326" at="183,115,186,5" concept="5" />
-      <node id="2024340988248532395" at="190,116,193,5" concept="5" />
-      <node id="2024340988248532411" at="197,116,200,5" concept="5" />
-      <node id="2024340988248532417" at="204,114,207,5" concept="5" />
-      <node id="2024340988248532295" at="40,0,44,0" concept="6" trace="isTestCase#()Z" />
-      <node id="2024340988248532363" at="70,5,75,7" concept="8" />
-      <node id="3310779261129403187" at="86,80,91,152" concept="8" />
-      <node id="2024340988248532300" at="169,0,175,0" concept="12" trace="check_9og6tg_a0a1#(Lorg/jetbrains/mps/openapi/model/SNode;Ljetbrains/mps/baseLanguage/unitTest/execution/client/LanguageTestWrapper;)Z" />
-      <node id="2024340988248532309" at="176,0,182,0" concept="12" trace="check_9og6tg_a0a2#(Lorg/jetbrains/mps/openapi/model/SNode;Ljetbrains/mps/baseLanguage/unitTest/execution/client/LanguageTestWrapper;)Z" />
-      <node id="2024340988248532326" at="183,0,189,0" concept="12" trace="check_9og6tg_a0a3#(Lorg/jetbrains/mps/openapi/model/SNode;Ljetbrains/mps/baseLanguage/unitTest/execution/client/LanguageTestWrapper;)Z" />
-      <node id="2024340988248532395" at="190,0,196,0" concept="12" trace="check_9og6tg_a0a0a8#(Lorg/jetbrains/mps/openapi/model/SNode;Ljetbrains/mps/baseLanguage/unitTest/execution/client/LanguageTestWrapper;)Ljava/lang/String;" />
-      <node id="2024340988248532411" at="197,0,203,0" concept="12" trace="check_9og6tg_a0a0a9#(Lorg/jetbrains/mps/openapi/model/SNode;Ljetbrains/mps/baseLanguage/unitTest/execution/client/LanguageTestWrapper;)Ljava/lang/String;" />
-      <node id="2024340988248532417" at="204,0,210,0" concept="12" trace="check_9og6tg_a1a9#(Lorg/jetbrains/mps/openapi/model/SNode;Ljetbrains/mps/baseLanguage/unitTest/execution/client/LanguageTestWrapper;)Ljava/lang/String;" />
-      <node id="1217424543000" at="131,39,138,5" concept="16" />
-      <node id="7292080432684956719" at="139,171,146,5" concept="4" />
-      <node id="3310779261129403076" at="84,5,92,5" concept="5" />
-      <node id="6653480123301124044" at="110,52,118,13" concept="5" />
-      <node id="2024340988248532387" at="151,0,159,0" concept="6" trace="getFqName#()Ljava/lang/String;" />
-      <node id="2024340988248532403" at="160,0,168,0" concept="6" trace="getName#()Ljava/lang/String;" />
-      <node id="6653480123301124034" at="109,30,119,11" concept="4" />
-      <node id="2024340988248532313" at="49,0,60,0" concept="6" trace="getTestCase#()Ljetbrains/mps/baseLanguage/unitTest/execution/client/ITestNodeWrapper;" />
-      <node id="6653480123301124024" at="108,53,120,9" concept="5" />
-      <node id="2024340988248532338" at="61,0,77,0" concept="6" trace="getTestMethods#()Ljava/lang/Iterable;" />
-      <node id="2024340988248532378" at="78,0,95,0" concept="6" trace="getTestRunParameters#()Ljetbrains/mps/baseLanguage/tuples/runtime/Tuples/_3;" />
-      <node id="3310779261129403165" at="128,0,150,0" concept="6" trace="getIdeaClasspath#()Ljava/util/List;" />
-      <node id="2937573621172211762" at="100,55,123,7" concept="5" />
-      <node id="2937573621172211752" at="99,44,124,5" concept="4" />
-      <node id="3310779261129403176" at="96,0,127,0" concept="6" trace="getPluginClasspath#()Ljava/util/List;" />
-      <scope id="1217424543039" at="137,0,137,27">
+      <node id="2024340988248532289" at="38,42,39,16" concept="15" />
+      <node id="2024340988248532299" at="43,31,44,46" concept="10" />
+      <node id="2024340988248532308" at="47,34,48,46" concept="10" />
+      <node id="2024340988248532320" at="54,45,55,266" concept="10" />
+      <node id="2024340988248532332" at="57,23,58,18" concept="10" />
+      <node id="2024340988248532335" at="59,5,60,16" concept="10" />
+      <node id="2024340988248532348" at="66,26,67,36" concept="10" />
+      <node id="2024340988248532350" at="68,5,69,27" concept="9" />
+      <node id="2024340988248532356" at="70,23,71,78" concept="10" />
+      <node id="2024340988248532372" at="74,48,75,52" concept="10" />
+      <node id="3310779261129403067" at="82,79,83,27" concept="9" />
+      <node id="3310779261129403073" at="84,23,85,42" concept="10" />
+      <node id="1906922135947789003" at="87,129,88,80" concept="9" />
+      <node id="1906922135947968964" at="90,42,91,124" concept="10" />
+      <node id="3310779261129403153" at="94,5,95,40" concept="10" />
+      <node id="2937573621172211729" at="98,45,99,71" concept="9" />
+      <node id="2937573621172211722" at="99,71,100,66" concept="9" />
+      <node id="2937573621172211743" at="100,66,101,44" concept="9" />
+      <node id="6653480123301124002" at="103,40,104,30" concept="11" />
+      <node id="6653480123301122089" at="104,30,105,61" concept="9" />
+      <node id="2937573621172211771" at="106,34,107,79" concept="3" />
+      <node id="6653480123301124005" at="108,9,109,38" concept="11" />
+      <node id="6653480123301124010" at="109,38,110,53" concept="9" />
+      <node id="6653480123301124060" at="113,36,114,47" concept="9" />
+      <node id="6653480123301124781" at="115,95,116,83" concept="3" />
+      <node id="6653480123301124800" at="118,20,119,81" concept="3" />
+      <node id="2937573621172211799" at="123,14,124,80" concept="3" />
+      <node id="2937573621172211816" at="126,5,127,16" concept="10" />
+      <node id="1217424542981" at="130,43,131,79" concept="9" />
+      <node id="1217424542988" at="131,79,132,68" concept="9" />
+      <node id="1217424542994" at="132,68,133,39" concept="9" />
+      <node id="1217424543002" at="134,9,135,111" concept="9" />
+      <node id="1217424543029" at="136,28,137,84" concept="3" />
+      <node id="6577506630067933939" at="140,5,141,171" concept="9" />
+      <node id="4391086355973202851" at="142,113,143,70" concept="9" />
+      <node id="4391086355973530521" at="143,70,144,69" concept="9" />
+      <node id="4391086355973605149" at="145,26,146,93" concept="3" />
+      <node id="2937573621172211820" at="148,5,149,91" concept="3" />
+      <node id="1217424543043" at="149,91,150,18" concept="10" />
+      <node id="2024340988248532394" at="156,23,157,131" concept="10" />
+      <node id="2024340988248532400" at="158,5,159,29" concept="10" />
+      <node id="2024340988248532410" at="165,25,166,134" concept="10" />
+      <node id="2024340988248532416" at="167,5,168,128" concept="10" />
+      <node id="2024340988248532300" at="172,36,173,120" concept="10" />
+      <node id="2024340988248532300" at="174,5,175,17" concept="10" />
+      <node id="2024340988248532309" at="179,36,180,122" concept="10" />
+      <node id="2024340988248532309" at="181,5,182,17" concept="10" />
+      <node id="2024340988248532326" at="186,36,187,122" concept="10" />
+      <node id="2024340988248532326" at="188,5,189,17" concept="10" />
+      <node id="2024340988248532395" at="193,36,194,133" concept="10" />
+      <node id="2024340988248532395" at="195,5,196,16" concept="10" />
+      <node id="2024340988248532411" at="200,36,201,132" concept="10" />
+      <node id="2024340988248532411" at="202,5,203,16" concept="10" />
+      <node id="2024340988248532417" at="207,36,208,139" concept="10" />
+      <node id="2024340988248532417" at="209,5,210,16" concept="10" />
+      <node id="6653480123301124798" at="118,18,120,13" concept="1" />
+      <node id="2937573621172211792" at="123,12,125,7" concept="1" />
+      <node id="2024340988248532285" at="38,0,41,0" concept="2" trace="LanguageTestWrapper#(Lorg/jetbrains/mps/openapi/model/SNode;)V" />
+      <node id="2024340988248532304" at="47,0,50,0" concept="8" trace="isTestMethod#()Z" />
+      <node id="2024340988248532318" at="53,41,56,5" concept="7" />
+      <node id="2024340988248532330" at="56,5,59,5" concept="7" />
+      <node id="2024340988248532344" at="65,54,68,5" concept="7" />
+      <node id="2024340988248532354" at="69,27,72,5" concept="7" />
+      <node id="2024340988248532370" at="74,0,77,0" concept="8" trace="select#(Lorg/jetbrains/mps/openapi/model/SNode;)Ljetbrains/mps/baseLanguage/unitTest/execution/client/ITestNodeWrapper;" />
+      <node id="3310779261129403058" at="83,27,86,5" concept="7" />
+      <node id="1906922135947947058" at="90,0,93,0" concept="8" trace="select#(Ljava/lang/String;)Ljava/lang/String;" />
+      <node id="6653480123301123991" at="105,61,108,9" concept="7" />
+      <node id="6653480123301124069" at="114,47,117,15" concept="7" />
+      <node id="1217424543027" at="135,111,138,7" concept="6" />
+      <node id="4391086355973584665" at="144,69,147,7" concept="7" />
+      <node id="2024340988248532392" at="155,29,158,5" concept="7" />
+      <node id="2024340988248532408" at="164,27,167,5" concept="7" />
+      <node id="2024340988248532300" at="171,115,174,5" concept="7" />
+      <node id="2024340988248532309" at="178,115,181,5" concept="7" />
+      <node id="2024340988248532326" at="185,115,188,5" concept="7" />
+      <node id="2024340988248532395" at="192,116,195,5" concept="7" />
+      <node id="2024340988248532411" at="199,117,202,5" concept="7" />
+      <node id="2024340988248532417" at="206,115,209,5" concept="7" />
+      <node id="2024340988248532295" at="42,0,46,0" concept="8" trace="isTestCase#()Z" />
+      <node id="2024340988248532363" at="72,5,77,7" concept="10" />
+      <node id="3310779261129403187" at="88,80,93,152" concept="10" />
+      <node id="2024340988248532300" at="171,0,177,0" concept="14" trace="check_9og6tg_a0a2#(Lorg/jetbrains/mps/openapi/model/SNode;Ljetbrains/mps/baseLanguage/unitTest/execution/client/LanguageTestWrapper;)Z" />
+      <node id="2024340988248532309" at="178,0,184,0" concept="14" trace="check_9og6tg_a0a3#(Lorg/jetbrains/mps/openapi/model/SNode;Ljetbrains/mps/baseLanguage/unitTest/execution/client/LanguageTestWrapper;)Z" />
+      <node id="2024340988248532326" at="185,0,191,0" concept="14" trace="check_9og6tg_a0a4#(Lorg/jetbrains/mps/openapi/model/SNode;Ljetbrains/mps/baseLanguage/unitTest/execution/client/LanguageTestWrapper;)Z" />
+      <node id="2024340988248532395" at="192,0,198,0" concept="14" trace="check_9og6tg_a0a0a9#(Lorg/jetbrains/mps/openapi/model/SNode;Ljetbrains/mps/baseLanguage/unitTest/execution/client/LanguageTestWrapper;)Ljava/lang/String;" />
+      <node id="2024340988248532411" at="199,0,205,0" concept="14" trace="check_9og6tg_a0a0a01#(Lorg/jetbrains/mps/openapi/model/SNode;Ljetbrains/mps/baseLanguage/unitTest/execution/client/LanguageTestWrapper;)Ljava/lang/String;" />
+      <node id="2024340988248532417" at="206,0,212,0" concept="14" trace="check_9og6tg_a1a01#(Lorg/jetbrains/mps/openapi/model/SNode;Ljetbrains/mps/baseLanguage/unitTest/execution/client/LanguageTestWrapper;)Ljava/lang/String;" />
+      <node id="1217424543000" at="133,39,140,5" concept="18" />
+      <node id="7292080432684956719" at="141,171,148,5" concept="6" />
+      <node id="3310779261129403076" at="86,5,94,5" concept="7" />
+      <node id="6653480123301124044" at="112,52,120,13" concept="7" />
+      <node id="2024340988248532387" at="153,0,161,0" concept="8" trace="getFqName#()Ljava/lang/String;" />
+      <node id="2024340988248532403" at="162,0,170,0" concept="8" trace="getName#()Ljava/lang/String;" />
+      <node id="6653480123301124034" at="111,30,121,11" concept="6" />
+      <node id="2024340988248532313" at="51,0,62,0" concept="8" trace="getTestCase#()Ljetbrains/mps/baseLanguage/unitTest/execution/client/ITestNodeWrapper;" />
+      <node id="6653480123301124024" at="110,53,122,9" concept="7" />
+      <node id="2024340988248532338" at="63,0,79,0" concept="8" trace="getTestMethods#()Ljava/lang/Iterable;" />
+      <node id="2024340988248532378" at="80,0,97,0" concept="8" trace="getTestRunParameters#()Ljetbrains/mps/baseLanguage/tuples/runtime/Tuples/_3;" />
+      <node id="3310779261129403165" at="130,0,152,0" concept="8" trace="getIdeaClasspath#()Ljava/util/List;" />
+      <node id="2937573621172211762" at="102,55,125,7" concept="7" />
+      <node id="2937573621172211752" at="101,44,126,5" concept="6" />
+      <node id="3310779261129403176" at="98,0,129,0" concept="8" trace="getPluginClasspath#()Ljava/util/List;" />
+      <scope id="1217424543039" at="139,0,139,27">
         <var name="e" id="1217424543040" />
       </scope>
-      <scope id="1217424543042" at="137,27,137,27" />
-      <scope id="2024340988248532288" at="36,42,37,16" />
-      <scope id="2024340988248532298" at="41,31,42,46" />
-      <scope id="2024340988248532307" at="45,34,46,46" />
-      <scope id="2024340988248532319" at="52,45,53,266" />
-      <scope id="2024340988248532331" at="55,23,56,18" />
-      <scope id="2024340988248532347" at="64,26,65,36" />
-      <scope id="2024340988248532355" at="68,23,69,78" />
-      <scope id="2024340988248532371" at="72,48,73,52" />
-      <scope id="3310779261129403059" at="82,23,83,42" />
-      <scope id="1906922135947947059" at="88,42,89,124" />
-      <scope id="6653480123301123992" at="104,34,105,79" />
-      <scope id="6653480123301124070" at="113,95,114,83" />
-      <scope id="6653480123301124799" at="116,20,117,81" />
-      <scope id="2937573621172211793" at="121,14,122,80" />
-      <scope id="1217424543028" at="134,28,135,84" />
-      <scope id="4391086355973584667" at="143,26,144,93" />
-      <scope id="2024340988248532393" at="154,23,155,131" />
-      <scope id="2024340988248532409" at="163,25,164,133" />
-      <scope id="2024340988248532300" at="170,36,171,120" />
-      <scope id="2024340988248532309" at="177,36,178,122" />
-      <scope id="2024340988248532326" at="184,36,185,122" />
-      <scope id="2024340988248532395" at="191,36,192,133" />
-      <scope id="2024340988248532411" at="198,36,199,132" />
-      <scope id="2024340988248532417" at="205,36,206,139" />
-      <scope id="2024340988248532285" at="36,0,39,0">
+      <scope id="1217424543042" at="139,27,139,27" />
+      <scope id="2024340988248532288" at="38,42,39,16" />
+      <scope id="2024340988248532298" at="43,31,44,46" />
+      <scope id="2024340988248532307" at="47,34,48,46" />
+      <scope id="2024340988248532319" at="54,45,55,266" />
+      <scope id="2024340988248532331" at="57,23,58,18" />
+      <scope id="2024340988248532347" at="66,26,67,36" />
+      <scope id="2024340988248532355" at="70,23,71,78" />
+      <scope id="2024340988248532371" at="74,48,75,52" />
+      <scope id="3310779261129403059" at="84,23,85,42" />
+      <scope id="1906922135947947059" at="90,42,91,124" />
+      <scope id="6653480123301123992" at="106,34,107,79" />
+      <scope id="6653480123301124070" at="115,95,116,83" />
+      <scope id="6653480123301124799" at="118,20,119,81" />
+      <scope id="2937573621172211793" at="123,14,124,80" />
+      <scope id="1217424543028" at="136,28,137,84" />
+      <scope id="4391086355973584667" at="145,26,146,93" />
+      <scope id="2024340988248532393" at="156,23,157,131" />
+      <scope id="2024340988248532409" at="165,25,166,134" />
+      <scope id="2024340988248532300" at="172,36,173,120" />
+      <scope id="2024340988248532309" at="179,36,180,122" />
+      <scope id="2024340988248532326" at="186,36,187,122" />
+      <scope id="2024340988248532395" at="193,36,194,133" />
+      <scope id="2024340988248532411" at="200,36,201,132" />
+      <scope id="2024340988248532417" at="207,36,208,139" />
+      <scope id="2024340988248532285" at="38,0,41,0">
         <var name="test" id="2024340988248532291" />
       </scope>
-      <scope id="2024340988248532304" at="45,0,48,0" />
-      <scope id="2024340988248532370" at="72,0,75,0">
+      <scope id="2024340988248532304" at="47,0,50,0" />
+      <scope id="2024340988248532370" at="74,0,77,0">
         <var name="it" id="2024340988248532370" />
       </scope>
-      <scope id="1906922135947947058" at="88,0,91,0">
+      <scope id="1906922135947947058" at="90,0,93,0">
         <var name="key" id="1906922135947947058" />
       </scope>
-      <scope id="1217424543027" at="133,111,136,7">
+      <scope id="1217424543027" at="135,111,138,7">
         <var name="url" id="1217424543037" />
       </scope>
-      <scope id="2024340988248532295" at="40,0,44,0" />
-      <scope id="6653480123301124046" at="111,36,115,15">
+      <scope id="2024340988248532295" at="42,0,46,0" />
+      <scope id="6653480123301124046" at="113,36,117,15">
         <var name="name" id="6653480123301124061" />
       </scope>
-      <scope id="1217424543001" at="132,9,136,7">
+      <scope id="1217424543001" at="134,9,138,7">
         <var name="urls" id="1217424543003" />
       </scope>
-      <scope id="2024340988248532391" at="153,29,157,29" />
-      <scope id="2024340988248532407" at="162,27,166,127" />
-      <scope id="2024340988248532300" at="169,115,173,17" />
-      <scope id="2024340988248532309" at="176,115,180,17" />
-      <scope id="2024340988248532326" at="183,115,187,17" />
-      <scope id="2024340988248532395" at="190,116,194,16" />
-      <scope id="2024340988248532411" at="197,116,201,16" />
-      <scope id="2024340988248532417" at="204,114,208,16" />
-      <scope id="7292080432684956722" at="140,113,145,7">
+      <scope id="2024340988248532391" at="155,29,159,29" />
+      <scope id="2024340988248532407" at="164,27,168,128" />
+      <scope id="2024340988248532300" at="171,115,175,17" />
+      <scope id="2024340988248532309" at="178,115,182,17" />
+      <scope id="2024340988248532326" at="185,115,189,17" />
+      <scope id="2024340988248532395" at="192,116,196,16" />
+      <scope id="2024340988248532411" at="199,117,203,16" />
+      <scope id="2024340988248532417" at="206,115,210,16" />
+      <scope id="7292080432684956722" at="142,113,147,7">
         <var name="facet" id="4391086355973530522" />
         <var name="module" id="4391086355973202852" />
       </scope>
-      <scope id="3310779261129403077" at="85,129,91,152">
+      <scope id="3310779261129403077" at="87,129,93,152">
         <var name="userMacroNames" id="1906922135947789004" />
       </scope>
-      <scope id="2024340988248532300" at="169,0,175,0">
+      <scope id="2024340988248532300" at="171,0,177,0">
         <var name="checkedDotOperand" id="2024340988248532300" />
         <var name="checkedDotThisExpression" id="2024340988248532300" />
       </scope>
-      <scope id="2024340988248532309" at="176,0,182,0">
+      <scope id="2024340988248532309" at="178,0,184,0">
         <var name="checkedDotOperand" id="2024340988248532309" />
         <var name="checkedDotThisExpression" id="2024340988248532309" />
       </scope>
-      <scope id="2024340988248532326" at="183,0,189,0">
+      <scope id="2024340988248532326" at="185,0,191,0">
         <var name="checkedDotOperand" id="2024340988248532326" />
         <var name="checkedDotThisExpression" id="2024340988248532326" />
       </scope>
-      <scope id="2024340988248532395" at="190,0,196,0">
+      <scope id="2024340988248532395" at="192,0,198,0">
         <var name="checkedDotOperand" id="2024340988248532395" />
         <var name="checkedDotThisExpression" id="2024340988248532395" />
       </scope>
-      <scope id="2024340988248532411" at="197,0,203,0">
+      <scope id="2024340988248532411" at="199,0,205,0">
         <var name="checkedDotOperand" id="2024340988248532411" />
         <var name="checkedDotThisExpression" id="2024340988248532411" />
       </scope>
-      <scope id="2024340988248532417" at="204,0,210,0">
+      <scope id="2024340988248532417" at="206,0,212,0">
         <var name="checkedDotOperand" id="2024340988248532417" />
         <var name="checkedDotThisExpression" id="2024340988248532417" />
       </scope>
-      <scope id="2024340988248532317" at="51,41,58,16" />
-      <scope id="7292080432684956719" at="139,171,146,5">
+      <scope id="2024340988248532317" at="53,41,60,16" />
+      <scope id="7292080432684956719" at="141,171,148,5">
         <var name="dep" id="7292080432684956720" />
       </scope>
-      <scope id="6653480123301124037" at="110,52,118,13" />
-      <scope id="2024340988248532387" at="151,0,159,0" />
-      <scope id="2024340988248532403" at="160,0,168,0" />
-      <scope id="6653480123301124025" at="109,30,119,11" />
-      <scope id="6653480123301124034" at="109,30,119,11">
+      <scope id="6653480123301124037" at="112,52,120,13" />
+      <scope id="2024340988248532387" at="153,0,161,0" />
+      <scope id="2024340988248532403" at="162,0,170,0" />
+      <scope id="6653480123301124025" at="111,30,121,11" />
+      <scope id="6653480123301124034" at="111,30,121,11">
         <var name="libChild" id="6653480123301124035" />
       </scope>
-      <scope id="2024340988248532313" at="49,0,60,0" />
-      <scope id="2024340988248532343" at="63,54,75,7">
+      <scope id="2024340988248532313" at="51,0,62,0" />
+      <scope id="2024340988248532343" at="65,54,77,7">
         <var name="node" id="2024340988248532351" />
       </scope>
-      <scope id="2024340988248532381" at="80,79,93,40">
+      <scope id="2024340988248532381" at="82,79,95,40">
         <var name="node" id="3310779261129403068" />
       </scope>
-      <scope id="2024340988248532338" at="61,0,77,0" />
-      <scope id="2024340988248532378" at="78,0,95,0" />
-      <scope id="2937573621172211764" at="101,40,120,9">
+      <scope id="2024340988248532338" at="63,0,79,0" />
+      <scope id="2024340988248532378" at="80,0,97,0" />
+      <scope id="2937573621172211764" at="103,40,122,9">
         <var name="classesDir" id="6653480123301122090" />
         <var name="libDir" id="6653480123301124011" />
       </scope>
-      <scope id="3310779261129403168" at="128,43,148,18">
+      <scope id="3310779261129403168" at="130,43,150,18">
         <var name="classLoader" id="1217424542989" />
         <var name="cls" id="1217424542995" />
         <var name="result" id="1217424542982" />
         <var name="testsLanguage" id="6577506630067933940" />
       </scope>
-      <scope id="3310779261129403165" at="128,0,150,0" />
-      <scope id="2937573621172211755" at="100,55,123,7" />
-      <scope id="2937573621172211752" at="99,44,124,5">
+      <scope id="3310779261129403165" at="130,0,152,0" />
+      <scope id="2937573621172211755" at="102,55,125,7" />
+      <scope id="2937573621172211752" at="101,44,126,5">
         <var name="pluginDirFile" id="2937573621172211753" />
       </scope>
-      <scope id="3310779261129403179" at="96,45,125,16">
+      <scope id="3310779261129403179" at="98,45,127,16">
         <var name="path" id="2937573621172211730" />
         <var name="pluginsDir" id="2937573621172211744" />
         <var name="pluginsPath" id="2937573621172211723" />
       </scope>
-      <scope id="3310779261129403176" at="96,0,127,0" />
-      <unit id="2024340988248532370" at="71,272,75,5" name="jetbrains.mps.baseLanguage.unitTest.execution.client.LanguageTestWrapper$1" />
-      <unit id="1906922135947947058" at="87,309,91,7" name="jetbrains.mps.baseLanguage.unitTest.execution.client.LanguageTestWrapper$2" />
-      <unit id="2024340988248532283" at="35,0,211,0" name="jetbrains.mps.baseLanguage.unitTest.execution.client.LanguageTestWrapper" />
+      <scope id="3310779261129403176" at="98,0,129,0" />
+      <unit id="2024340988248532370" at="73,272,77,5" name="jetbrains.mps.baseLanguage.unitTest.execution.client.LanguageTestWrapper$1" />
+      <unit id="1906922135947947058" at="89,311,93,7" name="jetbrains.mps.baseLanguage.unitTest.execution.client.LanguageTestWrapper$2" />
+      <unit id="2024340988248532283" at="35,0,213,0" name="jetbrains.mps.baseLanguage.unitTest.execution.client.LanguageTestWrapper" />
     </file>
->>>>>>> 0583c357
   </root>
   <root nodeRef="r:63a75970-913d-4a7b-99e2-8ca72ff6f509(jetbrains.mps.baseLanguage.unitTest.execution.client)/2024340988248532422">
     <file name="TestNodeWrapperFactory.java">
-      <node id="2024340988248532574" at="24,244,25,20" concept="8" />
-      <node id="2024340988248532585" at="26,7,27,43" concept="8" />
-      <node id="2024340988248532593" at="29,38,30,114" concept="8" />
-      <node id="2024340988248532600" at="32,29,33,18" concept="8" />
-      <node id="2024340988248532611" at="39,62,40,43" concept="8" />
-      <node id="2024340988248532619" at="42,38,43,116" concept="8" />
-      <node id="2024340988248532626" at="45,29,46,19" concept="8" />
-      <node id="2024340988248532637" at="52,62,53,41" concept="8" />
-      <node id="2024340988248532653" at="57,143,58,23" concept="8" />
-      <node id="2024340988248532659" at="59,9,60,103" concept="7" />
-      <node id="2024340988248532666" at="61,132,62,23" concept="8" />
-      <node id="2024340988248532692" at="64,285,65,177" concept="2" />
-      <node id="2024340988248532701" at="66,9,67,32" concept="8" />
-      <node id="2024340988248532710" at="68,7,69,19" concept="8" />
-      <node id="2024340988248532715" at="71,38,72,108" concept="8" />
-      <node id="2024340988248532722" at="74,29,75,18" concept="8" />
-      <node id="2024340988248532733" at="81,62,82,43" concept="8" />
-      <node id="2024340988248532745" at="84,49,85,244" concept="8" />
-      <node id="2024340988248532757" at="87,38,88,121" concept="8" />
-      <node id="2024340988248532764" at="90,29,91,19" concept="8" />
-      <node id="2024340988248532775" at="97,62,98,41" concept="8" />
-      <node id="2024340988248532789" at="101,170,102,131" concept="8" />
-      <node id="2024340988248532797" at="103,7,104,19" concept="8" />
-      <node id="2024340988248532802" at="106,38,107,108" concept="8" />
-      <node id="2024340988248532809" at="109,29,110,18" concept="8" />
-      <node id="2024340988248532820" at="116,62,117,43" concept="8" />
-      <node id="2024340988248532832" at="119,49,120,250" concept="8" />
-      <node id="2024340988248532844" at="122,38,123,121" concept="8" />
-      <node id="2024340988248532851" at="125,29,126,19" concept="8" />
-      <node id="2024340988248532866" at="137,47,138,88" concept="8" />
-      <node id="2024340988248532875" at="141,0,142,0" concept="6" trace="getWrappedConcept#()Lorg/jetbrains/mps/openapi/model/SNode;" />
-      <node id="2024340988248532879" at="143,0,144,0" concept="6" trace="isRoot#()Z" />
-      <node id="2024340988248532442" at="148,34,149,34" concept="8" />
-      <node id="2024340988248532447" at="151,5,152,16" concept="8" />
-      <node id="2024340988248532463" at="157,56,158,36" concept="8" />
-      <node id="2024340988248532473" at="161,54,162,38" concept="8" />
-      <node id="2024340988248532493" at="169,61,170,20" concept="8" />
-      <node id="2024340988248532508" at="177,61,178,32" concept="8" />
-      <node id="2024340988248532523" at="185,61,186,35" concept="8" />
-      <node id="2024340988248532538" at="191,75,192,143" concept="7" />
-      <node id="2024340988248532555" at="194,38,195,117" concept="8" />
-      <node id="2024340988248532694" at="201,36,202,79" concept="8" />
-      <node id="2024340988248532694" at="203,5,204,16" concept="8" />
-      <node id="2024340988248532705" at="207,63,208,46" concept="8" />
-      <node id="2024340988248532792" at="211,63,212,46" concept="8" />
-      <node id="2024340988248532884" at="131,0,133,0" concept="1" trace="TestNodeWrapperFactory#()V" />
-      <node id="2024340988248532854" at="134,0,136,0" concept="6" trace="wrap#(Lorg/jetbrains/mps/openapi/model/SNode;)Ljetbrains/mps/baseLanguage/unitTest/execution/client/ITestNodeWrapper;" />
-      <node id="2024340988248532572" at="23,62,26,7" concept="5" />
-      <node id="2024340988248532591" at="29,0,32,0" concept="6" trace="getWrappedConcept#()Lorg/jetbrains/mps/openapi/model/SNode;" />
-      <node id="2024340988248532597" at="32,0,35,0" concept="6" trace="isRoot#()Z" />
-      <node id="2024340988248532617" at="42,0,45,0" concept="6" trace="getWrappedConcept#()Lorg/jetbrains/mps/openapi/model/SNode;" />
-      <node id="2024340988248532623" at="45,0,48,0" concept="6" trace="isRoot#()Z" />
-      <node id="2024340988248532651" at="56,170,59,9" concept="5" />
-      <node id="2024340988248532664" at="60,103,63,9" concept="5" />
-      <node id="2024340988248532672" at="63,9,66,9" concept="17" />
-      <node id="2024340988248532713" at="71,0,74,0" concept="6" trace="getWrappedConcept#()Lorg/jetbrains/mps/openapi/model/SNode;" />
-      <node id="2024340988248532719" at="74,0,77,0" concept="6" trace="isRoot#()Z" />
-      <node id="2024340988248532739" at="84,0,87,0" concept="6" trace="canWrap#(Lorg/jetbrains/mps/openapi/model/SNode;)Z" />
-      <node id="2024340988248532755" at="87,0,90,0" concept="6" trace="getWrappedConcept#()Lorg/jetbrains/mps/openapi/model/SNode;" />
-      <node id="2024340988248532761" at="90,0,93,0" concept="6" trace="isRoot#()Z" />
-      <node id="2024340988248532787" at="100,49,103,7" concept="5" />
-      <node id="2024340988248532800" at="106,0,109,0" concept="6" trace="getWrappedConcept#()Lorg/jetbrains/mps/openapi/model/SNode;" />
-      <node id="2024340988248532806" at="109,0,112,0" concept="6" trace="isRoot#()Z" />
-      <node id="2024340988248532826" at="119,0,122,0" concept="6" trace="canWrap#(Lorg/jetbrains/mps/openapi/model/SNode;)Z" />
-      <node id="2024340988248532842" at="122,0,125,0" concept="6" trace="getWrappedConcept#()Lorg/jetbrains/mps/openapi/model/SNode;" />
-      <node id="2024340988248532848" at="125,0,128,0" concept="6" trace="isRoot#()Z" />
-      <node id="2024340988248532862" at="137,0,140,0" concept="6" trace="canWrap#(Lorg/jetbrains/mps/openapi/model/SNode;)Z" />
-      <node id="2024340988248532436" at="147,119,150,7" concept="5" />
-      <node id="2024340988248532461" at="157,0,160,0" concept="6" trace="accept#(Ljetbrains/mps/baseLanguage/unitTest/execution/client/TestNodeWrapperFactory;)Z" />
-      <node id="2024340988248532471" at="161,0,164,0" concept="6" trace="select#(Ljetbrains/mps/baseLanguage/unitTest/execution/client/TestNodeWrapperFactory;)Lorg/jetbrains/mps/openapi/model/SNode;" />
-      <node id="2024340988248532491" at="169,0,172,0" concept="6" trace="invoke#(Ljetbrains/mps/baseLanguage/unitTest/execution/client/TestNodeWrapperFactory;)Ljava/lang/Boolean;" />
-      <node id="2024340988248532506" at="177,0,180,0" concept="6" trace="invoke#(Ljetbrains/mps/baseLanguage/unitTest/execution/client/TestNodeWrapperFactory;)Ljava/lang/Boolean;" />
-      <node id="2024340988248532521" at="185,0,188,0" concept="6" trace="invoke#(Ljetbrains/mps/baseLanguage/unitTest/execution/client/TestNodeWrapperFactory;)Ljava/lang/Boolean;" />
-      <node id="2024340988248532553" at="194,0,197,0" concept="6" trace="select#(Lorg/jetbrains/mps/openapi/model/SNode;)Ljava/lang/String;" />
-      <node id="2024340988248532694" at="200,73,203,5" concept="5" />
-      <node id="2024340988248532705" at="207,0,210,0" concept="12" trace="eq_kl7j79_a0a0b2#(Ljava/lang/Object;Ljava/lang/Object;)Z" />
-      <node id="2024340988248532792" at="211,0,214,0" concept="12" trace="eq_kl7j79_a0a0b4#(Ljava/lang/Object;Ljava/lang/Object;)Z" />
-      <node id="2024340988248532604" at="38,0,42,0" concept="6" trace="wrap#(Lorg/jetbrains/mps/openapi/model/SNode;)Ljetbrains/mps/baseLanguage/unitTest/execution/client/ITestNodeWrapper;" />
-      <node id="2024340988248532630" at="51,0,55,0" concept="6" trace="wrap#(Lorg/jetbrains/mps/openapi/model/SNode;)Ljetbrains/mps/baseLanguage/unitTest/execution/client/ITestNodeWrapper;" />
-      <node id="2024340988248532726" at="80,0,84,0" concept="6" trace="wrap#(Lorg/jetbrains/mps/openapi/model/SNode;)Ljetbrains/mps/baseLanguage/unitTest/execution/client/ITestNodeWrapper;" />
-      <node id="2024340988248532768" at="96,0,100,0" concept="6" trace="wrap#(Lorg/jetbrains/mps/openapi/model/SNode;)Ljetbrains/mps/baseLanguage/unitTest/execution/client/ITestNodeWrapper;" />
-      <node id="2024340988248532813" at="115,0,119,0" concept="6" trace="wrap#(Lorg/jetbrains/mps/openapi/model/SNode;)Ljetbrains/mps/baseLanguage/unitTest/execution/client/ITestNodeWrapper;" />
-      <node id="2024340988248532430" at="146,65,151,5" concept="4" />
-      <node id="2024340988248532489" at="167,54,172,7" concept="8" />
-      <node id="2024340988248532504" at="175,58,180,7" concept="8" />
-      <node id="2024340988248532519" at="183,61,188,7" concept="8" />
-      <node id="2024340988248532546" at="192,143,197,51" concept="8" />
-      <node id="2024340988248532781" at="100,0,106,0" concept="6" trace="canWrap#(Lorg/jetbrains/mps/openapi/model/SNode;)Z" />
-      <node id="2024340988248532694" at="200,0,206,0" concept="12" trace="check_kl7j79_a0a0d0a0b2#(Lorg/jetbrains/mps/openapi/model/SNode;)Lorg/jetbrains/mps/openapi/model/SNode;" />
-      <node id="2024340988248532565" at="22,0,29,0" concept="6" trace="wrap#(Lorg/jetbrains/mps/openapi/model/SNode;)Ljetbrains/mps/baseLanguage/unitTest/execution/client/ITestNodeWrapper;" />
-      <node id="2024340988248532486" at="167,0,174,0" concept="12" trace="getWrappedConcepts#()Ljava/lang/Iterable;" />
-      <node id="2024340988248532499" at="175,0,182,0" concept="12" trace="getWrappedRootConcepts#()Ljava/lang/Iterable;" />
-      <node id="2024340988248532514" at="183,0,190,0" concept="12" trace="getWrappedNonRootConcepts#()Ljava/lang/Iterable;" />
-      <node id="2024340988248532530" at="191,0,199,0" concept="12" trace="findWrappableAncestor#(Lorg/jetbrains/mps/openapi/model/SNode;Z)Lorg/jetbrains/mps/openapi/model/SNode;" />
-      <node id="2024340988248532423" at="145,0,154,0" concept="12" trace="tryToWrap#(Lorg/jetbrains/mps/openapi/model/SNode;)Ljetbrains/mps/baseLanguage/unitTest/execution/client/ITestNodeWrapper;" />
-      <node id="2024340988248532453" at="155,150,164,18" concept="8" />
-      <node id="2024340988248532450" at="155,0,166,0" concept="12" trace="getWrappedConcepts#(Ljetbrains/mps/baseLanguage/closures/runtime/_FunctionTypes/_return_P1_E0;)Ljava/lang/Iterable;" />
-      <node id="2024340988248532649" at="55,49,68,7" concept="5" />
-      <node id="2024340988248532643" at="55,0,71,0" concept="6" trace="canWrap#(Lorg/jetbrains/mps/openapi/model/SNode;)Z" />
+      <node id="2024340988248532574" at="24,244,25,20" concept="10" />
+      <node id="2024340988248532585" at="26,7,27,43" concept="10" />
+      <node id="2024340988248532593" at="29,38,30,114" concept="10" />
+      <node id="2024340988248532600" at="32,29,33,18" concept="10" />
+      <node id="2024340988248532611" at="39,62,40,43" concept="10" />
+      <node id="2024340988248532619" at="42,38,43,116" concept="10" />
+      <node id="2024340988248532626" at="45,29,46,19" concept="10" />
+      <node id="2024340988248532637" at="52,62,53,41" concept="10" />
+      <node id="2024340988248532653" at="57,143,58,23" concept="10" />
+      <node id="2024340988248532659" at="59,9,60,103" concept="9" />
+      <node id="2024340988248532666" at="61,132,62,23" concept="10" />
+      <node id="2024340988248532692" at="64,285,65,177" concept="3" />
+      <node id="2024340988248532701" at="66,9,67,32" concept="10" />
+      <node id="2024340988248532710" at="68,7,69,19" concept="10" />
+      <node id="2024340988248532715" at="71,38,72,108" concept="10" />
+      <node id="2024340988248532722" at="74,29,75,18" concept="10" />
+      <node id="2024340988248532733" at="81,62,82,43" concept="10" />
+      <node id="2024340988248532745" at="84,49,85,244" concept="10" />
+      <node id="2024340988248532757" at="87,38,88,121" concept="10" />
+      <node id="2024340988248532764" at="90,29,91,19" concept="10" />
+      <node id="2024340988248532775" at="97,62,98,41" concept="10" />
+      <node id="2024340988248532789" at="101,170,102,131" concept="10" />
+      <node id="2024340988248532797" at="103,7,104,19" concept="10" />
+      <node id="2024340988248532802" at="106,38,107,108" concept="10" />
+      <node id="2024340988248532809" at="109,29,110,18" concept="10" />
+      <node id="2024340988248532820" at="116,62,117,43" concept="10" />
+      <node id="2024340988248532832" at="119,49,120,250" concept="10" />
+      <node id="2024340988248532844" at="122,38,123,121" concept="10" />
+      <node id="2024340988248532851" at="125,29,126,19" concept="10" />
+      <node id="2024340988248532866" at="137,47,138,88" concept="10" />
+      <node id="2024340988248532875" at="141,0,142,0" concept="8" trace="getWrappedConcept#()Lorg/jetbrains/mps/openapi/model/SNode;" />
+      <node id="2024340988248532879" at="143,0,144,0" concept="8" trace="isRoot#()Z" />
+      <node id="2024340988248532442" at="148,34,149,34" concept="10" />
+      <node id="2024340988248532447" at="151,5,152,16" concept="10" />
+      <node id="2024340988248532463" at="157,56,158,36" concept="10" />
+      <node id="2024340988248532473" at="161,54,162,38" concept="10" />
+      <node id="2024340988248532493" at="169,61,170,20" concept="10" />
+      <node id="2024340988248532508" at="177,61,178,32" concept="10" />
+      <node id="2024340988248532523" at="185,61,186,35" concept="10" />
+      <node id="2024340988248532538" at="191,75,192,143" concept="9" />
+      <node id="2024340988248532555" at="194,38,195,117" concept="10" />
+      <node id="2024340988248532694" at="201,36,202,79" concept="10" />
+      <node id="2024340988248532694" at="203,5,204,16" concept="10" />
+      <node id="2024340988248532705" at="207,63,208,46" concept="10" />
+      <node id="2024340988248532792" at="211,63,212,46" concept="10" />
+      <node id="2024340988248532884" at="131,0,133,0" concept="2" trace="TestNodeWrapperFactory#()V" />
+      <node id="2024340988248532854" at="134,0,136,0" concept="8" trace="wrap#(Lorg/jetbrains/mps/openapi/model/SNode;)Ljetbrains/mps/baseLanguage/unitTest/execution/client/ITestNodeWrapper;" />
+      <node id="2024340988248532572" at="23,62,26,7" concept="7" />
+      <node id="2024340988248532591" at="29,0,32,0" concept="8" trace="getWrappedConcept#()Lorg/jetbrains/mps/openapi/model/SNode;" />
+      <node id="2024340988248532597" at="32,0,35,0" concept="8" trace="isRoot#()Z" />
+      <node id="2024340988248532617" at="42,0,45,0" concept="8" trace="getWrappedConcept#()Lorg/jetbrains/mps/openapi/model/SNode;" />
+      <node id="2024340988248532623" at="45,0,48,0" concept="8" trace="isRoot#()Z" />
+      <node id="2024340988248532651" at="56,170,59,9" concept="7" />
+      <node id="2024340988248532664" at="60,103,63,9" concept="7" />
+      <node id="2024340988248532672" at="63,9,66,9" concept="19" />
+      <node id="2024340988248532713" at="71,0,74,0" concept="8" trace="getWrappedConcept#()Lorg/jetbrains/mps/openapi/model/SNode;" />
+      <node id="2024340988248532719" at="74,0,77,0" concept="8" trace="isRoot#()Z" />
+      <node id="2024340988248532739" at="84,0,87,0" concept="8" trace="canWrap#(Lorg/jetbrains/mps/openapi/model/SNode;)Z" />
+      <node id="2024340988248532755" at="87,0,90,0" concept="8" trace="getWrappedConcept#()Lorg/jetbrains/mps/openapi/model/SNode;" />
+      <node id="2024340988248532761" at="90,0,93,0" concept="8" trace="isRoot#()Z" />
+      <node id="2024340988248532787" at="100,49,103,7" concept="7" />
+      <node id="2024340988248532800" at="106,0,109,0" concept="8" trace="getWrappedConcept#()Lorg/jetbrains/mps/openapi/model/SNode;" />
+      <node id="2024340988248532806" at="109,0,112,0" concept="8" trace="isRoot#()Z" />
+      <node id="2024340988248532826" at="119,0,122,0" concept="8" trace="canWrap#(Lorg/jetbrains/mps/openapi/model/SNode;)Z" />
+      <node id="2024340988248532842" at="122,0,125,0" concept="8" trace="getWrappedConcept#()Lorg/jetbrains/mps/openapi/model/SNode;" />
+      <node id="2024340988248532848" at="125,0,128,0" concept="8" trace="isRoot#()Z" />
+      <node id="2024340988248532862" at="137,0,140,0" concept="8" trace="canWrap#(Lorg/jetbrains/mps/openapi/model/SNode;)Z" />
+      <node id="2024340988248532436" at="147,119,150,7" concept="7" />
+      <node id="2024340988248532461" at="157,0,160,0" concept="8" trace="accept#(Ljetbrains/mps/baseLanguage/unitTest/execution/client/TestNodeWrapperFactory;)Z" />
+      <node id="2024340988248532471" at="161,0,164,0" concept="8" trace="select#(Ljetbrains/mps/baseLanguage/unitTest/execution/client/TestNodeWrapperFactory;)Lorg/jetbrains/mps/openapi/model/SNode;" />
+      <node id="2024340988248532491" at="169,0,172,0" concept="8" trace="invoke#(Ljetbrains/mps/baseLanguage/unitTest/execution/client/TestNodeWrapperFactory;)Ljava/lang/Boolean;" />
+      <node id="2024340988248532506" at="177,0,180,0" concept="8" trace="invoke#(Ljetbrains/mps/baseLanguage/unitTest/execution/client/TestNodeWrapperFactory;)Ljava/lang/Boolean;" />
+      <node id="2024340988248532521" at="185,0,188,0" concept="8" trace="invoke#(Ljetbrains/mps/baseLanguage/unitTest/execution/client/TestNodeWrapperFactory;)Ljava/lang/Boolean;" />
+      <node id="2024340988248532553" at="194,0,197,0" concept="8" trace="select#(Lorg/jetbrains/mps/openapi/model/SNode;)Ljava/lang/String;" />
+      <node id="2024340988248532694" at="200,73,203,5" concept="7" />
+      <node id="2024340988248532705" at="207,0,210,0" concept="14" trace="eq_kl7j79_a0a0b2#(Ljava/lang/Object;Ljava/lang/Object;)Z" />
+      <node id="2024340988248532792" at="211,0,214,0" concept="14" trace="eq_kl7j79_a0a0b4#(Ljava/lang/Object;Ljava/lang/Object;)Z" />
+      <node id="2024340988248532604" at="38,0,42,0" concept="8" trace="wrap#(Lorg/jetbrains/mps/openapi/model/SNode;)Ljetbrains/mps/baseLanguage/unitTest/execution/client/ITestNodeWrapper;" />
+      <node id="2024340988248532630" at="51,0,55,0" concept="8" trace="wrap#(Lorg/jetbrains/mps/openapi/model/SNode;)Ljetbrains/mps/baseLanguage/unitTest/execution/client/ITestNodeWrapper;" />
+      <node id="2024340988248532726" at="80,0,84,0" concept="8" trace="wrap#(Lorg/jetbrains/mps/openapi/model/SNode;)Ljetbrains/mps/baseLanguage/unitTest/execution/client/ITestNodeWrapper;" />
+      <node id="2024340988248532768" at="96,0,100,0" concept="8" trace="wrap#(Lorg/jetbrains/mps/openapi/model/SNode;)Ljetbrains/mps/baseLanguage/unitTest/execution/client/ITestNodeWrapper;" />
+      <node id="2024340988248532813" at="115,0,119,0" concept="8" trace="wrap#(Lorg/jetbrains/mps/openapi/model/SNode;)Ljetbrains/mps/baseLanguage/unitTest/execution/client/ITestNodeWrapper;" />
+      <node id="2024340988248532430" at="146,65,151,5" concept="6" />
+      <node id="2024340988248532489" at="167,54,172,7" concept="10" />
+      <node id="2024340988248532504" at="175,58,180,7" concept="10" />
+      <node id="2024340988248532519" at="183,61,188,7" concept="10" />
+      <node id="2024340988248532546" at="192,143,197,51" concept="10" />
+      <node id="2024340988248532781" at="100,0,106,0" concept="8" trace="canWrap#(Lorg/jetbrains/mps/openapi/model/SNode;)Z" />
+      <node id="2024340988248532694" at="200,0,206,0" concept="14" trace="check_kl7j79_a0a0d0a0b2#(Lorg/jetbrains/mps/openapi/model/SNode;)Lorg/jetbrains/mps/openapi/model/SNode;" />
+      <node id="2024340988248532565" at="22,0,29,0" concept="8" trace="wrap#(Lorg/jetbrains/mps/openapi/model/SNode;)Ljetbrains/mps/baseLanguage/unitTest/execution/client/ITestNodeWrapper;" />
+      <node id="2024340988248532486" at="167,0,174,0" concept="14" trace="getWrappedConcepts#()Ljava/lang/Iterable;" />
+      <node id="2024340988248532499" at="175,0,182,0" concept="14" trace="getWrappedRootConcepts#()Ljava/lang/Iterable;" />
+      <node id="2024340988248532514" at="183,0,190,0" concept="14" trace="getWrappedNonRootConcepts#()Ljava/lang/Iterable;" />
+      <node id="2024340988248532530" at="191,0,199,0" concept="14" trace="findWrappableAncestor#(Lorg/jetbrains/mps/openapi/model/SNode;Z)Lorg/jetbrains/mps/openapi/model/SNode;" />
+      <node id="2024340988248532423" at="145,0,154,0" concept="14" trace="tryToWrap#(Lorg/jetbrains/mps/openapi/model/SNode;)Ljetbrains/mps/baseLanguage/unitTest/execution/client/ITestNodeWrapper;" />
+      <node id="2024340988248532453" at="155,150,164,18" concept="10" />
+      <node id="2024340988248532450" at="155,0,166,0" concept="14" trace="getWrappedConcepts#(Ljetbrains/mps/baseLanguage/closures/runtime/_FunctionTypes/_return_P1_E0;)Ljava/lang/Iterable;" />
+      <node id="2024340988248532649" at="55,49,68,7" concept="7" />
+      <node id="2024340988248532643" at="55,0,71,0" concept="8" trace="canWrap#(Lorg/jetbrains/mps/openapi/model/SNode;)Z" />
       <scope id="2024340988248532887" at="131,28,131,28" />
       <scope id="2024340988248532573" at="24,244,25,20" />
       <scope id="2024340988248532592" at="29,38,30,114" />
@@ -1083,186 +847,66 @@
     </file>
   </root>
   <root nodeRef="r:63a75970-913d-4a7b-99e2-8ca72ff6f509(jetbrains.mps.baseLanguage.unitTest.execution.client)/5881102044690179017">
-<<<<<<< HEAD
-    <nodeInfo nodeId="5881102044690179022" fileName="AbstractTestWrapper.java" startLine="26" startPosition="0" endLine="27" endPosition="0" conceptFqName="jetbrains.mps.baseLanguage.structure.FieldDeclaration" propertyString="myFqName" />
-    <nodeInfo nodeId="5881102044690179030" fileName="AbstractTestWrapper.java" startLine="28" startPosition="47" endLine="29" endPosition="43" conceptFqName="jetbrains.mps.baseLanguage.structure.ExpressionStatement" />
-    <nodeInfo nodeId="5881102044690179043" fileName="AbstractTestWrapper.java" startLine="32" startPosition="67" endLine="33" endPosition="32" conceptFqName="jetbrains.mps.baseLanguage.structure.ExpressionStatement" />
-    <nodeInfo nodeId="5881102044690179058" fileName="AbstractTestWrapper.java" startLine="38" startPosition="22" endLine="39" endPosition="89" conceptFqName="jetbrains.mps.baseLanguage.structure.ReturnStatement" />
-    <nodeInfo nodeId="5881102044690179069" fileName="AbstractTestWrapper.java" startLine="44" startPosition="42" endLine="45" endPosition="25" conceptFqName="jetbrains.mps.baseLanguage.structure.ReturnStatement" />
-    <nodeInfo nodeId="5881102044690179078" fileName="AbstractTestWrapper.java" startLine="50" startPosition="20" endLine="51" endPosition="18" conceptFqName="jetbrains.mps.baseLanguage.structure.ReturnStatement" />
-    <nodeInfo nodeId="5881102044690179085" fileName="AbstractTestWrapper.java" startLine="53" startPosition="55" endLine="54" endPosition="19" conceptFqName="jetbrains.mps.baseLanguage.structure.ReturnStatement" />
-    <nodeInfo nodeId="5881102044690179098" fileName="AbstractTestWrapper.java" startLine="55" startPosition="5" endLine="56" endPosition="0" conceptFqName="jetbrains.mps.baseLanguage.structure.Statement" />
-    <nodeInfo nodeId="5881102044690179099" fileName="AbstractTestWrapper.java" startLine="56" startPosition="0" endLine="57" endPosition="55" conceptFqName="jetbrains.mps.baseLanguage.structure.LocalVariableDeclarationStatement" />
-    <nodeInfo nodeId="5881102044690179107" fileName="AbstractTestWrapper.java" startLine="58" startPosition="130" endLine="59" endPosition="19" conceptFqName="jetbrains.mps.baseLanguage.structure.ReturnStatement" />
-    <nodeInfo nodeId="5881102044690179132" fileName="AbstractTestWrapper.java" startLine="60" startPosition="5" endLine="61" endPosition="0" conceptFqName="jetbrains.mps.baseLanguage.structure.Statement" />
-    <nodeInfo nodeId="5881102044690179133" fileName="AbstractTestWrapper.java" startLine="61" startPosition="0" endLine="62" endPosition="16" conceptFqName="jetbrains.mps.baseLanguage.structure.ReturnStatement" />
-    <nodeInfo nodeId="5881102044690179142" fileName="AbstractTestWrapper.java" startLine="66" startPosition="25" endLine="67" endPosition="19" conceptFqName="jetbrains.mps.baseLanguage.structure.LocalVariableDeclarationStatement" />
-    <nodeInfo nodeId="5881102044690179146" fileName="AbstractTestWrapper.java" startLine="67" startPosition="19" endLine="68" endPosition="105" conceptFqName="jetbrains.mps.baseLanguage.structure.ExpressionStatement" />
-    <nodeInfo nodeId="5881102044690179169" fileName="AbstractTestWrapper.java" startLine="68" startPosition="105" endLine="69" endPosition="18" conceptFqName="jetbrains.mps.baseLanguage.structure.ReturnStatement" />
-    <nodeInfo nodeId="5881102044690179177" fileName="AbstractTestWrapper.java" startLine="74" startPosition="41" endLine="75" endPosition="16" conceptFqName="jetbrains.mps.baseLanguage.structure.ReturnStatement" />
-    <nodeInfo nodeId="5881102044690179185" fileName="AbstractTestWrapper.java" startLine="80" startPosition="54" endLine="81" endPosition="68" conceptFqName="jetbrains.mps.baseLanguage.structure.ReturnStatement" />
-    <nodeInfo nodeId="3310779261129582191" fileName="AbstractTestWrapper.java" startLine="86" startPosition="79" endLine="87" endPosition="37" conceptFqName="jetbrains.mps.baseLanguage.structure.ReturnStatement" />
-    <nodeInfo nodeId="5881102044690179200" fileName="AbstractTestWrapper.java" startLine="91" startPosition="27" endLine="92" endPosition="27" conceptFqName="jetbrains.mps.baseLanguage.structure.LocalVariableDeclarationStatement" />
-    <nodeInfo nodeId="5881102044690179206" fileName="AbstractTestWrapper.java" startLine="93" startPosition="23" endLine="94" endPosition="18" conceptFqName="jetbrains.mps.baseLanguage.structure.ReturnStatement" />
-    <nodeInfo nodeId="4055524022176337838" fileName="AbstractTestWrapper.java" startLine="96" startPosition="96" endLine="97" endPosition="130" conceptFqName="jetbrains.mps.baseLanguage.structure.ReturnStatement" />
-    <nodeInfo nodeId="4055524022176337871" fileName="AbstractTestWrapper.java" startLine="98" startPosition="12" endLine="99" endPosition="143" conceptFqName="jetbrains.mps.baseLanguage.structure.ThrowStatement" />
-    <nodeInfo nodeId="5881102044690179219" fileName="AbstractTestWrapper.java" startLine="104" startPosition="29" endLine="105" endPosition="46" conceptFqName="jetbrains.mps.baseLanguage.structure.LocalVariableDeclarationStatement" />
-    <nodeInfo nodeId="5881102044690179225" fileName="AbstractTestWrapper.java" startLine="106" startPosition="43" endLine="107" endPosition="29" conceptFqName="jetbrains.mps.baseLanguage.structure.LocalVariableDeclarationStatement" />
-    <nodeInfo nodeId="5881102044690179231" fileName="AbstractTestWrapper.java" startLine="108" startPosition="25" endLine="109" endPosition="20" conceptFqName="jetbrains.mps.baseLanguage.structure.ReturnStatement" />
-    <nodeInfo nodeId="5881102044690179236" fileName="AbstractTestWrapper.java" startLine="111" startPosition="98" endLine="112" endPosition="132" conceptFqName="jetbrains.mps.baseLanguage.structure.ReturnStatement" />
-    <nodeInfo nodeId="4055524022176337849" fileName="AbstractTestWrapper.java" startLine="113" startPosition="14" endLine="114" endPosition="147" conceptFqName="jetbrains.mps.baseLanguage.structure.ThrowStatement" />
-    <nodeInfo nodeId="5881102044690179245" fileName="AbstractTestWrapper.java" startLine="116" startPosition="5" endLine="117" endPosition="50" conceptFqName="jetbrains.mps.baseLanguage.structure.ReturnStatement" />
-    <nodeInfo nodeId="2034046503361585702" fileName="AbstractTestWrapper.java" startLine="124" startPosition="27" endLine="125" endPosition="33" conceptFqName="jetbrains.mps.baseLanguage.structure.ExpressionStatement" />
-    <nodeInfo nodeId="5881102044690179269" fileName="AbstractTestWrapper.java" startLine="128" startPosition="5" endLine="129" endPosition="20" conceptFqName="jetbrains.mps.baseLanguage.structure.ReturnStatement" />
-    <nodeInfo nodeId="6504487988305050411" fileName="AbstractTestWrapper.java" startLine="132" startPosition="89" endLine="133" endPosition="255" conceptFqName="jetbrains.mps.baseLanguage.structure.LocalVariableDeclarationStatement" />
-    <nodeInfo nodeId="3310779261129582176" fileName="AbstractTestWrapper.java" startLine="133" startPosition="255" endLine="134" endPosition="192" conceptFqName="jetbrains.mps.baseLanguage.structure.ReturnStatement" />
-    <nodeInfo nodeId="5881102044690179018" fileName="AbstractTestWrapper.java" startLine="24" startPosition="0" endLine="26" endPosition="0" conceptFqName="jetbrains.mps.baseLanguage.structure.FieldDeclaration" propertyString="myNodePointer" />
-    <nodeInfo nodeId="4055524022176337868" fileName="AbstractTestWrapper.java" startLine="98" startPosition="10" endLine="100" endPosition="5" conceptFqName="jetbrains.mps.baseLanguage.structure.BlockStatement" />
-    <nodeInfo nodeId="4055524022176337847" fileName="AbstractTestWrapper.java" startLine="113" startPosition="12" endLine="115" endPosition="7" conceptFqName="jetbrains.mps.baseLanguage.structure.BlockStatement" />
-    <nodeInfo nodeId="5881102044690179026" fileName="AbstractTestWrapper.java" startLine="28" startPosition="0" endLine="31" endPosition="0" conceptFqName="jetbrains.mps.baseLanguage.structure.ConstructorDeclaration" propertyString="AbstractTestWrapper#(null)V" />
-    <nodeInfo nodeId="5881102044690179039" fileName="AbstractTestWrapper.java" startLine="32" startPosition="0" endLine="35" endPosition="0" conceptFqName="jetbrains.mps.baseLanguage.structure.ConstructorDeclaration" propertyString="AbstractTestWrapper#(Lorg/jetbrains/mps/openapi/model/SNodeReference;)V" />
-    <nodeInfo nodeId="5881102044690179076" fileName="AbstractTestWrapper.java" startLine="49" startPosition="35" endLine="52" endPosition="5" conceptFqName="jetbrains.mps.baseLanguage.structure.IfStatement" />
-    <nodeInfo nodeId="5881102044690179083" fileName="AbstractTestWrapper.java" startLine="52" startPosition="5" endLine="55" endPosition="5" conceptFqName="jetbrains.mps.baseLanguage.structure.IfStatement" />
-    <nodeInfo nodeId="5881102044690179105" fileName="AbstractTestWrapper.java" startLine="57" startPosition="55" endLine="60" endPosition="5" conceptFqName="jetbrains.mps.baseLanguage.structure.IfStatement" />
-    <nodeInfo nodeId="5881102044690179204" fileName="AbstractTestWrapper.java" startLine="92" startPosition="27" endLine="95" endPosition="5" conceptFqName="jetbrains.mps.baseLanguage.structure.IfStatement" />
-    <nodeInfo nodeId="5881102044690179229" fileName="AbstractTestWrapper.java" startLine="107" startPosition="29" endLine="110" endPosition="7" conceptFqName="jetbrains.mps.baseLanguage.structure.IfStatement" />
-    <nodeInfo nodeId="2034046503361585700" fileName="AbstractTestWrapper.java" startLine="124" startPosition="0" endLine="127" endPosition="0" conceptFqName="jetbrains.mps.baseLanguage.structure.InstanceMethodDeclaration" propertyString="run#()V" />
-    <nodeInfo nodeId="3310779261129582146" fileName="AbstractTestWrapper.java" startLine="132" startPosition="0" endLine="136" endPosition="0" conceptFqName="jetbrains.mps.baseLanguage.structure.StaticMethodDeclaration" propertyString="getDefaultRunParameters#()Ljetbrains/mps/baseLanguage/tuples/runtime/Tuples/_3;" />
-    <nodeInfo nodeId="5881102044690179054" fileName="AbstractTestWrapper.java" startLine="36" startPosition="0" endLine="41" endPosition="0" conceptFqName="jetbrains.mps.baseLanguage.structure.InstanceMethodDeclaration" propertyString="getNode#()null" />
-    <nodeInfo nodeId="5881102044690179065" fileName="AbstractTestWrapper.java" startLine="42" startPosition="0" endLine="47" endPosition="0" conceptFqName="jetbrains.mps.baseLanguage.structure.InstanceMethodDeclaration" propertyString="getNodePointer#()Lorg/jetbrains/mps/openapi/model/SNodeReference;" />
-    <nodeInfo nodeId="5881102044690179172" fileName="AbstractTestWrapper.java" startLine="72" startPosition="0" endLine="77" endPosition="0" conceptFqName="jetbrains.mps.baseLanguage.structure.InstanceMethodDeclaration" propertyString="getTestCase#()Ljetbrains/mps/baseLanguage/unitTest/execution/client/ITestNodeWrapper;" />
-    <nodeInfo nodeId="5881102044690179179" fileName="AbstractTestWrapper.java" startLine="78" startPosition="0" endLine="83" endPosition="0" conceptFqName="jetbrains.mps.baseLanguage.structure.InstanceMethodDeclaration" propertyString="getTestMethods#()Ljava/lang/Iterable;" />
-    <nodeInfo nodeId="5881102044690179189" fileName="AbstractTestWrapper.java" startLine="84" startPosition="0" endLine="89" endPosition="0" conceptFqName="jetbrains.mps.baseLanguage.structure.InstanceMethodDeclaration" propertyString="getTestRunParameters#()Ljetbrains/mps/baseLanguage/tuples/runtime/Tuples/_3;" />
-    <nodeInfo nodeId="4055524022176337836" fileName="AbstractTestWrapper.java" startLine="95" startPosition="5" endLine="100" endPosition="5" conceptFqName="jetbrains.mps.baseLanguage.structure.IfStatement" />
-    <nodeInfo nodeId="4055524022176337821" fileName="AbstractTestWrapper.java" startLine="110" startPosition="7" endLine="115" endPosition="7" conceptFqName="jetbrains.mps.baseLanguage.structure.IfStatement" />
-    <nodeInfo nodeId="2034046503361585696" fileName="AbstractTestWrapper.java" startLine="122" startPosition="27" endLine="127" endPosition="9" conceptFqName="jetbrains.mps.baseLanguage.structure.ExpressionStatement" />
-    <nodeInfo nodeId="5881102044690179138" fileName="AbstractTestWrapper.java" startLine="65" startPosition="0" endLine="71" endPosition="0" conceptFqName="jetbrains.mps.baseLanguage.structure.InstanceMethodDeclaration" propertyString="hashCode#()I" />
-    <nodeInfo nodeId="5881102044690179257" fileName="AbstractTestWrapper.java" startLine="121" startPosition="35" endLine="128" endPosition="5" conceptFqName="jetbrains.mps.baseLanguage.structure.IfStatement" />
-    <nodeInfo nodeId="5881102044690179223" fileName="AbstractTestWrapper.java" startLine="105" startPosition="46" endLine="116" endPosition="5" conceptFqName="jetbrains.mps.baseLanguage.structure.IfStatement" />
-    <nodeInfo nodeId="5881102044690179253" fileName="AbstractTestWrapper.java" startLine="120" startPosition="0" endLine="131" endPosition="0" conceptFqName="jetbrains.mps.baseLanguage.structure.InstanceMethodDeclaration" propertyString="getCachedFqName#()Ljava/lang/String;" />
-    <nodeInfo nodeId="5881102044690179196" fileName="AbstractTestWrapper.java" startLine="90" startPosition="0" endLine="102" endPosition="0" conceptFqName="jetbrains.mps.baseLanguage.structure.InstanceMethodDeclaration" propertyString="getName#()Ljava/lang/String;" />
-    <nodeInfo nodeId="5881102044690179072" fileName="AbstractTestWrapper.java" startLine="48" startPosition="0" endLine="64" endPosition="0" conceptFqName="jetbrains.mps.baseLanguage.structure.InstanceMethodDeclaration" propertyString="equals#(Ljava/lang/Object;)Z" />
-    <nodeInfo nodeId="5881102044690179215" fileName="AbstractTestWrapper.java" startLine="103" startPosition="0" endLine="119" endPosition="0" conceptFqName="jetbrains.mps.baseLanguage.structure.InstanceMethodDeclaration" propertyString="getFqName#()Ljava/lang/String;" />
-    <scopeInfo nodeId="5881102044690179029" fileName="AbstractTestWrapper.java" startLine="28" startPosition="47" endLine="29" endPosition="43" />
-    <scopeInfo nodeId="5881102044690179042" fileName="AbstractTestWrapper.java" startLine="32" startPosition="67" endLine="33" endPosition="32" />
-    <scopeInfo nodeId="5881102044690179057" fileName="AbstractTestWrapper.java" startLine="38" startPosition="22" endLine="39" endPosition="89" />
-    <scopeInfo nodeId="5881102044690179068" fileName="AbstractTestWrapper.java" startLine="44" startPosition="42" endLine="45" endPosition="25" />
-    <scopeInfo nodeId="5881102044690179077" fileName="AbstractTestWrapper.java" startLine="50" startPosition="20" endLine="51" endPosition="18" />
-    <scopeInfo nodeId="5881102044690179084" fileName="AbstractTestWrapper.java" startLine="53" startPosition="55" endLine="54" endPosition="19" />
-    <scopeInfo nodeId="5881102044690179106" fileName="AbstractTestWrapper.java" startLine="58" startPosition="130" endLine="59" endPosition="19" />
-    <scopeInfo nodeId="5881102044690179176" fileName="AbstractTestWrapper.java" startLine="74" startPosition="41" endLine="75" endPosition="16" />
-    <scopeInfo nodeId="5881102044690179184" fileName="AbstractTestWrapper.java" startLine="80" startPosition="54" endLine="81" endPosition="68" />
-    <scopeInfo nodeId="5881102044690179192" fileName="AbstractTestWrapper.java" startLine="86" startPosition="79" endLine="87" endPosition="37" />
-    <scopeInfo nodeId="5881102044690179205" fileName="AbstractTestWrapper.java" startLine="93" startPosition="23" endLine="94" endPosition="18" />
-    <scopeInfo nodeId="4055524022176337837" fileName="AbstractTestWrapper.java" startLine="96" startPosition="96" endLine="97" endPosition="130" />
-    <scopeInfo nodeId="4055524022176337869" fileName="AbstractTestWrapper.java" startLine="98" startPosition="12" endLine="99" endPosition="143" />
-    <scopeInfo nodeId="5881102044690179230" fileName="AbstractTestWrapper.java" startLine="108" startPosition="25" endLine="109" endPosition="20" />
-    <scopeInfo nodeId="4055524022176337822" fileName="AbstractTestWrapper.java" startLine="111" startPosition="98" endLine="112" endPosition="132" />
-    <scopeInfo nodeId="4055524022176337848" fileName="AbstractTestWrapper.java" startLine="113" startPosition="14" endLine="114" endPosition="147" />
-    <scopeInfo nodeId="2034046503361585701" fileName="AbstractTestWrapper.java" startLine="124" startPosition="27" endLine="125" endPosition="33" />
-    <scopeInfo nodeId="3310779261129582149" fileName="AbstractTestWrapper.java" startLine="132" startPosition="89" endLine="134" endPosition="192">
-      <varInfo nodeId="6504487988305050412" varName="startupPath" />
-    </scopeInfo>
-    <scopeInfo nodeId="5881102044690179026" fileName="AbstractTestWrapper.java" startLine="28" startPosition="0" endLine="31" endPosition="0">
-      <varInfo nodeId="5881102044690179036" varName="node" />
-    </scopeInfo>
-    <scopeInfo nodeId="5881102044690179039" fileName="AbstractTestWrapper.java" startLine="32" startPosition="0" endLine="35" endPosition="0">
-      <varInfo nodeId="5881102044690179047" varName="nodePointer" />
-    </scopeInfo>
-    <scopeInfo nodeId="5881102044690179141" fileName="AbstractTestWrapper.java" startLine="66" startPosition="25" endLine="69" endPosition="18">
-      <varInfo nodeId="5881102044690179143" varName="result" />
-    </scopeInfo>
-    <scopeInfo nodeId="2034046503361585700" fileName="AbstractTestWrapper.java" startLine="124" startPosition="0" endLine="127" endPosition="0" />
-    <scopeInfo nodeId="3310779261129582146" fileName="AbstractTestWrapper.java" startLine="132" startPosition="0" endLine="136" endPosition="0" />
-    <scopeInfo nodeId="5881102044690179054" fileName="AbstractTestWrapper.java" startLine="36" startPosition="0" endLine="41" endPosition="0" />
-    <scopeInfo nodeId="5881102044690179065" fileName="AbstractTestWrapper.java" startLine="42" startPosition="0" endLine="47" endPosition="0" />
-    <scopeInfo nodeId="5881102044690179172" fileName="AbstractTestWrapper.java" startLine="72" startPosition="0" endLine="77" endPosition="0" />
-    <scopeInfo nodeId="5881102044690179179" fileName="AbstractTestWrapper.java" startLine="78" startPosition="0" endLine="83" endPosition="0" />
-    <scopeInfo nodeId="5881102044690179189" fileName="AbstractTestWrapper.java" startLine="84" startPosition="0" endLine="89" endPosition="0" />
-    <scopeInfo nodeId="5881102044690179261" fileName="AbstractTestWrapper.java" startLine="122" startPosition="27" endLine="127" endPosition="9" />
-    <scopeInfo nodeId="5881102044690179138" fileName="AbstractTestWrapper.java" startLine="65" startPosition="0" endLine="71" endPosition="0" />
-    <scopeInfo nodeId="5881102044690179256" fileName="AbstractTestWrapper.java" startLine="121" startPosition="35" endLine="129" endPosition="20" />
-    <scopeInfo nodeId="5881102044690179199" fileName="AbstractTestWrapper.java" startLine="91" startPosition="27" endLine="100" endPosition="5">
-      <varInfo nodeId="5881102044690179201" varName="node" />
-    </scopeInfo>
-    <scopeInfo nodeId="5881102044690179224" fileName="AbstractTestWrapper.java" startLine="106" startPosition="43" endLine="115" endPosition="7">
-      <varInfo nodeId="5881102044690179226" varName="node" />
-    </scopeInfo>
-    <scopeInfo nodeId="5881102044690179253" fileName="AbstractTestWrapper.java" startLine="120" startPosition="0" endLine="131" endPosition="0" />
-    <scopeInfo nodeId="5881102044690179196" fileName="AbstractTestWrapper.java" startLine="90" startPosition="0" endLine="102" endPosition="0" />
-    <scopeInfo nodeId="5881102044690179075" fileName="AbstractTestWrapper.java" startLine="49" startPosition="35" endLine="62" endPosition="16">
-      <varInfo nodeId="5881102044690179100" varName="that" />
-    </scopeInfo>
-    <scopeInfo nodeId="5881102044690179218" fileName="AbstractTestWrapper.java" startLine="104" startPosition="29" endLine="117" endPosition="50">
-      <varInfo nodeId="5881102044690179220" varName="testCase" />
-    </scopeInfo>
-    <scopeInfo nodeId="5881102044690179072" fileName="AbstractTestWrapper.java" startLine="48" startPosition="0" endLine="64" endPosition="0">
-      <varInfo nodeId="5881102044690179135" varName="o" />
-    </scopeInfo>
-    <scopeInfo nodeId="5881102044690179215" fileName="AbstractTestWrapper.java" startLine="103" startPosition="0" endLine="119" endPosition="0" />
-    <unitInfo nodeId="2034046503361585700" fileName="AbstractTestWrapper.java" startLine="123" startPosition="47" endLine="127" endPosition="7" unitName="jetbrains.mps.baseLanguage.unitTest.execution.client.AbstractTestWrapper$1" />
-    <unitInfo nodeId="5881102044690179017" fileName="AbstractTestWrapper.java" startLine="23" startPosition="0" endLine="137" endPosition="0" unitName="jetbrains.mps.baseLanguage.unitTest.execution.client.AbstractTestWrapper" />
-=======
     <file name="AbstractTestWrapper.java">
-      <node id="5881102044690179022" at="26,0,27,0" concept="3" trace="myFqName" />
-      <node id="5881102044690179030" at="28,47,29,43" concept="2" />
-      <node id="5881102044690179043" at="32,67,33,32" concept="2" />
-      <node id="5881102044690179058" at="38,22,39,89" concept="8" />
-      <node id="5881102044690179069" at="44,42,45,25" concept="8" />
-      <node id="5881102044690179078" at="50,20,51,18" concept="8" />
-      <node id="5881102044690179085" at="53,55,54,19" concept="8" />
-      <node id="5881102044690179098" at="55,5,56,0" concept="10" />
-      <node id="5881102044690179099" at="56,0,57,55" concept="7" />
-      <node id="5881102044690179107" at="58,130,59,19" concept="8" />
-      <node id="5881102044690179132" at="60,5,61,0" concept="10" />
-      <node id="5881102044690179133" at="61,0,62,16" concept="8" />
-      <node id="5881102044690179142" at="66,25,67,19" concept="7" />
-      <node id="5881102044690179146" at="67,19,68,105" concept="2" />
-      <node id="5881102044690179169" at="68,105,69,18" concept="8" />
-      <node id="5881102044690179177" at="74,41,75,16" concept="8" />
-      <node id="5881102044690179185" at="80,54,81,68" concept="8" />
-      <node id="3310779261129582191" at="86,79,87,37" concept="8" />
-      <node id="5881102044690179200" at="91,27,92,27" concept="7" />
-      <node id="5881102044690179206" at="93,23,94,18" concept="8" />
-      <node id="4055524022176337838" at="96,96,97,130" concept="8" />
-      <node id="4055524022176337871" at="98,12,99,143" concept="15" />
-      <node id="5881102044690179219" at="104,29,105,46" concept="7" />
-      <node id="5881102044690179225" at="106,43,107,29" concept="7" />
-      <node id="5881102044690179231" at="108,25,109,20" concept="8" />
-      <node id="5881102044690179236" at="111,98,112,132" concept="8" />
-      <node id="4055524022176337849" at="113,14,114,147" concept="15" />
-      <node id="5881102044690179245" at="116,5,117,50" concept="8" />
-      <node id="2034046503361585702" at="124,27,125,33" concept="2" />
-      <node id="5881102044690179269" at="128,5,129,20" concept="8" />
-      <node id="6504487988305050411" at="132,89,133,255" concept="7" />
-      <node id="3310779261129582176" at="133,255,134,189" concept="8" />
-      <node id="5881102044690179018" at="24,0,26,0" concept="3" trace="myNodePointer" />
-      <node id="4055524022176337868" at="98,10,100,5" concept="0" />
-      <node id="4055524022176337847" at="113,12,115,7" concept="0" />
-      <node id="5881102044690179026" at="28,0,31,0" concept="1" trace="AbstractTestWrapper#(null)V" />
-      <node id="5881102044690179039" at="32,0,35,0" concept="1" trace="AbstractTestWrapper#(Lorg/jetbrains/mps/openapi/model/SNodeReference;)V" />
-      <node id="5881102044690179076" at="49,35,52,5" concept="5" />
-      <node id="5881102044690179083" at="52,5,55,5" concept="5" />
-      <node id="5881102044690179105" at="57,55,60,5" concept="5" />
-      <node id="5881102044690179204" at="92,27,95,5" concept="5" />
-      <node id="5881102044690179229" at="107,29,110,7" concept="5" />
-      <node id="2034046503361585700" at="124,0,127,0" concept="6" trace="run#()V" />
-      <node id="3310779261129582146" at="132,0,136,0" concept="12" trace="getDefaultRunParameters#()Ljetbrains/mps/baseLanguage/tuples/runtime/Tuples/_3;" />
-      <node id="5881102044690179054" at="36,0,41,0" concept="6" trace="getNode#()null" />
-      <node id="5881102044690179065" at="42,0,47,0" concept="6" trace="getNodePointer#()Lorg/jetbrains/mps/openapi/model/SNodeReference;" />
-      <node id="5881102044690179172" at="72,0,77,0" concept="6" trace="getTestCase#()Ljetbrains/mps/baseLanguage/unitTest/execution/client/ITestNodeWrapper;" />
-      <node id="5881102044690179179" at="78,0,83,0" concept="6" trace="getTestMethods#()Ljava/lang/Iterable;" />
-      <node id="5881102044690179189" at="84,0,89,0" concept="6" trace="getTestRunParameters#()Ljetbrains/mps/baseLanguage/tuples/runtime/Tuples/_3;" />
-      <node id="4055524022176337836" at="95,5,100,5" concept="5" />
-      <node id="4055524022176337821" at="110,7,115,7" concept="5" />
-      <node id="2034046503361585696" at="122,27,127,9" concept="2" />
-      <node id="5881102044690179138" at="65,0,71,0" concept="6" trace="hashCode#()I" />
-      <node id="5881102044690179257" at="121,35,128,5" concept="5" />
-      <node id="5881102044690179223" at="105,46,116,5" concept="5" />
-      <node id="5881102044690179253" at="120,0,131,0" concept="6" trace="getCachedFqName#()Ljava/lang/String;" />
-      <node id="5881102044690179196" at="90,0,102,0" concept="6" trace="getName#()Ljava/lang/String;" />
-      <node id="5881102044690179072" at="48,0,64,0" concept="6" trace="equals#(Ljava/lang/Object;)Z" />
-      <node id="5881102044690179215" at="103,0,119,0" concept="6" trace="getFqName#()Ljava/lang/String;" />
+      <node id="5881102044690179022" at="26,0,27,0" concept="4" trace="myFqName" />
+      <node id="5881102044690179030" at="28,47,29,43" concept="3" />
+      <node id="5881102044690179043" at="32,67,33,32" concept="3" />
+      <node id="5881102044690179058" at="38,22,39,89" concept="10" />
+      <node id="5881102044690179069" at="44,42,45,25" concept="10" />
+      <node id="5881102044690179078" at="50,20,51,18" concept="10" />
+      <node id="5881102044690179085" at="53,55,54,19" concept="10" />
+      <node id="5881102044690179098" at="55,5,56,0" concept="12" />
+      <node id="5881102044690179099" at="56,0,57,55" concept="9" />
+      <node id="5881102044690179107" at="58,130,59,19" concept="10" />
+      <node id="5881102044690179132" at="60,5,61,0" concept="12" />
+      <node id="5881102044690179133" at="61,0,62,16" concept="10" />
+      <node id="5881102044690179142" at="66,25,67,19" concept="9" />
+      <node id="5881102044690179146" at="67,19,68,105" concept="3" />
+      <node id="5881102044690179169" at="68,105,69,18" concept="10" />
+      <node id="5881102044690179177" at="74,41,75,16" concept="10" />
+      <node id="5881102044690179185" at="80,54,81,68" concept="10" />
+      <node id="3310779261129582191" at="86,79,87,37" concept="10" />
+      <node id="5881102044690179200" at="91,27,92,27" concept="9" />
+      <node id="5881102044690179206" at="93,23,94,18" concept="10" />
+      <node id="4055524022176337838" at="96,96,97,130" concept="10" />
+      <node id="4055524022176337871" at="98,12,99,143" concept="17" />
+      <node id="5881102044690179219" at="104,29,105,46" concept="9" />
+      <node id="5881102044690179225" at="106,43,107,29" concept="9" />
+      <node id="5881102044690179231" at="108,25,109,20" concept="10" />
+      <node id="5881102044690179236" at="111,98,112,132" concept="10" />
+      <node id="4055524022176337849" at="113,14,114,147" concept="17" />
+      <node id="5881102044690179245" at="116,5,117,50" concept="10" />
+      <node id="2034046503361585702" at="124,27,125,33" concept="3" />
+      <node id="5881102044690179269" at="128,5,129,20" concept="10" />
+      <node id="6504487988305050411" at="132,89,133,255" concept="9" />
+      <node id="3310779261129582176" at="133,255,134,192" concept="10" />
+      <node id="5881102044690179018" at="24,0,26,0" concept="4" trace="myNodePointer" />
+      <node id="4055524022176337868" at="98,10,100,5" concept="1" />
+      <node id="4055524022176337847" at="113,12,115,7" concept="1" />
+      <node id="5881102044690179026" at="28,0,31,0" concept="2" trace="AbstractTestWrapper#(null)V" />
+      <node id="5881102044690179039" at="32,0,35,0" concept="2" trace="AbstractTestWrapper#(Lorg/jetbrains/mps/openapi/model/SNodeReference;)V" />
+      <node id="5881102044690179076" at="49,35,52,5" concept="7" />
+      <node id="5881102044690179083" at="52,5,55,5" concept="7" />
+      <node id="5881102044690179105" at="57,55,60,5" concept="7" />
+      <node id="5881102044690179204" at="92,27,95,5" concept="7" />
+      <node id="5881102044690179229" at="107,29,110,7" concept="7" />
+      <node id="2034046503361585700" at="124,0,127,0" concept="8" trace="run#()V" />
+      <node id="3310779261129582146" at="132,0,136,0" concept="14" trace="getDefaultRunParameters#()Ljetbrains/mps/baseLanguage/tuples/runtime/Tuples/_3;" />
+      <node id="5881102044690179054" at="36,0,41,0" concept="8" trace="getNode#()null" />
+      <node id="5881102044690179065" at="42,0,47,0" concept="8" trace="getNodePointer#()Lorg/jetbrains/mps/openapi/model/SNodeReference;" />
+      <node id="5881102044690179172" at="72,0,77,0" concept="8" trace="getTestCase#()Ljetbrains/mps/baseLanguage/unitTest/execution/client/ITestNodeWrapper;" />
+      <node id="5881102044690179179" at="78,0,83,0" concept="8" trace="getTestMethods#()Ljava/lang/Iterable;" />
+      <node id="5881102044690179189" at="84,0,89,0" concept="8" trace="getTestRunParameters#()Ljetbrains/mps/baseLanguage/tuples/runtime/Tuples/_3;" />
+      <node id="4055524022176337836" at="95,5,100,5" concept="7" />
+      <node id="4055524022176337821" at="110,7,115,7" concept="7" />
+      <node id="2034046503361585696" at="122,27,127,9" concept="3" />
+      <node id="5881102044690179138" at="65,0,71,0" concept="8" trace="hashCode#()I" />
+      <node id="5881102044690179257" at="121,35,128,5" concept="7" />
+      <node id="5881102044690179223" at="105,46,116,5" concept="7" />
+      <node id="5881102044690179253" at="120,0,131,0" concept="8" trace="getCachedFqName#()Ljava/lang/String;" />
+      <node id="5881102044690179196" at="90,0,102,0" concept="8" trace="getName#()Ljava/lang/String;" />
+      <node id="5881102044690179072" at="48,0,64,0" concept="8" trace="equals#(Ljava/lang/Object;)Z" />
+      <node id="5881102044690179215" at="103,0,119,0" concept="8" trace="getFqName#()Ljava/lang/String;" />
       <scope id="5881102044690179029" at="28,47,29,43" />
       <scope id="5881102044690179042" at="32,67,33,32" />
       <scope id="5881102044690179057" at="38,22,39,89" />
@@ -1280,7 +924,7 @@
       <scope id="4055524022176337822" at="111,98,112,132" />
       <scope id="4055524022176337848" at="113,14,114,147" />
       <scope id="2034046503361585701" at="124,27,125,33" />
-      <scope id="3310779261129582149" at="132,89,134,189">
+      <scope id="3310779261129582149" at="132,89,134,192">
         <var name="startupPath" id="6504487988305050412" />
       </scope>
       <scope id="5881102044690179026" at="28,0,31,0">
@@ -1323,19 +967,18 @@
       <unit id="2034046503361585700" at="123,47,127,7" name="jetbrains.mps.baseLanguage.unitTest.execution.client.AbstractTestWrapper$1" />
       <unit id="5881102044690179017" at="23,0,137,0" name="jetbrains.mps.baseLanguage.unitTest.execution.client.AbstractTestWrapper" />
     </file>
->>>>>>> 0583c357
   </root>
   <root nodeRef="r:63a75970-913d-4a7b-99e2-8ca72ff6f509(jetbrains.mps.baseLanguage.unitTest.execution.client)/5881102044690179271">
     <file name="ITestNodeWrapper.java">
-      <node id="5881102044690179272" at="14,0,15,0" concept="6" trace="getNode#()null" />
-      <node id="5881102044690179276" at="15,0,16,0" concept="6" trace="getNodePointer#()Lorg/jetbrains/mps/openapi/model/SNodeReference;" />
-      <node id="5881102044690179280" at="16,0,17,0" concept="6" trace="isTestCase#()Z" />
-      <node id="5881102044690179305" at="25,0,26,0" concept="6" trace="getCachedFqName#()Ljava/lang/String;" />
-      <node id="5881102044690179309" at="26,0,27,0" concept="6" trace="getTestRunParameters#()Ljetbrains/mps/baseLanguage/tuples/runtime/Tuples/_3;" />
-      <node id="5881102044690179284" at="17,0,19,0" concept="6" trace="getTestCase#()Ljetbrains/mps/baseLanguage/unitTest/execution/client/ITestNodeWrapper;" />
-      <node id="5881102044690179289" at="19,0,21,0" concept="6" trace="getTestMethods#()Ljava/lang/Iterable;" />
-      <node id="5881102044690179295" at="21,0,23,0" concept="6" trace="getName#()Ljava/lang/String;" />
-      <node id="5881102044690179300" at="23,0,25,0" concept="6" trace="getFqName#()Ljava/lang/String;" />
+      <node id="5881102044690179272" at="14,0,15,0" concept="8" trace="getNode#()null" />
+      <node id="5881102044690179276" at="15,0,16,0" concept="8" trace="getNodePointer#()Lorg/jetbrains/mps/openapi/model/SNodeReference;" />
+      <node id="5881102044690179280" at="16,0,17,0" concept="8" trace="isTestCase#()Z" />
+      <node id="5881102044690179305" at="25,0,26,0" concept="8" trace="getCachedFqName#()Ljava/lang/String;" />
+      <node id="5881102044690179309" at="26,0,27,0" concept="8" trace="getTestRunParameters#()Ljetbrains/mps/baseLanguage/tuples/runtime/Tuples/_3;" />
+      <node id="5881102044690179284" at="17,0,19,0" concept="8" trace="getTestCase#()Ljetbrains/mps/baseLanguage/unitTest/execution/client/ITestNodeWrapper;" />
+      <node id="5881102044690179289" at="19,0,21,0" concept="8" trace="getTestMethods#()Ljava/lang/Iterable;" />
+      <node id="5881102044690179295" at="21,0,23,0" concept="8" trace="getName#()Ljava/lang/String;" />
+      <node id="5881102044690179300" at="23,0,25,0" concept="8" trace="getFqName#()Ljava/lang/String;" />
       <scope id="5881102044690179272" at="14,0,15,0" />
       <scope id="5881102044690179276" at="15,0,16,0" />
       <scope id="5881102044690179280" at="16,0,17,0" />
@@ -1349,527 +992,170 @@
     </file>
   </root>
   <root nodeRef="r:63a75970-913d-4a7b-99e2-8ca72ff6f509(jetbrains.mps.baseLanguage.unitTest.execution.client)/5881102044690182514">
-<<<<<<< HEAD
-    <nodeInfo nodeId="5881102044690182515" fileName="TestRunState.java" startLine="23" startPosition="0" endLine="24" endPosition="0" conceptFqName="jetbrains.mps.baseLanguage.structure.StaticFieldDeclaration" propertyString="lock" />
-    <nodeInfo nodeId="5881102044690183267" fileName="TestRunState.java" startLine="24" startPosition="0" endLine="25" endPosition="0" conceptFqName="jetbrains.mps.baseLanguage.structure.FieldDeclaration" propertyString="myTestMethods" />
-    <nodeInfo nodeId="5881102044690183274" fileName="TestRunState.java" startLine="25" startPosition="0" endLine="26" endPosition="0" conceptFqName="jetbrains.mps.baseLanguage.structure.FieldDeclaration" propertyString="myTestToMethodsMap" />
-    <nodeInfo nodeId="5881102044690183285" fileName="TestRunState.java" startLine="26" startPosition="0" endLine="27" endPosition="0" conceptFqName="jetbrains.mps.baseLanguage.structure.FieldDeclaration" propertyString="myViewsList" />
-    <nodeInfo nodeId="5881102044690183292" fileName="TestRunState.java" startLine="27" startPosition="0" endLine="28" endPosition="0" conceptFqName="jetbrains.mps.baseLanguage.structure.FieldDeclaration" propertyString="myListeners" />
-    <nodeInfo nodeId="5881102044690183299" fileName="TestRunState.java" startLine="28" startPosition="0" endLine="29" endPosition="0" conceptFqName="jetbrains.mps.baseLanguage.structure.FieldDeclaration" propertyString="myCurrentClass" />
-    <nodeInfo nodeId="5881102044690183302" fileName="TestRunState.java" startLine="29" startPosition="0" endLine="30" endPosition="0" conceptFqName="jetbrains.mps.baseLanguage.structure.FieldDeclaration" propertyString="myCurrentMethod" />
-    <nodeInfo nodeId="5881102044690183305" fileName="TestRunState.java" startLine="30" startPosition="0" endLine="31" endPosition="0" conceptFqName="jetbrains.mps.baseLanguage.structure.FieldDeclaration" propertyString="myCurrentToken" />
-    <nodeInfo nodeId="5881102044690183308" fileName="TestRunState.java" startLine="31" startPosition="0" endLine="32" endPosition="0" conceptFqName="jetbrains.mps.baseLanguage.structure.FieldDeclaration" propertyString="myLostTest" />
-    <nodeInfo nodeId="5881102044690183311" fileName="TestRunState.java" startLine="32" startPosition="0" endLine="33" endPosition="0" conceptFqName="jetbrains.mps.baseLanguage.structure.FieldDeclaration" propertyString="myLostMethod" />
-    <nodeInfo nodeId="5881102044690183314" fileName="TestRunState.java" startLine="33" startPosition="0" endLine="34" endPosition="0" conceptFqName="jetbrains.mps.baseLanguage.structure.FieldDeclaration" propertyString="myTotalTests" />
-    <nodeInfo nodeId="5881102044690183318" fileName="TestRunState.java" startLine="34" startPosition="0" endLine="35" endPosition="0" conceptFqName="jetbrains.mps.baseLanguage.structure.FieldDeclaration" propertyString="myCompletedTests" />
-    <nodeInfo nodeId="5881102044690183322" fileName="TestRunState.java" startLine="35" startPosition="0" endLine="36" endPosition="0" conceptFqName="jetbrains.mps.baseLanguage.structure.FieldDeclaration" propertyString="myDefectTests" />
-    <nodeInfo nodeId="5881102044690183326" fileName="TestRunState.java" startLine="36" startPosition="0" endLine="37" endPosition="0" conceptFqName="jetbrains.mps.baseLanguage.structure.FieldDeclaration" propertyString="myIsTerminated" />
-    <nodeInfo nodeId="5881102044690183329" fileName="TestRunState.java" startLine="37" startPosition="0" endLine="38" endPosition="0" conceptFqName="jetbrains.mps.baseLanguage.structure.FieldDeclaration" propertyString="myAvailableText" />
-    <nodeInfo nodeId="5881102044690183333" fileName="TestRunState.java" startLine="38" startPosition="0" endLine="39" endPosition="0" conceptFqName="jetbrains.mps.baseLanguage.structure.FieldDeclaration" propertyString="myKey" />
-    <nodeInfo nodeId="5881102044690183368" fileName="TestRunState.java" startLine="42" startPosition="50" endLine="43" endPosition="31" conceptFqName="jetbrains.mps.baseLanguage.structure.ReturnStatement" />
-    <nodeInfo nodeId="5881102044690183379" fileName="TestRunState.java" startLine="46" startPosition="50" endLine="47" endPosition="34" conceptFqName="jetbrains.mps.baseLanguage.structure.ReturnStatement" />
-    <nodeInfo nodeId="2034046503361624849" fileName="TestRunState.java" startLine="54" startPosition="25" endLine="55" endPosition="50" conceptFqName="jetbrains.mps.baseLanguage.structure.ExpressionStatement" />
-    <nodeInfo nodeId="2034046503361624854" fileName="TestRunState.java" startLine="55" startPosition="50" endLine="56" endPosition="54" conceptFqName="jetbrains.mps.baseLanguage.structure.ExpressionStatement" />
-    <nodeInfo nodeId="2034046503361624863" fileName="TestRunState.java" startLine="58" startPosition="119" endLine="59" endPosition="129" conceptFqName="jetbrains.mps.baseLanguage.structure.ExpressionStatement" />
-    <nodeInfo nodeId="5881102044690182576" fileName="TestRunState.java" startLine="63" startPosition="7" endLine="64" endPosition="74" conceptFqName="jetbrains.mps.baseLanguage.structure.ExpressionStatement" />
-    <nodeInfo nodeId="5881102044690182586" fileName="TestRunState.java" startLine="64" startPosition="74" endLine="65" endPosition="0" conceptFqName="jetbrains.mps.baseLanguage.structure.Statement" />
-    <nodeInfo nodeId="5881102044690182587" fileName="TestRunState.java" startLine="65" startPosition="0" endLine="66" endPosition="20" conceptFqName="jetbrains.mps.baseLanguage.structure.ExpressionStatement" />
-    <nodeInfo nodeId="5881102044690182601" fileName="TestRunState.java" startLine="70" startPosition="72" endLine="71" endPosition="100" conceptFqName="jetbrains.mps.baseLanguage.structure.LocalVariableDeclarationStatement" />
-    <nodeInfo nodeId="5881102044690182616" fileName="TestRunState.java" startLine="71" startPosition="100" endLine="72" endPosition="103" conceptFqName="jetbrains.mps.baseLanguage.structure.ExpressionStatement" />
-    <nodeInfo nodeId="5881102044690182608" fileName="TestRunState.java" startLine="72" startPosition="103" endLine="73" endPosition="78" conceptFqName="jetbrains.mps.baseLanguage.structure.ExpressionStatement" />
-    <nodeInfo nodeId="5881102044690182634" fileName="TestRunState.java" startLine="78" startPosition="76" endLine="79" endPosition="59" conceptFqName="jetbrains.mps.baseLanguage.structure.LocalVariableDeclarationStatement" />
-    <nodeInfo nodeId="5881102044690182640" fileName="TestRunState.java" startLine="79" startPosition="59" endLine="80" endPosition="105" conceptFqName="jetbrains.mps.baseLanguage.structure.LocalVariableDeclarationStatement" />
-    <nodeInfo nodeId="5881102044690182654" fileName="TestRunState.java" startLine="81" startPosition="35" endLine="82" endPosition="82" conceptFqName="jetbrains.mps.baseLanguage.structure.ExpressionStatement" />
-    <nodeInfo nodeId="5881102044690182660" fileName="TestRunState.java" startLine="82" startPosition="82" endLine="83" endPosition="83" conceptFqName="jetbrains.mps.baseLanguage.structure.ExpressionStatement" />
-    <nodeInfo nodeId="5881102044690182670" fileName="TestRunState.java" startLine="85" startPosition="74" endLine="86" endPosition="69" conceptFqName="jetbrains.mps.baseLanguage.structure.ExpressionStatement" />
-    <nodeInfo nodeId="5881102044690182692" fileName="TestRunState.java" startLine="92" startPosition="44" endLine="93" endPosition="20" conceptFqName="jetbrains.mps.baseLanguage.structure.ExpressionStatement" />
-    <nodeInfo nodeId="5881102044690182707" fileName="TestRunState.java" startLine="98" startPosition="44" endLine="99" endPosition="18" conceptFqName="jetbrains.mps.baseLanguage.structure.ExpressionStatement" />
-    <nodeInfo nodeId="5881102044690182715" fileName="TestRunState.java" startLine="103" startPosition="42" endLine="104" endPosition="63" conceptFqName="jetbrains.mps.baseLanguage.structure.ExpressionStatement" />
-    <nodeInfo nodeId="5881102044690182736" fileName="TestRunState.java" startLine="109" startPosition="47" endLine="110" endPosition="30" conceptFqName="jetbrains.mps.baseLanguage.structure.ExpressionStatement" />
-    <nodeInfo nodeId="5881102044690182743" fileName="TestRunState.java" startLine="112" startPosition="7" endLine="113" endPosition="71" conceptFqName="jetbrains.mps.baseLanguage.structure.ExpressionStatement" />
-    <nodeInfo nodeId="5881102044690182767" fileName="TestRunState.java" startLine="118" startPosition="47" endLine="119" endPosition="28" conceptFqName="jetbrains.mps.baseLanguage.structure.ExpressionStatement" />
-    <nodeInfo nodeId="5881102044690182774" fileName="TestRunState.java" startLine="121" startPosition="7" endLine="122" endPosition="19" conceptFqName="jetbrains.mps.baseLanguage.structure.ExpressionStatement" />
-    <nodeInfo nodeId="5881102044690182792" fileName="TestRunState.java" startLine="127" startPosition="47" endLine="128" endPosition="30" conceptFqName="jetbrains.mps.baseLanguage.structure.ExpressionStatement" />
-    <nodeInfo nodeId="5881102044690182799" fileName="TestRunState.java" startLine="130" startPosition="7" endLine="131" endPosition="22" conceptFqName="jetbrains.mps.baseLanguage.structure.ExpressionStatement" />
-    <nodeInfo nodeId="5881102044690182817" fileName="TestRunState.java" startLine="136" startPosition="47" endLine="137" endPosition="32" conceptFqName="jetbrains.mps.baseLanguage.structure.ExpressionStatement" />
-    <nodeInfo nodeId="5881102044690182824" fileName="TestRunState.java" startLine="139" startPosition="7" endLine="140" endPosition="22" conceptFqName="jetbrains.mps.baseLanguage.structure.ExpressionStatement" />
-    <nodeInfo nodeId="5881102044690182842" fileName="TestRunState.java" startLine="145" startPosition="47" endLine="146" endPosition="44" conceptFqName="jetbrains.mps.baseLanguage.structure.ExpressionStatement" />
-    <nodeInfo nodeId="5881102044690182850" fileName="TestRunState.java" startLine="148" startPosition="7" endLine="149" endPosition="48" conceptFqName="jetbrains.mps.baseLanguage.structure.ExpressionStatement" />
-    <nodeInfo nodeId="5881102044690182866" fileName="TestRunState.java" startLine="153" startPosition="91" endLine="154" endPosition="13" conceptFqName="jetbrains.mps.baseLanguage.structure.ReturnStatement" />
-    <nodeInfo nodeId="3364135224078150261" fileName="TestRunState.java" startLine="156" startPosition="25" endLine="157" endPosition="25" conceptFqName="jetbrains.mps.baseLanguage.structure.ExpressionStatement" />
-    <nodeInfo nodeId="5881102044690182883" fileName="TestRunState.java" startLine="157" startPosition="25" endLine="158" endPosition="38" conceptFqName="jetbrains.mps.baseLanguage.structure.ExpressionStatement" />
-    <nodeInfo nodeId="5881102044690182889" fileName="TestRunState.java" startLine="158" startPosition="38" endLine="159" endPosition="40" conceptFqName="jetbrains.mps.baseLanguage.structure.ExpressionStatement" />
-    <nodeInfo nodeId="5881102044690182895" fileName="TestRunState.java" startLine="159" startPosition="40" endLine="160" endPosition="24" conceptFqName="jetbrains.mps.baseLanguage.structure.ExpressionStatement" />
-    <nodeInfo nodeId="5881102044690182910" fileName="TestRunState.java" startLine="165" startPosition="25" endLine="166" endPosition="30" conceptFqName="jetbrains.mps.baseLanguage.structure.ExpressionStatement" />
-    <nodeInfo nodeId="5881102044690182915" fileName="TestRunState.java" startLine="166" startPosition="30" endLine="167" endPosition="24" conceptFqName="jetbrains.mps.baseLanguage.structure.ExpressionStatement" />
-    <nodeInfo nodeId="5881102044690182919" fileName="TestRunState.java" startLine="167" startPosition="24" endLine="168" endPosition="33" conceptFqName="jetbrains.mps.baseLanguage.structure.ExpressionStatement" />
-    <nodeInfo nodeId="5881102044690182925" fileName="TestRunState.java" startLine="168" startPosition="33" endLine="169" endPosition="34" conceptFqName="jetbrains.mps.baseLanguage.structure.ExpressionStatement" />
-    <nodeInfo nodeId="5881102044690182938" fileName="TestRunState.java" startLine="174" startPosition="25" endLine="175" endPosition="27" conceptFqName="jetbrains.mps.baseLanguage.structure.ExpressionStatement" />
-    <nodeInfo nodeId="5881102044690182943" fileName="TestRunState.java" startLine="175" startPosition="27" endLine="176" endPosition="24" conceptFqName="jetbrains.mps.baseLanguage.structure.ExpressionStatement" />
-    <nodeInfo nodeId="5881102044690182954" fileName="TestRunState.java" startLine="181" startPosition="25" endLine="182" endPosition="29" conceptFqName="jetbrains.mps.baseLanguage.structure.ExpressionStatement" />
-    <nodeInfo nodeId="5881102044690182960" fileName="TestRunState.java" startLine="182" startPosition="29" endLine="183" endPosition="33" conceptFqName="jetbrains.mps.baseLanguage.structure.ExpressionStatement" />
-    <nodeInfo nodeId="5881102044690182966" fileName="TestRunState.java" startLine="183" startPosition="33" endLine="184" endPosition="27" conceptFqName="jetbrains.mps.baseLanguage.structure.ExpressionStatement" />
-    <nodeInfo nodeId="5881102044690182971" fileName="TestRunState.java" startLine="184" startPosition="27" endLine="185" endPosition="30" conceptFqName="jetbrains.mps.baseLanguage.structure.ExpressionStatement" />
-    <nodeInfo nodeId="5881102044690182976" fileName="TestRunState.java" startLine="185" startPosition="30" endLine="186" endPosition="24" conceptFqName="jetbrains.mps.baseLanguage.structure.ExpressionStatement" />
-    <nodeInfo nodeId="5881102044690182980" fileName="TestRunState.java" startLine="186" startPosition="24" endLine="187" endPosition="29" conceptFqName="jetbrains.mps.baseLanguage.structure.ExpressionStatement" />
-    <nodeInfo nodeId="5881102044690182986" fileName="TestRunState.java" startLine="187" startPosition="29" endLine="188" endPosition="31" conceptFqName="jetbrains.mps.baseLanguage.structure.ExpressionStatement" />
-    <nodeInfo nodeId="3364135224078128728" fileName="TestRunState.java" startLine="193" startPosition="25" endLine="194" endPosition="25" conceptFqName="jetbrains.mps.baseLanguage.structure.ExpressionStatement" />
-    <nodeInfo nodeId="5881102044690183003" fileName="TestRunState.java" startLine="194" startPosition="25" endLine="195" endPosition="33" conceptFqName="jetbrains.mps.baseLanguage.structure.ExpressionStatement" />
-    <nodeInfo nodeId="5881102044690183009" fileName="TestRunState.java" startLine="195" startPosition="33" endLine="196" endPosition="24" conceptFqName="jetbrains.mps.baseLanguage.structure.ExpressionStatement" />
-    <nodeInfo nodeId="3364135224078128706" fileName="TestRunState.java" startLine="200" startPosition="35" endLine="201" endPosition="54" conceptFqName="jetbrains.mps.baseLanguage.structure.AssertStatement" />
-    <nodeInfo nodeId="3364135224078128714" fileName="TestRunState.java" startLine="201" startPosition="54" endLine="202" endPosition="55" conceptFqName="jetbrains.mps.baseLanguage.structure.AssertStatement" />
-    <nodeInfo nodeId="5881102044690183020" fileName="TestRunState.java" startLine="206" startPosition="25" endLine="207" endPosition="34" conceptFqName="jetbrains.mps.baseLanguage.structure.ExpressionStatement" />
-    <nodeInfo nodeId="5881102044690183026" fileName="TestRunState.java" startLine="207" startPosition="34" endLine="208" endPosition="23" conceptFqName="jetbrains.mps.baseLanguage.structure.ExpressionStatement" />
-    <nodeInfo nodeId="5881102044690183032" fileName="TestRunState.java" startLine="208" startPosition="23" endLine="209" endPosition="24" conceptFqName="jetbrains.mps.baseLanguage.structure.ExpressionStatement" />
-    <nodeInfo nodeId="5881102044690183036" fileName="TestRunState.java" startLine="209" startPosition="24" endLine="210" endPosition="34" conceptFqName="jetbrains.mps.baseLanguage.structure.ExpressionStatement" />
-    <nodeInfo nodeId="5881102044690183042" fileName="TestRunState.java" startLine="210" startPosition="34" endLine="211" endPosition="24" conceptFqName="jetbrains.mps.baseLanguage.structure.ExpressionStatement" />
-    <nodeInfo nodeId="5881102044690183057" fileName="TestRunState.java" startLine="215" startPosition="50" endLine="216" endPosition="36" conceptFqName="jetbrains.mps.baseLanguage.structure.LocalVariableDeclarationStatement" />
-    <nodeInfo nodeId="5881102044690183065" fileName="TestRunState.java" startLine="217" startPosition="142" endLine="218" endPosition="53" conceptFqName="jetbrains.mps.baseLanguage.structure.LocalVariableDeclarationStatement" />
-    <nodeInfo nodeId="5881102044690183071" fileName="TestRunState.java" startLine="218" startPosition="53" endLine="219" endPosition="56" conceptFqName="jetbrains.mps.baseLanguage.structure.LocalVariableDeclarationStatement" />
-    <nodeInfo nodeId="5881102044690183077" fileName="TestRunState.java" startLine="219" startPosition="56" endLine="220" endPosition="56" conceptFqName="jetbrains.mps.baseLanguage.structure.LocalVariableDeclarationStatement" />
-    <nodeInfo nodeId="5881102044690183092" fileName="TestRunState.java" startLine="222" startPosition="70" endLine="223" endPosition="71" conceptFqName="jetbrains.mps.baseLanguage.structure.ExpressionStatement" />
-    <nodeInfo nodeId="5881102044690183126" fileName="TestRunState.java" startLine="229" startPosition="42" endLine="230" endPosition="30" conceptFqName="jetbrains.mps.baseLanguage.structure.ReturnStatement" />
-    <nodeInfo nodeId="5881102044690183134" fileName="TestRunState.java" startLine="233" startPosition="30" endLine="234" endPosition="29" conceptFqName="jetbrains.mps.baseLanguage.structure.ReturnStatement" />
-    <nodeInfo nodeId="5881102044690183142" fileName="TestRunState.java" startLine="237" startPosition="31" endLine="238" endPosition="30" conceptFqName="jetbrains.mps.baseLanguage.structure.ReturnStatement" />
-    <nodeInfo nodeId="5881102044690183150" fileName="TestRunState.java" startLine="241" startPosition="34" endLine="242" endPosition="33" conceptFqName="jetbrains.mps.baseLanguage.structure.ReturnStatement" />
-    <nodeInfo nodeId="5881102044690183158" fileName="TestRunState.java" startLine="245" startPosition="35" endLine="246" endPosition="31" conceptFqName="jetbrains.mps.baseLanguage.structure.ReturnStatement" />
-    <nodeInfo nodeId="5881102044690183166" fileName="TestRunState.java" startLine="249" startPosition="36" endLine="250" endPosition="32" conceptFqName="jetbrains.mps.baseLanguage.structure.ReturnStatement" />
-    <nodeInfo nodeId="5881102044690183174" fileName="TestRunState.java" startLine="253" startPosition="38" endLine="254" endPosition="32" conceptFqName="jetbrains.mps.baseLanguage.structure.ExpressionStatement" />
-    <nodeInfo nodeId="5881102044690183186" fileName="TestRunState.java" startLine="257" startPosition="28" endLine="258" endPosition="31" conceptFqName="jetbrains.mps.baseLanguage.structure.ReturnStatement" />
-    <nodeInfo nodeId="5881102044690183194" fileName="TestRunState.java" startLine="261" startPosition="33" endLine="262" endPosition="29" conceptFqName="jetbrains.mps.baseLanguage.structure.ReturnStatement" />
-    <nodeInfo nodeId="5881102044690183202" fileName="TestRunState.java" startLine="265" startPosition="32" endLine="266" endPosition="27" conceptFqName="jetbrains.mps.baseLanguage.structure.ReturnStatement" />
-    <nodeInfo nodeId="5881102044690183210" fileName="TestRunState.java" startLine="269" startPosition="33" endLine="270" endPosition="31" conceptFqName="jetbrains.mps.baseLanguage.structure.ReturnStatement" />
-    <nodeInfo nodeId="5881102044690183218" fileName="TestRunState.java" startLine="273" startPosition="36" endLine="274" endPosition="32" conceptFqName="jetbrains.mps.baseLanguage.structure.ReturnStatement" />
-    <nodeInfo nodeId="5881102044690183226" fileName="TestRunState.java" startLine="277" startPosition="23" endLine="278" endPosition="22" conceptFqName="jetbrains.mps.baseLanguage.structure.ReturnStatement" />
-    <nodeInfo nodeId="5881102044690183233" fileName="TestRunState.java" startLine="281" startPosition="55" endLine="282" endPosition="65" conceptFqName="jetbrains.mps.baseLanguage.structure.ExpressionStatement" />
-    <nodeInfo nodeId="5881102044690183247" fileName="TestRunState.java" startLine="285" startPosition="58" endLine="286" endPosition="68" conceptFqName="jetbrains.mps.baseLanguage.structure.ExpressionStatement" />
-    <nodeInfo nodeId="5881102044690183259" fileName="TestRunState.java" startLine="289" startPosition="70" endLine="290" endPosition="35" conceptFqName="jetbrains.mps.baseLanguage.structure.ReturnStatement" />
-    <nodeInfo nodeId="5881102044690183366" fileName="TestRunState.java" startLine="42" startPosition="0" endLine="45" endPosition="0" conceptFqName="jetbrains.mps.baseLanguage.structure.InstanceMethodDeclaration" propertyString="accept#(Ljetbrains/mps/baseLanguage/unitTest/execution/client/ITestNodeWrapper;)Z" />
-    <nodeInfo nodeId="5881102044690183377" fileName="TestRunState.java" startLine="46" startPosition="0" endLine="49" endPosition="0" conceptFqName="jetbrains.mps.baseLanguage.structure.InstanceMethodDeclaration" propertyString="accept#(Ljetbrains/mps/baseLanguage/unitTest/execution/client/ITestNodeWrapper;)Z" />
-    <nodeInfo nodeId="2034046503361624861" fileName="TestRunState.java" startLine="57" startPosition="110" endLine="60" endPosition="11" conceptFqName="jetbrains.mps.baseLanguage.structure.ForeachStatement" />
-    <nodeInfo nodeId="5881102044690182668" fileName="TestRunState.java" startLine="84" startPosition="7" endLine="87" endPosition="7" conceptFqName="jetbrains.mps.baseLanguage.structure.IfStatement" />
-    <nodeInfo nodeId="5881102044690182685" fileName="TestRunState.java" startLine="91" startPosition="29" endLine="94" endPosition="5" conceptFqName="jetbrains.mps.baseLanguage.structure.ForeachStatement" />
-    <nodeInfo nodeId="5881102044690182700" fileName="TestRunState.java" startLine="97" startPosition="27" endLine="100" endPosition="5" conceptFqName="jetbrains.mps.baseLanguage.structure.ForeachStatement" />
-    <nodeInfo nodeId="5881102044690182711" fileName="TestRunState.java" startLine="103" startPosition="0" endLine="106" endPosition="0" conceptFqName="jetbrains.mps.baseLanguage.structure.InstanceMethodDeclaration" propertyString="addView#(Ljetbrains/mps/baseLanguage/unitTest/execution/client/TestView;)V" />
-    <nodeInfo nodeId="5881102044690182734" fileName="TestRunState.java" startLine="109" startPosition="0" endLine="112" endPosition="0" conceptFqName="jetbrains.mps.baseLanguage.structure.InstanceMethodDeclaration" propertyString="visit#(Ljetbrains/mps/baseLanguage/unitTest/execution/client/TestStateListener;)V" />
-    <nodeInfo nodeId="5881102044690182765" fileName="TestRunState.java" startLine="118" startPosition="0" endLine="121" endPosition="0" conceptFqName="jetbrains.mps.baseLanguage.structure.InstanceMethodDeclaration" propertyString="visit#(Ljetbrains/mps/baseLanguage/unitTest/execution/client/TestStateListener;)V" />
-    <nodeInfo nodeId="5881102044690182790" fileName="TestRunState.java" startLine="127" startPosition="0" endLine="130" endPosition="0" conceptFqName="jetbrains.mps.baseLanguage.structure.InstanceMethodDeclaration" propertyString="visit#(Ljetbrains/mps/baseLanguage/unitTest/execution/client/TestStateListener;)V" />
-    <nodeInfo nodeId="5881102044690182815" fileName="TestRunState.java" startLine="136" startPosition="0" endLine="139" endPosition="0" conceptFqName="jetbrains.mps.baseLanguage.structure.InstanceMethodDeclaration" propertyString="visit#(Ljetbrains/mps/baseLanguage/unitTest/execution/client/TestStateListener;)V" />
-    <nodeInfo nodeId="5881102044690182840" fileName="TestRunState.java" startLine="145" startPosition="0" endLine="148" endPosition="0" conceptFqName="jetbrains.mps.baseLanguage.structure.InstanceMethodDeclaration" propertyString="visit#(Ljetbrains/mps/baseLanguage/unitTest/execution/client/TestStateListener;)V" />
-    <nodeInfo nodeId="5881102044690182864" fileName="TestRunState.java" startLine="152" startPosition="63" endLine="155" endPosition="5" conceptFqName="jetbrains.mps.baseLanguage.structure.IfStatement" />
-    <nodeInfo nodeId="5881102044690183090" fileName="TestRunState.java" startLine="221" startPosition="41" endLine="224" endPosition="9" conceptFqName="jetbrains.mps.baseLanguage.structure.IfStatement" />
-    <nodeInfo nodeId="5881102044690183121" fileName="TestRunState.java" startLine="229" startPosition="0" endLine="232" endPosition="0" conceptFqName="jetbrains.mps.baseLanguage.structure.InstanceMethodDeclaration" propertyString="getUnusedMethods#()Ljava/util/List;" />
-    <nodeInfo nodeId="5881102044690183130" fileName="TestRunState.java" startLine="233" startPosition="0" endLine="236" endPosition="0" conceptFqName="jetbrains.mps.baseLanguage.structure.InstanceMethodDeclaration" propertyString="getTotalTests#()I" />
-    <nodeInfo nodeId="5881102044690183138" fileName="TestRunState.java" startLine="237" startPosition="0" endLine="240" endPosition="0" conceptFqName="jetbrains.mps.baseLanguage.structure.InstanceMethodDeclaration" propertyString="getDefectTests#()I" />
-    <nodeInfo nodeId="5881102044690183146" fileName="TestRunState.java" startLine="241" startPosition="0" endLine="244" endPosition="0" conceptFqName="jetbrains.mps.baseLanguage.structure.InstanceMethodDeclaration" propertyString="getCompletedTests#()I" />
-    <nodeInfo nodeId="5881102044690183154" fileName="TestRunState.java" startLine="245" startPosition="0" endLine="248" endPosition="0" conceptFqName="jetbrains.mps.baseLanguage.structure.InstanceMethodDeclaration" propertyString="getCurrentClass#()Ljava/lang/String;" />
-    <nodeInfo nodeId="5881102044690183162" fileName="TestRunState.java" startLine="249" startPosition="0" endLine="252" endPosition="0" conceptFqName="jetbrains.mps.baseLanguage.structure.InstanceMethodDeclaration" propertyString="getCurrentMethod#()Ljava/lang/String;" />
-    <nodeInfo nodeId="5881102044690183170" fileName="TestRunState.java" startLine="253" startPosition="0" endLine="256" endPosition="0" conceptFqName="jetbrains.mps.baseLanguage.structure.InstanceMethodDeclaration" propertyString="setToken#(Ljava/lang/String;)V" />
-    <nodeInfo nodeId="5881102044690183182" fileName="TestRunState.java" startLine="257" startPosition="0" endLine="260" endPosition="0" conceptFqName="jetbrains.mps.baseLanguage.structure.InstanceMethodDeclaration" propertyString="getToken#()Ljava/lang/String;" />
-    <nodeInfo nodeId="5881102044690183190" fileName="TestRunState.java" startLine="261" startPosition="0" endLine="264" endPosition="0" conceptFqName="jetbrains.mps.baseLanguage.structure.InstanceMethodDeclaration" propertyString="getLostMethod#()Ljava/lang/String;" />
-    <nodeInfo nodeId="5881102044690183198" fileName="TestRunState.java" startLine="265" startPosition="0" endLine="268" endPosition="0" conceptFqName="jetbrains.mps.baseLanguage.structure.InstanceMethodDeclaration" propertyString="getLostClass#()Ljava/lang/String;" />
-    <nodeInfo nodeId="5881102044690183206" fileName="TestRunState.java" startLine="269" startPosition="0" endLine="272" endPosition="0" conceptFqName="jetbrains.mps.baseLanguage.structure.InstanceMethodDeclaration" propertyString="isTerminated#()Z" />
-    <nodeInfo nodeId="5881102044690183214" fileName="TestRunState.java" startLine="273" startPosition="0" endLine="276" endPosition="0" conceptFqName="jetbrains.mps.baseLanguage.structure.InstanceMethodDeclaration" propertyString="getAvailableText#()Ljava/lang/String;" />
-    <nodeInfo nodeId="5881102044690183222" fileName="TestRunState.java" startLine="277" startPosition="0" endLine="280" endPosition="0" conceptFqName="jetbrains.mps.baseLanguage.structure.InstanceMethodDeclaration" propertyString="getKey#()Lcom/intellij/openapi/util/Key;" />
-    <nodeInfo nodeId="5881102044690183230" fileName="TestRunState.java" startLine="281" startPosition="0" endLine="284" endPosition="0" conceptFqName="jetbrains.mps.baseLanguage.structure.InstanceMethodDeclaration" propertyString="addListener#(Ljetbrains/mps/baseLanguage/unitTest/execution/client/TestStateListener;)V" />
-    <nodeInfo nodeId="5881102044690183243" fileName="TestRunState.java" startLine="285" startPosition="0" endLine="288" endPosition="0" conceptFqName="jetbrains.mps.baseLanguage.structure.InstanceMethodDeclaration" propertyString="removeListener#(Ljetbrains/mps/baseLanguage/unitTest/execution/client/TestStateListener;)V" />
-    <nodeInfo nodeId="5881102044690183256" fileName="TestRunState.java" startLine="289" startPosition="0" endLine="292" endPosition="0" conceptFqName="jetbrains.mps.baseLanguage.structure.InstanceMethodDeclaration" propertyString="getTestsMap#()Ljava/util/Map;" />
-    <nodeInfo nodeId="5881102044690182649" fileName="TestRunState.java" startLine="80" startPosition="105" endLine="84" endPosition="7" conceptFqName="jetbrains.mps.baseLanguage.structure.IfStatement" />
-    <nodeInfo nodeId="5881102044690182935" fileName="TestRunState.java" startLine="173" startPosition="29" endLine="177" endPosition="5" conceptFqName="jetbrains.mps.baseLanguage.structure.SynchronizedStatement" />
-    <nodeInfo nodeId="3364135224078128724" fileName="TestRunState.java" startLine="200" startPosition="0" endLine="204" endPosition="0" conceptFqName="jetbrains.mps.baseLanguage.structure.InstanceMethodDeclaration" propertyString="checkConsistency#()V" />
-    <nodeInfo nodeId="2034046503361624859" fileName="TestRunState.java" startLine="56" startPosition="54" endLine="61" endPosition="9" conceptFqName="jetbrains.mps.baseLanguage.structure.ForeachStatement" />
-    <nodeInfo nodeId="5881102044690182597" fileName="TestRunState.java" startLine="69" startPosition="77" endLine="74" endPosition="5" conceptFqName="jetbrains.mps.baseLanguage.structure.ForeachStatement" />
-    <nodeInfo nodeId="5881102044690182681" fileName="TestRunState.java" startLine="91" startPosition="0" endLine="96" endPosition="0" conceptFqName="jetbrains.mps.baseLanguage.structure.InstanceMethodDeclaration" propertyString="updateView#()V" />
-    <nodeInfo nodeId="5881102044690182696" fileName="TestRunState.java" startLine="97" startPosition="0" endLine="102" endPosition="0" conceptFqName="jetbrains.mps.baseLanguage.structure.InstanceMethodDeclaration" propertyString="initView#()V" />
-    <nodeInfo nodeId="5881102044690182728" fileName="TestRunState.java" startLine="107" startPosition="48" endLine="112" endPosition="7" conceptFqName="jetbrains.mps.baseLanguage.structure.ExpressionStatement" />
-    <nodeInfo nodeId="5881102044690182759" fileName="TestRunState.java" startLine="116" startPosition="46" endLine="121" endPosition="7" conceptFqName="jetbrains.mps.baseLanguage.structure.ExpressionStatement" />
-    <nodeInfo nodeId="5881102044690182784" fileName="TestRunState.java" startLine="125" startPosition="48" endLine="130" endPosition="7" conceptFqName="jetbrains.mps.baseLanguage.structure.ExpressionStatement" />
-    <nodeInfo nodeId="5881102044690182809" fileName="TestRunState.java" startLine="134" startPosition="50" endLine="139" endPosition="7" conceptFqName="jetbrains.mps.baseLanguage.structure.ExpressionStatement" />
-    <nodeInfo nodeId="5881102044690182834" fileName="TestRunState.java" startLine="143" startPosition="72" endLine="148" endPosition="7" conceptFqName="jetbrains.mps.baseLanguage.structure.ExpressionStatement" />
-    <nodeInfo nodeId="5881102044690183000" fileName="TestRunState.java" startLine="192" startPosition="27" endLine="197" endPosition="5" conceptFqName="jetbrains.mps.baseLanguage.structure.SynchronizedStatement" />
-    <nodeInfo nodeId="5881102044690183085" fileName="TestRunState.java" startLine="220" startPosition="56" endLine="225" endPosition="7" conceptFqName="jetbrains.mps.baseLanguage.structure.SynchronizedStatement" />
-    <nodeInfo nodeId="5881102044690182880" fileName="TestRunState.java" startLine="155" startPosition="5" endLine="161" endPosition="5" conceptFqName="jetbrains.mps.baseLanguage.structure.SynchronizedStatement" />
-    <nodeInfo nodeId="5881102044690182907" fileName="TestRunState.java" startLine="164" startPosition="26" endLine="170" endPosition="5" conceptFqName="jetbrains.mps.baseLanguage.structure.SynchronizedStatement" />
-    <nodeInfo nodeId="5881102044690182931" fileName="TestRunState.java" startLine="173" startPosition="0" endLine="179" endPosition="0" conceptFqName="jetbrains.mps.baseLanguage.structure.InstanceMethodDeclaration" propertyString="defectTest#()V" />
-    <nodeInfo nodeId="5881102044690182591" fileName="TestRunState.java" startLine="69" startPosition="0" endLine="76" endPosition="0" conceptFqName="jetbrains.mps.baseLanguage.structure.InstanceMethodDeclaration" propertyString="addTestCases#(Ljava/lang/Iterable;)V" />
-    <nodeInfo nodeId="5881102044690182996" fileName="TestRunState.java" startLine="192" startPosition="0" endLine="199" endPosition="0" conceptFqName="jetbrains.mps.baseLanguage.structure.InstanceMethodDeclaration" propertyString="terminate#()V" />
-    <nodeInfo nodeId="5881102044690183017" fileName="TestRunState.java" startLine="205" startPosition="57" endLine="212" endPosition="5" conceptFqName="jetbrains.mps.baseLanguage.structure.SynchronizedStatement" />
-    <nodeInfo nodeId="5881102044690182724" fileName="TestRunState.java" startLine="107" startPosition="0" endLine="115" endPosition="0" conceptFqName="jetbrains.mps.baseLanguage.structure.InstanceMethodDeclaration" propertyString="startTest#(Ljetbrains/mps/baseLanguage/unitTest/execution/TestEvent;)V" />
-    <nodeInfo nodeId="5881102044690182755" fileName="TestRunState.java" startLine="116" startPosition="0" endLine="124" endPosition="0" conceptFqName="jetbrains.mps.baseLanguage.structure.InstanceMethodDeclaration" propertyString="endTest#(Ljetbrains/mps/baseLanguage/unitTest/execution/TestEvent;)V" />
-    <nodeInfo nodeId="5881102044690182780" fileName="TestRunState.java" startLine="125" startPosition="0" endLine="133" endPosition="0" conceptFqName="jetbrains.mps.baseLanguage.structure.InstanceMethodDeclaration" propertyString="testError#(Ljetbrains/mps/baseLanguage/unitTest/execution/TestEvent;)V" />
-    <nodeInfo nodeId="5881102044690182805" fileName="TestRunState.java" startLine="134" startPosition="0" endLine="142" endPosition="0" conceptFqName="jetbrains.mps.baseLanguage.structure.InstanceMethodDeclaration" propertyString="testFailure#(Ljetbrains/mps/baseLanguage/unitTest/execution/TestEvent;)V" />
-    <nodeInfo nodeId="5881102044690182830" fileName="TestRunState.java" startLine="143" startPosition="0" endLine="151" endPosition="0" conceptFqName="jetbrains.mps.baseLanguage.structure.InstanceMethodDeclaration" propertyString="looseTest#(Ljava/lang/String;Ljava/lang/String;)V" />
-    <nodeInfo nodeId="5881102044690182903" fileName="TestRunState.java" startLine="164" startPosition="0" endLine="172" endPosition="0" conceptFqName="jetbrains.mps.baseLanguage.structure.InstanceMethodDeclaration" propertyString="endTest#()V" />
-    <nodeInfo nodeId="5881102044690183360" fileName="TestRunState.java" startLine="40" startPosition="67" endLine="49" endPosition="8" conceptFqName="jetbrains.mps.baseLanguage.structure.ExpressionStatement" />
-    <nodeInfo nodeId="2034046503361624847" fileName="TestRunState.java" startLine="54" startPosition="0" endLine="63" endPosition="0" conceptFqName="jetbrains.mps.baseLanguage.structure.InstanceMethodDeclaration" propertyString="run#()V" />
-    <nodeInfo nodeId="5881102044690182951" fileName="TestRunState.java" startLine="180" startPosition="62" endLine="189" endPosition="5" conceptFqName="jetbrains.mps.baseLanguage.structure.SynchronizedStatement" />
-    <nodeInfo nodeId="5881102044690183013" fileName="TestRunState.java" startLine="205" startPosition="0" endLine="214" endPosition="0" conceptFqName="jetbrains.mps.baseLanguage.structure.InstanceMethodDeclaration" propertyString="outputText#(Ljava/lang/String;Lcom/intellij/openapi/util/Key;)V" />
-    <nodeInfo nodeId="5881102044690183063" fileName="TestRunState.java" startLine="216" startPosition="36" endLine="226" endPosition="5" conceptFqName="jetbrains.mps.baseLanguage.structure.IfStatement" />
-    <nodeInfo nodeId="5881102044690183356" fileName="TestRunState.java" startLine="40" startPosition="0" endLine="51" endPosition="0" conceptFqName="jetbrains.mps.baseLanguage.structure.ConstructorDeclaration" propertyString="TestRunState#(Ljava/lang/Iterable;)V" />
-    <nodeInfo nodeId="2034046503361624843" fileName="TestRunState.java" startLine="52" startPosition="140" endLine="63" endPosition="7" conceptFqName="jetbrains.mps.baseLanguage.structure.ExpressionStatement" />
-    <nodeInfo nodeId="5881102044690182630" fileName="TestRunState.java" startLine="77" startPosition="81" endLine="88" endPosition="5" conceptFqName="jetbrains.mps.baseLanguage.structure.ForeachStatement" />
-    <nodeInfo nodeId="5881102044690182860" fileName="TestRunState.java" startLine="152" startPosition="0" endLine="163" endPosition="0" conceptFqName="jetbrains.mps.baseLanguage.structure.InstanceMethodDeclaration" propertyString="startTest#(Ljava/lang/String;Ljava/lang/String;)V" />
-    <nodeInfo nodeId="5881102044690182947" fileName="TestRunState.java" startLine="180" startPosition="0" endLine="191" endPosition="0" conceptFqName="jetbrains.mps.baseLanguage.structure.InstanceMethodDeclaration" propertyString="looseTestInternal#(Ljava/lang/String;Ljava/lang/String;)V" />
-    <nodeInfo nodeId="5881102044690182624" fileName="TestRunState.java" startLine="77" startPosition="0" endLine="90" endPosition="0" conceptFqName="jetbrains.mps.baseLanguage.structure.InstanceMethodDeclaration" propertyString="addTestMethods#(Ljava/lang/Iterable;)V" />
-    <nodeInfo nodeId="5881102044690183053" fileName="TestRunState.java" startLine="215" startPosition="0" endLine="228" endPosition="0" conceptFqName="jetbrains.mps.baseLanguage.structure.InstanceMethodDeclaration" propertyString="completeTestEvent#(Ljetbrains/mps/baseLanguage/unitTest/execution/TestEvent;)V" />
-    <nodeInfo nodeId="5881102044690182520" fileName="TestRunState.java" startLine="52" startPosition="0" endLine="68" endPosition="0" conceptFqName="jetbrains.mps.baseLanguage.structure.InstanceMethodDeclaration" propertyString="initTestState#(Ljava/lang/Iterable;Ljava/lang/Iterable;)V" />
-    <scopeInfo nodeId="5881102044690183367" fileName="TestRunState.java" startLine="42" startPosition="50" endLine="43" endPosition="31" />
-    <scopeInfo nodeId="5881102044690183378" fileName="TestRunState.java" startLine="46" startPosition="50" endLine="47" endPosition="34" />
-    <scopeInfo nodeId="2034046503361624862" fileName="TestRunState.java" startLine="58" startPosition="119" endLine="59" endPosition="129" />
-    <scopeInfo nodeId="5881102044690182669" fileName="TestRunState.java" startLine="85" startPosition="74" endLine="86" endPosition="69" />
-    <scopeInfo nodeId="5881102044690182691" fileName="TestRunState.java" startLine="92" startPosition="44" endLine="93" endPosition="20" />
-    <scopeInfo nodeId="5881102044690182706" fileName="TestRunState.java" startLine="98" startPosition="44" endLine="99" endPosition="18" />
-    <scopeInfo nodeId="5881102044690182714" fileName="TestRunState.java" startLine="103" startPosition="42" endLine="104" endPosition="63" />
-    <scopeInfo nodeId="5881102044690182735" fileName="TestRunState.java" startLine="109" startPosition="47" endLine="110" endPosition="30" />
-    <scopeInfo nodeId="5881102044690182766" fileName="TestRunState.java" startLine="118" startPosition="47" endLine="119" endPosition="28" />
-    <scopeInfo nodeId="5881102044690182791" fileName="TestRunState.java" startLine="127" startPosition="47" endLine="128" endPosition="30" />
-    <scopeInfo nodeId="5881102044690182816" fileName="TestRunState.java" startLine="136" startPosition="47" endLine="137" endPosition="32" />
-    <scopeInfo nodeId="5881102044690182841" fileName="TestRunState.java" startLine="145" startPosition="47" endLine="146" endPosition="44" />
-    <scopeInfo nodeId="5881102044690182865" fileName="TestRunState.java" startLine="153" startPosition="91" endLine="154" endPosition="13" />
-    <scopeInfo nodeId="5881102044690183091" fileName="TestRunState.java" startLine="222" startPosition="70" endLine="223" endPosition="71" />
-    <scopeInfo nodeId="5881102044690183125" fileName="TestRunState.java" startLine="229" startPosition="42" endLine="230" endPosition="30" />
-    <scopeInfo nodeId="5881102044690183133" fileName="TestRunState.java" startLine="233" startPosition="30" endLine="234" endPosition="29" />
-    <scopeInfo nodeId="5881102044690183141" fileName="TestRunState.java" startLine="237" startPosition="31" endLine="238" endPosition="30" />
-    <scopeInfo nodeId="5881102044690183149" fileName="TestRunState.java" startLine="241" startPosition="34" endLine="242" endPosition="33" />
-    <scopeInfo nodeId="5881102044690183157" fileName="TestRunState.java" startLine="245" startPosition="35" endLine="246" endPosition="31" />
-    <scopeInfo nodeId="5881102044690183165" fileName="TestRunState.java" startLine="249" startPosition="36" endLine="250" endPosition="32" />
-    <scopeInfo nodeId="5881102044690183173" fileName="TestRunState.java" startLine="253" startPosition="38" endLine="254" endPosition="32" />
-    <scopeInfo nodeId="5881102044690183185" fileName="TestRunState.java" startLine="257" startPosition="28" endLine="258" endPosition="31" />
-    <scopeInfo nodeId="5881102044690183193" fileName="TestRunState.java" startLine="261" startPosition="33" endLine="262" endPosition="29" />
-    <scopeInfo nodeId="5881102044690183201" fileName="TestRunState.java" startLine="265" startPosition="32" endLine="266" endPosition="27" />
-    <scopeInfo nodeId="5881102044690183209" fileName="TestRunState.java" startLine="269" startPosition="33" endLine="270" endPosition="31" />
-    <scopeInfo nodeId="5881102044690183217" fileName="TestRunState.java" startLine="273" startPosition="36" endLine="274" endPosition="32" />
-    <scopeInfo nodeId="5881102044690183225" fileName="TestRunState.java" startLine="277" startPosition="23" endLine="278" endPosition="22" />
-    <scopeInfo nodeId="5881102044690183232" fileName="TestRunState.java" startLine="281" startPosition="55" endLine="282" endPosition="65" />
-    <scopeInfo nodeId="5881102044690183246" fileName="TestRunState.java" startLine="285" startPosition="58" endLine="286" endPosition="68" />
-    <scopeInfo nodeId="5881102044690183258" fileName="TestRunState.java" startLine="289" startPosition="70" endLine="290" endPosition="35" />
-    <scopeInfo nodeId="5881102044690182653" fileName="TestRunState.java" startLine="81" startPosition="35" endLine="83" endPosition="83" />
-    <scopeInfo nodeId="5881102044690182937" fileName="TestRunState.java" startLine="174" startPosition="25" endLine="176" endPosition="24" />
-    <scopeInfo nodeId="3364135224078128705" fileName="TestRunState.java" startLine="200" startPosition="35" endLine="202" endPosition="55" />
-    <scopeInfo nodeId="5881102044690183366" fileName="TestRunState.java" startLine="42" startPosition="0" endLine="45" endPosition="0">
-      <varInfo nodeId="5881102044690183366" varName="it" />
-    </scopeInfo>
-    <scopeInfo nodeId="5881102044690183377" fileName="TestRunState.java" startLine="46" startPosition="0" endLine="49" endPosition="0">
-      <varInfo nodeId="5881102044690183377" varName="it" />
-    </scopeInfo>
-    <scopeInfo nodeId="2034046503361624860" fileName="TestRunState.java" startLine="57" startPosition="110" endLine="60" endPosition="11" />
-    <scopeInfo nodeId="2034046503361624861" fileName="TestRunState.java" startLine="57" startPosition="110" endLine="60" endPosition="11">
-      <varInfo nodeId="2034046503361624883" varName="testMethod" />
-    </scopeInfo>
-    <scopeInfo nodeId="5881102044690182600" fileName="TestRunState.java" startLine="70" startPosition="72" endLine="73" endPosition="78">
-      <varInfo nodeId="5881102044690182602" varName="testMethods" />
-    </scopeInfo>
-    <scopeInfo nodeId="5881102044690182684" fileName="TestRunState.java" startLine="91" startPosition="29" endLine="94" endPosition="5" />
-    <scopeInfo nodeId="5881102044690182685" fileName="TestRunState.java" startLine="91" startPosition="29" endLine="94" endPosition="5">
-      <varInfo nodeId="5881102044690182689" varName="view" />
-    </scopeInfo>
-    <scopeInfo nodeId="5881102044690182699" fileName="TestRunState.java" startLine="97" startPosition="27" endLine="100" endPosition="5" />
-    <scopeInfo nodeId="5881102044690182700" fileName="TestRunState.java" startLine="97" startPosition="27" endLine="100" endPosition="5">
-      <varInfo nodeId="5881102044690182704" varName="view" />
-    </scopeInfo>
-    <scopeInfo nodeId="5881102044690182711" fileName="TestRunState.java" startLine="103" startPosition="0" endLine="106" endPosition="0">
-      <varInfo nodeId="5881102044690182722" varName="testView" />
-    </scopeInfo>
-    <scopeInfo nodeId="5881102044690182734" fileName="TestRunState.java" startLine="109" startPosition="0" endLine="112" endPosition="0">
-      <varInfo nodeId="5881102044690182734" varName="it" />
-    </scopeInfo>
-    <scopeInfo nodeId="5881102044690182765" fileName="TestRunState.java" startLine="118" startPosition="0" endLine="121" endPosition="0">
-      <varInfo nodeId="5881102044690182765" varName="it" />
-    </scopeInfo>
-    <scopeInfo nodeId="5881102044690182790" fileName="TestRunState.java" startLine="127" startPosition="0" endLine="130" endPosition="0">
-      <varInfo nodeId="5881102044690182790" varName="it" />
-    </scopeInfo>
-    <scopeInfo nodeId="5881102044690182815" fileName="TestRunState.java" startLine="136" startPosition="0" endLine="139" endPosition="0">
-      <varInfo nodeId="5881102044690182815" varName="it" />
-    </scopeInfo>
-    <scopeInfo nodeId="5881102044690182840" fileName="TestRunState.java" startLine="145" startPosition="0" endLine="148" endPosition="0">
-      <varInfo nodeId="5881102044690182840" varName="it" />
-    </scopeInfo>
-    <scopeInfo nodeId="5881102044690183002" fileName="TestRunState.java" startLine="193" startPosition="25" endLine="196" endPosition="24" />
-    <scopeInfo nodeId="5881102044690183089" fileName="TestRunState.java" startLine="221" startPosition="41" endLine="224" endPosition="9" />
-    <scopeInfo nodeId="5881102044690183121" fileName="TestRunState.java" startLine="229" startPosition="0" endLine="232" endPosition="0" />
-    <scopeInfo nodeId="5881102044690183130" fileName="TestRunState.java" startLine="233" startPosition="0" endLine="236" endPosition="0" />
-    <scopeInfo nodeId="5881102044690183138" fileName="TestRunState.java" startLine="237" startPosition="0" endLine="240" endPosition="0" />
-    <scopeInfo nodeId="5881102044690183146" fileName="TestRunState.java" startLine="241" startPosition="0" endLine="244" endPosition="0" />
-    <scopeInfo nodeId="5881102044690183154" fileName="TestRunState.java" startLine="245" startPosition="0" endLine="248" endPosition="0" />
-    <scopeInfo nodeId="5881102044690183162" fileName="TestRunState.java" startLine="249" startPosition="0" endLine="252" endPosition="0" />
-    <scopeInfo nodeId="5881102044690183170" fileName="TestRunState.java" startLine="253" startPosition="0" endLine="256" endPosition="0">
-      <varInfo nodeId="5881102044690183180" varName="token" />
-    </scopeInfo>
-    <scopeInfo nodeId="5881102044690183182" fileName="TestRunState.java" startLine="257" startPosition="0" endLine="260" endPosition="0" />
-    <scopeInfo nodeId="5881102044690183190" fileName="TestRunState.java" startLine="261" startPosition="0" endLine="264" endPosition="0" />
-    <scopeInfo nodeId="5881102044690183198" fileName="TestRunState.java" startLine="265" startPosition="0" endLine="268" endPosition="0" />
-    <scopeInfo nodeId="5881102044690183206" fileName="TestRunState.java" startLine="269" startPosition="0" endLine="272" endPosition="0" />
-    <scopeInfo nodeId="5881102044690183214" fileName="TestRunState.java" startLine="273" startPosition="0" endLine="276" endPosition="0" />
-    <scopeInfo nodeId="5881102044690183222" fileName="TestRunState.java" startLine="277" startPosition="0" endLine="280" endPosition="0" />
-    <scopeInfo nodeId="5881102044690183230" fileName="TestRunState.java" startLine="281" startPosition="0" endLine="284" endPosition="0">
-      <varInfo nodeId="5881102044690183241" varName="listener" />
-    </scopeInfo>
-    <scopeInfo nodeId="5881102044690183243" fileName="TestRunState.java" startLine="285" startPosition="0" endLine="288" endPosition="0">
-      <varInfo nodeId="5881102044690183254" varName="listener" />
-    </scopeInfo>
-    <scopeInfo nodeId="5881102044690183256" fileName="TestRunState.java" startLine="289" startPosition="0" endLine="292" endPosition="0" />
-    <scopeInfo nodeId="5881102044690182882" fileName="TestRunState.java" startLine="156" startPosition="25" endLine="160" endPosition="24" />
-    <scopeInfo nodeId="5881102044690182909" fileName="TestRunState.java" startLine="165" startPosition="25" endLine="169" endPosition="34" />
-    <scopeInfo nodeId="5881102044690182934" fileName="TestRunState.java" startLine="173" startPosition="29" endLine="177" endPosition="5" />
-    <scopeInfo nodeId="3364135224078128724" fileName="TestRunState.java" startLine="200" startPosition="0" endLine="204" endPosition="0" />
-    <scopeInfo nodeId="2034046503361624859" fileName="TestRunState.java" startLine="56" startPosition="54" endLine="61" endPosition="9">
-      <varInfo nodeId="2034046503361624890" varName="testCase" />
-    </scopeInfo>
-    <scopeInfo nodeId="5881102044690182596" fileName="TestRunState.java" startLine="69" startPosition="77" endLine="74" endPosition="5" />
-    <scopeInfo nodeId="5881102044690182597" fileName="TestRunState.java" startLine="69" startPosition="77" endLine="74" endPosition="5">
-      <varInfo nodeId="5881102044690182598" varName="testCase" />
-    </scopeInfo>
-    <scopeInfo nodeId="5881102044690182681" fileName="TestRunState.java" startLine="91" startPosition="0" endLine="96" endPosition="0" />
-    <scopeInfo nodeId="5881102044690182696" fileName="TestRunState.java" startLine="97" startPosition="0" endLine="102" endPosition="0" />
-    <scopeInfo nodeId="5881102044690182999" fileName="TestRunState.java" startLine="192" startPosition="27" endLine="197" endPosition="5" />
-    <scopeInfo nodeId="5881102044690183019" fileName="TestRunState.java" startLine="206" startPosition="25" endLine="211" endPosition="24" />
-    <scopeInfo nodeId="5881102044690182727" fileName="TestRunState.java" startLine="107" startPosition="48" endLine="113" endPosition="71" />
-    <scopeInfo nodeId="5881102044690182758" fileName="TestRunState.java" startLine="116" startPosition="46" endLine="122" endPosition="19" />
-    <scopeInfo nodeId="5881102044690182783" fileName="TestRunState.java" startLine="125" startPosition="48" endLine="131" endPosition="22" />
-    <scopeInfo nodeId="5881102044690182808" fileName="TestRunState.java" startLine="134" startPosition="50" endLine="140" endPosition="22" />
-    <scopeInfo nodeId="5881102044690182833" fileName="TestRunState.java" startLine="143" startPosition="72" endLine="149" endPosition="48" />
-    <scopeInfo nodeId="5881102044690182906" fileName="TestRunState.java" startLine="164" startPosition="26" endLine="170" endPosition="5" />
-    <scopeInfo nodeId="5881102044690182931" fileName="TestRunState.java" startLine="173" startPosition="0" endLine="179" endPosition="0" />
-    <scopeInfo nodeId="2034046503361624848" fileName="TestRunState.java" startLine="54" startPosition="25" endLine="61" endPosition="9" />
-    <scopeInfo nodeId="5881102044690182591" fileName="TestRunState.java" startLine="69" startPosition="0" endLine="76" endPosition="0">
-      <varInfo nodeId="5881102044690182592" varName="testCases" />
-    </scopeInfo>
-    <scopeInfo nodeId="5881102044690182953" fileName="TestRunState.java" startLine="181" startPosition="25" endLine="188" endPosition="31" />
-    <scopeInfo nodeId="5881102044690182996" fileName="TestRunState.java" startLine="192" startPosition="0" endLine="199" endPosition="0" />
-    <scopeInfo nodeId="5881102044690183016" fileName="TestRunState.java" startLine="205" startPosition="57" endLine="212" endPosition="5" />
-    <scopeInfo nodeId="5881102044690182724" fileName="TestRunState.java" startLine="107" startPosition="0" endLine="115" endPosition="0">
-      <varInfo nodeId="5881102044690182753" varName="event" />
-    </scopeInfo>
-    <scopeInfo nodeId="5881102044690182755" fileName="TestRunState.java" startLine="116" startPosition="0" endLine="124" endPosition="0">
-      <varInfo nodeId="5881102044690182778" varName="event" />
-    </scopeInfo>
-    <scopeInfo nodeId="5881102044690182780" fileName="TestRunState.java" startLine="125" startPosition="0" endLine="133" endPosition="0">
-      <varInfo nodeId="5881102044690182803" varName="event" />
-    </scopeInfo>
-    <scopeInfo nodeId="5881102044690182805" fileName="TestRunState.java" startLine="134" startPosition="0" endLine="142" endPosition="0">
-      <varInfo nodeId="5881102044690182828" varName="event" />
-    </scopeInfo>
-    <scopeInfo nodeId="5881102044690182830" fileName="TestRunState.java" startLine="143" startPosition="0" endLine="151" endPosition="0">
-      <varInfo nodeId="5881102044690182856" varName="className" />
-      <varInfo nodeId="5881102044690182858" varName="testName" />
-    </scopeInfo>
-    <scopeInfo nodeId="5881102044690182903" fileName="TestRunState.java" startLine="164" startPosition="0" endLine="172" endPosition="0" />
-    <scopeInfo nodeId="5881102044690183064" fileName="TestRunState.java" startLine="217" startPosition="142" endLine="225" endPosition="7">
-      <varInfo nodeId="5881102044690183078" varName="key" />
-      <varInfo nodeId="5881102044690183066" varName="testClassName" />
-      <varInfo nodeId="5881102044690183072" varName="testMethodName" />
-    </scopeInfo>
-    <scopeInfo nodeId="5881102044690183359" fileName="TestRunState.java" startLine="40" startPosition="67" endLine="49" endPosition="8" />
-    <scopeInfo nodeId="2034046503361624847" fileName="TestRunState.java" startLine="54" startPosition="0" endLine="63" endPosition="0" />
-    <scopeInfo nodeId="5881102044690182633" fileName="TestRunState.java" startLine="78" startPosition="76" endLine="87" endPosition="7">
-      <varInfo nodeId="5881102044690182641" varName="curTestMethods" />
-      <varInfo nodeId="5881102044690182635" varName="testCase" />
-    </scopeInfo>
-    <scopeInfo nodeId="5881102044690182863" fileName="TestRunState.java" startLine="152" startPosition="63" endLine="161" endPosition="5" />
-    <scopeInfo nodeId="5881102044690182950" fileName="TestRunState.java" startLine="180" startPosition="62" endLine="189" endPosition="5" />
-    <scopeInfo nodeId="5881102044690183013" fileName="TestRunState.java" startLine="205" startPosition="0" endLine="214" endPosition="0">
-      <varInfo nodeId="5881102044690183050" varName="key" />
-      <varInfo nodeId="5881102044690183048" varName="text" />
-    </scopeInfo>
-    <scopeInfo nodeId="5881102044690183356" fileName="TestRunState.java" startLine="40" startPosition="0" endLine="51" endPosition="0">
-      <varInfo nodeId="5881102044690183387" varName="tests" />
-    </scopeInfo>
-    <scopeInfo nodeId="5881102044690182629" fileName="TestRunState.java" startLine="77" startPosition="81" endLine="88" endPosition="5" />
-    <scopeInfo nodeId="5881102044690182630" fileName="TestRunState.java" startLine="77" startPosition="81" endLine="88" endPosition="5">
-      <varInfo nodeId="5881102044690182631" varName="testMethod" />
-    </scopeInfo>
-    <scopeInfo nodeId="5881102044690182860" fileName="TestRunState.java" startLine="152" startPosition="0" endLine="163" endPosition="0">
-      <varInfo nodeId="5881102044690182899" varName="className" />
-      <varInfo nodeId="5881102044690182901" varName="methodName" />
-    </scopeInfo>
-    <scopeInfo nodeId="5881102044690182947" fileName="TestRunState.java" startLine="180" startPosition="0" endLine="191" endPosition="0">
-      <varInfo nodeId="5881102044690182994" varName="method" />
-      <varInfo nodeId="5881102044690182992" varName="test" />
-    </scopeInfo>
-    <scopeInfo nodeId="5881102044690183056" fileName="TestRunState.java" startLine="215" startPosition="50" endLine="226" endPosition="5">
-      <varInfo nodeId="5881102044690183058" varName="token" />
-    </scopeInfo>
-    <scopeInfo nodeId="5881102044690182624" fileName="TestRunState.java" startLine="77" startPosition="0" endLine="90" endPosition="0">
-      <varInfo nodeId="5881102044690182625" varName="testMethods" />
-    </scopeInfo>
-    <scopeInfo nodeId="5881102044690183053" fileName="TestRunState.java" startLine="215" startPosition="0" endLine="228" endPosition="0">
-      <varInfo nodeId="5881102044690183119" varName="event" />
-    </scopeInfo>
-    <scopeInfo nodeId="5881102044690182529" fileName="TestRunState.java" startLine="52" startPosition="140" endLine="66" endPosition="20" />
-    <scopeInfo nodeId="5881102044690182520" fileName="TestRunState.java" startLine="52" startPosition="0" endLine="68" endPosition="0">
-      <varInfo nodeId="5881102044690182521" varName="testCases" />
-      <varInfo nodeId="5881102044690182524" varName="testMethods" />
-    </scopeInfo>
-    <unitInfo nodeId="5881102044690183366" fileName="TestRunState.java" startLine="41" startPosition="62" endLine="45" endPosition="5" unitName="jetbrains.mps.baseLanguage.unitTest.execution.client.TestRunState$1" />
-    <unitInfo nodeId="5881102044690183377" fileName="TestRunState.java" startLine="45" startPosition="47" endLine="49" endPosition="5" unitName="jetbrains.mps.baseLanguage.unitTest.execution.client.TestRunState$2" />
-    <unitInfo nodeId="5881102044690182734" fileName="TestRunState.java" startLine="108" startPosition="57" endLine="112" endPosition="5" unitName="jetbrains.mps.baseLanguage.unitTest.execution.client.TestRunState$4" />
-    <unitInfo nodeId="5881102044690182765" fileName="TestRunState.java" startLine="117" startPosition="57" endLine="121" endPosition="5" unitName="jetbrains.mps.baseLanguage.unitTest.execution.client.TestRunState$5" />
-    <unitInfo nodeId="5881102044690182790" fileName="TestRunState.java" startLine="126" startPosition="57" endLine="130" endPosition="5" unitName="jetbrains.mps.baseLanguage.unitTest.execution.client.TestRunState$6" />
-    <unitInfo nodeId="5881102044690182815" fileName="TestRunState.java" startLine="135" startPosition="57" endLine="139" endPosition="5" unitName="jetbrains.mps.baseLanguage.unitTest.execution.client.TestRunState$7" />
-    <unitInfo nodeId="5881102044690182840" fileName="TestRunState.java" startLine="144" startPosition="57" endLine="148" endPosition="5" unitName="jetbrains.mps.baseLanguage.unitTest.execution.client.TestRunState$8" />
-    <unitInfo nodeId="2034046503361624847" fileName="TestRunState.java" startLine="53" startPosition="45" endLine="63" endPosition="5" unitName="jetbrains.mps.baseLanguage.unitTest.execution.client.TestRunState$3" />
-    <unitInfo nodeId="5881102044690182514" fileName="TestRunState.java" startLine="22" startPosition="0" endLine="293" endPosition="0" unitName="jetbrains.mps.baseLanguage.unitTest.execution.client.TestRunState" />
-=======
     <file name="TestRunState.java">
-      <node id="5881102044690182515" at="23,0,24,0" concept="11" trace="lock" />
-      <node id="5881102044690183267" at="24,0,25,0" concept="3" trace="myTestMethods" />
-      <node id="5881102044690183274" at="25,0,26,0" concept="3" trace="myTestToMethodsMap" />
-      <node id="5881102044690183285" at="26,0,27,0" concept="3" trace="myViewsList" />
-      <node id="5881102044690183292" at="27,0,28,0" concept="3" trace="myListeners" />
-      <node id="5881102044690183299" at="28,0,29,0" concept="3" trace="myCurrentClass" />
-      <node id="5881102044690183302" at="29,0,30,0" concept="3" trace="myCurrentMethod" />
-      <node id="5881102044690183305" at="30,0,31,0" concept="3" trace="myCurrentToken" />
-      <node id="5881102044690183308" at="31,0,32,0" concept="3" trace="myLostTest" />
-      <node id="5881102044690183311" at="32,0,33,0" concept="3" trace="myLostMethod" />
-      <node id="5881102044690183314" at="33,0,34,0" concept="3" trace="myTotalTests" />
-      <node id="5881102044690183318" at="34,0,35,0" concept="3" trace="myCompletedTests" />
-      <node id="5881102044690183322" at="35,0,36,0" concept="3" trace="myDefectTests" />
-      <node id="5881102044690183326" at="36,0,37,0" concept="3" trace="myIsTerminated" />
-      <node id="5881102044690183329" at="37,0,38,0" concept="3" trace="myAvailableText" />
-      <node id="5881102044690183333" at="38,0,39,0" concept="3" trace="myKey" />
-      <node id="5881102044690183368" at="42,50,43,31" concept="8" />
-      <node id="5881102044690183379" at="46,50,47,34" concept="8" />
-      <node id="2034046503361624849" at="54,25,55,50" concept="2" />
-      <node id="2034046503361624854" at="55,50,56,54" concept="2" />
-      <node id="2034046503361624863" at="58,119,59,129" concept="2" />
-      <node id="5881102044690182576" at="63,7,64,74" concept="2" />
-      <node id="5881102044690182586" at="64,74,65,0" concept="10" />
-      <node id="5881102044690182587" at="65,0,66,20" concept="2" />
-      <node id="5881102044690182601" at="70,72,71,100" concept="7" />
-      <node id="5881102044690182608" at="71,100,72,78" concept="2" />
-      <node id="5881102044690182616" at="72,78,73,103" concept="2" />
-      <node id="5881102044690182634" at="78,76,79,59" concept="7" />
-      <node id="5881102044690182640" at="79,59,80,105" concept="7" />
-      <node id="5881102044690182654" at="81,35,82,82" concept="2" />
-      <node id="5881102044690182660" at="82,82,83,83" concept="2" />
-      <node id="5881102044690182670" at="85,74,86,69" concept="2" />
-      <node id="5881102044690182692" at="92,44,93,20" concept="2" />
-      <node id="5881102044690182707" at="98,44,99,18" concept="2" />
-      <node id="5881102044690182715" at="103,42,104,63" concept="2" />
-      <node id="5881102044690182736" at="109,47,110,30" concept="2" />
-      <node id="5881102044690182743" at="112,7,113,71" concept="2" />
-      <node id="5881102044690182767" at="118,47,119,28" concept="2" />
-      <node id="5881102044690182774" at="121,7,122,19" concept="2" />
-      <node id="5881102044690182792" at="127,47,128,30" concept="2" />
-      <node id="5881102044690182799" at="130,7,131,22" concept="2" />
-      <node id="5881102044690182817" at="136,47,137,32" concept="2" />
-      <node id="5881102044690182824" at="139,7,140,22" concept="2" />
-      <node id="5881102044690182842" at="145,47,146,44" concept="2" />
-      <node id="5881102044690182850" at="148,7,149,48" concept="2" />
-      <node id="5881102044690182866" at="153,91,154,13" concept="8" />
-      <node id="5881102044690182883" at="156,25,157,38" concept="2" />
-      <node id="5881102044690182889" at="157,38,158,40" concept="2" />
-      <node id="5881102044690182895" at="158,40,159,24" concept="2" />
-      <node id="5881102044690182910" at="164,25,165,30" concept="2" />
-      <node id="5881102044690182915" at="165,30,166,24" concept="2" />
-      <node id="5881102044690182919" at="166,24,167,33" concept="2" />
-      <node id="5881102044690182925" at="167,33,168,34" concept="2" />
-      <node id="5881102044690182938" at="173,25,174,27" concept="2" />
-      <node id="5881102044690182943" at="174,27,175,24" concept="2" />
-      <node id="5881102044690182954" at="180,25,181,29" concept="2" />
-      <node id="5881102044690182960" at="181,29,182,33" concept="2" />
-      <node id="5881102044690182966" at="182,33,183,27" concept="2" />
-      <node id="5881102044690182971" at="183,27,184,30" concept="2" />
-      <node id="5881102044690182976" at="184,30,185,24" concept="2" />
-      <node id="5881102044690182980" at="185,24,186,29" concept="2" />
-      <node id="5881102044690182986" at="186,29,187,31" concept="2" />
-      <node id="5881102044690183003" at="192,25,193,33" concept="2" />
-      <node id="5881102044690183009" at="193,33,194,24" concept="2" />
-      <node id="5881102044690183020" at="199,25,200,34" concept="2" />
-      <node id="5881102044690183026" at="200,34,201,23" concept="2" />
-      <node id="5881102044690183032" at="201,23,202,24" concept="2" />
-      <node id="5881102044690183036" at="202,24,203,34" concept="2" />
-      <node id="5881102044690183042" at="203,34,204,24" concept="2" />
-      <node id="5881102044690183057" at="208,50,209,36" concept="7" />
-      <node id="5881102044690183065" at="210,142,211,53" concept="7" />
-      <node id="5881102044690183071" at="211,53,212,56" concept="7" />
-      <node id="5881102044690183077" at="212,56,213,56" concept="7" />
-      <node id="5881102044690183092" at="215,70,216,71" concept="2" />
-      <node id="5881102044690183126" at="222,42,223,30" concept="8" />
-      <node id="5881102044690183134" at="226,30,227,29" concept="8" />
-      <node id="5881102044690183142" at="230,31,231,30" concept="8" />
-      <node id="5881102044690183150" at="234,34,235,33" concept="8" />
-      <node id="5881102044690183158" at="238,35,239,31" concept="8" />
-      <node id="5881102044690183166" at="242,36,243,32" concept="8" />
-      <node id="5881102044690183174" at="246,38,247,32" concept="2" />
-      <node id="5881102044690183186" at="250,28,251,31" concept="8" />
-      <node id="5881102044690183194" at="254,33,255,29" concept="8" />
-      <node id="5881102044690183202" at="258,32,259,27" concept="8" />
-      <node id="5881102044690183210" at="262,33,263,31" concept="8" />
-      <node id="5881102044690183218" at="266,36,267,32" concept="8" />
-      <node id="5881102044690183226" at="270,23,271,22" concept="8" />
-      <node id="5881102044690183233" at="274,55,275,65" concept="2" />
-      <node id="5881102044690183247" at="278,58,279,68" concept="2" />
-      <node id="5881102044690183259" at="282,70,283,35" concept="8" />
-      <node id="5881102044690183366" at="42,0,45,0" concept="6" trace="accept#(Ljetbrains/mps/baseLanguage/unitTest/execution/client/ITestNodeWrapper;)Z" />
-      <node id="5881102044690183377" at="46,0,49,0" concept="6" trace="accept#(Ljetbrains/mps/baseLanguage/unitTest/execution/client/ITestNodeWrapper;)Z" />
-      <node id="2034046503361624861" at="57,110,60,11" concept="4" />
-      <node id="5881102044690182668" at="84,7,87,7" concept="5" />
-      <node id="5881102044690182685" at="91,29,94,5" concept="4" />
-      <node id="5881102044690182700" at="97,27,100,5" concept="4" />
-      <node id="5881102044690182711" at="103,0,106,0" concept="6" trace="addView#(Ljetbrains/mps/baseLanguage/unitTest/execution/client/TestView;)V" />
-      <node id="5881102044690182734" at="109,0,112,0" concept="6" trace="visit#(Ljetbrains/mps/baseLanguage/unitTest/execution/client/TestStateListener;)V" />
-      <node id="5881102044690182765" at="118,0,121,0" concept="6" trace="visit#(Ljetbrains/mps/baseLanguage/unitTest/execution/client/TestStateListener;)V" />
-      <node id="5881102044690182790" at="127,0,130,0" concept="6" trace="visit#(Ljetbrains/mps/baseLanguage/unitTest/execution/client/TestStateListener;)V" />
-      <node id="5881102044690182815" at="136,0,139,0" concept="6" trace="visit#(Ljetbrains/mps/baseLanguage/unitTest/execution/client/TestStateListener;)V" />
-      <node id="5881102044690182840" at="145,0,148,0" concept="6" trace="visit#(Ljetbrains/mps/baseLanguage/unitTest/execution/client/TestStateListener;)V" />
-      <node id="5881102044690182864" at="152,63,155,5" concept="5" />
-      <node id="5881102044690183090" at="214,41,217,9" concept="5" />
-      <node id="5881102044690183121" at="222,0,225,0" concept="6" trace="getUnusedMethods#()Ljava/util/List;" />
-      <node id="5881102044690183130" at="226,0,229,0" concept="6" trace="getTotalTests#()I" />
-      <node id="5881102044690183138" at="230,0,233,0" concept="6" trace="getDefectTests#()I" />
-      <node id="5881102044690183146" at="234,0,237,0" concept="6" trace="getCompletedTests#()I" />
-      <node id="5881102044690183154" at="238,0,241,0" concept="6" trace="getCurrentClass#()Ljava/lang/String;" />
-      <node id="5881102044690183162" at="242,0,245,0" concept="6" trace="getCurrentMethod#()Ljava/lang/String;" />
-      <node id="5881102044690183170" at="246,0,249,0" concept="6" trace="setToken#(Ljava/lang/String;)V" />
-      <node id="5881102044690183182" at="250,0,253,0" concept="6" trace="getToken#()Ljava/lang/String;" />
-      <node id="5881102044690183190" at="254,0,257,0" concept="6" trace="getLostMethod#()Ljava/lang/String;" />
-      <node id="5881102044690183198" at="258,0,261,0" concept="6" trace="getLostClass#()Ljava/lang/String;" />
-      <node id="5881102044690183206" at="262,0,265,0" concept="6" trace="isTerminated#()Z" />
-      <node id="5881102044690183214" at="266,0,269,0" concept="6" trace="getAvailableText#()Ljava/lang/String;" />
-      <node id="5881102044690183222" at="270,0,273,0" concept="6" trace="getKey#()Lcom/intellij/openapi/util/Key;" />
-      <node id="5881102044690183230" at="274,0,277,0" concept="6" trace="addListener#(Ljetbrains/mps/baseLanguage/unitTest/execution/client/TestStateListener;)V" />
-      <node id="5881102044690183243" at="278,0,281,0" concept="6" trace="removeListener#(Ljetbrains/mps/baseLanguage/unitTest/execution/client/TestStateListener;)V" />
-      <node id="5881102044690183256" at="282,0,285,0" concept="6" trace="getTestsMap#()Ljava/util/Map;" />
-      <node id="5881102044690182649" at="80,105,84,7" concept="5" />
-      <node id="5881102044690182935" at="172,29,176,5" concept="14" />
-      <node id="5881102044690183000" at="191,27,195,5" concept="14" />
-      <node id="2034046503361624859" at="56,54,61,9" concept="4" />
-      <node id="5881102044690182597" at="69,67,74,5" concept="4" />
-      <node id="5881102044690182681" at="91,0,96,0" concept="6" trace="updateView#()V" />
-      <node id="5881102044690182696" at="97,0,102,0" concept="6" trace="initView#()V" />
-      <node id="5881102044690182728" at="107,48,112,7" concept="2" />
-      <node id="5881102044690182759" at="116,46,121,7" concept="2" />
-      <node id="5881102044690182784" at="125,48,130,7" concept="2" />
-      <node id="5881102044690182809" at="134,50,139,7" concept="2" />
-      <node id="5881102044690182834" at="143,72,148,7" concept="2" />
-      <node id="5881102044690182880" at="155,5,160,5" concept="14" />
-      <node id="5881102044690183085" at="213,56,218,7" concept="14" />
-      <node id="5881102044690182907" at="163,26,169,5" concept="14" />
-      <node id="5881102044690182931" at="172,0,178,0" concept="6" trace="defectTest#()V" />
-      <node id="5881102044690182996" at="191,0,197,0" concept="6" trace="terminate#()V" />
-      <node id="5881102044690182591" at="69,0,76,0" concept="6" trace="addTestCases#(Ljava/lang/Iterable;)V" />
-      <node id="5881102044690183017" at="198,57,205,5" concept="14" />
-      <node id="5881102044690182724" at="107,0,115,0" concept="6" trace="startTest#(Ljetbrains/mps/baseLanguage/unitTest/execution/TestEvent;)V" />
-      <node id="5881102044690182755" at="116,0,124,0" concept="6" trace="endTest#(Ljetbrains/mps/baseLanguage/unitTest/execution/TestEvent;)V" />
-      <node id="5881102044690182780" at="125,0,133,0" concept="6" trace="testError#(Ljetbrains/mps/baseLanguage/unitTest/execution/TestEvent;)V" />
-      <node id="5881102044690182805" at="134,0,142,0" concept="6" trace="testFailure#(Ljetbrains/mps/baseLanguage/unitTest/execution/TestEvent;)V" />
-      <node id="5881102044690182830" at="143,0,151,0" concept="6" trace="looseTest#(Ljava/lang/String;Ljava/lang/String;)V" />
-      <node id="5881102044690182903" at="163,0,171,0" concept="6" trace="endTest#()V" />
-      <node id="5881102044690183360" at="40,53,49,8" concept="2" />
-      <node id="2034046503361624847" at="54,0,63,0" concept="6" trace="run#()V" />
-      <node id="5881102044690182951" at="179,62,188,5" concept="14" />
-      <node id="5881102044690183013" at="198,0,207,0" concept="6" trace="outputText#(Ljava/lang/String;Lcom/intellij/openapi/util/Key;)V" />
-      <node id="5881102044690182860" at="152,0,162,0" concept="6" trace="startTest#(Ljava/lang/String;Ljava/lang/String;)V" />
-      <node id="5881102044690183063" at="209,36,219,5" concept="5" />
-      <node id="5881102044690183356" at="40,0,51,0" concept="1" trace="TestRunState#(Ljava/util/List;)V" />
-      <node id="2034046503361624843" at="52,120,63,7" concept="2" />
-      <node id="5881102044690182630" at="77,71,88,5" concept="4" />
-      <node id="5881102044690182947" at="179,0,190,0" concept="6" trace="looseTestInternal#(Ljava/lang/String;Ljava/lang/String;)V" />
-      <node id="5881102044690182624" at="77,0,90,0" concept="6" trace="addTestMethods#(Ljava/lang/Iterable;)V" />
-      <node id="5881102044690183053" at="208,0,221,0" concept="6" trace="completeTestEvent#(Ljetbrains/mps/baseLanguage/unitTest/execution/TestEvent;)V" />
-      <node id="5881102044690182520" at="52,0,68,0" concept="6" trace="initTestState#(Ljava/lang/Iterable;Ljava/lang/Iterable;)V" />
+      <node id="5881102044690182515" at="23,0,24,0" concept="13" trace="lock" />
+      <node id="5881102044690183267" at="24,0,25,0" concept="4" trace="myTestMethods" />
+      <node id="5881102044690183274" at="25,0,26,0" concept="4" trace="myTestToMethodsMap" />
+      <node id="5881102044690183285" at="26,0,27,0" concept="4" trace="myViewsList" />
+      <node id="5881102044690183292" at="27,0,28,0" concept="4" trace="myListeners" />
+      <node id="5881102044690183299" at="28,0,29,0" concept="4" trace="myCurrentClass" />
+      <node id="5881102044690183302" at="29,0,30,0" concept="4" trace="myCurrentMethod" />
+      <node id="5881102044690183305" at="30,0,31,0" concept="4" trace="myCurrentToken" />
+      <node id="5881102044690183308" at="31,0,32,0" concept="4" trace="myLostTest" />
+      <node id="5881102044690183311" at="32,0,33,0" concept="4" trace="myLostMethod" />
+      <node id="5881102044690183314" at="33,0,34,0" concept="4" trace="myTotalTests" />
+      <node id="5881102044690183318" at="34,0,35,0" concept="4" trace="myCompletedTests" />
+      <node id="5881102044690183322" at="35,0,36,0" concept="4" trace="myDefectTests" />
+      <node id="5881102044690183326" at="36,0,37,0" concept="4" trace="myIsTerminated" />
+      <node id="5881102044690183329" at="37,0,38,0" concept="4" trace="myAvailableText" />
+      <node id="5881102044690183333" at="38,0,39,0" concept="4" trace="myKey" />
+      <node id="5881102044690183368" at="42,50,43,31" concept="10" />
+      <node id="5881102044690183379" at="46,50,47,34" concept="10" />
+      <node id="2034046503361624849" at="54,25,55,50" concept="3" />
+      <node id="2034046503361624854" at="55,50,56,54" concept="3" />
+      <node id="2034046503361624863" at="58,119,59,129" concept="3" />
+      <node id="5881102044690182576" at="63,7,64,74" concept="3" />
+      <node id="5881102044690182586" at="64,74,65,0" concept="12" />
+      <node id="5881102044690182587" at="65,0,66,20" concept="3" />
+      <node id="5881102044690182601" at="70,72,71,100" concept="9" />
+      <node id="5881102044690182616" at="71,100,72,103" concept="3" />
+      <node id="5881102044690182608" at="72,103,73,78" concept="3" />
+      <node id="5881102044690182634" at="78,76,79,59" concept="9" />
+      <node id="5881102044690182640" at="79,59,80,105" concept="9" />
+      <node id="5881102044690182654" at="81,35,82,82" concept="3" />
+      <node id="5881102044690182660" at="82,82,83,83" concept="3" />
+      <node id="5881102044690182670" at="85,74,86,69" concept="3" />
+      <node id="5881102044690182692" at="92,44,93,20" concept="3" />
+      <node id="5881102044690182707" at="98,44,99,18" concept="3" />
+      <node id="5881102044690182715" at="103,42,104,63" concept="3" />
+      <node id="5881102044690182736" at="109,47,110,30" concept="3" />
+      <node id="5881102044690182743" at="112,7,113,71" concept="3" />
+      <node id="5881102044690182767" at="118,47,119,28" concept="3" />
+      <node id="5881102044690182774" at="121,7,122,19" concept="3" />
+      <node id="5881102044690182792" at="127,47,128,30" concept="3" />
+      <node id="5881102044690182799" at="130,7,131,22" concept="3" />
+      <node id="5881102044690182817" at="136,47,137,32" concept="3" />
+      <node id="5881102044690182824" at="139,7,140,22" concept="3" />
+      <node id="5881102044690182842" at="145,47,146,44" concept="3" />
+      <node id="5881102044690182850" at="148,7,149,48" concept="3" />
+      <node id="5881102044690182866" at="153,91,154,13" concept="10" />
+      <node id="3364135224078150261" at="156,25,157,25" concept="3" />
+      <node id="5881102044690182883" at="157,25,158,38" concept="3" />
+      <node id="5881102044690182889" at="158,38,159,40" concept="3" />
+      <node id="5881102044690182895" at="159,40,160,24" concept="3" />
+      <node id="5881102044690182910" at="165,25,166,30" concept="3" />
+      <node id="5881102044690182915" at="166,30,167,24" concept="3" />
+      <node id="5881102044690182919" at="167,24,168,33" concept="3" />
+      <node id="5881102044690182925" at="168,33,169,34" concept="3" />
+      <node id="5881102044690182938" at="174,25,175,27" concept="3" />
+      <node id="5881102044690182943" at="175,27,176,24" concept="3" />
+      <node id="5881102044690182954" at="181,25,182,29" concept="3" />
+      <node id="5881102044690182960" at="182,29,183,33" concept="3" />
+      <node id="5881102044690182966" at="183,33,184,27" concept="3" />
+      <node id="5881102044690182971" at="184,27,185,30" concept="3" />
+      <node id="5881102044690182976" at="185,30,186,24" concept="3" />
+      <node id="5881102044690182980" at="186,24,187,29" concept="3" />
+      <node id="5881102044690182986" at="187,29,188,31" concept="3" />
+      <node id="3364135224078128728" at="193,25,194,25" concept="3" />
+      <node id="5881102044690183003" at="194,25,195,33" concept="3" />
+      <node id="5881102044690183009" at="195,33,196,24" concept="3" />
+      <node id="3364135224078128706" at="200,35,201,54" concept="0" />
+      <node id="3364135224078128714" at="201,54,202,55" concept="0" />
+      <node id="5881102044690183020" at="206,25,207,34" concept="3" />
+      <node id="5881102044690183026" at="207,34,208,23" concept="3" />
+      <node id="5881102044690183032" at="208,23,209,24" concept="3" />
+      <node id="5881102044690183036" at="209,24,210,34" concept="3" />
+      <node id="5881102044690183042" at="210,34,211,24" concept="3" />
+      <node id="5881102044690183057" at="215,50,216,36" concept="9" />
+      <node id="5881102044690183065" at="217,142,218,53" concept="9" />
+      <node id="5881102044690183071" at="218,53,219,56" concept="9" />
+      <node id="5881102044690183077" at="219,56,220,56" concept="9" />
+      <node id="5881102044690183092" at="222,70,223,71" concept="3" />
+      <node id="5881102044690183126" at="229,42,230,30" concept="10" />
+      <node id="5881102044690183134" at="233,30,234,29" concept="10" />
+      <node id="5881102044690183142" at="237,31,238,30" concept="10" />
+      <node id="5881102044690183150" at="241,34,242,33" concept="10" />
+      <node id="5881102044690183158" at="245,35,246,31" concept="10" />
+      <node id="5881102044690183166" at="249,36,250,32" concept="10" />
+      <node id="5881102044690183174" at="253,38,254,32" concept="3" />
+      <node id="5881102044690183186" at="257,28,258,31" concept="10" />
+      <node id="5881102044690183194" at="261,33,262,29" concept="10" />
+      <node id="5881102044690183202" at="265,32,266,27" concept="10" />
+      <node id="5881102044690183210" at="269,33,270,31" concept="10" />
+      <node id="5881102044690183218" at="273,36,274,32" concept="10" />
+      <node id="5881102044690183226" at="277,23,278,22" concept="10" />
+      <node id="5881102044690183233" at="281,55,282,65" concept="3" />
+      <node id="5881102044690183247" at="285,58,286,68" concept="3" />
+      <node id="5881102044690183259" at="289,70,290,35" concept="10" />
+      <node id="5881102044690183366" at="42,0,45,0" concept="8" trace="accept#(Ljetbrains/mps/baseLanguage/unitTest/execution/client/ITestNodeWrapper;)Z" />
+      <node id="5881102044690183377" at="46,0,49,0" concept="8" trace="accept#(Ljetbrains/mps/baseLanguage/unitTest/execution/client/ITestNodeWrapper;)Z" />
+      <node id="2034046503361624861" at="57,110,60,11" concept="6" />
+      <node id="5881102044690182668" at="84,7,87,7" concept="7" />
+      <node id="5881102044690182685" at="91,29,94,5" concept="6" />
+      <node id="5881102044690182700" at="97,27,100,5" concept="6" />
+      <node id="5881102044690182711" at="103,0,106,0" concept="8" trace="addView#(Ljetbrains/mps/baseLanguage/unitTest/execution/client/TestView;)V" />
+      <node id="5881102044690182734" at="109,0,112,0" concept="8" trace="visit#(Ljetbrains/mps/baseLanguage/unitTest/execution/client/TestStateListener;)V" />
+      <node id="5881102044690182765" at="118,0,121,0" concept="8" trace="visit#(Ljetbrains/mps/baseLanguage/unitTest/execution/client/TestStateListener;)V" />
+      <node id="5881102044690182790" at="127,0,130,0" concept="8" trace="visit#(Ljetbrains/mps/baseLanguage/unitTest/execution/client/TestStateListener;)V" />
+      <node id="5881102044690182815" at="136,0,139,0" concept="8" trace="visit#(Ljetbrains/mps/baseLanguage/unitTest/execution/client/TestStateListener;)V" />
+      <node id="5881102044690182840" at="145,0,148,0" concept="8" trace="visit#(Ljetbrains/mps/baseLanguage/unitTest/execution/client/TestStateListener;)V" />
+      <node id="5881102044690182864" at="152,63,155,5" concept="7" />
+      <node id="5881102044690183090" at="221,41,224,9" concept="7" />
+      <node id="5881102044690183121" at="229,0,232,0" concept="8" trace="getUnusedMethods#()Ljava/util/List;" />
+      <node id="5881102044690183130" at="233,0,236,0" concept="8" trace="getTotalTests#()I" />
+      <node id="5881102044690183138" at="237,0,240,0" concept="8" trace="getDefectTests#()I" />
+      <node id="5881102044690183146" at="241,0,244,0" concept="8" trace="getCompletedTests#()I" />
+      <node id="5881102044690183154" at="245,0,248,0" concept="8" trace="getCurrentClass#()Ljava/lang/String;" />
+      <node id="5881102044690183162" at="249,0,252,0" concept="8" trace="getCurrentMethod#()Ljava/lang/String;" />
+      <node id="5881102044690183170" at="253,0,256,0" concept="8" trace="setToken#(Ljava/lang/String;)V" />
+      <node id="5881102044690183182" at="257,0,260,0" concept="8" trace="getToken#()Ljava/lang/String;" />
+      <node id="5881102044690183190" at="261,0,264,0" concept="8" trace="getLostMethod#()Ljava/lang/String;" />
+      <node id="5881102044690183198" at="265,0,268,0" concept="8" trace="getLostClass#()Ljava/lang/String;" />
+      <node id="5881102044690183206" at="269,0,272,0" concept="8" trace="isTerminated#()Z" />
+      <node id="5881102044690183214" at="273,0,276,0" concept="8" trace="getAvailableText#()Ljava/lang/String;" />
+      <node id="5881102044690183222" at="277,0,280,0" concept="8" trace="getKey#()Lcom/intellij/openapi/util/Key;" />
+      <node id="5881102044690183230" at="281,0,284,0" concept="8" trace="addListener#(Ljetbrains/mps/baseLanguage/unitTest/execution/client/TestStateListener;)V" />
+      <node id="5881102044690183243" at="285,0,288,0" concept="8" trace="removeListener#(Ljetbrains/mps/baseLanguage/unitTest/execution/client/TestStateListener;)V" />
+      <node id="5881102044690183256" at="289,0,292,0" concept="8" trace="getTestsMap#()Ljava/util/Map;" />
+      <node id="5881102044690182649" at="80,105,84,7" concept="7" />
+      <node id="5881102044690182935" at="173,29,177,5" concept="16" />
+      <node id="3364135224078128724" at="200,0,204,0" concept="8" trace="checkConsistency#()V" />
+      <node id="2034046503361624859" at="56,54,61,9" concept="6" />
+      <node id="5881102044690182597" at="69,77,74,5" concept="6" />
+      <node id="5881102044690182681" at="91,0,96,0" concept="8" trace="updateView#()V" />
+      <node id="5881102044690182696" at="97,0,102,0" concept="8" trace="initView#()V" />
+      <node id="5881102044690182728" at="107,48,112,7" concept="3" />
+      <node id="5881102044690182759" at="116,46,121,7" concept="3" />
+      <node id="5881102044690182784" at="125,48,130,7" concept="3" />
+      <node id="5881102044690182809" at="134,50,139,7" concept="3" />
+      <node id="5881102044690182834" at="143,72,148,7" concept="3" />
+      <node id="5881102044690183000" at="192,27,197,5" concept="16" />
+      <node id="5881102044690183085" at="220,56,225,7" concept="16" />
+      <node id="5881102044690182880" at="155,5,161,5" concept="16" />
+      <node id="5881102044690182907" at="164,26,170,5" concept="16" />
+      <node id="5881102044690182931" at="173,0,179,0" concept="8" trace="defectTest#()V" />
+      <node id="5881102044690182591" at="69,0,76,0" concept="8" trace="addTestCases#(Ljava/lang/Iterable;)V" />
+      <node id="5881102044690182996" at="192,0,199,0" concept="8" trace="terminate#()V" />
+      <node id="5881102044690183017" at="205,57,212,5" concept="16" />
+      <node id="5881102044690182724" at="107,0,115,0" concept="8" trace="startTest#(Ljetbrains/mps/baseLanguage/unitTest/execution/TestEvent;)V" />
+      <node id="5881102044690182755" at="116,0,124,0" concept="8" trace="endTest#(Ljetbrains/mps/baseLanguage/unitTest/execution/TestEvent;)V" />
+      <node id="5881102044690182780" at="125,0,133,0" concept="8" trace="testError#(Ljetbrains/mps/baseLanguage/unitTest/execution/TestEvent;)V" />
+      <node id="5881102044690182805" at="134,0,142,0" concept="8" trace="testFailure#(Ljetbrains/mps/baseLanguage/unitTest/execution/TestEvent;)V" />
+      <node id="5881102044690182830" at="143,0,151,0" concept="8" trace="looseTest#(Ljava/lang/String;Ljava/lang/String;)V" />
+      <node id="5881102044690182903" at="164,0,172,0" concept="8" trace="endTest#()V" />
+      <node id="5881102044690183360" at="40,67,49,8" concept="3" />
+      <node id="2034046503361624847" at="54,0,63,0" concept="8" trace="run#()V" />
+      <node id="5881102044690182951" at="180,62,189,5" concept="16" />
+      <node id="5881102044690183013" at="205,0,214,0" concept="8" trace="outputText#(Ljava/lang/String;Lcom/intellij/openapi/util/Key;)V" />
+      <node id="5881102044690183063" at="216,36,226,5" concept="7" />
+      <node id="5881102044690183356" at="40,0,51,0" concept="2" trace="TestRunState#(Ljava/lang/Iterable;)V" />
+      <node id="2034046503361624843" at="52,140,63,7" concept="3" />
+      <node id="5881102044690182630" at="77,81,88,5" concept="6" />
+      <node id="5881102044690182860" at="152,0,163,0" concept="8" trace="startTest#(Ljava/lang/String;Ljava/lang/String;)V" />
+      <node id="5881102044690182947" at="180,0,191,0" concept="8" trace="looseTestInternal#(Ljava/lang/String;Ljava/lang/String;)V" />
+      <node id="5881102044690182624" at="77,0,90,0" concept="8" trace="addTestMethods#(Ljava/lang/Iterable;)V" />
+      <node id="5881102044690183053" at="215,0,228,0" concept="8" trace="completeTestEvent#(Ljetbrains/mps/baseLanguage/unitTest/execution/TestEvent;)V" />
+      <node id="5881102044690182520" at="52,0,68,0" concept="8" trace="initTestState#(Ljava/lang/Iterable;Ljava/lang/Iterable;)V" />
       <scope id="5881102044690183367" at="42,50,43,31" />
       <scope id="5881102044690183378" at="46,50,47,34" />
       <scope id="2034046503361624862" at="58,119,59,129" />
@@ -1883,26 +1169,26 @@
       <scope id="5881102044690182816" at="136,47,137,32" />
       <scope id="5881102044690182841" at="145,47,146,44" />
       <scope id="5881102044690182865" at="153,91,154,13" />
-      <scope id="5881102044690183091" at="215,70,216,71" />
-      <scope id="5881102044690183125" at="222,42,223,30" />
-      <scope id="5881102044690183133" at="226,30,227,29" />
-      <scope id="5881102044690183141" at="230,31,231,30" />
-      <scope id="5881102044690183149" at="234,34,235,33" />
-      <scope id="5881102044690183157" at="238,35,239,31" />
-      <scope id="5881102044690183165" at="242,36,243,32" />
-      <scope id="5881102044690183173" at="246,38,247,32" />
-      <scope id="5881102044690183185" at="250,28,251,31" />
-      <scope id="5881102044690183193" at="254,33,255,29" />
-      <scope id="5881102044690183201" at="258,32,259,27" />
-      <scope id="5881102044690183209" at="262,33,263,31" />
-      <scope id="5881102044690183217" at="266,36,267,32" />
-      <scope id="5881102044690183225" at="270,23,271,22" />
-      <scope id="5881102044690183232" at="274,55,275,65" />
-      <scope id="5881102044690183246" at="278,58,279,68" />
-      <scope id="5881102044690183258" at="282,70,283,35" />
+      <scope id="5881102044690183091" at="222,70,223,71" />
+      <scope id="5881102044690183125" at="229,42,230,30" />
+      <scope id="5881102044690183133" at="233,30,234,29" />
+      <scope id="5881102044690183141" at="237,31,238,30" />
+      <scope id="5881102044690183149" at="241,34,242,33" />
+      <scope id="5881102044690183157" at="245,35,246,31" />
+      <scope id="5881102044690183165" at="249,36,250,32" />
+      <scope id="5881102044690183173" at="253,38,254,32" />
+      <scope id="5881102044690183185" at="257,28,258,31" />
+      <scope id="5881102044690183193" at="261,33,262,29" />
+      <scope id="5881102044690183201" at="265,32,266,27" />
+      <scope id="5881102044690183209" at="269,33,270,31" />
+      <scope id="5881102044690183217" at="273,36,274,32" />
+      <scope id="5881102044690183225" at="277,23,278,22" />
+      <scope id="5881102044690183232" at="281,55,282,65" />
+      <scope id="5881102044690183246" at="285,58,286,68" />
+      <scope id="5881102044690183258" at="289,70,290,35" />
       <scope id="5881102044690182653" at="81,35,83,83" />
-      <scope id="5881102044690182937" at="173,25,175,24" />
-      <scope id="5881102044690183002" at="192,25,194,24" />
+      <scope id="5881102044690182937" at="174,25,176,24" />
+      <scope id="3364135224078128705" at="200,35,202,55" />
       <scope id="5881102044690183366" at="42,0,45,0">
         <var name="it" id="5881102044690183366" />
       </scope>
@@ -1913,7 +1199,7 @@
       <scope id="2034046503361624861" at="57,110,60,11">
         <var name="testMethod" id="2034046503361624883" />
       </scope>
-      <scope id="5881102044690182600" at="70,72,73,103">
+      <scope id="5881102044690182600" at="70,72,73,78">
         <var name="testMethods" id="5881102044690182602" />
       </scope>
       <scope id="5881102044690182684" at="91,29,94,5" />
@@ -1942,57 +1228,59 @@
       <scope id="5881102044690182840" at="145,0,148,0">
         <var name="it" id="5881102044690182840" />
       </scope>
-      <scope id="5881102044690182882" at="156,25,159,24" />
-      <scope id="5881102044690183089" at="214,41,217,9" />
-      <scope id="5881102044690183121" at="222,0,225,0" />
-      <scope id="5881102044690183130" at="226,0,229,0" />
-      <scope id="5881102044690183138" at="230,0,233,0" />
-      <scope id="5881102044690183146" at="234,0,237,0" />
-      <scope id="5881102044690183154" at="238,0,241,0" />
-      <scope id="5881102044690183162" at="242,0,245,0" />
-      <scope id="5881102044690183170" at="246,0,249,0">
+      <scope id="5881102044690183002" at="193,25,196,24" />
+      <scope id="5881102044690183089" at="221,41,224,9" />
+      <scope id="5881102044690183121" at="229,0,232,0" />
+      <scope id="5881102044690183130" at="233,0,236,0" />
+      <scope id="5881102044690183138" at="237,0,240,0" />
+      <scope id="5881102044690183146" at="241,0,244,0" />
+      <scope id="5881102044690183154" at="245,0,248,0" />
+      <scope id="5881102044690183162" at="249,0,252,0" />
+      <scope id="5881102044690183170" at="253,0,256,0">
         <var name="token" id="5881102044690183180" />
       </scope>
-      <scope id="5881102044690183182" at="250,0,253,0" />
-      <scope id="5881102044690183190" at="254,0,257,0" />
-      <scope id="5881102044690183198" at="258,0,261,0" />
-      <scope id="5881102044690183206" at="262,0,265,0" />
-      <scope id="5881102044690183214" at="266,0,269,0" />
-      <scope id="5881102044690183222" at="270,0,273,0" />
-      <scope id="5881102044690183230" at="274,0,277,0">
+      <scope id="5881102044690183182" at="257,0,260,0" />
+      <scope id="5881102044690183190" at="261,0,264,0" />
+      <scope id="5881102044690183198" at="265,0,268,0" />
+      <scope id="5881102044690183206" at="269,0,272,0" />
+      <scope id="5881102044690183214" at="273,0,276,0" />
+      <scope id="5881102044690183222" at="277,0,280,0" />
+      <scope id="5881102044690183230" at="281,0,284,0">
         <var name="listener" id="5881102044690183241" />
       </scope>
-      <scope id="5881102044690183243" at="278,0,281,0">
+      <scope id="5881102044690183243" at="285,0,288,0">
         <var name="listener" id="5881102044690183254" />
       </scope>
-      <scope id="5881102044690183256" at="282,0,285,0" />
-      <scope id="5881102044690182909" at="164,25,168,34" />
-      <scope id="5881102044690182934" at="172,29,176,5" />
-      <scope id="5881102044690182999" at="191,27,195,5" />
+      <scope id="5881102044690183256" at="289,0,292,0" />
+      <scope id="5881102044690182882" at="156,25,160,24" />
+      <scope id="5881102044690182909" at="165,25,169,34" />
+      <scope id="5881102044690182934" at="173,29,177,5" />
+      <scope id="3364135224078128724" at="200,0,204,0" />
       <scope id="2034046503361624859" at="56,54,61,9">
         <var name="testCase" id="2034046503361624890" />
       </scope>
-      <scope id="5881102044690182596" at="69,67,74,5" />
-      <scope id="5881102044690182597" at="69,67,74,5">
+      <scope id="5881102044690182596" at="69,77,74,5" />
+      <scope id="5881102044690182597" at="69,77,74,5">
         <var name="testCase" id="5881102044690182598" />
       </scope>
       <scope id="5881102044690182681" at="91,0,96,0" />
       <scope id="5881102044690182696" at="97,0,102,0" />
-      <scope id="5881102044690183019" at="199,25,204,24" />
+      <scope id="5881102044690182999" at="192,27,197,5" />
+      <scope id="5881102044690183019" at="206,25,211,24" />
       <scope id="5881102044690182727" at="107,48,113,71" />
       <scope id="5881102044690182758" at="116,46,122,19" />
       <scope id="5881102044690182783" at="125,48,131,22" />
       <scope id="5881102044690182808" at="134,50,140,22" />
       <scope id="5881102044690182833" at="143,72,149,48" />
-      <scope id="5881102044690182906" at="163,26,169,5" />
-      <scope id="5881102044690182931" at="172,0,178,0" />
-      <scope id="5881102044690182996" at="191,0,197,0" />
+      <scope id="5881102044690182906" at="164,26,170,5" />
+      <scope id="5881102044690182931" at="173,0,179,0" />
       <scope id="2034046503361624848" at="54,25,61,9" />
       <scope id="5881102044690182591" at="69,0,76,0">
         <var name="testCases" id="5881102044690182592" />
       </scope>
-      <scope id="5881102044690182953" at="180,25,187,31" />
-      <scope id="5881102044690183016" at="198,57,205,5" />
+      <scope id="5881102044690182953" at="181,25,188,31" />
+      <scope id="5881102044690182996" at="192,0,199,0" />
+      <scope id="5881102044690183016" at="205,57,212,5" />
       <scope id="5881102044690182724" at="107,0,115,0">
         <var name="event" id="5881102044690182753" />
       </scope>
@@ -2009,49 +1297,49 @@
         <var name="className" id="5881102044690182856" />
         <var name="testName" id="5881102044690182858" />
       </scope>
-      <scope id="5881102044690182863" at="152,63,160,5" />
-      <scope id="5881102044690182903" at="163,0,171,0" />
-      <scope id="5881102044690183064" at="210,142,218,7">
+      <scope id="5881102044690182903" at="164,0,172,0" />
+      <scope id="5881102044690183064" at="217,142,225,7">
         <var name="key" id="5881102044690183078" />
         <var name="testClassName" id="5881102044690183066" />
         <var name="testMethodName" id="5881102044690183072" />
       </scope>
-      <scope id="5881102044690183359" at="40,53,49,8" />
+      <scope id="5881102044690183359" at="40,67,49,8" />
       <scope id="2034046503361624847" at="54,0,63,0" />
       <scope id="5881102044690182633" at="78,76,87,7">
         <var name="curTestMethods" id="5881102044690182641" />
         <var name="testCase" id="5881102044690182635" />
       </scope>
-      <scope id="5881102044690182950" at="179,62,188,5" />
-      <scope id="5881102044690183013" at="198,0,207,0">
+      <scope id="5881102044690182863" at="152,63,161,5" />
+      <scope id="5881102044690182950" at="180,62,189,5" />
+      <scope id="5881102044690183013" at="205,0,214,0">
         <var name="key" id="5881102044690183050" />
         <var name="text" id="5881102044690183048" />
       </scope>
-      <scope id="5881102044690182860" at="152,0,162,0">
+      <scope id="5881102044690183356" at="40,0,51,0">
+        <var name="tests" id="5881102044690183387" />
+      </scope>
+      <scope id="5881102044690182629" at="77,81,88,5" />
+      <scope id="5881102044690182630" at="77,81,88,5">
+        <var name="testMethod" id="5881102044690182631" />
+      </scope>
+      <scope id="5881102044690182860" at="152,0,163,0">
         <var name="className" id="5881102044690182899" />
         <var name="methodName" id="5881102044690182901" />
       </scope>
-      <scope id="5881102044690183356" at="40,0,51,0">
-        <var name="tests" id="5881102044690183387" />
-      </scope>
-      <scope id="5881102044690182629" at="77,71,88,5" />
-      <scope id="5881102044690182630" at="77,71,88,5">
-        <var name="testMethod" id="5881102044690182631" />
-      </scope>
-      <scope id="5881102044690182947" at="179,0,190,0">
+      <scope id="5881102044690182947" at="180,0,191,0">
         <var name="method" id="5881102044690182994" />
         <var name="test" id="5881102044690182992" />
       </scope>
-      <scope id="5881102044690183056" at="208,50,219,5">
+      <scope id="5881102044690183056" at="215,50,226,5">
         <var name="token" id="5881102044690183058" />
       </scope>
       <scope id="5881102044690182624" at="77,0,90,0">
         <var name="testMethods" id="5881102044690182625" />
       </scope>
-      <scope id="5881102044690183053" at="208,0,221,0">
+      <scope id="5881102044690183053" at="215,0,228,0">
         <var name="event" id="5881102044690183119" />
       </scope>
-      <scope id="5881102044690182529" at="52,120,66,20" />
+      <scope id="5881102044690182529" at="52,140,66,20" />
       <scope id="5881102044690182520" at="52,0,68,0">
         <var name="testCases" id="5881102044690182521" />
         <var name="testMethods" id="5881102044690182524" />
@@ -2064,50 +1352,49 @@
       <unit id="5881102044690182815" at="135,57,139,5" name="jetbrains.mps.baseLanguage.unitTest.execution.client.TestRunState$7" />
       <unit id="5881102044690182840" at="144,57,148,5" name="jetbrains.mps.baseLanguage.unitTest.execution.client.TestRunState$8" />
       <unit id="2034046503361624847" at="53,45,63,5" name="jetbrains.mps.baseLanguage.unitTest.execution.client.TestRunState$3" />
-      <unit id="5881102044690182514" at="22,0,286,0" name="jetbrains.mps.baseLanguage.unitTest.execution.client.TestRunState" />
+      <unit id="5881102044690182514" at="22,0,293,0" name="jetbrains.mps.baseLanguage.unitTest.execution.client.TestRunState" />
     </file>
->>>>>>> 0583c357
   </root>
   <root nodeRef="r:63a75970-913d-4a7b-99e2-8ca72ff6f509(jetbrains.mps.baseLanguage.unitTest.execution.client)/5881102044690183390">
     <file name="UnitTestProcessListener.java">
-      <node id="5881102044690183588" at="13,0,14,0" concept="3" trace="myBuffer" />
-      <node id="5881102044690183593" at="14,0,15,0" concept="3" trace="myDispatcher" />
-      <node id="5881102044690183596" at="15,0,16,0" concept="3" trace="myLastEvent" />
-      <node id="5881102044690183606" at="17,67,18,30" concept="2" />
-      <node id="5881102044690183395" at="21,39,22,41" concept="2" />
-      <node id="5881102044690183403" at="22,41,23,26" concept="2" />
-      <node id="5881102044690183408" at="23,26,24,0" concept="10" />
-      <node id="5881102044690183409" at="24,0,25,43" concept="7" />
-      <node id="5881102044690183418" at="26,20,27,57" concept="7" />
-      <node id="5881102044690183426" at="27,57,28,37" concept="2" />
-      <node id="5881102044690183433" at="28,37,29,26" concept="8" />
-      <node id="5881102044690183437" at="30,12,31,18" concept="8" />
-      <node id="5881102044690183460" at="37,85,38,20" concept="8" />
-      <node id="5881102044690183467" at="40,5,41,17" concept="8" />
-      <node id="5881102044690183479" at="46,35,47,61" concept="2" />
-      <node id="5881102044690183491" at="48,5,49,56" concept="7" />
-      <node id="5881102044690183498" at="49,56,50,57" concept="7" />
-      <node id="5881102044690183505" at="50,57,51,86" concept="7" />
-      <node id="5881102044690183523" at="52,23,53,13" concept="8" />
-      <node id="5881102044690183527" at="54,5,55,63" concept="7" />
-      <node id="5881102044690183533" at="55,63,56,55" concept="7" />
-      <node id="5881102044690183540" at="57,28,58,30" concept="2" />
-      <node id="5881102044690183544" at="58,30,59,47" concept="2" />
-      <node id="5881102044690183558" at="61,160,62,38" concept="2" />
-      <node id="5881102044690183580" at="63,7,64,55" concept="2" />
-      <node id="5881102044690183435" at="30,10,32,5" concept="0" />
-      <node id="5881102044690183600" at="17,0,20,0" concept="1" trace="UnitTestProcessListener#(Ljetbrains/mps/baseLanguage/unitTest/execution/client/TestEventsDispatcher;)V" />
-      <node id="5881102044690183450" at="36,78,39,7" concept="5" />
-      <node id="5881102044690183477" at="45,58,48,5" concept="5" />
-      <node id="5881102044690183521" at="51,86,54,5" concept="5" />
-      <node id="5881102044690183556" at="60,12,63,7" concept="5" />
-      <node id="5881102044690183448" at="35,39,40,5" concept="4" />
-      <node id="5881102044690183554" at="60,10,65,5" concept="0" />
-      <node id="5881102044690183416" at="25,43,32,5" concept="5" />
-      <node id="5881102044690183444" at="35,0,43,0" concept="6" trace="isTerminatedEvent#()Z" />
-      <node id="5881102044690183538" at="56,55,65,5" concept="5" />
-      <node id="5881102044690183391" at="21,0,34,0" concept="6" trace="getLine#(Ljava/lang/String;)Ljava/lang/String;" />
-      <node id="5881102044690183469" at="44,0,67,0" concept="6" trace="onTextAvailable#(Lcom/intellij/execution/process/ProcessEvent;Lcom/intellij/openapi/util/Key;)V" />
+      <node id="5881102044690183588" at="13,0,14,0" concept="4" trace="myBuffer" />
+      <node id="5881102044690183593" at="14,0,15,0" concept="4" trace="myDispatcher" />
+      <node id="5881102044690183596" at="15,0,16,0" concept="4" trace="myLastEvent" />
+      <node id="5881102044690183606" at="17,67,18,30" concept="3" />
+      <node id="5881102044690183395" at="21,39,22,41" concept="3" />
+      <node id="5881102044690183403" at="22,41,23,26" concept="3" />
+      <node id="5881102044690183408" at="23,26,24,0" concept="12" />
+      <node id="5881102044690183409" at="24,0,25,43" concept="9" />
+      <node id="5881102044690183418" at="26,20,27,57" concept="9" />
+      <node id="5881102044690183426" at="27,57,28,37" concept="3" />
+      <node id="5881102044690183433" at="28,37,29,26" concept="10" />
+      <node id="5881102044690183437" at="30,12,31,18" concept="10" />
+      <node id="5881102044690183460" at="37,85,38,20" concept="10" />
+      <node id="5881102044690183467" at="40,5,41,17" concept="10" />
+      <node id="5881102044690183479" at="46,35,47,61" concept="3" />
+      <node id="5881102044690183491" at="48,5,49,56" concept="9" />
+      <node id="5881102044690183498" at="49,56,50,57" concept="9" />
+      <node id="5881102044690183505" at="50,57,51,86" concept="9" />
+      <node id="5881102044690183523" at="52,23,53,13" concept="10" />
+      <node id="5881102044690183527" at="54,5,55,63" concept="9" />
+      <node id="5881102044690183533" at="55,63,56,55" concept="9" />
+      <node id="5881102044690183540" at="57,28,58,30" concept="3" />
+      <node id="5881102044690183544" at="58,30,59,47" concept="3" />
+      <node id="5881102044690183558" at="61,160,62,38" concept="3" />
+      <node id="5881102044690183580" at="63,7,64,55" concept="3" />
+      <node id="5881102044690183435" at="30,10,32,5" concept="1" />
+      <node id="5881102044690183600" at="17,0,20,0" concept="2" trace="UnitTestProcessListener#(Ljetbrains/mps/baseLanguage/unitTest/execution/client/TestEventsDispatcher;)V" />
+      <node id="5881102044690183450" at="36,78,39,7" concept="7" />
+      <node id="5881102044690183477" at="45,58,48,5" concept="7" />
+      <node id="5881102044690183521" at="51,86,54,5" concept="7" />
+      <node id="5881102044690183556" at="60,12,63,7" concept="7" />
+      <node id="5881102044690183448" at="35,39,40,5" concept="6" />
+      <node id="5881102044690183554" at="60,10,65,5" concept="1" />
+      <node id="5881102044690183416" at="25,43,32,5" concept="7" />
+      <node id="5881102044690183444" at="35,0,43,0" concept="8" trace="isTerminatedEvent#()Z" />
+      <node id="5881102044690183538" at="56,55,65,5" concept="7" />
+      <node id="5881102044690183391" at="21,0,34,0" concept="8" trace="getLine#(Ljava/lang/String;)Ljava/lang/String;" />
+      <node id="5881102044690183469" at="44,0,67,0" concept="8" trace="onTextAvailable#(Lcom/intellij/execution/process/ProcessEvent;Lcom/intellij/openapi/util/Key;)V" />
       <scope id="5881102044690183605" at="17,67,18,30" />
       <scope id="5881102044690183436" at="30,12,31,18" />
       <scope id="5881102044690183459" at="37,85,38,20" />
@@ -2150,8 +1437,8 @@
   </root>
   <root nodeRef="r:63a75970-913d-4a7b-99e2-8ca72ff6f509(jetbrains.mps.baseLanguage.unitTest.execution.client)/5881102044690375193">
     <file name="TestView.java">
-      <node id="5881102044690375194" at="7,0,8,0" concept="6" trace="init#()V" />
-      <node id="5881102044690375198" at="8,0,9,0" concept="6" trace="update#()V" />
+      <node id="5881102044690375194" at="7,0,8,0" concept="8" trace="init#()V" />
+      <node id="5881102044690375198" at="8,0,9,0" concept="8" trace="update#()V" />
       <scope id="5881102044690375194" at="7,0,8,0" />
       <scope id="5881102044690375198" at="8,0,9,0" />
       <unit id="5881102044690375193" at="6,0,10,0" name="jetbrains.mps.baseLanguage.unitTest.execution.client.TestView" />
@@ -2159,11 +1446,11 @@
   </root>
   <root nodeRef="r:63a75970-913d-4a7b-99e2-8ca72ff6f509(jetbrains.mps.baseLanguage.unitTest.execution.client)/5881102044690375203">
     <file name="TestStateListener.java">
-      <node id="5881102044690375204" at="8,0,9,0" concept="6" trace="onTestStart#(Ljetbrains/mps/baseLanguage/unitTest/execution/TestEvent;)V" />
-      <node id="5881102044690375210" at="9,0,10,0" concept="6" trace="onTestEnd#(Ljetbrains/mps/baseLanguage/unitTest/execution/TestEvent;)V" />
-      <node id="5881102044690375216" at="10,0,11,0" concept="6" trace="onTestError#(Ljetbrains/mps/baseLanguage/unitTest/execution/TestEvent;)V" />
-      <node id="5881102044690375222" at="11,0,12,0" concept="6" trace="onTestFailure#(Ljetbrains/mps/baseLanguage/unitTest/execution/TestEvent;)V" />
-      <node id="5881102044690375228" at="12,0,13,0" concept="6" trace="onLooseTest#(Ljava/lang/String;Ljava/lang/String;)V" />
+      <node id="5881102044690375204" at="8,0,9,0" concept="8" trace="onTestStart#(Ljetbrains/mps/baseLanguage/unitTest/execution/TestEvent;)V" />
+      <node id="5881102044690375210" at="9,0,10,0" concept="8" trace="onTestEnd#(Ljetbrains/mps/baseLanguage/unitTest/execution/TestEvent;)V" />
+      <node id="5881102044690375216" at="10,0,11,0" concept="8" trace="onTestError#(Ljetbrains/mps/baseLanguage/unitTest/execution/TestEvent;)V" />
+      <node id="5881102044690375222" at="11,0,12,0" concept="8" trace="onTestFailure#(Ljetbrains/mps/baseLanguage/unitTest/execution/TestEvent;)V" />
+      <node id="5881102044690375228" at="12,0,13,0" concept="8" trace="onLooseTest#(Ljava/lang/String;Ljava/lang/String;)V" />
       <scope id="5881102044690375204" at="8,0,9,0">
         <var name="event" id="5881102044690375208" />
       </scope>
@@ -2185,34 +1472,34 @@
   </root>
   <root nodeRef="r:63a75970-913d-4a7b-99e2-8ca72ff6f509(jetbrains.mps.baseLanguage.unitTest.execution.client)/5881102044690784748">
     <file name="TestEventsDispatcher.java">
-      <node id="5881102044690784940" at="11,0,12,0" concept="3" trace="myState" />
-      <node id="5881102044690784948" at="13,55,14,29" concept="2" />
-      <node id="5881102044690784753" at="17,51,18,63" concept="2" />
-      <node id="5881102044690784762" at="19,58,20,57" concept="9" />
-      <node id="5881102044690784764" at="20,57,21,86" concept="9" />
-      <node id="5881102044690784766" at="21,86,22,59" concept="9" />
-      <node id="5881102044690784768" at="22,59,23,74" concept="9" />
-      <node id="5881102044690784770" at="23,74,24,63" concept="7" />
-      <node id="5881102044690784781" at="25,41,26,82" concept="7" />
-      <node id="5881102044690784793" at="26,82,27,80" concept="7" />
-      <node id="5881102044690784804" at="27,80,28,62" concept="2" />
-      <node id="5881102044690784834" at="30,5,31,29" concept="2" />
-      <node id="5881102044690784846" at="34,59,35,39" concept="2" />
-      <node id="5881102044690784862" at="38,44,39,44" concept="2" />
-      <node id="5881102044690784873" at="40,63,41,36" concept="2" />
-      <node id="5881102044690784894" at="42,68,43,34" concept="2" />
-      <node id="5881102044690784909" at="44,72,45,38" concept="2" />
-      <node id="5881102044690784924" at="46,70,47,36" concept="2" />
-      <node id="5881102044690784931" at="48,5,49,42" concept="2" />
-      <node id="5881102044690784748" at="52,0,53,0" concept="11" trace="REPLREGEXP_a0a0c" />
-      <node id="5881102044690784818" at="53,0,54,0" concept="11" trace="REGEXP_d0rws9_a0a1a2" />
-      <node id="5881102044690784944" at="13,0,16,0" concept="1" trace="TestEventsDispatcher#(Ljetbrains/mps/baseLanguage/unitTest/execution/client/TestRunState;)V" />
-      <node id="5881102044690784842" at="34,0,37,0" concept="6" trace="onSimpleTextAvailable#(Ljava/lang/String;Lcom/intellij/openapi/util/Key;)V" />
-      <node id="5881102044690784779" at="24,63,29,7" concept="4" />
-      <node id="5881102044690784871" at="39,44,48,5" concept="5" />
-      <node id="5881102044690784760" at="18,63,30,5" concept="5" />
-      <node id="5881102044690784858" at="38,0,51,0" concept="6" trace="onTestEvent#(Ljetbrains/mps/baseLanguage/unitTest/execution/TestEvent;)V" />
-      <node id="5881102044690784749" at="17,0,33,0" concept="6" trace="onProcessTerminated#(Ljava/lang/String;)V" />
+      <node id="5881102044690784940" at="11,0,12,0" concept="4" trace="myState" />
+      <node id="5881102044690784948" at="13,55,14,29" concept="3" />
+      <node id="5881102044690784753" at="17,51,18,63" concept="3" />
+      <node id="5881102044690784762" at="19,58,20,57" concept="11" />
+      <node id="5881102044690784764" at="20,57,21,86" concept="11" />
+      <node id="5881102044690784766" at="21,86,22,59" concept="11" />
+      <node id="5881102044690784768" at="22,59,23,74" concept="11" />
+      <node id="5881102044690784770" at="23,74,24,63" concept="9" />
+      <node id="5881102044690784781" at="25,41,26,82" concept="9" />
+      <node id="5881102044690784793" at="26,82,27,80" concept="9" />
+      <node id="5881102044690784804" at="27,80,28,62" concept="3" />
+      <node id="5881102044690784834" at="30,5,31,29" concept="3" />
+      <node id="5881102044690784846" at="34,59,35,39" concept="3" />
+      <node id="5881102044690784862" at="38,44,39,44" concept="3" />
+      <node id="5881102044690784873" at="40,63,41,36" concept="3" />
+      <node id="5881102044690784894" at="42,68,43,34" concept="3" />
+      <node id="5881102044690784909" at="44,72,45,38" concept="3" />
+      <node id="5881102044690784924" at="46,70,47,36" concept="3" />
+      <node id="5881102044690784931" at="48,5,49,42" concept="3" />
+      <node id="5881102044690784748" at="52,0,53,0" concept="13" trace="REPLREGEXP_a0a0c" />
+      <node id="5881102044690784818" at="53,0,54,0" concept="13" trace="REGEXP_d0rws9_a0a1a2" />
+      <node id="5881102044690784944" at="13,0,16,0" concept="2" trace="TestEventsDispatcher#(Ljetbrains/mps/baseLanguage/unitTest/execution/client/TestRunState;)V" />
+      <node id="5881102044690784842" at="34,0,37,0" concept="8" trace="onSimpleTextAvailable#(Ljava/lang/String;Lcom/intellij/openapi/util/Key;)V" />
+      <node id="5881102044690784779" at="24,63,29,7" concept="6" />
+      <node id="5881102044690784871" at="39,44,48,5" concept="7" />
+      <node id="5881102044690784760" at="18,63,30,5" concept="7" />
+      <node id="5881102044690784858" at="38,0,51,0" concept="8" trace="onTestEvent#(Ljetbrains/mps/baseLanguage/unitTest/execution/TestEvent;)V" />
+      <node id="5881102044690784749" at="17,0,33,0" concept="8" trace="onProcessTerminated#(Ljava/lang/String;)V" />
       <scope id="5881102044690784947" at="13,55,14,29" />
       <scope id="5881102044690784845" at="34,59,35,39" />
       <scope id="5881102044690784872" at="40,63,41,36" />
@@ -2249,114 +1536,114 @@
   </root>
   <root nodeRef="r:63a75970-913d-4a7b-99e2-8ca72ff6f509(jetbrains.mps.baseLanguage.unitTest.execution.client)/6062668769034832918">
     <file name="Junit_Command.java">
-      <node id="6062668769034832918" at="39,0,40,0" concept="3" trace="myDebuggerSettings_String" />
-      <node id="6062668769034832918" at="40,0,41,0" concept="3" trace="myVirtualMachineParameter_String" />
-      <node id="6062668769034832918" at="41,0,42,0" concept="3" trace="myJrePath_String" />
-      <node id="6062668769034832918" at="42,0,43,0" concept="3" trace="myWorkingDirectory_File" />
-      <node id="6062668769034832918" at="48,35,49,51" concept="2" />
-      <node id="6062668769034832918" at="50,5,51,16" concept="8" />
-      <node id="6062668769034832918" at="55,42,56,65" concept="2" />
-      <node id="6062668769034832918" at="57,5,58,16" concept="8" />
-      <node id="6062668769034832918" at="62,26,63,33" concept="2" />
-      <node id="6062668769034832918" at="64,5,65,16" concept="8" />
-      <node id="6062668769034832918" at="69,35,70,49" concept="2" />
-      <node id="6062668769034832918" at="71,5,72,16" concept="8" />
-      <node id="6062668769034832927" at="75,132,76,418" concept="8" />
-      <node id="6062668769034832975" at="80,24,81,61" concept="15" />
-      <node id="6062668769034832980" at="82,5,83,147" concept="7" />
-      <node id="6062668769034832997" at="84,59,85,67" concept="15" />
-      <node id="6062668769034833004" at="86,5,87,694" concept="8" />
-      <node id="6062668769034832918" at="90,41,91,52" concept="8" />
-      <node id="6062668769034833061" at="94,82,95,87" concept="7" />
-      <node id="2034046503361586313" at="97,25,98,116" concept="2" />
-      <node id="2034046503361586326" at="99,68,100,148" concept="7" />
-      <node id="2034046503361586342" at="100,148,101,107" concept="2" />
-      <node id="6062668769034833102" at="104,7,105,82" concept="8" />
-      <node id="6062668769034833113" at="108,192,109,102" concept="7" />
-      <node id="6062668769034833114" at="109,102,110,146" concept="7" />
-      <node id="6062668769034833122" at="110,146,111,101" concept="7" />
-      <node id="6062668769034833126" at="111,101,112,66" concept="7" />
-      <node id="6062668769034833138" at="114,50,115,26" concept="8" />
-      <node id="5603351415227423467" at="118,56,119,159" concept="7" />
-      <node id="2034046503361611383" at="121,27,122,85" concept="2" />
-      <node id="6062668769034833147" at="124,9,125,185" concept="8" />
-      <node id="2034046503361626334" at="128,25,129,93" concept="2" />
-      <node id="2034046503361626351" at="131,54,132,97" concept="8" />
-      <node id="2034046503361626369" at="136,54,137,100" concept="8" />
-      <node id="2034046503361626380" at="140,53,141,32" concept="8" />
-      <node id="6062668769034833216" at="147,41,148,87" concept="2" />
-      <node id="6062668769034833223" at="150,5,151,132" concept="8" />
-      <node id="6062668769034833246" at="154,80,155,83" concept="7" />
-      <node id="2034046503361610676" at="158,49,159,125" concept="7" />
-      <node id="2034046503361610688" at="159,125,160,64" concept="2" />
-      <node id="2796391569760724000" at="165,53,166,45" concept="8" />
-      <node id="6062668769034833308" at="174,57,175,49" concept="8" />
-      <node id="6062668769034833304" at="178,38,179,65" concept="8" />
-      <node id="6062668769034832918" at="184,0,185,0" concept="11" trace="LOG" />
-      <node id="6062668769034832932" at="187,36,188,43" concept="8" />
-      <node id="6062668769034832932" at="189,5,190,16" concept="8" />
-      <node id="6062668769034832937" at="194,36,195,61" concept="8" />
-      <node id="6062668769034832937" at="196,5,197,17" concept="8" />
-      <node id="6062668769034832953" at="201,36,202,50" concept="8" />
-      <node id="6062668769034832953" at="203,5,204,16" concept="8" />
-      <node id="6062668769034832956" at="207,52,208,44" concept="8" />
-      <node id="2034046503361626352" at="211,80,212,46" concept="8" />
-      <node id="2034046503361626370" at="215,83,216,49" concept="8" />
-      <node id="6062668769034833222" at="219,55,220,43" concept="8" />
-      <node id="6062668769034832918" at="44,0,46,0" concept="1" trace="Junit_Command#()V" />
-      <node id="6062668769034832918" at="47,76,50,5" concept="5" />
-      <node id="6062668769034832918" at="54,90,57,5" concept="5" />
-      <node id="6062668769034832918" at="61,58,64,5" concept="5" />
-      <node id="6062668769034832918" at="68,72,71,5" concept="5" />
-      <node id="6062668769034832918" at="75,0,78,0" concept="6" trace="createProcess#(Ljava/util/List;Ljetbrains/mps/baseLanguage/tuples/runtime/Tuples/_0;)Lcom/intellij/execution/process/ProcessHandler;" />
-      <node id="6062668769034832973" at="79,95,82,5" concept="5" />
-      <node id="6062668769034832995" at="83,147,86,5" concept="5" />
-      <node id="6062668769034832918" at="90,0,93,0" concept="12" trace="getDebugger#()Ljetbrains/mps/debug/api/IDebugger;" />
-      <node id="6062668769034833136" at="114,0,117,0" concept="6" trace="accept#(Ljetbrains/mps/baseLanguage/unitTest/execution/client/ITestNodeWrapper;)Z" />
-      <node id="2034046503361611381" at="121,0,124,0" concept="6" trace="run#()V" />
-      <node id="2034046503361626349" at="131,0,134,0" concept="6" trace="accept#(Ljetbrains/mps/baseLanguage/unitTest/execution/client/ITestNodeWrapper;)Z" />
-      <node id="2034046503361626367" at="136,0,139,0" concept="6" trace="accept#(Ljetbrains/mps/baseLanguage/unitTest/execution/client/ITestNodeWrapper;)Z" />
-      <node id="2034046503361626378" at="140,0,143,0" concept="6" trace="select#(Ljetbrains/mps/baseLanguage/unitTest/execution/client/ITestNodeWrapper;)Ljava/lang/String;" />
-      <node id="6062668769034833216" at="146,42,149,7" concept="0" />
-      <node id="6062668769034833216" at="146,42,149,7" concept="5" />
-      <node id="2796391569760721297" at="165,0,168,0" concept="6" trace="translate#(Lorg/jetbrains/mps/openapi/module/SModule;)Ljava/lang/Iterable;" />
-      <node id="6062668769034833304" at="178,0,181,0" concept="6" trace="getDebugger#()Ljetbrains/mps/debug/api/IDebugger;" />
-      <node id="6062668769034832932" at="186,82,189,5" concept="5" />
-      <node id="6062668769034832937" at="193,84,196,5" concept="5" />
-      <node id="6062668769034832953" at="200,84,203,5" concept="5" />
-      <node id="6062668769034832956" at="207,0,210,0" concept="12" trace="isEmptyString#(Ljava/lang/String;)Z" />
-      <node id="2034046503361626352" at="211,0,214,0" concept="12" trace="eq_yo2c7x_a0a0a0a0a0a0b0a0a0a0g0n#(Ljava/lang/Object;Ljava/lang/Object;)Z" />
-      <node id="2034046503361626370" at="215,0,218,0" concept="12" trace="neq_yo2c7x_a0a0a0a0a0a0a2a0a0a0a6a31#(Ljava/lang/Object;Ljava/lang/Object;)Z" />
-      <node id="6062668769034833222" at="219,0,222,0" concept="12" trace="isNotEmptyString#(Ljava/lang/String;)Z" />
-      <node id="2034046503361586322" at="98,116,102,9" concept="4" />
-      <node id="2034046503361610674" at="157,25,161,9" concept="4" />
-      <node id="6062668769034833304" at="173,0,177,0" concept="6" trace="createDebuggerSettings#()Ljetbrains/mps/debug/api/IDebuggerSettings;" />
-      <node id="6062668769034833129" at="112,66,117,24" concept="2" />
-      <node id="2034046503361611377" at="119,159,124,9" concept="2" />
-      <node id="2034046503361626342" at="129,93,134,28" concept="2" />
-      <node id="6062668769034833214" at="145,7,150,5" concept="5" />
-      <node id="6062668769034833297" at="163,7,168,35" concept="8" />
-      <node id="6062668769034832918" at="47,0,53,0" concept="6" trace="setDebuggerSettings_String#(Ljava/lang/String;)Ljetbrains/mps/baseLanguage/unitTest/execution/client/Junit_Command;" />
-      <node id="6062668769034832918" at="54,0,60,0" concept="6" trace="setVirtualMachineParameter_String#(Ljava/lang/String;)Ljetbrains/mps/baseLanguage/unitTest/execution/client/Junit_Command;" />
-      <node id="6062668769034832918" at="61,0,67,0" concept="6" trace="setJrePath_String#(Ljava/lang/String;)Ljetbrains/mps/baseLanguage/unitTest/execution/client/Junit_Command;" />
-      <node id="6062668769034832918" at="68,0,74,0" concept="6" trace="setWorkingDirectory_File#(Ljava/io/File;)Ljetbrains/mps/baseLanguage/unitTest/execution/client/Junit_Command;" />
-      <node id="2034046503361610672" at="157,0,163,0" concept="6" trace="run#()V" />
-      <node id="6062668769034832932" at="186,0,192,0" concept="12" trace="check_u7m9j_a1a0a0a#(Ljetbrains/mps/baseLanguage/tuples/runtime/Tuples/_0;)Ljava/lang/String;" />
-      <node id="6062668769034832937" at="193,0,199,0" concept="12" trace="check_u7m9j_a0c0a0a0#(Ljetbrains/mps/baseLanguage/tuples/runtime/Tuples/_0;)Z" />
-      <node id="6062668769034832953" at="200,0,206,0" concept="12" trace="check_u7m9j_a0a3a0a0a#(Ljetbrains/mps/baseLanguage/tuples/runtime/Tuples/_0;)Ljava/lang/String;" />
-      <node id="2034046503361586311" at="97,0,104,0" concept="6" trace="run#()V" />
-      <node id="2034046503361610668" at="155,83,163,7" concept="2" />
-      <node id="2034046503361586307" at="95,87,104,7" concept="2" />
-      <node id="6062668769034833145" at="117,24,126,5" concept="5" />
-      <node id="2034046503361626360" at="134,28,143,17" concept="2" />
-      <node id="6062668769034832918" at="79,0,89,0" concept="6" trace="createProcess#(Ljava/util/List;)Lcom/intellij/execution/process/ProcessHandler;" />
-      <node id="6062668769034832918" at="171,67,181,6" concept="8" />
-      <node id="6062668769034832918" at="171,0,183,0" concept="12" trace="getDebuggerConfiguration#()Ljetbrains/mps/debug/api/run/IDebuggerConfiguration;" />
-      <node id="6062668769034832918" at="94,0,107,0" concept="12" trace="getProgramParameters#(Ljava/util/List;)Ljava/lang/String;" />
-      <node id="6062668769034832918" at="154,0,170,0" concept="12" trace="getClasspath#(Ljava/util/List;)Ljava/util/List;" />
-      <node id="2034046503361626332" at="128,0,145,0" concept="6" trace="run#()V" />
-      <node id="2034046503361626328" at="126,5,145,7" concept="2" />
-      <node id="6062668769034832918" at="108,0,153,0" concept="12" trace="getTestsToRunWithParameters#(Ljava/util/List;)Ljetbrains/mps/baseLanguage/tuples/runtime/Tuples/_2;" />
+      <node id="6062668769034832918" at="39,0,40,0" concept="4" trace="myDebuggerSettings_String" />
+      <node id="6062668769034832918" at="40,0,41,0" concept="4" trace="myVirtualMachineParameter_String" />
+      <node id="6062668769034832918" at="41,0,42,0" concept="4" trace="myJrePath_String" />
+      <node id="6062668769034832918" at="42,0,43,0" concept="4" trace="myWorkingDirectory_File" />
+      <node id="6062668769034832918" at="48,35,49,51" concept="3" />
+      <node id="6062668769034832918" at="50,5,51,16" concept="10" />
+      <node id="6062668769034832918" at="55,42,56,65" concept="3" />
+      <node id="6062668769034832918" at="57,5,58,16" concept="10" />
+      <node id="6062668769034832918" at="62,26,63,33" concept="3" />
+      <node id="6062668769034832918" at="64,5,65,16" concept="10" />
+      <node id="6062668769034832918" at="69,35,70,49" concept="3" />
+      <node id="6062668769034832918" at="71,5,72,16" concept="10" />
+      <node id="6062668769034832927" at="75,132,76,418" concept="10" />
+      <node id="6062668769034832975" at="80,24,81,61" concept="17" />
+      <node id="6062668769034832980" at="82,5,83,147" concept="9" />
+      <node id="6062668769034832997" at="84,59,85,67" concept="17" />
+      <node id="6062668769034833004" at="86,5,87,694" concept="10" />
+      <node id="6062668769034832918" at="90,41,91,52" concept="10" />
+      <node id="6062668769034833061" at="94,82,95,87" concept="9" />
+      <node id="2034046503361586313" at="97,25,98,116" concept="3" />
+      <node id="2034046503361586326" at="99,68,100,148" concept="9" />
+      <node id="2034046503361586342" at="100,148,101,107" concept="3" />
+      <node id="6062668769034833102" at="104,7,105,82" concept="10" />
+      <node id="6062668769034833113" at="108,192,109,102" concept="9" />
+      <node id="6062668769034833114" at="109,102,110,146" concept="9" />
+      <node id="6062668769034833122" at="110,146,111,101" concept="9" />
+      <node id="6062668769034833126" at="111,101,112,66" concept="9" />
+      <node id="6062668769034833138" at="114,50,115,26" concept="10" />
+      <node id="5603351415227423467" at="118,56,119,159" concept="9" />
+      <node id="2034046503361611383" at="121,27,122,85" concept="3" />
+      <node id="6062668769034833147" at="124,9,125,185" concept="10" />
+      <node id="2034046503361626334" at="128,25,129,93" concept="3" />
+      <node id="2034046503361626351" at="131,54,132,97" concept="10" />
+      <node id="2034046503361626369" at="136,54,137,100" concept="10" />
+      <node id="2034046503361626380" at="140,53,141,32" concept="10" />
+      <node id="6062668769034833216" at="147,41,148,87" concept="3" />
+      <node id="6062668769034833223" at="150,5,151,132" concept="10" />
+      <node id="6062668769034833246" at="154,80,155,83" concept="9" />
+      <node id="2034046503361610676" at="158,49,159,125" concept="9" />
+      <node id="2034046503361610688" at="159,125,160,64" concept="3" />
+      <node id="2796391569760724000" at="165,53,166,45" concept="10" />
+      <node id="6062668769034833308" at="174,57,175,49" concept="10" />
+      <node id="6062668769034833304" at="178,38,179,65" concept="10" />
+      <node id="6062668769034832918" at="184,0,185,0" concept="13" trace="LOG" />
+      <node id="6062668769034832932" at="187,36,188,43" concept="10" />
+      <node id="6062668769034832932" at="189,5,190,16" concept="10" />
+      <node id="6062668769034832937" at="194,36,195,61" concept="10" />
+      <node id="6062668769034832937" at="196,5,197,17" concept="10" />
+      <node id="6062668769034832953" at="201,36,202,50" concept="10" />
+      <node id="6062668769034832953" at="203,5,204,16" concept="10" />
+      <node id="6062668769034832956" at="207,52,208,44" concept="10" />
+      <node id="2034046503361626352" at="211,80,212,46" concept="10" />
+      <node id="2034046503361626370" at="215,83,216,49" concept="10" />
+      <node id="6062668769034833222" at="219,55,220,43" concept="10" />
+      <node id="6062668769034832918" at="44,0,46,0" concept="2" trace="Junit_Command#()V" />
+      <node id="6062668769034832918" at="47,76,50,5" concept="7" />
+      <node id="6062668769034832918" at="54,90,57,5" concept="7" />
+      <node id="6062668769034832918" at="61,58,64,5" concept="7" />
+      <node id="6062668769034832918" at="68,72,71,5" concept="7" />
+      <node id="6062668769034832918" at="75,0,78,0" concept="8" trace="createProcess#(Ljava/util/List;Ljetbrains/mps/baseLanguage/tuples/runtime/Tuples/_0;)Lcom/intellij/execution/process/ProcessHandler;" />
+      <node id="6062668769034832973" at="79,95,82,5" concept="7" />
+      <node id="6062668769034832995" at="83,147,86,5" concept="7" />
+      <node id="6062668769034832918" at="90,0,93,0" concept="14" trace="getDebugger#()Ljetbrains/mps/debug/api/IDebugger;" />
+      <node id="6062668769034833136" at="114,0,117,0" concept="8" trace="accept#(Ljetbrains/mps/baseLanguage/unitTest/execution/client/ITestNodeWrapper;)Z" />
+      <node id="2034046503361611381" at="121,0,124,0" concept="8" trace="run#()V" />
+      <node id="2034046503361626349" at="131,0,134,0" concept="8" trace="accept#(Ljetbrains/mps/baseLanguage/unitTest/execution/client/ITestNodeWrapper;)Z" />
+      <node id="2034046503361626367" at="136,0,139,0" concept="8" trace="accept#(Ljetbrains/mps/baseLanguage/unitTest/execution/client/ITestNodeWrapper;)Z" />
+      <node id="2034046503361626378" at="140,0,143,0" concept="8" trace="select#(Ljetbrains/mps/baseLanguage/unitTest/execution/client/ITestNodeWrapper;)Ljava/lang/String;" />
+      <node id="6062668769034833216" at="146,42,149,7" concept="1" />
+      <node id="6062668769034833216" at="146,42,149,7" concept="7" />
+      <node id="2796391569760721297" at="165,0,168,0" concept="8" trace="translate#(Lorg/jetbrains/mps/openapi/module/SModule;)Ljava/lang/Iterable;" />
+      <node id="6062668769034833304" at="178,0,181,0" concept="8" trace="getDebugger#()Ljetbrains/mps/debug/api/IDebugger;" />
+      <node id="6062668769034832932" at="186,82,189,5" concept="7" />
+      <node id="6062668769034832937" at="193,84,196,5" concept="7" />
+      <node id="6062668769034832953" at="200,84,203,5" concept="7" />
+      <node id="6062668769034832956" at="207,0,210,0" concept="14" trace="isEmptyString#(Ljava/lang/String;)Z" />
+      <node id="2034046503361626352" at="211,0,214,0" concept="14" trace="eq_yo2c7x_a0a0a0a0a0a0b0a0a0a0g0n#(Ljava/lang/Object;Ljava/lang/Object;)Z" />
+      <node id="2034046503361626370" at="215,0,218,0" concept="14" trace="neq_yo2c7x_a0a0a0a0a0a0a2a0a0a0a6a31#(Ljava/lang/Object;Ljava/lang/Object;)Z" />
+      <node id="6062668769034833222" at="219,0,222,0" concept="14" trace="isNotEmptyString#(Ljava/lang/String;)Z" />
+      <node id="2034046503361586322" at="98,116,102,9" concept="6" />
+      <node id="2034046503361610674" at="157,25,161,9" concept="6" />
+      <node id="6062668769034833304" at="173,0,177,0" concept="8" trace="createDebuggerSettings#()Ljetbrains/mps/debug/api/IDebuggerSettings;" />
+      <node id="6062668769034833129" at="112,66,117,24" concept="3" />
+      <node id="2034046503361611377" at="119,159,124,9" concept="3" />
+      <node id="2034046503361626342" at="129,93,134,28" concept="3" />
+      <node id="6062668769034833214" at="145,7,150,5" concept="7" />
+      <node id="6062668769034833297" at="163,7,168,35" concept="10" />
+      <node id="6062668769034832918" at="47,0,53,0" concept="8" trace="setDebuggerSettings_String#(Ljava/lang/String;)Ljetbrains/mps/baseLanguage/unitTest/execution/client/Junit_Command;" />
+      <node id="6062668769034832918" at="54,0,60,0" concept="8" trace="setVirtualMachineParameter_String#(Ljava/lang/String;)Ljetbrains/mps/baseLanguage/unitTest/execution/client/Junit_Command;" />
+      <node id="6062668769034832918" at="61,0,67,0" concept="8" trace="setJrePath_String#(Ljava/lang/String;)Ljetbrains/mps/baseLanguage/unitTest/execution/client/Junit_Command;" />
+      <node id="6062668769034832918" at="68,0,74,0" concept="8" trace="setWorkingDirectory_File#(Ljava/io/File;)Ljetbrains/mps/baseLanguage/unitTest/execution/client/Junit_Command;" />
+      <node id="2034046503361610672" at="157,0,163,0" concept="8" trace="run#()V" />
+      <node id="6062668769034832932" at="186,0,192,0" concept="14" trace="check_u7m9j_a1a0a0a#(Ljetbrains/mps/baseLanguage/tuples/runtime/Tuples/_0;)Ljava/lang/String;" />
+      <node id="6062668769034832937" at="193,0,199,0" concept="14" trace="check_u7m9j_a0c0a0a0#(Ljetbrains/mps/baseLanguage/tuples/runtime/Tuples/_0;)Z" />
+      <node id="6062668769034832953" at="200,0,206,0" concept="14" trace="check_u7m9j_a0a3a0a0a#(Ljetbrains/mps/baseLanguage/tuples/runtime/Tuples/_0;)Ljava/lang/String;" />
+      <node id="2034046503361586311" at="97,0,104,0" concept="8" trace="run#()V" />
+      <node id="2034046503361610668" at="155,83,163,7" concept="3" />
+      <node id="2034046503361586307" at="95,87,104,7" concept="3" />
+      <node id="6062668769034833145" at="117,24,126,5" concept="7" />
+      <node id="2034046503361626360" at="134,28,143,17" concept="3" />
+      <node id="6062668769034832918" at="79,0,89,0" concept="8" trace="createProcess#(Ljava/util/List;)Lcom/intellij/execution/process/ProcessHandler;" />
+      <node id="6062668769034832918" at="171,67,181,6" concept="10" />
+      <node id="6062668769034832918" at="171,0,183,0" concept="14" trace="getDebuggerConfiguration#()Ljetbrains/mps/debug/api/run/IDebuggerConfiguration;" />
+      <node id="6062668769034832918" at="94,0,107,0" concept="14" trace="getProgramParameters#(Ljava/util/List;)Ljava/lang/String;" />
+      <node id="6062668769034832918" at="154,0,170,0" concept="14" trace="getClasspath#(Ljava/util/List;)Ljava/util/List;" />
+      <node id="2034046503361626332" at="128,0,145,0" concept="8" trace="run#()V" />
+      <node id="2034046503361626328" at="126,5,145,7" concept="3" />
+      <node id="6062668769034832918" at="108,0,153,0" concept="14" trace="getTestsToRunWithParameters#(Ljava/util/List;)Ljetbrains/mps/baseLanguage/tuples/runtime/Tuples/_2;" />
       <scope id="6062668769034832918" at="44,26,44,26" />
       <scope id="6062668769034832918" at="48,35,49,51" />
       <scope id="6062668769034832918" at="55,42,56,65" />
