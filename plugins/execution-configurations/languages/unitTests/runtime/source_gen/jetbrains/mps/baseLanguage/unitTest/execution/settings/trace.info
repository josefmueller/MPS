<?xml version="1.0" encoding="UTF-8"?>
<debug-info>
  <concept fqn="jetbrains.mps.baseLanguage.structure.AssertStatement" />
  <concept fqn="jetbrains.mps.baseLanguage.structure.BlockStatement" />
  <concept fqn="jetbrains.mps.baseLanguage.structure.BreakStatement" />
  <concept fqn="jetbrains.mps.baseLanguage.structure.ConstructorDeclaration" />
  <concept fqn="jetbrains.mps.baseLanguage.structure.ContinueStatement" />
  <concept fqn="jetbrains.mps.baseLanguage.structure.DoWhileStatement" />
  <concept fqn="jetbrains.mps.baseLanguage.structure.ExpressionStatement" />
  <concept fqn="jetbrains.mps.baseLanguage.structure.FieldDeclaration" />
  <concept fqn="jetbrains.mps.baseLanguage.structure.ForeachStatement" />
  <concept fqn="jetbrains.mps.baseLanguage.structure.IfStatement" />
  <concept fqn="jetbrains.mps.baseLanguage.structure.InstanceMethodDeclaration" />
  <concept fqn="jetbrains.mps.baseLanguage.structure.LocalVariableDeclarationStatement" />
  <concept fqn="jetbrains.mps.baseLanguage.structure.ReturnStatement" />
  <concept fqn="jetbrains.mps.baseLanguage.structure.SingleLineComment" />
  <concept fqn="jetbrains.mps.baseLanguage.structure.Statement" />
  <concept fqn="jetbrains.mps.baseLanguage.structure.StaticFieldDeclaration" />
  <concept fqn="jetbrains.mps.baseLanguage.structure.StaticMethodDeclaration" />
  <concept fqn="jetbrains.mps.baseLanguage.structure.SuperConstructorInvocation" />
  <concept fqn="jetbrains.mps.baseLanguage.structure.SwitchStatement" />
  <concept fqn="jetbrains.mps.baseLanguage.structure.SynchronizedStatement" />
  <concept fqn="jetbrains.mps.baseLanguage.structure.ThrowStatement" />
  <concept fqn="jetbrains.mps.baseLanguage.structure.TryCatchStatement" />
  <root nodeRef="r:e12fc70b-3d1d-4dc2-9467-5147656e0455(jetbrains.mps.baseLanguage.unitTest.execution.settings)/1822803054815683350">
<<<<<<< HEAD
    <nodeInfo nodeId="872245157126471870" fileName="JUnitConfigurationEditorComponent.java" startLine="32" startPosition="0" endLine="33" endPosition="0" conceptFqName="jetbrains.mps.baseLanguage.structure.FieldDeclaration" propertyString="myLightExecCheckBox" />
    <nodeInfo nodeId="1822803054819367181" fileName="JUnitConfigurationEditorComponent.java" startLine="33" startPosition="0" endLine="34" endPosition="0" conceptFqName="jetbrains.mps.baseLanguage.structure.FieldDeclaration" propertyString="myModuleChooser" />
    <nodeInfo nodeId="1822803054819368118" fileName="JUnitConfigurationEditorComponent.java" startLine="34" startPosition="0" endLine="35" endPosition="0" conceptFqName="jetbrains.mps.baseLanguage.structure.FieldDeclaration" propertyString="myModelChooser" />
    <nodeInfo nodeId="1822803054819372647" fileName="JUnitConfigurationEditorComponent.java" startLine="35" startPosition="0" endLine="36" endPosition="0" conceptFqName="jetbrains.mps.baseLanguage.structure.FieldDeclaration" propertyString="myClassesList" />
    <nodeInfo nodeId="1822803054819373555" fileName="JUnitConfigurationEditorComponent.java" startLine="36" startPosition="0" endLine="37" endPosition="0" conceptFqName="jetbrains.mps.baseLanguage.structure.FieldDeclaration" propertyString="myMethodsList" />
    <nodeInfo nodeId="1822803054817470612" fileName="JUnitConfigurationEditorComponent.java" startLine="37" startPosition="0" endLine="38" endPosition="0" conceptFqName="jetbrains.mps.baseLanguage.structure.FieldDeclaration" propertyString="myPanels" />
    <nodeInfo nodeId="642093153353330846" fileName="JUnitConfigurationEditorComponent.java" startLine="38" startPosition="0" endLine="39" endPosition="0" conceptFqName="jetbrains.mps.baseLanguage.structure.FieldDeclaration" propertyString="myButtons" />
    <nodeInfo nodeId="1822803054817225198" fileName="JUnitConfigurationEditorComponent.java" startLine="40" startPosition="0" endLine="41" endPosition="0" conceptFqName="jetbrains.mps.baseLanguage.structure.FieldDeclaration" propertyString="myRunKind" />
    <nodeInfo nodeId="1822803054816910890" fileName="JUnitConfigurationEditorComponent.java" startLine="41" startPosition="0" endLine="42" endPosition="0" conceptFqName="jetbrains.mps.baseLanguage.structure.FieldDeclaration" propertyString="myModule" />
    <nodeInfo nodeId="1822803054816912008" fileName="JUnitConfigurationEditorComponent.java" startLine="42" startPosition="0" endLine="43" endPosition="0" conceptFqName="jetbrains.mps.baseLanguage.structure.FieldDeclaration" propertyString="myModel" />
    <nodeInfo nodeId="1822803054816510855" fileName="JUnitConfigurationEditorComponent.java" startLine="45" startPosition="61" endLine="46" endPosition="31" conceptFqName="jetbrains.mps.baseLanguage.structure.SuperConstructorInvocation" />
    <nodeInfo nodeId="1822803054815786429" fileName="JUnitConfigurationEditorComponent.java" startLine="46" startPosition="31" endLine="47" endPosition="44" conceptFqName="jetbrains.mps.baseLanguage.structure.LocalVariableDeclarationStatement" />
    <nodeInfo nodeId="1468133732224609887" fileName="JUnitConfigurationEditorComponent.java" startLine="47" startPosition="44" endLine="48" endPosition="68" conceptFqName="jetbrains.mps.baseLanguage.structure.ExpressionStatement" />
    <nodeInfo nodeId="1822803054815791220" fileName="JUnitConfigurationEditorComponent.java" startLine="48" startPosition="68" endLine="49" endPosition="46" conceptFqName="jetbrains.mps.baseLanguage.structure.ExpressionStatement" />
    <nodeInfo nodeId="1822803054815945442" fileName="JUnitConfigurationEditorComponent.java" startLine="49" startPosition="46" endLine="50" endPosition="73" conceptFqName="jetbrains.mps.baseLanguage.structure.LocalVariableDeclarationStatement" />
    <nodeInfo nodeId="1822803054815945523" fileName="JUnitConfigurationEditorComponent.java" startLine="50" startPosition="73" endLine="51" endPosition="65" conceptFqName="jetbrains.mps.baseLanguage.structure.LocalVariableDeclarationStatement" />
    <nodeInfo nodeId="1822803054815945571" fileName="JUnitConfigurationEditorComponent.java" startLine="51" startPosition="65" endLine="52" endPosition="63" conceptFqName="jetbrains.mps.baseLanguage.structure.LocalVariableDeclarationStatement" />
    <nodeInfo nodeId="1822803054815945625" fileName="JUnitConfigurationEditorComponent.java" startLine="52" startPosition="63" endLine="53" endPosition="63" conceptFqName="jetbrains.mps.baseLanguage.structure.LocalVariableDeclarationStatement" />
    <nodeInfo nodeId="1822803054815945685" fileName="JUnitConfigurationEditorComponent.java" startLine="53" startPosition="63" endLine="54" endPosition="65" conceptFqName="jetbrains.mps.baseLanguage.structure.LocalVariableDeclarationStatement" />
    <nodeInfo nodeId="642093153353496403" fileName="JUnitConfigurationEditorComponent.java" startLine="54" startPosition="65" endLine="55" endPosition="61" conceptFqName="jetbrains.mps.baseLanguage.structure.ExpressionStatement" />
    <nodeInfo nodeId="642093153353591502" fileName="JUnitConfigurationEditorComponent.java" startLine="55" startPosition="61" endLine="56" endPosition="59" conceptFqName="jetbrains.mps.baseLanguage.structure.ExpressionStatement" />
    <nodeInfo nodeId="642093153353591943" fileName="JUnitConfigurationEditorComponent.java" startLine="56" startPosition="59" endLine="57" endPosition="57" conceptFqName="jetbrains.mps.baseLanguage.structure.ExpressionStatement" />
    <nodeInfo nodeId="642093153353592392" fileName="JUnitConfigurationEditorComponent.java" startLine="57" startPosition="57" endLine="58" endPosition="56" conceptFqName="jetbrains.mps.baseLanguage.structure.ExpressionStatement" />
    <nodeInfo nodeId="642093153353592849" fileName="JUnitConfigurationEditorComponent.java" startLine="58" startPosition="56" endLine="59" endPosition="59" conceptFqName="jetbrains.mps.baseLanguage.structure.ExpressionStatement" />
    <nodeInfo nodeId="1822803054815849402" fileName="JUnitConfigurationEditorComponent.java" startLine="59" startPosition="59" endLine="60" endPosition="58" conceptFqName="jetbrains.mps.baseLanguage.structure.LocalVariableDeclarationStatement" />
    <nodeInfo nodeId="642093153354358984" fileName="JUnitConfigurationEditorComponent.java" startLine="62" startPosition="43" endLine="63" endPosition="32" conceptFqName="jetbrains.mps.baseLanguage.structure.ExpressionStatement" />
    <nodeInfo nodeId="642093153354362936" fileName="JUnitConfigurationEditorComponent.java" startLine="63" startPosition="32" endLine="64" endPosition="26" conceptFqName="jetbrains.mps.baseLanguage.structure.ExpressionStatement" />
    <nodeInfo nodeId="1822803054817305957" fileName="JUnitConfigurationEditorComponent.java" startLine="69" startPosition="39" endLine="70" endPosition="44" conceptFqName="jetbrains.mps.baseLanguage.structure.ExpressionStatement" />
    <nodeInfo nodeId="1822803054817341056" fileName="JUnitConfigurationEditorComponent.java" startLine="71" startPosition="9" endLine="72" endPosition="23" conceptFqName="jetbrains.mps.baseLanguage.structure.ExpressionStatement" />
    <nodeInfo nodeId="1822803054817341115" fileName="JUnitConfigurationEditorComponent.java" startLine="77" startPosition="38" endLine="78" endPosition="43" conceptFqName="jetbrains.mps.baseLanguage.structure.ExpressionStatement" />
    <nodeInfo nodeId="1822803054817341122" fileName="JUnitConfigurationEditorComponent.java" startLine="79" startPosition="9" endLine="80" endPosition="23" conceptFqName="jetbrains.mps.baseLanguage.structure.ExpressionStatement" />
    <nodeInfo nodeId="1822803054817341185" fileName="JUnitConfigurationEditorComponent.java" startLine="85" startPosition="37" endLine="86" endPosition="42" conceptFqName="jetbrains.mps.baseLanguage.structure.ExpressionStatement" />
    <nodeInfo nodeId="1822803054817341192" fileName="JUnitConfigurationEditorComponent.java" startLine="87" startPosition="9" endLine="88" endPosition="23" conceptFqName="jetbrains.mps.baseLanguage.structure.ExpressionStatement" />
    <nodeInfo nodeId="1822803054817363358" fileName="JUnitConfigurationEditorComponent.java" startLine="93" startPosition="37" endLine="94" endPosition="41" conceptFqName="jetbrains.mps.baseLanguage.structure.ExpressionStatement" />
    <nodeInfo nodeId="1822803054817363365" fileName="JUnitConfigurationEditorComponent.java" startLine="95" startPosition="9" endLine="96" endPosition="23" conceptFqName="jetbrains.mps.baseLanguage.structure.ExpressionStatement" />
    <nodeInfo nodeId="1822803054817388447" fileName="JUnitConfigurationEditorComponent.java" startLine="101" startPosition="38" endLine="102" endPosition="43" conceptFqName="jetbrains.mps.baseLanguage.structure.ExpressionStatement" />
    <nodeInfo nodeId="1822803054817388454" fileName="JUnitConfigurationEditorComponent.java" startLine="103" startPosition="9" endLine="104" endPosition="23" conceptFqName="jetbrains.mps.baseLanguage.structure.ExpressionStatement" />
    <nodeInfo nodeId="1822803054816731072" fileName="JUnitConfigurationEditorComponent.java" startLine="106" startPosition="7" endLine="107" endPosition="0" conceptFqName="jetbrains.mps.baseLanguage.structure.Statement" />
    <nodeInfo nodeId="1822803054816138971" fileName="JUnitConfigurationEditorComponent.java" startLine="107" startPosition="0" endLine="108" endPosition="60" conceptFqName="jetbrains.mps.baseLanguage.structure.LocalVariableDeclarationStatement" />
    <nodeInfo nodeId="1822803054816539391" fileName="JUnitConfigurationEditorComponent.java" startLine="108" startPosition="60" endLine="109" endPosition="84" conceptFqName="jetbrains.mps.baseLanguage.structure.ExpressionStatement" />
    <nodeInfo nodeId="1549513576336785750" fileName="JUnitConfigurationEditorComponent.java" startLine="109" startPosition="84" endLine="110" endPosition="70" conceptFqName="jetbrains.mps.baseLanguage.structure.LocalVariableDeclarationStatement" />
    <nodeInfo nodeId="1822803054816664311" fileName="JUnitConfigurationEditorComponent.java" startLine="110" startPosition="70" endLine="111" endPosition="40" conceptFqName="jetbrains.mps.baseLanguage.structure.ExpressionStatement" />
    <nodeInfo nodeId="1822803054816597007" fileName="JUnitConfigurationEditorComponent.java" startLine="111" startPosition="40" endLine="112" endPosition="77" conceptFqName="jetbrains.mps.baseLanguage.structure.ExpressionStatement" />
    <nodeInfo nodeId="1822803054816730811" fileName="JUnitConfigurationEditorComponent.java" startLine="112" startPosition="77" endLine="113" endPosition="0" conceptFqName="jetbrains.mps.baseLanguage.structure.Statement" />
    <nodeInfo nodeId="1822803054816154586" fileName="JUnitConfigurationEditorComponent.java" startLine="113" startPosition="0" endLine="114" endPosition="59" conceptFqName="jetbrains.mps.baseLanguage.structure.LocalVariableDeclarationStatement" />
    <nodeInfo nodeId="1822803054816739757" fileName="JUnitConfigurationEditorComponent.java" startLine="114" startPosition="59" endLine="115" endPosition="82" conceptFqName="jetbrains.mps.baseLanguage.structure.ExpressionStatement" />
    <nodeInfo nodeId="1822803054819556635" fileName="JUnitConfigurationEditorComponent.java" startLine="115" startPosition="82" endLine="116" endPosition="42" conceptFqName="jetbrains.mps.baseLanguage.structure.ExpressionStatement" />
    <nodeInfo nodeId="1822803054816944559" fileName="JUnitConfigurationEditorComponent.java" startLine="118" startPosition="50" endLine="119" endPosition="50" conceptFqName="jetbrains.mps.baseLanguage.structure.ExpressionStatement" />
    <nodeInfo nodeId="1822803054816784101" fileName="JUnitConfigurationEditorComponent.java" startLine="121" startPosition="7" endLine="122" endPosition="75" conceptFqName="jetbrains.mps.baseLanguage.structure.ExpressionStatement" />
    <nodeInfo nodeId="1822803054816739456" fileName="JUnitConfigurationEditorComponent.java" startLine="122" startPosition="75" endLine="123" endPosition="0" conceptFqName="jetbrains.mps.baseLanguage.structure.Statement" />
    <nodeInfo nodeId="1822803054816154748" fileName="JUnitConfigurationEditorComponent.java" startLine="123" startPosition="0" endLine="124" endPosition="58" conceptFqName="jetbrains.mps.baseLanguage.structure.LocalVariableDeclarationStatement" />
    <nodeInfo nodeId="1822803054816982098" fileName="JUnitConfigurationEditorComponent.java" startLine="124" startPosition="58" endLine="125" endPosition="80" conceptFqName="jetbrains.mps.baseLanguage.structure.ExpressionStatement" />
    <nodeInfo nodeId="1822803054819374974" fileName="JUnitConfigurationEditorComponent.java" startLine="125" startPosition="80" endLine="126" endPosition="40" conceptFqName="jetbrains.mps.baseLanguage.structure.ExpressionStatement" />
    <nodeInfo nodeId="1822803054816982118" fileName="JUnitConfigurationEditorComponent.java" startLine="128" startPosition="50" endLine="129" endPosition="48" conceptFqName="jetbrains.mps.baseLanguage.structure.ExpressionStatement" />
    <nodeInfo nodeId="1822803054816982125" fileName="JUnitConfigurationEditorComponent.java" startLine="131" startPosition="7" endLine="132" endPosition="73" conceptFqName="jetbrains.mps.baseLanguage.structure.ExpressionStatement" />
    <nodeInfo nodeId="1822803054819711093" fileName="JUnitConfigurationEditorComponent.java" startLine="132" startPosition="73" endLine="133" endPosition="0" conceptFqName="jetbrains.mps.baseLanguage.structure.Statement" />
    <nodeInfo nodeId="1822803054819711596" fileName="JUnitConfigurationEditorComponent.java" startLine="133" startPosition="0" endLine="134" endPosition="54" conceptFqName="jetbrains.mps.baseLanguage.structure.ExpressionStatement" />
    <nodeInfo nodeId="1822803054819731918" fileName="JUnitConfigurationEditorComponent.java" startLine="134" startPosition="54" endLine="135" endPosition="53" conceptFqName="jetbrains.mps.baseLanguage.structure.ExpressionStatement" />
    <nodeInfo nodeId="4637233259846533396" fileName="JUnitConfigurationEditorComponent.java" startLine="135" startPosition="53" endLine="136" endPosition="61" conceptFqName="jetbrains.mps.baseLanguage.structure.ExpressionStatement" />
    <nodeInfo nodeId="4637233259846640892" fileName="JUnitConfigurationEditorComponent.java" startLine="136" startPosition="61" endLine="137" endPosition="59" conceptFqName="jetbrains.mps.baseLanguage.structure.ExpressionStatement" />
    <nodeInfo nodeId="4637233259846641267" fileName="JUnitConfigurationEditorComponent.java" startLine="137" startPosition="59" endLine="138" endPosition="57" conceptFqName="jetbrains.mps.baseLanguage.structure.ExpressionStatement" />
    <nodeInfo nodeId="4637233259846663167" fileName="JUnitConfigurationEditorComponent.java" startLine="138" startPosition="57" endLine="139" endPosition="59" conceptFqName="jetbrains.mps.baseLanguage.structure.ExpressionStatement" />
    <nodeInfo nodeId="4637233259846663558" fileName="JUnitConfigurationEditorComponent.java" startLine="139" startPosition="59" endLine="140" endPosition="61" conceptFqName="jetbrains.mps.baseLanguage.structure.ExpressionStatement" />
    <nodeInfo nodeId="1822803054815790432" fileName="JUnitConfigurationEditorComponent.java" startLine="140" startPosition="61" endLine="141" endPosition="0" conceptFqName="jetbrains.mps.baseLanguage.structure.Statement" />
    <nodeInfo nodeId="872245157126586563" fileName="JUnitConfigurationEditorComponent.java" startLine="141" startPosition="0" endLine="142" endPosition="86" conceptFqName="jetbrains.mps.baseLanguage.structure.ExpressionStatement" />
    <nodeInfo nodeId="1822803054815790532" fileName="JUnitConfigurationEditorComponent.java" startLine="142" startPosition="86" endLine="143" endPosition="57" conceptFqName="jetbrains.mps.baseLanguage.structure.ExpressionStatement" />
    <nodeInfo nodeId="1822803054816151003" fileName="JUnitConfigurationEditorComponent.java" startLine="143" startPosition="57" endLine="144" endPosition="60" conceptFqName="jetbrains.mps.baseLanguage.structure.ExpressionStatement" />
    <nodeInfo nodeId="1822803054816154943" fileName="JUnitConfigurationEditorComponent.java" startLine="144" startPosition="60" endLine="145" endPosition="59" conceptFqName="jetbrains.mps.baseLanguage.structure.ExpressionStatement" />
    <nodeInfo nodeId="1822803054816155115" fileName="JUnitConfigurationEditorComponent.java" startLine="145" startPosition="59" endLine="146" endPosition="58" conceptFqName="jetbrains.mps.baseLanguage.structure.ExpressionStatement" />
    <nodeInfo nodeId="1822803054816463763" fileName="JUnitConfigurationEditorComponent.java" startLine="146" startPosition="58" endLine="147" endPosition="61" conceptFqName="jetbrains.mps.baseLanguage.structure.ExpressionStatement" />
    <nodeInfo nodeId="1822803054816463993" fileName="JUnitConfigurationEditorComponent.java" startLine="147" startPosition="61" endLine="148" endPosition="61" conceptFqName="jetbrains.mps.baseLanguage.structure.ExpressionStatement" />
    <nodeInfo nodeId="1468133732224853855" fileName="JUnitConfigurationEditorComponent.java" startLine="148" startPosition="61" endLine="149" endPosition="67" conceptFqName="jetbrains.mps.baseLanguage.structure.ExpressionStatement" />
    <nodeInfo nodeId="1822803054816900551" fileName="JUnitConfigurationEditorComponent.java" startLine="156" startPosition="25" endLine="157" endPosition="51" conceptFqName="jetbrains.mps.baseLanguage.structure.ExpressionStatement" />
    <nodeInfo nodeId="1822803054816931641" fileName="JUnitConfigurationEditorComponent.java" startLine="166" startPosition="25" endLine="167" endPosition="48" conceptFqName="jetbrains.mps.baseLanguage.structure.ExpressionStatement" />
    <nodeInfo nodeId="1822803054817829967" fileName="JUnitConfigurationEditorComponent.java" startLine="176" startPosition="40" endLine="177" endPosition="29" conceptFqName="jetbrains.mps.baseLanguage.structure.ExpressionStatement" />
    <nodeInfo nodeId="4637233259847465670" fileName="JUnitConfigurationEditorComponent.java" startLine="179" startPosition="7" endLine="180" endPosition="51" conceptFqName="jetbrains.mps.baseLanguage.structure.ExpressionStatement" />
    <nodeInfo nodeId="7210936499602687448" fileName="JUnitConfigurationEditorComponent.java" startLine="185" startPosition="40" endLine="186" endPosition="31" conceptFqName="jetbrains.mps.baseLanguage.structure.ReturnStatement" />
    <nodeInfo nodeId="1822803054820068214" fileName="JUnitConfigurationEditorComponent.java" startLine="191" startPosition="70" endLine="192" endPosition="100" conceptFqName="jetbrains.mps.baseLanguage.structure.LocalVariableDeclarationStatement" />
    <nodeInfo nodeId="1822803054820068652" fileName="JUnitConfigurationEditorComponent.java" startLine="192" startPosition="100" endLine="193" endPosition="96" conceptFqName="jetbrains.mps.baseLanguage.structure.ExpressionStatement" />
    <nodeInfo nodeId="1822803054820100921" fileName="JUnitConfigurationEditorComponent.java" startLine="193" startPosition="96" endLine="194" endPosition="100" conceptFqName="jetbrains.mps.baseLanguage.structure.LocalVariableDeclarationStatement" />
    <nodeInfo nodeId="1822803054820100914" fileName="JUnitConfigurationEditorComponent.java" startLine="194" startPosition="100" endLine="195" endPosition="96" conceptFqName="jetbrains.mps.baseLanguage.structure.ExpressionStatement" />
    <nodeInfo nodeId="1822803054818879206" fileName="JUnitConfigurationEditorComponent.java" startLine="195" startPosition="96" endLine="196" endPosition="72" conceptFqName="jetbrains.mps.baseLanguage.structure.LocalVariableDeclarationStatement" />
    <nodeInfo nodeId="1822803054818879213" fileName="JUnitConfigurationEditorComponent.java" startLine="196" startPosition="72" endLine="197" endPosition="70" conceptFqName="jetbrains.mps.baseLanguage.structure.LocalVariableDeclarationStatement" />
    <nodeInfo nodeId="1822803054818879220" fileName="JUnitConfigurationEditorComponent.java" startLine="197" startPosition="70" endLine="198" endPosition="64" conceptFqName="jetbrains.mps.baseLanguage.structure.LocalVariableDeclarationStatement" />
    <nodeInfo nodeId="1822803054818879223" fileName="JUnitConfigurationEditorComponent.java" startLine="198" startPosition="64" endLine="199" endPosition="65" conceptFqName="jetbrains.mps.baseLanguage.structure.LocalVariableDeclarationStatement" />
    <nodeInfo nodeId="1822803054818879226" fileName="JUnitConfigurationEditorComponent.java" startLine="199" startPosition="65" endLine="200" endPosition="0" conceptFqName="jetbrains.mps.baseLanguage.structure.Statement" />
    <nodeInfo nodeId="1822803054818879227" fileName="JUnitConfigurationEditorComponent.java" startLine="200" startPosition="0" endLine="201" endPosition="51" conceptFqName="jetbrains.mps.baseLanguage.structure.SingleLineComment" />
    <nodeInfo nodeId="1822803054818879237" fileName="JUnitConfigurationEditorComponent.java" startLine="204" startPosition="53" endLine="205" endPosition="85" conceptFqName="jetbrains.mps.baseLanguage.structure.ExpressionStatement" />
    <nodeInfo nodeId="1822803054818879248" fileName="JUnitConfigurationEditorComponent.java" startLine="206" startPosition="9" endLine="207" endPosition="0" conceptFqName="jetbrains.mps.baseLanguage.structure.Statement" />
    <nodeInfo nodeId="1822803054818879254" fileName="JUnitConfigurationEditorComponent.java" startLine="208" startPosition="51" endLine="209" endPosition="81" conceptFqName="jetbrains.mps.baseLanguage.structure.ExpressionStatement" />
    <nodeInfo nodeId="1822803054818879262" fileName="JUnitConfigurationEditorComponent.java" startLine="210" startPosition="9" endLine="211" endPosition="0" conceptFqName="jetbrains.mps.baseLanguage.structure.Statement" />
    <nodeInfo nodeId="1822803054818879265" fileName="JUnitConfigurationEditorComponent.java" startLine="212" startPosition="30" endLine="213" endPosition="47" conceptFqName="jetbrains.mps.baseLanguage.structure.ExpressionStatement" />
    <nodeInfo nodeId="1822803054818879280" fileName="JUnitConfigurationEditorComponent.java" startLine="215" startPosition="31" endLine="216" endPosition="50" conceptFqName="jetbrains.mps.baseLanguage.structure.ExpressionStatement" />
    <nodeInfo nodeId="1822803054818879286" fileName="JUnitConfigurationEditorComponent.java" startLine="219" startPosition="7" endLine="220" endPosition="0" conceptFqName="jetbrains.mps.baseLanguage.structure.Statement" />
    <nodeInfo nodeId="1822803054818879305" fileName="JUnitConfigurationEditorComponent.java" startLine="220" startPosition="0" endLine="221" endPosition="40" conceptFqName="jetbrains.mps.baseLanguage.structure.ExpressionStatement" />
    <nodeInfo nodeId="1822803054818879316" fileName="JUnitConfigurationEditorComponent.java" startLine="221" startPosition="40" endLine="222" endPosition="0" conceptFqName="jetbrains.mps.baseLanguage.structure.Statement" />
    <nodeInfo nodeId="1822803054818879317" fileName="JUnitConfigurationEditorComponent.java" startLine="222" startPosition="0" endLine="223" endPosition="46" conceptFqName="jetbrains.mps.baseLanguage.structure.ExpressionStatement" />
    <nodeInfo nodeId="1822803054818879323" fileName="JUnitConfigurationEditorComponent.java" startLine="223" startPosition="46" endLine="224" endPosition="42" conceptFqName="jetbrains.mps.baseLanguage.structure.ExpressionStatement" />
    <nodeInfo nodeId="1822803054818879329" fileName="JUnitConfigurationEditorComponent.java" startLine="224" startPosition="42" endLine="225" endPosition="40" conceptFqName="jetbrains.mps.baseLanguage.structure.ExpressionStatement" />
    <nodeInfo nodeId="1822803054818879335" fileName="JUnitConfigurationEditorComponent.java" startLine="225" startPosition="40" endLine="226" endPosition="42" conceptFqName="jetbrains.mps.baseLanguage.structure.ExpressionStatement" />
    <nodeInfo nodeId="1809126578529148224" fileName="JUnitConfigurationEditorComponent.java" startLine="226" startPosition="42" endLine="227" endPosition="65" conceptFqName="jetbrains.mps.baseLanguage.structure.ExpressionStatement" />
    <nodeInfo nodeId="1822803054819274203" fileName="JUnitConfigurationEditorComponent.java" startLine="233" startPosition="45" endLine="234" endPosition="45" conceptFqName="jetbrains.mps.baseLanguage.structure.ExpressionStatement" />
    <nodeInfo nodeId="1822803054819277783" fileName="JUnitConfigurationEditorComponent.java" startLine="235" startPosition="12" endLine="236" endPosition="40" conceptFqName="jetbrains.mps.baseLanguage.structure.ExpressionStatement" />
    <nodeInfo nodeId="642093153355136291" fileName="JUnitConfigurationEditorComponent.java" startLine="237" startPosition="5" endLine="238" endPosition="53" conceptFqName="jetbrains.mps.baseLanguage.structure.ExpressionStatement" />
    <nodeInfo nodeId="1822803054819270581" fileName="JUnitConfigurationEditorComponent.java" startLine="238" startPosition="53" endLine="239" endPosition="0" conceptFqName="jetbrains.mps.baseLanguage.structure.Statement" />
    <nodeInfo nodeId="1822803054819270582" fileName="JUnitConfigurationEditorComponent.java" startLine="239" startPosition="0" endLine="240" endPosition="13" conceptFqName="jetbrains.mps.baseLanguage.structure.SingleLineComment" />
    <nodeInfo nodeId="7802180864728817134" fileName="JUnitConfigurationEditorComponent.java" startLine="240" startPosition="13" endLine="241" endPosition="100" conceptFqName="jetbrains.mps.baseLanguage.structure.LocalVariableDeclarationStatement" />
    <nodeInfo nodeId="1822803054819270611" fileName="JUnitConfigurationEditorComponent.java" startLine="245" startPosition="50" endLine="246" endPosition="58" conceptFqName="jetbrains.mps.baseLanguage.structure.ExpressionStatement" />
    <nodeInfo nodeId="7802180864728960853" fileName="JUnitConfigurationEditorComponent.java" startLine="250" startPosition="7" endLine="251" endPosition="35" conceptFqName="jetbrains.mps.baseLanguage.structure.ExpressionStatement" />
    <nodeInfo nodeId="7802180864728960634" fileName="JUnitConfigurationEditorComponent.java" startLine="251" startPosition="35" endLine="252" endPosition="0" conceptFqName="jetbrains.mps.baseLanguage.structure.Statement" />
    <nodeInfo nodeId="1822803054819270626" fileName="JUnitConfigurationEditorComponent.java" startLine="252" startPosition="0" endLine="253" endPosition="15" conceptFqName="jetbrains.mps.baseLanguage.structure.SingleLineComment" />
    <nodeInfo nodeId="7802180864729017978" fileName="JUnitConfigurationEditorComponent.java" startLine="253" startPosition="15" endLine="254" endPosition="100" conceptFqName="jetbrains.mps.baseLanguage.structure.LocalVariableDeclarationStatement" />
    <nodeInfo nodeId="1822803054819270655" fileName="JUnitConfigurationEditorComponent.java" startLine="258" startPosition="50" endLine="259" endPosition="58" conceptFqName="jetbrains.mps.baseLanguage.structure.ExpressionStatement" />
    <nodeInfo nodeId="7802180864729068461" fileName="JUnitConfigurationEditorComponent.java" startLine="263" startPosition="7" endLine="264" endPosition="35" conceptFqName="jetbrains.mps.baseLanguage.structure.ExpressionStatement" />
    <nodeInfo nodeId="1822803054819270669" fileName="JUnitConfigurationEditorComponent.java" startLine="264" startPosition="35" endLine="265" endPosition="0" conceptFqName="jetbrains.mps.baseLanguage.structure.Statement" />
    <nodeInfo nodeId="1822803054819270670" fileName="JUnitConfigurationEditorComponent.java" startLine="265" startPosition="0" endLine="266" endPosition="14" conceptFqName="jetbrains.mps.baseLanguage.structure.SingleLineComment" />
    <nodeInfo nodeId="1822803054820454629" fileName="JUnitConfigurationEditorComponent.java" startLine="267" startPosition="43" endLine="268" endPosition="53" conceptFqName="jetbrains.mps.baseLanguage.structure.ExpressionStatement" />
    <nodeInfo nodeId="1822803054819270688" fileName="JUnitConfigurationEditorComponent.java" startLine="269" startPosition="12" endLine="270" endPosition="78" conceptFqName="jetbrains.mps.baseLanguage.structure.SingleLineComment" />
    <nodeInfo nodeId="1822803054819270690" fileName="JUnitConfigurationEditorComponent.java" startLine="270" startPosition="78" endLine="271" endPosition="107" conceptFqName="jetbrains.mps.baseLanguage.structure.LocalVariableDeclarationStatement" />
    <nodeInfo nodeId="1822803054819270696" fileName="JUnitConfigurationEditorComponent.java" startLine="272" startPosition="73" endLine="273" endPosition="95" conceptFqName="jetbrains.mps.baseLanguage.structure.ExpressionStatement" />
    <nodeInfo nodeId="1822803054820585734" fileName="JUnitConfigurationEditorComponent.java" startLine="274" startPosition="80" endLine="275" endPosition="95" conceptFqName="jetbrains.mps.baseLanguage.structure.ExpressionStatement" />
    <nodeInfo nodeId="1822803054820456579" fileName="JUnitConfigurationEditorComponent.java" startLine="279" startPosition="29" endLine="280" endPosition="115" conceptFqName="jetbrains.mps.baseLanguage.structure.ExpressionStatement" />
    <nodeInfo nodeId="1822803054819270758" fileName="JUnitConfigurationEditorComponent.java" startLine="284" startPosition="5" endLine="285" endPosition="0" conceptFqName="jetbrains.mps.baseLanguage.structure.Statement" />
    <nodeInfo nodeId="1822803054819270759" fileName="JUnitConfigurationEditorComponent.java" startLine="285" startPosition="0" endLine="286" endPosition="15" conceptFqName="jetbrains.mps.baseLanguage.structure.SingleLineComment" />
    <nodeInfo nodeId="1822803054820662787" fileName="JUnitConfigurationEditorComponent.java" startLine="287" startPosition="44" endLine="288" endPosition="48" conceptFqName="jetbrains.mps.baseLanguage.structure.ExpressionStatement" />
    <nodeInfo nodeId="1822803054820664663" fileName="JUnitConfigurationEditorComponent.java" startLine="288" startPosition="48" endLine="289" endPosition="57" conceptFqName="jetbrains.mps.baseLanguage.structure.ExpressionStatement" />
    <nodeInfo nodeId="1809126578529168593" fileName="JUnitConfigurationEditorComponent.java" startLine="290" startPosition="5" endLine="291" endPosition="0" conceptFqName="jetbrains.mps.baseLanguage.structure.Statement" />
    <nodeInfo nodeId="1809126578529188783" fileName="JUnitConfigurationEditorComponent.java" startLine="292" startPosition="75" endLine="293" endPosition="36" conceptFqName="jetbrains.mps.baseLanguage.structure.ExpressionStatement" />
    <nodeInfo nodeId="1822803054819269865" fileName="JUnitConfigurationEditorComponent.java" startLine="294" startPosition="5" endLine="295" endPosition="0" conceptFqName="jetbrains.mps.baseLanguage.structure.Statement" />
    <nodeInfo nodeId="1822803054819269860" fileName="JUnitConfigurationEditorComponent.java" startLine="295" startPosition="0" endLine="296" endPosition="19" conceptFqName="jetbrains.mps.baseLanguage.structure.ExpressionStatement" />
    <nodeInfo nodeId="1822803054820399724" fileName="JUnitConfigurationEditorComponent.java" startLine="301" startPosition="60" endLine="302" endPosition="29" conceptFqName="jetbrains.mps.baseLanguage.structure.ExpressionStatement" />
    <nodeInfo nodeId="1822803054820310022" fileName="JUnitConfigurationEditorComponent.java" startLine="305" startPosition="27" endLine="306" endPosition="44" conceptFqName="jetbrains.mps.baseLanguage.structure.ExpressionStatement" />
    <nodeInfo nodeId="1822803054820310027" fileName="JUnitConfigurationEditorComponent.java" startLine="306" startPosition="44" endLine="307" endPosition="66" conceptFqName="jetbrains.mps.baseLanguage.structure.LocalVariableDeclarationStatement" />
    <nodeInfo nodeId="1822803054820401409" fileName="JUnitConfigurationEditorComponent.java" startLine="307" startPosition="66" endLine="308" endPosition="37" conceptFqName="jetbrains.mps.baseLanguage.structure.ExpressionStatement" />
    <nodeInfo nodeId="1822803054820310042" fileName="JUnitConfigurationEditorComponent.java" startLine="308" startPosition="37" endLine="309" endPosition="46" conceptFqName="jetbrains.mps.baseLanguage.structure.ExpressionStatement" />
    <nodeInfo nodeId="1822803054821266666" fileName="JUnitConfigurationEditorComponent.java" startLine="317" startPosition="25" endLine="318" endPosition="30" conceptFqName="jetbrains.mps.baseLanguage.structure.ExpressionStatement" />
    <nodeInfo nodeId="1822803054821323320" fileName="JUnitConfigurationEditorComponent.java" startLine="318" startPosition="30" endLine="319" endPosition="29" conceptFqName="jetbrains.mps.baseLanguage.structure.ExpressionStatement" />
    <nodeInfo nodeId="1822803054819270574" fileName="JUnitConfigurationEditorComponent.java" startLine="235" startPosition="10" endLine="237" endPosition="5" conceptFqName="jetbrains.mps.baseLanguage.structure.BlockStatement" />
    <nodeInfo nodeId="1822803054817267364" fileName="JUnitConfigurationEditorComponent.java" startLine="68" startPosition="50" endLine="71" endPosition="9" conceptFqName="jetbrains.mps.baseLanguage.structure.IfStatement" />
    <nodeInfo nodeId="1822803054817341113" fileName="JUnitConfigurationEditorComponent.java" startLine="76" startPosition="50" endLine="79" endPosition="9" conceptFqName="jetbrains.mps.baseLanguage.structure.IfStatement" />
    <nodeInfo nodeId="1822803054817341183" fileName="JUnitConfigurationEditorComponent.java" startLine="84" startPosition="50" endLine="87" endPosition="9" conceptFqName="jetbrains.mps.baseLanguage.structure.IfStatement" />
    <nodeInfo nodeId="1822803054817363356" fileName="JUnitConfigurationEditorComponent.java" startLine="92" startPosition="50" endLine="95" endPosition="9" conceptFqName="jetbrains.mps.baseLanguage.structure.IfStatement" />
    <nodeInfo nodeId="1822803054817388445" fileName="JUnitConfigurationEditorComponent.java" startLine="100" startPosition="50" endLine="103" endPosition="9" conceptFqName="jetbrains.mps.baseLanguage.structure.IfStatement" />
    <nodeInfo nodeId="1822803054816883079" fileName="JUnitConfigurationEditorComponent.java" startLine="118" startPosition="0" endLine="121" endPosition="0" conceptFqName="jetbrains.mps.baseLanguage.structure.InstanceMethodDeclaration" propertyString="actionPerformed#(Ljava/awt/event/ActionEvent;)V" />
    <nodeInfo nodeId="1822803054816982116" fileName="JUnitConfigurationEditorComponent.java" startLine="128" startPosition="0" endLine="131" endPosition="0" conceptFqName="jetbrains.mps.baseLanguage.structure.InstanceMethodDeclaration" propertyString="actionPerformed#(Ljava/awt/event/ActionEvent;)V" />
    <nodeInfo nodeId="1822803054816900549" fileName="JUnitConfigurationEditorComponent.java" startLine="156" startPosition="0" endLine="159" endPosition="0" conceptFqName="jetbrains.mps.baseLanguage.structure.InstanceMethodDeclaration" propertyString="run#()V" />
    <nodeInfo nodeId="1822803054816931639" fileName="JUnitConfigurationEditorComponent.java" startLine="166" startPosition="0" endLine="169" endPosition="0" conceptFqName="jetbrains.mps.baseLanguage.structure.InstanceMethodDeclaration" propertyString="run#()V" />
    <nodeInfo nodeId="1822803054817829436" fileName="JUnitConfigurationEditorComponent.java" startLine="176" startPosition="0" endLine="179" endPosition="0" conceptFqName="jetbrains.mps.baseLanguage.structure.InstanceMethodDeclaration" propertyString="visit#(Ljavax/swing/JComponent;)V" />
    <nodeInfo nodeId="7210936499602628814" fileName="JUnitConfigurationEditorComponent.java" startLine="185" startPosition="0" endLine="188" endPosition="0" conceptFqName="jetbrains.mps.baseLanguage.structure.InstanceMethodDeclaration" propertyString="getLightCheckBox#()Lcom/intellij/ui/components/JBCheckBox;" />
    <nodeInfo nodeId="1822803054818879235" fileName="JUnitConfigurationEditorComponent.java" startLine="203" startPosition="25" endLine="206" endPosition="9" conceptFqName="jetbrains.mps.baseLanguage.structure.ForeachStatement" />
    <nodeInfo nodeId="1822803054818879249" fileName="JUnitConfigurationEditorComponent.java" startLine="207" startPosition="0" endLine="210" endPosition="9" conceptFqName="jetbrains.mps.baseLanguage.structure.ForeachStatement" />
    <nodeInfo nodeId="1822803054818879263" fileName="JUnitConfigurationEditorComponent.java" startLine="211" startPosition="0" endLine="214" endPosition="9" conceptFqName="jetbrains.mps.baseLanguage.structure.IfStatement" />
    <nodeInfo nodeId="1822803054818879275" fileName="JUnitConfigurationEditorComponent.java" startLine="214" startPosition="9" endLine="217" endPosition="9" conceptFqName="jetbrains.mps.baseLanguage.structure.IfStatement" />
    <nodeInfo nodeId="1822803054819270609" fileName="JUnitConfigurationEditorComponent.java" startLine="245" startPosition="0" endLine="248" endPosition="0" conceptFqName="jetbrains.mps.baseLanguage.structure.InstanceMethodDeclaration" propertyString="visit#(Ljetbrains/mps/baseLanguage/unitTest/execution/client/ITestNodeWrapper;)V" />
    <nodeInfo nodeId="1822803054819270653" fileName="JUnitConfigurationEditorComponent.java" startLine="258" startPosition="0" endLine="261" endPosition="0" conceptFqName="jetbrains.mps.baseLanguage.structure.InstanceMethodDeclaration" propertyString="visit#(Ljetbrains/mps/baseLanguage/unitTest/execution/client/ITestNodeWrapper;)V" />
    <nodeInfo nodeId="1822803054819270742" fileName="JUnitConfigurationEditorComponent.java" startLine="279" startPosition="0" endLine="282" endPosition="0" conceptFqName="jetbrains.mps.baseLanguage.structure.InstanceMethodDeclaration" propertyString="run#()V" />
    <nodeInfo nodeId="1809126578529296548" fileName="JUnitConfigurationEditorComponent.java" startLine="291" startPosition="0" endLine="294" endPosition="5" conceptFqName="jetbrains.mps.baseLanguage.structure.IfStatement" />
    <nodeInfo nodeId="642093153354309360" fileName="JUnitConfigurationEditorComponent.java" startLine="62" startPosition="0" endLine="66" endPosition="0" conceptFqName="jetbrains.mps.baseLanguage.structure.InstanceMethodDeclaration" propertyString="visit#(Lcom/intellij/ui/components/JBRadioButton;)V" />
    <nodeInfo nodeId="1822803054819270761" fileName="JUnitConfigurationEditorComponent.java" startLine="286" startPosition="15" endLine="290" endPosition="5" conceptFqName="jetbrains.mps.baseLanguage.structure.IfStatement" />
    <nodeInfo nodeId="1822803054821265677" fileName="JUnitConfigurationEditorComponent.java" startLine="317" startPosition="0" endLine="321" endPosition="0" conceptFqName="jetbrains.mps.baseLanguage.structure.InstanceMethodDeclaration" propertyString="dispose#()V" />
    <nodeInfo nodeId="1822803054816837840" fileName="JUnitConfigurationEditorComponent.java" startLine="116" startPosition="42" endLine="121" endPosition="7" conceptFqName="jetbrains.mps.baseLanguage.structure.ExpressionStatement" />
    <nodeInfo nodeId="1822803054816982112" fileName="JUnitConfigurationEditorComponent.java" startLine="126" startPosition="40" endLine="131" endPosition="7" conceptFqName="jetbrains.mps.baseLanguage.structure.ExpressionStatement" />
    <nodeInfo nodeId="1822803054816900545" fileName="JUnitConfigurationEditorComponent.java" startLine="154" startPosition="56" endLine="159" endPosition="7" conceptFqName="jetbrains.mps.baseLanguage.structure.ExpressionStatement" />
    <nodeInfo nodeId="1822803054816931635" fileName="JUnitConfigurationEditorComponent.java" startLine="164" startPosition="54" endLine="169" endPosition="7" conceptFqName="jetbrains.mps.baseLanguage.structure.ExpressionStatement" />
    <nodeInfo nodeId="1822803054817780261" fileName="JUnitConfigurationEditorComponent.java" startLine="174" startPosition="31" endLine="179" endPosition="7" conceptFqName="jetbrains.mps.baseLanguage.structure.ExpressionStatement" />
    <nodeInfo nodeId="1822803054819270554" fileName="JUnitConfigurationEditorComponent.java" startLine="232" startPosition="70" endLine="237" endPosition="5" conceptFqName="jetbrains.mps.baseLanguage.structure.IfStatement" />
    <nodeInfo nodeId="1822803054819270602" fileName="JUnitConfigurationEditorComponent.java" startLine="243" startPosition="25" endLine="248" endPosition="11" conceptFqName="jetbrains.mps.baseLanguage.structure.ExpressionStatement" />
    <nodeInfo nodeId="1822803054819270646" fileName="JUnitConfigurationEditorComponent.java" startLine="256" startPosition="25" endLine="261" endPosition="11" conceptFqName="jetbrains.mps.baseLanguage.structure.ExpressionStatement" />
    <nodeInfo nodeId="1822803054819270694" fileName="JUnitConfigurationEditorComponent.java" startLine="271" startPosition="107" endLine="276" endPosition="7" conceptFqName="jetbrains.mps.baseLanguage.structure.IfStatement" />
    <nodeInfo nodeId="1822803054819270738" fileName="JUnitConfigurationEditorComponent.java" startLine="277" startPosition="49" endLine="282" endPosition="11" conceptFqName="jetbrains.mps.baseLanguage.structure.ExpressionStatement" />
    <nodeInfo nodeId="642093153353872031" fileName="JUnitConfigurationEditorComponent.java" startLine="60" startPosition="58" endLine="66" endPosition="7" conceptFqName="jetbrains.mps.baseLanguage.structure.ExpressionStatement" />
    <nodeInfo nodeId="1822803054816117821" fileName="JUnitConfigurationEditorComponent.java" startLine="68" startPosition="0" endLine="74" endPosition="0" conceptFqName="jetbrains.mps.baseLanguage.structure.InstanceMethodDeclaration" propertyString="actionPerformed#(Ljava/awt/event/ActionEvent;)V" />
    <nodeInfo nodeId="1822803054816120717" fileName="JUnitConfigurationEditorComponent.java" startLine="76" startPosition="0" endLine="82" endPosition="0" conceptFqName="jetbrains.mps.baseLanguage.structure.InstanceMethodDeclaration" propertyString="actionPerformed#(Ljava/awt/event/ActionEvent;)V" />
    <nodeInfo nodeId="1822803054816120826" fileName="JUnitConfigurationEditorComponent.java" startLine="84" startPosition="0" endLine="90" endPosition="0" conceptFqName="jetbrains.mps.baseLanguage.structure.InstanceMethodDeclaration" propertyString="actionPerformed#(Ljava/awt/event/ActionEvent;)V" />
    <nodeInfo nodeId="1822803054816120943" fileName="JUnitConfigurationEditorComponent.java" startLine="92" startPosition="0" endLine="98" endPosition="0" conceptFqName="jetbrains.mps.baseLanguage.structure.InstanceMethodDeclaration" propertyString="actionPerformed#(Ljava/awt/event/ActionEvent;)V" />
    <nodeInfo nodeId="1822803054816122866" fileName="JUnitConfigurationEditorComponent.java" startLine="100" startPosition="0" endLine="106" endPosition="0" conceptFqName="jetbrains.mps.baseLanguage.structure.InstanceMethodDeclaration" propertyString="actionPerformed#(Ljava/awt/event/ActionEvent;)V" />
    <nodeInfo nodeId="1822803054820310020" fileName="JUnitConfigurationEditorComponent.java" startLine="305" startPosition="0" endLine="311" endPosition="0" conceptFqName="jetbrains.mps.baseLanguage.structure.InstanceMethodDeclaration" propertyString="run#()V" />
    <nodeInfo nodeId="1822803054816900181" fileName="JUnitConfigurationEditorComponent.java" startLine="154" startPosition="0" endLine="161" endPosition="0" conceptFqName="jetbrains.mps.baseLanguage.structure.InstanceMethodDeclaration" propertyString="setModuleValue#(Ljava/lang/String;)V" />
    <nodeInfo nodeId="1822803054816915425" fileName="JUnitConfigurationEditorComponent.java" startLine="164" startPosition="0" endLine="171" endPosition="0" conceptFqName="jetbrains.mps.baseLanguage.structure.InstanceMethodDeclaration" propertyString="setModelValue#(Ljava/lang/String;)V" />
    <nodeInfo nodeId="1822803054819270600" fileName="JUnitConfigurationEditorComponent.java" startLine="243" startPosition="0" endLine="250" endPosition="0" conceptFqName="jetbrains.mps.baseLanguage.structure.InstanceMethodDeclaration" propertyString="run#()V" />
    <nodeInfo nodeId="1822803054819270644" fileName="JUnitConfigurationEditorComponent.java" startLine="256" startPosition="0" endLine="263" endPosition="0" conceptFqName="jetbrains.mps.baseLanguage.structure.InstanceMethodDeclaration" propertyString="run#()V" />
    <nodeInfo nodeId="1822803054819270736" fileName="JUnitConfigurationEditorComponent.java" startLine="276" startPosition="7" endLine="283" endPosition="7" conceptFqName="jetbrains.mps.baseLanguage.structure.IfStatement" />
    <nodeInfo nodeId="1822803054816078408" fileName="JUnitConfigurationEditorComponent.java" startLine="66" startPosition="7" endLine="74" endPosition="7" conceptFqName="jetbrains.mps.baseLanguage.structure.ExpressionStatement" />
    <nodeInfo nodeId="1822803054816120713" fileName="JUnitConfigurationEditorComponent.java" startLine="74" startPosition="7" endLine="82" endPosition="7" conceptFqName="jetbrains.mps.baseLanguage.structure.ExpressionStatement" />
    <nodeInfo nodeId="1822803054816120822" fileName="JUnitConfigurationEditorComponent.java" startLine="82" startPosition="7" endLine="90" endPosition="7" conceptFqName="jetbrains.mps.baseLanguage.structure.ExpressionStatement" />
    <nodeInfo nodeId="1822803054816120939" fileName="JUnitConfigurationEditorComponent.java" startLine="90" startPosition="7" endLine="98" endPosition="7" conceptFqName="jetbrains.mps.baseLanguage.structure.ExpressionStatement" />
    <nodeInfo nodeId="1822803054816122862" fileName="JUnitConfigurationEditorComponent.java" startLine="98" startPosition="7" endLine="106" endPosition="7" conceptFqName="jetbrains.mps.baseLanguage.structure.ExpressionStatement" />
    <nodeInfo nodeId="1822803054817330675" fileName="JUnitConfigurationEditorComponent.java" startLine="174" startPosition="0" endLine="182" endPosition="0" conceptFqName="jetbrains.mps.baseLanguage.structure.InstanceMethodDeclaration" propertyString="updatePanels#()V" />
    <nodeInfo nodeId="1822803054820310016" fileName="JUnitConfigurationEditorComponent.java" startLine="303" startPosition="57" endLine="311" endPosition="9" conceptFqName="jetbrains.mps.baseLanguage.structure.ExpressionStatement" />
    <nodeInfo nodeId="1822803054819270596" fileName="JUnitConfigurationEditorComponent.java" startLine="241" startPosition="100" endLine="250" endPosition="7" conceptFqName="jetbrains.mps.baseLanguage.structure.ExpressionStatement" />
    <nodeInfo nodeId="1822803054819270640" fileName="JUnitConfigurationEditorComponent.java" startLine="254" startPosition="100" endLine="263" endPosition="7" conceptFqName="jetbrains.mps.baseLanguage.structure.ExpressionStatement" />
    <nodeInfo nodeId="1822803054820310014" fileName="JUnitConfigurationEditorComponent.java" startLine="302" startPosition="29" endLine="312" endPosition="5" conceptFqName="jetbrains.mps.baseLanguage.structure.IfStatement" />
    <nodeInfo nodeId="1822803054820308961" fileName="JUnitConfigurationEditorComponent.java" startLine="301" startPosition="0" endLine="314" endPosition="0" conceptFqName="jetbrains.mps.baseLanguage.structure.InstanceMethodDeclaration" propertyString="resetEditorModelWith#(Ljava/lang/String;)V" />
    <nodeInfo nodeId="1822803054819270686" fileName="JUnitConfigurationEditorComponent.java" startLine="269" startPosition="10" endLine="284" endPosition="5" conceptFqName="jetbrains.mps.baseLanguage.structure.BlockStatement" />
    <nodeInfo nodeId="1822803054818879233" fileName="JUnitConfigurationEditorComponent.java" startLine="203" startPosition="0" endLine="219" endPosition="0" conceptFqName="jetbrains.mps.baseLanguage.structure.InstanceMethodDeclaration" propertyString="run#()V" />
    <nodeInfo nodeId="1822803054818879229" fileName="JUnitConfigurationEditorComponent.java" startLine="201" startPosition="51" endLine="219" endPosition="7" conceptFqName="jetbrains.mps.baseLanguage.structure.ExpressionStatement" />
    <nodeInfo nodeId="1822803054819270672" fileName="JUnitConfigurationEditorComponent.java" startLine="266" startPosition="14" endLine="284" endPosition="5" conceptFqName="jetbrains.mps.baseLanguage.structure.IfStatement" />
    <nodeInfo nodeId="1822803054818872774" fileName="JUnitConfigurationEditorComponent.java" startLine="191" startPosition="0" endLine="229" endPosition="0" conceptFqName="jetbrains.mps.baseLanguage.structure.InstanceMethodDeclaration" propertyString="apply#(Ljetbrains/mps/execution/api/settings/ITemplatePersistentConfiguration;)V" />
    <nodeInfo nodeId="1822803054818874476" fileName="JUnitConfigurationEditorComponent.java" startLine="232" startPosition="0" endLine="298" endPosition="0" conceptFqName="jetbrains.mps.baseLanguage.structure.InstanceMethodDeclaration" propertyString="reset#(Ljetbrains/mps/execution/api/settings/ITemplatePersistentConfiguration;)V" />
    <nodeInfo nodeId="1822803054815705144" fileName="JUnitConfigurationEditorComponent.java" startLine="45" startPosition="0" endLine="151" endPosition="0" conceptFqName="jetbrains.mps.baseLanguage.structure.ConstructorDeclaration" propertyString="JUnitConfigurationEditorComponent#(Lcom/intellij/openapi/project/Project;)V" />
    <scopeInfo nodeId="1822803054817267365" fileName="JUnitConfigurationEditorComponent.java" startLine="69" startPosition="39" endLine="70" endPosition="44" />
    <scopeInfo nodeId="1822803054817341114" fileName="JUnitConfigurationEditorComponent.java" startLine="77" startPosition="38" endLine="78" endPosition="43" />
    <scopeInfo nodeId="1822803054817341184" fileName="JUnitConfigurationEditorComponent.java" startLine="85" startPosition="37" endLine="86" endPosition="42" />
    <scopeInfo nodeId="1822803054817363357" fileName="JUnitConfigurationEditorComponent.java" startLine="93" startPosition="37" endLine="94" endPosition="41" />
    <scopeInfo nodeId="1822803054817388446" fileName="JUnitConfigurationEditorComponent.java" startLine="101" startPosition="38" endLine="102" endPosition="43" />
    <scopeInfo nodeId="1822803054816883080" fileName="JUnitConfigurationEditorComponent.java" startLine="118" startPosition="50" endLine="119" endPosition="50" />
    <scopeInfo nodeId="1822803054816982117" fileName="JUnitConfigurationEditorComponent.java" startLine="128" startPosition="50" endLine="129" endPosition="48" />
    <scopeInfo nodeId="1822803054816900550" fileName="JUnitConfigurationEditorComponent.java" startLine="156" startPosition="25" endLine="157" endPosition="51" />
    <scopeInfo nodeId="1822803054816931640" fileName="JUnitConfigurationEditorComponent.java" startLine="166" startPosition="25" endLine="167" endPosition="48" />
    <scopeInfo nodeId="1822803054817829437" fileName="JUnitConfigurationEditorComponent.java" startLine="176" startPosition="40" endLine="177" endPosition="29" />
    <scopeInfo nodeId="7210936499602628817" fileName="JUnitConfigurationEditorComponent.java" startLine="185" startPosition="40" endLine="186" endPosition="31" />
    <scopeInfo nodeId="1822803054818879236" fileName="JUnitConfigurationEditorComponent.java" startLine="204" startPosition="53" endLine="205" endPosition="85" />
    <scopeInfo nodeId="1822803054818879253" fileName="JUnitConfigurationEditorComponent.java" startLine="208" startPosition="51" endLine="209" endPosition="81" />
    <scopeInfo nodeId="1822803054818879264" fileName="JUnitConfigurationEditorComponent.java" startLine="212" startPosition="30" endLine="213" endPosition="47" />
    <scopeInfo nodeId="1822803054818879279" fileName="JUnitConfigurationEditorComponent.java" startLine="215" startPosition="31" endLine="216" endPosition="50" />
    <scopeInfo nodeId="1822803054819270555" fileName="JUnitConfigurationEditorComponent.java" startLine="233" startPosition="45" endLine="234" endPosition="45" />
    <scopeInfo nodeId="1822803054819270575" fileName="JUnitConfigurationEditorComponent.java" startLine="235" startPosition="12" endLine="236" endPosition="40" />
    <scopeInfo nodeId="1822803054819270610" fileName="JUnitConfigurationEditorComponent.java" startLine="245" startPosition="50" endLine="246" endPosition="58" />
    <scopeInfo nodeId="1822803054819270654" fileName="JUnitConfigurationEditorComponent.java" startLine="258" startPosition="50" endLine="259" endPosition="58" />
    <scopeInfo nodeId="1822803054819270673" fileName="JUnitConfigurationEditorComponent.java" startLine="267" startPosition="43" endLine="268" endPosition="53" />
    <scopeInfo nodeId="1822803054819270695" fileName="JUnitConfigurationEditorComponent.java" startLine="272" startPosition="73" endLine="273" endPosition="95" />
    <scopeInfo nodeId="1822803054820531332" fileName="JUnitConfigurationEditorComponent.java" startLine="274" startPosition="80" endLine="275" endPosition="95" />
    <scopeInfo nodeId="1822803054819270743" fileName="JUnitConfigurationEditorComponent.java" startLine="279" startPosition="29" endLine="280" endPosition="115" />
    <scopeInfo nodeId="1809126578529296551" fileName="JUnitConfigurationEditorComponent.java" startLine="292" startPosition="75" endLine="293" endPosition="36" />
    <scopeInfo nodeId="642093153354309361" fileName="JUnitConfigurationEditorComponent.java" startLine="62" startPosition="43" endLine="64" endPosition="26" />
    <scopeInfo nodeId="1822803054819270762" fileName="JUnitConfigurationEditorComponent.java" startLine="287" startPosition="44" endLine="289" endPosition="57" />
    <scopeInfo nodeId="1822803054821265680" fileName="JUnitConfigurationEditorComponent.java" startLine="317" startPosition="25" endLine="319" endPosition="29" />
    <scopeInfo nodeId="1822803054816883079" fileName="JUnitConfigurationEditorComponent.java" startLine="118" startPosition="0" endLine="121" endPosition="0">
      <varInfo nodeId="1822803054816883079" varName="e" />
    </scopeInfo>
    <scopeInfo nodeId="1822803054816982116" fileName="JUnitConfigurationEditorComponent.java" startLine="128" startPosition="0" endLine="131" endPosition="0">
      <varInfo nodeId="1822803054816982116" varName="e" />
    </scopeInfo>
    <scopeInfo nodeId="1822803054816900549" fileName="JUnitConfigurationEditorComponent.java" startLine="156" startPosition="0" endLine="159" endPosition="0" />
    <scopeInfo nodeId="1822803054816931639" fileName="JUnitConfigurationEditorComponent.java" startLine="166" startPosition="0" endLine="169" endPosition="0" />
    <scopeInfo nodeId="1822803054817829436" fileName="JUnitConfigurationEditorComponent.java" startLine="176" startPosition="0" endLine="179" endPosition="0">
      <varInfo nodeId="1822803054817829436" varName="it" />
    </scopeInfo>
    <scopeInfo nodeId="7210936499602628814" fileName="JUnitConfigurationEditorComponent.java" startLine="185" startPosition="0" endLine="188" endPosition="0" />
    <scopeInfo nodeId="1822803054818879235" fileName="JUnitConfigurationEditorComponent.java" startLine="203" startPosition="25" endLine="206" endPosition="9">
      <varInfo nodeId="1822803054818879245" varName="testMethod" />
    </scopeInfo>
    <scopeInfo nodeId="1822803054818879249" fileName="JUnitConfigurationEditorComponent.java" startLine="207" startPosition="0" endLine="210" endPosition="9">
      <varInfo nodeId="1822803054818879251" varName="testCase" />
    </scopeInfo>
    <scopeInfo nodeId="1822803054819270609" fileName="JUnitConfigurationEditorComponent.java" startLine="245" startPosition="0" endLine="248" endPosition="0">
      <varInfo nodeId="1822803054819270609" varName="it" />
    </scopeInfo>
    <scopeInfo nodeId="1822803054819270653" fileName="JUnitConfigurationEditorComponent.java" startLine="258" startPosition="0" endLine="261" endPosition="0">
      <varInfo nodeId="1822803054819270653" varName="it" />
    </scopeInfo>
    <scopeInfo nodeId="1822803054819270742" fileName="JUnitConfigurationEditorComponent.java" startLine="279" startPosition="0" endLine="282" endPosition="0" />
    <scopeInfo nodeId="642093153354309360" fileName="JUnitConfigurationEditorComponent.java" startLine="62" startPosition="0" endLine="66" endPosition="0">
      <varInfo nodeId="642093153354309360" varName="it" />
    </scopeInfo>
    <scopeInfo nodeId="1822803054816117822" fileName="JUnitConfigurationEditorComponent.java" startLine="68" startPosition="50" endLine="72" endPosition="23" />
    <scopeInfo nodeId="1822803054816120718" fileName="JUnitConfigurationEditorComponent.java" startLine="76" startPosition="50" endLine="80" endPosition="23" />
    <scopeInfo nodeId="1822803054816120827" fileName="JUnitConfigurationEditorComponent.java" startLine="84" startPosition="50" endLine="88" endPosition="23" />
    <scopeInfo nodeId="1822803054816120944" fileName="JUnitConfigurationEditorComponent.java" startLine="92" startPosition="50" endLine="96" endPosition="23" />
    <scopeInfo nodeId="1822803054816122867" fileName="JUnitConfigurationEditorComponent.java" startLine="100" startPosition="50" endLine="104" endPosition="23" />
    <scopeInfo nodeId="1822803054820310021" fileName="JUnitConfigurationEditorComponent.java" startLine="305" startPosition="27" endLine="309" endPosition="46">
      <varInfo nodeId="1822803054820310028" varName="moduleName" />
    </scopeInfo>
    <scopeInfo nodeId="1822803054821265677" fileName="JUnitConfigurationEditorComponent.java" startLine="317" startPosition="0" endLine="321" endPosition="0" />
    <scopeInfo nodeId="1822803054816900184" fileName="JUnitConfigurationEditorComponent.java" startLine="154" startPosition="56" endLine="159" endPosition="7" />
    <scopeInfo nodeId="1822803054816915426" fileName="JUnitConfigurationEditorComponent.java" startLine="164" startPosition="54" endLine="169" endPosition="7" />
    <scopeInfo nodeId="1822803054819270601" fileName="JUnitConfigurationEditorComponent.java" startLine="243" startPosition="25" endLine="248" endPosition="11" />
    <scopeInfo nodeId="1822803054819270645" fileName="JUnitConfigurationEditorComponent.java" startLine="256" startPosition="25" endLine="261" endPosition="11" />
    <scopeInfo nodeId="1822803054819270737" fileName="JUnitConfigurationEditorComponent.java" startLine="277" startPosition="49" endLine="282" endPosition="11" />
    <scopeInfo nodeId="1822803054816117821" fileName="JUnitConfigurationEditorComponent.java" startLine="68" startPosition="0" endLine="74" endPosition="0">
      <varInfo nodeId="1822803054816117821" varName="e" />
    </scopeInfo>
    <scopeInfo nodeId="1822803054816120717" fileName="JUnitConfigurationEditorComponent.java" startLine="76" startPosition="0" endLine="82" endPosition="0">
      <varInfo nodeId="1822803054816120717" varName="e" />
    </scopeInfo>
    <scopeInfo nodeId="1822803054816120826" fileName="JUnitConfigurationEditorComponent.java" startLine="84" startPosition="0" endLine="90" endPosition="0">
      <varInfo nodeId="1822803054816120826" varName="e" />
    </scopeInfo>
    <scopeInfo nodeId="1822803054816120943" fileName="JUnitConfigurationEditorComponent.java" startLine="92" startPosition="0" endLine="98" endPosition="0">
      <varInfo nodeId="1822803054816120943" varName="e" />
    </scopeInfo>
    <scopeInfo nodeId="1822803054816122866" fileName="JUnitConfigurationEditorComponent.java" startLine="100" startPosition="0" endLine="106" endPosition="0">
      <varInfo nodeId="1822803054816122866" varName="e" />
    </scopeInfo>
    <scopeInfo nodeId="1822803054817330678" fileName="JUnitConfigurationEditorComponent.java" startLine="174" startPosition="31" endLine="180" endPosition="51" />
    <scopeInfo nodeId="1822803054820310020" fileName="JUnitConfigurationEditorComponent.java" startLine="305" startPosition="0" endLine="311" endPosition="0" />
    <scopeInfo nodeId="1822803054816900181" fileName="JUnitConfigurationEditorComponent.java" startLine="154" startPosition="0" endLine="161" endPosition="0">
      <varInfo nodeId="1822803054816910143" varName="moduleName" />
    </scopeInfo>
    <scopeInfo nodeId="1822803054816915425" fileName="JUnitConfigurationEditorComponent.java" startLine="164" startPosition="0" endLine="171" endPosition="0">
      <varInfo nodeId="1822803054816915440" varName="modelName" />
    </scopeInfo>
    <scopeInfo nodeId="1822803054819270600" fileName="JUnitConfigurationEditorComponent.java" startLine="243" startPosition="0" endLine="250" endPosition="0" />
    <scopeInfo nodeId="1822803054819270644" fileName="JUnitConfigurationEditorComponent.java" startLine="256" startPosition="0" endLine="263" endPosition="0" />
    <scopeInfo nodeId="1822803054817330675" fileName="JUnitConfigurationEditorComponent.java" startLine="174" startPosition="0" endLine="182" endPosition="0" />
    <scopeInfo nodeId="1822803054820310015" fileName="JUnitConfigurationEditorComponent.java" startLine="303" startPosition="57" endLine="311" endPosition="9" />
    <scopeInfo nodeId="1822803054820308964" fileName="JUnitConfigurationEditorComponent.java" startLine="301" startPosition="60" endLine="312" endPosition="5" />
    <scopeInfo nodeId="1822803054820308961" fileName="JUnitConfigurationEditorComponent.java" startLine="301" startPosition="0" endLine="314" endPosition="0">
      <varInfo nodeId="1822803054820309852" varName="modelName" />
    </scopeInfo>
    <scopeInfo nodeId="1822803054818879234" fileName="JUnitConfigurationEditorComponent.java" startLine="203" startPosition="25" endLine="217" endPosition="9" />
    <scopeInfo nodeId="1822803054819270687" fileName="JUnitConfigurationEditorComponent.java" startLine="269" startPosition="12" endLine="283" endPosition="7">
      <varInfo nodeId="1822803054819270691" varName="wrapperToTakeModelFrom" />
    </scopeInfo>
    <scopeInfo nodeId="1822803054818879233" fileName="JUnitConfigurationEditorComponent.java" startLine="203" startPosition="0" endLine="219" endPosition="0" />
    <scopeInfo nodeId="1822803054818872777" fileName="JUnitConfigurationEditorComponent.java" startLine="191" startPosition="70" endLine="227" endPosition="65">
      <varInfo nodeId="1822803054820068217" varName="classes" />
      <varInfo nodeId="1822803054820100922" varName="methods" />
      <varInfo nodeId="1822803054818879221" varName="model" />
      <varInfo nodeId="1822803054818879224" varName="module" />
      <varInfo nodeId="1822803054818879214" varName="testCases" />
      <varInfo nodeId="1822803054818879207" varName="testMethods" />
    </scopeInfo>
    <scopeInfo nodeId="1822803054818872774" fileName="JUnitConfigurationEditorComponent.java" startLine="191" startPosition="0" endLine="229" endPosition="0">
      <varInfo nodeId="1822803054818873339" varName="configuration" />
    </scopeInfo>
    <scopeInfo nodeId="1822803054818874479" fileName="JUnitConfigurationEditorComponent.java" startLine="232" startPosition="70" endLine="296" endPosition="19">
      <varInfo nodeId="7802180864728817137" varName="classes" />
      <varInfo nodeId="7802180864729017979" varName="methods" />
    </scopeInfo>
    <scopeInfo nodeId="1822803054818874476" fileName="JUnitConfigurationEditorComponent.java" startLine="232" startPosition="0" endLine="298" endPosition="0">
      <varInfo nodeId="1822803054818875047" varName="configuration" />
    </scopeInfo>
    <scopeInfo nodeId="1822803054815705148" fileName="JUnitConfigurationEditorComponent.java" startLine="45" startPosition="61" endLine="149" endPosition="67">
      <varInfo nodeId="1822803054815945626" varName="classKind" />
      <varInfo nodeId="1822803054815786430" varName="kindPanel" />
      <varInfo nodeId="1822803054815849403" varName="kindaRadioGroup" />
      <varInfo nodeId="1822803054815945686" varName="methodKind" />
      <varInfo nodeId="1822803054815945572" varName="modelKind" />
      <varInfo nodeId="1822803054816154749" varName="modelPanel" />
      <varInfo nodeId="1822803054815945524" varName="moduleKind" />
      <varInfo nodeId="1822803054816154587" varName="modulePanel" />
      <varInfo nodeId="1822803054815945443" varName="projectKind" />
      <varInfo nodeId="1549513576336785751" varName="projectNameField" />
      <varInfo nodeId="1822803054816138972" varName="projectPanel" />
    </scopeInfo>
    <scopeInfo nodeId="1822803054815705144" fileName="JUnitConfigurationEditorComponent.java" startLine="45" startPosition="0" endLine="151" endPosition="0">
      <varInfo nodeId="1822803054818245028" varName="project" />
    </scopeInfo>
    <unitInfo nodeId="1822803054816883079" fileName="JUnitConfigurationEditorComponent.java" startLine="117" startPosition="42" endLine="121" endPosition="5" unitName="jetbrains.mps.baseLanguage.unitTest.execution.settings.JUnitConfigurationEditorComponent$7" />
    <unitInfo nodeId="1822803054816982116" fileName="JUnitConfigurationEditorComponent.java" startLine="127" startPosition="41" endLine="131" endPosition="5" unitName="jetbrains.mps.baseLanguage.unitTest.execution.settings.JUnitConfigurationEditorComponent$8" />
    <unitInfo nodeId="1822803054816900549" fileName="JUnitConfigurationEditorComponent.java" startLine="155" startPosition="45" endLine="159" endPosition="5" unitName="jetbrains.mps.baseLanguage.unitTest.execution.settings.JUnitConfigurationEditorComponent$9" />
    <unitInfo nodeId="1822803054816931639" fileName="JUnitConfigurationEditorComponent.java" startLine="165" startPosition="45" endLine="169" endPosition="5" unitName="jetbrains.mps.baseLanguage.unitTest.execution.settings.JUnitConfigurationEditorComponent$10" />
    <unitInfo nodeId="1822803054817829436" fileName="JUnitConfigurationEditorComponent.java" startLine="175" startPosition="69" endLine="179" endPosition="5" unitName="jetbrains.mps.baseLanguage.unitTest.execution.settings.JUnitConfigurationEditorComponent$11" />
    <unitInfo nodeId="1822803054819270609" fileName="JUnitConfigurationEditorComponent.java" startLine="244" startPosition="103" endLine="248" endPosition="9" unitName="jetbrains.mps.baseLanguage.unitTest.execution.settings.JUnitConfigurationEditorComponent$14" />
    <unitInfo nodeId="1822803054819270653" fileName="JUnitConfigurationEditorComponent.java" startLine="257" startPosition="105" endLine="261" endPosition="9" unitName="jetbrains.mps.baseLanguage.unitTest.execution.settings.JUnitConfigurationEditorComponent$15" />
    <unitInfo nodeId="1822803054819270742" fileName="JUnitConfigurationEditorComponent.java" startLine="278" startPosition="49" endLine="282" endPosition="9" unitName="jetbrains.mps.baseLanguage.unitTest.execution.settings.JUnitConfigurationEditorComponent$15" />
    <unitInfo nodeId="642093153354309360" fileName="JUnitConfigurationEditorComponent.java" startLine="61" startPosition="70" endLine="66" endPosition="5" unitName="jetbrains.mps.baseLanguage.unitTest.execution.settings.JUnitConfigurationEditorComponent$1" />
    <unitInfo nodeId="1822803054816117821" fileName="JUnitConfigurationEditorComponent.java" startLine="67" startPosition="38" endLine="74" endPosition="5" unitName="jetbrains.mps.baseLanguage.unitTest.execution.settings.JUnitConfigurationEditorComponent$2" />
    <unitInfo nodeId="1822803054816120717" fileName="JUnitConfigurationEditorComponent.java" startLine="75" startPosition="37" endLine="82" endPosition="5" unitName="jetbrains.mps.baseLanguage.unitTest.execution.settings.JUnitConfigurationEditorComponent$3" />
    <unitInfo nodeId="1822803054816120826" fileName="JUnitConfigurationEditorComponent.java" startLine="83" startPosition="36" endLine="90" endPosition="5" unitName="jetbrains.mps.baseLanguage.unitTest.execution.settings.JUnitConfigurationEditorComponent$4" />
    <unitInfo nodeId="1822803054816120943" fileName="JUnitConfigurationEditorComponent.java" startLine="91" startPosition="36" endLine="98" endPosition="5" unitName="jetbrains.mps.baseLanguage.unitTest.execution.settings.JUnitConfigurationEditorComponent$5" />
    <unitInfo nodeId="1822803054816122866" fileName="JUnitConfigurationEditorComponent.java" startLine="99" startPosition="37" endLine="106" endPosition="5" unitName="jetbrains.mps.baseLanguage.unitTest.execution.settings.JUnitConfigurationEditorComponent$6" />
    <unitInfo nodeId="1822803054820310020" fileName="JUnitConfigurationEditorComponent.java" startLine="304" startPosition="47" endLine="311" endPosition="7" unitName="jetbrains.mps.baseLanguage.unitTest.execution.settings.JUnitConfigurationEditorComponent$16" />
    <unitInfo nodeId="1822803054819270600" fileName="JUnitConfigurationEditorComponent.java" startLine="242" startPosition="45" endLine="250" endPosition="5" unitName="jetbrains.mps.baseLanguage.unitTest.execution.settings.JUnitConfigurationEditorComponent$13" />
    <unitInfo nodeId="1822803054819270644" fileName="JUnitConfigurationEditorComponent.java" startLine="255" startPosition="45" endLine="263" endPosition="5" unitName="jetbrains.mps.baseLanguage.unitTest.execution.settings.JUnitConfigurationEditorComponent$14" />
    <unitInfo nodeId="1822803054818879233" fileName="JUnitConfigurationEditorComponent.java" startLine="202" startPosition="45" endLine="219" endPosition="5" unitName="jetbrains.mps.baseLanguage.unitTest.execution.settings.JUnitConfigurationEditorComponent$12" />
    <unitInfo nodeId="1822803054815683350" fileName="JUnitConfigurationEditorComponent.java" startLine="31" startPosition="0" endLine="322" endPosition="0" unitName="jetbrains.mps.baseLanguage.unitTest.execution.settings.JUnitConfigurationEditorComponent" />
=======
    <file name="JUnitConfigurationEditorComponent.java">
      <node id="1822803054819367181" at="31,0,32,0" concept="7" trace="myModuleChooser" />
      <node id="1822803054819368118" at="32,0,33,0" concept="7" trace="myModelChooser" />
      <node id="1822803054819372647" at="33,0,34,0" concept="7" trace="myClassesList" />
      <node id="1822803054819373555" at="34,0,35,0" concept="7" trace="myMethodsList" />
      <node id="1822803054817470612" at="35,0,36,0" concept="7" trace="myPanels" />
      <node id="642093153353330846" at="36,0,37,0" concept="7" trace="myButtons" />
      <node id="1822803054817225198" at="38,0,39,0" concept="7" trace="myRunKind" />
      <node id="1822803054816910890" at="39,0,40,0" concept="7" trace="myModule" />
      <node id="1822803054816912008" at="40,0,41,0" concept="7" trace="myModel" />
      <node id="1822803054816510855" at="43,61,44,31" concept="17" />
      <node id="1822803054815790572" at="44,31,45,0" concept="14" />
      <node id="1822803054815786429" at="45,0,46,75" concept="11" />
      <node id="1822803054815791220" at="46,75,47,45" concept="6" />
      <node id="1822803054815945442" at="47,45,48,80" concept="11" />
      <node id="1822803054815945523" at="48,80,49,72" concept="11" />
      <node id="1822803054815945571" at="49,72,50,70" concept="11" />
      <node id="1822803054815945625" at="50,70,51,63" concept="11" />
      <node id="1822803054815945685" at="51,63,52,65" concept="11" />
      <node id="642093153353496403" at="52,65,53,62" concept="6" />
      <node id="642093153353591502" at="53,62,54,60" concept="6" />
      <node id="642093153353591943" at="54,60,55,58" concept="6" />
      <node id="642093153353592392" at="55,58,56,57" concept="6" />
      <node id="642093153353592849" at="56,57,57,60" concept="6" />
      <node id="1822803054815849402" at="57,60,58,58" concept="11" />
      <node id="642093153354358984" at="60,43,61,32" concept="6" />
      <node id="642093153354362936" at="61,32,62,26" concept="6" />
      <node id="1822803054817305957" at="67,39,68,45" concept="6" />
      <node id="1822803054817341056" at="69,9,70,23" concept="6" />
      <node id="1822803054817341115" at="75,38,76,44" concept="6" />
      <node id="1822803054817341122" at="77,9,78,23" concept="6" />
      <node id="1822803054817341185" at="83,37,84,43" concept="6" />
      <node id="1822803054817341192" at="85,9,86,23" concept="6" />
      <node id="1822803054817363358" at="91,37,92,42" concept="6" />
      <node id="1822803054817363365" at="93,9,94,23" concept="6" />
      <node id="1822803054817388447" at="99,38,100,44" concept="6" />
      <node id="1822803054817388454" at="101,9,102,23" concept="6" />
      <node id="1822803054816731072" at="104,7,105,0" concept="14" />
      <node id="1822803054816138971" at="105,0,106,60" concept="11" />
      <node id="1822803054816539391" at="106,60,107,84" concept="6" />
      <node id="1549513576336785750" at="107,84,108,70" concept="11" />
      <node id="1822803054816664311" at="108,70,109,40" concept="6" />
      <node id="1822803054816597007" at="109,40,110,77" concept="6" />
      <node id="1822803054816730811" at="110,77,111,0" concept="14" />
      <node id="1822803054816154586" at="111,0,112,59" concept="11" />
      <node id="1822803054816739757" at="112,59,113,82" concept="6" />
      <node id="1822803054819556635" at="113,82,114,42" concept="6" />
      <node id="1822803054816944559" at="116,50,117,50" concept="6" />
      <node id="1822803054816784101" at="119,7,120,75" concept="6" />
      <node id="1822803054816739456" at="120,75,121,0" concept="14" />
      <node id="1822803054816154748" at="121,0,122,58" concept="11" />
      <node id="1822803054816982098" at="122,58,123,80" concept="6" />
      <node id="1822803054819374974" at="123,80,124,40" concept="6" />
      <node id="1822803054816982118" at="126,50,127,48" concept="6" />
      <node id="1822803054816982125" at="129,7,130,73" concept="6" />
      <node id="1822803054819711093" at="130,73,131,0" concept="14" />
      <node id="1822803054819711596" at="131,0,132,54" concept="6" />
      <node id="1822803054819731918" at="132,54,133,53" concept="6" />
      <node id="4637233259846533396" at="133,53,134,62" concept="6" />
      <node id="4637233259846640892" at="134,62,135,60" concept="6" />
      <node id="4637233259846641267" at="135,60,136,58" concept="6" />
      <node id="4637233259846663167" at="136,58,137,60" concept="6" />
      <node id="4637233259846663558" at="137,60,138,62" concept="6" />
      <node id="1822803054815790432" at="138,62,139,0" concept="14" />
      <node id="1822803054815790532" at="139,0,140,57" concept="6" />
      <node id="1822803054816151003" at="140,57,141,60" concept="6" />
      <node id="1822803054816154943" at="141,60,142,59" concept="6" />
      <node id="1822803054816155115" at="142,59,143,58" concept="6" />
      <node id="1822803054816463763" at="143,58,144,61" concept="6" />
      <node id="1822803054816463993" at="144,61,145,61" concept="6" />
      <node id="1822803054816900551" at="152,25,153,51" concept="6" />
      <node id="1822803054816931641" at="160,25,161,48" concept="6" />
      <node id="1822803054817829967" at="170,40,171,29" concept="6" />
      <node id="4637233259847465670" at="173,7,174,51" concept="6" />
      <node id="1822803054820068214" at="179,70,180,100" concept="11" />
      <node id="1822803054820068652" at="180,100,181,96" concept="6" />
      <node id="1822803054820100921" at="181,96,182,100" concept="11" />
      <node id="1822803054820100914" at="182,100,183,96" concept="6" />
      <node id="1822803054818879206" at="183,96,184,72" concept="11" />
      <node id="1822803054818879213" at="184,72,185,70" concept="11" />
      <node id="1822803054818879220" at="185,70,186,64" concept="11" />
      <node id="1822803054818879223" at="186,64,187,65" concept="11" />
      <node id="1822803054818879226" at="187,65,188,0" concept="14" />
      <node id="1822803054818879227" at="188,0,189,51" concept="13" />
      <node id="1822803054818879237" at="192,53,193,85" concept="6" />
      <node id="1822803054818879248" at="194,9,195,0" concept="14" />
      <node id="1822803054818879254" at="196,51,197,81" concept="6" />
      <node id="1822803054818879262" at="198,9,199,0" concept="14" />
      <node id="1822803054818879265" at="200,30,201,47" concept="6" />
      <node id="1822803054818879280" at="203,31,204,50" concept="6" />
      <node id="1822803054818879286" at="207,7,208,0" concept="14" />
      <node id="1822803054818879305" at="208,0,209,40" concept="6" />
      <node id="1822803054818879316" at="209,40,210,0" concept="14" />
      <node id="1822803054818879317" at="210,0,211,46" concept="6" />
      <node id="1822803054818879323" at="211,46,212,42" concept="6" />
      <node id="1822803054818879329" at="212,42,213,40" concept="6" />
      <node id="1822803054818879335" at="213,40,214,42" concept="6" />
      <node id="1822803054819274203" at="218,45,219,45" concept="6" />
      <node id="1822803054819277783" at="220,12,221,41" concept="6" />
      <node id="642093153355136291" at="222,5,223,53" concept="6" />
      <node id="1822803054819270581" at="223,53,224,0" concept="14" />
      <node id="1822803054819270582" at="224,0,225,13" concept="13" />
      <node id="7802180864728817134" at="225,13,226,100" concept="11" />
      <node id="1822803054819270611" at="230,50,231,58" concept="6" />
      <node id="7802180864728960853" at="235,7,236,35" concept="6" />
      <node id="7802180864728960634" at="236,35,237,0" concept="14" />
      <node id="1822803054819270626" at="237,0,238,15" concept="13" />
      <node id="7802180864729017978" at="238,15,239,100" concept="11" />
      <node id="1822803054819270655" at="243,50,244,58" concept="6" />
      <node id="7802180864729068461" at="248,7,249,35" concept="6" />
      <node id="1822803054819270669" at="249,35,250,0" concept="14" />
      <node id="1822803054819270670" at="250,0,251,14" concept="13" />
      <node id="1822803054820454629" at="252,43,253,53" concept="6" />
      <node id="1822803054819270688" at="254,12,255,78" concept="13" />
      <node id="1822803054819270690" at="255,78,256,107" concept="11" />
      <node id="1822803054819270696" at="257,73,258,95" concept="6" />
      <node id="1822803054820585734" at="259,80,260,95" concept="6" />
      <node id="1822803054820456579" at="264,29,265,115" concept="6" />
      <node id="1822803054819270758" at="269,5,270,0" concept="14" />
      <node id="1822803054819270759" at="270,0,271,15" concept="13" />
      <node id="1822803054820662787" at="272,44,273,48" concept="6" />
      <node id="1822803054820664663" at="273,48,274,57" concept="6" />
      <node id="1822803054819269865" at="275,5,276,0" concept="14" />
      <node id="1822803054819269860" at="276,0,277,19" concept="6" />
      <node id="1822803054820399724" at="280,60,281,29" concept="6" />
      <node id="1822803054820310022" at="284,27,285,44" concept="6" />
      <node id="1822803054820310027" at="285,44,286,66" concept="11" />
      <node id="1822803054820401409" at="286,66,287,37" concept="6" />
      <node id="1822803054820310042" at="287,37,288,46" concept="6" />
      <node id="1822803054821266666" at="294,25,295,30" concept="6" />
      <node id="1822803054821323320" at="295,30,296,29" concept="6" />
      <node id="1822803054819270574" at="220,10,222,5" concept="1" />
      <node id="1822803054817267364" at="66,50,69,9" concept="9" />
      <node id="1822803054817341113" at="74,50,77,9" concept="9" />
      <node id="1822803054817341183" at="82,50,85,9" concept="9" />
      <node id="1822803054817363356" at="90,50,93,9" concept="9" />
      <node id="1822803054817388445" at="98,50,101,9" concept="9" />
      <node id="1822803054816883079" at="116,0,119,0" concept="10" trace="actionPerformed#(Ljava/awt/event/ActionEvent;)V" />
      <node id="1822803054816982116" at="126,0,129,0" concept="10" trace="actionPerformed#(Ljava/awt/event/ActionEvent;)V" />
      <node id="1822803054816900549" at="152,0,155,0" concept="10" trace="run#()V" />
      <node id="1822803054816931639" at="160,0,163,0" concept="10" trace="run#()V" />
      <node id="1822803054817829436" at="170,0,173,0" concept="10" trace="visit#(Ljavax/swing/JComponent;)V" />
      <node id="1822803054818879235" at="191,25,194,9" concept="8" />
      <node id="1822803054818879249" at="195,0,198,9" concept="8" />
      <node id="1822803054818879263" at="199,0,202,9" concept="9" />
      <node id="1822803054818879275" at="202,9,205,9" concept="9" />
      <node id="1822803054819270609" at="230,0,233,0" concept="10" trace="visit#(Ljetbrains/mps/baseLanguage/unitTest/execution/client/ITestNodeWrapper;)V" />
      <node id="1822803054819270653" at="243,0,246,0" concept="10" trace="visit#(Ljetbrains/mps/baseLanguage/unitTest/execution/client/ITestNodeWrapper;)V" />
      <node id="1822803054819270742" at="264,0,267,0" concept="10" trace="run#()V" />
      <node id="642093153354309360" at="60,0,64,0" concept="10" trace="visit#(Lcom/intellij/ui/components/JBRadioButton;)V" />
      <node id="1822803054819270761" at="271,15,275,5" concept="9" />
      <node id="1822803054821265677" at="294,0,298,0" concept="10" trace="dispose#()V" />
      <node id="1822803054816837840" at="114,42,119,7" concept="6" />
      <node id="1822803054816982112" at="124,40,129,7" concept="6" />
      <node id="1822803054816900545" at="150,56,155,7" concept="6" />
      <node id="1822803054816931635" at="158,54,163,7" concept="6" />
      <node id="1822803054817780261" at="168,31,173,7" concept="6" />
      <node id="1822803054819270554" at="217,70,222,5" concept="9" />
      <node id="1822803054819270602" at="228,25,233,11" concept="6" />
      <node id="1822803054819270646" at="241,25,246,11" concept="6" />
      <node id="1822803054819270694" at="256,107,261,7" concept="9" />
      <node id="1822803054819270738" at="262,49,267,11" concept="6" />
      <node id="642093153353872031" at="58,58,64,7" concept="6" />
      <node id="1822803054816117821" at="66,0,72,0" concept="10" trace="actionPerformed#(Ljava/awt/event/ActionEvent;)V" />
      <node id="1822803054816120717" at="74,0,80,0" concept="10" trace="actionPerformed#(Ljava/awt/event/ActionEvent;)V" />
      <node id="1822803054816120826" at="82,0,88,0" concept="10" trace="actionPerformed#(Ljava/awt/event/ActionEvent;)V" />
      <node id="1822803054816120943" at="90,0,96,0" concept="10" trace="actionPerformed#(Ljava/awt/event/ActionEvent;)V" />
      <node id="1822803054816122866" at="98,0,104,0" concept="10" trace="actionPerformed#(Ljava/awt/event/ActionEvent;)V" />
      <node id="1822803054820310020" at="284,0,290,0" concept="10" trace="run#()V" />
      <node id="1822803054816900181" at="150,0,157,0" concept="10" trace="setModuleValue#(Ljava/lang/String;)V" />
      <node id="1822803054816915425" at="158,0,165,0" concept="10" trace="setModelValue#(Ljava/lang/String;)V" />
      <node id="1822803054819270600" at="228,0,235,0" concept="10" trace="run#()V" />
      <node id="1822803054819270644" at="241,0,248,0" concept="10" trace="run#()V" />
      <node id="1822803054819270736" at="261,7,268,7" concept="9" />
      <node id="1822803054816078408" at="64,7,72,7" concept="6" />
      <node id="1822803054816120713" at="72,7,80,7" concept="6" />
      <node id="1822803054816120822" at="80,7,88,7" concept="6" />
      <node id="1822803054816120939" at="88,7,96,7" concept="6" />
      <node id="1822803054816122862" at="96,7,104,7" concept="6" />
      <node id="1822803054817330675" at="168,0,176,0" concept="10" trace="updatePanels#()V" />
      <node id="1822803054820310016" at="282,57,290,9" concept="6" />
      <node id="1822803054819270596" at="226,100,235,7" concept="6" />
      <node id="1822803054819270640" at="239,100,248,7" concept="6" />
      <node id="1822803054820310014" at="281,29,291,5" concept="9" />
      <node id="1822803054820308961" at="280,0,293,0" concept="10" trace="resetEditorModelWith#(Ljava/lang/String;)V" />
      <node id="1822803054819270686" at="254,10,269,5" concept="1" />
      <node id="1822803054818879233" at="191,0,207,0" concept="10" trace="run#()V" />
      <node id="1822803054818879229" at="189,51,207,7" concept="6" />
      <node id="1822803054819270672" at="251,14,269,5" concept="9" />
      <node id="1822803054818872774" at="179,0,216,0" concept="10" trace="apply#(Ljetbrains/mps/execution/api/settings/ITemplatePersistentConfiguration;)V" />
      <node id="1822803054818874476" at="217,0,279,0" concept="10" trace="reset#(Ljetbrains/mps/execution/api/settings/ITemplatePersistentConfiguration;)V" />
      <node id="1822803054815705144" at="43,0,147,0" concept="3" trace="JUnitConfigurationEditorComponent#(Lcom/intellij/openapi/project/Project;)V" />
      <scope id="1822803054817267365" at="67,39,68,45" />
      <scope id="1822803054817341114" at="75,38,76,44" />
      <scope id="1822803054817341184" at="83,37,84,43" />
      <scope id="1822803054817363357" at="91,37,92,42" />
      <scope id="1822803054817388446" at="99,38,100,44" />
      <scope id="1822803054816883080" at="116,50,117,50" />
      <scope id="1822803054816982117" at="126,50,127,48" />
      <scope id="1822803054816900550" at="152,25,153,51" />
      <scope id="1822803054816931640" at="160,25,161,48" />
      <scope id="1822803054817829437" at="170,40,171,29" />
      <scope id="1822803054818879236" at="192,53,193,85" />
      <scope id="1822803054818879253" at="196,51,197,81" />
      <scope id="1822803054818879264" at="200,30,201,47" />
      <scope id="1822803054818879279" at="203,31,204,50" />
      <scope id="1822803054819270555" at="218,45,219,45" />
      <scope id="1822803054819270575" at="220,12,221,41" />
      <scope id="1822803054819270610" at="230,50,231,58" />
      <scope id="1822803054819270654" at="243,50,244,58" />
      <scope id="1822803054819270673" at="252,43,253,53" />
      <scope id="1822803054819270695" at="257,73,258,95" />
      <scope id="1822803054820531332" at="259,80,260,95" />
      <scope id="1822803054819270743" at="264,29,265,115" />
      <scope id="642093153354309361" at="60,43,62,26" />
      <scope id="1822803054819270762" at="272,44,274,57" />
      <scope id="1822803054821265680" at="294,25,296,29" />
      <scope id="1822803054816883079" at="116,0,119,0">
        <var name="e" id="1822803054816883079" />
      </scope>
      <scope id="1822803054816982116" at="126,0,129,0">
        <var name="e" id="1822803054816982116" />
      </scope>
      <scope id="1822803054816900549" at="152,0,155,0" />
      <scope id="1822803054816931639" at="160,0,163,0" />
      <scope id="1822803054817829436" at="170,0,173,0">
        <var name="it" id="1822803054817829436" />
      </scope>
      <scope id="1822803054818879235" at="191,25,194,9">
        <var name="testMethod" id="1822803054818879245" />
      </scope>
      <scope id="1822803054818879249" at="195,0,198,9">
        <var name="testCase" id="1822803054818879251" />
      </scope>
      <scope id="1822803054819270609" at="230,0,233,0">
        <var name="it" id="1822803054819270609" />
      </scope>
      <scope id="1822803054819270653" at="243,0,246,0">
        <var name="it" id="1822803054819270653" />
      </scope>
      <scope id="1822803054819270742" at="264,0,267,0" />
      <scope id="642093153354309360" at="60,0,64,0">
        <var name="it" id="642093153354309360" />
      </scope>
      <scope id="1822803054816117822" at="66,50,70,23" />
      <scope id="1822803054816120718" at="74,50,78,23" />
      <scope id="1822803054816120827" at="82,50,86,23" />
      <scope id="1822803054816120944" at="90,50,94,23" />
      <scope id="1822803054816122867" at="98,50,102,23" />
      <scope id="1822803054820310021" at="284,27,288,46">
        <var name="moduleName" id="1822803054820310028" />
      </scope>
      <scope id="1822803054821265677" at="294,0,298,0" />
      <scope id="1822803054816900184" at="150,56,155,7" />
      <scope id="1822803054816915426" at="158,54,163,7" />
      <scope id="1822803054819270601" at="228,25,233,11" />
      <scope id="1822803054819270645" at="241,25,246,11" />
      <scope id="1822803054819270737" at="262,49,267,11" />
      <scope id="1822803054816117821" at="66,0,72,0">
        <var name="e" id="1822803054816117821" />
      </scope>
      <scope id="1822803054816120717" at="74,0,80,0">
        <var name="e" id="1822803054816120717" />
      </scope>
      <scope id="1822803054816120826" at="82,0,88,0">
        <var name="e" id="1822803054816120826" />
      </scope>
      <scope id="1822803054816120943" at="90,0,96,0">
        <var name="e" id="1822803054816120943" />
      </scope>
      <scope id="1822803054816122866" at="98,0,104,0">
        <var name="e" id="1822803054816122866" />
      </scope>
      <scope id="1822803054817330678" at="168,31,174,51" />
      <scope id="1822803054820310020" at="284,0,290,0" />
      <scope id="1822803054816900181" at="150,0,157,0">
        <var name="moduleName" id="1822803054816910143" />
      </scope>
      <scope id="1822803054816915425" at="158,0,165,0">
        <var name="modelName" id="1822803054816915440" />
      </scope>
      <scope id="1822803054819270600" at="228,0,235,0" />
      <scope id="1822803054819270644" at="241,0,248,0" />
      <scope id="1822803054817330675" at="168,0,176,0" />
      <scope id="1822803054820310015" at="282,57,290,9" />
      <scope id="1822803054820308964" at="280,60,291,5" />
      <scope id="1822803054820308961" at="280,0,293,0">
        <var name="modelName" id="1822803054820309852" />
      </scope>
      <scope id="1822803054818879234" at="191,25,205,9" />
      <scope id="1822803054819270687" at="254,12,268,7">
        <var name="wrapperToTakeModelFrom" id="1822803054819270691" />
      </scope>
      <scope id="1822803054818879233" at="191,0,207,0" />
      <scope id="1822803054818872777" at="179,70,214,42">
        <var name="classes" id="1822803054820068217" />
        <var name="methods" id="1822803054820100922" />
        <var name="model" id="1822803054818879221" />
        <var name="module" id="1822803054818879224" />
        <var name="testCases" id="1822803054818879214" />
        <var name="testMethods" id="1822803054818879207" />
      </scope>
      <scope id="1822803054818872774" at="179,0,216,0">
        <var name="configuration" id="1822803054818873339" />
      </scope>
      <scope id="1822803054818874479" at="217,70,277,19">
        <var name="classes" id="7802180864728817137" />
        <var name="methods" id="7802180864729017979" />
      </scope>
      <scope id="1822803054818874476" at="217,0,279,0">
        <var name="configuration" id="1822803054818875047" />
      </scope>
      <scope id="1822803054815705148" at="43,61,145,61">
        <var name="classKind" id="1822803054815945626" />
        <var name="kindPanel" id="1822803054815786430" />
        <var name="kindaRadioGroup" id="1822803054815849403" />
        <var name="methodKind" id="1822803054815945686" />
        <var name="modelKind" id="1822803054815945572" />
        <var name="modelPanel" id="1822803054816154749" />
        <var name="moduleKind" id="1822803054815945524" />
        <var name="modulePanel" id="1822803054816154587" />
        <var name="projectKind" id="1822803054815945443" />
        <var name="projectNameField" id="1549513576336785751" />
        <var name="projectPanel" id="1822803054816138972" />
      </scope>
      <scope id="1822803054815705144" at="43,0,147,0">
        <var name="project" id="1822803054818245028" />
      </scope>
      <unit id="1822803054816883079" at="115,42,119,5" name="jetbrains.mps.baseLanguage.unitTest.execution.settings.JUnitConfigurationEditorComponent$7" />
      <unit id="1822803054816982116" at="125,41,129,5" name="jetbrains.mps.baseLanguage.unitTest.execution.settings.JUnitConfigurationEditorComponent$8" />
      <unit id="1822803054816900549" at="151,45,155,5" name="jetbrains.mps.baseLanguage.unitTest.execution.settings.JUnitConfigurationEditorComponent$9" />
      <unit id="1822803054816931639" at="159,45,163,5" name="jetbrains.mps.baseLanguage.unitTest.execution.settings.JUnitConfigurationEditorComponent$10" />
      <unit id="1822803054817829436" at="169,69,173,5" name="jetbrains.mps.baseLanguage.unitTest.execution.settings.JUnitConfigurationEditorComponent$11" />
      <unit id="1822803054819270609" at="229,103,233,9" name="jetbrains.mps.baseLanguage.unitTest.execution.settings.JUnitConfigurationEditorComponent$14" />
      <unit id="1822803054819270653" at="242,105,246,9" name="jetbrains.mps.baseLanguage.unitTest.execution.settings.JUnitConfigurationEditorComponent$15" />
      <unit id="1822803054819270742" at="263,49,267,9" name="jetbrains.mps.baseLanguage.unitTest.execution.settings.JUnitConfigurationEditorComponent$15" />
      <unit id="642093153354309360" at="59,70,64,5" name="jetbrains.mps.baseLanguage.unitTest.execution.settings.JUnitConfigurationEditorComponent$1" />
      <unit id="1822803054816117821" at="65,38,72,5" name="jetbrains.mps.baseLanguage.unitTest.execution.settings.JUnitConfigurationEditorComponent$2" />
      <unit id="1822803054816120717" at="73,37,80,5" name="jetbrains.mps.baseLanguage.unitTest.execution.settings.JUnitConfigurationEditorComponent$3" />
      <unit id="1822803054816120826" at="81,36,88,5" name="jetbrains.mps.baseLanguage.unitTest.execution.settings.JUnitConfigurationEditorComponent$4" />
      <unit id="1822803054816120943" at="89,36,96,5" name="jetbrains.mps.baseLanguage.unitTest.execution.settings.JUnitConfigurationEditorComponent$5" />
      <unit id="1822803054816122866" at="97,37,104,5" name="jetbrains.mps.baseLanguage.unitTest.execution.settings.JUnitConfigurationEditorComponent$6" />
      <unit id="1822803054820310020" at="283,47,290,7" name="jetbrains.mps.baseLanguage.unitTest.execution.settings.JUnitConfigurationEditorComponent$16" />
      <unit id="1822803054819270600" at="227,45,235,5" name="jetbrains.mps.baseLanguage.unitTest.execution.settings.JUnitConfigurationEditorComponent$13" />
      <unit id="1822803054819270644" at="240,45,248,5" name="jetbrains.mps.baseLanguage.unitTest.execution.settings.JUnitConfigurationEditorComponent$14" />
      <unit id="1822803054818879233" at="190,45,207,5" name="jetbrains.mps.baseLanguage.unitTest.execution.settings.JUnitConfigurationEditorComponent$12" />
      <unit id="1822803054815683350" at="30,0,299,0" name="jetbrains.mps.baseLanguage.unitTest.execution.settings.JUnitConfigurationEditorComponent" />
    </file>
>>>>>>> 0583c357
  </root>
  <root nodeRef="r:e12fc70b-3d1d-4dc2-9467-5147656e0455(jetbrains.mps.baseLanguage.unitTest.execution.settings)/1895567659270719476">
    <file name="TestListPanel.java">
      <node id="6062668769034854248" at="31,0,32,0" concept="7" trace="myIsTestMethods" />
      <node id="1895567659271112922" at="36,47,37,50" concept="12" />
      <node id="1895567659271793774" at="41,61,42,36" concept="12" />
      <node id="1895567659271112937" at="46,56,47,37" concept="12" />
      <node id="1895567659271608032" at="51,38,52,57" concept="11" />
      <node id="1895567659271608048" at="55,102,56,105" concept="11" />
      <node id="1895567659271608056" at="56,105,57,217" concept="11" />
      <node id="1895567659271608072" at="57,217,58,84" concept="6" />
      <node id="1895567659271608077" at="61,7,62,0" concept="14" />
      <node id="1895567659271608126" at="63,26,64,106" concept="11" />
      <node id="1895567659271608144" at="67,44,68,82" concept="11" />
      <node id="1895567659271608151" at="69,34,70,23" concept="4" />
      <node id="1895567659271608155" at="71,13,72,108" concept="6" />
      <node id="1895567659271608165" at="76,29,77,52" concept="6" />
      <node id="1895567659271608171" at="77,52,78,92" concept="6" />
      <node id="1895567659271608089" at="83,33,84,56" concept="6" />
      <node id="1895567659271608118" at="86,56,87,32" concept="12" />
      <node id="1895567659271608107" at="90,58,91,34" concept="12" />
      <node id="1706452255240089002" at="102,64,103,19" concept="17" />
      <node id="5143559811151471025" at="103,19,104,36" concept="6" />
      <node id="5143559811151467526" at="104,36,105,24" concept="6" />
      <node id="5143559811151476245" at="105,24,106,76" concept="6" />
      <node id="1895567659271608149" at="68,82,71,13" concept="9" />
      <node id="1895567659271608114" at="86,0,89,0" concept="10" trace="select#(Lorg/jetbrains/mps/openapi/model/SNode;)Ljetbrains/mps/baseLanguage/unitTest/execution/client/ITestNodeWrapper;" />
      <node id="1895567659271608103" at="90,0,93,0" concept="10" trace="accept#(Ljetbrains/mps/baseLanguage/unitTest/execution/client/ITestNodeWrapper;)Z" />
      <node id="1895567659271793239" at="40,0,44,0" concept="10" trace="unwrap#(Ljetbrains/mps/baseLanguage/unitTest/execution/client/ITestNodeWrapper;)Lorg/jetbrains/mps/openapi/model/SNodeReference;" />
      <node id="1895567659271112935" at="45,0,49,0" concept="10" trace="getFqName#(Ljetbrains/mps/baseLanguage/unitTest/execution/client/ITestNodeWrapper;)Ljava/lang/String;" />
      <node id="1895567659271608162" at="75,9,79,7" concept="19" />
      <node id="1895567659271112920" at="34,0,39,0" concept="10" trace="wrap#(Lorg/jetbrains/mps/openapi/model/SNode;)Ljetbrains/mps/baseLanguage/unitTest/execution/client/ITestNodeWrapper;" />
      <node id="1895567659271608044" at="54,25,59,9" concept="8" />
      <node id="1706452255240088996" at="102,0,108,0" concept="3" trace="TestListPanel#(Lcom/intellij/openapi/project/Project;Z)V" />
      <node id="1895567659271608042" at="54,0,61,0" concept="10" trace="run#()V" />
      <node id="1895567659271608139" at="66,27,73,11" concept="8" />
      <node id="1895567659271608038" at="52,57,61,7" concept="6" />
      <node id="1895567659271608137" at="66,0,75,0" concept="10" trace="run#()V" />
      <node id="1895567659271608095" at="84,56,93,16" concept="6" />
      <node id="1895567659271608133" at="64,106,75,9" concept="6" />
      <node id="1895567659271608087" at="82,27,94,11" concept="19" />
      <node id="1895567659271608085" at="82,0,96,0" concept="10" trace="run#()V" />
      <node id="1895567659271608081" at="80,12,96,9" concept="6" />
      <node id="1895567659271608079" at="80,10,97,5" concept="1" />
      <node id="1895567659271608078" at="62,0,97,5" concept="9" />
      <node id="1895567659271608028" at="50,0,99,0" concept="10" trace="collectCandidates#()V" />
      <scope id="1895567659271112921" at="36,47,37,50" />
      <scope id="1895567659271793246" at="41,61,42,36" />
      <scope id="1895567659271112936" at="46,56,47,37" />
      <scope id="1895567659271608150" at="69,34,70,23" />
      <scope id="1895567659271608117" at="86,56,87,32" />
      <scope id="1895567659271608106" at="90,58,91,34" />
      <scope id="1895567659271608164" at="76,29,78,92" />
      <scope id="1895567659271608047" at="55,102,58,84">
        <var name="c" id="1895567659271608049" />
        <var name="usages" id="1895567659271608057" />
      </scope>
      <scope id="1895567659271608114" at="86,0,89,0">
        <var name="it" id="1895567659271608114" />
      </scope>
      <scope id="1895567659271608103" at="90,0,93,0">
        <var name="it" id="1895567659271608103" />
      </scope>
      <scope id="1895567659271793239" at="40,0,44,0">
        <var name="element" id="1895567659271793240" />
      </scope>
      <scope id="1895567659271112935" at="45,0,49,0">
        <var name="element" id="1895567659271112943" />
      </scope>
      <scope id="1706452255240089000" at="102,64,106,76" />
      <scope id="1895567659271112920" at="34,0,39,0">
        <var name="node" id="1895567659271112933" />
      </scope>
      <scope id="1895567659271608043" at="54,25,59,9" />
      <scope id="1895567659271608044" at="54,25,59,9">
        <var name="concept" id="1895567659271608045" />
      </scope>
      <scope id="1895567659271608143" at="67,44,72,108">
        <var name="wrapper" id="1895567659271608145" />
      </scope>
      <scope id="1706452255240088996" at="102,0,108,0">
        <var name="isTestMethods" id="5143559811151470645" />
        <var name="project" id="5143559811151466873" />
      </scope>
      <scope id="1895567659271608042" at="54,0,61,0" />
      <scope id="1895567659271608138" at="66,27,73,11" />
      <scope id="1895567659271608139" at="66,27,73,11">
        <var name="testCase" id="1895567659271608141" />
      </scope>
      <scope id="1895567659271608137" at="66,0,75,0" />
      <scope id="1895567659271608088" at="83,33,93,16" />
      <scope id="1895567659271608086" at="82,27,94,11" />
      <scope id="1895567659271608085" at="82,0,96,0" />
      <scope id="1895567659271608125" at="63,26,79,7">
        <var name="methodsList" id="1895567659271608127" />
      </scope>
      <scope id="1895567659271608080" at="80,12,96,9" />
      <scope id="1895567659271608031" at="51,38,97,5">
        <var name="nodesList" id="1895567659271608033" />
      </scope>
      <scope id="1895567659271608028" at="50,0,99,0" />
      <unit id="1895567659271608114" at="85,104,89,13" name="jetbrains.mps.baseLanguage.unitTest.execution.settings.TestListPanel$3" />
      <unit id="1895567659271608103" at="89,25,93,13" name="jetbrains.mps.baseLanguage.unitTest.execution.settings.TestListPanel$3" />
      <unit id="1895567659271608042" at="53,45,61,5" name="jetbrains.mps.baseLanguage.unitTest.execution.settings.TestListPanel$1" />
      <unit id="1895567659271608137" at="65,47,75,7" name="jetbrains.mps.baseLanguage.unitTest.execution.settings.TestListPanel$3" />
      <unit id="1895567659271608085" at="81,47,96,7" name="jetbrains.mps.baseLanguage.unitTest.execution.settings.TestListPanel$2" />
      <unit id="1895567659270719476" at="30,0,109,0" name="jetbrains.mps.baseLanguage.unitTest.execution.settings.TestListPanel" />
    </file>
  </root>
  <root nodeRef="r:e12fc70b-3d1d-4dc2-9467-5147656e0455(jetbrains.mps.baseLanguage.unitTest.execution.settings)/6062668769034852749">
    <file name="ModelChooser.java">
      <node id="6062668769034852750" at="26,0,27,0" concept="7" trace="myCheckedModels" />
      <node id="6062668769034852776" at="31,51,32,42" concept="6" />
      <node id="6062668769034852785" at="32,42,33,138" concept="11" />
      <node id="6062668769034852803" at="34,31,35,72" concept="6" />
      <node id="6062668769034852818" at="41,32,42,56" concept="6" />
      <node id="2034046503361594441" at="44,25,45,138" concept="11" />
      <node id="2034046503361594448" at="45,138,46,167" concept="11" />
      <node id="2034046503361594471" at="47,35,48,56" concept="11" />
      <node id="2034046503361594477" at="48,56,49,52" concept="11" />
      <node id="2034046503361594486" at="50,86,51,21" concept="4" />
      <node id="2034046503361594493" at="52,11,53,82" concept="6" />
      <node id="6062668769034852794" at="33,138,36,9" concept="9" />
      <node id="2034046503361594484" at="49,52,52,11" concept="9" />
      <node id="6062668769034852770" at="30,0,38,0" concept="10" trace="actionPerformed#(Ljava/awt/event/ActionEvent;)V" />
      <node id="2034046503361594461" at="46,167,54,9" concept="8" />
      <node id="2865394311376218361" at="28,25,38,7" concept="6" />
      <node id="6062668769034852758" at="28,0,40,0" concept="3" trace="ModelChooser#()V" />
      <node id="2034046503361594439" at="44,0,56,0" concept="10" trace="run#()V" />
      <node id="2034046503361594435" at="42,56,56,7" concept="6" />
      <node id="6062668769034852815" at="41,0,58,0" concept="10" trace="collectModels#()V" />
      <scope id="6062668769034852795" at="34,31,35,72" />
      <scope id="2034046503361594485" at="50,86,51,21" />
      <scope id="6062668769034852775" at="31,51,36,9">
        <var name="modelRef" id="6062668769034852786" />
      </scope>
      <scope id="2034046503361594470" at="47,35,53,82">
        <var name="md" id="2034046503361594478" />
        <var name="model" id="2034046503361594472" />
      </scope>
      <scope id="6062668769034852770" at="30,0,38,0">
        <var name="p0" id="6062668769034852773" />
      </scope>
      <scope id="2034046503361594461" at="46,167,54,9">
        <var name="node" id="2034046503361594500" />
      </scope>
      <scope id="6062668769034852761" at="28,25,38,7" />
      <scope id="2034046503361594440" at="44,25,54,9">
        <var name="concept" id="2034046503361594442" />
        <var name="usages" id="2034046503361594449" />
      </scope>
      <scope id="6062668769034852758" at="28,0,40,0" />
      <scope id="2034046503361594439" at="44,0,56,0" />
      <scope id="6062668769034852817" at="41,32,56,7" />
      <scope id="6062668769034852815" at="41,0,58,0" />
      <unit id="6062668769034852768" at="29,26,38,5" name="jetbrains.mps.baseLanguage.unitTest.execution.settings.ModelChooser$1" />
      <unit id="2034046503361594439" at="43,45,56,5" name="jetbrains.mps.baseLanguage.unitTest.execution.settings.ModelChooser$2" />
      <unit id="6062668769034852749" at="25,0,59,0" name="jetbrains.mps.baseLanguage.unitTest.execution.settings.ModelChooser" />
    </file>
  </root>
  <root nodeRef="r:e12fc70b-3d1d-4dc2-9467-5147656e0455(jetbrains.mps.baseLanguage.unitTest.execution.settings)/6062668769034852880">
    <file name="ModuleChooser.java">
      <node id="6062668769034852881" at="26,0,27,0" concept="7" trace="myCheckedModules" />
      <node id="6062668769034852907" at="31,51,32,44" concept="6" />
      <node id="6062668769034852911" at="32,44,33,51" concept="11" />
      <node id="6062668769034852916" at="33,51,34,141" concept="11" />
      <node id="6062668769034852928" at="35,26,36,45" concept="6" />
      <node id="6062668769034852935" at="36,45,37,56" concept="6" />
      <node id="6062668769034852950" at="43,33,44,57" concept="6" />
      <node id="2034046503361621931" at="46,25,47,138" concept="11" />
      <node id="2034046503361621940" at="47,138,48,167" concept="11" />
      <node id="2034046503361621956" at="48,167,49,39" concept="11" />
      <node id="2034046503361621970" at="50,31,51,56" concept="11" />
      <node id="2034046503361621977" at="51,56,52,28" concept="11" />
      <node id="2034046503361621982" at="52,28,53,72" concept="11" />
      <node id="2034046503361621994" at="54,92,55,21" concept="4" />
      <node id="2034046503361622003" at="56,11,57,88" concept="6" />
      <node id="2034046503361621992" at="53,72,56,11" concept="9" />
      <node id="6062668769034852926" at="34,141,38,9" concept="9" />
      <node id="2034046503361621966" at="49,39,58,9" concept="8" />
      <node id="6062668769034852901" at="30,0,40,0" concept="10" trace="actionPerformed#(Ljava/awt/event/ActionEvent;)V" />
      <node id="2865394311376219419" at="28,26,40,7" concept="6" />
      <node id="6062668769034852889" at="28,0,42,0" concept="3" trace="ModuleChooser#()V" />
      <node id="2034046503361621928" at="46,0,60,0" concept="10" trace="run#()V" />
      <node id="2034046503361621922" at="44,57,60,7" concept="6" />
      <node id="6062668769034852947" at="43,0,62,0" concept="10" trace="collectModules#()V" />
      <scope id="2034046503361621993" at="54,92,55,21" />
      <scope id="6062668769034852927" at="35,26,37,56" />
      <scope id="6062668769034852906" at="31,51,38,9">
        <var name="ref" id="6062668769034852917" />
        <var name="result" id="6062668769034852912" />
      </scope>
      <scope id="2034046503361621969" at="50,31,57,88">
        <var name="md" id="2034046503361621978" />
        <var name="model" id="2034046503361621971" />
        <var name="module" id="2034046503361621983" />
      </scope>
      <scope id="2034046503361621966" at="49,39,58,9">
        <var name="node" id="2034046503361622011" />
      </scope>
      <scope id="6062668769034852901" at="30,0,40,0">
        <var name="p0" id="6062668769034852904" />
      </scope>
      <scope id="6062668769034852892" at="28,26,40,7" />
      <scope id="2034046503361621929" at="46,25,58,9">
        <var name="concept" id="2034046503361621932" />
        <var name="us" id="2034046503361621957" />
        <var name="usages" id="2034046503361621941" />
      </scope>
      <scope id="6062668769034852889" at="28,0,42,0" />
      <scope id="2034046503361621928" at="46,0,60,0" />
      <scope id="6062668769034852949" at="43,33,60,7" />
      <scope id="6062668769034852947" at="43,0,62,0" />
      <unit id="6062668769034852899" at="29,26,40,5" name="jetbrains.mps.baseLanguage.unitTest.execution.settings.ModuleChooser$1" />
      <unit id="2034046503361621928" at="45,45,60,5" name="jetbrains.mps.baseLanguage.unitTest.execution.settings.ModuleChooser$2" />
      <unit id="6062668769034852880" at="25,0,63,0" name="jetbrains.mps.baseLanguage.unitTest.execution.settings.ModuleChooser" />
    </file>
  </root>
  <root nodeRef="r:e12fc70b-3d1d-4dc2-9467-5147656e0455(jetbrains.mps.baseLanguage.unitTest.execution.settings)/6062668769034854986">
<<<<<<< HEAD
    <nodeInfo nodeId="6062668769034855239" fileName="JUnitSettings_Configuration.java" startLine="36" startPosition="36" endLine="37" endPosition="76" conceptFqName="jetbrains.mps.baseLanguage.structure.ThrowStatement" />
    <nodeInfo nodeId="6062668769034855248" fileName="JUnitSettings_Configuration.java" startLine="39" startPosition="36" endLine="40" endPosition="112" conceptFqName="jetbrains.mps.baseLanguage.structure.SingleLineComment" />
    <nodeInfo nodeId="6062668769034855250" fileName="JUnitSettings_Configuration.java" startLine="40" startPosition="112" endLine="41" endPosition="72" conceptFqName="jetbrains.mps.baseLanguage.structure.SingleLineComment" />
    <nodeInfo nodeId="2339934328872410896" fileName="JUnitSettings_Configuration.java" startLine="42" startPosition="74" endLine="43" endPosition="15" conceptFqName="jetbrains.mps.baseLanguage.structure.ReturnStatement" />
    <nodeInfo nodeId="6062668769034855254" fileName="JUnitSettings_Configuration.java" startLine="45" startPosition="63" endLine="46" endPosition="80" conceptFqName="jetbrains.mps.baseLanguage.structure.ThrowStatement" />
    <nodeInfo nodeId="6062668769034854986" fileName="JUnitSettings_Configuration.java" startLine="52" startPosition="76" endLine="53" endPosition="57" conceptFqName="jetbrains.mps.baseLanguage.structure.ExpressionStatement" />
    <nodeInfo nodeId="6062668769034854986" fileName="JUnitSettings_Configuration.java" startLine="58" startPosition="26" endLine="59" endPosition="81" conceptFqName="jetbrains.mps.baseLanguage.structure.ThrowStatement" />
    <nodeInfo nodeId="6062668769034854986" fileName="JUnitSettings_Configuration.java" startLine="60" startPosition="5" endLine="61" endPosition="83" conceptFqName="jetbrains.mps.baseLanguage.structure.ExpressionStatement" />
    <nodeInfo nodeId="6062668769034854986" fileName="JUnitSettings_Configuration.java" startLine="64" startPosition="28" endLine="65" endPosition="27" conceptFqName="jetbrains.mps.baseLanguage.structure.ReturnStatement" />
    <nodeInfo nodeId="6062668769034854986" fileName="JUnitSettings_Configuration.java" startLine="68" startPosition="29" endLine="69" endPosition="28" conceptFqName="jetbrains.mps.baseLanguage.structure.ReturnStatement" />
    <nodeInfo nodeId="6062668769034854986" fileName="JUnitSettings_Configuration.java" startLine="72" startPosition="33" endLine="73" endPosition="31" conceptFqName="jetbrains.mps.baseLanguage.structure.ReturnStatement" />
    <nodeInfo nodeId="6062668769034854986" fileName="JUnitSettings_Configuration.java" startLine="76" startPosition="46" endLine="77" endPosition="31" conceptFqName="jetbrains.mps.baseLanguage.structure.ReturnStatement" />
    <nodeInfo nodeId="6062668769034854986" fileName="JUnitSettings_Configuration.java" startLine="80" startPosition="48" endLine="81" endPosition="33" conceptFqName="jetbrains.mps.baseLanguage.structure.ReturnStatement" />
    <nodeInfo nodeId="6062668769034854986" fileName="JUnitSettings_Configuration.java" startLine="84" startPosition="37" endLine="85" endPosition="29" conceptFqName="jetbrains.mps.baseLanguage.structure.ReturnStatement" />
    <nodeInfo nodeId="6062668769034854986" fileName="JUnitSettings_Configuration.java" startLine="88" startPosition="38" endLine="89" endPosition="28" conceptFqName="jetbrains.mps.baseLanguage.structure.ExpressionStatement" />
    <nodeInfo nodeId="6062668769034854986" fileName="JUnitSettings_Configuration.java" startLine="92" startPosition="39" endLine="93" endPosition="29" conceptFqName="jetbrains.mps.baseLanguage.structure.ExpressionStatement" />
    <nodeInfo nodeId="6062668769034854986" fileName="JUnitSettings_Configuration.java" startLine="96" startPosition="43" endLine="97" endPosition="32" conceptFqName="jetbrains.mps.baseLanguage.structure.ExpressionStatement" />
    <nodeInfo nodeId="6062668769034854986" fileName="JUnitSettings_Configuration.java" startLine="100" startPosition="56" endLine="101" endPosition="32" conceptFqName="jetbrains.mps.baseLanguage.structure.ExpressionStatement" />
    <nodeInfo nodeId="6062668769034854986" fileName="JUnitSettings_Configuration.java" startLine="104" startPosition="58" endLine="105" endPosition="34" conceptFqName="jetbrains.mps.baseLanguage.structure.ExpressionStatement" />
    <nodeInfo nodeId="6062668769034854986" fileName="JUnitSettings_Configuration.java" startLine="108" startPosition="47" endLine="109" endPosition="30" conceptFqName="jetbrains.mps.baseLanguage.structure.ExpressionStatement" />
    <nodeInfo nodeId="270189043069089266" fileName="JUnitSettings_Configuration.java" startLine="113" startPosition="36" endLine="114" endPosition="18" conceptFqName="jetbrains.mps.baseLanguage.structure.ReturnStatement" />
    <nodeInfo nodeId="6062668769034855033" fileName="JUnitSettings_Configuration.java" startLine="115" startPosition="5" endLine="116" endPosition="92" conceptFqName="jetbrains.mps.baseLanguage.structure.ReturnStatement" />
    <nodeInfo nodeId="2339934328871895871" fileName="JUnitSettings_Configuration.java" startLine="119" startPosition="50" endLine="120" endPosition="38" conceptFqName="jetbrains.mps.baseLanguage.structure.LocalVariableDeclarationStatement" />
    <nodeInfo nodeId="2339934328871895885" fileName="JUnitSettings_Configuration.java" startLine="120" startPosition="38" endLine="121" endPosition="54" conceptFqName="jetbrains.mps.baseLanguage.structure.LocalVariableDeclarationStatement" />
    <nodeInfo nodeId="2339934328871895897" fileName="JUnitSettings_Configuration.java" startLine="124" startPosition="27" endLine="125" endPosition="98" conceptFqName="jetbrains.mps.baseLanguage.structure.ExpressionStatement" />
    <nodeInfo nodeId="2339934328871895916" fileName="JUnitSettings_Configuration.java" startLine="128" startPosition="5" endLine="129" endPosition="23" conceptFqName="jetbrains.mps.baseLanguage.structure.ReturnStatement" />
    <nodeInfo nodeId="8139840817146409033" fileName="JUnitSettings_Configuration.java" startLine="133" startPosition="36" endLine="134" endPosition="70" conceptFqName="jetbrains.mps.baseLanguage.structure.ReturnStatement" />
    <nodeInfo nodeId="270189043069297240" fileName="JUnitSettings_Configuration.java" startLine="135" startPosition="5" endLine="136" endPosition="98" conceptFqName="jetbrains.mps.baseLanguage.structure.ReturnStatement" />
    <nodeInfo nodeId="6062668769034855132" fileName="JUnitSettings_Configuration.java" startLine="139" startPosition="69" endLine="140" endPosition="88" conceptFqName="jetbrains.mps.baseLanguage.structure.LocalVariableDeclarationStatement" />
    <nodeInfo nodeId="6062668769034855158" fileName="JUnitSettings_Configuration.java" startLine="143" startPosition="25" endLine="144" endPosition="56" conceptFqName="jetbrains.mps.baseLanguage.structure.ExpressionStatement" />
    <nodeInfo nodeId="6062668769034855177" fileName="JUnitSettings_Configuration.java" startLine="148" startPosition="57" endLine="149" endPosition="35" conceptFqName="jetbrains.mps.baseLanguage.structure.ReturnStatement" />
    <nodeInfo nodeId="6062668769034854986" fileName="JUnitSettings_Configuration.java" startLine="155" startPosition="46" endLine="156" endPosition="45" conceptFqName="jetbrains.mps.baseLanguage.structure.LocalVariableDeclarationStatement" />
    <nodeInfo nodeId="6062668769034854986" fileName="JUnitSettings_Configuration.java" startLine="157" startPosition="9" endLine="158" endPosition="36" conceptFqName="jetbrains.mps.baseLanguage.structure.ExpressionStatement" />
    <nodeInfo nodeId="6062668769034854986" fileName="JUnitSettings_Configuration.java" startLine="158" startPosition="36" endLine="159" endPosition="76" conceptFqName="jetbrains.mps.baseLanguage.structure.ExpressionStatement" />
    <nodeInfo nodeId="6062668769034854986" fileName="JUnitSettings_Configuration.java" startLine="159" startPosition="76" endLine="160" endPosition="19" conceptFqName="jetbrains.mps.baseLanguage.structure.ReturnStatement" />
    <nodeInfo nodeId="6062668769034854986" fileName="JUnitSettings_Configuration.java" startLine="162" startPosition="42" endLine="163" endPosition="26" conceptFqName="jetbrains.mps.baseLanguage.structure.ExpressionStatement" />
    <nodeInfo nodeId="6062668769034854986" fileName="JUnitSettings_Configuration.java" startLine="165" startPosition="5" endLine="166" endPosition="17" conceptFqName="jetbrains.mps.baseLanguage.structure.ReturnStatement" />
    <nodeInfo nodeId="6062668769034855185" fileName="JUnitSettings_Configuration.java" startLine="170" startPosition="0" endLine="171" endPosition="0" conceptFqName="jetbrains.mps.baseLanguage.structure.FieldDeclaration" propertyString="myModel" />
    <nodeInfo nodeId="6062668769034855187" fileName="JUnitSettings_Configuration.java" startLine="171" startPosition="0" endLine="172" endPosition="0" conceptFqName="jetbrains.mps.baseLanguage.structure.FieldDeclaration" propertyString="myModule" />
    <nodeInfo nodeId="1468133732225729389" fileName="JUnitSettings_Configuration.java" startLine="172" startPosition="0" endLine="173" endPosition="0" conceptFqName="jetbrains.mps.baseLanguage.structure.FieldDeclaration" propertyString="myLightExec" />
    <nodeInfo nodeId="6062668769034855189" fileName="JUnitSettings_Configuration.java" startLine="173" startPosition="0" endLine="174" endPosition="0" conceptFqName="jetbrains.mps.baseLanguage.structure.FieldDeclaration" propertyString="myTestCases" />
    <nodeInfo nodeId="6062668769034855195" fileName="JUnitSettings_Configuration.java" startLine="174" startPosition="0" endLine="175" endPosition="0" conceptFqName="jetbrains.mps.baseLanguage.structure.FieldDeclaration" propertyString="myTestMethods" />
    <nodeInfo nodeId="6062668769034855201" fileName="JUnitSettings_Configuration.java" startLine="175" startPosition="0" endLine="176" endPosition="0" conceptFqName="jetbrains.mps.baseLanguage.structure.FieldDeclaration" propertyString="myRunType" />
    <nodeInfo nodeId="6062668769034854986" fileName="JUnitSettings_Configuration.java" startLine="181" startPosition="61" endLine="182" endPosition="92" conceptFqName="jetbrains.mps.baseLanguage.structure.LocalVariableDeclarationStatement" />
    <nodeInfo nodeId="6062668769034854986" fileName="JUnitSettings_Configuration.java" startLine="182" startPosition="92" endLine="183" endPosition="30" conceptFqName="jetbrains.mps.baseLanguage.structure.ExpressionStatement" />
    <nodeInfo nodeId="6062668769034854986" fileName="JUnitSettings_Configuration.java" startLine="183" startPosition="30" endLine="184" endPosition="32" conceptFqName="jetbrains.mps.baseLanguage.structure.ExpressionStatement" />
    <nodeInfo nodeId="6062668769034854986" fileName="JUnitSettings_Configuration.java" startLine="184" startPosition="32" endLine="185" endPosition="38" conceptFqName="jetbrains.mps.baseLanguage.structure.ExpressionStatement" />
    <nodeInfo nodeId="6062668769034854986" fileName="JUnitSettings_Configuration.java" startLine="186" startPosition="32" endLine="187" endPosition="48" conceptFqName="jetbrains.mps.baseLanguage.structure.ExpressionStatement" />
    <nodeInfo nodeId="6062668769034854986" fileName="JUnitSettings_Configuration.java" startLine="189" startPosition="34" endLine="190" endPosition="52" conceptFqName="jetbrains.mps.baseLanguage.structure.ExpressionStatement" />
    <nodeInfo nodeId="6062668769034854986" fileName="JUnitSettings_Configuration.java" startLine="191" startPosition="7" endLine="192" endPosition="34" conceptFqName="jetbrains.mps.baseLanguage.structure.ExpressionStatement" />
    <nodeInfo nodeId="6062668769034854986" fileName="JUnitSettings_Configuration.java" startLine="192" startPosition="34" endLine="193" endPosition="19" conceptFqName="jetbrains.mps.baseLanguage.structure.ReturnStatement" />
    <nodeInfo nodeId="6062668769034854986" fileName="JUnitSettings_Configuration.java" startLine="197" startPosition="84" endLine="198" endPosition="24" conceptFqName="jetbrains.mps.baseLanguage.structure.ExpressionStatement" />
    <nodeInfo nodeId="6062668769034854986" fileName="JUnitSettings_Configuration.java" startLine="201" startPosition="0" endLine="202" endPosition="0" conceptFqName="jetbrains.mps.baseLanguage.structure.FieldDeclaration" propertyString="myProject" />
    <nodeInfo nodeId="6062668769034854986" fileName="JUnitSettings_Configuration.java" startLine="202" startPosition="0" endLine="203" endPosition="0" conceptFqName="jetbrains.mps.baseLanguage.structure.FieldDeclaration" propertyString="myEditorEx" />
    <nodeInfo nodeId="6062668769034854986" fileName="JUnitSettings_Configuration.java" startLine="204" startPosition="60" endLine="205" endPosition="54" conceptFqName="jetbrains.mps.baseLanguage.structure.ReturnStatement" />
    <nodeInfo nodeId="6062668769034854986" fileName="JUnitSettings_Configuration.java" startLine="208" startPosition="57" endLine="209" endPosition="61" conceptFqName="jetbrains.mps.baseLanguage.structure.ReturnStatement" />
    <nodeInfo nodeId="6062668769034854986" fileName="JUnitSettings_Configuration.java" startLine="213" startPosition="29" endLine="214" endPosition="31" conceptFqName="jetbrains.mps.baseLanguage.structure.ExpressionStatement" />
    <nodeInfo nodeId="6062668769034854986" fileName="JUnitSettings_Configuration.java" startLine="215" startPosition="5" endLine="216" endPosition="22" conceptFqName="jetbrains.mps.baseLanguage.structure.ReturnStatement" />
    <nodeInfo nodeId="6062668769034854986" fileName="JUnitSettings_Configuration.java" startLine="219" startPosition="0" endLine="220" endPosition="0" conceptFqName="jetbrains.mps.baseLanguage.structure.StaticFieldDeclaration" propertyString="LOG" />
    <nodeInfo nodeId="2339934328872410855" fileName="JUnitSettings_Configuration.java" startLine="221" startPosition="66" endLine="222" endPosition="46" conceptFqName="jetbrains.mps.baseLanguage.structure.ReturnStatement" />
    <nodeInfo nodeId="6062668769034854986" fileName="JUnitSettings_Configuration.java" startLine="32" startPosition="0" endLine="34" endPosition="0" conceptFqName="jetbrains.mps.baseLanguage.structure.FieldDeclaration" propertyString="myState" />
    <nodeInfo nodeId="6062668769034854986" fileName="JUnitSettings_Configuration.java" startLine="177" startPosition="0" endLine="179" endPosition="0" conceptFqName="jetbrains.mps.baseLanguage.structure.ConstructorDeclaration" propertyString="MyState#()V" />
    <nodeInfo nodeId="6062668769034855237" fileName="JUnitSettings_Configuration.java" startLine="35" startPosition="73" endLine="38" endPosition="5" conceptFqName="jetbrains.mps.baseLanguage.structure.IfStatement" />
    <nodeInfo nodeId="2339934328872410772" fileName="JUnitSettings_Configuration.java" startLine="41" startPosition="72" endLine="44" endPosition="7" conceptFqName="jetbrains.mps.baseLanguage.structure.IfStatement" />
    <nodeInfo nodeId="6062668769034855252" fileName="JUnitSettings_Configuration.java" startLine="44" startPosition="7" endLine="47" endPosition="7" conceptFqName="jetbrains.mps.baseLanguage.structure.IfStatement" />
    <nodeInfo nodeId="6062668769034854986" fileName="JUnitSettings_Configuration.java" startLine="57" startPosition="73" endLine="60" endPosition="5" conceptFqName="jetbrains.mps.baseLanguage.structure.IfStatement" />
    <nodeInfo nodeId="6062668769034854986" fileName="JUnitSettings_Configuration.java" startLine="64" startPosition="0" endLine="67" endPosition="0" conceptFqName="jetbrains.mps.baseLanguage.structure.InstanceMethodDeclaration" propertyString="getModel#()Ljava/lang/String;" />
    <nodeInfo nodeId="6062668769034854986" fileName="JUnitSettings_Configuration.java" startLine="68" startPosition="0" endLine="71" endPosition="0" conceptFqName="jetbrains.mps.baseLanguage.structure.InstanceMethodDeclaration" propertyString="getModule#()Ljava/lang/String;" />
    <nodeInfo nodeId="6062668769034854986" fileName="JUnitSettings_Configuration.java" startLine="72" startPosition="0" endLine="75" endPosition="0" conceptFqName="jetbrains.mps.baseLanguage.structure.InstanceMethodDeclaration" propertyString="getLightExec#()Z" />
    <nodeInfo nodeId="6062668769034854986" fileName="JUnitSettings_Configuration.java" startLine="76" startPosition="0" endLine="79" endPosition="0" conceptFqName="jetbrains.mps.baseLanguage.structure.InstanceMethodDeclaration" propertyString="getTestCases#()Ljetbrains/mps/execution/lib/ClonableList;" />
    <nodeInfo nodeId="6062668769034854986" fileName="JUnitSettings_Configuration.java" startLine="80" startPosition="0" endLine="83" endPosition="0" conceptFqName="jetbrains.mps.baseLanguage.structure.InstanceMethodDeclaration" propertyString="getTestMethods#()Ljetbrains/mps/execution/lib/ClonableList;" />
    <nodeInfo nodeId="6062668769034854986" fileName="JUnitSettings_Configuration.java" startLine="84" startPosition="0" endLine="87" endPosition="0" conceptFqName="jetbrains.mps.baseLanguage.structure.InstanceMethodDeclaration" propertyString="getRunType#()Ljetbrains/mps/baseLanguage/unitTest/execution/settings/JUnitRunTypes;" />
    <nodeInfo nodeId="6062668769034854986" fileName="JUnitSettings_Configuration.java" startLine="88" startPosition="0" endLine="91" endPosition="0" conceptFqName="jetbrains.mps.baseLanguage.structure.InstanceMethodDeclaration" propertyString="setModel#(Ljava/lang/String;)V" />
    <nodeInfo nodeId="6062668769034854986" fileName="JUnitSettings_Configuration.java" startLine="92" startPosition="0" endLine="95" endPosition="0" conceptFqName="jetbrains.mps.baseLanguage.structure.InstanceMethodDeclaration" propertyString="setModule#(Ljava/lang/String;)V" />
    <nodeInfo nodeId="6062668769034854986" fileName="JUnitSettings_Configuration.java" startLine="96" startPosition="0" endLine="99" endPosition="0" conceptFqName="jetbrains.mps.baseLanguage.structure.InstanceMethodDeclaration" propertyString="setLightExec#(Z)V" />
    <nodeInfo nodeId="6062668769034854986" fileName="JUnitSettings_Configuration.java" startLine="100" startPosition="0" endLine="103" endPosition="0" conceptFqName="jetbrains.mps.baseLanguage.structure.InstanceMethodDeclaration" propertyString="setTestCases#(Ljetbrains/mps/execution/lib/ClonableList;)V" />
    <nodeInfo nodeId="6062668769034854986" fileName="JUnitSettings_Configuration.java" startLine="104" startPosition="0" endLine="107" endPosition="0" conceptFqName="jetbrains.mps.baseLanguage.structure.InstanceMethodDeclaration" propertyString="setTestMethods#(Ljetbrains/mps/execution/lib/ClonableList;)V" />
    <nodeInfo nodeId="6062668769034854986" fileName="JUnitSettings_Configuration.java" startLine="108" startPosition="0" endLine="111" endPosition="0" conceptFqName="jetbrains.mps.baseLanguage.structure.InstanceMethodDeclaration" propertyString="setRunType#(Ljetbrains/mps/baseLanguage/unitTest/execution/settings/JUnitRunTypes;)V" />
    <nodeInfo nodeId="6062668769034855009" fileName="JUnitSettings_Configuration.java" startLine="112" startPosition="65" endLine="115" endPosition="5" conceptFqName="jetbrains.mps.baseLanguage.structure.IfStatement" />
    <nodeInfo nodeId="2339934328871895895" fileName="JUnitSettings_Configuration.java" startLine="124" startPosition="0" endLine="127" endPosition="0" conceptFqName="jetbrains.mps.baseLanguage.structure.InstanceMethodDeclaration" propertyString="run#()V" />
    <nodeInfo nodeId="8139840817146402357" fileName="JUnitSettings_Configuration.java" startLine="132" startPosition="78" endLine="135" endPosition="5" conceptFqName="jetbrains.mps.baseLanguage.structure.IfStatement" />
    <nodeInfo nodeId="6062668769034855175" fileName="JUnitSettings_Configuration.java" startLine="148" startPosition="0" endLine="151" endPosition="0" conceptFqName="jetbrains.mps.baseLanguage.structure.InstanceMethodDeclaration" propertyString="select#(Ljetbrains/mps/baseLanguage/unitTest/execution/client/ITestNodeWrapper;)Lorg/jetbrains/mps/openapi/model/SNodeReference;" />
    <nodeInfo nodeId="6062668769034854986" fileName="JUnitSettings_Configuration.java" startLine="161" startPosition="45" endLine="164" endPosition="7" conceptFqName="jetbrains.mps.baseLanguage.structure.BlockStatement" />
    <nodeInfo nodeId="6062668769034854986" fileName="JUnitSettings_Configuration.java" startLine="161" startPosition="45" endLine="164" endPosition="7" conceptFqName="jetbrains.mps.baseLanguage.structure.IfStatement" />
    <nodeInfo nodeId="6062668769034854986" fileName="JUnitSettings_Configuration.java" startLine="185" startPosition="38" endLine="188" endPosition="7" conceptFqName="jetbrains.mps.baseLanguage.structure.IfStatement" />
    <nodeInfo nodeId="6062668769034854986" fileName="JUnitSettings_Configuration.java" startLine="188" startPosition="7" endLine="191" endPosition="7" conceptFqName="jetbrains.mps.baseLanguage.structure.IfStatement" />
    <nodeInfo nodeId="6062668769034854986" fileName="JUnitSettings_Configuration.java" startLine="197" startPosition="0" endLine="200" endPosition="0" conceptFqName="jetbrains.mps.baseLanguage.structure.ConstructorDeclaration" propertyString="JUnitSettings_Configuration#(Lcom/intellij/openapi/project/Project;)V" />
    <nodeInfo nodeId="6062668769034854986" fileName="JUnitSettings_Configuration.java" startLine="204" startPosition="0" endLine="207" endPosition="0" conceptFqName="jetbrains.mps.baseLanguage.structure.InstanceMethodDeclaration" propertyString="createCloneTemplate#()Ljetbrains/mps/baseLanguage/unitTest/execution/settings/JUnitSettings_Configuration;" />
    <nodeInfo nodeId="6062668769034854986" fileName="JUnitSettings_Configuration.java" startLine="208" startPosition="0" endLine="211" endPosition="0" conceptFqName="jetbrains.mps.baseLanguage.structure.InstanceMethodDeclaration" propertyString="getEditor#()Ljetbrains/mps/baseLanguage/unitTest/execution/settings/JUnitSettings_Configuration_Editor;" />
    <nodeInfo nodeId="6062668769034854986" fileName="JUnitSettings_Configuration.java" startLine="212" startPosition="70" endLine="215" endPosition="5" conceptFqName="jetbrains.mps.baseLanguage.structure.IfStatement" />
    <nodeInfo nodeId="2339934328872410855" fileName="JUnitSettings_Configuration.java" startLine="221" startPosition="0" endLine="224" endPosition="0" conceptFqName="jetbrains.mps.baseLanguage.structure.StaticMethodDeclaration" propertyString="eq_jtq3ac_a0c0b0a0b#(Ljava/lang/Object;Ljava/lang/Object;)Z" />
    <nodeInfo nodeId="6062668769034854986" fileName="JUnitSettings_Configuration.java" startLine="51" startPosition="0" endLine="55" endPosition="0" conceptFqName="jetbrains.mps.baseLanguage.structure.InstanceMethodDeclaration" propertyString="writeExternal#(Lorg/jdom/Element;)V" />
    <nodeInfo nodeId="6062668769034855154" fileName="JUnitSettings_Configuration.java" startLine="142" startPosition="0" endLine="146" endPosition="0" conceptFqName="jetbrains.mps.baseLanguage.structure.InstanceMethodDeclaration" propertyString="run#()V" />
    <nodeInfo nodeId="2339934328871895891" fileName="JUnitSettings_Configuration.java" startLine="122" startPosition="36" endLine="127" endPosition="9" conceptFqName="jetbrains.mps.baseLanguage.structure.ExpressionStatement" />
    <nodeInfo nodeId="6062668769034855168" fileName="JUnitSettings_Configuration.java" startLine="146" startPosition="32" endLine="151" endPosition="24" conceptFqName="jetbrains.mps.baseLanguage.structure.ReturnStatement" />
    <nodeInfo nodeId="6062668769034854986" fileName="JUnitSettings_Configuration.java" startLine="112" startPosition="0" endLine="118" endPosition="0" conceptFqName="jetbrains.mps.baseLanguage.structure.InstanceMethodDeclaration" propertyString="getTests#(Ljetbrains/mps/project/Project;)Ljava/util/List;" />
    <nodeInfo nodeId="6062668769034854986" fileName="JUnitSettings_Configuration.java" startLine="132" startPosition="0" endLine="138" endPosition="0" conceptFqName="jetbrains.mps.baseLanguage.structure.InstanceMethodDeclaration" propertyString="getTestsUnderProgress#(Ljetbrains/mps/project/Project;)Ljava/util/List;" />
    <nodeInfo nodeId="6062668769034855146" fileName="JUnitSettings_Configuration.java" startLine="140" startPosition="88" endLine="146" endPosition="32" conceptFqName="jetbrains.mps.baseLanguage.structure.ExpressionStatement" />
    <nodeInfo nodeId="6062668769034854986" fileName="JUnitSettings_Configuration.java" startLine="212" startPosition="0" endLine="218" endPosition="0" conceptFqName="jetbrains.mps.baseLanguage.structure.InstanceMethodDeclaration" propertyString="getEditorEx#()Ljetbrains/mps/execution/api/settings/SettingsEditorEx;" />
    <nodeInfo nodeId="6062668769034854986" fileName="JUnitSettings_Configuration.java" startLine="56" startPosition="0" endLine="63" endPosition="0" conceptFqName="jetbrains.mps.baseLanguage.structure.InstanceMethodDeclaration" propertyString="readExternal#(Lorg/jdom/Element;)V" />
    <nodeInfo nodeId="2339934328871895889" fileName="JUnitSettings_Configuration.java" startLine="121" startPosition="54" endLine="128" endPosition="5" conceptFqName="jetbrains.mps.baseLanguage.structure.IfStatement" />
    <nodeInfo nodeId="6062668769034854986" fileName="JUnitSettings_Configuration.java" startLine="156" startPosition="45" endLine="165" endPosition="5" conceptFqName="jetbrains.mps.baseLanguage.structure.TryCatchStatement" />
    <nodeInfo nodeId="6062668769034855246" fileName="JUnitSettings_Configuration.java" startLine="38" startPosition="5" endLine="48" endPosition="5" conceptFqName="jetbrains.mps.baseLanguage.structure.IfStatement" />
    <nodeInfo nodeId="6062668769034854986" fileName="JUnitSettings_Configuration.java" startLine="119" startPosition="0" endLine="131" endPosition="0" conceptFqName="jetbrains.mps.baseLanguage.structure.InstanceMethodDeclaration" propertyString="hasTests#(Ljetbrains/mps/project/Project;)Z" />
    <nodeInfo nodeId="6062668769034854986" fileName="JUnitSettings_Configuration.java" startLine="35" startPosition="73" endLine="48" endPosition="5" conceptFqName="jetbrains.mps.baseLanguage.structure.BlockStatement" />
    <nodeInfo nodeId="6062668769034854986" fileName="JUnitSettings_Configuration.java" startLine="139" startPosition="0" endLine="153" endPosition="0" conceptFqName="jetbrains.mps.baseLanguage.structure.InstanceMethodDeclaration" propertyString="getTestsToMake#(Ljetbrains/mps/project/Project;)Ljava/util/List;" />
    <nodeInfo nodeId="6062668769034854986" fileName="JUnitSettings_Configuration.java" startLine="154" startPosition="0" endLine="168" endPosition="0" conceptFqName="jetbrains.mps.baseLanguage.structure.InstanceMethodDeclaration" propertyString="clone#()Ljetbrains/mps/baseLanguage/unitTest/execution/settings/JUnitSettings_Configuration;" />
    <nodeInfo nodeId="6062668769034854986" fileName="JUnitSettings_Configuration.java" startLine="35" startPosition="0" endLine="50" endPosition="0" conceptFqName="jetbrains.mps.baseLanguage.structure.InstanceMethodDeclaration" propertyString="checkConfiguration#()V" />
    <nodeInfo nodeId="6062668769034854986" fileName="JUnitSettings_Configuration.java" startLine="180" startPosition="0" endLine="195" endPosition="0" conceptFqName="jetbrains.mps.baseLanguage.structure.InstanceMethodDeclaration" propertyString="clone#()Ljava/lang/Object;" />
    <nodeInfo nodeId="6062668769034855204" fileName="JUnitSettings_Configuration_Editor.java" startLine="12" startPosition="0" endLine="13" endPosition="0" conceptFqName="jetbrains.mps.baseLanguage.structure.FieldDeclaration" propertyString="myEditor" />
    <nodeInfo nodeId="1822803054821518019" fileName="JUnitSettings_Configuration_Editor.java" startLine="14" startPosition="31" endLine="15" endPosition="23" conceptFqName="jetbrains.mps.baseLanguage.structure.ExpressionStatement" />
    <nodeInfo nodeId="6062668769034854986" fileName="JUnitSettings_Configuration_Editor.java" startLine="14" startPosition="31" endLine="15" endPosition="23" conceptFqName="jetbrains.mps.baseLanguage.structure.BlockStatement" />
    <nodeInfo nodeId="6062668769034855208" fileName="JUnitSettings_Configuration_Editor.java" startLine="19" startPosition="59" endLine="20" endPosition="64" conceptFqName="jetbrains.mps.baseLanguage.structure.ExpressionStatement" />
    <nodeInfo nodeId="6062668769034855213" fileName="JUnitSettings_Configuration_Editor.java" startLine="20" startPosition="64" endLine="21" endPosition="20" conceptFqName="jetbrains.mps.baseLanguage.structure.ReturnStatement" />
    <nodeInfo nodeId="1822803054821481388" fileName="JUnitSettings_Configuration_Editor.java" startLine="24" startPosition="108" endLine="25" endPosition="34" conceptFqName="jetbrains.mps.baseLanguage.structure.ExpressionStatement" />
    <nodeInfo nodeId="6062668769034854986" fileName="JUnitSettings_Configuration_Editor.java" startLine="24" startPosition="108" endLine="25" endPosition="34" conceptFqName="jetbrains.mps.baseLanguage.structure.BlockStatement" />
    <nodeInfo nodeId="1822803054821444768" fileName="JUnitSettings_Configuration_Editor.java" startLine="28" startPosition="80" endLine="29" endPosition="34" conceptFqName="jetbrains.mps.baseLanguage.structure.ExpressionStatement" />
    <nodeInfo nodeId="6062668769034854986" fileName="JUnitSettings_Configuration_Editor.java" startLine="28" startPosition="80" endLine="29" endPosition="34" conceptFqName="jetbrains.mps.baseLanguage.structure.BlockStatement" />
    <nodeInfo nodeId="6062668769034854986" fileName="JUnitSettings_Configuration_Editor.java" startLine="32" startPosition="0" endLine="33" endPosition="0" conceptFqName="jetbrains.mps.baseLanguage.structure.FieldDeclaration" propertyString="myProject" />
    <nodeInfo nodeId="6062668769034854986" fileName="JUnitSettings_Configuration_Editor.java" startLine="36" startPosition="51" endLine="37" endPosition="56" conceptFqName="jetbrains.mps.baseLanguage.structure.ReturnStatement" />
    <nodeInfo nodeId="6062668769034854986" fileName="JUnitSettings_Configuration_Editor.java" startLine="39" startPosition="7" endLine="40" endPosition="24" conceptFqName="jetbrains.mps.baseLanguage.structure.ExpressionStatement" />
    <nodeInfo nodeId="6062668769034854986" fileName="JUnitSettings_Configuration_Editor.java" startLine="14" startPosition="0" endLine="17" endPosition="0" conceptFqName="jetbrains.mps.baseLanguage.structure.InstanceMethodDeclaration" propertyString="disposeEditor#()V" />
    <nodeInfo nodeId="6062668769034854986" fileName="JUnitSettings_Configuration_Editor.java" startLine="24" startPosition="0" endLine="27" endPosition="0" conceptFqName="jetbrains.mps.baseLanguage.structure.InstanceMethodDeclaration" propertyString="applyEditorTo#(Ljetbrains/mps/baseLanguage/unitTest/execution/settings/JUnitSettings_Configuration;)V" />
    <nodeInfo nodeId="6062668769034854986" fileName="JUnitSettings_Configuration_Editor.java" startLine="28" startPosition="0" endLine="31" endPosition="0" conceptFqName="jetbrains.mps.baseLanguage.structure.InstanceMethodDeclaration" propertyString="resetEditorFrom#(Ljetbrains/mps/baseLanguage/unitTest/execution/settings/JUnitSettings_Configuration;)V" />
    <nodeInfo nodeId="6062668769034854986" fileName="JUnitSettings_Configuration_Editor.java" startLine="36" startPosition="0" endLine="39" endPosition="0" conceptFqName="jetbrains.mps.baseLanguage.structure.InstanceMethodDeclaration" propertyString="create#()Ljetbrains/mps/baseLanguage/unitTest/execution/settings/JUnitSettings_Configuration;" />
    <nodeInfo nodeId="6062668769034854986" fileName="JUnitSettings_Configuration_Editor.java" startLine="18" startPosition="0" endLine="23" endPosition="0" conceptFqName="jetbrains.mps.baseLanguage.structure.InstanceMethodDeclaration" propertyString="createEditor#()Ljetbrains/mps/baseLanguage/unitTest/execution/settings/JUnitConfigurationEditorComponent;" />
    <nodeInfo nodeId="6062668769034854986" fileName="JUnitSettings_Configuration_Editor.java" startLine="34" startPosition="68" endLine="39" endPosition="7" conceptFqName="jetbrains.mps.baseLanguage.structure.SuperConstructorInvocation" />
    <nodeInfo nodeId="6062668769034854986" fileName="JUnitSettings_Configuration_Editor.java" startLine="34" startPosition="0" endLine="42" endPosition="0" conceptFqName="jetbrains.mps.baseLanguage.structure.ConstructorDeclaration" propertyString="JUnitSettings_Configuration_Editor#(Lcom/intellij/openapi/project/Project;)V" />
    <scopeInfo nodeId="6062668769034854986" fileName="JUnitSettings_Configuration.java" startLine="177" startPosition="22" endLine="177" endPosition="22" />
    <scopeInfo nodeId="6062668769034855238" fileName="JUnitSettings_Configuration.java" startLine="36" startPosition="36" endLine="37" endPosition="76" />
    <scopeInfo nodeId="2339934328872410775" fileName="JUnitSettings_Configuration.java" startLine="42" startPosition="74" endLine="43" endPosition="15" />
    <scopeInfo nodeId="6062668769034855253" fileName="JUnitSettings_Configuration.java" startLine="45" startPosition="63" endLine="46" endPosition="80" />
    <scopeInfo nodeId="6062668769034854986" fileName="JUnitSettings_Configuration.java" startLine="52" startPosition="76" endLine="53" endPosition="57" />
    <scopeInfo nodeId="6062668769034854986" fileName="JUnitSettings_Configuration.java" startLine="58" startPosition="26" endLine="59" endPosition="81" />
    <scopeInfo nodeId="6062668769034854986" fileName="JUnitSettings_Configuration.java" startLine="64" startPosition="28" endLine="65" endPosition="27" />
    <scopeInfo nodeId="6062668769034854986" fileName="JUnitSettings_Configuration.java" startLine="68" startPosition="29" endLine="69" endPosition="28" />
    <scopeInfo nodeId="6062668769034854986" fileName="JUnitSettings_Configuration.java" startLine="72" startPosition="33" endLine="73" endPosition="31" />
    <scopeInfo nodeId="6062668769034854986" fileName="JUnitSettings_Configuration.java" startLine="76" startPosition="46" endLine="77" endPosition="31" />
    <scopeInfo nodeId="6062668769034854986" fileName="JUnitSettings_Configuration.java" startLine="80" startPosition="48" endLine="81" endPosition="33" />
    <scopeInfo nodeId="6062668769034854986" fileName="JUnitSettings_Configuration.java" startLine="84" startPosition="37" endLine="85" endPosition="29" />
    <scopeInfo nodeId="6062668769034854986" fileName="JUnitSettings_Configuration.java" startLine="88" startPosition="38" endLine="89" endPosition="28" />
    <scopeInfo nodeId="6062668769034854986" fileName="JUnitSettings_Configuration.java" startLine="92" startPosition="39" endLine="93" endPosition="29" />
    <scopeInfo nodeId="6062668769034854986" fileName="JUnitSettings_Configuration.java" startLine="96" startPosition="43" endLine="97" endPosition="32" />
    <scopeInfo nodeId="6062668769034854986" fileName="JUnitSettings_Configuration.java" startLine="100" startPosition="56" endLine="101" endPosition="32" />
    <scopeInfo nodeId="6062668769034854986" fileName="JUnitSettings_Configuration.java" startLine="104" startPosition="58" endLine="105" endPosition="34" />
    <scopeInfo nodeId="6062668769034854986" fileName="JUnitSettings_Configuration.java" startLine="108" startPosition="47" endLine="109" endPosition="30" />
    <scopeInfo nodeId="6062668769034855010" fileName="JUnitSettings_Configuration.java" startLine="113" startPosition="36" endLine="114" endPosition="18" />
    <scopeInfo nodeId="2339934328871895896" fileName="JUnitSettings_Configuration.java" startLine="124" startPosition="27" endLine="125" endPosition="98" />
    <scopeInfo nodeId="8139840817146402360" fileName="JUnitSettings_Configuration.java" startLine="133" startPosition="36" endLine="134" endPosition="70" />
    <scopeInfo nodeId="6062668769034855157" fileName="JUnitSettings_Configuration.java" startLine="143" startPosition="25" endLine="144" endPosition="56" />
    <scopeInfo nodeId="6062668769034855176" fileName="JUnitSettings_Configuration.java" startLine="148" startPosition="57" endLine="149" endPosition="35" />
    <scopeInfo nodeId="6062668769034854986" fileName="JUnitSettings_Configuration.java" startLine="162" startPosition="42" endLine="163" endPosition="26" />
    <scopeInfo nodeId="6062668769034854986" fileName="JUnitSettings_Configuration.java" startLine="186" startPosition="32" endLine="187" endPosition="48" />
    <scopeInfo nodeId="6062668769034854986" fileName="JUnitSettings_Configuration.java" startLine="189" startPosition="34" endLine="190" endPosition="52" />
    <scopeInfo nodeId="6062668769034854986" fileName="JUnitSettings_Configuration.java" startLine="197" startPosition="84" endLine="198" endPosition="24" />
    <scopeInfo nodeId="6062668769034854986" fileName="JUnitSettings_Configuration.java" startLine="204" startPosition="60" endLine="205" endPosition="54" />
    <scopeInfo nodeId="6062668769034854986" fileName="JUnitSettings_Configuration.java" startLine="208" startPosition="57" endLine="209" endPosition="61" />
    <scopeInfo nodeId="6062668769034854986" fileName="JUnitSettings_Configuration.java" startLine="213" startPosition="29" endLine="214" endPosition="31" />
    <scopeInfo nodeId="2339934328872410855" fileName="JUnitSettings_Configuration.java" startLine="221" startPosition="66" endLine="222" endPosition="46" />
    <scopeInfo nodeId="6062668769034854986" fileName="JUnitSettings_Configuration.java" startLine="177" startPosition="0" endLine="179" endPosition="0" />
    <scopeInfo nodeId="6062668769034854986" fileName="JUnitSettings_Configuration.java" startLine="64" startPosition="0" endLine="67" endPosition="0" />
    <scopeInfo nodeId="6062668769034854986" fileName="JUnitSettings_Configuration.java" startLine="68" startPosition="0" endLine="71" endPosition="0" />
    <scopeInfo nodeId="6062668769034854986" fileName="JUnitSettings_Configuration.java" startLine="72" startPosition="0" endLine="75" endPosition="0" />
    <scopeInfo nodeId="6062668769034854986" fileName="JUnitSettings_Configuration.java" startLine="76" startPosition="0" endLine="79" endPosition="0" />
    <scopeInfo nodeId="6062668769034854986" fileName="JUnitSettings_Configuration.java" startLine="80" startPosition="0" endLine="83" endPosition="0" />
    <scopeInfo nodeId="6062668769034854986" fileName="JUnitSettings_Configuration.java" startLine="84" startPosition="0" endLine="87" endPosition="0" />
    <scopeInfo nodeId="6062668769034854986" fileName="JUnitSettings_Configuration.java" startLine="88" startPosition="0" endLine="91" endPosition="0">
      <varInfo nodeId="6062668769034854986" varName="value" />
    </scopeInfo>
    <scopeInfo nodeId="6062668769034854986" fileName="JUnitSettings_Configuration.java" startLine="92" startPosition="0" endLine="95" endPosition="0">
      <varInfo nodeId="6062668769034854986" varName="value" />
    </scopeInfo>
    <scopeInfo nodeId="6062668769034854986" fileName="JUnitSettings_Configuration.java" startLine="96" startPosition="0" endLine="99" endPosition="0">
      <varInfo nodeId="6062668769034854986" varName="value" />
    </scopeInfo>
    <scopeInfo nodeId="6062668769034854986" fileName="JUnitSettings_Configuration.java" startLine="100" startPosition="0" endLine="103" endPosition="0">
      <varInfo nodeId="6062668769034854986" varName="value" />
    </scopeInfo>
    <scopeInfo nodeId="6062668769034854986" fileName="JUnitSettings_Configuration.java" startLine="104" startPosition="0" endLine="107" endPosition="0">
      <varInfo nodeId="6062668769034854986" varName="value" />
    </scopeInfo>
    <scopeInfo nodeId="6062668769034854986" fileName="JUnitSettings_Configuration.java" startLine="108" startPosition="0" endLine="111" endPosition="0">
      <varInfo nodeId="6062668769034854986" varName="value" />
    </scopeInfo>
    <scopeInfo nodeId="2339934328871895895" fileName="JUnitSettings_Configuration.java" startLine="124" startPosition="0" endLine="127" endPosition="0" />
    <scopeInfo nodeId="6062668769034855175" fileName="JUnitSettings_Configuration.java" startLine="148" startPosition="0" endLine="151" endPosition="0">
      <varInfo nodeId="6062668769034855175" varName="it" />
    </scopeInfo>
    <scopeInfo nodeId="6062668769034854986" fileName="JUnitSettings_Configuration.java" startLine="157" startPosition="9" endLine="160" endPosition="19" />
    <scopeInfo nodeId="6062668769034854986" fileName="JUnitSettings_Configuration.java" startLine="161" startPosition="0" endLine="164" endPosition="7">
      <varInfo nodeId="6062668769034854986" varName="ex" />
    </scopeInfo>
    <scopeInfo nodeId="6062668769034854986" fileName="JUnitSettings_Configuration.java" startLine="161" startPosition="45" endLine="164" endPosition="7" />
    <scopeInfo nodeId="6062668769034854986" fileName="JUnitSettings_Configuration.java" startLine="197" startPosition="0" endLine="200" endPosition="0">
      <varInfo nodeId="6062668769034854986" varName="project" />
    </scopeInfo>
    <scopeInfo nodeId="6062668769034854986" fileName="JUnitSettings_Configuration.java" startLine="204" startPosition="0" endLine="207" endPosition="0" />
    <scopeInfo nodeId="6062668769034854986" fileName="JUnitSettings_Configuration.java" startLine="208" startPosition="0" endLine="211" endPosition="0" />
    <scopeInfo nodeId="2339934328872410855" fileName="JUnitSettings_Configuration.java" startLine="221" startPosition="0" endLine="224" endPosition="0">
      <varInfo nodeId="2339934328872410855" varName="a" />
      <varInfo nodeId="2339934328872410855" varName="b" />
    </scopeInfo>
    <scopeInfo nodeId="6062668769034854986" fileName="JUnitSettings_Configuration.java" startLine="51" startPosition="0" endLine="55" endPosition="0">
      <varInfo nodeId="6062668769034854986" varName="element" />
    </scopeInfo>
    <scopeInfo nodeId="6062668769034854986" fileName="JUnitSettings_Configuration.java" startLine="57" startPosition="73" endLine="61" endPosition="83" />
    <scopeInfo nodeId="6062668769034854990" fileName="JUnitSettings_Configuration.java" startLine="112" startPosition="65" endLine="116" endPosition="92" />
    <scopeInfo nodeId="6062668769034855045" fileName="JUnitSettings_Configuration.java" startLine="132" startPosition="78" endLine="136" endPosition="98" />
    <scopeInfo nodeId="6062668769034855154" fileName="JUnitSettings_Configuration.java" startLine="142" startPosition="0" endLine="146" endPosition="0" />
    <scopeInfo nodeId="6062668769034854986" fileName="JUnitSettings_Configuration.java" startLine="212" startPosition="70" endLine="216" endPosition="22" />
    <scopeInfo nodeId="2339934328871895890" fileName="JUnitSettings_Configuration.java" startLine="122" startPosition="36" endLine="127" endPosition="9" />
    <scopeInfo nodeId="6062668769034854986" fileName="JUnitSettings_Configuration.java" startLine="112" startPosition="0" endLine="118" endPosition="0">
      <varInfo nodeId="6062668769034854988" varName="project" />
    </scopeInfo>
    <scopeInfo nodeId="6062668769034854986" fileName="JUnitSettings_Configuration.java" startLine="132" startPosition="0" endLine="138" endPosition="0">
      <varInfo nodeId="6062668769034855041" varName="project" />
    </scopeInfo>
    <scopeInfo nodeId="6062668769034854986" fileName="JUnitSettings_Configuration.java" startLine="212" startPosition="0" endLine="218" endPosition="0" />
    <scopeInfo nodeId="6062668769034854986" fileName="JUnitSettings_Configuration.java" startLine="56" startPosition="0" endLine="63" endPosition="0">
      <varInfo nodeId="6062668769034854986" varName="element" />
    </scopeInfo>
    <scopeInfo nodeId="6062668769034855247" fileName="JUnitSettings_Configuration.java" startLine="39" startPosition="36" endLine="47" endPosition="7" />
    <scopeInfo nodeId="2339934328871895870" fileName="JUnitSettings_Configuration.java" startLine="119" startPosition="50" endLine="129" endPosition="23">
      <varInfo nodeId="2339934328871895872" varName="hasTests" />
      <varInfo nodeId="2339934328871895886" varName="settings" />
    </scopeInfo>
    <scopeInfo nodeId="6062668769034854986" fileName="JUnitSettings_Configuration.java" startLine="155" startPosition="46" endLine="166" endPosition="17">
      <varInfo nodeId="6062668769034854986" varName="clone" />
    </scopeInfo>
    <scopeInfo nodeId="6062668769034854986" fileName="JUnitSettings_Configuration.java" startLine="119" startPosition="0" endLine="131" endPosition="0">
      <varInfo nodeId="2339934328871895868" varName="project" />
    </scopeInfo>
    <scopeInfo nodeId="6062668769034855131" fileName="JUnitSettings_Configuration.java" startLine="139" startPosition="69" endLine="151" endPosition="24">
      <varInfo nodeId="6062668769034855133" varName="stuffToTest" />
    </scopeInfo>
    <scopeInfo nodeId="6062668769034854986" fileName="JUnitSettings_Configuration.java" startLine="181" startPosition="61" endLine="193" endPosition="19">
      <varInfo nodeId="6062668769034854986" varName="state" />
    </scopeInfo>
    <scopeInfo nodeId="6062668769034854986" fileName="JUnitSettings_Configuration.java" startLine="35" startPosition="73" endLine="48" endPosition="5" />
    <scopeInfo nodeId="6062668769034855236" fileName="JUnitSettings_Configuration.java" startLine="35" startPosition="73" endLine="48" endPosition="5" />
    <scopeInfo nodeId="6062668769034854986" fileName="JUnitSettings_Configuration.java" startLine="139" startPosition="0" endLine="153" endPosition="0">
      <varInfo nodeId="6062668769034855127" varName="project" />
    </scopeInfo>
    <scopeInfo nodeId="6062668769034854986" fileName="JUnitSettings_Configuration.java" startLine="154" startPosition="0" endLine="168" endPosition="0" />
    <scopeInfo nodeId="6062668769034854986" fileName="JUnitSettings_Configuration.java" startLine="35" startPosition="0" endLine="50" endPosition="0" />
    <scopeInfo nodeId="6062668769034854986" fileName="JUnitSettings_Configuration.java" startLine="180" startPosition="0" endLine="195" endPosition="0" />
    <scopeInfo nodeId="6062668769034854986" fileName="JUnitSettings_Configuration_Editor.java" startLine="14" startPosition="31" endLine="15" endPosition="23" />
    <scopeInfo nodeId="6062668769034855230" fileName="JUnitSettings_Configuration_Editor.java" startLine="14" startPosition="31" endLine="15" endPosition="23" />
    <scopeInfo nodeId="6062668769034854986" fileName="JUnitSettings_Configuration_Editor.java" startLine="24" startPosition="108" endLine="25" endPosition="34" />
    <scopeInfo nodeId="6062668769034855223" fileName="JUnitSettings_Configuration_Editor.java" startLine="24" startPosition="108" endLine="25" endPosition="34" />
    <scopeInfo nodeId="6062668769034854986" fileName="JUnitSettings_Configuration_Editor.java" startLine="28" startPosition="80" endLine="29" endPosition="34" />
    <scopeInfo nodeId="6062668769034855216" fileName="JUnitSettings_Configuration_Editor.java" startLine="28" startPosition="80" endLine="29" endPosition="34" />
    <scopeInfo nodeId="6062668769034854986" fileName="JUnitSettings_Configuration_Editor.java" startLine="36" startPosition="51" endLine="37" endPosition="56" />
    <scopeInfo nodeId="6062668769034855207" fileName="JUnitSettings_Configuration_Editor.java" startLine="19" startPosition="59" endLine="21" endPosition="20" />
    <scopeInfo nodeId="6062668769034854986" fileName="JUnitSettings_Configuration_Editor.java" startLine="14" startPosition="0" endLine="17" endPosition="0" />
    <scopeInfo nodeId="6062668769034854986" fileName="JUnitSettings_Configuration_Editor.java" startLine="24" startPosition="0" endLine="27" endPosition="0">
      <varInfo nodeId="6062668769034854986" varName="configuration" />
    </scopeInfo>
    <scopeInfo nodeId="6062668769034854986" fileName="JUnitSettings_Configuration_Editor.java" startLine="28" startPosition="0" endLine="31" endPosition="0">
      <varInfo nodeId="6062668769034854986" varName="configuration" />
    </scopeInfo>
    <scopeInfo nodeId="6062668769034854986" fileName="JUnitSettings_Configuration_Editor.java" startLine="36" startPosition="0" endLine="39" endPosition="0" />
    <scopeInfo nodeId="6062668769034854986" fileName="JUnitSettings_Configuration_Editor.java" startLine="18" startPosition="0" endLine="23" endPosition="0" />
    <scopeInfo nodeId="6062668769034854986" fileName="JUnitSettings_Configuration_Editor.java" startLine="34" startPosition="68" endLine="40" endPosition="24" />
    <scopeInfo nodeId="6062668769034854986" fileName="JUnitSettings_Configuration_Editor.java" startLine="34" startPosition="0" endLine="42" endPosition="0">
      <varInfo nodeId="6062668769034854986" varName="project" />
    </scopeInfo>
    <unitInfo nodeId="2339934328871895895" fileName="JUnitSettings_Configuration.java" startLine="123" startPosition="47" endLine="127" endPosition="7" unitName="jetbrains.mps.baseLanguage.unitTest.execution.settings.JUnitSettings_Configuration$1" />
    <unitInfo nodeId="6062668769034855175" fileName="JUnitSettings_Configuration.java" startLine="147" startPosition="60" endLine="151" endPosition="5" unitName="jetbrains.mps.baseLanguage.unitTest.execution.settings.JUnitSettings_Configuration$3" />
    <unitInfo nodeId="6062668769034855152" fileName="JUnitSettings_Configuration.java" startLine="141" startPosition="58" endLine="146" endPosition="5" unitName="jetbrains.mps.baseLanguage.unitTest.execution.settings.JUnitSettings_Configuration$2" />
    <unitInfo nodeId="6062668769034854986" fileName="JUnitSettings_Configuration.java" startLine="169" startPosition="0" endLine="196" endPosition="0" unitName="jetbrains.mps.baseLanguage.unitTest.execution.settings.JUnitSettings_Configuration$MyState" />
    <unitInfo nodeId="6062668769034854986" fileName="JUnitSettings_Configuration.java" startLine="31" startPosition="0" endLine="225" endPosition="0" unitName="jetbrains.mps.baseLanguage.unitTest.execution.settings.JUnitSettings_Configuration" />
    <unitInfo nodeId="6062668769034854986" fileName="JUnitSettings_Configuration_Editor.java" startLine="35" startPosition="14" endLine="39" endPosition="5" unitName="jetbrains.mps.baseLanguage.unitTest.execution.settings.JUnitSettings_Configuration_Editor$1" />
    <unitInfo nodeId="6062668769034854986" fileName="JUnitSettings_Configuration_Editor.java" startLine="11" startPosition="0" endLine="43" endPosition="0" unitName="jetbrains.mps.baseLanguage.unitTest.execution.settings.JUnitSettings_Configuration_Editor" />
  </root>
  <root nodeRef="r:e12fc70b-3d1d-4dc2-9467-5147656e0455(jetbrains.mps.baseLanguage.unitTest.execution.settings)/6062668769034855273">
    <nodeInfo nodeId="6062668769034855386" fileName="TestUtils.java" startLine="80" startPosition="27" endLine="80" endPosition="27" conceptFqName="jetbrains.mps.baseLanguage.structure.BlockStatement" />
    <nodeInfo nodeId="6062668769034855406" fileName="TestUtils.java" startLine="91" startPosition="28" endLine="91" endPosition="28" conceptFqName="jetbrains.mps.baseLanguage.structure.BlockStatement" />
    <nodeInfo nodeId="6062668769034855377" fileName="TestUtils.java" startLine="34" startPosition="26" endLine="35" endPosition="78" conceptFqName="jetbrains.mps.baseLanguage.structure.ReturnStatement" />
    <nodeInfo nodeId="6062668769034855385" fileName="TestUtils.java" startLine="42" startPosition="0" endLine="43" endPosition="0" conceptFqName="jetbrains.mps.baseLanguage.structure.FieldDeclaration" propertyString="__CP__" />
    <nodeInfo nodeId="6062668769034855385" fileName="TestUtils.java" startLine="49" startPosition="28" endLine="50" endPosition="54" conceptFqName="jetbrains.mps.baseLanguage.structure.AssertStatement" />
    <nodeInfo nodeId="6062668769034855385" fileName="TestUtils.java" startLine="50" startPosition="54" endLine="51" endPosition="35" conceptFqName="jetbrains.mps.baseLanguage.structure.ReturnStatement" />
    <nodeInfo nodeId="6062668769034855387" fileName="TestUtils.java" startLine="52" startPosition="27" endLine="53" endPosition="68" conceptFqName="jetbrains.mps.baseLanguage.structure.ExpressionStatement" />
    <nodeInfo nodeId="6062668769034855387" fileName="TestUtils.java" startLine="55" startPosition="66" endLine="56" endPosition="40" conceptFqName="jetbrains.mps.baseLanguage.structure.ExpressionStatement" />
    <nodeInfo nodeId="6062668769034855387" fileName="TestUtils.java" startLine="56" startPosition="40" endLine="57" endPosition="30" conceptFqName="jetbrains.mps.baseLanguage.structure.BreakStatement" />
    <nodeInfo nodeId="6062668769034855387" fileName="TestUtils.java" startLine="58" startPosition="23" endLine="59" endPosition="78" conceptFqName="jetbrains.mps.baseLanguage.structure.ExpressionStatement" />
    <nodeInfo nodeId="6062668769034855387" fileName="TestUtils.java" startLine="59" startPosition="78" endLine="60" endPosition="38" conceptFqName="jetbrains.mps.baseLanguage.structure.ExpressionStatement" />
    <nodeInfo nodeId="6062668769034855387" fileName="TestUtils.java" startLine="60" startPosition="38" endLine="61" endPosition="28" conceptFqName="jetbrains.mps.baseLanguage.structure.BreakStatement" />
    <nodeInfo nodeId="6062668769034855398" fileName="TestUtils.java" startLine="63" startPosition="44" endLine="64" endPosition="40" conceptFqName="jetbrains.mps.baseLanguage.structure.ExpressionStatement" />
    <nodeInfo nodeId="6062668769034855398" fileName="TestUtils.java" startLine="64" startPosition="40" endLine="65" endPosition="30" conceptFqName="jetbrains.mps.baseLanguage.structure.BreakStatement" />
    <nodeInfo nodeId="6062668769034855398" fileName="TestUtils.java" startLine="66" startPosition="23" endLine="67" endPosition="38" conceptFqName="jetbrains.mps.baseLanguage.structure.ExpressionStatement" />
    <nodeInfo nodeId="6062668769034855398" fileName="TestUtils.java" startLine="67" startPosition="38" endLine="68" endPosition="28" conceptFqName="jetbrains.mps.baseLanguage.structure.BreakStatement" />
    <nodeInfo nodeId="6062668769034855405" fileName="TestUtils.java" startLine="70" startPosition="48" endLine="71" endPosition="41" conceptFqName="jetbrains.mps.baseLanguage.structure.ExpressionStatement" />
    <nodeInfo nodeId="6062668769034855405" fileName="TestUtils.java" startLine="71" startPosition="41" endLine="72" endPosition="30" conceptFqName="jetbrains.mps.baseLanguage.structure.BreakStatement" />
    <nodeInfo nodeId="6062668769034855405" fileName="TestUtils.java" startLine="73" startPosition="23" endLine="74" endPosition="38" conceptFqName="jetbrains.mps.baseLanguage.structure.ExpressionStatement" />
    <nodeInfo nodeId="6062668769034855405" fileName="TestUtils.java" startLine="74" startPosition="38" endLine="75" endPosition="28" conceptFqName="jetbrains.mps.baseLanguage.structure.BreakStatement" />
    <nodeInfo nodeId="6062668769034855407" fileName="TestUtils.java" startLine="76" startPosition="28" endLine="77" endPosition="38" conceptFqName="jetbrains.mps.baseLanguage.structure.ExpressionStatement" />
    <nodeInfo nodeId="6062668769034855407" fileName="TestUtils.java" startLine="77" startPosition="38" endLine="78" endPosition="46" conceptFqName="jetbrains.mps.baseLanguage.structure.ExpressionStatement" />
    <nodeInfo nodeId="6062668769034855407" fileName="TestUtils.java" startLine="78" startPosition="46" endLine="79" endPosition="34" conceptFqName="jetbrains.mps.baseLanguage.structure.ReturnStatement" />
    <nodeInfo nodeId="6062668769034855386" fileName="TestUtils.java" startLine="80" startPosition="27" endLine="81" endPosition="38" conceptFqName="jetbrains.mps.baseLanguage.structure.ExpressionStatement" />
    <nodeInfo nodeId="6062668769034855386" fileName="TestUtils.java" startLine="81" startPosition="38" endLine="82" endPosition="28" conceptFqName="jetbrains.mps.baseLanguage.structure.BreakStatement" />
    <nodeInfo nodeId="6062668769034855390" fileName="TestUtils.java" startLine="83" startPosition="27" endLine="84" endPosition="128" conceptFqName="jetbrains.mps.baseLanguage.structure.BlockStatement" />
    <nodeInfo nodeId="6062668769034855391" fileName="TestUtils.java" startLine="83" startPosition="27" endLine="84" endPosition="128" conceptFqName="jetbrains.mps.baseLanguage.structure.ExpressionStatement" />
    <nodeInfo nodeId="6062668769034855390" fileName="TestUtils.java" startLine="84" startPosition="128" endLine="85" endPosition="38" conceptFqName="jetbrains.mps.baseLanguage.structure.ExpressionStatement" />
    <nodeInfo nodeId="6062668769034855390" fileName="TestUtils.java" startLine="85" startPosition="38" endLine="86" endPosition="28" conceptFqName="jetbrains.mps.baseLanguage.structure.BreakStatement" />
    <nodeInfo nodeId="6062668769034855399" fileName="TestUtils.java" startLine="87" startPosition="27" endLine="88" endPosition="83" conceptFqName="jetbrains.mps.baseLanguage.structure.BlockStatement" />
    <nodeInfo nodeId="6062668769034855400" fileName="TestUtils.java" startLine="87" startPosition="27" endLine="88" endPosition="83" conceptFqName="jetbrains.mps.baseLanguage.structure.ExpressionStatement" />
    <nodeInfo nodeId="6062668769034855399" fileName="TestUtils.java" startLine="88" startPosition="83" endLine="89" endPosition="39" conceptFqName="jetbrains.mps.baseLanguage.structure.ExpressionStatement" />
    <nodeInfo nodeId="6062668769034855399" fileName="TestUtils.java" startLine="89" startPosition="39" endLine="90" endPosition="28" conceptFqName="jetbrains.mps.baseLanguage.structure.BreakStatement" />
    <nodeInfo nodeId="6062668769034855406" fileName="TestUtils.java" startLine="91" startPosition="28" endLine="92" endPosition="39" conceptFqName="jetbrains.mps.baseLanguage.structure.ExpressionStatement" />
    <nodeInfo nodeId="6062668769034855406" fileName="TestUtils.java" startLine="92" startPosition="39" endLine="93" endPosition="28" conceptFqName="jetbrains.mps.baseLanguage.structure.BreakStatement" />
    <nodeInfo nodeId="6062668769034855385" fileName="TestUtils.java" startLine="94" startPosition="28" endLine="95" endPosition="37" conceptFqName="jetbrains.mps.baseLanguage.structure.BreakStatement" />
    <nodeInfo nodeId="6062668769034855385" fileName="TestUtils.java" startLine="97" startPosition="31" endLine="98" endPosition="29" conceptFqName="jetbrains.mps.baseLanguage.structure.ReturnStatement" />
    <nodeInfo nodeId="6062668769034855388" fileName="TestUtils.java" startLine="101" startPosition="0" endLine="102" endPosition="0" conceptFqName="jetbrains.mps.baseLanguage.structure.FieldDeclaration" propertyString="_2_pointerString" />
    <nodeInfo nodeId="6062668769034855388" fileName="TestUtils.java" startLine="102" startPosition="0" endLine="103" endPosition="0" conceptFqName="jetbrains.mps.baseLanguage.structure.FieldDeclaration" propertyString="_2_pointerString_it" />
    <nodeInfo nodeId="6062668769034855392" fileName="TestUtils.java" startLine="103" startPosition="0" endLine="104" endPosition="0" conceptFqName="jetbrains.mps.baseLanguage.structure.FieldDeclaration" propertyString="_6_node" />
    <nodeInfo nodeId="6062668769034855401" fileName="TestUtils.java" startLine="104" startPosition="0" endLine="105" endPosition="0" conceptFqName="jetbrains.mps.baseLanguage.structure.FieldDeclaration" propertyString="_10_wrapper" />
    <nodeInfo nodeId="6062668769034855591" fileName="TestUtils.java" startLine="116" startPosition="57" endLine="117" endPosition="18" conceptFqName="jetbrains.mps.baseLanguage.structure.ReturnStatement" />
    <nodeInfo nodeId="4482357619022586393" fileName="TestUtils.java" startLine="118" startPosition="5" endLine="119" endPosition="0" conceptFqName="jetbrains.mps.baseLanguage.structure.Statement" />
    <nodeInfo nodeId="227770875180667260" fileName="TestUtils.java" startLine="119" startPosition="0" endLine="120" endPosition="72" conceptFqName="jetbrains.mps.baseLanguage.structure.ReturnStatement" />
    <nodeInfo nodeId="6062668769034855625" fileName="TestUtils.java" startLine="127" startPosition="59" endLine="128" endPosition="18" conceptFqName="jetbrains.mps.baseLanguage.structure.ReturnStatement" />
    <nodeInfo nodeId="6062668769034855630" fileName="TestUtils.java" startLine="129" startPosition="5" endLine="130" endPosition="75" conceptFqName="jetbrains.mps.baseLanguage.structure.ReturnStatement" />
    <nodeInfo nodeId="8652009603352301058" fileName="TestUtils.java" startLine="135" startPosition="133" endLine="136" endPosition="105" conceptFqName="jetbrains.mps.baseLanguage.structure.LocalVariableDeclarationStatement" />
    <nodeInfo nodeId="8652009603352296198" fileName="TestUtils.java" startLine="136" startPosition="105" endLine="137" endPosition="67" conceptFqName="jetbrains.mps.baseLanguage.structure.LocalVariableDeclarationStatement" />
    <nodeInfo nodeId="8652009603352311739" fileName="TestUtils.java" startLine="137" startPosition="67" endLine="138" endPosition="92" conceptFqName="jetbrains.mps.baseLanguage.structure.ExpressionStatement" />
    <nodeInfo nodeId="8652009603352348720" fileName="TestUtils.java" startLine="141" startPosition="35" endLine="142" endPosition="22" conceptFqName="jetbrains.mps.baseLanguage.structure.ReturnStatement" />
    <nodeInfo nodeId="8652009603352422878" fileName="TestUtils.java" startLine="143" startPosition="9" endLine="144" endPosition="78" conceptFqName="jetbrains.mps.baseLanguage.structure.LocalVariableDeclarationStatement" />
    <nodeInfo nodeId="8652009603352405317" fileName="TestUtils.java" startLine="145" startPosition="34" endLine="146" endPosition="89" conceptFqName="jetbrains.mps.baseLanguage.structure.ExpressionStatement" />
    <nodeInfo nodeId="8652009603352936713" fileName="TestUtils.java" startLine="147" startPosition="34" endLine="148" endPosition="26" conceptFqName="jetbrains.mps.baseLanguage.structure.ReturnStatement" />
    <nodeInfo nodeId="8652009603352360120" fileName="TestUtils.java" startLine="150" startPosition="9" endLine="151" endPosition="27" conceptFqName="jetbrains.mps.baseLanguage.structure.ExpressionStatement" />
    <nodeInfo nodeId="8652009603352329446" fileName="TestUtils.java" startLine="153" startPosition="15" endLine="154" endPosition="21" conceptFqName="jetbrains.mps.baseLanguage.structure.ExpressionStatement" />
    <nodeInfo nodeId="8652009603352339229" fileName="TestUtils.java" startLine="155" startPosition="5" endLine="156" endPosition="18" conceptFqName="jetbrains.mps.baseLanguage.structure.ReturnStatement" />
    <nodeInfo nodeId="4023783813282659276" fileName="TestUtils.java" startLine="161" startPosition="136" endLine="162" endPosition="105" conceptFqName="jetbrains.mps.baseLanguage.structure.LocalVariableDeclarationStatement" />
    <nodeInfo nodeId="4023783813282780210" fileName="TestUtils.java" startLine="162" startPosition="105" endLine="163" endPosition="49" conceptFqName="jetbrains.mps.baseLanguage.structure.LocalVariableDeclarationStatement" />
    <nodeInfo nodeId="4023783813282670176" fileName="TestUtils.java" startLine="163" startPosition="49" endLine="164" endPosition="116" conceptFqName="jetbrains.mps.baseLanguage.structure.ExpressionStatement" />
    <nodeInfo nodeId="4023783813282877746" fileName="TestUtils.java" startLine="167" startPosition="50" endLine="168" endPosition="108" conceptFqName="jetbrains.mps.baseLanguage.structure.LocalVariableDeclarationStatement" />
    <nodeInfo nodeId="2853743909049264696" fileName="TestUtils.java" startLine="169" startPosition="37" endLine="170" endPosition="24" conceptFqName="jetbrains.mps.baseLanguage.structure.ReturnStatement" />
    <nodeInfo nodeId="4023783813282661443" fileName="TestUtils.java" startLine="171" startPosition="11" endLine="172" endPosition="91" conceptFqName="jetbrains.mps.baseLanguage.structure.ExpressionStatement" />
    <nodeInfo nodeId="4023783813282885630" fileName="TestUtils.java" startLine="173" startPosition="84" endLine="174" endPosition="26" conceptFqName="jetbrains.mps.baseLanguage.structure.ReturnStatement" />
    <nodeInfo nodeId="4023783813282762193" fileName="TestUtils.java" startLine="176" startPosition="9" endLine="177" endPosition="27" conceptFqName="jetbrains.mps.baseLanguage.structure.ExpressionStatement" />
    <nodeInfo nodeId="4023783813282767812" fileName="TestUtils.java" startLine="179" startPosition="15" endLine="180" endPosition="21" conceptFqName="jetbrains.mps.baseLanguage.structure.ExpressionStatement" />
    <nodeInfo nodeId="4023783813282772155" fileName="TestUtils.java" startLine="181" startPosition="5" endLine="182" endPosition="18" conceptFqName="jetbrains.mps.baseLanguage.structure.ReturnStatement" />
    <nodeInfo nodeId="4023783813282810394" fileName="TestUtils.java" startLine="187" startPosition="138" endLine="188" endPosition="105" conceptFqName="jetbrains.mps.baseLanguage.structure.LocalVariableDeclarationStatement" />
    <nodeInfo nodeId="4023783813282810410" fileName="TestUtils.java" startLine="188" startPosition="105" endLine="189" endPosition="0" conceptFqName="jetbrains.mps.baseLanguage.structure.Statement" />
    <nodeInfo nodeId="4023783813282810411" fileName="TestUtils.java" startLine="189" startPosition="0" endLine="190" endPosition="70" conceptFqName="jetbrains.mps.baseLanguage.structure.LocalVariableDeclarationStatement" />
    <nodeInfo nodeId="4023783813282810419" fileName="TestUtils.java" startLine="190" startPosition="70" endLine="191" endPosition="103" conceptFqName="jetbrains.mps.baseLanguage.structure.ExpressionStatement" />
    <nodeInfo nodeId="4023783813282810428" fileName="TestUtils.java" startLine="191" startPosition="103" endLine="192" endPosition="0" conceptFqName="jetbrains.mps.baseLanguage.structure.Statement" />
    <nodeInfo nodeId="4023783813282810435" fileName="TestUtils.java" startLine="194" startPosition="68" endLine="195" endPosition="148" conceptFqName="jetbrains.mps.baseLanguage.structure.LocalVariableDeclarationStatement" />
    <nodeInfo nodeId="2853743909049279480" fileName="TestUtils.java" startLine="196" startPosition="35" endLine="197" endPosition="22" conceptFqName="jetbrains.mps.baseLanguage.structure.ReturnStatement" />
    <nodeInfo nodeId="4023783813282810445" fileName="TestUtils.java" startLine="198" startPosition="9" endLine="199" endPosition="90" conceptFqName="jetbrains.mps.baseLanguage.structure.ExpressionStatement" />
    <nodeInfo nodeId="4023783813282810450" fileName="TestUtils.java" startLine="199" startPosition="90" endLine="200" endPosition="27" conceptFqName="jetbrains.mps.baseLanguage.structure.ExpressionStatement" />
    <nodeInfo nodeId="4023783813282863254" fileName="TestUtils.java" startLine="201" startPosition="83" endLine="202" endPosition="24" conceptFqName="jetbrains.mps.baseLanguage.structure.ReturnStatement" />
    <nodeInfo nodeId="4023783813282810456" fileName="TestUtils.java" startLine="205" startPosition="15" endLine="206" endPosition="21" conceptFqName="jetbrains.mps.baseLanguage.structure.ExpressionStatement" />
    <nodeInfo nodeId="4023783813282810460" fileName="TestUtils.java" startLine="207" startPosition="5" endLine="208" endPosition="18" conceptFqName="jetbrains.mps.baseLanguage.structure.ReturnStatement" />
    <nodeInfo nodeId="6062668769034855394" fileName="TestUtils.java" startLine="212" startPosition="36" endLine="213" endPosition="74" conceptFqName="jetbrains.mps.baseLanguage.structure.ReturnStatement" />
    <nodeInfo nodeId="6062668769034855394" fileName="TestUtils.java" startLine="214" startPosition="5" endLine="215" endPosition="16" conceptFqName="jetbrains.mps.baseLanguage.structure.ReturnStatement" />
    <nodeInfo nodeId="6062668769034855284" fileName="TestUtils.java" startLine="29" startPosition="0" endLine="31" endPosition="0" conceptFqName="jetbrains.mps.baseLanguage.structure.ConstructorDeclaration" propertyString="TestUtils#()V" />
    <nodeInfo nodeId="6062668769034855372" fileName="TestUtils.java" startLine="33" startPosition="105" endLine="36" endPosition="5" conceptFqName="jetbrains.mps.baseLanguage.structure.IfStatement" />
    <nodeInfo nodeId="6062668769034855589" fileName="TestUtils.java" startLine="115" startPosition="56" endLine="118" endPosition="5" conceptFqName="jetbrains.mps.baseLanguage.structure.IfStatement" />
    <nodeInfo nodeId="6062668769034855623" fileName="TestUtils.java" startLine="126" startPosition="59" endLine="129" endPosition="5" conceptFqName="jetbrains.mps.baseLanguage.structure.IfStatement" />
    <nodeInfo nodeId="8652009603352348069" fileName="TestUtils.java" startLine="140" startPosition="55" endLine="143" endPosition="9" conceptFqName="jetbrains.mps.baseLanguage.structure.IfStatement" />
    <nodeInfo nodeId="8652009603352936711" fileName="TestUtils.java" startLine="146" startPosition="89" endLine="149" endPosition="11" conceptFqName="jetbrains.mps.baseLanguage.structure.IfStatement" />
    <nodeInfo nodeId="2853743909049261609" fileName="TestUtils.java" startLine="168" startPosition="108" endLine="171" endPosition="11" conceptFqName="jetbrains.mps.baseLanguage.structure.IfStatement" />
    <nodeInfo nodeId="4023783813282878838" fileName="TestUtils.java" startLine="172" startPosition="91" endLine="175" endPosition="11" conceptFqName="jetbrains.mps.baseLanguage.structure.IfStatement" />
    <nodeInfo nodeId="2853743909049279478" fileName="TestUtils.java" startLine="195" startPosition="148" endLine="198" endPosition="9" conceptFqName="jetbrains.mps.baseLanguage.structure.IfStatement" />
    <nodeInfo nodeId="4023783813282858811" fileName="TestUtils.java" startLine="200" startPosition="27" endLine="203" endPosition="9" conceptFqName="jetbrains.mps.baseLanguage.structure.IfStatement" />
    <nodeInfo nodeId="6062668769034855394" fileName="TestUtils.java" startLine="211" startPosition="82" endLine="214" endPosition="5" conceptFqName="jetbrains.mps.baseLanguage.structure.IfStatement" />
    <nodeInfo nodeId="6062668769034855387" fileName="TestUtils.java" startLine="54" startPosition="27" endLine="58" endPosition="23" conceptFqName="jetbrains.mps.baseLanguage.structure.IfStatement" />
    <nodeInfo nodeId="6062668769034855398" fileName="TestUtils.java" startLine="62" startPosition="27" endLine="66" endPosition="23" conceptFqName="jetbrains.mps.baseLanguage.structure.IfStatement" />
    <nodeInfo nodeId="6062668769034855405" fileName="TestUtils.java" startLine="69" startPosition="28" endLine="73" endPosition="23" conceptFqName="jetbrains.mps.baseLanguage.structure.IfStatement" />
    <nodeInfo nodeId="8652009603352397000" fileName="TestUtils.java" startLine="144" startPosition="78" endLine="150" endPosition="9" conceptFqName="jetbrains.mps.baseLanguage.structure.IfStatement" />
    <nodeInfo nodeId="6062668769034855394" fileName="TestUtils.java" startLine="211" startPosition="0" endLine="217" endPosition="0" conceptFqName="jetbrains.mps.baseLanguage.structure.StaticMethodDeclaration" propertyString="check_6qi07j_a0a0a0a0a1a1#(Ljetbrains/mps/smodel/SNodePointer;)Lorg/jetbrains/mps/openapi/model/SNode;" />
    <nodeInfo nodeId="6062668769034855619" fileName="TestUtils.java" startLine="125" startPosition="0" endLine="132" endPosition="0" conceptFqName="jetbrains.mps.baseLanguage.structure.StaticMethodDeclaration" propertyString="getModule#(Ljava/lang/String;)Lorg/jetbrains/mps/openapi/module/SModule;" />
    <nodeInfo nodeId="6062668769034855585" fileName="TestUtils.java" startLine="114" startPosition="0" endLine="122" endPosition="0" conceptFqName="jetbrains.mps.baseLanguage.structure.StaticMethodDeclaration" propertyString="getModel#(Ljava/lang/String;)Lorg/jetbrains/mps/openapi/model/SModel;" />
    <nodeInfo nodeId="4023783813282660971" fileName="TestUtils.java" startLine="166" startPosition="58" endLine="176" endPosition="9" conceptFqName="jetbrains.mps.baseLanguage.structure.IfStatement" />
    <nodeInfo nodeId="4023783813282810431" fileName="TestUtils.java" startLine="193" startPosition="9" endLine="204" endPosition="7" conceptFqName="jetbrains.mps.baseLanguage.structure.ForeachStatement" />
    <nodeInfo nodeId="8652009603352308950" fileName="TestUtils.java" startLine="139" startPosition="9" endLine="152" endPosition="7" conceptFqName="jetbrains.mps.baseLanguage.structure.ForeachStatement" />
    <nodeInfo nodeId="4023783813282659682" fileName="TestUtils.java" startLine="165" startPosition="9" endLine="178" endPosition="7" conceptFqName="jetbrains.mps.baseLanguage.structure.ForeachStatement" />
    <nodeInfo nodeId="4023783813282810429" fileName="TestUtils.java" startLine="192" startPosition="0" endLine="207" endPosition="5" conceptFqName="jetbrains.mps.baseLanguage.structure.TryStatement" />
    <nodeInfo nodeId="8652009603352327995" fileName="TestUtils.java" startLine="138" startPosition="92" endLine="155" endPosition="5" conceptFqName="jetbrains.mps.baseLanguage.structure.TryStatement" />
    <nodeInfo nodeId="4023783813282776865" fileName="TestUtils.java" startLine="164" startPosition="116" endLine="181" endPosition="5" conceptFqName="jetbrains.mps.baseLanguage.structure.TryStatement" />
    <nodeInfo nodeId="6062668769034855639" fileName="TestUtils.java" startLine="135" startPosition="0" endLine="158" endPosition="0" conceptFqName="jetbrains.mps.baseLanguage.structure.StaticMethodDeclaration" propertyString="getModelTests#(Lorg/jetbrains/mps/openapi/model/SModel;Lorg/jetbrains/mps/openapi/util/ProgressMonitor;Z)Ljava/lang/Iterable;" />
    <nodeInfo nodeId="6062668769034855670" fileName="TestUtils.java" startLine="161" startPosition="0" endLine="184" endPosition="0" conceptFqName="jetbrains.mps.baseLanguage.structure.StaticMethodDeclaration" propertyString="getModuleTests#(Lorg/jetbrains/mps/openapi/module/SModule;Lorg/jetbrains/mps/openapi/util/ProgressMonitor;Z)Ljava/lang/Iterable;" />
    <nodeInfo nodeId="6062668769034855708" fileName="TestUtils.java" startLine="187" startPosition="0" endLine="210" endPosition="0" conceptFqName="jetbrains.mps.baseLanguage.structure.StaticMethodDeclaration" propertyString="getProjectTests#(Ljetbrains/mps/project/Project;Lorg/jetbrains/mps/openapi/util/ProgressMonitor;Z)Ljava/lang/Iterable;" />
    <nodeInfo nodeId="6062668769034855385" fileName="TestUtils.java" startLine="46" startPosition="20" endLine="96" endPosition="19" conceptFqName="jetbrains.mps.baseLanguage.structure.SwitchStatement" />
    <nodeInfo nodeId="6062668769034855385" fileName="TestUtils.java" startLine="44" startPosition="46" endLine="97" endPosition="31" conceptFqName="jetbrains.mps.baseLanguage.structure.DoWhileStatement" />
    <nodeInfo nodeId="6062668769034855385" fileName="TestUtils.java" startLine="44" startPosition="0" endLine="100" endPosition="0" conceptFqName="jetbrains.mps.baseLanguage.structure.InstanceMethodDeclaration" propertyString="moveToNext#()Z" />
    <nodeInfo nodeId="6062668769034855385" fileName="TestUtils.java" startLine="40" startPosition="56" endLine="105" endPosition="14" conceptFqName="jetbrains.mps.baseLanguage.structure.ReturnStatement" />
    <nodeInfo nodeId="6062668769034855385" fileName="TestUtils.java" startLine="40" startPosition="0" endLine="107" endPosition="0" conceptFqName="jetbrains.mps.baseLanguage.structure.InstanceMethodDeclaration" propertyString="iterator#()Ljava/util/Iterator;" />
    <nodeInfo nodeId="6062668769034855385" fileName="TestUtils.java" startLine="38" startPosition="52" endLine="107" endPosition="10" conceptFqName="jetbrains.mps.baseLanguage.structure.ReturnStatement" />
    <nodeInfo nodeId="6062668769034855385" fileName="TestUtils.java" startLine="38" startPosition="0" endLine="109" endPosition="0" conceptFqName="jetbrains.mps.baseLanguage.structure.InstanceMethodDeclaration" propertyString="iterable#()Ljava/lang/Iterable;" />
    <nodeInfo nodeId="6062668769034855381" fileName="TestUtils.java" startLine="36" startPosition="5" endLine="109" endPosition="7" conceptFqName="jetbrains.mps.baseLanguage.structure.ReturnStatement" />
    <nodeInfo nodeId="6062668769034855363" fileName="TestUtils.java" startLine="32" startPosition="0" endLine="111" endPosition="0" conceptFqName="jetbrains.mps.baseLanguage.structure.StaticMethodDeclaration" propertyString="wrapPointerStrings#(Ljava/lang/Iterable;)Ljava/lang/Iterable;" />
    <scopeInfo nodeId="6062668769034855287" fileName="TestUtils.java" startLine="29" startPosition="22" endLine="29" endPosition="22" />
    <scopeInfo nodeId="6062668769034855386" fileName="TestUtils.java" startLine="80" startPosition="27" endLine="80" endPosition="27" />
    <scopeInfo nodeId="6062668769034855406" fileName="TestUtils.java" startLine="91" startPosition="28" endLine="91" endPosition="28" />
    <scopeInfo nodeId="6062668769034855376" fileName="TestUtils.java" startLine="34" startPosition="26" endLine="35" endPosition="78" />
    <scopeInfo nodeId="6062668769034855387" fileName="TestUtils.java" startLine="52" startPosition="27" endLine="53" endPosition="68" />
    <scopeInfo nodeId="6062668769034855390" fileName="TestUtils.java" startLine="83" startPosition="27" endLine="84" endPosition="128" />
    <scopeInfo nodeId="6062668769034855399" fileName="TestUtils.java" startLine="87" startPosition="27" endLine="88" endPosition="83" />
    <scopeInfo nodeId="6062668769034855385" fileName="TestUtils.java" startLine="94" startPosition="28" endLine="95" endPosition="37" />
    <scopeInfo nodeId="6062668769034855590" fileName="TestUtils.java" startLine="116" startPosition="57" endLine="117" endPosition="18" />
    <scopeInfo nodeId="6062668769034855624" fileName="TestUtils.java" startLine="127" startPosition="59" endLine="128" endPosition="18" />
    <scopeInfo nodeId="8652009603352348070" fileName="TestUtils.java" startLine="141" startPosition="35" endLine="142" endPosition="22" />
    <scopeInfo nodeId="8652009603352936712" fileName="TestUtils.java" startLine="147" startPosition="34" endLine="148" endPosition="26" />
    <scopeInfo nodeId="8652009603352327997" fileName="TestUtils.java" startLine="153" startPosition="15" endLine="154" endPosition="21" />
    <scopeInfo nodeId="2853743909049261612" fileName="TestUtils.java" startLine="169" startPosition="37" endLine="170" endPosition="24" />
    <scopeInfo nodeId="4023783813282878841" fileName="TestUtils.java" startLine="173" startPosition="84" endLine="174" endPosition="26" />
    <scopeInfo nodeId="4023783813282776867" fileName="TestUtils.java" startLine="179" startPosition="15" endLine="180" endPosition="21" />
    <scopeInfo nodeId="2853743909049279479" fileName="TestUtils.java" startLine="196" startPosition="35" endLine="197" endPosition="22" />
    <scopeInfo nodeId="4023783813282858814" fileName="TestUtils.java" startLine="201" startPosition="83" endLine="202" endPosition="24" />
    <scopeInfo nodeId="4023783813282810455" fileName="TestUtils.java" startLine="205" startPosition="15" endLine="206" endPosition="21" />
    <scopeInfo nodeId="6062668769034855394" fileName="TestUtils.java" startLine="212" startPosition="36" endLine="213" endPosition="74" />
    <scopeInfo nodeId="6062668769034855284" fileName="TestUtils.java" startLine="29" startPosition="0" endLine="31" endPosition="0" />
    <scopeInfo nodeId="6062668769034855385" fileName="TestUtils.java" startLine="49" startPosition="28" endLine="51" endPosition="35" />
    <scopeInfo nodeId="6062668769034855387" fileName="TestUtils.java" startLine="55" startPosition="66" endLine="57" endPosition="30" />
    <scopeInfo nodeId="6062668769034855398" fileName="TestUtils.java" startLine="63" startPosition="44" endLine="65" endPosition="30" />
    <scopeInfo nodeId="6062668769034855405" fileName="TestUtils.java" startLine="70" startPosition="48" endLine="72" endPosition="30" />
    <scopeInfo nodeId="6062668769034855386" fileName="TestUtils.java" startLine="80" startPosition="27" endLine="82" endPosition="28" />
    <scopeInfo nodeId="6062668769034855406" fileName="TestUtils.java" startLine="91" startPosition="28" endLine="93" endPosition="28" />
    <scopeInfo nodeId="6062668769034855407" fileName="TestUtils.java" startLine="76" startPosition="28" endLine="79" endPosition="34" />
    <scopeInfo nodeId="6062668769034855390" fileName="TestUtils.java" startLine="83" startPosition="27" endLine="86" endPosition="28" />
    <scopeInfo nodeId="6062668769034855399" fileName="TestUtils.java" startLine="87" startPosition="27" endLine="90" endPosition="28" />
    <scopeInfo nodeId="6062668769034855622" fileName="TestUtils.java" startLine="126" startPosition="59" endLine="130" endPosition="75" />
    <scopeInfo nodeId="8652009603352397003" fileName="TestUtils.java" startLine="145" startPosition="34" endLine="149" endPosition="11" />
    <scopeInfo nodeId="6062668769034855394" fileName="TestUtils.java" startLine="211" startPosition="82" endLine="215" endPosition="16" />
    <scopeInfo nodeId="6062668769034855588" fileName="TestUtils.java" startLine="115" startPosition="56" endLine="120" endPosition="72" />
    <scopeInfo nodeId="6062668769034855398" fileName="TestUtils.java" startLine="62" startPosition="27" endLine="68" endPosition="28" />
    <scopeInfo nodeId="6062668769034855405" fileName="TestUtils.java" startLine="69" startPosition="28" endLine="75" endPosition="28" />
    <scopeInfo nodeId="6062668769034855394" fileName="TestUtils.java" startLine="211" startPosition="0" endLine="217" endPosition="0">
      <varInfo nodeId="6062668769034855394" varName="checkedDotOperand" />
    </scopeInfo>
    <scopeInfo nodeId="6062668769034855387" fileName="TestUtils.java" startLine="54" startPosition="27" endLine="61" endPosition="28" />
    <scopeInfo nodeId="6062668769034855619" fileName="TestUtils.java" startLine="125" startPosition="0" endLine="132" endPosition="0">
      <varInfo nodeId="6062668769034855636" varName="moduleName" />
    </scopeInfo>
    <scopeInfo nodeId="6062668769034855585" fileName="TestUtils.java" startLine="114" startPosition="0" endLine="122" endPosition="0">
      <varInfo nodeId="6062668769034855615" varName="modelName" />
    </scopeInfo>
    <scopeInfo nodeId="4023783813282660972" fileName="TestUtils.java" startLine="167" startPosition="50" endLine="175" endPosition="11">
      <varInfo nodeId="4023783813282877747" varName="modelTests" />
    </scopeInfo>
    <scopeInfo nodeId="4023783813282810434" fileName="TestUtils.java" startLine="194" startPosition="68" endLine="203" endPosition="9">
      <varInfo nodeId="4023783813282810436" varName="moduleTests" />
    </scopeInfo>
    <scopeInfo nodeId="8652009603352308956" fileName="TestUtils.java" startLine="140" startPosition="55" endLine="151" endPosition="27">
      <varInfo nodeId="8652009603352422879" varName="wrappedNode" />
    </scopeInfo>
    <scopeInfo nodeId="4023783813282659688" fileName="TestUtils.java" startLine="166" startPosition="58" endLine="177" endPosition="27" />
    <scopeInfo nodeId="4023783813282810430" fileName="TestUtils.java" startLine="193" startPosition="9" endLine="204" endPosition="7" />
    <scopeInfo nodeId="4023783813282810431" fileName="TestUtils.java" startLine="193" startPosition="9" endLine="204" endPosition="7">
      <varInfo nodeId="4023783813282810432" varName="module" />
    </scopeInfo>
    <scopeInfo nodeId="8652009603352308950" fileName="TestUtils.java" startLine="139" startPosition="9" endLine="152" endPosition="7">
      <varInfo nodeId="8652009603352308952" varName="root" />
    </scopeInfo>
    <scopeInfo nodeId="8652009603352327996" fileName="TestUtils.java" startLine="139" startPosition="9" endLine="152" endPosition="7" />
    <scopeInfo nodeId="4023783813282659682" fileName="TestUtils.java" startLine="165" startPosition="9" endLine="178" endPosition="7">
      <varInfo nodeId="4023783813282659684" varName="model" />
    </scopeInfo>
    <scopeInfo nodeId="4023783813282776866" fileName="TestUtils.java" startLine="165" startPosition="9" endLine="178" endPosition="7" />
    <scopeInfo nodeId="6062668769034855643" fileName="TestUtils.java" startLine="135" startPosition="133" endLine="156" endPosition="18">
      <varInfo nodeId="8652009603352301059" varName="result" />
      <varInfo nodeId="8652009603352296199" varName="roots" />
    </scopeInfo>
    <scopeInfo nodeId="6062668769034855674" fileName="TestUtils.java" startLine="161" startPosition="136" endLine="182" endPosition="18">
      <varInfo nodeId="4023783813282780211" varName="models" />
      <varInfo nodeId="4023783813282659279" varName="result" />
    </scopeInfo>
    <scopeInfo nodeId="6062668769034855712" fileName="TestUtils.java" startLine="187" startPosition="138" endLine="208" endPosition="18">
      <varInfo nodeId="4023783813282810412" varName="projectModules" />
      <varInfo nodeId="4023783813282810395" varName="result" />
    </scopeInfo>
    <scopeInfo nodeId="6062668769034855639" fileName="TestUtils.java" startLine="135" startPosition="0" endLine="158" endPosition="0">
      <varInfo nodeId="8652009603352904799" varName="breakOnFirstFound" />
      <varInfo nodeId="6062668769034855667" varName="model" />
      <varInfo nodeId="8652009603352199078" varName="monitor" />
    </scopeInfo>
    <scopeInfo nodeId="6062668769034855670" fileName="TestUtils.java" startLine="161" startPosition="0" endLine="184" endPosition="0">
      <varInfo nodeId="4023783813282869123" varName="breakOnFirstFound" />
      <varInfo nodeId="6062668769034855705" varName="module" />
      <varInfo nodeId="4023783813282256313" varName="monitor" />
    </scopeInfo>
    <scopeInfo nodeId="6062668769034855708" fileName="TestUtils.java" startLine="187" startPosition="0" endLine="210" endPosition="0">
      <varInfo nodeId="4023783813282857262" varName="breakOnFirstFound" />
      <varInfo nodeId="8139840817146516111" varName="monitor" />
      <varInfo nodeId="6062668769034855732" varName="project" />
    </scopeInfo>
    <scopeInfo nodeId="6062668769034855385" fileName="TestUtils.java" startLine="46" startPosition="20" endLine="96" endPosition="19" />
    <scopeInfo nodeId="6062668769034855385" fileName="TestUtils.java" startLine="44" startPosition="46" endLine="98" endPosition="29" />
    <scopeInfo nodeId="6062668769034855385" fileName="TestUtils.java" startLine="44" startPosition="0" endLine="100" endPosition="0" />
    <scopeInfo nodeId="6062668769034855385" fileName="TestUtils.java" startLine="40" startPosition="56" endLine="105" endPosition="14" />
    <scopeInfo nodeId="6062668769034855385" fileName="TestUtils.java" startLine="40" startPosition="0" endLine="107" endPosition="0" />
    <scopeInfo nodeId="6062668769034855385" fileName="TestUtils.java" startLine="38" startPosition="52" endLine="107" endPosition="10" />
    <scopeInfo nodeId="6062668769034855385" fileName="TestUtils.java" startLine="38" startPosition="0" endLine="109" endPosition="0" />
    <scopeInfo nodeId="6062668769034855371" fileName="TestUtils.java" startLine="33" startPosition="105" endLine="109" endPosition="7" />
    <scopeInfo nodeId="6062668769034855363" fileName="TestUtils.java" startLine="32" startPosition="0" endLine="111" endPosition="0">
      <varInfo nodeId="6062668769034855364" varName="strings" />
    </scopeInfo>
    <unitInfo nodeId="6062668769034855385" fileName="TestUtils.java" startLine="41" startPosition="23" endLine="105" endPosition="13" unitName="jetbrains.mps.baseLanguage.unitTest.execution.settings.TestUtils$3" />
    <unitInfo nodeId="6062668769034855385" fileName="TestUtils.java" startLine="39" startPosition="19" endLine="107" endPosition="9" unitName="jetbrains.mps.baseLanguage.unitTest.execution.settings.TestUtils$2" />
    <unitInfo nodeId="6062668769034855385" fileName="TestUtils.java" startLine="37" startPosition="36" endLine="109" endPosition="5" unitName="jetbrains.mps.baseLanguage.unitTest.execution.settings.TestUtils$1" />
    <unitInfo nodeId="6062668769034855273" fileName="TestUtils.java" startLine="28" startPosition="0" endLine="218" endPosition="0" unitName="jetbrains.mps.baseLanguage.unitTest.execution.settings.TestUtils" />
  </root>
  <root nodeRef="r:e12fc70b-3d1d-4dc2-9467-5147656e0455(jetbrains.mps.baseLanguage.unitTest.execution.settings)/6062668769034855735">
    <nodeInfo nodeId="4023783813282796608" fileName="JUnitRunTypes.java" startLine="30" startPosition="28" endLine="31" endPosition="80" conceptFqName="jetbrains.mps.baseLanguage.structure.ReturnStatement" />
    <nodeInfo nodeId="4023783813282848357" fileName="JUnitRunTypes.java" startLine="32" startPosition="7" endLine="33" endPosition="64" conceptFqName="jetbrains.mps.baseLanguage.structure.ReturnStatement" />
    <nodeInfo nodeId="4023783813281575812" fileName="JUnitRunTypes.java" startLine="36" startPosition="85" endLine="37" endPosition="32" conceptFqName="jetbrains.mps.baseLanguage.structure.SingleLineComment" />
    <nodeInfo nodeId="4023783813281576099" fileName="JUnitRunTypes.java" startLine="37" startPosition="32" endLine="38" endPosition="22" conceptFqName="jetbrains.mps.baseLanguage.structure.SingleLineComment" />
    <nodeInfo nodeId="6062668769034856116" fileName="JUnitRunTypes.java" startLine="39" startPosition="28" endLine="40" endPosition="20" conceptFqName="jetbrains.mps.baseLanguage.structure.ReturnStatement" />
    <nodeInfo nodeId="6062668769034856123" fileName="JUnitRunTypes.java" startLine="42" startPosition="53" endLine="43" endPosition="49" conceptFqName="jetbrains.mps.baseLanguage.structure.ReturnStatement" />
    <nodeInfo nodeId="6062668769034856129" fileName="JUnitRunTypes.java" startLine="44" startPosition="7" endLine="45" endPosition="18" conceptFqName="jetbrains.mps.baseLanguage.structure.ReturnStatement" />
    <nodeInfo nodeId="4023783813282015826" fileName="JUnitRunTypes.java" startLine="47" startPosition="89" endLine="48" endPosition="39" conceptFqName="jetbrains.mps.baseLanguage.structure.SingleLineComment" />
    <nodeInfo nodeId="4023783813282955885" fileName="JUnitRunTypes.java" startLine="49" startPosition="28" endLine="50" endPosition="21" conceptFqName="jetbrains.mps.baseLanguage.structure.ReturnStatement" />
    <nodeInfo nodeId="4023783813282902238" fileName="JUnitRunTypes.java" startLine="51" startPosition="7" endLine="52" endPosition="118" conceptFqName="jetbrains.mps.baseLanguage.structure.ReturnStatement" />
    <nodeInfo nodeId="6062668769034856010" fileName="JUnitRunTypes.java" startLine="58" startPosition="137" endLine="59" endPosition="70" conceptFqName="jetbrains.mps.baseLanguage.structure.LocalVariableDeclarationStatement" />
    <nodeInfo nodeId="6062668769034856019" fileName="JUnitRunTypes.java" startLine="60" startPosition="27" endLine="61" endPosition="80" conceptFqName="jetbrains.mps.baseLanguage.structure.ReturnStatement" />
    <nodeInfo nodeId="6062668769034856026" fileName="JUnitRunTypes.java" startLine="62" startPosition="7" endLine="63" endPosition="62" conceptFqName="jetbrains.mps.baseLanguage.structure.ReturnStatement" />
    <nodeInfo nodeId="6062668769034856041" fileName="JUnitRunTypes.java" startLine="66" startPosition="53" endLine="67" endPosition="41" conceptFqName="jetbrains.mps.baseLanguage.structure.ReturnStatement" />
    <nodeInfo nodeId="6062668769034856048" fileName="JUnitRunTypes.java" startLine="68" startPosition="7" endLine="69" endPosition="70" conceptFqName="jetbrains.mps.baseLanguage.structure.LocalVariableDeclarationStatement" />
    <nodeInfo nodeId="6062668769034856057" fileName="JUnitRunTypes.java" startLine="70" startPosition="27" endLine="71" endPosition="74" conceptFqName="jetbrains.mps.baseLanguage.structure.ReturnStatement" />
    <nodeInfo nodeId="6062668769034856070" fileName="JUnitRunTypes.java" startLine="73" startPosition="53" endLine="74" endPosition="76" conceptFqName="jetbrains.mps.baseLanguage.structure.ReturnStatement" />
    <nodeInfo nodeId="6062668769034856082" fileName="JUnitRunTypes.java" startLine="75" startPosition="7" endLine="76" endPosition="18" conceptFqName="jetbrains.mps.baseLanguage.structure.ReturnStatement" />
    <nodeInfo nodeId="4023783813282945609" fileName="JUnitRunTypes.java" startLine="78" startPosition="89" endLine="79" endPosition="70" conceptFqName="jetbrains.mps.baseLanguage.structure.LocalVariableDeclarationStatement" />
    <nodeInfo nodeId="4023783813282951990" fileName="JUnitRunTypes.java" startLine="80" startPosition="27" endLine="81" endPosition="21" conceptFqName="jetbrains.mps.baseLanguage.structure.ReturnStatement" />
    <nodeInfo nodeId="4023783813282926330" fileName="JUnitRunTypes.java" startLine="82" startPosition="7" endLine="83" endPosition="116" conceptFqName="jetbrains.mps.baseLanguage.structure.ReturnStatement" />
    <nodeInfo nodeId="6062668769034855930" fileName="JUnitRunTypes.java" startLine="89" startPosition="137" endLine="90" endPosition="66" conceptFqName="jetbrains.mps.baseLanguage.structure.LocalVariableDeclarationStatement" />
    <nodeInfo nodeId="6062668769034855939" fileName="JUnitRunTypes.java" startLine="91" startPosition="26" endLine="92" endPosition="80" conceptFqName="jetbrains.mps.baseLanguage.structure.ReturnStatement" />
    <nodeInfo nodeId="6062668769034855946" fileName="JUnitRunTypes.java" startLine="93" startPosition="7" endLine="94" endPosition="60" conceptFqName="jetbrains.mps.baseLanguage.structure.ReturnStatement" />
    <nodeInfo nodeId="6062668769034855961" fileName="JUnitRunTypes.java" startLine="97" startPosition="45" endLine="98" endPosition="40" conceptFqName="jetbrains.mps.baseLanguage.structure.ReturnStatement" />
    <nodeInfo nodeId="6062668769034855968" fileName="JUnitRunTypes.java" startLine="99" startPosition="7" endLine="100" endPosition="66" conceptFqName="jetbrains.mps.baseLanguage.structure.LocalVariableDeclarationStatement" />
    <nodeInfo nodeId="6062668769034855977" fileName="JUnitRunTypes.java" startLine="101" startPosition="26" endLine="102" endPosition="66" conceptFqName="jetbrains.mps.baseLanguage.structure.ReturnStatement" />
    <nodeInfo nodeId="6062668769034855988" fileName="JUnitRunTypes.java" startLine="104" startPosition="53" endLine="105" endPosition="75" conceptFqName="jetbrains.mps.baseLanguage.structure.ReturnStatement" />
    <nodeInfo nodeId="6062668769034856000" fileName="JUnitRunTypes.java" startLine="106" startPosition="7" endLine="107" endPosition="18" conceptFqName="jetbrains.mps.baseLanguage.structure.ReturnStatement" />
    <nodeInfo nodeId="4023783813282973838" fileName="JUnitRunTypes.java" startLine="109" startPosition="89" endLine="110" endPosition="66" conceptFqName="jetbrains.mps.baseLanguage.structure.LocalVariableDeclarationStatement" />
    <nodeInfo nodeId="4023783813282973847" fileName="JUnitRunTypes.java" startLine="111" startPosition="26" endLine="112" endPosition="21" conceptFqName="jetbrains.mps.baseLanguage.structure.ReturnStatement" />
    <nodeInfo nodeId="4023783813282982657" fileName="JUnitRunTypes.java" startLine="113" startPosition="7" endLine="114" endPosition="114" conceptFqName="jetbrains.mps.baseLanguage.structure.ReturnStatement" />
    <nodeInfo nodeId="6062668769034855847" fileName="JUnitRunTypes.java" startLine="120" startPosition="137" endLine="121" endPosition="72" conceptFqName="jetbrains.mps.baseLanguage.structure.ReturnStatement" />
    <nodeInfo nodeId="6062668769034855864" fileName="JUnitRunTypes.java" startLine="124" startPosition="93" endLine="125" endPosition="40" conceptFqName="jetbrains.mps.baseLanguage.structure.ReturnStatement" />
    <nodeInfo nodeId="6062668769034855886" fileName="JUnitRunTypes.java" startLine="128" startPosition="62" endLine="129" endPosition="74" conceptFqName="jetbrains.mps.baseLanguage.structure.LocalVariableDeclarationStatement" />
    <nodeInfo nodeId="6062668769034855893" fileName="JUnitRunTypes.java" startLine="130" startPosition="224" endLine="131" endPosition="71" conceptFqName="jetbrains.mps.baseLanguage.structure.ReturnStatement" />
    <nodeInfo nodeId="6062668769034855920" fileName="JUnitRunTypes.java" startLine="134" startPosition="7" endLine="135" endPosition="18" conceptFqName="jetbrains.mps.baseLanguage.structure.ReturnStatement" />
    <nodeInfo nodeId="4023783813282993806" fileName="JUnitRunTypes.java" startLine="137" startPosition="89" endLine="138" endPosition="116" conceptFqName="jetbrains.mps.baseLanguage.structure.ReturnStatement" />
    <nodeInfo nodeId="6062668769034855764" fileName="JUnitRunTypes.java" startLine="144" startPosition="137" endLine="145" endPosition="74" conceptFqName="jetbrains.mps.baseLanguage.structure.ReturnStatement" />
    <nodeInfo nodeId="6062668769034855781" fileName="JUnitRunTypes.java" startLine="149" startPosition="97" endLine="150" endPosition="40" conceptFqName="jetbrains.mps.baseLanguage.structure.ReturnStatement" />
    <nodeInfo nodeId="6062668769034855803" fileName="JUnitRunTypes.java" startLine="153" startPosition="62" endLine="154" endPosition="72" conceptFqName="jetbrains.mps.baseLanguage.structure.LocalVariableDeclarationStatement" />
    <nodeInfo nodeId="6062668769034855810" fileName="JUnitRunTypes.java" startLine="155" startPosition="224" endLine="156" endPosition="71" conceptFqName="jetbrains.mps.baseLanguage.structure.ReturnStatement" />
    <nodeInfo nodeId="6062668769034855837" fileName="JUnitRunTypes.java" startLine="159" startPosition="7" endLine="160" endPosition="18" conceptFqName="jetbrains.mps.baseLanguage.structure.ReturnStatement" />
    <nodeInfo nodeId="4023783813281543000" fileName="JUnitRunTypes.java" startLine="163" startPosition="89" endLine="164" endPosition="116" conceptFqName="jetbrains.mps.baseLanguage.structure.ReturnStatement" />
    <nodeInfo nodeId="8139840817146470913" fileName="JUnitRunTypes.java" startLine="174" startPosition="105" endLine="175" endPosition="50" conceptFqName="jetbrains.mps.baseLanguage.structure.ReturnStatement" />
    <nodeInfo nodeId="4023783813282524040" fileName="JUnitRunTypes.java" startLine="184" startPosition="63" endLine="185" endPosition="80" conceptFqName="jetbrains.mps.baseLanguage.structure.LocalVariableDeclarationStatement" />
    <nodeInfo nodeId="4023783813281959225" fileName="JUnitRunTypes.java" startLine="187" startPosition="31" endLine="188" endPosition="111" conceptFqName="jetbrains.mps.baseLanguage.structure.ExpressionStatement" />
    <nodeInfo nodeId="4023783813282534437" fileName="JUnitRunTypes.java" startLine="193" startPosition="5" endLine="194" endPosition="23" conceptFqName="jetbrains.mps.baseLanguage.structure.ReturnStatement" />
    <nodeInfo nodeId="4023783813281920010" fileName="JUnitRunTypes.java" startLine="199" startPosition="0" endLine="200" endPosition="0" conceptFqName="jetbrains.mps.baseLanguage.structure.InstanceMethodDeclaration" propertyString="doCollect#(Ljetbrains/mps/execution/api/settings/ITemplatePersistentConfiguration;Ljetbrains/mps/project/Project;Lorg/jetbrains/mps/openapi/util/ProgressMonitor;)Ljava/lang/Iterable;" />
    <nodeInfo nodeId="4023783813281515288" fileName="JUnitRunTypes.java" startLine="203" startPosition="0" endLine="204" endPosition="0" conceptFqName="jetbrains.mps.baseLanguage.structure.InstanceMethodDeclaration" propertyString="hasTests#(Ljetbrains/mps/execution/api/settings/ITemplatePersistentConfiguration;Ljetbrains/mps/project/Project;)Z" />
    <nodeInfo nodeId="4023783813281946432" fileName="JUnitRunTypes.java" startLine="206" startPosition="0" endLine="207" endPosition="0" conceptFqName="jetbrains.mps.baseLanguage.structure.FieldDeclaration" propertyString="cachedTests" />
    <nodeInfo nodeId="6062668769034855745" fileName="JUnitRunTypes.java" startLine="209" startPosition="0" endLine="210" endPosition="0" conceptFqName="jetbrains.mps.baseLanguage.structure.InstanceMethodDeclaration" propertyString="check#(Ljetbrains/mps/execution/api/settings/ITemplatePersistentConfiguration;Ljetbrains/mps/project/Project;)Ljava/lang/String;" />
    <nodeInfo nodeId="6062668769034856047" fileName="JUnitRunTypes.java" startLine="211" startPosition="52" endLine="212" endPosition="44" conceptFqName="jetbrains.mps.baseLanguage.structure.ReturnStatement" />
    <nodeInfo nodeId="6062668769034855753" fileName="JUnitRunTypes.java" startLine="169" startPosition="0" endLine="171" endPosition="0" conceptFqName="jetbrains.mps.baseLanguage.structure.ConstructorDeclaration" propertyString="JUnitRunTypes#()V" />
    <nodeInfo nodeId="6062668769034856092" fileName="JUnitRunTypes.java" startLine="29" startPosition="137" endLine="32" endPosition="7" conceptFqName="jetbrains.mps.baseLanguage.structure.IfStatement" />
    <nodeInfo nodeId="6062668769034856114" fileName="JUnitRunTypes.java" startLine="38" startPosition="22" endLine="41" endPosition="7" conceptFqName="jetbrains.mps.baseLanguage.structure.IfStatement" />
    <nodeInfo nodeId="6062668769034856121" fileName="JUnitRunTypes.java" startLine="41" startPosition="7" endLine="44" endPosition="7" conceptFqName="jetbrains.mps.baseLanguage.structure.IfStatement" />
    <nodeInfo nodeId="4023783813282953349" fileName="JUnitRunTypes.java" startLine="48" startPosition="39" endLine="51" endPosition="7" conceptFqName="jetbrains.mps.baseLanguage.structure.IfStatement" />
    <nodeInfo nodeId="6062668769034856017" fileName="JUnitRunTypes.java" startLine="59" startPosition="70" endLine="62" endPosition="7" conceptFqName="jetbrains.mps.baseLanguage.structure.IfStatement" />
    <nodeInfo nodeId="6062668769034856039" fileName="JUnitRunTypes.java" startLine="65" startPosition="85" endLine="68" endPosition="7" conceptFqName="jetbrains.mps.baseLanguage.structure.IfStatement" />
    <nodeInfo nodeId="6062668769034856055" fileName="JUnitRunTypes.java" startLine="69" startPosition="70" endLine="72" endPosition="7" conceptFqName="jetbrains.mps.baseLanguage.structure.IfStatement" />
    <nodeInfo nodeId="6062668769034856068" fileName="JUnitRunTypes.java" startLine="72" startPosition="7" endLine="75" endPosition="7" conceptFqName="jetbrains.mps.baseLanguage.structure.IfStatement" />
    <nodeInfo nodeId="4023783813282947538" fileName="JUnitRunTypes.java" startLine="79" startPosition="70" endLine="82" endPosition="7" conceptFqName="jetbrains.mps.baseLanguage.structure.IfStatement" />
    <nodeInfo nodeId="6062668769034855937" fileName="JUnitRunTypes.java" startLine="90" startPosition="66" endLine="93" endPosition="7" conceptFqName="jetbrains.mps.baseLanguage.structure.IfStatement" />
    <nodeInfo nodeId="6062668769034855959" fileName="JUnitRunTypes.java" startLine="96" startPosition="85" endLine="99" endPosition="7" conceptFqName="jetbrains.mps.baseLanguage.structure.IfStatement" />
    <nodeInfo nodeId="6062668769034855975" fileName="JUnitRunTypes.java" startLine="100" startPosition="66" endLine="103" endPosition="7" conceptFqName="jetbrains.mps.baseLanguage.structure.IfStatement" />
    <nodeInfo nodeId="6062668769034855986" fileName="JUnitRunTypes.java" startLine="103" startPosition="7" endLine="106" endPosition="7" conceptFqName="jetbrains.mps.baseLanguage.structure.IfStatement" />
    <nodeInfo nodeId="4023783813282973845" fileName="JUnitRunTypes.java" startLine="110" startPosition="66" endLine="113" endPosition="7" conceptFqName="jetbrains.mps.baseLanguage.structure.IfStatement" />
    <nodeInfo nodeId="6062668769034855862" fileName="JUnitRunTypes.java" startLine="123" startPosition="85" endLine="126" endPosition="7" conceptFqName="jetbrains.mps.baseLanguage.structure.IfStatement" />
    <nodeInfo nodeId="6062668769034855891" fileName="JUnitRunTypes.java" startLine="129" startPosition="74" endLine="132" endPosition="11" conceptFqName="jetbrains.mps.baseLanguage.structure.IfStatement" />
    <nodeInfo nodeId="4023783813282991362" fileName="JUnitRunTypes.java" startLine="137" startPosition="0" endLine="140" endPosition="0" conceptFqName="jetbrains.mps.baseLanguage.structure.InstanceMethodDeclaration" propertyString="hasTests#(Ljetbrains/mps/execution/api/settings/ITemplatePersistentConfiguration;Ljetbrains/mps/project/Project;)Z" />
    <nodeInfo nodeId="6062668769034855779" fileName="JUnitRunTypes.java" startLine="148" startPosition="85" endLine="151" endPosition="7" conceptFqName="jetbrains.mps.baseLanguage.structure.IfStatement" />
    <nodeInfo nodeId="6062668769034855808" fileName="JUnitRunTypes.java" startLine="154" startPosition="72" endLine="157" endPosition="11" conceptFqName="jetbrains.mps.baseLanguage.structure.IfStatement" />
    <nodeInfo nodeId="8139840817146460501" fileName="JUnitRunTypes.java" startLine="174" startPosition="0" endLine="177" endPosition="0" conceptFqName="jetbrains.mps.baseLanguage.structure.InstanceMethodDeclaration" propertyString="collect#(Ljetbrains/mps/execution/api/settings/ITemplatePersistentConfiguration;Ljetbrains/mps/project/Project;)Ljava/lang/Iterable;" />
    <nodeInfo nodeId="270189043069382553" fileName="JUnitRunTypes.java" startLine="187" startPosition="0" endLine="190" endPosition="0" conceptFqName="jetbrains.mps.baseLanguage.structure.InstanceMethodDeclaration" propertyString="run#()V" />
    <nodeInfo nodeId="6062668769034856047" fileName="JUnitRunTypes.java" startLine="211" startPosition="0" endLine="214" endPosition="0" conceptFqName="jetbrains.mps.baseLanguage.structure.StaticMethodDeclaration" propertyString="isEmptyString#(Ljava/lang/String;)Z" />
    <nodeInfo nodeId="6062668769034855841" fileName="JUnitRunTypes.java" startLine="119" startPosition="0" endLine="123" endPosition="0" conceptFqName="jetbrains.mps.baseLanguage.structure.InstanceMethodDeclaration" propertyString="doCollect#(Ljetbrains/mps/execution/api/settings/ITemplatePersistentConfiguration;Ljetbrains/mps/project/Project;Lorg/jetbrains/mps/openapi/util/ProgressMonitor;)Ljava/lang/Iterable;" />
    <nodeInfo nodeId="6062668769034855758" fileName="JUnitRunTypes.java" startLine="143" startPosition="0" endLine="147" endPosition="0" conceptFqName="jetbrains.mps.baseLanguage.structure.InstanceMethodDeclaration" propertyString="doCollect#(Ljetbrains/mps/execution/api/settings/ITemplatePersistentConfiguration;Ljetbrains/mps/project/Project;Lorg/jetbrains/mps/openapi/util/ProgressMonitor;)Ljava/lang/Iterable;" />
    <nodeInfo nodeId="4023783813281530317" fileName="JUnitRunTypes.java" startLine="162" startPosition="0" endLine="166" endPosition="0" conceptFqName="jetbrains.mps.baseLanguage.structure.InstanceMethodDeclaration" propertyString="hasTests#(Ljetbrains/mps/execution/api/settings/ITemplatePersistentConfiguration;Ljetbrains/mps/project/Project;)Z" />
    <nodeInfo nodeId="270189043069382549" fileName="JUnitRunTypes.java" startLine="185" startPosition="80" endLine="190" endPosition="13" conceptFqName="jetbrains.mps.baseLanguage.structure.ExpressionStatement" />
    <nodeInfo nodeId="6062668769034855880" fileName="JUnitRunTypes.java" startLine="127" startPosition="49" endLine="133" endPosition="9" conceptFqName="jetbrains.mps.baseLanguage.structure.ForeachStatement" />
    <nodeInfo nodeId="6062668769034855797" fileName="JUnitRunTypes.java" startLine="152" startPosition="51" endLine="158" endPosition="9" conceptFqName="jetbrains.mps.baseLanguage.structure.ForeachStatement" />
    <nodeInfo nodeId="6062668769034856086" fileName="JUnitRunTypes.java" startLine="28" startPosition="0" endLine="35" endPosition="0" conceptFqName="jetbrains.mps.baseLanguage.structure.InstanceMethodDeclaration" propertyString="doCollect#(Ljetbrains/mps/execution/api/settings/ITemplatePersistentConfiguration;Ljetbrains/mps/project/Project;Lorg/jetbrains/mps/openapi/util/ProgressMonitor;)Ljava/lang/Iterable;" />
    <nodeInfo nodeId="4023783813282010852" fileName="JUnitRunTypes.java" startLine="47" startPosition="0" endLine="54" endPosition="0" conceptFqName="jetbrains.mps.baseLanguage.structure.InstanceMethodDeclaration" propertyString="hasTests#(Ljetbrains/mps/execution/api/settings/ITemplatePersistentConfiguration;Ljetbrains/mps/project/Project;)Z" />
    <nodeInfo nodeId="4023783813282924270" fileName="JUnitRunTypes.java" startLine="78" startPosition="0" endLine="85" endPosition="0" conceptFqName="jetbrains.mps.baseLanguage.structure.InstanceMethodDeclaration" propertyString="hasTests#(Ljetbrains/mps/execution/api/settings/ITemplatePersistentConfiguration;Ljetbrains/mps/project/Project;)Z" />
    <nodeInfo nodeId="4023783813282968579" fileName="JUnitRunTypes.java" startLine="109" startPosition="0" endLine="116" endPosition="0" conceptFqName="jetbrains.mps.baseLanguage.structure.InstanceMethodDeclaration" propertyString="hasTests#(Ljetbrains/mps/execution/api/settings/ITemplatePersistentConfiguration;Ljetbrains/mps/project/Project;)Z" />
    <nodeInfo nodeId="6062668769034856004" fileName="JUnitRunTypes.java" startLine="57" startPosition="0" endLine="65" endPosition="0" conceptFqName="jetbrains.mps.baseLanguage.structure.InstanceMethodDeclaration" propertyString="doCollect#(Ljetbrains/mps/execution/api/settings/ITemplatePersistentConfiguration;Ljetbrains/mps/project/Project;Lorg/jetbrains/mps/openapi/util/ProgressMonitor;)Ljava/lang/Iterable;" />
    <nodeInfo nodeId="6062668769034855924" fileName="JUnitRunTypes.java" startLine="88" startPosition="0" endLine="96" endPosition="0" conceptFqName="jetbrains.mps.baseLanguage.structure.InstanceMethodDeclaration" propertyString="doCollect#(Ljetbrains/mps/execution/api/settings/ITemplatePersistentConfiguration;Ljetbrains/mps/project/Project;Lorg/jetbrains/mps/openapi/util/ProgressMonitor;)Ljava/lang/Iterable;" />
    <nodeInfo nodeId="6062668769034855878" fileName="JUnitRunTypes.java" startLine="126" startPosition="7" endLine="134" endPosition="7" conceptFqName="jetbrains.mps.baseLanguage.structure.IfStatement" />
    <nodeInfo nodeId="6062668769034855795" fileName="JUnitRunTypes.java" startLine="151" startPosition="7" endLine="159" endPosition="7" conceptFqName="jetbrains.mps.baseLanguage.structure.IfStatement" />
    <nodeInfo nodeId="4023783813282458492" fileName="JUnitRunTypes.java" startLine="183" startPosition="0" endLine="192" endPosition="0" conceptFqName="jetbrains.mps.baseLanguage.structure.InstanceMethodDeclaration" propertyString="run#(Lcom/intellij/openapi/progress/ProgressIndicator;)V" />
    <nodeInfo nodeId="4023783813282447755" fileName="JUnitRunTypes.java" startLine="181" startPosition="43" endLine="192" endPosition="9" conceptFqName="jetbrains.mps.baseLanguage.structure.ExpressionStatement" />
    <nodeInfo nodeId="6062668769034856107" fileName="JUnitRunTypes.java" startLine="35" startPosition="0" endLine="47" endPosition="0" conceptFqName="jetbrains.mps.baseLanguage.structure.InstanceMethodDeclaration" propertyString="check#(Ljetbrains/mps/execution/api/settings/ITemplatePersistentConfiguration;Ljetbrains/mps/project/Project;)Ljava/lang/String;" />
    <nodeInfo nodeId="6062668769034856032" fileName="JUnitRunTypes.java" startLine="65" startPosition="0" endLine="78" endPosition="0" conceptFqName="jetbrains.mps.baseLanguage.structure.InstanceMethodDeclaration" propertyString="check#(Ljetbrains/mps/execution/api/settings/ITemplatePersistentConfiguration;Ljetbrains/mps/project/Project;)Ljava/lang/String;" />
    <nodeInfo nodeId="6062668769034855952" fileName="JUnitRunTypes.java" startLine="96" startPosition="0" endLine="109" endPosition="0" conceptFqName="jetbrains.mps.baseLanguage.structure.InstanceMethodDeclaration" propertyString="check#(Ljetbrains/mps/execution/api/settings/ITemplatePersistentConfiguration;Ljetbrains/mps/project/Project;)Ljava/lang/String;" />
    <nodeInfo nodeId="4023783813281950162" fileName="JUnitRunTypes.java" startLine="180" startPosition="142" endLine="193" endPosition="5" conceptFqName="jetbrains.mps.baseLanguage.structure.IfStatement" />
    <nodeInfo nodeId="6062668769034855855" fileName="JUnitRunTypes.java" startLine="123" startPosition="0" endLine="137" endPosition="0" conceptFqName="jetbrains.mps.baseLanguage.structure.InstanceMethodDeclaration" propertyString="check#(Ljetbrains/mps/execution/api/settings/ITemplatePersistentConfiguration;Ljetbrains/mps/project/Project;)Ljava/lang/String;" />
    <nodeInfo nodeId="6062668769034855772" fileName="JUnitRunTypes.java" startLine="147" startPosition="0" endLine="162" endPosition="0" conceptFqName="jetbrains.mps.baseLanguage.structure.InstanceMethodDeclaration" propertyString="check#(Ljetbrains/mps/execution/api/settings/ITemplatePersistentConfiguration;Ljetbrains/mps/project/Project;)Ljava/lang/String;" />
    <nodeInfo nodeId="6062668769034855736" fileName="JUnitRunTypes.java" startLine="180" startPosition="0" endLine="196" endPosition="0" conceptFqName="jetbrains.mps.baseLanguage.structure.InstanceMethodDeclaration" propertyString="collect#(Ljetbrains/mps/execution/api/settings/ITemplatePersistentConfiguration;Ljetbrains/mps/project/Project;Z)Ljava/lang/Iterable;" />
    <scopeInfo nodeId="6062668769034855756" fileName="JUnitRunTypes.java" startLine="169" startPosition="19" endLine="169" endPosition="19" />
    <scopeInfo nodeId="6062668769034856093" fileName="JUnitRunTypes.java" startLine="30" startPosition="28" endLine="31" endPosition="80" />
    <scopeInfo nodeId="6062668769034856115" fileName="JUnitRunTypes.java" startLine="39" startPosition="28" endLine="40" endPosition="20" />
    <scopeInfo nodeId="6062668769034856122" fileName="JUnitRunTypes.java" startLine="42" startPosition="53" endLine="43" endPosition="49" />
    <scopeInfo nodeId="4023783813282953352" fileName="JUnitRunTypes.java" startLine="49" startPosition="28" endLine="50" endPosition="21" />
    <scopeInfo nodeId="6062668769034856018" fileName="JUnitRunTypes.java" startLine="60" startPosition="27" endLine="61" endPosition="80" />
    <scopeInfo nodeId="6062668769034856040" fileName="JUnitRunTypes.java" startLine="66" startPosition="53" endLine="67" endPosition="41" />
    <scopeInfo nodeId="6062668769034856056" fileName="JUnitRunTypes.java" startLine="70" startPosition="27" endLine="71" endPosition="74" />
    <scopeInfo nodeId="6062668769034856069" fileName="JUnitRunTypes.java" startLine="73" startPosition="53" endLine="74" endPosition="76" />
    <scopeInfo nodeId="4023783813282947541" fileName="JUnitRunTypes.java" startLine="80" startPosition="27" endLine="81" endPosition="21" />
    <scopeInfo nodeId="6062668769034855938" fileName="JUnitRunTypes.java" startLine="91" startPosition="26" endLine="92" endPosition="80" />
    <scopeInfo nodeId="6062668769034855960" fileName="JUnitRunTypes.java" startLine="97" startPosition="45" endLine="98" endPosition="40" />
    <scopeInfo nodeId="6062668769034855976" fileName="JUnitRunTypes.java" startLine="101" startPosition="26" endLine="102" endPosition="66" />
    <scopeInfo nodeId="6062668769034855987" fileName="JUnitRunTypes.java" startLine="104" startPosition="53" endLine="105" endPosition="75" />
    <scopeInfo nodeId="4023783813282973846" fileName="JUnitRunTypes.java" startLine="111" startPosition="26" endLine="112" endPosition="21" />
    <scopeInfo nodeId="6062668769034855846" fileName="JUnitRunTypes.java" startLine="120" startPosition="137" endLine="121" endPosition="72" />
    <scopeInfo nodeId="6062668769034855863" fileName="JUnitRunTypes.java" startLine="124" startPosition="93" endLine="125" endPosition="40" />
    <scopeInfo nodeId="6062668769034855892" fileName="JUnitRunTypes.java" startLine="130" startPosition="224" endLine="131" endPosition="71" />
    <scopeInfo nodeId="4023783813282991370" fileName="JUnitRunTypes.java" startLine="137" startPosition="89" endLine="138" endPosition="116" />
    <scopeInfo nodeId="6062668769034855763" fileName="JUnitRunTypes.java" startLine="144" startPosition="137" endLine="145" endPosition="74" />
    <scopeInfo nodeId="6062668769034855780" fileName="JUnitRunTypes.java" startLine="149" startPosition="97" endLine="150" endPosition="40" />
    <scopeInfo nodeId="6062668769034855809" fileName="JUnitRunTypes.java" startLine="155" startPosition="224" endLine="156" endPosition="71" />
    <scopeInfo nodeId="4023783813281530319" fileName="JUnitRunTypes.java" startLine="163" startPosition="89" endLine="164" endPosition="116" />
    <scopeInfo nodeId="8139840817146460504" fileName="JUnitRunTypes.java" startLine="174" startPosition="105" endLine="175" endPosition="50" />
    <scopeInfo nodeId="270189043069382554" fileName="JUnitRunTypes.java" startLine="187" startPosition="31" endLine="188" endPosition="111" />
    <scopeInfo nodeId="4023783813281920010" fileName="JUnitRunTypes.java" startLine="199" startPosition="0" endLine="200" endPosition="0">
      <varInfo nodeId="4023783813281922218" varName="configuration" />
      <varInfo nodeId="4023783813281926262" varName="monitor" />
      <varInfo nodeId="4023783813281924221" varName="project" />
    </scopeInfo>
    <scopeInfo nodeId="4023783813281515288" fileName="JUnitRunTypes.java" startLine="203" startPosition="0" endLine="204" endPosition="0">
      <varInfo nodeId="4023783813281526337" varName="configuration" />
      <varInfo nodeId="4023783813281526565" varName="project" />
    </scopeInfo>
    <scopeInfo nodeId="6062668769034855745" fileName="JUnitRunTypes.java" startLine="209" startPosition="0" endLine="210" endPosition="0">
      <varInfo nodeId="6062668769034855746" varName="configuration" />
      <varInfo nodeId="6062668769034855748" varName="project" />
    </scopeInfo>
    <scopeInfo nodeId="6062668769034856047" fileName="JUnitRunTypes.java" startLine="211" startPosition="52" endLine="212" endPosition="44" />
    <scopeInfo nodeId="6062668769034855753" fileName="JUnitRunTypes.java" startLine="169" startPosition="0" endLine="171" endPosition="0" />
    <scopeInfo nodeId="4023783813282991362" fileName="JUnitRunTypes.java" startLine="137" startPosition="0" endLine="140" endPosition="0">
      <varInfo nodeId="4023783813282991366" varName="configuration" />
      <varInfo nodeId="4023783813282991368" varName="project" />
    </scopeInfo>
    <scopeInfo nodeId="8139840817146460501" fileName="JUnitRunTypes.java" startLine="174" startPosition="0" endLine="177" endPosition="0">
      <varInfo nodeId="8139840817146462201" varName="configuration" />
      <varInfo nodeId="8139840817146466194" varName="project" />
    </scopeInfo>
    <scopeInfo nodeId="270189043069382553" fileName="JUnitRunTypes.java" startLine="187" startPosition="0" endLine="190" endPosition="0" />
    <scopeInfo nodeId="6062668769034856047" fileName="JUnitRunTypes.java" startLine="211" startPosition="0" endLine="214" endPosition="0">
      <varInfo nodeId="6062668769034856047" varName="str" />
    </scopeInfo>
    <scopeInfo nodeId="6062668769034856091" fileName="JUnitRunTypes.java" startLine="29" startPosition="137" endLine="33" endPosition="64" />
    <scopeInfo nodeId="6062668769034855841" fileName="JUnitRunTypes.java" startLine="119" startPosition="0" endLine="123" endPosition="0">
      <varInfo nodeId="6062668769034855842" varName="configuration" />
      <varInfo nodeId="8139840817146497685" varName="monitor" />
      <varInfo nodeId="6062668769034855844" varName="project" />
    </scopeInfo>
    <scopeInfo nodeId="6062668769034855885" fileName="JUnitRunTypes.java" startLine="128" startPosition="62" endLine="132" endPosition="11">
      <varInfo nodeId="6062668769034855887" varName="pointer" />
    </scopeInfo>
    <scopeInfo nodeId="6062668769034855758" fileName="JUnitRunTypes.java" startLine="143" startPosition="0" endLine="147" endPosition="0">
      <varInfo nodeId="6062668769034855759" varName="configuration" />
      <varInfo nodeId="8139840817146500269" varName="monitor" />
      <varInfo nodeId="6062668769034855761" varName="project" />
    </scopeInfo>
    <scopeInfo nodeId="6062668769034855802" fileName="JUnitRunTypes.java" startLine="153" startPosition="62" endLine="157" endPosition="11">
      <varInfo nodeId="6062668769034855804" varName="pointer" />
    </scopeInfo>
    <scopeInfo nodeId="4023783813281530317" fileName="JUnitRunTypes.java" startLine="162" startPosition="0" endLine="166" endPosition="0">
      <varInfo nodeId="4023783813281531527" varName="configuration" />
      <varInfo nodeId="4023783813281537056" varName="project" />
    </scopeInfo>
    <scopeInfo nodeId="4023783813282010860" fileName="JUnitRunTypes.java" startLine="47" startPosition="89" endLine="52" endPosition="118" />
    <scopeInfo nodeId="6062668769034856009" fileName="JUnitRunTypes.java" startLine="58" startPosition="137" endLine="63" endPosition="62">
      <varInfo nodeId="6062668769034856011" varName="module" />
    </scopeInfo>
    <scopeInfo nodeId="4023783813282924278" fileName="JUnitRunTypes.java" startLine="78" startPosition="89" endLine="83" endPosition="116">
      <varInfo nodeId="4023783813282945610" varName="module" />
    </scopeInfo>
    <scopeInfo nodeId="6062668769034855929" fileName="JUnitRunTypes.java" startLine="89" startPosition="137" endLine="94" endPosition="60">
      <varInfo nodeId="6062668769034855931" varName="model" />
    </scopeInfo>
    <scopeInfo nodeId="4023783813282968587" fileName="JUnitRunTypes.java" startLine="109" startPosition="89" endLine="114" endPosition="114">
      <varInfo nodeId="4023783813282973839" varName="model" />
    </scopeInfo>
    <scopeInfo nodeId="6062668769034855879" fileName="JUnitRunTypes.java" startLine="127" startPosition="49" endLine="133" endPosition="9" />
    <scopeInfo nodeId="6062668769034855880" fileName="JUnitRunTypes.java" startLine="127" startPosition="49" endLine="133" endPosition="9">
      <varInfo nodeId="6062668769034855881" varName="testCase" />
    </scopeInfo>
    <scopeInfo nodeId="6062668769034855796" fileName="JUnitRunTypes.java" startLine="152" startPosition="51" endLine="158" endPosition="9" />
    <scopeInfo nodeId="6062668769034855797" fileName="JUnitRunTypes.java" startLine="152" startPosition="51" endLine="158" endPosition="9">
      <varInfo nodeId="6062668769034855798" varName="method" />
    </scopeInfo>
    <scopeInfo nodeId="4023783813282458499" fileName="JUnitRunTypes.java" startLine="184" startPosition="63" endLine="190" endPosition="13">
      <varInfo nodeId="4023783813282524041" varName="monitor" />
    </scopeInfo>
    <scopeInfo nodeId="6062668769034856086" fileName="JUnitRunTypes.java" startLine="28" startPosition="0" endLine="35" endPosition="0">
      <varInfo nodeId="6062668769034856087" varName="configuration" />
      <varInfo nodeId="8139840817146482482" varName="monitor" />
      <varInfo nodeId="6062668769034856089" varName="project" />
    </scopeInfo>
    <scopeInfo nodeId="4023783813282010852" fileName="JUnitRunTypes.java" startLine="47" startPosition="0" endLine="54" endPosition="0">
      <varInfo nodeId="4023783813282010856" varName="configuration" />
      <varInfo nodeId="4023783813282010858" varName="project" />
    </scopeInfo>
    <scopeInfo nodeId="4023783813282924270" fileName="JUnitRunTypes.java" startLine="78" startPosition="0" endLine="85" endPosition="0">
      <varInfo nodeId="4023783813282924274" varName="configuration" />
      <varInfo nodeId="4023783813282924276" varName="project" />
    </scopeInfo>
    <scopeInfo nodeId="4023783813282968579" fileName="JUnitRunTypes.java" startLine="109" startPosition="0" endLine="116" endPosition="0">
      <varInfo nodeId="4023783813282968583" varName="configuration" />
      <varInfo nodeId="4023783813282968585" varName="project" />
    </scopeInfo>
    <scopeInfo nodeId="6062668769034856004" fileName="JUnitRunTypes.java" startLine="57" startPosition="0" endLine="65" endPosition="0">
      <varInfo nodeId="6062668769034856005" varName="configuration" />
      <varInfo nodeId="8139840817146507813" varName="monitor" />
      <varInfo nodeId="6062668769034856007" varName="project" />
    </scopeInfo>
    <scopeInfo nodeId="6062668769034855924" fileName="JUnitRunTypes.java" startLine="88" startPosition="0" endLine="96" endPosition="0">
      <varInfo nodeId="6062668769034855925" varName="configuration" />
      <varInfo nodeId="8139840817146504141" varName="monitor" />
      <varInfo nodeId="6062668769034855927" varName="project" />
    </scopeInfo>
    <scopeInfo nodeId="6062668769034856113" fileName="JUnitRunTypes.java" startLine="36" startPosition="85" endLine="45" endPosition="18" />
    <scopeInfo nodeId="4023783813282458492" fileName="JUnitRunTypes.java" startLine="183" startPosition="0" endLine="192" endPosition="0">
      <varInfo nodeId="4023783813282458496" varName="indicator" />
    </scopeInfo>
    <scopeInfo nodeId="6062668769034856038" fileName="JUnitRunTypes.java" startLine="65" startPosition="85" endLine="76" endPosition="18">
      <varInfo nodeId="6062668769034856049" varName="module" />
    </scopeInfo>
    <scopeInfo nodeId="6062668769034855958" fileName="JUnitRunTypes.java" startLine="96" startPosition="85" endLine="107" endPosition="18">
      <varInfo nodeId="6062668769034855969" varName="model" />
    </scopeInfo>
    <scopeInfo nodeId="4023783813281950163" fileName="JUnitRunTypes.java" startLine="181" startPosition="43" endLine="192" endPosition="9" />
    <scopeInfo nodeId="6062668769034856107" fileName="JUnitRunTypes.java" startLine="35" startPosition="0" endLine="47" endPosition="0">
      <varInfo nodeId="6062668769034856108" varName="configuration" />
      <varInfo nodeId="6062668769034856110" varName="project" />
    </scopeInfo>
    <scopeInfo nodeId="6062668769034855861" fileName="JUnitRunTypes.java" startLine="123" startPosition="85" endLine="135" endPosition="18" />
    <scopeInfo nodeId="6062668769034855778" fileName="JUnitRunTypes.java" startLine="148" startPosition="85" endLine="160" endPosition="18" />
    <scopeInfo nodeId="6062668769034856032" fileName="JUnitRunTypes.java" startLine="65" startPosition="0" endLine="78" endPosition="0">
      <varInfo nodeId="6062668769034856033" varName="configuration" />
      <varInfo nodeId="6062668769034856035" varName="project" />
    </scopeInfo>
    <scopeInfo nodeId="6062668769034855952" fileName="JUnitRunTypes.java" startLine="96" startPosition="0" endLine="109" endPosition="0">
      <varInfo nodeId="6062668769034855953" varName="configuration" />
      <varInfo nodeId="6062668769034855955" varName="project" />
    </scopeInfo>
    <scopeInfo nodeId="6062668769034855855" fileName="JUnitRunTypes.java" startLine="123" startPosition="0" endLine="137" endPosition="0">
      <varInfo nodeId="6062668769034855856" varName="configuration" />
      <varInfo nodeId="6062668769034855858" varName="project" />
    </scopeInfo>
    <scopeInfo nodeId="6062668769034855738" fileName="JUnitRunTypes.java" startLine="180" startPosition="142" endLine="194" endPosition="23" />
    <scopeInfo nodeId="6062668769034855772" fileName="JUnitRunTypes.java" startLine="147" startPosition="0" endLine="162" endPosition="0">
      <varInfo nodeId="6062668769034855773" varName="configuration" />
      <varInfo nodeId="6062668769034855775" varName="project" />
    </scopeInfo>
    <scopeInfo nodeId="6062668769034855736" fileName="JUnitRunTypes.java" startLine="180" startPosition="0" endLine="196" endPosition="0">
      <varInfo nodeId="6062668769034855739" varName="configuration" />
      <varInfo nodeId="6062668769034855741" varName="project" />
      <varInfo nodeId="4023783813281932805" varName="recollect" />
    </scopeInfo>
    <unitInfo nodeId="270189043069382553" fileName="JUnitRunTypes.java" startLine="186" startPosition="51" endLine="190" endPosition="11" unitName="jetbrains.mps.baseLanguage.unitTest.execution.settings.JUnitRunTypes$2" />
    <unitInfo nodeId="4023783813282458490" fileName="JUnitRunTypes.java" startLine="182" startPosition="44" endLine="192" endPosition="7" unitName="jetbrains.mps.baseLanguage.unitTest.execution.settings.JUnitRunTypes$1" />
    <unitInfo nodeId="6062668769034855735" fileName="JUnitRunTypes.java" startLine="26" startPosition="0" endLine="215" endPosition="0" unitName="jetbrains.mps.baseLanguage.unitTest.execution.settings.JUnitRunTypes" />
  </root>
  <root nodeRef="r:e12fc70b-3d1d-4dc2-9467-5147656e0455(jetbrains.mps.baseLanguage.unitTest.execution.settings)/7210936499602812841">
    <nodeInfo nodeId="7210936499602823607" fileName="JUnitJavaEditorSynchronizer.java" startLine="12" startPosition="0" endLine="13" endPosition="0" conceptFqName="jetbrains.mps.baseLanguage.structure.FieldDeclaration" propertyString="myJavaEditorComponent" />
    <nodeInfo nodeId="7210936499602824499" fileName="JUnitJavaEditorSynchronizer.java" startLine="13" startPosition="0" endLine="14" endPosition="0" conceptFqName="jetbrains.mps.baseLanguage.structure.FieldDeclaration" propertyString="myLightCheckBox" />
    <nodeInfo nodeId="7210936499602824503" fileName="JUnitJavaEditorSynchronizer.java" startLine="16" startPosition="118" endLine="17" endPosition="41" conceptFqName="jetbrains.mps.baseLanguage.structure.ExpressionStatement" />
    <nodeInfo nodeId="7210936499602823611" fileName="JUnitJavaEditorSynchronizer.java" startLine="17" startPosition="41" endLine="18" endPosition="53" conceptFqName="jetbrains.mps.baseLanguage.structure.ExpressionStatement" />
    <nodeInfo nodeId="7210936499602833583" fileName="JUnitJavaEditorSynchronizer.java" startLine="18" startPosition="53" endLine="19" endPosition="13" conceptFqName="jetbrains.mps.baseLanguage.structure.ExpressionStatement" />
    <nodeInfo nodeId="7210936499602425865" fileName="JUnitJavaEditorSynchronizer.java" startLine="27" startPosition="51" endLine="28" endPosition="17" conceptFqName="jetbrains.mps.baseLanguage.structure.ExpressionStatement" />
    <nodeInfo nodeId="4248607759475982589" fileName="JUnitJavaEditorSynchronizer.java" startLine="35" startPosition="24" endLine="36" endPosition="58" conceptFqName="jetbrains.mps.baseLanguage.structure.LocalVariableDeclarationStatement" />
    <nodeInfo nodeId="4248607759475968973" fileName="JUnitJavaEditorSynchronizer.java" startLine="37" startPosition="66" endLine="38" endPosition="35" conceptFqName="jetbrains.mps.baseLanguage.structure.ExpressionStatement" />
    <nodeInfo nodeId="4248607759475863680" fileName="JUnitJavaEditorSynchronizer.java" startLine="27" startPosition="0" endLine="30" endPosition="0" conceptFqName="jetbrains.mps.baseLanguage.structure.InstanceMethodDeclaration" propertyString="actionPerformed#(Ljava/awt/event/ActionEvent;)V" />
    <nodeInfo nodeId="4248607759475888964" fileName="JUnitJavaEditorSynchronizer.java" startLine="36" startPosition="58" endLine="39" endPosition="5" conceptFqName="jetbrains.mps.baseLanguage.structure.ForeachStatement" />
    <nodeInfo nodeId="7210936499602822756" fileName="JUnitJavaEditorSynchronizer.java" startLine="16" startPosition="0" endLine="21" endPosition="0" conceptFqName="jetbrains.mps.baseLanguage.structure.ConstructorDeclaration" propertyString="JUnitJavaEditorSynchronizer#(Lcom/intellij/ui/components/JBCheckBox;Ljetbrains/mps/baseLanguage/execution/api/JavaConfigurationEditorComponent;)V" />
    <nodeInfo nodeId="4248607759475789462" fileName="JUnitJavaEditorSynchronizer.java" startLine="25" startPosition="22" endLine="30" endPosition="7" conceptFqName="jetbrains.mps.baseLanguage.structure.ExpressionStatement" />
    <nodeInfo nodeId="7210936499602323912" fileName="JUnitJavaEditorSynchronizer.java" startLine="35" startPosition="0" endLine="41" endPosition="0" conceptFqName="jetbrains.mps.baseLanguage.structure.InstanceMethodDeclaration" propertyString="update#()V" />
    <nodeInfo nodeId="4248607759475375761" fileName="JUnitJavaEditorSynchronizer.java" startLine="24" startPosition="0" endLine="32" endPosition="0" conceptFqName="jetbrains.mps.baseLanguage.structure.InstanceMethodDeclaration" propertyString="sync#()V" />
    <scopeInfo nodeId="4248607759475863686" fileName="JUnitJavaEditorSynchronizer.java" startLine="27" startPosition="51" endLine="28" endPosition="17" />
    <scopeInfo nodeId="4248607759475888967" fileName="JUnitJavaEditorSynchronizer.java" startLine="37" startPosition="66" endLine="38" endPosition="35" />
    <scopeInfo nodeId="7210936499602822759" fileName="JUnitJavaEditorSynchronizer.java" startLine="16" startPosition="118" endLine="19" endPosition="13" />
    <scopeInfo nodeId="4248607759475863680" fileName="JUnitJavaEditorSynchronizer.java" startLine="27" startPosition="0" endLine="30" endPosition="0">
      <varInfo nodeId="4248607759475863684" varName="p0" />
    </scopeInfo>
    <scopeInfo nodeId="4248607759475888964" fileName="JUnitJavaEditorSynchronizer.java" startLine="36" startPosition="58" endLine="39" endPosition="5">
      <varInfo nodeId="4248607759475888965" varName="comp" />
    </scopeInfo>
    <scopeInfo nodeId="7210936499602323915" fileName="JUnitJavaEditorSynchronizer.java" startLine="35" startPosition="24" endLine="39" endPosition="5">
      <varInfo nodeId="4248607759475982590" varName="selected" />
    </scopeInfo>
    <scopeInfo nodeId="7210936499602822756" fileName="JUnitJavaEditorSynchronizer.java" startLine="16" startPosition="0" endLine="21" endPosition="0">
      <varInfo nodeId="7210936499602823533" varName="javaEditorComponent" />
      <varInfo nodeId="7210936499602823446" varName="lightCheckBox" />
    </scopeInfo>
    <scopeInfo nodeId="4248607759475375764" fileName="JUnitJavaEditorSynchronizer.java" startLine="25" startPosition="22" endLine="30" endPosition="7" />
    <scopeInfo nodeId="7210936499602323912" fileName="JUnitJavaEditorSynchronizer.java" startLine="35" startPosition="0" endLine="41" endPosition="0" />
    <scopeInfo nodeId="4248607759475375761" fileName="JUnitJavaEditorSynchronizer.java" startLine="24" startPosition="0" endLine="32" endPosition="0" />
    <unitInfo nodeId="4248607759475863678" fileName="JUnitJavaEditorSynchronizer.java" startLine="26" startPosition="42" endLine="30" endPosition="5" unitName="jetbrains.mps.baseLanguage.unitTest.execution.settings.JUnitJavaEditorSynchronizer$1" />
    <unitInfo nodeId="7210936499602812841" fileName="JUnitJavaEditorSynchronizer.java" startLine="11" startPosition="0" endLine="45" endPosition="0" unitName="jetbrains.mps.baseLanguage.unitTest.execution.settings.JUnitJavaEditorSynchronizer" />
  </root>
  <root nodeRef="r:e12fc70b-3d1d-4dc2-9467-5147656e0455(jetbrains.mps.baseLanguage.unitTest.execution.settings)/7210936499603016733">
    <nodeInfo nodeId="7210936499603016747" fileName="Synchronizer.java" startLine="7" startPosition="0" endLine="8" endPosition="0" conceptFqName="jetbrains.mps.baseLanguage.structure.InstanceMethodDeclaration" propertyString="sync#()V" />
    <scopeInfo nodeId="7210936499603016747" fileName="Synchronizer.java" startLine="7" startPosition="0" endLine="8" endPosition="0" />
    <unitInfo nodeId="7210936499603016733" fileName="Synchronizer.java" startLine="6" startPosition="0" endLine="9" endPosition="0" unitName="jetbrains.mps.baseLanguage.unitTest.execution.settings.Synchronizer" />
=======
    <file name="JUnitSettings_Configuration_Editor.java">
      <node id="6062668769034855204" at="12,0,13,0" concept="7" trace="myEditor" />
      <node id="1822803054821518019" at="14,31,15,23" concept="6" />
      <node id="6062668769034854986" at="14,31,15,23" concept="1" />
      <node id="6062668769034855208" at="19,59,20,64" concept="6" />
      <node id="6062668769034855213" at="20,64,21,20" concept="12" />
      <node id="1822803054821481388" at="24,108,25,34" concept="6" />
      <node id="6062668769034854986" at="24,108,25,34" concept="1" />
      <node id="1822803054821444768" at="28,80,29,34" concept="6" />
      <node id="6062668769034854986" at="28,80,29,34" concept="1" />
      <node id="6062668769034854986" at="32,0,33,0" concept="7" trace="myProject" />
      <node id="6062668769034854986" at="36,51,37,56" concept="12" />
      <node id="6062668769034854986" at="39,7,40,24" concept="6" />
      <node id="6062668769034854986" at="14,0,17,0" concept="10" trace="disposeEditor#()V" />
      <node id="6062668769034854986" at="24,0,27,0" concept="10" trace="applyEditorTo#(Ljetbrains/mps/baseLanguage/unitTest/execution/settings/JUnitSettings_Configuration;)V" />
      <node id="6062668769034854986" at="28,0,31,0" concept="10" trace="resetEditorFrom#(Ljetbrains/mps/baseLanguage/unitTest/execution/settings/JUnitSettings_Configuration;)V" />
      <node id="6062668769034854986" at="36,0,39,0" concept="10" trace="create#()Ljetbrains/mps/baseLanguage/unitTest/execution/settings/JUnitSettings_Configuration;" />
      <node id="6062668769034854986" at="18,0,23,0" concept="10" trace="createEditor#()Ljetbrains/mps/baseLanguage/unitTest/execution/settings/JUnitConfigurationEditorComponent;" />
      <node id="6062668769034854986" at="34,68,39,7" concept="17" />
      <node id="6062668769034854986" at="34,0,42,0" concept="3" trace="JUnitSettings_Configuration_Editor#(Lcom/intellij/openapi/project/Project;)V" />
      <scope id="6062668769034854986" at="14,31,15,23" />
      <scope id="6062668769034855230" at="14,31,15,23" />
      <scope id="6062668769034854986" at="24,108,25,34" />
      <scope id="6062668769034855223" at="24,108,25,34" />
      <scope id="6062668769034854986" at="28,80,29,34" />
      <scope id="6062668769034855216" at="28,80,29,34" />
      <scope id="6062668769034854986" at="36,51,37,56" />
      <scope id="6062668769034855207" at="19,59,21,20" />
      <scope id="6062668769034854986" at="14,0,17,0" />
      <scope id="6062668769034854986" at="24,0,27,0">
        <var name="configuration" id="6062668769034854986" />
      </scope>
      <scope id="6062668769034854986" at="28,0,31,0">
        <var name="configuration" id="6062668769034854986" />
      </scope>
      <scope id="6062668769034854986" at="36,0,39,0" />
      <scope id="6062668769034854986" at="18,0,23,0" />
      <scope id="6062668769034854986" at="34,68,40,24" />
      <scope id="6062668769034854986" at="34,0,42,0">
        <var name="project" id="6062668769034854986" />
      </scope>
      <unit id="6062668769034854986" at="35,14,39,5" name="jetbrains.mps.baseLanguage.unitTest.execution.settings.JUnitSettings_Configuration_Editor$1" />
      <unit id="6062668769034854986" at="11,0,43,0" name="jetbrains.mps.baseLanguage.unitTest.execution.settings.JUnitSettings_Configuration_Editor" />
    </file>
    <file name="JUnitSettings_Configuration.java">
      <node id="6062668769034855239" at="37,36,38,76" concept="20" />
      <node id="6062668769034855248" at="40,36,41,112" concept="13" />
      <node id="6062668769034855250" at="41,112,42,72" concept="13" />
      <node id="2339934328872410896" at="43,75,44,15" concept="12" />
      <node id="6062668769034855254" at="46,63,47,80" concept="20" />
      <node id="6062668769034854986" at="53,76,54,57" concept="6" />
      <node id="6062668769034854986" at="59,26,60,81" concept="20" />
      <node id="6062668769034854986" at="61,5,62,83" concept="6" />
      <node id="6062668769034854986" at="65,28,66,27" concept="12" />
      <node id="6062668769034854986" at="69,29,70,28" concept="12" />
      <node id="6062668769034854986" at="73,46,74,31" concept="12" />
      <node id="6062668769034854986" at="77,48,78,33" concept="12" />
      <node id="6062668769034854986" at="81,38,82,29" concept="12" />
      <node id="6062668769034854986" at="85,38,86,28" concept="6" />
      <node id="6062668769034854986" at="89,39,90,29" concept="6" />
      <node id="6062668769034854986" at="93,56,94,32" concept="6" />
      <node id="6062668769034854986" at="97,58,98,34" concept="6" />
      <node id="6062668769034854986" at="101,48,102,30" concept="6" />
      <node id="6062668769034854991" at="105,65,106,80" concept="11" />
      <node id="6062668769034855005" at="106,80,107,54" concept="11" />
      <node id="2034046503361561668" at="110,27,111,132" concept="6" />
      <node id="6062668769034855033" at="114,5,115,18" concept="12" />
      <node id="2339934328871895871" at="118,50,119,38" concept="11" />
      <node id="2339934328871895885" at="119,38,120,54" concept="11" />
      <node id="2339934328871895897" at="123,27,124,133" concept="6" />
      <node id="2339934328871895916" at="127,5,128,23" concept="12" />
      <node id="6062668769034855046" at="131,78,132,104" concept="11" />
      <node id="6062668769034855053" at="132,104,133,55" concept="11" />
      <node id="6062668769034855059" at="133,55,134,54" concept="11" />
      <node id="2034046503361561638" at="140,31,141,122" concept="6" />
      <node id="6062668769034855093" at="147,136,148,74" concept="13" />
      <node id="6062668769034855095" at="148,74,149,46" concept="13" />
      <node id="6062668769034855097" at="149,46,150,153" concept="6" />
      <node id="6062668769034855119" at="151,12,152,20" concept="6" />
      <node id="6062668769034855123" at="153,5,154,23" concept="12" />
      <node id="6062668769034855132" at="157,69,158,88" concept="11" />
      <node id="6062668769034855158" at="161,25,162,56" concept="6" />
      <node id="6062668769034855177" at="166,57,167,35" concept="12" />
      <node id="6062668769034854986" at="173,46,174,45" concept="11" />
      <node id="6062668769034854986" at="175,9,176,36" concept="6" />
      <node id="6062668769034854986" at="176,36,177,76" concept="6" />
      <node id="6062668769034854986" at="177,76,178,19" concept="12" />
      <node id="6062668769034854986" at="180,42,181,26" concept="6" />
      <node id="6062668769034854986" at="183,5,184,17" concept="12" />
      <node id="6062668769034855185" at="188,0,189,0" concept="7" trace="myModel" />
      <node id="6062668769034855187" at="189,0,190,0" concept="7" trace="myModule" />
      <node id="6062668769034855189" at="190,0,191,0" concept="7" trace="myTestCases" />
      <node id="6062668769034855195" at="191,0,192,0" concept="7" trace="myTestMethods" />
      <node id="6062668769034855201" at="192,0,193,0" concept="7" trace="myRunType" />
      <node id="6062668769034854986" at="198,61,199,92" concept="11" />
      <node id="6062668769034854986" at="199,92,200,30" concept="6" />
      <node id="6062668769034854986" at="200,30,201,32" concept="6" />
      <node id="6062668769034854986" at="202,32,203,48" concept="6" />
      <node id="6062668769034854986" at="205,34,206,52" concept="6" />
      <node id="6062668769034854986" at="207,7,208,34" concept="6" />
      <node id="6062668769034854986" at="208,34,209,19" concept="12" />
      <node id="6062668769034854986" at="213,84,214,24" concept="6" />
      <node id="6062668769034854986" at="217,0,218,0" concept="7" trace="myProject" />
      <node id="6062668769034854986" at="218,0,219,0" concept="7" trace="myEditorEx" />
      <node id="6062668769034854986" at="220,60,221,54" concept="12" />
      <node id="6062668769034854986" at="224,57,225,61" concept="12" />
      <node id="6062668769034854986" at="229,29,230,31" concept="6" />
      <node id="6062668769034854986" at="231,5,232,22" concept="12" />
      <node id="6062668769034854986" at="235,0,236,0" concept="15" trace="LOG" />
      <node id="2339934328872410855" at="237,66,238,46" concept="12" />
      <node id="6062668769034855107" at="241,64,242,46" concept="12" />
      <node id="6062668769034855112" at="245,66,246,46" concept="12" />
      <node id="6062668769034854986" at="33,0,35,0" concept="7" trace="myState" />
      <node id="6062668769034855117" at="151,10,153,5" concept="1" />
      <node id="6062668769034854986" at="194,0,196,0" concept="3" trace="MyState#()V" />
      <node id="6062668769034855237" at="36,73,39,5" concept="9" />
      <node id="2339934328872410772" at="42,72,45,7" concept="9" />
      <node id="6062668769034855252" at="45,7,48,7" concept="9" />
      <node id="6062668769034854986" at="58,73,61,5" concept="9" />
      <node id="6062668769034854986" at="65,0,68,0" concept="10" trace="getModel#()Ljava/lang/String;" />
      <node id="6062668769034854986" at="69,0,72,0" concept="10" trace="getModule#()Ljava/lang/String;" />
      <node id="6062668769034854986" at="73,0,76,0" concept="10" trace="getTestCases#()Ljetbrains/mps/execution/lib/ClonableList;" />
      <node id="6062668769034854986" at="77,0,80,0" concept="10" trace="getTestMethods#()Ljetbrains/mps/execution/lib/ClonableList;" />
      <node id="6062668769034854986" at="81,0,84,0" concept="10" trace="getRunType#()Ljetbrains/mps/baseLanguage/unitTest/execution/settings/JUnitRunTypes2;" />
      <node id="6062668769034854986" at="85,0,88,0" concept="10" trace="setModel#(Ljava/lang/String;)V" />
      <node id="6062668769034854986" at="89,0,92,0" concept="10" trace="setModule#(Ljava/lang/String;)V" />
      <node id="6062668769034854986" at="93,0,96,0" concept="10" trace="setTestCases#(Ljetbrains/mps/execution/lib/ClonableList;)V" />
      <node id="6062668769034854986" at="97,0,100,0" concept="10" trace="setTestMethods#(Ljetbrains/mps/execution/lib/ClonableList;)V" />
      <node id="6062668769034854986" at="101,0,104,0" concept="10" trace="setRunType#(Ljetbrains/mps/baseLanguage/unitTest/execution/settings/JUnitRunTypes2;)V" />
      <node id="2034046503361561666" at="110,0,113,0" concept="10" trace="run#()V" />
      <node id="2339934328871895895" at="123,0,126,0" concept="10" trace="run#()V" />
      <node id="2034046503361561636" at="140,0,143,0" concept="10" trace="run#()V" />
      <node id="6062668769034855175" at="166,0,169,0" concept="10" trace="select#(Ljetbrains/mps/baseLanguage/unitTest/execution/client/ITestNodeWrapper;)Lorg/jetbrains/mps/openapi/model/SNodeReference;" />
      <node id="6062668769034854986" at="179,45,182,7" concept="1" />
      <node id="6062668769034854986" at="179,45,182,7" concept="9" />
      <node id="6062668769034854986" at="201,32,204,7" concept="9" />
      <node id="6062668769034854986" at="204,7,207,7" concept="9" />
      <node id="6062668769034854986" at="213,0,216,0" concept="3" trace="JUnitSettings_Configuration#(Lcom/intellij/openapi/project/Project;)V" />
      <node id="6062668769034854986" at="220,0,223,0" concept="10" trace="createCloneTemplate#()Ljetbrains/mps/baseLanguage/unitTest/execution/settings/JUnitSettings_Configuration;" />
      <node id="6062668769034854986" at="224,0,227,0" concept="10" trace="getEditor#()Ljetbrains/mps/baseLanguage/unitTest/execution/settings/JUnitSettings_Configuration_Editor;" />
      <node id="6062668769034854986" at="228,70,231,5" concept="9" />
      <node id="2339934328872410855" at="237,0,240,0" concept="16" trace="eq_jtq3ac_a0c0b0a0b#(Ljava/lang/Object;Ljava/lang/Object;)Z" />
      <node id="6062668769034855107" at="241,0,244,0" concept="16" trace="eq_jtq3ac_a0a4a61#(Ljava/lang/Object;Ljava/lang/Object;)Z" />
      <node id="6062668769034855112" at="245,0,248,0" concept="16" trace="eq_jtq3ac_a0a4a61_0#(Ljava/lang/Object;Ljava/lang/Object;)Z" />
      <node id="6062668769034854986" at="52,0,56,0" concept="10" trace="writeExternal#(Lorg/jdom/Element;)V" />
      <node id="6062668769034855154" at="160,0,164,0" concept="10" trace="run#()V" />
      <node id="2034046503361561662" at="108,36,113,9" concept="6" />
      <node id="2339934328871895891" at="121,36,126,9" concept="6" />
      <node id="2034046503361561632" at="138,32,143,13" concept="6" />
      <node id="6062668769034855168" at="164,32,169,24" concept="12" />
      <node id="6062668769034855146" at="158,88,164,32" concept="6" />
      <node id="6062668769034854986" at="228,0,234,0" concept="10" trace="getEditorEx#()Ljetbrains/mps/execution/api/settings/SettingsEditorEx;" />
      <node id="6062668769034854986" at="57,0,64,0" concept="10" trace="readExternal#(Lorg/jdom/Element;)V" />
      <node id="6062668769034855009" at="107,54,114,5" concept="9" />
      <node id="2339934328871895889" at="120,54,127,5" concept="9" />
      <node id="6062668769034855074" at="137,25,144,9" concept="9" />
      <node id="6062668769034855091" at="146,6,153,5" concept="9" />
      <node id="6062668769034854986" at="174,45,183,5" concept="21" />
      <node id="6062668769034855246" at="39,5,49,5" concept="9" />
      <node id="6062668769034855070" at="136,0,146,0" concept="10" trace="run#()V" />
      <node id="6062668769034854986" at="105,0,117,0" concept="10" trace="getTests#(Ljetbrains/mps/project/Project;)Ljava/util/List;" />
      <node id="6062668769034854986" at="118,0,130,0" concept="10" trace="hasTests#(Ljetbrains/mps/project/Project;)Z" />
      <node id="6062668769034855063" at="134,54,146,6" concept="11" />
      <node id="6062668769034854986" at="36,73,49,5" concept="1" />
      <node id="6062668769034854986" at="157,0,171,0" concept="10" trace="getTestsToMake#(Ljetbrains/mps/project/Project;)Ljava/util/List;" />
      <node id="6062668769034854986" at="172,0,186,0" concept="10" trace="clone#()Ljetbrains/mps/baseLanguage/unitTest/execution/settings/JUnitSettings_Configuration;" />
      <node id="6062668769034854986" at="197,0,211,0" concept="10" trace="clone#()Ljava/lang/Object;" />
      <node id="6062668769034854986" at="36,0,51,0" concept="10" trace="checkConfiguration#()V" />
      <node id="6062668769034854986" at="131,0,156,0" concept="10" trace="getTestsUnderProgress#(Ljetbrains/mps/project/Project;)Ljava/util/List;" />
      <scope id="6062668769034854986" at="194,22,194,22" />
      <scope id="6062668769034855238" at="37,36,38,76" />
      <scope id="2339934328872410775" at="43,75,44,15" />
      <scope id="6062668769034855253" at="46,63,47,80" />
      <scope id="6062668769034854986" at="53,76,54,57" />
      <scope id="6062668769034854986" at="59,26,60,81" />
      <scope id="6062668769034854986" at="65,28,66,27" />
      <scope id="6062668769034854986" at="69,29,70,28" />
      <scope id="6062668769034854986" at="73,46,74,31" />
      <scope id="6062668769034854986" at="77,48,78,33" />
      <scope id="6062668769034854986" at="81,38,82,29" />
      <scope id="6062668769034854986" at="85,38,86,28" />
      <scope id="6062668769034854986" at="89,39,90,29" />
      <scope id="6062668769034854986" at="93,56,94,32" />
      <scope id="6062668769034854986" at="97,58,98,34" />
      <scope id="6062668769034854986" at="101,48,102,30" />
      <scope id="2034046503361561667" at="110,27,111,132" />
      <scope id="2339934328871895896" at="123,27,124,133" />
      <scope id="2034046503361561637" at="140,31,141,122" />
      <scope id="6062668769034855118" at="151,12,152,20" />
      <scope id="6062668769034855157" at="161,25,162,56" />
      <scope id="6062668769034855176" at="166,57,167,35" />
      <scope id="6062668769034854986" at="180,42,181,26" />
      <scope id="6062668769034854986" at="202,32,203,48" />
      <scope id="6062668769034854986" at="205,34,206,52" />
      <scope id="6062668769034854986" at="213,84,214,24" />
      <scope id="6062668769034854986" at="220,60,221,54" />
      <scope id="6062668769034854986" at="224,57,225,61" />
      <scope id="6062668769034854986" at="229,29,230,31" />
      <scope id="2339934328872410855" at="237,66,238,46" />
      <scope id="6062668769034855107" at="241,64,242,46" />
      <scope id="6062668769034855112" at="245,66,246,46" />
      <scope id="6062668769034854986" at="194,0,196,0" />
      <scope id="6062668769034854986" at="65,0,68,0" />
      <scope id="6062668769034854986" at="69,0,72,0" />
      <scope id="6062668769034854986" at="73,0,76,0" />
      <scope id="6062668769034854986" at="77,0,80,0" />
      <scope id="6062668769034854986" at="81,0,84,0" />
      <scope id="6062668769034854986" at="85,0,88,0">
        <var name="value" id="6062668769034854986" />
      </scope>
      <scope id="6062668769034854986" at="89,0,92,0">
        <var name="value" id="6062668769034854986" />
      </scope>
      <scope id="6062668769034854986" at="93,0,96,0">
        <var name="value" id="6062668769034854986" />
      </scope>
      <scope id="6062668769034854986" at="97,0,100,0">
        <var name="value" id="6062668769034854986" />
      </scope>
      <scope id="6062668769034854986" at="101,0,104,0">
        <var name="value" id="6062668769034854986" />
      </scope>
      <scope id="2034046503361561666" at="110,0,113,0" />
      <scope id="2339934328871895895" at="123,0,126,0" />
      <scope id="2034046503361561636" at="140,0,143,0" />
      <scope id="6062668769034855092" at="147,136,150,153" />
      <scope id="6062668769034855175" at="166,0,169,0">
        <var name="it" id="6062668769034855175" />
      </scope>
      <scope id="6062668769034854986" at="175,9,178,19" />
      <scope id="6062668769034854986" at="179,0,182,7">
        <var name="ex" id="6062668769034854986" />
      </scope>
      <scope id="6062668769034854986" at="179,45,182,7" />
      <scope id="6062668769034854986" at="213,0,216,0">
        <var name="project" id="6062668769034854986" />
      </scope>
      <scope id="6062668769034854986" at="220,0,223,0" />
      <scope id="6062668769034854986" at="224,0,227,0" />
      <scope id="2339934328872410855" at="237,0,240,0">
        <var name="a" id="2339934328872410855" />
        <var name="b" id="2339934328872410855" />
      </scope>
      <scope id="6062668769034855107" at="241,0,244,0">
        <var name="a" id="6062668769034855107" />
        <var name="b" id="6062668769034855107" />
      </scope>
      <scope id="6062668769034855112" at="245,0,248,0">
        <var name="a" id="6062668769034855112" />
        <var name="b" id="6062668769034855112" />
      </scope>
      <scope id="6062668769034854986" at="52,0,56,0">
        <var name="element" id="6062668769034854986" />
      </scope>
      <scope id="6062668769034854986" at="58,73,62,83" />
      <scope id="6062668769034855154" at="160,0,164,0" />
      <scope id="6062668769034854986" at="228,70,232,22" />
      <scope id="6062668769034855010" at="108,36,113,9" />
      <scope id="2339934328871895890" at="121,36,126,9" />
      <scope id="6062668769034855075" at="138,32,143,13" />
      <scope id="6062668769034854986" at="228,0,234,0" />
      <scope id="6062668769034854986" at="57,0,64,0">
        <var name="element" id="6062668769034854986" />
      </scope>
      <scope id="6062668769034855073" at="137,25,144,9" />
      <scope id="6062668769034855247" at="40,36,48,7" />
      <scope id="6062668769034854990" at="105,65,115,18">
        <var name="all" id="6062668769034854992" />
        <var name="settings" id="6062668769034855006" />
      </scope>
      <scope id="2339934328871895870" at="118,50,128,23">
        <var name="hasTests" id="2339934328871895872" />
        <var name="settings" id="2339934328871895886" />
      </scope>
      <scope id="6062668769034855070" at="136,0,146,0" />
      <scope id="6062668769034854986" at="173,46,184,17">
        <var name="clone" id="6062668769034854986" />
      </scope>
      <scope id="6062668769034854986" at="198,61,209,19">
        <var name="state" id="6062668769034854986" />
      </scope>
      <scope id="6062668769034854986" at="105,0,117,0">
        <var name="project" id="6062668769034854988" />
      </scope>
      <scope id="6062668769034854986" at="118,0,130,0">
        <var name="project" id="2339934328871895868" />
      </scope>
      <scope id="6062668769034855131" at="157,69,169,24">
        <var name="stuffToTest" id="6062668769034855133" />
      </scope>
      <scope id="6062668769034854986" at="36,73,49,5" />
      <scope id="6062668769034855236" at="36,73,49,5" />
      <scope id="6062668769034854986" at="157,0,171,0">
        <var name="project" id="6062668769034855127" />
      </scope>
      <scope id="6062668769034854986" at="172,0,186,0" />
      <scope id="6062668769034854986" at="197,0,211,0" />
      <scope id="6062668769034854986" at="36,0,51,0" />
      <scope id="6062668769034855045" at="131,78,154,23">
        <var name="collect" id="6062668769034855064" />
        <var name="runTypes2" id="6062668769034855054" />
        <var name="settings" id="6062668769034855060" />
        <var name="stuffToTest" id="6062668769034855047" />
      </scope>
      <scope id="6062668769034854986" at="131,0,156,0">
        <var name="project" id="6062668769034855041" />
      </scope>
      <unit id="2034046503361561666" at="109,47,113,7" name="jetbrains.mps.baseLanguage.unitTest.execution.settings.JUnitSettings_Configuration$1" />
      <unit id="2339934328871895895" at="122,47,126,7" name="jetbrains.mps.baseLanguage.unitTest.execution.settings.JUnitSettings_Configuration$2" />
      <unit id="2034046503361561636" at="139,51,143,11" name="jetbrains.mps.baseLanguage.unitTest.execution.settings.JUnitSettings_Configuration$4" />
      <unit id="6062668769034855175" at="165,60,169,5" name="jetbrains.mps.baseLanguage.unitTest.execution.settings.JUnitSettings_Configuration$5" />
      <unit id="6062668769034855152" at="159,58,164,5" name="jetbrains.mps.baseLanguage.unitTest.execution.settings.JUnitSettings_Configuration$4" />
      <unit id="6062668769034855068" at="135,27,146,5" name="jetbrains.mps.baseLanguage.unitTest.execution.settings.JUnitSettings_Configuration$3" />
      <unit id="6062668769034854986" at="187,0,212,0" name="jetbrains.mps.baseLanguage.unitTest.execution.settings.JUnitSettings_Configuration$MyState" />
      <unit id="6062668769034854986" at="32,0,249,0" name="jetbrains.mps.baseLanguage.unitTest.execution.settings.JUnitSettings_Configuration" />
    </file>
  </root>
  <root nodeRef="r:e12fc70b-3d1d-4dc2-9467-5147656e0455(jetbrains.mps.baseLanguage.unitTest.execution.settings)/6062668769034855273">
    <file name="TestUtils.java">
      <node id="6062668769034855386" at="87,27,87,27" concept="1" />
      <node id="6062668769034855406" at="98,28,98,28" concept="1" />
      <node id="6062668769034855377" at="41,26,42,78" concept="12" />
      <node id="6062668769034855385" at="49,0,50,0" concept="7" trace="__CP__" />
      <node id="6062668769034855385" at="56,28,57,54" concept="0" />
      <node id="6062668769034855385" at="57,54,58,35" concept="12" />
      <node id="6062668769034855387" at="59,27,60,68" concept="6" />
      <node id="6062668769034855387" at="62,66,63,40" concept="6" />
      <node id="6062668769034855387" at="63,40,64,30" concept="2" />
      <node id="6062668769034855387" at="65,23,66,78" concept="6" />
      <node id="6062668769034855387" at="66,78,67,38" concept="6" />
      <node id="6062668769034855387" at="67,38,68,28" concept="2" />
      <node id="6062668769034855398" at="70,44,71,40" concept="6" />
      <node id="6062668769034855398" at="71,40,72,30" concept="2" />
      <node id="6062668769034855398" at="73,23,74,38" concept="6" />
      <node id="6062668769034855398" at="74,38,75,28" concept="2" />
      <node id="6062668769034855405" at="77,48,78,41" concept="6" />
      <node id="6062668769034855405" at="78,41,79,30" concept="2" />
      <node id="6062668769034855405" at="80,23,81,38" concept="6" />
      <node id="6062668769034855405" at="81,38,82,28" concept="2" />
      <node id="6062668769034855407" at="83,28,84,38" concept="6" />
      <node id="6062668769034855407" at="84,38,85,46" concept="6" />
      <node id="6062668769034855407" at="85,46,86,34" concept="12" />
      <node id="6062668769034855386" at="87,27,88,38" concept="6" />
      <node id="6062668769034855386" at="88,38,89,28" concept="2" />
      <node id="6062668769034855390" at="90,27,91,128" concept="1" />
      <node id="6062668769034855391" at="90,27,91,128" concept="6" />
      <node id="6062668769034855390" at="91,128,92,38" concept="6" />
      <node id="6062668769034855390" at="92,38,93,28" concept="2" />
      <node id="6062668769034855399" at="94,27,95,83" concept="1" />
      <node id="6062668769034855400" at="94,27,95,83" concept="6" />
      <node id="6062668769034855399" at="95,83,96,39" concept="6" />
      <node id="6062668769034855399" at="96,39,97,28" concept="2" />
      <node id="6062668769034855406" at="98,28,99,39" concept="6" />
      <node id="6062668769034855406" at="99,39,100,28" concept="2" />
      <node id="6062668769034855385" at="101,28,102,37" concept="2" />
      <node id="6062668769034855385" at="104,31,105,29" concept="12" />
      <node id="6062668769034855388" at="108,0,109,0" concept="7" trace="_2_pointerString" />
      <node id="6062668769034855388" at="109,0,110,0" concept="7" trace="_2_pointerString_it" />
      <node id="6062668769034855392" at="110,0,111,0" concept="7" trace="_6_node" />
      <node id="6062668769034855401" at="111,0,112,0" concept="7" trace="_10_wrapper" />
      <node id="6062668769034855463" at="123,107,124,18" concept="12" />
      <node id="6062668769034855472" at="125,5,126,61" concept="11" />
      <node id="6062668769034855479" at="127,34,128,18" concept="12" />
      <node id="6062668769034855484" at="129,5,130,74" concept="11" />
      <node id="6062668769034855497" at="132,50,133,47" concept="12" />
      <node id="6062668769034855517" at="142,67,143,18" concept="12" />
      <node id="6062668769034855522" at="144,5,145,63" concept="11" />
      <node id="6062668769034855531" at="146,29,147,18" concept="12" />
      <node id="6062668769034855536" at="148,5,149,126" concept="12" />
      <node id="6062668769034855558" at="156,27,157,18" concept="12" />
      <node id="6062668769034855563" at="158,5,159,147" concept="11" />
      <node id="6062668769034855572" at="160,23,161,18" concept="12" />
      <node id="6062668769034855577" at="162,5,163,50" concept="12" />
      <node id="6062668769034855591" at="168,57,169,18" concept="12" />
      <node id="4482357619022586393" at="170,5,171,0" concept="14" />
      <node id="227770875180667260" at="171,0,172,72" concept="12" />
      <node id="6062668769034855625" at="177,59,178,18" concept="12" />
      <node id="6062668769034855630" at="179,5,180,75" concept="12" />
      <node id="4482357619022347198" at="185,48,186,52" concept="12" />
      <node id="6062668769034855661" at="189,50,190,26" concept="12" />
      <node id="6062668769034855683" at="197,42,198,34" concept="12" />
      <node id="6062668769034855690" at="201,40,202,48" concept="12" />
      <node id="6062668769034855698" at="205,65,206,46" concept="12" />
      <node id="4482357619022349429" at="213,67,214,48" concept="12" />
      <node id="6062668769034855394" at="220,36,221,74" concept="12" />
      <node id="6062668769034855394" at="222,5,223,16" concept="12" />
      <node id="6062668769034855284" at="36,0,38,0" concept="3" trace="TestUtils#()V" />
      <node id="6062668769034855274" at="32,0,35,0" concept="15" trace="SEPARATOR" />
      <node id="6062668769034855372" at="40,105,43,5" concept="9" />
      <node id="6062668769034855461" at="122,100,125,5" concept="9" />
      <node id="6062668769034855477" at="126,61,129,5" concept="9" />
      <node id="6062668769034855495" at="132,0,135,0" concept="10" trace="accept#(Ljetbrains/mps/baseLanguage/unitTest/execution/client/ITestNodeWrapper;)Z" />
      <node id="6062668769034855515" at="141,76,144,5" concept="9" />
      <node id="6062668769034855529" at="145,63,148,5" concept="9" />
      <node id="6062668769034855556" at="155,68,158,5" concept="9" />
      <node id="6062668769034855570" at="159,147,162,5" concept="9" />
      <node id="6062668769034855589" at="167,56,170,5" concept="9" />
      <node id="6062668769034855623" at="176,59,179,5" concept="9" />
      <node id="4482357619022347196" at="185,0,188,0" concept="10" trace="select#(Lorg/jetbrains/mps/openapi/model/SNode;)Ljetbrains/mps/baseLanguage/unitTest/execution/client/ITestNodeWrapper;" />
      <node id="6062668769034855659" at="189,0,192,0" concept="10" trace="accept#(Ljetbrains/mps/baseLanguage/unitTest/execution/client/ITestNodeWrapper;)Z" />
      <node id="6062668769034855681" at="197,0,200,0" concept="10" trace="iterable#()Ljava/lang/Iterable;" />
      <node id="6062668769034855688" at="201,0,204,0" concept="10" trace="accept#(Lorg/jetbrains/mps/openapi/model/SModel;)Z" />
      <node id="6062668769034855696" at="205,0,208,0" concept="10" trace="translate#(Lorg/jetbrains/mps/openapi/model/SModel;)Ljava/lang/Iterable;" />
      <node id="4482357619022349427" at="213,0,216,0" concept="10" trace="translate#(Lorg/jetbrains/mps/openapi/module/SModule;)Ljava/lang/Iterable;" />
      <node id="6062668769034855394" at="219,82,222,5" concept="9" />
      <node id="6062668769034855387" at="61,27,65,23" concept="9" />
      <node id="6062668769034855398" at="69,27,73,23" concept="9" />
      <node id="6062668769034855405" at="76,28,80,23" concept="9" />
      <node id="6062668769034855491" at="130,74,135,7" concept="12" />
      <node id="6062668769034855713" at="211,86,216,7" concept="12" />
      <node id="6062668769034855394" at="219,0,225,0" concept="16" trace="check_6qi07j_a0a0a0a0a1a2#(Ljetbrains/mps/smodel/SNodePointer;)Lorg/jetbrains/mps/openapi/model/SNode;" />
      <node id="6062668769034855619" at="175,0,182,0" concept="16" trace="getModule#(Ljava/lang/String;)Lorg/jetbrains/mps/openapi/module/SModule;" />
      <node id="6062668769034855708" at="211,0,218,0" concept="16" trace="getProjectTests#(Ljetbrains/mps/project/Project;)Ljava/lang/Iterable;" />
      <node id="6062668769034855585" at="166,0,174,0" concept="16" trace="getModel#(Ljava/lang/String;)Lorg/jetbrains/mps/openapi/model/SModel;" />
      <node id="6062668769034855644" at="183,81,192,7" concept="12" />
      <node id="6062668769034855639" at="183,0,194,0" concept="16" trace="getModelTests#(Lorg/jetbrains/mps/openapi/model/SModel;)Ljava/lang/Iterable;" />
      <node id="6062668769034855509" at="138,0,151,0" concept="16" trace="getTestMethod#(Ljava/lang/String;)Ljetbrains/mps/baseLanguage/unitTest/execution/client/ITestNodeWrapper;" />
      <node id="6062668769034855552" at="152,0,165,0" concept="16" trace="getTestCase#(Ljava/lang/String;)Ljetbrains/mps/baseLanguage/unitTest/execution/client/ITestNodeWrapper;" />
      <node id="6062668769034855675" at="195,90,208,7" concept="12" />
      <node id="6062668769034855670" at="195,0,210,0" concept="16" trace="getModuleTests#(Lorg/jetbrains/mps/openapi/module/SModule;)Ljava/lang/Iterable;" />
      <node id="6062668769034855452" at="119,0,137,0" concept="16" trace="getTestMethod#(Ljava/lang/String;Ljava/lang/String;)Ljetbrains/mps/baseLanguage/unitTest/execution/client/ITestNodeWrapper;" />
      <node id="6062668769034855385" at="53,20,103,19" concept="18" />
      <node id="6062668769034855385" at="51,46,104,31" concept="5" />
      <node id="6062668769034855385" at="51,0,107,0" concept="10" trace="moveToNext#()Z" />
      <node id="6062668769034855385" at="47,56,112,14" concept="12" />
      <node id="6062668769034855385" at="47,0,114,0" concept="10" trace="iterator#()Ljava/util/Iterator;" />
      <node id="6062668769034855385" at="45,52,114,10" concept="12" />
      <node id="6062668769034855385" at="45,0,116,0" concept="10" trace="iterable#()Ljava/lang/Iterable;" />
      <node id="6062668769034855381" at="43,5,116,7" concept="12" />
      <node id="6062668769034855363" at="39,0,118,0" concept="16" trace="wrapPointerStrings#(Ljava/lang/Iterable;)Ljava/lang/Iterable;" />
      <scope id="6062668769034855287" at="36,22,36,22" />
      <scope id="6062668769034855386" at="87,27,87,27" />
      <scope id="6062668769034855406" at="98,28,98,28" />
      <scope id="6062668769034855376" at="41,26,42,78" />
      <scope id="6062668769034855387" at="59,27,60,68" />
      <scope id="6062668769034855390" at="90,27,91,128" />
      <scope id="6062668769034855399" at="94,27,95,83" />
      <scope id="6062668769034855385" at="101,28,102,37" />
      <scope id="6062668769034855462" at="123,107,124,18" />
      <scope id="6062668769034855478" at="127,34,128,18" />
      <scope id="6062668769034855496" at="132,50,133,47" />
      <scope id="6062668769034855516" at="142,67,143,18" />
      <scope id="6062668769034855530" at="146,29,147,18" />
      <scope id="6062668769034855557" at="156,27,157,18" />
      <scope id="6062668769034855571" at="160,23,161,18" />
      <scope id="6062668769034855590" at="168,57,169,18" />
      <scope id="6062668769034855624" at="177,59,178,18" />
      <scope id="4482357619022347197" at="185,48,186,52" />
      <scope id="6062668769034855660" at="189,50,190,26" />
      <scope id="6062668769034855682" at="197,42,198,34" />
      <scope id="6062668769034855689" at="201,40,202,48" />
      <scope id="6062668769034855697" at="205,65,206,46" />
      <scope id="4482357619022349428" at="213,67,214,48" />
      <scope id="6062668769034855394" at="220,36,221,74" />
      <scope id="6062668769034855284" at="36,0,38,0" />
      <scope id="6062668769034855385" at="56,28,58,35" />
      <scope id="6062668769034855387" at="62,66,64,30" />
      <scope id="6062668769034855398" at="70,44,72,30" />
      <scope id="6062668769034855405" at="77,48,79,30" />
      <scope id="6062668769034855386" at="87,27,89,28" />
      <scope id="6062668769034855406" at="98,28,100,28" />
      <scope id="6062668769034855407" at="83,28,86,34" />
      <scope id="6062668769034855390" at="90,27,93,28" />
      <scope id="6062668769034855399" at="94,27,97,28" />
      <scope id="6062668769034855495" at="132,0,135,0">
        <var name="it" id="6062668769034855495" />
      </scope>
      <scope id="4482357619022347196" at="185,0,188,0">
        <var name="it" id="4482357619022347196" />
      </scope>
      <scope id="6062668769034855659" at="189,0,192,0">
        <var name="it" id="6062668769034855659" />
      </scope>
      <scope id="6062668769034855681" at="197,0,200,0" />
      <scope id="6062668769034855688" at="201,0,204,0">
        <var name="it" id="6062668769034855688" />
      </scope>
      <scope id="6062668769034855696" at="205,0,208,0">
        <var name="model" id="6062668769034855696" />
      </scope>
      <scope id="4482357619022349427" at="213,0,216,0">
        <var name="module" id="4482357619022349427" />
      </scope>
      <scope id="6062668769034855622" at="176,59,180,75" />
      <scope id="6062668769034855394" at="219,82,223,16" />
      <scope id="6062668769034855588" at="167,56,172,72" />
      <scope id="6062668769034855712" at="211,86,216,7" />
      <scope id="6062668769034855398" at="69,27,75,28" />
      <scope id="6062668769034855405" at="76,28,82,28" />
      <scope id="6062668769034855394" at="219,0,225,0">
        <var name="checkedDotOperand" id="6062668769034855394" />
      </scope>
      <scope id="6062668769034855387" at="61,27,68,28" />
      <scope id="6062668769034855619" at="175,0,182,0">
        <var name="moduleName" id="6062668769034855636" />
      </scope>
      <scope id="6062668769034855708" at="211,0,218,0">
        <var name="project" id="6062668769034855732" />
      </scope>
      <scope id="6062668769034855514" at="141,76,149,126">
        <var name="separatorIndex" id="6062668769034855523" />
      </scope>
      <scope id="6062668769034855555" at="155,68,163,50">
        <var name="node" id="6062668769034855564" />
      </scope>
      <scope id="6062668769034855585" at="166,0,174,0">
        <var name="modelName" id="6062668769034855615" />
      </scope>
      <scope id="6062668769034855643" at="183,81,192,7" />
      <scope id="6062668769034855639" at="183,0,194,0">
        <var name="model" id="6062668769034855667" />
      </scope>
      <scope id="6062668769034855460" at="122,100,135,7">
        <var name="caseNodeWrapper" id="6062668769034855473" />
        <var name="methods" id="6062668769034855485" />
      </scope>
      <scope id="6062668769034855509" at="138,0,151,0">
        <var name="fullMethodName" id="6062668769034855511" />
      </scope>
      <scope id="6062668769034855552" at="152,0,165,0">
        <var name="nodeName" id="6062668769034855580" />
      </scope>
      <scope id="6062668769034855674" at="195,90,208,7" />
      <scope id="6062668769034855670" at="195,0,210,0">
        <var name="module" id="6062668769034855705" />
      </scope>
      <scope id="6062668769034855452" at="119,0,137,0">
        <var name="caseName" id="6062668769034855454" />
        <var name="methodName" id="6062668769034855457" />
      </scope>
      <scope id="6062668769034855385" at="53,20,103,19" />
      <scope id="6062668769034855385" at="51,46,105,29" />
      <scope id="6062668769034855385" at="51,0,107,0" />
      <scope id="6062668769034855385" at="47,56,112,14" />
      <scope id="6062668769034855385" at="47,0,114,0" />
      <scope id="6062668769034855385" at="45,52,114,10" />
      <scope id="6062668769034855385" at="45,0,116,0" />
      <scope id="6062668769034855371" at="40,105,116,7" />
      <scope id="6062668769034855363" at="39,0,118,0">
        <var name="strings" id="6062668769034855364" />
      </scope>
      <unit id="6062668769034855495" at="131,56,135,5" name="jetbrains.mps.baseLanguage.unitTest.execution.settings.TestUtils$2" />
      <unit id="4482357619022347196" at="184,86,188,5" name="jetbrains.mps.baseLanguage.unitTest.execution.settings.TestUtils$3" />
      <unit id="6062668769034855659" at="188,17,192,5" name="jetbrains.mps.baseLanguage.unitTest.execution.settings.TestUtils$4" />
      <unit id="6062668769034855681" at="196,58,200,5" name="jetbrains.mps.baseLanguage.unitTest.execution.settings.TestUtils$5" />
      <unit id="6062668769034855688" at="200,18,204,5" name="jetbrains.mps.baseLanguage.unitTest.execution.settings.TestUtils$6" />
      <unit id="6062668769034855696" at="204,21,208,5" name="jetbrains.mps.baseLanguage.unitTest.execution.settings.TestUtils$7" />
      <unit id="4482357619022349427" at="212,91,216,5" name="jetbrains.mps.baseLanguage.unitTest.execution.settings.TestUtils$8" />
      <unit id="6062668769034855385" at="48,23,112,13" name="jetbrains.mps.baseLanguage.unitTest.execution.settings.TestUtils$3" />
      <unit id="6062668769034855385" at="46,19,114,9" name="jetbrains.mps.baseLanguage.unitTest.execution.settings.TestUtils$2" />
      <unit id="6062668769034855385" at="44,36,116,5" name="jetbrains.mps.baseLanguage.unitTest.execution.settings.TestUtils$1" />
      <unit id="6062668769034855273" at="31,0,226,0" name="jetbrains.mps.baseLanguage.unitTest.execution.settings.TestUtils" />
    </file>
  </root>
  <root nodeRef="r:e12fc70b-3d1d-4dc2-9467-5147656e0455(jetbrains.mps.baseLanguage.unitTest.execution.settings)/6062668769034855735">
    <file name="JUnitRunTypes2.java">
      <node id="6062668769034856094" at="20,28,21,80" concept="12" />
      <node id="6062668769034856101" at="22,7,23,48" concept="12" />
      <node id="6062668769034856116" at="26,28,27,20" concept="12" />
      <node id="6062668769034856123" at="29,80,30,49" concept="12" />
      <node id="6062668769034856129" at="31,7,32,18" concept="12" />
      <node id="6062668769034856010" at="37,107,38,70" concept="11" />
      <node id="6062668769034856019" at="39,27,40,80" concept="12" />
      <node id="6062668769034856026" at="41,7,42,46" concept="12" />
      <node id="6062668769034856041" at="45,53,46,41" concept="12" />
      <node id="6062668769034856048" at="47,7,48,70" concept="11" />
      <node id="6062668769034856057" at="49,27,50,74" concept="12" />
      <node id="6062668769034856070" at="52,78,53,76" concept="12" />
      <node id="6062668769034856082" at="54,7,55,18" concept="12" />
      <node id="6062668769034855930" at="60,107,61,66" concept="11" />
      <node id="6062668769034855939" at="62,26,63,80" concept="12" />
      <node id="6062668769034855946" at="64,7,65,44" concept="12" />
      <node id="6062668769034855961" at="68,45,69,40" concept="12" />
      <node id="6062668769034855968" at="70,7,71,66" concept="11" />
      <node id="6062668769034855977" at="72,26,73,66" concept="12" />
      <node id="6062668769034855988" at="75,76,76,75" concept="12" />
      <node id="6062668769034856000" at="77,7,78,18" concept="12" />
      <node id="6062668769034855847" at="83,107,84,72" concept="12" />
      <node id="6062668769034855864" at="87,93,88,40" concept="12" />
      <node id="6062668769034855886" at="91,62,92,74" concept="11" />
      <node id="6062668769034855893" at="93,224,94,71" concept="12" />
      <node id="6062668769034855920" at="97,7,98,18" concept="12" />
      <node id="6062668769034855764" at="103,107,104,74" concept="12" />
      <node id="6062668769034855781" at="107,97,108,40" concept="12" />
      <node id="6062668769034855803" at="111,62,112,72" concept="11" />
      <node id="6062668769034855810" at="113,224,114,71" concept="12" />
      <node id="6062668769034855837" at="117,7,118,18" concept="12" />
      <node id="6062668769034855736" at="126,0,127,0" concept="10" trace="collect#(Ljetbrains/mps/execution/api/settings/ITemplatePersistentConfiguration;Ljetbrains/mps/project/Project;)Ljava/lang/Iterable;" />
      <node id="6062668769034855745" at="128,0,129,0" concept="10" trace="check#(Ljetbrains/mps/execution/api/settings/ITemplatePersistentConfiguration;Ljetbrains/mps/project/Project;)Ljava/lang/String;" />
      <node id="6062668769034856047" at="130,52,131,44" concept="12" />
      <node id="6062668769034855753" at="123,0,125,0" concept="3" trace="JUnitRunTypes2#()V" />
      <node id="6062668769034856092" at="19,107,22,7" concept="9" />
      <node id="6062668769034856114" at="25,85,28,7" concept="9" />
      <node id="6062668769034856121" at="28,7,31,7" concept="9" />
      <node id="6062668769034856017" at="38,70,41,7" concept="9" />
      <node id="6062668769034856039" at="44,85,47,7" concept="9" />
      <node id="6062668769034856055" at="48,70,51,7" concept="9" />
      <node id="6062668769034856068" at="51,7,54,7" concept="9" />
      <node id="6062668769034855937" at="61,66,64,7" concept="9" />
      <node id="6062668769034855959" at="67,85,70,7" concept="9" />
      <node id="6062668769034855975" at="71,66,74,7" concept="9" />
      <node id="6062668769034855986" at="74,7,77,7" concept="9" />
      <node id="6062668769034855841" at="83,0,86,0" concept="10" trace="collect#(Ljetbrains/mps/execution/api/settings/ITemplatePersistentConfiguration;Ljetbrains/mps/project/Project;)Ljava/lang/Iterable;" />
      <node id="6062668769034855862" at="86,85,89,7" concept="9" />
      <node id="6062668769034855891" at="92,74,95,11" concept="9" />
      <node id="6062668769034855758" at="103,0,106,0" concept="10" trace="collect#(Ljetbrains/mps/execution/api/settings/ITemplatePersistentConfiguration;Ljetbrains/mps/project/Project;)Ljava/lang/Iterable;" />
      <node id="6062668769034855779" at="106,85,109,7" concept="9" />
      <node id="6062668769034855808" at="112,72,115,11" concept="9" />
      <node id="6062668769034856047" at="130,0,133,0" concept="16" trace="isEmptyString#(Ljava/lang/String;)Z" />
      <node id="6062668769034856086" at="19,0,25,0" concept="10" trace="collect#(Ljetbrains/mps/execution/api/settings/ITemplatePersistentConfiguration;Ljetbrains/mps/project/Project;)Ljava/lang/Iterable;" />
      <node id="6062668769034855880" at="90,49,96,9" concept="8" />
      <node id="6062668769034855797" at="110,51,116,9" concept="8" />
      <node id="6062668769034856004" at="37,0,44,0" concept="10" trace="collect#(Ljetbrains/mps/execution/api/settings/ITemplatePersistentConfiguration;Ljetbrains/mps/project/Project;)Ljava/lang/Iterable;" />
      <node id="6062668769034855924" at="60,0,67,0" concept="10" trace="collect#(Ljetbrains/mps/execution/api/settings/ITemplatePersistentConfiguration;Ljetbrains/mps/project/Project;)Ljava/lang/Iterable;" />
      <node id="6062668769034855878" at="89,7,97,7" concept="9" />
      <node id="6062668769034855795" at="109,7,117,7" concept="9" />
      <node id="6062668769034856107" at="25,0,34,0" concept="10" trace="check#(Ljetbrains/mps/execution/api/settings/ITemplatePersistentConfiguration;Ljetbrains/mps/project/Project;)Ljava/lang/String;" />
      <node id="6062668769034856032" at="44,0,57,0" concept="10" trace="check#(Ljetbrains/mps/execution/api/settings/ITemplatePersistentConfiguration;Ljetbrains/mps/project/Project;)Ljava/lang/String;" />
      <node id="6062668769034855952" at="67,0,80,0" concept="10" trace="check#(Ljetbrains/mps/execution/api/settings/ITemplatePersistentConfiguration;Ljetbrains/mps/project/Project;)Ljava/lang/String;" />
      <node id="6062668769034855855" at="86,0,100,0" concept="10" trace="check#(Ljetbrains/mps/execution/api/settings/ITemplatePersistentConfiguration;Ljetbrains/mps/project/Project;)Ljava/lang/String;" />
      <node id="6062668769034855772" at="106,0,120,0" concept="10" trace="check#(Ljetbrains/mps/execution/api/settings/ITemplatePersistentConfiguration;Ljetbrains/mps/project/Project;)Ljava/lang/String;" />
      <scope id="6062668769034855756" at="123,20,123,20" />
      <scope id="6062668769034856093" at="20,28,21,80" />
      <scope id="6062668769034856115" at="26,28,27,20" />
      <scope id="6062668769034856122" at="29,80,30,49" />
      <scope id="6062668769034856018" at="39,27,40,80" />
      <scope id="6062668769034856040" at="45,53,46,41" />
      <scope id="6062668769034856056" at="49,27,50,74" />
      <scope id="6062668769034856069" at="52,78,53,76" />
      <scope id="6062668769034855938" at="62,26,63,80" />
      <scope id="6062668769034855960" at="68,45,69,40" />
      <scope id="6062668769034855976" at="72,26,73,66" />
      <scope id="6062668769034855987" at="75,76,76,75" />
      <scope id="6062668769034855846" at="83,107,84,72" />
      <scope id="6062668769034855863" at="87,93,88,40" />
      <scope id="6062668769034855892" at="93,224,94,71" />
      <scope id="6062668769034855763" at="103,107,104,74" />
      <scope id="6062668769034855780" at="107,97,108,40" />
      <scope id="6062668769034855809" at="113,224,114,71" />
      <scope id="6062668769034855736" at="126,0,127,0">
        <var name="configuration" id="6062668769034855739" />
        <var name="project" id="6062668769034855741" />
      </scope>
      <scope id="6062668769034855745" at="128,0,129,0">
        <var name="cofiguration" id="6062668769034855746" />
        <var name="project" id="6062668769034855748" />
      </scope>
      <scope id="6062668769034856047" at="130,52,131,44" />
      <scope id="6062668769034855753" at="123,0,125,0" />
      <scope id="6062668769034855841" at="83,0,86,0">
        <var name="configuration" id="6062668769034855842" />
        <var name="project" id="6062668769034855844" />
      </scope>
      <scope id="6062668769034855758" at="103,0,106,0">
        <var name="configuration" id="6062668769034855759" />
        <var name="project" id="6062668769034855761" />
      </scope>
      <scope id="6062668769034856047" at="130,0,133,0">
        <var name="str" id="6062668769034856047" />
      </scope>
      <scope id="6062668769034856091" at="19,107,23,48" />
      <scope id="6062668769034855885" at="91,62,95,11">
        <var name="pointer" id="6062668769034855887" />
      </scope>
      <scope id="6062668769034855802" at="111,62,115,11">
        <var name="pointer" id="6062668769034855804" />
      </scope>
      <scope id="6062668769034856009" at="37,107,42,46">
        <var name="module" id="6062668769034856011" />
      </scope>
      <scope id="6062668769034855929" at="60,107,65,44">
        <var name="model" id="6062668769034855931" />
      </scope>
      <scope id="6062668769034856086" at="19,0,25,0">
        <var name="configuration" id="6062668769034856087" />
        <var name="project" id="6062668769034856089" />
      </scope>
      <scope id="6062668769034855879" at="90,49,96,9" />
      <scope id="6062668769034855880" at="90,49,96,9">
        <var name="testCase" id="6062668769034855881" />
      </scope>
      <scope id="6062668769034855796" at="110,51,116,9" />
      <scope id="6062668769034855797" at="110,51,116,9">
        <var name="method" id="6062668769034855798" />
      </scope>
      <scope id="6062668769034856113" at="25,85,32,18" />
      <scope id="6062668769034856004" at="37,0,44,0">
        <var name="configuration" id="6062668769034856005" />
        <var name="project" id="6062668769034856007" />
      </scope>
      <scope id="6062668769034855924" at="60,0,67,0">
        <var name="configuration" id="6062668769034855925" />
        <var name="project" id="6062668769034855927" />
      </scope>
      <scope id="6062668769034856107" at="25,0,34,0">
        <var name="configuration" id="6062668769034856108" />
        <var name="project" id="6062668769034856110" />
      </scope>
      <scope id="6062668769034856038" at="44,85,55,18">
        <var name="module" id="6062668769034856049" />
      </scope>
      <scope id="6062668769034855958" at="67,85,78,18">
        <var name="model" id="6062668769034855969" />
      </scope>
      <scope id="6062668769034855861" at="86,85,98,18" />
      <scope id="6062668769034855778" at="106,85,118,18" />
      <scope id="6062668769034856032" at="44,0,57,0">
        <var name="configuration" id="6062668769034856033" />
        <var name="project" id="6062668769034856035" />
      </scope>
      <scope id="6062668769034855952" at="67,0,80,0">
        <var name="configuration" id="6062668769034855953" />
        <var name="project" id="6062668769034855955" />
      </scope>
      <scope id="6062668769034855855" at="86,0,100,0">
        <var name="configuration" id="6062668769034855856" />
        <var name="project" id="6062668769034855858" />
      </scope>
      <scope id="6062668769034855772" at="106,0,120,0">
        <var name="configuration" id="6062668769034855773" />
        <var name="project" id="6062668769034855775" />
      </scope>
      <unit id="6062668769034855735" at="17,0,134,0" name="jetbrains.mps.baseLanguage.unitTest.execution.settings.JUnitRunTypes2" />
    </file>
>>>>>>> 0583c357
  </root>
</debug-info>
<|MERGE_RESOLUTION|>--- conflicted
+++ resolved
@@ -22,662 +22,315 @@
   <concept fqn="jetbrains.mps.baseLanguage.structure.SynchronizedStatement" />
   <concept fqn="jetbrains.mps.baseLanguage.structure.ThrowStatement" />
   <concept fqn="jetbrains.mps.baseLanguage.structure.TryCatchStatement" />
+  <concept fqn="jetbrains.mps.baseLanguage.structure.TryStatement" />
   <root nodeRef="r:e12fc70b-3d1d-4dc2-9467-5147656e0455(jetbrains.mps.baseLanguage.unitTest.execution.settings)/1822803054815683350">
-<<<<<<< HEAD
-    <nodeInfo nodeId="872245157126471870" fileName="JUnitConfigurationEditorComponent.java" startLine="32" startPosition="0" endLine="33" endPosition="0" conceptFqName="jetbrains.mps.baseLanguage.structure.FieldDeclaration" propertyString="myLightExecCheckBox" />
-    <nodeInfo nodeId="1822803054819367181" fileName="JUnitConfigurationEditorComponent.java" startLine="33" startPosition="0" endLine="34" endPosition="0" conceptFqName="jetbrains.mps.baseLanguage.structure.FieldDeclaration" propertyString="myModuleChooser" />
-    <nodeInfo nodeId="1822803054819368118" fileName="JUnitConfigurationEditorComponent.java" startLine="34" startPosition="0" endLine="35" endPosition="0" conceptFqName="jetbrains.mps.baseLanguage.structure.FieldDeclaration" propertyString="myModelChooser" />
-    <nodeInfo nodeId="1822803054819372647" fileName="JUnitConfigurationEditorComponent.java" startLine="35" startPosition="0" endLine="36" endPosition="0" conceptFqName="jetbrains.mps.baseLanguage.structure.FieldDeclaration" propertyString="myClassesList" />
-    <nodeInfo nodeId="1822803054819373555" fileName="JUnitConfigurationEditorComponent.java" startLine="36" startPosition="0" endLine="37" endPosition="0" conceptFqName="jetbrains.mps.baseLanguage.structure.FieldDeclaration" propertyString="myMethodsList" />
-    <nodeInfo nodeId="1822803054817470612" fileName="JUnitConfigurationEditorComponent.java" startLine="37" startPosition="0" endLine="38" endPosition="0" conceptFqName="jetbrains.mps.baseLanguage.structure.FieldDeclaration" propertyString="myPanels" />
-    <nodeInfo nodeId="642093153353330846" fileName="JUnitConfigurationEditorComponent.java" startLine="38" startPosition="0" endLine="39" endPosition="0" conceptFqName="jetbrains.mps.baseLanguage.structure.FieldDeclaration" propertyString="myButtons" />
-    <nodeInfo nodeId="1822803054817225198" fileName="JUnitConfigurationEditorComponent.java" startLine="40" startPosition="0" endLine="41" endPosition="0" conceptFqName="jetbrains.mps.baseLanguage.structure.FieldDeclaration" propertyString="myRunKind" />
-    <nodeInfo nodeId="1822803054816910890" fileName="JUnitConfigurationEditorComponent.java" startLine="41" startPosition="0" endLine="42" endPosition="0" conceptFqName="jetbrains.mps.baseLanguage.structure.FieldDeclaration" propertyString="myModule" />
-    <nodeInfo nodeId="1822803054816912008" fileName="JUnitConfigurationEditorComponent.java" startLine="42" startPosition="0" endLine="43" endPosition="0" conceptFqName="jetbrains.mps.baseLanguage.structure.FieldDeclaration" propertyString="myModel" />
-    <nodeInfo nodeId="1822803054816510855" fileName="JUnitConfigurationEditorComponent.java" startLine="45" startPosition="61" endLine="46" endPosition="31" conceptFqName="jetbrains.mps.baseLanguage.structure.SuperConstructorInvocation" />
-    <nodeInfo nodeId="1822803054815786429" fileName="JUnitConfigurationEditorComponent.java" startLine="46" startPosition="31" endLine="47" endPosition="44" conceptFqName="jetbrains.mps.baseLanguage.structure.LocalVariableDeclarationStatement" />
-    <nodeInfo nodeId="1468133732224609887" fileName="JUnitConfigurationEditorComponent.java" startLine="47" startPosition="44" endLine="48" endPosition="68" conceptFqName="jetbrains.mps.baseLanguage.structure.ExpressionStatement" />
-    <nodeInfo nodeId="1822803054815791220" fileName="JUnitConfigurationEditorComponent.java" startLine="48" startPosition="68" endLine="49" endPosition="46" conceptFqName="jetbrains.mps.baseLanguage.structure.ExpressionStatement" />
-    <nodeInfo nodeId="1822803054815945442" fileName="JUnitConfigurationEditorComponent.java" startLine="49" startPosition="46" endLine="50" endPosition="73" conceptFqName="jetbrains.mps.baseLanguage.structure.LocalVariableDeclarationStatement" />
-    <nodeInfo nodeId="1822803054815945523" fileName="JUnitConfigurationEditorComponent.java" startLine="50" startPosition="73" endLine="51" endPosition="65" conceptFqName="jetbrains.mps.baseLanguage.structure.LocalVariableDeclarationStatement" />
-    <nodeInfo nodeId="1822803054815945571" fileName="JUnitConfigurationEditorComponent.java" startLine="51" startPosition="65" endLine="52" endPosition="63" conceptFqName="jetbrains.mps.baseLanguage.structure.LocalVariableDeclarationStatement" />
-    <nodeInfo nodeId="1822803054815945625" fileName="JUnitConfigurationEditorComponent.java" startLine="52" startPosition="63" endLine="53" endPosition="63" conceptFqName="jetbrains.mps.baseLanguage.structure.LocalVariableDeclarationStatement" />
-    <nodeInfo nodeId="1822803054815945685" fileName="JUnitConfigurationEditorComponent.java" startLine="53" startPosition="63" endLine="54" endPosition="65" conceptFqName="jetbrains.mps.baseLanguage.structure.LocalVariableDeclarationStatement" />
-    <nodeInfo nodeId="642093153353496403" fileName="JUnitConfigurationEditorComponent.java" startLine="54" startPosition="65" endLine="55" endPosition="61" conceptFqName="jetbrains.mps.baseLanguage.structure.ExpressionStatement" />
-    <nodeInfo nodeId="642093153353591502" fileName="JUnitConfigurationEditorComponent.java" startLine="55" startPosition="61" endLine="56" endPosition="59" conceptFqName="jetbrains.mps.baseLanguage.structure.ExpressionStatement" />
-    <nodeInfo nodeId="642093153353591943" fileName="JUnitConfigurationEditorComponent.java" startLine="56" startPosition="59" endLine="57" endPosition="57" conceptFqName="jetbrains.mps.baseLanguage.structure.ExpressionStatement" />
-    <nodeInfo nodeId="642093153353592392" fileName="JUnitConfigurationEditorComponent.java" startLine="57" startPosition="57" endLine="58" endPosition="56" conceptFqName="jetbrains.mps.baseLanguage.structure.ExpressionStatement" />
-    <nodeInfo nodeId="642093153353592849" fileName="JUnitConfigurationEditorComponent.java" startLine="58" startPosition="56" endLine="59" endPosition="59" conceptFqName="jetbrains.mps.baseLanguage.structure.ExpressionStatement" />
-    <nodeInfo nodeId="1822803054815849402" fileName="JUnitConfigurationEditorComponent.java" startLine="59" startPosition="59" endLine="60" endPosition="58" conceptFqName="jetbrains.mps.baseLanguage.structure.LocalVariableDeclarationStatement" />
-    <nodeInfo nodeId="642093153354358984" fileName="JUnitConfigurationEditorComponent.java" startLine="62" startPosition="43" endLine="63" endPosition="32" conceptFqName="jetbrains.mps.baseLanguage.structure.ExpressionStatement" />
-    <nodeInfo nodeId="642093153354362936" fileName="JUnitConfigurationEditorComponent.java" startLine="63" startPosition="32" endLine="64" endPosition="26" conceptFqName="jetbrains.mps.baseLanguage.structure.ExpressionStatement" />
-    <nodeInfo nodeId="1822803054817305957" fileName="JUnitConfigurationEditorComponent.java" startLine="69" startPosition="39" endLine="70" endPosition="44" conceptFqName="jetbrains.mps.baseLanguage.structure.ExpressionStatement" />
-    <nodeInfo nodeId="1822803054817341056" fileName="JUnitConfigurationEditorComponent.java" startLine="71" startPosition="9" endLine="72" endPosition="23" conceptFqName="jetbrains.mps.baseLanguage.structure.ExpressionStatement" />
-    <nodeInfo nodeId="1822803054817341115" fileName="JUnitConfigurationEditorComponent.java" startLine="77" startPosition="38" endLine="78" endPosition="43" conceptFqName="jetbrains.mps.baseLanguage.structure.ExpressionStatement" />
-    <nodeInfo nodeId="1822803054817341122" fileName="JUnitConfigurationEditorComponent.java" startLine="79" startPosition="9" endLine="80" endPosition="23" conceptFqName="jetbrains.mps.baseLanguage.structure.ExpressionStatement" />
-    <nodeInfo nodeId="1822803054817341185" fileName="JUnitConfigurationEditorComponent.java" startLine="85" startPosition="37" endLine="86" endPosition="42" conceptFqName="jetbrains.mps.baseLanguage.structure.ExpressionStatement" />
-    <nodeInfo nodeId="1822803054817341192" fileName="JUnitConfigurationEditorComponent.java" startLine="87" startPosition="9" endLine="88" endPosition="23" conceptFqName="jetbrains.mps.baseLanguage.structure.ExpressionStatement" />
-    <nodeInfo nodeId="1822803054817363358" fileName="JUnitConfigurationEditorComponent.java" startLine="93" startPosition="37" endLine="94" endPosition="41" conceptFqName="jetbrains.mps.baseLanguage.structure.ExpressionStatement" />
-    <nodeInfo nodeId="1822803054817363365" fileName="JUnitConfigurationEditorComponent.java" startLine="95" startPosition="9" endLine="96" endPosition="23" conceptFqName="jetbrains.mps.baseLanguage.structure.ExpressionStatement" />
-    <nodeInfo nodeId="1822803054817388447" fileName="JUnitConfigurationEditorComponent.java" startLine="101" startPosition="38" endLine="102" endPosition="43" conceptFqName="jetbrains.mps.baseLanguage.structure.ExpressionStatement" />
-    <nodeInfo nodeId="1822803054817388454" fileName="JUnitConfigurationEditorComponent.java" startLine="103" startPosition="9" endLine="104" endPosition="23" conceptFqName="jetbrains.mps.baseLanguage.structure.ExpressionStatement" />
-    <nodeInfo nodeId="1822803054816731072" fileName="JUnitConfigurationEditorComponent.java" startLine="106" startPosition="7" endLine="107" endPosition="0" conceptFqName="jetbrains.mps.baseLanguage.structure.Statement" />
-    <nodeInfo nodeId="1822803054816138971" fileName="JUnitConfigurationEditorComponent.java" startLine="107" startPosition="0" endLine="108" endPosition="60" conceptFqName="jetbrains.mps.baseLanguage.structure.LocalVariableDeclarationStatement" />
-    <nodeInfo nodeId="1822803054816539391" fileName="JUnitConfigurationEditorComponent.java" startLine="108" startPosition="60" endLine="109" endPosition="84" conceptFqName="jetbrains.mps.baseLanguage.structure.ExpressionStatement" />
-    <nodeInfo nodeId="1549513576336785750" fileName="JUnitConfigurationEditorComponent.java" startLine="109" startPosition="84" endLine="110" endPosition="70" conceptFqName="jetbrains.mps.baseLanguage.structure.LocalVariableDeclarationStatement" />
-    <nodeInfo nodeId="1822803054816664311" fileName="JUnitConfigurationEditorComponent.java" startLine="110" startPosition="70" endLine="111" endPosition="40" conceptFqName="jetbrains.mps.baseLanguage.structure.ExpressionStatement" />
-    <nodeInfo nodeId="1822803054816597007" fileName="JUnitConfigurationEditorComponent.java" startLine="111" startPosition="40" endLine="112" endPosition="77" conceptFqName="jetbrains.mps.baseLanguage.structure.ExpressionStatement" />
-    <nodeInfo nodeId="1822803054816730811" fileName="JUnitConfigurationEditorComponent.java" startLine="112" startPosition="77" endLine="113" endPosition="0" conceptFqName="jetbrains.mps.baseLanguage.structure.Statement" />
-    <nodeInfo nodeId="1822803054816154586" fileName="JUnitConfigurationEditorComponent.java" startLine="113" startPosition="0" endLine="114" endPosition="59" conceptFqName="jetbrains.mps.baseLanguage.structure.LocalVariableDeclarationStatement" />
-    <nodeInfo nodeId="1822803054816739757" fileName="JUnitConfigurationEditorComponent.java" startLine="114" startPosition="59" endLine="115" endPosition="82" conceptFqName="jetbrains.mps.baseLanguage.structure.ExpressionStatement" />
-    <nodeInfo nodeId="1822803054819556635" fileName="JUnitConfigurationEditorComponent.java" startLine="115" startPosition="82" endLine="116" endPosition="42" conceptFqName="jetbrains.mps.baseLanguage.structure.ExpressionStatement" />
-    <nodeInfo nodeId="1822803054816944559" fileName="JUnitConfigurationEditorComponent.java" startLine="118" startPosition="50" endLine="119" endPosition="50" conceptFqName="jetbrains.mps.baseLanguage.structure.ExpressionStatement" />
-    <nodeInfo nodeId="1822803054816784101" fileName="JUnitConfigurationEditorComponent.java" startLine="121" startPosition="7" endLine="122" endPosition="75" conceptFqName="jetbrains.mps.baseLanguage.structure.ExpressionStatement" />
-    <nodeInfo nodeId="1822803054816739456" fileName="JUnitConfigurationEditorComponent.java" startLine="122" startPosition="75" endLine="123" endPosition="0" conceptFqName="jetbrains.mps.baseLanguage.structure.Statement" />
-    <nodeInfo nodeId="1822803054816154748" fileName="JUnitConfigurationEditorComponent.java" startLine="123" startPosition="0" endLine="124" endPosition="58" conceptFqName="jetbrains.mps.baseLanguage.structure.LocalVariableDeclarationStatement" />
-    <nodeInfo nodeId="1822803054816982098" fileName="JUnitConfigurationEditorComponent.java" startLine="124" startPosition="58" endLine="125" endPosition="80" conceptFqName="jetbrains.mps.baseLanguage.structure.ExpressionStatement" />
-    <nodeInfo nodeId="1822803054819374974" fileName="JUnitConfigurationEditorComponent.java" startLine="125" startPosition="80" endLine="126" endPosition="40" conceptFqName="jetbrains.mps.baseLanguage.structure.ExpressionStatement" />
-    <nodeInfo nodeId="1822803054816982118" fileName="JUnitConfigurationEditorComponent.java" startLine="128" startPosition="50" endLine="129" endPosition="48" conceptFqName="jetbrains.mps.baseLanguage.structure.ExpressionStatement" />
-    <nodeInfo nodeId="1822803054816982125" fileName="JUnitConfigurationEditorComponent.java" startLine="131" startPosition="7" endLine="132" endPosition="73" conceptFqName="jetbrains.mps.baseLanguage.structure.ExpressionStatement" />
-    <nodeInfo nodeId="1822803054819711093" fileName="JUnitConfigurationEditorComponent.java" startLine="132" startPosition="73" endLine="133" endPosition="0" conceptFqName="jetbrains.mps.baseLanguage.structure.Statement" />
-    <nodeInfo nodeId="1822803054819711596" fileName="JUnitConfigurationEditorComponent.java" startLine="133" startPosition="0" endLine="134" endPosition="54" conceptFqName="jetbrains.mps.baseLanguage.structure.ExpressionStatement" />
-    <nodeInfo nodeId="1822803054819731918" fileName="JUnitConfigurationEditorComponent.java" startLine="134" startPosition="54" endLine="135" endPosition="53" conceptFqName="jetbrains.mps.baseLanguage.structure.ExpressionStatement" />
-    <nodeInfo nodeId="4637233259846533396" fileName="JUnitConfigurationEditorComponent.java" startLine="135" startPosition="53" endLine="136" endPosition="61" conceptFqName="jetbrains.mps.baseLanguage.structure.ExpressionStatement" />
-    <nodeInfo nodeId="4637233259846640892" fileName="JUnitConfigurationEditorComponent.java" startLine="136" startPosition="61" endLine="137" endPosition="59" conceptFqName="jetbrains.mps.baseLanguage.structure.ExpressionStatement" />
-    <nodeInfo nodeId="4637233259846641267" fileName="JUnitConfigurationEditorComponent.java" startLine="137" startPosition="59" endLine="138" endPosition="57" conceptFqName="jetbrains.mps.baseLanguage.structure.ExpressionStatement" />
-    <nodeInfo nodeId="4637233259846663167" fileName="JUnitConfigurationEditorComponent.java" startLine="138" startPosition="57" endLine="139" endPosition="59" conceptFqName="jetbrains.mps.baseLanguage.structure.ExpressionStatement" />
-    <nodeInfo nodeId="4637233259846663558" fileName="JUnitConfigurationEditorComponent.java" startLine="139" startPosition="59" endLine="140" endPosition="61" conceptFqName="jetbrains.mps.baseLanguage.structure.ExpressionStatement" />
-    <nodeInfo nodeId="1822803054815790432" fileName="JUnitConfigurationEditorComponent.java" startLine="140" startPosition="61" endLine="141" endPosition="0" conceptFqName="jetbrains.mps.baseLanguage.structure.Statement" />
-    <nodeInfo nodeId="872245157126586563" fileName="JUnitConfigurationEditorComponent.java" startLine="141" startPosition="0" endLine="142" endPosition="86" conceptFqName="jetbrains.mps.baseLanguage.structure.ExpressionStatement" />
-    <nodeInfo nodeId="1822803054815790532" fileName="JUnitConfigurationEditorComponent.java" startLine="142" startPosition="86" endLine="143" endPosition="57" conceptFqName="jetbrains.mps.baseLanguage.structure.ExpressionStatement" />
-    <nodeInfo nodeId="1822803054816151003" fileName="JUnitConfigurationEditorComponent.java" startLine="143" startPosition="57" endLine="144" endPosition="60" conceptFqName="jetbrains.mps.baseLanguage.structure.ExpressionStatement" />
-    <nodeInfo nodeId="1822803054816154943" fileName="JUnitConfigurationEditorComponent.java" startLine="144" startPosition="60" endLine="145" endPosition="59" conceptFqName="jetbrains.mps.baseLanguage.structure.ExpressionStatement" />
-    <nodeInfo nodeId="1822803054816155115" fileName="JUnitConfigurationEditorComponent.java" startLine="145" startPosition="59" endLine="146" endPosition="58" conceptFqName="jetbrains.mps.baseLanguage.structure.ExpressionStatement" />
-    <nodeInfo nodeId="1822803054816463763" fileName="JUnitConfigurationEditorComponent.java" startLine="146" startPosition="58" endLine="147" endPosition="61" conceptFqName="jetbrains.mps.baseLanguage.structure.ExpressionStatement" />
-    <nodeInfo nodeId="1822803054816463993" fileName="JUnitConfigurationEditorComponent.java" startLine="147" startPosition="61" endLine="148" endPosition="61" conceptFqName="jetbrains.mps.baseLanguage.structure.ExpressionStatement" />
-    <nodeInfo nodeId="1468133732224853855" fileName="JUnitConfigurationEditorComponent.java" startLine="148" startPosition="61" endLine="149" endPosition="67" conceptFqName="jetbrains.mps.baseLanguage.structure.ExpressionStatement" />
-    <nodeInfo nodeId="1822803054816900551" fileName="JUnitConfigurationEditorComponent.java" startLine="156" startPosition="25" endLine="157" endPosition="51" conceptFqName="jetbrains.mps.baseLanguage.structure.ExpressionStatement" />
-    <nodeInfo nodeId="1822803054816931641" fileName="JUnitConfigurationEditorComponent.java" startLine="166" startPosition="25" endLine="167" endPosition="48" conceptFqName="jetbrains.mps.baseLanguage.structure.ExpressionStatement" />
-    <nodeInfo nodeId="1822803054817829967" fileName="JUnitConfigurationEditorComponent.java" startLine="176" startPosition="40" endLine="177" endPosition="29" conceptFqName="jetbrains.mps.baseLanguage.structure.ExpressionStatement" />
-    <nodeInfo nodeId="4637233259847465670" fileName="JUnitConfigurationEditorComponent.java" startLine="179" startPosition="7" endLine="180" endPosition="51" conceptFqName="jetbrains.mps.baseLanguage.structure.ExpressionStatement" />
-    <nodeInfo nodeId="7210936499602687448" fileName="JUnitConfigurationEditorComponent.java" startLine="185" startPosition="40" endLine="186" endPosition="31" conceptFqName="jetbrains.mps.baseLanguage.structure.ReturnStatement" />
-    <nodeInfo nodeId="1822803054820068214" fileName="JUnitConfigurationEditorComponent.java" startLine="191" startPosition="70" endLine="192" endPosition="100" conceptFqName="jetbrains.mps.baseLanguage.structure.LocalVariableDeclarationStatement" />
-    <nodeInfo nodeId="1822803054820068652" fileName="JUnitConfigurationEditorComponent.java" startLine="192" startPosition="100" endLine="193" endPosition="96" conceptFqName="jetbrains.mps.baseLanguage.structure.ExpressionStatement" />
-    <nodeInfo nodeId="1822803054820100921" fileName="JUnitConfigurationEditorComponent.java" startLine="193" startPosition="96" endLine="194" endPosition="100" conceptFqName="jetbrains.mps.baseLanguage.structure.LocalVariableDeclarationStatement" />
-    <nodeInfo nodeId="1822803054820100914" fileName="JUnitConfigurationEditorComponent.java" startLine="194" startPosition="100" endLine="195" endPosition="96" conceptFqName="jetbrains.mps.baseLanguage.structure.ExpressionStatement" />
-    <nodeInfo nodeId="1822803054818879206" fileName="JUnitConfigurationEditorComponent.java" startLine="195" startPosition="96" endLine="196" endPosition="72" conceptFqName="jetbrains.mps.baseLanguage.structure.LocalVariableDeclarationStatement" />
-    <nodeInfo nodeId="1822803054818879213" fileName="JUnitConfigurationEditorComponent.java" startLine="196" startPosition="72" endLine="197" endPosition="70" conceptFqName="jetbrains.mps.baseLanguage.structure.LocalVariableDeclarationStatement" />
-    <nodeInfo nodeId="1822803054818879220" fileName="JUnitConfigurationEditorComponent.java" startLine="197" startPosition="70" endLine="198" endPosition="64" conceptFqName="jetbrains.mps.baseLanguage.structure.LocalVariableDeclarationStatement" />
-    <nodeInfo nodeId="1822803054818879223" fileName="JUnitConfigurationEditorComponent.java" startLine="198" startPosition="64" endLine="199" endPosition="65" conceptFqName="jetbrains.mps.baseLanguage.structure.LocalVariableDeclarationStatement" />
-    <nodeInfo nodeId="1822803054818879226" fileName="JUnitConfigurationEditorComponent.java" startLine="199" startPosition="65" endLine="200" endPosition="0" conceptFqName="jetbrains.mps.baseLanguage.structure.Statement" />
-    <nodeInfo nodeId="1822803054818879227" fileName="JUnitConfigurationEditorComponent.java" startLine="200" startPosition="0" endLine="201" endPosition="51" conceptFqName="jetbrains.mps.baseLanguage.structure.SingleLineComment" />
-    <nodeInfo nodeId="1822803054818879237" fileName="JUnitConfigurationEditorComponent.java" startLine="204" startPosition="53" endLine="205" endPosition="85" conceptFqName="jetbrains.mps.baseLanguage.structure.ExpressionStatement" />
-    <nodeInfo nodeId="1822803054818879248" fileName="JUnitConfigurationEditorComponent.java" startLine="206" startPosition="9" endLine="207" endPosition="0" conceptFqName="jetbrains.mps.baseLanguage.structure.Statement" />
-    <nodeInfo nodeId="1822803054818879254" fileName="JUnitConfigurationEditorComponent.java" startLine="208" startPosition="51" endLine="209" endPosition="81" conceptFqName="jetbrains.mps.baseLanguage.structure.ExpressionStatement" />
-    <nodeInfo nodeId="1822803054818879262" fileName="JUnitConfigurationEditorComponent.java" startLine="210" startPosition="9" endLine="211" endPosition="0" conceptFqName="jetbrains.mps.baseLanguage.structure.Statement" />
-    <nodeInfo nodeId="1822803054818879265" fileName="JUnitConfigurationEditorComponent.java" startLine="212" startPosition="30" endLine="213" endPosition="47" conceptFqName="jetbrains.mps.baseLanguage.structure.ExpressionStatement" />
-    <nodeInfo nodeId="1822803054818879280" fileName="JUnitConfigurationEditorComponent.java" startLine="215" startPosition="31" endLine="216" endPosition="50" conceptFqName="jetbrains.mps.baseLanguage.structure.ExpressionStatement" />
-    <nodeInfo nodeId="1822803054818879286" fileName="JUnitConfigurationEditorComponent.java" startLine="219" startPosition="7" endLine="220" endPosition="0" conceptFqName="jetbrains.mps.baseLanguage.structure.Statement" />
-    <nodeInfo nodeId="1822803054818879305" fileName="JUnitConfigurationEditorComponent.java" startLine="220" startPosition="0" endLine="221" endPosition="40" conceptFqName="jetbrains.mps.baseLanguage.structure.ExpressionStatement" />
-    <nodeInfo nodeId="1822803054818879316" fileName="JUnitConfigurationEditorComponent.java" startLine="221" startPosition="40" endLine="222" endPosition="0" conceptFqName="jetbrains.mps.baseLanguage.structure.Statement" />
-    <nodeInfo nodeId="1822803054818879317" fileName="JUnitConfigurationEditorComponent.java" startLine="222" startPosition="0" endLine="223" endPosition="46" conceptFqName="jetbrains.mps.baseLanguage.structure.ExpressionStatement" />
-    <nodeInfo nodeId="1822803054818879323" fileName="JUnitConfigurationEditorComponent.java" startLine="223" startPosition="46" endLine="224" endPosition="42" conceptFqName="jetbrains.mps.baseLanguage.structure.ExpressionStatement" />
-    <nodeInfo nodeId="1822803054818879329" fileName="JUnitConfigurationEditorComponent.java" startLine="224" startPosition="42" endLine="225" endPosition="40" conceptFqName="jetbrains.mps.baseLanguage.structure.ExpressionStatement" />
-    <nodeInfo nodeId="1822803054818879335" fileName="JUnitConfigurationEditorComponent.java" startLine="225" startPosition="40" endLine="226" endPosition="42" conceptFqName="jetbrains.mps.baseLanguage.structure.ExpressionStatement" />
-    <nodeInfo nodeId="1809126578529148224" fileName="JUnitConfigurationEditorComponent.java" startLine="226" startPosition="42" endLine="227" endPosition="65" conceptFqName="jetbrains.mps.baseLanguage.structure.ExpressionStatement" />
-    <nodeInfo nodeId="1822803054819274203" fileName="JUnitConfigurationEditorComponent.java" startLine="233" startPosition="45" endLine="234" endPosition="45" conceptFqName="jetbrains.mps.baseLanguage.structure.ExpressionStatement" />
-    <nodeInfo nodeId="1822803054819277783" fileName="JUnitConfigurationEditorComponent.java" startLine="235" startPosition="12" endLine="236" endPosition="40" conceptFqName="jetbrains.mps.baseLanguage.structure.ExpressionStatement" />
-    <nodeInfo nodeId="642093153355136291" fileName="JUnitConfigurationEditorComponent.java" startLine="237" startPosition="5" endLine="238" endPosition="53" conceptFqName="jetbrains.mps.baseLanguage.structure.ExpressionStatement" />
-    <nodeInfo nodeId="1822803054819270581" fileName="JUnitConfigurationEditorComponent.java" startLine="238" startPosition="53" endLine="239" endPosition="0" conceptFqName="jetbrains.mps.baseLanguage.structure.Statement" />
-    <nodeInfo nodeId="1822803054819270582" fileName="JUnitConfigurationEditorComponent.java" startLine="239" startPosition="0" endLine="240" endPosition="13" conceptFqName="jetbrains.mps.baseLanguage.structure.SingleLineComment" />
-    <nodeInfo nodeId="7802180864728817134" fileName="JUnitConfigurationEditorComponent.java" startLine="240" startPosition="13" endLine="241" endPosition="100" conceptFqName="jetbrains.mps.baseLanguage.structure.LocalVariableDeclarationStatement" />
-    <nodeInfo nodeId="1822803054819270611" fileName="JUnitConfigurationEditorComponent.java" startLine="245" startPosition="50" endLine="246" endPosition="58" conceptFqName="jetbrains.mps.baseLanguage.structure.ExpressionStatement" />
-    <nodeInfo nodeId="7802180864728960853" fileName="JUnitConfigurationEditorComponent.java" startLine="250" startPosition="7" endLine="251" endPosition="35" conceptFqName="jetbrains.mps.baseLanguage.structure.ExpressionStatement" />
-    <nodeInfo nodeId="7802180864728960634" fileName="JUnitConfigurationEditorComponent.java" startLine="251" startPosition="35" endLine="252" endPosition="0" conceptFqName="jetbrains.mps.baseLanguage.structure.Statement" />
-    <nodeInfo nodeId="1822803054819270626" fileName="JUnitConfigurationEditorComponent.java" startLine="252" startPosition="0" endLine="253" endPosition="15" conceptFqName="jetbrains.mps.baseLanguage.structure.SingleLineComment" />
-    <nodeInfo nodeId="7802180864729017978" fileName="JUnitConfigurationEditorComponent.java" startLine="253" startPosition="15" endLine="254" endPosition="100" conceptFqName="jetbrains.mps.baseLanguage.structure.LocalVariableDeclarationStatement" />
-    <nodeInfo nodeId="1822803054819270655" fileName="JUnitConfigurationEditorComponent.java" startLine="258" startPosition="50" endLine="259" endPosition="58" conceptFqName="jetbrains.mps.baseLanguage.structure.ExpressionStatement" />
-    <nodeInfo nodeId="7802180864729068461" fileName="JUnitConfigurationEditorComponent.java" startLine="263" startPosition="7" endLine="264" endPosition="35" conceptFqName="jetbrains.mps.baseLanguage.structure.ExpressionStatement" />
-    <nodeInfo nodeId="1822803054819270669" fileName="JUnitConfigurationEditorComponent.java" startLine="264" startPosition="35" endLine="265" endPosition="0" conceptFqName="jetbrains.mps.baseLanguage.structure.Statement" />
-    <nodeInfo nodeId="1822803054819270670" fileName="JUnitConfigurationEditorComponent.java" startLine="265" startPosition="0" endLine="266" endPosition="14" conceptFqName="jetbrains.mps.baseLanguage.structure.SingleLineComment" />
-    <nodeInfo nodeId="1822803054820454629" fileName="JUnitConfigurationEditorComponent.java" startLine="267" startPosition="43" endLine="268" endPosition="53" conceptFqName="jetbrains.mps.baseLanguage.structure.ExpressionStatement" />
-    <nodeInfo nodeId="1822803054819270688" fileName="JUnitConfigurationEditorComponent.java" startLine="269" startPosition="12" endLine="270" endPosition="78" conceptFqName="jetbrains.mps.baseLanguage.structure.SingleLineComment" />
-    <nodeInfo nodeId="1822803054819270690" fileName="JUnitConfigurationEditorComponent.java" startLine="270" startPosition="78" endLine="271" endPosition="107" conceptFqName="jetbrains.mps.baseLanguage.structure.LocalVariableDeclarationStatement" />
-    <nodeInfo nodeId="1822803054819270696" fileName="JUnitConfigurationEditorComponent.java" startLine="272" startPosition="73" endLine="273" endPosition="95" conceptFqName="jetbrains.mps.baseLanguage.structure.ExpressionStatement" />
-    <nodeInfo nodeId="1822803054820585734" fileName="JUnitConfigurationEditorComponent.java" startLine="274" startPosition="80" endLine="275" endPosition="95" conceptFqName="jetbrains.mps.baseLanguage.structure.ExpressionStatement" />
-    <nodeInfo nodeId="1822803054820456579" fileName="JUnitConfigurationEditorComponent.java" startLine="279" startPosition="29" endLine="280" endPosition="115" conceptFqName="jetbrains.mps.baseLanguage.structure.ExpressionStatement" />
-    <nodeInfo nodeId="1822803054819270758" fileName="JUnitConfigurationEditorComponent.java" startLine="284" startPosition="5" endLine="285" endPosition="0" conceptFqName="jetbrains.mps.baseLanguage.structure.Statement" />
-    <nodeInfo nodeId="1822803054819270759" fileName="JUnitConfigurationEditorComponent.java" startLine="285" startPosition="0" endLine="286" endPosition="15" conceptFqName="jetbrains.mps.baseLanguage.structure.SingleLineComment" />
-    <nodeInfo nodeId="1822803054820662787" fileName="JUnitConfigurationEditorComponent.java" startLine="287" startPosition="44" endLine="288" endPosition="48" conceptFqName="jetbrains.mps.baseLanguage.structure.ExpressionStatement" />
-    <nodeInfo nodeId="1822803054820664663" fileName="JUnitConfigurationEditorComponent.java" startLine="288" startPosition="48" endLine="289" endPosition="57" conceptFqName="jetbrains.mps.baseLanguage.structure.ExpressionStatement" />
-    <nodeInfo nodeId="1809126578529168593" fileName="JUnitConfigurationEditorComponent.java" startLine="290" startPosition="5" endLine="291" endPosition="0" conceptFqName="jetbrains.mps.baseLanguage.structure.Statement" />
-    <nodeInfo nodeId="1809126578529188783" fileName="JUnitConfigurationEditorComponent.java" startLine="292" startPosition="75" endLine="293" endPosition="36" conceptFqName="jetbrains.mps.baseLanguage.structure.ExpressionStatement" />
-    <nodeInfo nodeId="1822803054819269865" fileName="JUnitConfigurationEditorComponent.java" startLine="294" startPosition="5" endLine="295" endPosition="0" conceptFqName="jetbrains.mps.baseLanguage.structure.Statement" />
-    <nodeInfo nodeId="1822803054819269860" fileName="JUnitConfigurationEditorComponent.java" startLine="295" startPosition="0" endLine="296" endPosition="19" conceptFqName="jetbrains.mps.baseLanguage.structure.ExpressionStatement" />
-    <nodeInfo nodeId="1822803054820399724" fileName="JUnitConfigurationEditorComponent.java" startLine="301" startPosition="60" endLine="302" endPosition="29" conceptFqName="jetbrains.mps.baseLanguage.structure.ExpressionStatement" />
-    <nodeInfo nodeId="1822803054820310022" fileName="JUnitConfigurationEditorComponent.java" startLine="305" startPosition="27" endLine="306" endPosition="44" conceptFqName="jetbrains.mps.baseLanguage.structure.ExpressionStatement" />
-    <nodeInfo nodeId="1822803054820310027" fileName="JUnitConfigurationEditorComponent.java" startLine="306" startPosition="44" endLine="307" endPosition="66" conceptFqName="jetbrains.mps.baseLanguage.structure.LocalVariableDeclarationStatement" />
-    <nodeInfo nodeId="1822803054820401409" fileName="JUnitConfigurationEditorComponent.java" startLine="307" startPosition="66" endLine="308" endPosition="37" conceptFqName="jetbrains.mps.baseLanguage.structure.ExpressionStatement" />
-    <nodeInfo nodeId="1822803054820310042" fileName="JUnitConfigurationEditorComponent.java" startLine="308" startPosition="37" endLine="309" endPosition="46" conceptFqName="jetbrains.mps.baseLanguage.structure.ExpressionStatement" />
-    <nodeInfo nodeId="1822803054821266666" fileName="JUnitConfigurationEditorComponent.java" startLine="317" startPosition="25" endLine="318" endPosition="30" conceptFqName="jetbrains.mps.baseLanguage.structure.ExpressionStatement" />
-    <nodeInfo nodeId="1822803054821323320" fileName="JUnitConfigurationEditorComponent.java" startLine="318" startPosition="30" endLine="319" endPosition="29" conceptFqName="jetbrains.mps.baseLanguage.structure.ExpressionStatement" />
-    <nodeInfo nodeId="1822803054819270574" fileName="JUnitConfigurationEditorComponent.java" startLine="235" startPosition="10" endLine="237" endPosition="5" conceptFqName="jetbrains.mps.baseLanguage.structure.BlockStatement" />
-    <nodeInfo nodeId="1822803054817267364" fileName="JUnitConfigurationEditorComponent.java" startLine="68" startPosition="50" endLine="71" endPosition="9" conceptFqName="jetbrains.mps.baseLanguage.structure.IfStatement" />
-    <nodeInfo nodeId="1822803054817341113" fileName="JUnitConfigurationEditorComponent.java" startLine="76" startPosition="50" endLine="79" endPosition="9" conceptFqName="jetbrains.mps.baseLanguage.structure.IfStatement" />
-    <nodeInfo nodeId="1822803054817341183" fileName="JUnitConfigurationEditorComponent.java" startLine="84" startPosition="50" endLine="87" endPosition="9" conceptFqName="jetbrains.mps.baseLanguage.structure.IfStatement" />
-    <nodeInfo nodeId="1822803054817363356" fileName="JUnitConfigurationEditorComponent.java" startLine="92" startPosition="50" endLine="95" endPosition="9" conceptFqName="jetbrains.mps.baseLanguage.structure.IfStatement" />
-    <nodeInfo nodeId="1822803054817388445" fileName="JUnitConfigurationEditorComponent.java" startLine="100" startPosition="50" endLine="103" endPosition="9" conceptFqName="jetbrains.mps.baseLanguage.structure.IfStatement" />
-    <nodeInfo nodeId="1822803054816883079" fileName="JUnitConfigurationEditorComponent.java" startLine="118" startPosition="0" endLine="121" endPosition="0" conceptFqName="jetbrains.mps.baseLanguage.structure.InstanceMethodDeclaration" propertyString="actionPerformed#(Ljava/awt/event/ActionEvent;)V" />
-    <nodeInfo nodeId="1822803054816982116" fileName="JUnitConfigurationEditorComponent.java" startLine="128" startPosition="0" endLine="131" endPosition="0" conceptFqName="jetbrains.mps.baseLanguage.structure.InstanceMethodDeclaration" propertyString="actionPerformed#(Ljava/awt/event/ActionEvent;)V" />
-    <nodeInfo nodeId="1822803054816900549" fileName="JUnitConfigurationEditorComponent.java" startLine="156" startPosition="0" endLine="159" endPosition="0" conceptFqName="jetbrains.mps.baseLanguage.structure.InstanceMethodDeclaration" propertyString="run#()V" />
-    <nodeInfo nodeId="1822803054816931639" fileName="JUnitConfigurationEditorComponent.java" startLine="166" startPosition="0" endLine="169" endPosition="0" conceptFqName="jetbrains.mps.baseLanguage.structure.InstanceMethodDeclaration" propertyString="run#()V" />
-    <nodeInfo nodeId="1822803054817829436" fileName="JUnitConfigurationEditorComponent.java" startLine="176" startPosition="0" endLine="179" endPosition="0" conceptFqName="jetbrains.mps.baseLanguage.structure.InstanceMethodDeclaration" propertyString="visit#(Ljavax/swing/JComponent;)V" />
-    <nodeInfo nodeId="7210936499602628814" fileName="JUnitConfigurationEditorComponent.java" startLine="185" startPosition="0" endLine="188" endPosition="0" conceptFqName="jetbrains.mps.baseLanguage.structure.InstanceMethodDeclaration" propertyString="getLightCheckBox#()Lcom/intellij/ui/components/JBCheckBox;" />
-    <nodeInfo nodeId="1822803054818879235" fileName="JUnitConfigurationEditorComponent.java" startLine="203" startPosition="25" endLine="206" endPosition="9" conceptFqName="jetbrains.mps.baseLanguage.structure.ForeachStatement" />
-    <nodeInfo nodeId="1822803054818879249" fileName="JUnitConfigurationEditorComponent.java" startLine="207" startPosition="0" endLine="210" endPosition="9" conceptFqName="jetbrains.mps.baseLanguage.structure.ForeachStatement" />
-    <nodeInfo nodeId="1822803054818879263" fileName="JUnitConfigurationEditorComponent.java" startLine="211" startPosition="0" endLine="214" endPosition="9" conceptFqName="jetbrains.mps.baseLanguage.structure.IfStatement" />
-    <nodeInfo nodeId="1822803054818879275" fileName="JUnitConfigurationEditorComponent.java" startLine="214" startPosition="9" endLine="217" endPosition="9" conceptFqName="jetbrains.mps.baseLanguage.structure.IfStatement" />
-    <nodeInfo nodeId="1822803054819270609" fileName="JUnitConfigurationEditorComponent.java" startLine="245" startPosition="0" endLine="248" endPosition="0" conceptFqName="jetbrains.mps.baseLanguage.structure.InstanceMethodDeclaration" propertyString="visit#(Ljetbrains/mps/baseLanguage/unitTest/execution/client/ITestNodeWrapper;)V" />
-    <nodeInfo nodeId="1822803054819270653" fileName="JUnitConfigurationEditorComponent.java" startLine="258" startPosition="0" endLine="261" endPosition="0" conceptFqName="jetbrains.mps.baseLanguage.structure.InstanceMethodDeclaration" propertyString="visit#(Ljetbrains/mps/baseLanguage/unitTest/execution/client/ITestNodeWrapper;)V" />
-    <nodeInfo nodeId="1822803054819270742" fileName="JUnitConfigurationEditorComponent.java" startLine="279" startPosition="0" endLine="282" endPosition="0" conceptFqName="jetbrains.mps.baseLanguage.structure.InstanceMethodDeclaration" propertyString="run#()V" />
-    <nodeInfo nodeId="1809126578529296548" fileName="JUnitConfigurationEditorComponent.java" startLine="291" startPosition="0" endLine="294" endPosition="5" conceptFqName="jetbrains.mps.baseLanguage.structure.IfStatement" />
-    <nodeInfo nodeId="642093153354309360" fileName="JUnitConfigurationEditorComponent.java" startLine="62" startPosition="0" endLine="66" endPosition="0" conceptFqName="jetbrains.mps.baseLanguage.structure.InstanceMethodDeclaration" propertyString="visit#(Lcom/intellij/ui/components/JBRadioButton;)V" />
-    <nodeInfo nodeId="1822803054819270761" fileName="JUnitConfigurationEditorComponent.java" startLine="286" startPosition="15" endLine="290" endPosition="5" conceptFqName="jetbrains.mps.baseLanguage.structure.IfStatement" />
-    <nodeInfo nodeId="1822803054821265677" fileName="JUnitConfigurationEditorComponent.java" startLine="317" startPosition="0" endLine="321" endPosition="0" conceptFqName="jetbrains.mps.baseLanguage.structure.InstanceMethodDeclaration" propertyString="dispose#()V" />
-    <nodeInfo nodeId="1822803054816837840" fileName="JUnitConfigurationEditorComponent.java" startLine="116" startPosition="42" endLine="121" endPosition="7" conceptFqName="jetbrains.mps.baseLanguage.structure.ExpressionStatement" />
-    <nodeInfo nodeId="1822803054816982112" fileName="JUnitConfigurationEditorComponent.java" startLine="126" startPosition="40" endLine="131" endPosition="7" conceptFqName="jetbrains.mps.baseLanguage.structure.ExpressionStatement" />
-    <nodeInfo nodeId="1822803054816900545" fileName="JUnitConfigurationEditorComponent.java" startLine="154" startPosition="56" endLine="159" endPosition="7" conceptFqName="jetbrains.mps.baseLanguage.structure.ExpressionStatement" />
-    <nodeInfo nodeId="1822803054816931635" fileName="JUnitConfigurationEditorComponent.java" startLine="164" startPosition="54" endLine="169" endPosition="7" conceptFqName="jetbrains.mps.baseLanguage.structure.ExpressionStatement" />
-    <nodeInfo nodeId="1822803054817780261" fileName="JUnitConfigurationEditorComponent.java" startLine="174" startPosition="31" endLine="179" endPosition="7" conceptFqName="jetbrains.mps.baseLanguage.structure.ExpressionStatement" />
-    <nodeInfo nodeId="1822803054819270554" fileName="JUnitConfigurationEditorComponent.java" startLine="232" startPosition="70" endLine="237" endPosition="5" conceptFqName="jetbrains.mps.baseLanguage.structure.IfStatement" />
-    <nodeInfo nodeId="1822803054819270602" fileName="JUnitConfigurationEditorComponent.java" startLine="243" startPosition="25" endLine="248" endPosition="11" conceptFqName="jetbrains.mps.baseLanguage.structure.ExpressionStatement" />
-    <nodeInfo nodeId="1822803054819270646" fileName="JUnitConfigurationEditorComponent.java" startLine="256" startPosition="25" endLine="261" endPosition="11" conceptFqName="jetbrains.mps.baseLanguage.structure.ExpressionStatement" />
-    <nodeInfo nodeId="1822803054819270694" fileName="JUnitConfigurationEditorComponent.java" startLine="271" startPosition="107" endLine="276" endPosition="7" conceptFqName="jetbrains.mps.baseLanguage.structure.IfStatement" />
-    <nodeInfo nodeId="1822803054819270738" fileName="JUnitConfigurationEditorComponent.java" startLine="277" startPosition="49" endLine="282" endPosition="11" conceptFqName="jetbrains.mps.baseLanguage.structure.ExpressionStatement" />
-    <nodeInfo nodeId="642093153353872031" fileName="JUnitConfigurationEditorComponent.java" startLine="60" startPosition="58" endLine="66" endPosition="7" conceptFqName="jetbrains.mps.baseLanguage.structure.ExpressionStatement" />
-    <nodeInfo nodeId="1822803054816117821" fileName="JUnitConfigurationEditorComponent.java" startLine="68" startPosition="0" endLine="74" endPosition="0" conceptFqName="jetbrains.mps.baseLanguage.structure.InstanceMethodDeclaration" propertyString="actionPerformed#(Ljava/awt/event/ActionEvent;)V" />
-    <nodeInfo nodeId="1822803054816120717" fileName="JUnitConfigurationEditorComponent.java" startLine="76" startPosition="0" endLine="82" endPosition="0" conceptFqName="jetbrains.mps.baseLanguage.structure.InstanceMethodDeclaration" propertyString="actionPerformed#(Ljava/awt/event/ActionEvent;)V" />
-    <nodeInfo nodeId="1822803054816120826" fileName="JUnitConfigurationEditorComponent.java" startLine="84" startPosition="0" endLine="90" endPosition="0" conceptFqName="jetbrains.mps.baseLanguage.structure.InstanceMethodDeclaration" propertyString="actionPerformed#(Ljava/awt/event/ActionEvent;)V" />
-    <nodeInfo nodeId="1822803054816120943" fileName="JUnitConfigurationEditorComponent.java" startLine="92" startPosition="0" endLine="98" endPosition="0" conceptFqName="jetbrains.mps.baseLanguage.structure.InstanceMethodDeclaration" propertyString="actionPerformed#(Ljava/awt/event/ActionEvent;)V" />
-    <nodeInfo nodeId="1822803054816122866" fileName="JUnitConfigurationEditorComponent.java" startLine="100" startPosition="0" endLine="106" endPosition="0" conceptFqName="jetbrains.mps.baseLanguage.structure.InstanceMethodDeclaration" propertyString="actionPerformed#(Ljava/awt/event/ActionEvent;)V" />
-    <nodeInfo nodeId="1822803054820310020" fileName="JUnitConfigurationEditorComponent.java" startLine="305" startPosition="0" endLine="311" endPosition="0" conceptFqName="jetbrains.mps.baseLanguage.structure.InstanceMethodDeclaration" propertyString="run#()V" />
-    <nodeInfo nodeId="1822803054816900181" fileName="JUnitConfigurationEditorComponent.java" startLine="154" startPosition="0" endLine="161" endPosition="0" conceptFqName="jetbrains.mps.baseLanguage.structure.InstanceMethodDeclaration" propertyString="setModuleValue#(Ljava/lang/String;)V" />
-    <nodeInfo nodeId="1822803054816915425" fileName="JUnitConfigurationEditorComponent.java" startLine="164" startPosition="0" endLine="171" endPosition="0" conceptFqName="jetbrains.mps.baseLanguage.structure.InstanceMethodDeclaration" propertyString="setModelValue#(Ljava/lang/String;)V" />
-    <nodeInfo nodeId="1822803054819270600" fileName="JUnitConfigurationEditorComponent.java" startLine="243" startPosition="0" endLine="250" endPosition="0" conceptFqName="jetbrains.mps.baseLanguage.structure.InstanceMethodDeclaration" propertyString="run#()V" />
-    <nodeInfo nodeId="1822803054819270644" fileName="JUnitConfigurationEditorComponent.java" startLine="256" startPosition="0" endLine="263" endPosition="0" conceptFqName="jetbrains.mps.baseLanguage.structure.InstanceMethodDeclaration" propertyString="run#()V" />
-    <nodeInfo nodeId="1822803054819270736" fileName="JUnitConfigurationEditorComponent.java" startLine="276" startPosition="7" endLine="283" endPosition="7" conceptFqName="jetbrains.mps.baseLanguage.structure.IfStatement" />
-    <nodeInfo nodeId="1822803054816078408" fileName="JUnitConfigurationEditorComponent.java" startLine="66" startPosition="7" endLine="74" endPosition="7" conceptFqName="jetbrains.mps.baseLanguage.structure.ExpressionStatement" />
-    <nodeInfo nodeId="1822803054816120713" fileName="JUnitConfigurationEditorComponent.java" startLine="74" startPosition="7" endLine="82" endPosition="7" conceptFqName="jetbrains.mps.baseLanguage.structure.ExpressionStatement" />
-    <nodeInfo nodeId="1822803054816120822" fileName="JUnitConfigurationEditorComponent.java" startLine="82" startPosition="7" endLine="90" endPosition="7" conceptFqName="jetbrains.mps.baseLanguage.structure.ExpressionStatement" />
-    <nodeInfo nodeId="1822803054816120939" fileName="JUnitConfigurationEditorComponent.java" startLine="90" startPosition="7" endLine="98" endPosition="7" conceptFqName="jetbrains.mps.baseLanguage.structure.ExpressionStatement" />
-    <nodeInfo nodeId="1822803054816122862" fileName="JUnitConfigurationEditorComponent.java" startLine="98" startPosition="7" endLine="106" endPosition="7" conceptFqName="jetbrains.mps.baseLanguage.structure.ExpressionStatement" />
-    <nodeInfo nodeId="1822803054817330675" fileName="JUnitConfigurationEditorComponent.java" startLine="174" startPosition="0" endLine="182" endPosition="0" conceptFqName="jetbrains.mps.baseLanguage.structure.InstanceMethodDeclaration" propertyString="updatePanels#()V" />
-    <nodeInfo nodeId="1822803054820310016" fileName="JUnitConfigurationEditorComponent.java" startLine="303" startPosition="57" endLine="311" endPosition="9" conceptFqName="jetbrains.mps.baseLanguage.structure.ExpressionStatement" />
-    <nodeInfo nodeId="1822803054819270596" fileName="JUnitConfigurationEditorComponent.java" startLine="241" startPosition="100" endLine="250" endPosition="7" conceptFqName="jetbrains.mps.baseLanguage.structure.ExpressionStatement" />
-    <nodeInfo nodeId="1822803054819270640" fileName="JUnitConfigurationEditorComponent.java" startLine="254" startPosition="100" endLine="263" endPosition="7" conceptFqName="jetbrains.mps.baseLanguage.structure.ExpressionStatement" />
-    <nodeInfo nodeId="1822803054820310014" fileName="JUnitConfigurationEditorComponent.java" startLine="302" startPosition="29" endLine="312" endPosition="5" conceptFqName="jetbrains.mps.baseLanguage.structure.IfStatement" />
-    <nodeInfo nodeId="1822803054820308961" fileName="JUnitConfigurationEditorComponent.java" startLine="301" startPosition="0" endLine="314" endPosition="0" conceptFqName="jetbrains.mps.baseLanguage.structure.InstanceMethodDeclaration" propertyString="resetEditorModelWith#(Ljava/lang/String;)V" />
-    <nodeInfo nodeId="1822803054819270686" fileName="JUnitConfigurationEditorComponent.java" startLine="269" startPosition="10" endLine="284" endPosition="5" conceptFqName="jetbrains.mps.baseLanguage.structure.BlockStatement" />
-    <nodeInfo nodeId="1822803054818879233" fileName="JUnitConfigurationEditorComponent.java" startLine="203" startPosition="0" endLine="219" endPosition="0" conceptFqName="jetbrains.mps.baseLanguage.structure.InstanceMethodDeclaration" propertyString="run#()V" />
-    <nodeInfo nodeId="1822803054818879229" fileName="JUnitConfigurationEditorComponent.java" startLine="201" startPosition="51" endLine="219" endPosition="7" conceptFqName="jetbrains.mps.baseLanguage.structure.ExpressionStatement" />
-    <nodeInfo nodeId="1822803054819270672" fileName="JUnitConfigurationEditorComponent.java" startLine="266" startPosition="14" endLine="284" endPosition="5" conceptFqName="jetbrains.mps.baseLanguage.structure.IfStatement" />
-    <nodeInfo nodeId="1822803054818872774" fileName="JUnitConfigurationEditorComponent.java" startLine="191" startPosition="0" endLine="229" endPosition="0" conceptFqName="jetbrains.mps.baseLanguage.structure.InstanceMethodDeclaration" propertyString="apply#(Ljetbrains/mps/execution/api/settings/ITemplatePersistentConfiguration;)V" />
-    <nodeInfo nodeId="1822803054818874476" fileName="JUnitConfigurationEditorComponent.java" startLine="232" startPosition="0" endLine="298" endPosition="0" conceptFqName="jetbrains.mps.baseLanguage.structure.InstanceMethodDeclaration" propertyString="reset#(Ljetbrains/mps/execution/api/settings/ITemplatePersistentConfiguration;)V" />
-    <nodeInfo nodeId="1822803054815705144" fileName="JUnitConfigurationEditorComponent.java" startLine="45" startPosition="0" endLine="151" endPosition="0" conceptFqName="jetbrains.mps.baseLanguage.structure.ConstructorDeclaration" propertyString="JUnitConfigurationEditorComponent#(Lcom/intellij/openapi/project/Project;)V" />
-    <scopeInfo nodeId="1822803054817267365" fileName="JUnitConfigurationEditorComponent.java" startLine="69" startPosition="39" endLine="70" endPosition="44" />
-    <scopeInfo nodeId="1822803054817341114" fileName="JUnitConfigurationEditorComponent.java" startLine="77" startPosition="38" endLine="78" endPosition="43" />
-    <scopeInfo nodeId="1822803054817341184" fileName="JUnitConfigurationEditorComponent.java" startLine="85" startPosition="37" endLine="86" endPosition="42" />
-    <scopeInfo nodeId="1822803054817363357" fileName="JUnitConfigurationEditorComponent.java" startLine="93" startPosition="37" endLine="94" endPosition="41" />
-    <scopeInfo nodeId="1822803054817388446" fileName="JUnitConfigurationEditorComponent.java" startLine="101" startPosition="38" endLine="102" endPosition="43" />
-    <scopeInfo nodeId="1822803054816883080" fileName="JUnitConfigurationEditorComponent.java" startLine="118" startPosition="50" endLine="119" endPosition="50" />
-    <scopeInfo nodeId="1822803054816982117" fileName="JUnitConfigurationEditorComponent.java" startLine="128" startPosition="50" endLine="129" endPosition="48" />
-    <scopeInfo nodeId="1822803054816900550" fileName="JUnitConfigurationEditorComponent.java" startLine="156" startPosition="25" endLine="157" endPosition="51" />
-    <scopeInfo nodeId="1822803054816931640" fileName="JUnitConfigurationEditorComponent.java" startLine="166" startPosition="25" endLine="167" endPosition="48" />
-    <scopeInfo nodeId="1822803054817829437" fileName="JUnitConfigurationEditorComponent.java" startLine="176" startPosition="40" endLine="177" endPosition="29" />
-    <scopeInfo nodeId="7210936499602628817" fileName="JUnitConfigurationEditorComponent.java" startLine="185" startPosition="40" endLine="186" endPosition="31" />
-    <scopeInfo nodeId="1822803054818879236" fileName="JUnitConfigurationEditorComponent.java" startLine="204" startPosition="53" endLine="205" endPosition="85" />
-    <scopeInfo nodeId="1822803054818879253" fileName="JUnitConfigurationEditorComponent.java" startLine="208" startPosition="51" endLine="209" endPosition="81" />
-    <scopeInfo nodeId="1822803054818879264" fileName="JUnitConfigurationEditorComponent.java" startLine="212" startPosition="30" endLine="213" endPosition="47" />
-    <scopeInfo nodeId="1822803054818879279" fileName="JUnitConfigurationEditorComponent.java" startLine="215" startPosition="31" endLine="216" endPosition="50" />
-    <scopeInfo nodeId="1822803054819270555" fileName="JUnitConfigurationEditorComponent.java" startLine="233" startPosition="45" endLine="234" endPosition="45" />
-    <scopeInfo nodeId="1822803054819270575" fileName="JUnitConfigurationEditorComponent.java" startLine="235" startPosition="12" endLine="236" endPosition="40" />
-    <scopeInfo nodeId="1822803054819270610" fileName="JUnitConfigurationEditorComponent.java" startLine="245" startPosition="50" endLine="246" endPosition="58" />
-    <scopeInfo nodeId="1822803054819270654" fileName="JUnitConfigurationEditorComponent.java" startLine="258" startPosition="50" endLine="259" endPosition="58" />
-    <scopeInfo nodeId="1822803054819270673" fileName="JUnitConfigurationEditorComponent.java" startLine="267" startPosition="43" endLine="268" endPosition="53" />
-    <scopeInfo nodeId="1822803054819270695" fileName="JUnitConfigurationEditorComponent.java" startLine="272" startPosition="73" endLine="273" endPosition="95" />
-    <scopeInfo nodeId="1822803054820531332" fileName="JUnitConfigurationEditorComponent.java" startLine="274" startPosition="80" endLine="275" endPosition="95" />
-    <scopeInfo nodeId="1822803054819270743" fileName="JUnitConfigurationEditorComponent.java" startLine="279" startPosition="29" endLine="280" endPosition="115" />
-    <scopeInfo nodeId="1809126578529296551" fileName="JUnitConfigurationEditorComponent.java" startLine="292" startPosition="75" endLine="293" endPosition="36" />
-    <scopeInfo nodeId="642093153354309361" fileName="JUnitConfigurationEditorComponent.java" startLine="62" startPosition="43" endLine="64" endPosition="26" />
-    <scopeInfo nodeId="1822803054819270762" fileName="JUnitConfigurationEditorComponent.java" startLine="287" startPosition="44" endLine="289" endPosition="57" />
-    <scopeInfo nodeId="1822803054821265680" fileName="JUnitConfigurationEditorComponent.java" startLine="317" startPosition="25" endLine="319" endPosition="29" />
-    <scopeInfo nodeId="1822803054816883079" fileName="JUnitConfigurationEditorComponent.java" startLine="118" startPosition="0" endLine="121" endPosition="0">
-      <varInfo nodeId="1822803054816883079" varName="e" />
-    </scopeInfo>
-    <scopeInfo nodeId="1822803054816982116" fileName="JUnitConfigurationEditorComponent.java" startLine="128" startPosition="0" endLine="131" endPosition="0">
-      <varInfo nodeId="1822803054816982116" varName="e" />
-    </scopeInfo>
-    <scopeInfo nodeId="1822803054816900549" fileName="JUnitConfigurationEditorComponent.java" startLine="156" startPosition="0" endLine="159" endPosition="0" />
-    <scopeInfo nodeId="1822803054816931639" fileName="JUnitConfigurationEditorComponent.java" startLine="166" startPosition="0" endLine="169" endPosition="0" />
-    <scopeInfo nodeId="1822803054817829436" fileName="JUnitConfigurationEditorComponent.java" startLine="176" startPosition="0" endLine="179" endPosition="0">
-      <varInfo nodeId="1822803054817829436" varName="it" />
-    </scopeInfo>
-    <scopeInfo nodeId="7210936499602628814" fileName="JUnitConfigurationEditorComponent.java" startLine="185" startPosition="0" endLine="188" endPosition="0" />
-    <scopeInfo nodeId="1822803054818879235" fileName="JUnitConfigurationEditorComponent.java" startLine="203" startPosition="25" endLine="206" endPosition="9">
-      <varInfo nodeId="1822803054818879245" varName="testMethod" />
-    </scopeInfo>
-    <scopeInfo nodeId="1822803054818879249" fileName="JUnitConfigurationEditorComponent.java" startLine="207" startPosition="0" endLine="210" endPosition="9">
-      <varInfo nodeId="1822803054818879251" varName="testCase" />
-    </scopeInfo>
-    <scopeInfo nodeId="1822803054819270609" fileName="JUnitConfigurationEditorComponent.java" startLine="245" startPosition="0" endLine="248" endPosition="0">
-      <varInfo nodeId="1822803054819270609" varName="it" />
-    </scopeInfo>
-    <scopeInfo nodeId="1822803054819270653" fileName="JUnitConfigurationEditorComponent.java" startLine="258" startPosition="0" endLine="261" endPosition="0">
-      <varInfo nodeId="1822803054819270653" varName="it" />
-    </scopeInfo>
-    <scopeInfo nodeId="1822803054819270742" fileName="JUnitConfigurationEditorComponent.java" startLine="279" startPosition="0" endLine="282" endPosition="0" />
-    <scopeInfo nodeId="642093153354309360" fileName="JUnitConfigurationEditorComponent.java" startLine="62" startPosition="0" endLine="66" endPosition="0">
-      <varInfo nodeId="642093153354309360" varName="it" />
-    </scopeInfo>
-    <scopeInfo nodeId="1822803054816117822" fileName="JUnitConfigurationEditorComponent.java" startLine="68" startPosition="50" endLine="72" endPosition="23" />
-    <scopeInfo nodeId="1822803054816120718" fileName="JUnitConfigurationEditorComponent.java" startLine="76" startPosition="50" endLine="80" endPosition="23" />
-    <scopeInfo nodeId="1822803054816120827" fileName="JUnitConfigurationEditorComponent.java" startLine="84" startPosition="50" endLine="88" endPosition="23" />
-    <scopeInfo nodeId="1822803054816120944" fileName="JUnitConfigurationEditorComponent.java" startLine="92" startPosition="50" endLine="96" endPosition="23" />
-    <scopeInfo nodeId="1822803054816122867" fileName="JUnitConfigurationEditorComponent.java" startLine="100" startPosition="50" endLine="104" endPosition="23" />
-    <scopeInfo nodeId="1822803054820310021" fileName="JUnitConfigurationEditorComponent.java" startLine="305" startPosition="27" endLine="309" endPosition="46">
-      <varInfo nodeId="1822803054820310028" varName="moduleName" />
-    </scopeInfo>
-    <scopeInfo nodeId="1822803054821265677" fileName="JUnitConfigurationEditorComponent.java" startLine="317" startPosition="0" endLine="321" endPosition="0" />
-    <scopeInfo nodeId="1822803054816900184" fileName="JUnitConfigurationEditorComponent.java" startLine="154" startPosition="56" endLine="159" endPosition="7" />
-    <scopeInfo nodeId="1822803054816915426" fileName="JUnitConfigurationEditorComponent.java" startLine="164" startPosition="54" endLine="169" endPosition="7" />
-    <scopeInfo nodeId="1822803054819270601" fileName="JUnitConfigurationEditorComponent.java" startLine="243" startPosition="25" endLine="248" endPosition="11" />
-    <scopeInfo nodeId="1822803054819270645" fileName="JUnitConfigurationEditorComponent.java" startLine="256" startPosition="25" endLine="261" endPosition="11" />
-    <scopeInfo nodeId="1822803054819270737" fileName="JUnitConfigurationEditorComponent.java" startLine="277" startPosition="49" endLine="282" endPosition="11" />
-    <scopeInfo nodeId="1822803054816117821" fileName="JUnitConfigurationEditorComponent.java" startLine="68" startPosition="0" endLine="74" endPosition="0">
-      <varInfo nodeId="1822803054816117821" varName="e" />
-    </scopeInfo>
-    <scopeInfo nodeId="1822803054816120717" fileName="JUnitConfigurationEditorComponent.java" startLine="76" startPosition="0" endLine="82" endPosition="0">
-      <varInfo nodeId="1822803054816120717" varName="e" />
-    </scopeInfo>
-    <scopeInfo nodeId="1822803054816120826" fileName="JUnitConfigurationEditorComponent.java" startLine="84" startPosition="0" endLine="90" endPosition="0">
-      <varInfo nodeId="1822803054816120826" varName="e" />
-    </scopeInfo>
-    <scopeInfo nodeId="1822803054816120943" fileName="JUnitConfigurationEditorComponent.java" startLine="92" startPosition="0" endLine="98" endPosition="0">
-      <varInfo nodeId="1822803054816120943" varName="e" />
-    </scopeInfo>
-    <scopeInfo nodeId="1822803054816122866" fileName="JUnitConfigurationEditorComponent.java" startLine="100" startPosition="0" endLine="106" endPosition="0">
-      <varInfo nodeId="1822803054816122866" varName="e" />
-    </scopeInfo>
-    <scopeInfo nodeId="1822803054817330678" fileName="JUnitConfigurationEditorComponent.java" startLine="174" startPosition="31" endLine="180" endPosition="51" />
-    <scopeInfo nodeId="1822803054820310020" fileName="JUnitConfigurationEditorComponent.java" startLine="305" startPosition="0" endLine="311" endPosition="0" />
-    <scopeInfo nodeId="1822803054816900181" fileName="JUnitConfigurationEditorComponent.java" startLine="154" startPosition="0" endLine="161" endPosition="0">
-      <varInfo nodeId="1822803054816910143" varName="moduleName" />
-    </scopeInfo>
-    <scopeInfo nodeId="1822803054816915425" fileName="JUnitConfigurationEditorComponent.java" startLine="164" startPosition="0" endLine="171" endPosition="0">
-      <varInfo nodeId="1822803054816915440" varName="modelName" />
-    </scopeInfo>
-    <scopeInfo nodeId="1822803054819270600" fileName="JUnitConfigurationEditorComponent.java" startLine="243" startPosition="0" endLine="250" endPosition="0" />
-    <scopeInfo nodeId="1822803054819270644" fileName="JUnitConfigurationEditorComponent.java" startLine="256" startPosition="0" endLine="263" endPosition="0" />
-    <scopeInfo nodeId="1822803054817330675" fileName="JUnitConfigurationEditorComponent.java" startLine="174" startPosition="0" endLine="182" endPosition="0" />
-    <scopeInfo nodeId="1822803054820310015" fileName="JUnitConfigurationEditorComponent.java" startLine="303" startPosition="57" endLine="311" endPosition="9" />
-    <scopeInfo nodeId="1822803054820308964" fileName="JUnitConfigurationEditorComponent.java" startLine="301" startPosition="60" endLine="312" endPosition="5" />
-    <scopeInfo nodeId="1822803054820308961" fileName="JUnitConfigurationEditorComponent.java" startLine="301" startPosition="0" endLine="314" endPosition="0">
-      <varInfo nodeId="1822803054820309852" varName="modelName" />
-    </scopeInfo>
-    <scopeInfo nodeId="1822803054818879234" fileName="JUnitConfigurationEditorComponent.java" startLine="203" startPosition="25" endLine="217" endPosition="9" />
-    <scopeInfo nodeId="1822803054819270687" fileName="JUnitConfigurationEditorComponent.java" startLine="269" startPosition="12" endLine="283" endPosition="7">
-      <varInfo nodeId="1822803054819270691" varName="wrapperToTakeModelFrom" />
-    </scopeInfo>
-    <scopeInfo nodeId="1822803054818879233" fileName="JUnitConfigurationEditorComponent.java" startLine="203" startPosition="0" endLine="219" endPosition="0" />
-    <scopeInfo nodeId="1822803054818872777" fileName="JUnitConfigurationEditorComponent.java" startLine="191" startPosition="70" endLine="227" endPosition="65">
-      <varInfo nodeId="1822803054820068217" varName="classes" />
-      <varInfo nodeId="1822803054820100922" varName="methods" />
-      <varInfo nodeId="1822803054818879221" varName="model" />
-      <varInfo nodeId="1822803054818879224" varName="module" />
-      <varInfo nodeId="1822803054818879214" varName="testCases" />
-      <varInfo nodeId="1822803054818879207" varName="testMethods" />
-    </scopeInfo>
-    <scopeInfo nodeId="1822803054818872774" fileName="JUnitConfigurationEditorComponent.java" startLine="191" startPosition="0" endLine="229" endPosition="0">
-      <varInfo nodeId="1822803054818873339" varName="configuration" />
-    </scopeInfo>
-    <scopeInfo nodeId="1822803054818874479" fileName="JUnitConfigurationEditorComponent.java" startLine="232" startPosition="70" endLine="296" endPosition="19">
-      <varInfo nodeId="7802180864728817137" varName="classes" />
-      <varInfo nodeId="7802180864729017979" varName="methods" />
-    </scopeInfo>
-    <scopeInfo nodeId="1822803054818874476" fileName="JUnitConfigurationEditorComponent.java" startLine="232" startPosition="0" endLine="298" endPosition="0">
-      <varInfo nodeId="1822803054818875047" varName="configuration" />
-    </scopeInfo>
-    <scopeInfo nodeId="1822803054815705148" fileName="JUnitConfigurationEditorComponent.java" startLine="45" startPosition="61" endLine="149" endPosition="67">
-      <varInfo nodeId="1822803054815945626" varName="classKind" />
-      <varInfo nodeId="1822803054815786430" varName="kindPanel" />
-      <varInfo nodeId="1822803054815849403" varName="kindaRadioGroup" />
-      <varInfo nodeId="1822803054815945686" varName="methodKind" />
-      <varInfo nodeId="1822803054815945572" varName="modelKind" />
-      <varInfo nodeId="1822803054816154749" varName="modelPanel" />
-      <varInfo nodeId="1822803054815945524" varName="moduleKind" />
-      <varInfo nodeId="1822803054816154587" varName="modulePanel" />
-      <varInfo nodeId="1822803054815945443" varName="projectKind" />
-      <varInfo nodeId="1549513576336785751" varName="projectNameField" />
-      <varInfo nodeId="1822803054816138972" varName="projectPanel" />
-    </scopeInfo>
-    <scopeInfo nodeId="1822803054815705144" fileName="JUnitConfigurationEditorComponent.java" startLine="45" startPosition="0" endLine="151" endPosition="0">
-      <varInfo nodeId="1822803054818245028" varName="project" />
-    </scopeInfo>
-    <unitInfo nodeId="1822803054816883079" fileName="JUnitConfigurationEditorComponent.java" startLine="117" startPosition="42" endLine="121" endPosition="5" unitName="jetbrains.mps.baseLanguage.unitTest.execution.settings.JUnitConfigurationEditorComponent$7" />
-    <unitInfo nodeId="1822803054816982116" fileName="JUnitConfigurationEditorComponent.java" startLine="127" startPosition="41" endLine="131" endPosition="5" unitName="jetbrains.mps.baseLanguage.unitTest.execution.settings.JUnitConfigurationEditorComponent$8" />
-    <unitInfo nodeId="1822803054816900549" fileName="JUnitConfigurationEditorComponent.java" startLine="155" startPosition="45" endLine="159" endPosition="5" unitName="jetbrains.mps.baseLanguage.unitTest.execution.settings.JUnitConfigurationEditorComponent$9" />
-    <unitInfo nodeId="1822803054816931639" fileName="JUnitConfigurationEditorComponent.java" startLine="165" startPosition="45" endLine="169" endPosition="5" unitName="jetbrains.mps.baseLanguage.unitTest.execution.settings.JUnitConfigurationEditorComponent$10" />
-    <unitInfo nodeId="1822803054817829436" fileName="JUnitConfigurationEditorComponent.java" startLine="175" startPosition="69" endLine="179" endPosition="5" unitName="jetbrains.mps.baseLanguage.unitTest.execution.settings.JUnitConfigurationEditorComponent$11" />
-    <unitInfo nodeId="1822803054819270609" fileName="JUnitConfigurationEditorComponent.java" startLine="244" startPosition="103" endLine="248" endPosition="9" unitName="jetbrains.mps.baseLanguage.unitTest.execution.settings.JUnitConfigurationEditorComponent$14" />
-    <unitInfo nodeId="1822803054819270653" fileName="JUnitConfigurationEditorComponent.java" startLine="257" startPosition="105" endLine="261" endPosition="9" unitName="jetbrains.mps.baseLanguage.unitTest.execution.settings.JUnitConfigurationEditorComponent$15" />
-    <unitInfo nodeId="1822803054819270742" fileName="JUnitConfigurationEditorComponent.java" startLine="278" startPosition="49" endLine="282" endPosition="9" unitName="jetbrains.mps.baseLanguage.unitTest.execution.settings.JUnitConfigurationEditorComponent$15" />
-    <unitInfo nodeId="642093153354309360" fileName="JUnitConfigurationEditorComponent.java" startLine="61" startPosition="70" endLine="66" endPosition="5" unitName="jetbrains.mps.baseLanguage.unitTest.execution.settings.JUnitConfigurationEditorComponent$1" />
-    <unitInfo nodeId="1822803054816117821" fileName="JUnitConfigurationEditorComponent.java" startLine="67" startPosition="38" endLine="74" endPosition="5" unitName="jetbrains.mps.baseLanguage.unitTest.execution.settings.JUnitConfigurationEditorComponent$2" />
-    <unitInfo nodeId="1822803054816120717" fileName="JUnitConfigurationEditorComponent.java" startLine="75" startPosition="37" endLine="82" endPosition="5" unitName="jetbrains.mps.baseLanguage.unitTest.execution.settings.JUnitConfigurationEditorComponent$3" />
-    <unitInfo nodeId="1822803054816120826" fileName="JUnitConfigurationEditorComponent.java" startLine="83" startPosition="36" endLine="90" endPosition="5" unitName="jetbrains.mps.baseLanguage.unitTest.execution.settings.JUnitConfigurationEditorComponent$4" />
-    <unitInfo nodeId="1822803054816120943" fileName="JUnitConfigurationEditorComponent.java" startLine="91" startPosition="36" endLine="98" endPosition="5" unitName="jetbrains.mps.baseLanguage.unitTest.execution.settings.JUnitConfigurationEditorComponent$5" />
-    <unitInfo nodeId="1822803054816122866" fileName="JUnitConfigurationEditorComponent.java" startLine="99" startPosition="37" endLine="106" endPosition="5" unitName="jetbrains.mps.baseLanguage.unitTest.execution.settings.JUnitConfigurationEditorComponent$6" />
-    <unitInfo nodeId="1822803054820310020" fileName="JUnitConfigurationEditorComponent.java" startLine="304" startPosition="47" endLine="311" endPosition="7" unitName="jetbrains.mps.baseLanguage.unitTest.execution.settings.JUnitConfigurationEditorComponent$16" />
-    <unitInfo nodeId="1822803054819270600" fileName="JUnitConfigurationEditorComponent.java" startLine="242" startPosition="45" endLine="250" endPosition="5" unitName="jetbrains.mps.baseLanguage.unitTest.execution.settings.JUnitConfigurationEditorComponent$13" />
-    <unitInfo nodeId="1822803054819270644" fileName="JUnitConfigurationEditorComponent.java" startLine="255" startPosition="45" endLine="263" endPosition="5" unitName="jetbrains.mps.baseLanguage.unitTest.execution.settings.JUnitConfigurationEditorComponent$14" />
-    <unitInfo nodeId="1822803054818879233" fileName="JUnitConfigurationEditorComponent.java" startLine="202" startPosition="45" endLine="219" endPosition="5" unitName="jetbrains.mps.baseLanguage.unitTest.execution.settings.JUnitConfigurationEditorComponent$12" />
-    <unitInfo nodeId="1822803054815683350" fileName="JUnitConfigurationEditorComponent.java" startLine="31" startPosition="0" endLine="322" endPosition="0" unitName="jetbrains.mps.baseLanguage.unitTest.execution.settings.JUnitConfigurationEditorComponent" />
-=======
     <file name="JUnitConfigurationEditorComponent.java">
-      <node id="1822803054819367181" at="31,0,32,0" concept="7" trace="myModuleChooser" />
-      <node id="1822803054819368118" at="32,0,33,0" concept="7" trace="myModelChooser" />
-      <node id="1822803054819372647" at="33,0,34,0" concept="7" trace="myClassesList" />
-      <node id="1822803054819373555" at="34,0,35,0" concept="7" trace="myMethodsList" />
-      <node id="1822803054817470612" at="35,0,36,0" concept="7" trace="myPanels" />
-      <node id="642093153353330846" at="36,0,37,0" concept="7" trace="myButtons" />
-      <node id="1822803054817225198" at="38,0,39,0" concept="7" trace="myRunKind" />
-      <node id="1822803054816910890" at="39,0,40,0" concept="7" trace="myModule" />
-      <node id="1822803054816912008" at="40,0,41,0" concept="7" trace="myModel" />
-      <node id="1822803054816510855" at="43,61,44,31" concept="17" />
-      <node id="1822803054815790572" at="44,31,45,0" concept="14" />
-      <node id="1822803054815786429" at="45,0,46,75" concept="11" />
-      <node id="1822803054815791220" at="46,75,47,45" concept="6" />
-      <node id="1822803054815945442" at="47,45,48,80" concept="11" />
-      <node id="1822803054815945523" at="48,80,49,72" concept="11" />
-      <node id="1822803054815945571" at="49,72,50,70" concept="11" />
-      <node id="1822803054815945625" at="50,70,51,63" concept="11" />
-      <node id="1822803054815945685" at="51,63,52,65" concept="11" />
-      <node id="642093153353496403" at="52,65,53,62" concept="6" />
-      <node id="642093153353591502" at="53,62,54,60" concept="6" />
-      <node id="642093153353591943" at="54,60,55,58" concept="6" />
-      <node id="642093153353592392" at="55,58,56,57" concept="6" />
-      <node id="642093153353592849" at="56,57,57,60" concept="6" />
-      <node id="1822803054815849402" at="57,60,58,58" concept="11" />
-      <node id="642093153354358984" at="60,43,61,32" concept="6" />
-      <node id="642093153354362936" at="61,32,62,26" concept="6" />
-      <node id="1822803054817305957" at="67,39,68,45" concept="6" />
-      <node id="1822803054817341056" at="69,9,70,23" concept="6" />
-      <node id="1822803054817341115" at="75,38,76,44" concept="6" />
-      <node id="1822803054817341122" at="77,9,78,23" concept="6" />
-      <node id="1822803054817341185" at="83,37,84,43" concept="6" />
-      <node id="1822803054817341192" at="85,9,86,23" concept="6" />
-      <node id="1822803054817363358" at="91,37,92,42" concept="6" />
-      <node id="1822803054817363365" at="93,9,94,23" concept="6" />
-      <node id="1822803054817388447" at="99,38,100,44" concept="6" />
-      <node id="1822803054817388454" at="101,9,102,23" concept="6" />
-      <node id="1822803054816731072" at="104,7,105,0" concept="14" />
-      <node id="1822803054816138971" at="105,0,106,60" concept="11" />
-      <node id="1822803054816539391" at="106,60,107,84" concept="6" />
-      <node id="1549513576336785750" at="107,84,108,70" concept="11" />
-      <node id="1822803054816664311" at="108,70,109,40" concept="6" />
-      <node id="1822803054816597007" at="109,40,110,77" concept="6" />
-      <node id="1822803054816730811" at="110,77,111,0" concept="14" />
-      <node id="1822803054816154586" at="111,0,112,59" concept="11" />
-      <node id="1822803054816739757" at="112,59,113,82" concept="6" />
-      <node id="1822803054819556635" at="113,82,114,42" concept="6" />
-      <node id="1822803054816944559" at="116,50,117,50" concept="6" />
-      <node id="1822803054816784101" at="119,7,120,75" concept="6" />
-      <node id="1822803054816739456" at="120,75,121,0" concept="14" />
-      <node id="1822803054816154748" at="121,0,122,58" concept="11" />
-      <node id="1822803054816982098" at="122,58,123,80" concept="6" />
-      <node id="1822803054819374974" at="123,80,124,40" concept="6" />
-      <node id="1822803054816982118" at="126,50,127,48" concept="6" />
-      <node id="1822803054816982125" at="129,7,130,73" concept="6" />
-      <node id="1822803054819711093" at="130,73,131,0" concept="14" />
-      <node id="1822803054819711596" at="131,0,132,54" concept="6" />
-      <node id="1822803054819731918" at="132,54,133,53" concept="6" />
-      <node id="4637233259846533396" at="133,53,134,62" concept="6" />
-      <node id="4637233259846640892" at="134,62,135,60" concept="6" />
-      <node id="4637233259846641267" at="135,60,136,58" concept="6" />
-      <node id="4637233259846663167" at="136,58,137,60" concept="6" />
-      <node id="4637233259846663558" at="137,60,138,62" concept="6" />
-      <node id="1822803054815790432" at="138,62,139,0" concept="14" />
-      <node id="1822803054815790532" at="139,0,140,57" concept="6" />
-      <node id="1822803054816151003" at="140,57,141,60" concept="6" />
-      <node id="1822803054816154943" at="141,60,142,59" concept="6" />
-      <node id="1822803054816155115" at="142,59,143,58" concept="6" />
-      <node id="1822803054816463763" at="143,58,144,61" concept="6" />
-      <node id="1822803054816463993" at="144,61,145,61" concept="6" />
-      <node id="1822803054816900551" at="152,25,153,51" concept="6" />
-      <node id="1822803054816931641" at="160,25,161,48" concept="6" />
-      <node id="1822803054817829967" at="170,40,171,29" concept="6" />
-      <node id="4637233259847465670" at="173,7,174,51" concept="6" />
-      <node id="1822803054820068214" at="179,70,180,100" concept="11" />
-      <node id="1822803054820068652" at="180,100,181,96" concept="6" />
-      <node id="1822803054820100921" at="181,96,182,100" concept="11" />
-      <node id="1822803054820100914" at="182,100,183,96" concept="6" />
-      <node id="1822803054818879206" at="183,96,184,72" concept="11" />
-      <node id="1822803054818879213" at="184,72,185,70" concept="11" />
-      <node id="1822803054818879220" at="185,70,186,64" concept="11" />
-      <node id="1822803054818879223" at="186,64,187,65" concept="11" />
-      <node id="1822803054818879226" at="187,65,188,0" concept="14" />
-      <node id="1822803054818879227" at="188,0,189,51" concept="13" />
-      <node id="1822803054818879237" at="192,53,193,85" concept="6" />
-      <node id="1822803054818879248" at="194,9,195,0" concept="14" />
-      <node id="1822803054818879254" at="196,51,197,81" concept="6" />
-      <node id="1822803054818879262" at="198,9,199,0" concept="14" />
-      <node id="1822803054818879265" at="200,30,201,47" concept="6" />
-      <node id="1822803054818879280" at="203,31,204,50" concept="6" />
-      <node id="1822803054818879286" at="207,7,208,0" concept="14" />
-      <node id="1822803054818879305" at="208,0,209,40" concept="6" />
-      <node id="1822803054818879316" at="209,40,210,0" concept="14" />
-      <node id="1822803054818879317" at="210,0,211,46" concept="6" />
-      <node id="1822803054818879323" at="211,46,212,42" concept="6" />
-      <node id="1822803054818879329" at="212,42,213,40" concept="6" />
-      <node id="1822803054818879335" at="213,40,214,42" concept="6" />
-      <node id="1822803054819274203" at="218,45,219,45" concept="6" />
-      <node id="1822803054819277783" at="220,12,221,41" concept="6" />
-      <node id="642093153355136291" at="222,5,223,53" concept="6" />
-      <node id="1822803054819270581" at="223,53,224,0" concept="14" />
-      <node id="1822803054819270582" at="224,0,225,13" concept="13" />
-      <node id="7802180864728817134" at="225,13,226,100" concept="11" />
-      <node id="1822803054819270611" at="230,50,231,58" concept="6" />
-      <node id="7802180864728960853" at="235,7,236,35" concept="6" />
-      <node id="7802180864728960634" at="236,35,237,0" concept="14" />
-      <node id="1822803054819270626" at="237,0,238,15" concept="13" />
-      <node id="7802180864729017978" at="238,15,239,100" concept="11" />
-      <node id="1822803054819270655" at="243,50,244,58" concept="6" />
-      <node id="7802180864729068461" at="248,7,249,35" concept="6" />
-      <node id="1822803054819270669" at="249,35,250,0" concept="14" />
-      <node id="1822803054819270670" at="250,0,251,14" concept="13" />
-      <node id="1822803054820454629" at="252,43,253,53" concept="6" />
-      <node id="1822803054819270688" at="254,12,255,78" concept="13" />
-      <node id="1822803054819270690" at="255,78,256,107" concept="11" />
-      <node id="1822803054819270696" at="257,73,258,95" concept="6" />
-      <node id="1822803054820585734" at="259,80,260,95" concept="6" />
-      <node id="1822803054820456579" at="264,29,265,115" concept="6" />
-      <node id="1822803054819270758" at="269,5,270,0" concept="14" />
-      <node id="1822803054819270759" at="270,0,271,15" concept="13" />
-      <node id="1822803054820662787" at="272,44,273,48" concept="6" />
-      <node id="1822803054820664663" at="273,48,274,57" concept="6" />
-      <node id="1822803054819269865" at="275,5,276,0" concept="14" />
-      <node id="1822803054819269860" at="276,0,277,19" concept="6" />
-      <node id="1822803054820399724" at="280,60,281,29" concept="6" />
-      <node id="1822803054820310022" at="284,27,285,44" concept="6" />
-      <node id="1822803054820310027" at="285,44,286,66" concept="11" />
-      <node id="1822803054820401409" at="286,66,287,37" concept="6" />
-      <node id="1822803054820310042" at="287,37,288,46" concept="6" />
-      <node id="1822803054821266666" at="294,25,295,30" concept="6" />
-      <node id="1822803054821323320" at="295,30,296,29" concept="6" />
-      <node id="1822803054819270574" at="220,10,222,5" concept="1" />
-      <node id="1822803054817267364" at="66,50,69,9" concept="9" />
-      <node id="1822803054817341113" at="74,50,77,9" concept="9" />
-      <node id="1822803054817341183" at="82,50,85,9" concept="9" />
-      <node id="1822803054817363356" at="90,50,93,9" concept="9" />
-      <node id="1822803054817388445" at="98,50,101,9" concept="9" />
-      <node id="1822803054816883079" at="116,0,119,0" concept="10" trace="actionPerformed#(Ljava/awt/event/ActionEvent;)V" />
-      <node id="1822803054816982116" at="126,0,129,0" concept="10" trace="actionPerformed#(Ljava/awt/event/ActionEvent;)V" />
-      <node id="1822803054816900549" at="152,0,155,0" concept="10" trace="run#()V" />
-      <node id="1822803054816931639" at="160,0,163,0" concept="10" trace="run#()V" />
-      <node id="1822803054817829436" at="170,0,173,0" concept="10" trace="visit#(Ljavax/swing/JComponent;)V" />
-      <node id="1822803054818879235" at="191,25,194,9" concept="8" />
-      <node id="1822803054818879249" at="195,0,198,9" concept="8" />
-      <node id="1822803054818879263" at="199,0,202,9" concept="9" />
-      <node id="1822803054818879275" at="202,9,205,9" concept="9" />
-      <node id="1822803054819270609" at="230,0,233,0" concept="10" trace="visit#(Ljetbrains/mps/baseLanguage/unitTest/execution/client/ITestNodeWrapper;)V" />
-      <node id="1822803054819270653" at="243,0,246,0" concept="10" trace="visit#(Ljetbrains/mps/baseLanguage/unitTest/execution/client/ITestNodeWrapper;)V" />
-      <node id="1822803054819270742" at="264,0,267,0" concept="10" trace="run#()V" />
-      <node id="642093153354309360" at="60,0,64,0" concept="10" trace="visit#(Lcom/intellij/ui/components/JBRadioButton;)V" />
-      <node id="1822803054819270761" at="271,15,275,5" concept="9" />
-      <node id="1822803054821265677" at="294,0,298,0" concept="10" trace="dispose#()V" />
-      <node id="1822803054816837840" at="114,42,119,7" concept="6" />
-      <node id="1822803054816982112" at="124,40,129,7" concept="6" />
-      <node id="1822803054816900545" at="150,56,155,7" concept="6" />
-      <node id="1822803054816931635" at="158,54,163,7" concept="6" />
-      <node id="1822803054817780261" at="168,31,173,7" concept="6" />
-      <node id="1822803054819270554" at="217,70,222,5" concept="9" />
-      <node id="1822803054819270602" at="228,25,233,11" concept="6" />
-      <node id="1822803054819270646" at="241,25,246,11" concept="6" />
-      <node id="1822803054819270694" at="256,107,261,7" concept="9" />
-      <node id="1822803054819270738" at="262,49,267,11" concept="6" />
-      <node id="642093153353872031" at="58,58,64,7" concept="6" />
-      <node id="1822803054816117821" at="66,0,72,0" concept="10" trace="actionPerformed#(Ljava/awt/event/ActionEvent;)V" />
-      <node id="1822803054816120717" at="74,0,80,0" concept="10" trace="actionPerformed#(Ljava/awt/event/ActionEvent;)V" />
-      <node id="1822803054816120826" at="82,0,88,0" concept="10" trace="actionPerformed#(Ljava/awt/event/ActionEvent;)V" />
-      <node id="1822803054816120943" at="90,0,96,0" concept="10" trace="actionPerformed#(Ljava/awt/event/ActionEvent;)V" />
-      <node id="1822803054816122866" at="98,0,104,0" concept="10" trace="actionPerformed#(Ljava/awt/event/ActionEvent;)V" />
-      <node id="1822803054820310020" at="284,0,290,0" concept="10" trace="run#()V" />
-      <node id="1822803054816900181" at="150,0,157,0" concept="10" trace="setModuleValue#(Ljava/lang/String;)V" />
-      <node id="1822803054816915425" at="158,0,165,0" concept="10" trace="setModelValue#(Ljava/lang/String;)V" />
-      <node id="1822803054819270600" at="228,0,235,0" concept="10" trace="run#()V" />
-      <node id="1822803054819270644" at="241,0,248,0" concept="10" trace="run#()V" />
-      <node id="1822803054819270736" at="261,7,268,7" concept="9" />
-      <node id="1822803054816078408" at="64,7,72,7" concept="6" />
-      <node id="1822803054816120713" at="72,7,80,7" concept="6" />
-      <node id="1822803054816120822" at="80,7,88,7" concept="6" />
-      <node id="1822803054816120939" at="88,7,96,7" concept="6" />
-      <node id="1822803054816122862" at="96,7,104,7" concept="6" />
-      <node id="1822803054817330675" at="168,0,176,0" concept="10" trace="updatePanels#()V" />
-      <node id="1822803054820310016" at="282,57,290,9" concept="6" />
-      <node id="1822803054819270596" at="226,100,235,7" concept="6" />
-      <node id="1822803054819270640" at="239,100,248,7" concept="6" />
-      <node id="1822803054820310014" at="281,29,291,5" concept="9" />
-      <node id="1822803054820308961" at="280,0,293,0" concept="10" trace="resetEditorModelWith#(Ljava/lang/String;)V" />
-      <node id="1822803054819270686" at="254,10,269,5" concept="1" />
-      <node id="1822803054818879233" at="191,0,207,0" concept="10" trace="run#()V" />
-      <node id="1822803054818879229" at="189,51,207,7" concept="6" />
-      <node id="1822803054819270672" at="251,14,269,5" concept="9" />
-      <node id="1822803054818872774" at="179,0,216,0" concept="10" trace="apply#(Ljetbrains/mps/execution/api/settings/ITemplatePersistentConfiguration;)V" />
-      <node id="1822803054818874476" at="217,0,279,0" concept="10" trace="reset#(Ljetbrains/mps/execution/api/settings/ITemplatePersistentConfiguration;)V" />
-      <node id="1822803054815705144" at="43,0,147,0" concept="3" trace="JUnitConfigurationEditorComponent#(Lcom/intellij/openapi/project/Project;)V" />
-      <scope id="1822803054817267365" at="67,39,68,45" />
-      <scope id="1822803054817341114" at="75,38,76,44" />
-      <scope id="1822803054817341184" at="83,37,84,43" />
-      <scope id="1822803054817363357" at="91,37,92,42" />
-      <scope id="1822803054817388446" at="99,38,100,44" />
-      <scope id="1822803054816883080" at="116,50,117,50" />
-      <scope id="1822803054816982117" at="126,50,127,48" />
-      <scope id="1822803054816900550" at="152,25,153,51" />
-      <scope id="1822803054816931640" at="160,25,161,48" />
-      <scope id="1822803054817829437" at="170,40,171,29" />
-      <scope id="1822803054818879236" at="192,53,193,85" />
-      <scope id="1822803054818879253" at="196,51,197,81" />
-      <scope id="1822803054818879264" at="200,30,201,47" />
-      <scope id="1822803054818879279" at="203,31,204,50" />
-      <scope id="1822803054819270555" at="218,45,219,45" />
-      <scope id="1822803054819270575" at="220,12,221,41" />
-      <scope id="1822803054819270610" at="230,50,231,58" />
-      <scope id="1822803054819270654" at="243,50,244,58" />
-      <scope id="1822803054819270673" at="252,43,253,53" />
-      <scope id="1822803054819270695" at="257,73,258,95" />
-      <scope id="1822803054820531332" at="259,80,260,95" />
-      <scope id="1822803054819270743" at="264,29,265,115" />
-      <scope id="642093153354309361" at="60,43,62,26" />
-      <scope id="1822803054819270762" at="272,44,274,57" />
-      <scope id="1822803054821265680" at="294,25,296,29" />
-      <scope id="1822803054816883079" at="116,0,119,0">
+      <node id="872245157126471870" at="32,0,33,0" concept="7" trace="myLightExecCheckBox" />
+      <node id="1822803054819367181" at="33,0,34,0" concept="7" trace="myModuleChooser" />
+      <node id="1822803054819368118" at="34,0,35,0" concept="7" trace="myModelChooser" />
+      <node id="1822803054819372647" at="35,0,36,0" concept="7" trace="myClassesList" />
+      <node id="1822803054819373555" at="36,0,37,0" concept="7" trace="myMethodsList" />
+      <node id="1822803054817470612" at="37,0,38,0" concept="7" trace="myPanels" />
+      <node id="642093153353330846" at="38,0,39,0" concept="7" trace="myButtons" />
+      <node id="1822803054817225198" at="40,0,41,0" concept="7" trace="myRunKind" />
+      <node id="1822803054816910890" at="41,0,42,0" concept="7" trace="myModule" />
+      <node id="1822803054816912008" at="42,0,43,0" concept="7" trace="myModel" />
+      <node id="1822803054816510855" at="45,61,46,31" concept="17" />
+      <node id="1822803054815786429" at="46,31,47,44" concept="11" />
+      <node id="1468133732224609887" at="47,44,48,68" concept="6" />
+      <node id="1822803054815791220" at="48,68,49,46" concept="6" />
+      <node id="1822803054815945442" at="49,46,50,73" concept="11" />
+      <node id="1822803054815945523" at="50,73,51,65" concept="11" />
+      <node id="1822803054815945571" at="51,65,52,63" concept="11" />
+      <node id="1822803054815945625" at="52,63,53,63" concept="11" />
+      <node id="1822803054815945685" at="53,63,54,65" concept="11" />
+      <node id="642093153353496403" at="54,65,55,61" concept="6" />
+      <node id="642093153353591502" at="55,61,56,59" concept="6" />
+      <node id="642093153353591943" at="56,59,57,57" concept="6" />
+      <node id="642093153353592392" at="57,57,58,56" concept="6" />
+      <node id="642093153353592849" at="58,56,59,59" concept="6" />
+      <node id="1822803054815849402" at="59,59,60,58" concept="11" />
+      <node id="642093153354358984" at="62,43,63,32" concept="6" />
+      <node id="642093153354362936" at="63,32,64,26" concept="6" />
+      <node id="1822803054817305957" at="69,39,70,44" concept="6" />
+      <node id="1822803054817341056" at="71,9,72,23" concept="6" />
+      <node id="1822803054817341115" at="77,38,78,43" concept="6" />
+      <node id="1822803054817341122" at="79,9,80,23" concept="6" />
+      <node id="1822803054817341185" at="85,37,86,42" concept="6" />
+      <node id="1822803054817341192" at="87,9,88,23" concept="6" />
+      <node id="1822803054817363358" at="93,37,94,41" concept="6" />
+      <node id="1822803054817363365" at="95,9,96,23" concept="6" />
+      <node id="1822803054817388447" at="101,38,102,43" concept="6" />
+      <node id="1822803054817388454" at="103,9,104,23" concept="6" />
+      <node id="1822803054816731072" at="106,7,107,0" concept="14" />
+      <node id="1822803054816138971" at="107,0,108,60" concept="11" />
+      <node id="1822803054816539391" at="108,60,109,84" concept="6" />
+      <node id="1549513576336785750" at="109,84,110,70" concept="11" />
+      <node id="1822803054816664311" at="110,70,111,40" concept="6" />
+      <node id="1822803054816597007" at="111,40,112,77" concept="6" />
+      <node id="1822803054816730811" at="112,77,113,0" concept="14" />
+      <node id="1822803054816154586" at="113,0,114,59" concept="11" />
+      <node id="1822803054816739757" at="114,59,115,82" concept="6" />
+      <node id="1822803054819556635" at="115,82,116,42" concept="6" />
+      <node id="1822803054816944559" at="118,50,119,50" concept="6" />
+      <node id="1822803054816784101" at="121,7,122,75" concept="6" />
+      <node id="1822803054816739456" at="122,75,123,0" concept="14" />
+      <node id="1822803054816154748" at="123,0,124,58" concept="11" />
+      <node id="1822803054816982098" at="124,58,125,80" concept="6" />
+      <node id="1822803054819374974" at="125,80,126,40" concept="6" />
+      <node id="1822803054816982118" at="128,50,129,48" concept="6" />
+      <node id="1822803054816982125" at="131,7,132,73" concept="6" />
+      <node id="1822803054819711093" at="132,73,133,0" concept="14" />
+      <node id="1822803054819711596" at="133,0,134,54" concept="6" />
+      <node id="1822803054819731918" at="134,54,135,53" concept="6" />
+      <node id="4637233259846533396" at="135,53,136,61" concept="6" />
+      <node id="4637233259846640892" at="136,61,137,59" concept="6" />
+      <node id="4637233259846641267" at="137,59,138,57" concept="6" />
+      <node id="4637233259846663167" at="138,57,139,59" concept="6" />
+      <node id="4637233259846663558" at="139,59,140,61" concept="6" />
+      <node id="1822803054815790432" at="140,61,141,0" concept="14" />
+      <node id="872245157126586563" at="141,0,142,86" concept="6" />
+      <node id="1822803054815790532" at="142,86,143,57" concept="6" />
+      <node id="1822803054816151003" at="143,57,144,60" concept="6" />
+      <node id="1822803054816154943" at="144,60,145,59" concept="6" />
+      <node id="1822803054816155115" at="145,59,146,58" concept="6" />
+      <node id="1822803054816463763" at="146,58,147,61" concept="6" />
+      <node id="1822803054816463993" at="147,61,148,61" concept="6" />
+      <node id="1468133732224853855" at="148,61,149,67" concept="6" />
+      <node id="1822803054816900551" at="156,25,157,51" concept="6" />
+      <node id="1822803054816931641" at="166,25,167,48" concept="6" />
+      <node id="1822803054817829967" at="176,40,177,29" concept="6" />
+      <node id="4637233259847465670" at="179,7,180,51" concept="6" />
+      <node id="7210936499602687448" at="185,40,186,31" concept="12" />
+      <node id="1822803054820068214" at="191,70,192,100" concept="11" />
+      <node id="1822803054820068652" at="192,100,193,96" concept="6" />
+      <node id="1822803054820100921" at="193,96,194,100" concept="11" />
+      <node id="1822803054820100914" at="194,100,195,96" concept="6" />
+      <node id="1822803054818879206" at="195,96,196,72" concept="11" />
+      <node id="1822803054818879213" at="196,72,197,70" concept="11" />
+      <node id="1822803054818879220" at="197,70,198,64" concept="11" />
+      <node id="1822803054818879223" at="198,64,199,65" concept="11" />
+      <node id="1822803054818879226" at="199,65,200,0" concept="14" />
+      <node id="1822803054818879227" at="200,0,201,51" concept="13" />
+      <node id="1822803054818879237" at="204,53,205,85" concept="6" />
+      <node id="1822803054818879248" at="206,9,207,0" concept="14" />
+      <node id="1822803054818879254" at="208,51,209,81" concept="6" />
+      <node id="1822803054818879262" at="210,9,211,0" concept="14" />
+      <node id="1822803054818879265" at="212,30,213,47" concept="6" />
+      <node id="1822803054818879280" at="215,31,216,50" concept="6" />
+      <node id="1822803054818879286" at="219,7,220,0" concept="14" />
+      <node id="1822803054818879305" at="220,0,221,40" concept="6" />
+      <node id="1822803054818879316" at="221,40,222,0" concept="14" />
+      <node id="1822803054818879317" at="222,0,223,46" concept="6" />
+      <node id="1822803054818879323" at="223,46,224,42" concept="6" />
+      <node id="1822803054818879329" at="224,42,225,40" concept="6" />
+      <node id="1822803054818879335" at="225,40,226,42" concept="6" />
+      <node id="1809126578529148224" at="226,42,227,65" concept="6" />
+      <node id="1822803054819274203" at="233,45,234,45" concept="6" />
+      <node id="1822803054819277783" at="235,12,236,40" concept="6" />
+      <node id="642093153355136291" at="237,5,238,53" concept="6" />
+      <node id="1822803054819270581" at="238,53,239,0" concept="14" />
+      <node id="1822803054819270582" at="239,0,240,13" concept="13" />
+      <node id="7802180864728817134" at="240,13,241,100" concept="11" />
+      <node id="1822803054819270611" at="245,50,246,58" concept="6" />
+      <node id="7802180864728960853" at="250,7,251,35" concept="6" />
+      <node id="7802180864728960634" at="251,35,252,0" concept="14" />
+      <node id="1822803054819270626" at="252,0,253,15" concept="13" />
+      <node id="7802180864729017978" at="253,15,254,100" concept="11" />
+      <node id="1822803054819270655" at="258,50,259,58" concept="6" />
+      <node id="7802180864729068461" at="263,7,264,35" concept="6" />
+      <node id="1822803054819270669" at="264,35,265,0" concept="14" />
+      <node id="1822803054819270670" at="265,0,266,14" concept="13" />
+      <node id="1822803054820454629" at="267,43,268,53" concept="6" />
+      <node id="1822803054819270688" at="269,12,270,78" concept="13" />
+      <node id="1822803054819270690" at="270,78,271,107" concept="11" />
+      <node id="1822803054819270696" at="272,73,273,95" concept="6" />
+      <node id="1822803054820585734" at="274,80,275,95" concept="6" />
+      <node id="1822803054820456579" at="279,29,280,115" concept="6" />
+      <node id="1822803054819270758" at="284,5,285,0" concept="14" />
+      <node id="1822803054819270759" at="285,0,286,15" concept="13" />
+      <node id="1822803054820662787" at="287,44,288,48" concept="6" />
+      <node id="1822803054820664663" at="288,48,289,57" concept="6" />
+      <node id="1809126578529168593" at="290,5,291,0" concept="14" />
+      <node id="1809126578529188783" at="292,75,293,36" concept="6" />
+      <node id="1822803054819269865" at="294,5,295,0" concept="14" />
+      <node id="1822803054819269860" at="295,0,296,19" concept="6" />
+      <node id="1822803054820399724" at="301,60,302,29" concept="6" />
+      <node id="1822803054820310022" at="305,27,306,44" concept="6" />
+      <node id="1822803054820310027" at="306,44,307,66" concept="11" />
+      <node id="1822803054820401409" at="307,66,308,37" concept="6" />
+      <node id="1822803054820310042" at="308,37,309,46" concept="6" />
+      <node id="1822803054821266666" at="317,25,318,30" concept="6" />
+      <node id="1822803054821323320" at="318,30,319,29" concept="6" />
+      <node id="1822803054819270574" at="235,10,237,5" concept="1" />
+      <node id="1822803054817267364" at="68,50,71,9" concept="9" />
+      <node id="1822803054817341113" at="76,50,79,9" concept="9" />
+      <node id="1822803054817341183" at="84,50,87,9" concept="9" />
+      <node id="1822803054817363356" at="92,50,95,9" concept="9" />
+      <node id="1822803054817388445" at="100,50,103,9" concept="9" />
+      <node id="1822803054816883079" at="118,0,121,0" concept="10" trace="actionPerformed#(Ljava/awt/event/ActionEvent;)V" />
+      <node id="1822803054816982116" at="128,0,131,0" concept="10" trace="actionPerformed#(Ljava/awt/event/ActionEvent;)V" />
+      <node id="1822803054816900549" at="156,0,159,0" concept="10" trace="run#()V" />
+      <node id="1822803054816931639" at="166,0,169,0" concept="10" trace="run#()V" />
+      <node id="1822803054817829436" at="176,0,179,0" concept="10" trace="visit#(Ljavax/swing/JComponent;)V" />
+      <node id="7210936499602628814" at="185,0,188,0" concept="10" trace="getLightCheckBox#()Lcom/intellij/ui/components/JBCheckBox;" />
+      <node id="1822803054818879235" at="203,25,206,9" concept="8" />
+      <node id="1822803054818879249" at="207,0,210,9" concept="8" />
+      <node id="1822803054818879263" at="211,0,214,9" concept="9" />
+      <node id="1822803054818879275" at="214,9,217,9" concept="9" />
+      <node id="1822803054819270609" at="245,0,248,0" concept="10" trace="visit#(Ljetbrains/mps/baseLanguage/unitTest/execution/client/ITestNodeWrapper;)V" />
+      <node id="1822803054819270653" at="258,0,261,0" concept="10" trace="visit#(Ljetbrains/mps/baseLanguage/unitTest/execution/client/ITestNodeWrapper;)V" />
+      <node id="1822803054819270742" at="279,0,282,0" concept="10" trace="run#()V" />
+      <node id="1809126578529296548" at="291,0,294,5" concept="9" />
+      <node id="642093153354309360" at="62,0,66,0" concept="10" trace="visit#(Lcom/intellij/ui/components/JBRadioButton;)V" />
+      <node id="1822803054819270761" at="286,15,290,5" concept="9" />
+      <node id="1822803054821265677" at="317,0,321,0" concept="10" trace="dispose#()V" />
+      <node id="1822803054816837840" at="116,42,121,7" concept="6" />
+      <node id="1822803054816982112" at="126,40,131,7" concept="6" />
+      <node id="1822803054816900545" at="154,56,159,7" concept="6" />
+      <node id="1822803054816931635" at="164,54,169,7" concept="6" />
+      <node id="1822803054817780261" at="174,31,179,7" concept="6" />
+      <node id="1822803054819270554" at="232,70,237,5" concept="9" />
+      <node id="1822803054819270602" at="243,25,248,11" concept="6" />
+      <node id="1822803054819270646" at="256,25,261,11" concept="6" />
+      <node id="1822803054819270694" at="271,107,276,7" concept="9" />
+      <node id="1822803054819270738" at="277,49,282,11" concept="6" />
+      <node id="642093153353872031" at="60,58,66,7" concept="6" />
+      <node id="1822803054816117821" at="68,0,74,0" concept="10" trace="actionPerformed#(Ljava/awt/event/ActionEvent;)V" />
+      <node id="1822803054816120717" at="76,0,82,0" concept="10" trace="actionPerformed#(Ljava/awt/event/ActionEvent;)V" />
+      <node id="1822803054816120826" at="84,0,90,0" concept="10" trace="actionPerformed#(Ljava/awt/event/ActionEvent;)V" />
+      <node id="1822803054816120943" at="92,0,98,0" concept="10" trace="actionPerformed#(Ljava/awt/event/ActionEvent;)V" />
+      <node id="1822803054816122866" at="100,0,106,0" concept="10" trace="actionPerformed#(Ljava/awt/event/ActionEvent;)V" />
+      <node id="1822803054820310020" at="305,0,311,0" concept="10" trace="run#()V" />
+      <node id="1822803054816900181" at="154,0,161,0" concept="10" trace="setModuleValue#(Ljava/lang/String;)V" />
+      <node id="1822803054816915425" at="164,0,171,0" concept="10" trace="setModelValue#(Ljava/lang/String;)V" />
+      <node id="1822803054819270600" at="243,0,250,0" concept="10" trace="run#()V" />
+      <node id="1822803054819270644" at="256,0,263,0" concept="10" trace="run#()V" />
+      <node id="1822803054819270736" at="276,7,283,7" concept="9" />
+      <node id="1822803054816078408" at="66,7,74,7" concept="6" />
+      <node id="1822803054816120713" at="74,7,82,7" concept="6" />
+      <node id="1822803054816120822" at="82,7,90,7" concept="6" />
+      <node id="1822803054816120939" at="90,7,98,7" concept="6" />
+      <node id="1822803054816122862" at="98,7,106,7" concept="6" />
+      <node id="1822803054817330675" at="174,0,182,0" concept="10" trace="updatePanels#()V" />
+      <node id="1822803054820310016" at="303,57,311,9" concept="6" />
+      <node id="1822803054819270596" at="241,100,250,7" concept="6" />
+      <node id="1822803054819270640" at="254,100,263,7" concept="6" />
+      <node id="1822803054820310014" at="302,29,312,5" concept="9" />
+      <node id="1822803054820308961" at="301,0,314,0" concept="10" trace="resetEditorModelWith#(Ljava/lang/String;)V" />
+      <node id="1822803054819270686" at="269,10,284,5" concept="1" />
+      <node id="1822803054818879233" at="203,0,219,0" concept="10" trace="run#()V" />
+      <node id="1822803054818879229" at="201,51,219,7" concept="6" />
+      <node id="1822803054819270672" at="266,14,284,5" concept="9" />
+      <node id="1822803054818872774" at="191,0,229,0" concept="10" trace="apply#(Ljetbrains/mps/execution/api/settings/ITemplatePersistentConfiguration;)V" />
+      <node id="1822803054818874476" at="232,0,298,0" concept="10" trace="reset#(Ljetbrains/mps/execution/api/settings/ITemplatePersistentConfiguration;)V" />
+      <node id="1822803054815705144" at="45,0,151,0" concept="3" trace="JUnitConfigurationEditorComponent#(Lcom/intellij/openapi/project/Project;)V" />
+      <scope id="1822803054817267365" at="69,39,70,44" />
+      <scope id="1822803054817341114" at="77,38,78,43" />
+      <scope id="1822803054817341184" at="85,37,86,42" />
+      <scope id="1822803054817363357" at="93,37,94,41" />
+      <scope id="1822803054817388446" at="101,38,102,43" />
+      <scope id="1822803054816883080" at="118,50,119,50" />
+      <scope id="1822803054816982117" at="128,50,129,48" />
+      <scope id="1822803054816900550" at="156,25,157,51" />
+      <scope id="1822803054816931640" at="166,25,167,48" />
+      <scope id="1822803054817829437" at="176,40,177,29" />
+      <scope id="7210936499602628817" at="185,40,186,31" />
+      <scope id="1822803054818879236" at="204,53,205,85" />
+      <scope id="1822803054818879253" at="208,51,209,81" />
+      <scope id="1822803054818879264" at="212,30,213,47" />
+      <scope id="1822803054818879279" at="215,31,216,50" />
+      <scope id="1822803054819270555" at="233,45,234,45" />
+      <scope id="1822803054819270575" at="235,12,236,40" />
+      <scope id="1822803054819270610" at="245,50,246,58" />
+      <scope id="1822803054819270654" at="258,50,259,58" />
+      <scope id="1822803054819270673" at="267,43,268,53" />
+      <scope id="1822803054819270695" at="272,73,273,95" />
+      <scope id="1822803054820531332" at="274,80,275,95" />
+      <scope id="1822803054819270743" at="279,29,280,115" />
+      <scope id="1809126578529296551" at="292,75,293,36" />
+      <scope id="642093153354309361" at="62,43,64,26" />
+      <scope id="1822803054819270762" at="287,44,289,57" />
+      <scope id="1822803054821265680" at="317,25,319,29" />
+      <scope id="1822803054816883079" at="118,0,121,0">
         <var name="e" id="1822803054816883079" />
       </scope>
-      <scope id="1822803054816982116" at="126,0,129,0">
+      <scope id="1822803054816982116" at="128,0,131,0">
         <var name="e" id="1822803054816982116" />
       </scope>
-      <scope id="1822803054816900549" at="152,0,155,0" />
-      <scope id="1822803054816931639" at="160,0,163,0" />
-      <scope id="1822803054817829436" at="170,0,173,0">
+      <scope id="1822803054816900549" at="156,0,159,0" />
+      <scope id="1822803054816931639" at="166,0,169,0" />
+      <scope id="1822803054817829436" at="176,0,179,0">
         <var name="it" id="1822803054817829436" />
       </scope>
-      <scope id="1822803054818879235" at="191,25,194,9">
+      <scope id="7210936499602628814" at="185,0,188,0" />
+      <scope id="1822803054818879235" at="203,25,206,9">
         <var name="testMethod" id="1822803054818879245" />
       </scope>
-      <scope id="1822803054818879249" at="195,0,198,9">
+      <scope id="1822803054818879249" at="207,0,210,9">
         <var name="testCase" id="1822803054818879251" />
       </scope>
-      <scope id="1822803054819270609" at="230,0,233,0">
+      <scope id="1822803054819270609" at="245,0,248,0">
         <var name="it" id="1822803054819270609" />
       </scope>
-      <scope id="1822803054819270653" at="243,0,246,0">
+      <scope id="1822803054819270653" at="258,0,261,0">
         <var name="it" id="1822803054819270653" />
       </scope>
-      <scope id="1822803054819270742" at="264,0,267,0" />
-      <scope id="642093153354309360" at="60,0,64,0">
+      <scope id="1822803054819270742" at="279,0,282,0" />
+      <scope id="642093153354309360" at="62,0,66,0">
         <var name="it" id="642093153354309360" />
       </scope>
-      <scope id="1822803054816117822" at="66,50,70,23" />
-      <scope id="1822803054816120718" at="74,50,78,23" />
-      <scope id="1822803054816120827" at="82,50,86,23" />
-      <scope id="1822803054816120944" at="90,50,94,23" />
-      <scope id="1822803054816122867" at="98,50,102,23" />
-      <scope id="1822803054820310021" at="284,27,288,46">
+      <scope id="1822803054816117822" at="68,50,72,23" />
+      <scope id="1822803054816120718" at="76,50,80,23" />
+      <scope id="1822803054816120827" at="84,50,88,23" />
+      <scope id="1822803054816120944" at="92,50,96,23" />
+      <scope id="1822803054816122867" at="100,50,104,23" />
+      <scope id="1822803054820310021" at="305,27,309,46">
         <var name="moduleName" id="1822803054820310028" />
       </scope>
-      <scope id="1822803054821265677" at="294,0,298,0" />
-      <scope id="1822803054816900184" at="150,56,155,7" />
-      <scope id="1822803054816915426" at="158,54,163,7" />
-      <scope id="1822803054819270601" at="228,25,233,11" />
-      <scope id="1822803054819270645" at="241,25,246,11" />
-      <scope id="1822803054819270737" at="262,49,267,11" />
-      <scope id="1822803054816117821" at="66,0,72,0">
+      <scope id="1822803054821265677" at="317,0,321,0" />
+      <scope id="1822803054816900184" at="154,56,159,7" />
+      <scope id="1822803054816915426" at="164,54,169,7" />
+      <scope id="1822803054819270601" at="243,25,248,11" />
+      <scope id="1822803054819270645" at="256,25,261,11" />
+      <scope id="1822803054819270737" at="277,49,282,11" />
+      <scope id="1822803054816117821" at="68,0,74,0">
         <var name="e" id="1822803054816117821" />
       </scope>
-      <scope id="1822803054816120717" at="74,0,80,0">
+      <scope id="1822803054816120717" at="76,0,82,0">
         <var name="e" id="1822803054816120717" />
       </scope>
-      <scope id="1822803054816120826" at="82,0,88,0">
+      <scope id="1822803054816120826" at="84,0,90,0">
         <var name="e" id="1822803054816120826" />
       </scope>
-      <scope id="1822803054816120943" at="90,0,96,0">
+      <scope id="1822803054816120943" at="92,0,98,0">
         <var name="e" id="1822803054816120943" />
       </scope>
-      <scope id="1822803054816122866" at="98,0,104,0">
+      <scope id="1822803054816122866" at="100,0,106,0">
         <var name="e" id="1822803054816122866" />
       </scope>
-      <scope id="1822803054817330678" at="168,31,174,51" />
-      <scope id="1822803054820310020" at="284,0,290,0" />
-      <scope id="1822803054816900181" at="150,0,157,0">
+      <scope id="1822803054817330678" at="174,31,180,51" />
+      <scope id="1822803054820310020" at="305,0,311,0" />
+      <scope id="1822803054816900181" at="154,0,161,0">
         <var name="moduleName" id="1822803054816910143" />
       </scope>
-      <scope id="1822803054816915425" at="158,0,165,0">
+      <scope id="1822803054816915425" at="164,0,171,0">
         <var name="modelName" id="1822803054816915440" />
       </scope>
-      <scope id="1822803054819270600" at="228,0,235,0" />
-      <scope id="1822803054819270644" at="241,0,248,0" />
-      <scope id="1822803054817330675" at="168,0,176,0" />
-      <scope id="1822803054820310015" at="282,57,290,9" />
-      <scope id="1822803054820308964" at="280,60,291,5" />
-      <scope id="1822803054820308961" at="280,0,293,0">
+      <scope id="1822803054819270600" at="243,0,250,0" />
+      <scope id="1822803054819270644" at="256,0,263,0" />
+      <scope id="1822803054817330675" at="174,0,182,0" />
+      <scope id="1822803054820310015" at="303,57,311,9" />
+      <scope id="1822803054820308964" at="301,60,312,5" />
+      <scope id="1822803054820308961" at="301,0,314,0">
         <var name="modelName" id="1822803054820309852" />
       </scope>
-      <scope id="1822803054818879234" at="191,25,205,9" />
-      <scope id="1822803054819270687" at="254,12,268,7">
+      <scope id="1822803054818879234" at="203,25,217,9" />
+      <scope id="1822803054819270687" at="269,12,283,7">
         <var name="wrapperToTakeModelFrom" id="1822803054819270691" />
       </scope>
-      <scope id="1822803054818879233" at="191,0,207,0" />
-      <scope id="1822803054818872777" at="179,70,214,42">
+      <scope id="1822803054818879233" at="203,0,219,0" />
+      <scope id="1822803054818872777" at="191,70,227,65">
         <var name="classes" id="1822803054820068217" />
         <var name="methods" id="1822803054820100922" />
         <var name="model" id="1822803054818879221" />
@@ -685,17 +338,17 @@
         <var name="testCases" id="1822803054818879214" />
         <var name="testMethods" id="1822803054818879207" />
       </scope>
-      <scope id="1822803054818872774" at="179,0,216,0">
+      <scope id="1822803054818872774" at="191,0,229,0">
         <var name="configuration" id="1822803054818873339" />
       </scope>
-      <scope id="1822803054818874479" at="217,70,277,19">
+      <scope id="1822803054818874479" at="232,70,296,19">
         <var name="classes" id="7802180864728817137" />
         <var name="methods" id="7802180864729017979" />
       </scope>
-      <scope id="1822803054818874476" at="217,0,279,0">
+      <scope id="1822803054818874476" at="232,0,298,0">
         <var name="configuration" id="1822803054818875047" />
       </scope>
-      <scope id="1822803054815705148" at="43,61,145,61">
+      <scope id="1822803054815705148" at="45,61,149,67">
         <var name="classKind" id="1822803054815945626" />
         <var name="kindPanel" id="1822803054815786430" />
         <var name="kindaRadioGroup" id="1822803054815849403" />
@@ -708,30 +361,29 @@
         <var name="projectNameField" id="1549513576336785751" />
         <var name="projectPanel" id="1822803054816138972" />
       </scope>
-      <scope id="1822803054815705144" at="43,0,147,0">
+      <scope id="1822803054815705144" at="45,0,151,0">
         <var name="project" id="1822803054818245028" />
       </scope>
-      <unit id="1822803054816883079" at="115,42,119,5" name="jetbrains.mps.baseLanguage.unitTest.execution.settings.JUnitConfigurationEditorComponent$7" />
-      <unit id="1822803054816982116" at="125,41,129,5" name="jetbrains.mps.baseLanguage.unitTest.execution.settings.JUnitConfigurationEditorComponent$8" />
-      <unit id="1822803054816900549" at="151,45,155,5" name="jetbrains.mps.baseLanguage.unitTest.execution.settings.JUnitConfigurationEditorComponent$9" />
-      <unit id="1822803054816931639" at="159,45,163,5" name="jetbrains.mps.baseLanguage.unitTest.execution.settings.JUnitConfigurationEditorComponent$10" />
-      <unit id="1822803054817829436" at="169,69,173,5" name="jetbrains.mps.baseLanguage.unitTest.execution.settings.JUnitConfigurationEditorComponent$11" />
-      <unit id="1822803054819270609" at="229,103,233,9" name="jetbrains.mps.baseLanguage.unitTest.execution.settings.JUnitConfigurationEditorComponent$14" />
-      <unit id="1822803054819270653" at="242,105,246,9" name="jetbrains.mps.baseLanguage.unitTest.execution.settings.JUnitConfigurationEditorComponent$15" />
-      <unit id="1822803054819270742" at="263,49,267,9" name="jetbrains.mps.baseLanguage.unitTest.execution.settings.JUnitConfigurationEditorComponent$15" />
-      <unit id="642093153354309360" at="59,70,64,5" name="jetbrains.mps.baseLanguage.unitTest.execution.settings.JUnitConfigurationEditorComponent$1" />
-      <unit id="1822803054816117821" at="65,38,72,5" name="jetbrains.mps.baseLanguage.unitTest.execution.settings.JUnitConfigurationEditorComponent$2" />
-      <unit id="1822803054816120717" at="73,37,80,5" name="jetbrains.mps.baseLanguage.unitTest.execution.settings.JUnitConfigurationEditorComponent$3" />
-      <unit id="1822803054816120826" at="81,36,88,5" name="jetbrains.mps.baseLanguage.unitTest.execution.settings.JUnitConfigurationEditorComponent$4" />
-      <unit id="1822803054816120943" at="89,36,96,5" name="jetbrains.mps.baseLanguage.unitTest.execution.settings.JUnitConfigurationEditorComponent$5" />
-      <unit id="1822803054816122866" at="97,37,104,5" name="jetbrains.mps.baseLanguage.unitTest.execution.settings.JUnitConfigurationEditorComponent$6" />
-      <unit id="1822803054820310020" at="283,47,290,7" name="jetbrains.mps.baseLanguage.unitTest.execution.settings.JUnitConfigurationEditorComponent$16" />
-      <unit id="1822803054819270600" at="227,45,235,5" name="jetbrains.mps.baseLanguage.unitTest.execution.settings.JUnitConfigurationEditorComponent$13" />
-      <unit id="1822803054819270644" at="240,45,248,5" name="jetbrains.mps.baseLanguage.unitTest.execution.settings.JUnitConfigurationEditorComponent$14" />
-      <unit id="1822803054818879233" at="190,45,207,5" name="jetbrains.mps.baseLanguage.unitTest.execution.settings.JUnitConfigurationEditorComponent$12" />
-      <unit id="1822803054815683350" at="30,0,299,0" name="jetbrains.mps.baseLanguage.unitTest.execution.settings.JUnitConfigurationEditorComponent" />
+      <unit id="1822803054816883079" at="117,42,121,5" name="jetbrains.mps.baseLanguage.unitTest.execution.settings.JUnitConfigurationEditorComponent$7" />
+      <unit id="1822803054816982116" at="127,41,131,5" name="jetbrains.mps.baseLanguage.unitTest.execution.settings.JUnitConfigurationEditorComponent$8" />
+      <unit id="1822803054816900549" at="155,45,159,5" name="jetbrains.mps.baseLanguage.unitTest.execution.settings.JUnitConfigurationEditorComponent$9" />
+      <unit id="1822803054816931639" at="165,45,169,5" name="jetbrains.mps.baseLanguage.unitTest.execution.settings.JUnitConfigurationEditorComponent$10" />
+      <unit id="1822803054817829436" at="175,69,179,5" name="jetbrains.mps.baseLanguage.unitTest.execution.settings.JUnitConfigurationEditorComponent$11" />
+      <unit id="1822803054819270609" at="244,103,248,9" name="jetbrains.mps.baseLanguage.unitTest.execution.settings.JUnitConfigurationEditorComponent$14" />
+      <unit id="1822803054819270653" at="257,105,261,9" name="jetbrains.mps.baseLanguage.unitTest.execution.settings.JUnitConfigurationEditorComponent$15" />
+      <unit id="1822803054819270742" at="278,49,282,9" name="jetbrains.mps.baseLanguage.unitTest.execution.settings.JUnitConfigurationEditorComponent$15" />
+      <unit id="642093153354309360" at="61,70,66,5" name="jetbrains.mps.baseLanguage.unitTest.execution.settings.JUnitConfigurationEditorComponent$1" />
+      <unit id="1822803054816117821" at="67,38,74,5" name="jetbrains.mps.baseLanguage.unitTest.execution.settings.JUnitConfigurationEditorComponent$2" />
+      <unit id="1822803054816120717" at="75,37,82,5" name="jetbrains.mps.baseLanguage.unitTest.execution.settings.JUnitConfigurationEditorComponent$3" />
+      <unit id="1822803054816120826" at="83,36,90,5" name="jetbrains.mps.baseLanguage.unitTest.execution.settings.JUnitConfigurationEditorComponent$4" />
+      <unit id="1822803054816120943" at="91,36,98,5" name="jetbrains.mps.baseLanguage.unitTest.execution.settings.JUnitConfigurationEditorComponent$5" />
+      <unit id="1822803054816122866" at="99,37,106,5" name="jetbrains.mps.baseLanguage.unitTest.execution.settings.JUnitConfigurationEditorComponent$6" />
+      <unit id="1822803054820310020" at="304,47,311,7" name="jetbrains.mps.baseLanguage.unitTest.execution.settings.JUnitConfigurationEditorComponent$16" />
+      <unit id="1822803054819270600" at="242,45,250,5" name="jetbrains.mps.baseLanguage.unitTest.execution.settings.JUnitConfigurationEditorComponent$13" />
+      <unit id="1822803054819270644" at="255,45,263,5" name="jetbrains.mps.baseLanguage.unitTest.execution.settings.JUnitConfigurationEditorComponent$14" />
+      <unit id="1822803054818879233" at="202,45,219,5" name="jetbrains.mps.baseLanguage.unitTest.execution.settings.JUnitConfigurationEditorComponent$12" />
+      <unit id="1822803054815683350" at="31,0,322,0" name="jetbrains.mps.baseLanguage.unitTest.execution.settings.JUnitConfigurationEditorComponent" />
     </file>
->>>>>>> 0583c357
   </root>
   <root nodeRef="r:e12fc70b-3d1d-4dc2-9467-5147656e0455(jetbrains.mps.baseLanguage.unitTest.execution.settings)/1895567659270719476">
     <file name="TestListPanel.java">
@@ -951,820 +603,6 @@
     </file>
   </root>
   <root nodeRef="r:e12fc70b-3d1d-4dc2-9467-5147656e0455(jetbrains.mps.baseLanguage.unitTest.execution.settings)/6062668769034854986">
-<<<<<<< HEAD
-    <nodeInfo nodeId="6062668769034855239" fileName="JUnitSettings_Configuration.java" startLine="36" startPosition="36" endLine="37" endPosition="76" conceptFqName="jetbrains.mps.baseLanguage.structure.ThrowStatement" />
-    <nodeInfo nodeId="6062668769034855248" fileName="JUnitSettings_Configuration.java" startLine="39" startPosition="36" endLine="40" endPosition="112" conceptFqName="jetbrains.mps.baseLanguage.structure.SingleLineComment" />
-    <nodeInfo nodeId="6062668769034855250" fileName="JUnitSettings_Configuration.java" startLine="40" startPosition="112" endLine="41" endPosition="72" conceptFqName="jetbrains.mps.baseLanguage.structure.SingleLineComment" />
-    <nodeInfo nodeId="2339934328872410896" fileName="JUnitSettings_Configuration.java" startLine="42" startPosition="74" endLine="43" endPosition="15" conceptFqName="jetbrains.mps.baseLanguage.structure.ReturnStatement" />
-    <nodeInfo nodeId="6062668769034855254" fileName="JUnitSettings_Configuration.java" startLine="45" startPosition="63" endLine="46" endPosition="80" conceptFqName="jetbrains.mps.baseLanguage.structure.ThrowStatement" />
-    <nodeInfo nodeId="6062668769034854986" fileName="JUnitSettings_Configuration.java" startLine="52" startPosition="76" endLine="53" endPosition="57" conceptFqName="jetbrains.mps.baseLanguage.structure.ExpressionStatement" />
-    <nodeInfo nodeId="6062668769034854986" fileName="JUnitSettings_Configuration.java" startLine="58" startPosition="26" endLine="59" endPosition="81" conceptFqName="jetbrains.mps.baseLanguage.structure.ThrowStatement" />
-    <nodeInfo nodeId="6062668769034854986" fileName="JUnitSettings_Configuration.java" startLine="60" startPosition="5" endLine="61" endPosition="83" conceptFqName="jetbrains.mps.baseLanguage.structure.ExpressionStatement" />
-    <nodeInfo nodeId="6062668769034854986" fileName="JUnitSettings_Configuration.java" startLine="64" startPosition="28" endLine="65" endPosition="27" conceptFqName="jetbrains.mps.baseLanguage.structure.ReturnStatement" />
-    <nodeInfo nodeId="6062668769034854986" fileName="JUnitSettings_Configuration.java" startLine="68" startPosition="29" endLine="69" endPosition="28" conceptFqName="jetbrains.mps.baseLanguage.structure.ReturnStatement" />
-    <nodeInfo nodeId="6062668769034854986" fileName="JUnitSettings_Configuration.java" startLine="72" startPosition="33" endLine="73" endPosition="31" conceptFqName="jetbrains.mps.baseLanguage.structure.ReturnStatement" />
-    <nodeInfo nodeId="6062668769034854986" fileName="JUnitSettings_Configuration.java" startLine="76" startPosition="46" endLine="77" endPosition="31" conceptFqName="jetbrains.mps.baseLanguage.structure.ReturnStatement" />
-    <nodeInfo nodeId="6062668769034854986" fileName="JUnitSettings_Configuration.java" startLine="80" startPosition="48" endLine="81" endPosition="33" conceptFqName="jetbrains.mps.baseLanguage.structure.ReturnStatement" />
-    <nodeInfo nodeId="6062668769034854986" fileName="JUnitSettings_Configuration.java" startLine="84" startPosition="37" endLine="85" endPosition="29" conceptFqName="jetbrains.mps.baseLanguage.structure.ReturnStatement" />
-    <nodeInfo nodeId="6062668769034854986" fileName="JUnitSettings_Configuration.java" startLine="88" startPosition="38" endLine="89" endPosition="28" conceptFqName="jetbrains.mps.baseLanguage.structure.ExpressionStatement" />
-    <nodeInfo nodeId="6062668769034854986" fileName="JUnitSettings_Configuration.java" startLine="92" startPosition="39" endLine="93" endPosition="29" conceptFqName="jetbrains.mps.baseLanguage.structure.ExpressionStatement" />
-    <nodeInfo nodeId="6062668769034854986" fileName="JUnitSettings_Configuration.java" startLine="96" startPosition="43" endLine="97" endPosition="32" conceptFqName="jetbrains.mps.baseLanguage.structure.ExpressionStatement" />
-    <nodeInfo nodeId="6062668769034854986" fileName="JUnitSettings_Configuration.java" startLine="100" startPosition="56" endLine="101" endPosition="32" conceptFqName="jetbrains.mps.baseLanguage.structure.ExpressionStatement" />
-    <nodeInfo nodeId="6062668769034854986" fileName="JUnitSettings_Configuration.java" startLine="104" startPosition="58" endLine="105" endPosition="34" conceptFqName="jetbrains.mps.baseLanguage.structure.ExpressionStatement" />
-    <nodeInfo nodeId="6062668769034854986" fileName="JUnitSettings_Configuration.java" startLine="108" startPosition="47" endLine="109" endPosition="30" conceptFqName="jetbrains.mps.baseLanguage.structure.ExpressionStatement" />
-    <nodeInfo nodeId="270189043069089266" fileName="JUnitSettings_Configuration.java" startLine="113" startPosition="36" endLine="114" endPosition="18" conceptFqName="jetbrains.mps.baseLanguage.structure.ReturnStatement" />
-    <nodeInfo nodeId="6062668769034855033" fileName="JUnitSettings_Configuration.java" startLine="115" startPosition="5" endLine="116" endPosition="92" conceptFqName="jetbrains.mps.baseLanguage.structure.ReturnStatement" />
-    <nodeInfo nodeId="2339934328871895871" fileName="JUnitSettings_Configuration.java" startLine="119" startPosition="50" endLine="120" endPosition="38" conceptFqName="jetbrains.mps.baseLanguage.structure.LocalVariableDeclarationStatement" />
-    <nodeInfo nodeId="2339934328871895885" fileName="JUnitSettings_Configuration.java" startLine="120" startPosition="38" endLine="121" endPosition="54" conceptFqName="jetbrains.mps.baseLanguage.structure.LocalVariableDeclarationStatement" />
-    <nodeInfo nodeId="2339934328871895897" fileName="JUnitSettings_Configuration.java" startLine="124" startPosition="27" endLine="125" endPosition="98" conceptFqName="jetbrains.mps.baseLanguage.structure.ExpressionStatement" />
-    <nodeInfo nodeId="2339934328871895916" fileName="JUnitSettings_Configuration.java" startLine="128" startPosition="5" endLine="129" endPosition="23" conceptFqName="jetbrains.mps.baseLanguage.structure.ReturnStatement" />
-    <nodeInfo nodeId="8139840817146409033" fileName="JUnitSettings_Configuration.java" startLine="133" startPosition="36" endLine="134" endPosition="70" conceptFqName="jetbrains.mps.baseLanguage.structure.ReturnStatement" />
-    <nodeInfo nodeId="270189043069297240" fileName="JUnitSettings_Configuration.java" startLine="135" startPosition="5" endLine="136" endPosition="98" conceptFqName="jetbrains.mps.baseLanguage.structure.ReturnStatement" />
-    <nodeInfo nodeId="6062668769034855132" fileName="JUnitSettings_Configuration.java" startLine="139" startPosition="69" endLine="140" endPosition="88" conceptFqName="jetbrains.mps.baseLanguage.structure.LocalVariableDeclarationStatement" />
-    <nodeInfo nodeId="6062668769034855158" fileName="JUnitSettings_Configuration.java" startLine="143" startPosition="25" endLine="144" endPosition="56" conceptFqName="jetbrains.mps.baseLanguage.structure.ExpressionStatement" />
-    <nodeInfo nodeId="6062668769034855177" fileName="JUnitSettings_Configuration.java" startLine="148" startPosition="57" endLine="149" endPosition="35" conceptFqName="jetbrains.mps.baseLanguage.structure.ReturnStatement" />
-    <nodeInfo nodeId="6062668769034854986" fileName="JUnitSettings_Configuration.java" startLine="155" startPosition="46" endLine="156" endPosition="45" conceptFqName="jetbrains.mps.baseLanguage.structure.LocalVariableDeclarationStatement" />
-    <nodeInfo nodeId="6062668769034854986" fileName="JUnitSettings_Configuration.java" startLine="157" startPosition="9" endLine="158" endPosition="36" conceptFqName="jetbrains.mps.baseLanguage.structure.ExpressionStatement" />
-    <nodeInfo nodeId="6062668769034854986" fileName="JUnitSettings_Configuration.java" startLine="158" startPosition="36" endLine="159" endPosition="76" conceptFqName="jetbrains.mps.baseLanguage.structure.ExpressionStatement" />
-    <nodeInfo nodeId="6062668769034854986" fileName="JUnitSettings_Configuration.java" startLine="159" startPosition="76" endLine="160" endPosition="19" conceptFqName="jetbrains.mps.baseLanguage.structure.ReturnStatement" />
-    <nodeInfo nodeId="6062668769034854986" fileName="JUnitSettings_Configuration.java" startLine="162" startPosition="42" endLine="163" endPosition="26" conceptFqName="jetbrains.mps.baseLanguage.structure.ExpressionStatement" />
-    <nodeInfo nodeId="6062668769034854986" fileName="JUnitSettings_Configuration.java" startLine="165" startPosition="5" endLine="166" endPosition="17" conceptFqName="jetbrains.mps.baseLanguage.structure.ReturnStatement" />
-    <nodeInfo nodeId="6062668769034855185" fileName="JUnitSettings_Configuration.java" startLine="170" startPosition="0" endLine="171" endPosition="0" conceptFqName="jetbrains.mps.baseLanguage.structure.FieldDeclaration" propertyString="myModel" />
-    <nodeInfo nodeId="6062668769034855187" fileName="JUnitSettings_Configuration.java" startLine="171" startPosition="0" endLine="172" endPosition="0" conceptFqName="jetbrains.mps.baseLanguage.structure.FieldDeclaration" propertyString="myModule" />
-    <nodeInfo nodeId="1468133732225729389" fileName="JUnitSettings_Configuration.java" startLine="172" startPosition="0" endLine="173" endPosition="0" conceptFqName="jetbrains.mps.baseLanguage.structure.FieldDeclaration" propertyString="myLightExec" />
-    <nodeInfo nodeId="6062668769034855189" fileName="JUnitSettings_Configuration.java" startLine="173" startPosition="0" endLine="174" endPosition="0" conceptFqName="jetbrains.mps.baseLanguage.structure.FieldDeclaration" propertyString="myTestCases" />
-    <nodeInfo nodeId="6062668769034855195" fileName="JUnitSettings_Configuration.java" startLine="174" startPosition="0" endLine="175" endPosition="0" conceptFqName="jetbrains.mps.baseLanguage.structure.FieldDeclaration" propertyString="myTestMethods" />
-    <nodeInfo nodeId="6062668769034855201" fileName="JUnitSettings_Configuration.java" startLine="175" startPosition="0" endLine="176" endPosition="0" conceptFqName="jetbrains.mps.baseLanguage.structure.FieldDeclaration" propertyString="myRunType" />
-    <nodeInfo nodeId="6062668769034854986" fileName="JUnitSettings_Configuration.java" startLine="181" startPosition="61" endLine="182" endPosition="92" conceptFqName="jetbrains.mps.baseLanguage.structure.LocalVariableDeclarationStatement" />
-    <nodeInfo nodeId="6062668769034854986" fileName="JUnitSettings_Configuration.java" startLine="182" startPosition="92" endLine="183" endPosition="30" conceptFqName="jetbrains.mps.baseLanguage.structure.ExpressionStatement" />
-    <nodeInfo nodeId="6062668769034854986" fileName="JUnitSettings_Configuration.java" startLine="183" startPosition="30" endLine="184" endPosition="32" conceptFqName="jetbrains.mps.baseLanguage.structure.ExpressionStatement" />
-    <nodeInfo nodeId="6062668769034854986" fileName="JUnitSettings_Configuration.java" startLine="184" startPosition="32" endLine="185" endPosition="38" conceptFqName="jetbrains.mps.baseLanguage.structure.ExpressionStatement" />
-    <nodeInfo nodeId="6062668769034854986" fileName="JUnitSettings_Configuration.java" startLine="186" startPosition="32" endLine="187" endPosition="48" conceptFqName="jetbrains.mps.baseLanguage.structure.ExpressionStatement" />
-    <nodeInfo nodeId="6062668769034854986" fileName="JUnitSettings_Configuration.java" startLine="189" startPosition="34" endLine="190" endPosition="52" conceptFqName="jetbrains.mps.baseLanguage.structure.ExpressionStatement" />
-    <nodeInfo nodeId="6062668769034854986" fileName="JUnitSettings_Configuration.java" startLine="191" startPosition="7" endLine="192" endPosition="34" conceptFqName="jetbrains.mps.baseLanguage.structure.ExpressionStatement" />
-    <nodeInfo nodeId="6062668769034854986" fileName="JUnitSettings_Configuration.java" startLine="192" startPosition="34" endLine="193" endPosition="19" conceptFqName="jetbrains.mps.baseLanguage.structure.ReturnStatement" />
-    <nodeInfo nodeId="6062668769034854986" fileName="JUnitSettings_Configuration.java" startLine="197" startPosition="84" endLine="198" endPosition="24" conceptFqName="jetbrains.mps.baseLanguage.structure.ExpressionStatement" />
-    <nodeInfo nodeId="6062668769034854986" fileName="JUnitSettings_Configuration.java" startLine="201" startPosition="0" endLine="202" endPosition="0" conceptFqName="jetbrains.mps.baseLanguage.structure.FieldDeclaration" propertyString="myProject" />
-    <nodeInfo nodeId="6062668769034854986" fileName="JUnitSettings_Configuration.java" startLine="202" startPosition="0" endLine="203" endPosition="0" conceptFqName="jetbrains.mps.baseLanguage.structure.FieldDeclaration" propertyString="myEditorEx" />
-    <nodeInfo nodeId="6062668769034854986" fileName="JUnitSettings_Configuration.java" startLine="204" startPosition="60" endLine="205" endPosition="54" conceptFqName="jetbrains.mps.baseLanguage.structure.ReturnStatement" />
-    <nodeInfo nodeId="6062668769034854986" fileName="JUnitSettings_Configuration.java" startLine="208" startPosition="57" endLine="209" endPosition="61" conceptFqName="jetbrains.mps.baseLanguage.structure.ReturnStatement" />
-    <nodeInfo nodeId="6062668769034854986" fileName="JUnitSettings_Configuration.java" startLine="213" startPosition="29" endLine="214" endPosition="31" conceptFqName="jetbrains.mps.baseLanguage.structure.ExpressionStatement" />
-    <nodeInfo nodeId="6062668769034854986" fileName="JUnitSettings_Configuration.java" startLine="215" startPosition="5" endLine="216" endPosition="22" conceptFqName="jetbrains.mps.baseLanguage.structure.ReturnStatement" />
-    <nodeInfo nodeId="6062668769034854986" fileName="JUnitSettings_Configuration.java" startLine="219" startPosition="0" endLine="220" endPosition="0" conceptFqName="jetbrains.mps.baseLanguage.structure.StaticFieldDeclaration" propertyString="LOG" />
-    <nodeInfo nodeId="2339934328872410855" fileName="JUnitSettings_Configuration.java" startLine="221" startPosition="66" endLine="222" endPosition="46" conceptFqName="jetbrains.mps.baseLanguage.structure.ReturnStatement" />
-    <nodeInfo nodeId="6062668769034854986" fileName="JUnitSettings_Configuration.java" startLine="32" startPosition="0" endLine="34" endPosition="0" conceptFqName="jetbrains.mps.baseLanguage.structure.FieldDeclaration" propertyString="myState" />
-    <nodeInfo nodeId="6062668769034854986" fileName="JUnitSettings_Configuration.java" startLine="177" startPosition="0" endLine="179" endPosition="0" conceptFqName="jetbrains.mps.baseLanguage.structure.ConstructorDeclaration" propertyString="MyState#()V" />
-    <nodeInfo nodeId="6062668769034855237" fileName="JUnitSettings_Configuration.java" startLine="35" startPosition="73" endLine="38" endPosition="5" conceptFqName="jetbrains.mps.baseLanguage.structure.IfStatement" />
-    <nodeInfo nodeId="2339934328872410772" fileName="JUnitSettings_Configuration.java" startLine="41" startPosition="72" endLine="44" endPosition="7" conceptFqName="jetbrains.mps.baseLanguage.structure.IfStatement" />
-    <nodeInfo nodeId="6062668769034855252" fileName="JUnitSettings_Configuration.java" startLine="44" startPosition="7" endLine="47" endPosition="7" conceptFqName="jetbrains.mps.baseLanguage.structure.IfStatement" />
-    <nodeInfo nodeId="6062668769034854986" fileName="JUnitSettings_Configuration.java" startLine="57" startPosition="73" endLine="60" endPosition="5" conceptFqName="jetbrains.mps.baseLanguage.structure.IfStatement" />
-    <nodeInfo nodeId="6062668769034854986" fileName="JUnitSettings_Configuration.java" startLine="64" startPosition="0" endLine="67" endPosition="0" conceptFqName="jetbrains.mps.baseLanguage.structure.InstanceMethodDeclaration" propertyString="getModel#()Ljava/lang/String;" />
-    <nodeInfo nodeId="6062668769034854986" fileName="JUnitSettings_Configuration.java" startLine="68" startPosition="0" endLine="71" endPosition="0" conceptFqName="jetbrains.mps.baseLanguage.structure.InstanceMethodDeclaration" propertyString="getModule#()Ljava/lang/String;" />
-    <nodeInfo nodeId="6062668769034854986" fileName="JUnitSettings_Configuration.java" startLine="72" startPosition="0" endLine="75" endPosition="0" conceptFqName="jetbrains.mps.baseLanguage.structure.InstanceMethodDeclaration" propertyString="getLightExec#()Z" />
-    <nodeInfo nodeId="6062668769034854986" fileName="JUnitSettings_Configuration.java" startLine="76" startPosition="0" endLine="79" endPosition="0" conceptFqName="jetbrains.mps.baseLanguage.structure.InstanceMethodDeclaration" propertyString="getTestCases#()Ljetbrains/mps/execution/lib/ClonableList;" />
-    <nodeInfo nodeId="6062668769034854986" fileName="JUnitSettings_Configuration.java" startLine="80" startPosition="0" endLine="83" endPosition="0" conceptFqName="jetbrains.mps.baseLanguage.structure.InstanceMethodDeclaration" propertyString="getTestMethods#()Ljetbrains/mps/execution/lib/ClonableList;" />
-    <nodeInfo nodeId="6062668769034854986" fileName="JUnitSettings_Configuration.java" startLine="84" startPosition="0" endLine="87" endPosition="0" conceptFqName="jetbrains.mps.baseLanguage.structure.InstanceMethodDeclaration" propertyString="getRunType#()Ljetbrains/mps/baseLanguage/unitTest/execution/settings/JUnitRunTypes;" />
-    <nodeInfo nodeId="6062668769034854986" fileName="JUnitSettings_Configuration.java" startLine="88" startPosition="0" endLine="91" endPosition="0" conceptFqName="jetbrains.mps.baseLanguage.structure.InstanceMethodDeclaration" propertyString="setModel#(Ljava/lang/String;)V" />
-    <nodeInfo nodeId="6062668769034854986" fileName="JUnitSettings_Configuration.java" startLine="92" startPosition="0" endLine="95" endPosition="0" conceptFqName="jetbrains.mps.baseLanguage.structure.InstanceMethodDeclaration" propertyString="setModule#(Ljava/lang/String;)V" />
-    <nodeInfo nodeId="6062668769034854986" fileName="JUnitSettings_Configuration.java" startLine="96" startPosition="0" endLine="99" endPosition="0" conceptFqName="jetbrains.mps.baseLanguage.structure.InstanceMethodDeclaration" propertyString="setLightExec#(Z)V" />
-    <nodeInfo nodeId="6062668769034854986" fileName="JUnitSettings_Configuration.java" startLine="100" startPosition="0" endLine="103" endPosition="0" conceptFqName="jetbrains.mps.baseLanguage.structure.InstanceMethodDeclaration" propertyString="setTestCases#(Ljetbrains/mps/execution/lib/ClonableList;)V" />
-    <nodeInfo nodeId="6062668769034854986" fileName="JUnitSettings_Configuration.java" startLine="104" startPosition="0" endLine="107" endPosition="0" conceptFqName="jetbrains.mps.baseLanguage.structure.InstanceMethodDeclaration" propertyString="setTestMethods#(Ljetbrains/mps/execution/lib/ClonableList;)V" />
-    <nodeInfo nodeId="6062668769034854986" fileName="JUnitSettings_Configuration.java" startLine="108" startPosition="0" endLine="111" endPosition="0" conceptFqName="jetbrains.mps.baseLanguage.structure.InstanceMethodDeclaration" propertyString="setRunType#(Ljetbrains/mps/baseLanguage/unitTest/execution/settings/JUnitRunTypes;)V" />
-    <nodeInfo nodeId="6062668769034855009" fileName="JUnitSettings_Configuration.java" startLine="112" startPosition="65" endLine="115" endPosition="5" conceptFqName="jetbrains.mps.baseLanguage.structure.IfStatement" />
-    <nodeInfo nodeId="2339934328871895895" fileName="JUnitSettings_Configuration.java" startLine="124" startPosition="0" endLine="127" endPosition="0" conceptFqName="jetbrains.mps.baseLanguage.structure.InstanceMethodDeclaration" propertyString="run#()V" />
-    <nodeInfo nodeId="8139840817146402357" fileName="JUnitSettings_Configuration.java" startLine="132" startPosition="78" endLine="135" endPosition="5" conceptFqName="jetbrains.mps.baseLanguage.structure.IfStatement" />
-    <nodeInfo nodeId="6062668769034855175" fileName="JUnitSettings_Configuration.java" startLine="148" startPosition="0" endLine="151" endPosition="0" conceptFqName="jetbrains.mps.baseLanguage.structure.InstanceMethodDeclaration" propertyString="select#(Ljetbrains/mps/baseLanguage/unitTest/execution/client/ITestNodeWrapper;)Lorg/jetbrains/mps/openapi/model/SNodeReference;" />
-    <nodeInfo nodeId="6062668769034854986" fileName="JUnitSettings_Configuration.java" startLine="161" startPosition="45" endLine="164" endPosition="7" conceptFqName="jetbrains.mps.baseLanguage.structure.BlockStatement" />
-    <nodeInfo nodeId="6062668769034854986" fileName="JUnitSettings_Configuration.java" startLine="161" startPosition="45" endLine="164" endPosition="7" conceptFqName="jetbrains.mps.baseLanguage.structure.IfStatement" />
-    <nodeInfo nodeId="6062668769034854986" fileName="JUnitSettings_Configuration.java" startLine="185" startPosition="38" endLine="188" endPosition="7" conceptFqName="jetbrains.mps.baseLanguage.structure.IfStatement" />
-    <nodeInfo nodeId="6062668769034854986" fileName="JUnitSettings_Configuration.java" startLine="188" startPosition="7" endLine="191" endPosition="7" conceptFqName="jetbrains.mps.baseLanguage.structure.IfStatement" />
-    <nodeInfo nodeId="6062668769034854986" fileName="JUnitSettings_Configuration.java" startLine="197" startPosition="0" endLine="200" endPosition="0" conceptFqName="jetbrains.mps.baseLanguage.structure.ConstructorDeclaration" propertyString="JUnitSettings_Configuration#(Lcom/intellij/openapi/project/Project;)V" />
-    <nodeInfo nodeId="6062668769034854986" fileName="JUnitSettings_Configuration.java" startLine="204" startPosition="0" endLine="207" endPosition="0" conceptFqName="jetbrains.mps.baseLanguage.structure.InstanceMethodDeclaration" propertyString="createCloneTemplate#()Ljetbrains/mps/baseLanguage/unitTest/execution/settings/JUnitSettings_Configuration;" />
-    <nodeInfo nodeId="6062668769034854986" fileName="JUnitSettings_Configuration.java" startLine="208" startPosition="0" endLine="211" endPosition="0" conceptFqName="jetbrains.mps.baseLanguage.structure.InstanceMethodDeclaration" propertyString="getEditor#()Ljetbrains/mps/baseLanguage/unitTest/execution/settings/JUnitSettings_Configuration_Editor;" />
-    <nodeInfo nodeId="6062668769034854986" fileName="JUnitSettings_Configuration.java" startLine="212" startPosition="70" endLine="215" endPosition="5" conceptFqName="jetbrains.mps.baseLanguage.structure.IfStatement" />
-    <nodeInfo nodeId="2339934328872410855" fileName="JUnitSettings_Configuration.java" startLine="221" startPosition="0" endLine="224" endPosition="0" conceptFqName="jetbrains.mps.baseLanguage.structure.StaticMethodDeclaration" propertyString="eq_jtq3ac_a0c0b0a0b#(Ljava/lang/Object;Ljava/lang/Object;)Z" />
-    <nodeInfo nodeId="6062668769034854986" fileName="JUnitSettings_Configuration.java" startLine="51" startPosition="0" endLine="55" endPosition="0" conceptFqName="jetbrains.mps.baseLanguage.structure.InstanceMethodDeclaration" propertyString="writeExternal#(Lorg/jdom/Element;)V" />
-    <nodeInfo nodeId="6062668769034855154" fileName="JUnitSettings_Configuration.java" startLine="142" startPosition="0" endLine="146" endPosition="0" conceptFqName="jetbrains.mps.baseLanguage.structure.InstanceMethodDeclaration" propertyString="run#()V" />
-    <nodeInfo nodeId="2339934328871895891" fileName="JUnitSettings_Configuration.java" startLine="122" startPosition="36" endLine="127" endPosition="9" conceptFqName="jetbrains.mps.baseLanguage.structure.ExpressionStatement" />
-    <nodeInfo nodeId="6062668769034855168" fileName="JUnitSettings_Configuration.java" startLine="146" startPosition="32" endLine="151" endPosition="24" conceptFqName="jetbrains.mps.baseLanguage.structure.ReturnStatement" />
-    <nodeInfo nodeId="6062668769034854986" fileName="JUnitSettings_Configuration.java" startLine="112" startPosition="0" endLine="118" endPosition="0" conceptFqName="jetbrains.mps.baseLanguage.structure.InstanceMethodDeclaration" propertyString="getTests#(Ljetbrains/mps/project/Project;)Ljava/util/List;" />
-    <nodeInfo nodeId="6062668769034854986" fileName="JUnitSettings_Configuration.java" startLine="132" startPosition="0" endLine="138" endPosition="0" conceptFqName="jetbrains.mps.baseLanguage.structure.InstanceMethodDeclaration" propertyString="getTestsUnderProgress#(Ljetbrains/mps/project/Project;)Ljava/util/List;" />
-    <nodeInfo nodeId="6062668769034855146" fileName="JUnitSettings_Configuration.java" startLine="140" startPosition="88" endLine="146" endPosition="32" conceptFqName="jetbrains.mps.baseLanguage.structure.ExpressionStatement" />
-    <nodeInfo nodeId="6062668769034854986" fileName="JUnitSettings_Configuration.java" startLine="212" startPosition="0" endLine="218" endPosition="0" conceptFqName="jetbrains.mps.baseLanguage.structure.InstanceMethodDeclaration" propertyString="getEditorEx#()Ljetbrains/mps/execution/api/settings/SettingsEditorEx;" />
-    <nodeInfo nodeId="6062668769034854986" fileName="JUnitSettings_Configuration.java" startLine="56" startPosition="0" endLine="63" endPosition="0" conceptFqName="jetbrains.mps.baseLanguage.structure.InstanceMethodDeclaration" propertyString="readExternal#(Lorg/jdom/Element;)V" />
-    <nodeInfo nodeId="2339934328871895889" fileName="JUnitSettings_Configuration.java" startLine="121" startPosition="54" endLine="128" endPosition="5" conceptFqName="jetbrains.mps.baseLanguage.structure.IfStatement" />
-    <nodeInfo nodeId="6062668769034854986" fileName="JUnitSettings_Configuration.java" startLine="156" startPosition="45" endLine="165" endPosition="5" conceptFqName="jetbrains.mps.baseLanguage.structure.TryCatchStatement" />
-    <nodeInfo nodeId="6062668769034855246" fileName="JUnitSettings_Configuration.java" startLine="38" startPosition="5" endLine="48" endPosition="5" conceptFqName="jetbrains.mps.baseLanguage.structure.IfStatement" />
-    <nodeInfo nodeId="6062668769034854986" fileName="JUnitSettings_Configuration.java" startLine="119" startPosition="0" endLine="131" endPosition="0" conceptFqName="jetbrains.mps.baseLanguage.structure.InstanceMethodDeclaration" propertyString="hasTests#(Ljetbrains/mps/project/Project;)Z" />
-    <nodeInfo nodeId="6062668769034854986" fileName="JUnitSettings_Configuration.java" startLine="35" startPosition="73" endLine="48" endPosition="5" conceptFqName="jetbrains.mps.baseLanguage.structure.BlockStatement" />
-    <nodeInfo nodeId="6062668769034854986" fileName="JUnitSettings_Configuration.java" startLine="139" startPosition="0" endLine="153" endPosition="0" conceptFqName="jetbrains.mps.baseLanguage.structure.InstanceMethodDeclaration" propertyString="getTestsToMake#(Ljetbrains/mps/project/Project;)Ljava/util/List;" />
-    <nodeInfo nodeId="6062668769034854986" fileName="JUnitSettings_Configuration.java" startLine="154" startPosition="0" endLine="168" endPosition="0" conceptFqName="jetbrains.mps.baseLanguage.structure.InstanceMethodDeclaration" propertyString="clone#()Ljetbrains/mps/baseLanguage/unitTest/execution/settings/JUnitSettings_Configuration;" />
-    <nodeInfo nodeId="6062668769034854986" fileName="JUnitSettings_Configuration.java" startLine="35" startPosition="0" endLine="50" endPosition="0" conceptFqName="jetbrains.mps.baseLanguage.structure.InstanceMethodDeclaration" propertyString="checkConfiguration#()V" />
-    <nodeInfo nodeId="6062668769034854986" fileName="JUnitSettings_Configuration.java" startLine="180" startPosition="0" endLine="195" endPosition="0" conceptFqName="jetbrains.mps.baseLanguage.structure.InstanceMethodDeclaration" propertyString="clone#()Ljava/lang/Object;" />
-    <nodeInfo nodeId="6062668769034855204" fileName="JUnitSettings_Configuration_Editor.java" startLine="12" startPosition="0" endLine="13" endPosition="0" conceptFqName="jetbrains.mps.baseLanguage.structure.FieldDeclaration" propertyString="myEditor" />
-    <nodeInfo nodeId="1822803054821518019" fileName="JUnitSettings_Configuration_Editor.java" startLine="14" startPosition="31" endLine="15" endPosition="23" conceptFqName="jetbrains.mps.baseLanguage.structure.ExpressionStatement" />
-    <nodeInfo nodeId="6062668769034854986" fileName="JUnitSettings_Configuration_Editor.java" startLine="14" startPosition="31" endLine="15" endPosition="23" conceptFqName="jetbrains.mps.baseLanguage.structure.BlockStatement" />
-    <nodeInfo nodeId="6062668769034855208" fileName="JUnitSettings_Configuration_Editor.java" startLine="19" startPosition="59" endLine="20" endPosition="64" conceptFqName="jetbrains.mps.baseLanguage.structure.ExpressionStatement" />
-    <nodeInfo nodeId="6062668769034855213" fileName="JUnitSettings_Configuration_Editor.java" startLine="20" startPosition="64" endLine="21" endPosition="20" conceptFqName="jetbrains.mps.baseLanguage.structure.ReturnStatement" />
-    <nodeInfo nodeId="1822803054821481388" fileName="JUnitSettings_Configuration_Editor.java" startLine="24" startPosition="108" endLine="25" endPosition="34" conceptFqName="jetbrains.mps.baseLanguage.structure.ExpressionStatement" />
-    <nodeInfo nodeId="6062668769034854986" fileName="JUnitSettings_Configuration_Editor.java" startLine="24" startPosition="108" endLine="25" endPosition="34" conceptFqName="jetbrains.mps.baseLanguage.structure.BlockStatement" />
-    <nodeInfo nodeId="1822803054821444768" fileName="JUnitSettings_Configuration_Editor.java" startLine="28" startPosition="80" endLine="29" endPosition="34" conceptFqName="jetbrains.mps.baseLanguage.structure.ExpressionStatement" />
-    <nodeInfo nodeId="6062668769034854986" fileName="JUnitSettings_Configuration_Editor.java" startLine="28" startPosition="80" endLine="29" endPosition="34" conceptFqName="jetbrains.mps.baseLanguage.structure.BlockStatement" />
-    <nodeInfo nodeId="6062668769034854986" fileName="JUnitSettings_Configuration_Editor.java" startLine="32" startPosition="0" endLine="33" endPosition="0" conceptFqName="jetbrains.mps.baseLanguage.structure.FieldDeclaration" propertyString="myProject" />
-    <nodeInfo nodeId="6062668769034854986" fileName="JUnitSettings_Configuration_Editor.java" startLine="36" startPosition="51" endLine="37" endPosition="56" conceptFqName="jetbrains.mps.baseLanguage.structure.ReturnStatement" />
-    <nodeInfo nodeId="6062668769034854986" fileName="JUnitSettings_Configuration_Editor.java" startLine="39" startPosition="7" endLine="40" endPosition="24" conceptFqName="jetbrains.mps.baseLanguage.structure.ExpressionStatement" />
-    <nodeInfo nodeId="6062668769034854986" fileName="JUnitSettings_Configuration_Editor.java" startLine="14" startPosition="0" endLine="17" endPosition="0" conceptFqName="jetbrains.mps.baseLanguage.structure.InstanceMethodDeclaration" propertyString="disposeEditor#()V" />
-    <nodeInfo nodeId="6062668769034854986" fileName="JUnitSettings_Configuration_Editor.java" startLine="24" startPosition="0" endLine="27" endPosition="0" conceptFqName="jetbrains.mps.baseLanguage.structure.InstanceMethodDeclaration" propertyString="applyEditorTo#(Ljetbrains/mps/baseLanguage/unitTest/execution/settings/JUnitSettings_Configuration;)V" />
-    <nodeInfo nodeId="6062668769034854986" fileName="JUnitSettings_Configuration_Editor.java" startLine="28" startPosition="0" endLine="31" endPosition="0" conceptFqName="jetbrains.mps.baseLanguage.structure.InstanceMethodDeclaration" propertyString="resetEditorFrom#(Ljetbrains/mps/baseLanguage/unitTest/execution/settings/JUnitSettings_Configuration;)V" />
-    <nodeInfo nodeId="6062668769034854986" fileName="JUnitSettings_Configuration_Editor.java" startLine="36" startPosition="0" endLine="39" endPosition="0" conceptFqName="jetbrains.mps.baseLanguage.structure.InstanceMethodDeclaration" propertyString="create#()Ljetbrains/mps/baseLanguage/unitTest/execution/settings/JUnitSettings_Configuration;" />
-    <nodeInfo nodeId="6062668769034854986" fileName="JUnitSettings_Configuration_Editor.java" startLine="18" startPosition="0" endLine="23" endPosition="0" conceptFqName="jetbrains.mps.baseLanguage.structure.InstanceMethodDeclaration" propertyString="createEditor#()Ljetbrains/mps/baseLanguage/unitTest/execution/settings/JUnitConfigurationEditorComponent;" />
-    <nodeInfo nodeId="6062668769034854986" fileName="JUnitSettings_Configuration_Editor.java" startLine="34" startPosition="68" endLine="39" endPosition="7" conceptFqName="jetbrains.mps.baseLanguage.structure.SuperConstructorInvocation" />
-    <nodeInfo nodeId="6062668769034854986" fileName="JUnitSettings_Configuration_Editor.java" startLine="34" startPosition="0" endLine="42" endPosition="0" conceptFqName="jetbrains.mps.baseLanguage.structure.ConstructorDeclaration" propertyString="JUnitSettings_Configuration_Editor#(Lcom/intellij/openapi/project/Project;)V" />
-    <scopeInfo nodeId="6062668769034854986" fileName="JUnitSettings_Configuration.java" startLine="177" startPosition="22" endLine="177" endPosition="22" />
-    <scopeInfo nodeId="6062668769034855238" fileName="JUnitSettings_Configuration.java" startLine="36" startPosition="36" endLine="37" endPosition="76" />
-    <scopeInfo nodeId="2339934328872410775" fileName="JUnitSettings_Configuration.java" startLine="42" startPosition="74" endLine="43" endPosition="15" />
-    <scopeInfo nodeId="6062668769034855253" fileName="JUnitSettings_Configuration.java" startLine="45" startPosition="63" endLine="46" endPosition="80" />
-    <scopeInfo nodeId="6062668769034854986" fileName="JUnitSettings_Configuration.java" startLine="52" startPosition="76" endLine="53" endPosition="57" />
-    <scopeInfo nodeId="6062668769034854986" fileName="JUnitSettings_Configuration.java" startLine="58" startPosition="26" endLine="59" endPosition="81" />
-    <scopeInfo nodeId="6062668769034854986" fileName="JUnitSettings_Configuration.java" startLine="64" startPosition="28" endLine="65" endPosition="27" />
-    <scopeInfo nodeId="6062668769034854986" fileName="JUnitSettings_Configuration.java" startLine="68" startPosition="29" endLine="69" endPosition="28" />
-    <scopeInfo nodeId="6062668769034854986" fileName="JUnitSettings_Configuration.java" startLine="72" startPosition="33" endLine="73" endPosition="31" />
-    <scopeInfo nodeId="6062668769034854986" fileName="JUnitSettings_Configuration.java" startLine="76" startPosition="46" endLine="77" endPosition="31" />
-    <scopeInfo nodeId="6062668769034854986" fileName="JUnitSettings_Configuration.java" startLine="80" startPosition="48" endLine="81" endPosition="33" />
-    <scopeInfo nodeId="6062668769034854986" fileName="JUnitSettings_Configuration.java" startLine="84" startPosition="37" endLine="85" endPosition="29" />
-    <scopeInfo nodeId="6062668769034854986" fileName="JUnitSettings_Configuration.java" startLine="88" startPosition="38" endLine="89" endPosition="28" />
-    <scopeInfo nodeId="6062668769034854986" fileName="JUnitSettings_Configuration.java" startLine="92" startPosition="39" endLine="93" endPosition="29" />
-    <scopeInfo nodeId="6062668769034854986" fileName="JUnitSettings_Configuration.java" startLine="96" startPosition="43" endLine="97" endPosition="32" />
-    <scopeInfo nodeId="6062668769034854986" fileName="JUnitSettings_Configuration.java" startLine="100" startPosition="56" endLine="101" endPosition="32" />
-    <scopeInfo nodeId="6062668769034854986" fileName="JUnitSettings_Configuration.java" startLine="104" startPosition="58" endLine="105" endPosition="34" />
-    <scopeInfo nodeId="6062668769034854986" fileName="JUnitSettings_Configuration.java" startLine="108" startPosition="47" endLine="109" endPosition="30" />
-    <scopeInfo nodeId="6062668769034855010" fileName="JUnitSettings_Configuration.java" startLine="113" startPosition="36" endLine="114" endPosition="18" />
-    <scopeInfo nodeId="2339934328871895896" fileName="JUnitSettings_Configuration.java" startLine="124" startPosition="27" endLine="125" endPosition="98" />
-    <scopeInfo nodeId="8139840817146402360" fileName="JUnitSettings_Configuration.java" startLine="133" startPosition="36" endLine="134" endPosition="70" />
-    <scopeInfo nodeId="6062668769034855157" fileName="JUnitSettings_Configuration.java" startLine="143" startPosition="25" endLine="144" endPosition="56" />
-    <scopeInfo nodeId="6062668769034855176" fileName="JUnitSettings_Configuration.java" startLine="148" startPosition="57" endLine="149" endPosition="35" />
-    <scopeInfo nodeId="6062668769034854986" fileName="JUnitSettings_Configuration.java" startLine="162" startPosition="42" endLine="163" endPosition="26" />
-    <scopeInfo nodeId="6062668769034854986" fileName="JUnitSettings_Configuration.java" startLine="186" startPosition="32" endLine="187" endPosition="48" />
-    <scopeInfo nodeId="6062668769034854986" fileName="JUnitSettings_Configuration.java" startLine="189" startPosition="34" endLine="190" endPosition="52" />
-    <scopeInfo nodeId="6062668769034854986" fileName="JUnitSettings_Configuration.java" startLine="197" startPosition="84" endLine="198" endPosition="24" />
-    <scopeInfo nodeId="6062668769034854986" fileName="JUnitSettings_Configuration.java" startLine="204" startPosition="60" endLine="205" endPosition="54" />
-    <scopeInfo nodeId="6062668769034854986" fileName="JUnitSettings_Configuration.java" startLine="208" startPosition="57" endLine="209" endPosition="61" />
-    <scopeInfo nodeId="6062668769034854986" fileName="JUnitSettings_Configuration.java" startLine="213" startPosition="29" endLine="214" endPosition="31" />
-    <scopeInfo nodeId="2339934328872410855" fileName="JUnitSettings_Configuration.java" startLine="221" startPosition="66" endLine="222" endPosition="46" />
-    <scopeInfo nodeId="6062668769034854986" fileName="JUnitSettings_Configuration.java" startLine="177" startPosition="0" endLine="179" endPosition="0" />
-    <scopeInfo nodeId="6062668769034854986" fileName="JUnitSettings_Configuration.java" startLine="64" startPosition="0" endLine="67" endPosition="0" />
-    <scopeInfo nodeId="6062668769034854986" fileName="JUnitSettings_Configuration.java" startLine="68" startPosition="0" endLine="71" endPosition="0" />
-    <scopeInfo nodeId="6062668769034854986" fileName="JUnitSettings_Configuration.java" startLine="72" startPosition="0" endLine="75" endPosition="0" />
-    <scopeInfo nodeId="6062668769034854986" fileName="JUnitSettings_Configuration.java" startLine="76" startPosition="0" endLine="79" endPosition="0" />
-    <scopeInfo nodeId="6062668769034854986" fileName="JUnitSettings_Configuration.java" startLine="80" startPosition="0" endLine="83" endPosition="0" />
-    <scopeInfo nodeId="6062668769034854986" fileName="JUnitSettings_Configuration.java" startLine="84" startPosition="0" endLine="87" endPosition="0" />
-    <scopeInfo nodeId="6062668769034854986" fileName="JUnitSettings_Configuration.java" startLine="88" startPosition="0" endLine="91" endPosition="0">
-      <varInfo nodeId="6062668769034854986" varName="value" />
-    </scopeInfo>
-    <scopeInfo nodeId="6062668769034854986" fileName="JUnitSettings_Configuration.java" startLine="92" startPosition="0" endLine="95" endPosition="0">
-      <varInfo nodeId="6062668769034854986" varName="value" />
-    </scopeInfo>
-    <scopeInfo nodeId="6062668769034854986" fileName="JUnitSettings_Configuration.java" startLine="96" startPosition="0" endLine="99" endPosition="0">
-      <varInfo nodeId="6062668769034854986" varName="value" />
-    </scopeInfo>
-    <scopeInfo nodeId="6062668769034854986" fileName="JUnitSettings_Configuration.java" startLine="100" startPosition="0" endLine="103" endPosition="0">
-      <varInfo nodeId="6062668769034854986" varName="value" />
-    </scopeInfo>
-    <scopeInfo nodeId="6062668769034854986" fileName="JUnitSettings_Configuration.java" startLine="104" startPosition="0" endLine="107" endPosition="0">
-      <varInfo nodeId="6062668769034854986" varName="value" />
-    </scopeInfo>
-    <scopeInfo nodeId="6062668769034854986" fileName="JUnitSettings_Configuration.java" startLine="108" startPosition="0" endLine="111" endPosition="0">
-      <varInfo nodeId="6062668769034854986" varName="value" />
-    </scopeInfo>
-    <scopeInfo nodeId="2339934328871895895" fileName="JUnitSettings_Configuration.java" startLine="124" startPosition="0" endLine="127" endPosition="0" />
-    <scopeInfo nodeId="6062668769034855175" fileName="JUnitSettings_Configuration.java" startLine="148" startPosition="0" endLine="151" endPosition="0">
-      <varInfo nodeId="6062668769034855175" varName="it" />
-    </scopeInfo>
-    <scopeInfo nodeId="6062668769034854986" fileName="JUnitSettings_Configuration.java" startLine="157" startPosition="9" endLine="160" endPosition="19" />
-    <scopeInfo nodeId="6062668769034854986" fileName="JUnitSettings_Configuration.java" startLine="161" startPosition="0" endLine="164" endPosition="7">
-      <varInfo nodeId="6062668769034854986" varName="ex" />
-    </scopeInfo>
-    <scopeInfo nodeId="6062668769034854986" fileName="JUnitSettings_Configuration.java" startLine="161" startPosition="45" endLine="164" endPosition="7" />
-    <scopeInfo nodeId="6062668769034854986" fileName="JUnitSettings_Configuration.java" startLine="197" startPosition="0" endLine="200" endPosition="0">
-      <varInfo nodeId="6062668769034854986" varName="project" />
-    </scopeInfo>
-    <scopeInfo nodeId="6062668769034854986" fileName="JUnitSettings_Configuration.java" startLine="204" startPosition="0" endLine="207" endPosition="0" />
-    <scopeInfo nodeId="6062668769034854986" fileName="JUnitSettings_Configuration.java" startLine="208" startPosition="0" endLine="211" endPosition="0" />
-    <scopeInfo nodeId="2339934328872410855" fileName="JUnitSettings_Configuration.java" startLine="221" startPosition="0" endLine="224" endPosition="0">
-      <varInfo nodeId="2339934328872410855" varName="a" />
-      <varInfo nodeId="2339934328872410855" varName="b" />
-    </scopeInfo>
-    <scopeInfo nodeId="6062668769034854986" fileName="JUnitSettings_Configuration.java" startLine="51" startPosition="0" endLine="55" endPosition="0">
-      <varInfo nodeId="6062668769034854986" varName="element" />
-    </scopeInfo>
-    <scopeInfo nodeId="6062668769034854986" fileName="JUnitSettings_Configuration.java" startLine="57" startPosition="73" endLine="61" endPosition="83" />
-    <scopeInfo nodeId="6062668769034854990" fileName="JUnitSettings_Configuration.java" startLine="112" startPosition="65" endLine="116" endPosition="92" />
-    <scopeInfo nodeId="6062668769034855045" fileName="JUnitSettings_Configuration.java" startLine="132" startPosition="78" endLine="136" endPosition="98" />
-    <scopeInfo nodeId="6062668769034855154" fileName="JUnitSettings_Configuration.java" startLine="142" startPosition="0" endLine="146" endPosition="0" />
-    <scopeInfo nodeId="6062668769034854986" fileName="JUnitSettings_Configuration.java" startLine="212" startPosition="70" endLine="216" endPosition="22" />
-    <scopeInfo nodeId="2339934328871895890" fileName="JUnitSettings_Configuration.java" startLine="122" startPosition="36" endLine="127" endPosition="9" />
-    <scopeInfo nodeId="6062668769034854986" fileName="JUnitSettings_Configuration.java" startLine="112" startPosition="0" endLine="118" endPosition="0">
-      <varInfo nodeId="6062668769034854988" varName="project" />
-    </scopeInfo>
-    <scopeInfo nodeId="6062668769034854986" fileName="JUnitSettings_Configuration.java" startLine="132" startPosition="0" endLine="138" endPosition="0">
-      <varInfo nodeId="6062668769034855041" varName="project" />
-    </scopeInfo>
-    <scopeInfo nodeId="6062668769034854986" fileName="JUnitSettings_Configuration.java" startLine="212" startPosition="0" endLine="218" endPosition="0" />
-    <scopeInfo nodeId="6062668769034854986" fileName="JUnitSettings_Configuration.java" startLine="56" startPosition="0" endLine="63" endPosition="0">
-      <varInfo nodeId="6062668769034854986" varName="element" />
-    </scopeInfo>
-    <scopeInfo nodeId="6062668769034855247" fileName="JUnitSettings_Configuration.java" startLine="39" startPosition="36" endLine="47" endPosition="7" />
-    <scopeInfo nodeId="2339934328871895870" fileName="JUnitSettings_Configuration.java" startLine="119" startPosition="50" endLine="129" endPosition="23">
-      <varInfo nodeId="2339934328871895872" varName="hasTests" />
-      <varInfo nodeId="2339934328871895886" varName="settings" />
-    </scopeInfo>
-    <scopeInfo nodeId="6062668769034854986" fileName="JUnitSettings_Configuration.java" startLine="155" startPosition="46" endLine="166" endPosition="17">
-      <varInfo nodeId="6062668769034854986" varName="clone" />
-    </scopeInfo>
-    <scopeInfo nodeId="6062668769034854986" fileName="JUnitSettings_Configuration.java" startLine="119" startPosition="0" endLine="131" endPosition="0">
-      <varInfo nodeId="2339934328871895868" varName="project" />
-    </scopeInfo>
-    <scopeInfo nodeId="6062668769034855131" fileName="JUnitSettings_Configuration.java" startLine="139" startPosition="69" endLine="151" endPosition="24">
-      <varInfo nodeId="6062668769034855133" varName="stuffToTest" />
-    </scopeInfo>
-    <scopeInfo nodeId="6062668769034854986" fileName="JUnitSettings_Configuration.java" startLine="181" startPosition="61" endLine="193" endPosition="19">
-      <varInfo nodeId="6062668769034854986" varName="state" />
-    </scopeInfo>
-    <scopeInfo nodeId="6062668769034854986" fileName="JUnitSettings_Configuration.java" startLine="35" startPosition="73" endLine="48" endPosition="5" />
-    <scopeInfo nodeId="6062668769034855236" fileName="JUnitSettings_Configuration.java" startLine="35" startPosition="73" endLine="48" endPosition="5" />
-    <scopeInfo nodeId="6062668769034854986" fileName="JUnitSettings_Configuration.java" startLine="139" startPosition="0" endLine="153" endPosition="0">
-      <varInfo nodeId="6062668769034855127" varName="project" />
-    </scopeInfo>
-    <scopeInfo nodeId="6062668769034854986" fileName="JUnitSettings_Configuration.java" startLine="154" startPosition="0" endLine="168" endPosition="0" />
-    <scopeInfo nodeId="6062668769034854986" fileName="JUnitSettings_Configuration.java" startLine="35" startPosition="0" endLine="50" endPosition="0" />
-    <scopeInfo nodeId="6062668769034854986" fileName="JUnitSettings_Configuration.java" startLine="180" startPosition="0" endLine="195" endPosition="0" />
-    <scopeInfo nodeId="6062668769034854986" fileName="JUnitSettings_Configuration_Editor.java" startLine="14" startPosition="31" endLine="15" endPosition="23" />
-    <scopeInfo nodeId="6062668769034855230" fileName="JUnitSettings_Configuration_Editor.java" startLine="14" startPosition="31" endLine="15" endPosition="23" />
-    <scopeInfo nodeId="6062668769034854986" fileName="JUnitSettings_Configuration_Editor.java" startLine="24" startPosition="108" endLine="25" endPosition="34" />
-    <scopeInfo nodeId="6062668769034855223" fileName="JUnitSettings_Configuration_Editor.java" startLine="24" startPosition="108" endLine="25" endPosition="34" />
-    <scopeInfo nodeId="6062668769034854986" fileName="JUnitSettings_Configuration_Editor.java" startLine="28" startPosition="80" endLine="29" endPosition="34" />
-    <scopeInfo nodeId="6062668769034855216" fileName="JUnitSettings_Configuration_Editor.java" startLine="28" startPosition="80" endLine="29" endPosition="34" />
-    <scopeInfo nodeId="6062668769034854986" fileName="JUnitSettings_Configuration_Editor.java" startLine="36" startPosition="51" endLine="37" endPosition="56" />
-    <scopeInfo nodeId="6062668769034855207" fileName="JUnitSettings_Configuration_Editor.java" startLine="19" startPosition="59" endLine="21" endPosition="20" />
-    <scopeInfo nodeId="6062668769034854986" fileName="JUnitSettings_Configuration_Editor.java" startLine="14" startPosition="0" endLine="17" endPosition="0" />
-    <scopeInfo nodeId="6062668769034854986" fileName="JUnitSettings_Configuration_Editor.java" startLine="24" startPosition="0" endLine="27" endPosition="0">
-      <varInfo nodeId="6062668769034854986" varName="configuration" />
-    </scopeInfo>
-    <scopeInfo nodeId="6062668769034854986" fileName="JUnitSettings_Configuration_Editor.java" startLine="28" startPosition="0" endLine="31" endPosition="0">
-      <varInfo nodeId="6062668769034854986" varName="configuration" />
-    </scopeInfo>
-    <scopeInfo nodeId="6062668769034854986" fileName="JUnitSettings_Configuration_Editor.java" startLine="36" startPosition="0" endLine="39" endPosition="0" />
-    <scopeInfo nodeId="6062668769034854986" fileName="JUnitSettings_Configuration_Editor.java" startLine="18" startPosition="0" endLine="23" endPosition="0" />
-    <scopeInfo nodeId="6062668769034854986" fileName="JUnitSettings_Configuration_Editor.java" startLine="34" startPosition="68" endLine="40" endPosition="24" />
-    <scopeInfo nodeId="6062668769034854986" fileName="JUnitSettings_Configuration_Editor.java" startLine="34" startPosition="0" endLine="42" endPosition="0">
-      <varInfo nodeId="6062668769034854986" varName="project" />
-    </scopeInfo>
-    <unitInfo nodeId="2339934328871895895" fileName="JUnitSettings_Configuration.java" startLine="123" startPosition="47" endLine="127" endPosition="7" unitName="jetbrains.mps.baseLanguage.unitTest.execution.settings.JUnitSettings_Configuration$1" />
-    <unitInfo nodeId="6062668769034855175" fileName="JUnitSettings_Configuration.java" startLine="147" startPosition="60" endLine="151" endPosition="5" unitName="jetbrains.mps.baseLanguage.unitTest.execution.settings.JUnitSettings_Configuration$3" />
-    <unitInfo nodeId="6062668769034855152" fileName="JUnitSettings_Configuration.java" startLine="141" startPosition="58" endLine="146" endPosition="5" unitName="jetbrains.mps.baseLanguage.unitTest.execution.settings.JUnitSettings_Configuration$2" />
-    <unitInfo nodeId="6062668769034854986" fileName="JUnitSettings_Configuration.java" startLine="169" startPosition="0" endLine="196" endPosition="0" unitName="jetbrains.mps.baseLanguage.unitTest.execution.settings.JUnitSettings_Configuration$MyState" />
-    <unitInfo nodeId="6062668769034854986" fileName="JUnitSettings_Configuration.java" startLine="31" startPosition="0" endLine="225" endPosition="0" unitName="jetbrains.mps.baseLanguage.unitTest.execution.settings.JUnitSettings_Configuration" />
-    <unitInfo nodeId="6062668769034854986" fileName="JUnitSettings_Configuration_Editor.java" startLine="35" startPosition="14" endLine="39" endPosition="5" unitName="jetbrains.mps.baseLanguage.unitTest.execution.settings.JUnitSettings_Configuration_Editor$1" />
-    <unitInfo nodeId="6062668769034854986" fileName="JUnitSettings_Configuration_Editor.java" startLine="11" startPosition="0" endLine="43" endPosition="0" unitName="jetbrains.mps.baseLanguage.unitTest.execution.settings.JUnitSettings_Configuration_Editor" />
-  </root>
-  <root nodeRef="r:e12fc70b-3d1d-4dc2-9467-5147656e0455(jetbrains.mps.baseLanguage.unitTest.execution.settings)/6062668769034855273">
-    <nodeInfo nodeId="6062668769034855386" fileName="TestUtils.java" startLine="80" startPosition="27" endLine="80" endPosition="27" conceptFqName="jetbrains.mps.baseLanguage.structure.BlockStatement" />
-    <nodeInfo nodeId="6062668769034855406" fileName="TestUtils.java" startLine="91" startPosition="28" endLine="91" endPosition="28" conceptFqName="jetbrains.mps.baseLanguage.structure.BlockStatement" />
-    <nodeInfo nodeId="6062668769034855377" fileName="TestUtils.java" startLine="34" startPosition="26" endLine="35" endPosition="78" conceptFqName="jetbrains.mps.baseLanguage.structure.ReturnStatement" />
-    <nodeInfo nodeId="6062668769034855385" fileName="TestUtils.java" startLine="42" startPosition="0" endLine="43" endPosition="0" conceptFqName="jetbrains.mps.baseLanguage.structure.FieldDeclaration" propertyString="__CP__" />
-    <nodeInfo nodeId="6062668769034855385" fileName="TestUtils.java" startLine="49" startPosition="28" endLine="50" endPosition="54" conceptFqName="jetbrains.mps.baseLanguage.structure.AssertStatement" />
-    <nodeInfo nodeId="6062668769034855385" fileName="TestUtils.java" startLine="50" startPosition="54" endLine="51" endPosition="35" conceptFqName="jetbrains.mps.baseLanguage.structure.ReturnStatement" />
-    <nodeInfo nodeId="6062668769034855387" fileName="TestUtils.java" startLine="52" startPosition="27" endLine="53" endPosition="68" conceptFqName="jetbrains.mps.baseLanguage.structure.ExpressionStatement" />
-    <nodeInfo nodeId="6062668769034855387" fileName="TestUtils.java" startLine="55" startPosition="66" endLine="56" endPosition="40" conceptFqName="jetbrains.mps.baseLanguage.structure.ExpressionStatement" />
-    <nodeInfo nodeId="6062668769034855387" fileName="TestUtils.java" startLine="56" startPosition="40" endLine="57" endPosition="30" conceptFqName="jetbrains.mps.baseLanguage.structure.BreakStatement" />
-    <nodeInfo nodeId="6062668769034855387" fileName="TestUtils.java" startLine="58" startPosition="23" endLine="59" endPosition="78" conceptFqName="jetbrains.mps.baseLanguage.structure.ExpressionStatement" />
-    <nodeInfo nodeId="6062668769034855387" fileName="TestUtils.java" startLine="59" startPosition="78" endLine="60" endPosition="38" conceptFqName="jetbrains.mps.baseLanguage.structure.ExpressionStatement" />
-    <nodeInfo nodeId="6062668769034855387" fileName="TestUtils.java" startLine="60" startPosition="38" endLine="61" endPosition="28" conceptFqName="jetbrains.mps.baseLanguage.structure.BreakStatement" />
-    <nodeInfo nodeId="6062668769034855398" fileName="TestUtils.java" startLine="63" startPosition="44" endLine="64" endPosition="40" conceptFqName="jetbrains.mps.baseLanguage.structure.ExpressionStatement" />
-    <nodeInfo nodeId="6062668769034855398" fileName="TestUtils.java" startLine="64" startPosition="40" endLine="65" endPosition="30" conceptFqName="jetbrains.mps.baseLanguage.structure.BreakStatement" />
-    <nodeInfo nodeId="6062668769034855398" fileName="TestUtils.java" startLine="66" startPosition="23" endLine="67" endPosition="38" conceptFqName="jetbrains.mps.baseLanguage.structure.ExpressionStatement" />
-    <nodeInfo nodeId="6062668769034855398" fileName="TestUtils.java" startLine="67" startPosition="38" endLine="68" endPosition="28" conceptFqName="jetbrains.mps.baseLanguage.structure.BreakStatement" />
-    <nodeInfo nodeId="6062668769034855405" fileName="TestUtils.java" startLine="70" startPosition="48" endLine="71" endPosition="41" conceptFqName="jetbrains.mps.baseLanguage.structure.ExpressionStatement" />
-    <nodeInfo nodeId="6062668769034855405" fileName="TestUtils.java" startLine="71" startPosition="41" endLine="72" endPosition="30" conceptFqName="jetbrains.mps.baseLanguage.structure.BreakStatement" />
-    <nodeInfo nodeId="6062668769034855405" fileName="TestUtils.java" startLine="73" startPosition="23" endLine="74" endPosition="38" conceptFqName="jetbrains.mps.baseLanguage.structure.ExpressionStatement" />
-    <nodeInfo nodeId="6062668769034855405" fileName="TestUtils.java" startLine="74" startPosition="38" endLine="75" endPosition="28" conceptFqName="jetbrains.mps.baseLanguage.structure.BreakStatement" />
-    <nodeInfo nodeId="6062668769034855407" fileName="TestUtils.java" startLine="76" startPosition="28" endLine="77" endPosition="38" conceptFqName="jetbrains.mps.baseLanguage.structure.ExpressionStatement" />
-    <nodeInfo nodeId="6062668769034855407" fileName="TestUtils.java" startLine="77" startPosition="38" endLine="78" endPosition="46" conceptFqName="jetbrains.mps.baseLanguage.structure.ExpressionStatement" />
-    <nodeInfo nodeId="6062668769034855407" fileName="TestUtils.java" startLine="78" startPosition="46" endLine="79" endPosition="34" conceptFqName="jetbrains.mps.baseLanguage.structure.ReturnStatement" />
-    <nodeInfo nodeId="6062668769034855386" fileName="TestUtils.java" startLine="80" startPosition="27" endLine="81" endPosition="38" conceptFqName="jetbrains.mps.baseLanguage.structure.ExpressionStatement" />
-    <nodeInfo nodeId="6062668769034855386" fileName="TestUtils.java" startLine="81" startPosition="38" endLine="82" endPosition="28" conceptFqName="jetbrains.mps.baseLanguage.structure.BreakStatement" />
-    <nodeInfo nodeId="6062668769034855390" fileName="TestUtils.java" startLine="83" startPosition="27" endLine="84" endPosition="128" conceptFqName="jetbrains.mps.baseLanguage.structure.BlockStatement" />
-    <nodeInfo nodeId="6062668769034855391" fileName="TestUtils.java" startLine="83" startPosition="27" endLine="84" endPosition="128" conceptFqName="jetbrains.mps.baseLanguage.structure.ExpressionStatement" />
-    <nodeInfo nodeId="6062668769034855390" fileName="TestUtils.java" startLine="84" startPosition="128" endLine="85" endPosition="38" conceptFqName="jetbrains.mps.baseLanguage.structure.ExpressionStatement" />
-    <nodeInfo nodeId="6062668769034855390" fileName="TestUtils.java" startLine="85" startPosition="38" endLine="86" endPosition="28" conceptFqName="jetbrains.mps.baseLanguage.structure.BreakStatement" />
-    <nodeInfo nodeId="6062668769034855399" fileName="TestUtils.java" startLine="87" startPosition="27" endLine="88" endPosition="83" conceptFqName="jetbrains.mps.baseLanguage.structure.BlockStatement" />
-    <nodeInfo nodeId="6062668769034855400" fileName="TestUtils.java" startLine="87" startPosition="27" endLine="88" endPosition="83" conceptFqName="jetbrains.mps.baseLanguage.structure.ExpressionStatement" />
-    <nodeInfo nodeId="6062668769034855399" fileName="TestUtils.java" startLine="88" startPosition="83" endLine="89" endPosition="39" conceptFqName="jetbrains.mps.baseLanguage.structure.ExpressionStatement" />
-    <nodeInfo nodeId="6062668769034855399" fileName="TestUtils.java" startLine="89" startPosition="39" endLine="90" endPosition="28" conceptFqName="jetbrains.mps.baseLanguage.structure.BreakStatement" />
-    <nodeInfo nodeId="6062668769034855406" fileName="TestUtils.java" startLine="91" startPosition="28" endLine="92" endPosition="39" conceptFqName="jetbrains.mps.baseLanguage.structure.ExpressionStatement" />
-    <nodeInfo nodeId="6062668769034855406" fileName="TestUtils.java" startLine="92" startPosition="39" endLine="93" endPosition="28" conceptFqName="jetbrains.mps.baseLanguage.structure.BreakStatement" />
-    <nodeInfo nodeId="6062668769034855385" fileName="TestUtils.java" startLine="94" startPosition="28" endLine="95" endPosition="37" conceptFqName="jetbrains.mps.baseLanguage.structure.BreakStatement" />
-    <nodeInfo nodeId="6062668769034855385" fileName="TestUtils.java" startLine="97" startPosition="31" endLine="98" endPosition="29" conceptFqName="jetbrains.mps.baseLanguage.structure.ReturnStatement" />
-    <nodeInfo nodeId="6062668769034855388" fileName="TestUtils.java" startLine="101" startPosition="0" endLine="102" endPosition="0" conceptFqName="jetbrains.mps.baseLanguage.structure.FieldDeclaration" propertyString="_2_pointerString" />
-    <nodeInfo nodeId="6062668769034855388" fileName="TestUtils.java" startLine="102" startPosition="0" endLine="103" endPosition="0" conceptFqName="jetbrains.mps.baseLanguage.structure.FieldDeclaration" propertyString="_2_pointerString_it" />
-    <nodeInfo nodeId="6062668769034855392" fileName="TestUtils.java" startLine="103" startPosition="0" endLine="104" endPosition="0" conceptFqName="jetbrains.mps.baseLanguage.structure.FieldDeclaration" propertyString="_6_node" />
-    <nodeInfo nodeId="6062668769034855401" fileName="TestUtils.java" startLine="104" startPosition="0" endLine="105" endPosition="0" conceptFqName="jetbrains.mps.baseLanguage.structure.FieldDeclaration" propertyString="_10_wrapper" />
-    <nodeInfo nodeId="6062668769034855591" fileName="TestUtils.java" startLine="116" startPosition="57" endLine="117" endPosition="18" conceptFqName="jetbrains.mps.baseLanguage.structure.ReturnStatement" />
-    <nodeInfo nodeId="4482357619022586393" fileName="TestUtils.java" startLine="118" startPosition="5" endLine="119" endPosition="0" conceptFqName="jetbrains.mps.baseLanguage.structure.Statement" />
-    <nodeInfo nodeId="227770875180667260" fileName="TestUtils.java" startLine="119" startPosition="0" endLine="120" endPosition="72" conceptFqName="jetbrains.mps.baseLanguage.structure.ReturnStatement" />
-    <nodeInfo nodeId="6062668769034855625" fileName="TestUtils.java" startLine="127" startPosition="59" endLine="128" endPosition="18" conceptFqName="jetbrains.mps.baseLanguage.structure.ReturnStatement" />
-    <nodeInfo nodeId="6062668769034855630" fileName="TestUtils.java" startLine="129" startPosition="5" endLine="130" endPosition="75" conceptFqName="jetbrains.mps.baseLanguage.structure.ReturnStatement" />
-    <nodeInfo nodeId="8652009603352301058" fileName="TestUtils.java" startLine="135" startPosition="133" endLine="136" endPosition="105" conceptFqName="jetbrains.mps.baseLanguage.structure.LocalVariableDeclarationStatement" />
-    <nodeInfo nodeId="8652009603352296198" fileName="TestUtils.java" startLine="136" startPosition="105" endLine="137" endPosition="67" conceptFqName="jetbrains.mps.baseLanguage.structure.LocalVariableDeclarationStatement" />
-    <nodeInfo nodeId="8652009603352311739" fileName="TestUtils.java" startLine="137" startPosition="67" endLine="138" endPosition="92" conceptFqName="jetbrains.mps.baseLanguage.structure.ExpressionStatement" />
-    <nodeInfo nodeId="8652009603352348720" fileName="TestUtils.java" startLine="141" startPosition="35" endLine="142" endPosition="22" conceptFqName="jetbrains.mps.baseLanguage.structure.ReturnStatement" />
-    <nodeInfo nodeId="8652009603352422878" fileName="TestUtils.java" startLine="143" startPosition="9" endLine="144" endPosition="78" conceptFqName="jetbrains.mps.baseLanguage.structure.LocalVariableDeclarationStatement" />
-    <nodeInfo nodeId="8652009603352405317" fileName="TestUtils.java" startLine="145" startPosition="34" endLine="146" endPosition="89" conceptFqName="jetbrains.mps.baseLanguage.structure.ExpressionStatement" />
-    <nodeInfo nodeId="8652009603352936713" fileName="TestUtils.java" startLine="147" startPosition="34" endLine="148" endPosition="26" conceptFqName="jetbrains.mps.baseLanguage.structure.ReturnStatement" />
-    <nodeInfo nodeId="8652009603352360120" fileName="TestUtils.java" startLine="150" startPosition="9" endLine="151" endPosition="27" conceptFqName="jetbrains.mps.baseLanguage.structure.ExpressionStatement" />
-    <nodeInfo nodeId="8652009603352329446" fileName="TestUtils.java" startLine="153" startPosition="15" endLine="154" endPosition="21" conceptFqName="jetbrains.mps.baseLanguage.structure.ExpressionStatement" />
-    <nodeInfo nodeId="8652009603352339229" fileName="TestUtils.java" startLine="155" startPosition="5" endLine="156" endPosition="18" conceptFqName="jetbrains.mps.baseLanguage.structure.ReturnStatement" />
-    <nodeInfo nodeId="4023783813282659276" fileName="TestUtils.java" startLine="161" startPosition="136" endLine="162" endPosition="105" conceptFqName="jetbrains.mps.baseLanguage.structure.LocalVariableDeclarationStatement" />
-    <nodeInfo nodeId="4023783813282780210" fileName="TestUtils.java" startLine="162" startPosition="105" endLine="163" endPosition="49" conceptFqName="jetbrains.mps.baseLanguage.structure.LocalVariableDeclarationStatement" />
-    <nodeInfo nodeId="4023783813282670176" fileName="TestUtils.java" startLine="163" startPosition="49" endLine="164" endPosition="116" conceptFqName="jetbrains.mps.baseLanguage.structure.ExpressionStatement" />
-    <nodeInfo nodeId="4023783813282877746" fileName="TestUtils.java" startLine="167" startPosition="50" endLine="168" endPosition="108" conceptFqName="jetbrains.mps.baseLanguage.structure.LocalVariableDeclarationStatement" />
-    <nodeInfo nodeId="2853743909049264696" fileName="TestUtils.java" startLine="169" startPosition="37" endLine="170" endPosition="24" conceptFqName="jetbrains.mps.baseLanguage.structure.ReturnStatement" />
-    <nodeInfo nodeId="4023783813282661443" fileName="TestUtils.java" startLine="171" startPosition="11" endLine="172" endPosition="91" conceptFqName="jetbrains.mps.baseLanguage.structure.ExpressionStatement" />
-    <nodeInfo nodeId="4023783813282885630" fileName="TestUtils.java" startLine="173" startPosition="84" endLine="174" endPosition="26" conceptFqName="jetbrains.mps.baseLanguage.structure.ReturnStatement" />
-    <nodeInfo nodeId="4023783813282762193" fileName="TestUtils.java" startLine="176" startPosition="9" endLine="177" endPosition="27" conceptFqName="jetbrains.mps.baseLanguage.structure.ExpressionStatement" />
-    <nodeInfo nodeId="4023783813282767812" fileName="TestUtils.java" startLine="179" startPosition="15" endLine="180" endPosition="21" conceptFqName="jetbrains.mps.baseLanguage.structure.ExpressionStatement" />
-    <nodeInfo nodeId="4023783813282772155" fileName="TestUtils.java" startLine="181" startPosition="5" endLine="182" endPosition="18" conceptFqName="jetbrains.mps.baseLanguage.structure.ReturnStatement" />
-    <nodeInfo nodeId="4023783813282810394" fileName="TestUtils.java" startLine="187" startPosition="138" endLine="188" endPosition="105" conceptFqName="jetbrains.mps.baseLanguage.structure.LocalVariableDeclarationStatement" />
-    <nodeInfo nodeId="4023783813282810410" fileName="TestUtils.java" startLine="188" startPosition="105" endLine="189" endPosition="0" conceptFqName="jetbrains.mps.baseLanguage.structure.Statement" />
-    <nodeInfo nodeId="4023783813282810411" fileName="TestUtils.java" startLine="189" startPosition="0" endLine="190" endPosition="70" conceptFqName="jetbrains.mps.baseLanguage.structure.LocalVariableDeclarationStatement" />
-    <nodeInfo nodeId="4023783813282810419" fileName="TestUtils.java" startLine="190" startPosition="70" endLine="191" endPosition="103" conceptFqName="jetbrains.mps.baseLanguage.structure.ExpressionStatement" />
-    <nodeInfo nodeId="4023783813282810428" fileName="TestUtils.java" startLine="191" startPosition="103" endLine="192" endPosition="0" conceptFqName="jetbrains.mps.baseLanguage.structure.Statement" />
-    <nodeInfo nodeId="4023783813282810435" fileName="TestUtils.java" startLine="194" startPosition="68" endLine="195" endPosition="148" conceptFqName="jetbrains.mps.baseLanguage.structure.LocalVariableDeclarationStatement" />
-    <nodeInfo nodeId="2853743909049279480" fileName="TestUtils.java" startLine="196" startPosition="35" endLine="197" endPosition="22" conceptFqName="jetbrains.mps.baseLanguage.structure.ReturnStatement" />
-    <nodeInfo nodeId="4023783813282810445" fileName="TestUtils.java" startLine="198" startPosition="9" endLine="199" endPosition="90" conceptFqName="jetbrains.mps.baseLanguage.structure.ExpressionStatement" />
-    <nodeInfo nodeId="4023783813282810450" fileName="TestUtils.java" startLine="199" startPosition="90" endLine="200" endPosition="27" conceptFqName="jetbrains.mps.baseLanguage.structure.ExpressionStatement" />
-    <nodeInfo nodeId="4023783813282863254" fileName="TestUtils.java" startLine="201" startPosition="83" endLine="202" endPosition="24" conceptFqName="jetbrains.mps.baseLanguage.structure.ReturnStatement" />
-    <nodeInfo nodeId="4023783813282810456" fileName="TestUtils.java" startLine="205" startPosition="15" endLine="206" endPosition="21" conceptFqName="jetbrains.mps.baseLanguage.structure.ExpressionStatement" />
-    <nodeInfo nodeId="4023783813282810460" fileName="TestUtils.java" startLine="207" startPosition="5" endLine="208" endPosition="18" conceptFqName="jetbrains.mps.baseLanguage.structure.ReturnStatement" />
-    <nodeInfo nodeId="6062668769034855394" fileName="TestUtils.java" startLine="212" startPosition="36" endLine="213" endPosition="74" conceptFqName="jetbrains.mps.baseLanguage.structure.ReturnStatement" />
-    <nodeInfo nodeId="6062668769034855394" fileName="TestUtils.java" startLine="214" startPosition="5" endLine="215" endPosition="16" conceptFqName="jetbrains.mps.baseLanguage.structure.ReturnStatement" />
-    <nodeInfo nodeId="6062668769034855284" fileName="TestUtils.java" startLine="29" startPosition="0" endLine="31" endPosition="0" conceptFqName="jetbrains.mps.baseLanguage.structure.ConstructorDeclaration" propertyString="TestUtils#()V" />
-    <nodeInfo nodeId="6062668769034855372" fileName="TestUtils.java" startLine="33" startPosition="105" endLine="36" endPosition="5" conceptFqName="jetbrains.mps.baseLanguage.structure.IfStatement" />
-    <nodeInfo nodeId="6062668769034855589" fileName="TestUtils.java" startLine="115" startPosition="56" endLine="118" endPosition="5" conceptFqName="jetbrains.mps.baseLanguage.structure.IfStatement" />
-    <nodeInfo nodeId="6062668769034855623" fileName="TestUtils.java" startLine="126" startPosition="59" endLine="129" endPosition="5" conceptFqName="jetbrains.mps.baseLanguage.structure.IfStatement" />
-    <nodeInfo nodeId="8652009603352348069" fileName="TestUtils.java" startLine="140" startPosition="55" endLine="143" endPosition="9" conceptFqName="jetbrains.mps.baseLanguage.structure.IfStatement" />
-    <nodeInfo nodeId="8652009603352936711" fileName="TestUtils.java" startLine="146" startPosition="89" endLine="149" endPosition="11" conceptFqName="jetbrains.mps.baseLanguage.structure.IfStatement" />
-    <nodeInfo nodeId="2853743909049261609" fileName="TestUtils.java" startLine="168" startPosition="108" endLine="171" endPosition="11" conceptFqName="jetbrains.mps.baseLanguage.structure.IfStatement" />
-    <nodeInfo nodeId="4023783813282878838" fileName="TestUtils.java" startLine="172" startPosition="91" endLine="175" endPosition="11" conceptFqName="jetbrains.mps.baseLanguage.structure.IfStatement" />
-    <nodeInfo nodeId="2853743909049279478" fileName="TestUtils.java" startLine="195" startPosition="148" endLine="198" endPosition="9" conceptFqName="jetbrains.mps.baseLanguage.structure.IfStatement" />
-    <nodeInfo nodeId="4023783813282858811" fileName="TestUtils.java" startLine="200" startPosition="27" endLine="203" endPosition="9" conceptFqName="jetbrains.mps.baseLanguage.structure.IfStatement" />
-    <nodeInfo nodeId="6062668769034855394" fileName="TestUtils.java" startLine="211" startPosition="82" endLine="214" endPosition="5" conceptFqName="jetbrains.mps.baseLanguage.structure.IfStatement" />
-    <nodeInfo nodeId="6062668769034855387" fileName="TestUtils.java" startLine="54" startPosition="27" endLine="58" endPosition="23" conceptFqName="jetbrains.mps.baseLanguage.structure.IfStatement" />
-    <nodeInfo nodeId="6062668769034855398" fileName="TestUtils.java" startLine="62" startPosition="27" endLine="66" endPosition="23" conceptFqName="jetbrains.mps.baseLanguage.structure.IfStatement" />
-    <nodeInfo nodeId="6062668769034855405" fileName="TestUtils.java" startLine="69" startPosition="28" endLine="73" endPosition="23" conceptFqName="jetbrains.mps.baseLanguage.structure.IfStatement" />
-    <nodeInfo nodeId="8652009603352397000" fileName="TestUtils.java" startLine="144" startPosition="78" endLine="150" endPosition="9" conceptFqName="jetbrains.mps.baseLanguage.structure.IfStatement" />
-    <nodeInfo nodeId="6062668769034855394" fileName="TestUtils.java" startLine="211" startPosition="0" endLine="217" endPosition="0" conceptFqName="jetbrains.mps.baseLanguage.structure.StaticMethodDeclaration" propertyString="check_6qi07j_a0a0a0a0a1a1#(Ljetbrains/mps/smodel/SNodePointer;)Lorg/jetbrains/mps/openapi/model/SNode;" />
-    <nodeInfo nodeId="6062668769034855619" fileName="TestUtils.java" startLine="125" startPosition="0" endLine="132" endPosition="0" conceptFqName="jetbrains.mps.baseLanguage.structure.StaticMethodDeclaration" propertyString="getModule#(Ljava/lang/String;)Lorg/jetbrains/mps/openapi/module/SModule;" />
-    <nodeInfo nodeId="6062668769034855585" fileName="TestUtils.java" startLine="114" startPosition="0" endLine="122" endPosition="0" conceptFqName="jetbrains.mps.baseLanguage.structure.StaticMethodDeclaration" propertyString="getModel#(Ljava/lang/String;)Lorg/jetbrains/mps/openapi/model/SModel;" />
-    <nodeInfo nodeId="4023783813282660971" fileName="TestUtils.java" startLine="166" startPosition="58" endLine="176" endPosition="9" conceptFqName="jetbrains.mps.baseLanguage.structure.IfStatement" />
-    <nodeInfo nodeId="4023783813282810431" fileName="TestUtils.java" startLine="193" startPosition="9" endLine="204" endPosition="7" conceptFqName="jetbrains.mps.baseLanguage.structure.ForeachStatement" />
-    <nodeInfo nodeId="8652009603352308950" fileName="TestUtils.java" startLine="139" startPosition="9" endLine="152" endPosition="7" conceptFqName="jetbrains.mps.baseLanguage.structure.ForeachStatement" />
-    <nodeInfo nodeId="4023783813282659682" fileName="TestUtils.java" startLine="165" startPosition="9" endLine="178" endPosition="7" conceptFqName="jetbrains.mps.baseLanguage.structure.ForeachStatement" />
-    <nodeInfo nodeId="4023783813282810429" fileName="TestUtils.java" startLine="192" startPosition="0" endLine="207" endPosition="5" conceptFqName="jetbrains.mps.baseLanguage.structure.TryStatement" />
-    <nodeInfo nodeId="8652009603352327995" fileName="TestUtils.java" startLine="138" startPosition="92" endLine="155" endPosition="5" conceptFqName="jetbrains.mps.baseLanguage.structure.TryStatement" />
-    <nodeInfo nodeId="4023783813282776865" fileName="TestUtils.java" startLine="164" startPosition="116" endLine="181" endPosition="5" conceptFqName="jetbrains.mps.baseLanguage.structure.TryStatement" />
-    <nodeInfo nodeId="6062668769034855639" fileName="TestUtils.java" startLine="135" startPosition="0" endLine="158" endPosition="0" conceptFqName="jetbrains.mps.baseLanguage.structure.StaticMethodDeclaration" propertyString="getModelTests#(Lorg/jetbrains/mps/openapi/model/SModel;Lorg/jetbrains/mps/openapi/util/ProgressMonitor;Z)Ljava/lang/Iterable;" />
-    <nodeInfo nodeId="6062668769034855670" fileName="TestUtils.java" startLine="161" startPosition="0" endLine="184" endPosition="0" conceptFqName="jetbrains.mps.baseLanguage.structure.StaticMethodDeclaration" propertyString="getModuleTests#(Lorg/jetbrains/mps/openapi/module/SModule;Lorg/jetbrains/mps/openapi/util/ProgressMonitor;Z)Ljava/lang/Iterable;" />
-    <nodeInfo nodeId="6062668769034855708" fileName="TestUtils.java" startLine="187" startPosition="0" endLine="210" endPosition="0" conceptFqName="jetbrains.mps.baseLanguage.structure.StaticMethodDeclaration" propertyString="getProjectTests#(Ljetbrains/mps/project/Project;Lorg/jetbrains/mps/openapi/util/ProgressMonitor;Z)Ljava/lang/Iterable;" />
-    <nodeInfo nodeId="6062668769034855385" fileName="TestUtils.java" startLine="46" startPosition="20" endLine="96" endPosition="19" conceptFqName="jetbrains.mps.baseLanguage.structure.SwitchStatement" />
-    <nodeInfo nodeId="6062668769034855385" fileName="TestUtils.java" startLine="44" startPosition="46" endLine="97" endPosition="31" conceptFqName="jetbrains.mps.baseLanguage.structure.DoWhileStatement" />
-    <nodeInfo nodeId="6062668769034855385" fileName="TestUtils.java" startLine="44" startPosition="0" endLine="100" endPosition="0" conceptFqName="jetbrains.mps.baseLanguage.structure.InstanceMethodDeclaration" propertyString="moveToNext#()Z" />
-    <nodeInfo nodeId="6062668769034855385" fileName="TestUtils.java" startLine="40" startPosition="56" endLine="105" endPosition="14" conceptFqName="jetbrains.mps.baseLanguage.structure.ReturnStatement" />
-    <nodeInfo nodeId="6062668769034855385" fileName="TestUtils.java" startLine="40" startPosition="0" endLine="107" endPosition="0" conceptFqName="jetbrains.mps.baseLanguage.structure.InstanceMethodDeclaration" propertyString="iterator#()Ljava/util/Iterator;" />
-    <nodeInfo nodeId="6062668769034855385" fileName="TestUtils.java" startLine="38" startPosition="52" endLine="107" endPosition="10" conceptFqName="jetbrains.mps.baseLanguage.structure.ReturnStatement" />
-    <nodeInfo nodeId="6062668769034855385" fileName="TestUtils.java" startLine="38" startPosition="0" endLine="109" endPosition="0" conceptFqName="jetbrains.mps.baseLanguage.structure.InstanceMethodDeclaration" propertyString="iterable#()Ljava/lang/Iterable;" />
-    <nodeInfo nodeId="6062668769034855381" fileName="TestUtils.java" startLine="36" startPosition="5" endLine="109" endPosition="7" conceptFqName="jetbrains.mps.baseLanguage.structure.ReturnStatement" />
-    <nodeInfo nodeId="6062668769034855363" fileName="TestUtils.java" startLine="32" startPosition="0" endLine="111" endPosition="0" conceptFqName="jetbrains.mps.baseLanguage.structure.StaticMethodDeclaration" propertyString="wrapPointerStrings#(Ljava/lang/Iterable;)Ljava/lang/Iterable;" />
-    <scopeInfo nodeId="6062668769034855287" fileName="TestUtils.java" startLine="29" startPosition="22" endLine="29" endPosition="22" />
-    <scopeInfo nodeId="6062668769034855386" fileName="TestUtils.java" startLine="80" startPosition="27" endLine="80" endPosition="27" />
-    <scopeInfo nodeId="6062668769034855406" fileName="TestUtils.java" startLine="91" startPosition="28" endLine="91" endPosition="28" />
-    <scopeInfo nodeId="6062668769034855376" fileName="TestUtils.java" startLine="34" startPosition="26" endLine="35" endPosition="78" />
-    <scopeInfo nodeId="6062668769034855387" fileName="TestUtils.java" startLine="52" startPosition="27" endLine="53" endPosition="68" />
-    <scopeInfo nodeId="6062668769034855390" fileName="TestUtils.java" startLine="83" startPosition="27" endLine="84" endPosition="128" />
-    <scopeInfo nodeId="6062668769034855399" fileName="TestUtils.java" startLine="87" startPosition="27" endLine="88" endPosition="83" />
-    <scopeInfo nodeId="6062668769034855385" fileName="TestUtils.java" startLine="94" startPosition="28" endLine="95" endPosition="37" />
-    <scopeInfo nodeId="6062668769034855590" fileName="TestUtils.java" startLine="116" startPosition="57" endLine="117" endPosition="18" />
-    <scopeInfo nodeId="6062668769034855624" fileName="TestUtils.java" startLine="127" startPosition="59" endLine="128" endPosition="18" />
-    <scopeInfo nodeId="8652009603352348070" fileName="TestUtils.java" startLine="141" startPosition="35" endLine="142" endPosition="22" />
-    <scopeInfo nodeId="8652009603352936712" fileName="TestUtils.java" startLine="147" startPosition="34" endLine="148" endPosition="26" />
-    <scopeInfo nodeId="8652009603352327997" fileName="TestUtils.java" startLine="153" startPosition="15" endLine="154" endPosition="21" />
-    <scopeInfo nodeId="2853743909049261612" fileName="TestUtils.java" startLine="169" startPosition="37" endLine="170" endPosition="24" />
-    <scopeInfo nodeId="4023783813282878841" fileName="TestUtils.java" startLine="173" startPosition="84" endLine="174" endPosition="26" />
-    <scopeInfo nodeId="4023783813282776867" fileName="TestUtils.java" startLine="179" startPosition="15" endLine="180" endPosition="21" />
-    <scopeInfo nodeId="2853743909049279479" fileName="TestUtils.java" startLine="196" startPosition="35" endLine="197" endPosition="22" />
-    <scopeInfo nodeId="4023783813282858814" fileName="TestUtils.java" startLine="201" startPosition="83" endLine="202" endPosition="24" />
-    <scopeInfo nodeId="4023783813282810455" fileName="TestUtils.java" startLine="205" startPosition="15" endLine="206" endPosition="21" />
-    <scopeInfo nodeId="6062668769034855394" fileName="TestUtils.java" startLine="212" startPosition="36" endLine="213" endPosition="74" />
-    <scopeInfo nodeId="6062668769034855284" fileName="TestUtils.java" startLine="29" startPosition="0" endLine="31" endPosition="0" />
-    <scopeInfo nodeId="6062668769034855385" fileName="TestUtils.java" startLine="49" startPosition="28" endLine="51" endPosition="35" />
-    <scopeInfo nodeId="6062668769034855387" fileName="TestUtils.java" startLine="55" startPosition="66" endLine="57" endPosition="30" />
-    <scopeInfo nodeId="6062668769034855398" fileName="TestUtils.java" startLine="63" startPosition="44" endLine="65" endPosition="30" />
-    <scopeInfo nodeId="6062668769034855405" fileName="TestUtils.java" startLine="70" startPosition="48" endLine="72" endPosition="30" />
-    <scopeInfo nodeId="6062668769034855386" fileName="TestUtils.java" startLine="80" startPosition="27" endLine="82" endPosition="28" />
-    <scopeInfo nodeId="6062668769034855406" fileName="TestUtils.java" startLine="91" startPosition="28" endLine="93" endPosition="28" />
-    <scopeInfo nodeId="6062668769034855407" fileName="TestUtils.java" startLine="76" startPosition="28" endLine="79" endPosition="34" />
-    <scopeInfo nodeId="6062668769034855390" fileName="TestUtils.java" startLine="83" startPosition="27" endLine="86" endPosition="28" />
-    <scopeInfo nodeId="6062668769034855399" fileName="TestUtils.java" startLine="87" startPosition="27" endLine="90" endPosition="28" />
-    <scopeInfo nodeId="6062668769034855622" fileName="TestUtils.java" startLine="126" startPosition="59" endLine="130" endPosition="75" />
-    <scopeInfo nodeId="8652009603352397003" fileName="TestUtils.java" startLine="145" startPosition="34" endLine="149" endPosition="11" />
-    <scopeInfo nodeId="6062668769034855394" fileName="TestUtils.java" startLine="211" startPosition="82" endLine="215" endPosition="16" />
-    <scopeInfo nodeId="6062668769034855588" fileName="TestUtils.java" startLine="115" startPosition="56" endLine="120" endPosition="72" />
-    <scopeInfo nodeId="6062668769034855398" fileName="TestUtils.java" startLine="62" startPosition="27" endLine="68" endPosition="28" />
-    <scopeInfo nodeId="6062668769034855405" fileName="TestUtils.java" startLine="69" startPosition="28" endLine="75" endPosition="28" />
-    <scopeInfo nodeId="6062668769034855394" fileName="TestUtils.java" startLine="211" startPosition="0" endLine="217" endPosition="0">
-      <varInfo nodeId="6062668769034855394" varName="checkedDotOperand" />
-    </scopeInfo>
-    <scopeInfo nodeId="6062668769034855387" fileName="TestUtils.java" startLine="54" startPosition="27" endLine="61" endPosition="28" />
-    <scopeInfo nodeId="6062668769034855619" fileName="TestUtils.java" startLine="125" startPosition="0" endLine="132" endPosition="0">
-      <varInfo nodeId="6062668769034855636" varName="moduleName" />
-    </scopeInfo>
-    <scopeInfo nodeId="6062668769034855585" fileName="TestUtils.java" startLine="114" startPosition="0" endLine="122" endPosition="0">
-      <varInfo nodeId="6062668769034855615" varName="modelName" />
-    </scopeInfo>
-    <scopeInfo nodeId="4023783813282660972" fileName="TestUtils.java" startLine="167" startPosition="50" endLine="175" endPosition="11">
-      <varInfo nodeId="4023783813282877747" varName="modelTests" />
-    </scopeInfo>
-    <scopeInfo nodeId="4023783813282810434" fileName="TestUtils.java" startLine="194" startPosition="68" endLine="203" endPosition="9">
-      <varInfo nodeId="4023783813282810436" varName="moduleTests" />
-    </scopeInfo>
-    <scopeInfo nodeId="8652009603352308956" fileName="TestUtils.java" startLine="140" startPosition="55" endLine="151" endPosition="27">
-      <varInfo nodeId="8652009603352422879" varName="wrappedNode" />
-    </scopeInfo>
-    <scopeInfo nodeId="4023783813282659688" fileName="TestUtils.java" startLine="166" startPosition="58" endLine="177" endPosition="27" />
-    <scopeInfo nodeId="4023783813282810430" fileName="TestUtils.java" startLine="193" startPosition="9" endLine="204" endPosition="7" />
-    <scopeInfo nodeId="4023783813282810431" fileName="TestUtils.java" startLine="193" startPosition="9" endLine="204" endPosition="7">
-      <varInfo nodeId="4023783813282810432" varName="module" />
-    </scopeInfo>
-    <scopeInfo nodeId="8652009603352308950" fileName="TestUtils.java" startLine="139" startPosition="9" endLine="152" endPosition="7">
-      <varInfo nodeId="8652009603352308952" varName="root" />
-    </scopeInfo>
-    <scopeInfo nodeId="8652009603352327996" fileName="TestUtils.java" startLine="139" startPosition="9" endLine="152" endPosition="7" />
-    <scopeInfo nodeId="4023783813282659682" fileName="TestUtils.java" startLine="165" startPosition="9" endLine="178" endPosition="7">
-      <varInfo nodeId="4023783813282659684" varName="model" />
-    </scopeInfo>
-    <scopeInfo nodeId="4023783813282776866" fileName="TestUtils.java" startLine="165" startPosition="9" endLine="178" endPosition="7" />
-    <scopeInfo nodeId="6062668769034855643" fileName="TestUtils.java" startLine="135" startPosition="133" endLine="156" endPosition="18">
-      <varInfo nodeId="8652009603352301059" varName="result" />
-      <varInfo nodeId="8652009603352296199" varName="roots" />
-    </scopeInfo>
-    <scopeInfo nodeId="6062668769034855674" fileName="TestUtils.java" startLine="161" startPosition="136" endLine="182" endPosition="18">
-      <varInfo nodeId="4023783813282780211" varName="models" />
-      <varInfo nodeId="4023783813282659279" varName="result" />
-    </scopeInfo>
-    <scopeInfo nodeId="6062668769034855712" fileName="TestUtils.java" startLine="187" startPosition="138" endLine="208" endPosition="18">
-      <varInfo nodeId="4023783813282810412" varName="projectModules" />
-      <varInfo nodeId="4023783813282810395" varName="result" />
-    </scopeInfo>
-    <scopeInfo nodeId="6062668769034855639" fileName="TestUtils.java" startLine="135" startPosition="0" endLine="158" endPosition="0">
-      <varInfo nodeId="8652009603352904799" varName="breakOnFirstFound" />
-      <varInfo nodeId="6062668769034855667" varName="model" />
-      <varInfo nodeId="8652009603352199078" varName="monitor" />
-    </scopeInfo>
-    <scopeInfo nodeId="6062668769034855670" fileName="TestUtils.java" startLine="161" startPosition="0" endLine="184" endPosition="0">
-      <varInfo nodeId="4023783813282869123" varName="breakOnFirstFound" />
-      <varInfo nodeId="6062668769034855705" varName="module" />
-      <varInfo nodeId="4023783813282256313" varName="monitor" />
-    </scopeInfo>
-    <scopeInfo nodeId="6062668769034855708" fileName="TestUtils.java" startLine="187" startPosition="0" endLine="210" endPosition="0">
-      <varInfo nodeId="4023783813282857262" varName="breakOnFirstFound" />
-      <varInfo nodeId="8139840817146516111" varName="monitor" />
-      <varInfo nodeId="6062668769034855732" varName="project" />
-    </scopeInfo>
-    <scopeInfo nodeId="6062668769034855385" fileName="TestUtils.java" startLine="46" startPosition="20" endLine="96" endPosition="19" />
-    <scopeInfo nodeId="6062668769034855385" fileName="TestUtils.java" startLine="44" startPosition="46" endLine="98" endPosition="29" />
-    <scopeInfo nodeId="6062668769034855385" fileName="TestUtils.java" startLine="44" startPosition="0" endLine="100" endPosition="0" />
-    <scopeInfo nodeId="6062668769034855385" fileName="TestUtils.java" startLine="40" startPosition="56" endLine="105" endPosition="14" />
-    <scopeInfo nodeId="6062668769034855385" fileName="TestUtils.java" startLine="40" startPosition="0" endLine="107" endPosition="0" />
-    <scopeInfo nodeId="6062668769034855385" fileName="TestUtils.java" startLine="38" startPosition="52" endLine="107" endPosition="10" />
-    <scopeInfo nodeId="6062668769034855385" fileName="TestUtils.java" startLine="38" startPosition="0" endLine="109" endPosition="0" />
-    <scopeInfo nodeId="6062668769034855371" fileName="TestUtils.java" startLine="33" startPosition="105" endLine="109" endPosition="7" />
-    <scopeInfo nodeId="6062668769034855363" fileName="TestUtils.java" startLine="32" startPosition="0" endLine="111" endPosition="0">
-      <varInfo nodeId="6062668769034855364" varName="strings" />
-    </scopeInfo>
-    <unitInfo nodeId="6062668769034855385" fileName="TestUtils.java" startLine="41" startPosition="23" endLine="105" endPosition="13" unitName="jetbrains.mps.baseLanguage.unitTest.execution.settings.TestUtils$3" />
-    <unitInfo nodeId="6062668769034855385" fileName="TestUtils.java" startLine="39" startPosition="19" endLine="107" endPosition="9" unitName="jetbrains.mps.baseLanguage.unitTest.execution.settings.TestUtils$2" />
-    <unitInfo nodeId="6062668769034855385" fileName="TestUtils.java" startLine="37" startPosition="36" endLine="109" endPosition="5" unitName="jetbrains.mps.baseLanguage.unitTest.execution.settings.TestUtils$1" />
-    <unitInfo nodeId="6062668769034855273" fileName="TestUtils.java" startLine="28" startPosition="0" endLine="218" endPosition="0" unitName="jetbrains.mps.baseLanguage.unitTest.execution.settings.TestUtils" />
-  </root>
-  <root nodeRef="r:e12fc70b-3d1d-4dc2-9467-5147656e0455(jetbrains.mps.baseLanguage.unitTest.execution.settings)/6062668769034855735">
-    <nodeInfo nodeId="4023783813282796608" fileName="JUnitRunTypes.java" startLine="30" startPosition="28" endLine="31" endPosition="80" conceptFqName="jetbrains.mps.baseLanguage.structure.ReturnStatement" />
-    <nodeInfo nodeId="4023783813282848357" fileName="JUnitRunTypes.java" startLine="32" startPosition="7" endLine="33" endPosition="64" conceptFqName="jetbrains.mps.baseLanguage.structure.ReturnStatement" />
-    <nodeInfo nodeId="4023783813281575812" fileName="JUnitRunTypes.java" startLine="36" startPosition="85" endLine="37" endPosition="32" conceptFqName="jetbrains.mps.baseLanguage.structure.SingleLineComment" />
-    <nodeInfo nodeId="4023783813281576099" fileName="JUnitRunTypes.java" startLine="37" startPosition="32" endLine="38" endPosition="22" conceptFqName="jetbrains.mps.baseLanguage.structure.SingleLineComment" />
-    <nodeInfo nodeId="6062668769034856116" fileName="JUnitRunTypes.java" startLine="39" startPosition="28" endLine="40" endPosition="20" conceptFqName="jetbrains.mps.baseLanguage.structure.ReturnStatement" />
-    <nodeInfo nodeId="6062668769034856123" fileName="JUnitRunTypes.java" startLine="42" startPosition="53" endLine="43" endPosition="49" conceptFqName="jetbrains.mps.baseLanguage.structure.ReturnStatement" />
-    <nodeInfo nodeId="6062668769034856129" fileName="JUnitRunTypes.java" startLine="44" startPosition="7" endLine="45" endPosition="18" conceptFqName="jetbrains.mps.baseLanguage.structure.ReturnStatement" />
-    <nodeInfo nodeId="4023783813282015826" fileName="JUnitRunTypes.java" startLine="47" startPosition="89" endLine="48" endPosition="39" conceptFqName="jetbrains.mps.baseLanguage.structure.SingleLineComment" />
-    <nodeInfo nodeId="4023783813282955885" fileName="JUnitRunTypes.java" startLine="49" startPosition="28" endLine="50" endPosition="21" conceptFqName="jetbrains.mps.baseLanguage.structure.ReturnStatement" />
-    <nodeInfo nodeId="4023783813282902238" fileName="JUnitRunTypes.java" startLine="51" startPosition="7" endLine="52" endPosition="118" conceptFqName="jetbrains.mps.baseLanguage.structure.ReturnStatement" />
-    <nodeInfo nodeId="6062668769034856010" fileName="JUnitRunTypes.java" startLine="58" startPosition="137" endLine="59" endPosition="70" conceptFqName="jetbrains.mps.baseLanguage.structure.LocalVariableDeclarationStatement" />
-    <nodeInfo nodeId="6062668769034856019" fileName="JUnitRunTypes.java" startLine="60" startPosition="27" endLine="61" endPosition="80" conceptFqName="jetbrains.mps.baseLanguage.structure.ReturnStatement" />
-    <nodeInfo nodeId="6062668769034856026" fileName="JUnitRunTypes.java" startLine="62" startPosition="7" endLine="63" endPosition="62" conceptFqName="jetbrains.mps.baseLanguage.structure.ReturnStatement" />
-    <nodeInfo nodeId="6062668769034856041" fileName="JUnitRunTypes.java" startLine="66" startPosition="53" endLine="67" endPosition="41" conceptFqName="jetbrains.mps.baseLanguage.structure.ReturnStatement" />
-    <nodeInfo nodeId="6062668769034856048" fileName="JUnitRunTypes.java" startLine="68" startPosition="7" endLine="69" endPosition="70" conceptFqName="jetbrains.mps.baseLanguage.structure.LocalVariableDeclarationStatement" />
-    <nodeInfo nodeId="6062668769034856057" fileName="JUnitRunTypes.java" startLine="70" startPosition="27" endLine="71" endPosition="74" conceptFqName="jetbrains.mps.baseLanguage.structure.ReturnStatement" />
-    <nodeInfo nodeId="6062668769034856070" fileName="JUnitRunTypes.java" startLine="73" startPosition="53" endLine="74" endPosition="76" conceptFqName="jetbrains.mps.baseLanguage.structure.ReturnStatement" />
-    <nodeInfo nodeId="6062668769034856082" fileName="JUnitRunTypes.java" startLine="75" startPosition="7" endLine="76" endPosition="18" conceptFqName="jetbrains.mps.baseLanguage.structure.ReturnStatement" />
-    <nodeInfo nodeId="4023783813282945609" fileName="JUnitRunTypes.java" startLine="78" startPosition="89" endLine="79" endPosition="70" conceptFqName="jetbrains.mps.baseLanguage.structure.LocalVariableDeclarationStatement" />
-    <nodeInfo nodeId="4023783813282951990" fileName="JUnitRunTypes.java" startLine="80" startPosition="27" endLine="81" endPosition="21" conceptFqName="jetbrains.mps.baseLanguage.structure.ReturnStatement" />
-    <nodeInfo nodeId="4023783813282926330" fileName="JUnitRunTypes.java" startLine="82" startPosition="7" endLine="83" endPosition="116" conceptFqName="jetbrains.mps.baseLanguage.structure.ReturnStatement" />
-    <nodeInfo nodeId="6062668769034855930" fileName="JUnitRunTypes.java" startLine="89" startPosition="137" endLine="90" endPosition="66" conceptFqName="jetbrains.mps.baseLanguage.structure.LocalVariableDeclarationStatement" />
-    <nodeInfo nodeId="6062668769034855939" fileName="JUnitRunTypes.java" startLine="91" startPosition="26" endLine="92" endPosition="80" conceptFqName="jetbrains.mps.baseLanguage.structure.ReturnStatement" />
-    <nodeInfo nodeId="6062668769034855946" fileName="JUnitRunTypes.java" startLine="93" startPosition="7" endLine="94" endPosition="60" conceptFqName="jetbrains.mps.baseLanguage.structure.ReturnStatement" />
-    <nodeInfo nodeId="6062668769034855961" fileName="JUnitRunTypes.java" startLine="97" startPosition="45" endLine="98" endPosition="40" conceptFqName="jetbrains.mps.baseLanguage.structure.ReturnStatement" />
-    <nodeInfo nodeId="6062668769034855968" fileName="JUnitRunTypes.java" startLine="99" startPosition="7" endLine="100" endPosition="66" conceptFqName="jetbrains.mps.baseLanguage.structure.LocalVariableDeclarationStatement" />
-    <nodeInfo nodeId="6062668769034855977" fileName="JUnitRunTypes.java" startLine="101" startPosition="26" endLine="102" endPosition="66" conceptFqName="jetbrains.mps.baseLanguage.structure.ReturnStatement" />
-    <nodeInfo nodeId="6062668769034855988" fileName="JUnitRunTypes.java" startLine="104" startPosition="53" endLine="105" endPosition="75" conceptFqName="jetbrains.mps.baseLanguage.structure.ReturnStatement" />
-    <nodeInfo nodeId="6062668769034856000" fileName="JUnitRunTypes.java" startLine="106" startPosition="7" endLine="107" endPosition="18" conceptFqName="jetbrains.mps.baseLanguage.structure.ReturnStatement" />
-    <nodeInfo nodeId="4023783813282973838" fileName="JUnitRunTypes.java" startLine="109" startPosition="89" endLine="110" endPosition="66" conceptFqName="jetbrains.mps.baseLanguage.structure.LocalVariableDeclarationStatement" />
-    <nodeInfo nodeId="4023783813282973847" fileName="JUnitRunTypes.java" startLine="111" startPosition="26" endLine="112" endPosition="21" conceptFqName="jetbrains.mps.baseLanguage.structure.ReturnStatement" />
-    <nodeInfo nodeId="4023783813282982657" fileName="JUnitRunTypes.java" startLine="113" startPosition="7" endLine="114" endPosition="114" conceptFqName="jetbrains.mps.baseLanguage.structure.ReturnStatement" />
-    <nodeInfo nodeId="6062668769034855847" fileName="JUnitRunTypes.java" startLine="120" startPosition="137" endLine="121" endPosition="72" conceptFqName="jetbrains.mps.baseLanguage.structure.ReturnStatement" />
-    <nodeInfo nodeId="6062668769034855864" fileName="JUnitRunTypes.java" startLine="124" startPosition="93" endLine="125" endPosition="40" conceptFqName="jetbrains.mps.baseLanguage.structure.ReturnStatement" />
-    <nodeInfo nodeId="6062668769034855886" fileName="JUnitRunTypes.java" startLine="128" startPosition="62" endLine="129" endPosition="74" conceptFqName="jetbrains.mps.baseLanguage.structure.LocalVariableDeclarationStatement" />
-    <nodeInfo nodeId="6062668769034855893" fileName="JUnitRunTypes.java" startLine="130" startPosition="224" endLine="131" endPosition="71" conceptFqName="jetbrains.mps.baseLanguage.structure.ReturnStatement" />
-    <nodeInfo nodeId="6062668769034855920" fileName="JUnitRunTypes.java" startLine="134" startPosition="7" endLine="135" endPosition="18" conceptFqName="jetbrains.mps.baseLanguage.structure.ReturnStatement" />
-    <nodeInfo nodeId="4023783813282993806" fileName="JUnitRunTypes.java" startLine="137" startPosition="89" endLine="138" endPosition="116" conceptFqName="jetbrains.mps.baseLanguage.structure.ReturnStatement" />
-    <nodeInfo nodeId="6062668769034855764" fileName="JUnitRunTypes.java" startLine="144" startPosition="137" endLine="145" endPosition="74" conceptFqName="jetbrains.mps.baseLanguage.structure.ReturnStatement" />
-    <nodeInfo nodeId="6062668769034855781" fileName="JUnitRunTypes.java" startLine="149" startPosition="97" endLine="150" endPosition="40" conceptFqName="jetbrains.mps.baseLanguage.structure.ReturnStatement" />
-    <nodeInfo nodeId="6062668769034855803" fileName="JUnitRunTypes.java" startLine="153" startPosition="62" endLine="154" endPosition="72" conceptFqName="jetbrains.mps.baseLanguage.structure.LocalVariableDeclarationStatement" />
-    <nodeInfo nodeId="6062668769034855810" fileName="JUnitRunTypes.java" startLine="155" startPosition="224" endLine="156" endPosition="71" conceptFqName="jetbrains.mps.baseLanguage.structure.ReturnStatement" />
-    <nodeInfo nodeId="6062668769034855837" fileName="JUnitRunTypes.java" startLine="159" startPosition="7" endLine="160" endPosition="18" conceptFqName="jetbrains.mps.baseLanguage.structure.ReturnStatement" />
-    <nodeInfo nodeId="4023783813281543000" fileName="JUnitRunTypes.java" startLine="163" startPosition="89" endLine="164" endPosition="116" conceptFqName="jetbrains.mps.baseLanguage.structure.ReturnStatement" />
-    <nodeInfo nodeId="8139840817146470913" fileName="JUnitRunTypes.java" startLine="174" startPosition="105" endLine="175" endPosition="50" conceptFqName="jetbrains.mps.baseLanguage.structure.ReturnStatement" />
-    <nodeInfo nodeId="4023783813282524040" fileName="JUnitRunTypes.java" startLine="184" startPosition="63" endLine="185" endPosition="80" conceptFqName="jetbrains.mps.baseLanguage.structure.LocalVariableDeclarationStatement" />
-    <nodeInfo nodeId="4023783813281959225" fileName="JUnitRunTypes.java" startLine="187" startPosition="31" endLine="188" endPosition="111" conceptFqName="jetbrains.mps.baseLanguage.structure.ExpressionStatement" />
-    <nodeInfo nodeId="4023783813282534437" fileName="JUnitRunTypes.java" startLine="193" startPosition="5" endLine="194" endPosition="23" conceptFqName="jetbrains.mps.baseLanguage.structure.ReturnStatement" />
-    <nodeInfo nodeId="4023783813281920010" fileName="JUnitRunTypes.java" startLine="199" startPosition="0" endLine="200" endPosition="0" conceptFqName="jetbrains.mps.baseLanguage.structure.InstanceMethodDeclaration" propertyString="doCollect#(Ljetbrains/mps/execution/api/settings/ITemplatePersistentConfiguration;Ljetbrains/mps/project/Project;Lorg/jetbrains/mps/openapi/util/ProgressMonitor;)Ljava/lang/Iterable;" />
-    <nodeInfo nodeId="4023783813281515288" fileName="JUnitRunTypes.java" startLine="203" startPosition="0" endLine="204" endPosition="0" conceptFqName="jetbrains.mps.baseLanguage.structure.InstanceMethodDeclaration" propertyString="hasTests#(Ljetbrains/mps/execution/api/settings/ITemplatePersistentConfiguration;Ljetbrains/mps/project/Project;)Z" />
-    <nodeInfo nodeId="4023783813281946432" fileName="JUnitRunTypes.java" startLine="206" startPosition="0" endLine="207" endPosition="0" conceptFqName="jetbrains.mps.baseLanguage.structure.FieldDeclaration" propertyString="cachedTests" />
-    <nodeInfo nodeId="6062668769034855745" fileName="JUnitRunTypes.java" startLine="209" startPosition="0" endLine="210" endPosition="0" conceptFqName="jetbrains.mps.baseLanguage.structure.InstanceMethodDeclaration" propertyString="check#(Ljetbrains/mps/execution/api/settings/ITemplatePersistentConfiguration;Ljetbrains/mps/project/Project;)Ljava/lang/String;" />
-    <nodeInfo nodeId="6062668769034856047" fileName="JUnitRunTypes.java" startLine="211" startPosition="52" endLine="212" endPosition="44" conceptFqName="jetbrains.mps.baseLanguage.structure.ReturnStatement" />
-    <nodeInfo nodeId="6062668769034855753" fileName="JUnitRunTypes.java" startLine="169" startPosition="0" endLine="171" endPosition="0" conceptFqName="jetbrains.mps.baseLanguage.structure.ConstructorDeclaration" propertyString="JUnitRunTypes#()V" />
-    <nodeInfo nodeId="6062668769034856092" fileName="JUnitRunTypes.java" startLine="29" startPosition="137" endLine="32" endPosition="7" conceptFqName="jetbrains.mps.baseLanguage.structure.IfStatement" />
-    <nodeInfo nodeId="6062668769034856114" fileName="JUnitRunTypes.java" startLine="38" startPosition="22" endLine="41" endPosition="7" conceptFqName="jetbrains.mps.baseLanguage.structure.IfStatement" />
-    <nodeInfo nodeId="6062668769034856121" fileName="JUnitRunTypes.java" startLine="41" startPosition="7" endLine="44" endPosition="7" conceptFqName="jetbrains.mps.baseLanguage.structure.IfStatement" />
-    <nodeInfo nodeId="4023783813282953349" fileName="JUnitRunTypes.java" startLine="48" startPosition="39" endLine="51" endPosition="7" conceptFqName="jetbrains.mps.baseLanguage.structure.IfStatement" />
-    <nodeInfo nodeId="6062668769034856017" fileName="JUnitRunTypes.java" startLine="59" startPosition="70" endLine="62" endPosition="7" conceptFqName="jetbrains.mps.baseLanguage.structure.IfStatement" />
-    <nodeInfo nodeId="6062668769034856039" fileName="JUnitRunTypes.java" startLine="65" startPosition="85" endLine="68" endPosition="7" conceptFqName="jetbrains.mps.baseLanguage.structure.IfStatement" />
-    <nodeInfo nodeId="6062668769034856055" fileName="JUnitRunTypes.java" startLine="69" startPosition="70" endLine="72" endPosition="7" conceptFqName="jetbrains.mps.baseLanguage.structure.IfStatement" />
-    <nodeInfo nodeId="6062668769034856068" fileName="JUnitRunTypes.java" startLine="72" startPosition="7" endLine="75" endPosition="7" conceptFqName="jetbrains.mps.baseLanguage.structure.IfStatement" />
-    <nodeInfo nodeId="4023783813282947538" fileName="JUnitRunTypes.java" startLine="79" startPosition="70" endLine="82" endPosition="7" conceptFqName="jetbrains.mps.baseLanguage.structure.IfStatement" />
-    <nodeInfo nodeId="6062668769034855937" fileName="JUnitRunTypes.java" startLine="90" startPosition="66" endLine="93" endPosition="7" conceptFqName="jetbrains.mps.baseLanguage.structure.IfStatement" />
-    <nodeInfo nodeId="6062668769034855959" fileName="JUnitRunTypes.java" startLine="96" startPosition="85" endLine="99" endPosition="7" conceptFqName="jetbrains.mps.baseLanguage.structure.IfStatement" />
-    <nodeInfo nodeId="6062668769034855975" fileName="JUnitRunTypes.java" startLine="100" startPosition="66" endLine="103" endPosition="7" conceptFqName="jetbrains.mps.baseLanguage.structure.IfStatement" />
-    <nodeInfo nodeId="6062668769034855986" fileName="JUnitRunTypes.java" startLine="103" startPosition="7" endLine="106" endPosition="7" conceptFqName="jetbrains.mps.baseLanguage.structure.IfStatement" />
-    <nodeInfo nodeId="4023783813282973845" fileName="JUnitRunTypes.java" startLine="110" startPosition="66" endLine="113" endPosition="7" conceptFqName="jetbrains.mps.baseLanguage.structure.IfStatement" />
-    <nodeInfo nodeId="6062668769034855862" fileName="JUnitRunTypes.java" startLine="123" startPosition="85" endLine="126" endPosition="7" conceptFqName="jetbrains.mps.baseLanguage.structure.IfStatement" />
-    <nodeInfo nodeId="6062668769034855891" fileName="JUnitRunTypes.java" startLine="129" startPosition="74" endLine="132" endPosition="11" conceptFqName="jetbrains.mps.baseLanguage.structure.IfStatement" />
-    <nodeInfo nodeId="4023783813282991362" fileName="JUnitRunTypes.java" startLine="137" startPosition="0" endLine="140" endPosition="0" conceptFqName="jetbrains.mps.baseLanguage.structure.InstanceMethodDeclaration" propertyString="hasTests#(Ljetbrains/mps/execution/api/settings/ITemplatePersistentConfiguration;Ljetbrains/mps/project/Project;)Z" />
-    <nodeInfo nodeId="6062668769034855779" fileName="JUnitRunTypes.java" startLine="148" startPosition="85" endLine="151" endPosition="7" conceptFqName="jetbrains.mps.baseLanguage.structure.IfStatement" />
-    <nodeInfo nodeId="6062668769034855808" fileName="JUnitRunTypes.java" startLine="154" startPosition="72" endLine="157" endPosition="11" conceptFqName="jetbrains.mps.baseLanguage.structure.IfStatement" />
-    <nodeInfo nodeId="8139840817146460501" fileName="JUnitRunTypes.java" startLine="174" startPosition="0" endLine="177" endPosition="0" conceptFqName="jetbrains.mps.baseLanguage.structure.InstanceMethodDeclaration" propertyString="collect#(Ljetbrains/mps/execution/api/settings/ITemplatePersistentConfiguration;Ljetbrains/mps/project/Project;)Ljava/lang/Iterable;" />
-    <nodeInfo nodeId="270189043069382553" fileName="JUnitRunTypes.java" startLine="187" startPosition="0" endLine="190" endPosition="0" conceptFqName="jetbrains.mps.baseLanguage.structure.InstanceMethodDeclaration" propertyString="run#()V" />
-    <nodeInfo nodeId="6062668769034856047" fileName="JUnitRunTypes.java" startLine="211" startPosition="0" endLine="214" endPosition="0" conceptFqName="jetbrains.mps.baseLanguage.structure.StaticMethodDeclaration" propertyString="isEmptyString#(Ljava/lang/String;)Z" />
-    <nodeInfo nodeId="6062668769034855841" fileName="JUnitRunTypes.java" startLine="119" startPosition="0" endLine="123" endPosition="0" conceptFqName="jetbrains.mps.baseLanguage.structure.InstanceMethodDeclaration" propertyString="doCollect#(Ljetbrains/mps/execution/api/settings/ITemplatePersistentConfiguration;Ljetbrains/mps/project/Project;Lorg/jetbrains/mps/openapi/util/ProgressMonitor;)Ljava/lang/Iterable;" />
-    <nodeInfo nodeId="6062668769034855758" fileName="JUnitRunTypes.java" startLine="143" startPosition="0" endLine="147" endPosition="0" conceptFqName="jetbrains.mps.baseLanguage.structure.InstanceMethodDeclaration" propertyString="doCollect#(Ljetbrains/mps/execution/api/settings/ITemplatePersistentConfiguration;Ljetbrains/mps/project/Project;Lorg/jetbrains/mps/openapi/util/ProgressMonitor;)Ljava/lang/Iterable;" />
-    <nodeInfo nodeId="4023783813281530317" fileName="JUnitRunTypes.java" startLine="162" startPosition="0" endLine="166" endPosition="0" conceptFqName="jetbrains.mps.baseLanguage.structure.InstanceMethodDeclaration" propertyString="hasTests#(Ljetbrains/mps/execution/api/settings/ITemplatePersistentConfiguration;Ljetbrains/mps/project/Project;)Z" />
-    <nodeInfo nodeId="270189043069382549" fileName="JUnitRunTypes.java" startLine="185" startPosition="80" endLine="190" endPosition="13" conceptFqName="jetbrains.mps.baseLanguage.structure.ExpressionStatement" />
-    <nodeInfo nodeId="6062668769034855880" fileName="JUnitRunTypes.java" startLine="127" startPosition="49" endLine="133" endPosition="9" conceptFqName="jetbrains.mps.baseLanguage.structure.ForeachStatement" />
-    <nodeInfo nodeId="6062668769034855797" fileName="JUnitRunTypes.java" startLine="152" startPosition="51" endLine="158" endPosition="9" conceptFqName="jetbrains.mps.baseLanguage.structure.ForeachStatement" />
-    <nodeInfo nodeId="6062668769034856086" fileName="JUnitRunTypes.java" startLine="28" startPosition="0" endLine="35" endPosition="0" conceptFqName="jetbrains.mps.baseLanguage.structure.InstanceMethodDeclaration" propertyString="doCollect#(Ljetbrains/mps/execution/api/settings/ITemplatePersistentConfiguration;Ljetbrains/mps/project/Project;Lorg/jetbrains/mps/openapi/util/ProgressMonitor;)Ljava/lang/Iterable;" />
-    <nodeInfo nodeId="4023783813282010852" fileName="JUnitRunTypes.java" startLine="47" startPosition="0" endLine="54" endPosition="0" conceptFqName="jetbrains.mps.baseLanguage.structure.InstanceMethodDeclaration" propertyString="hasTests#(Ljetbrains/mps/execution/api/settings/ITemplatePersistentConfiguration;Ljetbrains/mps/project/Project;)Z" />
-    <nodeInfo nodeId="4023783813282924270" fileName="JUnitRunTypes.java" startLine="78" startPosition="0" endLine="85" endPosition="0" conceptFqName="jetbrains.mps.baseLanguage.structure.InstanceMethodDeclaration" propertyString="hasTests#(Ljetbrains/mps/execution/api/settings/ITemplatePersistentConfiguration;Ljetbrains/mps/project/Project;)Z" />
-    <nodeInfo nodeId="4023783813282968579" fileName="JUnitRunTypes.java" startLine="109" startPosition="0" endLine="116" endPosition="0" conceptFqName="jetbrains.mps.baseLanguage.structure.InstanceMethodDeclaration" propertyString="hasTests#(Ljetbrains/mps/execution/api/settings/ITemplatePersistentConfiguration;Ljetbrains/mps/project/Project;)Z" />
-    <nodeInfo nodeId="6062668769034856004" fileName="JUnitRunTypes.java" startLine="57" startPosition="0" endLine="65" endPosition="0" conceptFqName="jetbrains.mps.baseLanguage.structure.InstanceMethodDeclaration" propertyString="doCollect#(Ljetbrains/mps/execution/api/settings/ITemplatePersistentConfiguration;Ljetbrains/mps/project/Project;Lorg/jetbrains/mps/openapi/util/ProgressMonitor;)Ljava/lang/Iterable;" />
-    <nodeInfo nodeId="6062668769034855924" fileName="JUnitRunTypes.java" startLine="88" startPosition="0" endLine="96" endPosition="0" conceptFqName="jetbrains.mps.baseLanguage.structure.InstanceMethodDeclaration" propertyString="doCollect#(Ljetbrains/mps/execution/api/settings/ITemplatePersistentConfiguration;Ljetbrains/mps/project/Project;Lorg/jetbrains/mps/openapi/util/ProgressMonitor;)Ljava/lang/Iterable;" />
-    <nodeInfo nodeId="6062668769034855878" fileName="JUnitRunTypes.java" startLine="126" startPosition="7" endLine="134" endPosition="7" conceptFqName="jetbrains.mps.baseLanguage.structure.IfStatement" />
-    <nodeInfo nodeId="6062668769034855795" fileName="JUnitRunTypes.java" startLine="151" startPosition="7" endLine="159" endPosition="7" conceptFqName="jetbrains.mps.baseLanguage.structure.IfStatement" />
-    <nodeInfo nodeId="4023783813282458492" fileName="JUnitRunTypes.java" startLine="183" startPosition="0" endLine="192" endPosition="0" conceptFqName="jetbrains.mps.baseLanguage.structure.InstanceMethodDeclaration" propertyString="run#(Lcom/intellij/openapi/progress/ProgressIndicator;)V" />
-    <nodeInfo nodeId="4023783813282447755" fileName="JUnitRunTypes.java" startLine="181" startPosition="43" endLine="192" endPosition="9" conceptFqName="jetbrains.mps.baseLanguage.structure.ExpressionStatement" />
-    <nodeInfo nodeId="6062668769034856107" fileName="JUnitRunTypes.java" startLine="35" startPosition="0" endLine="47" endPosition="0" conceptFqName="jetbrains.mps.baseLanguage.structure.InstanceMethodDeclaration" propertyString="check#(Ljetbrains/mps/execution/api/settings/ITemplatePersistentConfiguration;Ljetbrains/mps/project/Project;)Ljava/lang/String;" />
-    <nodeInfo nodeId="6062668769034856032" fileName="JUnitRunTypes.java" startLine="65" startPosition="0" endLine="78" endPosition="0" conceptFqName="jetbrains.mps.baseLanguage.structure.InstanceMethodDeclaration" propertyString="check#(Ljetbrains/mps/execution/api/settings/ITemplatePersistentConfiguration;Ljetbrains/mps/project/Project;)Ljava/lang/String;" />
-    <nodeInfo nodeId="6062668769034855952" fileName="JUnitRunTypes.java" startLine="96" startPosition="0" endLine="109" endPosition="0" conceptFqName="jetbrains.mps.baseLanguage.structure.InstanceMethodDeclaration" propertyString="check#(Ljetbrains/mps/execution/api/settings/ITemplatePersistentConfiguration;Ljetbrains/mps/project/Project;)Ljava/lang/String;" />
-    <nodeInfo nodeId="4023783813281950162" fileName="JUnitRunTypes.java" startLine="180" startPosition="142" endLine="193" endPosition="5" conceptFqName="jetbrains.mps.baseLanguage.structure.IfStatement" />
-    <nodeInfo nodeId="6062668769034855855" fileName="JUnitRunTypes.java" startLine="123" startPosition="0" endLine="137" endPosition="0" conceptFqName="jetbrains.mps.baseLanguage.structure.InstanceMethodDeclaration" propertyString="check#(Ljetbrains/mps/execution/api/settings/ITemplatePersistentConfiguration;Ljetbrains/mps/project/Project;)Ljava/lang/String;" />
-    <nodeInfo nodeId="6062668769034855772" fileName="JUnitRunTypes.java" startLine="147" startPosition="0" endLine="162" endPosition="0" conceptFqName="jetbrains.mps.baseLanguage.structure.InstanceMethodDeclaration" propertyString="check#(Ljetbrains/mps/execution/api/settings/ITemplatePersistentConfiguration;Ljetbrains/mps/project/Project;)Ljava/lang/String;" />
-    <nodeInfo nodeId="6062668769034855736" fileName="JUnitRunTypes.java" startLine="180" startPosition="0" endLine="196" endPosition="0" conceptFqName="jetbrains.mps.baseLanguage.structure.InstanceMethodDeclaration" propertyString="collect#(Ljetbrains/mps/execution/api/settings/ITemplatePersistentConfiguration;Ljetbrains/mps/project/Project;Z)Ljava/lang/Iterable;" />
-    <scopeInfo nodeId="6062668769034855756" fileName="JUnitRunTypes.java" startLine="169" startPosition="19" endLine="169" endPosition="19" />
-    <scopeInfo nodeId="6062668769034856093" fileName="JUnitRunTypes.java" startLine="30" startPosition="28" endLine="31" endPosition="80" />
-    <scopeInfo nodeId="6062668769034856115" fileName="JUnitRunTypes.java" startLine="39" startPosition="28" endLine="40" endPosition="20" />
-    <scopeInfo nodeId="6062668769034856122" fileName="JUnitRunTypes.java" startLine="42" startPosition="53" endLine="43" endPosition="49" />
-    <scopeInfo nodeId="4023783813282953352" fileName="JUnitRunTypes.java" startLine="49" startPosition="28" endLine="50" endPosition="21" />
-    <scopeInfo nodeId="6062668769034856018" fileName="JUnitRunTypes.java" startLine="60" startPosition="27" endLine="61" endPosition="80" />
-    <scopeInfo nodeId="6062668769034856040" fileName="JUnitRunTypes.java" startLine="66" startPosition="53" endLine="67" endPosition="41" />
-    <scopeInfo nodeId="6062668769034856056" fileName="JUnitRunTypes.java" startLine="70" startPosition="27" endLine="71" endPosition="74" />
-    <scopeInfo nodeId="6062668769034856069" fileName="JUnitRunTypes.java" startLine="73" startPosition="53" endLine="74" endPosition="76" />
-    <scopeInfo nodeId="4023783813282947541" fileName="JUnitRunTypes.java" startLine="80" startPosition="27" endLine="81" endPosition="21" />
-    <scopeInfo nodeId="6062668769034855938" fileName="JUnitRunTypes.java" startLine="91" startPosition="26" endLine="92" endPosition="80" />
-    <scopeInfo nodeId="6062668769034855960" fileName="JUnitRunTypes.java" startLine="97" startPosition="45" endLine="98" endPosition="40" />
-    <scopeInfo nodeId="6062668769034855976" fileName="JUnitRunTypes.java" startLine="101" startPosition="26" endLine="102" endPosition="66" />
-    <scopeInfo nodeId="6062668769034855987" fileName="JUnitRunTypes.java" startLine="104" startPosition="53" endLine="105" endPosition="75" />
-    <scopeInfo nodeId="4023783813282973846" fileName="JUnitRunTypes.java" startLine="111" startPosition="26" endLine="112" endPosition="21" />
-    <scopeInfo nodeId="6062668769034855846" fileName="JUnitRunTypes.java" startLine="120" startPosition="137" endLine="121" endPosition="72" />
-    <scopeInfo nodeId="6062668769034855863" fileName="JUnitRunTypes.java" startLine="124" startPosition="93" endLine="125" endPosition="40" />
-    <scopeInfo nodeId="6062668769034855892" fileName="JUnitRunTypes.java" startLine="130" startPosition="224" endLine="131" endPosition="71" />
-    <scopeInfo nodeId="4023783813282991370" fileName="JUnitRunTypes.java" startLine="137" startPosition="89" endLine="138" endPosition="116" />
-    <scopeInfo nodeId="6062668769034855763" fileName="JUnitRunTypes.java" startLine="144" startPosition="137" endLine="145" endPosition="74" />
-    <scopeInfo nodeId="6062668769034855780" fileName="JUnitRunTypes.java" startLine="149" startPosition="97" endLine="150" endPosition="40" />
-    <scopeInfo nodeId="6062668769034855809" fileName="JUnitRunTypes.java" startLine="155" startPosition="224" endLine="156" endPosition="71" />
-    <scopeInfo nodeId="4023783813281530319" fileName="JUnitRunTypes.java" startLine="163" startPosition="89" endLine="164" endPosition="116" />
-    <scopeInfo nodeId="8139840817146460504" fileName="JUnitRunTypes.java" startLine="174" startPosition="105" endLine="175" endPosition="50" />
-    <scopeInfo nodeId="270189043069382554" fileName="JUnitRunTypes.java" startLine="187" startPosition="31" endLine="188" endPosition="111" />
-    <scopeInfo nodeId="4023783813281920010" fileName="JUnitRunTypes.java" startLine="199" startPosition="0" endLine="200" endPosition="0">
-      <varInfo nodeId="4023783813281922218" varName="configuration" />
-      <varInfo nodeId="4023783813281926262" varName="monitor" />
-      <varInfo nodeId="4023783813281924221" varName="project" />
-    </scopeInfo>
-    <scopeInfo nodeId="4023783813281515288" fileName="JUnitRunTypes.java" startLine="203" startPosition="0" endLine="204" endPosition="0">
-      <varInfo nodeId="4023783813281526337" varName="configuration" />
-      <varInfo nodeId="4023783813281526565" varName="project" />
-    </scopeInfo>
-    <scopeInfo nodeId="6062668769034855745" fileName="JUnitRunTypes.java" startLine="209" startPosition="0" endLine="210" endPosition="0">
-      <varInfo nodeId="6062668769034855746" varName="configuration" />
-      <varInfo nodeId="6062668769034855748" varName="project" />
-    </scopeInfo>
-    <scopeInfo nodeId="6062668769034856047" fileName="JUnitRunTypes.java" startLine="211" startPosition="52" endLine="212" endPosition="44" />
-    <scopeInfo nodeId="6062668769034855753" fileName="JUnitRunTypes.java" startLine="169" startPosition="0" endLine="171" endPosition="0" />
-    <scopeInfo nodeId="4023783813282991362" fileName="JUnitRunTypes.java" startLine="137" startPosition="0" endLine="140" endPosition="0">
-      <varInfo nodeId="4023783813282991366" varName="configuration" />
-      <varInfo nodeId="4023783813282991368" varName="project" />
-    </scopeInfo>
-    <scopeInfo nodeId="8139840817146460501" fileName="JUnitRunTypes.java" startLine="174" startPosition="0" endLine="177" endPosition="0">
-      <varInfo nodeId="8139840817146462201" varName="configuration" />
-      <varInfo nodeId="8139840817146466194" varName="project" />
-    </scopeInfo>
-    <scopeInfo nodeId="270189043069382553" fileName="JUnitRunTypes.java" startLine="187" startPosition="0" endLine="190" endPosition="0" />
-    <scopeInfo nodeId="6062668769034856047" fileName="JUnitRunTypes.java" startLine="211" startPosition="0" endLine="214" endPosition="0">
-      <varInfo nodeId="6062668769034856047" varName="str" />
-    </scopeInfo>
-    <scopeInfo nodeId="6062668769034856091" fileName="JUnitRunTypes.java" startLine="29" startPosition="137" endLine="33" endPosition="64" />
-    <scopeInfo nodeId="6062668769034855841" fileName="JUnitRunTypes.java" startLine="119" startPosition="0" endLine="123" endPosition="0">
-      <varInfo nodeId="6062668769034855842" varName="configuration" />
-      <varInfo nodeId="8139840817146497685" varName="monitor" />
-      <varInfo nodeId="6062668769034855844" varName="project" />
-    </scopeInfo>
-    <scopeInfo nodeId="6062668769034855885" fileName="JUnitRunTypes.java" startLine="128" startPosition="62" endLine="132" endPosition="11">
-      <varInfo nodeId="6062668769034855887" varName="pointer" />
-    </scopeInfo>
-    <scopeInfo nodeId="6062668769034855758" fileName="JUnitRunTypes.java" startLine="143" startPosition="0" endLine="147" endPosition="0">
-      <varInfo nodeId="6062668769034855759" varName="configuration" />
-      <varInfo nodeId="8139840817146500269" varName="monitor" />
-      <varInfo nodeId="6062668769034855761" varName="project" />
-    </scopeInfo>
-    <scopeInfo nodeId="6062668769034855802" fileName="JUnitRunTypes.java" startLine="153" startPosition="62" endLine="157" endPosition="11">
-      <varInfo nodeId="6062668769034855804" varName="pointer" />
-    </scopeInfo>
-    <scopeInfo nodeId="4023783813281530317" fileName="JUnitRunTypes.java" startLine="162" startPosition="0" endLine="166" endPosition="0">
-      <varInfo nodeId="4023783813281531527" varName="configuration" />
-      <varInfo nodeId="4023783813281537056" varName="project" />
-    </scopeInfo>
-    <scopeInfo nodeId="4023783813282010860" fileName="JUnitRunTypes.java" startLine="47" startPosition="89" endLine="52" endPosition="118" />
-    <scopeInfo nodeId="6062668769034856009" fileName="JUnitRunTypes.java" startLine="58" startPosition="137" endLine="63" endPosition="62">
-      <varInfo nodeId="6062668769034856011" varName="module" />
-    </scopeInfo>
-    <scopeInfo nodeId="4023783813282924278" fileName="JUnitRunTypes.java" startLine="78" startPosition="89" endLine="83" endPosition="116">
-      <varInfo nodeId="4023783813282945610" varName="module" />
-    </scopeInfo>
-    <scopeInfo nodeId="6062668769034855929" fileName="JUnitRunTypes.java" startLine="89" startPosition="137" endLine="94" endPosition="60">
-      <varInfo nodeId="6062668769034855931" varName="model" />
-    </scopeInfo>
-    <scopeInfo nodeId="4023783813282968587" fileName="JUnitRunTypes.java" startLine="109" startPosition="89" endLine="114" endPosition="114">
-      <varInfo nodeId="4023783813282973839" varName="model" />
-    </scopeInfo>
-    <scopeInfo nodeId="6062668769034855879" fileName="JUnitRunTypes.java" startLine="127" startPosition="49" endLine="133" endPosition="9" />
-    <scopeInfo nodeId="6062668769034855880" fileName="JUnitRunTypes.java" startLine="127" startPosition="49" endLine="133" endPosition="9">
-      <varInfo nodeId="6062668769034855881" varName="testCase" />
-    </scopeInfo>
-    <scopeInfo nodeId="6062668769034855796" fileName="JUnitRunTypes.java" startLine="152" startPosition="51" endLine="158" endPosition="9" />
-    <scopeInfo nodeId="6062668769034855797" fileName="JUnitRunTypes.java" startLine="152" startPosition="51" endLine="158" endPosition="9">
-      <varInfo nodeId="6062668769034855798" varName="method" />
-    </scopeInfo>
-    <scopeInfo nodeId="4023783813282458499" fileName="JUnitRunTypes.java" startLine="184" startPosition="63" endLine="190" endPosition="13">
-      <varInfo nodeId="4023783813282524041" varName="monitor" />
-    </scopeInfo>
-    <scopeInfo nodeId="6062668769034856086" fileName="JUnitRunTypes.java" startLine="28" startPosition="0" endLine="35" endPosition="0">
-      <varInfo nodeId="6062668769034856087" varName="configuration" />
-      <varInfo nodeId="8139840817146482482" varName="monitor" />
-      <varInfo nodeId="6062668769034856089" varName="project" />
-    </scopeInfo>
-    <scopeInfo nodeId="4023783813282010852" fileName="JUnitRunTypes.java" startLine="47" startPosition="0" endLine="54" endPosition="0">
-      <varInfo nodeId="4023783813282010856" varName="configuration" />
-      <varInfo nodeId="4023783813282010858" varName="project" />
-    </scopeInfo>
-    <scopeInfo nodeId="4023783813282924270" fileName="JUnitRunTypes.java" startLine="78" startPosition="0" endLine="85" endPosition="0">
-      <varInfo nodeId="4023783813282924274" varName="configuration" />
-      <varInfo nodeId="4023783813282924276" varName="project" />
-    </scopeInfo>
-    <scopeInfo nodeId="4023783813282968579" fileName="JUnitRunTypes.java" startLine="109" startPosition="0" endLine="116" endPosition="0">
-      <varInfo nodeId="4023783813282968583" varName="configuration" />
-      <varInfo nodeId="4023783813282968585" varName="project" />
-    </scopeInfo>
-    <scopeInfo nodeId="6062668769034856004" fileName="JUnitRunTypes.java" startLine="57" startPosition="0" endLine="65" endPosition="0">
-      <varInfo nodeId="6062668769034856005" varName="configuration" />
-      <varInfo nodeId="8139840817146507813" varName="monitor" />
-      <varInfo nodeId="6062668769034856007" varName="project" />
-    </scopeInfo>
-    <scopeInfo nodeId="6062668769034855924" fileName="JUnitRunTypes.java" startLine="88" startPosition="0" endLine="96" endPosition="0">
-      <varInfo nodeId="6062668769034855925" varName="configuration" />
-      <varInfo nodeId="8139840817146504141" varName="monitor" />
-      <varInfo nodeId="6062668769034855927" varName="project" />
-    </scopeInfo>
-    <scopeInfo nodeId="6062668769034856113" fileName="JUnitRunTypes.java" startLine="36" startPosition="85" endLine="45" endPosition="18" />
-    <scopeInfo nodeId="4023783813282458492" fileName="JUnitRunTypes.java" startLine="183" startPosition="0" endLine="192" endPosition="0">
-      <varInfo nodeId="4023783813282458496" varName="indicator" />
-    </scopeInfo>
-    <scopeInfo nodeId="6062668769034856038" fileName="JUnitRunTypes.java" startLine="65" startPosition="85" endLine="76" endPosition="18">
-      <varInfo nodeId="6062668769034856049" varName="module" />
-    </scopeInfo>
-    <scopeInfo nodeId="6062668769034855958" fileName="JUnitRunTypes.java" startLine="96" startPosition="85" endLine="107" endPosition="18">
-      <varInfo nodeId="6062668769034855969" varName="model" />
-    </scopeInfo>
-    <scopeInfo nodeId="4023783813281950163" fileName="JUnitRunTypes.java" startLine="181" startPosition="43" endLine="192" endPosition="9" />
-    <scopeInfo nodeId="6062668769034856107" fileName="JUnitRunTypes.java" startLine="35" startPosition="0" endLine="47" endPosition="0">
-      <varInfo nodeId="6062668769034856108" varName="configuration" />
-      <varInfo nodeId="6062668769034856110" varName="project" />
-    </scopeInfo>
-    <scopeInfo nodeId="6062668769034855861" fileName="JUnitRunTypes.java" startLine="123" startPosition="85" endLine="135" endPosition="18" />
-    <scopeInfo nodeId="6062668769034855778" fileName="JUnitRunTypes.java" startLine="148" startPosition="85" endLine="160" endPosition="18" />
-    <scopeInfo nodeId="6062668769034856032" fileName="JUnitRunTypes.java" startLine="65" startPosition="0" endLine="78" endPosition="0">
-      <varInfo nodeId="6062668769034856033" varName="configuration" />
-      <varInfo nodeId="6062668769034856035" varName="project" />
-    </scopeInfo>
-    <scopeInfo nodeId="6062668769034855952" fileName="JUnitRunTypes.java" startLine="96" startPosition="0" endLine="109" endPosition="0">
-      <varInfo nodeId="6062668769034855953" varName="configuration" />
-      <varInfo nodeId="6062668769034855955" varName="project" />
-    </scopeInfo>
-    <scopeInfo nodeId="6062668769034855855" fileName="JUnitRunTypes.java" startLine="123" startPosition="0" endLine="137" endPosition="0">
-      <varInfo nodeId="6062668769034855856" varName="configuration" />
-      <varInfo nodeId="6062668769034855858" varName="project" />
-    </scopeInfo>
-    <scopeInfo nodeId="6062668769034855738" fileName="JUnitRunTypes.java" startLine="180" startPosition="142" endLine="194" endPosition="23" />
-    <scopeInfo nodeId="6062668769034855772" fileName="JUnitRunTypes.java" startLine="147" startPosition="0" endLine="162" endPosition="0">
-      <varInfo nodeId="6062668769034855773" varName="configuration" />
-      <varInfo nodeId="6062668769034855775" varName="project" />
-    </scopeInfo>
-    <scopeInfo nodeId="6062668769034855736" fileName="JUnitRunTypes.java" startLine="180" startPosition="0" endLine="196" endPosition="0">
-      <varInfo nodeId="6062668769034855739" varName="configuration" />
-      <varInfo nodeId="6062668769034855741" varName="project" />
-      <varInfo nodeId="4023783813281932805" varName="recollect" />
-    </scopeInfo>
-    <unitInfo nodeId="270189043069382553" fileName="JUnitRunTypes.java" startLine="186" startPosition="51" endLine="190" endPosition="11" unitName="jetbrains.mps.baseLanguage.unitTest.execution.settings.JUnitRunTypes$2" />
-    <unitInfo nodeId="4023783813282458490" fileName="JUnitRunTypes.java" startLine="182" startPosition="44" endLine="192" endPosition="7" unitName="jetbrains.mps.baseLanguage.unitTest.execution.settings.JUnitRunTypes$1" />
-    <unitInfo nodeId="6062668769034855735" fileName="JUnitRunTypes.java" startLine="26" startPosition="0" endLine="215" endPosition="0" unitName="jetbrains.mps.baseLanguage.unitTest.execution.settings.JUnitRunTypes" />
-  </root>
-  <root nodeRef="r:e12fc70b-3d1d-4dc2-9467-5147656e0455(jetbrains.mps.baseLanguage.unitTest.execution.settings)/7210936499602812841">
-    <nodeInfo nodeId="7210936499602823607" fileName="JUnitJavaEditorSynchronizer.java" startLine="12" startPosition="0" endLine="13" endPosition="0" conceptFqName="jetbrains.mps.baseLanguage.structure.FieldDeclaration" propertyString="myJavaEditorComponent" />
-    <nodeInfo nodeId="7210936499602824499" fileName="JUnitJavaEditorSynchronizer.java" startLine="13" startPosition="0" endLine="14" endPosition="0" conceptFqName="jetbrains.mps.baseLanguage.structure.FieldDeclaration" propertyString="myLightCheckBox" />
-    <nodeInfo nodeId="7210936499602824503" fileName="JUnitJavaEditorSynchronizer.java" startLine="16" startPosition="118" endLine="17" endPosition="41" conceptFqName="jetbrains.mps.baseLanguage.structure.ExpressionStatement" />
-    <nodeInfo nodeId="7210936499602823611" fileName="JUnitJavaEditorSynchronizer.java" startLine="17" startPosition="41" endLine="18" endPosition="53" conceptFqName="jetbrains.mps.baseLanguage.structure.ExpressionStatement" />
-    <nodeInfo nodeId="7210936499602833583" fileName="JUnitJavaEditorSynchronizer.java" startLine="18" startPosition="53" endLine="19" endPosition="13" conceptFqName="jetbrains.mps.baseLanguage.structure.ExpressionStatement" />
-    <nodeInfo nodeId="7210936499602425865" fileName="JUnitJavaEditorSynchronizer.java" startLine="27" startPosition="51" endLine="28" endPosition="17" conceptFqName="jetbrains.mps.baseLanguage.structure.ExpressionStatement" />
-    <nodeInfo nodeId="4248607759475982589" fileName="JUnitJavaEditorSynchronizer.java" startLine="35" startPosition="24" endLine="36" endPosition="58" conceptFqName="jetbrains.mps.baseLanguage.structure.LocalVariableDeclarationStatement" />
-    <nodeInfo nodeId="4248607759475968973" fileName="JUnitJavaEditorSynchronizer.java" startLine="37" startPosition="66" endLine="38" endPosition="35" conceptFqName="jetbrains.mps.baseLanguage.structure.ExpressionStatement" />
-    <nodeInfo nodeId="4248607759475863680" fileName="JUnitJavaEditorSynchronizer.java" startLine="27" startPosition="0" endLine="30" endPosition="0" conceptFqName="jetbrains.mps.baseLanguage.structure.InstanceMethodDeclaration" propertyString="actionPerformed#(Ljava/awt/event/ActionEvent;)V" />
-    <nodeInfo nodeId="4248607759475888964" fileName="JUnitJavaEditorSynchronizer.java" startLine="36" startPosition="58" endLine="39" endPosition="5" conceptFqName="jetbrains.mps.baseLanguage.structure.ForeachStatement" />
-    <nodeInfo nodeId="7210936499602822756" fileName="JUnitJavaEditorSynchronizer.java" startLine="16" startPosition="0" endLine="21" endPosition="0" conceptFqName="jetbrains.mps.baseLanguage.structure.ConstructorDeclaration" propertyString="JUnitJavaEditorSynchronizer#(Lcom/intellij/ui/components/JBCheckBox;Ljetbrains/mps/baseLanguage/execution/api/JavaConfigurationEditorComponent;)V" />
-    <nodeInfo nodeId="4248607759475789462" fileName="JUnitJavaEditorSynchronizer.java" startLine="25" startPosition="22" endLine="30" endPosition="7" conceptFqName="jetbrains.mps.baseLanguage.structure.ExpressionStatement" />
-    <nodeInfo nodeId="7210936499602323912" fileName="JUnitJavaEditorSynchronizer.java" startLine="35" startPosition="0" endLine="41" endPosition="0" conceptFqName="jetbrains.mps.baseLanguage.structure.InstanceMethodDeclaration" propertyString="update#()V" />
-    <nodeInfo nodeId="4248607759475375761" fileName="JUnitJavaEditorSynchronizer.java" startLine="24" startPosition="0" endLine="32" endPosition="0" conceptFqName="jetbrains.mps.baseLanguage.structure.InstanceMethodDeclaration" propertyString="sync#()V" />
-    <scopeInfo nodeId="4248607759475863686" fileName="JUnitJavaEditorSynchronizer.java" startLine="27" startPosition="51" endLine="28" endPosition="17" />
-    <scopeInfo nodeId="4248607759475888967" fileName="JUnitJavaEditorSynchronizer.java" startLine="37" startPosition="66" endLine="38" endPosition="35" />
-    <scopeInfo nodeId="7210936499602822759" fileName="JUnitJavaEditorSynchronizer.java" startLine="16" startPosition="118" endLine="19" endPosition="13" />
-    <scopeInfo nodeId="4248607759475863680" fileName="JUnitJavaEditorSynchronizer.java" startLine="27" startPosition="0" endLine="30" endPosition="0">
-      <varInfo nodeId="4248607759475863684" varName="p0" />
-    </scopeInfo>
-    <scopeInfo nodeId="4248607759475888964" fileName="JUnitJavaEditorSynchronizer.java" startLine="36" startPosition="58" endLine="39" endPosition="5">
-      <varInfo nodeId="4248607759475888965" varName="comp" />
-    </scopeInfo>
-    <scopeInfo nodeId="7210936499602323915" fileName="JUnitJavaEditorSynchronizer.java" startLine="35" startPosition="24" endLine="39" endPosition="5">
-      <varInfo nodeId="4248607759475982590" varName="selected" />
-    </scopeInfo>
-    <scopeInfo nodeId="7210936499602822756" fileName="JUnitJavaEditorSynchronizer.java" startLine="16" startPosition="0" endLine="21" endPosition="0">
-      <varInfo nodeId="7210936499602823533" varName="javaEditorComponent" />
-      <varInfo nodeId="7210936499602823446" varName="lightCheckBox" />
-    </scopeInfo>
-    <scopeInfo nodeId="4248607759475375764" fileName="JUnitJavaEditorSynchronizer.java" startLine="25" startPosition="22" endLine="30" endPosition="7" />
-    <scopeInfo nodeId="7210936499602323912" fileName="JUnitJavaEditorSynchronizer.java" startLine="35" startPosition="0" endLine="41" endPosition="0" />
-    <scopeInfo nodeId="4248607759475375761" fileName="JUnitJavaEditorSynchronizer.java" startLine="24" startPosition="0" endLine="32" endPosition="0" />
-    <unitInfo nodeId="4248607759475863678" fileName="JUnitJavaEditorSynchronizer.java" startLine="26" startPosition="42" endLine="30" endPosition="5" unitName="jetbrains.mps.baseLanguage.unitTest.execution.settings.JUnitJavaEditorSynchronizer$1" />
-    <unitInfo nodeId="7210936499602812841" fileName="JUnitJavaEditorSynchronizer.java" startLine="11" startPosition="0" endLine="45" endPosition="0" unitName="jetbrains.mps.baseLanguage.unitTest.execution.settings.JUnitJavaEditorSynchronizer" />
-  </root>
-  <root nodeRef="r:e12fc70b-3d1d-4dc2-9467-5147656e0455(jetbrains.mps.baseLanguage.unitTest.execution.settings)/7210936499603016733">
-    <nodeInfo nodeId="7210936499603016747" fileName="Synchronizer.java" startLine="7" startPosition="0" endLine="8" endPosition="0" conceptFqName="jetbrains.mps.baseLanguage.structure.InstanceMethodDeclaration" propertyString="sync#()V" />
-    <scopeInfo nodeId="7210936499603016747" fileName="Synchronizer.java" startLine="7" startPosition="0" endLine="8" endPosition="0" />
-    <unitInfo nodeId="7210936499603016733" fileName="Synchronizer.java" startLine="6" startPosition="0" endLine="9" endPosition="0" unitName="jetbrains.mps.baseLanguage.unitTest.execution.settings.Synchronizer" />
-=======
     <file name="JUnitSettings_Configuration_Editor.java">
       <node id="6062668769034855204" at="12,0,13,0" concept="7" trace="myEditor" />
       <node id="1822803054821518019" at="14,31,15,23" concept="6" />
@@ -1810,685 +648,784 @@
       <unit id="6062668769034854986" at="11,0,43,0" name="jetbrains.mps.baseLanguage.unitTest.execution.settings.JUnitSettings_Configuration_Editor" />
     </file>
     <file name="JUnitSettings_Configuration.java">
-      <node id="6062668769034855239" at="37,36,38,76" concept="20" />
-      <node id="6062668769034855248" at="40,36,41,112" concept="13" />
-      <node id="6062668769034855250" at="41,112,42,72" concept="13" />
-      <node id="2339934328872410896" at="43,75,44,15" concept="12" />
-      <node id="6062668769034855254" at="46,63,47,80" concept="20" />
-      <node id="6062668769034854986" at="53,76,54,57" concept="6" />
-      <node id="6062668769034854986" at="59,26,60,81" concept="20" />
-      <node id="6062668769034854986" at="61,5,62,83" concept="6" />
-      <node id="6062668769034854986" at="65,28,66,27" concept="12" />
-      <node id="6062668769034854986" at="69,29,70,28" concept="12" />
-      <node id="6062668769034854986" at="73,46,74,31" concept="12" />
-      <node id="6062668769034854986" at="77,48,78,33" concept="12" />
-      <node id="6062668769034854986" at="81,38,82,29" concept="12" />
-      <node id="6062668769034854986" at="85,38,86,28" concept="6" />
-      <node id="6062668769034854986" at="89,39,90,29" concept="6" />
-      <node id="6062668769034854986" at="93,56,94,32" concept="6" />
-      <node id="6062668769034854986" at="97,58,98,34" concept="6" />
-      <node id="6062668769034854986" at="101,48,102,30" concept="6" />
-      <node id="6062668769034854991" at="105,65,106,80" concept="11" />
-      <node id="6062668769034855005" at="106,80,107,54" concept="11" />
-      <node id="2034046503361561668" at="110,27,111,132" concept="6" />
-      <node id="6062668769034855033" at="114,5,115,18" concept="12" />
-      <node id="2339934328871895871" at="118,50,119,38" concept="11" />
-      <node id="2339934328871895885" at="119,38,120,54" concept="11" />
-      <node id="2339934328871895897" at="123,27,124,133" concept="6" />
-      <node id="2339934328871895916" at="127,5,128,23" concept="12" />
-      <node id="6062668769034855046" at="131,78,132,104" concept="11" />
-      <node id="6062668769034855053" at="132,104,133,55" concept="11" />
-      <node id="6062668769034855059" at="133,55,134,54" concept="11" />
-      <node id="2034046503361561638" at="140,31,141,122" concept="6" />
-      <node id="6062668769034855093" at="147,136,148,74" concept="13" />
-      <node id="6062668769034855095" at="148,74,149,46" concept="13" />
-      <node id="6062668769034855097" at="149,46,150,153" concept="6" />
-      <node id="6062668769034855119" at="151,12,152,20" concept="6" />
-      <node id="6062668769034855123" at="153,5,154,23" concept="12" />
-      <node id="6062668769034855132" at="157,69,158,88" concept="11" />
-      <node id="6062668769034855158" at="161,25,162,56" concept="6" />
-      <node id="6062668769034855177" at="166,57,167,35" concept="12" />
-      <node id="6062668769034854986" at="173,46,174,45" concept="11" />
-      <node id="6062668769034854986" at="175,9,176,36" concept="6" />
-      <node id="6062668769034854986" at="176,36,177,76" concept="6" />
-      <node id="6062668769034854986" at="177,76,178,19" concept="12" />
-      <node id="6062668769034854986" at="180,42,181,26" concept="6" />
-      <node id="6062668769034854986" at="183,5,184,17" concept="12" />
-      <node id="6062668769034855185" at="188,0,189,0" concept="7" trace="myModel" />
-      <node id="6062668769034855187" at="189,0,190,0" concept="7" trace="myModule" />
-      <node id="6062668769034855189" at="190,0,191,0" concept="7" trace="myTestCases" />
-      <node id="6062668769034855195" at="191,0,192,0" concept="7" trace="myTestMethods" />
-      <node id="6062668769034855201" at="192,0,193,0" concept="7" trace="myRunType" />
-      <node id="6062668769034854986" at="198,61,199,92" concept="11" />
-      <node id="6062668769034854986" at="199,92,200,30" concept="6" />
-      <node id="6062668769034854986" at="200,30,201,32" concept="6" />
-      <node id="6062668769034854986" at="202,32,203,48" concept="6" />
-      <node id="6062668769034854986" at="205,34,206,52" concept="6" />
-      <node id="6062668769034854986" at="207,7,208,34" concept="6" />
-      <node id="6062668769034854986" at="208,34,209,19" concept="12" />
-      <node id="6062668769034854986" at="213,84,214,24" concept="6" />
-      <node id="6062668769034854986" at="217,0,218,0" concept="7" trace="myProject" />
-      <node id="6062668769034854986" at="218,0,219,0" concept="7" trace="myEditorEx" />
-      <node id="6062668769034854986" at="220,60,221,54" concept="12" />
-      <node id="6062668769034854986" at="224,57,225,61" concept="12" />
-      <node id="6062668769034854986" at="229,29,230,31" concept="6" />
-      <node id="6062668769034854986" at="231,5,232,22" concept="12" />
-      <node id="6062668769034854986" at="235,0,236,0" concept="15" trace="LOG" />
-      <node id="2339934328872410855" at="237,66,238,46" concept="12" />
-      <node id="6062668769034855107" at="241,64,242,46" concept="12" />
-      <node id="6062668769034855112" at="245,66,246,46" concept="12" />
-      <node id="6062668769034854986" at="33,0,35,0" concept="7" trace="myState" />
-      <node id="6062668769034855117" at="151,10,153,5" concept="1" />
-      <node id="6062668769034854986" at="194,0,196,0" concept="3" trace="MyState#()V" />
-      <node id="6062668769034855237" at="36,73,39,5" concept="9" />
-      <node id="2339934328872410772" at="42,72,45,7" concept="9" />
-      <node id="6062668769034855252" at="45,7,48,7" concept="9" />
-      <node id="6062668769034854986" at="58,73,61,5" concept="9" />
-      <node id="6062668769034854986" at="65,0,68,0" concept="10" trace="getModel#()Ljava/lang/String;" />
-      <node id="6062668769034854986" at="69,0,72,0" concept="10" trace="getModule#()Ljava/lang/String;" />
-      <node id="6062668769034854986" at="73,0,76,0" concept="10" trace="getTestCases#()Ljetbrains/mps/execution/lib/ClonableList;" />
-      <node id="6062668769034854986" at="77,0,80,0" concept="10" trace="getTestMethods#()Ljetbrains/mps/execution/lib/ClonableList;" />
-      <node id="6062668769034854986" at="81,0,84,0" concept="10" trace="getRunType#()Ljetbrains/mps/baseLanguage/unitTest/execution/settings/JUnitRunTypes2;" />
-      <node id="6062668769034854986" at="85,0,88,0" concept="10" trace="setModel#(Ljava/lang/String;)V" />
-      <node id="6062668769034854986" at="89,0,92,0" concept="10" trace="setModule#(Ljava/lang/String;)V" />
-      <node id="6062668769034854986" at="93,0,96,0" concept="10" trace="setTestCases#(Ljetbrains/mps/execution/lib/ClonableList;)V" />
-      <node id="6062668769034854986" at="97,0,100,0" concept="10" trace="setTestMethods#(Ljetbrains/mps/execution/lib/ClonableList;)V" />
-      <node id="6062668769034854986" at="101,0,104,0" concept="10" trace="setRunType#(Ljetbrains/mps/baseLanguage/unitTest/execution/settings/JUnitRunTypes2;)V" />
-      <node id="2034046503361561666" at="110,0,113,0" concept="10" trace="run#()V" />
-      <node id="2339934328871895895" at="123,0,126,0" concept="10" trace="run#()V" />
-      <node id="2034046503361561636" at="140,0,143,0" concept="10" trace="run#()V" />
-      <node id="6062668769034855175" at="166,0,169,0" concept="10" trace="select#(Ljetbrains/mps/baseLanguage/unitTest/execution/client/ITestNodeWrapper;)Lorg/jetbrains/mps/openapi/model/SNodeReference;" />
-      <node id="6062668769034854986" at="179,45,182,7" concept="1" />
-      <node id="6062668769034854986" at="179,45,182,7" concept="9" />
-      <node id="6062668769034854986" at="201,32,204,7" concept="9" />
-      <node id="6062668769034854986" at="204,7,207,7" concept="9" />
-      <node id="6062668769034854986" at="213,0,216,0" concept="3" trace="JUnitSettings_Configuration#(Lcom/intellij/openapi/project/Project;)V" />
-      <node id="6062668769034854986" at="220,0,223,0" concept="10" trace="createCloneTemplate#()Ljetbrains/mps/baseLanguage/unitTest/execution/settings/JUnitSettings_Configuration;" />
-      <node id="6062668769034854986" at="224,0,227,0" concept="10" trace="getEditor#()Ljetbrains/mps/baseLanguage/unitTest/execution/settings/JUnitSettings_Configuration_Editor;" />
-      <node id="6062668769034854986" at="228,70,231,5" concept="9" />
-      <node id="2339934328872410855" at="237,0,240,0" concept="16" trace="eq_jtq3ac_a0c0b0a0b#(Ljava/lang/Object;Ljava/lang/Object;)Z" />
-      <node id="6062668769034855107" at="241,0,244,0" concept="16" trace="eq_jtq3ac_a0a4a61#(Ljava/lang/Object;Ljava/lang/Object;)Z" />
-      <node id="6062668769034855112" at="245,0,248,0" concept="16" trace="eq_jtq3ac_a0a4a61_0#(Ljava/lang/Object;Ljava/lang/Object;)Z" />
-      <node id="6062668769034854986" at="52,0,56,0" concept="10" trace="writeExternal#(Lorg/jdom/Element;)V" />
-      <node id="6062668769034855154" at="160,0,164,0" concept="10" trace="run#()V" />
-      <node id="2034046503361561662" at="108,36,113,9" concept="6" />
-      <node id="2339934328871895891" at="121,36,126,9" concept="6" />
-      <node id="2034046503361561632" at="138,32,143,13" concept="6" />
-      <node id="6062668769034855168" at="164,32,169,24" concept="12" />
-      <node id="6062668769034855146" at="158,88,164,32" concept="6" />
-      <node id="6062668769034854986" at="228,0,234,0" concept="10" trace="getEditorEx#()Ljetbrains/mps/execution/api/settings/SettingsEditorEx;" />
-      <node id="6062668769034854986" at="57,0,64,0" concept="10" trace="readExternal#(Lorg/jdom/Element;)V" />
-      <node id="6062668769034855009" at="107,54,114,5" concept="9" />
-      <node id="2339934328871895889" at="120,54,127,5" concept="9" />
-      <node id="6062668769034855074" at="137,25,144,9" concept="9" />
-      <node id="6062668769034855091" at="146,6,153,5" concept="9" />
-      <node id="6062668769034854986" at="174,45,183,5" concept="21" />
-      <node id="6062668769034855246" at="39,5,49,5" concept="9" />
-      <node id="6062668769034855070" at="136,0,146,0" concept="10" trace="run#()V" />
-      <node id="6062668769034854986" at="105,0,117,0" concept="10" trace="getTests#(Ljetbrains/mps/project/Project;)Ljava/util/List;" />
-      <node id="6062668769034854986" at="118,0,130,0" concept="10" trace="hasTests#(Ljetbrains/mps/project/Project;)Z" />
-      <node id="6062668769034855063" at="134,54,146,6" concept="11" />
-      <node id="6062668769034854986" at="36,73,49,5" concept="1" />
-      <node id="6062668769034854986" at="157,0,171,0" concept="10" trace="getTestsToMake#(Ljetbrains/mps/project/Project;)Ljava/util/List;" />
-      <node id="6062668769034854986" at="172,0,186,0" concept="10" trace="clone#()Ljetbrains/mps/baseLanguage/unitTest/execution/settings/JUnitSettings_Configuration;" />
-      <node id="6062668769034854986" at="197,0,211,0" concept="10" trace="clone#()Ljava/lang/Object;" />
-      <node id="6062668769034854986" at="36,0,51,0" concept="10" trace="checkConfiguration#()V" />
-      <node id="6062668769034854986" at="131,0,156,0" concept="10" trace="getTestsUnderProgress#(Ljetbrains/mps/project/Project;)Ljava/util/List;" />
-      <scope id="6062668769034854986" at="194,22,194,22" />
-      <scope id="6062668769034855238" at="37,36,38,76" />
-      <scope id="2339934328872410775" at="43,75,44,15" />
-      <scope id="6062668769034855253" at="46,63,47,80" />
-      <scope id="6062668769034854986" at="53,76,54,57" />
-      <scope id="6062668769034854986" at="59,26,60,81" />
-      <scope id="6062668769034854986" at="65,28,66,27" />
-      <scope id="6062668769034854986" at="69,29,70,28" />
-      <scope id="6062668769034854986" at="73,46,74,31" />
-      <scope id="6062668769034854986" at="77,48,78,33" />
-      <scope id="6062668769034854986" at="81,38,82,29" />
-      <scope id="6062668769034854986" at="85,38,86,28" />
-      <scope id="6062668769034854986" at="89,39,90,29" />
-      <scope id="6062668769034854986" at="93,56,94,32" />
-      <scope id="6062668769034854986" at="97,58,98,34" />
-      <scope id="6062668769034854986" at="101,48,102,30" />
-      <scope id="2034046503361561667" at="110,27,111,132" />
-      <scope id="2339934328871895896" at="123,27,124,133" />
-      <scope id="2034046503361561637" at="140,31,141,122" />
-      <scope id="6062668769034855118" at="151,12,152,20" />
-      <scope id="6062668769034855157" at="161,25,162,56" />
-      <scope id="6062668769034855176" at="166,57,167,35" />
-      <scope id="6062668769034854986" at="180,42,181,26" />
-      <scope id="6062668769034854986" at="202,32,203,48" />
-      <scope id="6062668769034854986" at="205,34,206,52" />
-      <scope id="6062668769034854986" at="213,84,214,24" />
-      <scope id="6062668769034854986" at="220,60,221,54" />
-      <scope id="6062668769034854986" at="224,57,225,61" />
-      <scope id="6062668769034854986" at="229,29,230,31" />
-      <scope id="2339934328872410855" at="237,66,238,46" />
-      <scope id="6062668769034855107" at="241,64,242,46" />
-      <scope id="6062668769034855112" at="245,66,246,46" />
-      <scope id="6062668769034854986" at="194,0,196,0" />
-      <scope id="6062668769034854986" at="65,0,68,0" />
-      <scope id="6062668769034854986" at="69,0,72,0" />
-      <scope id="6062668769034854986" at="73,0,76,0" />
-      <scope id="6062668769034854986" at="77,0,80,0" />
-      <scope id="6062668769034854986" at="81,0,84,0" />
-      <scope id="6062668769034854986" at="85,0,88,0">
+      <node id="6062668769034855239" at="36,36,37,76" concept="20" />
+      <node id="6062668769034855248" at="39,36,40,112" concept="13" />
+      <node id="6062668769034855250" at="40,112,41,72" concept="13" />
+      <node id="2339934328872410896" at="42,74,43,15" concept="12" />
+      <node id="6062668769034855254" at="45,63,46,80" concept="20" />
+      <node id="6062668769034854986" at="52,76,53,57" concept="6" />
+      <node id="6062668769034854986" at="58,26,59,81" concept="20" />
+      <node id="6062668769034854986" at="60,5,61,83" concept="6" />
+      <node id="6062668769034854986" at="64,28,65,27" concept="12" />
+      <node id="6062668769034854986" at="68,29,69,28" concept="12" />
+      <node id="6062668769034854986" at="72,33,73,31" concept="12" />
+      <node id="6062668769034854986" at="76,46,77,31" concept="12" />
+      <node id="6062668769034854986" at="80,48,81,33" concept="12" />
+      <node id="6062668769034854986" at="84,37,85,29" concept="12" />
+      <node id="6062668769034854986" at="88,38,89,28" concept="6" />
+      <node id="6062668769034854986" at="92,39,93,29" concept="6" />
+      <node id="6062668769034854986" at="96,43,97,32" concept="6" />
+      <node id="6062668769034854986" at="100,56,101,32" concept="6" />
+      <node id="6062668769034854986" at="104,58,105,34" concept="6" />
+      <node id="6062668769034854986" at="108,47,109,30" concept="6" />
+      <node id="270189043069089266" at="113,36,114,18" concept="12" />
+      <node id="6062668769034855033" at="115,5,116,92" concept="12" />
+      <node id="2339934328871895871" at="119,50,120,38" concept="11" />
+      <node id="2339934328871895885" at="120,38,121,54" concept="11" />
+      <node id="2339934328871895897" at="124,27,125,98" concept="6" />
+      <node id="2339934328871895916" at="128,5,129,23" concept="12" />
+      <node id="8139840817146409033" at="133,36,134,70" concept="12" />
+      <node id="270189043069297240" at="135,5,136,98" concept="12" />
+      <node id="6062668769034855132" at="139,69,140,88" concept="11" />
+      <node id="6062668769034855158" at="143,25,144,56" concept="6" />
+      <node id="6062668769034855177" at="148,57,149,35" concept="12" />
+      <node id="6062668769034854986" at="155,46,156,45" concept="11" />
+      <node id="6062668769034854986" at="157,9,158,36" concept="6" />
+      <node id="6062668769034854986" at="158,36,159,76" concept="6" />
+      <node id="6062668769034854986" at="159,76,160,19" concept="12" />
+      <node id="6062668769034854986" at="162,42,163,26" concept="6" />
+      <node id="6062668769034854986" at="165,5,166,17" concept="12" />
+      <node id="6062668769034855185" at="170,0,171,0" concept="7" trace="myModel" />
+      <node id="6062668769034855187" at="171,0,172,0" concept="7" trace="myModule" />
+      <node id="1468133732225729389" at="172,0,173,0" concept="7" trace="myLightExec" />
+      <node id="6062668769034855189" at="173,0,174,0" concept="7" trace="myTestCases" />
+      <node id="6062668769034855195" at="174,0,175,0" concept="7" trace="myTestMethods" />
+      <node id="6062668769034855201" at="175,0,176,0" concept="7" trace="myRunType" />
+      <node id="6062668769034854986" at="181,61,182,92" concept="11" />
+      <node id="6062668769034854986" at="182,92,183,30" concept="6" />
+      <node id="6062668769034854986" at="183,30,184,32" concept="6" />
+      <node id="6062668769034854986" at="184,32,185,38" concept="6" />
+      <node id="6062668769034854986" at="186,32,187,48" concept="6" />
+      <node id="6062668769034854986" at="189,34,190,52" concept="6" />
+      <node id="6062668769034854986" at="191,7,192,34" concept="6" />
+      <node id="6062668769034854986" at="192,34,193,19" concept="12" />
+      <node id="6062668769034854986" at="197,84,198,24" concept="6" />
+      <node id="6062668769034854986" at="201,0,202,0" concept="7" trace="myProject" />
+      <node id="6062668769034854986" at="202,0,203,0" concept="7" trace="myEditorEx" />
+      <node id="6062668769034854986" at="204,60,205,54" concept="12" />
+      <node id="6062668769034854986" at="208,57,209,61" concept="12" />
+      <node id="6062668769034854986" at="213,29,214,31" concept="6" />
+      <node id="6062668769034854986" at="215,5,216,22" concept="12" />
+      <node id="6062668769034854986" at="219,0,220,0" concept="15" trace="LOG" />
+      <node id="2339934328872410855" at="221,66,222,46" concept="12" />
+      <node id="6062668769034854986" at="32,0,34,0" concept="7" trace="myState" />
+      <node id="6062668769034854986" at="177,0,179,0" concept="3" trace="MyState#()V" />
+      <node id="6062668769034855237" at="35,73,38,5" concept="9" />
+      <node id="2339934328872410772" at="41,72,44,7" concept="9" />
+      <node id="6062668769034855252" at="44,7,47,7" concept="9" />
+      <node id="6062668769034854986" at="57,73,60,5" concept="9" />
+      <node id="6062668769034854986" at="64,0,67,0" concept="10" trace="getModel#()Ljava/lang/String;" />
+      <node id="6062668769034854986" at="68,0,71,0" concept="10" trace="getModule#()Ljava/lang/String;" />
+      <node id="6062668769034854986" at="72,0,75,0" concept="10" trace="getLightExec#()Z" />
+      <node id="6062668769034854986" at="76,0,79,0" concept="10" trace="getTestCases#()Ljetbrains/mps/execution/lib/ClonableList;" />
+      <node id="6062668769034854986" at="80,0,83,0" concept="10" trace="getTestMethods#()Ljetbrains/mps/execution/lib/ClonableList;" />
+      <node id="6062668769034854986" at="84,0,87,0" concept="10" trace="getRunType#()Ljetbrains/mps/baseLanguage/unitTest/execution/settings/JUnitRunTypes;" />
+      <node id="6062668769034854986" at="88,0,91,0" concept="10" trace="setModel#(Ljava/lang/String;)V" />
+      <node id="6062668769034854986" at="92,0,95,0" concept="10" trace="setModule#(Ljava/lang/String;)V" />
+      <node id="6062668769034854986" at="96,0,99,0" concept="10" trace="setLightExec#(Z)V" />
+      <node id="6062668769034854986" at="100,0,103,0" concept="10" trace="setTestCases#(Ljetbrains/mps/execution/lib/ClonableList;)V" />
+      <node id="6062668769034854986" at="104,0,107,0" concept="10" trace="setTestMethods#(Ljetbrains/mps/execution/lib/ClonableList;)V" />
+      <node id="6062668769034854986" at="108,0,111,0" concept="10" trace="setRunType#(Ljetbrains/mps/baseLanguage/unitTest/execution/settings/JUnitRunTypes;)V" />
+      <node id="6062668769034855009" at="112,65,115,5" concept="9" />
+      <node id="2339934328871895895" at="124,0,127,0" concept="10" trace="run#()V" />
+      <node id="8139840817146402357" at="132,78,135,5" concept="9" />
+      <node id="6062668769034855175" at="148,0,151,0" concept="10" trace="select#(Ljetbrains/mps/baseLanguage/unitTest/execution/client/ITestNodeWrapper;)Lorg/jetbrains/mps/openapi/model/SNodeReference;" />
+      <node id="6062668769034854986" at="161,45,164,7" concept="1" />
+      <node id="6062668769034854986" at="161,45,164,7" concept="9" />
+      <node id="6062668769034854986" at="185,38,188,7" concept="9" />
+      <node id="6062668769034854986" at="188,7,191,7" concept="9" />
+      <node id="6062668769034854986" at="197,0,200,0" concept="3" trace="JUnitSettings_Configuration#(Lcom/intellij/openapi/project/Project;)V" />
+      <node id="6062668769034854986" at="204,0,207,0" concept="10" trace="createCloneTemplate#()Ljetbrains/mps/baseLanguage/unitTest/execution/settings/JUnitSettings_Configuration;" />
+      <node id="6062668769034854986" at="208,0,211,0" concept="10" trace="getEditor#()Ljetbrains/mps/baseLanguage/unitTest/execution/settings/JUnitSettings_Configuration_Editor;" />
+      <node id="6062668769034854986" at="212,70,215,5" concept="9" />
+      <node id="2339934328872410855" at="221,0,224,0" concept="16" trace="eq_jtq3ac_a0c0b0a0b#(Ljava/lang/Object;Ljava/lang/Object;)Z" />
+      <node id="6062668769034854986" at="51,0,55,0" concept="10" trace="writeExternal#(Lorg/jdom/Element;)V" />
+      <node id="6062668769034855154" at="142,0,146,0" concept="10" trace="run#()V" />
+      <node id="2339934328871895891" at="122,36,127,9" concept="6" />
+      <node id="6062668769034855168" at="146,32,151,24" concept="12" />
+      <node id="6062668769034854986" at="112,0,118,0" concept="10" trace="getTests#(Ljetbrains/mps/project/Project;)Ljava/util/List;" />
+      <node id="6062668769034854986" at="132,0,138,0" concept="10" trace="getTestsUnderProgress#(Ljetbrains/mps/project/Project;)Ljava/util/List;" />
+      <node id="6062668769034855146" at="140,88,146,32" concept="6" />
+      <node id="6062668769034854986" at="212,0,218,0" concept="10" trace="getEditorEx#()Ljetbrains/mps/execution/api/settings/SettingsEditorEx;" />
+      <node id="6062668769034854986" at="56,0,63,0" concept="10" trace="readExternal#(Lorg/jdom/Element;)V" />
+      <node id="2339934328871895889" at="121,54,128,5" concept="9" />
+      <node id="6062668769034854986" at="156,45,165,5" concept="21" />
+      <node id="6062668769034855246" at="38,5,48,5" concept="9" />
+      <node id="6062668769034854986" at="119,0,131,0" concept="10" trace="hasTests#(Ljetbrains/mps/project/Project;)Z" />
+      <node id="6062668769034854986" at="35,73,48,5" concept="1" />
+      <node id="6062668769034854986" at="139,0,153,0" concept="10" trace="getTestsToMake#(Ljetbrains/mps/project/Project;)Ljava/util/List;" />
+      <node id="6062668769034854986" at="154,0,168,0" concept="10" trace="clone#()Ljetbrains/mps/baseLanguage/unitTest/execution/settings/JUnitSettings_Configuration;" />
+      <node id="6062668769034854986" at="35,0,50,0" concept="10" trace="checkConfiguration#()V" />
+      <node id="6062668769034854986" at="180,0,195,0" concept="10" trace="clone#()Ljava/lang/Object;" />
+      <scope id="6062668769034854986" at="177,22,177,22" />
+      <scope id="6062668769034855238" at="36,36,37,76" />
+      <scope id="2339934328872410775" at="42,74,43,15" />
+      <scope id="6062668769034855253" at="45,63,46,80" />
+      <scope id="6062668769034854986" at="52,76,53,57" />
+      <scope id="6062668769034854986" at="58,26,59,81" />
+      <scope id="6062668769034854986" at="64,28,65,27" />
+      <scope id="6062668769034854986" at="68,29,69,28" />
+      <scope id="6062668769034854986" at="72,33,73,31" />
+      <scope id="6062668769034854986" at="76,46,77,31" />
+      <scope id="6062668769034854986" at="80,48,81,33" />
+      <scope id="6062668769034854986" at="84,37,85,29" />
+      <scope id="6062668769034854986" at="88,38,89,28" />
+      <scope id="6062668769034854986" at="92,39,93,29" />
+      <scope id="6062668769034854986" at="96,43,97,32" />
+      <scope id="6062668769034854986" at="100,56,101,32" />
+      <scope id="6062668769034854986" at="104,58,105,34" />
+      <scope id="6062668769034854986" at="108,47,109,30" />
+      <scope id="6062668769034855010" at="113,36,114,18" />
+      <scope id="2339934328871895896" at="124,27,125,98" />
+      <scope id="8139840817146402360" at="133,36,134,70" />
+      <scope id="6062668769034855157" at="143,25,144,56" />
+      <scope id="6062668769034855176" at="148,57,149,35" />
+      <scope id="6062668769034854986" at="162,42,163,26" />
+      <scope id="6062668769034854986" at="186,32,187,48" />
+      <scope id="6062668769034854986" at="189,34,190,52" />
+      <scope id="6062668769034854986" at="197,84,198,24" />
+      <scope id="6062668769034854986" at="204,60,205,54" />
+      <scope id="6062668769034854986" at="208,57,209,61" />
+      <scope id="6062668769034854986" at="213,29,214,31" />
+      <scope id="2339934328872410855" at="221,66,222,46" />
+      <scope id="6062668769034854986" at="177,0,179,0" />
+      <scope id="6062668769034854986" at="64,0,67,0" />
+      <scope id="6062668769034854986" at="68,0,71,0" />
+      <scope id="6062668769034854986" at="72,0,75,0" />
+      <scope id="6062668769034854986" at="76,0,79,0" />
+      <scope id="6062668769034854986" at="80,0,83,0" />
+      <scope id="6062668769034854986" at="84,0,87,0" />
+      <scope id="6062668769034854986" at="88,0,91,0">
         <var name="value" id="6062668769034854986" />
       </scope>
-      <scope id="6062668769034854986" at="89,0,92,0">
+      <scope id="6062668769034854986" at="92,0,95,0">
         <var name="value" id="6062668769034854986" />
       </scope>
-      <scope id="6062668769034854986" at="93,0,96,0">
+      <scope id="6062668769034854986" at="96,0,99,0">
         <var name="value" id="6062668769034854986" />
       </scope>
-      <scope id="6062668769034854986" at="97,0,100,0">
+      <scope id="6062668769034854986" at="100,0,103,0">
         <var name="value" id="6062668769034854986" />
       </scope>
-      <scope id="6062668769034854986" at="101,0,104,0">
+      <scope id="6062668769034854986" at="104,0,107,0">
         <var name="value" id="6062668769034854986" />
       </scope>
-      <scope id="2034046503361561666" at="110,0,113,0" />
-      <scope id="2339934328871895895" at="123,0,126,0" />
-      <scope id="2034046503361561636" at="140,0,143,0" />
-      <scope id="6062668769034855092" at="147,136,150,153" />
-      <scope id="6062668769034855175" at="166,0,169,0">
+      <scope id="6062668769034854986" at="108,0,111,0">
+        <var name="value" id="6062668769034854986" />
+      </scope>
+      <scope id="2339934328871895895" at="124,0,127,0" />
+      <scope id="6062668769034855175" at="148,0,151,0">
         <var name="it" id="6062668769034855175" />
       </scope>
-      <scope id="6062668769034854986" at="175,9,178,19" />
-      <scope id="6062668769034854986" at="179,0,182,7">
+      <scope id="6062668769034854986" at="157,9,160,19" />
+      <scope id="6062668769034854986" at="161,0,164,7">
         <var name="ex" id="6062668769034854986" />
       </scope>
-      <scope id="6062668769034854986" at="179,45,182,7" />
-      <scope id="6062668769034854986" at="213,0,216,0">
+      <scope id="6062668769034854986" at="161,45,164,7" />
+      <scope id="6062668769034854986" at="197,0,200,0">
         <var name="project" id="6062668769034854986" />
       </scope>
-      <scope id="6062668769034854986" at="220,0,223,0" />
-      <scope id="6062668769034854986" at="224,0,227,0" />
-      <scope id="2339934328872410855" at="237,0,240,0">
+      <scope id="6062668769034854986" at="204,0,207,0" />
+      <scope id="6062668769034854986" at="208,0,211,0" />
+      <scope id="2339934328872410855" at="221,0,224,0">
         <var name="a" id="2339934328872410855" />
         <var name="b" id="2339934328872410855" />
       </scope>
-      <scope id="6062668769034855107" at="241,0,244,0">
-        <var name="a" id="6062668769034855107" />
-        <var name="b" id="6062668769034855107" />
-      </scope>
-      <scope id="6062668769034855112" at="245,0,248,0">
-        <var name="a" id="6062668769034855112" />
-        <var name="b" id="6062668769034855112" />
-      </scope>
-      <scope id="6062668769034854986" at="52,0,56,0">
+      <scope id="6062668769034854986" at="51,0,55,0">
         <var name="element" id="6062668769034854986" />
       </scope>
-      <scope id="6062668769034854986" at="58,73,62,83" />
-      <scope id="6062668769034855154" at="160,0,164,0" />
-      <scope id="6062668769034854986" at="228,70,232,22" />
-      <scope id="6062668769034855010" at="108,36,113,9" />
-      <scope id="2339934328871895890" at="121,36,126,9" />
-      <scope id="6062668769034855075" at="138,32,143,13" />
-      <scope id="6062668769034854986" at="228,0,234,0" />
-      <scope id="6062668769034854986" at="57,0,64,0">
+      <scope id="6062668769034854986" at="57,73,61,83" />
+      <scope id="6062668769034854990" at="112,65,116,92" />
+      <scope id="6062668769034855045" at="132,78,136,98" />
+      <scope id="6062668769034855154" at="142,0,146,0" />
+      <scope id="6062668769034854986" at="212,70,216,22" />
+      <scope id="2339934328871895890" at="122,36,127,9" />
+      <scope id="6062668769034854986" at="112,0,118,0">
+        <var name="project" id="6062668769034854988" />
+      </scope>
+      <scope id="6062668769034854986" at="132,0,138,0">
+        <var name="project" id="6062668769034855041" />
+      </scope>
+      <scope id="6062668769034854986" at="212,0,218,0" />
+      <scope id="6062668769034854986" at="56,0,63,0">
         <var name="element" id="6062668769034854986" />
       </scope>
-      <scope id="6062668769034855073" at="137,25,144,9" />
-      <scope id="6062668769034855247" at="40,36,48,7" />
-      <scope id="6062668769034854990" at="105,65,115,18">
-        <var name="all" id="6062668769034854992" />
-        <var name="settings" id="6062668769034855006" />
-      </scope>
-      <scope id="2339934328871895870" at="118,50,128,23">
+      <scope id="6062668769034855247" at="39,36,47,7" />
+      <scope id="2339934328871895870" at="119,50,129,23">
         <var name="hasTests" id="2339934328871895872" />
         <var name="settings" id="2339934328871895886" />
       </scope>
-      <scope id="6062668769034855070" at="136,0,146,0" />
-      <scope id="6062668769034854986" at="173,46,184,17">
+      <scope id="6062668769034854986" at="155,46,166,17">
         <var name="clone" id="6062668769034854986" />
       </scope>
-      <scope id="6062668769034854986" at="198,61,209,19">
+      <scope id="6062668769034854986" at="119,0,131,0">
+        <var name="project" id="2339934328871895868" />
+      </scope>
+      <scope id="6062668769034855131" at="139,69,151,24">
+        <var name="stuffToTest" id="6062668769034855133" />
+      </scope>
+      <scope id="6062668769034854986" at="181,61,193,19">
         <var name="state" id="6062668769034854986" />
       </scope>
-      <scope id="6062668769034854986" at="105,0,117,0">
-        <var name="project" id="6062668769034854988" />
-      </scope>
-      <scope id="6062668769034854986" at="118,0,130,0">
-        <var name="project" id="2339934328871895868" />
-      </scope>
-      <scope id="6062668769034855131" at="157,69,169,24">
-        <var name="stuffToTest" id="6062668769034855133" />
-      </scope>
-      <scope id="6062668769034854986" at="36,73,49,5" />
-      <scope id="6062668769034855236" at="36,73,49,5" />
-      <scope id="6062668769034854986" at="157,0,171,0">
+      <scope id="6062668769034854986" at="35,73,48,5" />
+      <scope id="6062668769034855236" at="35,73,48,5" />
+      <scope id="6062668769034854986" at="139,0,153,0">
         <var name="project" id="6062668769034855127" />
       </scope>
-      <scope id="6062668769034854986" at="172,0,186,0" />
-      <scope id="6062668769034854986" at="197,0,211,0" />
-      <scope id="6062668769034854986" at="36,0,51,0" />
-      <scope id="6062668769034855045" at="131,78,154,23">
-        <var name="collect" id="6062668769034855064" />
-        <var name="runTypes2" id="6062668769034855054" />
-        <var name="settings" id="6062668769034855060" />
-        <var name="stuffToTest" id="6062668769034855047" />
-      </scope>
-      <scope id="6062668769034854986" at="131,0,156,0">
-        <var name="project" id="6062668769034855041" />
-      </scope>
-      <unit id="2034046503361561666" at="109,47,113,7" name="jetbrains.mps.baseLanguage.unitTest.execution.settings.JUnitSettings_Configuration$1" />
-      <unit id="2339934328871895895" at="122,47,126,7" name="jetbrains.mps.baseLanguage.unitTest.execution.settings.JUnitSettings_Configuration$2" />
-      <unit id="2034046503361561636" at="139,51,143,11" name="jetbrains.mps.baseLanguage.unitTest.execution.settings.JUnitSettings_Configuration$4" />
-      <unit id="6062668769034855175" at="165,60,169,5" name="jetbrains.mps.baseLanguage.unitTest.execution.settings.JUnitSettings_Configuration$5" />
-      <unit id="6062668769034855152" at="159,58,164,5" name="jetbrains.mps.baseLanguage.unitTest.execution.settings.JUnitSettings_Configuration$4" />
-      <unit id="6062668769034855068" at="135,27,146,5" name="jetbrains.mps.baseLanguage.unitTest.execution.settings.JUnitSettings_Configuration$3" />
-      <unit id="6062668769034854986" at="187,0,212,0" name="jetbrains.mps.baseLanguage.unitTest.execution.settings.JUnitSettings_Configuration$MyState" />
-      <unit id="6062668769034854986" at="32,0,249,0" name="jetbrains.mps.baseLanguage.unitTest.execution.settings.JUnitSettings_Configuration" />
+      <scope id="6062668769034854986" at="154,0,168,0" />
+      <scope id="6062668769034854986" at="35,0,50,0" />
+      <scope id="6062668769034854986" at="180,0,195,0" />
+      <unit id="2339934328871895895" at="123,47,127,7" name="jetbrains.mps.baseLanguage.unitTest.execution.settings.JUnitSettings_Configuration$1" />
+      <unit id="6062668769034855175" at="147,60,151,5" name="jetbrains.mps.baseLanguage.unitTest.execution.settings.JUnitSettings_Configuration$3" />
+      <unit id="6062668769034855152" at="141,58,146,5" name="jetbrains.mps.baseLanguage.unitTest.execution.settings.JUnitSettings_Configuration$2" />
+      <unit id="6062668769034854986" at="169,0,196,0" name="jetbrains.mps.baseLanguage.unitTest.execution.settings.JUnitSettings_Configuration$MyState" />
+      <unit id="6062668769034854986" at="31,0,225,0" name="jetbrains.mps.baseLanguage.unitTest.execution.settings.JUnitSettings_Configuration" />
     </file>
   </root>
   <root nodeRef="r:e12fc70b-3d1d-4dc2-9467-5147656e0455(jetbrains.mps.baseLanguage.unitTest.execution.settings)/6062668769034855273">
     <file name="TestUtils.java">
-      <node id="6062668769034855386" at="87,27,87,27" concept="1" />
-      <node id="6062668769034855406" at="98,28,98,28" concept="1" />
-      <node id="6062668769034855377" at="41,26,42,78" concept="12" />
-      <node id="6062668769034855385" at="49,0,50,0" concept="7" trace="__CP__" />
-      <node id="6062668769034855385" at="56,28,57,54" concept="0" />
-      <node id="6062668769034855385" at="57,54,58,35" concept="12" />
-      <node id="6062668769034855387" at="59,27,60,68" concept="6" />
-      <node id="6062668769034855387" at="62,66,63,40" concept="6" />
-      <node id="6062668769034855387" at="63,40,64,30" concept="2" />
-      <node id="6062668769034855387" at="65,23,66,78" concept="6" />
-      <node id="6062668769034855387" at="66,78,67,38" concept="6" />
-      <node id="6062668769034855387" at="67,38,68,28" concept="2" />
-      <node id="6062668769034855398" at="70,44,71,40" concept="6" />
-      <node id="6062668769034855398" at="71,40,72,30" concept="2" />
-      <node id="6062668769034855398" at="73,23,74,38" concept="6" />
-      <node id="6062668769034855398" at="74,38,75,28" concept="2" />
-      <node id="6062668769034855405" at="77,48,78,41" concept="6" />
-      <node id="6062668769034855405" at="78,41,79,30" concept="2" />
-      <node id="6062668769034855405" at="80,23,81,38" concept="6" />
-      <node id="6062668769034855405" at="81,38,82,28" concept="2" />
-      <node id="6062668769034855407" at="83,28,84,38" concept="6" />
-      <node id="6062668769034855407" at="84,38,85,46" concept="6" />
-      <node id="6062668769034855407" at="85,46,86,34" concept="12" />
-      <node id="6062668769034855386" at="87,27,88,38" concept="6" />
-      <node id="6062668769034855386" at="88,38,89,28" concept="2" />
-      <node id="6062668769034855390" at="90,27,91,128" concept="1" />
-      <node id="6062668769034855391" at="90,27,91,128" concept="6" />
-      <node id="6062668769034855390" at="91,128,92,38" concept="6" />
-      <node id="6062668769034855390" at="92,38,93,28" concept="2" />
-      <node id="6062668769034855399" at="94,27,95,83" concept="1" />
-      <node id="6062668769034855400" at="94,27,95,83" concept="6" />
-      <node id="6062668769034855399" at="95,83,96,39" concept="6" />
-      <node id="6062668769034855399" at="96,39,97,28" concept="2" />
-      <node id="6062668769034855406" at="98,28,99,39" concept="6" />
-      <node id="6062668769034855406" at="99,39,100,28" concept="2" />
-      <node id="6062668769034855385" at="101,28,102,37" concept="2" />
-      <node id="6062668769034855385" at="104,31,105,29" concept="12" />
-      <node id="6062668769034855388" at="108,0,109,0" concept="7" trace="_2_pointerString" />
-      <node id="6062668769034855388" at="109,0,110,0" concept="7" trace="_2_pointerString_it" />
-      <node id="6062668769034855392" at="110,0,111,0" concept="7" trace="_6_node" />
-      <node id="6062668769034855401" at="111,0,112,0" concept="7" trace="_10_wrapper" />
-      <node id="6062668769034855463" at="123,107,124,18" concept="12" />
-      <node id="6062668769034855472" at="125,5,126,61" concept="11" />
-      <node id="6062668769034855479" at="127,34,128,18" concept="12" />
-      <node id="6062668769034855484" at="129,5,130,74" concept="11" />
-      <node id="6062668769034855497" at="132,50,133,47" concept="12" />
-      <node id="6062668769034855517" at="142,67,143,18" concept="12" />
-      <node id="6062668769034855522" at="144,5,145,63" concept="11" />
-      <node id="6062668769034855531" at="146,29,147,18" concept="12" />
-      <node id="6062668769034855536" at="148,5,149,126" concept="12" />
-      <node id="6062668769034855558" at="156,27,157,18" concept="12" />
-      <node id="6062668769034855563" at="158,5,159,147" concept="11" />
-      <node id="6062668769034855572" at="160,23,161,18" concept="12" />
-      <node id="6062668769034855577" at="162,5,163,50" concept="12" />
-      <node id="6062668769034855591" at="168,57,169,18" concept="12" />
-      <node id="4482357619022586393" at="170,5,171,0" concept="14" />
-      <node id="227770875180667260" at="171,0,172,72" concept="12" />
-      <node id="6062668769034855625" at="177,59,178,18" concept="12" />
-      <node id="6062668769034855630" at="179,5,180,75" concept="12" />
-      <node id="4482357619022347198" at="185,48,186,52" concept="12" />
-      <node id="6062668769034855661" at="189,50,190,26" concept="12" />
-      <node id="6062668769034855683" at="197,42,198,34" concept="12" />
-      <node id="6062668769034855690" at="201,40,202,48" concept="12" />
-      <node id="6062668769034855698" at="205,65,206,46" concept="12" />
-      <node id="4482357619022349429" at="213,67,214,48" concept="12" />
-      <node id="6062668769034855394" at="220,36,221,74" concept="12" />
-      <node id="6062668769034855394" at="222,5,223,16" concept="12" />
-      <node id="6062668769034855284" at="36,0,38,0" concept="3" trace="TestUtils#()V" />
-      <node id="6062668769034855274" at="32,0,35,0" concept="15" trace="SEPARATOR" />
-      <node id="6062668769034855372" at="40,105,43,5" concept="9" />
-      <node id="6062668769034855461" at="122,100,125,5" concept="9" />
-      <node id="6062668769034855477" at="126,61,129,5" concept="9" />
-      <node id="6062668769034855495" at="132,0,135,0" concept="10" trace="accept#(Ljetbrains/mps/baseLanguage/unitTest/execution/client/ITestNodeWrapper;)Z" />
-      <node id="6062668769034855515" at="141,76,144,5" concept="9" />
-      <node id="6062668769034855529" at="145,63,148,5" concept="9" />
-      <node id="6062668769034855556" at="155,68,158,5" concept="9" />
-      <node id="6062668769034855570" at="159,147,162,5" concept="9" />
-      <node id="6062668769034855589" at="167,56,170,5" concept="9" />
-      <node id="6062668769034855623" at="176,59,179,5" concept="9" />
-      <node id="4482357619022347196" at="185,0,188,0" concept="10" trace="select#(Lorg/jetbrains/mps/openapi/model/SNode;)Ljetbrains/mps/baseLanguage/unitTest/execution/client/ITestNodeWrapper;" />
-      <node id="6062668769034855659" at="189,0,192,0" concept="10" trace="accept#(Ljetbrains/mps/baseLanguage/unitTest/execution/client/ITestNodeWrapper;)Z" />
-      <node id="6062668769034855681" at="197,0,200,0" concept="10" trace="iterable#()Ljava/lang/Iterable;" />
-      <node id="6062668769034855688" at="201,0,204,0" concept="10" trace="accept#(Lorg/jetbrains/mps/openapi/model/SModel;)Z" />
-      <node id="6062668769034855696" at="205,0,208,0" concept="10" trace="translate#(Lorg/jetbrains/mps/openapi/model/SModel;)Ljava/lang/Iterable;" />
-      <node id="4482357619022349427" at="213,0,216,0" concept="10" trace="translate#(Lorg/jetbrains/mps/openapi/module/SModule;)Ljava/lang/Iterable;" />
-      <node id="6062668769034855394" at="219,82,222,5" concept="9" />
-      <node id="6062668769034855387" at="61,27,65,23" concept="9" />
-      <node id="6062668769034855398" at="69,27,73,23" concept="9" />
-      <node id="6062668769034855405" at="76,28,80,23" concept="9" />
-      <node id="6062668769034855491" at="130,74,135,7" concept="12" />
-      <node id="6062668769034855713" at="211,86,216,7" concept="12" />
-      <node id="6062668769034855394" at="219,0,225,0" concept="16" trace="check_6qi07j_a0a0a0a0a1a2#(Ljetbrains/mps/smodel/SNodePointer;)Lorg/jetbrains/mps/openapi/model/SNode;" />
-      <node id="6062668769034855619" at="175,0,182,0" concept="16" trace="getModule#(Ljava/lang/String;)Lorg/jetbrains/mps/openapi/module/SModule;" />
-      <node id="6062668769034855708" at="211,0,218,0" concept="16" trace="getProjectTests#(Ljetbrains/mps/project/Project;)Ljava/lang/Iterable;" />
-      <node id="6062668769034855585" at="166,0,174,0" concept="16" trace="getModel#(Ljava/lang/String;)Lorg/jetbrains/mps/openapi/model/SModel;" />
-      <node id="6062668769034855644" at="183,81,192,7" concept="12" />
-      <node id="6062668769034855639" at="183,0,194,0" concept="16" trace="getModelTests#(Lorg/jetbrains/mps/openapi/model/SModel;)Ljava/lang/Iterable;" />
-      <node id="6062668769034855509" at="138,0,151,0" concept="16" trace="getTestMethod#(Ljava/lang/String;)Ljetbrains/mps/baseLanguage/unitTest/execution/client/ITestNodeWrapper;" />
-      <node id="6062668769034855552" at="152,0,165,0" concept="16" trace="getTestCase#(Ljava/lang/String;)Ljetbrains/mps/baseLanguage/unitTest/execution/client/ITestNodeWrapper;" />
-      <node id="6062668769034855675" at="195,90,208,7" concept="12" />
-      <node id="6062668769034855670" at="195,0,210,0" concept="16" trace="getModuleTests#(Lorg/jetbrains/mps/openapi/module/SModule;)Ljava/lang/Iterable;" />
-      <node id="6062668769034855452" at="119,0,137,0" concept="16" trace="getTestMethod#(Ljava/lang/String;Ljava/lang/String;)Ljetbrains/mps/baseLanguage/unitTest/execution/client/ITestNodeWrapper;" />
-      <node id="6062668769034855385" at="53,20,103,19" concept="18" />
-      <node id="6062668769034855385" at="51,46,104,31" concept="5" />
-      <node id="6062668769034855385" at="51,0,107,0" concept="10" trace="moveToNext#()Z" />
-      <node id="6062668769034855385" at="47,56,112,14" concept="12" />
-      <node id="6062668769034855385" at="47,0,114,0" concept="10" trace="iterator#()Ljava/util/Iterator;" />
-      <node id="6062668769034855385" at="45,52,114,10" concept="12" />
-      <node id="6062668769034855385" at="45,0,116,0" concept="10" trace="iterable#()Ljava/lang/Iterable;" />
-      <node id="6062668769034855381" at="43,5,116,7" concept="12" />
-      <node id="6062668769034855363" at="39,0,118,0" concept="16" trace="wrapPointerStrings#(Ljava/lang/Iterable;)Ljava/lang/Iterable;" />
-      <scope id="6062668769034855287" at="36,22,36,22" />
-      <scope id="6062668769034855386" at="87,27,87,27" />
-      <scope id="6062668769034855406" at="98,28,98,28" />
-      <scope id="6062668769034855376" at="41,26,42,78" />
-      <scope id="6062668769034855387" at="59,27,60,68" />
-      <scope id="6062668769034855390" at="90,27,91,128" />
-      <scope id="6062668769034855399" at="94,27,95,83" />
-      <scope id="6062668769034855385" at="101,28,102,37" />
-      <scope id="6062668769034855462" at="123,107,124,18" />
-      <scope id="6062668769034855478" at="127,34,128,18" />
-      <scope id="6062668769034855496" at="132,50,133,47" />
-      <scope id="6062668769034855516" at="142,67,143,18" />
-      <scope id="6062668769034855530" at="146,29,147,18" />
-      <scope id="6062668769034855557" at="156,27,157,18" />
-      <scope id="6062668769034855571" at="160,23,161,18" />
-      <scope id="6062668769034855590" at="168,57,169,18" />
-      <scope id="6062668769034855624" at="177,59,178,18" />
-      <scope id="4482357619022347197" at="185,48,186,52" />
-      <scope id="6062668769034855660" at="189,50,190,26" />
-      <scope id="6062668769034855682" at="197,42,198,34" />
-      <scope id="6062668769034855689" at="201,40,202,48" />
-      <scope id="6062668769034855697" at="205,65,206,46" />
-      <scope id="4482357619022349428" at="213,67,214,48" />
-      <scope id="6062668769034855394" at="220,36,221,74" />
-      <scope id="6062668769034855284" at="36,0,38,0" />
-      <scope id="6062668769034855385" at="56,28,58,35" />
-      <scope id="6062668769034855387" at="62,66,64,30" />
-      <scope id="6062668769034855398" at="70,44,72,30" />
-      <scope id="6062668769034855405" at="77,48,79,30" />
-      <scope id="6062668769034855386" at="87,27,89,28" />
-      <scope id="6062668769034855406" at="98,28,100,28" />
-      <scope id="6062668769034855407" at="83,28,86,34" />
-      <scope id="6062668769034855390" at="90,27,93,28" />
-      <scope id="6062668769034855399" at="94,27,97,28" />
-      <scope id="6062668769034855495" at="132,0,135,0">
-        <var name="it" id="6062668769034855495" />
-      </scope>
-      <scope id="4482357619022347196" at="185,0,188,0">
-        <var name="it" id="4482357619022347196" />
-      </scope>
-      <scope id="6062668769034855659" at="189,0,192,0">
-        <var name="it" id="6062668769034855659" />
-      </scope>
-      <scope id="6062668769034855681" at="197,0,200,0" />
-      <scope id="6062668769034855688" at="201,0,204,0">
-        <var name="it" id="6062668769034855688" />
-      </scope>
-      <scope id="6062668769034855696" at="205,0,208,0">
-        <var name="model" id="6062668769034855696" />
-      </scope>
-      <scope id="4482357619022349427" at="213,0,216,0">
-        <var name="module" id="4482357619022349427" />
-      </scope>
-      <scope id="6062668769034855622" at="176,59,180,75" />
-      <scope id="6062668769034855394" at="219,82,223,16" />
-      <scope id="6062668769034855588" at="167,56,172,72" />
-      <scope id="6062668769034855712" at="211,86,216,7" />
-      <scope id="6062668769034855398" at="69,27,75,28" />
-      <scope id="6062668769034855405" at="76,28,82,28" />
-      <scope id="6062668769034855394" at="219,0,225,0">
+      <node id="6062668769034855386" at="80,27,80,27" concept="1" />
+      <node id="6062668769034855406" at="91,28,91,28" concept="1" />
+      <node id="6062668769034855377" at="34,26,35,78" concept="12" />
+      <node id="6062668769034855385" at="42,0,43,0" concept="7" trace="__CP__" />
+      <node id="6062668769034855385" at="49,28,50,54" concept="0" />
+      <node id="6062668769034855385" at="50,54,51,35" concept="12" />
+      <node id="6062668769034855387" at="52,27,53,68" concept="6" />
+      <node id="6062668769034855387" at="55,66,56,40" concept="6" />
+      <node id="6062668769034855387" at="56,40,57,30" concept="2" />
+      <node id="6062668769034855387" at="58,23,59,78" concept="6" />
+      <node id="6062668769034855387" at="59,78,60,38" concept="6" />
+      <node id="6062668769034855387" at="60,38,61,28" concept="2" />
+      <node id="6062668769034855398" at="63,44,64,40" concept="6" />
+      <node id="6062668769034855398" at="64,40,65,30" concept="2" />
+      <node id="6062668769034855398" at="66,23,67,38" concept="6" />
+      <node id="6062668769034855398" at="67,38,68,28" concept="2" />
+      <node id="6062668769034855405" at="70,48,71,41" concept="6" />
+      <node id="6062668769034855405" at="71,41,72,30" concept="2" />
+      <node id="6062668769034855405" at="73,23,74,38" concept="6" />
+      <node id="6062668769034855405" at="74,38,75,28" concept="2" />
+      <node id="6062668769034855407" at="76,28,77,38" concept="6" />
+      <node id="6062668769034855407" at="77,38,78,46" concept="6" />
+      <node id="6062668769034855407" at="78,46,79,34" concept="12" />
+      <node id="6062668769034855386" at="80,27,81,38" concept="6" />
+      <node id="6062668769034855386" at="81,38,82,28" concept="2" />
+      <node id="6062668769034855390" at="83,27,84,128" concept="1" />
+      <node id="6062668769034855391" at="83,27,84,128" concept="6" />
+      <node id="6062668769034855390" at="84,128,85,38" concept="6" />
+      <node id="6062668769034855390" at="85,38,86,28" concept="2" />
+      <node id="6062668769034855399" at="87,27,88,83" concept="1" />
+      <node id="6062668769034855400" at="87,27,88,83" concept="6" />
+      <node id="6062668769034855399" at="88,83,89,39" concept="6" />
+      <node id="6062668769034855399" at="89,39,90,28" concept="2" />
+      <node id="6062668769034855406" at="91,28,92,39" concept="6" />
+      <node id="6062668769034855406" at="92,39,93,28" concept="2" />
+      <node id="6062668769034855385" at="94,28,95,37" concept="2" />
+      <node id="6062668769034855385" at="97,31,98,29" concept="12" />
+      <node id="6062668769034855388" at="101,0,102,0" concept="7" trace="_2_pointerString" />
+      <node id="6062668769034855388" at="102,0,103,0" concept="7" trace="_2_pointerString_it" />
+      <node id="6062668769034855392" at="103,0,104,0" concept="7" trace="_6_node" />
+      <node id="6062668769034855401" at="104,0,105,0" concept="7" trace="_10_wrapper" />
+      <node id="6062668769034855591" at="116,57,117,18" concept="12" />
+      <node id="4482357619022586393" at="118,5,119,0" concept="14" />
+      <node id="227770875180667260" at="119,0,120,72" concept="12" />
+      <node id="6062668769034855625" at="127,59,128,18" concept="12" />
+      <node id="6062668769034855630" at="129,5,130,75" concept="12" />
+      <node id="8652009603352301058" at="135,133,136,105" concept="11" />
+      <node id="8652009603352296198" at="136,105,137,67" concept="11" />
+      <node id="8652009603352311739" at="137,67,138,92" concept="6" />
+      <node id="8652009603352348720" at="141,35,142,22" concept="12" />
+      <node id="8652009603352422878" at="143,9,144,78" concept="11" />
+      <node id="8652009603352405317" at="145,34,146,89" concept="6" />
+      <node id="8652009603352936713" at="147,34,148,26" concept="12" />
+      <node id="8652009603352360120" at="150,9,151,27" concept="6" />
+      <node id="8652009603352329446" at="153,15,154,21" concept="6" />
+      <node id="8652009603352339229" at="155,5,156,18" concept="12" />
+      <node id="4023783813282659276" at="161,136,162,105" concept="11" />
+      <node id="4023783813282780210" at="162,105,163,49" concept="11" />
+      <node id="4023783813282670176" at="163,49,164,116" concept="6" />
+      <node id="4023783813282877746" at="167,50,168,108" concept="11" />
+      <node id="2853743909049264696" at="169,37,170,24" concept="12" />
+      <node id="4023783813282661443" at="171,11,172,91" concept="6" />
+      <node id="4023783813282885630" at="173,84,174,26" concept="12" />
+      <node id="4023783813282762193" at="176,9,177,27" concept="6" />
+      <node id="4023783813282767812" at="179,15,180,21" concept="6" />
+      <node id="4023783813282772155" at="181,5,182,18" concept="12" />
+      <node id="4023783813282810394" at="187,138,188,105" concept="11" />
+      <node id="4023783813282810410" at="188,105,189,0" concept="14" />
+      <node id="4023783813282810411" at="189,0,190,70" concept="11" />
+      <node id="4023783813282810419" at="190,70,191,103" concept="6" />
+      <node id="4023783813282810428" at="191,103,192,0" concept="14" />
+      <node id="4023783813282810435" at="194,68,195,148" concept="11" />
+      <node id="2853743909049279480" at="196,35,197,22" concept="12" />
+      <node id="4023783813282810445" at="198,9,199,90" concept="6" />
+      <node id="4023783813282810450" at="199,90,200,27" concept="6" />
+      <node id="4023783813282863254" at="201,83,202,24" concept="12" />
+      <node id="4023783813282810456" at="205,15,206,21" concept="6" />
+      <node id="4023783813282810460" at="207,5,208,18" concept="12" />
+      <node id="6062668769034855394" at="212,36,213,74" concept="12" />
+      <node id="6062668769034855394" at="214,5,215,16" concept="12" />
+      <node id="6062668769034855284" at="29,0,31,0" concept="3" trace="TestUtils#()V" />
+      <node id="6062668769034855372" at="33,105,36,5" concept="9" />
+      <node id="6062668769034855589" at="115,56,118,5" concept="9" />
+      <node id="6062668769034855623" at="126,59,129,5" concept="9" />
+      <node id="8652009603352348069" at="140,55,143,9" concept="9" />
+      <node id="8652009603352936711" at="146,89,149,11" concept="9" />
+      <node id="2853743909049261609" at="168,108,171,11" concept="9" />
+      <node id="4023783813282878838" at="172,91,175,11" concept="9" />
+      <node id="2853743909049279478" at="195,148,198,9" concept="9" />
+      <node id="4023783813282858811" at="200,27,203,9" concept="9" />
+      <node id="6062668769034855394" at="211,82,214,5" concept="9" />
+      <node id="6062668769034855387" at="54,27,58,23" concept="9" />
+      <node id="6062668769034855398" at="62,27,66,23" concept="9" />
+      <node id="6062668769034855405" at="69,28,73,23" concept="9" />
+      <node id="8652009603352397000" at="144,78,150,9" concept="9" />
+      <node id="6062668769034855394" at="211,0,217,0" concept="16" trace="check_6qi07j_a0a0a0a0a1a1#(Ljetbrains/mps/smodel/SNodePointer;)Lorg/jetbrains/mps/openapi/model/SNode;" />
+      <node id="6062668769034855619" at="125,0,132,0" concept="16" trace="getModule#(Ljava/lang/String;)Lorg/jetbrains/mps/openapi/module/SModule;" />
+      <node id="6062668769034855585" at="114,0,122,0" concept="16" trace="getModel#(Ljava/lang/String;)Lorg/jetbrains/mps/openapi/model/SModel;" />
+      <node id="4023783813282660971" at="166,58,176,9" concept="9" />
+      <node id="4023783813282810431" at="193,9,204,7" concept="8" />
+      <node id="8652009603352308950" at="139,9,152,7" concept="8" />
+      <node id="4023783813282659682" at="165,9,178,7" concept="8" />
+      <node id="4023783813282810429" at="192,0,207,5" concept="22" />
+      <node id="8652009603352327995" at="138,92,155,5" concept="22" />
+      <node id="4023783813282776865" at="164,116,181,5" concept="22" />
+      <node id="6062668769034855639" at="135,0,158,0" concept="16" trace="getModelTests#(Lorg/jetbrains/mps/openapi/model/SModel;Lorg/jetbrains/mps/openapi/util/ProgressMonitor;Z)Ljava/lang/Iterable;" />
+      <node id="6062668769034855670" at="161,0,184,0" concept="16" trace="getModuleTests#(Lorg/jetbrains/mps/openapi/module/SModule;Lorg/jetbrains/mps/openapi/util/ProgressMonitor;Z)Ljava/lang/Iterable;" />
+      <node id="6062668769034855708" at="187,0,210,0" concept="16" trace="getProjectTests#(Ljetbrains/mps/project/Project;Lorg/jetbrains/mps/openapi/util/ProgressMonitor;Z)Ljava/lang/Iterable;" />
+      <node id="6062668769034855385" at="46,20,96,19" concept="18" />
+      <node id="6062668769034855385" at="44,46,97,31" concept="5" />
+      <node id="6062668769034855385" at="44,0,100,0" concept="10" trace="moveToNext#()Z" />
+      <node id="6062668769034855385" at="40,56,105,14" concept="12" />
+      <node id="6062668769034855385" at="40,0,107,0" concept="10" trace="iterator#()Ljava/util/Iterator;" />
+      <node id="6062668769034855385" at="38,52,107,10" concept="12" />
+      <node id="6062668769034855385" at="38,0,109,0" concept="10" trace="iterable#()Ljava/lang/Iterable;" />
+      <node id="6062668769034855381" at="36,5,109,7" concept="12" />
+      <node id="6062668769034855363" at="32,0,111,0" concept="16" trace="wrapPointerStrings#(Ljava/lang/Iterable;)Ljava/lang/Iterable;" />
+      <scope id="6062668769034855287" at="29,22,29,22" />
+      <scope id="6062668769034855386" at="80,27,80,27" />
+      <scope id="6062668769034855406" at="91,28,91,28" />
+      <scope id="6062668769034855376" at="34,26,35,78" />
+      <scope id="6062668769034855387" at="52,27,53,68" />
+      <scope id="6062668769034855390" at="83,27,84,128" />
+      <scope id="6062668769034855399" at="87,27,88,83" />
+      <scope id="6062668769034855385" at="94,28,95,37" />
+      <scope id="6062668769034855590" at="116,57,117,18" />
+      <scope id="6062668769034855624" at="127,59,128,18" />
+      <scope id="8652009603352348070" at="141,35,142,22" />
+      <scope id="8652009603352936712" at="147,34,148,26" />
+      <scope id="8652009603352327997" at="153,15,154,21" />
+      <scope id="2853743909049261612" at="169,37,170,24" />
+      <scope id="4023783813282878841" at="173,84,174,26" />
+      <scope id="4023783813282776867" at="179,15,180,21" />
+      <scope id="2853743909049279479" at="196,35,197,22" />
+      <scope id="4023783813282858814" at="201,83,202,24" />
+      <scope id="4023783813282810455" at="205,15,206,21" />
+      <scope id="6062668769034855394" at="212,36,213,74" />
+      <scope id="6062668769034855284" at="29,0,31,0" />
+      <scope id="6062668769034855385" at="49,28,51,35" />
+      <scope id="6062668769034855387" at="55,66,57,30" />
+      <scope id="6062668769034855398" at="63,44,65,30" />
+      <scope id="6062668769034855405" at="70,48,72,30" />
+      <scope id="6062668769034855386" at="80,27,82,28" />
+      <scope id="6062668769034855406" at="91,28,93,28" />
+      <scope id="6062668769034855407" at="76,28,79,34" />
+      <scope id="6062668769034855390" at="83,27,86,28" />
+      <scope id="6062668769034855399" at="87,27,90,28" />
+      <scope id="6062668769034855622" at="126,59,130,75" />
+      <scope id="8652009603352397003" at="145,34,149,11" />
+      <scope id="6062668769034855394" at="211,82,215,16" />
+      <scope id="6062668769034855588" at="115,56,120,72" />
+      <scope id="6062668769034855398" at="62,27,68,28" />
+      <scope id="6062668769034855405" at="69,28,75,28" />
+      <scope id="6062668769034855394" at="211,0,217,0">
         <var name="checkedDotOperand" id="6062668769034855394" />
       </scope>
-      <scope id="6062668769034855387" at="61,27,68,28" />
-      <scope id="6062668769034855619" at="175,0,182,0">
+      <scope id="6062668769034855387" at="54,27,61,28" />
+      <scope id="6062668769034855619" at="125,0,132,0">
         <var name="moduleName" id="6062668769034855636" />
       </scope>
-      <scope id="6062668769034855708" at="211,0,218,0">
+      <scope id="6062668769034855585" at="114,0,122,0">
+        <var name="modelName" id="6062668769034855615" />
+      </scope>
+      <scope id="4023783813282660972" at="167,50,175,11">
+        <var name="modelTests" id="4023783813282877747" />
+      </scope>
+      <scope id="4023783813282810434" at="194,68,203,9">
+        <var name="moduleTests" id="4023783813282810436" />
+      </scope>
+      <scope id="8652009603352308956" at="140,55,151,27">
+        <var name="wrappedNode" id="8652009603352422879" />
+      </scope>
+      <scope id="4023783813282659688" at="166,58,177,27" />
+      <scope id="4023783813282810430" at="193,9,204,7" />
+      <scope id="4023783813282810431" at="193,9,204,7">
+        <var name="module" id="4023783813282810432" />
+      </scope>
+      <scope id="8652009603352308950" at="139,9,152,7">
+        <var name="root" id="8652009603352308952" />
+      </scope>
+      <scope id="8652009603352327996" at="139,9,152,7" />
+      <scope id="4023783813282659682" at="165,9,178,7">
+        <var name="model" id="4023783813282659684" />
+      </scope>
+      <scope id="4023783813282776866" at="165,9,178,7" />
+      <scope id="6062668769034855643" at="135,133,156,18">
+        <var name="result" id="8652009603352301059" />
+        <var name="roots" id="8652009603352296199" />
+      </scope>
+      <scope id="6062668769034855674" at="161,136,182,18">
+        <var name="models" id="4023783813282780211" />
+        <var name="result" id="4023783813282659279" />
+      </scope>
+      <scope id="6062668769034855712" at="187,138,208,18">
+        <var name="projectModules" id="4023783813282810412" />
+        <var name="result" id="4023783813282810395" />
+      </scope>
+      <scope id="6062668769034855639" at="135,0,158,0">
+        <var name="breakOnFirstFound" id="8652009603352904799" />
+        <var name="model" id="6062668769034855667" />
+        <var name="monitor" id="8652009603352199078" />
+      </scope>
+      <scope id="6062668769034855670" at="161,0,184,0">
+        <var name="breakOnFirstFound" id="4023783813282869123" />
+        <var name="module" id="6062668769034855705" />
+        <var name="monitor" id="4023783813282256313" />
+      </scope>
+      <scope id="6062668769034855708" at="187,0,210,0">
+        <var name="breakOnFirstFound" id="4023783813282857262" />
+        <var name="monitor" id="8139840817146516111" />
         <var name="project" id="6062668769034855732" />
       </scope>
-      <scope id="6062668769034855514" at="141,76,149,126">
-        <var name="separatorIndex" id="6062668769034855523" />
-      </scope>
-      <scope id="6062668769034855555" at="155,68,163,50">
-        <var name="node" id="6062668769034855564" />
-      </scope>
-      <scope id="6062668769034855585" at="166,0,174,0">
-        <var name="modelName" id="6062668769034855615" />
-      </scope>
-      <scope id="6062668769034855643" at="183,81,192,7" />
-      <scope id="6062668769034855639" at="183,0,194,0">
-        <var name="model" id="6062668769034855667" />
-      </scope>
-      <scope id="6062668769034855460" at="122,100,135,7">
-        <var name="caseNodeWrapper" id="6062668769034855473" />
-        <var name="methods" id="6062668769034855485" />
-      </scope>
-      <scope id="6062668769034855509" at="138,0,151,0">
-        <var name="fullMethodName" id="6062668769034855511" />
-      </scope>
-      <scope id="6062668769034855552" at="152,0,165,0">
-        <var name="nodeName" id="6062668769034855580" />
-      </scope>
-      <scope id="6062668769034855674" at="195,90,208,7" />
-      <scope id="6062668769034855670" at="195,0,210,0">
-        <var name="module" id="6062668769034855705" />
-      </scope>
-      <scope id="6062668769034855452" at="119,0,137,0">
-        <var name="caseName" id="6062668769034855454" />
-        <var name="methodName" id="6062668769034855457" />
-      </scope>
-      <scope id="6062668769034855385" at="53,20,103,19" />
-      <scope id="6062668769034855385" at="51,46,105,29" />
-      <scope id="6062668769034855385" at="51,0,107,0" />
-      <scope id="6062668769034855385" at="47,56,112,14" />
-      <scope id="6062668769034855385" at="47,0,114,0" />
-      <scope id="6062668769034855385" at="45,52,114,10" />
-      <scope id="6062668769034855385" at="45,0,116,0" />
-      <scope id="6062668769034855371" at="40,105,116,7" />
-      <scope id="6062668769034855363" at="39,0,118,0">
+      <scope id="6062668769034855385" at="46,20,96,19" />
+      <scope id="6062668769034855385" at="44,46,98,29" />
+      <scope id="6062668769034855385" at="44,0,100,0" />
+      <scope id="6062668769034855385" at="40,56,105,14" />
+      <scope id="6062668769034855385" at="40,0,107,0" />
+      <scope id="6062668769034855385" at="38,52,107,10" />
+      <scope id="6062668769034855385" at="38,0,109,0" />
+      <scope id="6062668769034855371" at="33,105,109,7" />
+      <scope id="6062668769034855363" at="32,0,111,0">
         <var name="strings" id="6062668769034855364" />
       </scope>
-      <unit id="6062668769034855495" at="131,56,135,5" name="jetbrains.mps.baseLanguage.unitTest.execution.settings.TestUtils$2" />
-      <unit id="4482357619022347196" at="184,86,188,5" name="jetbrains.mps.baseLanguage.unitTest.execution.settings.TestUtils$3" />
-      <unit id="6062668769034855659" at="188,17,192,5" name="jetbrains.mps.baseLanguage.unitTest.execution.settings.TestUtils$4" />
-      <unit id="6062668769034855681" at="196,58,200,5" name="jetbrains.mps.baseLanguage.unitTest.execution.settings.TestUtils$5" />
-      <unit id="6062668769034855688" at="200,18,204,5" name="jetbrains.mps.baseLanguage.unitTest.execution.settings.TestUtils$6" />
-      <unit id="6062668769034855696" at="204,21,208,5" name="jetbrains.mps.baseLanguage.unitTest.execution.settings.TestUtils$7" />
-      <unit id="4482357619022349427" at="212,91,216,5" name="jetbrains.mps.baseLanguage.unitTest.execution.settings.TestUtils$8" />
-      <unit id="6062668769034855385" at="48,23,112,13" name="jetbrains.mps.baseLanguage.unitTest.execution.settings.TestUtils$3" />
-      <unit id="6062668769034855385" at="46,19,114,9" name="jetbrains.mps.baseLanguage.unitTest.execution.settings.TestUtils$2" />
-      <unit id="6062668769034855385" at="44,36,116,5" name="jetbrains.mps.baseLanguage.unitTest.execution.settings.TestUtils$1" />
-      <unit id="6062668769034855273" at="31,0,226,0" name="jetbrains.mps.baseLanguage.unitTest.execution.settings.TestUtils" />
+      <unit id="6062668769034855385" at="41,23,105,13" name="jetbrains.mps.baseLanguage.unitTest.execution.settings.TestUtils$3" />
+      <unit id="6062668769034855385" at="39,19,107,9" name="jetbrains.mps.baseLanguage.unitTest.execution.settings.TestUtils$2" />
+      <unit id="6062668769034855385" at="37,36,109,5" name="jetbrains.mps.baseLanguage.unitTest.execution.settings.TestUtils$1" />
+      <unit id="6062668769034855273" at="28,0,218,0" name="jetbrains.mps.baseLanguage.unitTest.execution.settings.TestUtils" />
     </file>
   </root>
   <root nodeRef="r:e12fc70b-3d1d-4dc2-9467-5147656e0455(jetbrains.mps.baseLanguage.unitTest.execution.settings)/6062668769034855735">
-    <file name="JUnitRunTypes2.java">
-      <node id="6062668769034856094" at="20,28,21,80" concept="12" />
-      <node id="6062668769034856101" at="22,7,23,48" concept="12" />
-      <node id="6062668769034856116" at="26,28,27,20" concept="12" />
-      <node id="6062668769034856123" at="29,80,30,49" concept="12" />
-      <node id="6062668769034856129" at="31,7,32,18" concept="12" />
-      <node id="6062668769034856010" at="37,107,38,70" concept="11" />
-      <node id="6062668769034856019" at="39,27,40,80" concept="12" />
-      <node id="6062668769034856026" at="41,7,42,46" concept="12" />
-      <node id="6062668769034856041" at="45,53,46,41" concept="12" />
-      <node id="6062668769034856048" at="47,7,48,70" concept="11" />
-      <node id="6062668769034856057" at="49,27,50,74" concept="12" />
-      <node id="6062668769034856070" at="52,78,53,76" concept="12" />
-      <node id="6062668769034856082" at="54,7,55,18" concept="12" />
-      <node id="6062668769034855930" at="60,107,61,66" concept="11" />
-      <node id="6062668769034855939" at="62,26,63,80" concept="12" />
-      <node id="6062668769034855946" at="64,7,65,44" concept="12" />
-      <node id="6062668769034855961" at="68,45,69,40" concept="12" />
-      <node id="6062668769034855968" at="70,7,71,66" concept="11" />
-      <node id="6062668769034855977" at="72,26,73,66" concept="12" />
-      <node id="6062668769034855988" at="75,76,76,75" concept="12" />
-      <node id="6062668769034856000" at="77,7,78,18" concept="12" />
-      <node id="6062668769034855847" at="83,107,84,72" concept="12" />
-      <node id="6062668769034855864" at="87,93,88,40" concept="12" />
-      <node id="6062668769034855886" at="91,62,92,74" concept="11" />
-      <node id="6062668769034855893" at="93,224,94,71" concept="12" />
-      <node id="6062668769034855920" at="97,7,98,18" concept="12" />
-      <node id="6062668769034855764" at="103,107,104,74" concept="12" />
-      <node id="6062668769034855781" at="107,97,108,40" concept="12" />
-      <node id="6062668769034855803" at="111,62,112,72" concept="11" />
-      <node id="6062668769034855810" at="113,224,114,71" concept="12" />
-      <node id="6062668769034855837" at="117,7,118,18" concept="12" />
-      <node id="6062668769034855736" at="126,0,127,0" concept="10" trace="collect#(Ljetbrains/mps/execution/api/settings/ITemplatePersistentConfiguration;Ljetbrains/mps/project/Project;)Ljava/lang/Iterable;" />
-      <node id="6062668769034855745" at="128,0,129,0" concept="10" trace="check#(Ljetbrains/mps/execution/api/settings/ITemplatePersistentConfiguration;Ljetbrains/mps/project/Project;)Ljava/lang/String;" />
-      <node id="6062668769034856047" at="130,52,131,44" concept="12" />
-      <node id="6062668769034855753" at="123,0,125,0" concept="3" trace="JUnitRunTypes2#()V" />
-      <node id="6062668769034856092" at="19,107,22,7" concept="9" />
-      <node id="6062668769034856114" at="25,85,28,7" concept="9" />
-      <node id="6062668769034856121" at="28,7,31,7" concept="9" />
-      <node id="6062668769034856017" at="38,70,41,7" concept="9" />
-      <node id="6062668769034856039" at="44,85,47,7" concept="9" />
-      <node id="6062668769034856055" at="48,70,51,7" concept="9" />
-      <node id="6062668769034856068" at="51,7,54,7" concept="9" />
-      <node id="6062668769034855937" at="61,66,64,7" concept="9" />
-      <node id="6062668769034855959" at="67,85,70,7" concept="9" />
-      <node id="6062668769034855975" at="71,66,74,7" concept="9" />
-      <node id="6062668769034855986" at="74,7,77,7" concept="9" />
-      <node id="6062668769034855841" at="83,0,86,0" concept="10" trace="collect#(Ljetbrains/mps/execution/api/settings/ITemplatePersistentConfiguration;Ljetbrains/mps/project/Project;)Ljava/lang/Iterable;" />
-      <node id="6062668769034855862" at="86,85,89,7" concept="9" />
-      <node id="6062668769034855891" at="92,74,95,11" concept="9" />
-      <node id="6062668769034855758" at="103,0,106,0" concept="10" trace="collect#(Ljetbrains/mps/execution/api/settings/ITemplatePersistentConfiguration;Ljetbrains/mps/project/Project;)Ljava/lang/Iterable;" />
-      <node id="6062668769034855779" at="106,85,109,7" concept="9" />
-      <node id="6062668769034855808" at="112,72,115,11" concept="9" />
-      <node id="6062668769034856047" at="130,0,133,0" concept="16" trace="isEmptyString#(Ljava/lang/String;)Z" />
-      <node id="6062668769034856086" at="19,0,25,0" concept="10" trace="collect#(Ljetbrains/mps/execution/api/settings/ITemplatePersistentConfiguration;Ljetbrains/mps/project/Project;)Ljava/lang/Iterable;" />
-      <node id="6062668769034855880" at="90,49,96,9" concept="8" />
-      <node id="6062668769034855797" at="110,51,116,9" concept="8" />
-      <node id="6062668769034856004" at="37,0,44,0" concept="10" trace="collect#(Ljetbrains/mps/execution/api/settings/ITemplatePersistentConfiguration;Ljetbrains/mps/project/Project;)Ljava/lang/Iterable;" />
-      <node id="6062668769034855924" at="60,0,67,0" concept="10" trace="collect#(Ljetbrains/mps/execution/api/settings/ITemplatePersistentConfiguration;Ljetbrains/mps/project/Project;)Ljava/lang/Iterable;" />
-      <node id="6062668769034855878" at="89,7,97,7" concept="9" />
-      <node id="6062668769034855795" at="109,7,117,7" concept="9" />
-      <node id="6062668769034856107" at="25,0,34,0" concept="10" trace="check#(Ljetbrains/mps/execution/api/settings/ITemplatePersistentConfiguration;Ljetbrains/mps/project/Project;)Ljava/lang/String;" />
-      <node id="6062668769034856032" at="44,0,57,0" concept="10" trace="check#(Ljetbrains/mps/execution/api/settings/ITemplatePersistentConfiguration;Ljetbrains/mps/project/Project;)Ljava/lang/String;" />
-      <node id="6062668769034855952" at="67,0,80,0" concept="10" trace="check#(Ljetbrains/mps/execution/api/settings/ITemplatePersistentConfiguration;Ljetbrains/mps/project/Project;)Ljava/lang/String;" />
-      <node id="6062668769034855855" at="86,0,100,0" concept="10" trace="check#(Ljetbrains/mps/execution/api/settings/ITemplatePersistentConfiguration;Ljetbrains/mps/project/Project;)Ljava/lang/String;" />
-      <node id="6062668769034855772" at="106,0,120,0" concept="10" trace="check#(Ljetbrains/mps/execution/api/settings/ITemplatePersistentConfiguration;Ljetbrains/mps/project/Project;)Ljava/lang/String;" />
-      <scope id="6062668769034855756" at="123,20,123,20" />
-      <scope id="6062668769034856093" at="20,28,21,80" />
-      <scope id="6062668769034856115" at="26,28,27,20" />
-      <scope id="6062668769034856122" at="29,80,30,49" />
-      <scope id="6062668769034856018" at="39,27,40,80" />
-      <scope id="6062668769034856040" at="45,53,46,41" />
-      <scope id="6062668769034856056" at="49,27,50,74" />
-      <scope id="6062668769034856069" at="52,78,53,76" />
-      <scope id="6062668769034855938" at="62,26,63,80" />
-      <scope id="6062668769034855960" at="68,45,69,40" />
-      <scope id="6062668769034855976" at="72,26,73,66" />
-      <scope id="6062668769034855987" at="75,76,76,75" />
-      <scope id="6062668769034855846" at="83,107,84,72" />
-      <scope id="6062668769034855863" at="87,93,88,40" />
-      <scope id="6062668769034855892" at="93,224,94,71" />
-      <scope id="6062668769034855763" at="103,107,104,74" />
-      <scope id="6062668769034855780" at="107,97,108,40" />
-      <scope id="6062668769034855809" at="113,224,114,71" />
-      <scope id="6062668769034855736" at="126,0,127,0">
+    <file name="JUnitRunTypes.java">
+      <node id="4023783813282796608" at="30,28,31,80" concept="12" />
+      <node id="4023783813282848357" at="32,7,33,64" concept="12" />
+      <node id="4023783813281575812" at="36,85,37,32" concept="13" />
+      <node id="4023783813281576099" at="37,32,38,22" concept="13" />
+      <node id="6062668769034856116" at="39,28,40,20" concept="12" />
+      <node id="6062668769034856123" at="42,53,43,49" concept="12" />
+      <node id="6062668769034856129" at="44,7,45,18" concept="12" />
+      <node id="4023783813282015826" at="47,89,48,39" concept="13" />
+      <node id="4023783813282955885" at="49,28,50,21" concept="12" />
+      <node id="4023783813282902238" at="51,7,52,118" concept="12" />
+      <node id="6062668769034856010" at="58,137,59,70" concept="11" />
+      <node id="6062668769034856019" at="60,27,61,80" concept="12" />
+      <node id="6062668769034856026" at="62,7,63,62" concept="12" />
+      <node id="6062668769034856041" at="66,53,67,41" concept="12" />
+      <node id="6062668769034856048" at="68,7,69,70" concept="11" />
+      <node id="6062668769034856057" at="70,27,71,74" concept="12" />
+      <node id="6062668769034856070" at="73,53,74,76" concept="12" />
+      <node id="6062668769034856082" at="75,7,76,18" concept="12" />
+      <node id="4023783813282945609" at="78,89,79,70" concept="11" />
+      <node id="4023783813282951990" at="80,27,81,21" concept="12" />
+      <node id="4023783813282926330" at="82,7,83,116" concept="12" />
+      <node id="6062668769034855930" at="89,137,90,66" concept="11" />
+      <node id="6062668769034855939" at="91,26,92,80" concept="12" />
+      <node id="6062668769034855946" at="93,7,94,60" concept="12" />
+      <node id="6062668769034855961" at="97,45,98,40" concept="12" />
+      <node id="6062668769034855968" at="99,7,100,66" concept="11" />
+      <node id="6062668769034855977" at="101,26,102,66" concept="12" />
+      <node id="6062668769034855988" at="104,53,105,75" concept="12" />
+      <node id="6062668769034856000" at="106,7,107,18" concept="12" />
+      <node id="4023783813282973838" at="109,89,110,66" concept="11" />
+      <node id="4023783813282973847" at="111,26,112,21" concept="12" />
+      <node id="4023783813282982657" at="113,7,114,114" concept="12" />
+      <node id="6062668769034855847" at="120,137,121,72" concept="12" />
+      <node id="6062668769034855864" at="124,93,125,40" concept="12" />
+      <node id="6062668769034855886" at="128,62,129,74" concept="11" />
+      <node id="6062668769034855893" at="130,224,131,71" concept="12" />
+      <node id="6062668769034855920" at="134,7,135,18" concept="12" />
+      <node id="4023783813282993806" at="137,89,138,116" concept="12" />
+      <node id="6062668769034855764" at="144,137,145,74" concept="12" />
+      <node id="6062668769034855781" at="149,97,150,40" concept="12" />
+      <node id="6062668769034855803" at="153,62,154,72" concept="11" />
+      <node id="6062668769034855810" at="155,224,156,71" concept="12" />
+      <node id="6062668769034855837" at="159,7,160,18" concept="12" />
+      <node id="4023783813281543000" at="163,89,164,116" concept="12" />
+      <node id="8139840817146470913" at="174,105,175,50" concept="12" />
+      <node id="4023783813282524040" at="184,63,185,80" concept="11" />
+      <node id="4023783813281959225" at="187,31,188,111" concept="6" />
+      <node id="4023783813282534437" at="193,5,194,23" concept="12" />
+      <node id="4023783813281920010" at="199,0,200,0" concept="10" trace="doCollect#(Ljetbrains/mps/execution/api/settings/ITemplatePersistentConfiguration;Ljetbrains/mps/project/Project;Lorg/jetbrains/mps/openapi/util/ProgressMonitor;)Ljava/lang/Iterable;" />
+      <node id="4023783813281515288" at="203,0,204,0" concept="10" trace="hasTests#(Ljetbrains/mps/execution/api/settings/ITemplatePersistentConfiguration;Ljetbrains/mps/project/Project;)Z" />
+      <node id="4023783813281946432" at="206,0,207,0" concept="7" trace="cachedTests" />
+      <node id="6062668769034855745" at="209,0,210,0" concept="10" trace="check#(Ljetbrains/mps/execution/api/settings/ITemplatePersistentConfiguration;Ljetbrains/mps/project/Project;)Ljava/lang/String;" />
+      <node id="6062668769034856047" at="211,52,212,44" concept="12" />
+      <node id="6062668769034855753" at="169,0,171,0" concept="3" trace="JUnitRunTypes#()V" />
+      <node id="6062668769034856092" at="29,137,32,7" concept="9" />
+      <node id="6062668769034856114" at="38,22,41,7" concept="9" />
+      <node id="6062668769034856121" at="41,7,44,7" concept="9" />
+      <node id="4023783813282953349" at="48,39,51,7" concept="9" />
+      <node id="6062668769034856017" at="59,70,62,7" concept="9" />
+      <node id="6062668769034856039" at="65,85,68,7" concept="9" />
+      <node id="6062668769034856055" at="69,70,72,7" concept="9" />
+      <node id="6062668769034856068" at="72,7,75,7" concept="9" />
+      <node id="4023783813282947538" at="79,70,82,7" concept="9" />
+      <node id="6062668769034855937" at="90,66,93,7" concept="9" />
+      <node id="6062668769034855959" at="96,85,99,7" concept="9" />
+      <node id="6062668769034855975" at="100,66,103,7" concept="9" />
+      <node id="6062668769034855986" at="103,7,106,7" concept="9" />
+      <node id="4023783813282973845" at="110,66,113,7" concept="9" />
+      <node id="6062668769034855862" at="123,85,126,7" concept="9" />
+      <node id="6062668769034855891" at="129,74,132,11" concept="9" />
+      <node id="4023783813282991362" at="137,0,140,0" concept="10" trace="hasTests#(Ljetbrains/mps/execution/api/settings/ITemplatePersistentConfiguration;Ljetbrains/mps/project/Project;)Z" />
+      <node id="6062668769034855779" at="148,85,151,7" concept="9" />
+      <node id="6062668769034855808" at="154,72,157,11" concept="9" />
+      <node id="8139840817146460501" at="174,0,177,0" concept="10" trace="collect#(Ljetbrains/mps/execution/api/settings/ITemplatePersistentConfiguration;Ljetbrains/mps/project/Project;)Ljava/lang/Iterable;" />
+      <node id="270189043069382553" at="187,0,190,0" concept="10" trace="run#()V" />
+      <node id="6062668769034856047" at="211,0,214,0" concept="16" trace="isEmptyString#(Ljava/lang/String;)Z" />
+      <node id="6062668769034855841" at="119,0,123,0" concept="10" trace="doCollect#(Ljetbrains/mps/execution/api/settings/ITemplatePersistentConfiguration;Ljetbrains/mps/project/Project;Lorg/jetbrains/mps/openapi/util/ProgressMonitor;)Ljava/lang/Iterable;" />
+      <node id="6062668769034855758" at="143,0,147,0" concept="10" trace="doCollect#(Ljetbrains/mps/execution/api/settings/ITemplatePersistentConfiguration;Ljetbrains/mps/project/Project;Lorg/jetbrains/mps/openapi/util/ProgressMonitor;)Ljava/lang/Iterable;" />
+      <node id="4023783813281530317" at="162,0,166,0" concept="10" trace="hasTests#(Ljetbrains/mps/execution/api/settings/ITemplatePersistentConfiguration;Ljetbrains/mps/project/Project;)Z" />
+      <node id="270189043069382549" at="185,80,190,13" concept="6" />
+      <node id="6062668769034855880" at="127,49,133,9" concept="8" />
+      <node id="6062668769034855797" at="152,51,158,9" concept="8" />
+      <node id="6062668769034856086" at="28,0,35,0" concept="10" trace="doCollect#(Ljetbrains/mps/execution/api/settings/ITemplatePersistentConfiguration;Ljetbrains/mps/project/Project;Lorg/jetbrains/mps/openapi/util/ProgressMonitor;)Ljava/lang/Iterable;" />
+      <node id="4023783813282010852" at="47,0,54,0" concept="10" trace="hasTests#(Ljetbrains/mps/execution/api/settings/ITemplatePersistentConfiguration;Ljetbrains/mps/project/Project;)Z" />
+      <node id="4023783813282924270" at="78,0,85,0" concept="10" trace="hasTests#(Ljetbrains/mps/execution/api/settings/ITemplatePersistentConfiguration;Ljetbrains/mps/project/Project;)Z" />
+      <node id="4023783813282968579" at="109,0,116,0" concept="10" trace="hasTests#(Ljetbrains/mps/execution/api/settings/ITemplatePersistentConfiguration;Ljetbrains/mps/project/Project;)Z" />
+      <node id="6062668769034856004" at="57,0,65,0" concept="10" trace="doCollect#(Ljetbrains/mps/execution/api/settings/ITemplatePersistentConfiguration;Ljetbrains/mps/project/Project;Lorg/jetbrains/mps/openapi/util/ProgressMonitor;)Ljava/lang/Iterable;" />
+      <node id="6062668769034855924" at="88,0,96,0" concept="10" trace="doCollect#(Ljetbrains/mps/execution/api/settings/ITemplatePersistentConfiguration;Ljetbrains/mps/project/Project;Lorg/jetbrains/mps/openapi/util/ProgressMonitor;)Ljava/lang/Iterable;" />
+      <node id="6062668769034855878" at="126,7,134,7" concept="9" />
+      <node id="6062668769034855795" at="151,7,159,7" concept="9" />
+      <node id="4023783813282458492" at="183,0,192,0" concept="10" trace="run#(Lcom/intellij/openapi/progress/ProgressIndicator;)V" />
+      <node id="4023783813282447755" at="181,43,192,9" concept="6" />
+      <node id="6062668769034856107" at="35,0,47,0" concept="10" trace="check#(Ljetbrains/mps/execution/api/settings/ITemplatePersistentConfiguration;Ljetbrains/mps/project/Project;)Ljava/lang/String;" />
+      <node id="6062668769034856032" at="65,0,78,0" concept="10" trace="check#(Ljetbrains/mps/execution/api/settings/ITemplatePersistentConfiguration;Ljetbrains/mps/project/Project;)Ljava/lang/String;" />
+      <node id="6062668769034855952" at="96,0,109,0" concept="10" trace="check#(Ljetbrains/mps/execution/api/settings/ITemplatePersistentConfiguration;Ljetbrains/mps/project/Project;)Ljava/lang/String;" />
+      <node id="4023783813281950162" at="180,142,193,5" concept="9" />
+      <node id="6062668769034855855" at="123,0,137,0" concept="10" trace="check#(Ljetbrains/mps/execution/api/settings/ITemplatePersistentConfiguration;Ljetbrains/mps/project/Project;)Ljava/lang/String;" />
+      <node id="6062668769034855772" at="147,0,162,0" concept="10" trace="check#(Ljetbrains/mps/execution/api/settings/ITemplatePersistentConfiguration;Ljetbrains/mps/project/Project;)Ljava/lang/String;" />
+      <node id="6062668769034855736" at="180,0,196,0" concept="10" trace="collect#(Ljetbrains/mps/execution/api/settings/ITemplatePersistentConfiguration;Ljetbrains/mps/project/Project;Z)Ljava/lang/Iterable;" />
+      <scope id="6062668769034855756" at="169,19,169,19" />
+      <scope id="6062668769034856093" at="30,28,31,80" />
+      <scope id="6062668769034856115" at="39,28,40,20" />
+      <scope id="6062668769034856122" at="42,53,43,49" />
+      <scope id="4023783813282953352" at="49,28,50,21" />
+      <scope id="6062668769034856018" at="60,27,61,80" />
+      <scope id="6062668769034856040" at="66,53,67,41" />
+      <scope id="6062668769034856056" at="70,27,71,74" />
+      <scope id="6062668769034856069" at="73,53,74,76" />
+      <scope id="4023783813282947541" at="80,27,81,21" />
+      <scope id="6062668769034855938" at="91,26,92,80" />
+      <scope id="6062668769034855960" at="97,45,98,40" />
+      <scope id="6062668769034855976" at="101,26,102,66" />
+      <scope id="6062668769034855987" at="104,53,105,75" />
+      <scope id="4023783813282973846" at="111,26,112,21" />
+      <scope id="6062668769034855846" at="120,137,121,72" />
+      <scope id="6062668769034855863" at="124,93,125,40" />
+      <scope id="6062668769034855892" at="130,224,131,71" />
+      <scope id="4023783813282991370" at="137,89,138,116" />
+      <scope id="6062668769034855763" at="144,137,145,74" />
+      <scope id="6062668769034855780" at="149,97,150,40" />
+      <scope id="6062668769034855809" at="155,224,156,71" />
+      <scope id="4023783813281530319" at="163,89,164,116" />
+      <scope id="8139840817146460504" at="174,105,175,50" />
+      <scope id="270189043069382554" at="187,31,188,111" />
+      <scope id="4023783813281920010" at="199,0,200,0">
+        <var name="configuration" id="4023783813281922218" />
+        <var name="monitor" id="4023783813281926262" />
+        <var name="project" id="4023783813281924221" />
+      </scope>
+      <scope id="4023783813281515288" at="203,0,204,0">
+        <var name="configuration" id="4023783813281526337" />
+        <var name="project" id="4023783813281526565" />
+      </scope>
+      <scope id="6062668769034855745" at="209,0,210,0">
+        <var name="configuration" id="6062668769034855746" />
+        <var name="project" id="6062668769034855748" />
+      </scope>
+      <scope id="6062668769034856047" at="211,52,212,44" />
+      <scope id="6062668769034855753" at="169,0,171,0" />
+      <scope id="4023783813282991362" at="137,0,140,0">
+        <var name="configuration" id="4023783813282991366" />
+        <var name="project" id="4023783813282991368" />
+      </scope>
+      <scope id="8139840817146460501" at="174,0,177,0">
+        <var name="configuration" id="8139840817146462201" />
+        <var name="project" id="8139840817146466194" />
+      </scope>
+      <scope id="270189043069382553" at="187,0,190,0" />
+      <scope id="6062668769034856047" at="211,0,214,0">
+        <var name="str" id="6062668769034856047" />
+      </scope>
+      <scope id="6062668769034856091" at="29,137,33,64" />
+      <scope id="6062668769034855841" at="119,0,123,0">
+        <var name="configuration" id="6062668769034855842" />
+        <var name="monitor" id="8139840817146497685" />
+        <var name="project" id="6062668769034855844" />
+      </scope>
+      <scope id="6062668769034855885" at="128,62,132,11">
+        <var name="pointer" id="6062668769034855887" />
+      </scope>
+      <scope id="6062668769034855758" at="143,0,147,0">
+        <var name="configuration" id="6062668769034855759" />
+        <var name="monitor" id="8139840817146500269" />
+        <var name="project" id="6062668769034855761" />
+      </scope>
+      <scope id="6062668769034855802" at="153,62,157,11">
+        <var name="pointer" id="6062668769034855804" />
+      </scope>
+      <scope id="4023783813281530317" at="162,0,166,0">
+        <var name="configuration" id="4023783813281531527" />
+        <var name="project" id="4023783813281537056" />
+      </scope>
+      <scope id="4023783813282010860" at="47,89,52,118" />
+      <scope id="6062668769034856009" at="58,137,63,62">
+        <var name="module" id="6062668769034856011" />
+      </scope>
+      <scope id="4023783813282924278" at="78,89,83,116">
+        <var name="module" id="4023783813282945610" />
+      </scope>
+      <scope id="6062668769034855929" at="89,137,94,60">
+        <var name="model" id="6062668769034855931" />
+      </scope>
+      <scope id="4023783813282968587" at="109,89,114,114">
+        <var name="model" id="4023783813282973839" />
+      </scope>
+      <scope id="6062668769034855879" at="127,49,133,9" />
+      <scope id="6062668769034855880" at="127,49,133,9">
+        <var name="testCase" id="6062668769034855881" />
+      </scope>
+      <scope id="6062668769034855796" at="152,51,158,9" />
+      <scope id="6062668769034855797" at="152,51,158,9">
+        <var name="method" id="6062668769034855798" />
+      </scope>
+      <scope id="4023783813282458499" at="184,63,190,13">
+        <var name="monitor" id="4023783813282524041" />
+      </scope>
+      <scope id="6062668769034856086" at="28,0,35,0">
+        <var name="configuration" id="6062668769034856087" />
+        <var name="monitor" id="8139840817146482482" />
+        <var name="project" id="6062668769034856089" />
+      </scope>
+      <scope id="4023783813282010852" at="47,0,54,0">
+        <var name="configuration" id="4023783813282010856" />
+        <var name="project" id="4023783813282010858" />
+      </scope>
+      <scope id="4023783813282924270" at="78,0,85,0">
+        <var name="configuration" id="4023783813282924274" />
+        <var name="project" id="4023783813282924276" />
+      </scope>
+      <scope id="4023783813282968579" at="109,0,116,0">
+        <var name="configuration" id="4023783813282968583" />
+        <var name="project" id="4023783813282968585" />
+      </scope>
+      <scope id="6062668769034856004" at="57,0,65,0">
+        <var name="configuration" id="6062668769034856005" />
+        <var name="monitor" id="8139840817146507813" />
+        <var name="project" id="6062668769034856007" />
+      </scope>
+      <scope id="6062668769034855924" at="88,0,96,0">
+        <var name="configuration" id="6062668769034855925" />
+        <var name="monitor" id="8139840817146504141" />
+        <var name="project" id="6062668769034855927" />
+      </scope>
+      <scope id="6062668769034856113" at="36,85,45,18" />
+      <scope id="4023783813282458492" at="183,0,192,0">
+        <var name="indicator" id="4023783813282458496" />
+      </scope>
+      <scope id="6062668769034856038" at="65,85,76,18">
+        <var name="module" id="6062668769034856049" />
+      </scope>
+      <scope id="6062668769034855958" at="96,85,107,18">
+        <var name="model" id="6062668769034855969" />
+      </scope>
+      <scope id="4023783813281950163" at="181,43,192,9" />
+      <scope id="6062668769034856107" at="35,0,47,0">
+        <var name="configuration" id="6062668769034856108" />
+        <var name="project" id="6062668769034856110" />
+      </scope>
+      <scope id="6062668769034855861" at="123,85,135,18" />
+      <scope id="6062668769034855778" at="148,85,160,18" />
+      <scope id="6062668769034856032" at="65,0,78,0">
+        <var name="configuration" id="6062668769034856033" />
+        <var name="project" id="6062668769034856035" />
+      </scope>
+      <scope id="6062668769034855952" at="96,0,109,0">
+        <var name="configuration" id="6062668769034855953" />
+        <var name="project" id="6062668769034855955" />
+      </scope>
+      <scope id="6062668769034855855" at="123,0,137,0">
+        <var name="configuration" id="6062668769034855856" />
+        <var name="project" id="6062668769034855858" />
+      </scope>
+      <scope id="6062668769034855738" at="180,142,194,23" />
+      <scope id="6062668769034855772" at="147,0,162,0">
+        <var name="configuration" id="6062668769034855773" />
+        <var name="project" id="6062668769034855775" />
+      </scope>
+      <scope id="6062668769034855736" at="180,0,196,0">
         <var name="configuration" id="6062668769034855739" />
         <var name="project" id="6062668769034855741" />
-      </scope>
-      <scope id="6062668769034855745" at="128,0,129,0">
-        <var name="cofiguration" id="6062668769034855746" />
-        <var name="project" id="6062668769034855748" />
-      </scope>
-      <scope id="6062668769034856047" at="130,52,131,44" />
-      <scope id="6062668769034855753" at="123,0,125,0" />
-      <scope id="6062668769034855841" at="83,0,86,0">
-        <var name="configuration" id="6062668769034855842" />
-        <var name="project" id="6062668769034855844" />
-      </scope>
-      <scope id="6062668769034855758" at="103,0,106,0">
-        <var name="configuration" id="6062668769034855759" />
-        <var name="project" id="6062668769034855761" />
-      </scope>
-      <scope id="6062668769034856047" at="130,0,133,0">
-        <var name="str" id="6062668769034856047" />
-      </scope>
-      <scope id="6062668769034856091" at="19,107,23,48" />
-      <scope id="6062668769034855885" at="91,62,95,11">
-        <var name="pointer" id="6062668769034855887" />
-      </scope>
-      <scope id="6062668769034855802" at="111,62,115,11">
-        <var name="pointer" id="6062668769034855804" />
-      </scope>
-      <scope id="6062668769034856009" at="37,107,42,46">
-        <var name="module" id="6062668769034856011" />
-      </scope>
-      <scope id="6062668769034855929" at="60,107,65,44">
-        <var name="model" id="6062668769034855931" />
-      </scope>
-      <scope id="6062668769034856086" at="19,0,25,0">
-        <var name="configuration" id="6062668769034856087" />
-        <var name="project" id="6062668769034856089" />
-      </scope>
-      <scope id="6062668769034855879" at="90,49,96,9" />
-      <scope id="6062668769034855880" at="90,49,96,9">
-        <var name="testCase" id="6062668769034855881" />
-      </scope>
-      <scope id="6062668769034855796" at="110,51,116,9" />
-      <scope id="6062668769034855797" at="110,51,116,9">
-        <var name="method" id="6062668769034855798" />
-      </scope>
-      <scope id="6062668769034856113" at="25,85,32,18" />
-      <scope id="6062668769034856004" at="37,0,44,0">
-        <var name="configuration" id="6062668769034856005" />
-        <var name="project" id="6062668769034856007" />
-      </scope>
-      <scope id="6062668769034855924" at="60,0,67,0">
-        <var name="configuration" id="6062668769034855925" />
-        <var name="project" id="6062668769034855927" />
-      </scope>
-      <scope id="6062668769034856107" at="25,0,34,0">
-        <var name="configuration" id="6062668769034856108" />
-        <var name="project" id="6062668769034856110" />
-      </scope>
-      <scope id="6062668769034856038" at="44,85,55,18">
-        <var name="module" id="6062668769034856049" />
-      </scope>
-      <scope id="6062668769034855958" at="67,85,78,18">
-        <var name="model" id="6062668769034855969" />
-      </scope>
-      <scope id="6062668769034855861" at="86,85,98,18" />
-      <scope id="6062668769034855778" at="106,85,118,18" />
-      <scope id="6062668769034856032" at="44,0,57,0">
-        <var name="configuration" id="6062668769034856033" />
-        <var name="project" id="6062668769034856035" />
-      </scope>
-      <scope id="6062668769034855952" at="67,0,80,0">
-        <var name="configuration" id="6062668769034855953" />
-        <var name="project" id="6062668769034855955" />
-      </scope>
-      <scope id="6062668769034855855" at="86,0,100,0">
-        <var name="configuration" id="6062668769034855856" />
-        <var name="project" id="6062668769034855858" />
-      </scope>
-      <scope id="6062668769034855772" at="106,0,120,0">
-        <var name="configuration" id="6062668769034855773" />
-        <var name="project" id="6062668769034855775" />
-      </scope>
-      <unit id="6062668769034855735" at="17,0,134,0" name="jetbrains.mps.baseLanguage.unitTest.execution.settings.JUnitRunTypes2" />
+        <var name="recollect" id="4023783813281932805" />
+      </scope>
+      <unit id="270189043069382553" at="186,51,190,11" name="jetbrains.mps.baseLanguage.unitTest.execution.settings.JUnitRunTypes$2" />
+      <unit id="4023783813282458490" at="182,44,192,7" name="jetbrains.mps.baseLanguage.unitTest.execution.settings.JUnitRunTypes$1" />
+      <unit id="6062668769034855735" at="26,0,215,0" name="jetbrains.mps.baseLanguage.unitTest.execution.settings.JUnitRunTypes" />
     </file>
->>>>>>> 0583c357
+  </root>
+  <root nodeRef="r:e12fc70b-3d1d-4dc2-9467-5147656e0455(jetbrains.mps.baseLanguage.unitTest.execution.settings)/7210936499602812841">
+    <file name="JUnitJavaEditorSynchronizer.java">
+      <node id="7210936499602823607" at="12,0,13,0" concept="7" trace="myJavaEditorComponent" />
+      <node id="7210936499602824499" at="13,0,14,0" concept="7" trace="myLightCheckBox" />
+      <node id="7210936499602824503" at="16,118,17,41" concept="6" />
+      <node id="7210936499602823611" at="17,41,18,53" concept="6" />
+      <node id="7210936499602833583" at="18,53,19,13" concept="6" />
+      <node id="7210936499602425865" at="27,51,28,17" concept="6" />
+      <node id="4248607759475982589" at="35,24,36,58" concept="11" />
+      <node id="4248607759475968973" at="37,66,38,35" concept="6" />
+      <node id="4248607759475863680" at="27,0,30,0" concept="10" trace="actionPerformed#(Ljava/awt/event/ActionEvent;)V" />
+      <node id="4248607759475888964" at="36,58,39,5" concept="8" />
+      <node id="7210936499602822756" at="16,0,21,0" concept="3" trace="JUnitJavaEditorSynchronizer#(Lcom/intellij/ui/components/JBCheckBox;Ljetbrains/mps/baseLanguage/execution/api/JavaConfigurationEditorComponent;)V" />
+      <node id="4248607759475789462" at="25,22,30,7" concept="6" />
+      <node id="7210936499602323912" at="35,0,41,0" concept="10" trace="update#()V" />
+      <node id="4248607759475375761" at="24,0,32,0" concept="10" trace="sync#()V" />
+      <scope id="4248607759475863686" at="27,51,28,17" />
+      <scope id="4248607759475888967" at="37,66,38,35" />
+      <scope id="7210936499602822759" at="16,118,19,13" />
+      <scope id="4248607759475863680" at="27,0,30,0">
+        <var name="p0" id="4248607759475863684" />
+      </scope>
+      <scope id="4248607759475888964" at="36,58,39,5">
+        <var name="comp" id="4248607759475888965" />
+      </scope>
+      <scope id="7210936499602323915" at="35,24,39,5">
+        <var name="selected" id="4248607759475982590" />
+      </scope>
+      <scope id="7210936499602822756" at="16,0,21,0">
+        <var name="javaEditorComponent" id="7210936499602823533" />
+        <var name="lightCheckBox" id="7210936499602823446" />
+      </scope>
+      <scope id="4248607759475375764" at="25,22,30,7" />
+      <scope id="7210936499602323912" at="35,0,41,0" />
+      <scope id="4248607759475375761" at="24,0,32,0" />
+      <unit id="4248607759475863678" at="26,42,30,5" name="jetbrains.mps.baseLanguage.unitTest.execution.settings.JUnitJavaEditorSynchronizer$1" />
+      <unit id="7210936499602812841" at="11,0,45,0" name="jetbrains.mps.baseLanguage.unitTest.execution.settings.JUnitJavaEditorSynchronizer" />
+    </file>
+  </root>
+  <root nodeRef="r:e12fc70b-3d1d-4dc2-9467-5147656e0455(jetbrains.mps.baseLanguage.unitTest.execution.settings)/7210936499603016733">
+    <file name="Synchronizer.java">
+      <node id="7210936499603016747" at="7,0,8,0" concept="10" trace="sync#()V" />
+      <scope id="7210936499603016747" at="7,0,8,0" />
+      <unit id="7210936499603016733" at="6,0,9,0" name="jetbrains.mps.baseLanguage.unitTest.execution.settings.Synchronizer" />
+    </file>
   </root>
 </debug-info>
