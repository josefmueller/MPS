<?xml version="1.0" encoding="UTF-8"?>
<debug-info version="2">
  <concept fqn="c:f3061a53-9226-4cc5-a443-f952ceaf5816/1160998861373:jetbrains.mps.baseLanguage.structure.AssertStatement" />
  <concept fqn="c:f3061a53-9226-4cc5-a443-f952ceaf5816/1082485599095:jetbrains.mps.baseLanguage.structure.BlockStatement" />
  <concept fqn="c:f3061a53-9226-4cc5-a443-f952ceaf5816/1081855346303:jetbrains.mps.baseLanguage.structure.BreakStatement" />
  <concept fqn="c:f3061a53-9226-4cc5-a443-f952ceaf5816/1068580123140:jetbrains.mps.baseLanguage.structure.ConstructorDeclaration" />
  <concept fqn="c:f3061a53-9226-4cc5-a443-f952ceaf5816/1082113931046:jetbrains.mps.baseLanguage.structure.ContinueStatement" />
  <concept fqn="c:f3061a53-9226-4cc5-a443-f952ceaf5816/1177666668936:jetbrains.mps.baseLanguage.structure.DoWhileStatement" />
  <concept fqn="c:f3061a53-9226-4cc5-a443-f952ceaf5816/1068580123155:jetbrains.mps.baseLanguage.structure.ExpressionStatement" />
  <concept fqn="c:f3061a53-9226-4cc5-a443-f952ceaf5816/1068390468200:jetbrains.mps.baseLanguage.structure.FieldDeclaration" />
  <concept fqn="c:f3061a53-9226-4cc5-a443-f952ceaf5816/1144231330558:jetbrains.mps.baseLanguage.structure.ForStatement" />
  <concept fqn="c:f3061a53-9226-4cc5-a443-f952ceaf5816/1144226303539:jetbrains.mps.baseLanguage.structure.ForeachStatement" />
  <concept fqn="c:f3061a53-9226-4cc5-a443-f952ceaf5816/1068580123159:jetbrains.mps.baseLanguage.structure.IfStatement" />
  <concept fqn="c:f3061a53-9226-4cc5-a443-f952ceaf5816/1068580123165:jetbrains.mps.baseLanguage.structure.InstanceMethodDeclaration" />
  <concept fqn="c:f3061a53-9226-4cc5-a443-f952ceaf5816/1068581242864:jetbrains.mps.baseLanguage.structure.LocalVariableDeclarationStatement" />
  <concept fqn="c:f3061a53-9226-4cc5-a443-f952ceaf5816/1068581242878:jetbrains.mps.baseLanguage.structure.ReturnStatement" />
  <concept fqn="c:f3061a53-9226-4cc5-a443-f952ceaf5816/6329021646629104954:jetbrains.mps.baseLanguage.structure.SingleLineComment" />
  <concept fqn="c:f3061a53-9226-4cc5-a443-f952ceaf5816/1068580123157:jetbrains.mps.baseLanguage.structure.Statement" />
  <concept fqn="c:f3061a53-9226-4cc5-a443-f952ceaf5816/1070462154015:jetbrains.mps.baseLanguage.structure.StaticFieldDeclaration" />
  <concept fqn="c:f3061a53-9226-4cc5-a443-f952ceaf5816/1081236700938:jetbrains.mps.baseLanguage.structure.StaticMethodDeclaration" />
  <concept fqn="c:f3061a53-9226-4cc5-a443-f952ceaf5816/1070475587102:jetbrains.mps.baseLanguage.structure.SuperConstructorInvocation" />
  <concept fqn="c:f3061a53-9226-4cc5-a443-f952ceaf5816/1163670490218:jetbrains.mps.baseLanguage.structure.SwitchStatement" />
  <concept fqn="c:f3061a53-9226-4cc5-a443-f952ceaf5816/1164991038168:jetbrains.mps.baseLanguage.structure.ThrowStatement" />
  <concept fqn="c:f3061a53-9226-4cc5-a443-f952ceaf5816/1164879751025:jetbrains.mps.baseLanguage.structure.TryCatchStatement" />
  <concept fqn="c:f3061a53-9226-4cc5-a443-f952ceaf5816/1153952380246:jetbrains.mps.baseLanguage.structure.TryStatement" />
  <root nodeRef="r:e12fc70b-3d1d-4dc2-9467-5147656e0455(jetbrains.mps.baseLanguage.unitTest.execution.settings)/1675938269731119414">
    <file name="JBReuseCachesCheckBox.java">
      <node id="1675938269731134006" at="8,63,9,26" concept="18" />
      <node id="1675938269731134003" at="8,0,11,0" concept="3" trace="JBReuseCachesCheckBox#(Ljava/lang/String;Z)V" />
      <scope id="1675938269731134005" at="8,63,9,26" />
      <scope id="1675938269731134003" at="8,0,11,0">
        <var name="selected" id="1675938269731134030" />
        <var name="text" id="1675938269731134028" />
      </scope>
      <unit id="1675938269731119414" at="7,0,12,0" name="jetbrains.mps.baseLanguage.unitTest.execution.settings.JBReuseCachesCheckBox" />
    </file>
  </root>
  <root nodeRef="r:e12fc70b-3d1d-4dc2-9467-5147656e0455(jetbrains.mps.baseLanguage.unitTest.execution.settings)/1822803054815683350">
    <file name="JUnitConfigurationEditorComponent.java">
      <node id="872245157126471870" at="36,0,37,0" concept="7" trace="myInProcessCheckBox" />
      <node id="8221742540279391521" at="37,0,38,0" concept="7" trace="myReuseCachesCheckBox" />
      <node id="1250618547537395305" at="38,0,39,0" concept="7" trace="myCachesDir" />
      <node id="4847853483690245800" at="40,0,41,0" concept="7" trace="myProject" />
      <node id="1822803054819367181" at="41,0,42,0" concept="7" trace="myModuleChooser" />
      <node id="1822803054819368118" at="42,0,43,0" concept="7" trace="myModelChooser" />
      <node id="1822803054819372647" at="43,0,44,0" concept="7" trace="myClassesList" />
      <node id="1822803054819373555" at="44,0,45,0" concept="7" trace="myMethodsList" />
      <node id="1822803054817470612" at="45,0,46,0" concept="7" trace="myPanels" />
      <node id="642093153353330846" at="46,0,47,0" concept="7" trace="myButtons" />
      <node id="1822803054817225198" at="48,0,49,0" concept="7" trace="myRunKind" />
<<<<<<< HEAD
      <node id="1822803054816910890" at="49,0,50,0" concept="7" trace="myModule" />
      <node id="1822803054816912008" at="50,0,51,0" concept="7" trace="myModel" />
      <node id="1822803054816510855" at="52,99,53,31" concept="18" />
      <node id="4847853483690260758" at="53,31,54,55" concept="6" />
      <node id="1822803054815786429" at="54,55,55,44" concept="12" />
      <node id="1468133732224609887" at="55,44,56,68" concept="6" />
      <node id="1822803054815791220" at="56,68,57,46" concept="6" />
      <node id="1822803054815945442" at="57,46,58,73" concept="12" />
      <node id="1822803054815945523" at="58,73,59,65" concept="12" />
      <node id="1822803054815945571" at="59,65,60,63" concept="12" />
      <node id="1822803054815945625" at="60,63,61,63" concept="12" />
      <node id="1822803054815945685" at="61,63,62,65" concept="12" />
      <node id="642093153353496403" at="62,65,63,61" concept="6" />
      <node id="642093153353591502" at="63,61,64,59" concept="6" />
      <node id="642093153353591943" at="64,59,65,57" concept="6" />
      <node id="642093153353592392" at="65,57,66,56" concept="6" />
      <node id="642093153353592849" at="66,56,67,59" concept="6" />
      <node id="1822803054815849402" at="67,59,68,58" concept="12" />
      <node id="642093153354358984" at="70,43,71,32" concept="6" />
      <node id="642093153354362936" at="71,32,72,26" concept="6" />
      <node id="1822803054817305957" at="77,39,78,44" concept="6" />
      <node id="1822803054817341056" at="79,9,80,23" concept="6" />
      <node id="1822803054817341115" at="85,38,86,43" concept="6" />
      <node id="1822803054817341122" at="87,9,88,23" concept="6" />
      <node id="1822803054817341185" at="93,37,94,42" concept="6" />
      <node id="1822803054817341192" at="95,9,96,23" concept="6" />
      <node id="1822803054817363358" at="101,37,102,41" concept="6" />
      <node id="1822803054817363365" at="103,9,104,23" concept="6" />
      <node id="1822803054817388447" at="109,38,110,43" concept="6" />
      <node id="1822803054817388454" at="111,9,112,23" concept="6" />
      <node id="1822803054816731072" at="114,7,115,0" concept="15" />
      <node id="1822803054816138971" at="115,0,116,60" concept="12" />
      <node id="1822803054816539391" at="116,60,117,84" concept="6" />
      <node id="1549513576336785750" at="117,84,118,70" concept="12" />
      <node id="1822803054816664311" at="118,70,119,40" concept="6" />
      <node id="1822803054816597007" at="119,40,120,77" concept="6" />
      <node id="1822803054816730811" at="120,77,121,0" concept="15" />
      <node id="1822803054816154586" at="121,0,122,59" concept="12" />
      <node id="1822803054816739757" at="122,59,123,82" concept="6" />
      <node id="1822803054819556635" at="123,82,124,51" concept="6" />
      <node id="1822803054816944559" at="126,50,127,50" concept="6" />
      <node id="1822803054816784101" at="129,7,130,75" concept="6" />
      <node id="1822803054816739456" at="130,75,131,0" concept="15" />
      <node id="1822803054816154748" at="131,0,132,58" concept="12" />
      <node id="1822803054816982098" at="132,58,133,80" concept="6" />
      <node id="1822803054819374974" at="133,80,134,49" concept="6" />
      <node id="1822803054816982118" at="136,50,137,48" concept="6" />
      <node id="1822803054816982125" at="139,7,140,73" concept="6" />
      <node id="1822803054819711093" at="140,73,141,0" concept="15" />
      <node id="1822803054819711596" at="141,0,142,54" concept="6" />
      <node id="1822803054819731918" at="142,54,143,53" concept="6" />
      <node id="4637233259846533396" at="143,53,144,61" concept="6" />
      <node id="4637233259846640892" at="144,61,145,59" concept="6" />
      <node id="4637233259846641267" at="145,59,146,57" concept="6" />
      <node id="4637233259846663167" at="146,57,147,59" concept="6" />
      <node id="4637233259846663558" at="147,59,148,61" concept="6" />
      <node id="7129989849309237844" at="148,61,149,0" concept="15" />
      <node id="7129989849308986780" at="149,0,150,63" concept="12" />
      <node id="7129989849309129497" at="150,63,151,94" concept="6" />
      <node id="7129989849309204947" at="151,94,152,75" concept="6" />
      <node id="1250618547537665901" at="152,75,153,0" concept="15" />
      <node id="1822803054815790532" at="153,0,154,57" concept="6" />
      <node id="1822803054816151003" at="154,57,155,60" concept="6" />
      <node id="1822803054816154943" at="155,60,156,59" concept="6" />
      <node id="1822803054816155115" at="156,59,157,58" concept="6" />
      <node id="1822803054816463763" at="157,58,158,61" concept="6" />
      <node id="1822803054816463993" at="158,61,159,61" concept="6" />
      <node id="1468133732224853855" at="159,61,160,67" concept="6" />
      <node id="8221742540280249653" at="160,67,161,69" concept="6" />
      <node id="1250618547537527706" at="161,69,162,63" concept="6" />
      <node id="1822803054816900551" at="167,25,168,62" concept="6" />
      <node id="1822803054816931641" at="175,25,176,59" concept="6" />
      <node id="3211742604628196154" at="181,95,182,100" concept="6" />
      <node id="2481116735933158214" at="182,100,183,55" concept="6" />
      <node id="7129989849309659254" at="183,55,184,65" concept="6" />
      <node id="3211742604628282267" at="184,65,185,33" concept="6" />
      <node id="1822803054817829967" at="190,40,191,29" concept="6" />
      <node id="4637233259847465670" at="193,7,194,51" concept="6" />
      <node id="1822803054820068214" at="197,70,198,100" concept="12" />
      <node id="1822803054820068652" at="198,100,199,96" concept="6" />
      <node id="1822803054820100921" at="199,96,200,100" concept="12" />
      <node id="1822803054820100914" at="200,100,201,96" concept="6" />
      <node id="1822803054818879206" at="201,96,202,72" concept="12" />
      <node id="1822803054818879213" at="202,72,203,70" concept="12" />
      <node id="1822803054818879220" at="203,70,204,64" concept="12" />
      <node id="1822803054818879223" at="204,64,205,65" concept="12" />
      <node id="1822803054818879226" at="205,65,206,0" concept="15" />
      <node id="1822803054818879227" at="206,0,207,51" concept="14" />
      <node id="1822803054818879237" at="210,53,211,85" concept="6" />
      <node id="1822803054818879248" at="212,9,213,0" concept="15" />
      <node id="1822803054818879254" at="214,51,215,81" concept="6" />
      <node id="1822803054818879262" at="216,9,217,0" concept="15" />
      <node id="1822803054818879265" at="218,30,219,47" concept="6" />
      <node id="1822803054818879280" at="221,31,222,50" concept="6" />
      <node id="1822803054818879286" at="225,7,226,0" concept="15" />
      <node id="1822803054818879305" at="226,0,227,50" concept="6" />
      <node id="1822803054818879316" at="227,50,228,0" concept="15" />
      <node id="1822803054818879317" at="228,0,229,46" concept="6" />
      <node id="1822803054818879323" at="229,46,230,42" concept="6" />
      <node id="1822803054818879329" at="230,42,231,40" concept="6" />
      <node id="1822803054818879335" at="231,40,232,42" concept="6" />
      <node id="1809126578529148224" at="232,42,233,65" concept="6" />
      <node id="8221742540279530889" at="233,65,234,69" concept="6" />
      <node id="2481116735934067166" at="234,69,235,55" concept="6" />
      <node id="1822803054819274203" at="239,94,240,45" concept="6" />
      <node id="1822803054819277783" at="241,12,242,40" concept="6" />
      <node id="642093153355136291" at="243,5,244,53" concept="6" />
      <node id="1822803054819270581" at="244,53,245,0" concept="15" />
      <node id="1822803054819270582" at="245,0,246,13" concept="14" />
      <node id="7802180864728817134" at="246,13,247,100" concept="12" />
      <node id="1822803054819270611" at="251,50,252,58" concept="6" />
      <node id="7802180864728960853" at="256,7,257,35" concept="6" />
      <node id="7802180864728960634" at="257,35,258,0" concept="15" />
      <node id="1822803054819270626" at="258,0,259,15" concept="14" />
      <node id="7802180864729017978" at="259,15,260,100" concept="12" />
      <node id="1822803054819270655" at="264,50,265,58" concept="6" />
      <node id="7802180864729068461" at="269,7,270,35" concept="6" />
      <node id="1822803054819270669" at="270,35,271,0" concept="15" />
      <node id="1822803054819270670" at="271,0,272,14" concept="14" />
      <node id="1822803054820454629" at="273,38,274,48" concept="6" />
      <node id="1822803054819270688" at="275,12,276,78" concept="14" />
      <node id="1822803054819270690" at="276,78,277,107" concept="12" />
      <node id="1822803054819270696" at="278,73,279,95" concept="6" />
      <node id="1822803054820585734" at="280,80,281,95" concept="6" />
      <node id="1822803054820456579" at="285,29,286,115" concept="6" />
      <node id="1822803054819270758" at="290,5,291,0" concept="15" />
      <node id="1822803054819270759" at="291,0,292,15" concept="14" />
      <node id="1822803054820662787" at="293,39,294,43" concept="6" />
      <node id="1822803054820664663" at="294,43,295,52" concept="6" />
      <node id="1809126578529168593" at="296,5,297,0" concept="15" />
      <node id="8221742540279469452" at="297,0,298,31" concept="6" />
      <node id="1822803054819269860" at="298,31,299,19" concept="6" />
      <node id="2481116735933311408" at="299,19,300,50" concept="6" />
      <node id="7129989849309641799" at="303,76,304,66" concept="6" />
      <node id="3712738760667232015" at="304,66,305,70" concept="6" />
      <node id="7129989849309628884" at="305,70,306,33" concept="6" />
      <node id="1822803054820399724" at="309,60,310,29" concept="6" />
      <node id="1822803054820310022" at="313,27,314,44" concept="6" />
      <node id="1822803054820310027" at="314,44,315,66" concept="12" />
      <node id="1822803054820401409" at="315,66,316,37" concept="6" />
      <node id="1822803054820310042" at="316,37,317,46" concept="6" />
      <node id="1822803054821266666" at="323,25,324,30" concept="6" />
      <node id="1822803054821323320" at="324,30,325,29" concept="6" />
      <node id="1822803054819270574" at="241,10,243,5" concept="1" />
      <node id="1822803054817267364" at="76,50,79,9" concept="10" />
      <node id="1822803054817341113" at="84,50,87,9" concept="10" />
      <node id="1822803054817341183" at="92,50,95,9" concept="10" />
      <node id="1822803054817363356" at="100,50,103,9" concept="10" />
      <node id="1822803054817388445" at="108,50,111,9" concept="10" />
      <node id="1822803054816883079" at="126,0,129,0" concept="11" trace="actionPerformed#(Ljava/awt/event/ActionEvent;)V" />
      <node id="1822803054816982116" at="136,0,139,0" concept="11" trace="actionPerformed#(Ljava/awt/event/ActionEvent;)V" />
      <node id="1822803054816900549" at="167,0,170,0" concept="11" trace="run#()V" />
      <node id="1822803054816931639" at="175,0,178,0" concept="11" trace="run#()V" />
      <node id="1822803054817829436" at="190,0,193,0" concept="11" trace="visit#(Ljavax/swing/JComponent;)V" />
      <node id="1822803054818879235" at="209,25,212,9" concept="9" />
      <node id="1822803054818879249" at="213,0,216,9" concept="9" />
      <node id="1822803054818879263" at="217,0,220,9" concept="10" />
      <node id="1822803054818879275" at="220,9,223,9" concept="10" />
      <node id="1822803054819270609" at="251,0,254,0" concept="11" trace="visit#(Ljetbrains/mps/baseLanguage/unitTest/execution/client/ITestNodeWrapper;)V" />
      <node id="1822803054819270653" at="264,0,267,0" concept="11" trace="visit#(Ljetbrains/mps/baseLanguage/unitTest/execution/client/ITestNodeWrapper;)V" />
      <node id="1822803054819270742" at="285,0,288,0" concept="11" trace="run#()V" />
      <node id="642093153354309360" at="70,0,74,0" concept="11" trace="visit#(Lcom/intellij/ui/components/JBRadioButton;)V" />
      <node id="1822803054819270761" at="292,15,296,5" concept="10" />
      <node id="1822803054821265677" at="323,0,327,0" concept="11" trace="dispose#()V" />
      <node id="1822803054816837840" at="124,51,129,7" concept="6" />
      <node id="1822803054816982112" at="134,49,139,7" concept="6" />
      <node id="1822803054816900545" at="165,56,170,7" concept="6" />
      <node id="1822803054816931635" at="173,54,178,7" concept="6" />
      <node id="1822803054817780261" at="188,31,193,7" concept="6" />
      <node id="1822803054819270554" at="238,65,243,5" concept="10" />
      <node id="1822803054819270602" at="249,25,254,11" concept="6" />
      <node id="1822803054819270646" at="262,25,267,11" concept="6" />
      <node id="1822803054819270694" at="277,107,282,7" concept="10" />
      <node id="1822803054819270738" at="283,49,288,11" concept="6" />
      <node id="8221742540279469447" at="303,0,308,0" concept="11" trace="updateCheckBoxes#(Ljetbrains/mps/execution/api/settings/IPersistentConfiguration;)V" />
      <node id="642093153353872031" at="68,58,74,7" concept="6" />
      <node id="1822803054816117821" at="76,0,82,0" concept="11" trace="actionPerformed#(Ljava/awt/event/ActionEvent;)V" />
      <node id="1822803054816120717" at="84,0,90,0" concept="11" trace="actionPerformed#(Ljava/awt/event/ActionEvent;)V" />
      <node id="1822803054816120826" at="92,0,98,0" concept="11" trace="actionPerformed#(Ljava/awt/event/ActionEvent;)V" />
      <node id="1822803054816120943" at="100,0,106,0" concept="11" trace="actionPerformed#(Ljava/awt/event/ActionEvent;)V" />
      <node id="1822803054816122866" at="108,0,114,0" concept="11" trace="actionPerformed#(Ljava/awt/event/ActionEvent;)V" />
      <node id="3211742604628041644" at="181,0,187,0" concept="11" trace="attachJavaComponent#(Ljetbrains/mps/baseLanguage/execution/api/JavaConfigurationEditorComponent;)V" />
      <node id="1822803054820310020" at="313,0,319,0" concept="11" trace="run#()V" />
      <node id="1822803054816900181" at="165,0,172,0" concept="11" trace="setModuleValue#(Ljava/lang/String;)V" />
      <node id="1822803054816915425" at="173,0,180,0" concept="11" trace="setModelValue#(Ljava/lang/String;)V" />
      <node id="1822803054819270600" at="249,0,256,0" concept="11" trace="run#()V" />
      <node id="1822803054819270644" at="262,0,269,0" concept="11" trace="run#()V" />
      <node id="1822803054819270736" at="282,7,289,7" concept="10" />
      <node id="1822803054816078408" at="74,7,82,7" concept="6" />
      <node id="1822803054816120713" at="82,7,90,7" concept="6" />
      <node id="1822803054816120822" at="90,7,98,7" concept="6" />
      <node id="1822803054816120939" at="98,7,106,7" concept="6" />
      <node id="1822803054816122862" at="106,7,114,7" concept="6" />
      <node id="1822803054817330675" at="188,0,196,0" concept="11" trace="updatePanels#()V" />
      <node id="1822803054820310016" at="311,57,319,9" concept="6" />
      <node id="1822803054819270596" at="247,100,256,7" concept="6" />
      <node id="1822803054819270640" at="260,100,269,7" concept="6" />
      <node id="1822803054820310014" at="310,29,320,5" concept="10" />
      <node id="1822803054820308961" at="309,0,322,0" concept="11" trace="resetEditorModelWith#(Ljava/lang/String;)V" />
      <node id="1822803054819270686" at="275,10,290,5" concept="1" />
      <node id="1822803054818879233" at="209,0,225,0" concept="11" trace="run#()V" />
      <node id="1822803054818879229" at="207,51,225,7" concept="6" />
      <node id="1822803054819270672" at="272,14,290,5" concept="10" />
      <node id="1822803054818872774" at="197,0,237,0" concept="11" trace="apply#(Ljetbrains/mps/execution/api/settings/IPersistentConfiguration;)V" />
      <node id="1822803054818874476" at="238,0,302,0" concept="11" trace="reset#(Ljetbrains/mps/execution/api/settings/IPersistentConfiguration;)V" />
      <node id="1822803054815705144" at="52,0,164,0" concept="3" trace="JUnitConfigurationEditorComponent#(Lcom/intellij/openapi/project/Project;)V" />
      <scope id="1822803054817267365" at="77,39,78,44" />
      <scope id="1822803054817341114" at="85,38,86,43" />
      <scope id="1822803054817341184" at="93,37,94,42" />
      <scope id="1822803054817363357" at="101,37,102,41" />
      <scope id="1822803054817388446" at="109,38,110,43" />
      <scope id="1822803054816883080" at="126,50,127,50" />
      <scope id="1822803054816982117" at="136,50,137,48" />
      <scope id="1822803054816900550" at="167,25,168,62" />
      <scope id="1822803054816931640" at="175,25,176,59" />
      <scope id="1822803054817829437" at="190,40,191,29" />
      <scope id="1822803054818879236" at="210,53,211,85" />
      <scope id="1822803054818879253" at="214,51,215,81" />
      <scope id="1822803054818879264" at="218,30,219,47" />
      <scope id="1822803054818879279" at="221,31,222,50" />
      <scope id="1822803054819270555" at="239,94,240,45" />
      <scope id="1822803054819270575" at="241,12,242,40" />
      <scope id="1822803054819270610" at="251,50,252,58" />
      <scope id="1822803054819270654" at="264,50,265,58" />
      <scope id="1822803054819270673" at="273,38,274,48" />
      <scope id="1822803054819270695" at="278,73,279,95" />
      <scope id="1822803054820531332" at="280,80,281,95" />
      <scope id="1822803054819270743" at="285,29,286,115" />
      <scope id="642093153354309361" at="70,43,72,26" />
      <scope id="1822803054819270762" at="293,39,295,52" />
      <scope id="1822803054821265680" at="323,25,325,29" />
      <scope id="1822803054816883079" at="126,0,129,0">
        <var name="e" id="1822803054816883079" />
      </scope>
      <scope id="1822803054816982116" at="136,0,139,0">
        <var name="e" id="1822803054816982116" />
      </scope>
      <scope id="1822803054816900549" at="167,0,170,0" />
      <scope id="1822803054816931639" at="175,0,178,0" />
      <scope id="1822803054817829436" at="190,0,193,0">
=======
      <node id="1822803054816510855" at="50,99,51,31" concept="18" />
      <node id="4847853483690260758" at="51,31,52,55" concept="6" />
      <node id="1822803054815786429" at="52,55,53,44" concept="12" />
      <node id="1468133732224609887" at="53,44,54,68" concept="6" />
      <node id="1822803054815791220" at="54,68,55,46" concept="6" />
      <node id="1822803054815945442" at="55,46,56,73" concept="12" />
      <node id="1822803054815945523" at="56,73,57,65" concept="12" />
      <node id="1822803054815945571" at="57,65,58,63" concept="12" />
      <node id="1822803054815945625" at="58,63,59,63" concept="12" />
      <node id="1822803054815945685" at="59,63,60,65" concept="12" />
      <node id="642093153353496403" at="60,65,61,61" concept="6" />
      <node id="642093153353591502" at="61,61,62,59" concept="6" />
      <node id="642093153353591943" at="62,59,63,57" concept="6" />
      <node id="642093153353592392" at="63,57,64,56" concept="6" />
      <node id="642093153353592849" at="64,56,65,59" concept="6" />
      <node id="1822803054815849402" at="65,59,66,58" concept="12" />
      <node id="642093153354358984" at="68,43,69,32" concept="6" />
      <node id="642093153354362936" at="69,32,70,26" concept="6" />
      <node id="1822803054817305957" at="75,39,76,44" concept="6" />
      <node id="1822803054817341056" at="77,9,78,23" concept="6" />
      <node id="1822803054817341115" at="83,38,84,43" concept="6" />
      <node id="1822803054817341122" at="85,9,86,23" concept="6" />
      <node id="1822803054817341185" at="91,37,92,42" concept="6" />
      <node id="1822803054817341192" at="93,9,94,23" concept="6" />
      <node id="1822803054817363358" at="99,37,100,41" concept="6" />
      <node id="1822803054817363365" at="101,9,102,23" concept="6" />
      <node id="1822803054817388447" at="107,38,108,43" concept="6" />
      <node id="1822803054817388454" at="109,9,110,23" concept="6" />
      <node id="1822803054816731072" at="112,7,113,0" concept="15" />
      <node id="1822803054816138971" at="113,0,114,60" concept="12" />
      <node id="1822803054816539391" at="114,60,115,84" concept="6" />
      <node id="1549513576336785750" at="115,84,116,70" concept="12" />
      <node id="1822803054816664311" at="116,70,117,40" concept="6" />
      <node id="1822803054816597007" at="117,40,118,77" concept="6" />
      <node id="1822803054816730811" at="118,77,119,0" concept="15" />
      <node id="1822803054816154586" at="119,0,120,59" concept="12" />
      <node id="1822803054816739757" at="120,59,121,82" concept="6" />
      <node id="1822803054819556635" at="121,82,122,51" concept="6" />
      <node id="1822803054816784101" at="122,51,123,75" concept="6" />
      <node id="1822803054816739456" at="123,75,124,0" concept="15" />
      <node id="1822803054816154748" at="124,0,125,58" concept="12" />
      <node id="1822803054816982098" at="125,58,126,80" concept="6" />
      <node id="1822803054819374974" at="126,80,127,49" concept="6" />
      <node id="1822803054816982125" at="127,49,128,73" concept="6" />
      <node id="1822803054819711093" at="128,73,129,0" concept="15" />
      <node id="1822803054819711596" at="129,0,130,54" concept="6" />
      <node id="1822803054819731918" at="130,54,131,53" concept="6" />
      <node id="4637233259846533396" at="131,53,132,61" concept="6" />
      <node id="4637233259846640892" at="132,61,133,59" concept="6" />
      <node id="4637233259846641267" at="133,59,134,57" concept="6" />
      <node id="4637233259846663167" at="134,57,135,59" concept="6" />
      <node id="4637233259846663558" at="135,59,136,61" concept="6" />
      <node id="7129989849309237844" at="136,61,137,0" concept="15" />
      <node id="7129989849308986780" at="137,0,138,63" concept="12" />
      <node id="7129989849309129497" at="138,63,139,94" concept="6" />
      <node id="7129989849309204947" at="139,94,140,75" concept="6" />
      <node id="1250618547537665901" at="140,75,141,0" concept="15" />
      <node id="1822803054815790532" at="141,0,142,57" concept="6" />
      <node id="1822803054816151003" at="142,57,143,60" concept="6" />
      <node id="1822803054816154943" at="143,60,144,59" concept="6" />
      <node id="1822803054816155115" at="144,59,145,58" concept="6" />
      <node id="1822803054816463763" at="145,58,146,61" concept="6" />
      <node id="1822803054816463993" at="146,61,147,61" concept="6" />
      <node id="1468133732224853855" at="147,61,148,67" concept="6" />
      <node id="8221742540280249653" at="148,67,149,69" concept="6" />
      <node id="1250618547537527706" at="149,69,150,63" concept="6" />
      <node id="3211742604628196154" at="153,95,154,100" concept="6" />
      <node id="2481116735933158214" at="154,100,155,55" concept="6" />
      <node id="7129989849309659254" at="155,55,156,65" concept="6" />
      <node id="3211742604628282267" at="156,65,157,33" concept="6" />
      <node id="1822803054817829967" at="162,40,163,29" concept="6" />
      <node id="4637233259847465670" at="165,7,166,51" concept="6" />
      <node id="1822803054820068214" at="169,70,170,100" concept="12" />
      <node id="1822803054820068652" at="170,100,171,96" concept="6" />
      <node id="1822803054820100921" at="171,96,172,100" concept="12" />
      <node id="1822803054820100914" at="172,100,173,96" concept="6" />
      <node id="1822803054818879206" at="173,96,174,72" concept="12" />
      <node id="1822803054818879213" at="174,72,175,70" concept="12" />
      <node id="1822803054818879220" at="175,70,176,64" concept="12" />
      <node id="1822803054818879223" at="176,64,177,65" concept="12" />
      <node id="1822803054818879226" at="177,65,178,0" concept="15" />
      <node id="1822803054818879237" at="181,53,182,85" concept="6" />
      <node id="1822803054818879248" at="183,9,184,0" concept="15" />
      <node id="1822803054818879254" at="185,51,186,81" concept="6" />
      <node id="4621654600890321707" at="187,9,188,0" concept="15" />
      <node id="6078798518520030140" at="188,0,189,65" concept="12" />
      <node id="4621654600889537671" at="190,31,191,54" concept="6" />
      <node id="6078798518520048369" at="192,9,193,68" concept="12" />
      <node id="4621654600890128787" at="194,32,195,51" concept="6" />
      <node id="1822803054818879286" at="198,7,199,0" concept="15" />
      <node id="1822803054818879305" at="199,0,200,50" concept="6" />
      <node id="1822803054818879316" at="200,50,201,0" concept="15" />
      <node id="1822803054818879317" at="201,0,202,46" concept="6" />
      <node id="1822803054818879323" at="202,46,203,42" concept="6" />
      <node id="1822803054818879329" at="203,42,204,40" concept="6" />
      <node id="1822803054818879335" at="204,40,205,42" concept="6" />
      <node id="1809126578529148224" at="205,42,206,65" concept="6" />
      <node id="8221742540279530889" at="206,65,207,69" concept="6" />
      <node id="2481116735934067166" at="207,69,208,55" concept="6" />
      <node id="1822803054819274203" at="212,94,213,45" concept="6" />
      <node id="1822803054819277783" at="214,12,215,40" concept="6" />
      <node id="642093153355136291" at="216,5,217,53" concept="6" />
      <node id="1822803054819270581" at="217,53,218,0" concept="15" />
      <node id="1822803054819270582" at="218,0,219,13" concept="14" />
      <node id="7802180864728817134" at="219,13,220,100" concept="12" />
      <node id="1822803054819270611" at="224,50,225,58" concept="6" />
      <node id="7802180864728960853" at="229,7,230,35" concept="6" />
      <node id="7802180864728960634" at="230,35,231,0" concept="15" />
      <node id="1822803054819270626" at="231,0,232,15" concept="14" />
      <node id="7802180864729017978" at="232,15,233,100" concept="12" />
      <node id="1822803054819270655" at="237,50,238,58" concept="6" />
      <node id="7802180864729068461" at="242,7,243,35" concept="6" />
      <node id="1822803054819270669" at="243,35,244,0" concept="15" />
      <node id="4621654600890336466" at="245,38,246,45" concept="12" />
      <node id="4621654600890336446" at="246,45,247,41" concept="6" />
      <node id="1822803054819270758" at="248,5,249,0" concept="15" />
      <node id="1822803054820662787" at="250,39,251,54" concept="6" />
      <node id="1809126578529168593" at="252,5,253,0" concept="15" />
      <node id="8221742540279469452" at="253,0,254,31" concept="6" />
      <node id="1822803054819269860" at="254,31,255,19" concept="6" />
      <node id="2481116735933311408" at="255,19,256,50" concept="6" />
      <node id="7129989849309641799" at="259,76,260,66" concept="6" />
      <node id="3712738760667232015" at="260,66,261,70" concept="6" />
      <node id="7129989849309628884" at="261,70,262,33" concept="6" />
      <node id="1822803054821266666" at="266,25,267,30" concept="6" />
      <node id="1822803054821323320" at="267,30,268,29" concept="6" />
      <node id="1822803054819270574" at="214,10,216,5" concept="1" />
      <node id="1822803054817267364" at="74,50,77,9" concept="10" />
      <node id="1822803054817341113" at="82,50,85,9" concept="10" />
      <node id="1822803054817341183" at="90,50,93,9" concept="10" />
      <node id="1822803054817363356" at="98,50,101,9" concept="10" />
      <node id="1822803054817388445" at="106,50,109,9" concept="10" />
      <node id="1822803054817829436" at="162,0,165,0" concept="11" trace="visit#(Ljavax/swing/JComponent;)V" />
      <node id="1822803054818879235" at="180,25,183,9" concept="9" />
      <node id="1822803054818879249" at="184,0,187,9" concept="9" />
      <node id="6078798518520034359" at="189,65,192,9" concept="10" />
      <node id="6078798518520047948" at="193,68,196,9" concept="10" />
      <node id="1822803054819270609" at="224,0,227,0" concept="11" trace="visit#(Ljetbrains/mps/baseLanguage/unitTest/execution/client/ITestNodeWrapper;)V" />
      <node id="1822803054819270653" at="237,0,240,0" concept="11" trace="visit#(Ljetbrains/mps/baseLanguage/unitTest/execution/client/ITestNodeWrapper;)V" />
      <node id="1822803054819270761" at="249,0,252,5" concept="10" />
      <node id="642093153354309360" at="68,0,72,0" concept="11" trace="visit#(Lcom/intellij/ui/components/JBRadioButton;)V" />
      <node id="1822803054819270672" at="244,0,248,5" concept="10" />
      <node id="1822803054821265677" at="266,0,270,0" concept="11" trace="dispose#()V" />
      <node id="1822803054817780261" at="160,31,165,7" concept="6" />
      <node id="1822803054819270554" at="211,65,216,5" concept="10" />
      <node id="1822803054819270602" at="222,25,227,11" concept="6" />
      <node id="1822803054819270646" at="235,25,240,11" concept="6" />
      <node id="8221742540279469447" at="259,0,264,0" concept="11" trace="updateCheckBoxes#(Ljetbrains/mps/execution/api/settings/ITemplatePersistentConfiguration;)V" />
      <node id="642093153353872031" at="66,58,72,7" concept="6" />
      <node id="1822803054816117821" at="74,0,80,0" concept="11" trace="actionPerformed#(Ljava/awt/event/ActionEvent;)V" />
      <node id="1822803054816120717" at="82,0,88,0" concept="11" trace="actionPerformed#(Ljava/awt/event/ActionEvent;)V" />
      <node id="1822803054816120826" at="90,0,96,0" concept="11" trace="actionPerformed#(Ljava/awt/event/ActionEvent;)V" />
      <node id="1822803054816120943" at="98,0,104,0" concept="11" trace="actionPerformed#(Ljava/awt/event/ActionEvent;)V" />
      <node id="1822803054816122866" at="106,0,112,0" concept="11" trace="actionPerformed#(Ljava/awt/event/ActionEvent;)V" />
      <node id="3211742604628041644" at="153,0,159,0" concept="11" trace="attachJavaComponent#(Ljetbrains/mps/baseLanguage/execution/api/JavaConfigurationEditorComponent;)V" />
      <node id="1822803054819270600" at="222,0,229,0" concept="11" trace="run#()V" />
      <node id="1822803054819270644" at="235,0,242,0" concept="11" trace="run#()V" />
      <node id="1822803054816078408" at="72,7,80,7" concept="6" />
      <node id="1822803054816120713" at="80,7,88,7" concept="6" />
      <node id="1822803054816120822" at="88,7,96,7" concept="6" />
      <node id="1822803054816120939" at="96,7,104,7" concept="6" />
      <node id="1822803054816122862" at="104,7,112,7" concept="6" />
      <node id="1822803054817330675" at="160,0,168,0" concept="11" trace="updatePanels#()V" />
      <node id="1822803054819270596" at="220,100,229,7" concept="6" />
      <node id="1822803054819270640" at="233,100,242,7" concept="6" />
      <node id="1822803054818879233" at="180,0,198,0" concept="11" trace="run#()V" />
      <node id="1822803054818879229" at="178,0,198,7" concept="6" />
      <node id="1822803054818872774" at="169,0,210,0" concept="11" trace="apply#(Ljetbrains/mps/execution/api/settings/ITemplatePersistentConfiguration;)V" />
      <node id="1822803054818874476" at="211,0,258,0" concept="11" trace="reset#(Ljetbrains/mps/execution/api/settings/ITemplatePersistentConfiguration;)V" />
      <node id="1822803054815705144" at="50,0,152,0" concept="3" trace="JUnitConfigurationEditorComponent#(Lcom/intellij/openapi/project/Project;)V" />
      <scope id="1822803054817267365" at="75,39,76,44" />
      <scope id="1822803054817341114" at="83,38,84,43" />
      <scope id="1822803054817341184" at="91,37,92,42" />
      <scope id="1822803054817363357" at="99,37,100,41" />
      <scope id="1822803054817388446" at="107,38,108,43" />
      <scope id="1822803054817829437" at="162,40,163,29" />
      <scope id="1822803054818879236" at="181,53,182,85" />
      <scope id="1822803054818879253" at="185,51,186,81" />
      <scope id="6078798518520034361" at="190,31,191,54" />
      <scope id="6078798518520047950" at="194,32,195,51" />
      <scope id="1822803054819270555" at="212,94,213,45" />
      <scope id="1822803054819270575" at="214,12,215,40" />
      <scope id="1822803054819270610" at="224,50,225,58" />
      <scope id="1822803054819270654" at="237,50,238,58" />
      <scope id="1822803054819270762" at="250,39,251,54" />
      <scope id="642093153354309361" at="68,43,70,26" />
      <scope id="1822803054819270673" at="245,38,247,41">
        <var name="modelName" id="4621654600890336451" />
      </scope>
      <scope id="1822803054821265680" at="266,25,268,29" />
      <scope id="1822803054817829436" at="162,0,165,0">
>>>>>>> 09932784
        <var name="it" id="1822803054817829436" />
      </scope>
      <scope id="1822803054818879235" at="180,25,183,9">
        <var name="testMethod" id="1822803054818879245" />
      </scope>
      <scope id="1822803054818879249" at="184,0,187,9">
        <var name="testCase" id="1822803054818879251" />
      </scope>
      <scope id="1822803054819270609" at="224,0,227,0">
        <var name="it" id="1822803054819270609" />
      </scope>
      <scope id="1822803054819270653" at="237,0,240,0">
        <var name="it" id="1822803054819270653" />
      </scope>
      <scope id="8221742540279469414" at="259,76,262,33" />
      <scope id="642093153354309360" at="68,0,72,0">
        <var name="it" id="642093153354309360" />
      </scope>
      <scope id="1822803054816117822" at="74,50,78,23" />
      <scope id="1822803054816120718" at="82,50,86,23" />
      <scope id="1822803054816120827" at="90,50,94,23" />
      <scope id="1822803054816120944" at="98,50,102,23" />
      <scope id="1822803054816122867" at="106,50,110,23" />
      <scope id="3211742604628041645" at="153,95,157,33" />
      <scope id="1822803054821265677" at="266,0,270,0" />
      <scope id="1822803054819270601" at="222,25,227,11" />
      <scope id="1822803054819270645" at="235,25,240,11" />
      <scope id="8221742540279469447" at="259,0,264,0">
        <var name="configuration" id="8221742540279469441" />
      </scope>
      <scope id="1822803054816117821" at="74,0,80,0">
        <var name="e" id="1822803054816117821" />
      </scope>
      <scope id="1822803054816120717" at="82,0,88,0">
        <var name="e" id="1822803054816120717" />
      </scope>
      <scope id="1822803054816120826" at="90,0,96,0">
        <var name="e" id="1822803054816120826" />
      </scope>
      <scope id="1822803054816120943" at="98,0,104,0">
        <var name="e" id="1822803054816120943" />
      </scope>
      <scope id="1822803054816122866" at="106,0,112,0">
        <var name="e" id="1822803054816122866" />
      </scope>
      <scope id="3211742604628041644" at="153,0,159,0">
        <var name="javaEditorComponent" id="3211742604628041667" />
      </scope>
      <scope id="1822803054817330678" at="160,31,166,51" />
      <scope id="1822803054819270600" at="222,0,229,0" />
      <scope id="1822803054819270644" at="235,0,242,0" />
      <scope id="1822803054817330675" at="160,0,168,0" />
      <scope id="1822803054818879234" at="180,25,196,9">
        <var name="modelRef" id="6078798518520030141" />
        <var name="moduleRef" id="6078798518520048370" />
      </scope>
      <scope id="1822803054818879233" at="180,0,198,0" />
      <scope id="1822803054818872777" at="169,70,208,55">
        <var name="classes" id="1822803054820068217" />
        <var name="methods" id="1822803054820100922" />
        <var name="model" id="1822803054818879221" />
        <var name="module" id="1822803054818879224" />
        <var name="testCases" id="1822803054818879214" />
        <var name="testMethods" id="1822803054818879207" />
      </scope>
      <scope id="1822803054818872774" at="169,0,210,0">
        <var name="configuration" id="1822803054818873339" />
      </scope>
      <scope id="1822803054818874479" at="211,65,256,50">
        <var name="classes" id="7802180864728817137" />
        <var name="methods" id="7802180864729017979" />
      </scope>
      <scope id="1822803054818874476" at="211,0,258,0">
        <var name="settings" id="1822803054818875047" />
      </scope>
      <scope id="1822803054815705148" at="50,99,150,63">
        <var name="classKind" id="1822803054815945626" />
        <var name="kindPanel" id="1822803054815786430" />
        <var name="kindaRadioGroup" id="1822803054815849403" />
        <var name="methodKind" id="1822803054815945686" />
        <var name="modelKind" id="1822803054815945572" />
        <var name="modelPanel" id="1822803054816154749" />
        <var name="moduleKind" id="1822803054815945524" />
        <var name="modulePanel" id="1822803054816154587" />
        <var name="projectKind" id="1822803054815945443" />
        <var name="projectNameField" id="1549513576336785751" />
        <var name="projectPanel" id="1822803054816138972" />
        <var name="saveCachesPanel" id="7129989849308986781" />
      </scope>
      <scope id="1822803054815705144" at="50,0,152,0">
        <var name="project" id="1822803054818245028" />
      </scope>
<<<<<<< HEAD
      <unit id="1822803054816883079" at="125,42,129,5" name="jetbrains.mps.baseLanguage.unitTest.execution.settings.JUnitConfigurationEditorComponent$7" />
      <unit id="1822803054816982116" at="135,41,139,5" name="jetbrains.mps.baseLanguage.unitTest.execution.settings.JUnitConfigurationEditorComponent$8" />
      <unit id="1822803054816900549" at="166,49,170,5" name="jetbrains.mps.baseLanguage.unitTest.execution.settings.JUnitConfigurationEditorComponent$9" />
      <unit id="1822803054816931639" at="174,49,178,5" name="jetbrains.mps.baseLanguage.unitTest.execution.settings.JUnitConfigurationEditorComponent$10" />
      <unit id="1822803054817829436" at="189,69,193,5" name="jetbrains.mps.baseLanguage.unitTest.execution.settings.JUnitConfigurationEditorComponent$11" />
      <unit id="1822803054819270609" at="250,109,254,9" name="jetbrains.mps.baseLanguage.unitTest.execution.settings.JUnitConfigurationEditorComponent$13$1" />
      <unit id="1822803054819270653" at="263,111,267,9" name="jetbrains.mps.baseLanguage.unitTest.execution.settings.JUnitConfigurationEditorComponent$14$1" />
      <unit id="1822803054819270742" at="284,53,288,9" name="jetbrains.mps.baseLanguage.unitTest.execution.settings.JUnitConfigurationEditorComponent$15" />
      <unit id="642093153354309360" at="69,70,74,5" name="jetbrains.mps.baseLanguage.unitTest.execution.settings.JUnitConfigurationEditorComponent$1" />
      <unit id="1822803054816117821" at="75,38,82,5" name="jetbrains.mps.baseLanguage.unitTest.execution.settings.JUnitConfigurationEditorComponent$2" />
      <unit id="1822803054816120717" at="83,37,90,5" name="jetbrains.mps.baseLanguage.unitTest.execution.settings.JUnitConfigurationEditorComponent$3" />
      <unit id="1822803054816120826" at="91,36,98,5" name="jetbrains.mps.baseLanguage.unitTest.execution.settings.JUnitConfigurationEditorComponent$4" />
      <unit id="1822803054816120943" at="99,36,106,5" name="jetbrains.mps.baseLanguage.unitTest.execution.settings.JUnitConfigurationEditorComponent$5" />
      <unit id="1822803054816122866" at="107,37,114,5" name="jetbrains.mps.baseLanguage.unitTest.execution.settings.JUnitConfigurationEditorComponent$6" />
      <unit id="1822803054820310020" at="312,51,319,7" name="jetbrains.mps.baseLanguage.unitTest.execution.settings.JUnitConfigurationEditorComponent$16" />
      <unit id="1822803054819270600" at="248,49,256,5" name="jetbrains.mps.baseLanguage.unitTest.execution.settings.JUnitConfigurationEditorComponent$13" />
      <unit id="1822803054819270644" at="261,49,269,5" name="jetbrains.mps.baseLanguage.unitTest.execution.settings.JUnitConfigurationEditorComponent$14" />
      <unit id="1822803054818879233" at="208,49,225,5" name="jetbrains.mps.baseLanguage.unitTest.execution.settings.JUnitConfigurationEditorComponent$12" />
      <unit id="1822803054815683350" at="35,0,328,0" name="jetbrains.mps.baseLanguage.unitTest.execution.settings.JUnitConfigurationEditorComponent" />
=======
      <unit id="1822803054817829436" at="161,69,165,5" name="jetbrains.mps.baseLanguage.unitTest.execution.settings.JUnitConfigurationEditorComponent$7" />
      <unit id="1822803054819270609" at="223,109,227,9" name="jetbrains.mps.baseLanguage.unitTest.execution.settings.JUnitConfigurationEditorComponent$10" />
      <unit id="1822803054819270653" at="236,111,240,9" name="jetbrains.mps.baseLanguage.unitTest.execution.settings.JUnitConfigurationEditorComponent$11" />
      <unit id="642093153354309360" at="67,70,72,5" name="jetbrains.mps.baseLanguage.unitTest.execution.settings.JUnitConfigurationEditorComponent$1" />
      <unit id="1822803054816117821" at="73,38,80,5" name="jetbrains.mps.baseLanguage.unitTest.execution.settings.JUnitConfigurationEditorComponent$2" />
      <unit id="1822803054816120717" at="81,37,88,5" name="jetbrains.mps.baseLanguage.unitTest.execution.settings.JUnitConfigurationEditorComponent$3" />
      <unit id="1822803054816120826" at="89,36,96,5" name="jetbrains.mps.baseLanguage.unitTest.execution.settings.JUnitConfigurationEditorComponent$4" />
      <unit id="1822803054816120943" at="97,36,104,5" name="jetbrains.mps.baseLanguage.unitTest.execution.settings.JUnitConfigurationEditorComponent$5" />
      <unit id="1822803054816122866" at="105,37,112,5" name="jetbrains.mps.baseLanguage.unitTest.execution.settings.JUnitConfigurationEditorComponent$6" />
      <unit id="1822803054819270600" at="221,49,229,5" name="jetbrains.mps.baseLanguage.unitTest.execution.settings.JUnitConfigurationEditorComponent$9" />
      <unit id="1822803054819270644" at="234,49,242,5" name="jetbrains.mps.baseLanguage.unitTest.execution.settings.JUnitConfigurationEditorComponent$10" />
      <unit id="1822803054818879233" at="179,49,198,5" name="jetbrains.mps.baseLanguage.unitTest.execution.settings.JUnitConfigurationEditorComponent$8" />
      <unit id="1822803054815683350" at="35,0,271,0" name="jetbrains.mps.baseLanguage.unitTest.execution.settings.JUnitConfigurationEditorComponent" />
>>>>>>> 09932784
    </file>
  </root>
  <root nodeRef="r:e12fc70b-3d1d-4dc2-9467-5147656e0455(jetbrains.mps.baseLanguage.unitTest.execution.settings)/1895567659270719476">
    <file name="TestListPanel.java">
      <node id="6062668769034854248" at="32,0,33,0" concept="7" trace="myIsTestMethods" />
      <node id="1895567659271112922" at="36,47,37,50" concept="13" />
      <node id="1895567659271793774" at="41,61,42,36" concept="13" />
      <node id="1895567659271112937" at="46,56,47,37" concept="13" />
      <node id="1423104411234681944" at="51,86,52,86" concept="12" />
      <node id="1895567659271608032" at="54,47,55,55" concept="12" />
      <node id="4356586461277686266" at="55,55,56,105" concept="12" />
      <node id="4356586461277718763" at="56,105,57,92" concept="6" />
      <node id="1895567659271608056" at="58,79,59,183" concept="12" />
      <node id="1895567659271608072" at="59,183,60,84" concept="6" />
      <node id="4356586461277814819" at="61,9,62,24" concept="6" />
      <node id="1895567659271608126" at="63,30,64,104" concept="12" />
      <node id="1895567659271608144" at="65,44,66,82" concept="12" />
      <node id="1895567659271608151" at="67,34,68,23" concept="4" />
      <node id="1895567659271608155" at="69,13,70,108" concept="6" />
      <node id="3855706930656036264" at="71,11,72,29" concept="13" />
      <node id="1895567659271608118" at="75,54,76,30" concept="13" />
      <node id="1895567659271608107" at="79,56,80,32" concept="13" />
      <node id="1706452255240089002" at="88,64,89,28" concept="18" />
      <node id="5143559811151471025" at="89,28,90,36" concept="6" />
      <node id="5143559811151476245" at="90,36,91,76" concept="6" />
      <node id="1895567659271608149" at="66,82,69,13" concept="10" />
      <node id="1895567659271608114" at="75,0,78,0" concept="11" trace="select#(Lorg/jetbrains/mps/openapi/model/SNode;)Ljetbrains/mps/baseLanguage/unitTest/execution/client/ITestNodeWrapper;" />
      <node id="1895567659271608103" at="79,0,82,0" concept="11" trace="accept#(Ljetbrains/mps/baseLanguage/unitTest/execution/client/ITestNodeWrapper;)Z" />
      <node id="1895567659271793239" at="40,0,44,0" concept="11" trace="unwrap#(Ljetbrains/mps/baseLanguage/unitTest/execution/client/ITestNodeWrapper;)Lorg/jetbrains/mps/openapi/model/SNodeReference;" />
      <node id="1895567659271112935" at="45,0,49,0" concept="11" trace="getFqName#(Ljetbrains/mps/baseLanguage/unitTest/execution/client/ITestNodeWrapper;)Ljava/lang/String;" />
      <node id="1895567659271608044" at="57,92,61,9" concept="9" />
      <node id="1895567659271112920" at="34,0,39,0" concept="11" trace="wrap#(Lorg/jetbrains/mps/openapi/model/SNode;)Ljetbrains/mps/baseLanguage/unitTest/execution/client/ITestNodeWrapper;" />
      <node id="1706452255240088996" at="88,0,93,0" concept="3" trace="TestListPanel#(Lcom/intellij/openapi/project/Project;Z)V" />
      <node id="1895567659271608139" at="64,104,71,11" concept="9" />
      <node id="3855706930656119730" at="73,16,82,30" concept="13" />
      <node id="1895567659271608079" at="73,14,83,9" concept="1" />
      <node id="1895567659271608078" at="62,24,83,9" concept="10" />
      <node id="3855706930656188998" at="54,0,85,0" concept="11" trace="compute#()Ljava/util/List;" />
      <node id="3855706930656158734" at="52,86,85,7" concept="13" />
      <node id="1895567659271608028" at="50,0,87,0" concept="11" trace="collectCandidates#(Lorg/jetbrains/mps/openapi/util/ProgressMonitor;)Ljava/util/List;" />
      <scope id="1895567659271112921" at="36,47,37,50" />
      <scope id="1895567659271793246" at="41,61,42,36" />
      <scope id="1895567659271112936" at="46,56,47,37" />
      <scope id="1895567659271608150" at="67,34,68,23" />
      <scope id="1895567659271608117" at="75,54,76,30" />
      <scope id="1895567659271608106" at="79,56,80,32" />
      <scope id="1895567659271608047" at="58,79,60,84">
        <var name="usages" id="1895567659271608057" />
      </scope>
      <scope id="1895567659271608114" at="75,0,78,0">
        <var name="it" id="1895567659271608114" />
      </scope>
      <scope id="1895567659271608103" at="79,0,82,0">
        <var name="it" id="1895567659271608103" />
      </scope>
      <scope id="1706452255240089000" at="88,64,91,76" />
      <scope id="1895567659271793239" at="40,0,44,0">
        <var name="element" id="1895567659271793240" />
      </scope>
      <scope id="1895567659271112935" at="45,0,49,0">
        <var name="element" id="1895567659271112943" />
      </scope>
      <scope id="1895567659271608044" at="57,92,61,9">
        <var name="c" id="1895567659271608045" />
      </scope>
      <scope id="1895567659271112920" at="34,0,39,0">
        <var name="node" id="1895567659271112933" />
      </scope>
      <scope id="1895567659271608143" at="65,44,70,108">
        <var name="wrapper" id="1895567659271608145" />
      </scope>
      <scope id="1706452255240088996" at="88,0,93,0">
        <var name="isTestMethods" id="5143559811151470645" />
        <var name="project" id="5143559811151466873" />
      </scope>
      <scope id="1895567659271608139" at="64,104,71,11">
        <var name="testCase" id="1895567659271608141" />
      </scope>
      <scope id="1895567659271608125" at="63,30,72,29">
        <var name="methodsList" id="1895567659271608127" />
      </scope>
      <scope id="1895567659271608080" at="73,16,82,30" />
      <scope id="3855706930656188999" at="54,47,83,9">
        <var name="nodesList" id="1895567659271608033" />
        <var name="wrappedRootConcepts" id="4356586461277686267" />
      </scope>
      <scope id="3855706930656188998" at="54,0,85,0" />
      <scope id="1895567659271608031" at="51,86,85,7">
        <var name="repo" id="1423104411234681945" />
      </scope>
      <scope id="1895567659271608028" at="50,0,87,0">
        <var name="progress" id="8273686447602169236" />
      </scope>
      <unit id="1895567659271608114" at="74,61,78,11" name="jetbrains.mps.baseLanguage.unitTest.execution.settings.TestListPanel$1$1" />
      <unit id="1895567659271608103" at="78,23,82,11" name="jetbrains.mps.baseLanguage.unitTest.execution.settings.TestListPanel$1$2" />
      <unit id="3855706930656188998" at="53,57,85,5" name="jetbrains.mps.baseLanguage.unitTest.execution.settings.TestListPanel$1" />
      <unit id="1895567659270719476" at="31,0,94,0" name="jetbrains.mps.baseLanguage.unitTest.execution.settings.TestListPanel" />
    </file>
  </root>
  <root nodeRef="r:e12fc70b-3d1d-4dc2-9467-5147656e0455(jetbrains.mps.baseLanguage.unitTest.execution.settings)/3211742604627632145">
    <file name="InProcessJBCheckBox.java">
      <node id="8221742540279946191" at="15,0,16,0" concept="7" trace="myComponents" />
      <node id="3211742604627799405" at="17,61,18,26" concept="18" />
      <node id="3211742604627614770" at="20,51,21,42" concept="6" />
      <node id="8221742540280040113" at="26,66,27,87" concept="6" />
      <node id="8221742540280077632" at="30,54,31,62" concept="6" />
      <node id="3211742604626941569" at="34,24,35,58" concept="12" />
      <node id="3211742604626941581" at="36,64,37,40" concept="6" />
      <node id="3211742604626842290" at="20,0,23,0" concept="11" trace="actionPerformed#(Ljava/awt/event/ActionEvent;)V" />
      <node id="7210936499602628814" at="26,0,29,0" concept="11" trace="registerComponents#(Ljava/lang/Iterable;)V" />
      <node id="8221742540280073290" at="30,0,33,0" concept="11" trace="registerComponent#(Ljava/awt/Component;)V" />
      <node id="3211742604626941575" at="35,58,38,5" concept="9" />
      <node id="3211742604626842282" at="18,26,23,7" concept="6" />
      <node id="3211742604627074307" at="34,0,40,0" concept="11" trace="update#()V" />
      <node id="3211742604627792299" at="17,0,25,0" concept="3" trace="InProcessJBCheckBox#(Ljava/lang/String;Z)V" />
      <scope id="3211742604626842295" at="20,51,21,42" />
      <scope id="7210936499602628817" at="26,66,27,87" />
      <scope id="8221742540280073293" at="30,54,31,62" />
      <scope id="3211742604626941580" at="36,64,37,40" />
      <scope id="3211742604626842290" at="20,0,23,0">
        <var name="p0" id="3211742604626842293" />
      </scope>
      <scope id="7210936499602628814" at="26,0,29,0">
        <var name="components" id="8221742540279922250" />
      </scope>
      <scope id="8221742540280073290" at="30,0,33,0">
        <var name="component" id="8221742540280075513" />
      </scope>
      <scope id="3211742604626941575" at="35,58,38,5">
        <var name="comp" id="3211742604626941576" />
      </scope>
      <scope id="3211742604627074310" at="34,24,38,5">
        <var name="vmOptionsEnabled" id="3211742604626941570" />
      </scope>
      <scope id="3211742604627792302" at="17,61,23,7" />
      <scope id="3211742604627074307" at="34,0,40,0" />
      <scope id="3211742604627792299" at="17,0,25,0">
        <var name="selected" id="3211742604627794844" />
        <var name="text" id="3211742604627794773" />
      </scope>
      <unit id="3211742604626842288" at="19,31,23,5" name="jetbrains.mps.baseLanguage.unitTest.execution.settings.InProcessJBCheckBox$1" />
      <unit id="3211742604627632145" at="14,0,41,0" name="jetbrains.mps.baseLanguage.unitTest.execution.settings.InProcessJBCheckBox" />
    </file>
  </root>
  <root nodeRef="r:e12fc70b-3d1d-4dc2-9467-5147656e0455(jetbrains.mps.baseLanguage.unitTest.execution.settings)/4875410293292756951">
    <file name="DefaultCachesPathChooser.java">
      <node id="4875410293292795516" at="10,0,11,0" concept="16" trace="BASE_NAME" />
      <node id="2481116735933473195" at="12,29,13,40" concept="12" />
      <node id="4875410293292998128" at="14,36,15,37" concept="12" />
      <node id="2481116735933475345" at="15,37,16,68" concept="12" />
      <node id="4875410293292986304" at="17,33,18,44" concept="13" />
      <node id="4875410293293014898" at="20,5,21,73" concept="20" />
      <node id="4875410293293031354" at="24,38,25,89" concept="13" />
      <node id="4875410293293011192" at="16,68,19,7" concept="10" />
      <node id="4875410293293027643" at="24,0,27,0" concept="11" trace="checkDir#(Ljava/io/File;)Z" />
      <node id="4875410293292992854" at="13,40,20,5" concept="8" />
      <node id="4875410293292834154" at="12,0,23,0" concept="11" trace="chooseDir#()Ljava/lang/String;" />
      <scope id="4875410293293011195" at="17,33,18,44" />
      <scope id="4875410293293027646" at="24,38,25,89" />
      <scope id="4875410293293027643" at="24,0,27,0">
        <var name="dir" id="4875410293293028403" />
      </scope>
      <scope id="4875410293292992857" at="14,36,19,7">
        <var name="dirName" id="4875410293292998131" />
        <var name="newTestDir" id="2481116735933475346" />
      </scope>
      <scope id="4875410293292992854" at="13,40,20,5">
        <var name="i" id="4875410293292992860" />
      </scope>
      <scope id="4875410293292834157" at="12,29,21,73">
        <var name="tmpDir" id="2481116735933473196" />
      </scope>
      <scope id="4875410293292834154" at="12,0,23,0" />
      <unit id="4875410293292756951" at="9,0,28,0" name="jetbrains.mps.baseLanguage.unitTest.execution.settings.DefaultCachesPathChooser" />
    </file>
  </root>
  <root nodeRef="r:e12fc70b-3d1d-4dc2-9467-5147656e0455(jetbrains.mps.baseLanguage.unitTest.execution.settings)/5740494279799512421">
    <file name="TestCollector.java">
      <node id="5740494279799522133" at="15,0,16,0" concept="7" trace="myBreakOnFirstFound" />
      <node id="5740494279799523940" at="17,86,18,73" concept="6" />
      <node id="5740494279799525873" at="18,73,19,44" concept="6" />
      <node id="5740494279799521340" at="13,0,15,0" concept="7" trace="myMonitor" />
      <node id="5740494279799517049" at="22,0,24,0" concept="11" trace="collect#()Ljava/util/List;" />
      <node id="5740494279799518756" at="17,0,21,0" concept="3" trace="TestCollector#(Lorg/jetbrains/mps/openapi/util/ProgressMonitor;Z)V" />
      <scope id="5740494279799518759" at="17,86,19,44" />
      <scope id="5740494279799517049" at="22,0,24,0" />
      <scope id="5740494279799518756" at="17,0,21,0">
        <var name="breakOnFirstFound" id="5740494279799519076" />
        <var name="monitor" id="5740494279799519058" />
      </scope>
      <unit id="5740494279799512421" at="12,0,25,0" name="jetbrains.mps.baseLanguage.unitTest.execution.settings.TestCollector" />
    </file>
  </root>
  <root nodeRef="r:e12fc70b-3d1d-4dc2-9467-5147656e0455(jetbrains.mps.baseLanguage.unitTest.execution.settings)/5740494279799528464">
    <file name="ModelTestCollector.java">
      <node id="5740494279799535020" at="20,0,21,0" concept="7" trace="myModel" />
      <node id="5740494279799531999" at="22,114,23,38" concept="18" />
      <node id="5740494279799535571" at="23,38,24,20" concept="6" />
      <node id="8652009603352301058" at="29,43,30,93" concept="12" />
      <node id="5740494279799734647" at="30,93,31,80" concept="12" />
      <node id="8652009603352311739" at="31,80,32,64" concept="6" />
      <node id="8652009603352348720" at="35,37,36,74" concept="13" />
      <node id="8652009603352422878" at="37,9,38,78" concept="12" />
      <node id="8652009603352405317" at="39,34,40,64" concept="6" />
      <node id="8652009603352936713" at="41,36,42,26" concept="13" />
      <node id="8652009603352360120" at="44,9,45,29" concept="6" />
      <node id="8652009603352329446" at="47,15,48,23" concept="6" />
      <node id="8652009603352339229" at="49,5,50,18" concept="13" />
      <node id="8652009603352348069" at="34,67,37,9" concept="10" />
      <node id="8652009603352936711" at="40,64,43,11" concept="10" />
      <node id="5740494279799530190" at="22,0,26,0" concept="3" trace="ModelTestCollector#(Lorg/jetbrains/mps/openapi/model/SModel;Lorg/jetbrains/mps/openapi/util/ProgressMonitor;Z)V" />
      <node id="8652009603352397000" at="38,78,44,9" concept="10" />
      <node id="8652009603352308950" at="33,9,46,7" concept="9" />
      <node id="8652009603352327995" at="32,64,49,5" concept="22" />
      <node id="5740494279799528705" at="27,0,52,0" concept="11" trace="collect#()Ljava/util/List;" />
      <scope id="8652009603352348070" at="35,37,36,74" />
      <scope id="8652009603352936712" at="41,36,42,26" />
      <scope id="8652009603352327997" at="47,15,48,23" />
      <scope id="5740494279799530192" at="22,114,24,20" />
      <scope id="5740494279799530190" at="22,0,26,0">
        <var name="breakOnFirstFound" id="5740494279799530205" />
        <var name="model" id="5740494279799533076" />
        <var name="monitor" id="5740494279799530202" />
      </scope>
      <scope id="8652009603352397003" at="39,34,43,11" />
      <scope id="8652009603352308956" at="34,67,45,29">
        <var name="wrappedNode" id="8652009603352422879" />
      </scope>
      <scope id="8652009603352308950" at="33,9,46,7">
        <var name="root" id="8652009603352308952" />
      </scope>
      <scope id="8652009603352327996" at="33,9,46,7" />
      <scope id="5740494279799528711" at="29,43,50,18">
        <var name="result" id="8652009603352301059" />
        <var name="roots" id="5740494279799734648" />
      </scope>
      <scope id="5740494279799528705" at="27,0,52,0" />
      <unit id="5740494279799528464" at="19,0,53,0" name="jetbrains.mps.baseLanguage.unitTest.execution.settings.ModelTestCollector" />
    </file>
  </root>
  <root nodeRef="r:e12fc70b-3d1d-4dc2-9467-5147656e0455(jetbrains.mps.baseLanguage.unitTest.execution.settings)/5740494279799537416">
    <file name="ProjectTestCollector.java">
      <node id="5740494279799537417" at="17,0,18,0" concept="7" trace="myProject" />
      <node id="5740494279799537424" at="19,119,20,38" concept="18" />
      <node id="5740494279799537427" at="20,38,21,24" concept="6" />
      <node id="4023783813282810394" at="26,43,27,93" concept="12" />
      <node id="4023783813282810410" at="27,93,28,0" concept="15" />
      <node id="4023783813282810411" at="28,0,29,65" concept="12" />
      <node id="4023783813282810419" at="29,65,30,78" concept="6" />
      <node id="4023783813282810428" at="30,78,31,0" concept="15" />
      <node id="2853743909049279480" at="34,37,35,74" concept="13" />
      <node id="5740494279799831299" at="36,9,37,157" concept="12" />
      <node id="4023783813282810445" at="37,157,38,86" concept="6" />
      <node id="4023783813282810450" at="38,86,39,29" concept="6" />
      <node id="4023783813282863254" at="40,85,41,24" concept="13" />
      <node id="4023783813282810456" at="44,15,45,23" concept="6" />
      <node id="4023783813282810460" at="46,5,47,18" concept="13" />
      <node id="2853743909049279478" at="33,68,36,9" concept="10" />
      <node id="4023783813282858811" at="39,29,42,9" concept="10" />
      <node id="5740494279799537421" at="19,0,23,0" concept="3" trace="ProjectTestCollector#(Ljetbrains/mps/project/Project;Lorg/jetbrains/mps/openapi/util/ProgressMonitor;Z)V" />
      <node id="4023783813282810431" at="32,9,43,7" concept="9" />
      <node id="4023783813282810429" at="31,0,46,5" concept="22" />
      <node id="5740494279799537443" at="24,0,49,0" concept="11" trace="collect#()Ljava/util/List;" />
      <scope id="2853743909049279479" at="34,37,35,74" />
      <scope id="4023783813282858814" at="40,85,41,24" />
      <scope id="4023783813282810455" at="44,15,45,23" />
      <scope id="5740494279799537423" at="19,119,21,24" />
      <scope id="5740494279799537421" at="19,0,23,0">
        <var name="breakOnFirstFound" id="5740494279799537438" />
        <var name="monitor" id="5740494279799537435" />
        <var name="project" id="5740494279799537432" />
      </scope>
      <scope id="4023783813282810434" at="33,68,42,9">
        <var name="moduleTests" id="5740494279799831300" />
      </scope>
      <scope id="4023783813282810430" at="32,9,43,7" />
      <scope id="4023783813282810431" at="32,9,43,7">
        <var name="module" id="4023783813282810432" />
      </scope>
      <scope id="5740494279799537448" at="26,43,47,18">
        <var name="projectModules" id="4023783813282810412" />
        <var name="result" id="4023783813282810395" />
      </scope>
      <scope id="5740494279799537443" at="24,0,49,0" />
      <unit id="5740494279799537416" at="16,0,50,0" name="jetbrains.mps.baseLanguage.unitTest.execution.settings.ProjectTestCollector" />
    </file>
  </root>
  <root nodeRef="r:e12fc70b-3d1d-4dc2-9467-5147656e0455(jetbrains.mps.baseLanguage.unitTest.execution.settings)/5740494279799537656">
    <file name="ModuleTestCollector.java">
      <node id="5740494279799537657" at="19,0,20,0" concept="7" trace="myModule" />
      <node id="5740494279799537664" at="21,117,22,38" concept="18" />
      <node id="5740494279799537667" at="22,38,23,22" concept="6" />
      <node id="4023783813282659276" at="28,43,29,93" concept="12" />
      <node id="4023783813282780210" at="29,93,30,51" concept="12" />
      <node id="4023783813282670176" at="30,51,31,120" concept="6" />
      <node id="2853743909049264696" at="35,39,36,76" concept="13" />
      <node id="5740494279800406603" at="37,11,38,129" concept="12" />
      <node id="4023783813282661443" at="38,129,39,87" concept="6" />
      <node id="4023783813282885630" at="40,86,41,26" concept="13" />
      <node id="4023783813282762193" at="43,9,44,29" concept="6" />
      <node id="4023783813282767812" at="46,15,47,23" concept="6" />
      <node id="4023783813282772155" at="48,5,49,18" concept="13" />
      <node id="2853743909049261609" at="34,50,37,11" concept="10" />
      <node id="4023783813282878838" at="39,87,42,11" concept="10" />
      <node id="5740494279799537661" at="21,0,25,0" concept="3" trace="ModuleTestCollector#(Lorg/jetbrains/mps/openapi/module/SModule;Lorg/jetbrains/mps/openapi/util/ProgressMonitor;Z)V" />
      <node id="4023783813282660971" at="33,58,43,9" concept="10" />
      <node id="4023783813282659682" at="32,9,45,7" concept="9" />
      <node id="4023783813282776865" at="31,120,48,5" concept="22" />
      <node id="5740494279799537683" at="26,0,51,0" concept="11" trace="collect#()Ljava/util/List;" />
      <scope id="2853743909049261612" at="35,39,36,76" />
      <scope id="4023783813282878841" at="40,86,41,26" />
      <scope id="4023783813282776867" at="46,15,47,23" />
      <scope id="5740494279799537663" at="21,117,23,22" />
      <scope id="5740494279799537661" at="21,0,25,0">
        <var name="breakOnFirstFound" id="5740494279799537678" />
        <var name="module" id="5740494279799537672" />
        <var name="monitor" id="5740494279799537675" />
      </scope>
      <scope id="4023783813282660972" at="34,50,42,11">
        <var name="modelTests" id="5740494279800406604" />
      </scope>
      <scope id="4023783813282659688" at="33,58,44,29" />
      <scope id="4023783813282659682" at="32,9,45,7">
        <var name="model" id="4023783813282659684" />
      </scope>
      <scope id="4023783813282776866" at="32,9,45,7" />
      <scope id="5740494279799537688" at="28,43,49,18">
        <var name="models" id="4023783813282780211" />
        <var name="result" id="4023783813282659279" />
      </scope>
      <scope id="5740494279799537683" at="26,0,51,0" />
      <unit id="5740494279799537656" at="18,0,52,0" name="jetbrains.mps.baseLanguage.unitTest.execution.settings.ModuleTestCollector" />
    </file>
  </root>
  <root nodeRef="r:e12fc70b-3d1d-4dc2-9467-5147656e0455(jetbrains.mps.baseLanguage.unitTest.execution.settings)/6062668769034852749">
    <file name="ModelChooser.java">
      <node id="4621654600889180111" at="30,0,31,0" concept="7" trace="myMpsProject" />
      <node id="4621654600889621495" at="31,0,32,0" concept="7" trace="myModelRef" />
      <node id="4621654600889184554" at="33,49,34,30" concept="6" />
      <node id="6062668769034852785" at="37,51,38,147" concept="12" />
      <node id="4621654600889626293" at="39,31,40,35" concept="6" />
      <node id="6062668769034852803" at="40,35,41,61" concept="6" />
      <node id="4621654600889220652" at="47,49,48,87" concept="12" />
      <node id="2034046503361594441" at="50,25,51,191" concept="12" />
      <node id="2034046503361594448" at="51,191,52,167" concept="12" />
      <node id="2034046503361594471" at="53,35,54,56" concept="12" />
      <node id="2034046503361594477" at="54,56,55,52" concept="12" />
      <node id="4621654600889254096" at="55,52,56,28" concept="6" />
      <node id="4621654600889295111" at="59,7,60,83" concept="13" />
      <node id="4621654600889589776" at="65,25,66,106" concept="12" />
      <node id="4621654600889589787" at="66,106,67,45" concept="6" />
      <node id="4621654600889697579" at="69,7,70,23" concept="6" />
      <node id="4621654600889589802" at="73,41,74,28" concept="13" />
      <node id="4621654600889589800" at="73,0,76,0" concept="11" trace="getReference#()Lorg/jetbrains/mps/openapi/model/SModelReference;" />
      <node id="6062668769034852794" at="38,147,42,9" concept="10" />
      <node id="4621654600889589774" at="65,0,69,0" concept="11" trace="run#()V" />
      <node id="2034046503361594461" at="52,167,57,9" concept="9" />
      <node id="4621654600889589768" at="63,57,69,7" concept="6" />
      <node id="6062668769034852770" at="36,0,44,0" concept="11" trace="actionPerformed#(Ljava/awt/event/ActionEvent;)V" />
      <node id="2034046503361594439" at="50,0,59,0" concept="11" trace="run#()V" />
      <node id="4621654600889589766" at="63,0,72,0" concept="11" trace="setModel#(Ljava/lang/String;)V" />
      <node id="2865394311376218361" at="34,30,44,7" concept="6" />
      <node id="2034046503361594435" at="48,87,59,7" concept="6" />
      <node id="6062668769034852758" at="33,0,46,0" concept="3" trace="ModelChooser#(Ljetbrains/mps/project/Project;)V" />
      <node id="6062668769034852815" at="47,0,62,0" concept="11" trace="collectModels#()Ljava/util/List;" />
      <scope id="4621654600889589801" at="73,41,74,28" />
      <scope id="6062668769034852795" at="39,31,41,61" />
      <scope id="4621654600889589775" at="65,25,67,45">
        <var name="model" id="4621654600889589777" />
      </scope>
      <scope id="2034046503361594470" at="53,35,56,28">
        <var name="md" id="2034046503361594478" />
        <var name="model" id="2034046503361594472" />
      </scope>
      <scope id="4621654600889589800" at="73,0,76,0" />
      <scope id="4621654600889589774" at="65,0,69,0" />
      <scope id="6062668769034852775" at="37,51,42,9">
        <var name="modelRef" id="6062668769034852786" />
      </scope>
      <scope id="2034046503361594461" at="52,167,57,9">
        <var name="node" id="2034046503361594500" />
      </scope>
      <scope id="2034046503361594440" at="50,25,57,9">
        <var name="concept" id="2034046503361594442" />
        <var name="usages" id="2034046503361594449" />
      </scope>
      <scope id="4621654600889589767" at="63,57,70,23" />
      <scope id="6062668769034852770" at="36,0,44,0">
        <var name="p0" id="6062668769034852773" />
      </scope>
      <scope id="2034046503361594439" at="50,0,59,0" />
      <scope id="4621654600889589766" at="63,0,72,0">
        <var name="modelName" id="4621654600889589796" />
      </scope>
      <scope id="6062668769034852761" at="33,49,44,7" />
      <scope id="6062668769034852758" at="33,0,46,0">
        <var name="mpsProject" id="8889694110855782451" />
      </scope>
      <scope id="6062668769034852817" at="47,49,60,83">
        <var name="modelRefs" id="4621654600889220658" />
      </scope>
      <scope id="6062668769034852815" at="47,0,62,0" />
      <unit id="4621654600889589774" at="64,52,69,5" name="jetbrains.mps.baseLanguage.unitTest.execution.settings.ModelChooser$3" />
      <unit id="6062668769034852768" at="35,26,44,5" name="jetbrains.mps.baseLanguage.unitTest.execution.settings.ModelChooser$1" />
      <unit id="2034046503361594439" at="49,52,59,5" name="jetbrains.mps.baseLanguage.unitTest.execution.settings.ModelChooser$2" />
      <unit id="6062668769034852749" at="29,0,77,0" name="jetbrains.mps.baseLanguage.unitTest.execution.settings.ModelChooser" />
    </file>
  </root>
  <root nodeRef="r:e12fc70b-3d1d-4dc2-9467-5147656e0455(jetbrains.mps.baseLanguage.unitTest.execution.settings)/6062668769034852880">
    <file name="ModuleChooser.java">
      <node id="4621654600888471775" at="30,0,31,0" concept="7" trace="myMpsProject" />
      <node id="4621654600888857650" at="31,0,32,0" concept="7" trace="myModuleRef" />
      <node id="4621654600888483987" at="33,59,34,30" concept="6" />
      <node id="6062668769034852916" at="37,51,38,143" concept="12" />
      <node id="4621654600888861857" at="39,26,40,31" concept="6" />
      <node id="6062668769034852935" at="40,31,41,58" concept="6" />
      <node id="4621654600888518562" at="47,51,48,90" concept="12" />
      <node id="2034046503361621931" at="50,25,51,191" concept="12" />
      <node id="2034046503361621940" at="51,191,52,167" concept="12" />
      <node id="2034046503361621982" at="53,35,54,100" concept="12" />
      <node id="2034046503361622003" at="54,100,55,33" concept="6" />
      <node id="4621654600888704156" at="58,7,59,85" concept="13" />
      <node id="4621654600888799220" at="64,25,65,110" concept="12" />
      <node id="4621654600888890166" at="65,110,66,53" concept="6" />
      <node id="4621654600889692853" at="68,7,69,24" concept="6" />
      <node id="4621654600889571000" at="72,42,73,29" concept="13" />
      <node id="4621654600889565607" at="72,0,75,0" concept="11" trace="getReference#()Lorg/jetbrains/mps/openapi/module/SModuleReference;" />
      <node id="6062668769034852926" at="38,143,42,9" concept="10" />
      <node id="2034046503361621966" at="52,167,56,9" concept="9" />
      <node id="4621654600888794576" at="64,0,68,0" concept="11" trace="run#()V" />
      <node id="4621654600888776059" at="62,59,68,7" concept="6" />
      <node id="6062668769034852901" at="36,0,44,0" concept="11" trace="actionPerformed#(Ljava/awt/event/ActionEvent;)V" />
      <node id="2034046503361621928" at="50,0,58,0" concept="11" trace="run#()V" />
      <node id="4621654600888770553" at="62,0,71,0" concept="11" trace="setModule#(Ljava/lang/String;)V" />
      <node id="2865394311376219419" at="34,30,44,7" concept="6" />
      <node id="2034046503361621922" at="48,90,58,7" concept="6" />
      <node id="6062668769034852889" at="33,0,46,0" concept="3" trace="ModuleChooser#(Ljetbrains/mps/project/Project;)V" />
      <node id="6062668769034852947" at="47,0,61,0" concept="11" trace="collectModules#()Ljava/util/List;" />
      <scope id="4621654600889565610" at="72,42,73,29" />
      <scope id="6062668769034852927" at="39,26,41,58" />
      <scope id="2034046503361621969" at="53,35,55,33">
        <var name="module" id="2034046503361621983" />
      </scope>
      <scope id="4621654600888794577" at="64,25,66,53">
        <var name="module" id="4621654600888799221" />
      </scope>
      <scope id="4621654600889565607" at="72,0,75,0" />
      <scope id="2034046503361621966" at="52,167,56,9">
        <var name="node" id="2034046503361622011" />
      </scope>
      <scope id="4621654600888794576" at="64,0,68,0" />
      <scope id="6062668769034852906" at="37,51,42,9">
        <var name="ref" id="6062668769034852917" />
      </scope>
      <scope id="2034046503361621929" at="50,25,56,9">
        <var name="concept" id="2034046503361621932" />
        <var name="usages" id="2034046503361621941" />
      </scope>
      <scope id="4621654600888770556" at="62,59,69,24" />
      <scope id="6062668769034852901" at="36,0,44,0">
        <var name="p0" id="6062668769034852904" />
      </scope>
      <scope id="2034046503361621928" at="50,0,58,0" />
      <scope id="4621654600888770553" at="62,0,71,0">
        <var name="moduleName" id="4621654600888771589" />
      </scope>
      <scope id="6062668769034852892" at="33,59,44,7" />
      <scope id="6062668769034852949" at="47,51,59,85">
        <var name="moduleRefs" id="4621654600888518568" />
      </scope>
      <scope id="6062668769034852889" at="33,0,46,0">
        <var name="mpsProject" id="8889694110855993096" />
      </scope>
      <scope id="6062668769034852947" at="47,0,61,0" />
      <unit id="4621654600888794576" at="63,52,68,5" name="jetbrains.mps.baseLanguage.unitTest.execution.settings.ModuleChooser$3" />
      <unit id="6062668769034852899" at="35,26,44,5" name="jetbrains.mps.baseLanguage.unitTest.execution.settings.ModuleChooser$1" />
      <unit id="2034046503361621928" at="49,52,58,5" name="jetbrains.mps.baseLanguage.unitTest.execution.settings.ModuleChooser$2" />
      <unit id="6062668769034852880" at="29,0,76,0" name="jetbrains.mps.baseLanguage.unitTest.execution.settings.ModuleChooser" />
    </file>
  </root>
  <root nodeRef="r:e12fc70b-3d1d-4dc2-9467-5147656e0455(jetbrains.mps.baseLanguage.unitTest.execution.settings)/6062668769034854986">
    <file name="JUnitSettings_Configuration.java">
      <node id="6062668769034855239" at="39,85,40,72" concept="20" />
      <node id="6062668769034855248" at="41,5,42,110" concept="14" />
      <node id="6062668769034855250" at="42,110,43,70" concept="14" />
      <node id="5740494279799452455" at="43,70,44,69" concept="12" />
      <node id="5740494279801222195" at="44,69,45,33" concept="6" />
      <node id="5740494279801226121" at="45,33,46,32" concept="6" />
      <node id="5740494279801128787" at="47,85,48,24" concept="6" />
      <node id="6062668769034854986" at="52,76,53,57" concept="6" />
      <node id="6062668769034854986" at="57,26,58,81" concept="20" />
      <node id="6062668769034854986" at="59,5,60,83" concept="6" />
      <node id="6062668769034854986" at="62,28,63,27" concept="13" />
      <node id="6062668769034854986" at="65,29,66,28" concept="13" />
      <node id="6062668769034854986" at="68,33,69,31" concept="13" />
      <node id="6062668769034854986" at="71,35,72,33" concept="13" />
      <node id="6062668769034854986" at="74,29,75,27" concept="13" />
      <node id="6062668769034854986" at="77,33,78,32" concept="13" />
      <node id="6062668769034854986" at="80,46,81,31" concept="13" />
      <node id="6062668769034854986" at="83,48,84,33" concept="13" />
      <node id="6062668769034854986" at="86,27,87,29" concept="13" />
      <node id="6062668769034854986" at="89,38,90,28" concept="6" />
      <node id="6062668769034854986" at="92,39,93,29" concept="6" />
      <node id="6062668769034854986" at="95,43,96,32" concept="6" />
      <node id="6062668769034854986" at="98,45,99,34" concept="6" />
      <node id="6062668769034854986" at="101,39,102,28" concept="6" />
      <node id="6062668769034854986" at="104,43,105,33" concept="6" />
      <node id="6062668769034854986" at="107,56,108,32" concept="6" />
      <node id="6062668769034854986" at="110,58,111,34" concept="6" />
      <node id="6062668769034854986" at="113,37,114,30" concept="6" />
      <node id="4875410293292915425" at="116,34,117,54" concept="13" />
      <node id="2612511354824809522" at="119,42,120,53" concept="13" />
      <node id="2612511354825123907" at="122,54,123,39" concept="6" />
      <node id="7129989849310048127" at="125,38,126,87" concept="13" />
      <node id="1353230511308389007" at="128,76,129,53" concept="13" />
      <node id="6062668769034855033" at="131,68,132,73" concept="13" />
      <node id="2339934328871895885" at="134,85,135,54" concept="12" />
      <node id="7356943059533617327" at="137,31,138,53" concept="12" />
      <node id="7356943059533617333" at="138,53,139,51" concept="13" />
      <node id="5740494279801129727" at="142,54,143,52" concept="20" />
      <node id="4619512488957322259" at="147,97,148,153" concept="20" />
      <node id="7129989849308545052" at="152,84,153,134" concept="20" />
      <node id="270189043069297240" at="156,81,157,73" concept="13" />
      <node id="5740494279800864311" at="159,72,160,93" concept="12" />
      <node id="5740494279800874970" at="162,25,163,51" concept="6" />
      <node id="6062668769034855177" at="167,57,168,35" concept="13" />
      <node id="6857586439137216022" at="172,73,173,52" concept="13" />
      <node id="6062668769034854986" at="175,0,176,0" concept="16" trace="LOG" />
      <node id="6062668769034854986" at="177,46,178,45" concept="12" />
      <node id="6062668769034854986" at="179,9,180,36" concept="6" />
      <node id="6062668769034854986" at="180,36,181,76" concept="6" />
      <node id="6062668769034854986" at="181,76,182,19" concept="13" />
      <node id="6062668769034854986" at="184,42,185,26" concept="6" />
      <node id="6062668769034854986" at="187,5,188,17" concept="13" />
      <node id="6062668769034855185" at="191,0,192,0" concept="7" trace="myModel" />
      <node id="6062668769034855187" at="192,0,193,0" concept="7" trace="myModule" />
      <node id="1468133732225729389" at="193,0,194,0" concept="7" trace="myInProcess" />
      <node id="8221742540279296544" at="194,0,195,0" concept="7" trace="myReuseCaches" />
      <node id="181393747411901318" at="195,0,196,0" concept="7" trace="myDebug" />
      <node id="2481116735934009400" at="196,0,197,0" concept="7" trace="myCachesPath" />
      <node id="6062668769034855189" at="197,0,198,0" concept="7" trace="myTestCases" />
      <node id="6062668769034855195" at="198,0,199,0" concept="7" trace="myTestMethods" />
      <node id="6062668769034855201" at="199,0,200,0" concept="7" trace="myRunType" />
      <node id="6062668769034854986" at="203,61,204,92" concept="12" />
      <node id="6062668769034854986" at="204,92,205,30" concept="6" />
      <node id="6062668769034854986" at="205,30,206,32" concept="6" />
      <node id="6062668769034854986" at="206,32,207,38" concept="6" />
      <node id="6062668769034854986" at="207,38,208,42" concept="6" />
      <node id="6062668769034854986" at="208,42,209,30" concept="6" />
      <node id="6062668769034854986" at="209,30,210,40" concept="6" />
      <node id="6062668769034854986" at="211,32,212,48" concept="6" />
      <node id="6062668769034854986" at="214,34,215,52" concept="6" />
      <node id="6062668769034854986" at="216,7,217,34" concept="6" />
      <node id="6062668769034854986" at="217,34,218,19" concept="13" />
      <node id="6062668769034854986" at="221,55,222,24" concept="6" />
      <node id="6062668769034854986" at="224,0,225,0" concept="7" trace="myProject" />
      <node id="6062668769034854986" at="225,60,226,54" concept="13" />
      <node id="6062668769034854986" at="228,57,229,61" concept="13" />
      <node id="5740494279801569306" at="231,64,232,46" concept="13" />
      <node id="6062668769034854986" at="36,0,38,0" concept="7" trace="myState" />
      <node id="6062668769034854986" at="200,0,202,0" concept="3" trace="MyState#()V" />
      <node id="6062668769034855237" at="38,117,41,5" concept="10" />
      <node id="2339934328872410772" at="46,32,49,5" concept="10" />
      <node id="6062668769034854986" at="56,73,59,5" concept="10" />
      <node id="6062668769034854986" at="62,0,65,0" concept="11" trace="getModel#()Ljava/lang/String;" />
      <node id="6062668769034854986" at="65,0,68,0" concept="11" trace="getModule#()Ljava/lang/String;" />
      <node id="6062668769034854986" at="68,0,71,0" concept="11" trace="getInProcess#()Z" />
      <node id="6062668769034854986" at="71,0,74,0" concept="11" trace="getReuseCaches#()Z" />
      <node id="6062668769034854986" at="74,0,77,0" concept="11" trace="getDebug#()Z" />
      <node id="6062668769034854986" at="77,0,80,0" concept="11" trace="getCachesPath#()Ljava/lang/String;" />
      <node id="6062668769034854986" at="80,0,83,0" concept="11" trace="getTestCases#()Ljetbrains/mps/execution/lib/ClonableList;" />
      <node id="6062668769034854986" at="83,0,86,0" concept="11" trace="getTestMethods#()Ljetbrains/mps/execution/lib/ClonableList;" />
      <node id="6062668769034854986" at="86,0,89,0" concept="11" trace="getRunType#()I" />
      <node id="6062668769034854986" at="89,0,92,0" concept="11" trace="setModel#(Ljava/lang/String;)V" />
      <node id="6062668769034854986" at="92,0,95,0" concept="11" trace="setModule#(Ljava/lang/String;)V" />
      <node id="6062668769034854986" at="95,0,98,0" concept="11" trace="setInProcess#(Z)V" />
      <node id="6062668769034854986" at="98,0,101,0" concept="11" trace="setReuseCaches#(Z)V" />
      <node id="6062668769034854986" at="101,0,104,0" concept="11" trace="setDebug#(Z)V" />
      <node id="6062668769034854986" at="104,0,107,0" concept="11" trace="setCachesPath#(Ljava/lang/String;)V" />
      <node id="6062668769034854986" at="107,0,110,0" concept="11" trace="setTestCases#(Ljetbrains/mps/execution/lib/ClonableList;)V" />
      <node id="6062668769034854986" at="110,0,113,0" concept="11" trace="setTestMethods#(Ljetbrains/mps/execution/lib/ClonableList;)V" />
      <node id="6062668769034854986" at="113,0,116,0" concept="11" trace="setRunType#(I)V" />
      <node id="6062668769034854986" at="116,0,119,0" concept="11" trace="getDefaultPath#()Ljava/lang/String;" />
      <node id="6062668769034854986" at="119,0,122,0" concept="11" trace="getJUnitRunType#()Ljetbrains/mps/baseLanguage/unitTest/execution/settings/JUnitRunTypes;" />
      <node id="6062668769034854986" at="122,0,125,0" concept="11" trace="setJUnitRunType#(Ljetbrains/mps/baseLanguage/unitTest/execution/settings/JUnitRunTypes;)V" />
      <node id="6062668769034854986" at="125,0,128,0" concept="11" trace="canSaveCachesPath#()Z" />
      <node id="6062668769034854986" at="128,0,131,0" concept="11" trace="canExecuteInProcess#(Ljava/lang/Iterable;)Z" />
      <node id="6062668769034854986" at="131,0,134,0" concept="11" trace="getTests#(Ljetbrains/mps/project/MPSProject;)Ljava/util/List;" />
      <node id="5740494279801098793" at="141,7,144,5" concept="10" />
      <node id="4619512488957275320" at="146,81,149,5" concept="10" />
      <node id="4619512488957332559" at="151,82,154,5" concept="10" />
      <node id="6062668769034854986" at="156,0,159,0" concept="11" trace="getTestsUnderProgress#(Ljetbrains/mps/project/MPSProject;)Ljava/util/List;" />
      <node id="5740494279800874301" at="162,0,165,0" concept="11" trace="run#()V" />
      <node id="6062668769034855175" at="167,0,170,0" concept="11" trace="select#(Ljetbrains/mps/baseLanguage/unitTest/execution/client/ITestNodeWrapper;)Lorg/jetbrains/mps/openapi/model/SNodeReference;" />
      <node id="6062668769034854986" at="172,0,175,0" concept="11" trace="collectTests#(Ljetbrains/mps/project/MPSProject;)Ljava/util/List;" />
      <node id="6062668769034854986" at="183,45,186,7" concept="10" />
      <node id="6062668769034854986" at="210,40,213,7" concept="10" />
      <node id="6062668769034854986" at="213,7,216,7" concept="10" />
      <node id="6062668769034854986" at="221,0,224,0" concept="3" trace="JUnitSettings_Configuration#(Lcom/intellij/openapi/project/Project;)V" />
      <node id="6062668769034854986" at="225,0,228,0" concept="11" trace="createCloneTemplate#()Ljetbrains/mps/baseLanguage/unitTest/execution/settings/JUnitSettings_Configuration;" />
      <node id="6062668769034854986" at="228,0,231,0" concept="11" trace="getEditor#()Ljetbrains/mps/baseLanguage/unitTest/execution/settings/JUnitSettings_Configuration_Editor;" />
      <node id="5740494279801569306" at="231,0,234,0" concept="17" trace="eq_jtq3ac_a0a0g0b#(Ljava/lang/Object;Ljava/lang/Object;)Z" />
      <node id="6062668769034854986" at="51,0,55,0" concept="11" trace="writeExternal#(Lorg/jdom/Element;)V" />
      <node id="7356943059533617325" at="137,0,141,0" concept="11" trace="compute#()Ljava/lang/String;" />
      <node id="6062668769034854986" at="146,0,151,0" concept="11" trace="checkInProcessRunIsSingle#()V" />
      <node id="6062668769034854986" at="151,0,156,0" concept="11" trace="checkCachesDirIsFreeToLock#()V" />
      <node id="6062668769034855146" at="160,93,165,32" concept="6" />
      <node id="6062668769034855168" at="165,32,170,24" concept="13" />
      <node id="7356943059533617316" at="135,54,141,7" concept="12" />
      <node id="6062668769034854986" at="55,0,62,0" concept="11" trace="readExternal#(Lorg/jdom/Element;)V" />
      <node id="6062668769034854986" at="178,45,187,5" concept="21" />
      <node id="6062668769034854986" at="134,0,146,0" concept="11" trace="check#(Ljetbrains/mps/project/MPSProject;)V" />
      <node id="6062668769034854986" at="38,0,51,0" concept="11" trace="checkConfiguration#(Ljetbrains/mps/execution/api/settings/PersistentConfigurationContext;)V" />
      <node id="6062668769034854986" at="159,0,172,0" concept="11" trace="getTestsToMake#(Ljetbrains/mps/project/MPSProject;)Ljava/util/List;" />
      <node id="6062668769034854986" at="176,0,190,0" concept="11" trace="clone#()Ljetbrains/mps/baseLanguage/unitTest/execution/settings/JUnitSettings_Configuration;" />
      <node id="6062668769034854986" at="202,0,220,0" concept="11" trace="clone#()Ljava/lang/Object;" />
      <scope id="6062668769034854986" at="200,22,200,22" />
      <scope id="6062668769034855238" at="39,85,40,72" />
      <scope id="2339934328872410775" at="47,85,48,24" />
      <scope id="6062668769034854986" at="52,76,53,57" />
      <scope id="6062668769034854986" at="57,26,58,81" />
      <scope id="6062668769034854986" at="62,28,63,27" />
      <scope id="6062668769034854986" at="65,29,66,28" />
      <scope id="6062668769034854986" at="68,33,69,31" />
      <scope id="6062668769034854986" at="71,35,72,33" />
      <scope id="6062668769034854986" at="74,29,75,27" />
      <scope id="6062668769034854986" at="77,33,78,32" />
      <scope id="6062668769034854986" at="80,46,81,31" />
      <scope id="6062668769034854986" at="83,48,84,33" />
      <scope id="6062668769034854986" at="86,27,87,29" />
      <scope id="6062668769034854986" at="89,38,90,28" />
      <scope id="6062668769034854986" at="92,39,93,29" />
      <scope id="6062668769034854986" at="95,43,96,32" />
      <scope id="6062668769034854986" at="98,45,99,34" />
      <scope id="6062668769034854986" at="101,39,102,28" />
      <scope id="6062668769034854986" at="104,43,105,33" />
      <scope id="6062668769034854986" at="107,56,108,32" />
      <scope id="6062668769034854986" at="110,58,111,34" />
      <scope id="6062668769034854986" at="113,37,114,30" />
      <scope id="2481116735933266468" at="116,34,117,54" />
      <scope id="2612511354824798383" at="119,42,120,53" />
      <scope id="2612511354825114437" at="122,54,123,39" />
      <scope id="7129989849310042357" at="125,38,126,87" />
      <scope id="1353230511308259195" at="128,76,129,53" />
      <scope id="6062668769034854990" at="131,68,132,73" />
      <scope id="5740494279801098795" at="142,54,143,52" />
      <scope id="4619512488957275323" at="147,97,148,153" />
      <scope id="4619512488957332562" at="152,84,153,134" />
      <scope id="6062668769034855045" at="156,81,157,73" />
      <scope id="5740494279800874303" at="162,25,163,51" />
      <scope id="6062668769034855176" at="167,57,168,35" />
      <scope id="4060237634468620899" at="172,73,173,52" />
      <scope id="6062668769034854986" at="184,42,185,26" />
      <scope id="6062668769034854986" at="211,32,212,48" />
      <scope id="6062668769034854986" at="214,34,215,52" />
      <scope id="6062668769034854986" at="221,55,222,24" />
      <scope id="6062668769034854986" at="225,60,226,54" />
      <scope id="6062668769034854986" at="228,57,229,61" />
      <scope id="5740494279801569306" at="231,64,232,46" />
      <scope id="7356943059533617326" at="137,31,139,51">
        <var name="chosenType" id="7356943059533617328" />
      </scope>
      <scope id="6062668769034854986" at="200,0,202,0" />
      <scope id="6062668769034854986" at="62,0,65,0" />
      <scope id="6062668769034854986" at="65,0,68,0" />
      <scope id="6062668769034854986" at="68,0,71,0" />
      <scope id="6062668769034854986" at="71,0,74,0" />
      <scope id="6062668769034854986" at="74,0,77,0" />
      <scope id="6062668769034854986" at="77,0,80,0" />
      <scope id="6062668769034854986" at="80,0,83,0" />
      <scope id="6062668769034854986" at="83,0,86,0" />
      <scope id="6062668769034854986" at="86,0,89,0" />
      <scope id="6062668769034854986" at="89,0,92,0">
        <var name="value" id="6062668769034854986" />
      </scope>
      <scope id="6062668769034854986" at="92,0,95,0">
        <var name="value" id="6062668769034854986" />
      </scope>
      <scope id="6062668769034854986" at="95,0,98,0">
        <var name="value" id="6062668769034854986" />
      </scope>
      <scope id="6062668769034854986" at="98,0,101,0">
        <var name="value" id="6062668769034854986" />
      </scope>
      <scope id="6062668769034854986" at="101,0,104,0">
        <var name="value" id="6062668769034854986" />
      </scope>
      <scope id="6062668769034854986" at="104,0,107,0">
        <var name="value" id="6062668769034854986" />
      </scope>
      <scope id="6062668769034854986" at="107,0,110,0">
        <var name="value" id="6062668769034854986" />
      </scope>
      <scope id="6062668769034854986" at="110,0,113,0">
        <var name="value" id="6062668769034854986" />
      </scope>
      <scope id="6062668769034854986" at="113,0,116,0">
        <var name="value" id="6062668769034854986" />
      </scope>
      <scope id="6062668769034854986" at="116,0,119,0" />
      <scope id="6062668769034854986" at="119,0,122,0" />
      <scope id="6062668769034854986" at="122,0,125,0">
        <var name="runType" id="2612511354825131633" />
      </scope>
      <scope id="6062668769034854986" at="125,0,128,0" />
      <scope id="6062668769034854986" at="128,0,131,0">
        <var name="testNodes" id="1353230511308425784" />
      </scope>
      <scope id="6062668769034854986" at="131,0,134,0">
        <var name="project" id="6062668769034854988" />
      </scope>
      <scope id="5740494279801130897" at="146,81,149,5" />
      <scope id="5740494279801203886" at="151,82,154,5" />
      <scope id="6062668769034854986" at="156,0,159,0">
        <var name="project" id="6062668769034855041" />
      </scope>
      <scope id="5740494279800874301" at="162,0,165,0" />
      <scope id="6062668769034855175" at="167,0,170,0">
        <var name="it" id="6062668769034855175" />
      </scope>
      <scope id="6062668769034854986" at="172,0,175,0">
        <var name="project" id="4060237634468687024" />
      </scope>
      <scope id="6062668769034854986" at="179,9,182,19" />
      <scope id="6062668769034854986" at="183,0,186,7">
        <var name="ex" id="6062668769034854986" />
      </scope>
      <scope id="6062668769034854986" at="183,45,186,7" />
      <scope id="6062668769034854986" at="221,0,224,0">
        <var name="project" id="6062668769034854986" />
      </scope>
      <scope id="6062668769034854986" at="225,0,228,0" />
      <scope id="6062668769034854986" at="228,0,231,0" />
      <scope id="5740494279801569306" at="231,0,234,0">
        <var name="a" id="5740494279801569306" />
        <var name="b" id="5740494279801569306" />
      </scope>
      <scope id="6062668769034854986" at="51,0,55,0">
        <var name="element" id="6062668769034854986" />
      </scope>
      <scope id="6062668769034854986" at="56,73,60,83" />
      <scope id="7356943059533617325" at="137,0,141,0" />
      <scope id="6062668769034854986" at="146,0,151,0" />
      <scope id="6062668769034854986" at="151,0,156,0" />
      <scope id="6062668769034854986" at="55,0,62,0">
        <var name="element" id="6062668769034854986" />
      </scope>
      <scope id="2339934328871895870" at="134,85,144,5">
        <var name="errorMsg" id="7356943059533617317" />
        <var name="settings" id="2339934328871895886" />
      </scope>
      <scope id="6062668769034854986" at="38,117,49,5">
        <var name="mpsProject" id="5740494279799452456" />
      </scope>
      <scope id="6062668769034855131" at="159,72,170,24">
        <var name="toTest" id="5740494279800864314" />
      </scope>
      <scope id="6062668769034854986" at="177,46,188,17">
        <var name="clone" id="6062668769034854986" />
      </scope>
      <scope id="6062668769034854986" at="134,0,146,0">
        <var name="project" id="2339934328871895868" />
      </scope>
      <scope id="6062668769034854986" at="38,0,51,0">
        <var name="context" id="6062668769034854986" />
      </scope>
      <scope id="6062668769034854986" at="159,0,172,0">
        <var name="project" id="6062668769034855127" />
      </scope>
      <scope id="6062668769034854986" at="176,0,190,0" />
      <scope id="6062668769034854986" at="203,61,218,19">
        <var name="state" id="6062668769034854986" />
      </scope>
      <scope id="6062668769034854986" at="202,0,220,0" />
      <unit id="5740494279800874301" at="161,58,165,5" name="jetbrains.mps.baseLanguage.unitTest.execution.settings.JUnitSettings_Configuration$2" />
      <unit id="6062668769034855175" at="166,58,170,5" name="jetbrains.mps.baseLanguage.unitTest.execution.settings.JUnitSettings_Configuration$3" />
      <unit id="7356943059533617325" at="136,87,141,5" name="jetbrains.mps.baseLanguage.unitTest.execution.settings.JUnitSettings_Configuration$1" />
      <unit id="6062668769034854986" at="190,0,221,0" name="jetbrains.mps.baseLanguage.unitTest.execution.settings.JUnitSettings_Configuration$MyState" />
      <unit id="6062668769034854986" at="35,0,235,0" name="jetbrains.mps.baseLanguage.unitTest.execution.settings.JUnitSettings_Configuration" />
    </file>
    <file name="JUnitSettings_Configuration_Editor.java">
      <node id="6062668769034855204" at="12,0,13,0" concept="7" trace="myEditor" />
      <node id="1822803054821518019" at="13,31,14,23" concept="6" />
      <node id="6062668769034855208" at="17,59,18,64" concept="6" />
      <node id="6062668769034855213" at="18,64,19,20" concept="13" />
      <node id="1822803054821481388" at="21,108,22,34" concept="6" />
      <node id="2642977781416585624" at="24,80,25,64" concept="6" />
      <node id="1822803054821444768" at="25,64,26,34" concept="6" />
      <node id="6062668769034854986" at="28,0,29,0" concept="7" trace="myProject" />
      <node id="6062668769034854986" at="31,51,32,56" concept="13" />
      <node id="6062668769034854986" at="34,7,35,24" concept="6" />
      <node id="6062668769034854986" at="13,0,16,0" concept="11" trace="disposeEditor#()V" />
      <node id="6062668769034854986" at="21,0,24,0" concept="11" trace="applyEditorTo#(Ljetbrains/mps/baseLanguage/unitTest/execution/settings/JUnitSettings_Configuration;)V" />
      <node id="6062668769034854986" at="31,0,34,0" concept="11" trace="create#()Ljetbrains/mps/baseLanguage/unitTest/execution/settings/JUnitSettings_Configuration;" />
      <node id="6062668769034854986" at="24,0,28,0" concept="11" trace="resetEditorFrom#(Ljetbrains/mps/baseLanguage/unitTest/execution/settings/JUnitSettings_Configuration;)V" />
      <node id="6062668769034854986" at="16,0,21,0" concept="11" trace="createEditor#()Ljetbrains/mps/baseLanguage/unitTest/execution/settings/JUnitConfigurationEditorComponent;" />
      <node id="6062668769034854986" at="29,68,34,7" concept="18" />
      <node id="6062668769034854986" at="29,0,37,0" concept="3" trace="JUnitSettings_Configuration_Editor#(Lcom/intellij/openapi/project/Project;)V" />
      <scope id="6062668769034854986" at="13,31,14,23" />
      <scope id="6062668769034854986" at="21,108,22,34" />
      <scope id="6062668769034854986" at="31,51,32,56" />
      <scope id="6062668769034855207" at="17,59,19,20" />
      <scope id="6062668769034854986" at="24,80,26,34" />
      <scope id="6062668769034854986" at="13,0,16,0" />
      <scope id="6062668769034854986" at="21,0,24,0">
        <var name="configuration" id="6062668769034854986" />
      </scope>
      <scope id="6062668769034854986" at="31,0,34,0" />
      <scope id="6062668769034854986" at="24,0,28,0">
        <var name="configuration" id="6062668769034854986" />
      </scope>
      <scope id="6062668769034854986" at="16,0,21,0" />
      <scope id="6062668769034854986" at="29,68,35,24" />
      <scope id="6062668769034854986" at="29,0,37,0">
        <var name="project" id="6062668769034854986" />
      </scope>
      <unit id="6062668769034854986" at="30,14,34,5" name="jetbrains.mps.baseLanguage.unitTest.execution.settings.JUnitSettings_Configuration_Editor$1" />
      <unit id="6062668769034854986" at="11,0,38,0" name="jetbrains.mps.baseLanguage.unitTest.execution.settings.JUnitSettings_Configuration_Editor" />
    </file>
  </root>
  <root nodeRef="r:e12fc70b-3d1d-4dc2-9467-5147656e0455(jetbrains.mps.baseLanguage.unitTest.execution.settings)/6062668769034855273">
    <file name="TestUtils.java">
      <node id="6062668769034855377" at="29,26,30,70" concept="13" />
      <node id="6062668769034855385" at="37,0,38,0" concept="7" trace="__CP__" />
      <node id="6062668769034855385" at="43,28,44,54" concept="0" />
      <node id="6062668769034855385" at="44,54,45,35" concept="13" />
      <node id="6062668769034855387" at="46,27,47,68" concept="6" />
      <node id="6062668769034855387" at="49,66,50,40" concept="6" />
      <node id="6062668769034855387" at="50,40,51,30" concept="2" />
      <node id="6062668769034855387" at="52,23,53,78" concept="6" />
      <node id="6062668769034855387" at="53,78,54,38" concept="6" />
      <node id="6062668769034855387" at="54,38,55,28" concept="2" />
      <node id="6062668769034855398" at="57,44,58,40" concept="6" />
      <node id="6062668769034855398" at="58,40,59,30" concept="2" />
      <node id="6062668769034855398" at="60,23,61,38" concept="6" />
      <node id="6062668769034855398" at="61,38,62,28" concept="2" />
      <node id="6062668769034855405" at="64,48,65,41" concept="6" />
      <node id="6062668769034855405" at="65,41,66,30" concept="2" />
      <node id="6062668769034855405" at="67,23,68,38" concept="6" />
      <node id="6062668769034855405" at="68,38,69,28" concept="2" />
      <node id="6062668769034855407" at="70,28,71,38" concept="6" />
      <node id="6062668769034855407" at="71,38,72,46" concept="6" />
      <node id="6062668769034855407" at="72,46,73,34" concept="13" />
      <node id="6062668769034855386" at="74,27,75,38" concept="6" />
      <node id="6062668769034855386" at="75,38,76,28" concept="2" />
      <node id="6062668769034855391" at="77,27,78,124" concept="6" />
      <node id="6062668769034855390" at="78,124,79,38" concept="6" />
      <node id="6062668769034855390" at="79,38,80,28" concept="2" />
      <node id="6062668769034855400" at="81,27,82,83" concept="6" />
      <node id="6062668769034855399" at="82,83,83,39" concept="6" />
      <node id="6062668769034855399" at="83,39,84,28" concept="2" />
      <node id="6062668769034855406" at="85,28,86,39" concept="6" />
      <node id="6062668769034855406" at="86,39,87,28" concept="2" />
      <node id="6062668769034855385" at="88,28,89,37" concept="2" />
      <node id="6062668769034855385" at="91,31,92,29" concept="13" />
      <node id="6062668769034855388" at="94,0,95,0" concept="7" trace="_2_pointerString" />
      <node id="6062668769034855388" at="95,0,96,0" concept="7" trace="_2_pointerString_it" />
      <node id="6062668769034855392" at="96,0,97,0" concept="7" trace="_6_node" />
      <node id="6062668769034855401" at="97,0,98,0" concept="7" trace="_10_wrapper" />
      <node id="6062668769034855394" at="106,36,107,67" concept="13" />
      <node id="6062668769034855394" at="108,5,109,16" concept="13" />
      <node id="6062668769034855372" at="28,127,31,5" concept="10" />
      <node id="6062668769034855394" at="105,105,108,5" concept="10" />
      <node id="6062668769034855387" at="48,27,52,23" concept="10" />
      <node id="6062668769034855398" at="56,27,60,23" concept="10" />
      <node id="6062668769034855405" at="63,28,67,23" concept="10" />
      <node id="6062668769034855394" at="105,0,111,0" concept="17" trace="check_6qi07j_a0a0a0a0a0b0a#(Lorg/jetbrains/mps/openapi/model/SNodeReference;Ljetbrains/mps/project/Project;)Lorg/jetbrains/mps/openapi/model/SNode;" />
      <node id="6062668769034855385" at="40,20,90,19" concept="19" />
      <node id="6062668769034855385" at="38,46,91,31" concept="5" />
      <node id="6062668769034855385" at="38,0,94,0" concept="11" trace="moveToNext#()Z" />
      <node id="6062668769034855385" at="35,56,98,14" concept="13" />
      <node id="6062668769034855385" at="35,0,100,0" concept="11" trace="iterator#()Ljava/util/Iterator;" />
      <node id="6062668769034855385" at="33,52,100,10" concept="13" />
      <node id="6062668769034855385" at="33,0,102,0" concept="11" trace="iterable#()Ljava/lang/Iterable;" />
      <node id="6062668769034855381" at="31,5,102,25" concept="13" />
      <node id="6062668769034855363" at="27,0,104,0" concept="17" trace="wrapPointerStrings#(Ljetbrains/mps/project/Project;Ljava/lang/Iterable;)Ljava/util/List;" />
      <scope id="6062668769034855376" at="29,26,30,70" />
      <scope id="6062668769034855387" at="46,27,47,68" />
      <scope id="6062668769034855385" at="88,28,89,37" />
      <scope id="6062668769034855394" at="106,36,107,67" />
      <scope id="6062668769034855385" at="43,28,45,35" />
      <scope id="6062668769034855387" at="49,66,51,30" />
      <scope id="6062668769034855398" at="57,44,59,30" />
      <scope id="6062668769034855405" at="64,48,66,30" />
      <scope id="6062668769034855386" at="74,27,76,28" />
      <scope id="6062668769034855406" at="85,28,87,28" />
      <scope id="6062668769034855407" at="70,28,73,34" />
      <scope id="6062668769034855390" at="77,27,80,28" />
      <scope id="6062668769034855399" at="81,27,84,28" />
      <scope id="6062668769034855394" at="105,105,109,16" />
      <scope id="6062668769034855398" at="56,27,62,28" />
      <scope id="6062668769034855405" at="63,28,69,28" />
      <scope id="6062668769034855394" at="105,0,111,0">
        <var name="checkedDotOperand" id="6062668769034855394" />
        <var name="mpsProject" id="6062668769034855394" />
      </scope>
      <scope id="6062668769034855387" at="48,27,55,28" />
      <scope id="6062668769034855385" at="40,20,90,19" />
      <scope id="6062668769034855385" at="38,46,92,29" />
      <scope id="6062668769034855385" at="38,0,94,0" />
      <scope id="6062668769034855385" at="35,56,98,14" />
      <scope id="6062668769034855385" at="35,0,100,0" />
      <scope id="6062668769034855385" at="33,52,100,10" />
      <scope id="6062668769034855385" at="33,0,102,0" />
      <scope id="6062668769034855371" at="28,127,102,25" />
      <scope id="6062668769034855363" at="27,0,104,0">
        <var name="mpsProject" id="4847853483690481029" />
        <var name="strings" id="6062668769034855364" />
      </scope>
<<<<<<< HEAD
      <unit id="6062668769034855385" at="40,23,102,13" name="jetbrains.mps.baseLanguage.unitTest.execution.settings.TestUtils$1$1$1" />
      <unit id="6062668769034855385" at="38,19,104,9" name="jetbrains.mps.baseLanguage.unitTest.execution.settings.TestUtils$1$1" />
      <unit id="6062668769034855385" at="36,58,106,5" name="jetbrains.mps.baseLanguage.unitTest.execution.settings.TestUtils$1" />
      <unit id="6062668769034855273" at="29,0,131,0" name="jetbrains.mps.baseLanguage.unitTest.execution.settings.TestUtils" />
=======
      <unit id="6062668769034855385" at="36,23,98,13" name="jetbrains.mps.baseLanguage.unitTest.execution.settings.TestUtils$3" />
      <unit id="6062668769034855385" at="34,19,100,9" name="jetbrains.mps.baseLanguage.unitTest.execution.settings.TestUtils$2" />
      <unit id="6062668769034855385" at="32,58,102,5" name="jetbrains.mps.baseLanguage.unitTest.execution.settings.TestUtils$1" />
      <unit id="6062668769034855273" at="25,0,112,0" name="jetbrains.mps.baseLanguage.unitTest.execution.settings.TestUtils" />
>>>>>>> 09932784
    </file>
  </root>
  <root nodeRef="r:e12fc70b-3d1d-4dc2-9467-5147656e0455(jetbrains.mps.baseLanguage.unitTest.execution.settings)/6062668769034855735">
    <file name="JUnitRunTypes.java">
<<<<<<< HEAD
      <node id="4023783813282848357" at="32,136,33,73" concept="13" />
      <node id="4023783813281575812" at="36,88,37,32" concept="14" />
      <node id="4023783813281576099" at="37,32,38,22" concept="14" />
      <node id="6062668769034856123" at="39,53,40,49" concept="13" />
      <node id="6062668769034856129" at="41,7,42,18" concept="13" />
      <node id="4023783813282902238" at="44,92,45,105" concept="13" />
      <node id="6062668769034856010" at="51,136,52,79" concept="12" />
      <node id="6062668769034856019" at="53,27,54,72" concept="13" />
      <node id="5740494279800538379" at="55,7,56,71" concept="13" />
      <node id="6062668769034856041" at="59,53,60,41" concept="13" />
      <node id="6062668769034856048" at="61,7,62,79" concept="12" />
      <node id="6062668769034856057" at="63,27,64,103" concept="13" />
      <node id="5740494279801066763" at="66,56,67,83" concept="13" />
      <node id="6062668769034856070" at="69,53,70,76" concept="13" />
      <node id="6062668769034856082" at="71,7,72,18" concept="13" />
      <node id="4023783813282945609" at="74,92,75,79" concept="12" />
      <node id="4023783813282951990" at="76,27,77,21" concept="13" />
      <node id="4023783813282926330" at="78,7,79,103" concept="13" />
      <node id="6062668769034855930" at="85,136,86,75" concept="12" />
      <node id="6062668769034855939" at="87,26,88,72" concept="13" />
      <node id="5740494279800576928" at="89,7,90,69" concept="13" />
      <node id="6062668769034855961" at="93,45,94,40" concept="13" />
      <node id="6062668769034855968" at="95,7,96,75" concept="12" />
      <node id="6062668769034855977" at="97,26,98,66" concept="13" />
      <node id="5740494279801257136" at="99,7,100,41" concept="12" />
      <node id="5740494279801242968" at="101,56,102,152" concept="13" />
      <node id="6062668769034855988" at="104,53,105,75" concept="13" />
      <node id="6062668769034856000" at="106,7,107,18" concept="13" />
      <node id="4023783813282973838" at="109,92,110,75" concept="12" />
      <node id="4023783813282973847" at="111,26,112,21" concept="13" />
      <node id="4023783813282982657" at="113,7,114,101" concept="13" />
      <node id="6062668769034855847" at="120,136,121,81" concept="13" />
      <node id="6062668769034855864" at="124,93,125,40" concept="13" />
      <node id="6062668769034855886" at="128,62,129,74" concept="12" />
      <node id="8617997997504684573" at="130,32,131,70" concept="12" />
      <node id="8617997997504752867" at="132,35,133,49" concept="12" />
      <node id="8617997997504808959" at="133,49,134,67" concept="12" />
      <node id="8617997997504794665" at="135,194,136,91" concept="13" />
      <node id="6062668769034855893" at="139,89,140,73" concept="13" />
      <node id="6062668769034855920" at="144,7,145,18" concept="13" />
      <node id="4023783813282993806" at="147,92,148,116" concept="13" />
      <node id="6062668769034855764" at="154,136,155,83" concept="13" />
      <node id="6062668769034855781" at="159,97,160,40" concept="13" />
      <node id="6062668769034855803" at="163,62,164,72" concept="12" />
      <node id="8617997997504934040" at="165,32,166,76" concept="12" />
      <node id="8617997997504934051" at="167,41,168,55" concept="12" />
      <node id="8617997997504934057" at="168,55,169,67" concept="12" />
      <node id="8617997997504934065" at="170,194,171,91" concept="13" />
      <node id="8617997997504946980" at="174,101,175,73" concept="13" />
      <node id="6062668769034855837" at="179,7,180,18" concept="13" />
      <node id="4023783813281543000" at="183,92,184,116" concept="13" />
      <node id="7274231761983770821" at="192,122,193,97" concept="12" />
      <node id="4023783813282524040" at="196,61,197,78" concept="12" />
      <node id="4023783813281959225" at="199,29,200,110" concept="6" />
      <node id="4023783813282534437" at="204,7,205,24" concept="13" />
      <node id="4023783813281920010" at="208,0,209,0" concept="11" trace="doCollect#(Ljetbrains/mps/execution/api/settings/IPersistentConfiguration;Ljetbrains/mps/project/MPSProject;Lorg/jetbrains/mps/openapi/util/ProgressMonitor;)Ljava/util/List;" />
      <node id="4023783813281515288" at="210,0,211,0" concept="11" trace="hasTests#(Ljetbrains/mps/execution/api/settings/IPersistentConfiguration;Ljetbrains/mps/project/MPSProject;)Z" />
      <node id="6062668769034855745" at="212,0,213,0" concept="11" trace="check#(Ljetbrains/mps/execution/api/settings/IPersistentConfiguration;Ljetbrains/mps/project/MPSProject;)Ljava/lang/String;" />
      <node id="6062668769034856047" at="213,52,214,44" concept="13" />
      <node id="6062668769034855753" at="189,0,191,0" concept="3" trace="JUnitRunTypes#()V" />
      <node id="6062668769034856121" at="38,22,41,7" concept="10" />
      <node id="4023783813282010852" at="44,0,47,0" concept="11" trace="hasTests#(Ljetbrains/mps/execution/api/settings/IPersistentConfiguration;Ljetbrains/mps/project/MPSProject;)Z" />
      <node id="6062668769034856017" at="52,79,55,7" concept="10" />
      <node id="6062668769034856039" at="58,88,61,7" concept="10" />
      <node id="6062668769034856055" at="62,79,65,7" concept="10" />
      <node id="5740494279801040775" at="65,7,68,7" concept="10" />
      <node id="6062668769034856068" at="68,7,71,7" concept="10" />
      <node id="4023783813282947538" at="75,79,78,7" concept="10" />
      <node id="6062668769034855937" at="86,75,89,7" concept="10" />
      <node id="6062668769034855959" at="92,88,95,7" concept="10" />
      <node id="6062668769034855975" at="96,75,99,7" concept="10" />
      <node id="5740494279801242966" at="100,41,103,7" concept="10" />
      <node id="6062668769034855986" at="103,7,106,7" concept="10" />
      <node id="4023783813282973845" at="110,75,113,7" concept="10" />
      <node id="6062668769034855862" at="123,88,126,7" concept="10" />
      <node id="8617997997504702534" at="134,67,137,15" concept="10" />
      <node id="6062668769034855891" at="138,13,141,13" concept="10" />
      <node id="4023783813282991362" at="147,0,150,0" concept="11" trace="hasTests#(Ljetbrains/mps/execution/api/settings/IPersistentConfiguration;Ljetbrains/mps/project/MPSProject;)Z" />
      <node id="6062668769034855779" at="158,88,161,7" concept="10" />
      <node id="8617997997504934063" at="169,67,172,15" concept="10" />
      <node id="8617997997504934078" at="173,13,176,13" concept="10" />
      <node id="270189043069382553" at="199,0,202,0" concept="11" trace="run#()V" />
      <node id="6062668769034856047" at="213,0,216,0" concept="17" trace="isEmptyString#(Ljava/lang/String;)Z" />
      <node id="6062668769034856086" at="31,0,35,0" concept="11" trace="doCollect#(Ljetbrains/mps/execution/api/settings/IPersistentConfiguration;Ljetbrains/mps/project/MPSProject;Lorg/jetbrains/mps/openapi/util/ProgressMonitor;)Ljava/util/List;" />
      <node id="6062668769034855841" at="119,0,123,0" concept="11" trace="doCollect#(Ljetbrains/mps/execution/api/settings/IPersistentConfiguration;Ljetbrains/mps/project/MPSProject;Lorg/jetbrains/mps/openapi/util/ProgressMonitor;)Ljava/util/List;" />
      <node id="6062668769034855758" at="153,0,157,0" concept="11" trace="doCollect#(Ljetbrains/mps/execution/api/settings/IPersistentConfiguration;Ljetbrains/mps/project/MPSProject;Lorg/jetbrains/mps/openapi/util/ProgressMonitor;)Ljava/util/List;" />
      <node id="4023783813281530317" at="182,0,186,0" concept="11" trace="hasTests#(Ljetbrains/mps/execution/api/settings/IPersistentConfiguration;Ljetbrains/mps/project/MPSProject;)Z" />
      <node id="270189043069382549" at="197,78,202,11" concept="6" />
      <node id="4023783813282924270" at="74,0,81,0" concept="11" trace="hasTests#(Ljetbrains/mps/execution/api/settings/IPersistentConfiguration;Ljetbrains/mps/project/MPSProject;)Z" />
      <node id="4023783813282968579" at="109,0,116,0" concept="11" trace="hasTests#(Ljetbrains/mps/execution/api/settings/IPersistentConfiguration;Ljetbrains/mps/project/MPSProject;)Z" />
      <node id="8617997997504904467" at="131,70,138,13" concept="10" />
      <node id="8617997997504934049" at="166,76,173,13" concept="10" />
      <node id="6062668769034856004" at="50,0,58,0" concept="11" trace="doCollect#(Ljetbrains/mps/execution/api/settings/IPersistentConfiguration;Ljetbrains/mps/project/MPSProject;Lorg/jetbrains/mps/openapi/util/ProgressMonitor;)Ljava/util/List;" />
      <node id="6062668769034855924" at="84,0,92,0" concept="11" trace="doCollect#(Ljetbrains/mps/execution/api/settings/IPersistentConfiguration;Ljetbrains/mps/project/MPSProject;Lorg/jetbrains/mps/openapi/util/ProgressMonitor;)Ljava/util/List;" />
      <node id="6062668769034856107" at="35,0,44,0" concept="11" trace="check#(Ljetbrains/mps/execution/api/settings/IPersistentConfiguration;Ljetbrains/mps/project/MPSProject;)Ljava/lang/String;" />
      <node id="4023783813282458492" at="195,0,204,0" concept="11" trace="run#(Lcom/intellij/openapi/progress/ProgressIndicator;)V" />
      <node id="4023783813282447755" at="193,97,204,7" concept="6" />
      <node id="8617997997504663805" at="129,74,142,11" concept="10" />
      <node id="8617997997504934038" at="164,72,177,11" concept="10" />
      <node id="6062668769034855736" at="192,0,207,0" concept="11" trace="collect#(Ljetbrains/mps/execution/api/settings/IPersistentConfiguration;Ljetbrains/mps/project/MPSProject;)Ljava/util/List;" />
      <node id="6062668769034856032" at="58,0,74,0" concept="11" trace="check#(Ljetbrains/mps/execution/api/settings/IPersistentConfiguration;Ljetbrains/mps/project/MPSProject;)Ljava/lang/String;" />
      <node id="6062668769034855880" at="127,49,143,9" concept="9" />
      <node id="6062668769034855797" at="162,51,178,9" concept="9" />
      <node id="6062668769034855952" at="92,0,109,0" concept="11" trace="check#(Ljetbrains/mps/execution/api/settings/IPersistentConfiguration;Ljetbrains/mps/project/MPSProject;)Ljava/lang/String;" />
      <node id="6062668769034855878" at="126,7,144,7" concept="10" />
      <node id="6062668769034855795" at="161,7,179,7" concept="10" />
      <node id="6062668769034855855" at="123,0,147,0" concept="11" trace="check#(Ljetbrains/mps/execution/api/settings/IPersistentConfiguration;Ljetbrains/mps/project/MPSProject;)Ljava/lang/String;" />
      <node id="6062668769034855772" at="157,0,182,0" concept="11" trace="check#(Ljetbrains/mps/execution/api/settings/IPersistentConfiguration;Ljetbrains/mps/project/MPSProject;)Ljava/lang/String;" />
      <scope id="6062668769034855756" at="189,27,189,27" />
      <scope id="6062668769034856091" at="32,136,33,73" />
      <scope id="6062668769034856122" at="39,53,40,49" />
      <scope id="4023783813282010860" at="44,92,45,105" />
      <scope id="6062668769034856018" at="53,27,54,72" />
      <scope id="6062668769034856040" at="59,53,60,41" />
      <scope id="6062668769034856056" at="63,27,64,103" />
      <scope id="5740494279801040777" at="66,56,67,83" />
      <scope id="6062668769034856069" at="69,53,70,76" />
      <scope id="4023783813282947541" at="76,27,77,21" />
      <scope id="6062668769034855938" at="87,26,88,72" />
      <scope id="6062668769034855960" at="93,45,94,40" />
      <scope id="6062668769034855976" at="97,26,98,66" />
      <scope id="5740494279801242967" at="101,56,102,152" />
      <scope id="6062668769034855987" at="104,53,105,75" />
      <scope id="4023783813282973846" at="111,26,112,21" />
      <scope id="6062668769034855846" at="120,136,121,81" />
      <scope id="6062668769034855863" at="124,93,125,40" />
      <scope id="8617997997504702536" at="135,194,136,91" />
      <scope id="6062668769034855892" at="139,89,140,73" />
      <scope id="4023783813282991370" at="147,92,148,116" />
      <scope id="6062668769034855763" at="154,136,155,83" />
      <scope id="6062668769034855780" at="159,97,160,40" />
      <scope id="8617997997504934064" at="170,194,171,91" />
      <scope id="8617997997504934079" at="174,101,175,73" />
      <scope id="4023783813281530319" at="183,92,184,116" />
      <scope id="270189043069382554" at="199,29,200,110" />
      <scope id="4023783813281920010" at="208,0,209,0">
=======
      <node id="4023783813282848357" at="36,136,37,73" concept="13" />
      <node id="4023783813281575812" at="40,88,41,32" concept="14" />
      <node id="4023783813281576099" at="41,32,42,22" concept="14" />
      <node id="6062668769034856123" at="43,53,44,49" concept="13" />
      <node id="6062668769034856129" at="45,7,46,18" concept="13" />
      <node id="4023783813282902238" at="48,92,49,105" concept="13" />
      <node id="6062668769034856010" at="55,136,56,69" concept="12" />
      <node id="6062668769034856019" at="57,27,58,72" concept="13" />
      <node id="5740494279800538379" at="59,7,60,71" concept="13" />
      <node id="6062668769034856041" at="63,53,64,41" concept="13" />
      <node id="6062668769034856048" at="65,7,66,69" concept="12" />
      <node id="6062668769034856057" at="67,27,68,103" concept="13" />
      <node id="5740494279801066763" at="70,56,71,83" concept="13" />
      <node id="6062668769034856070" at="73,53,74,76" concept="13" />
      <node id="6062668769034856082" at="75,7,76,18" concept="13" />
      <node id="4023783813282945609" at="78,92,79,69" concept="12" />
      <node id="4023783813282951990" at="80,27,81,21" concept="13" />
      <node id="4023783813282926330" at="82,7,83,103" concept="13" />
      <node id="6062668769034855930" at="89,136,90,65" concept="12" />
      <node id="6062668769034855939" at="91,26,92,72" concept="13" />
      <node id="5740494279800576928" at="93,7,94,69" concept="13" />
      <node id="6062668769034855961" at="97,45,98,40" concept="13" />
      <node id="6062668769034855968" at="99,7,100,65" concept="12" />
      <node id="6062668769034855977" at="101,26,102,66" concept="13" />
      <node id="5740494279801257136" at="103,7,104,41" concept="12" />
      <node id="5740494279801242968" at="105,56,106,152" concept="13" />
      <node id="6062668769034855988" at="108,53,109,75" concept="13" />
      <node id="6062668769034856000" at="110,7,111,18" concept="13" />
      <node id="4023783813282973838" at="113,92,114,65" concept="12" />
      <node id="4023783813282973847" at="115,26,116,21" concept="13" />
      <node id="4023783813282982657" at="117,7,118,101" concept="13" />
      <node id="6062668769034855847" at="124,136,125,81" concept="13" />
      <node id="6062668769034855864" at="128,93,129,40" concept="13" />
      <node id="6062668769034855886" at="132,62,133,74" concept="12" />
      <node id="8617997997504684573" at="134,32,135,70" concept="12" />
      <node id="8617997997504752867" at="136,35,137,49" concept="12" />
      <node id="8617997997504808959" at="137,49,138,67" concept="12" />
      <node id="8617997997504794665" at="139,194,140,91" concept="13" />
      <node id="6062668769034855893" at="143,89,144,73" concept="13" />
      <node id="6062668769034855920" at="148,7,149,18" concept="13" />
      <node id="4023783813282993806" at="151,92,152,116" concept="13" />
      <node id="6062668769034855764" at="158,136,159,83" concept="13" />
      <node id="6062668769034855781" at="163,97,164,40" concept="13" />
      <node id="6062668769034855803" at="167,62,168,72" concept="12" />
      <node id="8617997997504934040" at="169,32,170,76" concept="12" />
      <node id="8617997997504934051" at="171,41,172,55" concept="12" />
      <node id="8617997997504934057" at="172,55,173,67" concept="12" />
      <node id="8617997997504934065" at="174,194,175,91" concept="13" />
      <node id="8617997997504946980" at="178,101,179,73" concept="13" />
      <node id="6062668769034855837" at="183,7,184,18" concept="13" />
      <node id="4023783813281543000" at="187,92,188,116" concept="13" />
      <node id="7274231761983770821" at="196,122,197,97" concept="12" />
      <node id="4023783813282524040" at="200,61,201,78" concept="12" />
      <node id="4023783813281959225" at="203,29,204,110" concept="6" />
      <node id="4023783813282534437" at="208,7,209,24" concept="13" />
      <node id="6062668769034855591" at="214,57,215,18" concept="13" />
      <node id="4847853483690295106" at="216,5,217,76" concept="13" />
      <node id="6062668769034855625" at="222,59,223,18" concept="13" />
      <node id="6062668769034855630" at="224,5,225,78" concept="13" />
      <node id="4023783813281920010" at="228,0,229,0" concept="11" trace="doCollect#(Ljetbrains/mps/execution/api/settings/ITemplatePersistentConfiguration;Ljetbrains/mps/project/MPSProject;Lorg/jetbrains/mps/openapi/util/ProgressMonitor;)Ljava/util/List;" />
      <node id="4023783813281515288" at="230,0,231,0" concept="11" trace="hasTests#(Ljetbrains/mps/execution/api/settings/ITemplatePersistentConfiguration;Ljetbrains/mps/project/MPSProject;)Z" />
      <node id="6062668769034855745" at="232,0,233,0" concept="11" trace="check#(Ljetbrains/mps/execution/api/settings/ITemplatePersistentConfiguration;Ljetbrains/mps/project/MPSProject;)Ljava/lang/String;" />
      <node id="6062668769034856047" at="233,52,234,44" concept="13" />
      <node id="6062668769034855753" at="193,0,195,0" concept="3" trace="JUnitRunTypes#()V" />
      <node id="6062668769034856121" at="42,22,45,7" concept="10" />
      <node id="4023783813282010852" at="48,0,51,0" concept="11" trace="hasTests#(Ljetbrains/mps/execution/api/settings/ITemplatePersistentConfiguration;Ljetbrains/mps/project/MPSProject;)Z" />
      <node id="6062668769034856017" at="56,69,59,7" concept="10" />
      <node id="6062668769034856039" at="62,88,65,7" concept="10" />
      <node id="6062668769034856055" at="66,69,69,7" concept="10" />
      <node id="5740494279801040775" at="69,7,72,7" concept="10" />
      <node id="6062668769034856068" at="72,7,75,7" concept="10" />
      <node id="4023783813282947538" at="79,69,82,7" concept="10" />
      <node id="6062668769034855937" at="90,65,93,7" concept="10" />
      <node id="6062668769034855959" at="96,88,99,7" concept="10" />
      <node id="6062668769034855975" at="100,65,103,7" concept="10" />
      <node id="5740494279801242966" at="104,41,107,7" concept="10" />
      <node id="6062668769034855986" at="107,7,110,7" concept="10" />
      <node id="4023783813282973845" at="114,65,117,7" concept="10" />
      <node id="6062668769034855862" at="127,88,130,7" concept="10" />
      <node id="8617997997504702534" at="138,67,141,15" concept="10" />
      <node id="6062668769034855891" at="142,13,145,13" concept="10" />
      <node id="4023783813282991362" at="151,0,154,0" concept="11" trace="hasTests#(Ljetbrains/mps/execution/api/settings/ITemplatePersistentConfiguration;Ljetbrains/mps/project/MPSProject;)Z" />
      <node id="6062668769034855779" at="162,88,165,7" concept="10" />
      <node id="8617997997504934063" at="173,67,176,15" concept="10" />
      <node id="8617997997504934078" at="177,13,180,13" concept="10" />
      <node id="270189043069382553" at="203,0,206,0" concept="11" trace="run#()V" />
      <node id="6062668769034855589" at="213,77,216,5" concept="10" />
      <node id="6062668769034855623" at="221,80,224,5" concept="10" />
      <node id="6062668769034856047" at="233,0,236,0" concept="17" trace="isEmptyString#(Ljava/lang/String;)Z" />
      <node id="6062668769034856086" at="35,0,39,0" concept="11" trace="doCollect#(Ljetbrains/mps/execution/api/settings/ITemplatePersistentConfiguration;Ljetbrains/mps/project/MPSProject;Lorg/jetbrains/mps/openapi/util/ProgressMonitor;)Ljava/util/List;" />
      <node id="6062668769034855841" at="123,0,127,0" concept="11" trace="doCollect#(Ljetbrains/mps/execution/api/settings/ITemplatePersistentConfiguration;Ljetbrains/mps/project/MPSProject;Lorg/jetbrains/mps/openapi/util/ProgressMonitor;)Ljava/util/List;" />
      <node id="6062668769034855758" at="157,0,161,0" concept="11" trace="doCollect#(Ljetbrains/mps/execution/api/settings/ITemplatePersistentConfiguration;Ljetbrains/mps/project/MPSProject;Lorg/jetbrains/mps/openapi/util/ProgressMonitor;)Ljava/util/List;" />
      <node id="4023783813281530317" at="186,0,190,0" concept="11" trace="hasTests#(Ljetbrains/mps/execution/api/settings/ITemplatePersistentConfiguration;Ljetbrains/mps/project/MPSProject;)Z" />
      <node id="270189043069382549" at="201,78,206,11" concept="6" />
      <node id="4023783813282924270" at="78,0,85,0" concept="11" trace="hasTests#(Ljetbrains/mps/execution/api/settings/ITemplatePersistentConfiguration;Ljetbrains/mps/project/MPSProject;)Z" />
      <node id="4023783813282968579" at="113,0,120,0" concept="11" trace="hasTests#(Ljetbrains/mps/execution/api/settings/ITemplatePersistentConfiguration;Ljetbrains/mps/project/MPSProject;)Z" />
      <node id="8617997997504904467" at="135,70,142,13" concept="10" />
      <node id="8617997997504934049" at="170,76,177,13" concept="10" />
      <node id="6062668769034855585" at="212,0,219,0" concept="17" trace="getModel#(Ljetbrains/mps/project/Project;Ljava/lang/String;)Lorg/jetbrains/mps/openapi/model/SModel;" />
      <node id="6062668769034855619" at="220,0,227,0" concept="17" trace="getModule#(Ljetbrains/mps/project/Project;Ljava/lang/String;)Lorg/jetbrains/mps/openapi/module/SModule;" />
      <node id="6062668769034856004" at="54,0,62,0" concept="11" trace="doCollect#(Ljetbrains/mps/execution/api/settings/ITemplatePersistentConfiguration;Ljetbrains/mps/project/MPSProject;Lorg/jetbrains/mps/openapi/util/ProgressMonitor;)Ljava/util/List;" />
      <node id="6062668769034855924" at="88,0,96,0" concept="11" trace="doCollect#(Ljetbrains/mps/execution/api/settings/ITemplatePersistentConfiguration;Ljetbrains/mps/project/MPSProject;Lorg/jetbrains/mps/openapi/util/ProgressMonitor;)Ljava/util/List;" />
      <node id="6062668769034856107" at="39,0,48,0" concept="11" trace="check#(Ljetbrains/mps/execution/api/settings/ITemplatePersistentConfiguration;Ljetbrains/mps/project/MPSProject;)Ljava/lang/String;" />
      <node id="4023783813282458492" at="199,0,208,0" concept="11" trace="run#(Lcom/intellij/openapi/progress/ProgressIndicator;)V" />
      <node id="4023783813282447755" at="197,97,208,7" concept="6" />
      <node id="8617997997504663805" at="133,74,146,11" concept="10" />
      <node id="8617997997504934038" at="168,72,181,11" concept="10" />
      <node id="6062668769034855736" at="196,0,211,0" concept="11" trace="collect#(Ljetbrains/mps/execution/api/settings/ITemplatePersistentConfiguration;Ljetbrains/mps/project/MPSProject;)Ljava/util/List;" />
      <node id="6062668769034856032" at="62,0,78,0" concept="11" trace="check#(Ljetbrains/mps/execution/api/settings/ITemplatePersistentConfiguration;Ljetbrains/mps/project/MPSProject;)Ljava/lang/String;" />
      <node id="6062668769034855880" at="131,49,147,9" concept="9" />
      <node id="6062668769034855797" at="166,51,182,9" concept="9" />
      <node id="6062668769034855952" at="96,0,113,0" concept="11" trace="check#(Ljetbrains/mps/execution/api/settings/ITemplatePersistentConfiguration;Ljetbrains/mps/project/MPSProject;)Ljava/lang/String;" />
      <node id="6062668769034855878" at="130,7,148,7" concept="10" />
      <node id="6062668769034855795" at="165,7,183,7" concept="10" />
      <node id="6062668769034855855" at="127,0,151,0" concept="11" trace="check#(Ljetbrains/mps/execution/api/settings/ITemplatePersistentConfiguration;Ljetbrains/mps/project/MPSProject;)Ljava/lang/String;" />
      <node id="6062668769034855772" at="161,0,186,0" concept="11" trace="check#(Ljetbrains/mps/execution/api/settings/ITemplatePersistentConfiguration;Ljetbrains/mps/project/MPSProject;)Ljava/lang/String;" />
      <scope id="6062668769034855756" at="193,27,193,27" />
      <scope id="6062668769034856091" at="36,136,37,73" />
      <scope id="6062668769034856122" at="43,53,44,49" />
      <scope id="4023783813282010860" at="48,92,49,105" />
      <scope id="6062668769034856018" at="57,27,58,72" />
      <scope id="6062668769034856040" at="63,53,64,41" />
      <scope id="6062668769034856056" at="67,27,68,103" />
      <scope id="5740494279801040777" at="70,56,71,83" />
      <scope id="6062668769034856069" at="73,53,74,76" />
      <scope id="4023783813282947541" at="80,27,81,21" />
      <scope id="6062668769034855938" at="91,26,92,72" />
      <scope id="6062668769034855960" at="97,45,98,40" />
      <scope id="6062668769034855976" at="101,26,102,66" />
      <scope id="5740494279801242967" at="105,56,106,152" />
      <scope id="6062668769034855987" at="108,53,109,75" />
      <scope id="4023783813282973846" at="115,26,116,21" />
      <scope id="6062668769034855846" at="124,136,125,81" />
      <scope id="6062668769034855863" at="128,93,129,40" />
      <scope id="8617997997504702536" at="139,194,140,91" />
      <scope id="6062668769034855892" at="143,89,144,73" />
      <scope id="4023783813282991370" at="151,92,152,116" />
      <scope id="6062668769034855763" at="158,136,159,83" />
      <scope id="6062668769034855780" at="163,97,164,40" />
      <scope id="8617997997504934064" at="174,194,175,91" />
      <scope id="8617997997504934079" at="178,101,179,73" />
      <scope id="4023783813281530319" at="187,92,188,116" />
      <scope id="270189043069382554" at="203,29,204,110" />
      <scope id="6062668769034855590" at="214,57,215,18" />
      <scope id="6062668769034855624" at="222,59,223,18" />
      <scope id="4023783813281920010" at="228,0,229,0">
>>>>>>> 09932784
        <var name="configuration" id="4023783813281922218" />
        <var name="monitor" id="4023783813281926262" />
        <var name="project" id="4023783813281924221" />
      </scope>
      <scope id="4023783813281515288" at="230,0,231,0">
        <var name="configuration" id="4023783813281526337" />
        <var name="project" id="4023783813281526565" />
      </scope>
      <scope id="6062668769034855745" at="232,0,233,0">
        <var name="configuration" id="6062668769034855746" />
        <var name="project" id="6062668769034855748" />
      </scope>
      <scope id="6062668769034856047" at="233,52,234,44" />
      <scope id="6062668769034855753" at="193,0,195,0" />
      <scope id="4023783813282010852" at="48,0,51,0">
        <var name="configuration" id="4023783813282010856" />
        <var name="project" id="4023783813282010858" />
      </scope>
      <scope id="4023783813282991362" at="151,0,154,0">
        <var name="configuration" id="4023783813282991366" />
        <var name="project" id="4023783813282991368" />
      </scope>
      <scope id="270189043069382553" at="203,0,206,0" />
      <scope id="6062668769034856047" at="233,0,236,0">
        <var name="str" id="6062668769034856047" />
      </scope>
      <scope id="6062668769034856086" at="35,0,39,0">
        <var name="configuration" id="6062668769034856087" />
        <var name="monitor" id="8139840817146482482" />
        <var name="project" id="6062668769034856089" />
      </scope>
      <scope id="6062668769034855841" at="123,0,127,0">
        <var name="configuration" id="6062668769034855842" />
        <var name="monitor" id="8139840817146497685" />
        <var name="project" id="6062668769034855844" />
      </scope>
      <scope id="6062668769034855758" at="157,0,161,0">
        <var name="configuration" id="6062668769034855759" />
        <var name="monitor" id="8139840817146500269" />
        <var name="project" id="6062668769034855761" />
      </scope>
      <scope id="4023783813281530317" at="186,0,190,0">
        <var name="configuration" id="4023783813281531527" />
        <var name="project" id="4023783813281537056" />
      </scope>
      <scope id="6062668769034855588" at="213,77,217,76" />
      <scope id="6062668769034855622" at="221,80,225,78" />
      <scope id="6062668769034856009" at="55,136,60,71">
        <var name="module" id="6062668769034856011" />
      </scope>
      <scope id="4023783813282924278" at="78,92,83,103">
        <var name="module" id="4023783813282945610" />
      </scope>
      <scope id="6062668769034855929" at="89,136,94,69">
        <var name="model" id="6062668769034855931" />
      </scope>
      <scope id="4023783813282968587" at="113,92,118,101">
        <var name="model" id="4023783813282973839" />
      </scope>
      <scope id="8617997997504904469" at="136,35,141,15">
        <var name="model" id="8617997997504752868" />
        <var name="module" id="8617997997504808960" />
      </scope>
      <scope id="8617997997504934050" at="171,41,176,15">
        <var name="model" id="8617997997504934052" />
        <var name="module" id="8617997997504934058" />
      </scope>
      <scope id="6062668769034856113" at="40,88,46,18" />
      <scope id="4023783813282458499" at="200,61,206,11">
        <var name="monitor" id="4023783813282524041" />
      </scope>
      <scope id="4023783813282924270" at="78,0,85,0">
        <var name="configuration" id="4023783813282924274" />
        <var name="project" id="4023783813282924276" />
      </scope>
      <scope id="4023783813282968579" at="113,0,120,0">
        <var name="configuration" id="4023783813282968583" />
        <var name="project" id="4023783813282968585" />
      </scope>
      <scope id="6062668769034855585" at="212,0,219,0">
        <var name="modelName" id="6062668769034855615" />
        <var name="mpsProject" id="4847853483690298585" />
      </scope>
      <scope id="6062668769034855619" at="220,0,227,0">
        <var name="moduleName" id="6062668769034855636" />
        <var name="mpsProject" id="4847853483690281375" />
      </scope>
      <scope id="6062668769034856004" at="54,0,62,0">
        <var name="configuration" id="6062668769034856005" />
        <var name="monitor" id="8139840817146507813" />
        <var name="project" id="6062668769034856007" />
      </scope>
      <scope id="6062668769034855924" at="88,0,96,0">
        <var name="configuration" id="6062668769034855925" />
        <var name="monitor" id="8139840817146504141" />
        <var name="project" id="6062668769034855927" />
      </scope>
      <scope id="6062668769034856107" at="39,0,48,0">
        <var name="configuration" id="6062668769034856108" />
        <var name="project" id="6062668769034856110" />
      </scope>
      <scope id="4023783813282458492" at="199,0,208,0">
        <var name="indicator" id="4023783813282458496" />
      </scope>
      <scope id="8617997997504663807" at="134,32,145,13">
        <var name="testNode" id="8617997997504684574" />
      </scope>
      <scope id="8617997997504934039" at="169,32,180,13">
        <var name="testMethpdNode" id="8617997997504934041" />
      </scope>
      <scope id="6062668769034855738" at="196,122,209,24">
        <var name="result" id="7274231761983770824" />
      </scope>
      <scope id="6062668769034856038" at="62,88,76,18">
        <var name="module" id="6062668769034856049" />
      </scope>
      <scope id="6062668769034855885" at="132,62,146,11">
        <var name="pointer" id="6062668769034855887" />
      </scope>
      <scope id="6062668769034855802" at="167,62,181,11">
        <var name="pointer" id="6062668769034855804" />
      </scope>
      <scope id="6062668769034855958" at="96,88,111,18">
        <var name="model" id="6062668769034855969" />
        <var name="module" id="5740494279801257137" />
      </scope>
      <scope id="6062668769034855736" at="196,0,211,0">
        <var name="configuration" id="6062668769034855739" />
        <var name="project" id="6062668769034855741" />
      </scope>
      <scope id="6062668769034856032" at="62,0,78,0">
        <var name="configuration" id="6062668769034856033" />
        <var name="project" id="6062668769034856035" />
      </scope>
      <scope id="6062668769034855879" at="131,49,147,9" />
      <scope id="6062668769034855880" at="131,49,147,9">
        <var name="testCase" id="6062668769034855881" />
      </scope>
      <scope id="6062668769034855796" at="166,51,182,9" />
      <scope id="6062668769034855797" at="166,51,182,9">
        <var name="method" id="6062668769034855798" />
      </scope>
      <scope id="6062668769034855952" at="96,0,113,0">
        <var name="configuration" id="6062668769034855953" />
        <var name="project" id="6062668769034855955" />
      </scope>
      <scope id="6062668769034855861" at="127,88,149,18" />
      <scope id="6062668769034855778" at="162,88,184,18" />
      <scope id="6062668769034855855" at="127,0,151,0">
        <var name="configuration" id="6062668769034855856" />
        <var name="project" id="6062668769034855858" />
      </scope>
      <scope id="6062668769034855772" at="161,0,186,0">
        <var name="configuration" id="6062668769034855773" />
        <var name="project" id="6062668769034855775" />
      </scope>
<<<<<<< HEAD
      <unit id="270189043069382553" at="198,51,202,9" name="jetbrains.mps.baseLanguage.unitTest.execution.settings.JUnitRunTypes$1$1" />
      <unit id="4023783813282458490" at="194,42,204,5" name="jetbrains.mps.baseLanguage.unitTest.execution.settings.JUnitRunTypes$1" />
      <unit id="6062668769034855735" at="29,0,217,0" name="jetbrains.mps.baseLanguage.unitTest.execution.settings.JUnitRunTypes" />
=======
      <unit id="270189043069382553" at="202,51,206,9" name="jetbrains.mps.baseLanguage.unitTest.execution.settings.JUnitRunTypes$2" />
      <unit id="4023783813282458490" at="198,42,208,5" name="jetbrains.mps.baseLanguage.unitTest.execution.settings.JUnitRunTypes$1" />
      <unit id="6062668769034855735" at="33,0,237,0" name="jetbrains.mps.baseLanguage.unitTest.execution.settings.JUnitRunTypes" />
>>>>>>> 09932784
    </file>
  </root>
  <root nodeRef="r:e12fc70b-3d1d-4dc2-9467-5147656e0455(jetbrains.mps.baseLanguage.unitTest.execution.settings)/7210936499603016733">
    <file name="Synchronizer.java">
      <node id="7210936499603016747" at="7,0,8,0" concept="11" trace="sync#()V" />
      <scope id="7210936499603016747" at="7,0,8,0" />
      <unit id="7210936499603016733" at="6,0,9,0" name="jetbrains.mps.baseLanguage.unitTest.execution.settings.Synchronizer" />
    </file>
  </root>
</debug-info>
<|MERGE_RESOLUTION|>--- conflicted
+++ resolved
@@ -48,248 +48,6 @@
       <node id="1822803054817470612" at="45,0,46,0" concept="7" trace="myPanels" />
       <node id="642093153353330846" at="46,0,47,0" concept="7" trace="myButtons" />
       <node id="1822803054817225198" at="48,0,49,0" concept="7" trace="myRunKind" />
-<<<<<<< HEAD
-      <node id="1822803054816910890" at="49,0,50,0" concept="7" trace="myModule" />
-      <node id="1822803054816912008" at="50,0,51,0" concept="7" trace="myModel" />
-      <node id="1822803054816510855" at="52,99,53,31" concept="18" />
-      <node id="4847853483690260758" at="53,31,54,55" concept="6" />
-      <node id="1822803054815786429" at="54,55,55,44" concept="12" />
-      <node id="1468133732224609887" at="55,44,56,68" concept="6" />
-      <node id="1822803054815791220" at="56,68,57,46" concept="6" />
-      <node id="1822803054815945442" at="57,46,58,73" concept="12" />
-      <node id="1822803054815945523" at="58,73,59,65" concept="12" />
-      <node id="1822803054815945571" at="59,65,60,63" concept="12" />
-      <node id="1822803054815945625" at="60,63,61,63" concept="12" />
-      <node id="1822803054815945685" at="61,63,62,65" concept="12" />
-      <node id="642093153353496403" at="62,65,63,61" concept="6" />
-      <node id="642093153353591502" at="63,61,64,59" concept="6" />
-      <node id="642093153353591943" at="64,59,65,57" concept="6" />
-      <node id="642093153353592392" at="65,57,66,56" concept="6" />
-      <node id="642093153353592849" at="66,56,67,59" concept="6" />
-      <node id="1822803054815849402" at="67,59,68,58" concept="12" />
-      <node id="642093153354358984" at="70,43,71,32" concept="6" />
-      <node id="642093153354362936" at="71,32,72,26" concept="6" />
-      <node id="1822803054817305957" at="77,39,78,44" concept="6" />
-      <node id="1822803054817341056" at="79,9,80,23" concept="6" />
-      <node id="1822803054817341115" at="85,38,86,43" concept="6" />
-      <node id="1822803054817341122" at="87,9,88,23" concept="6" />
-      <node id="1822803054817341185" at="93,37,94,42" concept="6" />
-      <node id="1822803054817341192" at="95,9,96,23" concept="6" />
-      <node id="1822803054817363358" at="101,37,102,41" concept="6" />
-      <node id="1822803054817363365" at="103,9,104,23" concept="6" />
-      <node id="1822803054817388447" at="109,38,110,43" concept="6" />
-      <node id="1822803054817388454" at="111,9,112,23" concept="6" />
-      <node id="1822803054816731072" at="114,7,115,0" concept="15" />
-      <node id="1822803054816138971" at="115,0,116,60" concept="12" />
-      <node id="1822803054816539391" at="116,60,117,84" concept="6" />
-      <node id="1549513576336785750" at="117,84,118,70" concept="12" />
-      <node id="1822803054816664311" at="118,70,119,40" concept="6" />
-      <node id="1822803054816597007" at="119,40,120,77" concept="6" />
-      <node id="1822803054816730811" at="120,77,121,0" concept="15" />
-      <node id="1822803054816154586" at="121,0,122,59" concept="12" />
-      <node id="1822803054816739757" at="122,59,123,82" concept="6" />
-      <node id="1822803054819556635" at="123,82,124,51" concept="6" />
-      <node id="1822803054816944559" at="126,50,127,50" concept="6" />
-      <node id="1822803054816784101" at="129,7,130,75" concept="6" />
-      <node id="1822803054816739456" at="130,75,131,0" concept="15" />
-      <node id="1822803054816154748" at="131,0,132,58" concept="12" />
-      <node id="1822803054816982098" at="132,58,133,80" concept="6" />
-      <node id="1822803054819374974" at="133,80,134,49" concept="6" />
-      <node id="1822803054816982118" at="136,50,137,48" concept="6" />
-      <node id="1822803054816982125" at="139,7,140,73" concept="6" />
-      <node id="1822803054819711093" at="140,73,141,0" concept="15" />
-      <node id="1822803054819711596" at="141,0,142,54" concept="6" />
-      <node id="1822803054819731918" at="142,54,143,53" concept="6" />
-      <node id="4637233259846533396" at="143,53,144,61" concept="6" />
-      <node id="4637233259846640892" at="144,61,145,59" concept="6" />
-      <node id="4637233259846641267" at="145,59,146,57" concept="6" />
-      <node id="4637233259846663167" at="146,57,147,59" concept="6" />
-      <node id="4637233259846663558" at="147,59,148,61" concept="6" />
-      <node id="7129989849309237844" at="148,61,149,0" concept="15" />
-      <node id="7129989849308986780" at="149,0,150,63" concept="12" />
-      <node id="7129989849309129497" at="150,63,151,94" concept="6" />
-      <node id="7129989849309204947" at="151,94,152,75" concept="6" />
-      <node id="1250618547537665901" at="152,75,153,0" concept="15" />
-      <node id="1822803054815790532" at="153,0,154,57" concept="6" />
-      <node id="1822803054816151003" at="154,57,155,60" concept="6" />
-      <node id="1822803054816154943" at="155,60,156,59" concept="6" />
-      <node id="1822803054816155115" at="156,59,157,58" concept="6" />
-      <node id="1822803054816463763" at="157,58,158,61" concept="6" />
-      <node id="1822803054816463993" at="158,61,159,61" concept="6" />
-      <node id="1468133732224853855" at="159,61,160,67" concept="6" />
-      <node id="8221742540280249653" at="160,67,161,69" concept="6" />
-      <node id="1250618547537527706" at="161,69,162,63" concept="6" />
-      <node id="1822803054816900551" at="167,25,168,62" concept="6" />
-      <node id="1822803054816931641" at="175,25,176,59" concept="6" />
-      <node id="3211742604628196154" at="181,95,182,100" concept="6" />
-      <node id="2481116735933158214" at="182,100,183,55" concept="6" />
-      <node id="7129989849309659254" at="183,55,184,65" concept="6" />
-      <node id="3211742604628282267" at="184,65,185,33" concept="6" />
-      <node id="1822803054817829967" at="190,40,191,29" concept="6" />
-      <node id="4637233259847465670" at="193,7,194,51" concept="6" />
-      <node id="1822803054820068214" at="197,70,198,100" concept="12" />
-      <node id="1822803054820068652" at="198,100,199,96" concept="6" />
-      <node id="1822803054820100921" at="199,96,200,100" concept="12" />
-      <node id="1822803054820100914" at="200,100,201,96" concept="6" />
-      <node id="1822803054818879206" at="201,96,202,72" concept="12" />
-      <node id="1822803054818879213" at="202,72,203,70" concept="12" />
-      <node id="1822803054818879220" at="203,70,204,64" concept="12" />
-      <node id="1822803054818879223" at="204,64,205,65" concept="12" />
-      <node id="1822803054818879226" at="205,65,206,0" concept="15" />
-      <node id="1822803054818879227" at="206,0,207,51" concept="14" />
-      <node id="1822803054818879237" at="210,53,211,85" concept="6" />
-      <node id="1822803054818879248" at="212,9,213,0" concept="15" />
-      <node id="1822803054818879254" at="214,51,215,81" concept="6" />
-      <node id="1822803054818879262" at="216,9,217,0" concept="15" />
-      <node id="1822803054818879265" at="218,30,219,47" concept="6" />
-      <node id="1822803054818879280" at="221,31,222,50" concept="6" />
-      <node id="1822803054818879286" at="225,7,226,0" concept="15" />
-      <node id="1822803054818879305" at="226,0,227,50" concept="6" />
-      <node id="1822803054818879316" at="227,50,228,0" concept="15" />
-      <node id="1822803054818879317" at="228,0,229,46" concept="6" />
-      <node id="1822803054818879323" at="229,46,230,42" concept="6" />
-      <node id="1822803054818879329" at="230,42,231,40" concept="6" />
-      <node id="1822803054818879335" at="231,40,232,42" concept="6" />
-      <node id="1809126578529148224" at="232,42,233,65" concept="6" />
-      <node id="8221742540279530889" at="233,65,234,69" concept="6" />
-      <node id="2481116735934067166" at="234,69,235,55" concept="6" />
-      <node id="1822803054819274203" at="239,94,240,45" concept="6" />
-      <node id="1822803054819277783" at="241,12,242,40" concept="6" />
-      <node id="642093153355136291" at="243,5,244,53" concept="6" />
-      <node id="1822803054819270581" at="244,53,245,0" concept="15" />
-      <node id="1822803054819270582" at="245,0,246,13" concept="14" />
-      <node id="7802180864728817134" at="246,13,247,100" concept="12" />
-      <node id="1822803054819270611" at="251,50,252,58" concept="6" />
-      <node id="7802180864728960853" at="256,7,257,35" concept="6" />
-      <node id="7802180864728960634" at="257,35,258,0" concept="15" />
-      <node id="1822803054819270626" at="258,0,259,15" concept="14" />
-      <node id="7802180864729017978" at="259,15,260,100" concept="12" />
-      <node id="1822803054819270655" at="264,50,265,58" concept="6" />
-      <node id="7802180864729068461" at="269,7,270,35" concept="6" />
-      <node id="1822803054819270669" at="270,35,271,0" concept="15" />
-      <node id="1822803054819270670" at="271,0,272,14" concept="14" />
-      <node id="1822803054820454629" at="273,38,274,48" concept="6" />
-      <node id="1822803054819270688" at="275,12,276,78" concept="14" />
-      <node id="1822803054819270690" at="276,78,277,107" concept="12" />
-      <node id="1822803054819270696" at="278,73,279,95" concept="6" />
-      <node id="1822803054820585734" at="280,80,281,95" concept="6" />
-      <node id="1822803054820456579" at="285,29,286,115" concept="6" />
-      <node id="1822803054819270758" at="290,5,291,0" concept="15" />
-      <node id="1822803054819270759" at="291,0,292,15" concept="14" />
-      <node id="1822803054820662787" at="293,39,294,43" concept="6" />
-      <node id="1822803054820664663" at="294,43,295,52" concept="6" />
-      <node id="1809126578529168593" at="296,5,297,0" concept="15" />
-      <node id="8221742540279469452" at="297,0,298,31" concept="6" />
-      <node id="1822803054819269860" at="298,31,299,19" concept="6" />
-      <node id="2481116735933311408" at="299,19,300,50" concept="6" />
-      <node id="7129989849309641799" at="303,76,304,66" concept="6" />
-      <node id="3712738760667232015" at="304,66,305,70" concept="6" />
-      <node id="7129989849309628884" at="305,70,306,33" concept="6" />
-      <node id="1822803054820399724" at="309,60,310,29" concept="6" />
-      <node id="1822803054820310022" at="313,27,314,44" concept="6" />
-      <node id="1822803054820310027" at="314,44,315,66" concept="12" />
-      <node id="1822803054820401409" at="315,66,316,37" concept="6" />
-      <node id="1822803054820310042" at="316,37,317,46" concept="6" />
-      <node id="1822803054821266666" at="323,25,324,30" concept="6" />
-      <node id="1822803054821323320" at="324,30,325,29" concept="6" />
-      <node id="1822803054819270574" at="241,10,243,5" concept="1" />
-      <node id="1822803054817267364" at="76,50,79,9" concept="10" />
-      <node id="1822803054817341113" at="84,50,87,9" concept="10" />
-      <node id="1822803054817341183" at="92,50,95,9" concept="10" />
-      <node id="1822803054817363356" at="100,50,103,9" concept="10" />
-      <node id="1822803054817388445" at="108,50,111,9" concept="10" />
-      <node id="1822803054816883079" at="126,0,129,0" concept="11" trace="actionPerformed#(Ljava/awt/event/ActionEvent;)V" />
-      <node id="1822803054816982116" at="136,0,139,0" concept="11" trace="actionPerformed#(Ljava/awt/event/ActionEvent;)V" />
-      <node id="1822803054816900549" at="167,0,170,0" concept="11" trace="run#()V" />
-      <node id="1822803054816931639" at="175,0,178,0" concept="11" trace="run#()V" />
-      <node id="1822803054817829436" at="190,0,193,0" concept="11" trace="visit#(Ljavax/swing/JComponent;)V" />
-      <node id="1822803054818879235" at="209,25,212,9" concept="9" />
-      <node id="1822803054818879249" at="213,0,216,9" concept="9" />
-      <node id="1822803054818879263" at="217,0,220,9" concept="10" />
-      <node id="1822803054818879275" at="220,9,223,9" concept="10" />
-      <node id="1822803054819270609" at="251,0,254,0" concept="11" trace="visit#(Ljetbrains/mps/baseLanguage/unitTest/execution/client/ITestNodeWrapper;)V" />
-      <node id="1822803054819270653" at="264,0,267,0" concept="11" trace="visit#(Ljetbrains/mps/baseLanguage/unitTest/execution/client/ITestNodeWrapper;)V" />
-      <node id="1822803054819270742" at="285,0,288,0" concept="11" trace="run#()V" />
-      <node id="642093153354309360" at="70,0,74,0" concept="11" trace="visit#(Lcom/intellij/ui/components/JBRadioButton;)V" />
-      <node id="1822803054819270761" at="292,15,296,5" concept="10" />
-      <node id="1822803054821265677" at="323,0,327,0" concept="11" trace="dispose#()V" />
-      <node id="1822803054816837840" at="124,51,129,7" concept="6" />
-      <node id="1822803054816982112" at="134,49,139,7" concept="6" />
-      <node id="1822803054816900545" at="165,56,170,7" concept="6" />
-      <node id="1822803054816931635" at="173,54,178,7" concept="6" />
-      <node id="1822803054817780261" at="188,31,193,7" concept="6" />
-      <node id="1822803054819270554" at="238,65,243,5" concept="10" />
-      <node id="1822803054819270602" at="249,25,254,11" concept="6" />
-      <node id="1822803054819270646" at="262,25,267,11" concept="6" />
-      <node id="1822803054819270694" at="277,107,282,7" concept="10" />
-      <node id="1822803054819270738" at="283,49,288,11" concept="6" />
-      <node id="8221742540279469447" at="303,0,308,0" concept="11" trace="updateCheckBoxes#(Ljetbrains/mps/execution/api/settings/IPersistentConfiguration;)V" />
-      <node id="642093153353872031" at="68,58,74,7" concept="6" />
-      <node id="1822803054816117821" at="76,0,82,0" concept="11" trace="actionPerformed#(Ljava/awt/event/ActionEvent;)V" />
-      <node id="1822803054816120717" at="84,0,90,0" concept="11" trace="actionPerformed#(Ljava/awt/event/ActionEvent;)V" />
-      <node id="1822803054816120826" at="92,0,98,0" concept="11" trace="actionPerformed#(Ljava/awt/event/ActionEvent;)V" />
-      <node id="1822803054816120943" at="100,0,106,0" concept="11" trace="actionPerformed#(Ljava/awt/event/ActionEvent;)V" />
-      <node id="1822803054816122866" at="108,0,114,0" concept="11" trace="actionPerformed#(Ljava/awt/event/ActionEvent;)V" />
-      <node id="3211742604628041644" at="181,0,187,0" concept="11" trace="attachJavaComponent#(Ljetbrains/mps/baseLanguage/execution/api/JavaConfigurationEditorComponent;)V" />
-      <node id="1822803054820310020" at="313,0,319,0" concept="11" trace="run#()V" />
-      <node id="1822803054816900181" at="165,0,172,0" concept="11" trace="setModuleValue#(Ljava/lang/String;)V" />
-      <node id="1822803054816915425" at="173,0,180,0" concept="11" trace="setModelValue#(Ljava/lang/String;)V" />
-      <node id="1822803054819270600" at="249,0,256,0" concept="11" trace="run#()V" />
-      <node id="1822803054819270644" at="262,0,269,0" concept="11" trace="run#()V" />
-      <node id="1822803054819270736" at="282,7,289,7" concept="10" />
-      <node id="1822803054816078408" at="74,7,82,7" concept="6" />
-      <node id="1822803054816120713" at="82,7,90,7" concept="6" />
-      <node id="1822803054816120822" at="90,7,98,7" concept="6" />
-      <node id="1822803054816120939" at="98,7,106,7" concept="6" />
-      <node id="1822803054816122862" at="106,7,114,7" concept="6" />
-      <node id="1822803054817330675" at="188,0,196,0" concept="11" trace="updatePanels#()V" />
-      <node id="1822803054820310016" at="311,57,319,9" concept="6" />
-      <node id="1822803054819270596" at="247,100,256,7" concept="6" />
-      <node id="1822803054819270640" at="260,100,269,7" concept="6" />
-      <node id="1822803054820310014" at="310,29,320,5" concept="10" />
-      <node id="1822803054820308961" at="309,0,322,0" concept="11" trace="resetEditorModelWith#(Ljava/lang/String;)V" />
-      <node id="1822803054819270686" at="275,10,290,5" concept="1" />
-      <node id="1822803054818879233" at="209,0,225,0" concept="11" trace="run#()V" />
-      <node id="1822803054818879229" at="207,51,225,7" concept="6" />
-      <node id="1822803054819270672" at="272,14,290,5" concept="10" />
-      <node id="1822803054818872774" at="197,0,237,0" concept="11" trace="apply#(Ljetbrains/mps/execution/api/settings/IPersistentConfiguration;)V" />
-      <node id="1822803054818874476" at="238,0,302,0" concept="11" trace="reset#(Ljetbrains/mps/execution/api/settings/IPersistentConfiguration;)V" />
-      <node id="1822803054815705144" at="52,0,164,0" concept="3" trace="JUnitConfigurationEditorComponent#(Lcom/intellij/openapi/project/Project;)V" />
-      <scope id="1822803054817267365" at="77,39,78,44" />
-      <scope id="1822803054817341114" at="85,38,86,43" />
-      <scope id="1822803054817341184" at="93,37,94,42" />
-      <scope id="1822803054817363357" at="101,37,102,41" />
-      <scope id="1822803054817388446" at="109,38,110,43" />
-      <scope id="1822803054816883080" at="126,50,127,50" />
-      <scope id="1822803054816982117" at="136,50,137,48" />
-      <scope id="1822803054816900550" at="167,25,168,62" />
-      <scope id="1822803054816931640" at="175,25,176,59" />
-      <scope id="1822803054817829437" at="190,40,191,29" />
-      <scope id="1822803054818879236" at="210,53,211,85" />
-      <scope id="1822803054818879253" at="214,51,215,81" />
-      <scope id="1822803054818879264" at="218,30,219,47" />
-      <scope id="1822803054818879279" at="221,31,222,50" />
-      <scope id="1822803054819270555" at="239,94,240,45" />
-      <scope id="1822803054819270575" at="241,12,242,40" />
-      <scope id="1822803054819270610" at="251,50,252,58" />
-      <scope id="1822803054819270654" at="264,50,265,58" />
-      <scope id="1822803054819270673" at="273,38,274,48" />
-      <scope id="1822803054819270695" at="278,73,279,95" />
-      <scope id="1822803054820531332" at="280,80,281,95" />
-      <scope id="1822803054819270743" at="285,29,286,115" />
-      <scope id="642093153354309361" at="70,43,72,26" />
-      <scope id="1822803054819270762" at="293,39,295,52" />
-      <scope id="1822803054821265680" at="323,25,325,29" />
-      <scope id="1822803054816883079" at="126,0,129,0">
-        <var name="e" id="1822803054816883079" />
-      </scope>
-      <scope id="1822803054816982116" at="136,0,139,0">
-        <var name="e" id="1822803054816982116" />
-      </scope>
-      <scope id="1822803054816900549" at="167,0,170,0" />
-      <scope id="1822803054816931639" at="175,0,178,0" />
-      <scope id="1822803054817829436" at="190,0,193,0">
-=======
       <node id="1822803054816510855" at="50,99,51,31" concept="18" />
       <node id="4847853483690260758" at="51,31,52,55" concept="6" />
       <node id="1822803054815786429" at="52,55,53,44" concept="12" />
@@ -437,7 +195,7 @@
       <node id="1822803054819270554" at="211,65,216,5" concept="10" />
       <node id="1822803054819270602" at="222,25,227,11" concept="6" />
       <node id="1822803054819270646" at="235,25,240,11" concept="6" />
-      <node id="8221742540279469447" at="259,0,264,0" concept="11" trace="updateCheckBoxes#(Ljetbrains/mps/execution/api/settings/ITemplatePersistentConfiguration;)V" />
+      <node id="8221742540279469447" at="259,0,264,0" concept="11" trace="updateCheckBoxes#(Ljetbrains/mps/execution/api/settings/IPersistentConfiguration;)V" />
       <node id="642093153353872031" at="66,58,72,7" concept="6" />
       <node id="1822803054816117821" at="74,0,80,0" concept="11" trace="actionPerformed#(Ljava/awt/event/ActionEvent;)V" />
       <node id="1822803054816120717" at="82,0,88,0" concept="11" trace="actionPerformed#(Ljava/awt/event/ActionEvent;)V" />
@@ -457,8 +215,8 @@
       <node id="1822803054819270640" at="233,100,242,7" concept="6" />
       <node id="1822803054818879233" at="180,0,198,0" concept="11" trace="run#()V" />
       <node id="1822803054818879229" at="178,0,198,7" concept="6" />
-      <node id="1822803054818872774" at="169,0,210,0" concept="11" trace="apply#(Ljetbrains/mps/execution/api/settings/ITemplatePersistentConfiguration;)V" />
-      <node id="1822803054818874476" at="211,0,258,0" concept="11" trace="reset#(Ljetbrains/mps/execution/api/settings/ITemplatePersistentConfiguration;)V" />
+      <node id="1822803054818872774" at="169,0,210,0" concept="11" trace="apply#(Ljetbrains/mps/execution/api/settings/IPersistentConfiguration;)V" />
+      <node id="1822803054818874476" at="211,0,258,0" concept="11" trace="reset#(Ljetbrains/mps/execution/api/settings/IPersistentConfiguration;)V" />
       <node id="1822803054815705144" at="50,0,152,0" concept="3" trace="JUnitConfigurationEditorComponent#(Lcom/intellij/openapi/project/Project;)V" />
       <scope id="1822803054817267365" at="75,39,76,44" />
       <scope id="1822803054817341114" at="83,38,84,43" />
@@ -481,7 +239,6 @@
       </scope>
       <scope id="1822803054821265680" at="266,25,268,29" />
       <scope id="1822803054817829436" at="162,0,165,0">
->>>>>>> 09932784
         <var name="it" id="1822803054817829436" />
       </scope>
       <scope id="1822803054818879235" at="180,25,183,9">
@@ -574,30 +331,9 @@
       <scope id="1822803054815705144" at="50,0,152,0">
         <var name="project" id="1822803054818245028" />
       </scope>
-<<<<<<< HEAD
-      <unit id="1822803054816883079" at="125,42,129,5" name="jetbrains.mps.baseLanguage.unitTest.execution.settings.JUnitConfigurationEditorComponent$7" />
-      <unit id="1822803054816982116" at="135,41,139,5" name="jetbrains.mps.baseLanguage.unitTest.execution.settings.JUnitConfigurationEditorComponent$8" />
-      <unit id="1822803054816900549" at="166,49,170,5" name="jetbrains.mps.baseLanguage.unitTest.execution.settings.JUnitConfigurationEditorComponent$9" />
-      <unit id="1822803054816931639" at="174,49,178,5" name="jetbrains.mps.baseLanguage.unitTest.execution.settings.JUnitConfigurationEditorComponent$10" />
-      <unit id="1822803054817829436" at="189,69,193,5" name="jetbrains.mps.baseLanguage.unitTest.execution.settings.JUnitConfigurationEditorComponent$11" />
-      <unit id="1822803054819270609" at="250,109,254,9" name="jetbrains.mps.baseLanguage.unitTest.execution.settings.JUnitConfigurationEditorComponent$13$1" />
-      <unit id="1822803054819270653" at="263,111,267,9" name="jetbrains.mps.baseLanguage.unitTest.execution.settings.JUnitConfigurationEditorComponent$14$1" />
-      <unit id="1822803054819270742" at="284,53,288,9" name="jetbrains.mps.baseLanguage.unitTest.execution.settings.JUnitConfigurationEditorComponent$15" />
-      <unit id="642093153354309360" at="69,70,74,5" name="jetbrains.mps.baseLanguage.unitTest.execution.settings.JUnitConfigurationEditorComponent$1" />
-      <unit id="1822803054816117821" at="75,38,82,5" name="jetbrains.mps.baseLanguage.unitTest.execution.settings.JUnitConfigurationEditorComponent$2" />
-      <unit id="1822803054816120717" at="83,37,90,5" name="jetbrains.mps.baseLanguage.unitTest.execution.settings.JUnitConfigurationEditorComponent$3" />
-      <unit id="1822803054816120826" at="91,36,98,5" name="jetbrains.mps.baseLanguage.unitTest.execution.settings.JUnitConfigurationEditorComponent$4" />
-      <unit id="1822803054816120943" at="99,36,106,5" name="jetbrains.mps.baseLanguage.unitTest.execution.settings.JUnitConfigurationEditorComponent$5" />
-      <unit id="1822803054816122866" at="107,37,114,5" name="jetbrains.mps.baseLanguage.unitTest.execution.settings.JUnitConfigurationEditorComponent$6" />
-      <unit id="1822803054820310020" at="312,51,319,7" name="jetbrains.mps.baseLanguage.unitTest.execution.settings.JUnitConfigurationEditorComponent$16" />
-      <unit id="1822803054819270600" at="248,49,256,5" name="jetbrains.mps.baseLanguage.unitTest.execution.settings.JUnitConfigurationEditorComponent$13" />
-      <unit id="1822803054819270644" at="261,49,269,5" name="jetbrains.mps.baseLanguage.unitTest.execution.settings.JUnitConfigurationEditorComponent$14" />
-      <unit id="1822803054818879233" at="208,49,225,5" name="jetbrains.mps.baseLanguage.unitTest.execution.settings.JUnitConfigurationEditorComponent$12" />
-      <unit id="1822803054815683350" at="35,0,328,0" name="jetbrains.mps.baseLanguage.unitTest.execution.settings.JUnitConfigurationEditorComponent" />
-=======
       <unit id="1822803054817829436" at="161,69,165,5" name="jetbrains.mps.baseLanguage.unitTest.execution.settings.JUnitConfigurationEditorComponent$7" />
-      <unit id="1822803054819270609" at="223,109,227,9" name="jetbrains.mps.baseLanguage.unitTest.execution.settings.JUnitConfigurationEditorComponent$10" />
-      <unit id="1822803054819270653" at="236,111,240,9" name="jetbrains.mps.baseLanguage.unitTest.execution.settings.JUnitConfigurationEditorComponent$11" />
+      <unit id="1822803054819270609" at="223,109,227,9" name="jetbrains.mps.baseLanguage.unitTest.execution.settings.JUnitConfigurationEditorComponent$9$1" />
+      <unit id="1822803054819270653" at="236,111,240,9" name="jetbrains.mps.baseLanguage.unitTest.execution.settings.JUnitConfigurationEditorComponent$10$1" />
       <unit id="642093153354309360" at="67,70,72,5" name="jetbrains.mps.baseLanguage.unitTest.execution.settings.JUnitConfigurationEditorComponent$1" />
       <unit id="1822803054816117821" at="73,38,80,5" name="jetbrains.mps.baseLanguage.unitTest.execution.settings.JUnitConfigurationEditorComponent$2" />
       <unit id="1822803054816120717" at="81,37,88,5" name="jetbrains.mps.baseLanguage.unitTest.execution.settings.JUnitConfigurationEditorComponent$3" />
@@ -608,7 +344,6 @@
       <unit id="1822803054819270644" at="234,49,242,5" name="jetbrains.mps.baseLanguage.unitTest.execution.settings.JUnitConfigurationEditorComponent$10" />
       <unit id="1822803054818879233" at="179,49,198,5" name="jetbrains.mps.baseLanguage.unitTest.execution.settings.JUnitConfigurationEditorComponent$8" />
       <unit id="1822803054815683350" at="35,0,271,0" name="jetbrains.mps.baseLanguage.unitTest.execution.settings.JUnitConfigurationEditorComponent" />
->>>>>>> 09932784
     </file>
   </root>
   <root nodeRef="r:e12fc70b-3d1d-4dc2-9467-5147656e0455(jetbrains.mps.baseLanguage.unitTest.execution.settings)/1895567659270719476">
@@ -1518,159 +1253,14 @@
         <var name="mpsProject" id="4847853483690481029" />
         <var name="strings" id="6062668769034855364" />
       </scope>
-<<<<<<< HEAD
-      <unit id="6062668769034855385" at="40,23,102,13" name="jetbrains.mps.baseLanguage.unitTest.execution.settings.TestUtils$1$1$1" />
-      <unit id="6062668769034855385" at="38,19,104,9" name="jetbrains.mps.baseLanguage.unitTest.execution.settings.TestUtils$1$1" />
-      <unit id="6062668769034855385" at="36,58,106,5" name="jetbrains.mps.baseLanguage.unitTest.execution.settings.TestUtils$1" />
-      <unit id="6062668769034855273" at="29,0,131,0" name="jetbrains.mps.baseLanguage.unitTest.execution.settings.TestUtils" />
-=======
-      <unit id="6062668769034855385" at="36,23,98,13" name="jetbrains.mps.baseLanguage.unitTest.execution.settings.TestUtils$3" />
-      <unit id="6062668769034855385" at="34,19,100,9" name="jetbrains.mps.baseLanguage.unitTest.execution.settings.TestUtils$2" />
+      <unit id="6062668769034855385" at="36,23,98,13" name="jetbrains.mps.baseLanguage.unitTest.execution.settings.TestUtils$1$1$1" />
+      <unit id="6062668769034855385" at="34,19,100,9" name="jetbrains.mps.baseLanguage.unitTest.execution.settings.TestUtils$1$1" />
       <unit id="6062668769034855385" at="32,58,102,5" name="jetbrains.mps.baseLanguage.unitTest.execution.settings.TestUtils$1" />
       <unit id="6062668769034855273" at="25,0,112,0" name="jetbrains.mps.baseLanguage.unitTest.execution.settings.TestUtils" />
->>>>>>> 09932784
     </file>
   </root>
   <root nodeRef="r:e12fc70b-3d1d-4dc2-9467-5147656e0455(jetbrains.mps.baseLanguage.unitTest.execution.settings)/6062668769034855735">
     <file name="JUnitRunTypes.java">
-<<<<<<< HEAD
-      <node id="4023783813282848357" at="32,136,33,73" concept="13" />
-      <node id="4023783813281575812" at="36,88,37,32" concept="14" />
-      <node id="4023783813281576099" at="37,32,38,22" concept="14" />
-      <node id="6062668769034856123" at="39,53,40,49" concept="13" />
-      <node id="6062668769034856129" at="41,7,42,18" concept="13" />
-      <node id="4023783813282902238" at="44,92,45,105" concept="13" />
-      <node id="6062668769034856010" at="51,136,52,79" concept="12" />
-      <node id="6062668769034856019" at="53,27,54,72" concept="13" />
-      <node id="5740494279800538379" at="55,7,56,71" concept="13" />
-      <node id="6062668769034856041" at="59,53,60,41" concept="13" />
-      <node id="6062668769034856048" at="61,7,62,79" concept="12" />
-      <node id="6062668769034856057" at="63,27,64,103" concept="13" />
-      <node id="5740494279801066763" at="66,56,67,83" concept="13" />
-      <node id="6062668769034856070" at="69,53,70,76" concept="13" />
-      <node id="6062668769034856082" at="71,7,72,18" concept="13" />
-      <node id="4023783813282945609" at="74,92,75,79" concept="12" />
-      <node id="4023783813282951990" at="76,27,77,21" concept="13" />
-      <node id="4023783813282926330" at="78,7,79,103" concept="13" />
-      <node id="6062668769034855930" at="85,136,86,75" concept="12" />
-      <node id="6062668769034855939" at="87,26,88,72" concept="13" />
-      <node id="5740494279800576928" at="89,7,90,69" concept="13" />
-      <node id="6062668769034855961" at="93,45,94,40" concept="13" />
-      <node id="6062668769034855968" at="95,7,96,75" concept="12" />
-      <node id="6062668769034855977" at="97,26,98,66" concept="13" />
-      <node id="5740494279801257136" at="99,7,100,41" concept="12" />
-      <node id="5740494279801242968" at="101,56,102,152" concept="13" />
-      <node id="6062668769034855988" at="104,53,105,75" concept="13" />
-      <node id="6062668769034856000" at="106,7,107,18" concept="13" />
-      <node id="4023783813282973838" at="109,92,110,75" concept="12" />
-      <node id="4023783813282973847" at="111,26,112,21" concept="13" />
-      <node id="4023783813282982657" at="113,7,114,101" concept="13" />
-      <node id="6062668769034855847" at="120,136,121,81" concept="13" />
-      <node id="6062668769034855864" at="124,93,125,40" concept="13" />
-      <node id="6062668769034855886" at="128,62,129,74" concept="12" />
-      <node id="8617997997504684573" at="130,32,131,70" concept="12" />
-      <node id="8617997997504752867" at="132,35,133,49" concept="12" />
-      <node id="8617997997504808959" at="133,49,134,67" concept="12" />
-      <node id="8617997997504794665" at="135,194,136,91" concept="13" />
-      <node id="6062668769034855893" at="139,89,140,73" concept="13" />
-      <node id="6062668769034855920" at="144,7,145,18" concept="13" />
-      <node id="4023783813282993806" at="147,92,148,116" concept="13" />
-      <node id="6062668769034855764" at="154,136,155,83" concept="13" />
-      <node id="6062668769034855781" at="159,97,160,40" concept="13" />
-      <node id="6062668769034855803" at="163,62,164,72" concept="12" />
-      <node id="8617997997504934040" at="165,32,166,76" concept="12" />
-      <node id="8617997997504934051" at="167,41,168,55" concept="12" />
-      <node id="8617997997504934057" at="168,55,169,67" concept="12" />
-      <node id="8617997997504934065" at="170,194,171,91" concept="13" />
-      <node id="8617997997504946980" at="174,101,175,73" concept="13" />
-      <node id="6062668769034855837" at="179,7,180,18" concept="13" />
-      <node id="4023783813281543000" at="183,92,184,116" concept="13" />
-      <node id="7274231761983770821" at="192,122,193,97" concept="12" />
-      <node id="4023783813282524040" at="196,61,197,78" concept="12" />
-      <node id="4023783813281959225" at="199,29,200,110" concept="6" />
-      <node id="4023783813282534437" at="204,7,205,24" concept="13" />
-      <node id="4023783813281920010" at="208,0,209,0" concept="11" trace="doCollect#(Ljetbrains/mps/execution/api/settings/IPersistentConfiguration;Ljetbrains/mps/project/MPSProject;Lorg/jetbrains/mps/openapi/util/ProgressMonitor;)Ljava/util/List;" />
-      <node id="4023783813281515288" at="210,0,211,0" concept="11" trace="hasTests#(Ljetbrains/mps/execution/api/settings/IPersistentConfiguration;Ljetbrains/mps/project/MPSProject;)Z" />
-      <node id="6062668769034855745" at="212,0,213,0" concept="11" trace="check#(Ljetbrains/mps/execution/api/settings/IPersistentConfiguration;Ljetbrains/mps/project/MPSProject;)Ljava/lang/String;" />
-      <node id="6062668769034856047" at="213,52,214,44" concept="13" />
-      <node id="6062668769034855753" at="189,0,191,0" concept="3" trace="JUnitRunTypes#()V" />
-      <node id="6062668769034856121" at="38,22,41,7" concept="10" />
-      <node id="4023783813282010852" at="44,0,47,0" concept="11" trace="hasTests#(Ljetbrains/mps/execution/api/settings/IPersistentConfiguration;Ljetbrains/mps/project/MPSProject;)Z" />
-      <node id="6062668769034856017" at="52,79,55,7" concept="10" />
-      <node id="6062668769034856039" at="58,88,61,7" concept="10" />
-      <node id="6062668769034856055" at="62,79,65,7" concept="10" />
-      <node id="5740494279801040775" at="65,7,68,7" concept="10" />
-      <node id="6062668769034856068" at="68,7,71,7" concept="10" />
-      <node id="4023783813282947538" at="75,79,78,7" concept="10" />
-      <node id="6062668769034855937" at="86,75,89,7" concept="10" />
-      <node id="6062668769034855959" at="92,88,95,7" concept="10" />
-      <node id="6062668769034855975" at="96,75,99,7" concept="10" />
-      <node id="5740494279801242966" at="100,41,103,7" concept="10" />
-      <node id="6062668769034855986" at="103,7,106,7" concept="10" />
-      <node id="4023783813282973845" at="110,75,113,7" concept="10" />
-      <node id="6062668769034855862" at="123,88,126,7" concept="10" />
-      <node id="8617997997504702534" at="134,67,137,15" concept="10" />
-      <node id="6062668769034855891" at="138,13,141,13" concept="10" />
-      <node id="4023783813282991362" at="147,0,150,0" concept="11" trace="hasTests#(Ljetbrains/mps/execution/api/settings/IPersistentConfiguration;Ljetbrains/mps/project/MPSProject;)Z" />
-      <node id="6062668769034855779" at="158,88,161,7" concept="10" />
-      <node id="8617997997504934063" at="169,67,172,15" concept="10" />
-      <node id="8617997997504934078" at="173,13,176,13" concept="10" />
-      <node id="270189043069382553" at="199,0,202,0" concept="11" trace="run#()V" />
-      <node id="6062668769034856047" at="213,0,216,0" concept="17" trace="isEmptyString#(Ljava/lang/String;)Z" />
-      <node id="6062668769034856086" at="31,0,35,0" concept="11" trace="doCollect#(Ljetbrains/mps/execution/api/settings/IPersistentConfiguration;Ljetbrains/mps/project/MPSProject;Lorg/jetbrains/mps/openapi/util/ProgressMonitor;)Ljava/util/List;" />
-      <node id="6062668769034855841" at="119,0,123,0" concept="11" trace="doCollect#(Ljetbrains/mps/execution/api/settings/IPersistentConfiguration;Ljetbrains/mps/project/MPSProject;Lorg/jetbrains/mps/openapi/util/ProgressMonitor;)Ljava/util/List;" />
-      <node id="6062668769034855758" at="153,0,157,0" concept="11" trace="doCollect#(Ljetbrains/mps/execution/api/settings/IPersistentConfiguration;Ljetbrains/mps/project/MPSProject;Lorg/jetbrains/mps/openapi/util/ProgressMonitor;)Ljava/util/List;" />
-      <node id="4023783813281530317" at="182,0,186,0" concept="11" trace="hasTests#(Ljetbrains/mps/execution/api/settings/IPersistentConfiguration;Ljetbrains/mps/project/MPSProject;)Z" />
-      <node id="270189043069382549" at="197,78,202,11" concept="6" />
-      <node id="4023783813282924270" at="74,0,81,0" concept="11" trace="hasTests#(Ljetbrains/mps/execution/api/settings/IPersistentConfiguration;Ljetbrains/mps/project/MPSProject;)Z" />
-      <node id="4023783813282968579" at="109,0,116,0" concept="11" trace="hasTests#(Ljetbrains/mps/execution/api/settings/IPersistentConfiguration;Ljetbrains/mps/project/MPSProject;)Z" />
-      <node id="8617997997504904467" at="131,70,138,13" concept="10" />
-      <node id="8617997997504934049" at="166,76,173,13" concept="10" />
-      <node id="6062668769034856004" at="50,0,58,0" concept="11" trace="doCollect#(Ljetbrains/mps/execution/api/settings/IPersistentConfiguration;Ljetbrains/mps/project/MPSProject;Lorg/jetbrains/mps/openapi/util/ProgressMonitor;)Ljava/util/List;" />
-      <node id="6062668769034855924" at="84,0,92,0" concept="11" trace="doCollect#(Ljetbrains/mps/execution/api/settings/IPersistentConfiguration;Ljetbrains/mps/project/MPSProject;Lorg/jetbrains/mps/openapi/util/ProgressMonitor;)Ljava/util/List;" />
-      <node id="6062668769034856107" at="35,0,44,0" concept="11" trace="check#(Ljetbrains/mps/execution/api/settings/IPersistentConfiguration;Ljetbrains/mps/project/MPSProject;)Ljava/lang/String;" />
-      <node id="4023783813282458492" at="195,0,204,0" concept="11" trace="run#(Lcom/intellij/openapi/progress/ProgressIndicator;)V" />
-      <node id="4023783813282447755" at="193,97,204,7" concept="6" />
-      <node id="8617997997504663805" at="129,74,142,11" concept="10" />
-      <node id="8617997997504934038" at="164,72,177,11" concept="10" />
-      <node id="6062668769034855736" at="192,0,207,0" concept="11" trace="collect#(Ljetbrains/mps/execution/api/settings/IPersistentConfiguration;Ljetbrains/mps/project/MPSProject;)Ljava/util/List;" />
-      <node id="6062668769034856032" at="58,0,74,0" concept="11" trace="check#(Ljetbrains/mps/execution/api/settings/IPersistentConfiguration;Ljetbrains/mps/project/MPSProject;)Ljava/lang/String;" />
-      <node id="6062668769034855880" at="127,49,143,9" concept="9" />
-      <node id="6062668769034855797" at="162,51,178,9" concept="9" />
-      <node id="6062668769034855952" at="92,0,109,0" concept="11" trace="check#(Ljetbrains/mps/execution/api/settings/IPersistentConfiguration;Ljetbrains/mps/project/MPSProject;)Ljava/lang/String;" />
-      <node id="6062668769034855878" at="126,7,144,7" concept="10" />
-      <node id="6062668769034855795" at="161,7,179,7" concept="10" />
-      <node id="6062668769034855855" at="123,0,147,0" concept="11" trace="check#(Ljetbrains/mps/execution/api/settings/IPersistentConfiguration;Ljetbrains/mps/project/MPSProject;)Ljava/lang/String;" />
-      <node id="6062668769034855772" at="157,0,182,0" concept="11" trace="check#(Ljetbrains/mps/execution/api/settings/IPersistentConfiguration;Ljetbrains/mps/project/MPSProject;)Ljava/lang/String;" />
-      <scope id="6062668769034855756" at="189,27,189,27" />
-      <scope id="6062668769034856091" at="32,136,33,73" />
-      <scope id="6062668769034856122" at="39,53,40,49" />
-      <scope id="4023783813282010860" at="44,92,45,105" />
-      <scope id="6062668769034856018" at="53,27,54,72" />
-      <scope id="6062668769034856040" at="59,53,60,41" />
-      <scope id="6062668769034856056" at="63,27,64,103" />
-      <scope id="5740494279801040777" at="66,56,67,83" />
-      <scope id="6062668769034856069" at="69,53,70,76" />
-      <scope id="4023783813282947541" at="76,27,77,21" />
-      <scope id="6062668769034855938" at="87,26,88,72" />
-      <scope id="6062668769034855960" at="93,45,94,40" />
-      <scope id="6062668769034855976" at="97,26,98,66" />
-      <scope id="5740494279801242967" at="101,56,102,152" />
-      <scope id="6062668769034855987" at="104,53,105,75" />
-      <scope id="4023783813282973846" at="111,26,112,21" />
-      <scope id="6062668769034855846" at="120,136,121,81" />
-      <scope id="6062668769034855863" at="124,93,125,40" />
-      <scope id="8617997997504702536" at="135,194,136,91" />
-      <scope id="6062668769034855892" at="139,89,140,73" />
-      <scope id="4023783813282991370" at="147,92,148,116" />
-      <scope id="6062668769034855763" at="154,136,155,83" />
-      <scope id="6062668769034855780" at="159,97,160,40" />
-      <scope id="8617997997504934064" at="170,194,171,91" />
-      <scope id="8617997997504934079" at="174,101,175,73" />
-      <scope id="4023783813281530319" at="183,92,184,116" />
-      <scope id="270189043069382554" at="199,29,200,110" />
-      <scope id="4023783813281920010" at="208,0,209,0">
-=======
       <node id="4023783813282848357" at="36,136,37,73" concept="13" />
       <node id="4023783813281575812" at="40,88,41,32" concept="14" />
       <node id="4023783813281576099" at="41,32,42,22" concept="14" />
@@ -1730,13 +1320,13 @@
       <node id="4847853483690295106" at="216,5,217,76" concept="13" />
       <node id="6062668769034855625" at="222,59,223,18" concept="13" />
       <node id="6062668769034855630" at="224,5,225,78" concept="13" />
-      <node id="4023783813281920010" at="228,0,229,0" concept="11" trace="doCollect#(Ljetbrains/mps/execution/api/settings/ITemplatePersistentConfiguration;Ljetbrains/mps/project/MPSProject;Lorg/jetbrains/mps/openapi/util/ProgressMonitor;)Ljava/util/List;" />
-      <node id="4023783813281515288" at="230,0,231,0" concept="11" trace="hasTests#(Ljetbrains/mps/execution/api/settings/ITemplatePersistentConfiguration;Ljetbrains/mps/project/MPSProject;)Z" />
-      <node id="6062668769034855745" at="232,0,233,0" concept="11" trace="check#(Ljetbrains/mps/execution/api/settings/ITemplatePersistentConfiguration;Ljetbrains/mps/project/MPSProject;)Ljava/lang/String;" />
+      <node id="4023783813281920010" at="228,0,229,0" concept="11" trace="doCollect#(Ljetbrains/mps/execution/api/settings/IPersistentConfiguration;Ljetbrains/mps/project/MPSProject;Lorg/jetbrains/mps/openapi/util/ProgressMonitor;)Ljava/util/List;" />
+      <node id="4023783813281515288" at="230,0,231,0" concept="11" trace="hasTests#(Ljetbrains/mps/execution/api/settings/IPersistentConfiguration;Ljetbrains/mps/project/MPSProject;)Z" />
+      <node id="6062668769034855745" at="232,0,233,0" concept="11" trace="check#(Ljetbrains/mps/execution/api/settings/IPersistentConfiguration;Ljetbrains/mps/project/MPSProject;)Ljava/lang/String;" />
       <node id="6062668769034856047" at="233,52,234,44" concept="13" />
       <node id="6062668769034855753" at="193,0,195,0" concept="3" trace="JUnitRunTypes#()V" />
       <node id="6062668769034856121" at="42,22,45,7" concept="10" />
-      <node id="4023783813282010852" at="48,0,51,0" concept="11" trace="hasTests#(Ljetbrains/mps/execution/api/settings/ITemplatePersistentConfiguration;Ljetbrains/mps/project/MPSProject;)Z" />
+      <node id="4023783813282010852" at="48,0,51,0" concept="11" trace="hasTests#(Ljetbrains/mps/execution/api/settings/IPersistentConfiguration;Ljetbrains/mps/project/MPSProject;)Z" />
       <node id="6062668769034856017" at="56,69,59,7" concept="10" />
       <node id="6062668769034856039" at="62,88,65,7" concept="10" />
       <node id="6062668769034856055" at="66,69,69,7" concept="10" />
@@ -1752,7 +1342,7 @@
       <node id="6062668769034855862" at="127,88,130,7" concept="10" />
       <node id="8617997997504702534" at="138,67,141,15" concept="10" />
       <node id="6062668769034855891" at="142,13,145,13" concept="10" />
-      <node id="4023783813282991362" at="151,0,154,0" concept="11" trace="hasTests#(Ljetbrains/mps/execution/api/settings/ITemplatePersistentConfiguration;Ljetbrains/mps/project/MPSProject;)Z" />
+      <node id="4023783813282991362" at="151,0,154,0" concept="11" trace="hasTests#(Ljetbrains/mps/execution/api/settings/IPersistentConfiguration;Ljetbrains/mps/project/MPSProject;)Z" />
       <node id="6062668769034855779" at="162,88,165,7" concept="10" />
       <node id="8617997997504934063" at="173,67,176,15" concept="10" />
       <node id="8617997997504934078" at="177,13,180,13" concept="10" />
@@ -1760,33 +1350,33 @@
       <node id="6062668769034855589" at="213,77,216,5" concept="10" />
       <node id="6062668769034855623" at="221,80,224,5" concept="10" />
       <node id="6062668769034856047" at="233,0,236,0" concept="17" trace="isEmptyString#(Ljava/lang/String;)Z" />
-      <node id="6062668769034856086" at="35,0,39,0" concept="11" trace="doCollect#(Ljetbrains/mps/execution/api/settings/ITemplatePersistentConfiguration;Ljetbrains/mps/project/MPSProject;Lorg/jetbrains/mps/openapi/util/ProgressMonitor;)Ljava/util/List;" />
-      <node id="6062668769034855841" at="123,0,127,0" concept="11" trace="doCollect#(Ljetbrains/mps/execution/api/settings/ITemplatePersistentConfiguration;Ljetbrains/mps/project/MPSProject;Lorg/jetbrains/mps/openapi/util/ProgressMonitor;)Ljava/util/List;" />
-      <node id="6062668769034855758" at="157,0,161,0" concept="11" trace="doCollect#(Ljetbrains/mps/execution/api/settings/ITemplatePersistentConfiguration;Ljetbrains/mps/project/MPSProject;Lorg/jetbrains/mps/openapi/util/ProgressMonitor;)Ljava/util/List;" />
-      <node id="4023783813281530317" at="186,0,190,0" concept="11" trace="hasTests#(Ljetbrains/mps/execution/api/settings/ITemplatePersistentConfiguration;Ljetbrains/mps/project/MPSProject;)Z" />
+      <node id="6062668769034856086" at="35,0,39,0" concept="11" trace="doCollect#(Ljetbrains/mps/execution/api/settings/IPersistentConfiguration;Ljetbrains/mps/project/MPSProject;Lorg/jetbrains/mps/openapi/util/ProgressMonitor;)Ljava/util/List;" />
+      <node id="6062668769034855841" at="123,0,127,0" concept="11" trace="doCollect#(Ljetbrains/mps/execution/api/settings/IPersistentConfiguration;Ljetbrains/mps/project/MPSProject;Lorg/jetbrains/mps/openapi/util/ProgressMonitor;)Ljava/util/List;" />
+      <node id="6062668769034855758" at="157,0,161,0" concept="11" trace="doCollect#(Ljetbrains/mps/execution/api/settings/IPersistentConfiguration;Ljetbrains/mps/project/MPSProject;Lorg/jetbrains/mps/openapi/util/ProgressMonitor;)Ljava/util/List;" />
+      <node id="4023783813281530317" at="186,0,190,0" concept="11" trace="hasTests#(Ljetbrains/mps/execution/api/settings/IPersistentConfiguration;Ljetbrains/mps/project/MPSProject;)Z" />
       <node id="270189043069382549" at="201,78,206,11" concept="6" />
-      <node id="4023783813282924270" at="78,0,85,0" concept="11" trace="hasTests#(Ljetbrains/mps/execution/api/settings/ITemplatePersistentConfiguration;Ljetbrains/mps/project/MPSProject;)Z" />
-      <node id="4023783813282968579" at="113,0,120,0" concept="11" trace="hasTests#(Ljetbrains/mps/execution/api/settings/ITemplatePersistentConfiguration;Ljetbrains/mps/project/MPSProject;)Z" />
+      <node id="4023783813282924270" at="78,0,85,0" concept="11" trace="hasTests#(Ljetbrains/mps/execution/api/settings/IPersistentConfiguration;Ljetbrains/mps/project/MPSProject;)Z" />
+      <node id="4023783813282968579" at="113,0,120,0" concept="11" trace="hasTests#(Ljetbrains/mps/execution/api/settings/IPersistentConfiguration;Ljetbrains/mps/project/MPSProject;)Z" />
       <node id="8617997997504904467" at="135,70,142,13" concept="10" />
       <node id="8617997997504934049" at="170,76,177,13" concept="10" />
       <node id="6062668769034855585" at="212,0,219,0" concept="17" trace="getModel#(Ljetbrains/mps/project/Project;Ljava/lang/String;)Lorg/jetbrains/mps/openapi/model/SModel;" />
       <node id="6062668769034855619" at="220,0,227,0" concept="17" trace="getModule#(Ljetbrains/mps/project/Project;Ljava/lang/String;)Lorg/jetbrains/mps/openapi/module/SModule;" />
-      <node id="6062668769034856004" at="54,0,62,0" concept="11" trace="doCollect#(Ljetbrains/mps/execution/api/settings/ITemplatePersistentConfiguration;Ljetbrains/mps/project/MPSProject;Lorg/jetbrains/mps/openapi/util/ProgressMonitor;)Ljava/util/List;" />
-      <node id="6062668769034855924" at="88,0,96,0" concept="11" trace="doCollect#(Ljetbrains/mps/execution/api/settings/ITemplatePersistentConfiguration;Ljetbrains/mps/project/MPSProject;Lorg/jetbrains/mps/openapi/util/ProgressMonitor;)Ljava/util/List;" />
-      <node id="6062668769034856107" at="39,0,48,0" concept="11" trace="check#(Ljetbrains/mps/execution/api/settings/ITemplatePersistentConfiguration;Ljetbrains/mps/project/MPSProject;)Ljava/lang/String;" />
+      <node id="6062668769034856004" at="54,0,62,0" concept="11" trace="doCollect#(Ljetbrains/mps/execution/api/settings/IPersistentConfiguration;Ljetbrains/mps/project/MPSProject;Lorg/jetbrains/mps/openapi/util/ProgressMonitor;)Ljava/util/List;" />
+      <node id="6062668769034855924" at="88,0,96,0" concept="11" trace="doCollect#(Ljetbrains/mps/execution/api/settings/IPersistentConfiguration;Ljetbrains/mps/project/MPSProject;Lorg/jetbrains/mps/openapi/util/ProgressMonitor;)Ljava/util/List;" />
+      <node id="6062668769034856107" at="39,0,48,0" concept="11" trace="check#(Ljetbrains/mps/execution/api/settings/IPersistentConfiguration;Ljetbrains/mps/project/MPSProject;)Ljava/lang/String;" />
       <node id="4023783813282458492" at="199,0,208,0" concept="11" trace="run#(Lcom/intellij/openapi/progress/ProgressIndicator;)V" />
       <node id="4023783813282447755" at="197,97,208,7" concept="6" />
       <node id="8617997997504663805" at="133,74,146,11" concept="10" />
       <node id="8617997997504934038" at="168,72,181,11" concept="10" />
-      <node id="6062668769034855736" at="196,0,211,0" concept="11" trace="collect#(Ljetbrains/mps/execution/api/settings/ITemplatePersistentConfiguration;Ljetbrains/mps/project/MPSProject;)Ljava/util/List;" />
-      <node id="6062668769034856032" at="62,0,78,0" concept="11" trace="check#(Ljetbrains/mps/execution/api/settings/ITemplatePersistentConfiguration;Ljetbrains/mps/project/MPSProject;)Ljava/lang/String;" />
+      <node id="6062668769034855736" at="196,0,211,0" concept="11" trace="collect#(Ljetbrains/mps/execution/api/settings/IPersistentConfiguration;Ljetbrains/mps/project/MPSProject;)Ljava/util/List;" />
+      <node id="6062668769034856032" at="62,0,78,0" concept="11" trace="check#(Ljetbrains/mps/execution/api/settings/IPersistentConfiguration;Ljetbrains/mps/project/MPSProject;)Ljava/lang/String;" />
       <node id="6062668769034855880" at="131,49,147,9" concept="9" />
       <node id="6062668769034855797" at="166,51,182,9" concept="9" />
-      <node id="6062668769034855952" at="96,0,113,0" concept="11" trace="check#(Ljetbrains/mps/execution/api/settings/ITemplatePersistentConfiguration;Ljetbrains/mps/project/MPSProject;)Ljava/lang/String;" />
+      <node id="6062668769034855952" at="96,0,113,0" concept="11" trace="check#(Ljetbrains/mps/execution/api/settings/IPersistentConfiguration;Ljetbrains/mps/project/MPSProject;)Ljava/lang/String;" />
       <node id="6062668769034855878" at="130,7,148,7" concept="10" />
       <node id="6062668769034855795" at="165,7,183,7" concept="10" />
-      <node id="6062668769034855855" at="127,0,151,0" concept="11" trace="check#(Ljetbrains/mps/execution/api/settings/ITemplatePersistentConfiguration;Ljetbrains/mps/project/MPSProject;)Ljava/lang/String;" />
-      <node id="6062668769034855772" at="161,0,186,0" concept="11" trace="check#(Ljetbrains/mps/execution/api/settings/ITemplatePersistentConfiguration;Ljetbrains/mps/project/MPSProject;)Ljava/lang/String;" />
+      <node id="6062668769034855855" at="127,0,151,0" concept="11" trace="check#(Ljetbrains/mps/execution/api/settings/IPersistentConfiguration;Ljetbrains/mps/project/MPSProject;)Ljava/lang/String;" />
+      <node id="6062668769034855772" at="161,0,186,0" concept="11" trace="check#(Ljetbrains/mps/execution/api/settings/IPersistentConfiguration;Ljetbrains/mps/project/MPSProject;)Ljava/lang/String;" />
       <scope id="6062668769034855756" at="193,27,193,27" />
       <scope id="6062668769034856091" at="36,136,37,73" />
       <scope id="6062668769034856122" at="43,53,44,49" />
@@ -1817,7 +1407,6 @@
       <scope id="6062668769034855590" at="214,57,215,18" />
       <scope id="6062668769034855624" at="222,59,223,18" />
       <scope id="4023783813281920010" at="228,0,229,0">
->>>>>>> 09932784
         <var name="configuration" id="4023783813281922218" />
         <var name="monitor" id="4023783813281926262" />
         <var name="project" id="4023783813281924221" />
@@ -1974,15 +1563,9 @@
         <var name="configuration" id="6062668769034855773" />
         <var name="project" id="6062668769034855775" />
       </scope>
-<<<<<<< HEAD
-      <unit id="270189043069382553" at="198,51,202,9" name="jetbrains.mps.baseLanguage.unitTest.execution.settings.JUnitRunTypes$1$1" />
-      <unit id="4023783813282458490" at="194,42,204,5" name="jetbrains.mps.baseLanguage.unitTest.execution.settings.JUnitRunTypes$1" />
-      <unit id="6062668769034855735" at="29,0,217,0" name="jetbrains.mps.baseLanguage.unitTest.execution.settings.JUnitRunTypes" />
-=======
-      <unit id="270189043069382553" at="202,51,206,9" name="jetbrains.mps.baseLanguage.unitTest.execution.settings.JUnitRunTypes$2" />
+      <unit id="270189043069382553" at="202,51,206,9" name="jetbrains.mps.baseLanguage.unitTest.execution.settings.JUnitRunTypes$1$1" />
       <unit id="4023783813282458490" at="198,42,208,5" name="jetbrains.mps.baseLanguage.unitTest.execution.settings.JUnitRunTypes$1" />
       <unit id="6062668769034855735" at="33,0,237,0" name="jetbrains.mps.baseLanguage.unitTest.execution.settings.JUnitRunTypes" />
->>>>>>> 09932784
     </file>
   </root>
   <root nodeRef="r:e12fc70b-3d1d-4dc2-9467-5147656e0455(jetbrains.mps.baseLanguage.unitTest.execution.settings)/7210936499603016733">
