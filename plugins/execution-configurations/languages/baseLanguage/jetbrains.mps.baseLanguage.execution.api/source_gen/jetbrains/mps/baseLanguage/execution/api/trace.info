<?xml version="1.0" encoding="UTF-8"?>
<debug-info>
  <concept fqn="jetbrains.mps.baseLanguage.structure.BlockStatement" />
  <concept fqn="jetbrains.mps.baseLanguage.structure.ConstructorDeclaration" />
  <concept fqn="jetbrains.mps.baseLanguage.structure.ExpressionStatement" />
  <concept fqn="jetbrains.mps.baseLanguage.structure.FieldDeclaration" />
  <concept fqn="jetbrains.mps.baseLanguage.structure.ForeachStatement" />
  <concept fqn="jetbrains.mps.baseLanguage.structure.IfStatement" />
  <concept fqn="jetbrains.mps.baseLanguage.structure.InstanceMethodDeclaration" />
  <concept fqn="jetbrains.mps.baseLanguage.structure.LocalVariableDeclarationStatement" />
  <concept fqn="jetbrains.mps.baseLanguage.structure.ReturnStatement" />
  <concept fqn="jetbrains.mps.baseLanguage.structure.SingleLineComment" />
  <concept fqn="jetbrains.mps.baseLanguage.structure.Statement" />
  <concept fqn="jetbrains.mps.baseLanguage.structure.StaticFieldDeclaration" />
  <concept fqn="jetbrains.mps.baseLanguage.structure.StaticMethodDeclaration" />
  <concept fqn="jetbrains.mps.baseLanguage.structure.SuperConstructorInvocation" />
  <concept fqn="jetbrains.mps.baseLanguage.structure.ThrowStatement" />
  <concept fqn="jetbrains.mps.baseLanguage.structure.TryCatchStatement" />
  <root nodeRef="r:fc6b4266-fe93-4e02-bc36-aebff4c903c3(jetbrains.mps.baseLanguage.execution.api)/1240470842553275009">
    <file name="Java_Command.java">
      <node id="1240470842553275009" at="56,0,57,0" concept="3" trace="myWorkingDirectory_File" />
      <node id="1240470842553275009" at="57,0,58,0" concept="3" trace="myJrePath_String" />
      <node id="1240470842553275009" at="58,0,59,0" concept="3" trace="myProgramParameter_String" />
      <node id="1240470842553275009" at="59,0,60,0" concept="3" trace="myVirtualMachineParameter_String" />
      <node id="1240470842553275009" at="60,0,61,0" concept="3" trace="myClassPath_ListString" />
      <node id="1240470842553275009" at="61,0,62,0" concept="3" trace="myDebuggerSettings_String" />
      <node id="1240470842553275009" at="62,0,63,0" concept="3" trace="myVirtualMachineParameter_ProcessBuilderCommandPart" />
      <node id="1240470842553275009" at="66,35,67,49" concept="2" />
      <node id="1240470842553275009" at="68,5,69,16" concept="8" />
      <node id="1240470842553275009" at="72,26,73,33" concept="2" />
      <node id="1240470842553275009" at="74,5,75,16" concept="8" />
      <node id="1240470842553275009" at="78,35,79,51" concept="2" />
      <node id="1240470842553275009" at="80,5,81,16" concept="8" />
      <node id="1240470842553275009" at="84,42,85,65" concept="2" />
      <node id="1240470842553275009" at="86,5,87,16" concept="8" />
      <node id="1240470842553275009" at="90,28,91,41" concept="2" />
      <node id="1240470842553275009" at="92,5,93,16" concept="8" />
      <node id="1240470842553275009" at="96,35,97,51" concept="2" />
      <node id="1240470842553275009" at="98,5,99,16" concept="8" />
<<<<<<< HEAD
      <node id="1240470842553275009" at="102,42,103,84" concept="2" />
      <node id="1240470842553275009" at="104,5,105,16" concept="8" />
      <node id="1240470842553275056" at="110,55,111,60" concept="8" />
      <node id="1240470842553275077" at="112,9,113,28" concept="8" />
      <node id="1240470842553275109" at="117,105,118,458" concept="8" />
      <node id="1240470842553275150" at="120,135,121,62" concept="7" />
      <node id="1240470842553275159" at="122,57,123,57" concept="14" />
      <node id="1240470842553275168" at="126,11,127,93" concept="7" />
      <node id="1240470842553275188" at="129,41,130,40" concept="8" />
      <node id="1240470842553275204" at="134,41,135,32" concept="8" />
      <node id="1240470842553275213" at="137,28,138,530" concept="8" />
      <node id="1240470842553275238" at="139,41,140,98" concept="14" />
      <node id="1240470842553275241" at="141,7,142,0" concept="10" />
      <node id="1240470842553275251" at="143,12,144,325" concept="8" />
      <node id="8848323974581195390" at="147,99,148,93" concept="7" />
      <node id="8848323974581207659" at="149,25,150,65" concept="7" />
      <node id="2034046503361597150" at="152,27,153,67" concept="2" />
      <node id="8848323974581195997" at="155,9,156,47" concept="14" />
      <node id="1240470842553275327" at="157,5,158,405" concept="8" />
      <node id="1240470842553275385" at="160,126,161,430" concept="8" />
      <node id="1240470842553275009" at="163,41,164,52" concept="8" />
      <node id="1240470842553275428" at="166,48,167,61" concept="8" />
      <node id="8475766493858784268" at="169,50,170,50" concept="7" />
      <node id="3066236890327711297" at="171,24,172,18" concept="8" />
      <node id="8475766493858788059" at="175,42,176,97" concept="2" />
      <node id="7548520285724747528" at="177,7,178,18" concept="8" />
      <node id="5111910545577616865" at="179,12,180,61" concept="7" />
      <node id="8475766493858788116" at="182,44,183,104" concept="2" />
      <node id="7548520285724754937" at="184,9,185,20" concept="8" />
      <node id="7548520285724783601" at="186,65,187,56" concept="8" />
      <node id="5111910545577616881" at="190,62,191,383" concept="8" />
      <node id="1240470842553275460" at="197,65,198,72" concept="7" />
      <node id="2034046503361582607" at="200,25,201,89" concept="7" />
      <node id="2034046503361582622" at="202,30,203,63" concept="2" />
      <node id="1240470842553275473" at="206,7,207,27" concept="8" />
      <node id="1240470842553275481" at="209,42,210,57" concept="9" />
      <node id="1240470842553275483" at="210,57,211,79" concept="9" />
      <node id="1240470842553275485" at="211,79,212,61" concept="9" />
      <node id="1240470842553275487" at="212,61,213,17" concept="8" />
      <node id="2796391569760418555" at="215,55,216,81" concept="8" />
      <node id="2796391569759918838" at="218,65,219,78" concept="7" />
      <node id="2034046503361582156" at="221,25,222,79" concept="2" />
      <node id="2034046503361582161" at="222,79,223,229" concept="2" />
      <node id="2796391569759918866" at="225,7,226,50" concept="8" />
      <node id="2796391569760167541" at="229,27,230,47" concept="8" />
      <node id="2796391569758300633" at="231,12,232,90" concept="8" />
      <node id="2796391569760277274" at="237,37,238,230" concept="8" />
      <node id="1240470842553275600" at="243,89,244,43" concept="2" />
      <node id="1240470842553275618" at="246,55,247,70" concept="14" />
      <node id="1240470842553275623" at="248,5,249,63" concept="8" />
      <node id="1240470842553275638" at="251,60,252,71" concept="7" />
      <node id="1240470842553275648" at="252,71,253,25" concept="7" />
      <node id="1240470842553275669" at="254,27,255,21" concept="2" />
      <node id="1240470842553275655" at="257,31,258,30" concept="2" />
      <node id="1240470842553275663" at="259,12,260,21" concept="2" />
      <node id="1240470842553275674" at="261,5,262,18" concept="8" />
      <node id="1240470842553275683" at="264,45,265,59" concept="7" />
      <node id="1240470842553275687" at="265,59,266,73" concept="7" />
      <node id="1240470842553275694" at="266,73,267,98" concept="7" />
      <node id="1240470842553275710" at="268,102,269,61" concept="2" />
      <node id="1240470842553275731" at="271,55,272,74" concept="2" />
      <node id="1240470842553275741" at="273,5,274,60" concept="2" />
      <node id="1240470842553275746" at="274,60,275,17" concept="8" />
      <node id="1240470842553275752" at="277,37,278,53" concept="7" />
      <node id="1240470842553275772" at="280,73,281,24" concept="8" />
      <node id="1240470842553275775" at="283,5,284,16" concept="8" />
      <node id="1240470842553275783" at="287,31,288,34" concept="8" />
      <node id="1240470842553275793" at="289,5,290,18" concept="8" />
      <node id="1240470842553275801" at="292,90,293,44" concept="7" />
      <node id="1240470842553275805" at="293,44,294,27" concept="2" />
      <node id="1240470842553275809" at="294,27,295,50" concept="7" />
      <node id="1240470842553275819" at="296,30,297,27" concept="2" />
      <node id="1240470842553275824" at="298,5,299,19" concept="2" />
      <node id="1240470842553275828" at="299,19,300,19" concept="2" />
      <node id="1240470842553275832" at="300,19,301,19" concept="8" />
      <node id="1240470842553275418" at="306,57,307,49" concept="8" />
      <node id="1240470842553275414" at="309,38,310,65" concept="8" />
      <node id="1240470842553275009" at="314,0,315,0" concept="11" trace="LOG" />
      <node id="1240470842553275246" at="316,36,317,43" concept="8" />
      <node id="1240470842553275246" at="318,5,319,13" concept="8" />
      <node id="8848323974581195960" at="322,36,323,43" concept="8" />
      <node id="8848323974581195960" at="324,5,325,16" concept="8" />
      <node id="3952212245317269904" at="328,36,329,42" concept="8" />
      <node id="3952212245317269904" at="330,5,331,16" concept="8" />
      <node id="8848323974581195400" at="334,36,335,74" concept="8" />
      <node id="8848323974581195400" at="336,5,337,16" concept="8" />
      <node id="1240470842553275388" at="340,36,341,51" concept="8" />
      <node id="1240470842553275388" at="342,5,343,16" concept="8" />
      <node id="1240470842553275394" at="346,36,347,51" concept="8" />
      <node id="1240470842553275394" at="348,5,349,16" concept="8" />
      <node id="1240470842553275398" at="352,36,353,43" concept="8" />
      <node id="1240470842553275398" at="354,5,355,16" concept="8" />
      <node id="1240470842553275406" at="358,36,359,50" concept="8" />
      <node id="1240470842553275406" at="360,5,361,16" concept="8" />
      <node id="1240470842553275411" at="364,36,365,50" concept="8" />
      <node id="1240470842553275411" at="366,5,367,16" concept="8" />
      <node id="8475766493858861794" at="369,75,370,63" concept="7" />
      <node id="8475766493858861794" at="370,63,371,30" concept="7" />
      <node id="8475766493858861794" at="371,30,372,30" concept="7" />
      <node id="8475766493858861794" at="372,30,373,30" concept="7" />
      <node id="8475766493858861794" at="373,30,374,30" concept="7" />
      <node id="8475766493858861794" at="374,30,375,30" concept="7" />
      <node id="8475766493858861794" at="375,30,376,30" concept="7" />
      <node id="8475766493858861794" at="376,30,377,30" concept="7" />
      <node id="8475766493858861794" at="377,30,378,147" concept="2" />
      <node id="8475766493858861794" at="378,147,379,62" concept="2" />
      <node id="8475766493858861794" at="379,62,380,132" concept="2" />
      <node id="8475766493858861794" at="380,132,381,54" concept="2" />
      <node id="8475766493858861794" at="381,54,382,140" concept="2" />
      <node id="8475766493858861794" at="382,140,383,54" concept="2" />
      <node id="8475766493858861794" at="383,54,384,137" concept="2" />
      <node id="8475766493858861794" at="384,137,385,48" concept="2" />
      <node id="8475766493858861794" at="385,48,386,144" concept="2" />
      <node id="8475766493858861794" at="386,144,387,62" concept="2" />
      <node id="8475766493858861794" at="387,62,388,133" concept="2" />
      <node id="8475766493858861794" at="388,133,389,138" concept="2" />
      <node id="8475766493858861794" at="389,138,390,239" concept="2" />
      <node id="8475766493858861794" at="390,239,391,57" concept="2" />
      <node id="8475766493858861794" at="391,57,392,48" concept="2" />
      <node id="8475766493858861794" at="392,48,393,53" concept="2" />
      <node id="8475766493858861794" at="393,53,394,24" concept="8" />
      <node id="4278380732218820440" at="396,52,397,44" concept="8" />
      <node id="1240470842553275434" at="399,55,400,43" concept="8" />
      <node id="8475766493858861728" at="402,78,403,46" concept="8" />
      <node id="8475766493858861771" at="405,80,406,46" concept="8" />
      <node id="1240470842553275009" at="63,0,65,0" concept="1" trace="Java_Command#()V" />
      <node id="1240470842553275249" at="143,10,145,5" concept="0" />
      <node id="2796391569758295871" at="231,10,233,5" concept="0" />
      <node id="1240470842553275661" at="259,10,261,5" concept="0" />
      <node id="8475766493858861794" at="379,62,381,54" concept="0" />
      <node id="8475766493858861794" at="379,62,381,54" concept="0" />
      <node id="8475766493858861794" at="381,54,383,54" concept="0" />
      <node id="8475766493858861794" at="381,54,383,54" concept="0" />
      <node id="8475766493858861794" at="383,54,385,48" concept="0" />
      <node id="8475766493858861794" at="383,54,385,48" concept="0" />
      <node id="1240470842553275009" at="65,71,68,5" concept="5" />
      <node id="1240470842553275009" at="71,57,74,5" concept="5" />
      <node id="1240470842553275009" at="77,75,80,5" concept="5" />
      <node id="1240470842553275009" at="83,89,86,5" concept="5" />
      <node id="1240470842553275009" at="89,71,92,5" concept="5" />
      <node id="1240470842553275009" at="95,75,98,5" concept="5" />
      <node id="1240470842553275009" at="101,113,104,5" concept="5" />
      <node id="1240470842553275054" at="109,37,112,9" concept="5" />
      <node id="1240470842553275009" at="117,0,120,0" concept="6" trace="createProcess#(Ljava/lang/String;Ljava/util/List;)Lcom/intellij/execution/process/ProcessHandler;" />
      <node id="1240470842553275157" at="121,62,124,5" concept="5" />
      <node id="1240470842553275186" at="129,0,132,0" concept="6" trace="select#(Ljava/io/File;)Ljava/lang/String;" />
      <node id="1240470842553275202" at="134,0,137,0" concept="6" trace="select#(Ljava/lang/String;)Ljava/io/File;" />
      <node id="2034046503361597148" at="152,0,155,0" concept="6" trace="run#()V" />
      <node id="1240470842553275009" at="160,0,163,0" concept="6" trace="createProcess#(Ljetbrains/mps/baseLanguage/tuples/runtime/Tuples/_0;Lorg/jetbrains/mps/openapi/model/SNodeReference;)Lcom/intellij/execution/process/ProcessHandler;" />
      <node id="1240470842553275009" at="163,0,166,0" concept="12" trace="getDebugger#()Ljetbrains/mps/debug/api/IDebugger;" />
      <node id="1240470842553275009" at="166,0,169,0" concept="12" trace="isUnitNode#(Lorg/jetbrains/mps/openapi/model/SNode;)Z" />
      <node id="3066236890327707786" at="170,50,173,5" concept="5" />
      <node id="8475766493858788059" at="174,39,177,7" concept="0" />
      <node id="8475766493858788059" at="174,39,177,7" concept="5" />
      <node id="8475766493858788116" at="181,55,184,9" concept="0" />
      <node id="8475766493858788116" at="181,55,184,9" concept="5" />
      <node id="5618154074607255340" at="190,0,193,0" concept="6" trace="met#(Ljetbrains/mps/textgen/trace/TraceablePositionInfo;)Z" />
      <node id="2034046503361582617" at="201,89,204,9" concept="5" />
      <node id="1240470842553275009" at="215,0,218,0" concept="12" trace="getClasspath#(Lorg/jetbrains/mps/openapi/model/SNode;)Ljava/util/List;" />
      <node id="2796391569760275601" at="237,0,240,0" concept="6" trace="compute#()Ljava/util/List;" />
      <node id="1240470842553275598" at="242,90,245,5" concept="5" />
      <node id="1240470842553275616" at="245,5,248,5" concept="5" />
      <node id="1240470842553275708" at="267,98,270,5" concept="5" />
      <node id="1240470842553275729" at="270,5,273,5" concept="5" />
      <node id="1240470842553275762" at="279,35,282,7" concept="5" />
      <node id="1240470842553275781" at="286,47,289,5" concept="5" />
      <node id="1240470842553275815" at="295,50,298,5" concept="4" />
      <node id="1240470842553275414" at="309,0,312,0" concept="6" trace="getDebugger#()Ljetbrains/mps/debug/api/IDebugger;" />
      <node id="1240470842553275246" at="315,71,318,5" concept="5" />
      <node id="8848323974581195960" at="321,70,324,5" concept="5" />
      <node id="3952212245317269904" at="327,69,330,5" concept="5" />
      <node id="8848323974581195400" at="333,78,336,5" concept="5" />
      <node id="1240470842553275388" at="339,81,342,5" concept="5" />
      <node id="1240470842553275394" at="345,81,348,5" concept="5" />
      <node id="1240470842553275398" at="351,81,354,5" concept="5" />
      <node id="1240470842553275406" at="357,84,360,5" concept="5" />
      <node id="1240470842553275411" at="363,83,366,5" concept="5" />
      <node id="8475766493858861794" at="388,133,391,57" concept="0" />
      <node id="8475766493858861794" at="388,133,391,57" concept="0" />
      <node id="4278380732218820440" at="396,0,399,0" concept="12" trace="isEmptyString#(Ljava/lang/String;)Z" />
      <node id="1240470842553275434" at="399,0,402,0" concept="12" trace="isNotEmptyString#(Ljava/lang/String;)Z" />
      <node id="8475766493858861728" at="402,0,405,0" concept="12" trace="eq_kk96hj_a0a0a0a0a1a0a0b0a2a22#(Ljava/lang/Object;Ljava/lang/Object;)Z" />
      <node id="8475766493858861771" at="405,0,408,0" concept="12" trace="eq_kk96hj_a0a0a0a0a1a0a0b0a2a22_0#(Ljava/lang/Object;Ljava/lang/Object;)Z" />
      <node id="2034046503361582154" at="221,0,225,0" concept="6" trace="run#()V" />
      <node id="1240470842553275414" at="305,0,309,0" concept="6" trace="createDebuggerSettings#()Ljetbrains/mps/debug/api/IDebuggerSettings;" />
      <node id="1240470842553275177" at="127,93,132,12" concept="7" />
      <node id="1240470842553275194" at="132,12,137,28" concept="7" />
      <node id="2034046503361597144" at="150,65,155,9" concept="2" />
      <node id="5618154074606830630" at="188,14,193,11" concept="8" />
      <node id="2796391569758262990" at="228,85,233,5" concept="5" />
      <node id="2796391569760256053" at="235,57,240,7" concept="8" />
      <node id="1240470842553275653" at="256,10,261,5" concept="5" />
      <node id="1240470842553275759" at="278,53,283,5" concept="4" />
      <node id="8475766493858861794" at="387,62,392,48" concept="0" />
      <node id="8475766493858861794" at="387,62,392,48" concept="0" />
      <node id="1240470842553275009" at="65,0,71,0" concept="6" trace="setWorkingDirectory_File#(Ljava/io/File;)Ljetbrains/mps/baseLanguage/execution/api/Java_Command;" />
      <node id="1240470842553275009" at="71,0,77,0" concept="6" trace="setJrePath_String#(Ljava/lang/String;)Ljetbrains/mps/baseLanguage/execution/api/Java_Command;" />
      <node id="1240470842553275009" at="77,0,83,0" concept="6" trace="setProgramParameter_String#(Ljava/lang/String;)Ljetbrains/mps/baseLanguage/execution/api/Java_Command;" />
      <node id="1240470842553275009" at="83,0,89,0" concept="6" trace="setVirtualMachineParameter_String#(Ljava/lang/String;)Ljetbrains/mps/baseLanguage/execution/api/Java_Command;" />
      <node id="1240470842553275009" at="89,0,95,0" concept="6" trace="setClassPath_ListString#(Ljava/util/List;)Ljetbrains/mps/baseLanguage/execution/api/Java_Command;" />
      <node id="1240470842553275009" at="95,0,101,0" concept="6" trace="setDebuggerSettings_String#(Ljava/lang/String;)Ljetbrains/mps/baseLanguage/execution/api/Java_Command;" />
      <node id="1240470842553275009" at="101,0,107,0" concept="6" trace="setVirtualMachineParameter_ProcessBuilderCommandPart#(Ljetbrains/mps/execution/api/commands/CommandPart;)Ljetbrains/mps/baseLanguage/execution/api/Java_Command;" />
      <node id="1240470842553275052" at="109,0,115,0" concept="6" trace="select#(Ljava/lang/String;)Ljava/io/File;" />
      <node id="8475766493858788169" at="188,12,194,7" concept="0" />
      <node id="2034046503361582605" at="200,0,206,0" concept="6" trace="run#()V" />
      <node id="1240470842553275009" at="209,0,215,0" concept="12" trace="getMaxCommandLine#()I" />
      <node id="2034046503361582150" at="219,78,225,7" concept="2" />
      <node id="1240470842553275009" at="286,0,292,0" concept="12" trace="protect#(Ljava/lang/String;)Ljava/lang/String;" />
      <node id="1240470842553275246" at="315,0,321,0" concept="12" trace="check_yvpt_a0c0a2#(Ljetbrains/mps/execution/api/commands/CommandPart;)I" />
      <node id="8848323974581195960" at="321,0,327,0" concept="12" trace="check_yvpt_a0a0a3#(Lorg/jetbrains/mps/openapi/model/SModel;)Lorg/jetbrains/mps/openapi/module/SModule;" />
      <node id="3952212245317269904" at="327,0,333,0" concept="12" trace="check_yvpt_a0a0a0d#(Lorg/jetbrains/mps/openapi/model/SNode;)Lorg/jetbrains/mps/openapi/model/SModel;" />
      <node id="8848323974581195400" at="333,0,339,0" concept="12" trace="check_yvpt_a0a0a0a3#(Lorg/jetbrains/mps/openapi/model/SNodeReference;)Lorg/jetbrains/mps/openapi/model/SNode;" />
      <node id="1240470842553275388" at="339,0,345,0" concept="12" trace="check_yvpt_a0a0a0e#(Ljetbrains/mps/baseLanguage/tuples/runtime/Tuples/_0;)Ljava/lang/String;" />
      <node id="1240470842553275394" at="345,0,351,0" concept="12" trace="check_yvpt_a2a0a0e#(Ljetbrains/mps/baseLanguage/tuples/runtime/Tuples/_0;)Ljava/lang/String;" />
      <node id="1240470842553275398" at="351,0,357,0" concept="12" trace="check_yvpt_a3a0a0e#(Ljetbrains/mps/baseLanguage/tuples/runtime/Tuples/_0;)Ljava/lang/String;" />
      <node id="1240470842553275406" at="357,0,363,0" concept="12" trace="check_yvpt_a0a0e0a0a4#(Ljetbrains/mps/baseLanguage/tuples/runtime/Tuples/_0;)Ljava/lang/String;" />
      <node id="1240470842553275411" at="363,0,369,0" concept="12" trace="check_yvpt_a0a4a0a0e#(Ljetbrains/mps/baseLanguage/tuples/runtime/Tuples/_0;)Ljava/lang/String;" />
      <node id="1240470842553275009" at="228,0,235,0" concept="12" trace="getClasspath#(Lorg/jetbrains/mps/openapi/module/SModule;Z)Ljava/util/List;" />
      <node id="1240470842553275009" at="235,0,242,0" concept="12" trace="getClassRunnerClassPath#()Ljava/util/List;" />
      <node id="1240470842553275035" at="107,83,115,25" concept="8" />
      <node id="2034046503361582601" at="198,72,206,7" concept="2" />
      <node id="1240470842553275652" at="253,25,261,5" concept="5" />
      <node id="8475766493858861794" at="385,48,393,53" concept="0" />
      <node id="8475766493858861794" at="385,48,393,53" concept="0" />
      <node id="8848323974581195964" at="148,93,157,5" concept="5" />
      <node id="1240470842553275009" at="242,0,251,0" concept="12" trace="getJavaCommand#(Ljava/lang/String;)Ljava/io/File;" />
      <node id="1240470842553275009" at="277,0,286,0" concept="12" trace="getJdkHome#()Ljava/lang/String;" />
      <node id="1240470842553275009" at="303,67,312,6" concept="8" />
      <node id="1240470842553275009" at="107,0,117,0" concept="6" trace="createProcess#(Ljava/lang/String;)Lcom/intellij/execution/process/ProcessHandler;" />
      <node id="1240470842553275009" at="218,0,228,0" concept="12" trace="getClasspath#(Lorg/jetbrains/mps/openapi/module/SModule;)Ljava/util/List;" />
      <node id="1240470842553275009" at="292,0,303,0" concept="12" trace="writeToTmpFile#(Ljava/lang/Iterable;)Ljava/io/File;" />
      <node id="1240470842553275009" at="303,0,314,0" concept="12" trace="getDebuggerConfiguration#()Ljetbrains/mps/debug/api/run/IDebuggerConfiguration;" />
      <node id="1240470842553275009" at="197,0,209,0" concept="12" trace="getClassName#(Lorg/jetbrains/mps/openapi/model/SNodeReference;)Ljava/lang/String;" />
      <node id="1240470842553275009" at="147,0,160,0" concept="6" trace="createProcess#(Lorg/jetbrains/mps/openapi/model/SNodeReference;)Lcom/intellij/execution/process/ProcessHandler;" />
      <node id="1240470842553275009" at="251,0,264,0" concept="12" trace="getJavaCommandPath#(Ljava/lang/String;)Ljava/lang/String;" />
      <node id="1240470842553275009" at="264,0,277,0" concept="12" trace="getJavaHomes#()Ljava/util/List;" />
      <node id="8475766493858788102" at="180,61,194,7" concept="5" />
      <node id="1240470842553275166" at="125,82,141,7" concept="15" />
      <node id="8475766493858788061" at="179,10,195,5" concept="0" />
      <node id="8475766493858861794" at="377,30,393,53" concept="0" />
      <node id="8475766493858861794" at="377,30,393,53" concept="0" />
      <node id="1240470842553275164" at="124,5,145,5" concept="5" />
      <node id="8475766493858788046" at="173,5,195,5" concept="5" />
      <node id="1240470842553275009" at="120,0,147,0" concept="6" trace="createProcess#(Ljetbrains/mps/execution/api/commands/CommandPart;Ljava/lang/String;Ljava/util/List;)Lcom/intellij/execution/process/ProcessHandler;" />
      <node id="8475766493858861794" at="369,0,396,0" concept="12" trace="_quotation_createNode_yvpt_a0a0a0a0a0b0a0a1a0c0b#()Lorg/jetbrains/mps/openapi/model/SNode;" />
      <node id="1240470842553275009" at="169,0,197,0" concept="12" trace="getClassName#(Lorg/jetbrains/mps/openapi/model/SNode;)Ljava/lang/String;" />
      <scope id="1240470842553275009" at="63,25,63,25" />
      <scope id="1240470842553275009" at="66,35,67,49" />
      <scope id="1240470842553275009" at="72,26,73,33" />
      <scope id="1240470842553275009" at="78,35,79,51" />
      <scope id="1240470842553275009" at="84,42,85,65" />
      <scope id="1240470842553275009" at="90,28,91,41" />
      <scope id="1240470842553275009" at="96,35,97,51" />
      <scope id="1240470842553275009" at="102,42,103,84" />
      <scope id="1240470842553275055" at="110,55,111,60" />
      <scope id="1240470842553275108" at="117,105,118,458" />
      <scope id="1240470842553275158" at="122,57,123,57" />
      <scope id="1240470842553275187" at="129,41,130,40" />
      <scope id="1240470842553275203" at="134,41,135,32" />
      <scope id="1240470842553275234" at="139,0,140,98">
        <var name="e" id="1240470842553275235" />
      </scope>
      <scope id="1240470842553275237" at="139,41,140,98" />
      <scope id="1240470842553275250" at="143,12,144,325" />
      <scope id="2034046503361597149" at="152,27,153,67" />
      <scope id="1240470842553275384" at="160,126,161,430" />
      <scope id="1240470842553275009" at="163,41,164,52" />
      <scope id="1240470842553275427" at="166,48,167,61" />
      <scope id="3066236890327707788" at="171,24,172,18" />
      <scope id="8475766493858788059" at="175,42,176,97" />
      <scope id="8475766493858788116" at="182,44,183,104" />
      <scope id="8475766493858788127" at="186,65,187,56" />
      <scope id="5618154074607255346" at="190,62,191,383" />
      <scope id="2034046503361582621" at="202,30,203,63" />
      <scope id="1240470842553275495" at="215,55,216,81" />
      <scope id="2796391569758292946" at="229,27,230,47" />
      <scope id="2796391569758262992" at="231,12,232,90" />
      <scope id="2796391569760275602" at="237,37,238,230" />
      <scope id="1240470842553275599" at="243,89,244,43" />
      <scope id="1240470842553275617" at="246,55,247,70" />
      <scope id="1240470842553275668" at="254,27,255,21" />
      <scope id="1240470842553275654" at="257,31,258,30" />
      <scope id="1240470842553275662" at="259,12,260,21" />
      <scope id="1240470842553275709" at="268,102,269,61" />
      <scope id="1240470842553275730" at="271,55,272,74" />
      <scope id="1240470842553275771" at="280,73,281,24" />
      <scope id="1240470842553275782" at="287,31,288,34" />
      <scope id="1240470842553275818" at="296,30,297,27" />
      <scope id="1240470842553275414" at="306,57,307,49" />
      <scope id="1240470842553275414" at="309,38,310,65" />
      <scope id="1240470842553275246" at="316,36,317,43" />
      <scope id="8848323974581195960" at="322,36,323,43" />
      <scope id="3952212245317269904" at="328,36,329,42" />
      <scope id="8848323974581195400" at="334,36,335,74" />
      <scope id="1240470842553275388" at="340,36,341,51" />
      <scope id="1240470842553275394" at="346,36,347,51" />
      <scope id="1240470842553275398" at="352,36,353,43" />
      <scope id="1240470842553275406" at="358,36,359,50" />
      <scope id="1240470842553275411" at="364,36,365,50" />
      <scope id="4278380732218820440" at="396,52,397,44" />
      <scope id="1240470842553275434" at="399,55,400,43" />
      <scope id="8475766493858861728" at="402,78,403,46" />
      <scope id="8475766493858861771" at="405,80,406,46" />
      <scope id="1240470842553275009" at="63,0,65,0" />
      <scope id="2034046503361582155" at="221,25,223,229" />
      <scope id="8475766493858861794" at="379,62,381,54" />
      <scope id="8475766493858861794" at="381,54,383,54" />
      <scope id="8475766493858861794" at="383,54,385,48" />
      <scope id="1240470842553275009" at="117,0,120,0">
=======
      <node id="1240470842553275009" at="103,35,104,51" concept="2" />
      <node id="1240470842553275009" at="105,5,106,16" concept="8" />
      <node id="1240470842553275009" at="110,42,111,84" concept="2" />
      <node id="1240470842553275009" at="112,5,113,16" concept="8" />
      <node id="1240470842553275056" at="119,55,120,60" concept="8" />
      <node id="1240470842553275077" at="121,9,122,28" concept="8" />
      <node id="1240470842553275109" at="127,105,128,458" concept="8" />
      <node id="1240470842553275150" at="131,135,132,62" concept="7" />
      <node id="1240470842553275159" at="133,57,134,57" concept="14" />
      <node id="1240470842553275168" at="137,11,138,93" concept="7" />
      <node id="1240470842553275188" at="140,41,141,40" concept="8" />
      <node id="1240470842553275204" at="145,41,146,32" concept="8" />
      <node id="1240470842553275213" at="148,28,149,530" concept="8" />
      <node id="1240470842553275238" at="150,41,151,98" concept="14" />
      <node id="1240470842553275241" at="152,7,153,0" concept="10" />
      <node id="1240470842553275251" at="154,12,155,325" concept="8" />
      <node id="8848323974581195390" at="159,99,160,71" concept="7" />
      <node id="8848323974581207659" at="160,71,161,63" concept="7" />
      <node id="345735828122135678" at="163,25,164,104" concept="2" />
      <node id="2034046503361597150" at="165,35,166,67" concept="2" />
      <node id="345735828122228071" at="169,7,170,0" concept="10" />
      <node id="8848323974581195997" at="171,31,172,47" concept="14" />
      <node id="345735828122227337" at="173,5,174,0" concept="10" />
      <node id="1240470842553275327" at="174,0,175,411" concept="8" />
      <node id="1240470842553275385" at="178,126,179,430" concept="8" />
      <node id="1240470842553275009" at="182,41,183,52" concept="8" />
      <node id="1240470842553275428" at="186,48,187,61" concept="8" />
      <node id="8475766493858784268" at="190,50,191,50" concept="7" />
      <node id="3066236890327711297" at="192,24,193,18" concept="8" />
      <node id="8475766493858788059" at="196,42,197,97" concept="2" />
      <node id="7548520285724747528" at="198,7,199,18" concept="8" />
      <node id="5111910545577616865" at="200,12,201,61" concept="7" />
      <node id="8475766493858788116" at="203,44,204,104" concept="2" />
      <node id="7548520285724754937" at="205,9,206,20" concept="8" />
      <node id="7548520285724783601" at="207,65,208,56" concept="8" />
      <node id="5111910545577616881" at="211,62,212,383" concept="8" />
      <node id="1240470842553275460" at="219,65,220,72" concept="7" />
      <node id="2034046503361582607" at="222,25,223,89" concept="7" />
      <node id="2034046503361582622" at="224,30,225,63" concept="2" />
      <node id="1240470842553275473" at="228,7,229,27" concept="8" />
      <node id="1240470842553275481" at="232,42,233,57" concept="9" />
      <node id="1240470842553275483" at="233,57,234,79" concept="9" />
      <node id="1240470842553275485" at="234,79,235,61" concept="9" />
      <node id="1240470842553275487" at="235,61,236,17" concept="8" />
      <node id="2796391569760418555" at="239,55,240,81" concept="8" />
      <node id="2796391569759918838" at="243,65,244,78" concept="7" />
      <node id="2034046503361582156" at="246,25,247,79" concept="2" />
      <node id="2034046503361582161" at="247,79,248,229" concept="2" />
      <node id="2796391569759918866" at="250,7,251,50" concept="8" />
      <node id="2796391569760167541" at="255,27,256,47" concept="8" />
      <node id="2796391569758300633" at="257,12,258,90" concept="8" />
      <node id="2796391569760277274" at="264,37,265,230" concept="8" />
      <node id="1240470842553275600" at="271,89,272,43" concept="2" />
      <node id="1240470842553275618" at="274,55,275,70" concept="14" />
      <node id="1240470842553275623" at="276,5,277,63" concept="8" />
      <node id="1240470842553275638" at="280,60,281,71" concept="7" />
      <node id="1240470842553275648" at="281,71,282,25" concept="7" />
      <node id="1240470842553275669" at="283,27,284,21" concept="2" />
      <node id="1240470842553275655" at="286,31,287,30" concept="2" />
      <node id="1240470842553275663" at="288,12,289,21" concept="2" />
      <node id="1240470842553275674" at="290,5,291,18" concept="8" />
      <node id="1240470842553275683" at="294,45,295,59" concept="7" />
      <node id="1240470842553275687" at="295,59,296,73" concept="7" />
      <node id="1240470842553275694" at="296,73,297,98" concept="7" />
      <node id="1240470842553275710" at="298,102,299,61" concept="2" />
      <node id="1240470842553275731" at="301,55,302,74" concept="2" />
      <node id="1240470842553275741" at="303,5,304,60" concept="2" />
      <node id="1240470842553275746" at="304,60,305,17" concept="8" />
      <node id="1240470842553275752" at="308,37,309,53" concept="7" />
      <node id="1240470842553275772" at="311,73,312,24" concept="8" />
      <node id="1240470842553275775" at="314,5,315,16" concept="8" />
      <node id="1240470842553275783" at="319,31,320,34" concept="8" />
      <node id="1240470842553275793" at="321,5,322,18" concept="8" />
      <node id="1240470842553275801" at="325,90,326,44" concept="7" />
      <node id="1240470842553275805" at="326,44,327,27" concept="2" />
      <node id="1240470842553275809" at="327,27,328,50" concept="7" />
      <node id="1240470842553275819" at="329,30,330,27" concept="2" />
      <node id="1240470842553275824" at="331,5,332,19" concept="2" />
      <node id="1240470842553275828" at="332,19,333,19" concept="2" />
      <node id="1240470842553275832" at="333,19,334,19" concept="8" />
      <node id="1240470842553275418" at="340,57,341,49" concept="8" />
      <node id="1240470842553275414" at="344,38,345,65" concept="8" />
      <node id="1240470842553275009" at="350,0,351,0" concept="11" trace="LOG" />
      <node id="1240470842553275246" at="353,36,354,43" concept="8" />
      <node id="1240470842553275246" at="355,5,356,13" concept="8" />
      <node id="8848323974581195960" at="360,36,361,43" concept="8" />
      <node id="8848323974581195960" at="362,5,363,16" concept="8" />
      <node id="3952212245317269904" at="367,36,368,42" concept="8" />
      <node id="3952212245317269904" at="369,5,370,16" concept="8" />
      <node id="8848323974581195400" at="374,36,375,74" concept="8" />
      <node id="8848323974581195400" at="376,5,377,16" concept="8" />
      <node id="1240470842553275388" at="381,36,382,51" concept="8" />
      <node id="1240470842553275388" at="383,5,384,16" concept="8" />
      <node id="1240470842553275394" at="388,36,389,51" concept="8" />
      <node id="1240470842553275394" at="390,5,391,16" concept="8" />
      <node id="1240470842553275398" at="395,36,396,43" concept="8" />
      <node id="1240470842553275398" at="397,5,398,16" concept="8" />
      <node id="1240470842553275406" at="402,36,403,50" concept="8" />
      <node id="1240470842553275406" at="404,5,405,16" concept="8" />
      <node id="1240470842553275411" at="409,36,410,50" concept="8" />
      <node id="1240470842553275411" at="411,5,412,16" concept="8" />
      <node id="8475766493858861794" at="415,75,416,63" concept="7" />
      <node id="8475766493858861794" at="416,63,417,30" concept="7" />
      <node id="8475766493858861794" at="417,30,418,30" concept="7" />
      <node id="8475766493858861794" at="418,30,419,30" concept="7" />
      <node id="8475766493858861794" at="419,30,420,30" concept="7" />
      <node id="8475766493858861794" at="420,30,421,30" concept="7" />
      <node id="8475766493858861794" at="421,30,422,30" concept="7" />
      <node id="8475766493858861794" at="422,30,423,30" concept="7" />
      <node id="8475766493858861794" at="423,30,424,147" concept="2" />
      <node id="8475766493858861794" at="424,147,425,62" concept="2" />
      <node id="8475766493858861794" at="425,62,426,132" concept="2" />
      <node id="8475766493858861794" at="426,132,427,54" concept="2" />
      <node id="8475766493858861794" at="427,54,428,140" concept="2" />
      <node id="8475766493858861794" at="428,140,429,54" concept="2" />
      <node id="8475766493858861794" at="429,54,430,137" concept="2" />
      <node id="8475766493858861794" at="430,137,431,48" concept="2" />
      <node id="8475766493858861794" at="431,48,432,144" concept="2" />
      <node id="8475766493858861794" at="432,144,433,62" concept="2" />
      <node id="8475766493858861794" at="433,62,434,133" concept="2" />
      <node id="8475766493858861794" at="434,133,435,138" concept="2" />
      <node id="8475766493858861794" at="435,138,436,239" concept="2" />
      <node id="8475766493858861794" at="436,239,437,57" concept="2" />
      <node id="8475766493858861794" at="437,57,438,48" concept="2" />
      <node id="8475766493858861794" at="438,48,439,53" concept="2" />
      <node id="8475766493858861794" at="439,53,440,24" concept="8" />
      <node id="4278380732218820440" at="443,52,444,44" concept="8" />
      <node id="1240470842553275434" at="447,55,448,43" concept="8" />
      <node id="8475766493858861728" at="451,78,452,46" concept="8" />
      <node id="8475766493858861771" at="455,80,456,46" concept="8" />
      <node id="1240470842553275009" at="64,0,66,0" concept="1" trace="Java_Command#()V" />
      <node id="1240470842553275249" at="154,10,156,5" concept="0" />
      <node id="2796391569758295871" at="257,10,259,5" concept="0" />
      <node id="1240470842553275661" at="288,10,290,5" concept="0" />
      <node id="8475766493858861794" at="425,62,427,54" concept="0" />
      <node id="8475766493858861794" at="425,62,427,54" concept="0" />
      <node id="8475766493858861794" at="427,54,429,54" concept="0" />
      <node id="8475766493858861794" at="427,54,429,54" concept="0" />
      <node id="8475766493858861794" at="429,54,431,48" concept="0" />
      <node id="8475766493858861794" at="429,54,431,48" concept="0" />
      <node id="1240470842553275009" at="67,71,70,5" concept="5" />
      <node id="1240470842553275009" at="74,57,77,5" concept="5" />
      <node id="1240470842553275009" at="81,75,84,5" concept="5" />
      <node id="1240470842553275009" at="88,89,91,5" concept="5" />
      <node id="1240470842553275009" at="95,71,98,5" concept="5" />
      <node id="1240470842553275009" at="102,75,105,5" concept="5" />
      <node id="1240470842553275009" at="109,113,112,5" concept="5" />
      <node id="1240470842553275054" at="118,37,121,9" concept="5" />
      <node id="1240470842553275009" at="127,0,130,0" concept="6" trace="createProcess#(Ljava/lang/String;Ljava/util/List;)Lcom/intellij/execution/process/ProcessHandler;" />
      <node id="1240470842553275157" at="132,62,135,5" concept="5" />
      <node id="1240470842553275186" at="140,0,143,0" concept="6" trace="select#(Ljava/io/File;)Ljava/lang/String;" />
      <node id="1240470842553275202" at="145,0,148,0" concept="6" trace="select#(Ljava/lang/String;)Ljava/io/File;" />
      <node id="8848323974581195964" at="164,104,167,9" concept="5" />
      <node id="345735828122227774" at="170,0,173,5" concept="5" />
      <node id="1240470842553275009" at="178,0,181,0" concept="6" trace="createProcess#(Ljetbrains/mps/baseLanguage/tuples/runtime/Tuples/_0;Lorg/jetbrains/mps/openapi/model/SNodeReference;)Lcom/intellij/execution/process/ProcessHandler;" />
      <node id="1240470842553275009" at="182,0,185,0" concept="12" trace="getDebugger#()Ljetbrains/mps/debug/api/IDebugger;" />
      <node id="1240470842553275009" at="186,0,189,0" concept="12" trace="isUnitNode#(Lorg/jetbrains/mps/openapi/model/SNode;)Z" />
      <node id="3066236890327707786" at="191,50,194,5" concept="5" />
      <node id="8475766493858788059" at="195,39,198,7" concept="0" />
      <node id="8475766493858788059" at="195,39,198,7" concept="5" />
      <node id="8475766493858788116" at="202,55,205,9" concept="0" />
      <node id="8475766493858788116" at="202,55,205,9" concept="5" />
      <node id="5618154074607255340" at="211,0,214,0" concept="6" trace="met#(Ljetbrains/mps/textgen/trace/TraceablePositionInfo;)Z" />
      <node id="2034046503361582617" at="223,89,226,9" concept="5" />
      <node id="1240470842553275009" at="239,0,242,0" concept="12" trace="getClasspath#(Lorg/jetbrains/mps/openapi/model/SNode;)Ljava/util/List;" />
      <node id="2796391569760275601" at="264,0,267,0" concept="6" trace="compute#()Ljava/util/List;" />
      <node id="1240470842553275598" at="270,90,273,5" concept="5" />
      <node id="1240470842553275616" at="273,5,276,5" concept="5" />
      <node id="1240470842553275708" at="297,98,300,5" concept="5" />
      <node id="1240470842553275729" at="300,5,303,5" concept="5" />
      <node id="1240470842553275762" at="310,35,313,7" concept="5" />
      <node id="1240470842553275781" at="318,47,321,5" concept="5" />
      <node id="1240470842553275815" at="328,50,331,5" concept="4" />
      <node id="1240470842553275414" at="344,0,347,0" concept="6" trace="getDebugger#()Ljetbrains/mps/debug/api/IDebugger;" />
      <node id="1240470842553275246" at="352,71,355,5" concept="5" />
      <node id="8848323974581195960" at="359,73,362,5" concept="5" />
      <node id="3952212245317269904" at="366,72,369,5" concept="5" />
      <node id="8848323974581195400" at="373,81,376,5" concept="5" />
      <node id="1240470842553275388" at="380,81,383,5" concept="5" />
      <node id="1240470842553275394" at="387,81,390,5" concept="5" />
      <node id="1240470842553275398" at="394,81,397,5" concept="5" />
      <node id="1240470842553275406" at="401,84,404,5" concept="5" />
      <node id="1240470842553275411" at="408,83,411,5" concept="5" />
      <node id="8475766493858861794" at="434,133,437,57" concept="0" />
      <node id="8475766493858861794" at="434,133,437,57" concept="0" />
      <node id="4278380732218820440" at="443,0,446,0" concept="12" trace="isEmptyString#(Ljava/lang/String;)Z" />
      <node id="1240470842553275434" at="447,0,450,0" concept="12" trace="isNotEmptyString#(Ljava/lang/String;)Z" />
      <node id="8475766493858861728" at="451,0,454,0" concept="12" trace="eq_kk96hj_a0a0a0a0a1a0a0b0a2a22#(Ljava/lang/Object;Ljava/lang/Object;)Z" />
      <node id="8475766493858861771" at="455,0,458,0" concept="12" trace="eq_kk96hj_a0a0a0a0a1a0a0b0a2a22_0#(Ljava/lang/Object;Ljava/lang/Object;)Z" />
      <node id="2034046503361582154" at="246,0,250,0" concept="6" trace="run#()V" />
      <node id="1240470842553275414" at="339,0,343,0" concept="6" trace="createDebuggerSettings#()Ljetbrains/mps/debug/api/IDebuggerSettings;" />
      <node id="1240470842553275177" at="138,93,143,12" concept="7" />
      <node id="1240470842553275194" at="143,12,148,28" concept="7" />
      <node id="5618154074606830630" at="209,14,214,11" concept="8" />
      <node id="2796391569758262990" at="254,85,259,5" concept="5" />
      <node id="2796391569760256053" at="262,57,267,7" concept="8" />
      <node id="1240470842553275653" at="285,10,290,5" concept="5" />
      <node id="1240470842553275759" at="309,53,314,5" concept="4" />
      <node id="8475766493858861794" at="433,62,438,48" concept="0" />
      <node id="8475766493858861794" at="433,62,438,48" concept="0" />
      <node id="1240470842553275009" at="67,0,73,0" concept="6" trace="setWorkingDirectory_File#(Ljava/io/File;)Ljetbrains/mps/baseLanguage/execution/api/Java_Command;" />
      <node id="1240470842553275009" at="74,0,80,0" concept="6" trace="setJrePath_String#(Ljava/lang/String;)Ljetbrains/mps/baseLanguage/execution/api/Java_Command;" />
      <node id="1240470842553275009" at="81,0,87,0" concept="6" trace="setProgramParameter_String#(Ljava/lang/String;)Ljetbrains/mps/baseLanguage/execution/api/Java_Command;" />
      <node id="1240470842553275009" at="88,0,94,0" concept="6" trace="setVirtualMachineParameter_String#(Ljava/lang/String;)Ljetbrains/mps/baseLanguage/execution/api/Java_Command;" />
      <node id="1240470842553275009" at="95,0,101,0" concept="6" trace="setClassPath_ListString#(Ljava/util/List;)Ljetbrains/mps/baseLanguage/execution/api/Java_Command;" />
      <node id="1240470842553275009" at="102,0,108,0" concept="6" trace="setDebuggerSettings_String#(Ljava/lang/String;)Ljetbrains/mps/baseLanguage/execution/api/Java_Command;" />
      <node id="1240470842553275009" at="109,0,115,0" concept="6" trace="setVirtualMachineParameter_ProcessBuilderCommandPart#(Ljetbrains/mps/execution/api/commands/CommandPart;)Ljetbrains/mps/baseLanguage/execution/api/Java_Command;" />
      <node id="1240470842553275052" at="118,0,124,0" concept="6" trace="select#(Ljava/lang/String;)Ljava/io/File;" />
      <node id="345735828122134592" at="163,0,169,0" concept="6" trace="run#()V" />
      <node id="8475766493858788169" at="209,12,215,7" concept="0" />
      <node id="2034046503361582605" at="222,0,228,0" concept="6" trace="run#()V" />
      <node id="1240470842553275009" at="232,0,238,0" concept="12" trace="getMaxCommandLine#()I" />
      <node id="2034046503361582150" at="244,78,250,7" concept="2" />
      <node id="1240470842553275009" at="318,0,324,0" concept="12" trace="protect#(Ljava/lang/String;)Ljava/lang/String;" />
      <node id="1240470842553275246" at="352,0,358,0" concept="12" trace="check_yvpt_a0c0a2#(Ljetbrains/mps/execution/api/commands/CommandPart;)I" />
      <node id="8848323974581195960" at="359,0,365,0" concept="12" trace="check_yvpt_a0a0a2a0d#(Lorg/jetbrains/mps/openapi/model/SModel;)Lorg/jetbrains/mps/openapi/module/SModule;" />
      <node id="3952212245317269904" at="366,0,372,0" concept="12" trace="check_yvpt_a0a0a0c0a3#(Lorg/jetbrains/mps/openapi/model/SNode;)Lorg/jetbrains/mps/openapi/model/SModel;" />
      <node id="8848323974581195400" at="373,0,379,0" concept="12" trace="check_yvpt_a0a0a0a2a0d#(Lorg/jetbrains/mps/openapi/model/SNodeReference;)Lorg/jetbrains/mps/openapi/model/SNode;" />
      <node id="1240470842553275388" at="380,0,386,0" concept="12" trace="check_yvpt_a0a0a0e#(Ljetbrains/mps/baseLanguage/tuples/runtime/Tuples/_0;)Ljava/lang/String;" />
      <node id="1240470842553275394" at="387,0,393,0" concept="12" trace="check_yvpt_a2a0a0e#(Ljetbrains/mps/baseLanguage/tuples/runtime/Tuples/_0;)Ljava/lang/String;" />
      <node id="1240470842553275398" at="394,0,400,0" concept="12" trace="check_yvpt_a3a0a0e#(Ljetbrains/mps/baseLanguage/tuples/runtime/Tuples/_0;)Ljava/lang/String;" />
      <node id="1240470842553275406" at="401,0,407,0" concept="12" trace="check_yvpt_a0a0e0a0a4#(Ljetbrains/mps/baseLanguage/tuples/runtime/Tuples/_0;)Ljava/lang/String;" />
      <node id="1240470842553275411" at="408,0,414,0" concept="12" trace="check_yvpt_a0a4a0a0e#(Ljetbrains/mps/baseLanguage/tuples/runtime/Tuples/_0;)Ljava/lang/String;" />
      <node id="1240470842553275009" at="254,0,261,0" concept="12" trace="getClasspath#(Lorg/jetbrains/mps/openapi/module/SModule;Z)Ljava/util/List;" />
      <node id="1240470842553275009" at="262,0,269,0" concept="12" trace="getClassRunnerClassPath#()Ljava/util/List;" />
      <node id="1240470842553275035" at="116,83,124,25" concept="8" />
      <node id="345735828122134590" at="161,63,169,7" concept="2" />
      <node id="2034046503361582601" at="220,72,228,7" concept="2" />
      <node id="1240470842553275652" at="282,25,290,5" concept="5" />
      <node id="8475766493858861794" at="431,48,439,53" concept="0" />
      <node id="8475766493858861794" at="431,48,439,53" concept="0" />
      <node id="1240470842553275009" at="270,0,279,0" concept="12" trace="getJavaCommand#(Ljava/lang/String;)Ljava/io/File;" />
      <node id="1240470842553275009" at="308,0,317,0" concept="12" trace="getJdkHome#()Ljava/lang/String;" />
      <node id="1240470842553275009" at="116,0,126,0" concept="6" trace="createProcess#(Ljava/lang/String;)Lcom/intellij/execution/process/ProcessHandler;" />
      <node id="1240470842553275009" at="243,0,253,0" concept="12" trace="getClasspath#(Lorg/jetbrains/mps/openapi/module/SModule;)Ljava/util/List;" />
      <node id="1240470842553275009" at="337,67,347,6" concept="8" />
      <node id="1240470842553275009" at="325,0,336,0" concept="12" trace="writeToTmpFile#(Ljava/lang/Iterable;)Ljava/io/File;" />
      <node id="1240470842553275009" at="219,0,231,0" concept="12" trace="getClassName#(Lorg/jetbrains/mps/openapi/model/SNodeReference;)Ljava/lang/String;" />
      <node id="1240470842553275009" at="337,0,349,0" concept="12" trace="getDebuggerConfiguration#()Ljetbrains/mps/debug/api/run/IDebuggerConfiguration;" />
      <node id="1240470842553275009" at="280,0,293,0" concept="12" trace="getJavaCommandPath#(Ljava/lang/String;)Ljava/lang/String;" />
      <node id="1240470842553275009" at="294,0,307,0" concept="12" trace="getJavaHomes#()Ljava/util/List;" />
      <node id="8475766493858788102" at="201,61,215,7" concept="5" />
      <node id="1240470842553275166" at="136,82,152,7" concept="15" />
      <node id="8475766493858788061" at="200,10,216,5" concept="0" />
      <node id="8475766493858861794" at="423,30,439,53" concept="0" />
      <node id="8475766493858861794" at="423,30,439,53" concept="0" />
      <node id="1240470842553275009" at="159,0,177,0" concept="6" trace="createProcess#(Lorg/jetbrains/mps/openapi/model/SNodeReference;)Lcom/intellij/execution/process/ProcessHandler;" />
      <node id="1240470842553275164" at="135,5,156,5" concept="5" />
      <node id="8475766493858788046" at="194,5,216,5" concept="5" />
      <node id="1240470842553275009" at="131,0,158,0" concept="6" trace="createProcess#(Ljetbrains/mps/execution/api/commands/CommandPart;Ljava/lang/String;Ljava/util/List;)Lcom/intellij/execution/process/ProcessHandler;" />
      <node id="8475766493858861794" at="415,0,442,0" concept="12" trace="_quotation_createNode_yvpt_a0a0a0a0a0b0a0a1a0c0b#()Lorg/jetbrains/mps/openapi/model/SNode;" />
      <node id="1240470842553275009" at="190,0,218,0" concept="12" trace="getClassName#(Lorg/jetbrains/mps/openapi/model/SNode;)Ljava/lang/String;" />
      <scope id="1240470842553275009" at="64,25,64,25" />
      <scope id="1240470842553275009" at="68,35,69,49" />
      <scope id="1240470842553275009" at="75,26,76,33" />
      <scope id="1240470842553275009" at="82,35,83,51" />
      <scope id="1240470842553275009" at="89,42,90,65" />
      <scope id="1240470842553275009" at="96,28,97,41" />
      <scope id="1240470842553275009" at="103,35,104,51" />
      <scope id="1240470842553275009" at="110,42,111,84" />
      <scope id="1240470842553275055" at="119,55,120,60" />
      <scope id="1240470842553275108" at="127,105,128,458" />
      <scope id="1240470842553275158" at="133,57,134,57" />
      <scope id="1240470842553275187" at="140,41,141,40" />
      <scope id="1240470842553275203" at="145,41,146,32" />
      <scope id="1240470842553275234" at="150,0,151,98">
        <var name="e" id="1240470842553275235" />
      </scope>
      <scope id="1240470842553275237" at="150,41,151,98" />
      <scope id="1240470842553275250" at="154,12,155,325" />
      <scope id="8848323974581195965" at="165,35,166,67" />
      <scope id="345735828122227777" at="171,31,172,47" />
      <scope id="1240470842553275384" at="178,126,179,430" />
      <scope id="1240470842553275009" at="182,41,183,52" />
      <scope id="1240470842553275427" at="186,48,187,61" />
      <scope id="3066236890327707788" at="192,24,193,18" />
      <scope id="8475766493858788059" at="196,42,197,97" />
      <scope id="8475766493858788116" at="203,44,204,104" />
      <scope id="8475766493858788127" at="207,65,208,56" />
      <scope id="5618154074607255346" at="211,62,212,383" />
      <scope id="2034046503361582621" at="224,30,225,63" />
      <scope id="1240470842553275495" at="239,55,240,81" />
      <scope id="2796391569758292946" at="255,27,256,47" />
      <scope id="2796391569758262992" at="257,12,258,90" />
      <scope id="2796391569760275602" at="264,37,265,230" />
      <scope id="1240470842553275599" at="271,89,272,43" />
      <scope id="1240470842553275617" at="274,55,275,70" />
      <scope id="1240470842553275668" at="283,27,284,21" />
      <scope id="1240470842553275654" at="286,31,287,30" />
      <scope id="1240470842553275662" at="288,12,289,21" />
      <scope id="1240470842553275709" at="298,102,299,61" />
      <scope id="1240470842553275730" at="301,55,302,74" />
      <scope id="1240470842553275771" at="311,73,312,24" />
      <scope id="1240470842553275782" at="319,31,320,34" />
      <scope id="1240470842553275818" at="329,30,330,27" />
      <scope id="1240470842553275414" at="340,57,341,49" />
      <scope id="1240470842553275414" at="344,38,345,65" />
      <scope id="1240470842553275246" at="353,36,354,43" />
      <scope id="8848323974581195960" at="360,36,361,43" />
      <scope id="3952212245317269904" at="367,36,368,42" />
      <scope id="8848323974581195400" at="374,36,375,74" />
      <scope id="1240470842553275388" at="381,36,382,51" />
      <scope id="1240470842553275394" at="388,36,389,51" />
      <scope id="1240470842553275398" at="395,36,396,43" />
      <scope id="1240470842553275406" at="402,36,403,50" />
      <scope id="1240470842553275411" at="409,36,410,50" />
      <scope id="4278380732218820440" at="443,52,444,44" />
      <scope id="1240470842553275434" at="447,55,448,43" />
      <scope id="8475766493858861728" at="451,78,452,46" />
      <scope id="8475766493858861771" at="455,80,456,46" />
      <scope id="1240470842553275009" at="64,0,66,0" />
      <scope id="2034046503361582155" at="246,25,248,229" />
      <scope id="8475766493858861794" at="425,62,427,54" />
      <scope id="8475766493858861794" at="427,54,429,54" />
      <scope id="8475766493858861794" at="429,54,431,48" />
      <scope id="1240470842553275009" at="127,0,130,0">
>>>>>>> bf3a2c62
        <var name="className" id="1240470842553275009" />
        <var name="classPath" id="1240470842553275009" />
      </scope>
      <scope id="1240470842553275186" at="129,0,132,0">
        <var name="it" id="1240470842553275186" />
      </scope>
      <scope id="1240470842553275202" at="134,0,137,0">
        <var name="it" id="1240470842553275202" />
      </scope>
<<<<<<< HEAD
      <scope id="2034046503361597148" at="152,0,155,0" />
      <scope id="1240470842553275009" at="160,0,163,0">
        <var name="nodePointer" id="1240470842553275009" />
        <var name="runParameters" id="1240470842553275009" />
      </scope>
      <scope id="1240470842553275009" at="163,0,166,0" />
      <scope id="1240470842553275009" at="166,0,169,0">
        <var name="node" id="1240470842553275435" />
      </scope>
      <scope id="8475766493858788059" at="174,39,177,7" />
      <scope id="8475766493858788116" at="181,55,184,9" />
      <scope id="5618154074607255340" at="190,0,193,0">
        <var name="position" id="5618154074607255344" />
      </scope>
      <scope id="1240470842553275009" at="215,0,218,0">
        <var name="node" id="1240470842553275490" />
      </scope>
      <scope id="2796391569760275601" at="237,0,240,0" />
      <scope id="1240470842553275761" at="279,35,282,7" />
      <scope id="1240470842553275815" at="295,50,298,5">
        <var name="line" id="1240470842553275816" />
      </scope>
      <scope id="1240470842553275414" at="309,0,312,0" />
      <scope id="8475766493858861794" at="388,133,391,57" />
      <scope id="4278380732218820440" at="396,0,399,0">
        <var name="str" id="4278380732218820440" />
      </scope>
      <scope id="1240470842553275434" at="399,0,402,0">
        <var name="str" id="1240470842553275434" />
      </scope>
      <scope id="8475766493858861728" at="402,0,405,0">
        <var name="a" id="8475766493858861728" />
        <var name="b" id="8475766493858861728" />
      </scope>
      <scope id="8475766493858861771" at="405,0,408,0">
        <var name="a" id="8475766493858861771" />
        <var name="b" id="8475766493858861771" />
      </scope>
      <scope id="1240470842553275009" at="65,71,69,16" />
      <scope id="1240470842553275009" at="71,57,75,16" />
      <scope id="1240470842553275009" at="77,75,81,16" />
      <scope id="1240470842553275009" at="83,89,87,16" />
      <scope id="1240470842553275009" at="89,71,93,16" />
      <scope id="1240470842553275009" at="95,75,99,16" />
      <scope id="1240470842553275009" at="101,113,105,16" />
      <scope id="1240470842553275053" at="109,37,113,28" />
      <scope id="8475766493858788047" at="174,39,178,18" />
      <scope id="8475766493858788103" at="181,55,185,20" />
      <scope id="2034046503361582606" at="200,25,204,9">
        <var name="resolve" id="2034046503361582608" />
      </scope>
      <scope id="1240470842553275480" at="209,42,213,17" />
      <scope id="2034046503361582154" at="221,0,225,0" />
      <scope id="1240470842553275780" at="286,47,290,18" />
      <scope id="1240470842553275414" at="305,0,309,0" />
      <scope id="1240470842553275246" at="315,71,319,13" />
      <scope id="8848323974581195960" at="321,70,325,16" />
      <scope id="3952212245317269904" at="327,69,331,16" />
      <scope id="8848323974581195400" at="333,78,337,16" />
      <scope id="1240470842553275388" at="339,81,343,16" />
      <scope id="1240470842553275394" at="345,81,349,16" />
      <scope id="1240470842553275398" at="351,81,355,16" />
      <scope id="1240470842553275406" at="357,84,361,16" />
      <scope id="1240470842553275411" at="363,83,367,16" />
      <scope id="8475766493858788170" at="188,14,193,11" />
      <scope id="1240470842553275527" at="228,85,233,5" />
      <scope id="1240470842553275574" at="235,57,240,7" />
      <scope id="1240470842553275759" at="278,53,283,5">
        <var name="javaHome" id="1240470842553275760" />
      </scope>
      <scope id="8475766493858861794" at="387,62,392,48" />
      <scope id="1240470842553275009" at="65,0,71,0">
=======
      <scope id="1240470842553275009" at="178,0,181,0">
        <var name="nodePointer" id="1240470842553275009" />
        <var name="runParameters" id="1240470842553275009" />
      </scope>
      <scope id="1240470842553275009" at="182,0,185,0" />
      <scope id="1240470842553275009" at="186,0,189,0">
        <var name="node" id="1240470842553275435" />
      </scope>
      <scope id="8475766493858788059" at="195,39,198,7" />
      <scope id="8475766493858788116" at="202,55,205,9" />
      <scope id="5618154074607255340" at="211,0,214,0">
        <var name="position" id="5618154074607255344" />
      </scope>
      <scope id="1240470842553275009" at="239,0,242,0">
        <var name="node" id="1240470842553275490" />
      </scope>
      <scope id="2796391569760275601" at="264,0,267,0" />
      <scope id="1240470842553275761" at="310,35,313,7" />
      <scope id="1240470842553275815" at="328,50,331,5">
        <var name="line" id="1240470842553275816" />
      </scope>
      <scope id="1240470842553275414" at="344,0,347,0" />
      <scope id="8475766493858861794" at="434,133,437,57" />
      <scope id="4278380732218820440" at="443,0,446,0">
        <var name="str" id="4278380732218820440" />
      </scope>
      <scope id="1240470842553275434" at="447,0,450,0">
        <var name="str" id="1240470842553275434" />
      </scope>
      <scope id="8475766493858861728" at="451,0,454,0">
        <var name="a" id="8475766493858861728" />
        <var name="b" id="8475766493858861728" />
      </scope>
      <scope id="8475766493858861771" at="455,0,458,0">
        <var name="a" id="8475766493858861771" />
        <var name="b" id="8475766493858861771" />
      </scope>
      <scope id="1240470842553275009" at="67,71,71,16" />
      <scope id="1240470842553275009" at="74,57,78,16" />
      <scope id="1240470842553275009" at="81,75,85,16" />
      <scope id="1240470842553275009" at="88,89,92,16" />
      <scope id="1240470842553275009" at="95,71,99,16" />
      <scope id="1240470842553275009" at="102,75,106,16" />
      <scope id="1240470842553275009" at="109,113,113,16" />
      <scope id="1240470842553275053" at="118,37,122,28" />
      <scope id="345735828122134594" at="163,25,167,9" />
      <scope id="8475766493858788047" at="195,39,199,18" />
      <scope id="8475766493858788103" at="202,55,206,20" />
      <scope id="2034046503361582606" at="222,25,226,9">
        <var name="resolve" id="2034046503361582608" />
      </scope>
      <scope id="1240470842553275480" at="232,42,236,17" />
      <scope id="2034046503361582154" at="246,0,250,0" />
      <scope id="1240470842553275780" at="318,47,322,18" />
      <scope id="1240470842553275414" at="339,0,343,0" />
      <scope id="1240470842553275246" at="352,71,356,13" />
      <scope id="8848323974581195960" at="359,73,363,16" />
      <scope id="3952212245317269904" at="366,72,370,16" />
      <scope id="8848323974581195400" at="373,81,377,16" />
      <scope id="1240470842553275388" at="380,81,384,16" />
      <scope id="1240470842553275394" at="387,81,391,16" />
      <scope id="1240470842553275398" at="394,81,398,16" />
      <scope id="1240470842553275406" at="401,84,405,16" />
      <scope id="1240470842553275411" at="408,83,412,16" />
      <scope id="8475766493858788170" at="209,14,214,11" />
      <scope id="1240470842553275527" at="254,85,259,5" />
      <scope id="1240470842553275574" at="262,57,267,7" />
      <scope id="1240470842553275759" at="309,53,314,5">
        <var name="javaHome" id="1240470842553275760" />
      </scope>
      <scope id="8475766493858861794" at="433,62,438,48" />
      <scope id="1240470842553275009" at="67,0,73,0">
>>>>>>> bf3a2c62
        <var name="workingDirectory" id="1240470842553275009" />
      </scope>
      <scope id="1240470842553275009" at="71,0,77,0">
        <var name="jrePath" id="1240470842553275009" />
      </scope>
      <scope id="1240470842553275009" at="77,0,83,0">
        <var name="programParameter" id="1240470842553275009" />
      </scope>
      <scope id="1240470842553275009" at="83,0,89,0">
        <var name="virtualMachineParameter" id="1240470842553275009" />
      </scope>
      <scope id="1240470842553275009" at="89,0,95,0">
        <var name="classPath" id="1240470842553275009" />
      </scope>
      <scope id="1240470842553275009" at="95,0,101,0">
        <var name="debuggerSettings" id="1240470842553275009" />
      </scope>
      <scope id="1240470842553275009" at="101,0,107,0">
        <var name="virtualMachineParameter" id="1240470842553275009" />
      </scope>
      <scope id="1240470842553275052" at="109,0,115,0">
        <var name="it" id="1240470842553275052" />
      </scope>
<<<<<<< HEAD
      <scope id="2034046503361582605" at="200,0,206,0" />
      <scope id="1240470842553275009" at="209,0,215,0" />
      <scope id="1240470842553275009" at="286,0,292,0">
        <var name="result" id="1240470842553275795" />
      </scope>
      <scope id="1240470842553275246" at="315,0,321,0">
        <var name="checkedDotOperand" id="1240470842553275246" />
      </scope>
      <scope id="8848323974581195960" at="321,0,327,0">
        <var name="checkedDotOperand" id="8848323974581195960" />
      </scope>
      <scope id="3952212245317269904" at="327,0,333,0">
        <var name="checkedDotOperand" id="3952212245317269904" />
      </scope>
      <scope id="8848323974581195400" at="333,0,339,0">
        <var name="checkedDotOperand" id="8848323974581195400" />
      </scope>
      <scope id="1240470842553275388" at="339,0,345,0">
        <var name="checkedDotOperand" id="1240470842553275388" />
      </scope>
      <scope id="1240470842553275394" at="345,0,351,0">
        <var name="checkedDotOperand" id="1240470842553275394" />
      </scope>
      <scope id="1240470842553275398" at="351,0,357,0">
        <var name="checkedDotOperand" id="1240470842553275398" />
      </scope>
      <scope id="1240470842553275406" at="357,0,363,0">
        <var name="checkedDotOperand" id="1240470842553275406" />
      </scope>
      <scope id="1240470842553275411" at="363,0,369,0">
        <var name="checkedDotOperand" id="1240470842553275411" />
      </scope>
      <scope id="8848323974581195965" at="149,25,156,47">
        <var name="text" id="8848323974581207660" />
      </scope>
      <scope id="1240470842553275009" at="228,0,235,0">
        <var name="module" id="1240470842553275520" />
        <var name="withDependencies" id="1240470842553275522" />
      </scope>
      <scope id="1240470842553275009" at="235,0,242,0" />
      <scope id="1240470842553275597" at="242,90,249,63" />
      <scope id="1240470842553275751" at="277,37,284,16">
        <var name="homes" id="1240470842553275753" />
      </scope>
      <scope id="1240470842553275034" at="107,83,115,25" />
      <scope id="2796391569759894902" at="218,65,226,50">
        <var name="classpath" id="2796391569759918839" />
      </scope>
      <scope id="8475766493858861794" at="385,48,393,53" />
      <scope id="1240470842553275009" at="242,0,251,0">
        <var name="javaHome" id="1240470842553275630" />
      </scope>
      <scope id="1240470842553275009" at="277,0,286,0" />
      <scope id="1240470842553275800" at="292,90,301,19">
=======
      <scope id="345735828122134592" at="163,0,169,0" />
      <scope id="2034046503361582605" at="222,0,228,0" />
      <scope id="1240470842553275009" at="232,0,238,0" />
      <scope id="1240470842553275009" at="318,0,324,0">
        <var name="result" id="1240470842553275795" />
      </scope>
      <scope id="1240470842553275246" at="352,0,358,0">
        <var name="checkedDotOperand" id="1240470842553275246" />
      </scope>
      <scope id="8848323974581195960" at="359,0,365,0">
        <var name="checkedDotOperand" id="8848323974581195960" />
      </scope>
      <scope id="3952212245317269904" at="366,0,372,0">
        <var name="checkedDotOperand" id="3952212245317269904" />
      </scope>
      <scope id="8848323974581195400" at="373,0,379,0">
        <var name="checkedDotOperand" id="8848323974581195400" />
      </scope>
      <scope id="1240470842553275388" at="380,0,386,0">
        <var name="checkedDotOperand" id="1240470842553275388" />
      </scope>
      <scope id="1240470842553275394" at="387,0,393,0">
        <var name="checkedDotOperand" id="1240470842553275394" />
      </scope>
      <scope id="1240470842553275398" at="394,0,400,0">
        <var name="checkedDotOperand" id="1240470842553275398" />
      </scope>
      <scope id="1240470842553275406" at="401,0,407,0">
        <var name="checkedDotOperand" id="1240470842553275406" />
      </scope>
      <scope id="1240470842553275411" at="408,0,414,0">
        <var name="checkedDotOperand" id="1240470842553275411" />
      </scope>
      <scope id="1240470842553275009" at="254,0,261,0">
        <var name="module" id="1240470842553275520" />
        <var name="withDependencies" id="1240470842553275522" />
      </scope>
      <scope id="1240470842553275009" at="262,0,269,0" />
      <scope id="1240470842553275597" at="270,90,277,63" />
      <scope id="1240470842553275751" at="308,37,315,16">
        <var name="homes" id="1240470842553275753" />
      </scope>
      <scope id="1240470842553275034" at="116,83,124,25" />
      <scope id="2796391569759894902" at="243,65,251,50">
        <var name="classpath" id="2796391569759918839" />
      </scope>
      <scope id="8475766493858861794" at="431,48,439,53" />
      <scope id="1240470842553275009" at="270,0,279,0">
        <var name="javaHome" id="1240470842553275630" />
      </scope>
      <scope id="1240470842553275009" at="308,0,317,0" />
      <scope id="1240470842553275800" at="325,90,334,19">
>>>>>>> bf3a2c62
        <var name="tmpFile" id="1240470842553275802" />
        <var name="writer" id="1240470842553275810" />
      </scope>
      <scope id="1240470842553275009" at="303,67,312,6" />
      <scope id="1240470842553275009" at="107,0,117,0">
        <var name="className" id="1240470842553275009" />
      </scope>
<<<<<<< HEAD
      <scope id="1240470842553275459" at="197,65,207,27">
        <var name="className" id="1240470842553275461" />
      </scope>
      <scope id="1240470842553275009" at="218,0,228,0">
        <var name="module" id="2796391569759906203" />
      </scope>
      <scope id="1240470842553275326" at="147,99,158,405">
        <var name="module" id="8848323974581195391" />
      </scope>
      <scope id="1240470842553275637" at="251,60,262,18">
        <var name="java" id="1240470842553275649" />
        <var name="result" id="1240470842553275639" />
      </scope>
      <scope id="1240470842553275682" at="264,45,275,17">
=======
      <scope id="1240470842553275459" at="219,65,229,27">
        <var name="className" id="1240470842553275461" />
      </scope>
      <scope id="1240470842553275009" at="243,0,253,0">
        <var name="module" id="2796391569759906203" />
      </scope>
      <scope id="1240470842553275009" at="337,67,347,6" />
      <scope id="1240470842553275637" at="280,60,291,18">
        <var name="java" id="1240470842553275649" />
        <var name="result" id="1240470842553275639" />
      </scope>
      <scope id="1240470842553275682" at="294,45,305,17">
>>>>>>> bf3a2c62
        <var name="homes" id="1240470842553275688" />
        <var name="systemJavaHome" id="1240470842553275684" />
        <var name="systemJdkHome" id="1240470842553275695" />
      </scope>
<<<<<<< HEAD
      <scope id="1240470842553275009" at="292,0,303,0">
=======
      <scope id="1240470842553275009" at="325,0,336,0">
>>>>>>> bf3a2c62
        <var name="text" id="1240470842553275834" />
      </scope>
      <scope id="1240470842553275009" at="303,0,314,0" />
      <scope id="1240470842553275167" at="126,11,138,530">
        <var name="classPathFile" id="1240470842553275178" />
        <var name="classRunnerClassPath" id="1240470842553275195" />
        <var name="parametersFile" id="1240470842553275169" />
      </scope>
<<<<<<< HEAD
      <scope id="1240470842553275009" at="197,0,209,0">
        <var name="node" id="1240470842553275475" />
      </scope>
      <scope id="1240470842553275009" at="147,0,160,0">
        <var name="nodePointer" id="1240470842553275009" />
      </scope>
      <scope id="1240470842553275009" at="251,0,264,0">
        <var name="javaHome" id="1240470842553275676" />
      </scope>
      <scope id="1240470842553275009" at="264,0,277,0" />
      <scope id="8475766493858788062" at="179,12,194,7">
        <var name="unitNames" id="5111910545577616866" />
      </scope>
      <scope id="8475766493858861794" at="377,30,393,53" />
      <scope id="1240470842553275165" at="125,82,142,0" />
      <scope id="1240470842553275149" at="120,135,145,5">
        <var name="java" id="1240470842553275151" />
      </scope>
      <scope id="8475766493858861794" at="369,75,394,24">
=======
      <scope id="1240470842553275009" at="219,0,231,0">
        <var name="node" id="1240470842553275475" />
      </scope>
      <scope id="1240470842553275009" at="337,0,349,0" />
      <scope id="1240470842553275009" at="280,0,293,0">
        <var name="javaHome" id="1240470842553275676" />
      </scope>
      <scope id="1240470842553275009" at="294,0,307,0" />
      <scope id="8475766493858788062" at="200,12,215,7">
        <var name="unitNames" id="5111910545577616866" />
      </scope>
      <scope id="1240470842553275326" at="159,99,175,411">
        <var name="module" id="8848323974581195391" />
        <var name="text" id="8848323974581207660" />
      </scope>
      <scope id="8475766493858861794" at="423,30,439,53" />
      <scope id="1240470842553275165" at="136,82,153,0" />
      <scope id="1240470842553275009" at="159,0,177,0">
        <var name="nodePointer" id="1240470842553275009" />
      </scope>
      <scope id="1240470842553275149" at="131,135,156,5">
        <var name="java" id="1240470842553275151" />
      </scope>
      <scope id="8475766493858861794" at="415,75,440,24">
>>>>>>> bf3a2c62
        <var name="facade" id="8475766493858861794" />
        <var name="quotedNode_1" id="8475766493858861794" />
        <var name="quotedNode_2" id="8475766493858861794" />
        <var name="quotedNode_3" id="8475766493858861794" />
        <var name="quotedNode_4" id="8475766493858861794" />
        <var name="quotedNode_5" id="8475766493858861794" />
        <var name="quotedNode_6" id="8475766493858861794" />
        <var name="quotedNode_7" id="8475766493858861794" />
      </scope>
<<<<<<< HEAD
      <scope id="1240470842553275440" at="169,50,195,5">
=======
      <scope id="1240470842553275440" at="190,50,216,5">
>>>>>>> bf3a2c62
        <var name="model" id="8475766493858784269" />
      </scope>
      <scope id="1240470842553275009" at="120,0,147,0">
        <var name="className" id="1240470842553275009" />
        <var name="classPath" id="1240470842553275009" />
        <var name="programParameter" id="1240470842553275009" />
      </scope>
<<<<<<< HEAD
      <scope id="8475766493858861794" at="369,0,396,0" />
      <scope id="1240470842553275009" at="169,0,197,0">
        <var name="node" id="1240470842553275454" />
      </scope>
      <unit id="1240470842553275186" at="128,101,132,9" name="jetbrains.mps.baseLanguage.execution.api.Java_Command$2" />
      <unit id="1240470842553275202" at="133,115,137,9" name="jetbrains.mps.baseLanguage.execution.api.Java_Command$3" />
      <unit id="2034046503361597148" at="151,47,155,7" name="jetbrains.mps.baseLanguage.execution.api.Java_Command$4" />
      <unit id="5618154074607255338" at="189,56,193,9" name="jetbrains.mps.baseLanguage.execution.api.Java_Command$5" />
      <unit id="2796391569760275601" at="236,52,240,5" name="jetbrains.mps.baseLanguage.execution.api.Java_Command$8" />
      <unit id="2034046503361582154" at="220,45,225,5" name="jetbrains.mps.baseLanguage.execution.api.Java_Command$7" />
      <unit id="1240470842553275052" at="108,374,115,5" name="jetbrains.mps.baseLanguage.execution.api.Java_Command$1" />
      <unit id="2034046503361582605" at="199,45,206,5" name="jetbrains.mps.baseLanguage.execution.api.Java_Command$6" />
      <unit id="1240470842553275414" at="304,15,312,5" name="jetbrains.mps.baseLanguage.execution.api.Java_Command$9" />
      <unit id="1240470842553275009" at="55,0,409,0" name="jetbrains.mps.baseLanguage.execution.api.Java_Command" />
=======
      <scope id="8475766493858861794" at="415,0,442,0" />
      <scope id="1240470842553275009" at="190,0,218,0">
        <var name="node" id="1240470842553275454" />
      </scope>
      <unit id="1240470842553275186" at="139,101,143,9" name="jetbrains.mps.baseLanguage.execution.api.Java_Command$2" />
      <unit id="1240470842553275202" at="144,115,148,9" name="jetbrains.mps.baseLanguage.execution.api.Java_Command$3" />
      <unit id="5618154074607255338" at="210,56,214,9" name="jetbrains.mps.baseLanguage.execution.api.Java_Command$5" />
      <unit id="2796391569760275601" at="263,52,267,5" name="jetbrains.mps.baseLanguage.execution.api.Java_Command$8" />
      <unit id="2034046503361582154" at="245,45,250,5" name="jetbrains.mps.baseLanguage.execution.api.Java_Command$7" />
      <unit id="1240470842553275052" at="117,374,124,5" name="jetbrains.mps.baseLanguage.execution.api.Java_Command$1" />
      <unit id="345735828122134592" at="162,45,169,5" name="jetbrains.mps.baseLanguage.execution.api.Java_Command$4" />
      <unit id="2034046503361582605" at="221,45,228,5" name="jetbrains.mps.baseLanguage.execution.api.Java_Command$6" />
      <unit id="1240470842553275414" at="338,15,347,5" name="jetbrains.mps.baseLanguage.execution.api.Java_Command$9" />
      <unit id="1240470842553275009" at="55,0,459,0" name="jetbrains.mps.baseLanguage.execution.api.Java_Command" />
>>>>>>> bf3a2c62
    </file>
  </root>
  <root nodeRef="r:fc6b4266-fe93-4e02-bc36-aebff4c903c3(jetbrains.mps.baseLanguage.execution.api)/1240470842553276028">
    <file name="JavaRunParameters_Configuration_Editor.java">
      <node id="1240470842553276030" at="11,0,12,0" concept="3" trace="myJavaOptionsEditor" />
      <node id="1240470842553276028" at="12,31,13,34" concept="0" />
      <node id="558452619581600183" at="12,31,13,34" concept="2" />
      <node id="1240470842553276036" at="16,58,17,31" concept="8" />
      <node id="1240470842553276028" at="19,112,20,68" concept="0" />
      <node id="558452619581250354" at="19,112,20,68" concept="2" />
      <node id="1240470842553276028" at="22,84,23,68" concept="0" />
      <node id="558452619581193505" at="22,84,23,68" concept="2" />
      <node id="1240470842553276028" at="27,55,28,53" concept="8" />
      <node id="1240470842553276028" at="12,0,15,0" concept="6" trace="disposeEditor#()V" />
      <node id="1240470842553276028" at="19,0,22,0" concept="6" trace="applyEditorTo#(Ljetbrains/mps/baseLanguage/execution/api/JavaRunParameters_Configuration;)V" />
      <node id="1240470842553276028" at="22,0,25,0" concept="6" trace="resetEditorFrom#(Ljetbrains/mps/baseLanguage/execution/api/JavaRunParameters_Configuration;)V" />
      <node id="1240470842553276028" at="27,0,30,0" concept="6" trace="create#()Ljetbrains/mps/baseLanguage/execution/api/JavaRunParameters_Configuration;" />
      <node id="1240470842553276028" at="15,0,19,0" concept="6" trace="createEditor#()Ljetbrains/mps/baseLanguage/execution/api/JavaConfigurationEditorComponent;" />
      <node id="1240470842553276028" at="25,51,30,7" concept="13" />
      <node id="1240470842553276028" at="25,0,32,0" concept="1" trace="JavaRunParameters_Configuration_Editor#()V" />
      <scope id="1240470842553276028" at="12,31,13,34" />
      <scope id="1240470842553276057" at="12,31,13,34" />
      <scope id="1240470842553276035" at="16,58,17,31" />
      <scope id="1240470842553276028" at="19,112,20,68" />
      <scope id="1240470842553276048" at="19,112,20,68" />
      <scope id="1240470842553276028" at="22,84,23,68" />
      <scope id="1240470842553276039" at="22,84,23,68" />
      <scope id="1240470842553276028" at="27,55,28,53" />
      <scope id="1240470842553276028" at="12,0,15,0" />
      <scope id="1240470842553276028" at="19,0,22,0">
        <var name="configuration" id="1240470842553276028" />
      </scope>
      <scope id="1240470842553276028" at="22,0,25,0">
        <var name="configuration" id="1240470842553276028" />
      </scope>
      <scope id="1240470842553276028" at="27,0,30,0" />
      <scope id="1240470842553276028" at="15,0,19,0" />
      <scope id="1240470842553276028" at="25,51,30,7" />
      <scope id="1240470842553276028" at="25,0,32,0" />
      <unit id="1240470842553276028" at="26,14,30,5" name="jetbrains.mps.baseLanguage.execution.api.JavaRunParameters_Configuration_Editor$1" />
      <unit id="1240470842553276028" at="10,0,33,0" name="jetbrains.mps.baseLanguage.execution.api.JavaRunParameters_Configuration_Editor" />
    </file>
    <file name="JavaRunParameters_Configuration.java">
      <node id="1240470842553276028" at="24,76,25,57" concept="2" />
      <node id="1240470842553276028" at="29,26,30,81" concept="14" />
      <node id="1240470842553276028" at="31,5,32,83" concept="2" />
      <node id="1240470842553276028" at="34,51,35,39" concept="8" />
      <node id="1240470842553276028" at="37,61,38,40" concept="2" />
      <node id="1240470842553276028" at="41,50,42,49" concept="7" />
      <node id="1240470842553276028" at="43,9,44,36" concept="2" />
      <node id="1240470842553276028" at="44,36,45,80" concept="2" />
      <node id="1240470842553276028" at="45,80,46,19" concept="8" />
      <node id="1240470842553276028" at="48,42,49,26" concept="2" />
      <node id="1240470842553276028" at="51,5,52,17" concept="8" />
      <node id="1240470842553276062" at="55,0,56,0" concept="3" trace="myJavaRunParameters" />
      <node id="1240470842553276028" at="59,61,60,100" concept="7" />
      <node id="1240470842553276028" at="61,40,62,64" concept="2" />
      <node id="1240470842553276028" at="63,7,64,19" concept="8" />
      <node id="1240470842553276028" at="69,0,70,0" concept="3" trace="myEditorEx" />
      <node id="1240470842553276028" at="70,64,71,49" concept="8" />
      <node id="1240470842553276028" at="73,61,74,56" concept="8" />
      <node id="1240470842553276028" at="77,29,78,31" concept="2" />
      <node id="1240470842553276028" at="79,5,80,22" concept="8" />
      <node id="1240470842553276028" at="82,0,83,0" concept="11" trace="LOG" />
      <node id="1240470842553276028" at="19,0,21,0" concept="3" trace="myState" />
      <node id="1240470842553276028" at="21,0,23,0" concept="6" trace="checkConfiguration#()V" />
      <node id="1240470842553276028" at="56,0,58,0" concept="1" trace="MyState#()V" />
      <node id="1240470842553276028" at="67,0,69,0" concept="1" trace="JavaRunParameters_Configuration#()V" />
      <node id="1240470842553276028" at="28,73,31,5" concept="5" />
      <node id="1240470842553276028" at="34,0,37,0" concept="6" trace="getJavaRunParameters#()Ljetbrains/mps/baseLanguage/tuples/runtime/Tuples/_0;" />
      <node id="1240470842553276028" at="37,0,40,0" concept="6" trace="setJavaRunParameters#(Ljetbrains/mps/baseLanguage/tuples/runtime/Tuples/_0;)V" />
      <node id="1240470842553276028" at="47,45,50,7" concept="0" />
      <node id="1240470842553276028" at="47,45,50,7" concept="5" />
      <node id="1240470842553276028" at="60,100,63,7" concept="5" />
      <node id="1240470842553276028" at="70,0,73,0" concept="6" trace="createCloneTemplate#()Ljetbrains/mps/baseLanguage/execution/api/JavaRunParameters_Configuration;" />
      <node id="1240470842553276028" at="73,0,76,0" concept="6" trace="getEditor#()Ljetbrains/mps/baseLanguage/execution/api/JavaRunParameters_Configuration_Editor;" />
      <node id="1240470842553276028" at="76,74,79,5" concept="5" />
      <node id="1240470842553276028" at="23,0,27,0" concept="6" trace="writeExternal#(Lorg/jdom/Element;)V" />
      <node id="1240470842553276028" at="76,0,82,0" concept="6" trace="getEditorEx#()Ljetbrains/mps/execution/api/settings/SettingsEditorEx;" />
      <node id="1240470842553276028" at="27,0,34,0" concept="6" trace="readExternal#(Lorg/jdom/Element;)V" />
      <node id="1240470842553276028" at="58,0,66,0" concept="6" trace="clone#()Ljava/lang/Object;" />
      <node id="1240470842553276028" at="42,49,51,5" concept="15" />
      <node id="1240470842553276028" at="40,0,54,0" concept="6" trace="clone#()Ljetbrains/mps/baseLanguage/execution/api/JavaRunParameters_Configuration;" />
      <scope id="1240470842553276028" at="21,73,21,73" />
      <scope id="1240470842553276028" at="56,22,56,22" />
      <scope id="1240470842553276028" at="67,44,67,44" />
      <scope id="1240470842553276028" at="24,76,25,57" />
      <scope id="1240470842553276028" at="29,26,30,81" />
      <scope id="1240470842553276028" at="34,51,35,39" />
      <scope id="1240470842553276028" at="37,61,38,40" />
      <scope id="1240470842553276028" at="48,42,49,26" />
      <scope id="1240470842553276028" at="61,40,62,64" />
      <scope id="1240470842553276028" at="70,64,71,49" />
      <scope id="1240470842553276028" at="73,61,74,56" />
      <scope id="1240470842553276028" at="77,29,78,31" />
      <scope id="1240470842553276028" at="21,0,23,0" />
      <scope id="1240470842553276028" at="56,0,58,0" />
      <scope id="1240470842553276028" at="67,0,69,0" />
      <scope id="1240470842553276028" at="34,0,37,0" />
      <scope id="1240470842553276028" at="37,0,40,0">
        <var name="value" id="1240470842553276028" />
      </scope>
      <scope id="1240470842553276028" at="43,9,46,19" />
      <scope id="1240470842553276028" at="47,0,50,7">
        <var name="ex" id="1240470842553276028" />
      </scope>
      <scope id="1240470842553276028" at="47,45,50,7" />
      <scope id="1240470842553276028" at="70,0,73,0" />
      <scope id="1240470842553276028" at="73,0,76,0" />
      <scope id="1240470842553276028" at="23,0,27,0">
        <var name="element" id="1240470842553276028" />
      </scope>
      <scope id="1240470842553276028" at="28,73,32,83" />
      <scope id="1240470842553276028" at="76,74,80,22" />
      <scope id="1240470842553276028" at="59,61,64,19">
        <var name="state" id="1240470842553276028" />
      </scope>
      <scope id="1240470842553276028" at="76,0,82,0" />
      <scope id="1240470842553276028" at="27,0,34,0">
        <var name="element" id="1240470842553276028" />
      </scope>
      <scope id="1240470842553276028" at="58,0,66,0" />
      <scope id="1240470842553276028" at="41,50,52,17">
        <var name="clone" id="1240470842553276028" />
      </scope>
      <scope id="1240470842553276028" at="40,0,54,0" />
      <unit id="1240470842553276028" at="54,0,67,0" name="jetbrains.mps.baseLanguage.execution.api.JavaRunParameters_Configuration$MyState" />
      <unit id="1240470842553276028" at="18,0,84,0" name="jetbrains.mps.baseLanguage.execution.api.JavaRunParameters_Configuration" />
    </file>
  </root>
  <root nodeRef="r:fc6b4266-fe93-4e02-bc36-aebff4c903c3(jetbrains.mps.baseLanguage.execution.api)/1240470842553519759">
    <file name="JavaRunParameters.java">
      <node id="1240470842553519759" at="10,30,11,12" concept="13" />
      <node id="1240470842553519759" at="13,140,14,86" concept="13" />
      <node id="1240470842553519759" at="16,49,17,27" concept="8" />
      <node id="1240470842553519759" at="19,41,20,27" concept="8" />
      <node id="1240470842553519759" at="22,39,23,27" concept="8" />
      <node id="1240470842553519759" at="25,48,26,27" concept="8" />
      <node id="1240470842553519759" at="28,51,29,27" concept="8" />
      <node id="1240470842553519759" at="31,37,32,22" concept="8" />
      <node id="1240470842553519759" at="34,29,35,22" concept="8" />
      <node id="1240470842553519759" at="37,27,38,22" concept="8" />
      <node id="1240470842553519759" at="40,36,41,22" concept="8" />
      <node id="1240470842553519759" at="43,38,44,22" concept="8" />
      <node id="1240470842553519759" at="47,96,48,50" concept="8" />
      <node id="1240470842553519764" at="50,36,51,154" concept="8" />
      <node id="1240470842553519795" at="55,45,56,28" concept="8" />
      <node id="1240470842553519799" at="57,5,58,16" concept="8" />
      <node id="1240470842553519806" at="60,47,61,31" concept="2" />
      <node id="1240470842553519818" at="63,30,64,26" concept="8" />
      <node id="1240470842553519826" at="66,62,67,46" concept="2" />
      <node id="1240470842553519838" at="69,40,70,36" concept="8" />
      <node id="1240470842553519846" at="72,46,73,30" concept="2" />
      <node id="1240470842553519858" at="75,32,76,28" concept="8" />
      <node id="1240470842553519866" at="78,60,79,44" concept="2" />
      <node id="1240470842553519878" at="81,39,82,35" concept="8" />
      <node id="1240470842553519886" at="84,63,85,46" concept="2" />
      <node id="1240470842553519900" at="88,9,89,48" concept="8" />
      <node id="1240470842553519908" at="90,38,91,111" concept="9" />
      <node id="1240470842553519910" at="91,111,92,19" concept="8" />
      <node id="1240470842553519759" at="10,0,13,0" concept="1" trace="JavaRunParameters#()V" />
      <node id="1240470842553519759" at="13,0,16,0" concept="1" trace="JavaRunParameters#(Ljava/lang/String;Ljava/lang/String;Ljava/lang/String;Ljava/lang/String;Ljava/lang/Boolean;)V" />
      <node id="1240470842553519759" at="16,0,19,0" concept="6" trace="programParameters#(Ljava/lang/String;)Ljava/lang/String;" />
      <node id="1240470842553519759" at="19,0,22,0" concept="6" trace="vmOptions#(Ljava/lang/String;)Ljava/lang/String;" />
      <node id="1240470842553519759" at="22,0,25,0" concept="6" trace="jrePath#(Ljava/lang/String;)Ljava/lang/String;" />
      <node id="1240470842553519759" at="25,0,28,0" concept="6" trace="workingDirectory#(Ljava/lang/String;)Ljava/lang/String;" />
      <node id="1240470842553519759" at="28,0,31,0" concept="6" trace="useAlternativeJre#(Ljava/lang/Boolean;)Ljava/lang/Boolean;" />
      <node id="1240470842553519759" at="31,0,34,0" concept="6" trace="programParameters#()Ljava/lang/String;" />
      <node id="1240470842553519759" at="34,0,37,0" concept="6" trace="vmOptions#()Ljava/lang/String;" />
      <node id="1240470842553519759" at="37,0,40,0" concept="6" trace="jrePath#()Ljava/lang/String;" />
      <node id="1240470842553519759" at="40,0,43,0" concept="6" trace="workingDirectory#()Ljava/lang/String;" />
      <node id="1240470842553519759" at="43,0,46,0" concept="6" trace="useAlternativeJre#()Ljava/lang/Boolean;" />
      <node id="1240470842553519760" at="50,0,53,0" concept="6" trace="clone#()Ljetbrains/mps/baseLanguage/tuples/runtime/Tuples/_0;" />
      <node id="1240470842553519790" at="54,37,57,5" concept="5" />
      <node id="1240470842553519802" at="60,0,63,0" concept="6" trace="setJrePath#(Ljava/lang/String;)V" />
      <node id="1240470842553519814" at="63,0,66,0" concept="6" trace="getJrePath#()Ljava/lang/String;" />
      <node id="1240470842553519822" at="66,0,69,0" concept="6" trace="setProgramParameters#(Ljava/lang/String;)V" />
      <node id="1240470842553519834" at="69,0,72,0" concept="6" trace="getProgramParameters#()Ljava/lang/String;" />
      <node id="1240470842553519842" at="72,0,75,0" concept="6" trace="setVmOptions#(Ljava/lang/String;)V" />
      <node id="1240470842553519854" at="75,0,78,0" concept="6" trace="getVmOptions#()Ljava/lang/String;" />
      <node id="1240470842553519862" at="78,0,81,0" concept="6" trace="setWorkingDirectory#(Ljava/lang/String;)V" />
      <node id="1240470842553519874" at="81,0,84,0" concept="6" trace="getWorkingDirectory#()Ljava/lang/String;" />
      <node id="1240470842553519882" at="84,0,87,0" concept="6" trace="setUseAlternativeJre#(Z)V" />
      <node id="1240470842553519759" at="46,0,50,0" concept="6" trace="assignFrom#(Ljetbrains/mps/baseLanguage/tuples/runtime/Tuples/_5;)Ljetbrains/mps/baseLanguage/execution/api/JavaRunParameters;" />
      <node id="1240470842553519898" at="87,41,93,5" concept="15" />
      <node id="1240470842553519786" at="53,0,60,0" concept="6" trace="getAlternativeJre#()Ljava/lang/String;" />
      <node id="1240470842553519894" at="87,0,95,0" concept="6" trace="getUseAlternativeJre#()Z" />
      <scope id="1240470842553519759" at="10,30,11,12" />
      <scope id="1240470842553519759" at="13,140,14,86" />
      <scope id="1240470842553519759" at="16,49,17,27" />
      <scope id="1240470842553519759" at="19,41,20,27" />
      <scope id="1240470842553519759" at="22,39,23,27" />
      <scope id="1240470842553519759" at="25,48,26,27" />
      <scope id="1240470842553519759" at="28,51,29,27" />
      <scope id="1240470842553519759" at="31,37,32,22" />
      <scope id="1240470842553519759" at="34,29,35,22" />
      <scope id="1240470842553519759" at="37,27,38,22" />
      <scope id="1240470842553519759" at="40,36,41,22" />
      <scope id="1240470842553519759" at="43,38,44,22" />
      <scope id="1240470842553519759" at="47,96,48,50" />
      <scope id="1240470842553519763" at="50,36,51,154" />
      <scope id="1240470842553519794" at="55,45,56,28" />
      <scope id="1240470842553519805" at="60,47,61,31" />
      <scope id="1240470842553519817" at="63,30,64,26" />
      <scope id="1240470842553519825" at="66,62,67,46" />
      <scope id="1240470842553519837" at="69,40,70,36" />
      <scope id="1240470842553519845" at="72,46,73,30" />
      <scope id="1240470842553519857" at="75,32,76,28" />
      <scope id="1240470842553519865" at="78,60,79,44" />
      <scope id="1240470842553519877" at="81,39,82,35" />
      <scope id="1240470842553519885" at="84,63,85,46" />
      <scope id="1240470842553519899" at="88,9,89,48" />
      <scope id="1240470842553519904" at="90,0,92,19">
        <var name="e" id="1240470842553519905" />
      </scope>
      <scope id="1240470842553519907" at="90,38,92,19" />
      <scope id="1240470842553519759" at="10,0,13,0" />
      <scope id="1240470842553519759" at="13,0,16,0">
        <var name="jrePath" id="1240470842553519759" />
        <var name="programParameters" id="1240470842553519759" />
        <var name="useAlternativeJre" id="1240470842553519759" />
        <var name="vmOptions" id="1240470842553519759" />
        <var name="workingDirectory" id="1240470842553519759" />
      </scope>
      <scope id="1240470842553519759" at="16,0,19,0">
        <var name="value" id="1240470842553519759" />
      </scope>
      <scope id="1240470842553519759" at="19,0,22,0">
        <var name="value" id="1240470842553519759" />
      </scope>
      <scope id="1240470842553519759" at="22,0,25,0">
        <var name="value" id="1240470842553519759" />
      </scope>
      <scope id="1240470842553519759" at="25,0,28,0">
        <var name="value" id="1240470842553519759" />
      </scope>
      <scope id="1240470842553519759" at="28,0,31,0">
        <var name="value" id="1240470842553519759" />
      </scope>
      <scope id="1240470842553519759" at="31,0,34,0" />
      <scope id="1240470842553519759" at="34,0,37,0" />
      <scope id="1240470842553519759" at="37,0,40,0" />
      <scope id="1240470842553519759" at="40,0,43,0" />
      <scope id="1240470842553519759" at="43,0,46,0" />
      <scope id="1240470842553519760" at="50,0,53,0" />
      <scope id="1240470842553519802" at="60,0,63,0">
        <var name="jrePathValue" id="1240470842553519812" />
      </scope>
      <scope id="1240470842553519814" at="63,0,66,0" />
      <scope id="1240470842553519822" at="66,0,69,0">
        <var name="programParameters" id="1240470842553519832" />
      </scope>
      <scope id="1240470842553519834" at="69,0,72,0" />
      <scope id="1240470842553519842" at="72,0,75,0">
        <var name="vmOptions" id="1240470842553519852" />
      </scope>
      <scope id="1240470842553519854" at="75,0,78,0" />
      <scope id="1240470842553519862" at="78,0,81,0">
        <var name="workingDirectory" id="1240470842553519872" />
      </scope>
      <scope id="1240470842553519874" at="81,0,84,0" />
      <scope id="1240470842553519882" at="84,0,87,0">
        <var name="useAlternativeJre" id="1240470842553519892" />
      </scope>
      <scope id="1240470842553519759" at="46,0,50,0">
        <var name="from" id="1240470842553519759" />
      </scope>
      <scope id="1240470842553519789" at="54,37,58,16" />
      <scope id="1240470842553519897" at="87,41,93,5" />
      <scope id="1240470842553519786" at="53,0,60,0" />
      <scope id="1240470842553519894" at="87,0,95,0" />
      <unit id="1240470842553519759" at="9,0,96,0" name="jetbrains.mps.baseLanguage.execution.api.JavaRunParameters" />
    </file>
  </root>
  <root nodeRef="r:fc6b4266-fe93-4e02-bc36-aebff4c903c3(jetbrains.mps.baseLanguage.execution.api)/558452619579580285">
    <file name="JavaConfigurationEditorComponent.java">
      <node id="558452619580230468" at="17,0,18,0" concept="3" trace="myVmParameters" />
      <node id="558452619580230771" at="18,0,19,0" concept="3" trace="myProgramParameters" />
      <node id="558452619580281453" at="19,0,20,0" concept="3" trace="myWorkingDirectory" />
      <node id="558452619580282050" at="20,0,21,0" concept="3" trace="myUseAlternativeJre" />
      <node id="558452619580282654" at="21,0,22,0" concept="3" trace="myJreHome" />
      <node id="558452619579673031" at="22,45,23,31" concept="13" />
      <node id="558452619579729064" at="23,31,24,0" concept="10" />
      <node id="558452619580230476" at="24,0,25,50" concept="2" />
      <node id="558452619579840224" at="25,50,26,53" concept="2" />
      <node id="558452619580263987" at="26,53,27,55" concept="2" />
      <node id="558452619579892905" at="27,55,28,63" concept="2" />
      <node id="558452619580281461" at="28,63,29,57" concept="2" />
      <node id="558452619579945588" at="29,57,30,60" concept="2" />
      <node id="558452619580282059" at="30,60,31,64" concept="2" />
      <node id="558452619580282662" at="31,64,32,48" concept="2" />
      <node id="558452619580113663" at="34,50,35,64" concept="2" />
      <node id="558452619579998299" at="37,7,38,54" concept="2" />
      <node id="558452619579801057" at="38,54,39,0" concept="10" />
      <node id="558452619579796337" at="39,0,40,77" concept="2" />
      <node id="558452619579818975" at="40,77,41,62" concept="2" />
      <node id="558452619579821912" at="41,62,42,82" concept="2" />
      <node id="558452619579820795" at="42,82,43,67" concept="2" />
      <node id="558452619579826493" at="43,67,44,81" concept="2" />
      <node id="558452619579829445" at="44,81,45,66" concept="2" />
      <node id="558452619579831630" at="45,66,46,67" concept="2" />
      <node id="558452619579835737" at="46,67,47,58" concept="2" />
      <node id="558452619580225392" at="51,30,52,13" concept="8" />
      <node id="558452619580298563" at="53,5,54,65" concept="2" />
      <node id="558452619580365286" at="54,65,55,52" concept="2" />
      <node id="558452619580433655" at="55,52,56,45" concept="2" />
      <node id="558452619580513083" at="56,45,57,63" concept="2" />
      <node id="558452619580579869" at="57,63,58,79" concept="2" />
      <node id="2322315371014497508" at="58,79,59,69" concept="2" />
      <node id="558452619580230249" at="62,30,63,13" concept="8" />
      <node id="558452619580675277" at="64,5,65,65" concept="2" />
      <node id="558452619580768387" at="65,65,66,52" concept="2" />
      <node id="558452619580768417" at="66,52,67,45" concept="2" />
      <node id="558452619580768455" at="67,45,68,63" concept="2" />
      <node id="558452619580768501" at="68,63,69,68" concept="2" />
      <node id="558452619581308621" at="71,25,72,24" concept="2" />
      <node id="558452619581364416" at="72,24,73,34" concept="2" />
      <node id="558452619581415446" at="73,34,74,29" concept="2" />
      <node id="558452619581548540" at="74,29,75,33" concept="2" />
      <node id="558452619580110557" at="34,0,37,0" concept="6" trace="actionPerformed#(Ljava/awt/event/ActionEvent;)V" />
      <node id="558452619580220356" at="50,62,53,5" concept="5" />
      <node id="558452619580226819" at="61,62,64,5" concept="5" />
      <node id="558452619580054191" at="32,48,37,7" concept="2" />
      <node id="558452619581307943" at="71,0,77,0" concept="6" trace="dispose#()V" />
      <node id="558452619580053741" at="61,0,71,0" concept="6" trace="apply#(Ljetbrains/mps/baseLanguage/tuples/runtime/Tuples/_0;)V" />
      <node id="558452619580052976" at="50,0,61,0" concept="6" trace="reset#(Ljetbrains/mps/baseLanguage/tuples/runtime/Tuples/_0;)V" />
      <node id="558452619579651583" at="22,0,49,0" concept="1" trace="JavaConfigurationEditorComponent#()V" />
      <scope id="558452619580110558" at="34,50,35,64" />
      <scope id="558452619580220357" at="51,30,52,13" />
      <scope id="558452619580226820" at="62,30,63,13" />
      <scope id="558452619580110557" at="34,0,37,0">
        <var name="e" id="558452619580110557" />
      </scope>
      <scope id="558452619581307946" at="71,25,75,33" />
      <scope id="558452619581307943" at="71,0,77,0" />
      <scope id="558452619580053744" at="61,62,69,68" />
      <scope id="558452619580052979" at="50,62,59,69" />
      <scope id="558452619580053741" at="61,0,71,0">
        <var name="javaOptions" id="1240470842553526240" />
      </scope>
      <scope id="558452619580052976" at="50,0,61,0">
        <var name="javaOptions" id="1240470842553526187" />
      </scope>
      <scope id="558452619579651587" at="22,45,47,58" />
      <scope id="558452619579651583" at="22,0,49,0" />
      <unit id="558452619580110557" at="33,46,37,5" name="jetbrains.mps.baseLanguage.execution.api.JavaConfigurationEditorComponent$1" />
      <unit id="558452619579580285" at="16,0,78,0" name="jetbrains.mps.baseLanguage.execution.api.JavaConfigurationEditorComponent" />
    </file>
  </root>
</debug-info>
<|MERGE_RESOLUTION|>--- conflicted
+++ resolved
@@ -37,7 +37,6 @@
       <node id="1240470842553275009" at="92,5,93,16" concept="8" />
       <node id="1240470842553275009" at="96,35,97,51" concept="2" />
       <node id="1240470842553275009" at="98,5,99,16" concept="8" />
-<<<<<<< HEAD
       <node id="1240470842553275009" at="102,42,103,84" concept="2" />
       <node id="1240470842553275009" at="104,5,105,16" concept="8" />
       <node id="1240470842553275056" at="110,55,111,60" concept="8" />
@@ -52,127 +51,130 @@
       <node id="1240470842553275238" at="139,41,140,98" concept="14" />
       <node id="1240470842553275241" at="141,7,142,0" concept="10" />
       <node id="1240470842553275251" at="143,12,144,325" concept="8" />
-      <node id="8848323974581195390" at="147,99,148,93" concept="7" />
-      <node id="8848323974581207659" at="149,25,150,65" concept="7" />
-      <node id="2034046503361597150" at="152,27,153,67" concept="2" />
-      <node id="8848323974581195997" at="155,9,156,47" concept="14" />
-      <node id="1240470842553275327" at="157,5,158,405" concept="8" />
-      <node id="1240470842553275385" at="160,126,161,430" concept="8" />
-      <node id="1240470842553275009" at="163,41,164,52" concept="8" />
-      <node id="1240470842553275428" at="166,48,167,61" concept="8" />
-      <node id="8475766493858784268" at="169,50,170,50" concept="7" />
-      <node id="3066236890327711297" at="171,24,172,18" concept="8" />
-      <node id="8475766493858788059" at="175,42,176,97" concept="2" />
-      <node id="7548520285724747528" at="177,7,178,18" concept="8" />
-      <node id="5111910545577616865" at="179,12,180,61" concept="7" />
-      <node id="8475766493858788116" at="182,44,183,104" concept="2" />
-      <node id="7548520285724754937" at="184,9,185,20" concept="8" />
-      <node id="7548520285724783601" at="186,65,187,56" concept="8" />
-      <node id="5111910545577616881" at="190,62,191,383" concept="8" />
-      <node id="1240470842553275460" at="197,65,198,72" concept="7" />
-      <node id="2034046503361582607" at="200,25,201,89" concept="7" />
-      <node id="2034046503361582622" at="202,30,203,63" concept="2" />
-      <node id="1240470842553275473" at="206,7,207,27" concept="8" />
-      <node id="1240470842553275481" at="209,42,210,57" concept="9" />
-      <node id="1240470842553275483" at="210,57,211,79" concept="9" />
-      <node id="1240470842553275485" at="211,79,212,61" concept="9" />
-      <node id="1240470842553275487" at="212,61,213,17" concept="8" />
-      <node id="2796391569760418555" at="215,55,216,81" concept="8" />
-      <node id="2796391569759918838" at="218,65,219,78" concept="7" />
-      <node id="2034046503361582156" at="221,25,222,79" concept="2" />
-      <node id="2034046503361582161" at="222,79,223,229" concept="2" />
-      <node id="2796391569759918866" at="225,7,226,50" concept="8" />
-      <node id="2796391569760167541" at="229,27,230,47" concept="8" />
-      <node id="2796391569758300633" at="231,12,232,90" concept="8" />
-      <node id="2796391569760277274" at="237,37,238,230" concept="8" />
-      <node id="1240470842553275600" at="243,89,244,43" concept="2" />
-      <node id="1240470842553275618" at="246,55,247,70" concept="14" />
-      <node id="1240470842553275623" at="248,5,249,63" concept="8" />
-      <node id="1240470842553275638" at="251,60,252,71" concept="7" />
-      <node id="1240470842553275648" at="252,71,253,25" concept="7" />
-      <node id="1240470842553275669" at="254,27,255,21" concept="2" />
-      <node id="1240470842553275655" at="257,31,258,30" concept="2" />
-      <node id="1240470842553275663" at="259,12,260,21" concept="2" />
-      <node id="1240470842553275674" at="261,5,262,18" concept="8" />
-      <node id="1240470842553275683" at="264,45,265,59" concept="7" />
-      <node id="1240470842553275687" at="265,59,266,73" concept="7" />
-      <node id="1240470842553275694" at="266,73,267,98" concept="7" />
-      <node id="1240470842553275710" at="268,102,269,61" concept="2" />
-      <node id="1240470842553275731" at="271,55,272,74" concept="2" />
-      <node id="1240470842553275741" at="273,5,274,60" concept="2" />
-      <node id="1240470842553275746" at="274,60,275,17" concept="8" />
-      <node id="1240470842553275752" at="277,37,278,53" concept="7" />
-      <node id="1240470842553275772" at="280,73,281,24" concept="8" />
-      <node id="1240470842553275775" at="283,5,284,16" concept="8" />
-      <node id="1240470842553275783" at="287,31,288,34" concept="8" />
-      <node id="1240470842553275793" at="289,5,290,18" concept="8" />
-      <node id="1240470842553275801" at="292,90,293,44" concept="7" />
-      <node id="1240470842553275805" at="293,44,294,27" concept="2" />
-      <node id="1240470842553275809" at="294,27,295,50" concept="7" />
-      <node id="1240470842553275819" at="296,30,297,27" concept="2" />
-      <node id="1240470842553275824" at="298,5,299,19" concept="2" />
-      <node id="1240470842553275828" at="299,19,300,19" concept="2" />
-      <node id="1240470842553275832" at="300,19,301,19" concept="8" />
-      <node id="1240470842553275418" at="306,57,307,49" concept="8" />
-      <node id="1240470842553275414" at="309,38,310,65" concept="8" />
-      <node id="1240470842553275009" at="314,0,315,0" concept="11" trace="LOG" />
-      <node id="1240470842553275246" at="316,36,317,43" concept="8" />
-      <node id="1240470842553275246" at="318,5,319,13" concept="8" />
-      <node id="8848323974581195960" at="322,36,323,43" concept="8" />
-      <node id="8848323974581195960" at="324,5,325,16" concept="8" />
-      <node id="3952212245317269904" at="328,36,329,42" concept="8" />
-      <node id="3952212245317269904" at="330,5,331,16" concept="8" />
-      <node id="8848323974581195400" at="334,36,335,74" concept="8" />
-      <node id="8848323974581195400" at="336,5,337,16" concept="8" />
-      <node id="1240470842553275388" at="340,36,341,51" concept="8" />
-      <node id="1240470842553275388" at="342,5,343,16" concept="8" />
-      <node id="1240470842553275394" at="346,36,347,51" concept="8" />
-      <node id="1240470842553275394" at="348,5,349,16" concept="8" />
-      <node id="1240470842553275398" at="352,36,353,43" concept="8" />
-      <node id="1240470842553275398" at="354,5,355,16" concept="8" />
-      <node id="1240470842553275406" at="358,36,359,50" concept="8" />
-      <node id="1240470842553275406" at="360,5,361,16" concept="8" />
-      <node id="1240470842553275411" at="364,36,365,50" concept="8" />
-      <node id="1240470842553275411" at="366,5,367,16" concept="8" />
-      <node id="8475766493858861794" at="369,75,370,63" concept="7" />
-      <node id="8475766493858861794" at="370,63,371,30" concept="7" />
-      <node id="8475766493858861794" at="371,30,372,30" concept="7" />
-      <node id="8475766493858861794" at="372,30,373,30" concept="7" />
-      <node id="8475766493858861794" at="373,30,374,30" concept="7" />
-      <node id="8475766493858861794" at="374,30,375,30" concept="7" />
-      <node id="8475766493858861794" at="375,30,376,30" concept="7" />
+      <node id="8848323974581195390" at="147,99,148,71" concept="7" />
+      <node id="8848323974581207659" at="148,71,149,63" concept="7" />
+      <node id="345735828122135678" at="151,25,152,104" concept="2" />
+      <node id="2034046503361597150" at="153,35,154,67" concept="2" />
+      <node id="345735828122228071" at="157,7,158,0" concept="10" />
+      <node id="8848323974581195997" at="159,31,160,47" concept="14" />
+      <node id="345735828122227337" at="161,5,162,0" concept="10" />
+      <node id="1240470842553275327" at="162,0,163,411" concept="8" />
+      <node id="1240470842553275385" at="165,126,166,430" concept="8" />
+      <node id="1240470842553275009" at="168,41,169,52" concept="8" />
+      <node id="1240470842553275428" at="171,48,172,61" concept="8" />
+      <node id="8475766493858784268" at="174,50,175,50" concept="7" />
+      <node id="3066236890327711297" at="176,24,177,18" concept="8" />
+      <node id="8475766493858788059" at="180,42,181,97" concept="2" />
+      <node id="7548520285724747528" at="182,7,183,18" concept="8" />
+      <node id="5111910545577616865" at="184,12,185,61" concept="7" />
+      <node id="8475766493858788116" at="187,44,188,104" concept="2" />
+      <node id="7548520285724754937" at="189,9,190,20" concept="8" />
+      <node id="7548520285724783601" at="191,65,192,56" concept="8" />
+      <node id="5111910545577616881" at="195,62,196,383" concept="8" />
+      <node id="1240470842553275460" at="202,65,203,72" concept="7" />
+      <node id="2034046503361582607" at="205,25,206,89" concept="7" />
+      <node id="2034046503361582622" at="207,30,208,63" concept="2" />
+      <node id="1240470842553275473" at="211,7,212,27" concept="8" />
+      <node id="1240470842553275481" at="214,42,215,57" concept="9" />
+      <node id="1240470842553275483" at="215,57,216,79" concept="9" />
+      <node id="1240470842553275485" at="216,79,217,61" concept="9" />
+      <node id="1240470842553275487" at="217,61,218,17" concept="8" />
+      <node id="2796391569760418555" at="220,55,221,81" concept="8" />
+      <node id="2796391569759918838" at="223,65,224,78" concept="7" />
+      <node id="2034046503361582156" at="226,25,227,79" concept="2" />
+      <node id="2034046503361582161" at="227,79,228,229" concept="2" />
+      <node id="2796391569759918866" at="230,7,231,50" concept="8" />
+      <node id="2796391569760167541" at="234,27,235,47" concept="8" />
+      <node id="2796391569758300633" at="236,12,237,90" concept="8" />
+      <node id="2796391569760277274" at="242,37,243,230" concept="8" />
+      <node id="1240470842553275600" at="248,89,249,43" concept="2" />
+      <node id="1240470842553275618" at="251,55,252,70" concept="14" />
+      <node id="1240470842553275623" at="253,5,254,63" concept="8" />
+      <node id="1240470842553275638" at="256,60,257,71" concept="7" />
+      <node id="1240470842553275648" at="257,71,258,25" concept="7" />
+      <node id="1240470842553275669" at="259,27,260,21" concept="2" />
+      <node id="1240470842553275655" at="262,31,263,30" concept="2" />
+      <node id="1240470842553275663" at="264,12,265,21" concept="2" />
+      <node id="1240470842553275674" at="266,5,267,18" concept="8" />
+      <node id="1240470842553275683" at="269,45,270,59" concept="7" />
+      <node id="1240470842553275687" at="270,59,271,73" concept="7" />
+      <node id="1240470842553275694" at="271,73,272,98" concept="7" />
+      <node id="1240470842553275710" at="273,102,274,61" concept="2" />
+      <node id="1240470842553275731" at="276,55,277,74" concept="2" />
+      <node id="1240470842553275741" at="278,5,279,60" concept="2" />
+      <node id="1240470842553275746" at="279,60,280,17" concept="8" />
+      <node id="1240470842553275752" at="282,37,283,53" concept="7" />
+      <node id="1240470842553275772" at="285,73,286,24" concept="8" />
+      <node id="1240470842553275775" at="288,5,289,16" concept="8" />
+      <node id="1240470842553275783" at="292,31,293,34" concept="8" />
+      <node id="1240470842553275793" at="294,5,295,18" concept="8" />
+      <node id="1240470842553275801" at="297,90,298,44" concept="7" />
+      <node id="1240470842553275805" at="298,44,299,27" concept="2" />
+      <node id="1240470842553275809" at="299,27,300,50" concept="7" />
+      <node id="1240470842553275819" at="301,30,302,27" concept="2" />
+      <node id="1240470842553275824" at="303,5,304,19" concept="2" />
+      <node id="1240470842553275828" at="304,19,305,19" concept="2" />
+      <node id="1240470842553275832" at="305,19,306,19" concept="8" />
+      <node id="1240470842553275418" at="311,57,312,49" concept="8" />
+      <node id="1240470842553275414" at="314,38,315,65" concept="8" />
+      <node id="1240470842553275009" at="319,0,320,0" concept="11" trace="LOG" />
+      <node id="1240470842553275246" at="321,36,322,43" concept="8" />
+      <node id="1240470842553275246" at="323,5,324,13" concept="8" />
+      <node id="8848323974581195960" at="327,36,328,43" concept="8" />
+      <node id="8848323974581195960" at="329,5,330,16" concept="8" />
+      <node id="3952212245317269904" at="333,36,334,42" concept="8" />
+      <node id="3952212245317269904" at="335,5,336,16" concept="8" />
+      <node id="8848323974581195400" at="339,36,340,74" concept="8" />
+      <node id="8848323974581195400" at="341,5,342,16" concept="8" />
+      <node id="1240470842553275388" at="345,36,346,51" concept="8" />
+      <node id="1240470842553275388" at="347,5,348,16" concept="8" />
+      <node id="1240470842553275394" at="351,36,352,51" concept="8" />
+      <node id="1240470842553275394" at="353,5,354,16" concept="8" />
+      <node id="1240470842553275398" at="357,36,358,43" concept="8" />
+      <node id="1240470842553275398" at="359,5,360,16" concept="8" />
+      <node id="1240470842553275406" at="363,36,364,50" concept="8" />
+      <node id="1240470842553275406" at="365,5,366,16" concept="8" />
+      <node id="1240470842553275411" at="369,36,370,50" concept="8" />
+      <node id="1240470842553275411" at="371,5,372,16" concept="8" />
+      <node id="8475766493858861794" at="374,75,375,63" concept="7" />
+      <node id="8475766493858861794" at="375,63,376,30" concept="7" />
       <node id="8475766493858861794" at="376,30,377,30" concept="7" />
-      <node id="8475766493858861794" at="377,30,378,147" concept="2" />
-      <node id="8475766493858861794" at="378,147,379,62" concept="2" />
-      <node id="8475766493858861794" at="379,62,380,132" concept="2" />
-      <node id="8475766493858861794" at="380,132,381,54" concept="2" />
-      <node id="8475766493858861794" at="381,54,382,140" concept="2" />
-      <node id="8475766493858861794" at="382,140,383,54" concept="2" />
-      <node id="8475766493858861794" at="383,54,384,137" concept="2" />
-      <node id="8475766493858861794" at="384,137,385,48" concept="2" />
-      <node id="8475766493858861794" at="385,48,386,144" concept="2" />
-      <node id="8475766493858861794" at="386,144,387,62" concept="2" />
-      <node id="8475766493858861794" at="387,62,388,133" concept="2" />
-      <node id="8475766493858861794" at="388,133,389,138" concept="2" />
-      <node id="8475766493858861794" at="389,138,390,239" concept="2" />
-      <node id="8475766493858861794" at="390,239,391,57" concept="2" />
-      <node id="8475766493858861794" at="391,57,392,48" concept="2" />
-      <node id="8475766493858861794" at="392,48,393,53" concept="2" />
-      <node id="8475766493858861794" at="393,53,394,24" concept="8" />
-      <node id="4278380732218820440" at="396,52,397,44" concept="8" />
-      <node id="1240470842553275434" at="399,55,400,43" concept="8" />
-      <node id="8475766493858861728" at="402,78,403,46" concept="8" />
-      <node id="8475766493858861771" at="405,80,406,46" concept="8" />
+      <node id="8475766493858861794" at="377,30,378,30" concept="7" />
+      <node id="8475766493858861794" at="378,30,379,30" concept="7" />
+      <node id="8475766493858861794" at="379,30,380,30" concept="7" />
+      <node id="8475766493858861794" at="380,30,381,30" concept="7" />
+      <node id="8475766493858861794" at="381,30,382,30" concept="7" />
+      <node id="8475766493858861794" at="382,30,383,147" concept="2" />
+      <node id="8475766493858861794" at="383,147,384,62" concept="2" />
+      <node id="8475766493858861794" at="384,62,385,132" concept="2" />
+      <node id="8475766493858861794" at="385,132,386,54" concept="2" />
+      <node id="8475766493858861794" at="386,54,387,140" concept="2" />
+      <node id="8475766493858861794" at="387,140,388,54" concept="2" />
+      <node id="8475766493858861794" at="388,54,389,137" concept="2" />
+      <node id="8475766493858861794" at="389,137,390,48" concept="2" />
+      <node id="8475766493858861794" at="390,48,391,144" concept="2" />
+      <node id="8475766493858861794" at="391,144,392,62" concept="2" />
+      <node id="8475766493858861794" at="392,62,393,133" concept="2" />
+      <node id="8475766493858861794" at="393,133,394,138" concept="2" />
+      <node id="8475766493858861794" at="394,138,395,239" concept="2" />
+      <node id="8475766493858861794" at="395,239,396,57" concept="2" />
+      <node id="8475766493858861794" at="396,57,397,48" concept="2" />
+      <node id="8475766493858861794" at="397,48,398,53" concept="2" />
+      <node id="8475766493858861794" at="398,53,399,24" concept="8" />
+      <node id="4278380732218820440" at="401,52,402,44" concept="8" />
+      <node id="1240470842553275434" at="404,55,405,43" concept="8" />
+      <node id="8475766493858861728" at="407,78,408,46" concept="8" />
+      <node id="8475766493858861771" at="410,80,411,46" concept="8" />
       <node id="1240470842553275009" at="63,0,65,0" concept="1" trace="Java_Command#()V" />
       <node id="1240470842553275249" at="143,10,145,5" concept="0" />
-      <node id="2796391569758295871" at="231,10,233,5" concept="0" />
-      <node id="1240470842553275661" at="259,10,261,5" concept="0" />
-      <node id="8475766493858861794" at="379,62,381,54" concept="0" />
-      <node id="8475766493858861794" at="379,62,381,54" concept="0" />
-      <node id="8475766493858861794" at="381,54,383,54" concept="0" />
-      <node id="8475766493858861794" at="381,54,383,54" concept="0" />
-      <node id="8475766493858861794" at="383,54,385,48" concept="0" />
-      <node id="8475766493858861794" at="383,54,385,48" concept="0" />
+      <node id="2796391569758295871" at="236,10,238,5" concept="0" />
+      <node id="1240470842553275661" at="264,10,266,5" concept="0" />
+      <node id="8475766493858861794" at="384,62,386,54" concept="0" />
+      <node id="8475766493858861794" at="384,62,386,54" concept="0" />
+      <node id="8475766493858861794" at="386,54,388,54" concept="0" />
+      <node id="8475766493858861794" at="386,54,388,54" concept="0" />
+      <node id="8475766493858861794" at="388,54,390,48" concept="0" />
+      <node id="8475766493858861794" at="388,54,390,48" concept="0" />
       <node id="1240470842553275009" at="65,71,68,5" concept="5" />
       <node id="1240470842553275009" at="71,57,74,5" concept="5" />
       <node id="1240470842553275009" at="77,75,80,5" concept="5" />
@@ -185,54 +187,54 @@
       <node id="1240470842553275157" at="121,62,124,5" concept="5" />
       <node id="1240470842553275186" at="129,0,132,0" concept="6" trace="select#(Ljava/io/File;)Ljava/lang/String;" />
       <node id="1240470842553275202" at="134,0,137,0" concept="6" trace="select#(Ljava/lang/String;)Ljava/io/File;" />
-      <node id="2034046503361597148" at="152,0,155,0" concept="6" trace="run#()V" />
-      <node id="1240470842553275009" at="160,0,163,0" concept="6" trace="createProcess#(Ljetbrains/mps/baseLanguage/tuples/runtime/Tuples/_0;Lorg/jetbrains/mps/openapi/model/SNodeReference;)Lcom/intellij/execution/process/ProcessHandler;" />
-      <node id="1240470842553275009" at="163,0,166,0" concept="12" trace="getDebugger#()Ljetbrains/mps/debug/api/IDebugger;" />
-      <node id="1240470842553275009" at="166,0,169,0" concept="12" trace="isUnitNode#(Lorg/jetbrains/mps/openapi/model/SNode;)Z" />
-      <node id="3066236890327707786" at="170,50,173,5" concept="5" />
-      <node id="8475766493858788059" at="174,39,177,7" concept="0" />
-      <node id="8475766493858788059" at="174,39,177,7" concept="5" />
-      <node id="8475766493858788116" at="181,55,184,9" concept="0" />
-      <node id="8475766493858788116" at="181,55,184,9" concept="5" />
-      <node id="5618154074607255340" at="190,0,193,0" concept="6" trace="met#(Ljetbrains/mps/textgen/trace/TraceablePositionInfo;)Z" />
-      <node id="2034046503361582617" at="201,89,204,9" concept="5" />
-      <node id="1240470842553275009" at="215,0,218,0" concept="12" trace="getClasspath#(Lorg/jetbrains/mps/openapi/model/SNode;)Ljava/util/List;" />
-      <node id="2796391569760275601" at="237,0,240,0" concept="6" trace="compute#()Ljava/util/List;" />
-      <node id="1240470842553275598" at="242,90,245,5" concept="5" />
-      <node id="1240470842553275616" at="245,5,248,5" concept="5" />
-      <node id="1240470842553275708" at="267,98,270,5" concept="5" />
-      <node id="1240470842553275729" at="270,5,273,5" concept="5" />
-      <node id="1240470842553275762" at="279,35,282,7" concept="5" />
-      <node id="1240470842553275781" at="286,47,289,5" concept="5" />
-      <node id="1240470842553275815" at="295,50,298,5" concept="4" />
-      <node id="1240470842553275414" at="309,0,312,0" concept="6" trace="getDebugger#()Ljetbrains/mps/debug/api/IDebugger;" />
-      <node id="1240470842553275246" at="315,71,318,5" concept="5" />
-      <node id="8848323974581195960" at="321,70,324,5" concept="5" />
-      <node id="3952212245317269904" at="327,69,330,5" concept="5" />
-      <node id="8848323974581195400" at="333,78,336,5" concept="5" />
-      <node id="1240470842553275388" at="339,81,342,5" concept="5" />
-      <node id="1240470842553275394" at="345,81,348,5" concept="5" />
-      <node id="1240470842553275398" at="351,81,354,5" concept="5" />
-      <node id="1240470842553275406" at="357,84,360,5" concept="5" />
-      <node id="1240470842553275411" at="363,83,366,5" concept="5" />
-      <node id="8475766493858861794" at="388,133,391,57" concept="0" />
-      <node id="8475766493858861794" at="388,133,391,57" concept="0" />
-      <node id="4278380732218820440" at="396,0,399,0" concept="12" trace="isEmptyString#(Ljava/lang/String;)Z" />
-      <node id="1240470842553275434" at="399,0,402,0" concept="12" trace="isNotEmptyString#(Ljava/lang/String;)Z" />
-      <node id="8475766493858861728" at="402,0,405,0" concept="12" trace="eq_kk96hj_a0a0a0a0a1a0a0b0a2a22#(Ljava/lang/Object;Ljava/lang/Object;)Z" />
-      <node id="8475766493858861771" at="405,0,408,0" concept="12" trace="eq_kk96hj_a0a0a0a0a1a0a0b0a2a22_0#(Ljava/lang/Object;Ljava/lang/Object;)Z" />
-      <node id="2034046503361582154" at="221,0,225,0" concept="6" trace="run#()V" />
-      <node id="1240470842553275414" at="305,0,309,0" concept="6" trace="createDebuggerSettings#()Ljetbrains/mps/debug/api/IDebuggerSettings;" />
+      <node id="8848323974581195964" at="152,104,155,9" concept="5" />
+      <node id="345735828122227774" at="158,0,161,5" concept="5" />
+      <node id="1240470842553275009" at="165,0,168,0" concept="6" trace="createProcess#(Ljetbrains/mps/baseLanguage/tuples/runtime/Tuples/_0;Lorg/jetbrains/mps/openapi/model/SNodeReference;)Lcom/intellij/execution/process/ProcessHandler;" />
+      <node id="1240470842553275009" at="168,0,171,0" concept="12" trace="getDebugger#()Ljetbrains/mps/debug/api/IDebugger;" />
+      <node id="1240470842553275009" at="171,0,174,0" concept="12" trace="isUnitNode#(Lorg/jetbrains/mps/openapi/model/SNode;)Z" />
+      <node id="3066236890327707786" at="175,50,178,5" concept="5" />
+      <node id="8475766493858788059" at="179,39,182,7" concept="0" />
+      <node id="8475766493858788059" at="179,39,182,7" concept="5" />
+      <node id="8475766493858788116" at="186,55,189,9" concept="0" />
+      <node id="8475766493858788116" at="186,55,189,9" concept="5" />
+      <node id="5618154074607255340" at="195,0,198,0" concept="6" trace="met#(Ljetbrains/mps/textgen/trace/TraceablePositionInfo;)Z" />
+      <node id="2034046503361582617" at="206,89,209,9" concept="5" />
+      <node id="1240470842553275009" at="220,0,223,0" concept="12" trace="getClasspath#(Lorg/jetbrains/mps/openapi/model/SNode;)Ljava/util/List;" />
+      <node id="2796391569760275601" at="242,0,245,0" concept="6" trace="compute#()Ljava/util/List;" />
+      <node id="1240470842553275598" at="247,90,250,5" concept="5" />
+      <node id="1240470842553275616" at="250,5,253,5" concept="5" />
+      <node id="1240470842553275708" at="272,98,275,5" concept="5" />
+      <node id="1240470842553275729" at="275,5,278,5" concept="5" />
+      <node id="1240470842553275762" at="284,35,287,7" concept="5" />
+      <node id="1240470842553275781" at="291,47,294,5" concept="5" />
+      <node id="1240470842553275815" at="300,50,303,5" concept="4" />
+      <node id="1240470842553275414" at="314,0,317,0" concept="6" trace="getDebugger#()Ljetbrains/mps/debug/api/IDebugger;" />
+      <node id="1240470842553275246" at="320,71,323,5" concept="5" />
+      <node id="8848323974581195960" at="326,73,329,5" concept="5" />
+      <node id="3952212245317269904" at="332,72,335,5" concept="5" />
+      <node id="8848323974581195400" at="338,81,341,5" concept="5" />
+      <node id="1240470842553275388" at="344,81,347,5" concept="5" />
+      <node id="1240470842553275394" at="350,81,353,5" concept="5" />
+      <node id="1240470842553275398" at="356,81,359,5" concept="5" />
+      <node id="1240470842553275406" at="362,84,365,5" concept="5" />
+      <node id="1240470842553275411" at="368,83,371,5" concept="5" />
+      <node id="8475766493858861794" at="393,133,396,57" concept="0" />
+      <node id="8475766493858861794" at="393,133,396,57" concept="0" />
+      <node id="4278380732218820440" at="401,0,404,0" concept="12" trace="isEmptyString#(Ljava/lang/String;)Z" />
+      <node id="1240470842553275434" at="404,0,407,0" concept="12" trace="isNotEmptyString#(Ljava/lang/String;)Z" />
+      <node id="8475766493858861728" at="407,0,410,0" concept="12" trace="eq_kk96hj_a0a0a0a0a1a0a0b0a2a22#(Ljava/lang/Object;Ljava/lang/Object;)Z" />
+      <node id="8475766493858861771" at="410,0,413,0" concept="12" trace="eq_kk96hj_a0a0a0a0a1a0a0b0a2a22_0#(Ljava/lang/Object;Ljava/lang/Object;)Z" />
+      <node id="2034046503361582154" at="226,0,230,0" concept="6" trace="run#()V" />
+      <node id="1240470842553275414" at="310,0,314,0" concept="6" trace="createDebuggerSettings#()Ljetbrains/mps/debug/api/IDebuggerSettings;" />
       <node id="1240470842553275177" at="127,93,132,12" concept="7" />
       <node id="1240470842553275194" at="132,12,137,28" concept="7" />
-      <node id="2034046503361597144" at="150,65,155,9" concept="2" />
-      <node id="5618154074606830630" at="188,14,193,11" concept="8" />
-      <node id="2796391569758262990" at="228,85,233,5" concept="5" />
-      <node id="2796391569760256053" at="235,57,240,7" concept="8" />
-      <node id="1240470842553275653" at="256,10,261,5" concept="5" />
-      <node id="1240470842553275759" at="278,53,283,5" concept="4" />
-      <node id="8475766493858861794" at="387,62,392,48" concept="0" />
-      <node id="8475766493858861794" at="387,62,392,48" concept="0" />
+      <node id="5618154074606830630" at="193,14,198,11" concept="8" />
+      <node id="2796391569758262990" at="233,85,238,5" concept="5" />
+      <node id="2796391569760256053" at="240,57,245,7" concept="8" />
+      <node id="1240470842553275653" at="261,10,266,5" concept="5" />
+      <node id="1240470842553275759" at="283,53,288,5" concept="4" />
+      <node id="8475766493858861794" at="392,62,397,48" concept="0" />
+      <node id="8475766493858861794" at="392,62,397,48" concept="0" />
       <node id="1240470842553275009" at="65,0,71,0" concept="6" trace="setWorkingDirectory_File#(Ljava/io/File;)Ljetbrains/mps/baseLanguage/execution/api/Java_Command;" />
       <node id="1240470842553275009" at="71,0,77,0" concept="6" trace="setJrePath_String#(Ljava/lang/String;)Ljetbrains/mps/baseLanguage/execution/api/Java_Command;" />
       <node id="1240470842553275009" at="77,0,83,0" concept="6" trace="setProgramParameter_String#(Ljava/lang/String;)Ljetbrains/mps/baseLanguage/execution/api/Java_Command;" />
@@ -241,49 +243,50 @@
       <node id="1240470842553275009" at="95,0,101,0" concept="6" trace="setDebuggerSettings_String#(Ljava/lang/String;)Ljetbrains/mps/baseLanguage/execution/api/Java_Command;" />
       <node id="1240470842553275009" at="101,0,107,0" concept="6" trace="setVirtualMachineParameter_ProcessBuilderCommandPart#(Ljetbrains/mps/execution/api/commands/CommandPart;)Ljetbrains/mps/baseLanguage/execution/api/Java_Command;" />
       <node id="1240470842553275052" at="109,0,115,0" concept="6" trace="select#(Ljava/lang/String;)Ljava/io/File;" />
-      <node id="8475766493858788169" at="188,12,194,7" concept="0" />
-      <node id="2034046503361582605" at="200,0,206,0" concept="6" trace="run#()V" />
-      <node id="1240470842553275009" at="209,0,215,0" concept="12" trace="getMaxCommandLine#()I" />
-      <node id="2034046503361582150" at="219,78,225,7" concept="2" />
-      <node id="1240470842553275009" at="286,0,292,0" concept="12" trace="protect#(Ljava/lang/String;)Ljava/lang/String;" />
-      <node id="1240470842553275246" at="315,0,321,0" concept="12" trace="check_yvpt_a0c0a2#(Ljetbrains/mps/execution/api/commands/CommandPart;)I" />
-      <node id="8848323974581195960" at="321,0,327,0" concept="12" trace="check_yvpt_a0a0a3#(Lorg/jetbrains/mps/openapi/model/SModel;)Lorg/jetbrains/mps/openapi/module/SModule;" />
-      <node id="3952212245317269904" at="327,0,333,0" concept="12" trace="check_yvpt_a0a0a0d#(Lorg/jetbrains/mps/openapi/model/SNode;)Lorg/jetbrains/mps/openapi/model/SModel;" />
-      <node id="8848323974581195400" at="333,0,339,0" concept="12" trace="check_yvpt_a0a0a0a3#(Lorg/jetbrains/mps/openapi/model/SNodeReference;)Lorg/jetbrains/mps/openapi/model/SNode;" />
-      <node id="1240470842553275388" at="339,0,345,0" concept="12" trace="check_yvpt_a0a0a0e#(Ljetbrains/mps/baseLanguage/tuples/runtime/Tuples/_0;)Ljava/lang/String;" />
-      <node id="1240470842553275394" at="345,0,351,0" concept="12" trace="check_yvpt_a2a0a0e#(Ljetbrains/mps/baseLanguage/tuples/runtime/Tuples/_0;)Ljava/lang/String;" />
-      <node id="1240470842553275398" at="351,0,357,0" concept="12" trace="check_yvpt_a3a0a0e#(Ljetbrains/mps/baseLanguage/tuples/runtime/Tuples/_0;)Ljava/lang/String;" />
-      <node id="1240470842553275406" at="357,0,363,0" concept="12" trace="check_yvpt_a0a0e0a0a4#(Ljetbrains/mps/baseLanguage/tuples/runtime/Tuples/_0;)Ljava/lang/String;" />
-      <node id="1240470842553275411" at="363,0,369,0" concept="12" trace="check_yvpt_a0a4a0a0e#(Ljetbrains/mps/baseLanguage/tuples/runtime/Tuples/_0;)Ljava/lang/String;" />
-      <node id="1240470842553275009" at="228,0,235,0" concept="12" trace="getClasspath#(Lorg/jetbrains/mps/openapi/module/SModule;Z)Ljava/util/List;" />
-      <node id="1240470842553275009" at="235,0,242,0" concept="12" trace="getClassRunnerClassPath#()Ljava/util/List;" />
+      <node id="345735828122134592" at="151,0,157,0" concept="6" trace="run#()V" />
+      <node id="8475766493858788169" at="193,12,199,7" concept="0" />
+      <node id="2034046503361582605" at="205,0,211,0" concept="6" trace="run#()V" />
+      <node id="1240470842553275009" at="214,0,220,0" concept="12" trace="getMaxCommandLine#()I" />
+      <node id="2034046503361582150" at="224,78,230,7" concept="2" />
+      <node id="1240470842553275009" at="291,0,297,0" concept="12" trace="protect#(Ljava/lang/String;)Ljava/lang/String;" />
+      <node id="1240470842553275246" at="320,0,326,0" concept="12" trace="check_yvpt_a0c0a2#(Ljetbrains/mps/execution/api/commands/CommandPart;)I" />
+      <node id="8848323974581195960" at="326,0,332,0" concept="12" trace="check_yvpt_a0a0a2a0d#(Lorg/jetbrains/mps/openapi/model/SModel;)Lorg/jetbrains/mps/openapi/module/SModule;" />
+      <node id="3952212245317269904" at="332,0,338,0" concept="12" trace="check_yvpt_a0a0a0c0a3#(Lorg/jetbrains/mps/openapi/model/SNode;)Lorg/jetbrains/mps/openapi/model/SModel;" />
+      <node id="8848323974581195400" at="338,0,344,0" concept="12" trace="check_yvpt_a0a0a0a2a0d#(Lorg/jetbrains/mps/openapi/model/SNodeReference;)Lorg/jetbrains/mps/openapi/model/SNode;" />
+      <node id="1240470842553275388" at="344,0,350,0" concept="12" trace="check_yvpt_a0a0a0e#(Ljetbrains/mps/baseLanguage/tuples/runtime/Tuples/_0;)Ljava/lang/String;" />
+      <node id="1240470842553275394" at="350,0,356,0" concept="12" trace="check_yvpt_a2a0a0e#(Ljetbrains/mps/baseLanguage/tuples/runtime/Tuples/_0;)Ljava/lang/String;" />
+      <node id="1240470842553275398" at="356,0,362,0" concept="12" trace="check_yvpt_a3a0a0e#(Ljetbrains/mps/baseLanguage/tuples/runtime/Tuples/_0;)Ljava/lang/String;" />
+      <node id="1240470842553275406" at="362,0,368,0" concept="12" trace="check_yvpt_a0a0e0a0a4#(Ljetbrains/mps/baseLanguage/tuples/runtime/Tuples/_0;)Ljava/lang/String;" />
+      <node id="1240470842553275411" at="368,0,374,0" concept="12" trace="check_yvpt_a0a4a0a0e#(Ljetbrains/mps/baseLanguage/tuples/runtime/Tuples/_0;)Ljava/lang/String;" />
+      <node id="1240470842553275009" at="233,0,240,0" concept="12" trace="getClasspath#(Lorg/jetbrains/mps/openapi/module/SModule;Z)Ljava/util/List;" />
+      <node id="1240470842553275009" at="240,0,247,0" concept="12" trace="getClassRunnerClassPath#()Ljava/util/List;" />
       <node id="1240470842553275035" at="107,83,115,25" concept="8" />
-      <node id="2034046503361582601" at="198,72,206,7" concept="2" />
-      <node id="1240470842553275652" at="253,25,261,5" concept="5" />
-      <node id="8475766493858861794" at="385,48,393,53" concept="0" />
-      <node id="8475766493858861794" at="385,48,393,53" concept="0" />
-      <node id="8848323974581195964" at="148,93,157,5" concept="5" />
-      <node id="1240470842553275009" at="242,0,251,0" concept="12" trace="getJavaCommand#(Ljava/lang/String;)Ljava/io/File;" />
-      <node id="1240470842553275009" at="277,0,286,0" concept="12" trace="getJdkHome#()Ljava/lang/String;" />
-      <node id="1240470842553275009" at="303,67,312,6" concept="8" />
+      <node id="345735828122134590" at="149,63,157,7" concept="2" />
+      <node id="2034046503361582601" at="203,72,211,7" concept="2" />
+      <node id="1240470842553275652" at="258,25,266,5" concept="5" />
+      <node id="8475766493858861794" at="390,48,398,53" concept="0" />
+      <node id="8475766493858861794" at="390,48,398,53" concept="0" />
+      <node id="1240470842553275009" at="247,0,256,0" concept="12" trace="getJavaCommand#(Ljava/lang/String;)Ljava/io/File;" />
+      <node id="1240470842553275009" at="282,0,291,0" concept="12" trace="getJdkHome#()Ljava/lang/String;" />
+      <node id="1240470842553275009" at="308,67,317,6" concept="8" />
       <node id="1240470842553275009" at="107,0,117,0" concept="6" trace="createProcess#(Ljava/lang/String;)Lcom/intellij/execution/process/ProcessHandler;" />
-      <node id="1240470842553275009" at="218,0,228,0" concept="12" trace="getClasspath#(Lorg/jetbrains/mps/openapi/module/SModule;)Ljava/util/List;" />
-      <node id="1240470842553275009" at="292,0,303,0" concept="12" trace="writeToTmpFile#(Ljava/lang/Iterable;)Ljava/io/File;" />
-      <node id="1240470842553275009" at="303,0,314,0" concept="12" trace="getDebuggerConfiguration#()Ljetbrains/mps/debug/api/run/IDebuggerConfiguration;" />
-      <node id="1240470842553275009" at="197,0,209,0" concept="12" trace="getClassName#(Lorg/jetbrains/mps/openapi/model/SNodeReference;)Ljava/lang/String;" />
-      <node id="1240470842553275009" at="147,0,160,0" concept="6" trace="createProcess#(Lorg/jetbrains/mps/openapi/model/SNodeReference;)Lcom/intellij/execution/process/ProcessHandler;" />
-      <node id="1240470842553275009" at="251,0,264,0" concept="12" trace="getJavaCommandPath#(Ljava/lang/String;)Ljava/lang/String;" />
-      <node id="1240470842553275009" at="264,0,277,0" concept="12" trace="getJavaHomes#()Ljava/util/List;" />
-      <node id="8475766493858788102" at="180,61,194,7" concept="5" />
+      <node id="1240470842553275009" at="223,0,233,0" concept="12" trace="getClasspath#(Lorg/jetbrains/mps/openapi/module/SModule;)Ljava/util/List;" />
+      <node id="1240470842553275009" at="297,0,308,0" concept="12" trace="writeToTmpFile#(Ljava/lang/Iterable;)Ljava/io/File;" />
+      <node id="1240470842553275009" at="308,0,319,0" concept="12" trace="getDebuggerConfiguration#()Ljetbrains/mps/debug/api/run/IDebuggerConfiguration;" />
+      <node id="1240470842553275009" at="202,0,214,0" concept="12" trace="getClassName#(Lorg/jetbrains/mps/openapi/model/SNodeReference;)Ljava/lang/String;" />
+      <node id="1240470842553275009" at="256,0,269,0" concept="12" trace="getJavaCommandPath#(Ljava/lang/String;)Ljava/lang/String;" />
+      <node id="1240470842553275009" at="269,0,282,0" concept="12" trace="getJavaHomes#()Ljava/util/List;" />
+      <node id="8475766493858788102" at="185,61,199,7" concept="5" />
       <node id="1240470842553275166" at="125,82,141,7" concept="15" />
-      <node id="8475766493858788061" at="179,10,195,5" concept="0" />
-      <node id="8475766493858861794" at="377,30,393,53" concept="0" />
-      <node id="8475766493858861794" at="377,30,393,53" concept="0" />
+      <node id="8475766493858788061" at="184,10,200,5" concept="0" />
+      <node id="8475766493858861794" at="382,30,398,53" concept="0" />
+      <node id="8475766493858861794" at="382,30,398,53" concept="0" />
+      <node id="1240470842553275009" at="147,0,165,0" concept="6" trace="createProcess#(Lorg/jetbrains/mps/openapi/model/SNodeReference;)Lcom/intellij/execution/process/ProcessHandler;" />
       <node id="1240470842553275164" at="124,5,145,5" concept="5" />
-      <node id="8475766493858788046" at="173,5,195,5" concept="5" />
+      <node id="8475766493858788046" at="178,5,200,5" concept="5" />
       <node id="1240470842553275009" at="120,0,147,0" concept="6" trace="createProcess#(Ljetbrains/mps/execution/api/commands/CommandPart;Ljava/lang/String;Ljava/util/List;)Lcom/intellij/execution/process/ProcessHandler;" />
-      <node id="8475766493858861794" at="369,0,396,0" concept="12" trace="_quotation_createNode_yvpt_a0a0a0a0a0b0a0a1a0c0b#()Lorg/jetbrains/mps/openapi/model/SNode;" />
-      <node id="1240470842553275009" at="169,0,197,0" concept="12" trace="getClassName#(Lorg/jetbrains/mps/openapi/model/SNode;)Ljava/lang/String;" />
+      <node id="8475766493858861794" at="374,0,401,0" concept="12" trace="_quotation_createNode_yvpt_a0a0a0a0a0b0a0a1a0c0b#()Lorg/jetbrains/mps/openapi/model/SNode;" />
+      <node id="1240470842553275009" at="174,0,202,0" concept="12" trace="getClassName#(Lorg/jetbrains/mps/openapi/model/SNode;)Ljava/lang/String;" />
       <scope id="1240470842553275009" at="63,25,63,25" />
       <scope id="1240470842553275009" at="66,35,67,49" />
       <scope id="1240470842553275009" at="72,26,73,33" />
@@ -302,369 +305,52 @@
       </scope>
       <scope id="1240470842553275237" at="139,41,140,98" />
       <scope id="1240470842553275250" at="143,12,144,325" />
-      <scope id="2034046503361597149" at="152,27,153,67" />
-      <scope id="1240470842553275384" at="160,126,161,430" />
-      <scope id="1240470842553275009" at="163,41,164,52" />
-      <scope id="1240470842553275427" at="166,48,167,61" />
-      <scope id="3066236890327707788" at="171,24,172,18" />
-      <scope id="8475766493858788059" at="175,42,176,97" />
-      <scope id="8475766493858788116" at="182,44,183,104" />
-      <scope id="8475766493858788127" at="186,65,187,56" />
-      <scope id="5618154074607255346" at="190,62,191,383" />
-      <scope id="2034046503361582621" at="202,30,203,63" />
-      <scope id="1240470842553275495" at="215,55,216,81" />
-      <scope id="2796391569758292946" at="229,27,230,47" />
-      <scope id="2796391569758262992" at="231,12,232,90" />
-      <scope id="2796391569760275602" at="237,37,238,230" />
-      <scope id="1240470842553275599" at="243,89,244,43" />
-      <scope id="1240470842553275617" at="246,55,247,70" />
-      <scope id="1240470842553275668" at="254,27,255,21" />
-      <scope id="1240470842553275654" at="257,31,258,30" />
-      <scope id="1240470842553275662" at="259,12,260,21" />
-      <scope id="1240470842553275709" at="268,102,269,61" />
-      <scope id="1240470842553275730" at="271,55,272,74" />
-      <scope id="1240470842553275771" at="280,73,281,24" />
-      <scope id="1240470842553275782" at="287,31,288,34" />
-      <scope id="1240470842553275818" at="296,30,297,27" />
-      <scope id="1240470842553275414" at="306,57,307,49" />
-      <scope id="1240470842553275414" at="309,38,310,65" />
-      <scope id="1240470842553275246" at="316,36,317,43" />
-      <scope id="8848323974581195960" at="322,36,323,43" />
-      <scope id="3952212245317269904" at="328,36,329,42" />
-      <scope id="8848323974581195400" at="334,36,335,74" />
-      <scope id="1240470842553275388" at="340,36,341,51" />
-      <scope id="1240470842553275394" at="346,36,347,51" />
-      <scope id="1240470842553275398" at="352,36,353,43" />
-      <scope id="1240470842553275406" at="358,36,359,50" />
-      <scope id="1240470842553275411" at="364,36,365,50" />
-      <scope id="4278380732218820440" at="396,52,397,44" />
-      <scope id="1240470842553275434" at="399,55,400,43" />
-      <scope id="8475766493858861728" at="402,78,403,46" />
-      <scope id="8475766493858861771" at="405,80,406,46" />
+      <scope id="8848323974581195965" at="153,35,154,67" />
+      <scope id="345735828122227777" at="159,31,160,47" />
+      <scope id="1240470842553275384" at="165,126,166,430" />
+      <scope id="1240470842553275009" at="168,41,169,52" />
+      <scope id="1240470842553275427" at="171,48,172,61" />
+      <scope id="3066236890327707788" at="176,24,177,18" />
+      <scope id="8475766493858788059" at="180,42,181,97" />
+      <scope id="8475766493858788116" at="187,44,188,104" />
+      <scope id="8475766493858788127" at="191,65,192,56" />
+      <scope id="5618154074607255346" at="195,62,196,383" />
+      <scope id="2034046503361582621" at="207,30,208,63" />
+      <scope id="1240470842553275495" at="220,55,221,81" />
+      <scope id="2796391569758292946" at="234,27,235,47" />
+      <scope id="2796391569758262992" at="236,12,237,90" />
+      <scope id="2796391569760275602" at="242,37,243,230" />
+      <scope id="1240470842553275599" at="248,89,249,43" />
+      <scope id="1240470842553275617" at="251,55,252,70" />
+      <scope id="1240470842553275668" at="259,27,260,21" />
+      <scope id="1240470842553275654" at="262,31,263,30" />
+      <scope id="1240470842553275662" at="264,12,265,21" />
+      <scope id="1240470842553275709" at="273,102,274,61" />
+      <scope id="1240470842553275730" at="276,55,277,74" />
+      <scope id="1240470842553275771" at="285,73,286,24" />
+      <scope id="1240470842553275782" at="292,31,293,34" />
+      <scope id="1240470842553275818" at="301,30,302,27" />
+      <scope id="1240470842553275414" at="311,57,312,49" />
+      <scope id="1240470842553275414" at="314,38,315,65" />
+      <scope id="1240470842553275246" at="321,36,322,43" />
+      <scope id="8848323974581195960" at="327,36,328,43" />
+      <scope id="3952212245317269904" at="333,36,334,42" />
+      <scope id="8848323974581195400" at="339,36,340,74" />
+      <scope id="1240470842553275388" at="345,36,346,51" />
+      <scope id="1240470842553275394" at="351,36,352,51" />
+      <scope id="1240470842553275398" at="357,36,358,43" />
+      <scope id="1240470842553275406" at="363,36,364,50" />
+      <scope id="1240470842553275411" at="369,36,370,50" />
+      <scope id="4278380732218820440" at="401,52,402,44" />
+      <scope id="1240470842553275434" at="404,55,405,43" />
+      <scope id="8475766493858861728" at="407,78,408,46" />
+      <scope id="8475766493858861771" at="410,80,411,46" />
       <scope id="1240470842553275009" at="63,0,65,0" />
-      <scope id="2034046503361582155" at="221,25,223,229" />
-      <scope id="8475766493858861794" at="379,62,381,54" />
-      <scope id="8475766493858861794" at="381,54,383,54" />
-      <scope id="8475766493858861794" at="383,54,385,48" />
+      <scope id="2034046503361582155" at="226,25,228,229" />
+      <scope id="8475766493858861794" at="384,62,386,54" />
+      <scope id="8475766493858861794" at="386,54,388,54" />
+      <scope id="8475766493858861794" at="388,54,390,48" />
       <scope id="1240470842553275009" at="117,0,120,0">
-=======
-      <node id="1240470842553275009" at="103,35,104,51" concept="2" />
-      <node id="1240470842553275009" at="105,5,106,16" concept="8" />
-      <node id="1240470842553275009" at="110,42,111,84" concept="2" />
-      <node id="1240470842553275009" at="112,5,113,16" concept="8" />
-      <node id="1240470842553275056" at="119,55,120,60" concept="8" />
-      <node id="1240470842553275077" at="121,9,122,28" concept="8" />
-      <node id="1240470842553275109" at="127,105,128,458" concept="8" />
-      <node id="1240470842553275150" at="131,135,132,62" concept="7" />
-      <node id="1240470842553275159" at="133,57,134,57" concept="14" />
-      <node id="1240470842553275168" at="137,11,138,93" concept="7" />
-      <node id="1240470842553275188" at="140,41,141,40" concept="8" />
-      <node id="1240470842553275204" at="145,41,146,32" concept="8" />
-      <node id="1240470842553275213" at="148,28,149,530" concept="8" />
-      <node id="1240470842553275238" at="150,41,151,98" concept="14" />
-      <node id="1240470842553275241" at="152,7,153,0" concept="10" />
-      <node id="1240470842553275251" at="154,12,155,325" concept="8" />
-      <node id="8848323974581195390" at="159,99,160,71" concept="7" />
-      <node id="8848323974581207659" at="160,71,161,63" concept="7" />
-      <node id="345735828122135678" at="163,25,164,104" concept="2" />
-      <node id="2034046503361597150" at="165,35,166,67" concept="2" />
-      <node id="345735828122228071" at="169,7,170,0" concept="10" />
-      <node id="8848323974581195997" at="171,31,172,47" concept="14" />
-      <node id="345735828122227337" at="173,5,174,0" concept="10" />
-      <node id="1240470842553275327" at="174,0,175,411" concept="8" />
-      <node id="1240470842553275385" at="178,126,179,430" concept="8" />
-      <node id="1240470842553275009" at="182,41,183,52" concept="8" />
-      <node id="1240470842553275428" at="186,48,187,61" concept="8" />
-      <node id="8475766493858784268" at="190,50,191,50" concept="7" />
-      <node id="3066236890327711297" at="192,24,193,18" concept="8" />
-      <node id="8475766493858788059" at="196,42,197,97" concept="2" />
-      <node id="7548520285724747528" at="198,7,199,18" concept="8" />
-      <node id="5111910545577616865" at="200,12,201,61" concept="7" />
-      <node id="8475766493858788116" at="203,44,204,104" concept="2" />
-      <node id="7548520285724754937" at="205,9,206,20" concept="8" />
-      <node id="7548520285724783601" at="207,65,208,56" concept="8" />
-      <node id="5111910545577616881" at="211,62,212,383" concept="8" />
-      <node id="1240470842553275460" at="219,65,220,72" concept="7" />
-      <node id="2034046503361582607" at="222,25,223,89" concept="7" />
-      <node id="2034046503361582622" at="224,30,225,63" concept="2" />
-      <node id="1240470842553275473" at="228,7,229,27" concept="8" />
-      <node id="1240470842553275481" at="232,42,233,57" concept="9" />
-      <node id="1240470842553275483" at="233,57,234,79" concept="9" />
-      <node id="1240470842553275485" at="234,79,235,61" concept="9" />
-      <node id="1240470842553275487" at="235,61,236,17" concept="8" />
-      <node id="2796391569760418555" at="239,55,240,81" concept="8" />
-      <node id="2796391569759918838" at="243,65,244,78" concept="7" />
-      <node id="2034046503361582156" at="246,25,247,79" concept="2" />
-      <node id="2034046503361582161" at="247,79,248,229" concept="2" />
-      <node id="2796391569759918866" at="250,7,251,50" concept="8" />
-      <node id="2796391569760167541" at="255,27,256,47" concept="8" />
-      <node id="2796391569758300633" at="257,12,258,90" concept="8" />
-      <node id="2796391569760277274" at="264,37,265,230" concept="8" />
-      <node id="1240470842553275600" at="271,89,272,43" concept="2" />
-      <node id="1240470842553275618" at="274,55,275,70" concept="14" />
-      <node id="1240470842553275623" at="276,5,277,63" concept="8" />
-      <node id="1240470842553275638" at="280,60,281,71" concept="7" />
-      <node id="1240470842553275648" at="281,71,282,25" concept="7" />
-      <node id="1240470842553275669" at="283,27,284,21" concept="2" />
-      <node id="1240470842553275655" at="286,31,287,30" concept="2" />
-      <node id="1240470842553275663" at="288,12,289,21" concept="2" />
-      <node id="1240470842553275674" at="290,5,291,18" concept="8" />
-      <node id="1240470842553275683" at="294,45,295,59" concept="7" />
-      <node id="1240470842553275687" at="295,59,296,73" concept="7" />
-      <node id="1240470842553275694" at="296,73,297,98" concept="7" />
-      <node id="1240470842553275710" at="298,102,299,61" concept="2" />
-      <node id="1240470842553275731" at="301,55,302,74" concept="2" />
-      <node id="1240470842553275741" at="303,5,304,60" concept="2" />
-      <node id="1240470842553275746" at="304,60,305,17" concept="8" />
-      <node id="1240470842553275752" at="308,37,309,53" concept="7" />
-      <node id="1240470842553275772" at="311,73,312,24" concept="8" />
-      <node id="1240470842553275775" at="314,5,315,16" concept="8" />
-      <node id="1240470842553275783" at="319,31,320,34" concept="8" />
-      <node id="1240470842553275793" at="321,5,322,18" concept="8" />
-      <node id="1240470842553275801" at="325,90,326,44" concept="7" />
-      <node id="1240470842553275805" at="326,44,327,27" concept="2" />
-      <node id="1240470842553275809" at="327,27,328,50" concept="7" />
-      <node id="1240470842553275819" at="329,30,330,27" concept="2" />
-      <node id="1240470842553275824" at="331,5,332,19" concept="2" />
-      <node id="1240470842553275828" at="332,19,333,19" concept="2" />
-      <node id="1240470842553275832" at="333,19,334,19" concept="8" />
-      <node id="1240470842553275418" at="340,57,341,49" concept="8" />
-      <node id="1240470842553275414" at="344,38,345,65" concept="8" />
-      <node id="1240470842553275009" at="350,0,351,0" concept="11" trace="LOG" />
-      <node id="1240470842553275246" at="353,36,354,43" concept="8" />
-      <node id="1240470842553275246" at="355,5,356,13" concept="8" />
-      <node id="8848323974581195960" at="360,36,361,43" concept="8" />
-      <node id="8848323974581195960" at="362,5,363,16" concept="8" />
-      <node id="3952212245317269904" at="367,36,368,42" concept="8" />
-      <node id="3952212245317269904" at="369,5,370,16" concept="8" />
-      <node id="8848323974581195400" at="374,36,375,74" concept="8" />
-      <node id="8848323974581195400" at="376,5,377,16" concept="8" />
-      <node id="1240470842553275388" at="381,36,382,51" concept="8" />
-      <node id="1240470842553275388" at="383,5,384,16" concept="8" />
-      <node id="1240470842553275394" at="388,36,389,51" concept="8" />
-      <node id="1240470842553275394" at="390,5,391,16" concept="8" />
-      <node id="1240470842553275398" at="395,36,396,43" concept="8" />
-      <node id="1240470842553275398" at="397,5,398,16" concept="8" />
-      <node id="1240470842553275406" at="402,36,403,50" concept="8" />
-      <node id="1240470842553275406" at="404,5,405,16" concept="8" />
-      <node id="1240470842553275411" at="409,36,410,50" concept="8" />
-      <node id="1240470842553275411" at="411,5,412,16" concept="8" />
-      <node id="8475766493858861794" at="415,75,416,63" concept="7" />
-      <node id="8475766493858861794" at="416,63,417,30" concept="7" />
-      <node id="8475766493858861794" at="417,30,418,30" concept="7" />
-      <node id="8475766493858861794" at="418,30,419,30" concept="7" />
-      <node id="8475766493858861794" at="419,30,420,30" concept="7" />
-      <node id="8475766493858861794" at="420,30,421,30" concept="7" />
-      <node id="8475766493858861794" at="421,30,422,30" concept="7" />
-      <node id="8475766493858861794" at="422,30,423,30" concept="7" />
-      <node id="8475766493858861794" at="423,30,424,147" concept="2" />
-      <node id="8475766493858861794" at="424,147,425,62" concept="2" />
-      <node id="8475766493858861794" at="425,62,426,132" concept="2" />
-      <node id="8475766493858861794" at="426,132,427,54" concept="2" />
-      <node id="8475766493858861794" at="427,54,428,140" concept="2" />
-      <node id="8475766493858861794" at="428,140,429,54" concept="2" />
-      <node id="8475766493858861794" at="429,54,430,137" concept="2" />
-      <node id="8475766493858861794" at="430,137,431,48" concept="2" />
-      <node id="8475766493858861794" at="431,48,432,144" concept="2" />
-      <node id="8475766493858861794" at="432,144,433,62" concept="2" />
-      <node id="8475766493858861794" at="433,62,434,133" concept="2" />
-      <node id="8475766493858861794" at="434,133,435,138" concept="2" />
-      <node id="8475766493858861794" at="435,138,436,239" concept="2" />
-      <node id="8475766493858861794" at="436,239,437,57" concept="2" />
-      <node id="8475766493858861794" at="437,57,438,48" concept="2" />
-      <node id="8475766493858861794" at="438,48,439,53" concept="2" />
-      <node id="8475766493858861794" at="439,53,440,24" concept="8" />
-      <node id="4278380732218820440" at="443,52,444,44" concept="8" />
-      <node id="1240470842553275434" at="447,55,448,43" concept="8" />
-      <node id="8475766493858861728" at="451,78,452,46" concept="8" />
-      <node id="8475766493858861771" at="455,80,456,46" concept="8" />
-      <node id="1240470842553275009" at="64,0,66,0" concept="1" trace="Java_Command#()V" />
-      <node id="1240470842553275249" at="154,10,156,5" concept="0" />
-      <node id="2796391569758295871" at="257,10,259,5" concept="0" />
-      <node id="1240470842553275661" at="288,10,290,5" concept="0" />
-      <node id="8475766493858861794" at="425,62,427,54" concept="0" />
-      <node id="8475766493858861794" at="425,62,427,54" concept="0" />
-      <node id="8475766493858861794" at="427,54,429,54" concept="0" />
-      <node id="8475766493858861794" at="427,54,429,54" concept="0" />
-      <node id="8475766493858861794" at="429,54,431,48" concept="0" />
-      <node id="8475766493858861794" at="429,54,431,48" concept="0" />
-      <node id="1240470842553275009" at="67,71,70,5" concept="5" />
-      <node id="1240470842553275009" at="74,57,77,5" concept="5" />
-      <node id="1240470842553275009" at="81,75,84,5" concept="5" />
-      <node id="1240470842553275009" at="88,89,91,5" concept="5" />
-      <node id="1240470842553275009" at="95,71,98,5" concept="5" />
-      <node id="1240470842553275009" at="102,75,105,5" concept="5" />
-      <node id="1240470842553275009" at="109,113,112,5" concept="5" />
-      <node id="1240470842553275054" at="118,37,121,9" concept="5" />
-      <node id="1240470842553275009" at="127,0,130,0" concept="6" trace="createProcess#(Ljava/lang/String;Ljava/util/List;)Lcom/intellij/execution/process/ProcessHandler;" />
-      <node id="1240470842553275157" at="132,62,135,5" concept="5" />
-      <node id="1240470842553275186" at="140,0,143,0" concept="6" trace="select#(Ljava/io/File;)Ljava/lang/String;" />
-      <node id="1240470842553275202" at="145,0,148,0" concept="6" trace="select#(Ljava/lang/String;)Ljava/io/File;" />
-      <node id="8848323974581195964" at="164,104,167,9" concept="5" />
-      <node id="345735828122227774" at="170,0,173,5" concept="5" />
-      <node id="1240470842553275009" at="178,0,181,0" concept="6" trace="createProcess#(Ljetbrains/mps/baseLanguage/tuples/runtime/Tuples/_0;Lorg/jetbrains/mps/openapi/model/SNodeReference;)Lcom/intellij/execution/process/ProcessHandler;" />
-      <node id="1240470842553275009" at="182,0,185,0" concept="12" trace="getDebugger#()Ljetbrains/mps/debug/api/IDebugger;" />
-      <node id="1240470842553275009" at="186,0,189,0" concept="12" trace="isUnitNode#(Lorg/jetbrains/mps/openapi/model/SNode;)Z" />
-      <node id="3066236890327707786" at="191,50,194,5" concept="5" />
-      <node id="8475766493858788059" at="195,39,198,7" concept="0" />
-      <node id="8475766493858788059" at="195,39,198,7" concept="5" />
-      <node id="8475766493858788116" at="202,55,205,9" concept="0" />
-      <node id="8475766493858788116" at="202,55,205,9" concept="5" />
-      <node id="5618154074607255340" at="211,0,214,0" concept="6" trace="met#(Ljetbrains/mps/textgen/trace/TraceablePositionInfo;)Z" />
-      <node id="2034046503361582617" at="223,89,226,9" concept="5" />
-      <node id="1240470842553275009" at="239,0,242,0" concept="12" trace="getClasspath#(Lorg/jetbrains/mps/openapi/model/SNode;)Ljava/util/List;" />
-      <node id="2796391569760275601" at="264,0,267,0" concept="6" trace="compute#()Ljava/util/List;" />
-      <node id="1240470842553275598" at="270,90,273,5" concept="5" />
-      <node id="1240470842553275616" at="273,5,276,5" concept="5" />
-      <node id="1240470842553275708" at="297,98,300,5" concept="5" />
-      <node id="1240470842553275729" at="300,5,303,5" concept="5" />
-      <node id="1240470842553275762" at="310,35,313,7" concept="5" />
-      <node id="1240470842553275781" at="318,47,321,5" concept="5" />
-      <node id="1240470842553275815" at="328,50,331,5" concept="4" />
-      <node id="1240470842553275414" at="344,0,347,0" concept="6" trace="getDebugger#()Ljetbrains/mps/debug/api/IDebugger;" />
-      <node id="1240470842553275246" at="352,71,355,5" concept="5" />
-      <node id="8848323974581195960" at="359,73,362,5" concept="5" />
-      <node id="3952212245317269904" at="366,72,369,5" concept="5" />
-      <node id="8848323974581195400" at="373,81,376,5" concept="5" />
-      <node id="1240470842553275388" at="380,81,383,5" concept="5" />
-      <node id="1240470842553275394" at="387,81,390,5" concept="5" />
-      <node id="1240470842553275398" at="394,81,397,5" concept="5" />
-      <node id="1240470842553275406" at="401,84,404,5" concept="5" />
-      <node id="1240470842553275411" at="408,83,411,5" concept="5" />
-      <node id="8475766493858861794" at="434,133,437,57" concept="0" />
-      <node id="8475766493858861794" at="434,133,437,57" concept="0" />
-      <node id="4278380732218820440" at="443,0,446,0" concept="12" trace="isEmptyString#(Ljava/lang/String;)Z" />
-      <node id="1240470842553275434" at="447,0,450,0" concept="12" trace="isNotEmptyString#(Ljava/lang/String;)Z" />
-      <node id="8475766493858861728" at="451,0,454,0" concept="12" trace="eq_kk96hj_a0a0a0a0a1a0a0b0a2a22#(Ljava/lang/Object;Ljava/lang/Object;)Z" />
-      <node id="8475766493858861771" at="455,0,458,0" concept="12" trace="eq_kk96hj_a0a0a0a0a1a0a0b0a2a22_0#(Ljava/lang/Object;Ljava/lang/Object;)Z" />
-      <node id="2034046503361582154" at="246,0,250,0" concept="6" trace="run#()V" />
-      <node id="1240470842553275414" at="339,0,343,0" concept="6" trace="createDebuggerSettings#()Ljetbrains/mps/debug/api/IDebuggerSettings;" />
-      <node id="1240470842553275177" at="138,93,143,12" concept="7" />
-      <node id="1240470842553275194" at="143,12,148,28" concept="7" />
-      <node id="5618154074606830630" at="209,14,214,11" concept="8" />
-      <node id="2796391569758262990" at="254,85,259,5" concept="5" />
-      <node id="2796391569760256053" at="262,57,267,7" concept="8" />
-      <node id="1240470842553275653" at="285,10,290,5" concept="5" />
-      <node id="1240470842553275759" at="309,53,314,5" concept="4" />
-      <node id="8475766493858861794" at="433,62,438,48" concept="0" />
-      <node id="8475766493858861794" at="433,62,438,48" concept="0" />
-      <node id="1240470842553275009" at="67,0,73,0" concept="6" trace="setWorkingDirectory_File#(Ljava/io/File;)Ljetbrains/mps/baseLanguage/execution/api/Java_Command;" />
-      <node id="1240470842553275009" at="74,0,80,0" concept="6" trace="setJrePath_String#(Ljava/lang/String;)Ljetbrains/mps/baseLanguage/execution/api/Java_Command;" />
-      <node id="1240470842553275009" at="81,0,87,0" concept="6" trace="setProgramParameter_String#(Ljava/lang/String;)Ljetbrains/mps/baseLanguage/execution/api/Java_Command;" />
-      <node id="1240470842553275009" at="88,0,94,0" concept="6" trace="setVirtualMachineParameter_String#(Ljava/lang/String;)Ljetbrains/mps/baseLanguage/execution/api/Java_Command;" />
-      <node id="1240470842553275009" at="95,0,101,0" concept="6" trace="setClassPath_ListString#(Ljava/util/List;)Ljetbrains/mps/baseLanguage/execution/api/Java_Command;" />
-      <node id="1240470842553275009" at="102,0,108,0" concept="6" trace="setDebuggerSettings_String#(Ljava/lang/String;)Ljetbrains/mps/baseLanguage/execution/api/Java_Command;" />
-      <node id="1240470842553275009" at="109,0,115,0" concept="6" trace="setVirtualMachineParameter_ProcessBuilderCommandPart#(Ljetbrains/mps/execution/api/commands/CommandPart;)Ljetbrains/mps/baseLanguage/execution/api/Java_Command;" />
-      <node id="1240470842553275052" at="118,0,124,0" concept="6" trace="select#(Ljava/lang/String;)Ljava/io/File;" />
-      <node id="345735828122134592" at="163,0,169,0" concept="6" trace="run#()V" />
-      <node id="8475766493858788169" at="209,12,215,7" concept="0" />
-      <node id="2034046503361582605" at="222,0,228,0" concept="6" trace="run#()V" />
-      <node id="1240470842553275009" at="232,0,238,0" concept="12" trace="getMaxCommandLine#()I" />
-      <node id="2034046503361582150" at="244,78,250,7" concept="2" />
-      <node id="1240470842553275009" at="318,0,324,0" concept="12" trace="protect#(Ljava/lang/String;)Ljava/lang/String;" />
-      <node id="1240470842553275246" at="352,0,358,0" concept="12" trace="check_yvpt_a0c0a2#(Ljetbrains/mps/execution/api/commands/CommandPart;)I" />
-      <node id="8848323974581195960" at="359,0,365,0" concept="12" trace="check_yvpt_a0a0a2a0d#(Lorg/jetbrains/mps/openapi/model/SModel;)Lorg/jetbrains/mps/openapi/module/SModule;" />
-      <node id="3952212245317269904" at="366,0,372,0" concept="12" trace="check_yvpt_a0a0a0c0a3#(Lorg/jetbrains/mps/openapi/model/SNode;)Lorg/jetbrains/mps/openapi/model/SModel;" />
-      <node id="8848323974581195400" at="373,0,379,0" concept="12" trace="check_yvpt_a0a0a0a2a0d#(Lorg/jetbrains/mps/openapi/model/SNodeReference;)Lorg/jetbrains/mps/openapi/model/SNode;" />
-      <node id="1240470842553275388" at="380,0,386,0" concept="12" trace="check_yvpt_a0a0a0e#(Ljetbrains/mps/baseLanguage/tuples/runtime/Tuples/_0;)Ljava/lang/String;" />
-      <node id="1240470842553275394" at="387,0,393,0" concept="12" trace="check_yvpt_a2a0a0e#(Ljetbrains/mps/baseLanguage/tuples/runtime/Tuples/_0;)Ljava/lang/String;" />
-      <node id="1240470842553275398" at="394,0,400,0" concept="12" trace="check_yvpt_a3a0a0e#(Ljetbrains/mps/baseLanguage/tuples/runtime/Tuples/_0;)Ljava/lang/String;" />
-      <node id="1240470842553275406" at="401,0,407,0" concept="12" trace="check_yvpt_a0a0e0a0a4#(Ljetbrains/mps/baseLanguage/tuples/runtime/Tuples/_0;)Ljava/lang/String;" />
-      <node id="1240470842553275411" at="408,0,414,0" concept="12" trace="check_yvpt_a0a4a0a0e#(Ljetbrains/mps/baseLanguage/tuples/runtime/Tuples/_0;)Ljava/lang/String;" />
-      <node id="1240470842553275009" at="254,0,261,0" concept="12" trace="getClasspath#(Lorg/jetbrains/mps/openapi/module/SModule;Z)Ljava/util/List;" />
-      <node id="1240470842553275009" at="262,0,269,0" concept="12" trace="getClassRunnerClassPath#()Ljava/util/List;" />
-      <node id="1240470842553275035" at="116,83,124,25" concept="8" />
-      <node id="345735828122134590" at="161,63,169,7" concept="2" />
-      <node id="2034046503361582601" at="220,72,228,7" concept="2" />
-      <node id="1240470842553275652" at="282,25,290,5" concept="5" />
-      <node id="8475766493858861794" at="431,48,439,53" concept="0" />
-      <node id="8475766493858861794" at="431,48,439,53" concept="0" />
-      <node id="1240470842553275009" at="270,0,279,0" concept="12" trace="getJavaCommand#(Ljava/lang/String;)Ljava/io/File;" />
-      <node id="1240470842553275009" at="308,0,317,0" concept="12" trace="getJdkHome#()Ljava/lang/String;" />
-      <node id="1240470842553275009" at="116,0,126,0" concept="6" trace="createProcess#(Ljava/lang/String;)Lcom/intellij/execution/process/ProcessHandler;" />
-      <node id="1240470842553275009" at="243,0,253,0" concept="12" trace="getClasspath#(Lorg/jetbrains/mps/openapi/module/SModule;)Ljava/util/List;" />
-      <node id="1240470842553275009" at="337,67,347,6" concept="8" />
-      <node id="1240470842553275009" at="325,0,336,0" concept="12" trace="writeToTmpFile#(Ljava/lang/Iterable;)Ljava/io/File;" />
-      <node id="1240470842553275009" at="219,0,231,0" concept="12" trace="getClassName#(Lorg/jetbrains/mps/openapi/model/SNodeReference;)Ljava/lang/String;" />
-      <node id="1240470842553275009" at="337,0,349,0" concept="12" trace="getDebuggerConfiguration#()Ljetbrains/mps/debug/api/run/IDebuggerConfiguration;" />
-      <node id="1240470842553275009" at="280,0,293,0" concept="12" trace="getJavaCommandPath#(Ljava/lang/String;)Ljava/lang/String;" />
-      <node id="1240470842553275009" at="294,0,307,0" concept="12" trace="getJavaHomes#()Ljava/util/List;" />
-      <node id="8475766493858788102" at="201,61,215,7" concept="5" />
-      <node id="1240470842553275166" at="136,82,152,7" concept="15" />
-      <node id="8475766493858788061" at="200,10,216,5" concept="0" />
-      <node id="8475766493858861794" at="423,30,439,53" concept="0" />
-      <node id="8475766493858861794" at="423,30,439,53" concept="0" />
-      <node id="1240470842553275009" at="159,0,177,0" concept="6" trace="createProcess#(Lorg/jetbrains/mps/openapi/model/SNodeReference;)Lcom/intellij/execution/process/ProcessHandler;" />
-      <node id="1240470842553275164" at="135,5,156,5" concept="5" />
-      <node id="8475766493858788046" at="194,5,216,5" concept="5" />
-      <node id="1240470842553275009" at="131,0,158,0" concept="6" trace="createProcess#(Ljetbrains/mps/execution/api/commands/CommandPart;Ljava/lang/String;Ljava/util/List;)Lcom/intellij/execution/process/ProcessHandler;" />
-      <node id="8475766493858861794" at="415,0,442,0" concept="12" trace="_quotation_createNode_yvpt_a0a0a0a0a0b0a0a1a0c0b#()Lorg/jetbrains/mps/openapi/model/SNode;" />
-      <node id="1240470842553275009" at="190,0,218,0" concept="12" trace="getClassName#(Lorg/jetbrains/mps/openapi/model/SNode;)Ljava/lang/String;" />
-      <scope id="1240470842553275009" at="64,25,64,25" />
-      <scope id="1240470842553275009" at="68,35,69,49" />
-      <scope id="1240470842553275009" at="75,26,76,33" />
-      <scope id="1240470842553275009" at="82,35,83,51" />
-      <scope id="1240470842553275009" at="89,42,90,65" />
-      <scope id="1240470842553275009" at="96,28,97,41" />
-      <scope id="1240470842553275009" at="103,35,104,51" />
-      <scope id="1240470842553275009" at="110,42,111,84" />
-      <scope id="1240470842553275055" at="119,55,120,60" />
-      <scope id="1240470842553275108" at="127,105,128,458" />
-      <scope id="1240470842553275158" at="133,57,134,57" />
-      <scope id="1240470842553275187" at="140,41,141,40" />
-      <scope id="1240470842553275203" at="145,41,146,32" />
-      <scope id="1240470842553275234" at="150,0,151,98">
-        <var name="e" id="1240470842553275235" />
-      </scope>
-      <scope id="1240470842553275237" at="150,41,151,98" />
-      <scope id="1240470842553275250" at="154,12,155,325" />
-      <scope id="8848323974581195965" at="165,35,166,67" />
-      <scope id="345735828122227777" at="171,31,172,47" />
-      <scope id="1240470842553275384" at="178,126,179,430" />
-      <scope id="1240470842553275009" at="182,41,183,52" />
-      <scope id="1240470842553275427" at="186,48,187,61" />
-      <scope id="3066236890327707788" at="192,24,193,18" />
-      <scope id="8475766493858788059" at="196,42,197,97" />
-      <scope id="8475766493858788116" at="203,44,204,104" />
-      <scope id="8475766493858788127" at="207,65,208,56" />
-      <scope id="5618154074607255346" at="211,62,212,383" />
-      <scope id="2034046503361582621" at="224,30,225,63" />
-      <scope id="1240470842553275495" at="239,55,240,81" />
-      <scope id="2796391569758292946" at="255,27,256,47" />
-      <scope id="2796391569758262992" at="257,12,258,90" />
-      <scope id="2796391569760275602" at="264,37,265,230" />
-      <scope id="1240470842553275599" at="271,89,272,43" />
-      <scope id="1240470842553275617" at="274,55,275,70" />
-      <scope id="1240470842553275668" at="283,27,284,21" />
-      <scope id="1240470842553275654" at="286,31,287,30" />
-      <scope id="1240470842553275662" at="288,12,289,21" />
-      <scope id="1240470842553275709" at="298,102,299,61" />
-      <scope id="1240470842553275730" at="301,55,302,74" />
-      <scope id="1240470842553275771" at="311,73,312,24" />
-      <scope id="1240470842553275782" at="319,31,320,34" />
-      <scope id="1240470842553275818" at="329,30,330,27" />
-      <scope id="1240470842553275414" at="340,57,341,49" />
-      <scope id="1240470842553275414" at="344,38,345,65" />
-      <scope id="1240470842553275246" at="353,36,354,43" />
-      <scope id="8848323974581195960" at="360,36,361,43" />
-      <scope id="3952212245317269904" at="367,36,368,42" />
-      <scope id="8848323974581195400" at="374,36,375,74" />
-      <scope id="1240470842553275388" at="381,36,382,51" />
-      <scope id="1240470842553275394" at="388,36,389,51" />
-      <scope id="1240470842553275398" at="395,36,396,43" />
-      <scope id="1240470842553275406" at="402,36,403,50" />
-      <scope id="1240470842553275411" at="409,36,410,50" />
-      <scope id="4278380732218820440" at="443,52,444,44" />
-      <scope id="1240470842553275434" at="447,55,448,43" />
-      <scope id="8475766493858861728" at="451,78,452,46" />
-      <scope id="8475766493858861771" at="455,80,456,46" />
-      <scope id="1240470842553275009" at="64,0,66,0" />
-      <scope id="2034046503361582155" at="246,25,248,229" />
-      <scope id="8475766493858861794" at="425,62,427,54" />
-      <scope id="8475766493858861794" at="427,54,429,54" />
-      <scope id="8475766493858861794" at="429,54,431,48" />
-      <scope id="1240470842553275009" at="127,0,130,0">
->>>>>>> bf3a2c62
         <var name="className" id="1240470842553275009" />
         <var name="classPath" id="1240470842553275009" />
       </scope>
@@ -674,42 +360,40 @@
       <scope id="1240470842553275202" at="134,0,137,0">
         <var name="it" id="1240470842553275202" />
       </scope>
-<<<<<<< HEAD
-      <scope id="2034046503361597148" at="152,0,155,0" />
-      <scope id="1240470842553275009" at="160,0,163,0">
+      <scope id="1240470842553275009" at="165,0,168,0">
         <var name="nodePointer" id="1240470842553275009" />
         <var name="runParameters" id="1240470842553275009" />
       </scope>
-      <scope id="1240470842553275009" at="163,0,166,0" />
-      <scope id="1240470842553275009" at="166,0,169,0">
+      <scope id="1240470842553275009" at="168,0,171,0" />
+      <scope id="1240470842553275009" at="171,0,174,0">
         <var name="node" id="1240470842553275435" />
       </scope>
-      <scope id="8475766493858788059" at="174,39,177,7" />
-      <scope id="8475766493858788116" at="181,55,184,9" />
-      <scope id="5618154074607255340" at="190,0,193,0">
+      <scope id="8475766493858788059" at="179,39,182,7" />
+      <scope id="8475766493858788116" at="186,55,189,9" />
+      <scope id="5618154074607255340" at="195,0,198,0">
         <var name="position" id="5618154074607255344" />
       </scope>
-      <scope id="1240470842553275009" at="215,0,218,0">
+      <scope id="1240470842553275009" at="220,0,223,0">
         <var name="node" id="1240470842553275490" />
       </scope>
-      <scope id="2796391569760275601" at="237,0,240,0" />
-      <scope id="1240470842553275761" at="279,35,282,7" />
-      <scope id="1240470842553275815" at="295,50,298,5">
+      <scope id="2796391569760275601" at="242,0,245,0" />
+      <scope id="1240470842553275761" at="284,35,287,7" />
+      <scope id="1240470842553275815" at="300,50,303,5">
         <var name="line" id="1240470842553275816" />
       </scope>
-      <scope id="1240470842553275414" at="309,0,312,0" />
-      <scope id="8475766493858861794" at="388,133,391,57" />
-      <scope id="4278380732218820440" at="396,0,399,0">
+      <scope id="1240470842553275414" at="314,0,317,0" />
+      <scope id="8475766493858861794" at="393,133,396,57" />
+      <scope id="4278380732218820440" at="401,0,404,0">
         <var name="str" id="4278380732218820440" />
       </scope>
-      <scope id="1240470842553275434" at="399,0,402,0">
+      <scope id="1240470842553275434" at="404,0,407,0">
         <var name="str" id="1240470842553275434" />
       </scope>
-      <scope id="8475766493858861728" at="402,0,405,0">
+      <scope id="8475766493858861728" at="407,0,410,0">
         <var name="a" id="8475766493858861728" />
         <var name="b" id="8475766493858861728" />
       </scope>
-      <scope id="8475766493858861771" at="405,0,408,0">
+      <scope id="8475766493858861771" at="410,0,413,0">
         <var name="a" id="8475766493858861771" />
         <var name="b" id="8475766493858861771" />
       </scope>
@@ -721,106 +405,33 @@
       <scope id="1240470842553275009" at="95,75,99,16" />
       <scope id="1240470842553275009" at="101,113,105,16" />
       <scope id="1240470842553275053" at="109,37,113,28" />
-      <scope id="8475766493858788047" at="174,39,178,18" />
-      <scope id="8475766493858788103" at="181,55,185,20" />
-      <scope id="2034046503361582606" at="200,25,204,9">
+      <scope id="345735828122134594" at="151,25,155,9" />
+      <scope id="8475766493858788047" at="179,39,183,18" />
+      <scope id="8475766493858788103" at="186,55,190,20" />
+      <scope id="2034046503361582606" at="205,25,209,9">
         <var name="resolve" id="2034046503361582608" />
       </scope>
-      <scope id="1240470842553275480" at="209,42,213,17" />
-      <scope id="2034046503361582154" at="221,0,225,0" />
-      <scope id="1240470842553275780" at="286,47,290,18" />
-      <scope id="1240470842553275414" at="305,0,309,0" />
-      <scope id="1240470842553275246" at="315,71,319,13" />
-      <scope id="8848323974581195960" at="321,70,325,16" />
-      <scope id="3952212245317269904" at="327,69,331,16" />
-      <scope id="8848323974581195400" at="333,78,337,16" />
-      <scope id="1240470842553275388" at="339,81,343,16" />
-      <scope id="1240470842553275394" at="345,81,349,16" />
-      <scope id="1240470842553275398" at="351,81,355,16" />
-      <scope id="1240470842553275406" at="357,84,361,16" />
-      <scope id="1240470842553275411" at="363,83,367,16" />
-      <scope id="8475766493858788170" at="188,14,193,11" />
-      <scope id="1240470842553275527" at="228,85,233,5" />
-      <scope id="1240470842553275574" at="235,57,240,7" />
-      <scope id="1240470842553275759" at="278,53,283,5">
+      <scope id="1240470842553275480" at="214,42,218,17" />
+      <scope id="2034046503361582154" at="226,0,230,0" />
+      <scope id="1240470842553275780" at="291,47,295,18" />
+      <scope id="1240470842553275414" at="310,0,314,0" />
+      <scope id="1240470842553275246" at="320,71,324,13" />
+      <scope id="8848323974581195960" at="326,73,330,16" />
+      <scope id="3952212245317269904" at="332,72,336,16" />
+      <scope id="8848323974581195400" at="338,81,342,16" />
+      <scope id="1240470842553275388" at="344,81,348,16" />
+      <scope id="1240470842553275394" at="350,81,354,16" />
+      <scope id="1240470842553275398" at="356,81,360,16" />
+      <scope id="1240470842553275406" at="362,84,366,16" />
+      <scope id="1240470842553275411" at="368,83,372,16" />
+      <scope id="8475766493858788170" at="193,14,198,11" />
+      <scope id="1240470842553275527" at="233,85,238,5" />
+      <scope id="1240470842553275574" at="240,57,245,7" />
+      <scope id="1240470842553275759" at="283,53,288,5">
         <var name="javaHome" id="1240470842553275760" />
       </scope>
-      <scope id="8475766493858861794" at="387,62,392,48" />
+      <scope id="8475766493858861794" at="392,62,397,48" />
       <scope id="1240470842553275009" at="65,0,71,0">
-=======
-      <scope id="1240470842553275009" at="178,0,181,0">
-        <var name="nodePointer" id="1240470842553275009" />
-        <var name="runParameters" id="1240470842553275009" />
-      </scope>
-      <scope id="1240470842553275009" at="182,0,185,0" />
-      <scope id="1240470842553275009" at="186,0,189,0">
-        <var name="node" id="1240470842553275435" />
-      </scope>
-      <scope id="8475766493858788059" at="195,39,198,7" />
-      <scope id="8475766493858788116" at="202,55,205,9" />
-      <scope id="5618154074607255340" at="211,0,214,0">
-        <var name="position" id="5618154074607255344" />
-      </scope>
-      <scope id="1240470842553275009" at="239,0,242,0">
-        <var name="node" id="1240470842553275490" />
-      </scope>
-      <scope id="2796391569760275601" at="264,0,267,0" />
-      <scope id="1240470842553275761" at="310,35,313,7" />
-      <scope id="1240470842553275815" at="328,50,331,5">
-        <var name="line" id="1240470842553275816" />
-      </scope>
-      <scope id="1240470842553275414" at="344,0,347,0" />
-      <scope id="8475766493858861794" at="434,133,437,57" />
-      <scope id="4278380732218820440" at="443,0,446,0">
-        <var name="str" id="4278380732218820440" />
-      </scope>
-      <scope id="1240470842553275434" at="447,0,450,0">
-        <var name="str" id="1240470842553275434" />
-      </scope>
-      <scope id="8475766493858861728" at="451,0,454,0">
-        <var name="a" id="8475766493858861728" />
-        <var name="b" id="8475766493858861728" />
-      </scope>
-      <scope id="8475766493858861771" at="455,0,458,0">
-        <var name="a" id="8475766493858861771" />
-        <var name="b" id="8475766493858861771" />
-      </scope>
-      <scope id="1240470842553275009" at="67,71,71,16" />
-      <scope id="1240470842553275009" at="74,57,78,16" />
-      <scope id="1240470842553275009" at="81,75,85,16" />
-      <scope id="1240470842553275009" at="88,89,92,16" />
-      <scope id="1240470842553275009" at="95,71,99,16" />
-      <scope id="1240470842553275009" at="102,75,106,16" />
-      <scope id="1240470842553275009" at="109,113,113,16" />
-      <scope id="1240470842553275053" at="118,37,122,28" />
-      <scope id="345735828122134594" at="163,25,167,9" />
-      <scope id="8475766493858788047" at="195,39,199,18" />
-      <scope id="8475766493858788103" at="202,55,206,20" />
-      <scope id="2034046503361582606" at="222,25,226,9">
-        <var name="resolve" id="2034046503361582608" />
-      </scope>
-      <scope id="1240470842553275480" at="232,42,236,17" />
-      <scope id="2034046503361582154" at="246,0,250,0" />
-      <scope id="1240470842553275780" at="318,47,322,18" />
-      <scope id="1240470842553275414" at="339,0,343,0" />
-      <scope id="1240470842553275246" at="352,71,356,13" />
-      <scope id="8848323974581195960" at="359,73,363,16" />
-      <scope id="3952212245317269904" at="366,72,370,16" />
-      <scope id="8848323974581195400" at="373,81,377,16" />
-      <scope id="1240470842553275388" at="380,81,384,16" />
-      <scope id="1240470842553275394" at="387,81,391,16" />
-      <scope id="1240470842553275398" at="394,81,398,16" />
-      <scope id="1240470842553275406" at="401,84,405,16" />
-      <scope id="1240470842553275411" at="408,83,412,16" />
-      <scope id="8475766493858788170" at="209,14,214,11" />
-      <scope id="1240470842553275527" at="254,85,259,5" />
-      <scope id="1240470842553275574" at="262,57,267,7" />
-      <scope id="1240470842553275759" at="309,53,314,5">
-        <var name="javaHome" id="1240470842553275760" />
-      </scope>
-      <scope id="8475766493858861794" at="433,62,438,48" />
-      <scope id="1240470842553275009" at="67,0,73,0">
->>>>>>> bf3a2c62
         <var name="workingDirectory" id="1240470842553275009" />
       </scope>
       <scope id="1240470842553275009" at="71,0,77,0">
@@ -844,214 +455,112 @@
       <scope id="1240470842553275052" at="109,0,115,0">
         <var name="it" id="1240470842553275052" />
       </scope>
-<<<<<<< HEAD
-      <scope id="2034046503361582605" at="200,0,206,0" />
-      <scope id="1240470842553275009" at="209,0,215,0" />
-      <scope id="1240470842553275009" at="286,0,292,0">
+      <scope id="345735828122134592" at="151,0,157,0" />
+      <scope id="2034046503361582605" at="205,0,211,0" />
+      <scope id="1240470842553275009" at="214,0,220,0" />
+      <scope id="1240470842553275009" at="291,0,297,0">
         <var name="result" id="1240470842553275795" />
       </scope>
-      <scope id="1240470842553275246" at="315,0,321,0">
+      <scope id="1240470842553275246" at="320,0,326,0">
         <var name="checkedDotOperand" id="1240470842553275246" />
       </scope>
-      <scope id="8848323974581195960" at="321,0,327,0">
+      <scope id="8848323974581195960" at="326,0,332,0">
         <var name="checkedDotOperand" id="8848323974581195960" />
       </scope>
-      <scope id="3952212245317269904" at="327,0,333,0">
+      <scope id="3952212245317269904" at="332,0,338,0">
         <var name="checkedDotOperand" id="3952212245317269904" />
       </scope>
-      <scope id="8848323974581195400" at="333,0,339,0">
+      <scope id="8848323974581195400" at="338,0,344,0">
         <var name="checkedDotOperand" id="8848323974581195400" />
       </scope>
-      <scope id="1240470842553275388" at="339,0,345,0">
+      <scope id="1240470842553275388" at="344,0,350,0">
         <var name="checkedDotOperand" id="1240470842553275388" />
       </scope>
-      <scope id="1240470842553275394" at="345,0,351,0">
+      <scope id="1240470842553275394" at="350,0,356,0">
         <var name="checkedDotOperand" id="1240470842553275394" />
       </scope>
-      <scope id="1240470842553275398" at="351,0,357,0">
+      <scope id="1240470842553275398" at="356,0,362,0">
         <var name="checkedDotOperand" id="1240470842553275398" />
       </scope>
-      <scope id="1240470842553275406" at="357,0,363,0">
+      <scope id="1240470842553275406" at="362,0,368,0">
         <var name="checkedDotOperand" id="1240470842553275406" />
       </scope>
-      <scope id="1240470842553275411" at="363,0,369,0">
+      <scope id="1240470842553275411" at="368,0,374,0">
         <var name="checkedDotOperand" id="1240470842553275411" />
       </scope>
-      <scope id="8848323974581195965" at="149,25,156,47">
-        <var name="text" id="8848323974581207660" />
-      </scope>
-      <scope id="1240470842553275009" at="228,0,235,0">
+      <scope id="1240470842553275009" at="233,0,240,0">
         <var name="module" id="1240470842553275520" />
         <var name="withDependencies" id="1240470842553275522" />
       </scope>
-      <scope id="1240470842553275009" at="235,0,242,0" />
-      <scope id="1240470842553275597" at="242,90,249,63" />
-      <scope id="1240470842553275751" at="277,37,284,16">
+      <scope id="1240470842553275009" at="240,0,247,0" />
+      <scope id="1240470842553275597" at="247,90,254,63" />
+      <scope id="1240470842553275751" at="282,37,289,16">
         <var name="homes" id="1240470842553275753" />
       </scope>
       <scope id="1240470842553275034" at="107,83,115,25" />
-      <scope id="2796391569759894902" at="218,65,226,50">
+      <scope id="2796391569759894902" at="223,65,231,50">
         <var name="classpath" id="2796391569759918839" />
       </scope>
-      <scope id="8475766493858861794" at="385,48,393,53" />
-      <scope id="1240470842553275009" at="242,0,251,0">
+      <scope id="8475766493858861794" at="390,48,398,53" />
+      <scope id="1240470842553275009" at="247,0,256,0">
         <var name="javaHome" id="1240470842553275630" />
       </scope>
-      <scope id="1240470842553275009" at="277,0,286,0" />
-      <scope id="1240470842553275800" at="292,90,301,19">
-=======
-      <scope id="345735828122134592" at="163,0,169,0" />
-      <scope id="2034046503361582605" at="222,0,228,0" />
-      <scope id="1240470842553275009" at="232,0,238,0" />
-      <scope id="1240470842553275009" at="318,0,324,0">
-        <var name="result" id="1240470842553275795" />
-      </scope>
-      <scope id="1240470842553275246" at="352,0,358,0">
-        <var name="checkedDotOperand" id="1240470842553275246" />
-      </scope>
-      <scope id="8848323974581195960" at="359,0,365,0">
-        <var name="checkedDotOperand" id="8848323974581195960" />
-      </scope>
-      <scope id="3952212245317269904" at="366,0,372,0">
-        <var name="checkedDotOperand" id="3952212245317269904" />
-      </scope>
-      <scope id="8848323974581195400" at="373,0,379,0">
-        <var name="checkedDotOperand" id="8848323974581195400" />
-      </scope>
-      <scope id="1240470842553275388" at="380,0,386,0">
-        <var name="checkedDotOperand" id="1240470842553275388" />
-      </scope>
-      <scope id="1240470842553275394" at="387,0,393,0">
-        <var name="checkedDotOperand" id="1240470842553275394" />
-      </scope>
-      <scope id="1240470842553275398" at="394,0,400,0">
-        <var name="checkedDotOperand" id="1240470842553275398" />
-      </scope>
-      <scope id="1240470842553275406" at="401,0,407,0">
-        <var name="checkedDotOperand" id="1240470842553275406" />
-      </scope>
-      <scope id="1240470842553275411" at="408,0,414,0">
-        <var name="checkedDotOperand" id="1240470842553275411" />
-      </scope>
-      <scope id="1240470842553275009" at="254,0,261,0">
-        <var name="module" id="1240470842553275520" />
-        <var name="withDependencies" id="1240470842553275522" />
-      </scope>
-      <scope id="1240470842553275009" at="262,0,269,0" />
-      <scope id="1240470842553275597" at="270,90,277,63" />
-      <scope id="1240470842553275751" at="308,37,315,16">
-        <var name="homes" id="1240470842553275753" />
-      </scope>
-      <scope id="1240470842553275034" at="116,83,124,25" />
-      <scope id="2796391569759894902" at="243,65,251,50">
-        <var name="classpath" id="2796391569759918839" />
-      </scope>
-      <scope id="8475766493858861794" at="431,48,439,53" />
-      <scope id="1240470842553275009" at="270,0,279,0">
-        <var name="javaHome" id="1240470842553275630" />
-      </scope>
-      <scope id="1240470842553275009" at="308,0,317,0" />
-      <scope id="1240470842553275800" at="325,90,334,19">
->>>>>>> bf3a2c62
+      <scope id="1240470842553275009" at="282,0,291,0" />
+      <scope id="1240470842553275800" at="297,90,306,19">
         <var name="tmpFile" id="1240470842553275802" />
         <var name="writer" id="1240470842553275810" />
       </scope>
-      <scope id="1240470842553275009" at="303,67,312,6" />
+      <scope id="1240470842553275009" at="308,67,317,6" />
       <scope id="1240470842553275009" at="107,0,117,0">
         <var name="className" id="1240470842553275009" />
       </scope>
-<<<<<<< HEAD
-      <scope id="1240470842553275459" at="197,65,207,27">
+      <scope id="1240470842553275459" at="202,65,212,27">
         <var name="className" id="1240470842553275461" />
       </scope>
-      <scope id="1240470842553275009" at="218,0,228,0">
+      <scope id="1240470842553275009" at="223,0,233,0">
         <var name="module" id="2796391569759906203" />
       </scope>
-      <scope id="1240470842553275326" at="147,99,158,405">
-        <var name="module" id="8848323974581195391" />
-      </scope>
-      <scope id="1240470842553275637" at="251,60,262,18">
+      <scope id="1240470842553275637" at="256,60,267,18">
         <var name="java" id="1240470842553275649" />
         <var name="result" id="1240470842553275639" />
       </scope>
-      <scope id="1240470842553275682" at="264,45,275,17">
-=======
-      <scope id="1240470842553275459" at="219,65,229,27">
-        <var name="className" id="1240470842553275461" />
-      </scope>
-      <scope id="1240470842553275009" at="243,0,253,0">
-        <var name="module" id="2796391569759906203" />
-      </scope>
-      <scope id="1240470842553275009" at="337,67,347,6" />
-      <scope id="1240470842553275637" at="280,60,291,18">
-        <var name="java" id="1240470842553275649" />
-        <var name="result" id="1240470842553275639" />
-      </scope>
-      <scope id="1240470842553275682" at="294,45,305,17">
->>>>>>> bf3a2c62
+      <scope id="1240470842553275682" at="269,45,280,17">
         <var name="homes" id="1240470842553275688" />
         <var name="systemJavaHome" id="1240470842553275684" />
         <var name="systemJdkHome" id="1240470842553275695" />
       </scope>
-<<<<<<< HEAD
-      <scope id="1240470842553275009" at="292,0,303,0">
-=======
-      <scope id="1240470842553275009" at="325,0,336,0">
->>>>>>> bf3a2c62
+      <scope id="1240470842553275009" at="297,0,308,0">
         <var name="text" id="1240470842553275834" />
       </scope>
-      <scope id="1240470842553275009" at="303,0,314,0" />
+      <scope id="1240470842553275009" at="308,0,319,0" />
       <scope id="1240470842553275167" at="126,11,138,530">
         <var name="classPathFile" id="1240470842553275178" />
         <var name="classRunnerClassPath" id="1240470842553275195" />
         <var name="parametersFile" id="1240470842553275169" />
       </scope>
-<<<<<<< HEAD
-      <scope id="1240470842553275009" at="197,0,209,0">
+      <scope id="1240470842553275009" at="202,0,214,0">
         <var name="node" id="1240470842553275475" />
       </scope>
-      <scope id="1240470842553275009" at="147,0,160,0">
+      <scope id="1240470842553275009" at="256,0,269,0">
+        <var name="javaHome" id="1240470842553275676" />
+      </scope>
+      <scope id="1240470842553275009" at="269,0,282,0" />
+      <scope id="8475766493858788062" at="184,12,199,7">
+        <var name="unitNames" id="5111910545577616866" />
+      </scope>
+      <scope id="1240470842553275326" at="147,99,163,411">
+        <var name="module" id="8848323974581195391" />
+        <var name="text" id="8848323974581207660" />
+      </scope>
+      <scope id="8475766493858861794" at="382,30,398,53" />
+      <scope id="1240470842553275165" at="125,82,142,0" />
+      <scope id="1240470842553275009" at="147,0,165,0">
         <var name="nodePointer" id="1240470842553275009" />
       </scope>
-      <scope id="1240470842553275009" at="251,0,264,0">
-        <var name="javaHome" id="1240470842553275676" />
-      </scope>
-      <scope id="1240470842553275009" at="264,0,277,0" />
-      <scope id="8475766493858788062" at="179,12,194,7">
-        <var name="unitNames" id="5111910545577616866" />
-      </scope>
-      <scope id="8475766493858861794" at="377,30,393,53" />
-      <scope id="1240470842553275165" at="125,82,142,0" />
       <scope id="1240470842553275149" at="120,135,145,5">
         <var name="java" id="1240470842553275151" />
       </scope>
-      <scope id="8475766493858861794" at="369,75,394,24">
-=======
-      <scope id="1240470842553275009" at="219,0,231,0">
-        <var name="node" id="1240470842553275475" />
-      </scope>
-      <scope id="1240470842553275009" at="337,0,349,0" />
-      <scope id="1240470842553275009" at="280,0,293,0">
-        <var name="javaHome" id="1240470842553275676" />
-      </scope>
-      <scope id="1240470842553275009" at="294,0,307,0" />
-      <scope id="8475766493858788062" at="200,12,215,7">
-        <var name="unitNames" id="5111910545577616866" />
-      </scope>
-      <scope id="1240470842553275326" at="159,99,175,411">
-        <var name="module" id="8848323974581195391" />
-        <var name="text" id="8848323974581207660" />
-      </scope>
-      <scope id="8475766493858861794" at="423,30,439,53" />
-      <scope id="1240470842553275165" at="136,82,153,0" />
-      <scope id="1240470842553275009" at="159,0,177,0">
-        <var name="nodePointer" id="1240470842553275009" />
-      </scope>
-      <scope id="1240470842553275149" at="131,135,156,5">
-        <var name="java" id="1240470842553275151" />
-      </scope>
-      <scope id="8475766493858861794" at="415,75,440,24">
->>>>>>> bf3a2c62
+      <scope id="8475766493858861794" at="374,75,399,24">
         <var name="facade" id="8475766493858861794" />
         <var name="quotedNode_1" id="8475766493858861794" />
         <var name="quotedNode_2" id="8475766493858861794" />
@@ -1061,11 +570,7 @@
         <var name="quotedNode_6" id="8475766493858861794" />
         <var name="quotedNode_7" id="8475766493858861794" />
       </scope>
-<<<<<<< HEAD
-      <scope id="1240470842553275440" at="169,50,195,5">
-=======
-      <scope id="1240470842553275440" at="190,50,216,5">
->>>>>>> bf3a2c62
+      <scope id="1240470842553275440" at="174,50,200,5">
         <var name="model" id="8475766493858784269" />
       </scope>
       <scope id="1240470842553275009" at="120,0,147,0">
@@ -1073,37 +578,20 @@
         <var name="classPath" id="1240470842553275009" />
         <var name="programParameter" id="1240470842553275009" />
       </scope>
-<<<<<<< HEAD
-      <scope id="8475766493858861794" at="369,0,396,0" />
-      <scope id="1240470842553275009" at="169,0,197,0">
+      <scope id="8475766493858861794" at="374,0,401,0" />
+      <scope id="1240470842553275009" at="174,0,202,0">
         <var name="node" id="1240470842553275454" />
       </scope>
       <unit id="1240470842553275186" at="128,101,132,9" name="jetbrains.mps.baseLanguage.execution.api.Java_Command$2" />
       <unit id="1240470842553275202" at="133,115,137,9" name="jetbrains.mps.baseLanguage.execution.api.Java_Command$3" />
-      <unit id="2034046503361597148" at="151,47,155,7" name="jetbrains.mps.baseLanguage.execution.api.Java_Command$4" />
-      <unit id="5618154074607255338" at="189,56,193,9" name="jetbrains.mps.baseLanguage.execution.api.Java_Command$5" />
-      <unit id="2796391569760275601" at="236,52,240,5" name="jetbrains.mps.baseLanguage.execution.api.Java_Command$8" />
-      <unit id="2034046503361582154" at="220,45,225,5" name="jetbrains.mps.baseLanguage.execution.api.Java_Command$7" />
+      <unit id="5618154074607255338" at="194,56,198,9" name="jetbrains.mps.baseLanguage.execution.api.Java_Command$5" />
+      <unit id="2796391569760275601" at="241,52,245,5" name="jetbrains.mps.baseLanguage.execution.api.Java_Command$8" />
+      <unit id="2034046503361582154" at="225,45,230,5" name="jetbrains.mps.baseLanguage.execution.api.Java_Command$7" />
       <unit id="1240470842553275052" at="108,374,115,5" name="jetbrains.mps.baseLanguage.execution.api.Java_Command$1" />
-      <unit id="2034046503361582605" at="199,45,206,5" name="jetbrains.mps.baseLanguage.execution.api.Java_Command$6" />
-      <unit id="1240470842553275414" at="304,15,312,5" name="jetbrains.mps.baseLanguage.execution.api.Java_Command$9" />
-      <unit id="1240470842553275009" at="55,0,409,0" name="jetbrains.mps.baseLanguage.execution.api.Java_Command" />
-=======
-      <scope id="8475766493858861794" at="415,0,442,0" />
-      <scope id="1240470842553275009" at="190,0,218,0">
-        <var name="node" id="1240470842553275454" />
-      </scope>
-      <unit id="1240470842553275186" at="139,101,143,9" name="jetbrains.mps.baseLanguage.execution.api.Java_Command$2" />
-      <unit id="1240470842553275202" at="144,115,148,9" name="jetbrains.mps.baseLanguage.execution.api.Java_Command$3" />
-      <unit id="5618154074607255338" at="210,56,214,9" name="jetbrains.mps.baseLanguage.execution.api.Java_Command$5" />
-      <unit id="2796391569760275601" at="263,52,267,5" name="jetbrains.mps.baseLanguage.execution.api.Java_Command$8" />
-      <unit id="2034046503361582154" at="245,45,250,5" name="jetbrains.mps.baseLanguage.execution.api.Java_Command$7" />
-      <unit id="1240470842553275052" at="117,374,124,5" name="jetbrains.mps.baseLanguage.execution.api.Java_Command$1" />
-      <unit id="345735828122134592" at="162,45,169,5" name="jetbrains.mps.baseLanguage.execution.api.Java_Command$4" />
-      <unit id="2034046503361582605" at="221,45,228,5" name="jetbrains.mps.baseLanguage.execution.api.Java_Command$6" />
-      <unit id="1240470842553275414" at="338,15,347,5" name="jetbrains.mps.baseLanguage.execution.api.Java_Command$9" />
-      <unit id="1240470842553275009" at="55,0,459,0" name="jetbrains.mps.baseLanguage.execution.api.Java_Command" />
->>>>>>> bf3a2c62
+      <unit id="345735828122134592" at="150,45,157,5" name="jetbrains.mps.baseLanguage.execution.api.Java_Command$4" />
+      <unit id="2034046503361582605" at="204,45,211,5" name="jetbrains.mps.baseLanguage.execution.api.Java_Command$6" />
+      <unit id="1240470842553275414" at="309,15,317,5" name="jetbrains.mps.baseLanguage.execution.api.Java_Command$9" />
+      <unit id="1240470842553275009" at="55,0,414,0" name="jetbrains.mps.baseLanguage.execution.api.Java_Command" />
     </file>
   </root>
   <root nodeRef="r:fc6b4266-fe93-4e02-bc36-aebff4c903c3(jetbrains.mps.baseLanguage.execution.api)/1240470842553276028">
