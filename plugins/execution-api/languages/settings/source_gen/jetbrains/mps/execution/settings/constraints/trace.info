<?xml version="1.0" encoding="UTF-8"?>
<debug-info version="2">
  <concept fqn="c:f3061a53-9226-4cc5-a443-f952ceaf5816/1068580123140:jetbrains.mps.baseLanguage.structure.ConstructorDeclaration" />
  <concept fqn="c:f3061a53-9226-4cc5-a443-f952ceaf5816/1068580123155:jetbrains.mps.baseLanguage.structure.ExpressionStatement" />
  <concept fqn="c:f3061a53-9226-4cc5-a443-f952ceaf5816/1068580123159:jetbrains.mps.baseLanguage.structure.IfStatement" />
  <concept fqn="c:f3061a53-9226-4cc5-a443-f952ceaf5816/1068580123165:jetbrains.mps.baseLanguage.structure.InstanceMethodDeclaration" />
  <concept fqn="c:f3061a53-9226-4cc5-a443-f952ceaf5816/1068581242864:jetbrains.mps.baseLanguage.structure.LocalVariableDeclarationStatement" />
  <concept fqn="c:f3061a53-9226-4cc5-a443-f952ceaf5816/1068581242878:jetbrains.mps.baseLanguage.structure.ReturnStatement" />
  <concept fqn="c:f3061a53-9226-4cc5-a443-f952ceaf5816/1068580123157:jetbrains.mps.baseLanguage.structure.Statement" />
  <concept fqn="c:f3061a53-9226-4cc5-a443-f952ceaf5816/1070462154015:jetbrains.mps.baseLanguage.structure.StaticFieldDeclaration" />
  <concept fqn="c:f3061a53-9226-4cc5-a443-f952ceaf5816/1081236700938:jetbrains.mps.baseLanguage.structure.StaticMethodDeclaration" />
  <concept fqn="c:f3061a53-9226-4cc5-a443-f952ceaf5816/1070475587102:jetbrains.mps.baseLanguage.structure.SuperConstructorInvocation" />
  <root>
    <file name="ConstraintsAspectDescriptor.java">
      <unit at="13,0,45,0" name="jetbrains.mps.execution.settings.constraints.ConstraintsAspectDescriptor" />
    </file>
  </root>
  <root nodeRef="r:26cd452e-c5c2-4d47-ad13-dda4362e8616(jetbrains.mps.execution.settings.constraints)/203908296139530389">
    <file name="EditorOperationDeclaration_Constraints.java">
      <node id="203908296139530389" at="9,51,10,176" concept="9" />
      <node id="203908296139530389" at="9,0,12,0" concept="0" trace="EditorOperationDeclaration_Constraints#()V" />
      <scope id="203908296139530389" at="9,51,10,176" />
      <scope id="203908296139530389" at="9,0,12,0" />
      <unit id="203908296139530389" at="8,0,14,0" name="jetbrains.mps.execution.settings.constraints.EditorOperationDeclaration_Constraints" />
    </file>
  </root>
  <root nodeRef="r:26cd452e-c5c2-4d47-ad13-dda4362e8616(jetbrains.mps.execution.settings.constraints)/479872435243123503">
    <file name="ProjectAccessExpression_Constraints.java">
      <node id="479872435243123503" at="15,48,16,173" concept="9" />
      <node id="479872435243123503" at="20,43,21,16" concept="5" />
      <node id="479872435243123503" at="24,200,25,96" concept="4" />
      <node id="479872435243123503" at="25,96,26,0" concept="6" />
      <node id="479872435243123503" at="27,51,28,67" concept="1" />
      <node id="479872435243123503" at="29,5,30,0" concept="6" />
      <node id="479872435243123503" at="30,0,31,18" concept="5" />
      <node id="479872435243123962" at="33,148,34,243" concept="5" />
      <node id="479872435243123503" at="36,0,37,0" concept="7" trace="canBeChildBreakingPoint" />
      <node id="479872435243123503" at="15,0,18,0" concept="0" trace="ProjectAccessExpression_Constraints#()V" />
      <node id="479872435243123503" at="26,0,29,5" concept="2" />
      <node id="479872435243123503" at="33,0,36,0" concept="8" trace="static_canBeAChild#(Lorg/jetbrains/mps/openapi/model/SNode;Lorg/jetbrains/mps/openapi/model/SNode;Lorg/jetbrains/mps/openapi/model/SNode;Lorg/jetbrains/mps/openapi/model/SNode;Ljetbrains/mps/smodel/IOperationContext;)Z" />
      <node id="479872435243123503" at="19,0,23,0" concept="3" trace="hasOwnCanBeChildMethod#()Z" />
      <node id="479872435243123503" at="23,0,33,0" concept="3" trace="canBeChild#(Lorg/jetbrains/mps/openapi/model/SNode;Lorg/jetbrains/mps/openapi/model/SNode;Lorg/jetbrains/mps/openapi/model/SNode;Lorg/jetbrains/mps/openapi/model/SNode;Ljetbrains/mps/smodel/IOperationContext;Ljetbrains/mps/smodel/runtime/CheckingNodeContext;)Z" />
      <scope id="479872435243123503" at="15,48,16,173" />
      <scope id="479872435243123503" at="20,43,21,16" />
      <scope id="479872435243123503" at="27,51,28,67" />
      <scope id="479872435243123505" at="33,148,34,243" />
      <scope id="479872435243123503" at="15,0,18,0" />
      <scope id="479872435243123503" at="33,0,36,0">
        <var name="childConcept" id="479872435243123503" />
        <var name="link" id="479872435243123503" />
        <var name="node" id="479872435243123503" />
        <var name="operationContext" id="479872435243123503" />
        <var name="parentNode" id="479872435243123503" />
      </scope>
      <scope id="479872435243123503" at="19,0,23,0" />
      <scope id="479872435243123503" at="24,200,31,18">
        <var name="result" id="479872435243123503" />
      </scope>
      <scope id="479872435243123503" at="23,0,33,0">
        <var name="checkingNodeContext" id="479872435243123503" />
        <var name="childConcept" id="479872435243123503" />
        <var name="link" id="479872435243123503" />
        <var name="node" id="479872435243123503" />
        <var name="operationContext" id="479872435243123503" />
        <var name="parentNode" id="479872435243123503" />
      </scope>
      <unit id="479872435243123503" at="14,0,38,0" name="jetbrains.mps.execution.settings.constraints.ProjectAccessExpression_Constraints" />
    </file>
  </root>
  <root nodeRef="r:26cd452e-c5c2-4d47-ad13-dda4362e8616(jetbrains.mps.execution.settings.constraints)/5365453833390705323">
    <file name="GetEditorOperation_Constraints.java">
      <node id="5365453833390705323" at="18,43,19,169" concept="9" />
      <node id="5365453833390705323" at="23,43,24,16" concept="5" />
      <node id="5365453833390705323" at="27,200,28,99" concept="4" />
      <node id="5365453833390705323" at="28,99,29,0" concept="6" />
      <node id="5365453833390705323" at="30,51,31,67" concept="1" />
      <node id="5365453833390705323" at="32,5,33,0" concept="6" />
      <node id="5365453833390705323" at="33,0,34,18" concept="5" />
      <node id="5365453833390705328" at="37,152,38,885" concept="5" />
      <node id="5365453833390705323" at="40,0,41,0" concept="7" trace="canBeChildBreakingPoint" />
      <node id="5365453833390705323" at="18,0,21,0" concept="0" trace="GetEditorOperation_Constraints#()V" />
      <node id="5365453833390705323" at="29,0,32,5" concept="2" />
      <node id="5365453833390705323" at="22,0,26,0" concept="3" trace="hasOwnCanBeChildMethod#()Z" />
      <node id="5365453833390705323" at="36,0,40,0" concept="8" trace="staticCanBeAChild_Old#(Lorg/jetbrains/mps/openapi/model/SNode;Lorg/jetbrains/mps/openapi/model/SNode;Lorg/jetbrains/mps/openapi/model/SNode;Lorg/jetbrains/mps/openapi/model/SNode;Ljetbrains/mps/smodel/IOperationContext;)Z" />
      <node id="5365453833390705323" at="26,0,36,0" concept="3" trace="canBeChild#(Lorg/jetbrains/mps/openapi/model/SNode;Lorg/jetbrains/mps/openapi/model/SNode;Lorg/jetbrains/mps/openapi/model/SNode;Lorg/jetbrains/mps/openapi/model/SNode;Ljetbrains/mps/smodel/IOperationContext;Ljetbrains/mps/smodel/runtime/CheckingNodeContext;)Z" />
      <scope id="5365453833390705323" at="18,43,19,169" />
      <scope id="5365453833390705323" at="23,43,24,16" />
      <scope id="5365453833390705323" at="30,51,31,67" />
      <scope id="5365453833390705325" at="37,152,38,885" />
      <scope id="5365453833390705323" at="18,0,21,0" />
      <scope id="5365453833390705323" at="22,0,26,0" />
      <scope id="5365453833390705323" at="36,0,40,0">
        <var name="childConcept" id="5365453833390705323" />
        <var name="link" id="5365453833390705323" />
        <var name="node" id="5365453833390705323" />
        <var name="operationContext" id="5365453833390705323" />
        <var name="parentNode" id="5365453833390705323" />
      </scope>
      <scope id="5365453833390705323" at="27,200,34,18">
        <var name="result" id="5365453833390705323" />
      </scope>
      <scope id="5365453833390705323" at="26,0,36,0">
        <var name="checkingNodeContext" id="5365453833390705323" />
        <var name="childConcept" id="5365453833390705323" />
        <var name="link" id="5365453833390705323" />
        <var name="node" id="5365453833390705323" />
        <var name="operationContext" id="5365453833390705323" />
        <var name="parentNode" id="5365453833390705323" />
      </scope>
      <unit id="5365453833390705323" at="17,0,42,0" name="jetbrains.mps.execution.settings.constraints.GetEditorOperation_Constraints" />
    </file>
  </root>
  <root nodeRef="r:26cd452e-c5c2-4d47-ad13-dda4362e8616(jetbrains.mps.execution.settings.constraints)/946964771156067043">
    <file name="TemplateParameterReference_Constraints.java">
      <node id="946964771156067043" at="28,51,29,176" concept="9" />
      <node id="946964771156067043" at="33,43,34,16" concept="5" />
      <node id="946964771156067043" at="37,200,38,99" concept="4" />
      <node id="946964771156067043" at="38,99,39,0" concept="6" />
      <node id="946964771156067043" at="40,51,41,67" concept="1" />
      <node id="946964771156067043" at="42,5,43,0" concept="6" />
      <node id="946964771156067043" at="43,0,44,18" concept="5" />
      <node id="946964771156067043" at="47,90,48,131" concept="4" />
      <node id="946964771156067043" at="51,44,52,20" concept="5" />
      <node id="946964771156067047" at="59,142,60,275" concept="4" />
      <node id="946964771156067057" at="61,37,62,75" concept="5" />
      <node id="946964771156067064" at="63,13,64,199" concept="5" />
      <node id="946964771156067043" at="67,63,68,58" concept="5" />
      <node id="946964771156067043" at="72,7,73,22" concept="5" />
      <node id="946964771156067070" at="76,152,77,258" concept="5" />
      <node id="946964771156067043" at="79,0,80,0" concept="7" trace="canBeChildBreakingPoint" />
      <node id="946964771156067043" at="80,0,81,0" concept="7" trace="breakingNode_hn11y1_a0a1a0a0a1a0b0a1a4" />
      <node id="946964771156067043" at="28,0,31,0" concept="0" trace="TemplateParameterReference_Constraints#()V" />
      <node id="946964771156067043" at="39,0,42,5" concept="2" />
      <node id="946964771156067055" at="60,275,63,13" concept="2" />
      <node id="946964771156067043" at="32,0,36,0" concept="3" trace="hasOwnCanBeChildMethod#()Z" />
      <node id="946964771156067043" at="50,0,54,0" concept="3" trace="hasOwnScopeProvider#()Z" />
      <node id="946964771156067043" at="66,0,70,0" concept="3" trace="getSearchScopeValidatorNode#()Lorg/jetbrains/mps/openapi/model/SNodeReference;" />
      <node id="946964771156067043" at="75,0,79,0" concept="8" trace="staticCanBeAChild_Old#(Lorg/jetbrains/mps/openapi/model/SNode;Lorg/jetbrains/mps/openapi/model/SNode;Lorg/jetbrains/mps/openapi/model/SNode;Lorg/jetbrains/mps/openapi/model/SNode;Ljetbrains/mps/smodel/IOperationContext;)Z" />
      <node id="946964771156067043" at="58,0,66,0" concept="3" trace="createSearchScopeOrListOfNodes#(Ljetbrains/mps/smodel/IOperationContext;Ljetbrains/mps/smodel/runtime/ReferenceConstraintsContext;)Ljava/lang/Object;" />
      <node id="946964771156067043" at="36,0,46,0" concept="3" trace="canBeChild#(Lorg/jetbrains/mps/openapi/model/SNode;Lorg/jetbrains/mps/openapi/model/SNode;Lorg/jetbrains/mps/openapi/model/SNode;Lorg/jetbrains/mps/openapi/model/SNode;Ljetbrains/mps/smodel/IOperationContext;Ljetbrains/mps/smodel/runtime/CheckingNodeContext;)Z" />
      <node id="946964771156067043" at="56,56,70,10" concept="5" />
      <node id="946964771156067043" at="54,0,72,0" concept="3" trace="getScopeProvider#()Ljetbrains/mps/smodel/runtime/ReferenceScopeProvider;" />
      <node id="946964771156067043" at="48,131,72,7" concept="1" />
      <node id="946964771156067043" at="46,0,75,0" concept="3" trace="getSpecifiedReferences#()Ljava/util/Map;" />
      <scope id="946964771156067043" at="28,51,29,176" />
      <scope id="946964771156067043" at="33,43,34,16" />
      <scope id="946964771156067043" at="40,51,41,67" />
      <scope id="946964771156067043" at="51,44,52,20" />
      <scope id="946964771156067056" at="61,37,62,75" />
      <scope id="946964771156067043" at="67,63,68,58" />
      <scope id="946964771156067069" at="76,152,77,258" />
      <scope id="946964771156067043" at="28,0,31,0" />
      <scope id="946964771156067043" at="32,0,36,0" />
      <scope id="946964771156067043" at="50,0,54,0" />
      <scope id="946964771156067043" at="66,0,70,0" />
      <scope id="946964771156067043" at="75,0,79,0">
        <var name="childConcept" id="946964771156067043" />
        <var name="link" id="946964771156067043" />
        <var name="node" id="946964771156067043" />
        <var name="operationContext" id="946964771156067043" />
        <var name="parentNode" id="946964771156067043" />
      </scope>
      <scope id="946964771156067046" at="59,142,64,199">
        <var name="template" id="946964771156067048" />
      </scope>
      <scope id="946964771156067043" at="37,200,44,18">
        <var name="result" id="946964771156067043" />
      </scope>
      <scope id="946964771156067043" at="58,0,66,0">
        <var name="_context" id="946964771156067043" />
        <var name="operationContext" id="946964771156067043" />
      </scope>
      <scope id="946964771156067043" at="36,0,46,0">
        <var name="checkingNodeContext" id="946964771156067043" />
        <var name="childConcept" id="946964771156067043" />
        <var name="link" id="946964771156067043" />
        <var name="node" id="946964771156067043" />
        <var name="operationContext" id="946964771156067043" />
        <var name="parentNode" id="946964771156067043" />
      </scope>
      <scope id="946964771156067043" at="56,56,70,10" />
      <scope id="946964771156067043" at="54,0,72,0" />
      <scope id="946964771156067043" at="47,90,73,22">
        <var name="references" id="946964771156067043" />
      </scope>
      <scope id="946964771156067043" at="46,0,75,0" />
      <unit id="946964771156067043" at="57,19,70,9" name="jetbrains.mps.execution.settings.constraints.TemplateParameterReference_Constraints$1$1" />
      <unit id="946964771156067043" at="49,155,72,5" name="jetbrains.mps.execution.settings.constraints.TemplateParameterReference_Constraints$1" />
      <unit id="946964771156067043" at="27,0,82,0" name="jetbrains.mps.execution.settings.constraints.TemplateParameterReference_Constraints" />
    </file>
  </root>
  <root nodeRef="r:26cd452e-c5c2-4d47-ad13-dda4362e8616(jetbrains.mps.execution.settings.constraints)/946964771156067088">
    <file name="PersistentPropertyReferenceOperation_Constraints.java">
      <node id="946964771156067088" at="29,61,30,186" concept="9" />
      <node id="946964771156067088" at="34,90,35,131" concept="4" />
      <node id="946964771156067088" at="38,44,39,20" concept="5" />
      <node id="946964771156067092" at="46,142,47,373" concept="4" />
      <node id="946964771156067099" at="47,373,48,352" concept="4" />
      <node id="946964771156067109" at="49,252,50,75" concept="5" />
      <node id="946964771156067122" at="51,13,52,383" concept="5" />
      <node id="946964771156067088" at="55,63,56,58" concept="5" />
      <node id="946964771156067088" at="60,7,61,22" concept="5" />
      <node id="946964771156067088" at="63,0,64,0" concept="7" trace="breakingNode_yui4e7_a0a1a0a0a1a0b0a1a2" />
      <node id="946964771156067088" at="29,0,32,0" concept="0" trace="PersistentPropertyReferenceOperation_Constraints#()V" />
      <node id="946964771156067107" at="48,352,51,13" concept="2" />
      <node id="946964771156067088" at="37,0,41,0" concept="3" trace="hasOwnScopeProvider#()Z" />
      <node id="946964771156067088" at="54,0,58,0" concept="3" trace="getSearchScopeValidatorNode#()Lorg/jetbrains/mps/openapi/model/SNodeReference;" />
      <node id="946964771156067088" at="45,0,54,0" concept="3" trace="createSearchScopeOrListOfNodes#(Ljetbrains/mps/smodel/IOperationContext;Ljetbrains/mps/smodel/runtime/ReferenceConstraintsContext;)Ljava/lang/Object;" />
      <node id="946964771156067088" at="43,56,58,10" concept="5" />
      <node id="946964771156067088" at="41,0,60,0" concept="3" trace="getScopeProvider#()Ljetbrains/mps/smodel/runtime/ReferenceScopeProvider;" />
      <node id="946964771156067088" at="35,131,60,7" concept="1" />
      <node id="946964771156067088" at="33,0,63,0" concept="3" trace="getSpecifiedReferences#()Ljava/util/Map;" />
      <scope id="946964771156067088" at="29,61,30,186" />
      <scope id="946964771156067088" at="38,44,39,20" />
      <scope id="946964771156067108" at="49,252,50,75" />
      <scope id="946964771156067088" at="55,63,56,58" />
      <scope id="946964771156067088" at="29,0,32,0" />
      <scope id="946964771156067088" at="37,0,41,0" />
      <scope id="946964771156067088" at="54,0,58,0" />
      <scope id="946964771156067091" at="46,142,52,383">
        <var name="instance" id="946964771156067093" />
        <var name="propertyHolderType" id="946964771156067100" />
      </scope>
      <scope id="946964771156067088" at="45,0,54,0">
        <var name="_context" id="946964771156067088" />
        <var name="operationContext" id="946964771156067088" />
      </scope>
      <scope id="946964771156067088" at="43,56,58,10" />
      <scope id="946964771156067088" at="41,0,60,0" />
      <scope id="946964771156067088" at="34,90,61,22">
        <var name="references" id="946964771156067088" />
      </scope>
      <scope id="946964771156067088" at="33,0,63,0" />
      <unit id="946964771156067088" at="44,19,58,9" name="jetbrains.mps.execution.settings.constraints.PersistentPropertyReferenceOperation_Constraints$1$1" />
      <unit id="946964771156067088" at="36,165,60,5" name="jetbrains.mps.execution.settings.constraints.PersistentPropertyReferenceOperation_Constraints$1" />
      <unit id="946964771156067088" at="28,0,65,0" name="jetbrains.mps.execution.settings.constraints.PersistentPropertyReferenceOperation_Constraints" />
    </file>
  </root>
  <root nodeRef="r:26cd452e-c5c2-4d47-ad13-dda4362e8616(jetbrains.mps.execution.settings.constraints)/946964771156067128">
    <file name="EditorExpression_Constraints.java">
      <node id="946964771156067128" at="32,41,33,166" concept="9" />
      <node id="946964771156067128" at="37,43,38,16" concept="5" />
      <node id="946964771156067128" at="41,200,42,99" concept="4" />
      <node id="946964771156067128" at="42,99,43,0" concept="6" />
      <node id="946964771156067128" at="44,51,45,67" concept="1" />
      <node id="946964771156067128" at="46,5,47,0" concept="6" />
      <node id="946964771156067128" at="47,0,48,18" concept="5" />
      <node id="946964771156067128" at="51,90,52,131" concept="4" />
      <node id="946964771156067128" at="55,44,56,20" concept="5" />
      <node id="946964771156067139" at="65,47,66,308" concept="5" />
      <node id="946964771156067128" at="71,63,72,58" concept="5" />
      <node id="946964771156067128" at="76,7,77,22" concept="5" />
      <node id="5365453833390602834" at="80,152,81,244" concept="5" />
      <node id="48168216978201683" at="83,88,84,63" concept="4" />
      <node id="48168216978201683" at="84,63,85,254" concept="4" />
      <node id="48168216978201683" at="85,254,86,14" concept="5" />
      <node id="946964771156067128" at="88,0,89,0" concept="7" trace="canBeChildBreakingPoint" />
      <node id="946964771156067128" at="89,0,90,0" concept="7" trace="breakingNode_lq9qwe_a0a1a0a0a1a0b0a1a4" />
      <node id="946964771156067128" at="32,0,35,0" concept="0" trace="EditorExpression_Constraints#()V" />
      <node id="946964771156067128" at="43,0,46,5" concept="2" />
      <node id="946964771156067137" at="65,0,68,0" concept="3" trace="accept#(Lorg/jetbrains/mps/openapi/model/SNode;)Z" />
      <node id="946964771156067128" at="36,0,40,0" concept="3" trace="hasOwnCanBeChildMethod#()Z" />
      <node id="946964771156067128" at="54,0,58,0" concept="3" trace="hasOwnScopeProvider#()Z" />
      <node id="946964771156067128" at="70,0,74,0" concept="3" trace="getSearchScopeValidatorNode#()Lorg/jetbrains/mps/openapi/model/SNodeReference;" />
      <node id="946964771156067128" at="79,0,83,0" concept="8" trace="staticCanBeAChild_Old#(Lorg/jetbrains/mps/openapi/model/SNode;Lorg/jetbrains/mps/openapi/model/SNode;Lorg/jetbrains/mps/openapi/model/SNode;Lorg/jetbrains/mps/openapi/model/SNode;Ljetbrains/mps/smodel/IOperationContext;)Z" />
      <node id="946964771156067132" at="63,142,68,15" concept="5" />
      <node id="48168216978201683" at="83,0,88,0" concept="8" trace="createTemplatePersistentConfigurationType_lq9qwe_b0a0a0a0a0a0#()Lorg/jetbrains/mps/openapi/model/SNode;" />
      <node id="946964771156067128" at="62,0,70,0" concept="3" trace="createSearchScopeOrListOfNodes#(Ljetbrains/mps/smodel/IOperationContext;Ljetbrains/mps/smodel/runtime/ReferenceConstraintsContext;)Ljava/lang/Object;" />
      <node id="946964771156067128" at="40,0,50,0" concept="3" trace="canBeChild#(Lorg/jetbrains/mps/openapi/model/SNode;Lorg/jetbrains/mps/openapi/model/SNode;Lorg/jetbrains/mps/openapi/model/SNode;Lorg/jetbrains/mps/openapi/model/SNode;Ljetbrains/mps/smodel/IOperationContext;Ljetbrains/mps/smodel/runtime/CheckingNodeContext;)Z" />
      <node id="946964771156067128" at="60,56,74,10" concept="5" />
      <node id="946964771156067128" at="58,0,76,0" concept="3" trace="getScopeProvider#()Ljetbrains/mps/smodel/runtime/ReferenceScopeProvider;" />
      <node id="946964771156067128" at="52,131,76,7" concept="1" />
      <node id="946964771156067128" at="50,0,79,0" concept="3" trace="getSpecifiedReferences#()Ljava/util/Map;" />
      <scope id="946964771156067128" at="32,41,33,166" />
      <scope id="946964771156067128" at="37,43,38,16" />
      <scope id="946964771156067128" at="44,51,45,67" />
      <scope id="946964771156067128" at="55,44,56,20" />
      <scope id="946964771156067138" at="65,47,66,308" />
      <scope id="946964771156067128" at="71,63,72,58" />
      <scope id="5365453833390602833" at="80,152,81,244" />
      <scope id="946964771156067128" at="32,0,35,0" />
      <scope id="946964771156067137" at="65,0,68,0">
        <var name="it" id="946964771156067137" />
      </scope>
      <scope id="48168216978201683" at="83,88,86,14">
        <var name="facade" id="48168216978201683" />
        <var name="n1" id="48168216978201683" />
      </scope>
      <scope id="946964771156067128" at="36,0,40,0" />
      <scope id="946964771156067128" at="54,0,58,0" />
      <scope id="946964771156067128" at="70,0,74,0" />
      <scope id="946964771156067128" at="79,0,83,0">
        <var name="childConcept" id="946964771156067128" />
        <var name="link" id="946964771156067128" />
        <var name="node" id="946964771156067128" />
        <var name="operationContext" id="946964771156067128" />
        <var name="parentNode" id="946964771156067128" />
      </scope>
      <scope id="946964771156067131" at="63,142,68,15" />
      <scope id="48168216978201683" at="83,0,88,0" />
      <scope id="946964771156067128" at="41,200,48,18">
        <var name="result" id="946964771156067128" />
      </scope>
      <scope id="946964771156067128" at="62,0,70,0">
        <var name="_context" id="946964771156067128" />
        <var name="operationContext" id="946964771156067128" />
      </scope>
      <scope id="946964771156067128" at="40,0,50,0">
        <var name="checkingNodeContext" id="946964771156067128" />
        <var name="childConcept" id="946964771156067128" />
        <var name="link" id="946964771156067128" />
        <var name="node" id="946964771156067128" />
        <var name="operationContext" id="946964771156067128" />
        <var name="parentNode" id="946964771156067128" />
      </scope>
      <scope id="946964771156067128" at="60,56,74,10" />
      <scope id="946964771156067128" at="58,0,76,0" />
      <scope id="946964771156067128" at="51,90,77,22">
        <var name="references" id="946964771156067128" />
      </scope>
      <scope id="946964771156067128" at="50,0,79,0" />
      <unit id="946964771156067137" at="64,367,68,13" name="jetbrains.mps.execution.settings.constraints.EditorExpression_Constraints$1$1$1" />
      <unit id="946964771156067128" at="61,19,74,9" name="jetbrains.mps.execution.settings.constraints.EditorExpression_Constraints$1$1" />
      <unit id="946964771156067128" at="53,175,76,5" name="jetbrains.mps.execution.settings.constraints.EditorExpression_Constraints$1" />
      <unit id="946964771156067128" at="31,0,91,0" name="jetbrains.mps.execution.settings.constraints.EditorExpression_Constraints" />
    </file>
  </root>
  <root nodeRef="r:26cd452e-c5c2-4d47-ad13-dda4362e8616(jetbrains.mps.execution.settings.constraints)/946964771156067148">
    <file name="EditorOperationCall_Constraints.java">
      <node id="946964771156067148" at="34,44,35,169" concept="9" />
      <node id="946964771156067148" at="39,90,40,131" concept="4" />
      <node id="946964771156067148" at="43,44,44,20" concept="5" />
      <node id="946964771156067152" at="51,142,52,373" concept="4" />
      <node id="946964771156067159" at="52,373,53,335" concept="4" />
      <node id="946964771156067169" at="54,226,55,75" concept="5" />
      <node id="203908296139531197" at="56,13,57,447" concept="4" />
      <node id="203908296139531247" at="59,47,60,464" concept="5" />
      <node id="946964771156067148" at="65,63,66,58" concept="5" />
      <node id="946964771156067148" at="70,7,71,22" concept="5" />
      <node id="946964771156067148" at="73,0,74,0" concept="7" trace="breakingNode_ow8wt3_a0a1a0a0a1a0b0a1a2" />
      <node id="946964771156067148" at="34,0,37,0" concept="0" trace="EditorOperationCall_Constraints#()V" />
      <node id="946964771156067167" at="53,335,56,13" concept="2" />
      <node id="203908296139531236" at="59,0,62,0" concept="3" trace="accept#(Lorg/jetbrains/mps/openapi/model/SNode;)Z" />
      <node id="946964771156067148" at="42,0,46,0" concept="3" trace="hasOwnScopeProvider#()Z" />
      <node id="946964771156067148" at="64,0,68,0" concept="3" trace="getSearchScopeValidatorNode#()Lorg/jetbrains/mps/openapi/model/SNodeReference;" />
      <node id="203908296139531228" at="57,447,62,15" concept="5" />
      <node id="946964771156067148" at="50,0,64,0" concept="3" trace="createSearchScopeOrListOfNodes#(Ljetbrains/mps/smodel/IOperationContext;Ljetbrains/mps/smodel/runtime/ReferenceConstraintsContext;)Ljava/lang/Object;" />
      <node id="946964771156067148" at="48,56,68,10" concept="5" />
      <node id="946964771156067148" at="46,0,70,0" concept="3" trace="getScopeProvider#()Ljetbrains/mps/smodel/runtime/ReferenceScopeProvider;" />
      <node id="946964771156067148" at="40,131,70,7" concept="1" />
      <node id="946964771156067148" at="38,0,73,0" concept="3" trace="getSpecifiedReferences#()Ljava/util/Map;" />
      <scope id="946964771156067148" at="34,44,35,169" />
      <scope id="946964771156067148" at="43,44,44,20" />
      <scope id="946964771156067168" at="54,226,55,75" />
      <scope id="203908296139531237" at="59,47,60,464" />
      <scope id="946964771156067148" at="65,63,66,58" />
      <scope id="946964771156067148" at="34,0,37,0" />
      <scope id="203908296139531236" at="59,0,62,0">
        <var name="it" id="203908296139531236" />
      </scope>
      <scope id="946964771156067148" at="42,0,46,0" />
      <scope id="946964771156067148" at="64,0,68,0" />
      <scope id="946964771156067151" at="51,142,62,15">
        <var name="editorType" id="946964771156067160" />
        <var name="instance" id="946964771156067153" />
        <var name="operations" id="203908296139531198" />
      </scope>
      <scope id="946964771156067148" at="50,0,64,0">
        <var name="_context" id="946964771156067148" />
        <var name="operationContext" id="946964771156067148" />
      </scope>
      <scope id="946964771156067148" at="48,56,68,10" />
      <scope id="946964771156067148" at="46,0,70,0" />
      <scope id="946964771156067148" at="39,90,71,22">
        <var name="references" id="946964771156067148" />
      </scope>
      <scope id="946964771156067148" at="38,0,73,0" />
      <unit id="203908296139531236" at="58,63,62,13" name="jetbrains.mps.execution.settings.constraints.EditorOperationCall_Constraints$1$1$1" />
      <unit id="946964771156067148" at="49,19,68,9" name="jetbrains.mps.execution.settings.constraints.EditorOperationCall_Constraints$1$1" />
      <unit id="946964771156067148" at="41,172,70,5" name="jetbrains.mps.execution.settings.constraints.EditorOperationCall_Constraints$1" />
      <unit id="946964771156067148" at="33,0,75,0" name="jetbrains.mps.execution.settings.constraints.EditorOperationCall_Constraints" />
    </file>
  </root>
  <root nodeRef="r:26cd452e-c5c2-4d47-ad13-dda4362e8616(jetbrains.mps.execution.settings.constraints)/946964771156067190">
    <file name="EditorPropertyReference_Constraints.java">
      <node id="946964771156067190" at="26,48,27,173" concept="9" />
      <node id="946964771156067190" at="31,43,32,16" concept="5" />
      <node id="946964771156067190" at="35,200,36,99" concept="4" />
      <node id="946964771156067190" at="36,99,37,0" concept="6" />
      <node id="946964771156067190" at="38,51,39,67" concept="1" />
      <node id="946964771156067190" at="40,5,41,0" concept="6" />
      <node id="946964771156067190" at="41,0,42,18" concept="5" />
      <node id="946964771156067190" at="45,90,46,131" concept="4" />
      <node id="946964771156067190" at="49,44,50,20" concept="5" />
      <node id="2228878981387169230" at="57,142,58,421" concept="5" />
      <node id="946964771156067190" at="61,63,62,58" concept="5" />
      <node id="946964771156067190" at="66,7,67,22" concept="5" />
      <node id="946964771156067193" at="70,152,71,233" concept="5" />
      <node id="946964771156067190" at="73,0,74,0" concept="7" trace="canBeChildBreakingPoint" />
      <node id="946964771156067190" at="74,0,75,0" concept="7" trace="breakingNode_fgw7og_a0a1a0a0a1a0b0a1a4" />
      <node id="946964771156067190" at="26,0,29,0" concept="0" trace="EditorPropertyReference_Constraints#()V" />
      <node id="946964771156067190" at="37,0,40,5" concept="2" />
      <node id="946964771156067190" at="30,0,34,0" concept="3" trace="hasOwnCanBeChildMethod#()Z" />
      <node id="946964771156067190" at="48,0,52,0" concept="3" trace="hasOwnScopeProvider#()Z" />
      <node id="946964771156067190" at="56,0,60,0" concept="3" trace="createSearchScopeOrListOfNodes#(Ljetbrains/mps/smodel/IOperationContext;Ljetbrains/mps/smodel/runtime/ReferenceConstraintsContext;)Ljava/lang/Object;" />
      <node id="946964771156067190" at="60,0,64,0" concept="3" trace="getSearchScopeValidatorNode#()Lorg/jetbrains/mps/openapi/model/SNodeReference;" />
      <node id="946964771156067190" at="69,0,73,0" concept="8" trace="staticCanBeAChild_Old#(Lorg/jetbrains/mps/openapi/model/SNode;Lorg/jetbrains/mps/openapi/model/SNode;Lorg/jetbrains/mps/openapi/model/SNode;Lorg/jetbrains/mps/openapi/model/SNode;Ljetbrains/mps/smodel/IOperationContext;)Z" />
      <node id="946964771156067190" at="34,0,44,0" concept="3" trace="canBeChild#(Lorg/jetbrains/mps/openapi/model/SNode;Lorg/jetbrains/mps/openapi/model/SNode;Lorg/jetbrains/mps/openapi/model/SNode;Lorg/jetbrains/mps/openapi/model/SNode;Ljetbrains/mps/smodel/IOperationContext;Ljetbrains/mps/smodel/runtime/CheckingNodeContext;)Z" />
      <node id="946964771156067190" at="54,56,64,10" concept="5" />
      <node id="946964771156067190" at="52,0,66,0" concept="3" trace="getScopeProvider#()Ljetbrains/mps/smodel/runtime/ReferenceScopeProvider;" />
      <node id="946964771156067190" at="46,131,66,7" concept="1" />
      <node id="946964771156067190" at="44,0,69,0" concept="3" trace="getSpecifiedReferences#()Ljava/util/Map;" />
      <scope id="946964771156067190" at="26,48,27,173" />
      <scope id="946964771156067190" at="31,43,32,16" />
      <scope id="946964771156067190" at="38,51,39,67" />
      <scope id="946964771156067190" at="49,44,50,20" />
      <scope id="2228878981387169229" at="57,142,58,421" />
      <scope id="946964771156067190" at="61,63,62,58" />
      <scope id="946964771156067192" at="70,152,71,233" />
      <scope id="946964771156067190" at="26,0,29,0" />
      <scope id="946964771156067190" at="30,0,34,0" />
      <scope id="946964771156067190" at="48,0,52,0" />
      <scope id="946964771156067190" at="56,0,60,0">
        <var name="_context" id="946964771156067190" />
        <var name="operationContext" id="946964771156067190" />
      </scope>
      <scope id="946964771156067190" at="60,0,64,0" />
      <scope id="946964771156067190" at="69,0,73,0">
        <var name="childConcept" id="946964771156067190" />
        <var name="link" id="946964771156067190" />
        <var name="node" id="946964771156067190" />
        <var name="operationContext" id="946964771156067190" />
        <var name="parentNode" id="946964771156067190" />
      </scope>
      <scope id="946964771156067190" at="35,200,42,18">
        <var name="result" id="946964771156067190" />
      </scope>
      <scope id="946964771156067190" at="34,0,44,0">
        <var name="checkingNodeContext" id="946964771156067190" />
        <var name="childConcept" id="946964771156067190" />
        <var name="link" id="946964771156067190" />
        <var name="node" id="946964771156067190" />
        <var name="operationContext" id="946964771156067190" />
        <var name="parentNode" id="946964771156067190" />
      </scope>
      <scope id="946964771156067190" at="54,56,64,10" />
      <scope id="946964771156067190" at="52,0,66,0" />
      <scope id="946964771156067190" at="45,90,67,22">
        <var name="references" id="946964771156067190" />
      </scope>
      <scope id="946964771156067190" at="44,0,69,0" />
      <unit id="946964771156067190" at="55,19,64,9" name="jetbrains.mps.execution.settings.constraints.EditorPropertyReference_Constraints$1$1" />
      <unit id="946964771156067190" at="47,155,66,5" name="jetbrains.mps.execution.settings.constraints.EditorPropertyReference_Constraints$1" />
      <unit id="946964771156067190" at="25,0,76,0" name="jetbrains.mps.execution.settings.constraints.EditorPropertyReference_Constraints" />
    </file>
  </root>
  <root nodeRef="r:26cd452e-c5c2-4d47-ad13-dda4362e8616(jetbrains.mps.execution.settings.constraints)/946964771156067201">
    <file name="SettingsEditor_Constraints.java">
      <node id="946964771156067201" at="14,39,15,164" concept="9" />
      <node id="946964771156067201" at="19,46,20,16" concept="5" />
<<<<<<< HEAD
      <node id="946964771156067201" at="23,199,24,102" concept="4" />
      <node id="946964771156067201" at="24,102,25,0" concept="6" />
      <node id="946964771156067201" at="26,51,27,71" concept="1" />
      <node id="946964771156067201" at="28,5,29,0" concept="6" />
      <node id="946964771156067201" at="29,0,30,18" concept="5" />
      <node id="946964771156067204" at="32,169,33,213" concept="5" />
      <node id="946964771156067201" at="35,0,36,0" concept="7" trace="canBeAncesctorBreakingPoint" />
      <node id="946964771156067201" at="14,0,17,0" concept="0" trace="SettingsEditor_Constraints#()V" />
      <node id="946964771156067201" at="25,0,28,5" concept="2" />
      <node id="946964771156067201" at="32,0,35,0" concept="8" trace="static_canBeAnAncestor#(Lorg/jetbrains/mps/openapi/model/SNode;Lorg/jetbrains/mps/openapi/model/SNode;Lorg/jetbrains/mps/openapi/model/SNode;Lorg/jetbrains/mps/openapi/model/SNode;Lorg/jetbrains/mps/openapi/model/SNode;Ljetbrains/mps/smodel/IOperationContext;)Z" />
      <node id="946964771156067201" at="18,0,22,0" concept="3" trace="hasOwnCanBeAncestorMethod#()Z" />
      <node id="946964771156067201" at="22,0,32,0" concept="3" trace="canBeAncestor#(Lorg/jetbrains/mps/openapi/model/SNode;Lorg/jetbrains/mps/openapi/model/SNode;Lorg/jetbrains/mps/openapi/model/SNode;Lorg/jetbrains/mps/openapi/model/SNode;Lorg/jetbrains/mps/openapi/model/SNode;Ljetbrains/mps/smodel/IOperationContext;Ljetbrains/mps/smodel/runtime/CheckingNodeContext;)Z" />
      <scope id="946964771156067201" at="14,39,15,164" />
      <scope id="946964771156067201" at="19,46,20,16" />
      <scope id="946964771156067201" at="26,51,27,71" />
      <scope id="946964771156067203" at="32,169,33,213" />
=======
      <node id="946964771156067201" at="23,169,24,87" concept="4" />
      <node id="946964771156067201" at="24,87,25,0" concept="6" />
      <node id="946964771156067201" at="26,51,27,71" concept="1" />
      <node id="946964771156067201" at="28,5,29,0" concept="6" />
      <node id="946964771156067201" at="29,0,30,18" concept="5" />
      <node id="946964771156067204" at="33,143,34,213" concept="5" />
      <node id="946964771156067201" at="36,0,37,0" concept="7" trace="canBeAncesctorBreakingPoint" />
      <node id="946964771156067201" at="14,0,17,0" concept="0" trace="SettingsEditor_Constraints#()V" />
      <node id="946964771156067201" at="25,0,28,5" concept="2" />
      <node id="946964771156067201" at="18,0,22,0" concept="3" trace="hasOwnCanBeAncestorMethod#()Z" />
      <node id="946964771156067201" at="32,0,36,0" concept="8" trace="staticCanBeAnAncestor_Old#(Lorg/jetbrains/mps/openapi/model/SNode;Lorg/jetbrains/mps/openapi/model/SNode;Lorg/jetbrains/mps/openapi/model/SNode;Ljetbrains/mps/smodel/IOperationContext;)Z" />
      <node id="946964771156067201" at="22,0,32,0" concept="3" trace="canBeAncestor#(Lorg/jetbrains/mps/openapi/model/SNode;Lorg/jetbrains/mps/openapi/model/SNode;Lorg/jetbrains/mps/openapi/model/SNode;Ljetbrains/mps/smodel/IOperationContext;Ljetbrains/mps/smodel/runtime/CheckingNodeContext;)Z" />
      <scope id="946964771156067201" at="14,39,15,164" />
      <scope id="946964771156067201" at="19,46,20,16" />
      <scope id="946964771156067201" at="26,51,27,71" />
      <scope id="946964771156067203" at="33,143,34,213" />
>>>>>>> 1fe3447f
      <scope id="946964771156067201" at="14,0,17,0" />
      <scope id="946964771156067201" at="18,0,22,0" />
      <scope id="946964771156067201" at="32,0,36,0">
        <var name="childConcept" id="946964771156067201" />
        <var name="childNode" id="946964771156067201" />
        <var name="link" id="946964771156067201" />
        <var name="node" id="946964771156067201" />
        <var name="operationContext" id="946964771156067201" />
        <var name="parentNode" id="946964771156067201" />
      </scope>
<<<<<<< HEAD
      <scope id="946964771156067201" at="18,0,22,0" />
      <scope id="946964771156067201" at="23,199,30,18">
=======
      <scope id="946964771156067201" at="23,169,30,18">
>>>>>>> 1fe3447f
        <var name="result" id="946964771156067201" />
      </scope>
      <scope id="946964771156067201" at="22,0,32,0">
        <var name="checkingNodeContext" id="946964771156067201" />
        <var name="childConcept" id="946964771156067201" />
        <var name="childNode" id="946964771156067201" />
        <var name="context" id="946964771156067201" />
        <var name="link" id="946964771156067201" />
        <var name="node" id="946964771156067201" />
        <var name="parentNode" id="946964771156067201" />
      </scope>
      <unit id="946964771156067201" at="13,0,38,0" name="jetbrains.mps.execution.settings.constraints.SettingsEditor_Constraints" />
    </file>
  </root>
</debug-info>
<|MERGE_RESOLUTION|>--- conflicted
+++ resolved
@@ -21,38 +21,38 @@
       <node id="203908296139530389" at="9,0,12,0" concept="0" trace="EditorOperationDeclaration_Constraints#()V" />
       <scope id="203908296139530389" at="9,51,10,176" />
       <scope id="203908296139530389" at="9,0,12,0" />
-      <unit id="203908296139530389" at="8,0,14,0" name="jetbrains.mps.execution.settings.constraints.EditorOperationDeclaration_Constraints" />
+      <unit id="203908296139530389" at="8,0,15,0" name="jetbrains.mps.execution.settings.constraints.EditorOperationDeclaration_Constraints" />
     </file>
   </root>
   <root nodeRef="r:26cd452e-c5c2-4d47-ad13-dda4362e8616(jetbrains.mps.execution.settings.constraints)/479872435243123503">
     <file name="ProjectAccessExpression_Constraints.java">
       <node id="479872435243123503" at="15,48,16,173" concept="9" />
       <node id="479872435243123503" at="20,43,21,16" concept="5" />
-      <node id="479872435243123503" at="24,200,25,96" concept="4" />
-      <node id="479872435243123503" at="25,96,26,0" concept="6" />
+      <node id="479872435243123503" at="24,200,25,99" concept="4" />
+      <node id="479872435243123503" at="25,99,26,0" concept="6" />
       <node id="479872435243123503" at="27,51,28,67" concept="1" />
       <node id="479872435243123503" at="29,5,30,0" concept="6" />
       <node id="479872435243123503" at="30,0,31,18" concept="5" />
-      <node id="479872435243123962" at="33,148,34,243" concept="5" />
-      <node id="479872435243123503" at="36,0,37,0" concept="7" trace="canBeChildBreakingPoint" />
+      <node id="479872435243123962" at="35,152,36,243" concept="5" />
+      <node id="479872435243123503" at="38,0,39,0" concept="7" trace="canBeChildBreakingPoint" />
       <node id="479872435243123503" at="15,0,18,0" concept="0" trace="ProjectAccessExpression_Constraints#()V" />
       <node id="479872435243123503" at="26,0,29,5" concept="2" />
-      <node id="479872435243123503" at="33,0,36,0" concept="8" trace="static_canBeAChild#(Lorg/jetbrains/mps/openapi/model/SNode;Lorg/jetbrains/mps/openapi/model/SNode;Lorg/jetbrains/mps/openapi/model/SNode;Lorg/jetbrains/mps/openapi/model/SNode;Ljetbrains/mps/smodel/IOperationContext;)Z" />
       <node id="479872435243123503" at="19,0,23,0" concept="3" trace="hasOwnCanBeChildMethod#()Z" />
+      <node id="479872435243123503" at="34,0,38,0" concept="8" trace="staticCanBeAChild_Old#(Lorg/jetbrains/mps/openapi/model/SNode;Lorg/jetbrains/mps/openapi/model/SNode;Lorg/jetbrains/mps/openapi/model/SNode;Lorg/jetbrains/mps/openapi/model/SNode;Ljetbrains/mps/smodel/IOperationContext;)Z" />
       <node id="479872435243123503" at="23,0,33,0" concept="3" trace="canBeChild#(Lorg/jetbrains/mps/openapi/model/SNode;Lorg/jetbrains/mps/openapi/model/SNode;Lorg/jetbrains/mps/openapi/model/SNode;Lorg/jetbrains/mps/openapi/model/SNode;Ljetbrains/mps/smodel/IOperationContext;Ljetbrains/mps/smodel/runtime/CheckingNodeContext;)Z" />
       <scope id="479872435243123503" at="15,48,16,173" />
       <scope id="479872435243123503" at="20,43,21,16" />
       <scope id="479872435243123503" at="27,51,28,67" />
-      <scope id="479872435243123505" at="33,148,34,243" />
+      <scope id="479872435243123505" at="35,152,36,243" />
       <scope id="479872435243123503" at="15,0,18,0" />
-      <scope id="479872435243123503" at="33,0,36,0">
+      <scope id="479872435243123503" at="19,0,23,0" />
+      <scope id="479872435243123503" at="34,0,38,0">
         <var name="childConcept" id="479872435243123503" />
         <var name="link" id="479872435243123503" />
         <var name="node" id="479872435243123503" />
         <var name="operationContext" id="479872435243123503" />
         <var name="parentNode" id="479872435243123503" />
       </scope>
-      <scope id="479872435243123503" at="19,0,23,0" />
       <scope id="479872435243123503" at="24,200,31,18">
         <var name="result" id="479872435243123503" />
       </scope>
@@ -64,7 +64,7 @@
         <var name="operationContext" id="479872435243123503" />
         <var name="parentNode" id="479872435243123503" />
       </scope>
-      <unit id="479872435243123503" at="14,0,38,0" name="jetbrains.mps.execution.settings.constraints.ProjectAccessExpression_Constraints" />
+      <unit id="479872435243123503" at="14,0,40,0" name="jetbrains.mps.execution.settings.constraints.ProjectAccessExpression_Constraints" />
     </file>
   </root>
   <root nodeRef="r:26cd452e-c5c2-4d47-ad13-dda4362e8616(jetbrains.mps.execution.settings.constraints)/5365453833390705323">
@@ -76,20 +76,20 @@
       <node id="5365453833390705323" at="30,51,31,67" concept="1" />
       <node id="5365453833390705323" at="32,5,33,0" concept="6" />
       <node id="5365453833390705323" at="33,0,34,18" concept="5" />
-      <node id="5365453833390705328" at="37,152,38,885" concept="5" />
-      <node id="5365453833390705323" at="40,0,41,0" concept="7" trace="canBeChildBreakingPoint" />
+      <node id="5365453833390705328" at="38,152,39,885" concept="5" />
+      <node id="5365453833390705323" at="41,0,42,0" concept="7" trace="canBeChildBreakingPoint" />
       <node id="5365453833390705323" at="18,0,21,0" concept="0" trace="GetEditorOperation_Constraints#()V" />
       <node id="5365453833390705323" at="29,0,32,5" concept="2" />
       <node id="5365453833390705323" at="22,0,26,0" concept="3" trace="hasOwnCanBeChildMethod#()Z" />
-      <node id="5365453833390705323" at="36,0,40,0" concept="8" trace="staticCanBeAChild_Old#(Lorg/jetbrains/mps/openapi/model/SNode;Lorg/jetbrains/mps/openapi/model/SNode;Lorg/jetbrains/mps/openapi/model/SNode;Lorg/jetbrains/mps/openapi/model/SNode;Ljetbrains/mps/smodel/IOperationContext;)Z" />
+      <node id="5365453833390705323" at="37,0,41,0" concept="8" trace="staticCanBeAChild_Old#(Lorg/jetbrains/mps/openapi/model/SNode;Lorg/jetbrains/mps/openapi/model/SNode;Lorg/jetbrains/mps/openapi/model/SNode;Lorg/jetbrains/mps/openapi/model/SNode;Ljetbrains/mps/smodel/IOperationContext;)Z" />
       <node id="5365453833390705323" at="26,0,36,0" concept="3" trace="canBeChild#(Lorg/jetbrains/mps/openapi/model/SNode;Lorg/jetbrains/mps/openapi/model/SNode;Lorg/jetbrains/mps/openapi/model/SNode;Lorg/jetbrains/mps/openapi/model/SNode;Ljetbrains/mps/smodel/IOperationContext;Ljetbrains/mps/smodel/runtime/CheckingNodeContext;)Z" />
       <scope id="5365453833390705323" at="18,43,19,169" />
       <scope id="5365453833390705323" at="23,43,24,16" />
       <scope id="5365453833390705323" at="30,51,31,67" />
-      <scope id="5365453833390705325" at="37,152,38,885" />
+      <scope id="5365453833390705325" at="38,152,39,885" />
       <scope id="5365453833390705323" at="18,0,21,0" />
       <scope id="5365453833390705323" at="22,0,26,0" />
-      <scope id="5365453833390705323" at="36,0,40,0">
+      <scope id="5365453833390705323" at="37,0,41,0">
         <var name="childConcept" id="5365453833390705323" />
         <var name="link" id="5365453833390705323" />
         <var name="node" id="5365453833390705323" />
@@ -107,7 +107,7 @@
         <var name="operationContext" id="5365453833390705323" />
         <var name="parentNode" id="5365453833390705323" />
       </scope>
-      <unit id="5365453833390705323" at="17,0,42,0" name="jetbrains.mps.execution.settings.constraints.GetEditorOperation_Constraints" />
+      <unit id="5365453833390705323" at="17,0,43,0" name="jetbrains.mps.execution.settings.constraints.GetEditorOperation_Constraints" />
     </file>
   </root>
   <root nodeRef="r:26cd452e-c5c2-4d47-ad13-dda4362e8616(jetbrains.mps.execution.settings.constraints)/946964771156067043">
@@ -119,54 +119,54 @@
       <node id="946964771156067043" at="40,51,41,67" concept="1" />
       <node id="946964771156067043" at="42,5,43,0" concept="6" />
       <node id="946964771156067043" at="43,0,44,18" concept="5" />
-      <node id="946964771156067043" at="47,90,48,131" concept="4" />
-      <node id="946964771156067043" at="51,44,52,20" concept="5" />
-      <node id="946964771156067047" at="59,142,60,275" concept="4" />
-      <node id="946964771156067057" at="61,37,62,75" concept="5" />
-      <node id="946964771156067064" at="63,13,64,199" concept="5" />
-      <node id="946964771156067043" at="67,63,68,58" concept="5" />
-      <node id="946964771156067043" at="72,7,73,22" concept="5" />
-      <node id="946964771156067070" at="76,152,77,258" concept="5" />
-      <node id="946964771156067043" at="79,0,80,0" concept="7" trace="canBeChildBreakingPoint" />
-      <node id="946964771156067043" at="80,0,81,0" concept="7" trace="breakingNode_hn11y1_a0a1a0a0a1a0b0a1a4" />
+      <node id="946964771156067043" at="48,90,49,131" concept="4" />
+      <node id="946964771156067043" at="52,44,53,20" concept="5" />
+      <node id="946964771156067047" at="60,142,61,275" concept="4" />
+      <node id="946964771156067057" at="62,37,63,75" concept="5" />
+      <node id="946964771156067064" at="64,13,65,199" concept="5" />
+      <node id="946964771156067043" at="68,63,69,58" concept="5" />
+      <node id="946964771156067043" at="73,7,74,22" concept="5" />
+      <node id="946964771156067070" at="77,152,78,258" concept="5" />
+      <node id="946964771156067043" at="80,0,81,0" concept="7" trace="canBeChildBreakingPoint" />
+      <node id="946964771156067043" at="81,0,82,0" concept="7" trace="breakingNode_hn11y1_a0a1a0a0a1a0b0a1a5" />
       <node id="946964771156067043" at="28,0,31,0" concept="0" trace="TemplateParameterReference_Constraints#()V" />
       <node id="946964771156067043" at="39,0,42,5" concept="2" />
-      <node id="946964771156067055" at="60,275,63,13" concept="2" />
+      <node id="946964771156067055" at="61,275,64,13" concept="2" />
       <node id="946964771156067043" at="32,0,36,0" concept="3" trace="hasOwnCanBeChildMethod#()Z" />
-      <node id="946964771156067043" at="50,0,54,0" concept="3" trace="hasOwnScopeProvider#()Z" />
-      <node id="946964771156067043" at="66,0,70,0" concept="3" trace="getSearchScopeValidatorNode#()Lorg/jetbrains/mps/openapi/model/SNodeReference;" />
-      <node id="946964771156067043" at="75,0,79,0" concept="8" trace="staticCanBeAChild_Old#(Lorg/jetbrains/mps/openapi/model/SNode;Lorg/jetbrains/mps/openapi/model/SNode;Lorg/jetbrains/mps/openapi/model/SNode;Lorg/jetbrains/mps/openapi/model/SNode;Ljetbrains/mps/smodel/IOperationContext;)Z" />
-      <node id="946964771156067043" at="58,0,66,0" concept="3" trace="createSearchScopeOrListOfNodes#(Ljetbrains/mps/smodel/IOperationContext;Ljetbrains/mps/smodel/runtime/ReferenceConstraintsContext;)Ljava/lang/Object;" />
+      <node id="946964771156067043" at="51,0,55,0" concept="3" trace="hasOwnScopeProvider#()Z" />
+      <node id="946964771156067043" at="67,0,71,0" concept="3" trace="getSearchScopeValidatorNode#()Lorg/jetbrains/mps/openapi/model/SNodeReference;" />
+      <node id="946964771156067043" at="76,0,80,0" concept="8" trace="staticCanBeAChild_Old#(Lorg/jetbrains/mps/openapi/model/SNode;Lorg/jetbrains/mps/openapi/model/SNode;Lorg/jetbrains/mps/openapi/model/SNode;Lorg/jetbrains/mps/openapi/model/SNode;Ljetbrains/mps/smodel/IOperationContext;)Z" />
+      <node id="946964771156067043" at="59,0,67,0" concept="3" trace="createSearchScopeOrListOfNodes#(Ljetbrains/mps/smodel/IOperationContext;Ljetbrains/mps/smodel/runtime/ReferenceConstraintsContext;)Ljava/lang/Object;" />
       <node id="946964771156067043" at="36,0,46,0" concept="3" trace="canBeChild#(Lorg/jetbrains/mps/openapi/model/SNode;Lorg/jetbrains/mps/openapi/model/SNode;Lorg/jetbrains/mps/openapi/model/SNode;Lorg/jetbrains/mps/openapi/model/SNode;Ljetbrains/mps/smodel/IOperationContext;Ljetbrains/mps/smodel/runtime/CheckingNodeContext;)Z" />
-      <node id="946964771156067043" at="56,56,70,10" concept="5" />
-      <node id="946964771156067043" at="54,0,72,0" concept="3" trace="getScopeProvider#()Ljetbrains/mps/smodel/runtime/ReferenceScopeProvider;" />
-      <node id="946964771156067043" at="48,131,72,7" concept="1" />
-      <node id="946964771156067043" at="46,0,75,0" concept="3" trace="getSpecifiedReferences#()Ljava/util/Map;" />
+      <node id="946964771156067043" at="57,56,71,10" concept="5" />
+      <node id="946964771156067043" at="55,0,73,0" concept="3" trace="getScopeProvider#()Ljetbrains/mps/smodel/runtime/ReferenceScopeProvider;" />
+      <node id="946964771156067043" at="49,131,73,7" concept="1" />
+      <node id="946964771156067043" at="47,0,76,0" concept="3" trace="getSpecifiedReferences#()Ljava/util/Map;" />
       <scope id="946964771156067043" at="28,51,29,176" />
       <scope id="946964771156067043" at="33,43,34,16" />
       <scope id="946964771156067043" at="40,51,41,67" />
-      <scope id="946964771156067043" at="51,44,52,20" />
-      <scope id="946964771156067056" at="61,37,62,75" />
-      <scope id="946964771156067043" at="67,63,68,58" />
-      <scope id="946964771156067069" at="76,152,77,258" />
+      <scope id="946964771156067043" at="52,44,53,20" />
+      <scope id="946964771156067056" at="62,37,63,75" />
+      <scope id="946964771156067043" at="68,63,69,58" />
+      <scope id="946964771156067069" at="77,152,78,258" />
       <scope id="946964771156067043" at="28,0,31,0" />
       <scope id="946964771156067043" at="32,0,36,0" />
-      <scope id="946964771156067043" at="50,0,54,0" />
-      <scope id="946964771156067043" at="66,0,70,0" />
-      <scope id="946964771156067043" at="75,0,79,0">
+      <scope id="946964771156067043" at="51,0,55,0" />
+      <scope id="946964771156067043" at="67,0,71,0" />
+      <scope id="946964771156067043" at="76,0,80,0">
         <var name="childConcept" id="946964771156067043" />
         <var name="link" id="946964771156067043" />
         <var name="node" id="946964771156067043" />
         <var name="operationContext" id="946964771156067043" />
         <var name="parentNode" id="946964771156067043" />
       </scope>
-      <scope id="946964771156067046" at="59,142,64,199">
+      <scope id="946964771156067046" at="60,142,65,199">
         <var name="template" id="946964771156067048" />
       </scope>
       <scope id="946964771156067043" at="37,200,44,18">
         <var name="result" id="946964771156067043" />
       </scope>
-      <scope id="946964771156067043" at="58,0,66,0">
+      <scope id="946964771156067043" at="59,0,67,0">
         <var name="_context" id="946964771156067043" />
         <var name="operationContext" id="946964771156067043" />
       </scope>
@@ -178,62 +178,62 @@
         <var name="operationContext" id="946964771156067043" />
         <var name="parentNode" id="946964771156067043" />
       </scope>
-      <scope id="946964771156067043" at="56,56,70,10" />
-      <scope id="946964771156067043" at="54,0,72,0" />
-      <scope id="946964771156067043" at="47,90,73,22">
+      <scope id="946964771156067043" at="57,56,71,10" />
+      <scope id="946964771156067043" at="55,0,73,0" />
+      <scope id="946964771156067043" at="48,90,74,22">
         <var name="references" id="946964771156067043" />
       </scope>
-      <scope id="946964771156067043" at="46,0,75,0" />
-      <unit id="946964771156067043" at="57,19,70,9" name="jetbrains.mps.execution.settings.constraints.TemplateParameterReference_Constraints$1$1" />
-      <unit id="946964771156067043" at="49,155,72,5" name="jetbrains.mps.execution.settings.constraints.TemplateParameterReference_Constraints$1" />
-      <unit id="946964771156067043" at="27,0,82,0" name="jetbrains.mps.execution.settings.constraints.TemplateParameterReference_Constraints" />
+      <scope id="946964771156067043" at="47,0,76,0" />
+      <unit id="946964771156067043" at="58,19,71,9" name="jetbrains.mps.execution.settings.constraints.TemplateParameterReference_Constraints$1$1" />
+      <unit id="946964771156067043" at="50,155,73,5" name="jetbrains.mps.execution.settings.constraints.TemplateParameterReference_Constraints$1" />
+      <unit id="946964771156067043" at="27,0,83,0" name="jetbrains.mps.execution.settings.constraints.TemplateParameterReference_Constraints" />
     </file>
   </root>
   <root nodeRef="r:26cd452e-c5c2-4d47-ad13-dda4362e8616(jetbrains.mps.execution.settings.constraints)/946964771156067088">
     <file name="PersistentPropertyReferenceOperation_Constraints.java">
       <node id="946964771156067088" at="29,61,30,186" concept="9" />
-      <node id="946964771156067088" at="34,90,35,131" concept="4" />
-      <node id="946964771156067088" at="38,44,39,20" concept="5" />
-      <node id="946964771156067092" at="46,142,47,373" concept="4" />
-      <node id="946964771156067099" at="47,373,48,352" concept="4" />
-      <node id="946964771156067109" at="49,252,50,75" concept="5" />
-      <node id="946964771156067122" at="51,13,52,383" concept="5" />
-      <node id="946964771156067088" at="55,63,56,58" concept="5" />
-      <node id="946964771156067088" at="60,7,61,22" concept="5" />
-      <node id="946964771156067088" at="63,0,64,0" concept="7" trace="breakingNode_yui4e7_a0a1a0a0a1a0b0a1a2" />
+      <node id="946964771156067088" at="35,90,36,131" concept="4" />
+      <node id="946964771156067088" at="39,44,40,20" concept="5" />
+      <node id="946964771156067092" at="47,142,48,373" concept="4" />
+      <node id="946964771156067099" at="48,373,49,352" concept="4" />
+      <node id="946964771156067109" at="50,252,51,75" concept="5" />
+      <node id="946964771156067122" at="52,13,53,383" concept="5" />
+      <node id="946964771156067088" at="56,63,57,58" concept="5" />
+      <node id="946964771156067088" at="61,7,62,22" concept="5" />
+      <node id="946964771156067088" at="64,0,65,0" concept="7" trace="breakingNode_yui4e7_a0a1a0a0a1a0b0a1a3" />
       <node id="946964771156067088" at="29,0,32,0" concept="0" trace="PersistentPropertyReferenceOperation_Constraints#()V" />
-      <node id="946964771156067107" at="48,352,51,13" concept="2" />
-      <node id="946964771156067088" at="37,0,41,0" concept="3" trace="hasOwnScopeProvider#()Z" />
-      <node id="946964771156067088" at="54,0,58,0" concept="3" trace="getSearchScopeValidatorNode#()Lorg/jetbrains/mps/openapi/model/SNodeReference;" />
-      <node id="946964771156067088" at="45,0,54,0" concept="3" trace="createSearchScopeOrListOfNodes#(Ljetbrains/mps/smodel/IOperationContext;Ljetbrains/mps/smodel/runtime/ReferenceConstraintsContext;)Ljava/lang/Object;" />
-      <node id="946964771156067088" at="43,56,58,10" concept="5" />
-      <node id="946964771156067088" at="41,0,60,0" concept="3" trace="getScopeProvider#()Ljetbrains/mps/smodel/runtime/ReferenceScopeProvider;" />
-      <node id="946964771156067088" at="35,131,60,7" concept="1" />
-      <node id="946964771156067088" at="33,0,63,0" concept="3" trace="getSpecifiedReferences#()Ljava/util/Map;" />
+      <node id="946964771156067107" at="49,352,52,13" concept="2" />
+      <node id="946964771156067088" at="38,0,42,0" concept="3" trace="hasOwnScopeProvider#()Z" />
+      <node id="946964771156067088" at="55,0,59,0" concept="3" trace="getSearchScopeValidatorNode#()Lorg/jetbrains/mps/openapi/model/SNodeReference;" />
+      <node id="946964771156067088" at="46,0,55,0" concept="3" trace="createSearchScopeOrListOfNodes#(Ljetbrains/mps/smodel/IOperationContext;Ljetbrains/mps/smodel/runtime/ReferenceConstraintsContext;)Ljava/lang/Object;" />
+      <node id="946964771156067088" at="44,56,59,10" concept="5" />
+      <node id="946964771156067088" at="42,0,61,0" concept="3" trace="getScopeProvider#()Ljetbrains/mps/smodel/runtime/ReferenceScopeProvider;" />
+      <node id="946964771156067088" at="36,131,61,7" concept="1" />
+      <node id="946964771156067088" at="34,0,64,0" concept="3" trace="getSpecifiedReferences#()Ljava/util/Map;" />
       <scope id="946964771156067088" at="29,61,30,186" />
-      <scope id="946964771156067088" at="38,44,39,20" />
-      <scope id="946964771156067108" at="49,252,50,75" />
-      <scope id="946964771156067088" at="55,63,56,58" />
+      <scope id="946964771156067088" at="39,44,40,20" />
+      <scope id="946964771156067108" at="50,252,51,75" />
+      <scope id="946964771156067088" at="56,63,57,58" />
       <scope id="946964771156067088" at="29,0,32,0" />
-      <scope id="946964771156067088" at="37,0,41,0" />
-      <scope id="946964771156067088" at="54,0,58,0" />
-      <scope id="946964771156067091" at="46,142,52,383">
+      <scope id="946964771156067088" at="38,0,42,0" />
+      <scope id="946964771156067088" at="55,0,59,0" />
+      <scope id="946964771156067091" at="47,142,53,383">
         <var name="instance" id="946964771156067093" />
         <var name="propertyHolderType" id="946964771156067100" />
       </scope>
-      <scope id="946964771156067088" at="45,0,54,0">
+      <scope id="946964771156067088" at="46,0,55,0">
         <var name="_context" id="946964771156067088" />
         <var name="operationContext" id="946964771156067088" />
       </scope>
-      <scope id="946964771156067088" at="43,56,58,10" />
-      <scope id="946964771156067088" at="41,0,60,0" />
-      <scope id="946964771156067088" at="34,90,61,22">
+      <scope id="946964771156067088" at="44,56,59,10" />
+      <scope id="946964771156067088" at="42,0,61,0" />
+      <scope id="946964771156067088" at="35,90,62,22">
         <var name="references" id="946964771156067088" />
       </scope>
-      <scope id="946964771156067088" at="33,0,63,0" />
-      <unit id="946964771156067088" at="44,19,58,9" name="jetbrains.mps.execution.settings.constraints.PersistentPropertyReferenceOperation_Constraints$1$1" />
-      <unit id="946964771156067088" at="36,165,60,5" name="jetbrains.mps.execution.settings.constraints.PersistentPropertyReferenceOperation_Constraints$1" />
-      <unit id="946964771156067088" at="28,0,65,0" name="jetbrains.mps.execution.settings.constraints.PersistentPropertyReferenceOperation_Constraints" />
+      <scope id="946964771156067088" at="34,0,64,0" />
+      <unit id="946964771156067088" at="45,19,59,9" name="jetbrains.mps.execution.settings.constraints.PersistentPropertyReferenceOperation_Constraints$1$1" />
+      <unit id="946964771156067088" at="37,165,61,5" name="jetbrains.mps.execution.settings.constraints.PersistentPropertyReferenceOperation_Constraints$1" />
+      <unit id="946964771156067088" at="28,0,66,0" name="jetbrains.mps.execution.settings.constraints.PersistentPropertyReferenceOperation_Constraints" />
     </file>
   </root>
   <root nodeRef="r:26cd452e-c5c2-4d47-ad13-dda4362e8616(jetbrains.mps.execution.settings.constraints)/946964771156067128">
@@ -245,63 +245,63 @@
       <node id="946964771156067128" at="44,51,45,67" concept="1" />
       <node id="946964771156067128" at="46,5,47,0" concept="6" />
       <node id="946964771156067128" at="47,0,48,18" concept="5" />
-      <node id="946964771156067128" at="51,90,52,131" concept="4" />
-      <node id="946964771156067128" at="55,44,56,20" concept="5" />
-      <node id="946964771156067139" at="65,47,66,308" concept="5" />
-      <node id="946964771156067128" at="71,63,72,58" concept="5" />
-      <node id="946964771156067128" at="76,7,77,22" concept="5" />
-      <node id="5365453833390602834" at="80,152,81,244" concept="5" />
-      <node id="48168216978201683" at="83,88,84,63" concept="4" />
-      <node id="48168216978201683" at="84,63,85,254" concept="4" />
-      <node id="48168216978201683" at="85,254,86,14" concept="5" />
-      <node id="946964771156067128" at="88,0,89,0" concept="7" trace="canBeChildBreakingPoint" />
-      <node id="946964771156067128" at="89,0,90,0" concept="7" trace="breakingNode_lq9qwe_a0a1a0a0a1a0b0a1a4" />
+      <node id="946964771156067128" at="52,90,53,131" concept="4" />
+      <node id="946964771156067128" at="56,44,57,20" concept="5" />
+      <node id="946964771156067139" at="66,47,67,308" concept="5" />
+      <node id="946964771156067128" at="72,63,73,58" concept="5" />
+      <node id="946964771156067128" at="77,7,78,22" concept="5" />
+      <node id="5365453833390602834" at="81,152,82,244" concept="5" />
+      <node id="48168216978201683" at="84,88,85,63" concept="4" />
+      <node id="48168216978201683" at="85,63,86,254" concept="4" />
+      <node id="48168216978201683" at="86,254,87,14" concept="5" />
+      <node id="946964771156067128" at="89,0,90,0" concept="7" trace="canBeChildBreakingPoint" />
+      <node id="946964771156067128" at="90,0,91,0" concept="7" trace="breakingNode_lq9qwe_a0a1a0a0a1a0b0a1a5" />
       <node id="946964771156067128" at="32,0,35,0" concept="0" trace="EditorExpression_Constraints#()V" />
       <node id="946964771156067128" at="43,0,46,5" concept="2" />
-      <node id="946964771156067137" at="65,0,68,0" concept="3" trace="accept#(Lorg/jetbrains/mps/openapi/model/SNode;)Z" />
+      <node id="946964771156067137" at="66,0,69,0" concept="3" trace="accept#(Lorg/jetbrains/mps/openapi/model/SNode;)Z" />
       <node id="946964771156067128" at="36,0,40,0" concept="3" trace="hasOwnCanBeChildMethod#()Z" />
-      <node id="946964771156067128" at="54,0,58,0" concept="3" trace="hasOwnScopeProvider#()Z" />
-      <node id="946964771156067128" at="70,0,74,0" concept="3" trace="getSearchScopeValidatorNode#()Lorg/jetbrains/mps/openapi/model/SNodeReference;" />
-      <node id="946964771156067128" at="79,0,83,0" concept="8" trace="staticCanBeAChild_Old#(Lorg/jetbrains/mps/openapi/model/SNode;Lorg/jetbrains/mps/openapi/model/SNode;Lorg/jetbrains/mps/openapi/model/SNode;Lorg/jetbrains/mps/openapi/model/SNode;Ljetbrains/mps/smodel/IOperationContext;)Z" />
-      <node id="946964771156067132" at="63,142,68,15" concept="5" />
-      <node id="48168216978201683" at="83,0,88,0" concept="8" trace="createTemplatePersistentConfigurationType_lq9qwe_b0a0a0a0a0a0#()Lorg/jetbrains/mps/openapi/model/SNode;" />
-      <node id="946964771156067128" at="62,0,70,0" concept="3" trace="createSearchScopeOrListOfNodes#(Ljetbrains/mps/smodel/IOperationContext;Ljetbrains/mps/smodel/runtime/ReferenceConstraintsContext;)Ljava/lang/Object;" />
+      <node id="946964771156067128" at="55,0,59,0" concept="3" trace="hasOwnScopeProvider#()Z" />
+      <node id="946964771156067128" at="71,0,75,0" concept="3" trace="getSearchScopeValidatorNode#()Lorg/jetbrains/mps/openapi/model/SNodeReference;" />
+      <node id="946964771156067128" at="80,0,84,0" concept="8" trace="staticCanBeAChild_Old#(Lorg/jetbrains/mps/openapi/model/SNode;Lorg/jetbrains/mps/openapi/model/SNode;Lorg/jetbrains/mps/openapi/model/SNode;Lorg/jetbrains/mps/openapi/model/SNode;Ljetbrains/mps/smodel/IOperationContext;)Z" />
+      <node id="946964771156067132" at="64,142,69,15" concept="5" />
+      <node id="48168216978201683" at="84,0,89,0" concept="8" trace="createTemplatePersistentConfigurationType_lq9qwe_b0a0a0a0a0a0#()Lorg/jetbrains/mps/openapi/model/SNode;" />
+      <node id="946964771156067128" at="63,0,71,0" concept="3" trace="createSearchScopeOrListOfNodes#(Ljetbrains/mps/smodel/IOperationContext;Ljetbrains/mps/smodel/runtime/ReferenceConstraintsContext;)Ljava/lang/Object;" />
       <node id="946964771156067128" at="40,0,50,0" concept="3" trace="canBeChild#(Lorg/jetbrains/mps/openapi/model/SNode;Lorg/jetbrains/mps/openapi/model/SNode;Lorg/jetbrains/mps/openapi/model/SNode;Lorg/jetbrains/mps/openapi/model/SNode;Ljetbrains/mps/smodel/IOperationContext;Ljetbrains/mps/smodel/runtime/CheckingNodeContext;)Z" />
-      <node id="946964771156067128" at="60,56,74,10" concept="5" />
-      <node id="946964771156067128" at="58,0,76,0" concept="3" trace="getScopeProvider#()Ljetbrains/mps/smodel/runtime/ReferenceScopeProvider;" />
-      <node id="946964771156067128" at="52,131,76,7" concept="1" />
-      <node id="946964771156067128" at="50,0,79,0" concept="3" trace="getSpecifiedReferences#()Ljava/util/Map;" />
+      <node id="946964771156067128" at="61,56,75,10" concept="5" />
+      <node id="946964771156067128" at="59,0,77,0" concept="3" trace="getScopeProvider#()Ljetbrains/mps/smodel/runtime/ReferenceScopeProvider;" />
+      <node id="946964771156067128" at="53,131,77,7" concept="1" />
+      <node id="946964771156067128" at="51,0,80,0" concept="3" trace="getSpecifiedReferences#()Ljava/util/Map;" />
       <scope id="946964771156067128" at="32,41,33,166" />
       <scope id="946964771156067128" at="37,43,38,16" />
       <scope id="946964771156067128" at="44,51,45,67" />
-      <scope id="946964771156067128" at="55,44,56,20" />
-      <scope id="946964771156067138" at="65,47,66,308" />
-      <scope id="946964771156067128" at="71,63,72,58" />
-      <scope id="5365453833390602833" at="80,152,81,244" />
+      <scope id="946964771156067128" at="56,44,57,20" />
+      <scope id="946964771156067138" at="66,47,67,308" />
+      <scope id="946964771156067128" at="72,63,73,58" />
+      <scope id="5365453833390602833" at="81,152,82,244" />
       <scope id="946964771156067128" at="32,0,35,0" />
-      <scope id="946964771156067137" at="65,0,68,0">
+      <scope id="946964771156067137" at="66,0,69,0">
         <var name="it" id="946964771156067137" />
       </scope>
-      <scope id="48168216978201683" at="83,88,86,14">
+      <scope id="48168216978201683" at="84,88,87,14">
         <var name="facade" id="48168216978201683" />
         <var name="n1" id="48168216978201683" />
       </scope>
       <scope id="946964771156067128" at="36,0,40,0" />
-      <scope id="946964771156067128" at="54,0,58,0" />
-      <scope id="946964771156067128" at="70,0,74,0" />
-      <scope id="946964771156067128" at="79,0,83,0">
+      <scope id="946964771156067128" at="55,0,59,0" />
+      <scope id="946964771156067128" at="71,0,75,0" />
+      <scope id="946964771156067128" at="80,0,84,0">
         <var name="childConcept" id="946964771156067128" />
         <var name="link" id="946964771156067128" />
         <var name="node" id="946964771156067128" />
         <var name="operationContext" id="946964771156067128" />
         <var name="parentNode" id="946964771156067128" />
       </scope>
-      <scope id="946964771156067131" at="63,142,68,15" />
-      <scope id="48168216978201683" at="83,0,88,0" />
+      <scope id="946964771156067131" at="64,142,69,15" />
+      <scope id="48168216978201683" at="84,0,89,0" />
       <scope id="946964771156067128" at="41,200,48,18">
         <var name="result" id="946964771156067128" />
       </scope>
-      <scope id="946964771156067128" at="62,0,70,0">
+      <scope id="946964771156067128" at="63,0,71,0">
         <var name="_context" id="946964771156067128" />
         <var name="operationContext" id="946964771156067128" />
       </scope>
@@ -313,72 +313,72 @@
         <var name="operationContext" id="946964771156067128" />
         <var name="parentNode" id="946964771156067128" />
       </scope>
-      <scope id="946964771156067128" at="60,56,74,10" />
-      <scope id="946964771156067128" at="58,0,76,0" />
-      <scope id="946964771156067128" at="51,90,77,22">
+      <scope id="946964771156067128" at="61,56,75,10" />
+      <scope id="946964771156067128" at="59,0,77,0" />
+      <scope id="946964771156067128" at="52,90,78,22">
         <var name="references" id="946964771156067128" />
       </scope>
-      <scope id="946964771156067128" at="50,0,79,0" />
-      <unit id="946964771156067137" at="64,367,68,13" name="jetbrains.mps.execution.settings.constraints.EditorExpression_Constraints$1$1$1" />
-      <unit id="946964771156067128" at="61,19,74,9" name="jetbrains.mps.execution.settings.constraints.EditorExpression_Constraints$1$1" />
-      <unit id="946964771156067128" at="53,175,76,5" name="jetbrains.mps.execution.settings.constraints.EditorExpression_Constraints$1" />
-      <unit id="946964771156067128" at="31,0,91,0" name="jetbrains.mps.execution.settings.constraints.EditorExpression_Constraints" />
+      <scope id="946964771156067128" at="51,0,80,0" />
+      <unit id="946964771156067137" at="65,367,69,13" name="jetbrains.mps.execution.settings.constraints.EditorExpression_Constraints$1$1$1" />
+      <unit id="946964771156067128" at="62,19,75,9" name="jetbrains.mps.execution.settings.constraints.EditorExpression_Constraints$1$1" />
+      <unit id="946964771156067128" at="54,175,77,5" name="jetbrains.mps.execution.settings.constraints.EditorExpression_Constraints$1" />
+      <unit id="946964771156067128" at="31,0,92,0" name="jetbrains.mps.execution.settings.constraints.EditorExpression_Constraints" />
     </file>
   </root>
   <root nodeRef="r:26cd452e-c5c2-4d47-ad13-dda4362e8616(jetbrains.mps.execution.settings.constraints)/946964771156067148">
     <file name="EditorOperationCall_Constraints.java">
       <node id="946964771156067148" at="34,44,35,169" concept="9" />
-      <node id="946964771156067148" at="39,90,40,131" concept="4" />
-      <node id="946964771156067148" at="43,44,44,20" concept="5" />
-      <node id="946964771156067152" at="51,142,52,373" concept="4" />
-      <node id="946964771156067159" at="52,373,53,335" concept="4" />
-      <node id="946964771156067169" at="54,226,55,75" concept="5" />
-      <node id="203908296139531197" at="56,13,57,447" concept="4" />
-      <node id="203908296139531247" at="59,47,60,464" concept="5" />
-      <node id="946964771156067148" at="65,63,66,58" concept="5" />
-      <node id="946964771156067148" at="70,7,71,22" concept="5" />
-      <node id="946964771156067148" at="73,0,74,0" concept="7" trace="breakingNode_ow8wt3_a0a1a0a0a1a0b0a1a2" />
+      <node id="946964771156067148" at="40,90,41,131" concept="4" />
+      <node id="946964771156067148" at="44,44,45,20" concept="5" />
+      <node id="946964771156067152" at="52,142,53,373" concept="4" />
+      <node id="946964771156067159" at="53,373,54,335" concept="4" />
+      <node id="946964771156067169" at="55,226,56,75" concept="5" />
+      <node id="203908296139531197" at="57,13,58,447" concept="4" />
+      <node id="203908296139531247" at="60,47,61,464" concept="5" />
+      <node id="946964771156067148" at="66,63,67,58" concept="5" />
+      <node id="946964771156067148" at="71,7,72,22" concept="5" />
+      <node id="946964771156067148" at="74,0,75,0" concept="7" trace="breakingNode_ow8wt3_a0a1a0a0a1a0b0a1a3" />
       <node id="946964771156067148" at="34,0,37,0" concept="0" trace="EditorOperationCall_Constraints#()V" />
-      <node id="946964771156067167" at="53,335,56,13" concept="2" />
-      <node id="203908296139531236" at="59,0,62,0" concept="3" trace="accept#(Lorg/jetbrains/mps/openapi/model/SNode;)Z" />
-      <node id="946964771156067148" at="42,0,46,0" concept="3" trace="hasOwnScopeProvider#()Z" />
-      <node id="946964771156067148" at="64,0,68,0" concept="3" trace="getSearchScopeValidatorNode#()Lorg/jetbrains/mps/openapi/model/SNodeReference;" />
-      <node id="203908296139531228" at="57,447,62,15" concept="5" />
-      <node id="946964771156067148" at="50,0,64,0" concept="3" trace="createSearchScopeOrListOfNodes#(Ljetbrains/mps/smodel/IOperationContext;Ljetbrains/mps/smodel/runtime/ReferenceConstraintsContext;)Ljava/lang/Object;" />
-      <node id="946964771156067148" at="48,56,68,10" concept="5" />
-      <node id="946964771156067148" at="46,0,70,0" concept="3" trace="getScopeProvider#()Ljetbrains/mps/smodel/runtime/ReferenceScopeProvider;" />
-      <node id="946964771156067148" at="40,131,70,7" concept="1" />
-      <node id="946964771156067148" at="38,0,73,0" concept="3" trace="getSpecifiedReferences#()Ljava/util/Map;" />
+      <node id="946964771156067167" at="54,335,57,13" concept="2" />
+      <node id="203908296139531236" at="60,0,63,0" concept="3" trace="accept#(Lorg/jetbrains/mps/openapi/model/SNode;)Z" />
+      <node id="946964771156067148" at="43,0,47,0" concept="3" trace="hasOwnScopeProvider#()Z" />
+      <node id="946964771156067148" at="65,0,69,0" concept="3" trace="getSearchScopeValidatorNode#()Lorg/jetbrains/mps/openapi/model/SNodeReference;" />
+      <node id="203908296139531228" at="58,447,63,15" concept="5" />
+      <node id="946964771156067148" at="51,0,65,0" concept="3" trace="createSearchScopeOrListOfNodes#(Ljetbrains/mps/smodel/IOperationContext;Ljetbrains/mps/smodel/runtime/ReferenceConstraintsContext;)Ljava/lang/Object;" />
+      <node id="946964771156067148" at="49,56,69,10" concept="5" />
+      <node id="946964771156067148" at="47,0,71,0" concept="3" trace="getScopeProvider#()Ljetbrains/mps/smodel/runtime/ReferenceScopeProvider;" />
+      <node id="946964771156067148" at="41,131,71,7" concept="1" />
+      <node id="946964771156067148" at="39,0,74,0" concept="3" trace="getSpecifiedReferences#()Ljava/util/Map;" />
       <scope id="946964771156067148" at="34,44,35,169" />
-      <scope id="946964771156067148" at="43,44,44,20" />
-      <scope id="946964771156067168" at="54,226,55,75" />
-      <scope id="203908296139531237" at="59,47,60,464" />
-      <scope id="946964771156067148" at="65,63,66,58" />
+      <scope id="946964771156067148" at="44,44,45,20" />
+      <scope id="946964771156067168" at="55,226,56,75" />
+      <scope id="203908296139531237" at="60,47,61,464" />
+      <scope id="946964771156067148" at="66,63,67,58" />
       <scope id="946964771156067148" at="34,0,37,0" />
-      <scope id="203908296139531236" at="59,0,62,0">
+      <scope id="203908296139531236" at="60,0,63,0">
         <var name="it" id="203908296139531236" />
       </scope>
-      <scope id="946964771156067148" at="42,0,46,0" />
-      <scope id="946964771156067148" at="64,0,68,0" />
-      <scope id="946964771156067151" at="51,142,62,15">
+      <scope id="946964771156067148" at="43,0,47,0" />
+      <scope id="946964771156067148" at="65,0,69,0" />
+      <scope id="946964771156067151" at="52,142,63,15">
         <var name="editorType" id="946964771156067160" />
         <var name="instance" id="946964771156067153" />
         <var name="operations" id="203908296139531198" />
       </scope>
-      <scope id="946964771156067148" at="50,0,64,0">
+      <scope id="946964771156067148" at="51,0,65,0">
         <var name="_context" id="946964771156067148" />
         <var name="operationContext" id="946964771156067148" />
       </scope>
-      <scope id="946964771156067148" at="48,56,68,10" />
-      <scope id="946964771156067148" at="46,0,70,0" />
-      <scope id="946964771156067148" at="39,90,71,22">
+      <scope id="946964771156067148" at="49,56,69,10" />
+      <scope id="946964771156067148" at="47,0,71,0" />
+      <scope id="946964771156067148" at="40,90,72,22">
         <var name="references" id="946964771156067148" />
       </scope>
-      <scope id="946964771156067148" at="38,0,73,0" />
-      <unit id="203908296139531236" at="58,63,62,13" name="jetbrains.mps.execution.settings.constraints.EditorOperationCall_Constraints$1$1$1" />
-      <unit id="946964771156067148" at="49,19,68,9" name="jetbrains.mps.execution.settings.constraints.EditorOperationCall_Constraints$1$1" />
-      <unit id="946964771156067148" at="41,172,70,5" name="jetbrains.mps.execution.settings.constraints.EditorOperationCall_Constraints$1" />
-      <unit id="946964771156067148" at="33,0,75,0" name="jetbrains.mps.execution.settings.constraints.EditorOperationCall_Constraints" />
+      <scope id="946964771156067148" at="39,0,74,0" />
+      <unit id="203908296139531236" at="59,63,63,13" name="jetbrains.mps.execution.settings.constraints.EditorOperationCall_Constraints$1$1$1" />
+      <unit id="946964771156067148" at="50,19,69,9" name="jetbrains.mps.execution.settings.constraints.EditorOperationCall_Constraints$1$1" />
+      <unit id="946964771156067148" at="42,172,71,5" name="jetbrains.mps.execution.settings.constraints.EditorOperationCall_Constraints$1" />
+      <unit id="946964771156067148" at="33,0,76,0" name="jetbrains.mps.execution.settings.constraints.EditorOperationCall_Constraints" />
     </file>
   </root>
   <root nodeRef="r:26cd452e-c5c2-4d47-ad13-dda4362e8616(jetbrains.mps.execution.settings.constraints)/946964771156067190">
@@ -390,42 +390,42 @@
       <node id="946964771156067190" at="38,51,39,67" concept="1" />
       <node id="946964771156067190" at="40,5,41,0" concept="6" />
       <node id="946964771156067190" at="41,0,42,18" concept="5" />
-      <node id="946964771156067190" at="45,90,46,131" concept="4" />
-      <node id="946964771156067190" at="49,44,50,20" concept="5" />
-      <node id="2228878981387169230" at="57,142,58,421" concept="5" />
-      <node id="946964771156067190" at="61,63,62,58" concept="5" />
-      <node id="946964771156067190" at="66,7,67,22" concept="5" />
-      <node id="946964771156067193" at="70,152,71,233" concept="5" />
-      <node id="946964771156067190" at="73,0,74,0" concept="7" trace="canBeChildBreakingPoint" />
-      <node id="946964771156067190" at="74,0,75,0" concept="7" trace="breakingNode_fgw7og_a0a1a0a0a1a0b0a1a4" />
+      <node id="946964771156067190" at="46,90,47,131" concept="4" />
+      <node id="946964771156067190" at="50,44,51,20" concept="5" />
+      <node id="2228878981387169230" at="58,142,59,421" concept="5" />
+      <node id="946964771156067190" at="62,63,63,58" concept="5" />
+      <node id="946964771156067190" at="67,7,68,22" concept="5" />
+      <node id="946964771156067193" at="71,152,72,233" concept="5" />
+      <node id="946964771156067190" at="74,0,75,0" concept="7" trace="canBeChildBreakingPoint" />
+      <node id="946964771156067190" at="75,0,76,0" concept="7" trace="breakingNode_fgw7og_a0a1a0a0a1a0b0a1a5" />
       <node id="946964771156067190" at="26,0,29,0" concept="0" trace="EditorPropertyReference_Constraints#()V" />
       <node id="946964771156067190" at="37,0,40,5" concept="2" />
       <node id="946964771156067190" at="30,0,34,0" concept="3" trace="hasOwnCanBeChildMethod#()Z" />
-      <node id="946964771156067190" at="48,0,52,0" concept="3" trace="hasOwnScopeProvider#()Z" />
-      <node id="946964771156067190" at="56,0,60,0" concept="3" trace="createSearchScopeOrListOfNodes#(Ljetbrains/mps/smodel/IOperationContext;Ljetbrains/mps/smodel/runtime/ReferenceConstraintsContext;)Ljava/lang/Object;" />
-      <node id="946964771156067190" at="60,0,64,0" concept="3" trace="getSearchScopeValidatorNode#()Lorg/jetbrains/mps/openapi/model/SNodeReference;" />
-      <node id="946964771156067190" at="69,0,73,0" concept="8" trace="staticCanBeAChild_Old#(Lorg/jetbrains/mps/openapi/model/SNode;Lorg/jetbrains/mps/openapi/model/SNode;Lorg/jetbrains/mps/openapi/model/SNode;Lorg/jetbrains/mps/openapi/model/SNode;Ljetbrains/mps/smodel/IOperationContext;)Z" />
+      <node id="946964771156067190" at="49,0,53,0" concept="3" trace="hasOwnScopeProvider#()Z" />
+      <node id="946964771156067190" at="57,0,61,0" concept="3" trace="createSearchScopeOrListOfNodes#(Ljetbrains/mps/smodel/IOperationContext;Ljetbrains/mps/smodel/runtime/ReferenceConstraintsContext;)Ljava/lang/Object;" />
+      <node id="946964771156067190" at="61,0,65,0" concept="3" trace="getSearchScopeValidatorNode#()Lorg/jetbrains/mps/openapi/model/SNodeReference;" />
+      <node id="946964771156067190" at="70,0,74,0" concept="8" trace="staticCanBeAChild_Old#(Lorg/jetbrains/mps/openapi/model/SNode;Lorg/jetbrains/mps/openapi/model/SNode;Lorg/jetbrains/mps/openapi/model/SNode;Lorg/jetbrains/mps/openapi/model/SNode;Ljetbrains/mps/smodel/IOperationContext;)Z" />
       <node id="946964771156067190" at="34,0,44,0" concept="3" trace="canBeChild#(Lorg/jetbrains/mps/openapi/model/SNode;Lorg/jetbrains/mps/openapi/model/SNode;Lorg/jetbrains/mps/openapi/model/SNode;Lorg/jetbrains/mps/openapi/model/SNode;Ljetbrains/mps/smodel/IOperationContext;Ljetbrains/mps/smodel/runtime/CheckingNodeContext;)Z" />
-      <node id="946964771156067190" at="54,56,64,10" concept="5" />
-      <node id="946964771156067190" at="52,0,66,0" concept="3" trace="getScopeProvider#()Ljetbrains/mps/smodel/runtime/ReferenceScopeProvider;" />
-      <node id="946964771156067190" at="46,131,66,7" concept="1" />
-      <node id="946964771156067190" at="44,0,69,0" concept="3" trace="getSpecifiedReferences#()Ljava/util/Map;" />
+      <node id="946964771156067190" at="55,56,65,10" concept="5" />
+      <node id="946964771156067190" at="53,0,67,0" concept="3" trace="getScopeProvider#()Ljetbrains/mps/smodel/runtime/ReferenceScopeProvider;" />
+      <node id="946964771156067190" at="47,131,67,7" concept="1" />
+      <node id="946964771156067190" at="45,0,70,0" concept="3" trace="getSpecifiedReferences#()Ljava/util/Map;" />
       <scope id="946964771156067190" at="26,48,27,173" />
       <scope id="946964771156067190" at="31,43,32,16" />
       <scope id="946964771156067190" at="38,51,39,67" />
-      <scope id="946964771156067190" at="49,44,50,20" />
-      <scope id="2228878981387169229" at="57,142,58,421" />
-      <scope id="946964771156067190" at="61,63,62,58" />
-      <scope id="946964771156067192" at="70,152,71,233" />
+      <scope id="946964771156067190" at="50,44,51,20" />
+      <scope id="2228878981387169229" at="58,142,59,421" />
+      <scope id="946964771156067190" at="62,63,63,58" />
+      <scope id="946964771156067192" at="71,152,72,233" />
       <scope id="946964771156067190" at="26,0,29,0" />
       <scope id="946964771156067190" at="30,0,34,0" />
-      <scope id="946964771156067190" at="48,0,52,0" />
-      <scope id="946964771156067190" at="56,0,60,0">
+      <scope id="946964771156067190" at="49,0,53,0" />
+      <scope id="946964771156067190" at="57,0,61,0">
         <var name="_context" id="946964771156067190" />
         <var name="operationContext" id="946964771156067190" />
       </scope>
-      <scope id="946964771156067190" at="60,0,64,0" />
-      <scope id="946964771156067190" at="69,0,73,0">
+      <scope id="946964771156067190" at="61,0,65,0" />
+      <scope id="946964771156067190" at="70,0,74,0">
         <var name="childConcept" id="946964771156067190" />
         <var name="link" id="946964771156067190" />
         <var name="node" id="946964771156067190" />
@@ -443,59 +443,40 @@
         <var name="operationContext" id="946964771156067190" />
         <var name="parentNode" id="946964771156067190" />
       </scope>
-      <scope id="946964771156067190" at="54,56,64,10" />
-      <scope id="946964771156067190" at="52,0,66,0" />
-      <scope id="946964771156067190" at="45,90,67,22">
+      <scope id="946964771156067190" at="55,56,65,10" />
+      <scope id="946964771156067190" at="53,0,67,0" />
+      <scope id="946964771156067190" at="46,90,68,22">
         <var name="references" id="946964771156067190" />
       </scope>
-      <scope id="946964771156067190" at="44,0,69,0" />
-      <unit id="946964771156067190" at="55,19,64,9" name="jetbrains.mps.execution.settings.constraints.EditorPropertyReference_Constraints$1$1" />
-      <unit id="946964771156067190" at="47,155,66,5" name="jetbrains.mps.execution.settings.constraints.EditorPropertyReference_Constraints$1" />
-      <unit id="946964771156067190" at="25,0,76,0" name="jetbrains.mps.execution.settings.constraints.EditorPropertyReference_Constraints" />
+      <scope id="946964771156067190" at="45,0,70,0" />
+      <unit id="946964771156067190" at="56,19,65,9" name="jetbrains.mps.execution.settings.constraints.EditorPropertyReference_Constraints$1$1" />
+      <unit id="946964771156067190" at="48,155,67,5" name="jetbrains.mps.execution.settings.constraints.EditorPropertyReference_Constraints$1" />
+      <unit id="946964771156067190" at="25,0,77,0" name="jetbrains.mps.execution.settings.constraints.EditorPropertyReference_Constraints" />
     </file>
   </root>
   <root nodeRef="r:26cd452e-c5c2-4d47-ad13-dda4362e8616(jetbrains.mps.execution.settings.constraints)/946964771156067201">
     <file name="SettingsEditor_Constraints.java">
       <node id="946964771156067201" at="14,39,15,164" concept="9" />
       <node id="946964771156067201" at="19,46,20,16" concept="5" />
-<<<<<<< HEAD
-      <node id="946964771156067201" at="23,199,24,102" concept="4" />
-      <node id="946964771156067201" at="24,102,25,0" concept="6" />
+      <node id="946964771156067201" at="23,199,24,105" concept="4" />
+      <node id="946964771156067201" at="24,105,25,0" concept="6" />
       <node id="946964771156067201" at="26,51,27,71" concept="1" />
       <node id="946964771156067201" at="28,5,29,0" concept="6" />
       <node id="946964771156067201" at="29,0,30,18" concept="5" />
-      <node id="946964771156067204" at="32,169,33,213" concept="5" />
-      <node id="946964771156067201" at="35,0,36,0" concept="7" trace="canBeAncesctorBreakingPoint" />
+      <node id="946964771156067204" at="34,173,35,213" concept="5" />
+      <node id="946964771156067201" at="37,0,38,0" concept="7" trace="canBeAncesctorBreakingPoint" />
       <node id="946964771156067201" at="14,0,17,0" concept="0" trace="SettingsEditor_Constraints#()V" />
       <node id="946964771156067201" at="25,0,28,5" concept="2" />
-      <node id="946964771156067201" at="32,0,35,0" concept="8" trace="static_canBeAnAncestor#(Lorg/jetbrains/mps/openapi/model/SNode;Lorg/jetbrains/mps/openapi/model/SNode;Lorg/jetbrains/mps/openapi/model/SNode;Lorg/jetbrains/mps/openapi/model/SNode;Lorg/jetbrains/mps/openapi/model/SNode;Ljetbrains/mps/smodel/IOperationContext;)Z" />
       <node id="946964771156067201" at="18,0,22,0" concept="3" trace="hasOwnCanBeAncestorMethod#()Z" />
+      <node id="946964771156067201" at="33,0,37,0" concept="8" trace="staticCanBeAnAncestor_Old#(Lorg/jetbrains/mps/openapi/model/SNode;Lorg/jetbrains/mps/openapi/model/SNode;Lorg/jetbrains/mps/openapi/model/SNode;Lorg/jetbrains/mps/openapi/model/SNode;Lorg/jetbrains/mps/openapi/model/SNode;Ljetbrains/mps/smodel/IOperationContext;)Z" />
       <node id="946964771156067201" at="22,0,32,0" concept="3" trace="canBeAncestor#(Lorg/jetbrains/mps/openapi/model/SNode;Lorg/jetbrains/mps/openapi/model/SNode;Lorg/jetbrains/mps/openapi/model/SNode;Lorg/jetbrains/mps/openapi/model/SNode;Lorg/jetbrains/mps/openapi/model/SNode;Ljetbrains/mps/smodel/IOperationContext;Ljetbrains/mps/smodel/runtime/CheckingNodeContext;)Z" />
       <scope id="946964771156067201" at="14,39,15,164" />
       <scope id="946964771156067201" at="19,46,20,16" />
       <scope id="946964771156067201" at="26,51,27,71" />
-      <scope id="946964771156067203" at="32,169,33,213" />
-=======
-      <node id="946964771156067201" at="23,169,24,87" concept="4" />
-      <node id="946964771156067201" at="24,87,25,0" concept="6" />
-      <node id="946964771156067201" at="26,51,27,71" concept="1" />
-      <node id="946964771156067201" at="28,5,29,0" concept="6" />
-      <node id="946964771156067201" at="29,0,30,18" concept="5" />
-      <node id="946964771156067204" at="33,143,34,213" concept="5" />
-      <node id="946964771156067201" at="36,0,37,0" concept="7" trace="canBeAncesctorBreakingPoint" />
-      <node id="946964771156067201" at="14,0,17,0" concept="0" trace="SettingsEditor_Constraints#()V" />
-      <node id="946964771156067201" at="25,0,28,5" concept="2" />
-      <node id="946964771156067201" at="18,0,22,0" concept="3" trace="hasOwnCanBeAncestorMethod#()Z" />
-      <node id="946964771156067201" at="32,0,36,0" concept="8" trace="staticCanBeAnAncestor_Old#(Lorg/jetbrains/mps/openapi/model/SNode;Lorg/jetbrains/mps/openapi/model/SNode;Lorg/jetbrains/mps/openapi/model/SNode;Ljetbrains/mps/smodel/IOperationContext;)Z" />
-      <node id="946964771156067201" at="22,0,32,0" concept="3" trace="canBeAncestor#(Lorg/jetbrains/mps/openapi/model/SNode;Lorg/jetbrains/mps/openapi/model/SNode;Lorg/jetbrains/mps/openapi/model/SNode;Ljetbrains/mps/smodel/IOperationContext;Ljetbrains/mps/smodel/runtime/CheckingNodeContext;)Z" />
-      <scope id="946964771156067201" at="14,39,15,164" />
-      <scope id="946964771156067201" at="19,46,20,16" />
-      <scope id="946964771156067201" at="26,51,27,71" />
-      <scope id="946964771156067203" at="33,143,34,213" />
->>>>>>> 1fe3447f
+      <scope id="946964771156067203" at="34,173,35,213" />
       <scope id="946964771156067201" at="14,0,17,0" />
       <scope id="946964771156067201" at="18,0,22,0" />
-      <scope id="946964771156067201" at="32,0,36,0">
+      <scope id="946964771156067201" at="33,0,37,0">
         <var name="childConcept" id="946964771156067201" />
         <var name="childNode" id="946964771156067201" />
         <var name="link" id="946964771156067201" />
@@ -503,12 +484,7 @@
         <var name="operationContext" id="946964771156067201" />
         <var name="parentNode" id="946964771156067201" />
       </scope>
-<<<<<<< HEAD
-      <scope id="946964771156067201" at="18,0,22,0" />
       <scope id="946964771156067201" at="23,199,30,18">
-=======
-      <scope id="946964771156067201" at="23,169,30,18">
->>>>>>> 1fe3447f
         <var name="result" id="946964771156067201" />
       </scope>
       <scope id="946964771156067201" at="22,0,32,0">
@@ -520,7 +496,7 @@
         <var name="node" id="946964771156067201" />
         <var name="parentNode" id="946964771156067201" />
       </scope>
-      <unit id="946964771156067201" at="13,0,38,0" name="jetbrains.mps.execution.settings.constraints.SettingsEditor_Constraints" />
+      <unit id="946964771156067201" at="13,0,39,0" name="jetbrains.mps.execution.settings.constraints.SettingsEditor_Constraints" />
     </file>
   </root>
 </debug-info>
