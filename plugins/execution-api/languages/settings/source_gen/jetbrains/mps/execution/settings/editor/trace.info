<?xml version="1.0" encoding="UTF-8"?>
<debug-info version="2">
  <concept fqn="c:f3061a53-9226-4cc5-a443-f952ceaf5816/1068580123140:jetbrains.mps.baseLanguage.structure.ConstructorDeclaration" />
  <concept fqn="c:f3061a53-9226-4cc5-a443-f952ceaf5816/1068580123155:jetbrains.mps.baseLanguage.structure.ExpressionStatement" />
  <concept fqn="c:f3061a53-9226-4cc5-a443-f952ceaf5816/1068390468200:jetbrains.mps.baseLanguage.structure.FieldDeclaration" />
  <concept fqn="c:f3061a53-9226-4cc5-a443-f952ceaf5816/1068580123159:jetbrains.mps.baseLanguage.structure.IfStatement" />
  <concept fqn="c:f3061a53-9226-4cc5-a443-f952ceaf5816/1068580123165:jetbrains.mps.baseLanguage.structure.InstanceMethodDeclaration" />
  <concept fqn="c:f3061a53-9226-4cc5-a443-f952ceaf5816/1068581242864:jetbrains.mps.baseLanguage.structure.LocalVariableDeclarationStatement" />
  <concept fqn="c:f3061a53-9226-4cc5-a443-f952ceaf5816/1068581242878:jetbrains.mps.baseLanguage.structure.ReturnStatement" />
  <concept fqn="c:f3061a53-9226-4cc5-a443-f952ceaf5816/6329021646629104954:jetbrains.mps.baseLanguage.structure.SingleLineComment" />
  <concept fqn="c:f3061a53-9226-4cc5-a443-f952ceaf5816/1068580123157:jetbrains.mps.baseLanguage.structure.Statement" />
  <concept fqn="c:f3061a53-9226-4cc5-a443-f952ceaf5816/1081236700938:jetbrains.mps.baseLanguage.structure.StaticMethodDeclaration" />
  <concept fqn="c:f3061a53-9226-4cc5-a443-f952ceaf5816/1070475587102:jetbrains.mps.baseLanguage.structure.SuperConstructorInvocation" />
  <root>
    <file name="EditorAspectDescriptorImpl.java">
      <unit at="18,0,108,0" name="jetbrains.mps.execution.settings.editor.EditorAspectDescriptorImpl" />
    </file>
  </root>
  <root nodeRef="r:328ff5ee-9330-4068-906e-6e3bb50e6e1d(jetbrains.mps.execution.settings.editor)/1741258697586930409">
    <file name="PersistentConfigurationType_Contribution.java">
      <node id="1741258697586930409" at="34,53,35,16" concept="10" />
      <node id="1741258697586930409" at="39,118,40,140" concept="5" />
      <node id="1741258697586930409" at="40,140,41,97" concept="1" />
      <node id="1741258697586930409" at="41,97,42,97" concept="1" />
      <node id="1741258697586930409" at="42,97,43,18" concept="6" />
      <node id="1741258697586930415" at="47,68,48,237" concept="6" />
      <node id="1741258697586930409" at="52,84,53,205" concept="6" />
      <node id="1741258697586930409" at="58,102,59,206" concept="6" />
      <node id="1741258697586930460" at="65,43,66,267" concept="6" />
      <node id="1741258697586930409" at="71,0,72,0" concept="2" trace="myParameterObject" />
      <node id="1741258697586930409" at="72,76,73,46" concept="1" />
      <node id="1741258697586930409" at="78,81,79,191" concept="6" />
      <node id="1741258697586930409" at="82,0,83,0" concept="2" trace="_context" />
      <node id="1741258697586930409" at="83,54,84,278" concept="10" />
      <node id="1741258697586930409" at="84,278,85,31" concept="1" />
      <node id="1741258697586930538" at="90,60,91,285" concept="5" />
      <node id="1741258697586930544" at="91,285,92,209" concept="1" />
      <node id="1741258697586930551" at="92,209,93,24" concept="6" />
      <node id="1741258697586930409" at="98,53,99,82" concept="6" />
      <node id="1741258697586930409" at="100,13,101,42" concept="6" />
      <node id="1741258697586930409" at="106,53,107,90" concept="6" />
      <node id="1741258697586930409" at="108,13,109,24" concept="6" />
      <node id="1741258697586930501" at="113,69,114,202" concept="6" />
      <node id="1741258697586930586" at="123,68,124,240" concept="6" />
      <node id="1741258697586930409" at="128,84,129,205" concept="6" />
      <node id="1741258697586930409" at="134,102,135,206" concept="6" />
      <node id="1741258697586930632" at="141,43,142,267" concept="6" />
      <node id="1741258697586930409" at="147,0,148,0" concept="2" trace="myParameterObject" />
      <node id="1741258697586930409" at="148,76,149,46" concept="1" />
      <node id="1741258697586930409" at="154,81,155,191" concept="6" />
      <node id="1741258697586930409" at="158,0,159,0" concept="2" trace="_context" />
      <node id="1741258697586930409" at="159,54,160,270" concept="10" />
      <node id="1741258697586930409" at="160,270,161,31" concept="1" />
      <node id="1741258697586930710" at="166,60,167,277" concept="5" />
      <node id="1741258697586930716" at="167,277,168,209" concept="1" />
      <node id="1741258697586930723" at="168,209,169,24" concept="6" />
      <node id="1741258697586930409" at="174,53,175,82" concept="6" />
      <node id="1741258697586930409" at="176,13,177,42" concept="6" />
      <node id="1741258697586930409" at="182,53,183,90" concept="6" />
      <node id="1741258697586930409" at="184,13,185,24" concept="6" />
      <node id="1741258697586930673" at="189,69,190,207" concept="6" />
      <node id="1741258697586930409" at="34,0,37,0" concept="0" trace="PersistentConfigurationType_Contribution#()V" />
      <node id="1741258697586930458" at="65,0,68,0" concept="4" trace="accept#(Lorg/jetbrains/mps/openapi/model/SNode;)Z" />
      <node id="1741258697586930409" at="72,0,75,0" concept="0" trace="SubstituteMenuPart_Action_67nl4b_a0a#(Lorg/jetbrains/mps/openapi/model/SNode;)V" />
      <node id="1741258697586930409" at="97,66,100,13" concept="3" />
      <node id="1741258697586930409" at="105,64,108,13" concept="3" />
      <node id="1741258697586930630" at="141,0,144,0" concept="4" trace="accept#(Lorg/jetbrains/mps/openapi/model/SNode;)Z" />
      <node id="1741258697586930409" at="148,0,151,0" concept="0" trace="SubstituteMenuPart_Action_67nl4b_a0b#(Lorg/jetbrains/mps/openapi/model/SNode;)V" />
      <node id="1741258697586930409" at="173,66,176,13" concept="3" />
      <node id="1741258697586930409" at="181,64,184,13" concept="3" />
      <node id="1741258697586930409" at="46,0,50,0" concept="4" trace="isApplicable#(Ljetbrains/mps/openapi/editor/menus/substitute/SubstituteMenuContext;)Z" />
      <node id="1741258697586930409" at="51,0,55,0" concept="4" trace="getParts#()Ljava/util/List;" />
      <node id="1741258697586930409" at="83,0,87,0" concept="0" trace="Item#(Ljetbrains/mps/openapi/editor/menus/substitute/SubstituteMenuContext;)V" />
      <node id="1741258697586930409" at="122,0,126,0" concept="4" trace="isApplicable#(Ljetbrains/mps/openapi/editor/menus/substitute/SubstituteMenuContext;)Z" />
      <node id="1741258697586930409" at="127,0,131,0" concept="4" trace="getParts#()Ljava/util/List;" />
      <node id="1741258697586930409" at="159,0,163,0" concept="0" trace="Item#(Ljetbrains/mps/openapi/editor/menus/substitute/SubstituteMenuContext;)V" />
      <node id="1741258697586930409" at="56,0,61,0" concept="4" trace="createItems#(Lorg/jetbrains/mps/openapi/model/SNode;Ljetbrains/mps/openapi/editor/menus/substitute/SubstituteMenuContext;)Ljava/util/List;" />
      <node id="1741258697586930451" at="63,89,68,28" concept="6" />
      <node id="1741258697586930409" at="76,0,81,0" concept="4" trace="createItem#(Ljetbrains/mps/openapi/editor/menus/substitute/SubstituteMenuContext;)Ljetbrains/mps/openapi/editor/menus/substitute/SubstituteMenuItem;" />
      <node id="1741258697586930498" at="111,0,116,0" concept="4" trace="getDescriptionText#(Ljava/lang/String;)Ljava/lang/String;" />
      <node id="1741258697586930409" at="132,0,137,0" concept="4" trace="createItems#(Lorg/jetbrains/mps/openapi/model/SNode;Ljetbrains/mps/openapi/editor/menus/substitute/SubstituteMenuContext;)Ljava/util/List;" />
      <node id="1741258697586930623" at="139,89,144,28" concept="6" />
      <node id="1741258697586930409" at="152,0,157,0" concept="4" trace="createItem#(Ljetbrains/mps/openapi/editor/menus/substitute/SubstituteMenuContext;)Ljetbrains/mps/openapi/editor/menus/substitute/SubstituteMenuItem;" />
      <node id="1741258697586930670" at="187,0,192,0" concept="4" trace="getDescriptionText#(Ljava/lang/String;)Ljava/lang/String;" />
      <node id="1741258697586930409" at="88,0,95,0" concept="4" trace="createNode#(Ljava/lang/String;)Lorg/jetbrains/mps/openapi/model/SNode;" />
      <node id="1741258697586930409" at="164,0,171,0" concept="4" trace="createNode#(Ljava/lang/String;)Lorg/jetbrains/mps/openapi/model/SNode;" />
      <node id="1741258697586930409" at="37,0,45,0" concept="4" trace="getParts#(Ljetbrains/mps/openapi/editor/menus/substitute/SubstituteMenuContext;)Ljava/util/List;" />
      <node id="1741258697586930409" at="95,0,103,0" concept="4" trace="getMatchingText#(Ljava/lang/String;)Ljava/lang/String;" />
      <node id="1741258697586930409" at="103,0,111,0" concept="4" trace="getIcon#(Ljava/lang/String;)Ljetbrains/mps/smodel/runtime/IconResource;" />
      <node id="1741258697586930409" at="171,0,179,0" concept="4" trace="getMatchingText#(Ljava/lang/String;)Ljava/lang/String;" />
      <node id="1741258697586930409" at="179,0,187,0" concept="4" trace="getIcon#(Ljava/lang/String;)Ljetbrains/mps/smodel/runtime/IconResource;" />
      <node id="1741258697586930409" at="61,0,70,0" concept="4" trace="getParameters#(Ljetbrains/mps/openapi/editor/menus/substitute/SubstituteMenuContext;)Ljava/lang/Iterable;" />
      <node id="1741258697586930409" at="137,0,146,0" concept="4" trace="getParameters#(Ljetbrains/mps/openapi/editor/menus/substitute/SubstituteMenuContext;)Ljava/lang/Iterable;" />
      <scope id="1741258697586930409" at="34,53,35,16" />
      <scope id="1741258697586930414" at="47,68,48,237" />
      <scope id="1741258697586930409" at="52,84,53,205" />
      <scope id="1741258697586930409" at="58,102,59,206" />
      <scope id="1741258697586930459" at="65,43,66,267" />
      <scope id="1741258697586930409" at="72,76,73,46" />
      <scope id="1741258697586930409" at="78,81,79,191" />
      <scope id="1741258697586930409" at="98,53,99,82" />
      <scope id="1741258697586930409" at="106,53,107,90" />
      <scope id="1741258697586930498" at="113,69,114,202" />
      <scope id="1741258697586930585" at="123,68,124,240" />
      <scope id="1741258697586930409" at="128,84,129,205" />
      <scope id="1741258697586930409" at="134,102,135,206" />
      <scope id="1741258697586930631" at="141,43,142,267" />
      <scope id="1741258697586930409" at="148,76,149,46" />
      <scope id="1741258697586930409" at="154,81,155,191" />
      <scope id="1741258697586930409" at="174,53,175,82" />
      <scope id="1741258697586930409" at="182,53,183,90" />
      <scope id="1741258697586930670" at="189,69,190,207" />
      <scope id="1741258697586930409" at="83,54,85,31" />
      <scope id="1741258697586930409" at="159,54,161,31" />
      <scope id="1741258697586930409" at="34,0,37,0" />
      <scope id="1741258697586930458" at="65,0,68,0">
        <var name="it" id="1741258697586930458" />
      </scope>
      <scope id="1741258697586930409" at="72,0,75,0">
        <var name="parameterObject" id="1741258697586930409" />
      </scope>
      <scope id="1741258697586930409" at="90,60,93,24">
        <var name="node" id="1741258697586930539" />
      </scope>
      <scope id="1741258697586930630" at="141,0,144,0">
        <var name="it" id="1741258697586930630" />
      </scope>
      <scope id="1741258697586930409" at="148,0,151,0">
        <var name="parameterObject" id="1741258697586930409" />
      </scope>
      <scope id="1741258697586930409" at="166,60,169,24">
        <var name="node" id="1741258697586930711" />
      </scope>
      <scope id="1741258697586930409" at="39,118,43,18">
        <var name="result" id="1741258697586930409" />
      </scope>
      <scope id="1741258697586930409" at="46,0,50,0">
        <var name="_context" id="1741258697586930409" />
      </scope>
      <scope id="1741258697586930409" at="51,0,55,0" />
      <scope id="1741258697586930409" at="83,0,87,0">
        <var name="context" id="1741258697586930409" />
      </scope>
      <scope id="1741258697586930409" at="97,66,101,42" />
      <scope id="1741258697586930409" at="105,64,109,24" />
      <scope id="1741258697586930409" at="122,0,126,0">
        <var name="_context" id="1741258697586930409" />
      </scope>
      <scope id="1741258697586930409" at="127,0,131,0" />
      <scope id="1741258697586930409" at="159,0,163,0">
        <var name="context" id="1741258697586930409" />
      </scope>
      <scope id="1741258697586930409" at="173,66,177,42" />
      <scope id="1741258697586930409" at="181,64,185,24" />
      <scope id="1741258697586930409" at="56,0,61,0">
        <var name="context" id="1741258697586930409" />
        <var name="parameter" id="1741258697586930409" />
      </scope>
      <scope id="1741258697586930450" at="63,89,68,28" />
      <scope id="1741258697586930409" at="76,0,81,0">
        <var name="_context" id="1741258697586930409" />
      </scope>
      <scope id="1741258697586930498" at="111,0,116,0">
        <var name="pattern" id="1741258697586930498" />
      </scope>
      <scope id="1741258697586930409" at="132,0,137,0">
        <var name="context" id="1741258697586930409" />
        <var name="parameter" id="1741258697586930409" />
      </scope>
      <scope id="1741258697586930622" at="139,89,144,28" />
      <scope id="1741258697586930409" at="152,0,157,0">
        <var name="_context" id="1741258697586930409" />
      </scope>
      <scope id="1741258697586930670" at="187,0,192,0">
        <var name="pattern" id="1741258697586930670" />
      </scope>
      <scope id="1741258697586930409" at="88,0,95,0">
        <var name="pattern" id="1741258697586930409" />
      </scope>
      <scope id="1741258697586930409" at="164,0,171,0">
        <var name="pattern" id="1741258697586930409" />
      </scope>
      <scope id="1741258697586930409" at="37,0,45,0">
        <var name="_context" id="1741258697586930409" />
      </scope>
      <scope id="1741258697586930409" at="95,0,103,0">
        <var name="pattern" id="1741258697586930409" />
      </scope>
      <scope id="1741258697586930409" at="103,0,111,0">
        <var name="pattern" id="1741258697586930409" />
      </scope>
      <scope id="1741258697586930409" at="171,0,179,0">
        <var name="pattern" id="1741258697586930409" />
      </scope>
      <scope id="1741258697586930409" at="179,0,187,0">
        <var name="pattern" id="1741258697586930409" />
      </scope>
      <scope id="1741258697586930409" at="61,0,70,0">
        <var name="_context" id="1741258697586930409" />
      </scope>
      <scope id="1741258697586930409" at="137,0,146,0">
        <var name="_context" id="1741258697586930409" />
      </scope>
      <unit id="1741258697586930458" at="64,280,68,9" name="jetbrains.mps.execution.settings.editor.PersistentConfigurationType_Contribution$SubstituteMenuPart_Group_67nl4b_a$SubstituteMenuPart_Parameterized_67nl4b_a0$1" />
      <unit id="1741258697586930630" at="140,272,144,9" name="jetbrains.mps.execution.settings.editor.PersistentConfigurationType_Contribution$SubstituteMenuPart_Group_67nl4b_b$SubstituteMenuPart_Parameterized_67nl4b_a1$1" />
      <unit id="1741258697586930409" at="81,0,117,0" name="jetbrains.mps.execution.settings.editor.PersistentConfigurationType_Contribution$SubstituteMenuPart_Group_67nl4b_a$SubstituteMenuPart_Parameterized_67nl4b_a0$SubstituteMenuPart_Action_67nl4b_a0a$Item" />
      <unit id="1741258697586930409" at="157,0,193,0" name="jetbrains.mps.execution.settings.editor.PersistentConfigurationType_Contribution$SubstituteMenuPart_Group_67nl4b_b$SubstituteMenuPart_Parameterized_67nl4b_a1$SubstituteMenuPart_Action_67nl4b_a0b$Item" />
      <unit id="1741258697586930409" at="70,0,118,0" name="jetbrains.mps.execution.settings.editor.PersistentConfigurationType_Contribution$SubstituteMenuPart_Group_67nl4b_a$SubstituteMenuPart_Parameterized_67nl4b_a0$SubstituteMenuPart_Action_67nl4b_a0a" />
      <unit id="1741258697586930409" at="146,0,194,0" name="jetbrains.mps.execution.settings.editor.PersistentConfigurationType_Contribution$SubstituteMenuPart_Group_67nl4b_b$SubstituteMenuPart_Parameterized_67nl4b_a1$SubstituteMenuPart_Action_67nl4b_a0b" />
      <unit id="1741258697586930409" at="55,0,120,0" name="jetbrains.mps.execution.settings.editor.PersistentConfigurationType_Contribution$SubstituteMenuPart_Group_67nl4b_a$SubstituteMenuPart_Parameterized_67nl4b_a0" />
      <unit id="1741258697586930409" at="131,0,196,0" name="jetbrains.mps.execution.settings.editor.PersistentConfigurationType_Contribution$SubstituteMenuPart_Group_67nl4b_b$SubstituteMenuPart_Parameterized_67nl4b_a1" />
      <unit id="1741258697586930409" at="45,0,121,0" name="jetbrains.mps.execution.settings.editor.PersistentConfigurationType_Contribution$SubstituteMenuPart_Group_67nl4b_a" />
      <unit id="1741258697586930409" at="121,0,197,0" name="jetbrains.mps.execution.settings.editor.PersistentConfigurationType_Contribution$SubstituteMenuPart_Group_67nl4b_b" />
      <unit id="1741258697586930409" at="33,0,198,0" name="jetbrains.mps.execution.settings.editor.PersistentConfigurationType_Contribution" />
    </file>
  </root>
  <root nodeRef="r:328ff5ee-9330-4068-906e-6e3bb50e6e1d(jetbrains.mps.execution.settings.editor)/2722628536111996136">
    <file name="GridBagConstraints_Editor.java">
<<<<<<< HEAD
      <node id="2722628536111996136" at="11,79,12,84" concept="6" />
      <node id="2722628536111996136" at="11,0,14,0" concept="4" trace="createEditorCell#(Ljetbrains/mps/openapi/editor/EditorContext;Lorg/jetbrains/mps/openapi/model/SNode;)Ljetbrains/mps/openapi/editor/cells/EditorCell;" />
      <scope id="2722628536111996136" at="11,79,12,84" />
      <scope id="2722628536111996136" at="11,0,14,0">
        <var name="editorContext" id="2722628536111996136" />
        <var name="node" id="2722628536111996136" />
      </scope>
      <unit id="2722628536111996136" at="10,0,15,0" name="jetbrains.mps.execution.settings.editor.GridBagConstraints_Editor" />
    </file>
    <file name="GridBagConstraints_EditorBuilder_a.java">
      <node id="2722628536111996136" at="41,98,42,19" concept="10" />
      <node id="2722628536111996136" at="42,19,43,18" concept="1" />
      <node id="2722628536111996136" at="48,26,49,18" concept="6" />
      <node id="2722628536111996136" at="52,39,53,39" concept="6" />
      <node id="2722628536111996136" at="56,50,57,106" concept="5" />
      <node id="2722628536111996136" at="57,106,58,48" concept="1" />
      <node id="2722628536111996136" at="58,48,59,28" concept="1" />
      <node id="2722628536111996136" at="59,28,60,65" concept="1" />
      <node id="2722628536111996136" at="60,65,61,58" concept="1" />
      <node id="2722628536111996136" at="61,58,62,57" concept="1" />
      <node id="2722628536111996136" at="62,57,63,57" concept="1" />
      <node id="2722628536111996136" at="63,57,64,57" concept="1" />
      <node id="2722628536111996136" at="64,57,65,56" concept="1" />
      <node id="2722628536111996136" at="65,56,66,57" concept="1" />
      <node id="2722628536111996136" at="66,57,67,22" concept="6" />
      <node id="2886182022232399961" at="69,50,70,119" concept="5" />
      <node id="2886182022232399961" at="70,119,71,34" concept="5" />
      <node id="2886182022232399961" at="71,34,72,82" concept="1" />
      <node id="2886182022232399961" at="72,82,73,40" concept="1" />
      <node id="2886182022232399961" at="73,40,74,22" concept="6" />
      <node id="2722628536111996148" at="76,49,77,94" concept="5" />
      <node id="2722628536111996148" at="77,94,78,47" concept="1" />
      <node id="2722628536111996148" at="78,47,79,34" concept="5" />
      <node id="2722628536111996148" at="79,34,80,93" concept="1" />
      <node id="2722628536111996148" at="80,93,81,40" concept="1" />
      <node id="2722628536111996148" at="81,40,82,34" concept="1" />
      <node id="2722628536111996148" at="82,34,83,22" concept="6" />
      <node id="2722628536111996136" at="85,49,86,89" concept="5" />
      <node id="2722628536111996136" at="86,89,87,40" concept="1" />
      <node id="2722628536111996136" at="87,40,88,53" concept="1" />
      <node id="2722628536111996136" at="88,53,89,26" concept="5" />
      <node id="2722628536111996136" at="89,26,90,63" concept="1" />
      <node id="2722628536111996136" at="90,63,91,53" concept="1" />
      <node id="2722628536111996136" at="91,53,92,280" concept="1" />
      <node id="2722628536111996136" at="92,280,93,57" concept="5" />
      <node id="2722628536111996136" at="93,57,94,59" concept="5" />
      <node id="2722628536111996136" at="95,35,96,87" concept="5" />
      <node id="2722628536111996136" at="96,87,97,94" concept="6" />
      <node id="2722628536111996136" at="98,10,99,22" concept="6" />
      <node id="2722628536112099243" at="104,120,105,95" concept="6" />
      <node id="2722628536112121902" at="108,49,109,94" concept="5" />
      <node id="2722628536112121902" at="109,94,110,47" concept="1" />
      <node id="2722628536112121902" at="110,47,111,34" concept="5" />
      <node id="2722628536112121902" at="111,34,112,54" concept="1" />
      <node id="2722628536112121902" at="112,54,113,49" concept="1" />
      <node id="2722628536112121902" at="113,49,114,40" concept="1" />
      <node id="2722628536112121902" at="114,40,115,34" concept="1" />
      <node id="2722628536112121902" at="115,34,116,22" concept="6" />
      <node id="2722628536111996136" at="118,48,119,270" concept="5" />
      <node id="2722628536111996136" at="119,270,120,33" concept="6" />
      <node id="2722628536111996136" at="123,119,124,49" concept="10" />
      <node id="2722628536111996136" at="126,55,127,59" concept="5" />
      <node id="2722628536111996136" at="127,59,128,41" concept="1" />
      <node id="2722628536111996136" at="128,41,129,24" concept="6" />
      <node id="2722628536111996136" at="132,118,133,383" concept="1" />
      <node id="2722628536111996136" at="135,41,136,36" concept="1" />
      <node id="2722628536111996136" at="140,44,141,54" concept="5" />
      <node id="2722628536111996136" at="141,54,142,42" concept="1" />
      <node id="2722628536111996136" at="142,42,143,0" concept="8" />
      <node id="2722628536111996136" at="143,0,144,40" concept="1" />
      <node id="2722628536111996136" at="144,40,145,24" concept="6" />
      <node id="2722628536111996136" at="147,40,148,26" concept="6" />
      <node id="2722628536111996150" at="151,49,152,94" concept="5" />
      <node id="2722628536111996150" at="152,94,153,47" concept="1" />
      <node id="2722628536111996150" at="153,47,154,34" concept="5" />
      <node id="2722628536111996150" at="154,34,155,85" concept="1" />
      <node id="2722628536111996150" at="155,85,156,40" concept="1" />
      <node id="2722628536111996150" at="156,40,157,34" concept="1" />
      <node id="2722628536111996150" at="157,34,158,22" concept="6" />
      <node id="2722628536111996136" at="38,0,40,0" concept="2" trace="myNode" />
      <node id="2722628536112099240" at="102,0,104,0" concept="0" trace="GridBagConstraints_constraintsKind_cellMenu_snw1l8_a0c0#()V" />
      <node id="2722628536111996136" at="52,0,55,0" concept="4" trace="createCell#()Ljetbrains/mps/openapi/editor/cells/EditorCell;" />
      <node id="2722628536112099240" at="104,0,107,0" concept="4" trace="getPropertyValues#(Lorg/jetbrains/mps/openapi/model/SNode;Ljetbrains/mps/smodel/IOperationContext;Ljetbrains/mps/openapi/editor/EditorContext;)Ljava/util/List;" />
      <node id="2722628536111996136" at="123,0,126,0" concept="0" trace="orderSingleRoleHandler_snw1l8_e0#(Lorg/jetbrains/mps/openapi/model/SNode;Lorg/jetbrains/mps/openapi/language/SContainmentLink;Ljetbrains/mps/openapi/editor/EditorContext;)V" />
      <node id="2722628536111996136" at="131,70,134,7" concept="3" />
      <node id="2722628536111996136" at="134,7,137,7" concept="3" />
      <node id="2722628536111996136" at="147,0,150,0" concept="4" trace="getNoTargetText#()Ljava/lang/String;" />
      <node id="2722628536111996136" at="41,0,45,0" concept="0" trace="GridBagConstraints_EditorBuilder_a#(Ljetbrains/mps/openapi/editor/EditorContext;Lorg/jetbrains/mps/openapi/model/SNode;)V" />
      <node id="2722628536111996136" at="118,0,122,0" concept="4" trace="createRefNode_snw1l8_e0#()Ljetbrains/mps/openapi/editor/cells/EditorCell;" />
      <node id="2722628536111996136" at="46,0,51,0" concept="4" trace="getNode#()Lorg/jetbrains/mps/openapi/model/SNode;" />
      <node id="2722628536111996136" at="94,59,99,22" concept="3" />
      <node id="2722628536111996136" at="126,0,131,0" concept="4" trace="createChildCell#(Lorg/jetbrains/mps/openapi/model/SNode;)Ljetbrains/mps/openapi/editor/cells/EditorCell;" />
      <node id="2886182022232399961" at="69,0,76,0" concept="4" trace="createComponent_snw1l8_a0#()Ljetbrains/mps/openapi/editor/cells/EditorCell;" />
      <node id="2722628536111996136" at="131,0,139,0" concept="4" trace="installCellInfo#(Lorg/jetbrains/mps/openapi/model/SNode;Ljetbrains/mps/openapi/editor/cells/EditorCell;)V" />
      <node id="2722628536111996136" at="139,0,147,0" concept="4" trace="createEmptyCell#()Ljetbrains/mps/openapi/editor/cells/EditorCell;" />
      <node id="2722628536111996148" at="76,0,85,0" concept="4" trace="createConstant_snw1l8_b0#()Ljetbrains/mps/openapi/editor/cells/EditorCell;" />
      <node id="2722628536111996150" at="151,0,160,0" concept="4" trace="createConstant_snw1l8_f0#()Ljetbrains/mps/openapi/editor/cells/EditorCell;" />
      <node id="2722628536112121902" at="108,0,118,0" concept="4" trace="createConstant_snw1l8_d0#()Ljetbrains/mps/openapi/editor/cells/EditorCell;" />
      <node id="2722628536111996136" at="56,0,69,0" concept="4" trace="createCollection_snw1l8_a#()Ljetbrains/mps/openapi/editor/cells/EditorCell;" />
      <node id="2722628536111996136" at="85,0,101,0" concept="4" trace="createProperty_snw1l8_c0#()Ljetbrains/mps/openapi/editor/cells/EditorCell;" />
      <scope id="2722628536112099240" at="102,70,102,70" />
      <scope id="2722628536111996136" at="48,26,49,18" />
      <scope id="2722628536111996136" at="52,39,53,39" />
      <scope id="2722628536112099242" at="104,120,105,95" />
      <scope id="2722628536111996136" at="123,119,124,49" />
      <scope id="2722628536111996136" at="132,118,133,383" />
      <scope id="2722628536111996136" at="135,41,136,36" />
      <scope id="2722628536111996136" at="147,40,148,26" />
      <scope id="2722628536111996136" at="41,98,43,18" />
      <scope id="2722628536111996136" at="95,35,97,94">
        <var name="manager" id="2722628536111996136" />
      </scope>
      <scope id="2722628536112099240" at="102,0,104,0" />
      <scope id="2722628536111996136" at="118,48,120,33">
        <var name="provider" id="2722628536111996136" />
      </scope>
      <scope id="2722628536111996136" at="52,0,55,0" />
      <scope id="2722628536112099240" at="104,0,107,0">
=======
      <node id="2722628536111996136" at="35,79,36,63" concept="6" />
      <node id="2722628536111996136" at="38,89,39,99" concept="5" />
      <node id="2722628536111996136" at="39,99,40,48" concept="1" />
      <node id="2722628536111996136" at="40,48,41,28" concept="1" />
      <node id="2722628536111996136" at="41,28,42,82" concept="1" />
      <node id="2722628536111996136" at="42,82,43,81" concept="1" />
      <node id="2722628536111996136" at="43,81,44,81" concept="1" />
      <node id="2722628536111996136" at="44,81,45,81" concept="1" />
      <node id="2722628536111996136" at="45,81,46,80" concept="1" />
      <node id="2722628536111996136" at="46,80,47,81" concept="1" />
      <node id="2722628536111996136" at="47,81,48,22" concept="6" />
      <node id="2886182022232399961" at="50,89,51,131" concept="5" />
      <node id="2886182022232399961" at="51,131,52,34" concept="5" />
      <node id="2886182022232399961" at="52,34,53,66" concept="1" />
      <node id="2886182022232399961" at="53,66,54,40" concept="1" />
      <node id="2886182022232399961" at="54,40,55,22" concept="6" />
      <node id="2722628536111996148" at="57,88,58,87" concept="5" />
      <node id="2722628536111996148" at="58,87,59,47" concept="1" />
      <node id="2722628536111996148" at="59,47,60,34" concept="5" />
      <node id="2722628536111996148" at="60,34,61,77" concept="1" />
      <node id="2722628536111996148" at="61,77,62,40" concept="1" />
      <node id="2722628536111996148" at="62,40,63,34" concept="1" />
      <node id="2722628536111996148" at="63,34,64,22" concept="6" />
      <node id="2722628536111996136" at="66,88,67,82" concept="5" />
      <node id="2722628536111996136" at="67,82,68,40" concept="1" />
      <node id="2722628536111996136" at="68,40,69,53" concept="1" />
      <node id="2722628536111996136" at="69,53,70,26" concept="5" />
      <node id="2722628536111996136" at="70,26,71,58" concept="1" />
      <node id="2722628536111996136" at="71,58,72,53" concept="1" />
      <node id="2722628536111996136" at="72,53,73,266" concept="1" />
      <node id="2722628536111996136" at="73,266,74,57" concept="5" />
      <node id="2722628536111996136" at="75,35,76,82" concept="5" />
      <node id="2722628536111996136" at="76,82,77,112" concept="6" />
      <node id="2722628536111996136" at="78,10,79,22" concept="6" />
      <node id="2722628536112099243" at="84,120,85,95" concept="6" />
      <node id="2722628536112121902" at="88,88,89,87" concept="5" />
      <node id="2722628536112121902" at="89,87,90,47" concept="1" />
      <node id="2722628536112121902" at="90,47,91,34" concept="5" />
      <node id="2722628536112121902" at="91,34,92,57" concept="1" />
      <node id="2722628536112121902" at="92,57,93,52" concept="1" />
      <node id="2722628536112121902" at="93,52,94,40" concept="1" />
      <node id="2722628536112121902" at="94,40,95,34" concept="1" />
      <node id="2722628536112121902" at="95,34,96,22" concept="6" />
      <node id="2722628536111996136" at="98,87,99,254" concept="5" />
      <node id="2722628536111996136" at="99,254,100,33" concept="6" />
      <node id="2722628536111996136" at="103,119,104,49" concept="9" />
      <node id="2722628536111996136" at="106,55,107,59" concept="5" />
      <node id="2722628536111996136" at="107,59,108,41" concept="1" />
      <node id="2722628536111996136" at="108,41,109,24" concept="6" />
      <node id="2722628536111996136" at="112,118,113,381" concept="1" />
      <node id="2722628536111996136" at="115,41,116,36" concept="1" />
      <node id="2722628536111996136" at="120,44,121,54" concept="5" />
      <node id="2722628536111996136" at="121,54,122,42" concept="1" />
      <node id="2722628536111996136" at="122,42,123,0" concept="7" />
      <node id="2722628536111996136" at="123,0,124,40" concept="1" />
      <node id="2722628536111996136" at="124,40,125,24" concept="6" />
      <node id="2722628536111996136" at="127,40,128,26" concept="6" />
      <node id="2722628536111996150" at="131,88,132,87" concept="5" />
      <node id="2722628536111996150" at="132,87,133,47" concept="1" />
      <node id="2722628536111996150" at="133,47,134,34" concept="5" />
      <node id="2722628536111996150" at="134,34,135,69" concept="1" />
      <node id="2722628536111996150" at="135,69,136,40" concept="1" />
      <node id="2722628536111996150" at="136,40,137,34" concept="1" />
      <node id="2722628536111996150" at="137,34,138,22" concept="6" />
      <node id="2722628536112099240" at="82,0,84,0" concept="0" trace="GridBagConstraints_constraintsKind_cellMenu_snw1l8_a0c0#()V" />
      <node id="2722628536111996136" at="35,0,38,0" concept="4" trace="createEditorCell#(Ljetbrains/mps/openapi/editor/EditorContext;Lorg/jetbrains/mps/openapi/model/SNode;)Ljetbrains/mps/openapi/editor/cells/EditorCell;" />
      <node id="2722628536112099240" at="84,0,87,0" concept="4" trace="getPropertyValues#(Lorg/jetbrains/mps/openapi/model/SNode;Ljetbrains/mps/smodel/IOperationContext;Ljetbrains/mps/openapi/editor/EditorContext;)Ljava/util/List;" />
      <node id="2722628536111996136" at="103,0,106,0" concept="0" trace="orderSingleRoleHandler_snw1l8_e0#(Lorg/jetbrains/mps/openapi/model/SNode;Lorg/jetbrains/mps/openapi/language/SContainmentLink;Ljetbrains/mps/openapi/editor/EditorContext;)V" />
      <node id="2722628536111996136" at="111,70,114,7" concept="3" />
      <node id="2722628536111996136" at="114,7,117,7" concept="3" />
      <node id="2722628536111996136" at="127,0,130,0" concept="4" trace="getNoTargetText#()Ljava/lang/String;" />
      <node id="2722628536111996136" at="98,0,102,0" concept="4" trace="createRefNode_snw1l8_e0#(Ljetbrains/mps/openapi/editor/EditorContext;Lorg/jetbrains/mps/openapi/model/SNode;)Ljetbrains/mps/openapi/editor/cells/EditorCell;" />
      <node id="2722628536111996136" at="74,57,79,22" concept="3" />
      <node id="2722628536111996136" at="106,0,111,0" concept="4" trace="createChildCell#(Lorg/jetbrains/mps/openapi/model/SNode;)Ljetbrains/mps/openapi/editor/cells/EditorCell;" />
      <node id="2886182022232399961" at="50,0,57,0" concept="4" trace="createComponent_snw1l8_a0#(Ljetbrains/mps/openapi/editor/EditorContext;Lorg/jetbrains/mps/openapi/model/SNode;)Ljetbrains/mps/openapi/editor/cells/EditorCell;" />
      <node id="2722628536111996136" at="111,0,119,0" concept="4" trace="installCellInfo#(Lorg/jetbrains/mps/openapi/model/SNode;Ljetbrains/mps/openapi/editor/cells/EditorCell;)V" />
      <node id="2722628536111996136" at="119,0,127,0" concept="4" trace="createEmptyCell#()Ljetbrains/mps/openapi/editor/cells/EditorCell;" />
      <node id="2722628536111996148" at="57,0,66,0" concept="4" trace="createConstant_snw1l8_b0#(Ljetbrains/mps/openapi/editor/EditorContext;Lorg/jetbrains/mps/openapi/model/SNode;)Ljetbrains/mps/openapi/editor/cells/EditorCell;" />
      <node id="2722628536111996150" at="131,0,140,0" concept="4" trace="createConstant_snw1l8_f0#(Ljetbrains/mps/openapi/editor/EditorContext;Lorg/jetbrains/mps/openapi/model/SNode;)Ljetbrains/mps/openapi/editor/cells/EditorCell;" />
      <node id="2722628536112121902" at="88,0,98,0" concept="4" trace="createConstant_snw1l8_d0#(Ljetbrains/mps/openapi/editor/EditorContext;Lorg/jetbrains/mps/openapi/model/SNode;)Ljetbrains/mps/openapi/editor/cells/EditorCell;" />
      <node id="2722628536111996136" at="38,0,50,0" concept="4" trace="createCollection_snw1l8_a#(Ljetbrains/mps/openapi/editor/EditorContext;Lorg/jetbrains/mps/openapi/model/SNode;)Ljetbrains/mps/openapi/editor/cells/EditorCell;" />
      <node id="2722628536111996136" at="66,0,81,0" concept="4" trace="createProperty_snw1l8_c0#(Ljetbrains/mps/openapi/editor/EditorContext;Lorg/jetbrains/mps/openapi/model/SNode;)Ljetbrains/mps/openapi/editor/cells/EditorCell;" />
      <scope id="2722628536112099240" at="82,70,82,70" />
      <scope id="2722628536111996136" at="35,79,36,63" />
      <scope id="2722628536112099242" at="84,120,85,95" />
      <scope id="2722628536111996136" at="103,119,104,49" />
      <scope id="2722628536111996136" at="112,118,113,381" />
      <scope id="2722628536111996136" at="115,41,116,36" />
      <scope id="2722628536111996136" at="127,40,128,26" />
      <scope id="2722628536111996136" at="75,35,77,112">
        <var name="manager" id="2722628536111996136" />
      </scope>
      <scope id="2722628536112099240" at="82,0,84,0" />
      <scope id="2722628536111996136" at="98,87,100,33">
        <var name="provider" id="2722628536111996136" />
      </scope>
      <scope id="2722628536111996136" at="35,0,38,0">
        <var name="editorContext" id="2722628536111996136" />
        <var name="node" id="2722628536111996136" />
      </scope>
      <scope id="2722628536112099240" at="84,0,87,0">
>>>>>>> bd830ede
        <var name="editorContext" id="2722628536112099240" />
        <var name="node" id="2722628536112099240" />
        <var name="operationContext" id="2722628536112099240" />
      </scope>
<<<<<<< HEAD
      <scope id="2722628536111996136" at="123,0,126,0">
=======
      <scope id="2722628536111996136" at="103,0,106,0">
>>>>>>> bd830ede
        <var name="containmentLink" id="2722628536111996136" />
        <var name="context" id="2722628536111996136" />
        <var name="ownerNode" id="2722628536111996136" />
      </scope>
<<<<<<< HEAD
      <scope id="2722628536111996136" at="126,55,129,24">
        <var name="editorCell" id="2722628536111996136" />
      </scope>
      <scope id="2722628536111996136" at="147,0,150,0" />
      <scope id="2722628536111996136" at="41,0,45,0">
        <var name="context" id="2722628536111996136" />
=======
      <scope id="2722628536111996136" at="106,55,109,24">
        <var name="editorCell" id="2722628536111996136" />
      </scope>
      <scope id="2722628536111996136" at="127,0,130,0" />
      <scope id="2722628536111996136" at="98,0,102,0">
        <var name="editorContext" id="2722628536111996136" />
>>>>>>> bd830ede
        <var name="node" id="2722628536111996136" />
      </scope>
      <scope id="2722628536111996136" at="118,0,122,0" />
      <scope id="2722628536111996136" at="46,0,51,0" />
      <scope id="2886182022232399961" at="69,50,74,22">
        <var name="editorCell" id="2886182022232399961" />
        <var name="style" id="2886182022232399961" />
      </scope>
<<<<<<< HEAD
      <scope id="2722628536111996136" at="126,0,131,0">
        <var name="child" id="2722628536111996136" />
      </scope>
      <scope id="2722628536111996136" at="140,44,145,24">
        <var name="editorCell" id="2722628536111996136" />
      </scope>
      <scope id="2722628536111996136" at="131,70,137,7" />
      <scope id="2886182022232399961" at="69,0,76,0" />
      <scope id="2722628536111996148" at="76,49,83,22">
        <var name="editorCell" id="2722628536111996148" />
        <var name="style" id="2722628536111996148" />
      </scope>
      <scope id="2722628536111996150" at="151,49,158,22">
        <var name="editorCell" id="2722628536111996150" />
        <var name="style" id="2722628536111996150" />
      </scope>
      <scope id="2722628536112121902" at="108,49,116,22">
        <var name="editorCell" id="2722628536112121902" />
        <var name="style" id="2722628536112121902" />
      </scope>
      <scope id="2722628536111996136" at="131,0,139,0">
        <var name="child" id="2722628536111996136" />
        <var name="editorCell" id="2722628536111996136" />
      </scope>
      <scope id="2722628536111996136" at="139,0,147,0" />
      <scope id="2722628536111996148" at="76,0,85,0" />
      <scope id="2722628536111996150" at="151,0,160,0" />
      <scope id="2722628536112121902" at="108,0,118,0" />
      <scope id="2722628536111996136" at="56,50,67,22">
        <var name="editorCell" id="2722628536111996136" />
      </scope>
      <scope id="2722628536111996136" at="56,0,69,0" />
      <scope id="2722628536111996136" at="85,49,99,22">
=======
      <scope id="2722628536111996136" at="106,0,111,0">
        <var name="child" id="2722628536111996136" />
      </scope>
      <scope id="2722628536111996136" at="120,44,125,24">
        <var name="editorCell" id="2722628536111996136" />
      </scope>
      <scope id="2722628536111996136" at="111,70,117,7" />
      <scope id="2886182022232399961" at="50,0,57,0">
        <var name="editorContext" id="2886182022232399961" />
        <var name="node" id="2886182022232399961" />
      </scope>
      <scope id="2722628536111996148" at="57,88,64,22">
        <var name="editorCell" id="2722628536111996148" />
        <var name="style" id="2722628536111996148" />
      </scope>
      <scope id="2722628536111996150" at="131,88,138,22">
        <var name="editorCell" id="2722628536111996150" />
        <var name="style" id="2722628536111996150" />
      </scope>
      <scope id="2722628536112121902" at="88,88,96,22">
        <var name="editorCell" id="2722628536112121902" />
        <var name="style" id="2722628536112121902" />
      </scope>
      <scope id="2722628536111996136" at="111,0,119,0">
        <var name="child" id="2722628536111996136" />
        <var name="editorCell" id="2722628536111996136" />
      </scope>
      <scope id="2722628536111996136" at="119,0,127,0" />
      <scope id="2722628536111996148" at="57,0,66,0">
        <var name="editorContext" id="2722628536111996148" />
        <var name="node" id="2722628536111996148" />
      </scope>
      <scope id="2722628536111996150" at="131,0,140,0">
        <var name="editorContext" id="2722628536111996150" />
        <var name="node" id="2722628536111996150" />
      </scope>
      <scope id="2722628536111996136" at="38,89,48,22">
        <var name="editorCell" id="2722628536111996136" />
      </scope>
      <scope id="2722628536112121902" at="88,0,98,0">
        <var name="editorContext" id="2722628536112121902" />
        <var name="node" id="2722628536112121902" />
      </scope>
      <scope id="2722628536111996136" at="38,0,50,0">
        <var name="editorContext" id="2722628536111996136" />
        <var name="node" id="2722628536111996136" />
      </scope>
      <scope id="2722628536111996136" at="66,88,79,22">
>>>>>>> bd830ede
        <var name="attributeConcept" id="2722628536111996136" />
        <var name="editorCell" id="2722628536111996136" />
        <var name="provider" id="2722628536111996136" />
      </scope>
<<<<<<< HEAD
      <scope id="2722628536111996136" at="85,0,101,0" />
      <unit id="2722628536112099240" at="101,0,108,0" name="jetbrains.mps.execution.settings.editor.GridBagConstraints_EditorBuilder_a$GridBagConstraints_constraintsKind_cellMenu_snw1l8_a0c0" />
      <unit id="2722628536111996136" at="122,0,151,0" name="jetbrains.mps.execution.settings.editor.GridBagConstraints_EditorBuilder_a$orderSingleRoleHandler_snw1l8_e0" />
      <unit id="2722628536111996136" at="37,0,161,0" name="jetbrains.mps.execution.settings.editor.GridBagConstraints_EditorBuilder_a" />
=======
      <scope id="2722628536111996136" at="66,0,81,0">
        <var name="editorContext" id="2722628536111996136" />
        <var name="node" id="2722628536111996136" />
      </scope>
      <unit id="2722628536112099240" at="81,0,88,0" name="jetbrains.mps.execution.settings.editor.GridBagConstraints_Editor$GridBagConstraints_constraintsKind_cellMenu_snw1l8_a0c0" />
      <unit id="2722628536111996136" at="102,0,131,0" name="jetbrains.mps.execution.settings.editor.GridBagConstraints_Editor$orderSingleRoleHandler_snw1l8_e0" />
      <unit id="2722628536111996136" at="34,0,141,0" name="jetbrains.mps.execution.settings.editor.GridBagConstraints_Editor" />
>>>>>>> bd830ede
    </file>
  </root>
  <root nodeRef="r:328ff5ee-9330-4068-906e-6e3bb50e6e1d(jetbrains.mps.execution.settings.editor)/5365453833390705320">
    <file name="GetEditorOperation_Editor.java">
      <node id="5365453833390705320" at="11,79,12,84" concept="6" />
      <node id="5365453833390705320" at="11,0,14,0" concept="4" trace="createEditorCell#(Ljetbrains/mps/openapi/editor/EditorContext;Lorg/jetbrains/mps/openapi/model/SNode;)Ljetbrains/mps/openapi/editor/cells/EditorCell;" />
      <scope id="5365453833390705320" at="11,79,12,84" />
      <scope id="5365453833390705320" at="11,0,14,0">
        <var name="editorContext" id="5365453833390705320" />
        <var name="node" id="5365453833390705320" />
      </scope>
      <unit id="5365453833390705320" at="10,0,15,0" name="jetbrains.mps.execution.settings.editor.GetEditorOperation_Editor" />
    </file>
    <file name="GetEditorOperation_EditorBuilder_a.java">
      <node id="5365453833390705320" at="19,98,20,19" concept="10" />
      <node id="5365453833390705320" at="20,19,21,18" concept="1" />
      <node id="5365453833390705320" at="26,26,27,18" concept="6" />
      <node id="5365453833390705320" at="30,39,31,38" concept="6" />
      <node id="2886182022232400282" at="34,49,35,119" concept="5" />
      <node id="2886182022232400282" at="35,119,36,72" concept="5" />
      <node id="2886182022232400282" at="37,26,38,27" concept="1" />
      <node id="2886182022232400282" at="38,27,39,64" concept="1" />
      <node id="2886182022232400282" at="40,5,41,34" concept="5" />
      <node id="2886182022232400282" at="41,34,42,84" concept="1" />
      <node id="2886182022232400282" at="42,84,43,40" concept="1" />
      <node id="2886182022232400282" at="43,40,44,22" concept="6" />
      <node id="5365453833390705320" at="16,0,18,0" concept="2" trace="myNode" />
      <node id="5365453833390705320" at="30,0,33,0" concept="4" trace="createCell#()Ljetbrains/mps/openapi/editor/cells/EditorCell;" />
      <node id="5365453833390705320" at="19,0,23,0" concept="0" trace="GetEditorOperation_EditorBuilder_a#(Ljetbrains/mps/openapi/editor/EditorContext;Lorg/jetbrains/mps/openapi/model/SNode;)V" />
      <node id="2886182022232400282" at="36,72,40,5" concept="3" />
      <node id="5365453833390705320" at="24,0,29,0" concept="4" trace="getNode#()Lorg/jetbrains/mps/openapi/model/SNode;" />
      <node id="2886182022232400282" at="34,0,46,0" concept="4" trace="createComponent_3bslic_a#()Ljetbrains/mps/openapi/editor/cells/EditorCell;" />
      <scope id="5365453833390705320" at="26,26,27,18" />
      <scope id="5365453833390705320" at="30,39,31,38" />
      <scope id="5365453833390705320" at="19,98,21,18" />
      <scope id="2886182022232400282" at="37,26,39,64" />
      <scope id="5365453833390705320" at="30,0,33,0" />
      <scope id="5365453833390705320" at="19,0,23,0">
        <var name="context" id="5365453833390705320" />
        <var name="node" id="5365453833390705320" />
      </scope>
      <scope id="5365453833390705320" at="24,0,29,0" />
      <scope id="2886182022232400282" at="34,49,44,22">
        <var name="bigCell" id="2886182022232400282" />
        <var name="editorCell" id="2886182022232400282" />
        <var name="style" id="2886182022232400282" />
      </scope>
      <scope id="2886182022232400282" at="34,0,46,0" />
      <unit id="5365453833390705320" at="15,0,47,0" name="jetbrains.mps.execution.settings.editor.GetEditorOperation_EditorBuilder_a" />
    </file>
  </root>
  <root nodeRef="r:328ff5ee-9330-4068-906e-6e3bb50e6e1d(jetbrains.mps.execution.settings.editor)/9191251033651632159">
    <file name="DeprecatedAnnotation_Editor.java">
<<<<<<< HEAD
      <node id="9191251033651632159" at="11,79,12,86" concept="6" />
      <node id="9191251033651632159" at="14,82,15,89" concept="6" />
      <node id="9191251033651632159" at="11,0,14,0" concept="4" trace="createEditorCell#(Ljetbrains/mps/openapi/editor/EditorContext;Lorg/jetbrains/mps/openapi/model/SNode;)Ljetbrains/mps/openapi/editor/cells/EditorCell;" />
      <node id="9191251033651632159" at="14,0,17,0" concept="4" trace="createInspectedCell#(Ljetbrains/mps/openapi/editor/EditorContext;Lorg/jetbrains/mps/openapi/model/SNode;)Ljetbrains/mps/openapi/editor/cells/EditorCell;" />
      <scope id="9191251033651632159" at="11,79,12,86" />
      <scope id="9191251033651632159" at="14,82,15,89" />
      <scope id="9191251033651632159" at="11,0,14,0">
=======
      <node id="9191251033651632159" at="24,79,25,63" concept="6" />
      <node id="9191251033651632159" at="27,82,28,65" concept="6" />
      <node id="9191251033651632159" at="30,89,31,97" concept="5" />
      <node id="9191251033651632159" at="31,97,32,48" concept="1" />
      <node id="9191251033651632159" at="32,48,33,28" concept="1" />
      <node id="9191251033651632159" at="33,28,34,83" concept="1" />
      <node id="9191251033651632159" at="34,83,35,91" concept="1" />
      <node id="9191251033651632159" at="35,91,36,22" concept="6" />
      <node id="9191251033651632159" at="38,90,39,99" concept="5" />
      <node id="9191251033651632159" at="39,99,40,49" concept="1" />
      <node id="9191251033651632159" at="40,49,41,34" concept="5" />
      <node id="9191251033651632159" at="41,34,42,52" concept="1" />
      <node id="9191251033651632159" at="42,52,43,40" concept="1" />
      <node id="9191251033651632159" at="43,40,44,82" concept="1" />
      <node id="9191251033651632159" at="45,62,46,86" concept="1" />
      <node id="9191251033651632159" at="48,62,49,86" concept="1" />
      <node id="9191251033651632159" at="50,5,51,22" concept="6" />
      <node id="9191251033651632168" at="53,89,54,97" concept="5" />
      <node id="9191251033651632168" at="54,97,55,48" concept="1" />
      <node id="9191251033651632168" at="55,48,56,34" concept="5" />
      <node id="9191251033651632168" at="56,34,57,69" concept="1" />
      <node id="9191251033651632168" at="57,69,58,61" concept="1" />
      <node id="9191251033651632168" at="58,61,59,40" concept="1" />
      <node id="9191251033651632168" at="59,40,60,34" concept="1" />
      <node id="9191251033651632168" at="60,34,61,22" concept="6" />
      <node id="9191251033651632159" at="63,91,64,99" concept="5" />
      <node id="9191251033651632159" at="64,99,65,50" concept="1" />
      <node id="9191251033651632159" at="65,50,66,34" concept="5" />
      <node id="9191251033651632159" at="66,34,67,52" concept="1" />
      <node id="9191251033651632159" at="67,52,68,40" concept="1" />
      <node id="9191251033651632159" at="68,40,69,83" concept="1" />
      <node id="9191251033651632159" at="69,83,70,83" concept="1" />
      <node id="9191251033651632159" at="70,83,71,22" concept="6" />
      <node id="9191251033651632182" at="73,98,74,190" concept="6" />
      <node id="9191251033651632951" at="76,90,77,91" concept="5" />
      <node id="9191251033651632951" at="77,91,78,49" concept="1" />
      <node id="9191251033651632951" at="78,49,79,34" concept="5" />
      <node id="9191251033651632951" at="79,34,80,52" concept="1" />
      <node id="9191251033651632951" at="80,52,81,61" concept="1" />
      <node id="9191251033651632951" at="81,61,82,40" concept="1" />
      <node id="9191251033651632951" at="82,40,83,34" concept="1" />
      <node id="9191251033651632951" at="83,34,84,22" concept="6" />
      <node id="9191251033651632176" at="86,90,87,82" concept="5" />
      <node id="9191251033651632176" at="87,82,88,30" concept="1" />
      <node id="9191251033651632176" at="88,30,89,43" concept="1" />
      <node id="9191251033651632176" at="89,43,90,26" concept="5" />
      <node id="9191251033651632176" at="90,26,91,58" concept="1" />
      <node id="9191251033651632176" at="91,58,92,43" concept="1" />
      <node id="9191251033651632176" at="92,43,93,73" concept="1" />
      <node id="9191251033651632176" at="93,73,94,57" concept="5" />
      <node id="9191251033651632176" at="95,35,96,82" concept="5" />
      <node id="9191251033651632176" at="96,82,97,112" concept="6" />
      <node id="9191251033651632176" at="98,10,99,22" concept="6" />
      <node id="9191251033651632159" at="101,91,102,99" concept="5" />
      <node id="9191251033651632159" at="102,99,103,50" concept="1" />
      <node id="9191251033651632159" at="103,50,104,34" concept="5" />
      <node id="9191251033651632159" at="104,34,105,52" concept="1" />
      <node id="9191251033651632159" at="105,52,106,40" concept="1" />
      <node id="9191251033651632159" at="106,40,107,83" concept="1" />
      <node id="9191251033651632159" at="107,83,108,83" concept="1" />
      <node id="9191251033651632159" at="108,83,109,83" concept="1" />
      <node id="9191251033651632159" at="109,83,110,22" concept="6" />
      <node id="9191251033651632943" at="112,98,113,192" concept="6" />
      <node id="9191251033651632937" at="115,90,116,87" concept="5" />
      <node id="9191251033651632937" at="116,87,117,49" concept="1" />
      <node id="9191251033651632937" at="117,49,118,34" concept="5" />
      <node id="9191251033651632937" at="118,34,119,61" concept="1" />
      <node id="9191251033651632937" at="119,61,120,58" concept="1" />
      <node id="9191251033651632937" at="120,58,121,40" concept="1" />
      <node id="9191251033651632937" at="121,40,122,34" concept="1" />
      <node id="9191251033651632937" at="122,34,123,22" concept="6" />
      <node id="9191251033651632938" at="125,90,126,82" concept="5" />
      <node id="9191251033651632938" at="126,82,127,32" concept="1" />
      <node id="9191251033651632938" at="127,32,128,45" concept="1" />
      <node id="9191251033651632938" at="128,45,129,26" concept="5" />
      <node id="9191251033651632938" at="129,26,130,58" concept="1" />
      <node id="9191251033651632938" at="130,58,131,45" concept="1" />
      <node id="9191251033651632938" at="131,45,132,73" concept="1" />
      <node id="9191251033651632938" at="132,73,133,57" concept="5" />
      <node id="9191251033651632938" at="134,35,135,82" concept="5" />
      <node id="9191251033651632938" at="135,82,136,112" concept="6" />
      <node id="9191251033651632938" at="137,10,138,22" concept="6" />
      <node id="9191251033651632939" at="140,90,141,87" concept="5" />
      <node id="9191251033651632939" at="141,87,142,49" concept="1" />
      <node id="9191251033651632939" at="142,49,143,34" concept="5" />
      <node id="9191251033651632939" at="143,34,144,61" concept="1" />
      <node id="9191251033651632939" at="144,61,145,57" concept="1" />
      <node id="9191251033651632939" at="145,57,146,40" concept="1" />
      <node id="9191251033651632939" at="146,40,147,34" concept="1" />
      <node id="9191251033651632939" at="147,34,148,22" concept="6" />
      <node id="9191251033651674035" at="150,98,151,80" concept="5" />
      <node id="9191251033651674035" at="151,80,152,146" concept="5" />
      <node id="9191251033651674035" at="152,146,153,22" concept="6" />
      <node id="9191251033651632159" at="155,91,156,97" concept="5" />
      <node id="9191251033651632159" at="156,97,157,50" concept="1" />
      <node id="9191251033651632159" at="157,50,158,28" concept="1" />
      <node id="9191251033651632159" at="158,28,159,35" concept="1" />
      <node id="9191251033651632159" at="159,35,160,85" concept="1" />
      <node id="9191251033651632159" at="160,85,161,83" concept="1" />
      <node id="9191251033651632159" at="161,83,162,22" concept="6" />
      <node id="9191251033651632159" at="164,92,165,99" concept="5" />
      <node id="9191251033651632159" at="165,99,166,51" concept="1" />
      <node id="9191251033651632159" at="166,51,167,34" concept="5" />
      <node id="9191251033651632159" at="167,34,168,52" concept="1" />
      <node id="9191251033651632159" at="168,52,169,40" concept="1" />
      <node id="9191251033651632159" at="169,40,170,84" concept="1" />
      <node id="9191251033651632159" at="170,84,171,82" concept="1" />
      <node id="9191251033651632159" at="171,82,172,22" concept="6" />
      <node id="9191251033651632966" at="174,91,175,91" concept="5" />
      <node id="9191251033651632966" at="175,91,176,50" concept="1" />
      <node id="9191251033651632966" at="176,50,177,34" concept="1" />
      <node id="9191251033651632966" at="177,34,178,22" concept="6" />
      <node id="9191251033651632968" at="180,89,181,82" concept="5" />
      <node id="9191251033651632968" at="181,82,182,30" concept="1" />
      <node id="9191251033651632968" at="182,30,183,43" concept="1" />
      <node id="9191251033651632968" at="183,43,184,40" concept="1" />
      <node id="9191251033651632968" at="184,40,185,26" concept="5" />
      <node id="9191251033651632968" at="185,26,186,58" concept="1" />
      <node id="9191251033651632968" at="186,58,187,45" concept="1" />
      <node id="9191251033651632968" at="187,45,188,73" concept="1" />
      <node id="9191251033651632968" at="188,73,189,57" concept="5" />
      <node id="9191251033651632968" at="190,35,191,82" concept="5" />
      <node id="9191251033651632968" at="191,82,192,112" concept="6" />
      <node id="9191251033651632968" at="193,10,194,22" concept="6" />
      <node id="9191251033651632159" at="196,90,197,99" concept="5" />
      <node id="9191251033651632159" at="197,99,198,49" concept="1" />
      <node id="9191251033651632159" at="198,49,199,34" concept="5" />
      <node id="9191251033651632159" at="199,34,200,52" concept="1" />
      <node id="9191251033651632159" at="200,52,201,40" concept="1" />
      <node id="9191251033651632159" at="201,40,202,82" concept="1" />
      <node id="9191251033651632159" at="202,82,203,82" concept="1" />
      <node id="9191251033651632159" at="203,82,204,22" concept="6" />
      <node id="9191251033651632974" at="206,89,207,93" concept="5" />
      <node id="9191251033651632974" at="207,93,208,48" concept="1" />
      <node id="9191251033651632974" at="208,48,209,34" concept="1" />
      <node id="9191251033651632974" at="209,34,210,22" concept="6" />
      <node id="9191251033651632976" at="212,89,213,82" concept="5" />
      <node id="9191251033651632976" at="213,82,214,32" concept="1" />
      <node id="9191251033651632976" at="214,32,215,45" concept="1" />
      <node id="9191251033651632976" at="215,45,216,40" concept="1" />
      <node id="9191251033651632976" at="216,40,217,26" concept="5" />
      <node id="9191251033651632976" at="217,26,218,58" concept="1" />
      <node id="9191251033651632976" at="218,58,219,47" concept="1" />
      <node id="9191251033651632976" at="219,47,220,73" concept="1" />
      <node id="9191251033651632976" at="220,73,221,57" concept="5" />
      <node id="9191251033651632976" at="222,35,223,82" concept="5" />
      <node id="9191251033651632976" at="223,82,224,112" concept="6" />
      <node id="9191251033651632976" at="225,10,226,22" concept="6" />
      <node id="9191251033651632918" at="228,55,229,43" concept="6" />
      <node id="9191251033651632159" at="24,0,27,0" concept="4" trace="createEditorCell#(Ljetbrains/mps/openapi/editor/EditorContext;Lorg/jetbrains/mps/openapi/model/SNode;)Ljetbrains/mps/openapi/editor/cells/EditorCell;" />
      <node id="9191251033651632159" at="27,0,30,0" concept="4" trace="createInspectedCell#(Ljetbrains/mps/openapi/editor/EditorContext;Lorg/jetbrains/mps/openapi/model/SNode;)Ljetbrains/mps/openapi/editor/cells/EditorCell;" />
      <node id="9191251033651632159" at="44,82,47,5" concept="3" />
      <node id="9191251033651632159" at="47,5,50,5" concept="3" />
      <node id="9191251033651632180" at="73,0,76,0" concept="8" trace="renderingCondition_lchw91_a1a0#(Lorg/jetbrains/mps/openapi/model/SNode;Ljetbrains/mps/openapi/editor/EditorContext;)Z" />
      <node id="9191251033651632941" at="112,0,115,0" concept="8" trace="renderingCondition_lchw91_a2a0#(Lorg/jetbrains/mps/openapi/model/SNode;Ljetbrains/mps/openapi/editor/EditorContext;)Z" />
      <node id="9191251033651632918" at="228,0,231,0" concept="8" trace="isNotEmptyString#(Ljava/lang/String;)Z" />
      <node id="9191251033651632176" at="94,57,99,22" concept="3" />
      <node id="9191251033651632938" at="133,57,138,22" concept="3" />
      <node id="9191251033651674035" at="150,0,155,0" concept="4" trace="createAttributedNodeCell_lchw91_b0#(Ljetbrains/mps/openapi/editor/EditorContext;Lorg/jetbrains/mps/openapi/model/SNode;)Ljetbrains/mps/openapi/editor/cells/EditorCell;" />
      <node id="9191251033651632968" at="189,57,194,22" concept="3" />
      <node id="9191251033651632976" at="221,57,226,22" concept="3" />
      <node id="9191251033651632966" at="174,0,180,0" concept="4" trace="createConstant_lchw91_a0a_0#(Ljetbrains/mps/openapi/editor/EditorContext;Lorg/jetbrains/mps/openapi/model/SNode;)Ljetbrains/mps/openapi/editor/cells/EditorCell;" />
      <node id="9191251033651632974" at="206,0,212,0" concept="4" trace="createConstant_lchw91_a1a#(Ljetbrains/mps/openapi/editor/EditorContext;Lorg/jetbrains/mps/openapi/model/SNode;)Ljetbrains/mps/openapi/editor/cells/EditorCell;" />
      <node id="9191251033651632159" at="30,0,38,0" concept="4" trace="createCollection_lchw91_a#(Ljetbrains/mps/openapi/editor/EditorContext;Lorg/jetbrains/mps/openapi/model/SNode;)Ljetbrains/mps/openapi/editor/cells/EditorCell;" />
      <node id="9191251033651632159" at="155,0,164,0" concept="4" trace="createCollection_lchw91_a_0#(Ljetbrains/mps/openapi/editor/EditorContext;Lorg/jetbrains/mps/openapi/model/SNode;)Ljetbrains/mps/openapi/editor/cells/EditorCell;" />
      <node id="9191251033651632168" at="53,0,63,0" concept="4" trace="createConstant_lchw91_a0a#(Ljetbrains/mps/openapi/editor/EditorContext;Lorg/jetbrains/mps/openapi/model/SNode;)Ljetbrains/mps/openapi/editor/cells/EditorCell;" />
      <node id="9191251033651632159" at="63,0,73,0" concept="4" trace="createCollection_lchw91_b0a#(Ljetbrains/mps/openapi/editor/EditorContext;Lorg/jetbrains/mps/openapi/model/SNode;)Ljetbrains/mps/openapi/editor/cells/EditorCell;" />
      <node id="9191251033651632951" at="76,0,86,0" concept="4" trace="createConstant_lchw91_a1a0#(Ljetbrains/mps/openapi/editor/EditorContext;Lorg/jetbrains/mps/openapi/model/SNode;)Ljetbrains/mps/openapi/editor/cells/EditorCell;" />
      <node id="9191251033651632937" at="115,0,125,0" concept="4" trace="createConstant_lchw91_a2a0#(Ljetbrains/mps/openapi/editor/EditorContext;Lorg/jetbrains/mps/openapi/model/SNode;)Ljetbrains/mps/openapi/editor/cells/EditorCell;" />
      <node id="9191251033651632939" at="140,0,150,0" concept="4" trace="createConstant_lchw91_c2a0#(Ljetbrains/mps/openapi/editor/EditorContext;Lorg/jetbrains/mps/openapi/model/SNode;)Ljetbrains/mps/openapi/editor/cells/EditorCell;" />
      <node id="9191251033651632159" at="164,0,174,0" concept="4" trace="createCollection_lchw91_a0_0#(Ljetbrains/mps/openapi/editor/EditorContext;Lorg/jetbrains/mps/openapi/model/SNode;)Ljetbrains/mps/openapi/editor/cells/EditorCell;" />
      <node id="9191251033651632159" at="196,0,206,0" concept="4" trace="createCollection_lchw91_b0#(Ljetbrains/mps/openapi/editor/EditorContext;Lorg/jetbrains/mps/openapi/model/SNode;)Ljetbrains/mps/openapi/editor/cells/EditorCell;" />
      <node id="9191251033651632159" at="101,0,112,0" concept="4" trace="createCollection_lchw91_c0a#(Ljetbrains/mps/openapi/editor/EditorContext;Lorg/jetbrains/mps/openapi/model/SNode;)Ljetbrains/mps/openapi/editor/cells/EditorCell;" />
      <node id="9191251033651632159" at="38,0,53,0" concept="4" trace="createCollection_lchw91_a0#(Ljetbrains/mps/openapi/editor/EditorContext;Lorg/jetbrains/mps/openapi/model/SNode;)Ljetbrains/mps/openapi/editor/cells/EditorCell;" />
      <node id="9191251033651632176" at="86,0,101,0" concept="4" trace="createProperty_lchw91_b1a0#(Ljetbrains/mps/openapi/editor/EditorContext;Lorg/jetbrains/mps/openapi/model/SNode;)Ljetbrains/mps/openapi/editor/cells/EditorCell;" />
      <node id="9191251033651632938" at="125,0,140,0" concept="4" trace="createProperty_lchw91_b2a0#(Ljetbrains/mps/openapi/editor/EditorContext;Lorg/jetbrains/mps/openapi/model/SNode;)Ljetbrains/mps/openapi/editor/cells/EditorCell;" />
      <node id="9191251033651632968" at="180,0,196,0" concept="4" trace="createProperty_lchw91_b0a#(Ljetbrains/mps/openapi/editor/EditorContext;Lorg/jetbrains/mps/openapi/model/SNode;)Ljetbrains/mps/openapi/editor/cells/EditorCell;" />
      <node id="9191251033651632976" at="212,0,228,0" concept="4" trace="createProperty_lchw91_b1a#(Ljetbrains/mps/openapi/editor/EditorContext;Lorg/jetbrains/mps/openapi/model/SNode;)Ljetbrains/mps/openapi/editor/cells/EditorCell;" />
      <scope id="9191251033651632159" at="24,79,25,63" />
      <scope id="9191251033651632159" at="27,82,28,65" />
      <scope id="9191251033651632159" at="45,62,46,86" />
      <scope id="9191251033651632159" at="48,62,49,86" />
      <scope id="9191251033651632181" at="73,98,74,190" />
      <scope id="9191251033651632942" at="112,98,113,192" />
      <scope id="9191251033651632918" at="228,55,229,43" />
      <scope id="9191251033651632176" at="95,35,97,112">
        <var name="manager" id="9191251033651632176" />
      </scope>
      <scope id="9191251033651632938" at="134,35,136,112">
        <var name="manager" id="9191251033651632938" />
      </scope>
      <scope id="9191251033651632968" at="190,35,192,112">
        <var name="manager" id="9191251033651632968" />
      </scope>
      <scope id="9191251033651632976" at="222,35,224,112">
        <var name="manager" id="9191251033651632976" />
      </scope>
      <scope id="9191251033651632159" at="24,0,27,0">
>>>>>>> bd830ede
        <var name="editorContext" id="9191251033651632159" />
        <var name="node" id="9191251033651632159" />
      </scope>
      <scope id="9191251033651632159" at="14,0,17,0">
        <var name="editorContext" id="9191251033651632159" />
        <var name="node" id="9191251033651632159" />
      </scope>
      <unit id="9191251033651632159" at="10,0,18,0" name="jetbrains.mps.execution.settings.editor.DeprecatedAnnotation_Editor" />
    </file>
    <file name="DeprecatedAnnotation_EditorBuilder_a.java">
      <node id="9191251033651632159" at="28,100,29,19" concept="10" />
      <node id="9191251033651632159" at="29,19,30,18" concept="1" />
      <node id="9191251033651632159" at="35,26,36,18" concept="6" />
      <node id="9191251033651632159" at="39,39,40,39" concept="6" />
      <node id="9191251033651632159" at="43,50,44,104" concept="5" />
      <node id="9191251033651632159" at="44,104,45,48" concept="1" />
      <node id="9191251033651632159" at="45,48,46,28" concept="1" />
      <node id="9191251033651632159" at="46,28,47,65" concept="1" />
      <node id="9191251033651632159" at="47,65,48,59" concept="1" />
      <node id="9191251033651632159" at="48,59,49,67" concept="1" />
      <node id="9191251033651632159" at="49,67,50,22" concept="6" />
      <node id="9191251033651632159" at="52,51,53,106" concept="5" />
      <node id="9191251033651632159" at="53,106,54,49" concept="1" />
      <node id="9191251033651632159" at="54,49,55,34" concept="5" />
      <node id="9191251033651632159" at="55,34,56,49" concept="1" />
      <node id="9191251033651632159" at="56,49,57,40" concept="1" />
      <node id="9191251033651632159" at="57,40,58,58" concept="1" />
      <node id="9191251033651632159" at="59,69,60,62" concept="1" />
      <node id="9191251033651632159" at="62,69,63,62" concept="1" />
      <node id="9191251033651632159" at="64,5,65,22" concept="6" />
      <node id="9191251033651632168" at="67,50,68,104" concept="5" />
      <node id="9191251033651632168" at="68,104,69,48" concept="1" />
      <node id="9191251033651632168" at="69,48,70,34" concept="5" />
      <node id="9191251033651632168" at="70,34,71,85" concept="1" />
      <node id="9191251033651632168" at="71,85,72,58" concept="1" />
      <node id="9191251033651632168" at="72,58,73,40" concept="1" />
      <node id="9191251033651632168" at="73,40,74,34" concept="1" />
      <node id="9191251033651632168" at="74,34,75,22" concept="6" />
      <node id="9191251033651632159" at="77,52,78,106" concept="5" />
      <node id="9191251033651632159" at="78,106,79,50" concept="1" />
      <node id="9191251033651632159" at="79,50,80,34" concept="5" />
      <node id="9191251033651632159" at="80,34,81,49" concept="1" />
      <node id="9191251033651632159" at="81,49,82,40" concept="1" />
      <node id="9191251033651632159" at="82,40,83,59" concept="1" />
      <node id="9191251033651632159" at="83,59,84,59" concept="1" />
      <node id="9191251033651632159" at="84,59,85,22" concept="6" />
      <node id="9191251033651632182" at="87,98,88,190" concept="6" />
      <node id="9191251033651632951" at="90,51,91,98" concept="5" />
      <node id="9191251033651632951" at="91,98,92,49" concept="1" />
      <node id="9191251033651632951" at="92,49,93,34" concept="5" />
      <node id="9191251033651632951" at="93,34,94,49" concept="1" />
      <node id="9191251033651632951" at="94,49,95,58" concept="1" />
      <node id="9191251033651632951" at="95,58,96,40" concept="1" />
      <node id="9191251033651632951" at="96,40,97,34" concept="1" />
      <node id="9191251033651632951" at="97,34,98,22" concept="6" />
      <node id="9191251033651632176" at="100,51,101,89" concept="5" />
      <node id="9191251033651632176" at="101,89,102,30" concept="1" />
      <node id="9191251033651632176" at="102,30,103,43" concept="1" />
      <node id="9191251033651632176" at="103,43,104,26" concept="5" />
      <node id="9191251033651632176" at="104,26,105,63" concept="1" />
      <node id="9191251033651632176" at="105,63,106,43" concept="1" />
      <node id="9191251033651632176" at="106,43,107,73" concept="1" />
      <node id="9191251033651632176" at="107,73,108,57" concept="5" />
      <node id="9191251033651632176" at="108,57,109,59" concept="5" />
      <node id="9191251033651632176" at="110,35,111,87" concept="5" />
      <node id="9191251033651632176" at="111,87,112,94" concept="6" />
      <node id="9191251033651632176" at="113,10,114,22" concept="6" />
      <node id="9191251033651632159" at="116,52,117,106" concept="5" />
      <node id="9191251033651632159" at="117,106,118,50" concept="1" />
      <node id="9191251033651632159" at="118,50,119,34" concept="5" />
      <node id="9191251033651632159" at="119,34,120,49" concept="1" />
      <node id="9191251033651632159" at="120,49,121,40" concept="1" />
      <node id="9191251033651632159" at="121,40,122,59" concept="1" />
      <node id="9191251033651632159" at="122,59,123,59" concept="1" />
      <node id="9191251033651632159" at="123,59,124,59" concept="1" />
      <node id="9191251033651632159" at="124,59,125,22" concept="6" />
      <node id="9191251033651632943" at="127,98,128,192" concept="6" />
      <node id="9191251033651632937" at="130,51,131,94" concept="5" />
      <node id="9191251033651632937" at="131,94,132,49" concept="1" />
      <node id="9191251033651632937" at="132,49,133,34" concept="5" />
      <node id="9191251033651632937" at="133,34,134,58" concept="1" />
      <node id="9191251033651632937" at="134,58,135,55" concept="1" />
      <node id="9191251033651632937" at="135,55,136,40" concept="1" />
      <node id="9191251033651632937" at="136,40,137,34" concept="1" />
      <node id="9191251033651632937" at="137,34,138,22" concept="6" />
      <node id="9191251033651632938" at="140,51,141,89" concept="5" />
      <node id="9191251033651632938" at="141,89,142,32" concept="1" />
      <node id="9191251033651632938" at="142,32,143,45" concept="1" />
      <node id="9191251033651632938" at="143,45,144,26" concept="5" />
      <node id="9191251033651632938" at="144,26,145,63" concept="1" />
      <node id="9191251033651632938" at="145,63,146,45" concept="1" />
      <node id="9191251033651632938" at="146,45,147,73" concept="1" />
      <node id="9191251033651632938" at="147,73,148,57" concept="5" />
      <node id="9191251033651632938" at="148,57,149,59" concept="5" />
      <node id="9191251033651632938" at="150,35,151,87" concept="5" />
      <node id="9191251033651632938" at="151,87,152,94" concept="6" />
      <node id="9191251033651632938" at="153,10,154,22" concept="6" />
      <node id="9191251033651632939" at="156,51,157,94" concept="5" />
      <node id="9191251033651632939" at="157,94,158,49" concept="1" />
      <node id="9191251033651632939" at="158,49,159,34" concept="5" />
      <node id="9191251033651632939" at="159,34,160,58" concept="1" />
      <node id="9191251033651632939" at="160,58,161,54" concept="1" />
      <node id="9191251033651632939" at="161,54,162,40" concept="1" />
      <node id="9191251033651632939" at="162,40,163,34" concept="1" />
      <node id="9191251033651632939" at="163,34,164,22" concept="6" />
      <node id="9191251033651674035" at="166,59,167,85" concept="5" />
      <node id="9191251033651674035" at="167,85,168,103" concept="5" />
      <node id="9191251033651674035" at="168,103,169,22" concept="6" />
      <node id="9191251033651632918" at="171,55,172,43" concept="6" />
      <node id="9191251033651632159" at="25,0,27,0" concept="2" trace="myNode" />
      <node id="9191251033651632159" at="39,0,42,0" concept="4" trace="createCell#()Ljetbrains/mps/openapi/editor/cells/EditorCell;" />
      <node id="9191251033651632159" at="58,58,61,5" concept="3" />
      <node id="9191251033651632159" at="61,5,64,5" concept="3" />
      <node id="9191251033651632180" at="87,0,90,0" concept="9" trace="renderingCondition_lchw91_a1a0#(Lorg/jetbrains/mps/openapi/model/SNode;Ljetbrains/mps/openapi/editor/EditorContext;)Z" />
      <node id="9191251033651632941" at="127,0,130,0" concept="9" trace="renderingCondition_lchw91_a2a0#(Lorg/jetbrains/mps/openapi/model/SNode;Ljetbrains/mps/openapi/editor/EditorContext;)Z" />
      <node id="9191251033651632918" at="171,0,174,0" concept="9" trace="isNotEmptyString#(Ljava/lang/String;)Z" />
      <node id="9191251033651632159" at="28,0,32,0" concept="0" trace="DeprecatedAnnotation_EditorBuilder_a#(Ljetbrains/mps/openapi/editor/EditorContext;Lorg/jetbrains/mps/openapi/model/SNode;)V" />
      <node id="9191251033651632159" at="33,0,38,0" concept="4" trace="getNode#()Lorg/jetbrains/mps/openapi/model/SNode;" />
      <node id="9191251033651632176" at="109,59,114,22" concept="3" />
      <node id="9191251033651632938" at="149,59,154,22" concept="3" />
      <node id="9191251033651674035" at="166,0,171,0" concept="4" trace="createAttributedNodeCell_lchw91_b0#()Ljetbrains/mps/openapi/editor/cells/EditorCell;" />
      <node id="9191251033651632159" at="43,0,52,0" concept="4" trace="createCollection_lchw91_a#()Ljetbrains/mps/openapi/editor/cells/EditorCell;" />
      <node id="9191251033651632168" at="67,0,77,0" concept="4" trace="createConstant_lchw91_a0a#()Ljetbrains/mps/openapi/editor/cells/EditorCell;" />
      <node id="9191251033651632159" at="77,0,87,0" concept="4" trace="createCollection_lchw91_b0a#()Ljetbrains/mps/openapi/editor/cells/EditorCell;" />
      <node id="9191251033651632951" at="90,0,100,0" concept="4" trace="createConstant_lchw91_a1a0#()Ljetbrains/mps/openapi/editor/cells/EditorCell;" />
      <node id="9191251033651632937" at="130,0,140,0" concept="4" trace="createConstant_lchw91_a2a0#()Ljetbrains/mps/openapi/editor/cells/EditorCell;" />
      <node id="9191251033651632939" at="156,0,166,0" concept="4" trace="createConstant_lchw91_c2a0#()Ljetbrains/mps/openapi/editor/cells/EditorCell;" />
      <node id="9191251033651632159" at="116,0,127,0" concept="4" trace="createCollection_lchw91_c0a#()Ljetbrains/mps/openapi/editor/cells/EditorCell;" />
      <node id="9191251033651632159" at="52,0,67,0" concept="4" trace="createCollection_lchw91_a0#()Ljetbrains/mps/openapi/editor/cells/EditorCell;" />
      <node id="9191251033651632176" at="100,0,116,0" concept="4" trace="createProperty_lchw91_b1a0#()Ljetbrains/mps/openapi/editor/cells/EditorCell;" />
      <node id="9191251033651632938" at="140,0,156,0" concept="4" trace="createProperty_lchw91_b2a0#()Ljetbrains/mps/openapi/editor/cells/EditorCell;" />
      <scope id="9191251033651632159" at="35,26,36,18" />
      <scope id="9191251033651632159" at="39,39,40,39" />
      <scope id="9191251033651632159" at="59,69,60,62" />
      <scope id="9191251033651632159" at="62,69,63,62" />
      <scope id="9191251033651632181" at="87,98,88,190" />
      <scope id="9191251033651632942" at="127,98,128,192" />
      <scope id="9191251033651632918" at="171,55,172,43" />
      <scope id="9191251033651632159" at="28,100,30,18" />
      <scope id="9191251033651632176" at="110,35,112,94">
        <var name="manager" id="9191251033651632176" />
      </scope>
      <scope id="9191251033651632938" at="150,35,152,94">
        <var name="manager" id="9191251033651632938" />
      </scope>
      <scope id="9191251033651632159" at="39,0,42,0" />
      <scope id="9191251033651632180" at="87,0,90,0">
        <var name="editorContext" id="9191251033651632180" />
        <var name="node" id="9191251033651632180" />
      </scope>
<<<<<<< HEAD
      <scope id="9191251033651632941" at="127,0,130,0">
        <var name="editorContext" id="9191251033651632941" />
        <var name="node" id="9191251033651632941" />
      </scope>
      <scope id="9191251033651674035" at="166,59,169,22">
        <var name="editorCell" id="9191251033651674035" />
        <var name="manager" id="9191251033651674035" />
      </scope>
      <scope id="9191251033651632918" at="171,0,174,0">
        <var name="str" id="9191251033651632918" />
      </scope>
      <scope id="9191251033651632159" at="28,0,32,0">
        <var name="context" id="9191251033651632159" />
        <var name="node" id="9191251033651632159" />
      </scope>
      <scope id="9191251033651632159" at="33,0,38,0" />
      <scope id="9191251033651674035" at="166,0,171,0" />
      <scope id="9191251033651632159" at="43,50,50,22">
=======
      <scope id="9191251033651632941" at="112,0,115,0">
        <var name="editorContext" id="9191251033651632941" />
        <var name="node" id="9191251033651632941" />
      </scope>
      <scope id="9191251033651674035" at="150,98,153,22">
        <var name="editorCell" id="9191251033651674035" />
        <var name="manager" id="9191251033651674035" />
      </scope>
      <scope id="9191251033651632918" at="228,0,231,0">
        <var name="str" id="9191251033651632918" />
      </scope>
      <scope id="9191251033651632966" at="174,91,178,22">
        <var name="editorCell" id="9191251033651632966" />
      </scope>
      <scope id="9191251033651632974" at="206,89,210,22">
        <var name="editorCell" id="9191251033651632974" />
      </scope>
      <scope id="9191251033651674035" at="150,0,155,0">
        <var name="editorContext" id="9191251033651674035" />
        <var name="node" id="9191251033651674035" />
      </scope>
      <scope id="9191251033651632159" at="30,89,36,22">
        <var name="editorCell" id="9191251033651632159" />
      </scope>
      <scope id="9191251033651632966" at="174,0,180,0">
        <var name="editorContext" id="9191251033651632966" />
        <var name="node" id="9191251033651632966" />
      </scope>
      <scope id="9191251033651632974" at="206,0,212,0">
        <var name="editorContext" id="9191251033651632974" />
        <var name="node" id="9191251033651632974" />
      </scope>
      <scope id="9191251033651632159" at="155,91,162,22">
>>>>>>> bd830ede
        <var name="editorCell" id="9191251033651632159" />
      </scope>
      <scope id="9191251033651632168" at="67,50,75,22">
        <var name="editorCell" id="9191251033651632168" />
        <var name="style" id="9191251033651632168" />
      </scope>
      <scope id="9191251033651632159" at="77,52,85,22">
        <var name="editorCell" id="9191251033651632159" />
        <var name="style" id="9191251033651632159" />
      </scope>
      <scope id="9191251033651632951" at="90,51,98,22">
        <var name="editorCell" id="9191251033651632951" />
        <var name="style" id="9191251033651632951" />
      </scope>
<<<<<<< HEAD
      <scope id="9191251033651632937" at="130,51,138,22">
        <var name="editorCell" id="9191251033651632937" />
        <var name="style" id="9191251033651632937" />
      </scope>
      <scope id="9191251033651632939" at="156,51,164,22">
        <var name="editorCell" id="9191251033651632939" />
        <var name="style" id="9191251033651632939" />
      </scope>
      <scope id="9191251033651632159" at="43,0,52,0" />
      <scope id="9191251033651632159" at="116,52,125,22">
        <var name="editorCell" id="9191251033651632159" />
        <var name="style" id="9191251033651632159" />
      </scope>
      <scope id="9191251033651632168" at="67,0,77,0" />
      <scope id="9191251033651632159" at="77,0,87,0" />
      <scope id="9191251033651632951" at="90,0,100,0" />
      <scope id="9191251033651632937" at="130,0,140,0" />
      <scope id="9191251033651632939" at="156,0,166,0" />
      <scope id="9191251033651632159" at="116,0,127,0" />
      <scope id="9191251033651632159" at="52,51,65,22">
        <var name="editorCell" id="9191251033651632159" />
        <var name="style" id="9191251033651632159" />
      </scope>
      <scope id="9191251033651632176" at="100,51,114,22">
=======
      <scope id="9191251033651632937" at="115,90,123,22">
        <var name="editorCell" id="9191251033651632937" />
        <var name="style" id="9191251033651632937" />
      </scope>
      <scope id="9191251033651632939" at="140,90,148,22">
        <var name="editorCell" id="9191251033651632939" />
        <var name="style" id="9191251033651632939" />
      </scope>
      <scope id="9191251033651632159" at="164,92,172,22">
        <var name="editorCell" id="9191251033651632159" />
        <var name="style" id="9191251033651632159" />
      </scope>
      <scope id="9191251033651632159" at="196,90,204,22">
        <var name="editorCell" id="9191251033651632159" />
        <var name="style" id="9191251033651632159" />
      </scope>
      <scope id="9191251033651632159" at="101,91,110,22">
        <var name="editorCell" id="9191251033651632159" />
        <var name="style" id="9191251033651632159" />
      </scope>
      <scope id="9191251033651632159" at="155,0,164,0">
        <var name="editorContext" id="9191251033651632159" />
        <var name="node" id="9191251033651632159" />
      </scope>
      <scope id="9191251033651632168" at="53,0,63,0">
        <var name="editorContext" id="9191251033651632168" />
        <var name="node" id="9191251033651632168" />
      </scope>
      <scope id="9191251033651632159" at="63,0,73,0">
        <var name="editorContext" id="9191251033651632159" />
        <var name="node" id="9191251033651632159" />
      </scope>
      <scope id="9191251033651632951" at="76,0,86,0">
        <var name="editorContext" id="9191251033651632951" />
        <var name="node" id="9191251033651632951" />
      </scope>
      <scope id="9191251033651632937" at="115,0,125,0">
        <var name="editorContext" id="9191251033651632937" />
        <var name="node" id="9191251033651632937" />
      </scope>
      <scope id="9191251033651632939" at="140,0,150,0">
        <var name="editorContext" id="9191251033651632939" />
        <var name="node" id="9191251033651632939" />
      </scope>
      <scope id="9191251033651632159" at="164,0,174,0">
        <var name="editorContext" id="9191251033651632159" />
        <var name="node" id="9191251033651632159" />
      </scope>
      <scope id="9191251033651632159" at="196,0,206,0">
        <var name="editorContext" id="9191251033651632159" />
        <var name="node" id="9191251033651632159" />
      </scope>
      <scope id="9191251033651632159" at="101,0,112,0">
        <var name="editorContext" id="9191251033651632159" />
        <var name="node" id="9191251033651632159" />
      </scope>
      <scope id="9191251033651632159" at="38,90,51,22">
        <var name="editorCell" id="9191251033651632159" />
        <var name="style" id="9191251033651632159" />
      </scope>
      <scope id="9191251033651632176" at="86,90,99,22">
>>>>>>> bd830ede
        <var name="attributeConcept" id="9191251033651632176" />
        <var name="editorCell" id="9191251033651632176" />
        <var name="provider" id="9191251033651632176" />
      </scope>
<<<<<<< HEAD
      <scope id="9191251033651632938" at="140,51,154,22">
=======
      <scope id="9191251033651632938" at="125,90,138,22">
>>>>>>> bd830ede
        <var name="attributeConcept" id="9191251033651632938" />
        <var name="editorCell" id="9191251033651632938" />
        <var name="provider" id="9191251033651632938" />
      </scope>
<<<<<<< HEAD
      <scope id="9191251033651632159" at="52,0,67,0" />
      <scope id="9191251033651632176" at="100,0,116,0" />
      <scope id="9191251033651632938" at="140,0,156,0" />
      <unit id="9191251033651632159" at="24,0,175,0" name="jetbrains.mps.execution.settings.editor.DeprecatedAnnotation_EditorBuilder_a" />
    </file>
    <file name="DeprecatedAnnotation_InspectorBuilder_a.java">
      <node id="9191251033651632159" at="23,103,24,19" concept="10" />
      <node id="9191251033651632159" at="24,19,25,18" concept="1" />
      <node id="9191251033651632159" at="30,26,31,18" concept="6" />
      <node id="9191251033651632159" at="34,39,35,41" concept="6" />
      <node id="9191251033651632159" at="38,52,39,104" concept="5" />
      <node id="9191251033651632159" at="39,104,40,50" concept="1" />
      <node id="9191251033651632159" at="40,50,41,28" concept="1" />
      <node id="9191251033651632159" at="41,28,42,65" concept="1" />
      <node id="9191251033651632159" at="42,65,43,35" concept="1" />
      <node id="9191251033651632159" at="43,35,44,61" concept="1" />
      <node id="9191251033651632159" at="44,61,45,59" concept="1" />
      <node id="9191251033651632159" at="45,59,46,22" concept="6" />
      <node id="9191251033651632159" at="48,53,49,106" concept="5" />
      <node id="9191251033651632159" at="49,106,50,51" concept="1" />
      <node id="9191251033651632159" at="50,51,51,34" concept="5" />
      <node id="9191251033651632159" at="51,34,52,49" concept="1" />
      <node id="9191251033651632159" at="52,49,53,40" concept="1" />
      <node id="9191251033651632159" at="53,40,54,60" concept="1" />
      <node id="9191251033651632159" at="54,60,55,58" concept="1" />
      <node id="9191251033651632159" at="55,58,56,22" concept="6" />
      <node id="9191251033651632966" at="58,52,59,98" concept="5" />
      <node id="9191251033651632966" at="59,98,60,50" concept="1" />
      <node id="9191251033651632966" at="60,50,61,34" concept="1" />
      <node id="9191251033651632966" at="61,34,62,22" concept="6" />
      <node id="9191251033651632968" at="64,50,65,89" concept="5" />
      <node id="9191251033651632968" at="65,89,66,30" concept="1" />
      <node id="9191251033651632968" at="66,30,67,43" concept="1" />
      <node id="9191251033651632968" at="67,43,68,40" concept="1" />
      <node id="9191251033651632968" at="68,40,69,26" concept="5" />
      <node id="9191251033651632968" at="69,26,70,63" concept="1" />
      <node id="9191251033651632968" at="70,63,71,45" concept="1" />
      <node id="9191251033651632968" at="71,45,72,73" concept="1" />
      <node id="9191251033651632968" at="72,73,73,57" concept="5" />
      <node id="9191251033651632968" at="73,57,74,59" concept="5" />
      <node id="9191251033651632968" at="75,35,76,87" concept="5" />
      <node id="9191251033651632968" at="76,87,77,94" concept="6" />
      <node id="9191251033651632968" at="78,10,79,22" concept="6" />
      <node id="9191251033651632159" at="81,51,82,106" concept="5" />
      <node id="9191251033651632159" at="82,106,83,49" concept="1" />
      <node id="9191251033651632159" at="83,49,84,34" concept="5" />
      <node id="9191251033651632159" at="84,34,85,49" concept="1" />
      <node id="9191251033651632159" at="85,49,86,40" concept="1" />
      <node id="9191251033651632159" at="86,40,87,58" concept="1" />
      <node id="9191251033651632159" at="87,58,88,58" concept="1" />
      <node id="9191251033651632159" at="88,58,89,22" concept="6" />
      <node id="9191251033651632974" at="91,50,92,100" concept="5" />
      <node id="9191251033651632974" at="92,100,93,48" concept="1" />
      <node id="9191251033651632974" at="93,48,94,34" concept="1" />
      <node id="9191251033651632974" at="94,34,95,22" concept="6" />
      <node id="9191251033651632976" at="97,50,98,89" concept="5" />
      <node id="9191251033651632976" at="98,89,99,32" concept="1" />
      <node id="9191251033651632976" at="99,32,100,45" concept="1" />
      <node id="9191251033651632976" at="100,45,101,40" concept="1" />
      <node id="9191251033651632976" at="101,40,102,26" concept="5" />
      <node id="9191251033651632976" at="102,26,103,63" concept="1" />
      <node id="9191251033651632976" at="103,63,104,47" concept="1" />
      <node id="9191251033651632976" at="104,47,105,73" concept="1" />
      <node id="9191251033651632976" at="105,73,106,57" concept="5" />
      <node id="9191251033651632976" at="106,57,107,59" concept="5" />
      <node id="9191251033651632976" at="108,35,109,87" concept="5" />
      <node id="9191251033651632976" at="109,87,110,94" concept="6" />
      <node id="9191251033651632976" at="111,10,112,22" concept="6" />
      <node id="9191251033651632159" at="20,0,22,0" concept="2" trace="myNode" />
      <node id="9191251033651632159" at="34,0,37,0" concept="4" trace="createCell#()Ljetbrains/mps/openapi/editor/cells/EditorCell;" />
      <node id="9191251033651632159" at="23,0,27,0" concept="0" trace="DeprecatedAnnotation_InspectorBuilder_a#(Ljetbrains/mps/openapi/editor/EditorContext;Lorg/jetbrains/mps/openapi/model/SNode;)V" />
      <node id="9191251033651632159" at="28,0,33,0" concept="4" trace="getNode#()Lorg/jetbrains/mps/openapi/model/SNode;" />
      <node id="9191251033651632968" at="74,59,79,22" concept="3" />
      <node id="9191251033651632976" at="107,59,112,22" concept="3" />
      <node id="9191251033651632966" at="58,0,64,0" concept="4" trace="createConstant_lchw91_a0a_0#()Ljetbrains/mps/openapi/editor/cells/EditorCell;" />
      <node id="9191251033651632974" at="91,0,97,0" concept="4" trace="createConstant_lchw91_a1a#()Ljetbrains/mps/openapi/editor/cells/EditorCell;" />
      <node id="9191251033651632159" at="38,0,48,0" concept="4" trace="createCollection_lchw91_a_0#()Ljetbrains/mps/openapi/editor/cells/EditorCell;" />
      <node id="9191251033651632159" at="48,0,58,0" concept="4" trace="createCollection_lchw91_a0_0#()Ljetbrains/mps/openapi/editor/cells/EditorCell;" />
      <node id="9191251033651632159" at="81,0,91,0" concept="4" trace="createCollection_lchw91_b0#()Ljetbrains/mps/openapi/editor/cells/EditorCell;" />
      <node id="9191251033651632968" at="64,0,81,0" concept="4" trace="createProperty_lchw91_b0a#()Ljetbrains/mps/openapi/editor/cells/EditorCell;" />
      <node id="9191251033651632976" at="97,0,114,0" concept="4" trace="createProperty_lchw91_b1a#()Ljetbrains/mps/openapi/editor/cells/EditorCell;" />
      <scope id="9191251033651632159" at="30,26,31,18" />
      <scope id="9191251033651632159" at="34,39,35,41" />
      <scope id="9191251033651632159" at="23,103,25,18" />
      <scope id="9191251033651632968" at="75,35,77,94">
        <var name="manager" id="9191251033651632968" />
      </scope>
      <scope id="9191251033651632976" at="108,35,110,94">
        <var name="manager" id="9191251033651632976" />
      </scope>
      <scope id="9191251033651632159" at="34,0,37,0" />
      <scope id="9191251033651632159" at="23,0,27,0">
        <var name="context" id="9191251033651632159" />
        <var name="node" id="9191251033651632159" />
      </scope>
      <scope id="9191251033651632966" at="58,52,62,22">
        <var name="editorCell" id="9191251033651632966" />
      </scope>
      <scope id="9191251033651632974" at="91,50,95,22">
        <var name="editorCell" id="9191251033651632974" />
      </scope>
      <scope id="9191251033651632159" at="28,0,33,0" />
      <scope id="9191251033651632966" at="58,0,64,0" />
      <scope id="9191251033651632974" at="91,0,97,0" />
      <scope id="9191251033651632159" at="38,52,46,22">
        <var name="editorCell" id="9191251033651632159" />
      </scope>
      <scope id="9191251033651632159" at="48,53,56,22">
        <var name="editorCell" id="9191251033651632159" />
        <var name="style" id="9191251033651632159" />
      </scope>
      <scope id="9191251033651632159" at="81,51,89,22">
        <var name="editorCell" id="9191251033651632159" />
        <var name="style" id="9191251033651632159" />
      </scope>
      <scope id="9191251033651632159" at="38,0,48,0" />
      <scope id="9191251033651632159" at="48,0,58,0" />
      <scope id="9191251033651632159" at="81,0,91,0" />
      <scope id="9191251033651632968" at="64,50,79,22">
=======
      <scope id="9191251033651632968" at="180,89,194,22">
>>>>>>> bd830ede
        <var name="attributeConcept" id="9191251033651632968" />
        <var name="editorCell" id="9191251033651632968" />
        <var name="provider" id="9191251033651632968" />
      </scope>
<<<<<<< HEAD
      <scope id="9191251033651632976" at="97,50,112,22">
=======
      <scope id="9191251033651632976" at="212,89,226,22">
>>>>>>> bd830ede
        <var name="attributeConcept" id="9191251033651632976" />
        <var name="editorCell" id="9191251033651632976" />
        <var name="provider" id="9191251033651632976" />
      </scope>
<<<<<<< HEAD
      <scope id="9191251033651632968" at="64,0,81,0" />
      <scope id="9191251033651632976" at="97,0,114,0" />
      <unit id="9191251033651632159" at="19,0,115,0" name="jetbrains.mps.execution.settings.editor.DeprecatedAnnotation_InspectorBuilder_a" />
=======
      <scope id="9191251033651632159" at="38,0,53,0">
        <var name="editorContext" id="9191251033651632159" />
        <var name="node" id="9191251033651632159" />
      </scope>
      <scope id="9191251033651632176" at="86,0,101,0">
        <var name="editorContext" id="9191251033651632176" />
        <var name="node" id="9191251033651632176" />
      </scope>
      <scope id="9191251033651632938" at="125,0,140,0">
        <var name="editorContext" id="9191251033651632938" />
        <var name="node" id="9191251033651632938" />
      </scope>
      <scope id="9191251033651632968" at="180,0,196,0">
        <var name="editorContext" id="9191251033651632968" />
        <var name="node" id="9191251033651632968" />
      </scope>
      <scope id="9191251033651632976" at="212,0,228,0">
        <var name="editorContext" id="9191251033651632976" />
        <var name="node" id="9191251033651632976" />
      </scope>
      <unit id="9191251033651632159" at="23,0,232,0" name="jetbrains.mps.execution.settings.editor.DeprecatedAnnotation_Editor" />
>>>>>>> bd830ede
    </file>
  </root>
  <root nodeRef="r:328ff5ee-9330-4068-906e-6e3bb50e6e1d(jetbrains.mps.execution.settings.editor)/9191251033651652541">
    <file name="DeprecatedAnnotation_ActionMap.java">
      <node id="9191251033651652541" at="13,95,14,128" concept="1" />
      <node id="9191251033651652541" at="14,128,15,134" concept="1" />
      <node id="9191251033651652541" at="18,0,19,0" concept="2" trace="myNode" />
      <node id="9191251033651652541" at="19,62,20,25" concept="1" />
      <node id="9191251033651652541" at="22,54,23,56" concept="1" />
      <node id="9191251033651652545" at="25,75,26,39" concept="1" />
      <node id="9191251033651652541" at="30,0,31,0" concept="2" trace="myNode" />
      <node id="9191251033651652541" at="31,65,32,25" concept="1" />
      <node id="9191251033651652541" at="34,54,35,56" concept="1" />
      <node id="9191251033651652545" at="37,75,38,39" concept="1" />
      <node id="9191251033651652541" at="19,0,22,0" concept="0" trace="DeprecatedAnnotation_ActionMap_DELETE#(Lorg/jetbrains/mps/openapi/model/SNode;)V" />
      <node id="9191251033651652541" at="22,0,25,0" concept="4" trace="execute#(Ljetbrains/mps/openapi/editor/EditorContext;)V" />
      <node id="9191251033651652541" at="25,0,28,0" concept="4" trace="execute_internal#(Ljetbrains/mps/openapi/editor/EditorContext;Lorg/jetbrains/mps/openapi/model/SNode;)V" />
      <node id="9191251033651652541" at="31,0,34,0" concept="0" trace="DeprecatedAnnotation_ActionMap_BACKSPACE#(Lorg/jetbrains/mps/openapi/model/SNode;)V" />
      <node id="9191251033651652541" at="34,0,37,0" concept="4" trace="execute#(Ljetbrains/mps/openapi/editor/EditorContext;)V" />
      <node id="9191251033651652541" at="37,0,40,0" concept="4" trace="execute_internal#(Ljetbrains/mps/openapi/editor/EditorContext;Lorg/jetbrains/mps/openapi/model/SNode;)V" />
      <node id="9191251033651652541" at="13,0,17,0" concept="9" trace="setCellActions#(Ljetbrains/mps/openapi/editor/cells/EditorCell;Lorg/jetbrains/mps/openapi/model/SNode;Ljetbrains/mps/openapi/editor/EditorContext;)V" />
      <scope id="9191251033651652541" at="19,62,20,25" />
      <scope id="9191251033651652541" at="22,54,23,56" />
      <scope id="9191251033651652544" at="25,75,26,39" />
      <scope id="9191251033651652541" at="31,65,32,25" />
      <scope id="9191251033651652541" at="34,54,35,56" />
      <scope id="9191251033651652544" at="37,75,38,39" />
      <scope id="9191251033651652541" at="13,95,15,134" />
      <scope id="9191251033651652541" at="19,0,22,0">
        <var name="node" id="9191251033651652541" />
      </scope>
      <scope id="9191251033651652541" at="22,0,25,0">
        <var name="editorContext" id="9191251033651652541" />
      </scope>
      <scope id="9191251033651652541" at="25,0,28,0">
        <var name="editorContext" id="9191251033651652541" />
        <var name="node" id="9191251033651652541" />
      </scope>
      <scope id="9191251033651652541" at="31,0,34,0">
        <var name="node" id="9191251033651652541" />
      </scope>
      <scope id="9191251033651652541" at="34,0,37,0">
        <var name="editorContext" id="9191251033651652541" />
      </scope>
      <scope id="9191251033651652541" at="37,0,40,0">
        <var name="editorContext" id="9191251033651652541" />
        <var name="node" id="9191251033651652541" />
      </scope>
      <scope id="9191251033651652541" at="13,0,17,0">
        <var name="context" id="9191251033651652541" />
        <var name="editorCell" id="9191251033651652541" />
        <var name="node" id="9191251033651652541" />
      </scope>
      <unit id="9191251033651652541" at="17,0,29,0" name="jetbrains.mps.execution.settings.editor.DeprecatedAnnotation_ActionMap$DeprecatedAnnotation_ActionMap_DELETE" />
      <unit id="9191251033651652541" at="29,0,41,0" name="jetbrains.mps.execution.settings.editor.DeprecatedAnnotation_ActionMap$DeprecatedAnnotation_ActionMap_BACKSPACE" />
      <unit id="9191251033651652541" at="12,0,42,0" name="jetbrains.mps.execution.settings.editor.DeprecatedAnnotation_ActionMap" />
    </file>
  </root>
  <root nodeRef="r:328ff5ee-9330-4068-906e-6e3bb50e6e1d(jetbrains.mps.execution.settings.editor)/943668161921781814">
    <file name="ExecutionSettings_StyleSheet.java">
      <node id="943668161921781814" at="20,91,21,69" concept="5" />
      <node id="943668161921781814" at="21,69,22,88" concept="5" />
      <node id="943668161921781814" at="22,88,23,120" concept="1" />
      <node id="943668161921781814" at="30,101,31,69" concept="5" />
      <node id="943668161921781814" at="31,69,32,88" concept="5" />
      <node id="943668161921781814" at="32,88,33,130" concept="1" />
      <node id="943668161921781814" at="37,90,38,33" concept="10" />
      <node id="943668161921781814" at="42,59,43,112" concept="1" />
      <node id="943668161921781814" at="48,100,49,33" concept="10" />
      <node id="943668161921781814" at="53,59,54,112" concept="1" />
      <node id="943668161921781814" at="54,112,55,50" concept="1" />
      <node id="943668161921781814" at="37,0,40,0" concept="0" trace="persistentConfigurationRefStyleClass#(Ljetbrains/mps/openapi/editor/EditorContext;Lorg/jetbrains/mps/openapi/model/SNode;)V" />
      <node id="943668161921781814" at="48,0,51,0" concept="0" trace="persistentConfigurationRefDeprecatedStyleClass#(Ljetbrains/mps/openapi/editor/EditorContext;Lorg/jetbrains/mps/openapi/model/SNode;)V" />
      <node id="943668161921781814" at="41,0,45,0" concept="4" trace="apply#(Ljetbrains/mps/openapi/editor/style/Style;Ljetbrains/mps/openapi/editor/cells/EditorCell;)V" />
      <node id="943668161921781814" at="52,0,57,0" concept="4" trace="apply#(Ljetbrains/mps/openapi/editor/style/Style;Ljetbrains/mps/openapi/editor/cells/EditorCell;)V" />
      <node id="943668161921781814" at="19,0,25,0" concept="9" trace="apply_persistentConfigurationRef#(Ljetbrains/mps/openapi/editor/style/Style;Ljetbrains/mps/openapi/editor/cells/EditorCell;)V" />
      <node id="943668161921781814" at="29,0,35,0" concept="9" trace="apply_persistentConfigurationRefDeprecated#(Ljetbrains/mps/openapi/editor/style/Style;Ljetbrains/mps/openapi/editor/cells/EditorCell;)V" />
      <scope id="943668161921781814" at="37,90,38,33" />
      <scope id="943668161921781814" at="42,59,43,112" />
      <scope id="943668161921781814" at="48,100,49,33" />
      <scope id="943668161921781814" at="53,59,55,50" />
      <scope id="943668161921781814" at="20,91,23,120">
        <var name="editorContext" id="943668161921781814" />
        <var name="node" id="943668161921781814" />
      </scope>
      <scope id="943668161921781814" at="30,101,33,130">
        <var name="editorContext" id="943668161921781814" />
        <var name="node" id="943668161921781814" />
      </scope>
      <scope id="943668161921781814" at="37,0,40,0">
        <var name="editorContext" id="943668161921781814" />
        <var name="node" id="943668161921781814" />
      </scope>
      <scope id="943668161921781814" at="48,0,51,0">
        <var name="editorContext" id="943668161921781814" />
        <var name="node" id="943668161921781814" />
      </scope>
      <scope id="943668161921781814" at="41,0,45,0">
        <var name="editorCell" id="943668161921781814" />
        <var name="style" id="943668161921781814" />
      </scope>
      <scope id="943668161921781814" at="52,0,57,0">
        <var name="editorCell" id="943668161921781814" />
        <var name="style" id="943668161921781814" />
      </scope>
      <scope id="943668161921781814" at="19,0,25,0">
        <var name="editorCell" id="943668161921781814" />
        <var name="style" id="943668161921781814" />
      </scope>
      <scope id="943668161921781814" at="29,0,35,0">
        <var name="editorCell" id="943668161921781814" />
        <var name="style" id="943668161921781814" />
      </scope>
      <unit id="943668161921781814" at="36,0,47,0" name="jetbrains.mps.execution.settings.editor.ExecutionSettings_StyleSheet$persistentConfigurationRefStyleClass" />
      <unit id="943668161921781814" at="47,0,59,0" name="jetbrains.mps.execution.settings.editor.ExecutionSettings_StyleSheet$persistentConfigurationRefDeprecatedStyleClass" />
      <unit id="943668161921781814" at="14,0,60,0" name="jetbrains.mps.execution.settings.editor.ExecutionSettings_StyleSheet" />
    </file>
  </root>
  <root nodeRef="r:328ff5ee-9330-4068-906e-6e3bb50e6e1d(jetbrains.mps.execution.settings.editor)/946964771156066344">
    <file name="PersistentConfigurationType_Editor.java">
<<<<<<< HEAD
      <node id="946964771156066344" at="11,79,12,93" concept="6" />
      <node id="946964771156066344" at="11,0,14,0" concept="4" trace="createEditorCell#(Ljetbrains/mps/openapi/editor/EditorContext;Lorg/jetbrains/mps/openapi/model/SNode;)Ljetbrains/mps/openapi/editor/cells/EditorCell;" />
      <scope id="946964771156066344" at="11,79,12,93" />
      <scope id="946964771156066344" at="11,0,14,0">
        <var name="editorContext" id="946964771156066344" />
        <var name="node" id="946964771156066344" />
      </scope>
      <unit id="946964771156066344" at="10,0,15,0" name="jetbrains.mps.execution.settings.editor.PersistentConfigurationType_Editor" />
    </file>
    <file name="PersistentConfigurationType_EditorBuilder_a.java">
      <node id="946964771156066344" at="30,107,31,19" concept="10" />
      <node id="946964771156066344" at="31,19,32,18" concept="1" />
      <node id="946964771156066344" at="37,26,38,18" concept="6" />
      <node id="946964771156066344" at="41,39,42,39" concept="6" />
      <node id="946964771156066344" at="45,50,46,106" concept="5" />
      <node id="946964771156066344" at="46,106,47,48" concept="1" />
      <node id="946964771156066344" at="47,48,48,28" concept="1" />
      <node id="946964771156066344" at="48,28,49,65" concept="1" />
      <node id="946964771156066344" at="50,68,51,58" concept="1" />
      <node id="946964771156066344" at="53,68,54,58" concept="1" />
      <node id="946964771156066344" at="55,5,56,22" concept="6" />
      <node id="946964771156066344" at="58,48,59,88" concept="5" />
      <node id="946964771156066344" at="59,88,60,48" concept="1" />
      <node id="946964771156066344" at="60,48,61,61" concept="1" />
      <node id="946964771156066344" at="61,61,62,26" concept="5" />
      <node id="946964771156066344" at="62,26,63,108" concept="1" />
      <node id="946964771156066344" at="63,108,64,63" concept="1" />
      <node id="946964771156066344" at="65,39,66,40" concept="1" />
      <node id="946964771156066344" at="66,40,67,52" concept="1" />
      <node id="946964771156066344" at="68,5,69,73" concept="1" />
      <node id="946964771156066344" at="69,73,70,57" concept="5" />
      <node id="946964771156066344" at="70,57,71,59" concept="5" />
      <node id="946964771156066344" at="72,35,73,87" concept="5" />
      <node id="946964771156066344" at="73,87,74,94" concept="6" />
      <node id="946964771156066344" at="75,10,76,22" concept="6" />
      <node id="946964771156066344" at="79,33,80,14" concept="10" />
      <node id="946964771156066344" at="82,69,83,57" concept="6" />
      <node id="946964771156066344" at="85,81,86,41" concept="7" />
      <node id="946964771156066344" at="86,41,87,135" concept="6" />
      <node id="946964771156066344" at="93,0,94,0" concept="2" trace="myReferencingNode" />
      <node id="946964771156066344" at="95,119,96,21" concept="10" />
      <node id="946964771156066344" at="96,21,97,42" concept="1" />
      <node id="946964771156066344" at="97,42,98,20" concept="1" />
      <node id="946964771156066344" at="101,41,102,42" concept="6" />
      <node id="946964771156066344" at="107,28,108,20" concept="6" />
      <node id="946964771156066350" at="111,53,112,91" concept="5" />
      <node id="946964771156066350" at="112,91,113,31" concept="1" />
      <node id="946964771156066350" at="113,31,114,44" concept="1" />
      <node id="946964771156066350" at="114,44,115,33" concept="1" />
      <node id="946964771156066350" at="115,33,116,28" concept="5" />
      <node id="946964771156066350" at="116,28,117,65" concept="1" />
      <node id="946964771156066350" at="117,65,118,44" concept="1" />
      <node id="946964771156066350" at="118,44,119,36" concept="5" />
      <node id="946964771156066350" at="119,36,120,103" concept="1" />
      <node id="946964771156066350" at="120,103,121,42" concept="1" />
      <node id="946964771156066350" at="121,42,122,75" concept="1" />
      <node id="946964771156066350" at="122,75,123,59" concept="5" />
      <node id="946964771156066350" at="123,59,124,61" concept="5" />
      <node id="946964771156066350" at="125,37,126,89" concept="5" />
      <node id="946964771156066350" at="126,89,127,96" concept="6" />
      <node id="946964771156066350" at="128,12,129,24" concept="6" />
      <node id="9191251033651677459" at="132,97,133,625" concept="6" />
      <node id="946964771156066344" at="135,48,136,88" concept="5" />
      <node id="946964771156066344" at="136,88,137,48" concept="1" />
      <node id="946964771156066344" at="137,48,138,61" concept="1" />
      <node id="946964771156066344" at="138,61,139,26" concept="5" />
      <node id="946964771156066344" at="139,26,140,108" concept="1" />
      <node id="946964771156066344" at="140,108,141,63" concept="1" />
      <node id="946964771156066344" at="142,39,143,40" concept="1" />
      <node id="946964771156066344" at="143,40,144,52" concept="1" />
      <node id="946964771156066344" at="145,5,146,34" concept="5" />
      <node id="946964771156066344" at="146,34,147,48" concept="1" />
      <node id="946964771156066344" at="147,48,148,40" concept="1" />
      <node id="946964771156066344" at="148,40,149,73" concept="1" />
      <node id="946964771156066344" at="149,73,150,57" concept="5" />
      <node id="946964771156066344" at="150,57,151,59" concept="5" />
      <node id="946964771156066344" at="152,35,153,87" concept="5" />
      <node id="946964771156066344" at="153,87,154,94" concept="6" />
      <node id="946964771156066344" at="155,10,156,22" concept="6" />
      <node id="946964771156066344" at="159,33,160,14" concept="10" />
      <node id="946964771156066344" at="162,69,163,57" concept="6" />
      <node id="946964771156066344" at="165,81,166,41" concept="7" />
      <node id="946964771156066344" at="166,41,167,135" concept="6" />
      <node id="946964771156066344" at="173,0,174,0" concept="2" trace="myReferencingNode" />
      <node id="946964771156066344" at="175,119,176,21" concept="10" />
      <node id="946964771156066344" at="176,21,177,42" concept="1" />
      <node id="946964771156066344" at="177,42,178,20" concept="1" />
      <node id="946964771156066344" at="181,41,182,42" concept="6" />
      <node id="946964771156066344" at="187,28,188,20" concept="6" />
      <node id="9191251033651677664" at="191,53,192,91" concept="5" />
      <node id="9191251033651677664" at="192,91,193,31" concept="1" />
      <node id="9191251033651677664" at="193,31,194,44" concept="1" />
      <node id="9191251033651677664" at="194,44,195,33" concept="1" />
      <node id="9191251033651677664" at="195,33,196,28" concept="5" />
      <node id="9191251033651677664" at="196,28,197,65" concept="1" />
      <node id="9191251033651677664" at="197,65,198,46" concept="1" />
      <node id="9191251033651677664" at="198,46,199,36" concept="5" />
      <node id="9191251033651677664" at="199,36,200,113" concept="1" />
      <node id="9191251033651677664" at="200,113,201,42" concept="1" />
      <node id="9191251033651677664" at="201,42,202,75" concept="1" />
      <node id="9191251033651677664" at="202,75,203,59" concept="5" />
      <node id="9191251033651677664" at="203,59,204,61" concept="5" />
      <node id="9191251033651677664" at="205,37,206,89" concept="5" />
      <node id="9191251033651677664" at="206,89,207,96" concept="6" />
      <node id="9191251033651677664" at="208,12,209,24" concept="6" />
      <node id="9191251033651677667" at="212,97,213,625" concept="6" />
      <node id="946964771156066344" at="27,0,29,0" concept="2" trace="myNode" />
      <node id="946964771156066344" at="91,0,93,0" concept="2" trace="myNode" />
      <node id="946964771156066344" at="171,0,173,0" concept="2" trace="myNode" />
      <node id="946964771156066344" at="41,0,44,0" concept="4" trace="createCell#()Ljetbrains/mps/openapi/editor/cells/EditorCell;" />
      <node id="946964771156066344" at="49,65,52,5" concept="3" />
      <node id="946964771156066344" at="52,5,55,5" concept="3" />
      <node id="946964771156066344" at="79,0,82,0" concept="0" trace="_Inline_c5arh5_a0a#()V" />
      <node id="946964771156066344" at="82,0,85,0" concept="4" trace="createEditorCell#(Ljetbrains/mps/openapi/editor/EditorContext;)Ljetbrains/mps/openapi/editor/cells/EditorCell;" />
      <node id="946964771156066344" at="101,0,104,0" concept="4" trace="createCell#()Ljetbrains/mps/openapi/editor/cells/EditorCell;" />
      <node id="9191251033651677457" at="132,0,135,0" concept="9" trace="renderingCondition_c5arh5_a0a#(Lorg/jetbrains/mps/openapi/model/SNode;Ljetbrains/mps/openapi/editor/EditorContext;)Z" />
      <node id="946964771156066344" at="159,0,162,0" concept="0" trace="_Inline_c5arh5_a1a#()V" />
      <node id="946964771156066344" at="162,0,165,0" concept="4" trace="createEditorCell#(Ljetbrains/mps/openapi/editor/EditorContext;)Ljetbrains/mps/openapi/editor/cells/EditorCell;" />
      <node id="946964771156066344" at="181,0,184,0" concept="4" trace="createCell#()Ljetbrains/mps/openapi/editor/cells/EditorCell;" />
      <node id="9191251033651677665" at="212,0,215,0" concept="9" trace="renderingCondition_c5arh5_a1a#(Lorg/jetbrains/mps/openapi/model/SNode;Ljetbrains/mps/openapi/editor/EditorContext;)Z" />
      <node id="946964771156066344" at="30,0,34,0" concept="0" trace="PersistentConfigurationType_EditorBuilder_a#(Ljetbrains/mps/openapi/editor/EditorContext;Lorg/jetbrains/mps/openapi/model/SNode;)V" />
      <node id="946964771156066344" at="64,63,68,5" concept="3" />
      <node id="946964771156066344" at="85,0,89,0" concept="4" trace="createEditorCell#(Ljetbrains/mps/openapi/editor/EditorContext;Lorg/jetbrains/mps/openapi/model/SNode;)Ljetbrains/mps/openapi/editor/cells/EditorCell;" />
      <node id="946964771156066344" at="141,63,145,5" concept="3" />
      <node id="946964771156066344" at="165,0,169,0" concept="4" trace="createEditorCell#(Ljetbrains/mps/openapi/editor/EditorContext;Lorg/jetbrains/mps/openapi/model/SNode;)Ljetbrains/mps/openapi/editor/cells/EditorCell;" />
      <node id="946964771156066344" at="35,0,40,0" concept="4" trace="getNode#()Lorg/jetbrains/mps/openapi/model/SNode;" />
      <node id="946964771156066344" at="71,59,76,22" concept="3" />
      <node id="946964771156066344" at="95,0,100,0" concept="0" trace="Inline_Builder_c5arh5_a0a#(Ljetbrains/mps/openapi/editor/EditorContext;Lorg/jetbrains/mps/openapi/model/SNode;Lorg/jetbrains/mps/openapi/model/SNode;)V" />
      <node id="946964771156066344" at="105,0,110,0" concept="4" trace="getNode#()Lorg/jetbrains/mps/openapi/model/SNode;" />
      <node id="946964771156066350" at="124,61,129,24" concept="3" />
      <node id="946964771156066344" at="151,59,156,22" concept="3" />
      <node id="946964771156066344" at="175,0,180,0" concept="0" trace="Inline_Builder_c5arh5_a1a#(Ljetbrains/mps/openapi/editor/EditorContext;Lorg/jetbrains/mps/openapi/model/SNode;Lorg/jetbrains/mps/openapi/model/SNode;)V" />
      <node id="946964771156066344" at="185,0,190,0" concept="4" trace="getNode#()Lorg/jetbrains/mps/openapi/model/SNode;" />
      <node id="9191251033651677664" at="204,61,209,24" concept="3" />
      <node id="946964771156066344" at="45,0,58,0" concept="4" trace="createCollection_c5arh5_a#()Ljetbrains/mps/openapi/editor/cells/EditorCell;" />
      <node id="946964771156066344" at="58,0,78,0" concept="4" trace="createRefCell_c5arh5_a0#()Ljetbrains/mps/openapi/editor/cells/EditorCell;" />
      <node id="946964771156066350" at="111,0,131,0" concept="4" trace="createProperty_c5arh5_a0a0#()Ljetbrains/mps/openapi/editor/cells/EditorCell;" />
      <node id="9191251033651677664" at="191,0,211,0" concept="4" trace="createProperty_c5arh5_a0b0#()Ljetbrains/mps/openapi/editor/cells/EditorCell;" />
      <node id="946964771156066344" at="135,0,158,0" concept="4" trace="createRefCell_c5arh5_b0#()Ljetbrains/mps/openapi/editor/cells/EditorCell;" />
      <scope id="946964771156066344" at="37,26,38,18" />
      <scope id="946964771156066344" at="41,39,42,39" />
      <scope id="946964771156066344" at="50,68,51,58" />
      <scope id="946964771156066344" at="53,68,54,58" />
      <scope id="946964771156066344" at="79,33,80,14" />
      <scope id="946964771156066344" at="82,69,83,57" />
      <scope id="946964771156066344" at="101,41,102,42" />
      <scope id="946964771156066344" at="107,28,108,20" />
      <scope id="9191251033651677458" at="132,97,133,625" />
      <scope id="946964771156066344" at="159,33,160,14" />
      <scope id="946964771156066344" at="162,69,163,57" />
      <scope id="946964771156066344" at="181,41,182,42" />
      <scope id="946964771156066344" at="187,28,188,20" />
      <scope id="9191251033651677666" at="212,97,213,625" />
      <scope id="946964771156066344" at="30,107,32,18" />
      <scope id="946964771156066344" at="65,39,67,52" />
      <scope id="946964771156066344" at="72,35,74,94">
        <var name="manager" id="946964771156066344" />
      </scope>
      <scope id="946964771156066344" at="85,81,87,135" />
      <scope id="946964771156066350" at="125,37,127,96">
        <var name="manager" id="946964771156066350" />
      </scope>
      <scope id="946964771156066344" at="142,39,144,52" />
      <scope id="946964771156066344" at="152,35,154,94">
        <var name="manager" id="946964771156066344" />
      </scope>
      <scope id="946964771156066344" at="165,81,167,135" />
      <scope id="9191251033651677664" at="205,37,207,96">
=======
      <node id="946964771156066344" at="24,79,25,63" concept="6" />
      <node id="946964771156066344" at="27,89,28,99" concept="5" />
      <node id="946964771156066344" at="28,99,29,48" concept="1" />
      <node id="946964771156066344" at="29,48,30,28" concept="1" />
      <node id="946964771156066344" at="31,61,32,82" concept="1" />
      <node id="946964771156066344" at="34,61,35,82" concept="1" />
      <node id="946964771156066344" at="36,5,37,22" concept="6" />
      <node id="946964771156066344" at="39,87,40,81" concept="5" />
      <node id="946964771156066344" at="40,81,41,48" concept="1" />
      <node id="946964771156066344" at="41,48,42,61" concept="1" />
      <node id="946964771156066344" at="42,61,43,26" concept="5" />
      <node id="946964771156066344" at="43,26,44,99" concept="1" />
      <node id="946964771156066344" at="44,99,45,58" concept="1" />
      <node id="946964771156066344" at="46,39,47,40" concept="1" />
      <node id="946964771156066344" at="47,40,48,52" concept="1" />
      <node id="946964771156066344" at="49,5,50,73" concept="1" />
      <node id="946964771156066344" at="50,73,51,57" concept="5" />
      <node id="946964771156066344" at="52,35,53,82" concept="5" />
      <node id="946964771156066344" at="53,82,54,112" concept="6" />
      <node id="946964771156066344" at="55,10,56,22" concept="6" />
      <node id="946964771156066349" at="59,33,60,14" concept="9" />
      <node id="946964771156066349" at="62,69,63,67" concept="6" />
      <node id="946964771156066349" at="65,81,66,66" concept="6" />
      <node id="946964771156066350" at="68,92,69,84" concept="5" />
      <node id="946964771156066350" at="69,84,70,31" concept="1" />
      <node id="946964771156066350" at="70,31,71,44" concept="1" />
      <node id="946964771156066350" at="71,44,72,33" concept="1" />
      <node id="946964771156066350" at="72,33,73,28" concept="5" />
      <node id="946964771156066350" at="73,28,74,60" concept="1" />
      <node id="946964771156066350" at="74,60,75,44" concept="1" />
      <node id="946964771156066350" at="75,44,76,36" concept="5" />
      <node id="946964771156066350" at="76,36,77,87" concept="1" />
      <node id="946964771156066350" at="77,87,78,42" concept="1" />
      <node id="946964771156066350" at="78,42,79,75" concept="1" />
      <node id="946964771156066350" at="79,75,80,59" concept="5" />
      <node id="946964771156066350" at="81,37,82,84" concept="5" />
      <node id="946964771156066350" at="82,84,83,114" concept="6" />
      <node id="946964771156066350" at="84,12,85,24" concept="6" />
      <node id="9191251033651677459" at="88,97,89,625" concept="6" />
      <node id="946964771156066344" at="91,87,92,81" concept="5" />
      <node id="946964771156066344" at="92,81,93,48" concept="1" />
      <node id="946964771156066344" at="93,48,94,61" concept="1" />
      <node id="946964771156066344" at="94,61,95,26" concept="5" />
      <node id="946964771156066344" at="95,26,96,99" concept="1" />
      <node id="946964771156066344" at="96,99,97,58" concept="1" />
      <node id="946964771156066344" at="98,39,99,40" concept="1" />
      <node id="946964771156066344" at="99,40,100,52" concept="1" />
      <node id="946964771156066344" at="101,5,102,34" concept="5" />
      <node id="946964771156066344" at="102,34,103,51" concept="1" />
      <node id="946964771156066344" at="103,51,104,40" concept="1" />
      <node id="946964771156066344" at="104,40,105,73" concept="1" />
      <node id="946964771156066344" at="105,73,106,57" concept="5" />
      <node id="946964771156066344" at="107,35,108,82" concept="5" />
      <node id="946964771156066344" at="108,82,109,112" concept="6" />
      <node id="946964771156066344" at="110,10,111,22" concept="6" />
      <node id="9191251033651677663" at="114,33,115,14" concept="9" />
      <node id="9191251033651677663" at="117,69,118,67" concept="6" />
      <node id="9191251033651677663" at="120,81,121,66" concept="6" />
      <node id="9191251033651677664" at="123,92,124,84" concept="5" />
      <node id="9191251033651677664" at="124,84,125,31" concept="1" />
      <node id="9191251033651677664" at="125,31,126,44" concept="1" />
      <node id="9191251033651677664" at="126,44,127,33" concept="1" />
      <node id="9191251033651677664" at="127,33,128,28" concept="5" />
      <node id="9191251033651677664" at="128,28,129,60" concept="1" />
      <node id="9191251033651677664" at="129,60,130,46" concept="1" />
      <node id="9191251033651677664" at="130,46,131,36" concept="5" />
      <node id="9191251033651677664" at="131,36,132,97" concept="1" />
      <node id="9191251033651677664" at="132,97,133,42" concept="1" />
      <node id="9191251033651677664" at="133,42,134,75" concept="1" />
      <node id="9191251033651677664" at="134,75,135,59" concept="5" />
      <node id="9191251033651677664" at="136,37,137,84" concept="5" />
      <node id="9191251033651677664" at="137,84,138,114" concept="6" />
      <node id="9191251033651677664" at="139,12,140,24" concept="6" />
      <node id="9191251033651677667" at="143,97,144,625" concept="6" />
      <node id="946964771156066344" at="24,0,27,0" concept="4" trace="createEditorCell#(Ljetbrains/mps/openapi/editor/EditorContext;Lorg/jetbrains/mps/openapi/model/SNode;)Ljetbrains/mps/openapi/editor/cells/EditorCell;" />
      <node id="946964771156066344" at="30,28,33,5" concept="3" />
      <node id="946964771156066344" at="33,5,36,5" concept="3" />
      <node id="946964771156066349" at="59,0,62,0" concept="0" trace="_Inline_c5arh5_a0a#()V" />
      <node id="946964771156066349" at="62,0,65,0" concept="4" trace="createEditorCell#(Ljetbrains/mps/openapi/editor/EditorContext;)Ljetbrains/mps/openapi/editor/cells/EditorCell;" />
      <node id="946964771156066349" at="65,0,68,0" concept="4" trace="createEditorCell#(Ljetbrains/mps/openapi/editor/EditorContext;Lorg/jetbrains/mps/openapi/model/SNode;)Ljetbrains/mps/openapi/editor/cells/EditorCell;" />
      <node id="9191251033651677457" at="88,0,91,0" concept="8" trace="renderingCondition_c5arh5_a0a#(Lorg/jetbrains/mps/openapi/model/SNode;Ljetbrains/mps/openapi/editor/EditorContext;)Z" />
      <node id="9191251033651677663" at="114,0,117,0" concept="0" trace="_Inline_c5arh5_a1a#()V" />
      <node id="9191251033651677663" at="117,0,120,0" concept="4" trace="createEditorCell#(Ljetbrains/mps/openapi/editor/EditorContext;)Ljetbrains/mps/openapi/editor/cells/EditorCell;" />
      <node id="9191251033651677663" at="120,0,123,0" concept="4" trace="createEditorCell#(Ljetbrains/mps/openapi/editor/EditorContext;Lorg/jetbrains/mps/openapi/model/SNode;)Ljetbrains/mps/openapi/editor/cells/EditorCell;" />
      <node id="9191251033651677665" at="143,0,146,0" concept="8" trace="renderingCondition_c5arh5_a1a#(Lorg/jetbrains/mps/openapi/model/SNode;Ljetbrains/mps/openapi/editor/EditorContext;)Z" />
      <node id="946964771156066344" at="45,58,49,5" concept="3" />
      <node id="946964771156066344" at="97,58,101,5" concept="3" />
      <node id="946964771156066344" at="51,57,56,22" concept="3" />
      <node id="946964771156066350" at="80,59,85,24" concept="3" />
      <node id="946964771156066344" at="106,57,111,22" concept="3" />
      <node id="9191251033651677664" at="135,59,140,24" concept="3" />
      <node id="946964771156066344" at="27,0,39,0" concept="4" trace="createCollection_c5arh5_a#(Ljetbrains/mps/openapi/editor/EditorContext;Lorg/jetbrains/mps/openapi/model/SNode;)Ljetbrains/mps/openapi/editor/cells/EditorCell;" />
      <node id="946964771156066344" at="39,0,58,0" concept="4" trace="createRefCell_c5arh5_a0#(Ljetbrains/mps/openapi/editor/EditorContext;Lorg/jetbrains/mps/openapi/model/SNode;)Ljetbrains/mps/openapi/editor/cells/EditorCell;" />
      <node id="946964771156066350" at="68,0,87,0" concept="4" trace="createProperty_c5arh5_a0a0#(Ljetbrains/mps/openapi/editor/EditorContext;Lorg/jetbrains/mps/openapi/model/SNode;)Ljetbrains/mps/openapi/editor/cells/EditorCell;" />
      <node id="9191251033651677664" at="123,0,142,0" concept="4" trace="createProperty_c5arh5_a0b0#(Ljetbrains/mps/openapi/editor/EditorContext;Lorg/jetbrains/mps/openapi/model/SNode;)Ljetbrains/mps/openapi/editor/cells/EditorCell;" />
      <node id="946964771156066344" at="91,0,113,0" concept="4" trace="createRefCell_c5arh5_b0#(Ljetbrains/mps/openapi/editor/EditorContext;Lorg/jetbrains/mps/openapi/model/SNode;)Ljetbrains/mps/openapi/editor/cells/EditorCell;" />
      <scope id="946964771156066344" at="24,79,25,63" />
      <scope id="946964771156066344" at="31,61,32,82" />
      <scope id="946964771156066344" at="34,61,35,82" />
      <scope id="946964771156066349" at="59,33,60,14" />
      <scope id="946964771156066349" at="62,69,63,67" />
      <scope id="946964771156066349" at="65,81,66,66" />
      <scope id="9191251033651677458" at="88,97,89,625" />
      <scope id="9191251033651677663" at="114,33,115,14" />
      <scope id="9191251033651677663" at="117,69,118,67" />
      <scope id="9191251033651677663" at="120,81,121,66" />
      <scope id="9191251033651677666" at="143,97,144,625" />
      <scope id="946964771156066344" at="46,39,48,52" />
      <scope id="946964771156066344" at="52,35,54,112">
        <var name="manager" id="946964771156066344" />
      </scope>
      <scope id="946964771156066350" at="81,37,83,114">
        <var name="manager" id="946964771156066350" />
      </scope>
      <scope id="946964771156066344" at="98,39,100,52" />
      <scope id="946964771156066344" at="107,35,109,112">
        <var name="manager" id="946964771156066344" />
      </scope>
      <scope id="9191251033651677664" at="136,37,138,114">
>>>>>>> bd830ede
        <var name="manager" id="9191251033651677664" />
      </scope>
      <scope id="946964771156066344" at="41,0,44,0" />
      <scope id="946964771156066344" at="79,0,82,0" />
      <scope id="946964771156066344" at="82,0,85,0">
        <var name="editorContext" id="946964771156066344" />
      </scope>
<<<<<<< HEAD
      <scope id="946964771156066344" at="95,119,98,20" />
      <scope id="946964771156066344" at="101,0,104,0" />
      <scope id="9191251033651677457" at="132,0,135,0">
        <var name="editorContext" id="9191251033651677457" />
        <var name="node" id="9191251033651677457" />
      </scope>
      <scope id="946964771156066344" at="159,0,162,0" />
      <scope id="946964771156066344" at="162,0,165,0">
        <var name="editorContext" id="946964771156066344" />
      </scope>
      <scope id="946964771156066344" at="175,119,178,20" />
      <scope id="946964771156066344" at="181,0,184,0" />
      <scope id="9191251033651677665" at="212,0,215,0">
=======
      <scope id="946964771156066349" at="59,0,62,0" />
      <scope id="946964771156066349" at="62,0,65,0">
        <var name="editorContext" id="946964771156066349" />
      </scope>
      <scope id="946964771156066349" at="65,0,68,0">
        <var name="editorContext" id="946964771156066349" />
        <var name="node" id="946964771156066349" />
      </scope>
      <scope id="9191251033651677457" at="88,0,91,0">
        <var name="editorContext" id="9191251033651677457" />
        <var name="node" id="9191251033651677457" />
      </scope>
      <scope id="9191251033651677663" at="114,0,117,0" />
      <scope id="9191251033651677663" at="117,0,120,0">
        <var name="editorContext" id="9191251033651677663" />
      </scope>
      <scope id="9191251033651677663" at="120,0,123,0">
        <var name="editorContext" id="9191251033651677663" />
        <var name="node" id="9191251033651677663" />
      </scope>
      <scope id="9191251033651677665" at="143,0,146,0">
>>>>>>> bd830ede
        <var name="editorContext" id="9191251033651677665" />
        <var name="node" id="9191251033651677665" />
      </scope>
      <scope id="946964771156066344" at="30,0,34,0">
        <var name="context" id="946964771156066344" />
        <var name="node" id="946964771156066344" />
      </scope>
      <scope id="946964771156066344" at="85,0,89,0">
        <var name="editorContext" id="946964771156066344" />
        <var name="node" id="946964771156066344" />
      </scope>
      <scope id="946964771156066344" at="165,0,169,0">
        <var name="editorContext" id="946964771156066344" />
        <var name="node" id="946964771156066344" />
      </scope>
<<<<<<< HEAD
      <scope id="946964771156066344" at="35,0,40,0" />
      <scope id="946964771156066344" at="95,0,100,0">
        <var name="context" id="946964771156066344" />
        <var name="node" id="946964771156066344" />
        <var name="referencingNode" id="946964771156066344" />
      </scope>
      <scope id="946964771156066344" at="105,0,110,0" />
      <scope id="946964771156066344" at="175,0,180,0">
        <var name="context" id="946964771156066344" />
        <var name="node" id="946964771156066344" />
        <var name="referencingNode" id="946964771156066344" />
      </scope>
      <scope id="946964771156066344" at="185,0,190,0" />
      <scope id="946964771156066344" at="45,50,56,22">
        <var name="editorCell" id="946964771156066344" />
      </scope>
      <scope id="946964771156066344" at="45,0,58,0" />
      <scope id="946964771156066344" at="58,48,76,22">
=======
      <scope id="946964771156066344" at="39,87,56,22">
>>>>>>> bd830ede
        <var name="attributeConcept" id="946964771156066344" />
        <var name="editorCell" id="946964771156066344" />
        <var name="provider" id="946964771156066344" />
      </scope>
<<<<<<< HEAD
      <scope id="946964771156066350" at="111,53,129,24">
=======
      <scope id="946964771156066350" at="68,92,85,24">
>>>>>>> bd830ede
        <var name="attributeConcept" id="946964771156066350" />
        <var name="editorCell" id="946964771156066350" />
        <var name="provider" id="946964771156066350" />
        <var name="style" id="946964771156066350" />
      </scope>
<<<<<<< HEAD
      <scope id="9191251033651677664" at="191,53,209,24">
=======
      <scope id="9191251033651677664" at="123,92,140,24">
>>>>>>> bd830ede
        <var name="attributeConcept" id="9191251033651677664" />
        <var name="editorCell" id="9191251033651677664" />
        <var name="provider" id="9191251033651677664" />
        <var name="style" id="9191251033651677664" />
      </scope>
<<<<<<< HEAD
      <scope id="946964771156066344" at="58,0,78,0" />
      <scope id="946964771156066350" at="111,0,131,0" />
      <scope id="9191251033651677664" at="191,0,211,0" />
      <scope id="946964771156066344" at="135,48,156,22">
=======
      <scope id="946964771156066344" at="39,0,58,0">
        <var name="editorContext" id="946964771156066344" />
        <var name="node" id="946964771156066344" />
      </scope>
      <scope id="946964771156066350" at="68,0,87,0">
        <var name="editorContext" id="946964771156066350" />
        <var name="node" id="946964771156066350" />
      </scope>
      <scope id="9191251033651677664" at="123,0,142,0">
        <var name="editorContext" id="9191251033651677664" />
        <var name="node" id="9191251033651677664" />
      </scope>
      <scope id="946964771156066344" at="91,87,111,22">
>>>>>>> bd830ede
        <var name="attributeConcept" id="946964771156066344" />
        <var name="editorCell" id="946964771156066344" />
        <var name="provider" id="946964771156066344" />
        <var name="style" id="946964771156066344" />
      </scope>
<<<<<<< HEAD
      <scope id="946964771156066344" at="135,0,158,0" />
      <unit id="946964771156066344" at="78,0,90,0" name="jetbrains.mps.execution.settings.editor.PersistentConfigurationType_EditorBuilder_a$_Inline_c5arh5_a0a" />
      <unit id="946964771156066344" at="158,0,170,0" name="jetbrains.mps.execution.settings.editor.PersistentConfigurationType_EditorBuilder_a$_Inline_c5arh5_a1a" />
      <unit id="946964771156066344" at="90,0,132,0" name="jetbrains.mps.execution.settings.editor.PersistentConfigurationType_EditorBuilder_a$Inline_Builder_c5arh5_a0a" />
      <unit id="946964771156066344" at="170,0,212,0" name="jetbrains.mps.execution.settings.editor.PersistentConfigurationType_EditorBuilder_a$Inline_Builder_c5arh5_a1a" />
      <unit id="946964771156066344" at="26,0,216,0" name="jetbrains.mps.execution.settings.editor.PersistentConfigurationType_EditorBuilder_a" />
=======
      <scope id="946964771156066344" at="91,0,113,0">
        <var name="editorContext" id="946964771156066344" />
        <var name="node" id="946964771156066344" />
      </scope>
      <unit id="946964771156066349" at="58,0,88,0" name="jetbrains.mps.execution.settings.editor.PersistentConfigurationType_Editor$_Inline_c5arh5_a0a" />
      <unit id="9191251033651677663" at="113,0,143,0" name="jetbrains.mps.execution.settings.editor.PersistentConfigurationType_Editor$_Inline_c5arh5_a1a" />
      <unit id="946964771156066344" at="23,0,147,0" name="jetbrains.mps.execution.settings.editor.PersistentConfigurationType_Editor" />
>>>>>>> bd830ede
    </file>
  </root>
  <root nodeRef="r:328ff5ee-9330-4068-906e-6e3bb50e6e1d(jetbrains.mps.execution.settings.editor)/946964771156066353">
    <file name="PersistentConfiguration_Editor.java">
<<<<<<< HEAD
      <node id="946964771156066353" at="11,79,12,89" concept="6" />
      <node id="946964771156066353" at="11,0,14,0" concept="4" trace="createEditorCell#(Ljetbrains/mps/openapi/editor/EditorContext;Lorg/jetbrains/mps/openapi/model/SNode;)Ljetbrains/mps/openapi/editor/cells/EditorCell;" />
      <scope id="946964771156066353" at="11,79,12,89" />
      <scope id="946964771156066353" at="11,0,14,0">
        <var name="editorContext" id="946964771156066353" />
        <var name="node" id="946964771156066353" />
      </scope>
      <unit id="946964771156066353" at="10,0,15,0" name="jetbrains.mps.execution.settings.editor.PersistentConfiguration_Editor" />
    </file>
    <file name="PersistentConfiguration_EditorBuilder_a.java">
      <node id="946964771156066353" at="25,103,26,19" concept="10" />
      <node id="946964771156066353" at="26,19,27,18" concept="1" />
      <node id="946964771156066353" at="32,26,33,18" concept="6" />
      <node id="946964771156066353" at="36,39,37,39" concept="6" />
      <node id="946964771156066353" at="40,50,41,104" concept="5" />
      <node id="946964771156066353" at="41,104,42,48" concept="1" />
      <node id="946964771156066353" at="42,48,43,28" concept="1" />
      <node id="946964771156066353" at="43,28,44,65" concept="1" />
      <node id="946964771156066353" at="44,65,45,59" concept="1" />
      <node id="946964771156066353" at="45,59,46,57" concept="1" />
      <node id="946964771156066353" at="46,57,47,58" concept="1" />
      <node id="946964771156066353" at="47,58,48,57" concept="1" />
      <node id="946964771156066353" at="48,57,49,58" concept="1" />
      <node id="946964771156066353" at="49,58,50,57" concept="1" />
      <node id="946964771156066353" at="50,57,51,58" concept="1" />
      <node id="946964771156066353" at="51,58,52,22" concept="6" />
      <node id="946964771156066353" at="54,51,55,106" concept="5" />
      <node id="946964771156066353" at="55,106,56,49" concept="1" />
      <node id="946964771156066353" at="56,49,57,34" concept="5" />
      <node id="946964771156066353" at="57,34,58,49" concept="1" />
      <node id="946964771156066353" at="58,49,59,40" concept="1" />
      <node id="946964771156066353" at="59,40,60,59" concept="1" />
      <node id="946964771156066353" at="60,59,61,58" concept="1" />
      <node id="946964771156066353" at="61,58,62,22" concept="6" />
      <node id="2886182022232400613" at="64,51,65,119" concept="5" />
      <node id="2886182022232400613" at="65,119,66,34" concept="5" />
      <node id="2886182022232400613" at="66,34,67,82" concept="1" />
      <node id="2886182022232400613" at="67,82,68,40" concept="1" />
      <node id="2886182022232400613" at="68,40,69,22" concept="6" />
      <node id="946964771156066358" at="71,50,72,89" concept="5" />
      <node id="946964771156066358" at="72,89,73,29" concept="1" />
      <node id="946964771156066358" at="73,29,74,42" concept="1" />
      <node id="946964771156066358" at="74,42,75,26" concept="5" />
      <node id="946964771156066358" at="75,26,76,63" concept="1" />
      <node id="946964771156066358" at="76,63,77,42" concept="1" />
      <node id="946964771156066358" at="77,42,78,34" concept="5" />
      <node id="946964771156066358" at="78,34,79,84" concept="1" />
      <node id="946964771156066358" at="79,84,80,40" concept="1" />
      <node id="946964771156066358" at="80,40,81,73" concept="1" />
      <node id="946964771156066358" at="81,73,82,57" concept="5" />
      <node id="946964771156066358" at="82,57,83,59" concept="5" />
      <node id="946964771156066358" at="84,35,85,87" concept="5" />
      <node id="946964771156066358" at="85,87,86,94" concept="6" />
      <node id="946964771156066358" at="87,10,88,22" concept="6" />
      <node id="946964771156066361" at="90,49,91,93" concept="5" />
      <node id="946964771156066361" at="91,93,92,47" concept="1" />
      <node id="946964771156066361" at="92,47,93,34" concept="5" />
      <node id="946964771156066361" at="93,34,94,49" concept="1" />
      <node id="946964771156066361" at="94,49,95,40" concept="1" />
      <node id="946964771156066361" at="95,40,96,34" concept="1" />
      <node id="946964771156066361" at="96,34,97,22" concept="6" />
      <node id="946964771156066363" at="99,50,100,152" concept="5" />
      <node id="946964771156066363" at="100,152,101,22" concept="6" />
      <node id="946964771156066364" at="103,49,104,93" concept="5" />
      <node id="946964771156066364" at="104,93,105,47" concept="1" />
      <node id="946964771156066364" at="105,47,106,34" concept="5" />
      <node id="946964771156066364" at="106,34,107,49" concept="1" />
      <node id="946964771156066364" at="107,49,108,40" concept="1" />
      <node id="946964771156066364" at="108,40,109,34" concept="1" />
      <node id="946964771156066364" at="109,34,110,22" concept="6" />
      <node id="946964771156066366" at="112,50,113,138" concept="5" />
      <node id="946964771156066366" at="113,138,114,22" concept="6" />
      <node id="946964771156066367" at="116,49,117,93" concept="5" />
      <node id="946964771156066367" at="117,93,118,47" concept="1" />
      <node id="946964771156066367" at="118,47,119,34" concept="5" />
      <node id="946964771156066367" at="119,34,120,49" concept="1" />
      <node id="946964771156066367" at="120,49,121,40" concept="1" />
      <node id="946964771156066367" at="121,40,122,34" concept="1" />
      <node id="946964771156066367" at="122,34,123,22" concept="6" />
      <node id="946964771156066369" at="125,50,126,149" concept="5" />
      <node id="946964771156066369" at="126,149,127,22" concept="6" />
      <node id="946964771156066353" at="22,0,24,0" concept="2" trace="myNode" />
      <node id="946964771156066353" at="36,0,39,0" concept="4" trace="createCell#()Ljetbrains/mps/openapi/editor/cells/EditorCell;" />
      <node id="946964771156066353" at="25,0,29,0" concept="0" trace="PersistentConfiguration_EditorBuilder_a#(Ljetbrains/mps/openapi/editor/EditorContext;Lorg/jetbrains/mps/openapi/model/SNode;)V" />
      <node id="946964771156066363" at="99,0,103,0" concept="4" trace="createComponent_q65xye_c0#()Ljetbrains/mps/openapi/editor/cells/EditorCell;" />
      <node id="946964771156066366" at="112,0,116,0" concept="4" trace="createComponent_q65xye_e0#()Ljetbrains/mps/openapi/editor/cells/EditorCell;" />
      <node id="946964771156066369" at="125,0,129,0" concept="4" trace="createComponent_q65xye_g0#()Ljetbrains/mps/openapi/editor/cells/EditorCell;" />
      <node id="946964771156066353" at="30,0,35,0" concept="4" trace="getNode#()Lorg/jetbrains/mps/openapi/model/SNode;" />
      <node id="946964771156066358" at="83,59,88,22" concept="3" />
      <node id="2886182022232400613" at="64,0,71,0" concept="4" trace="createComponent_q65xye_a0a#()Ljetbrains/mps/openapi/editor/cells/EditorCell;" />
      <node id="946964771156066361" at="90,0,99,0" concept="4" trace="createConstant_q65xye_b0#()Ljetbrains/mps/openapi/editor/cells/EditorCell;" />
      <node id="946964771156066364" at="103,0,112,0" concept="4" trace="createConstant_q65xye_d0#()Ljetbrains/mps/openapi/editor/cells/EditorCell;" />
      <node id="946964771156066367" at="116,0,125,0" concept="4" trace="createConstant_q65xye_f0#()Ljetbrains/mps/openapi/editor/cells/EditorCell;" />
      <node id="946964771156066353" at="54,0,64,0" concept="4" trace="createCollection_q65xye_a0#()Ljetbrains/mps/openapi/editor/cells/EditorCell;" />
      <node id="946964771156066353" at="40,0,54,0" concept="4" trace="createCollection_q65xye_a#()Ljetbrains/mps/openapi/editor/cells/EditorCell;" />
      <node id="946964771156066358" at="71,0,90,0" concept="4" trace="createProperty_q65xye_b0a#()Ljetbrains/mps/openapi/editor/cells/EditorCell;" />
      <scope id="946964771156066353" at="32,26,33,18" />
      <scope id="946964771156066353" at="36,39,37,39" />
      <scope id="946964771156066353" at="25,103,27,18" />
      <scope id="946964771156066358" at="84,35,86,94">
        <var name="manager" id="946964771156066358" />
      </scope>
      <scope id="946964771156066363" at="99,50,101,22">
        <var name="editorCell" id="946964771156066363" />
      </scope>
      <scope id="946964771156066366" at="112,50,114,22">
        <var name="editorCell" id="946964771156066366" />
      </scope>
      <scope id="946964771156066369" at="125,50,127,22">
=======
      <node id="946964771156066353" at="20,79,21,63" concept="6" />
      <node id="946964771156066353" at="23,89,24,97" concept="5" />
      <node id="946964771156066353" at="24,97,25,48" concept="1" />
      <node id="946964771156066353" at="25,48,26,28" concept="1" />
      <node id="946964771156066353" at="26,28,27,83" concept="1" />
      <node id="946964771156066353" at="27,83,28,81" concept="1" />
      <node id="946964771156066353" at="28,81,29,82" concept="1" />
      <node id="946964771156066353" at="29,82,30,81" concept="1" />
      <node id="946964771156066353" at="30,81,31,82" concept="1" />
      <node id="946964771156066353" at="31,82,32,81" concept="1" />
      <node id="946964771156066353" at="32,81,33,82" concept="1" />
      <node id="946964771156066353" at="33,82,34,22" concept="6" />
      <node id="946964771156066353" at="36,90,37,99" concept="5" />
      <node id="946964771156066353" at="37,99,38,49" concept="1" />
      <node id="946964771156066353" at="38,49,39,34" concept="5" />
      <node id="946964771156066353" at="39,34,40,52" concept="1" />
      <node id="946964771156066353" at="40,52,41,40" concept="1" />
      <node id="946964771156066353" at="41,40,42,83" concept="1" />
      <node id="946964771156066353" at="42,83,43,82" concept="1" />
      <node id="946964771156066353" at="43,82,44,22" concept="6" />
      <node id="2886182022232400613" at="46,90,47,131" concept="5" />
      <node id="2886182022232400613" at="47,131,48,34" concept="5" />
      <node id="2886182022232400613" at="48,34,49,66" concept="1" />
      <node id="2886182022232400613" at="49,66,50,40" concept="1" />
      <node id="2886182022232400613" at="50,40,51,22" concept="6" />
      <node id="946964771156066358" at="53,89,54,82" concept="5" />
      <node id="946964771156066358" at="54,82,55,29" concept="1" />
      <node id="946964771156066358" at="55,29,56,42" concept="1" />
      <node id="946964771156066358" at="56,42,57,26" concept="5" />
      <node id="946964771156066358" at="57,26,58,58" concept="1" />
      <node id="946964771156066358" at="58,58,59,42" concept="1" />
      <node id="946964771156066358" at="59,42,60,34" concept="5" />
      <node id="946964771156066358" at="60,34,61,68" concept="1" />
      <node id="946964771156066358" at="61,68,62,40" concept="1" />
      <node id="946964771156066358" at="62,40,63,73" concept="1" />
      <node id="946964771156066358" at="63,73,64,57" concept="5" />
      <node id="946964771156066358" at="65,35,66,82" concept="5" />
      <node id="946964771156066358" at="66,82,67,112" concept="6" />
      <node id="946964771156066358" at="68,10,69,22" concept="6" />
      <node id="946964771156066361" at="71,88,72,86" concept="5" />
      <node id="946964771156066361" at="72,86,73,47" concept="1" />
      <node id="946964771156066361" at="73,47,74,34" concept="5" />
      <node id="946964771156066361" at="74,34,75,52" concept="1" />
      <node id="946964771156066361" at="75,52,76,40" concept="1" />
      <node id="946964771156066361" at="76,40,77,34" concept="1" />
      <node id="946964771156066361" at="77,34,78,22" concept="6" />
      <node id="946964771156066363" at="80,89,81,164" concept="5" />
      <node id="946964771156066363" at="81,164,82,22" concept="6" />
      <node id="946964771156066364" at="84,88,85,86" concept="5" />
      <node id="946964771156066364" at="85,86,86,47" concept="1" />
      <node id="946964771156066364" at="86,47,87,34" concept="5" />
      <node id="946964771156066364" at="87,34,88,52" concept="1" />
      <node id="946964771156066364" at="88,52,89,40" concept="1" />
      <node id="946964771156066364" at="89,40,90,34" concept="1" />
      <node id="946964771156066364" at="90,34,91,22" concept="6" />
      <node id="946964771156066366" at="93,89,94,150" concept="5" />
      <node id="946964771156066366" at="94,150,95,22" concept="6" />
      <node id="946964771156066367" at="97,88,98,86" concept="5" />
      <node id="946964771156066367" at="98,86,99,47" concept="1" />
      <node id="946964771156066367" at="99,47,100,34" concept="5" />
      <node id="946964771156066367" at="100,34,101,52" concept="1" />
      <node id="946964771156066367" at="101,52,102,40" concept="1" />
      <node id="946964771156066367" at="102,40,103,34" concept="1" />
      <node id="946964771156066367" at="103,34,104,22" concept="6" />
      <node id="946964771156066369" at="106,89,107,161" concept="5" />
      <node id="946964771156066369" at="107,161,108,22" concept="6" />
      <node id="946964771156066353" at="20,0,23,0" concept="4" trace="createEditorCell#(Ljetbrains/mps/openapi/editor/EditorContext;Lorg/jetbrains/mps/openapi/model/SNode;)Ljetbrains/mps/openapi/editor/cells/EditorCell;" />
      <node id="946964771156066363" at="80,0,84,0" concept="4" trace="createComponent_q65xye_c0#(Ljetbrains/mps/openapi/editor/EditorContext;Lorg/jetbrains/mps/openapi/model/SNode;)Ljetbrains/mps/openapi/editor/cells/EditorCell;" />
      <node id="946964771156066366" at="93,0,97,0" concept="4" trace="createComponent_q65xye_e0#(Ljetbrains/mps/openapi/editor/EditorContext;Lorg/jetbrains/mps/openapi/model/SNode;)Ljetbrains/mps/openapi/editor/cells/EditorCell;" />
      <node id="946964771156066369" at="106,0,110,0" concept="4" trace="createComponent_q65xye_g0#(Ljetbrains/mps/openapi/editor/EditorContext;Lorg/jetbrains/mps/openapi/model/SNode;)Ljetbrains/mps/openapi/editor/cells/EditorCell;" />
      <node id="946964771156066358" at="64,57,69,22" concept="3" />
      <node id="2886182022232400613" at="46,0,53,0" concept="4" trace="createComponent_q65xye_a0a#(Ljetbrains/mps/openapi/editor/EditorContext;Lorg/jetbrains/mps/openapi/model/SNode;)Ljetbrains/mps/openapi/editor/cells/EditorCell;" />
      <node id="946964771156066361" at="71,0,80,0" concept="4" trace="createConstant_q65xye_b0#(Ljetbrains/mps/openapi/editor/EditorContext;Lorg/jetbrains/mps/openapi/model/SNode;)Ljetbrains/mps/openapi/editor/cells/EditorCell;" />
      <node id="946964771156066364" at="84,0,93,0" concept="4" trace="createConstant_q65xye_d0#(Ljetbrains/mps/openapi/editor/EditorContext;Lorg/jetbrains/mps/openapi/model/SNode;)Ljetbrains/mps/openapi/editor/cells/EditorCell;" />
      <node id="946964771156066367" at="97,0,106,0" concept="4" trace="createConstant_q65xye_f0#(Ljetbrains/mps/openapi/editor/EditorContext;Lorg/jetbrains/mps/openapi/model/SNode;)Ljetbrains/mps/openapi/editor/cells/EditorCell;" />
      <node id="946964771156066353" at="36,0,46,0" concept="4" trace="createCollection_q65xye_a0#(Ljetbrains/mps/openapi/editor/EditorContext;Lorg/jetbrains/mps/openapi/model/SNode;)Ljetbrains/mps/openapi/editor/cells/EditorCell;" />
      <node id="946964771156066353" at="23,0,36,0" concept="4" trace="createCollection_q65xye_a#(Ljetbrains/mps/openapi/editor/EditorContext;Lorg/jetbrains/mps/openapi/model/SNode;)Ljetbrains/mps/openapi/editor/cells/EditorCell;" />
      <node id="946964771156066358" at="53,0,71,0" concept="4" trace="createProperty_q65xye_b0a#(Ljetbrains/mps/openapi/editor/EditorContext;Lorg/jetbrains/mps/openapi/model/SNode;)Ljetbrains/mps/openapi/editor/cells/EditorCell;" />
      <scope id="946964771156066353" at="20,79,21,63" />
      <scope id="946964771156066358" at="65,35,67,112">
        <var name="manager" id="946964771156066358" />
      </scope>
      <scope id="946964771156066363" at="80,89,82,22">
        <var name="editorCell" id="946964771156066363" />
      </scope>
      <scope id="946964771156066366" at="93,89,95,22">
        <var name="editorCell" id="946964771156066366" />
      </scope>
      <scope id="946964771156066369" at="106,89,108,22">
>>>>>>> bd830ede
        <var name="editorCell" id="946964771156066369" />
      </scope>
      <scope id="946964771156066353" at="36,0,39,0" />
      <scope id="946964771156066353" at="25,0,29,0">
        <var name="context" id="946964771156066353" />
        <var name="node" id="946964771156066353" />
      </scope>
<<<<<<< HEAD
      <scope id="946964771156066363" at="99,0,103,0" />
      <scope id="946964771156066366" at="112,0,116,0" />
      <scope id="946964771156066369" at="125,0,129,0" />
      <scope id="946964771156066353" at="30,0,35,0" />
      <scope id="2886182022232400613" at="64,51,69,22">
        <var name="editorCell" id="2886182022232400613" />
        <var name="style" id="2886182022232400613" />
      </scope>
      <scope id="2886182022232400613" at="64,0,71,0" />
      <scope id="946964771156066361" at="90,49,97,22">
        <var name="editorCell" id="946964771156066361" />
        <var name="style" id="946964771156066361" />
      </scope>
      <scope id="946964771156066364" at="103,49,110,22">
        <var name="editorCell" id="946964771156066364" />
        <var name="style" id="946964771156066364" />
      </scope>
      <scope id="946964771156066367" at="116,49,123,22">
=======
      <scope id="946964771156066363" at="80,0,84,0">
        <var name="editorContext" id="946964771156066363" />
        <var name="node" id="946964771156066363" />
      </scope>
      <scope id="946964771156066366" at="93,0,97,0">
        <var name="editorContext" id="946964771156066366" />
        <var name="node" id="946964771156066366" />
      </scope>
      <scope id="946964771156066369" at="106,0,110,0">
        <var name="editorContext" id="946964771156066369" />
        <var name="node" id="946964771156066369" />
      </scope>
      <scope id="2886182022232400613" at="46,90,51,22">
        <var name="editorCell" id="2886182022232400613" />
        <var name="style" id="2886182022232400613" />
      </scope>
      <scope id="2886182022232400613" at="46,0,53,0">
        <var name="editorContext" id="2886182022232400613" />
        <var name="node" id="2886182022232400613" />
      </scope>
      <scope id="946964771156066361" at="71,88,78,22">
        <var name="editorCell" id="946964771156066361" />
        <var name="style" id="946964771156066361" />
      </scope>
      <scope id="946964771156066364" at="84,88,91,22">
        <var name="editorCell" id="946964771156066364" />
        <var name="style" id="946964771156066364" />
      </scope>
      <scope id="946964771156066367" at="97,88,104,22">
>>>>>>> bd830ede
        <var name="editorCell" id="946964771156066367" />
        <var name="style" id="946964771156066367" />
      </scope>
      <scope id="946964771156066353" at="54,51,62,22">
        <var name="editorCell" id="946964771156066353" />
        <var name="style" id="946964771156066353" />
      </scope>
<<<<<<< HEAD
      <scope id="946964771156066361" at="90,0,99,0" />
      <scope id="946964771156066364" at="103,0,112,0" />
      <scope id="946964771156066367" at="116,0,125,0" />
      <scope id="946964771156066353" at="54,0,64,0" />
      <scope id="946964771156066353" at="40,50,52,22">
        <var name="editorCell" id="946964771156066353" />
      </scope>
      <scope id="946964771156066353" at="40,0,54,0" />
      <scope id="946964771156066358" at="71,50,88,22">
=======
      <scope id="946964771156066361" at="71,0,80,0">
        <var name="editorContext" id="946964771156066361" />
        <var name="node" id="946964771156066361" />
      </scope>
      <scope id="946964771156066364" at="84,0,93,0">
        <var name="editorContext" id="946964771156066364" />
        <var name="node" id="946964771156066364" />
      </scope>
      <scope id="946964771156066367" at="97,0,106,0">
        <var name="editorContext" id="946964771156066367" />
        <var name="node" id="946964771156066367" />
      </scope>
      <scope id="946964771156066353" at="36,0,46,0">
        <var name="editorContext" id="946964771156066353" />
        <var name="node" id="946964771156066353" />
      </scope>
      <scope id="946964771156066353" at="23,89,34,22">
        <var name="editorCell" id="946964771156066353" />
      </scope>
      <scope id="946964771156066353" at="23,0,36,0">
        <var name="editorContext" id="946964771156066353" />
        <var name="node" id="946964771156066353" />
      </scope>
      <scope id="946964771156066358" at="53,89,69,22">
>>>>>>> bd830ede
        <var name="attributeConcept" id="946964771156066358" />
        <var name="editorCell" id="946964771156066358" />
        <var name="provider" id="946964771156066358" />
        <var name="style" id="946964771156066358" />
      </scope>
<<<<<<< HEAD
      <scope id="946964771156066358" at="71,0,90,0" />
      <unit id="946964771156066353" at="21,0,130,0" name="jetbrains.mps.execution.settings.editor.PersistentConfiguration_EditorBuilder_a" />
=======
      <scope id="946964771156066358" at="53,0,71,0">
        <var name="editorContext" id="946964771156066358" />
        <var name="node" id="946964771156066358" />
      </scope>
      <unit id="946964771156066353" at="19,0,111,0" name="jetbrains.mps.execution.settings.editor.PersistentConfiguration_Editor" />
>>>>>>> bd830ede
    </file>
  </root>
  <root nodeRef="r:328ff5ee-9330-4068-906e-6e3bb50e6e1d(jetbrains.mps.execution.settings.editor)/946964771156066627">
    <file name="TemplatePersistentConfigurationType_Editor.java">
<<<<<<< HEAD
      <node id="946964771156066627" at="11,79,12,101" concept="6" />
      <node id="946964771156066627" at="11,0,14,0" concept="4" trace="createEditorCell#(Ljetbrains/mps/openapi/editor/EditorContext;Lorg/jetbrains/mps/openapi/model/SNode;)Ljetbrains/mps/openapi/editor/cells/EditorCell;" />
      <scope id="946964771156066627" at="11,79,12,101" />
      <scope id="946964771156066627" at="11,0,14,0">
        <var name="editorContext" id="946964771156066627" />
        <var name="node" id="946964771156066627" />
      </scope>
      <unit id="946964771156066627" at="10,0,15,0" name="jetbrains.mps.execution.settings.editor.TemplatePersistentConfigurationType_Editor" />
    </file>
    <file name="TemplatePersistentConfigurationType_EditorBuilder_a.java">
      <node id="946964771156066627" at="29,115,30,19" concept="10" />
      <node id="946964771156066627" at="30,19,31,18" concept="1" />
      <node id="946964771156066627" at="36,26,37,18" concept="6" />
      <node id="946964771156066627" at="40,39,41,39" concept="6" />
      <node id="946964771156066627" at="44,50,45,106" concept="5" />
      <node id="946964771156066627" at="45,106,46,48" concept="1" />
      <node id="946964771156066627" at="46,48,47,28" concept="1" />
      <node id="946964771156066627" at="47,28,48,65" concept="1" />
      <node id="946964771156066627" at="49,68,50,58" concept="1" />
      <node id="946964771156066627" at="52,68,53,58" concept="1" />
      <node id="946964771156066627" at="54,5,55,22" concept="6" />
      <node id="946964771156066627" at="57,48,58,88" concept="5" />
      <node id="946964771156066627" at="58,88,59,33" concept="1" />
      <node id="946964771156066627" at="59,33,60,34" concept="1" />
      <node id="946964771156066627" at="60,34,61,26" concept="5" />
      <node id="946964771156066627" at="61,26,62,116" concept="1" />
      <node id="946964771156066627" at="62,116,63,63" concept="1" />
      <node id="946964771156066627" at="64,39,65,40" concept="1" />
      <node id="946964771156066627" at="65,40,66,52" concept="1" />
      <node id="946964771156066627" at="67,5,68,73" concept="1" />
      <node id="946964771156066627" at="68,73,69,57" concept="5" />
      <node id="946964771156066627" at="69,57,70,59" concept="5" />
      <node id="946964771156066627" at="71,35,72,87" concept="5" />
      <node id="946964771156066627" at="72,87,73,94" concept="6" />
      <node id="946964771156066627" at="74,10,75,22" concept="6" />
      <node id="946964771156066627" at="78,33,79,14" concept="10" />
      <node id="946964771156066627" at="81,69,82,57" concept="6" />
      <node id="946964771156066627" at="84,81,85,41" concept="7" />
      <node id="946964771156066627" at="85,41,86,143" concept="6" />
      <node id="946964771156066627" at="92,0,93,0" concept="2" trace="myReferencingNode" />
      <node id="946964771156066627" at="94,119,95,21" concept="10" />
      <node id="946964771156066627" at="95,21,96,42" concept="1" />
      <node id="946964771156066627" at="96,42,97,20" concept="1" />
      <node id="946964771156066627" at="100,41,101,42" concept="6" />
      <node id="946964771156066627" at="106,28,107,20" concept="6" />
      <node id="946964771156066637" at="110,53,111,91" concept="5" />
      <node id="946964771156066637" at="111,91,112,31" concept="1" />
      <node id="946964771156066637" at="112,31,113,44" concept="1" />
      <node id="946964771156066637" at="113,44,114,33" concept="1" />
      <node id="946964771156066637" at="114,33,115,28" concept="5" />
      <node id="946964771156066637" at="115,28,116,65" concept="1" />
      <node id="946964771156066637" at="116,65,117,44" concept="1" />
      <node id="946964771156066637" at="117,44,118,36" concept="5" />
      <node id="946964771156066637" at="118,36,119,103" concept="1" />
      <node id="946964771156066637" at="119,103,120,42" concept="1" />
      <node id="946964771156066637" at="120,42,121,75" concept="1" />
      <node id="946964771156066637" at="121,75,122,59" concept="5" />
      <node id="946964771156066637" at="122,59,123,61" concept="5" />
      <node id="946964771156066637" at="124,37,125,89" concept="5" />
      <node id="946964771156066637" at="125,89,126,96" concept="6" />
      <node id="946964771156066637" at="127,12,128,24" concept="6" />
      <node id="9191251033651686253" at="131,97,132,625" concept="6" />
      <node id="946964771156066627" at="134,48,135,88" concept="5" />
      <node id="946964771156066627" at="135,88,136,33" concept="1" />
      <node id="946964771156066627" at="136,33,137,34" concept="1" />
      <node id="946964771156066627" at="137,34,138,26" concept="5" />
      <node id="946964771156066627" at="138,26,139,116" concept="1" />
      <node id="946964771156066627" at="139,116,140,63" concept="1" />
      <node id="946964771156066627" at="141,39,142,40" concept="1" />
      <node id="946964771156066627" at="142,40,143,52" concept="1" />
      <node id="946964771156066627" at="144,5,145,73" concept="1" />
      <node id="946964771156066627" at="145,73,146,57" concept="5" />
      <node id="946964771156066627" at="146,57,147,59" concept="5" />
      <node id="946964771156066627" at="148,35,149,87" concept="5" />
      <node id="946964771156066627" at="149,87,150,94" concept="6" />
      <node id="946964771156066627" at="151,10,152,22" concept="6" />
      <node id="946964771156066627" at="155,33,156,14" concept="10" />
      <node id="946964771156066627" at="158,69,159,57" concept="6" />
      <node id="946964771156066627" at="161,81,162,41" concept="7" />
      <node id="946964771156066627" at="162,41,163,143" concept="6" />
      <node id="946964771156066627" at="169,0,170,0" concept="2" trace="myReferencingNode" />
      <node id="946964771156066627" at="171,119,172,21" concept="10" />
      <node id="946964771156066627" at="172,21,173,42" concept="1" />
      <node id="946964771156066627" at="173,42,174,20" concept="1" />
      <node id="946964771156066627" at="177,41,178,42" concept="6" />
      <node id="946964771156066627" at="183,28,184,20" concept="6" />
      <node id="9191251033651686453" at="187,53,188,91" concept="5" />
      <node id="9191251033651686453" at="188,91,189,31" concept="1" />
      <node id="9191251033651686453" at="189,31,190,44" concept="1" />
      <node id="9191251033651686453" at="190,44,191,33" concept="1" />
      <node id="9191251033651686453" at="191,33,192,28" concept="5" />
      <node id="9191251033651686453" at="192,28,193,65" concept="1" />
      <node id="9191251033651686453" at="193,65,194,46" concept="1" />
      <node id="9191251033651686453" at="194,46,195,36" concept="5" />
      <node id="9191251033651686453" at="195,36,196,113" concept="1" />
      <node id="9191251033651686453" at="196,113,197,42" concept="1" />
      <node id="9191251033651686453" at="197,42,198,75" concept="1" />
      <node id="9191251033651686453" at="198,75,199,59" concept="5" />
      <node id="9191251033651686453" at="199,59,200,61" concept="5" />
      <node id="9191251033651686453" at="201,37,202,89" concept="5" />
      <node id="9191251033651686453" at="202,89,203,96" concept="6" />
      <node id="9191251033651686453" at="204,12,205,24" concept="6" />
      <node id="9191251033651686456" at="208,97,209,625" concept="6" />
      <node id="946964771156066627" at="26,0,28,0" concept="2" trace="myNode" />
      <node id="946964771156066627" at="90,0,92,0" concept="2" trace="myNode" />
      <node id="946964771156066627" at="167,0,169,0" concept="2" trace="myNode" />
      <node id="946964771156066627" at="40,0,43,0" concept="4" trace="createCell#()Ljetbrains/mps/openapi/editor/cells/EditorCell;" />
      <node id="946964771156066627" at="48,65,51,5" concept="3" />
      <node id="946964771156066627" at="51,5,54,5" concept="3" />
      <node id="946964771156066627" at="78,0,81,0" concept="0" trace="_Inline_1clvom_a0a#()V" />
      <node id="946964771156066627" at="81,0,84,0" concept="4" trace="createEditorCell#(Ljetbrains/mps/openapi/editor/EditorContext;)Ljetbrains/mps/openapi/editor/cells/EditorCell;" />
      <node id="946964771156066627" at="100,0,103,0" concept="4" trace="createCell#()Ljetbrains/mps/openapi/editor/cells/EditorCell;" />
      <node id="9191251033651686251" at="131,0,134,0" concept="9" trace="renderingCondition_1clvom_a0a#(Lorg/jetbrains/mps/openapi/model/SNode;Ljetbrains/mps/openapi/editor/EditorContext;)Z" />
      <node id="946964771156066627" at="155,0,158,0" concept="0" trace="_Inline_1clvom_a1a#()V" />
      <node id="946964771156066627" at="158,0,161,0" concept="4" trace="createEditorCell#(Ljetbrains/mps/openapi/editor/EditorContext;)Ljetbrains/mps/openapi/editor/cells/EditorCell;" />
      <node id="946964771156066627" at="177,0,180,0" concept="4" trace="createCell#()Ljetbrains/mps/openapi/editor/cells/EditorCell;" />
      <node id="9191251033651686454" at="208,0,211,0" concept="9" trace="renderingCondition_1clvom_a1a#(Lorg/jetbrains/mps/openapi/model/SNode;Ljetbrains/mps/openapi/editor/EditorContext;)Z" />
      <node id="946964771156066627" at="29,0,33,0" concept="0" trace="TemplatePersistentConfigurationType_EditorBuilder_a#(Ljetbrains/mps/openapi/editor/EditorContext;Lorg/jetbrains/mps/openapi/model/SNode;)V" />
      <node id="946964771156066627" at="63,63,67,5" concept="3" />
      <node id="946964771156066627" at="84,0,88,0" concept="4" trace="createEditorCell#(Ljetbrains/mps/openapi/editor/EditorContext;Lorg/jetbrains/mps/openapi/model/SNode;)Ljetbrains/mps/openapi/editor/cells/EditorCell;" />
      <node id="946964771156066627" at="140,63,144,5" concept="3" />
      <node id="946964771156066627" at="161,0,165,0" concept="4" trace="createEditorCell#(Ljetbrains/mps/openapi/editor/EditorContext;Lorg/jetbrains/mps/openapi/model/SNode;)Ljetbrains/mps/openapi/editor/cells/EditorCell;" />
      <node id="946964771156066627" at="34,0,39,0" concept="4" trace="getNode#()Lorg/jetbrains/mps/openapi/model/SNode;" />
      <node id="946964771156066627" at="70,59,75,22" concept="3" />
      <node id="946964771156066627" at="94,0,99,0" concept="0" trace="Inline_Builder_1clvom_a0a#(Ljetbrains/mps/openapi/editor/EditorContext;Lorg/jetbrains/mps/openapi/model/SNode;Lorg/jetbrains/mps/openapi/model/SNode;)V" />
      <node id="946964771156066627" at="104,0,109,0" concept="4" trace="getNode#()Lorg/jetbrains/mps/openapi/model/SNode;" />
      <node id="946964771156066637" at="123,61,128,24" concept="3" />
      <node id="946964771156066627" at="147,59,152,22" concept="3" />
      <node id="946964771156066627" at="171,0,176,0" concept="0" trace="Inline_Builder_1clvom_a1a#(Ljetbrains/mps/openapi/editor/EditorContext;Lorg/jetbrains/mps/openapi/model/SNode;Lorg/jetbrains/mps/openapi/model/SNode;)V" />
      <node id="946964771156066627" at="181,0,186,0" concept="4" trace="getNode#()Lorg/jetbrains/mps/openapi/model/SNode;" />
      <node id="9191251033651686453" at="200,61,205,24" concept="3" />
      <node id="946964771156066627" at="44,0,57,0" concept="4" trace="createCollection_1clvom_a#()Ljetbrains/mps/openapi/editor/cells/EditorCell;" />
      <node id="946964771156066627" at="57,0,77,0" concept="4" trace="createRefCell_1clvom_a0#()Ljetbrains/mps/openapi/editor/cells/EditorCell;" />
      <node id="946964771156066637" at="110,0,130,0" concept="4" trace="createProperty_1clvom_a0a0#()Ljetbrains/mps/openapi/editor/cells/EditorCell;" />
      <node id="946964771156066627" at="134,0,154,0" concept="4" trace="createRefCell_1clvom_b0#()Ljetbrains/mps/openapi/editor/cells/EditorCell;" />
      <node id="9191251033651686453" at="187,0,207,0" concept="4" trace="createProperty_1clvom_a0b0#()Ljetbrains/mps/openapi/editor/cells/EditorCell;" />
      <scope id="946964771156066627" at="36,26,37,18" />
      <scope id="946964771156066627" at="40,39,41,39" />
      <scope id="946964771156066627" at="49,68,50,58" />
      <scope id="946964771156066627" at="52,68,53,58" />
      <scope id="946964771156066627" at="78,33,79,14" />
      <scope id="946964771156066627" at="81,69,82,57" />
      <scope id="946964771156066627" at="100,41,101,42" />
      <scope id="946964771156066627" at="106,28,107,20" />
      <scope id="9191251033651686252" at="131,97,132,625" />
      <scope id="946964771156066627" at="155,33,156,14" />
      <scope id="946964771156066627" at="158,69,159,57" />
      <scope id="946964771156066627" at="177,41,178,42" />
      <scope id="946964771156066627" at="183,28,184,20" />
      <scope id="9191251033651686455" at="208,97,209,625" />
      <scope id="946964771156066627" at="29,115,31,18" />
      <scope id="946964771156066627" at="64,39,66,52" />
      <scope id="946964771156066627" at="71,35,73,94">
        <var name="manager" id="946964771156066627" />
      </scope>
      <scope id="946964771156066627" at="84,81,86,143" />
      <scope id="946964771156066637" at="124,37,126,96">
        <var name="manager" id="946964771156066637" />
      </scope>
      <scope id="946964771156066627" at="141,39,143,52" />
      <scope id="946964771156066627" at="148,35,150,94">
        <var name="manager" id="946964771156066627" />
      </scope>
      <scope id="946964771156066627" at="161,81,163,143" />
      <scope id="9191251033651686453" at="201,37,203,96">
=======
      <node id="946964771156066627" at="23,79,24,63" concept="6" />
      <node id="946964771156066627" at="26,89,27,99" concept="5" />
      <node id="946964771156066627" at="27,99,28,48" concept="1" />
      <node id="946964771156066627" at="28,48,29,28" concept="1" />
      <node id="946964771156066627" at="30,61,31,82" concept="1" />
      <node id="946964771156066627" at="33,61,34,82" concept="1" />
      <node id="946964771156066627" at="35,5,36,22" concept="6" />
      <node id="946964771156066627" at="38,87,39,81" concept="5" />
      <node id="946964771156066627" at="39,81,40,33" concept="1" />
      <node id="946964771156066627" at="40,33,41,34" concept="1" />
      <node id="946964771156066627" at="41,34,42,26" concept="5" />
      <node id="946964771156066627" at="42,26,43,107" concept="1" />
      <node id="946964771156066627" at="43,107,44,58" concept="1" />
      <node id="946964771156066627" at="45,39,46,40" concept="1" />
      <node id="946964771156066627" at="46,40,47,52" concept="1" />
      <node id="946964771156066627" at="48,5,49,73" concept="1" />
      <node id="946964771156066627" at="49,73,50,57" concept="5" />
      <node id="946964771156066627" at="51,35,52,82" concept="5" />
      <node id="946964771156066627" at="52,82,53,112" concept="6" />
      <node id="946964771156066627" at="54,10,55,22" concept="6" />
      <node id="946964771156066636" at="58,33,59,14" concept="9" />
      <node id="946964771156066636" at="61,69,62,67" concept="6" />
      <node id="946964771156066636" at="64,81,65,66" concept="6" />
      <node id="946964771156066637" at="67,92,68,84" concept="5" />
      <node id="946964771156066637" at="68,84,69,31" concept="1" />
      <node id="946964771156066637" at="69,31,70,44" concept="1" />
      <node id="946964771156066637" at="70,44,71,33" concept="1" />
      <node id="946964771156066637" at="71,33,72,28" concept="5" />
      <node id="946964771156066637" at="72,28,73,60" concept="1" />
      <node id="946964771156066637" at="73,60,74,44" concept="1" />
      <node id="946964771156066637" at="74,44,75,36" concept="5" />
      <node id="946964771156066637" at="75,36,76,87" concept="1" />
      <node id="946964771156066637" at="76,87,77,42" concept="1" />
      <node id="946964771156066637" at="77,42,78,75" concept="1" />
      <node id="946964771156066637" at="78,75,79,59" concept="5" />
      <node id="946964771156066637" at="80,37,81,84" concept="5" />
      <node id="946964771156066637" at="81,84,82,114" concept="6" />
      <node id="946964771156066637" at="83,12,84,24" concept="6" />
      <node id="9191251033651686253" at="87,97,88,625" concept="6" />
      <node id="946964771156066627" at="90,87,91,81" concept="5" />
      <node id="946964771156066627" at="91,81,92,33" concept="1" />
      <node id="946964771156066627" at="92,33,93,34" concept="1" />
      <node id="946964771156066627" at="93,34,94,26" concept="5" />
      <node id="946964771156066627" at="94,26,95,107" concept="1" />
      <node id="946964771156066627" at="95,107,96,58" concept="1" />
      <node id="946964771156066627" at="97,39,98,40" concept="1" />
      <node id="946964771156066627" at="98,40,99,52" concept="1" />
      <node id="946964771156066627" at="100,5,101,73" concept="1" />
      <node id="946964771156066627" at="101,73,102,57" concept="5" />
      <node id="946964771156066627" at="103,35,104,82" concept="5" />
      <node id="946964771156066627" at="104,82,105,112" concept="6" />
      <node id="946964771156066627" at="106,10,107,22" concept="6" />
      <node id="9191251033651686452" at="110,33,111,14" concept="9" />
      <node id="9191251033651686452" at="113,69,114,67" concept="6" />
      <node id="9191251033651686452" at="116,81,117,66" concept="6" />
      <node id="9191251033651686453" at="119,92,120,84" concept="5" />
      <node id="9191251033651686453" at="120,84,121,31" concept="1" />
      <node id="9191251033651686453" at="121,31,122,44" concept="1" />
      <node id="9191251033651686453" at="122,44,123,33" concept="1" />
      <node id="9191251033651686453" at="123,33,124,28" concept="5" />
      <node id="9191251033651686453" at="124,28,125,60" concept="1" />
      <node id="9191251033651686453" at="125,60,126,46" concept="1" />
      <node id="9191251033651686453" at="126,46,127,36" concept="5" />
      <node id="9191251033651686453" at="127,36,128,97" concept="1" />
      <node id="9191251033651686453" at="128,97,129,42" concept="1" />
      <node id="9191251033651686453" at="129,42,130,75" concept="1" />
      <node id="9191251033651686453" at="130,75,131,59" concept="5" />
      <node id="9191251033651686453" at="132,37,133,84" concept="5" />
      <node id="9191251033651686453" at="133,84,134,114" concept="6" />
      <node id="9191251033651686453" at="135,12,136,24" concept="6" />
      <node id="9191251033651686456" at="139,97,140,625" concept="6" />
      <node id="946964771156066627" at="23,0,26,0" concept="4" trace="createEditorCell#(Ljetbrains/mps/openapi/editor/EditorContext;Lorg/jetbrains/mps/openapi/model/SNode;)Ljetbrains/mps/openapi/editor/cells/EditorCell;" />
      <node id="946964771156066627" at="29,28,32,5" concept="3" />
      <node id="946964771156066627" at="32,5,35,5" concept="3" />
      <node id="946964771156066636" at="58,0,61,0" concept="0" trace="_Inline_1clvom_a0a#()V" />
      <node id="946964771156066636" at="61,0,64,0" concept="4" trace="createEditorCell#(Ljetbrains/mps/openapi/editor/EditorContext;)Ljetbrains/mps/openapi/editor/cells/EditorCell;" />
      <node id="946964771156066636" at="64,0,67,0" concept="4" trace="createEditorCell#(Ljetbrains/mps/openapi/editor/EditorContext;Lorg/jetbrains/mps/openapi/model/SNode;)Ljetbrains/mps/openapi/editor/cells/EditorCell;" />
      <node id="9191251033651686251" at="87,0,90,0" concept="8" trace="renderingCondition_1clvom_a0a#(Lorg/jetbrains/mps/openapi/model/SNode;Ljetbrains/mps/openapi/editor/EditorContext;)Z" />
      <node id="9191251033651686452" at="110,0,113,0" concept="0" trace="_Inline_1clvom_a1a#()V" />
      <node id="9191251033651686452" at="113,0,116,0" concept="4" trace="createEditorCell#(Ljetbrains/mps/openapi/editor/EditorContext;)Ljetbrains/mps/openapi/editor/cells/EditorCell;" />
      <node id="9191251033651686452" at="116,0,119,0" concept="4" trace="createEditorCell#(Ljetbrains/mps/openapi/editor/EditorContext;Lorg/jetbrains/mps/openapi/model/SNode;)Ljetbrains/mps/openapi/editor/cells/EditorCell;" />
      <node id="9191251033651686454" at="139,0,142,0" concept="8" trace="renderingCondition_1clvom_a1a#(Lorg/jetbrains/mps/openapi/model/SNode;Ljetbrains/mps/openapi/editor/EditorContext;)Z" />
      <node id="946964771156066627" at="44,58,48,5" concept="3" />
      <node id="946964771156066627" at="96,58,100,5" concept="3" />
      <node id="946964771156066627" at="50,57,55,22" concept="3" />
      <node id="946964771156066637" at="79,59,84,24" concept="3" />
      <node id="946964771156066627" at="102,57,107,22" concept="3" />
      <node id="9191251033651686453" at="131,59,136,24" concept="3" />
      <node id="946964771156066627" at="26,0,38,0" concept="4" trace="createCollection_1clvom_a#(Ljetbrains/mps/openapi/editor/EditorContext;Lorg/jetbrains/mps/openapi/model/SNode;)Ljetbrains/mps/openapi/editor/cells/EditorCell;" />
      <node id="946964771156066627" at="38,0,57,0" concept="4" trace="createRefCell_1clvom_a0#(Ljetbrains/mps/openapi/editor/EditorContext;Lorg/jetbrains/mps/openapi/model/SNode;)Ljetbrains/mps/openapi/editor/cells/EditorCell;" />
      <node id="946964771156066637" at="67,0,86,0" concept="4" trace="createProperty_1clvom_a0a0#(Ljetbrains/mps/openapi/editor/EditorContext;Lorg/jetbrains/mps/openapi/model/SNode;)Ljetbrains/mps/openapi/editor/cells/EditorCell;" />
      <node id="946964771156066627" at="90,0,109,0" concept="4" trace="createRefCell_1clvom_b0#(Ljetbrains/mps/openapi/editor/EditorContext;Lorg/jetbrains/mps/openapi/model/SNode;)Ljetbrains/mps/openapi/editor/cells/EditorCell;" />
      <node id="9191251033651686453" at="119,0,138,0" concept="4" trace="createProperty_1clvom_a0b0#(Ljetbrains/mps/openapi/editor/EditorContext;Lorg/jetbrains/mps/openapi/model/SNode;)Ljetbrains/mps/openapi/editor/cells/EditorCell;" />
      <scope id="946964771156066627" at="23,79,24,63" />
      <scope id="946964771156066627" at="30,61,31,82" />
      <scope id="946964771156066627" at="33,61,34,82" />
      <scope id="946964771156066636" at="58,33,59,14" />
      <scope id="946964771156066636" at="61,69,62,67" />
      <scope id="946964771156066636" at="64,81,65,66" />
      <scope id="9191251033651686252" at="87,97,88,625" />
      <scope id="9191251033651686452" at="110,33,111,14" />
      <scope id="9191251033651686452" at="113,69,114,67" />
      <scope id="9191251033651686452" at="116,81,117,66" />
      <scope id="9191251033651686455" at="139,97,140,625" />
      <scope id="946964771156066627" at="45,39,47,52" />
      <scope id="946964771156066627" at="51,35,53,112">
        <var name="manager" id="946964771156066627" />
      </scope>
      <scope id="946964771156066637" at="80,37,82,114">
        <var name="manager" id="946964771156066637" />
      </scope>
      <scope id="946964771156066627" at="97,39,99,52" />
      <scope id="946964771156066627" at="103,35,105,112">
        <var name="manager" id="946964771156066627" />
      </scope>
      <scope id="9191251033651686453" at="132,37,134,114">
>>>>>>> bd830ede
        <var name="manager" id="9191251033651686453" />
      </scope>
      <scope id="946964771156066627" at="40,0,43,0" />
      <scope id="946964771156066627" at="78,0,81,0" />
      <scope id="946964771156066627" at="81,0,84,0">
        <var name="editorContext" id="946964771156066627" />
      </scope>
<<<<<<< HEAD
      <scope id="946964771156066627" at="94,119,97,20" />
      <scope id="946964771156066627" at="100,0,103,0" />
      <scope id="9191251033651686251" at="131,0,134,0">
        <var name="editorContext" id="9191251033651686251" />
        <var name="node" id="9191251033651686251" />
      </scope>
      <scope id="946964771156066627" at="155,0,158,0" />
      <scope id="946964771156066627" at="158,0,161,0">
        <var name="editorContext" id="946964771156066627" />
      </scope>
      <scope id="946964771156066627" at="171,119,174,20" />
      <scope id="946964771156066627" at="177,0,180,0" />
      <scope id="9191251033651686454" at="208,0,211,0">
=======
      <scope id="946964771156066636" at="58,0,61,0" />
      <scope id="946964771156066636" at="61,0,64,0">
        <var name="editorContext" id="946964771156066636" />
      </scope>
      <scope id="946964771156066636" at="64,0,67,0">
        <var name="editorContext" id="946964771156066636" />
        <var name="node" id="946964771156066636" />
      </scope>
      <scope id="9191251033651686251" at="87,0,90,0">
        <var name="editorContext" id="9191251033651686251" />
        <var name="node" id="9191251033651686251" />
      </scope>
      <scope id="9191251033651686452" at="110,0,113,0" />
      <scope id="9191251033651686452" at="113,0,116,0">
        <var name="editorContext" id="9191251033651686452" />
      </scope>
      <scope id="9191251033651686452" at="116,0,119,0">
        <var name="editorContext" id="9191251033651686452" />
        <var name="node" id="9191251033651686452" />
      </scope>
      <scope id="9191251033651686454" at="139,0,142,0">
>>>>>>> bd830ede
        <var name="editorContext" id="9191251033651686454" />
        <var name="node" id="9191251033651686454" />
      </scope>
      <scope id="946964771156066627" at="29,0,33,0">
        <var name="context" id="946964771156066627" />
        <var name="node" id="946964771156066627" />
      </scope>
      <scope id="946964771156066627" at="84,0,88,0">
        <var name="editorContext" id="946964771156066627" />
        <var name="node" id="946964771156066627" />
      </scope>
<<<<<<< HEAD
      <scope id="946964771156066627" at="161,0,165,0">
        <var name="editorContext" id="946964771156066627" />
        <var name="node" id="946964771156066627" />
      </scope>
      <scope id="946964771156066627" at="34,0,39,0" />
      <scope id="946964771156066627" at="94,0,99,0">
        <var name="context" id="946964771156066627" />
        <var name="node" id="946964771156066627" />
        <var name="referencingNode" id="946964771156066627" />
      </scope>
      <scope id="946964771156066627" at="104,0,109,0" />
      <scope id="946964771156066627" at="171,0,176,0">
        <var name="context" id="946964771156066627" />
        <var name="node" id="946964771156066627" />
        <var name="referencingNode" id="946964771156066627" />
      </scope>
      <scope id="946964771156066627" at="181,0,186,0" />
      <scope id="946964771156066627" at="44,50,55,22">
        <var name="editorCell" id="946964771156066627" />
      </scope>
      <scope id="946964771156066627" at="44,0,57,0" />
      <scope id="946964771156066627" at="57,48,75,22">
=======
      <scope id="946964771156066627" at="38,87,55,22">
>>>>>>> bd830ede
        <var name="attributeConcept" id="946964771156066627" />
        <var name="editorCell" id="946964771156066627" />
        <var name="provider" id="946964771156066627" />
      </scope>
<<<<<<< HEAD
      <scope id="946964771156066637" at="110,53,128,24">
=======
      <scope id="946964771156066637" at="67,92,84,24">
>>>>>>> bd830ede
        <var name="attributeConcept" id="946964771156066637" />
        <var name="editorCell" id="946964771156066637" />
        <var name="provider" id="946964771156066637" />
        <var name="style" id="946964771156066637" />
      </scope>
<<<<<<< HEAD
      <scope id="946964771156066627" at="134,48,152,22">
=======
      <scope id="946964771156066627" at="90,87,107,22">
>>>>>>> bd830ede
        <var name="attributeConcept" id="946964771156066627" />
        <var name="editorCell" id="946964771156066627" />
        <var name="provider" id="946964771156066627" />
      </scope>
<<<<<<< HEAD
      <scope id="9191251033651686453" at="187,53,205,24">
=======
      <scope id="9191251033651686453" at="119,92,136,24">
>>>>>>> bd830ede
        <var name="attributeConcept" id="9191251033651686453" />
        <var name="editorCell" id="9191251033651686453" />
        <var name="provider" id="9191251033651686453" />
        <var name="style" id="9191251033651686453" />
      </scope>
<<<<<<< HEAD
      <scope id="946964771156066627" at="57,0,77,0" />
      <scope id="946964771156066637" at="110,0,130,0" />
      <scope id="946964771156066627" at="134,0,154,0" />
      <scope id="9191251033651686453" at="187,0,207,0" />
      <unit id="946964771156066627" at="77,0,89,0" name="jetbrains.mps.execution.settings.editor.TemplatePersistentConfigurationType_EditorBuilder_a$_Inline_1clvom_a0a" />
      <unit id="946964771156066627" at="154,0,166,0" name="jetbrains.mps.execution.settings.editor.TemplatePersistentConfigurationType_EditorBuilder_a$_Inline_1clvom_a1a" />
      <unit id="946964771156066627" at="89,0,131,0" name="jetbrains.mps.execution.settings.editor.TemplatePersistentConfigurationType_EditorBuilder_a$Inline_Builder_1clvom_a0a" />
      <unit id="946964771156066627" at="166,0,208,0" name="jetbrains.mps.execution.settings.editor.TemplatePersistentConfigurationType_EditorBuilder_a$Inline_Builder_1clvom_a1a" />
      <unit id="946964771156066627" at="25,0,212,0" name="jetbrains.mps.execution.settings.editor.TemplatePersistentConfigurationType_EditorBuilder_a" />
=======
      <scope id="946964771156066627" at="38,0,57,0">
        <var name="editorContext" id="946964771156066627" />
        <var name="node" id="946964771156066627" />
      </scope>
      <scope id="946964771156066637" at="67,0,86,0">
        <var name="editorContext" id="946964771156066637" />
        <var name="node" id="946964771156066637" />
      </scope>
      <scope id="946964771156066627" at="90,0,109,0">
        <var name="editorContext" id="946964771156066627" />
        <var name="node" id="946964771156066627" />
      </scope>
      <scope id="9191251033651686453" at="119,0,138,0">
        <var name="editorContext" id="9191251033651686453" />
        <var name="node" id="9191251033651686453" />
      </scope>
      <unit id="946964771156066636" at="57,0,87,0" name="jetbrains.mps.execution.settings.editor.TemplatePersistentConfigurationType_Editor$_Inline_1clvom_a0a" />
      <unit id="9191251033651686452" at="109,0,139,0" name="jetbrains.mps.execution.settings.editor.TemplatePersistentConfigurationType_Editor$_Inline_1clvom_a1a" />
      <unit id="946964771156066627" at="22,0,143,0" name="jetbrains.mps.execution.settings.editor.TemplatePersistentConfigurationType_Editor" />
>>>>>>> bd830ede
    </file>
  </root>
  <root nodeRef="r:328ff5ee-9330-4068-906e-6e3bb50e6e1d(jetbrains.mps.execution.settings.editor)/946964771156066641">
    <file name="TemplateParameterReference_Editor.java">
<<<<<<< HEAD
      <node id="946964771156066641" at="11,79,12,92" concept="6" />
      <node id="946964771156066641" at="11,0,14,0" concept="4" trace="createEditorCell#(Ljetbrains/mps/openapi/editor/EditorContext;Lorg/jetbrains/mps/openapi/model/SNode;)Ljetbrains/mps/openapi/editor/cells/EditorCell;" />
      <scope id="946964771156066641" at="11,79,12,92" />
      <scope id="946964771156066641" at="11,0,14,0">
        <var name="editorContext" id="946964771156066641" />
        <var name="node" id="946964771156066641" />
      </scope>
      <unit id="946964771156066641" at="10,0,15,0" name="jetbrains.mps.execution.settings.editor.TemplateParameterReference_Editor" />
    </file>
    <file name="TemplateParameterReference_EditorBuilder_a.java">
      <node id="946964771156066641" at="26,106,27,19" concept="10" />
      <node id="946964771156066641" at="27,19,28,18" concept="1" />
      <node id="946964771156066641" at="33,26,34,18" concept="6" />
      <node id="946964771156066641" at="37,39,38,39" concept="6" />
      <node id="946964771156066641" at="41,50,42,103" concept="5" />
      <node id="946964771156066641" at="42,103,43,48" concept="1" />
      <node id="946964771156066641" at="43,48,44,28" concept="1" />
      <node id="946964771156066641" at="44,28,45,65" concept="1" />
      <node id="946964771156066641" at="45,65,46,56" concept="1" />
      <node id="946964771156066641" at="46,56,47,22" concept="6" />
      <node id="946964771156066641" at="49,48,50,88" concept="5" />
      <node id="946964771156066641" at="50,88,51,56" concept="1" />
      <node id="946964771156066641" at="51,56,52,69" concept="1" />
      <node id="946964771156066641" at="52,69,53,26" concept="5" />
      <node id="946964771156066641" at="53,26,54,107" concept="1" />
      <node id="946964771156066641" at="54,107,55,63" concept="1" />
      <node id="946964771156066641" at="56,39,57,40" concept="1" />
      <node id="946964771156066641" at="57,40,58,48" concept="1" />
      <node id="946964771156066641" at="59,5,60,34" concept="5" />
      <node id="946964771156066641" at="60,34,61,95" concept="1" />
      <node id="946964771156066641" at="61,95,62,40" concept="1" />
      <node id="946964771156066641" at="62,40,63,73" concept="1" />
      <node id="946964771156066641" at="63,73,64,57" concept="5" />
      <node id="946964771156066641" at="64,57,65,59" concept="5" />
      <node id="946964771156066641" at="66,35,67,87" concept="5" />
      <node id="946964771156066641" at="67,87,68,94" concept="6" />
      <node id="946964771156066641" at="69,10,70,22" concept="6" />
      <node id="946964771156066641" at="73,33,74,14" concept="10" />
      <node id="946964771156066641" at="76,69,77,57" concept="6" />
      <node id="946964771156066641" at="79,81,80,41" concept="7" />
      <node id="946964771156066641" at="80,41,81,134" concept="6" />
      <node id="946964771156066641" at="87,0,88,0" concept="2" trace="myReferencingNode" />
      <node id="946964771156066641" at="89,119,90,21" concept="10" />
      <node id="946964771156066641" at="90,21,91,42" concept="1" />
      <node id="946964771156066641" at="91,42,92,20" concept="1" />
      <node id="946964771156066641" at="95,41,96,42" concept="6" />
      <node id="946964771156066641" at="101,28,102,20" concept="6" />
      <node id="946964771156066644" at="105,53,106,91" concept="5" />
      <node id="946964771156066644" at="106,91,107,31" concept="1" />
      <node id="946964771156066644" at="107,31,108,44" concept="1" />
      <node id="946964771156066644" at="108,44,109,33" concept="1" />
      <node id="946964771156066644" at="109,33,110,28" concept="5" />
      <node id="946964771156066644" at="110,28,111,65" concept="1" />
      <node id="946964771156066644" at="111,65,112,44" concept="1" />
      <node id="946964771156066644" at="112,44,113,36" concept="5" />
      <node id="946964771156066644" at="113,36,114,89" concept="1" />
      <node id="946964771156066644" at="114,89,115,54" concept="1" />
      <node id="946964771156066644" at="115,54,116,42" concept="1" />
      <node id="946964771156066644" at="116,42,117,75" concept="1" />
      <node id="946964771156066644" at="117,75,118,59" concept="5" />
      <node id="946964771156066644" at="118,59,119,61" concept="5" />
      <node id="946964771156066644" at="120,37,121,89" concept="5" />
      <node id="946964771156066644" at="121,89,122,96" concept="6" />
      <node id="946964771156066644" at="123,12,124,24" concept="6" />
      <node id="946964771156066641" at="23,0,25,0" concept="2" trace="myNode" />
      <node id="946964771156066641" at="85,0,87,0" concept="2" trace="myNode" />
      <node id="946964771156066641" at="37,0,40,0" concept="4" trace="createCell#()Ljetbrains/mps/openapi/editor/cells/EditorCell;" />
      <node id="946964771156066641" at="73,0,76,0" concept="0" trace="_Inline_6oagtk_a0a#()V" />
      <node id="946964771156066641" at="76,0,79,0" concept="4" trace="createEditorCell#(Ljetbrains/mps/openapi/editor/EditorContext;)Ljetbrains/mps/openapi/editor/cells/EditorCell;" />
      <node id="946964771156066641" at="95,0,98,0" concept="4" trace="createCell#()Ljetbrains/mps/openapi/editor/cells/EditorCell;" />
      <node id="946964771156066641" at="26,0,30,0" concept="0" trace="TemplateParameterReference_EditorBuilder_a#(Ljetbrains/mps/openapi/editor/EditorContext;Lorg/jetbrains/mps/openapi/model/SNode;)V" />
      <node id="946964771156066641" at="55,63,59,5" concept="3" />
      <node id="946964771156066641" at="79,0,83,0" concept="4" trace="createEditorCell#(Ljetbrains/mps/openapi/editor/EditorContext;Lorg/jetbrains/mps/openapi/model/SNode;)Ljetbrains/mps/openapi/editor/cells/EditorCell;" />
      <node id="946964771156066641" at="31,0,36,0" concept="4" trace="getNode#()Lorg/jetbrains/mps/openapi/model/SNode;" />
      <node id="946964771156066641" at="65,59,70,22" concept="3" />
      <node id="946964771156066641" at="89,0,94,0" concept="0" trace="Inline_Builder_6oagtk_a0a#(Ljetbrains/mps/openapi/editor/EditorContext;Lorg/jetbrains/mps/openapi/model/SNode;Lorg/jetbrains/mps/openapi/model/SNode;)V" />
      <node id="946964771156066641" at="99,0,104,0" concept="4" trace="getNode#()Lorg/jetbrains/mps/openapi/model/SNode;" />
      <node id="946964771156066644" at="119,61,124,24" concept="3" />
      <node id="946964771156066641" at="41,0,49,0" concept="4" trace="createCollection_6oagtk_a#()Ljetbrains/mps/openapi/editor/cells/EditorCell;" />
      <node id="946964771156066644" at="105,0,126,0" concept="4" trace="createProperty_6oagtk_a0a0#()Ljetbrains/mps/openapi/editor/cells/EditorCell;" />
      <node id="946964771156066641" at="49,0,72,0" concept="4" trace="createRefCell_6oagtk_a0#()Ljetbrains/mps/openapi/editor/cells/EditorCell;" />
      <scope id="946964771156066641" at="33,26,34,18" />
      <scope id="946964771156066641" at="37,39,38,39" />
      <scope id="946964771156066641" at="73,33,74,14" />
      <scope id="946964771156066641" at="76,69,77,57" />
      <scope id="946964771156066641" at="95,41,96,42" />
      <scope id="946964771156066641" at="101,28,102,20" />
      <scope id="946964771156066641" at="26,106,28,18" />
      <scope id="946964771156066641" at="56,39,58,48" />
      <scope id="946964771156066641" at="66,35,68,94">
        <var name="manager" id="946964771156066641" />
      </scope>
      <scope id="946964771156066641" at="79,81,81,134" />
      <scope id="946964771156066644" at="120,37,122,96">
=======
      <node id="946964771156066641" at="22,79,23,63" concept="6" />
      <node id="946964771156066641" at="25,89,26,96" concept="5" />
      <node id="946964771156066641" at="26,96,27,48" concept="1" />
      <node id="946964771156066641" at="27,48,28,28" concept="1" />
      <node id="946964771156066641" at="28,28,29,80" concept="1" />
      <node id="946964771156066641" at="29,80,30,22" concept="6" />
      <node id="946964771156066641" at="32,87,33,81" concept="5" />
      <node id="946964771156066641" at="33,81,34,56" concept="1" />
      <node id="946964771156066641" at="34,56,35,69" concept="1" />
      <node id="946964771156066641" at="35,69,36,26" concept="5" />
      <node id="946964771156066641" at="36,26,37,98" concept="1" />
      <node id="946964771156066641" at="37,98,38,58" concept="1" />
      <node id="946964771156066641" at="39,39,40,40" concept="1" />
      <node id="946964771156066641" at="40,40,41,48" concept="1" />
      <node id="946964771156066641" at="42,5,43,34" concept="5" />
      <node id="946964771156066641" at="43,34,44,79" concept="1" />
      <node id="946964771156066641" at="44,79,45,40" concept="1" />
      <node id="946964771156066641" at="45,40,46,73" concept="1" />
      <node id="946964771156066641" at="46,73,47,57" concept="5" />
      <node id="946964771156066641" at="48,35,49,82" concept="5" />
      <node id="946964771156066641" at="49,82,50,112" concept="6" />
      <node id="946964771156066641" at="51,10,52,22" concept="6" />
      <node id="946964771156066643" at="55,33,56,14" concept="9" />
      <node id="946964771156066643" at="58,69,59,67" concept="6" />
      <node id="946964771156066643" at="61,81,62,66" concept="6" />
      <node id="946964771156066644" at="64,92,65,84" concept="5" />
      <node id="946964771156066644" at="65,84,66,31" concept="1" />
      <node id="946964771156066644" at="66,31,67,44" concept="1" />
      <node id="946964771156066644" at="67,44,68,33" concept="1" />
      <node id="946964771156066644" at="68,33,69,28" concept="5" />
      <node id="946964771156066644" at="69,28,70,60" concept="1" />
      <node id="946964771156066644" at="70,60,71,44" concept="1" />
      <node id="946964771156066644" at="71,44,72,36" concept="5" />
      <node id="946964771156066644" at="72,36,73,73" concept="1" />
      <node id="946964771156066644" at="73,73,74,57" concept="1" />
      <node id="946964771156066644" at="74,57,75,42" concept="1" />
      <node id="946964771156066644" at="75,42,76,75" concept="1" />
      <node id="946964771156066644" at="76,75,77,59" concept="5" />
      <node id="946964771156066644" at="78,37,79,84" concept="5" />
      <node id="946964771156066644" at="79,84,80,114" concept="6" />
      <node id="946964771156066644" at="81,12,82,24" concept="6" />
      <node id="946964771156066641" at="22,0,25,0" concept="4" trace="createEditorCell#(Ljetbrains/mps/openapi/editor/EditorContext;Lorg/jetbrains/mps/openapi/model/SNode;)Ljetbrains/mps/openapi/editor/cells/EditorCell;" />
      <node id="946964771156066643" at="55,0,58,0" concept="0" trace="_Inline_6oagtk_a0a#()V" />
      <node id="946964771156066643" at="58,0,61,0" concept="4" trace="createEditorCell#(Ljetbrains/mps/openapi/editor/EditorContext;)Ljetbrains/mps/openapi/editor/cells/EditorCell;" />
      <node id="946964771156066643" at="61,0,64,0" concept="4" trace="createEditorCell#(Ljetbrains/mps/openapi/editor/EditorContext;Lorg/jetbrains/mps/openapi/model/SNode;)Ljetbrains/mps/openapi/editor/cells/EditorCell;" />
      <node id="946964771156066641" at="38,58,42,5" concept="3" />
      <node id="946964771156066641" at="47,57,52,22" concept="3" />
      <node id="946964771156066644" at="77,59,82,24" concept="3" />
      <node id="946964771156066641" at="25,0,32,0" concept="4" trace="createCollection_6oagtk_a#(Ljetbrains/mps/openapi/editor/EditorContext;Lorg/jetbrains/mps/openapi/model/SNode;)Ljetbrains/mps/openapi/editor/cells/EditorCell;" />
      <node id="946964771156066644" at="64,0,84,0" concept="4" trace="createProperty_6oagtk_a0a0#(Ljetbrains/mps/openapi/editor/EditorContext;Lorg/jetbrains/mps/openapi/model/SNode;)Ljetbrains/mps/openapi/editor/cells/EditorCell;" />
      <node id="946964771156066641" at="32,0,54,0" concept="4" trace="createRefCell_6oagtk_a0#(Ljetbrains/mps/openapi/editor/EditorContext;Lorg/jetbrains/mps/openapi/model/SNode;)Ljetbrains/mps/openapi/editor/cells/EditorCell;" />
      <scope id="946964771156066641" at="22,79,23,63" />
      <scope id="946964771156066643" at="55,33,56,14" />
      <scope id="946964771156066643" at="58,69,59,67" />
      <scope id="946964771156066643" at="61,81,62,66" />
      <scope id="946964771156066641" at="39,39,41,48" />
      <scope id="946964771156066641" at="48,35,50,112">
        <var name="manager" id="946964771156066641" />
      </scope>
      <scope id="946964771156066644" at="78,37,80,114">
>>>>>>> bd830ede
        <var name="manager" id="946964771156066644" />
      </scope>
      <scope id="946964771156066641" at="37,0,40,0" />
      <scope id="946964771156066641" at="73,0,76,0" />
      <scope id="946964771156066641" at="76,0,79,0">
        <var name="editorContext" id="946964771156066641" />
      </scope>
      <scope id="946964771156066641" at="89,119,92,20" />
      <scope id="946964771156066641" at="95,0,98,0" />
      <scope id="946964771156066641" at="26,0,30,0">
        <var name="context" id="946964771156066641" />
        <var name="node" id="946964771156066641" />
      </scope>
<<<<<<< HEAD
      <scope id="946964771156066641" at="79,0,83,0">
        <var name="editorContext" id="946964771156066641" />
        <var name="node" id="946964771156066641" />
      </scope>
      <scope id="946964771156066641" at="31,0,36,0" />
      <scope id="946964771156066641" at="89,0,94,0">
        <var name="context" id="946964771156066641" />
        <var name="node" id="946964771156066641" />
        <var name="referencingNode" id="946964771156066641" />
=======
      <scope id="946964771156066643" at="55,0,58,0" />
      <scope id="946964771156066643" at="58,0,61,0">
        <var name="editorContext" id="946964771156066643" />
      </scope>
      <scope id="946964771156066643" at="61,0,64,0">
        <var name="editorContext" id="946964771156066643" />
        <var name="node" id="946964771156066643" />
>>>>>>> bd830ede
      </scope>
      <scope id="946964771156066641" at="99,0,104,0" />
      <scope id="946964771156066641" at="41,50,47,22">
        <var name="editorCell" id="946964771156066641" />
      </scope>
<<<<<<< HEAD
      <scope id="946964771156066641" at="41,0,49,0" />
      <scope id="946964771156066644" at="105,53,124,24">
=======
      <scope id="946964771156066641" at="25,0,32,0">
        <var name="editorContext" id="946964771156066641" />
        <var name="node" id="946964771156066641" />
      </scope>
      <scope id="946964771156066644" at="64,92,82,24">
>>>>>>> bd830ede
        <var name="attributeConcept" id="946964771156066644" />
        <var name="editorCell" id="946964771156066644" />
        <var name="provider" id="946964771156066644" />
        <var name="style" id="946964771156066644" />
      </scope>
<<<<<<< HEAD
      <scope id="946964771156066641" at="49,48,70,22">
=======
      <scope id="946964771156066641" at="32,87,52,22">
>>>>>>> bd830ede
        <var name="attributeConcept" id="946964771156066641" />
        <var name="editorCell" id="946964771156066641" />
        <var name="provider" id="946964771156066641" />
        <var name="style" id="946964771156066641" />
      </scope>
<<<<<<< HEAD
      <scope id="946964771156066644" at="105,0,126,0" />
      <scope id="946964771156066641" at="49,0,72,0" />
      <unit id="946964771156066641" at="72,0,84,0" name="jetbrains.mps.execution.settings.editor.TemplateParameterReference_EditorBuilder_a$_Inline_6oagtk_a0a" />
      <unit id="946964771156066641" at="84,0,127,0" name="jetbrains.mps.execution.settings.editor.TemplateParameterReference_EditorBuilder_a$Inline_Builder_6oagtk_a0a" />
      <unit id="946964771156066641" at="22,0,128,0" name="jetbrains.mps.execution.settings.editor.TemplateParameterReference_EditorBuilder_a" />
=======
      <scope id="946964771156066644" at="64,0,84,0">
        <var name="editorContext" id="946964771156066644" />
        <var name="node" id="946964771156066644" />
      </scope>
      <scope id="946964771156066641" at="32,0,54,0">
        <var name="editorContext" id="946964771156066641" />
        <var name="node" id="946964771156066641" />
      </scope>
      <unit id="946964771156066643" at="54,0,85,0" name="jetbrains.mps.execution.settings.editor.TemplateParameterReference_Editor$_Inline_6oagtk_a0a" />
      <unit id="946964771156066641" at="21,0,86,0" name="jetbrains.mps.execution.settings.editor.TemplateParameterReference_Editor" />
>>>>>>> bd830ede
    </file>
  </root>
  <root nodeRef="r:328ff5ee-9330-4068-906e-6e3bb50e6e1d(jetbrains.mps.execution.settings.editor)/946964771156066645">
    <file name="ReportConfigurationErrorStatement_Editor.java">
      <node id="946964771156066645" at="11,79,12,99" concept="6" />
      <node id="946964771156066645" at="11,0,14,0" concept="4" trace="createEditorCell#(Ljetbrains/mps/openapi/editor/EditorContext;Lorg/jetbrains/mps/openapi/model/SNode;)Ljetbrains/mps/openapi/editor/cells/EditorCell;" />
      <scope id="946964771156066645" at="11,79,12,99" />
      <scope id="946964771156066645" at="11,0,14,0">
        <var name="editorContext" id="946964771156066645" />
        <var name="node" id="946964771156066645" />
      </scope>
      <unit id="946964771156066645" at="10,0,15,0" name="jetbrains.mps.execution.settings.editor.ReportConfigurationErrorStatement_Editor" />
    </file>
    <file name="ReportConfigurationErrorStatement_EditorBuilder_a.java">
      <node id="946964771156066645" at="28,113,29,19" concept="10" />
      <node id="946964771156066645" at="29,19,30,18" concept="1" />
      <node id="946964771156066645" at="35,26,36,18" concept="6" />
      <node id="946964771156066645" at="39,39,40,39" concept="6" />
      <node id="946964771156066645" at="43,50,44,106" concept="5" />
      <node id="946964771156066645" at="44,106,45,48" concept="1" />
      <node id="946964771156066645" at="45,48,46,28" concept="1" />
      <node id="946964771156066645" at="46,28,47,65" concept="1" />
      <node id="946964771156066645" at="47,65,48,58" concept="1" />
      <node id="946964771156066645" at="48,58,49,56" concept="1" />
      <node id="946964771156066645" at="49,56,50,57" concept="1" />
      <node id="946964771156066645" at="50,57,51,22" concept="6" />
      <node id="2886182022232400551" at="53,50,54,119" concept="5" />
      <node id="2886182022232400551" at="54,119,55,34" concept="5" />
      <node id="2886182022232400551" at="55,34,56,82" concept="1" />
      <node id="2886182022232400551" at="56,82,57,40" concept="1" />
      <node id="2886182022232400551" at="57,40,58,22" concept="6" />
      <node id="946964771156066645" at="60,48,61,293" concept="5" />
      <node id="946964771156066645" at="61,293,62,33" concept="6" />
      <node id="946964771156066645" at="65,124,66,49" concept="10" />
      <node id="946964771156066645" at="68,55,69,59" concept="5" />
      <node id="946964771156066645" at="69,59,70,41" concept="1" />
      <node id="946964771156066645" at="70,41,71,24" concept="6" />
      <node id="946964771156066645" at="74,118,75,386" concept="1" />
      <node id="946964771156066645" at="77,41,78,41" concept="1" />
      <node id="946964771156066645" at="82,44,83,54" concept="5" />
      <node id="946964771156066645" at="83,54,84,47" concept="1" />
      <node id="946964771156066645" at="84,47,85,0" concept="8" />
      <node id="946964771156066645" at="85,0,86,40" concept="1" />
      <node id="946964771156066645" at="86,40,87,24" concept="6" />
      <node id="946964771156066645" at="89,40,90,31" concept="6" />
      <node id="946964771156066649" at="93,49,94,94" concept="5" />
      <node id="946964771156066649" at="94,94,95,47" concept="1" />
      <node id="946964771156066649" at="95,47,96,34" concept="5" />
      <node id="946964771156066649" at="96,34,97,84" concept="1" />
      <node id="946964771156066649" at="97,84,98,40" concept="1" />
      <node id="946964771156066649" at="98,40,99,34" concept="1" />
      <node id="946964771156066649" at="99,34,100,22" concept="6" />
      <node id="946964771156066645" at="25,0,27,0" concept="2" trace="myNode" />
      <node id="946964771156066645" at="39,0,42,0" concept="4" trace="createCell#()Ljetbrains/mps/openapi/editor/cells/EditorCell;" />
      <node id="946964771156066645" at="65,0,68,0" concept="0" trace="expressionSingleRoleHandler_zde575_b0#(Lorg/jetbrains/mps/openapi/model/SNode;Lorg/jetbrains/mps/openapi/language/SContainmentLink;Ljetbrains/mps/openapi/editor/EditorContext;)V" />
      <node id="946964771156066645" at="73,70,76,7" concept="3" />
      <node id="946964771156066645" at="76,7,79,7" concept="3" />
      <node id="946964771156066645" at="89,0,92,0" concept="4" trace="getNoTargetText#()Ljava/lang/String;" />
      <node id="946964771156066645" at="28,0,32,0" concept="0" trace="ReportConfigurationErrorStatement_EditorBuilder_a#(Ljetbrains/mps/openapi/editor/EditorContext;Lorg/jetbrains/mps/openapi/model/SNode;)V" />
      <node id="946964771156066645" at="60,0,64,0" concept="4" trace="createRefNode_zde575_b0#()Ljetbrains/mps/openapi/editor/cells/EditorCell;" />
      <node id="946964771156066645" at="33,0,38,0" concept="4" trace="getNode#()Lorg/jetbrains/mps/openapi/model/SNode;" />
      <node id="946964771156066645" at="68,0,73,0" concept="4" trace="createChildCell#(Lorg/jetbrains/mps/openapi/model/SNode;)Ljetbrains/mps/openapi/editor/cells/EditorCell;" />
      <node id="2886182022232400551" at="53,0,60,0" concept="4" trace="createComponent_zde575_a0#()Ljetbrains/mps/openapi/editor/cells/EditorCell;" />
      <node id="946964771156066645" at="73,0,81,0" concept="4" trace="installCellInfo#(Lorg/jetbrains/mps/openapi/model/SNode;Ljetbrains/mps/openapi/editor/cells/EditorCell;)V" />
      <node id="946964771156066645" at="81,0,89,0" concept="4" trace="createEmptyCell#()Ljetbrains/mps/openapi/editor/cells/EditorCell;" />
      <node id="946964771156066649" at="93,0,102,0" concept="4" trace="createConstant_zde575_c0#()Ljetbrains/mps/openapi/editor/cells/EditorCell;" />
      <node id="946964771156066645" at="43,0,53,0" concept="4" trace="createCollection_zde575_a#()Ljetbrains/mps/openapi/editor/cells/EditorCell;" />
      <scope id="946964771156066645" at="35,26,36,18" />
      <scope id="946964771156066645" at="39,39,40,39" />
      <scope id="946964771156066645" at="65,124,66,49" />
      <scope id="946964771156066645" at="74,118,75,386" />
      <scope id="946964771156066645" at="77,41,78,41" />
      <scope id="946964771156066645" at="89,40,90,31" />
      <scope id="946964771156066645" at="28,113,30,18" />
      <scope id="946964771156066645" at="60,48,62,33">
        <var name="provider" id="946964771156066645" />
      </scope>
      <scope id="946964771156066645" at="39,0,42,0" />
      <scope id="946964771156066645" at="65,0,68,0">
        <var name="containmentLink" id="946964771156066645" />
        <var name="context" id="946964771156066645" />
        <var name="ownerNode" id="946964771156066645" />
      </scope>
      <scope id="946964771156066645" at="68,55,71,24">
        <var name="editorCell" id="946964771156066645" />
      </scope>
      <scope id="946964771156066645" at="89,0,92,0" />
      <scope id="946964771156066645" at="28,0,32,0">
        <var name="context" id="946964771156066645" />
        <var name="node" id="946964771156066645" />
      </scope>
      <scope id="946964771156066645" at="60,0,64,0" />
      <scope id="946964771156066645" at="33,0,38,0" />
      <scope id="2886182022232400551" at="53,50,58,22">
        <var name="editorCell" id="2886182022232400551" />
        <var name="style" id="2886182022232400551" />
      </scope>
      <scope id="946964771156066645" at="68,0,73,0">
        <var name="child" id="946964771156066645" />
      </scope>
      <scope id="946964771156066645" at="82,44,87,24">
        <var name="editorCell" id="946964771156066645" />
      </scope>
      <scope id="946964771156066645" at="73,70,79,7" />
      <scope id="2886182022232400551" at="53,0,60,0" />
      <scope id="946964771156066649" at="93,49,100,22">
        <var name="editorCell" id="946964771156066649" />
        <var name="style" id="946964771156066649" />
      </scope>
      <scope id="946964771156066645" at="43,50,51,22">
        <var name="editorCell" id="946964771156066645" />
      </scope>
      <scope id="946964771156066645" at="73,0,81,0">
        <var name="child" id="946964771156066645" />
        <var name="editorCell" id="946964771156066645" />
      </scope>
      <scope id="946964771156066645" at="81,0,89,0" />
      <scope id="946964771156066649" at="93,0,102,0" />
      <scope id="946964771156066645" at="43,0,53,0" />
      <unit id="946964771156066645" at="64,0,93,0" name="jetbrains.mps.execution.settings.editor.ReportConfigurationErrorStatement_EditorBuilder_a$expressionSingleRoleHandler_zde575_b0" />
      <unit id="946964771156066645" at="24,0,103,0" name="jetbrains.mps.execution.settings.editor.ReportConfigurationErrorStatement_EditorBuilder_a" />
    </file>
  </root>
  <root nodeRef="r:328ff5ee-9330-4068-906e-6e3bb50e6e1d(jetbrains.mps.execution.settings.editor)/946964771156066651">
    <file name="PersistentPropertyReferenceOperation_Editor.java">
<<<<<<< HEAD
      <node id="946964771156066651" at="11,79,12,102" concept="6" />
      <node id="946964771156066651" at="11,0,14,0" concept="4" trace="createEditorCell#(Ljetbrains/mps/openapi/editor/EditorContext;Lorg/jetbrains/mps/openapi/model/SNode;)Ljetbrains/mps/openapi/editor/cells/EditorCell;" />
      <scope id="946964771156066651" at="11,79,12,102" />
      <scope id="946964771156066651" at="11,0,14,0">
        <var name="editorContext" id="946964771156066651" />
        <var name="node" id="946964771156066651" />
      </scope>
      <unit id="946964771156066651" at="10,0,15,0" name="jetbrains.mps.execution.settings.editor.PersistentPropertyReferenceOperation_Editor" />
    </file>
    <file name="PersistentPropertyReferenceOperation_EditorBuilder_a.java">
      <node id="946964771156066651" at="25,116,26,19" concept="10" />
      <node id="946964771156066651" at="26,19,27,18" concept="1" />
      <node id="946964771156066651" at="32,26,33,18" concept="6" />
      <node id="946964771156066651" at="36,39,37,39" concept="6" />
      <node id="946964771156066651" at="40,50,41,103" concept="5" />
      <node id="946964771156066651" at="41,103,42,48" concept="1" />
      <node id="946964771156066651" at="42,48,43,28" concept="1" />
      <node id="946964771156066651" at="43,28,44,65" concept="1" />
      <node id="946964771156066651" at="44,65,45,56" concept="1" />
      <node id="946964771156066651" at="45,56,46,22" concept="6" />
      <node id="946964771156066651" at="48,48,49,88" concept="5" />
      <node id="946964771156066651" at="49,88,50,44" concept="1" />
      <node id="946964771156066651" at="50,44,51,57" concept="1" />
      <node id="946964771156066651" at="51,57,52,26" concept="5" />
      <node id="946964771156066651" at="52,26,53,117" concept="1" />
      <node id="946964771156066651" at="53,117,54,63" concept="1" />
      <node id="946964771156066651" at="55,39,56,40" concept="1" />
      <node id="946964771156066651" at="56,40,57,48" concept="1" />
      <node id="946964771156066651" at="58,5,59,73" concept="1" />
      <node id="946964771156066651" at="59,73,60,57" concept="5" />
      <node id="946964771156066651" at="60,57,61,59" concept="5" />
      <node id="946964771156066651" at="62,35,63,87" concept="5" />
      <node id="946964771156066651" at="63,87,64,94" concept="6" />
      <node id="946964771156066651" at="65,10,66,22" concept="6" />
      <node id="946964771156066651" at="69,33,70,14" concept="10" />
      <node id="946964771156066651" at="72,69,73,57" concept="6" />
      <node id="946964771156066651" at="75,81,76,41" concept="7" />
      <node id="946964771156066651" at="76,41,77,144" concept="6" />
      <node id="946964771156066651" at="83,0,84,0" concept="2" trace="myReferencingNode" />
      <node id="946964771156066651" at="85,119,86,21" concept="10" />
      <node id="946964771156066651" at="86,21,87,42" concept="1" />
      <node id="946964771156066651" at="87,42,88,20" concept="1" />
      <node id="946964771156066651" at="91,41,92,42" concept="6" />
      <node id="946964771156066651" at="97,28,98,20" concept="6" />
      <node id="946964771156066654" at="101,53,102,91" concept="5" />
      <node id="946964771156066654" at="102,91,103,31" concept="1" />
      <node id="946964771156066654" at="103,31,104,44" concept="1" />
      <node id="946964771156066654" at="104,44,105,33" concept="1" />
      <node id="946964771156066654" at="105,33,106,28" concept="5" />
      <node id="946964771156066654" at="106,28,107,65" concept="1" />
      <node id="946964771156066654" at="107,65,108,44" concept="1" />
      <node id="946964771156066654" at="108,44,109,36" concept="5" />
      <node id="946964771156066654" at="109,36,110,82" concept="1" />
      <node id="946964771156066654" at="110,82,111,54" concept="1" />
      <node id="946964771156066654" at="111,54,112,42" concept="1" />
      <node id="946964771156066654" at="112,42,113,75" concept="1" />
      <node id="946964771156066654" at="113,75,114,59" concept="5" />
      <node id="946964771156066654" at="114,59,115,61" concept="5" />
      <node id="946964771156066654" at="116,37,117,89" concept="5" />
      <node id="946964771156066654" at="117,89,118,96" concept="6" />
      <node id="946964771156066654" at="119,12,120,24" concept="6" />
      <node id="946964771156066651" at="22,0,24,0" concept="2" trace="myNode" />
      <node id="946964771156066651" at="81,0,83,0" concept="2" trace="myNode" />
      <node id="946964771156066651" at="36,0,39,0" concept="4" trace="createCell#()Ljetbrains/mps/openapi/editor/cells/EditorCell;" />
      <node id="946964771156066651" at="69,0,72,0" concept="0" trace="_Inline_biszsy_a0a#()V" />
      <node id="946964771156066651" at="72,0,75,0" concept="4" trace="createEditorCell#(Ljetbrains/mps/openapi/editor/EditorContext;)Ljetbrains/mps/openapi/editor/cells/EditorCell;" />
      <node id="946964771156066651" at="91,0,94,0" concept="4" trace="createCell#()Ljetbrains/mps/openapi/editor/cells/EditorCell;" />
      <node id="946964771156066651" at="25,0,29,0" concept="0" trace="PersistentPropertyReferenceOperation_EditorBuilder_a#(Ljetbrains/mps/openapi/editor/EditorContext;Lorg/jetbrains/mps/openapi/model/SNode;)V" />
      <node id="946964771156066651" at="54,63,58,5" concept="3" />
      <node id="946964771156066651" at="75,0,79,0" concept="4" trace="createEditorCell#(Ljetbrains/mps/openapi/editor/EditorContext;Lorg/jetbrains/mps/openapi/model/SNode;)Ljetbrains/mps/openapi/editor/cells/EditorCell;" />
      <node id="946964771156066651" at="30,0,35,0" concept="4" trace="getNode#()Lorg/jetbrains/mps/openapi/model/SNode;" />
      <node id="946964771156066651" at="61,59,66,22" concept="3" />
      <node id="946964771156066651" at="85,0,90,0" concept="0" trace="Inline_Builder_biszsy_a0a#(Ljetbrains/mps/openapi/editor/EditorContext;Lorg/jetbrains/mps/openapi/model/SNode;Lorg/jetbrains/mps/openapi/model/SNode;)V" />
      <node id="946964771156066651" at="95,0,100,0" concept="4" trace="getNode#()Lorg/jetbrains/mps/openapi/model/SNode;" />
      <node id="946964771156066654" at="115,61,120,24" concept="3" />
      <node id="946964771156066651" at="40,0,48,0" concept="4" trace="createCollection_biszsy_a#()Ljetbrains/mps/openapi/editor/cells/EditorCell;" />
      <node id="946964771156066651" at="48,0,68,0" concept="4" trace="createRefCell_biszsy_a0#()Ljetbrains/mps/openapi/editor/cells/EditorCell;" />
      <node id="946964771156066654" at="101,0,122,0" concept="4" trace="createProperty_biszsy_a0a0#()Ljetbrains/mps/openapi/editor/cells/EditorCell;" />
      <scope id="946964771156066651" at="32,26,33,18" />
      <scope id="946964771156066651" at="36,39,37,39" />
      <scope id="946964771156066651" at="69,33,70,14" />
      <scope id="946964771156066651" at="72,69,73,57" />
      <scope id="946964771156066651" at="91,41,92,42" />
      <scope id="946964771156066651" at="97,28,98,20" />
      <scope id="946964771156066651" at="25,116,27,18" />
      <scope id="946964771156066651" at="55,39,57,48" />
      <scope id="946964771156066651" at="62,35,64,94">
        <var name="manager" id="946964771156066651" />
      </scope>
      <scope id="946964771156066651" at="75,81,77,144" />
      <scope id="946964771156066654" at="116,37,118,96">
=======
      <node id="946964771156066651" at="21,79,22,63" concept="6" />
      <node id="946964771156066651" at="24,89,25,96" concept="5" />
      <node id="946964771156066651" at="25,96,26,48" concept="1" />
      <node id="946964771156066651" at="26,48,27,28" concept="1" />
      <node id="946964771156066651" at="27,28,28,80" concept="1" />
      <node id="946964771156066651" at="28,80,29,22" concept="6" />
      <node id="946964771156066651" at="31,87,32,81" concept="5" />
      <node id="946964771156066651" at="32,81,33,44" concept="1" />
      <node id="946964771156066651" at="33,44,34,57" concept="1" />
      <node id="946964771156066651" at="34,57,35,26" concept="5" />
      <node id="946964771156066651" at="35,26,36,108" concept="1" />
      <node id="946964771156066651" at="36,108,37,58" concept="1" />
      <node id="946964771156066651" at="38,39,39,40" concept="1" />
      <node id="946964771156066651" at="39,40,40,48" concept="1" />
      <node id="946964771156066651" at="41,5,42,73" concept="1" />
      <node id="946964771156066651" at="42,73,43,57" concept="5" />
      <node id="946964771156066651" at="44,35,45,82" concept="5" />
      <node id="946964771156066651" at="45,82,46,112" concept="6" />
      <node id="946964771156066651" at="47,10,48,22" concept="6" />
      <node id="946964771156066653" at="51,33,52,14" concept="9" />
      <node id="946964771156066653" at="54,69,55,67" concept="6" />
      <node id="946964771156066653" at="57,81,58,66" concept="6" />
      <node id="946964771156066654" at="60,92,61,84" concept="5" />
      <node id="946964771156066654" at="61,84,62,31" concept="1" />
      <node id="946964771156066654" at="62,31,63,44" concept="1" />
      <node id="946964771156066654" at="63,44,64,33" concept="1" />
      <node id="946964771156066654" at="64,33,65,28" concept="5" />
      <node id="946964771156066654" at="65,28,66,60" concept="1" />
      <node id="946964771156066654" at="66,60,67,44" concept="1" />
      <node id="946964771156066654" at="67,44,68,36" concept="5" />
      <node id="946964771156066654" at="68,36,69,66" concept="1" />
      <node id="946964771156066654" at="69,66,70,57" concept="1" />
      <node id="946964771156066654" at="70,57,71,42" concept="1" />
      <node id="946964771156066654" at="71,42,72,75" concept="1" />
      <node id="946964771156066654" at="72,75,73,59" concept="5" />
      <node id="946964771156066654" at="74,37,75,84" concept="5" />
      <node id="946964771156066654" at="75,84,76,114" concept="6" />
      <node id="946964771156066654" at="77,12,78,24" concept="6" />
      <node id="946964771156066651" at="21,0,24,0" concept="4" trace="createEditorCell#(Ljetbrains/mps/openapi/editor/EditorContext;Lorg/jetbrains/mps/openapi/model/SNode;)Ljetbrains/mps/openapi/editor/cells/EditorCell;" />
      <node id="946964771156066653" at="51,0,54,0" concept="0" trace="_Inline_biszsy_a0a#()V" />
      <node id="946964771156066653" at="54,0,57,0" concept="4" trace="createEditorCell#(Ljetbrains/mps/openapi/editor/EditorContext;)Ljetbrains/mps/openapi/editor/cells/EditorCell;" />
      <node id="946964771156066653" at="57,0,60,0" concept="4" trace="createEditorCell#(Ljetbrains/mps/openapi/editor/EditorContext;Lorg/jetbrains/mps/openapi/model/SNode;)Ljetbrains/mps/openapi/editor/cells/EditorCell;" />
      <node id="946964771156066651" at="37,58,41,5" concept="3" />
      <node id="946964771156066651" at="43,57,48,22" concept="3" />
      <node id="946964771156066654" at="73,59,78,24" concept="3" />
      <node id="946964771156066651" at="24,0,31,0" concept="4" trace="createCollection_biszsy_a#(Ljetbrains/mps/openapi/editor/EditorContext;Lorg/jetbrains/mps/openapi/model/SNode;)Ljetbrains/mps/openapi/editor/cells/EditorCell;" />
      <node id="946964771156066651" at="31,0,50,0" concept="4" trace="createRefCell_biszsy_a0#(Ljetbrains/mps/openapi/editor/EditorContext;Lorg/jetbrains/mps/openapi/model/SNode;)Ljetbrains/mps/openapi/editor/cells/EditorCell;" />
      <node id="946964771156066654" at="60,0,80,0" concept="4" trace="createProperty_biszsy_a0a0#(Ljetbrains/mps/openapi/editor/EditorContext;Lorg/jetbrains/mps/openapi/model/SNode;)Ljetbrains/mps/openapi/editor/cells/EditorCell;" />
      <scope id="946964771156066651" at="21,79,22,63" />
      <scope id="946964771156066653" at="51,33,52,14" />
      <scope id="946964771156066653" at="54,69,55,67" />
      <scope id="946964771156066653" at="57,81,58,66" />
      <scope id="946964771156066651" at="38,39,40,48" />
      <scope id="946964771156066651" at="44,35,46,112">
        <var name="manager" id="946964771156066651" />
      </scope>
      <scope id="946964771156066654" at="74,37,76,114">
>>>>>>> bd830ede
        <var name="manager" id="946964771156066654" />
      </scope>
      <scope id="946964771156066651" at="36,0,39,0" />
      <scope id="946964771156066651" at="69,0,72,0" />
      <scope id="946964771156066651" at="72,0,75,0">
        <var name="editorContext" id="946964771156066651" />
      </scope>
      <scope id="946964771156066651" at="85,119,88,20" />
      <scope id="946964771156066651" at="91,0,94,0" />
      <scope id="946964771156066651" at="25,0,29,0">
        <var name="context" id="946964771156066651" />
        <var name="node" id="946964771156066651" />
      </scope>
<<<<<<< HEAD
      <scope id="946964771156066651" at="75,0,79,0">
        <var name="editorContext" id="946964771156066651" />
        <var name="node" id="946964771156066651" />
      </scope>
      <scope id="946964771156066651" at="30,0,35,0" />
      <scope id="946964771156066651" at="85,0,90,0">
        <var name="context" id="946964771156066651" />
        <var name="node" id="946964771156066651" />
        <var name="referencingNode" id="946964771156066651" />
=======
      <scope id="946964771156066653" at="51,0,54,0" />
      <scope id="946964771156066653" at="54,0,57,0">
        <var name="editorContext" id="946964771156066653" />
      </scope>
      <scope id="946964771156066653" at="57,0,60,0">
        <var name="editorContext" id="946964771156066653" />
        <var name="node" id="946964771156066653" />
>>>>>>> bd830ede
      </scope>
      <scope id="946964771156066651" at="95,0,100,0" />
      <scope id="946964771156066651" at="40,50,46,22">
        <var name="editorCell" id="946964771156066651" />
      </scope>
<<<<<<< HEAD
      <scope id="946964771156066651" at="40,0,48,0" />
      <scope id="946964771156066651" at="48,48,66,22">
=======
      <scope id="946964771156066651" at="24,0,31,0">
        <var name="editorContext" id="946964771156066651" />
        <var name="node" id="946964771156066651" />
      </scope>
      <scope id="946964771156066651" at="31,87,48,22">
>>>>>>> bd830ede
        <var name="attributeConcept" id="946964771156066651" />
        <var name="editorCell" id="946964771156066651" />
        <var name="provider" id="946964771156066651" />
      </scope>
<<<<<<< HEAD
      <scope id="946964771156066654" at="101,53,120,24">
=======
      <scope id="946964771156066654" at="60,92,78,24">
>>>>>>> bd830ede
        <var name="attributeConcept" id="946964771156066654" />
        <var name="editorCell" id="946964771156066654" />
        <var name="provider" id="946964771156066654" />
        <var name="style" id="946964771156066654" />
      </scope>
<<<<<<< HEAD
      <scope id="946964771156066651" at="48,0,68,0" />
      <scope id="946964771156066654" at="101,0,122,0" />
      <unit id="946964771156066651" at="68,0,80,0" name="jetbrains.mps.execution.settings.editor.PersistentPropertyReferenceOperation_EditorBuilder_a$_Inline_biszsy_a0a" />
      <unit id="946964771156066651" at="80,0,123,0" name="jetbrains.mps.execution.settings.editor.PersistentPropertyReferenceOperation_EditorBuilder_a$Inline_Builder_biszsy_a0a" />
      <unit id="946964771156066651" at="21,0,124,0" name="jetbrains.mps.execution.settings.editor.PersistentPropertyReferenceOperation_EditorBuilder_a" />
=======
      <scope id="946964771156066651" at="31,0,50,0">
        <var name="editorContext" id="946964771156066651" />
        <var name="node" id="946964771156066651" />
      </scope>
      <scope id="946964771156066654" at="60,0,80,0">
        <var name="editorContext" id="946964771156066654" />
        <var name="node" id="946964771156066654" />
      </scope>
      <unit id="946964771156066653" at="50,0,81,0" name="jetbrains.mps.execution.settings.editor.PersistentPropertyReferenceOperation_Editor$_Inline_biszsy_a0a" />
      <unit id="946964771156066651" at="20,0,82,0" name="jetbrains.mps.execution.settings.editor.PersistentPropertyReferenceOperation_Editor" />
>>>>>>> bd830ede
    </file>
  </root>
  <root nodeRef="r:328ff5ee-9330-4068-906e-6e3bb50e6e1d(jetbrains.mps.execution.settings.editor)/946964771156066655">
    <file name="PersistentConfigurationTemplate_Editor.java">
<<<<<<< HEAD
      <node id="946964771156066655" at="11,79,12,97" concept="6" />
      <node id="946964771156066655" at="11,0,14,0" concept="4" trace="createEditorCell#(Ljetbrains/mps/openapi/editor/EditorContext;Lorg/jetbrains/mps/openapi/model/SNode;)Ljetbrains/mps/openapi/editor/cells/EditorCell;" />
      <scope id="946964771156066655" at="11,79,12,97" />
      <scope id="946964771156066655" at="11,0,14,0">
        <var name="editorContext" id="946964771156066655" />
        <var name="node" id="946964771156066655" />
      </scope>
      <unit id="946964771156066655" at="10,0,15,0" name="jetbrains.mps.execution.settings.editor.PersistentConfigurationTemplate_Editor" />
    </file>
    <file name="PersistentConfigurationTemplate_EditorBuilder_a.java">
      <node id="946964771156066655" at="40,111,41,19" concept="10" />
      <node id="946964771156066655" at="41,19,42,18" concept="1" />
      <node id="946964771156066655" at="47,26,48,18" concept="6" />
      <node id="946964771156066655" at="51,39,52,38" concept="6" />
      <node id="946964771156066655" at="55,49,56,104" concept="5" />
      <node id="946964771156066655" at="56,104,57,47" concept="1" />
      <node id="946964771156066655" at="57,47,58,28" concept="1" />
      <node id="946964771156066655" at="58,28,59,65" concept="1" />
      <node id="946964771156066655" at="59,65,60,58" concept="1" />
      <node id="946964771156066655" at="60,58,61,56" concept="1" />
      <node id="946964771156066655" at="61,56,62,57" concept="1" />
      <node id="946964771156066655" at="62,57,63,56" concept="1" />
      <node id="946964771156066655" at="63,56,64,57" concept="1" />
      <node id="946964771156066655" at="64,57,65,56" concept="1" />
      <node id="946964771156066655" at="65,56,66,57" concept="1" />
      <node id="946964771156066655" at="66,57,67,22" concept="6" />
      <node id="946964771156066655" at="69,50,70,106" concept="5" />
      <node id="946964771156066655" at="70,106,71,48" concept="1" />
      <node id="946964771156066655" at="71,48,72,34" concept="5" />
      <node id="946964771156066655" at="72,34,73,49" concept="1" />
      <node id="946964771156066655" at="73,49,74,40" concept="1" />
      <node id="946964771156066655" at="74,40,75,58" concept="1" />
      <node id="946964771156066655" at="75,58,76,57" concept="1" />
      <node id="946964771156066655" at="76,57,77,57" concept="1" />
      <node id="946964771156066655" at="77,57,78,60" concept="1" />
      <node id="946964771156066655" at="78,60,79,57" concept="1" />
      <node id="946964771156066655" at="79,57,80,22" concept="6" />
      <node id="2886182022232400343" at="82,50,83,119" concept="5" />
      <node id="2886182022232400343" at="83,119,84,34" concept="5" />
      <node id="2886182022232400343" at="84,34,85,82" concept="1" />
      <node id="2886182022232400343" at="85,82,86,40" concept="1" />
      <node id="2886182022232400343" at="86,40,87,22" concept="6" />
      <node id="946964771156066662" at="89,49,90,89" concept="5" />
      <node id="946964771156066662" at="90,89,91,29" concept="1" />
      <node id="946964771156066662" at="91,29,92,42" concept="1" />
      <node id="946964771156066662" at="92,42,93,26" concept="5" />
      <node id="946964771156066662" at="93,26,94,63" concept="1" />
      <node id="946964771156066662" at="94,63,95,42" concept="1" />
      <node id="946964771156066662" at="95,42,96,73" concept="1" />
      <node id="946964771156066662" at="96,73,97,57" concept="5" />
      <node id="946964771156066662" at="97,57,98,59" concept="5" />
      <node id="946964771156066662" at="99,35,100,87" concept="5" />
      <node id="946964771156066662" at="100,87,101,94" concept="6" />
      <node id="946964771156066662" at="102,10,103,22" concept="6" />
      <node id="946964771156066663" at="105,49,106,94" concept="5" />
      <node id="946964771156066663" at="106,94,107,47" concept="1" />
      <node id="946964771156066663" at="107,47,108,34" concept="5" />
      <node id="946964771156066663" at="108,34,109,93" concept="1" />
      <node id="946964771156066663" at="109,93,110,103" concept="1" />
      <node id="946964771156066663" at="110,103,111,55" concept="1" />
      <node id="946964771156066663" at="111,55,112,40" concept="1" />
      <node id="946964771156066663" at="112,40,113,34" concept="1" />
      <node id="946964771156066663" at="113,34,114,22" concept="6" />
      <node id="946964771156066655" at="116,52,117,178" concept="5" />
      <node id="946964771156066655" at="117,178,118,95" concept="5" />
      <node id="946964771156066655" at="118,95,119,58" concept="1" />
      <node id="946964771156066655" at="119,58,120,49" concept="1" />
      <node id="946964771156066655" at="120,49,121,22" concept="6" />
      <node id="946964771156066655" at="124,109,125,50" concept="10" />
      <node id="946964771156066655" at="127,66,128,93" concept="6" />
      <node id="946964771156066655" at="130,57,131,65" concept="5" />
      <node id="946964771156066655" at="131,65,132,58" concept="1" />
      <node id="946964771156066655" at="132,58,133,25" concept="6" />
      <node id="946964771156066655" at="135,41,136,34" concept="5" />
      <node id="946964771156066655" at="136,34,137,46" concept="1" />
      <node id="946964771156066655" at="137,46,138,49" concept="1" />
      <node id="946964771156066655" at="138,49,139,23" concept="6" />
      <node id="946964771156066655" at="142,96,143,134" concept="1" />
      <node id="946964771156066655" at="144,34,145,142" concept="1" />
      <node id="946964771156066655" at="145,142,146,146" concept="1" />
      <node id="946964771156066655" at="146,146,147,80" concept="1" />
      <node id="946964771156066655" at="149,122,150,404" concept="1" />
      <node id="946964771156066655" at="155,75,156,99" concept="5" />
      <node id="946964771156066655" at="156,99,157,38" concept="1" />
      <node id="946964771156066655" at="157,38,158,36" concept="5" />
      <node id="946964771156066655" at="158,36,159,55" concept="1" />
      <node id="946964771156066655" at="159,55,160,56" concept="1" />
      <node id="946964771156066655" at="160,56,161,42" concept="1" />
      <node id="946964771156066655" at="161,42,162,134" concept="1" />
      <node id="946964771156066655" at="162,134,163,138" concept="1" />
      <node id="946964771156066655" at="163,138,164,24" concept="6" />
      <node id="946964771156066668" at="166,52,167,95" concept="5" />
      <node id="946964771156066668" at="167,95,168,50" concept="1" />
      <node id="946964771156066668" at="168,50,169,36" concept="1" />
      <node id="946964771156066668" at="169,36,170,24" concept="6" />
      <node id="946964771156066669" at="173,49,174,94" concept="5" />
      <node id="946964771156066669" at="174,94,175,47" concept="1" />
      <node id="946964771156066669" at="175,47,176,34" concept="5" />
      <node id="946964771156066669" at="176,34,177,94" concept="1" />
      <node id="946964771156066669" at="177,94,178,103" concept="1" />
      <node id="946964771156066669" at="178,103,179,40" concept="1" />
      <node id="946964771156066669" at="179,40,180,34" concept="1" />
      <node id="946964771156066669" at="180,34,181,22" concept="6" />
      <node id="946964771156066671" at="183,48,184,93" concept="5" />
      <node id="946964771156066671" at="184,93,185,46" concept="1" />
      <node id="946964771156066671" at="185,46,186,34" concept="5" />
      <node id="946964771156066671" at="186,34,187,49" concept="1" />
      <node id="946964771156066671" at="187,49,188,40" concept="1" />
      <node id="946964771156066671" at="188,40,189,34" concept="1" />
      <node id="946964771156066671" at="189,34,190,22" concept="6" />
      <node id="946964771156066673" at="192,49,193,152" concept="5" />
      <node id="946964771156066673" at="193,152,194,22" concept="6" />
      <node id="946964771156066674" at="196,48,197,93" concept="5" />
      <node id="946964771156066674" at="197,93,198,46" concept="1" />
      <node id="946964771156066674" at="198,46,199,34" concept="5" />
      <node id="946964771156066674" at="199,34,200,49" concept="1" />
      <node id="946964771156066674" at="200,49,201,40" concept="1" />
      <node id="946964771156066674" at="201,40,202,34" concept="1" />
      <node id="946964771156066674" at="202,34,203,22" concept="6" />
      <node id="946964771156066676" at="205,49,206,138" concept="5" />
      <node id="946964771156066676" at="206,138,207,22" concept="6" />
      <node id="946964771156066677" at="209,48,210,93" concept="5" />
      <node id="946964771156066677" at="210,93,211,46" concept="1" />
      <node id="946964771156066677" at="211,46,212,34" concept="5" />
      <node id="946964771156066677" at="212,34,213,49" concept="1" />
      <node id="946964771156066677" at="213,49,214,40" concept="1" />
      <node id="946964771156066677" at="214,40,215,34" concept="1" />
      <node id="946964771156066677" at="215,34,216,22" concept="6" />
      <node id="946964771156066679" at="218,49,219,149" concept="5" />
      <node id="946964771156066679" at="219,149,220,22" concept="6" />
      <node id="946964771156066655" at="37,0,39,0" concept="2" trace="myNode" />
      <node id="946964771156066655" at="51,0,54,0" concept="4" trace="createCell#()Ljetbrains/mps/openapi/editor/cells/EditorCell;" />
      <node id="946964771156066655" at="124,0,127,0" concept="0" trace="templateParameterListHandler_85j21_d0a#(Lorg/jetbrains/mps/openapi/model/SNode;Ljava/lang/String;Ljetbrains/mps/openapi/editor/EditorContext;)V" />
      <node id="946964771156066655" at="127,0,130,0" concept="4" trace="createNodeToInsert#(Ljetbrains/mps/openapi/editor/EditorContext;)Lorg/jetbrains/mps/openapi/model/SNode;" />
      <node id="946964771156066655" at="148,9,151,9" concept="3" />
      <node id="946964771156066655" at="40,0,44,0" concept="0" trace="PersistentConfigurationTemplate_EditorBuilder_a#(Ljetbrains/mps/openapi/editor/EditorContext;Lorg/jetbrains/mps/openapi/model/SNode;)V" />
      <node id="946964771156066673" at="192,0,196,0" concept="4" trace="createComponent_85j21_c0#()Ljetbrains/mps/openapi/editor/cells/EditorCell;" />
      <node id="946964771156066676" at="205,0,209,0" concept="4" trace="createComponent_85j21_e0#()Ljetbrains/mps/openapi/editor/cells/EditorCell;" />
      <node id="946964771156066679" at="218,0,222,0" concept="4" trace="createComponent_85j21_g0#()Ljetbrains/mps/openapi/editor/cells/EditorCell;" />
      <node id="946964771156066655" at="45,0,50,0" concept="4" trace="getNode#()Lorg/jetbrains/mps/openapi/model/SNode;" />
      <node id="946964771156066662" at="98,59,103,22" concept="3" />
      <node id="946964771156066655" at="130,0,135,0" concept="4" trace="createNodeCell#(Lorg/jetbrains/mps/openapi/model/SNode;)Ljetbrains/mps/openapi/editor/cells/EditorCell;" />
      <node id="946964771156066655" at="143,134,148,9" concept="3" />
      <node id="946964771156066655" at="135,0,141,0" concept="4" trace="createEmptyCell#()Ljetbrains/mps/openapi/editor/cells/EditorCell;" />
      <node id="946964771156066668" at="166,0,172,0" concept="4" trace="createConstant_85j21_a3a0#()Ljetbrains/mps/openapi/editor/cells/EditorCell;" />
      <node id="2886182022232400343" at="82,0,89,0" concept="4" trace="createComponent_85j21_a0a#()Ljetbrains/mps/openapi/editor/cells/EditorCell;" />
      <node id="946964771156066655" at="116,0,123,0" concept="4" trace="createRefNodeList_85j21_d0a#()Ljetbrains/mps/openapi/editor/cells/EditorCell;" />
      <node id="946964771156066671" at="183,0,192,0" concept="4" trace="createConstant_85j21_b0#()Ljetbrains/mps/openapi/editor/cells/EditorCell;" />
      <node id="946964771156066674" at="196,0,205,0" concept="4" trace="createConstant_85j21_d0#()Ljetbrains/mps/openapi/editor/cells/EditorCell;" />
      <node id="946964771156066677" at="209,0,218,0" concept="4" trace="createConstant_85j21_f0#()Ljetbrains/mps/openapi/editor/cells/EditorCell;" />
      <node id="946964771156066669" at="173,0,183,0" concept="4" trace="createConstant_85j21_e0a#()Ljetbrains/mps/openapi/editor/cells/EditorCell;" />
      <node id="946964771156066663" at="105,0,116,0" concept="4" trace="createConstant_85j21_c0a#()Ljetbrains/mps/openapi/editor/cells/EditorCell;" />
      <node id="946964771156066655" at="141,86,152,7" concept="3" />
      <node id="946964771156066655" at="154,0,166,0" concept="4" trace="createSeparatorCell#(Lorg/jetbrains/mps/openapi/model/SNode;Lorg/jetbrains/mps/openapi/model/SNode;)Ljetbrains/mps/openapi/editor/cells/EditorCell;" />
      <node id="946964771156066655" at="69,0,82,0" concept="4" trace="createCollection_85j21_a0#()Ljetbrains/mps/openapi/editor/cells/EditorCell;" />
      <node id="946964771156066655" at="141,0,154,0" concept="4" trace="installElementCellActions#(Lorg/jetbrains/mps/openapi/model/SNode;Ljetbrains/mps/openapi/editor/cells/EditorCell;)V" />
      <node id="946964771156066655" at="55,0,69,0" concept="4" trace="createCollection_85j21_a#()Ljetbrains/mps/openapi/editor/cells/EditorCell;" />
      <node id="946964771156066662" at="89,0,105,0" concept="4" trace="createProperty_85j21_b0a#()Ljetbrains/mps/openapi/editor/cells/EditorCell;" />
      <scope id="946964771156066655" at="47,26,48,18" />
      <scope id="946964771156066655" at="51,39,52,38" />
      <scope id="946964771156066655" at="124,109,125,50" />
      <scope id="946964771156066655" at="127,66,128,93" />
      <scope id="946964771156066655" at="149,122,150,404" />
      <scope id="946964771156066655" at="40,111,42,18" />
      <scope id="946964771156066662" at="99,35,101,94">
        <var name="manager" id="946964771156066662" />
      </scope>
      <scope id="946964771156066673" at="192,49,194,22">
        <var name="editorCell" id="946964771156066673" />
      </scope>
      <scope id="946964771156066676" at="205,49,207,22">
        <var name="editorCell" id="946964771156066676" />
      </scope>
      <scope id="946964771156066679" at="218,49,220,22">
        <var name="editorCell" id="946964771156066679" />
      </scope>
      <scope id="946964771156066655" at="51,0,54,0" />
      <scope id="946964771156066655" at="124,0,127,0">
=======
      <node id="946964771156066655" at="35,79,36,62" concept="6" />
      <node id="946964771156066655" at="38,88,39,97" concept="5" />
      <node id="946964771156066655" at="39,97,40,47" concept="1" />
      <node id="946964771156066655" at="40,47,41,28" concept="1" />
      <node id="946964771156066655" at="41,28,42,82" concept="1" />
      <node id="946964771156066655" at="42,82,43,80" concept="1" />
      <node id="946964771156066655" at="43,80,44,81" concept="1" />
      <node id="946964771156066655" at="44,81,45,80" concept="1" />
      <node id="946964771156066655" at="45,80,46,81" concept="1" />
      <node id="946964771156066655" at="46,81,47,80" concept="1" />
      <node id="946964771156066655" at="47,80,48,81" concept="1" />
      <node id="946964771156066655" at="48,81,49,22" concept="6" />
      <node id="946964771156066655" at="51,89,52,99" concept="5" />
      <node id="946964771156066655" at="52,99,53,48" concept="1" />
      <node id="946964771156066655" at="53,48,54,34" concept="5" />
      <node id="946964771156066655" at="54,34,55,52" concept="1" />
      <node id="946964771156066655" at="55,52,56,40" concept="1" />
      <node id="946964771156066655" at="56,40,57,82" concept="1" />
      <node id="946964771156066655" at="57,82,58,81" concept="1" />
      <node id="946964771156066655" at="58,81,59,81" concept="1" />
      <node id="946964771156066655" at="59,81,60,84" concept="1" />
      <node id="946964771156066655" at="60,84,61,81" concept="1" />
      <node id="946964771156066655" at="61,81,62,22" concept="6" />
      <node id="2886182022232400343" at="64,89,65,131" concept="5" />
      <node id="2886182022232400343" at="65,131,66,34" concept="5" />
      <node id="2886182022232400343" at="66,34,67,66" concept="1" />
      <node id="2886182022232400343" at="67,66,68,40" concept="1" />
      <node id="2886182022232400343" at="68,40,69,22" concept="6" />
      <node id="946964771156066662" at="71,88,72,82" concept="5" />
      <node id="946964771156066662" at="72,82,73,29" concept="1" />
      <node id="946964771156066662" at="73,29,74,42" concept="1" />
      <node id="946964771156066662" at="74,42,75,26" concept="5" />
      <node id="946964771156066662" at="75,26,76,58" concept="1" />
      <node id="946964771156066662" at="76,58,77,42" concept="1" />
      <node id="946964771156066662" at="77,42,78,73" concept="1" />
      <node id="946964771156066662" at="78,73,79,57" concept="5" />
      <node id="946964771156066662" at="80,35,81,82" concept="5" />
      <node id="946964771156066662" at="81,82,82,112" concept="6" />
      <node id="946964771156066662" at="83,10,84,22" concept="6" />
      <node id="946964771156066663" at="86,88,87,87" concept="5" />
      <node id="946964771156066663" at="87,87,88,47" concept="1" />
      <node id="946964771156066663" at="88,47,89,34" concept="5" />
      <node id="946964771156066663" at="89,34,90,77" concept="1" />
      <node id="946964771156066663" at="90,77,91,106" concept="1" />
      <node id="946964771156066663" at="91,106,92,58" concept="1" />
      <node id="946964771156066663" at="92,58,93,40" concept="1" />
      <node id="946964771156066663" at="93,40,94,34" concept="1" />
      <node id="946964771156066663" at="94,34,95,22" concept="6" />
      <node id="946964771156066655" at="97,91,98,162" concept="5" />
      <node id="946964771156066655" at="98,162,99,110" concept="5" />
      <node id="946964771156066655" at="99,110,100,58" concept="1" />
      <node id="946964771156066655" at="100,58,101,49" concept="1" />
      <node id="946964771156066655" at="101,49,102,22" concept="6" />
      <node id="946964771156066655" at="105,109,106,50" concept="9" />
      <node id="946964771156066655" at="108,66,109,41" concept="5" />
      <node id="946964771156066655" at="109,41,110,93" concept="6" />
      <node id="946964771156066655" at="112,86,113,80" concept="5" />
      <node id="946964771156066655" at="113,80,114,95" concept="1" />
      <node id="946964771156066655" at="114,95,115,25" concept="6" />
      <node id="946964771156066655" at="117,68,118,34" concept="5" />
      <node id="946964771156066655" at="118,34,119,80" concept="1" />
      <node id="946964771156066655" at="119,80,120,87" concept="1" />
      <node id="946964771156066655" at="120,87,121,23" concept="6" />
      <node id="946964771156066655" at="123,89,124,65" concept="6" />
      <node id="946964771156066655" at="127,96,128,134" concept="1" />
      <node id="946964771156066655" at="129,34,130,142" concept="1" />
      <node id="946964771156066655" at="130,142,131,146" concept="1" />
      <node id="946964771156066655" at="131,146,132,80" concept="1" />
      <node id="946964771156066655" at="134,122,135,402" concept="1" />
      <node id="946964771156066655" at="140,104,141,100" concept="5" />
      <node id="946964771156066655" at="141,100,142,38" concept="1" />
      <node id="946964771156066655" at="142,38,143,36" concept="5" />
      <node id="946964771156066655" at="143,36,144,55" concept="1" />
      <node id="946964771156066655" at="144,55,145,56" concept="1" />
      <node id="946964771156066655" at="145,56,146,42" concept="1" />
      <node id="946964771156066655" at="146,42,147,134" concept="1" />
      <node id="946964771156066655" at="147,134,148,138" concept="1" />
      <node id="946964771156066655" at="148,138,149,24" concept="6" />
      <node id="946964771156066668" at="151,91,152,88" concept="5" />
      <node id="946964771156066668" at="152,88,153,50" concept="1" />
      <node id="946964771156066668" at="153,50,154,36" concept="1" />
      <node id="946964771156066668" at="154,36,155,24" concept="6" />
      <node id="946964771156066669" at="158,88,159,87" concept="5" />
      <node id="946964771156066669" at="159,87,160,47" concept="1" />
      <node id="946964771156066669" at="160,47,161,34" concept="5" />
      <node id="946964771156066669" at="161,34,162,78" concept="1" />
      <node id="946964771156066669" at="162,78,163,106" concept="1" />
      <node id="946964771156066669" at="163,106,164,40" concept="1" />
      <node id="946964771156066669" at="164,40,165,34" concept="1" />
      <node id="946964771156066669" at="165,34,166,22" concept="6" />
      <node id="946964771156066671" at="168,87,169,86" concept="5" />
      <node id="946964771156066671" at="169,86,170,46" concept="1" />
      <node id="946964771156066671" at="170,46,171,34" concept="5" />
      <node id="946964771156066671" at="171,34,172,52" concept="1" />
      <node id="946964771156066671" at="172,52,173,40" concept="1" />
      <node id="946964771156066671" at="173,40,174,34" concept="1" />
      <node id="946964771156066671" at="174,34,175,22" concept="6" />
      <node id="946964771156066673" at="177,88,178,164" concept="5" />
      <node id="946964771156066673" at="178,164,179,22" concept="6" />
      <node id="946964771156066674" at="181,87,182,86" concept="5" />
      <node id="946964771156066674" at="182,86,183,46" concept="1" />
      <node id="946964771156066674" at="183,46,184,34" concept="5" />
      <node id="946964771156066674" at="184,34,185,52" concept="1" />
      <node id="946964771156066674" at="185,52,186,40" concept="1" />
      <node id="946964771156066674" at="186,40,187,34" concept="1" />
      <node id="946964771156066674" at="187,34,188,22" concept="6" />
      <node id="946964771156066676" at="190,88,191,150" concept="5" />
      <node id="946964771156066676" at="191,150,192,22" concept="6" />
      <node id="946964771156066677" at="194,87,195,86" concept="5" />
      <node id="946964771156066677" at="195,86,196,46" concept="1" />
      <node id="946964771156066677" at="196,46,197,34" concept="5" />
      <node id="946964771156066677" at="197,34,198,52" concept="1" />
      <node id="946964771156066677" at="198,52,199,40" concept="1" />
      <node id="946964771156066677" at="199,40,200,34" concept="1" />
      <node id="946964771156066677" at="200,34,201,22" concept="6" />
      <node id="946964771156066679" at="203,88,204,161" concept="5" />
      <node id="946964771156066679" at="204,161,205,22" concept="6" />
      <node id="946964771156066655" at="35,0,38,0" concept="4" trace="createEditorCell#(Ljetbrains/mps/openapi/editor/EditorContext;Lorg/jetbrains/mps/openapi/model/SNode;)Ljetbrains/mps/openapi/editor/cells/EditorCell;" />
      <node id="946964771156066655" at="105,0,108,0" concept="0" trace="templateParameterListHandler_85j21_d0a#(Lorg/jetbrains/mps/openapi/model/SNode;Ljava/lang/String;Ljetbrains/mps/openapi/editor/EditorContext;)V" />
      <node id="946964771156066655" at="123,0,126,0" concept="4" trace="createEmptyCell_internal#(Ljetbrains/mps/openapi/editor/EditorContext;Lorg/jetbrains/mps/openapi/model/SNode;)Ljetbrains/mps/openapi/editor/cells/EditorCell;" />
      <node id="946964771156066655" at="133,9,136,9" concept="3" />
      <node id="946964771156066655" at="108,0,112,0" concept="4" trace="createNodeToInsert#(Ljetbrains/mps/openapi/editor/EditorContext;)Lorg/jetbrains/mps/openapi/model/SNode;" />
      <node id="946964771156066673" at="177,0,181,0" concept="4" trace="createComponent_85j21_c0#(Ljetbrains/mps/openapi/editor/EditorContext;Lorg/jetbrains/mps/openapi/model/SNode;)Ljetbrains/mps/openapi/editor/cells/EditorCell;" />
      <node id="946964771156066676" at="190,0,194,0" concept="4" trace="createComponent_85j21_e0#(Ljetbrains/mps/openapi/editor/EditorContext;Lorg/jetbrains/mps/openapi/model/SNode;)Ljetbrains/mps/openapi/editor/cells/EditorCell;" />
      <node id="946964771156066679" at="203,0,207,0" concept="4" trace="createComponent_85j21_g0#(Ljetbrains/mps/openapi/editor/EditorContext;Lorg/jetbrains/mps/openapi/model/SNode;)Ljetbrains/mps/openapi/editor/cells/EditorCell;" />
      <node id="946964771156066662" at="79,57,84,22" concept="3" />
      <node id="946964771156066655" at="112,0,117,0" concept="4" trace="createNodeCell#(Ljetbrains/mps/openapi/editor/EditorContext;Lorg/jetbrains/mps/openapi/model/SNode;)Ljetbrains/mps/openapi/editor/cells/EditorCell;" />
      <node id="946964771156066655" at="128,134,133,9" concept="3" />
      <node id="946964771156066655" at="117,0,123,0" concept="4" trace="createEmptyCell#(Ljetbrains/mps/openapi/editor/EditorContext;)Ljetbrains/mps/openapi/editor/cells/EditorCell;" />
      <node id="946964771156066668" at="151,0,157,0" concept="4" trace="createConstant_85j21_a3a0#(Ljetbrains/mps/openapi/editor/EditorContext;Lorg/jetbrains/mps/openapi/model/SNode;)Ljetbrains/mps/openapi/editor/cells/EditorCell;" />
      <node id="2886182022232400343" at="64,0,71,0" concept="4" trace="createComponent_85j21_a0a#(Ljetbrains/mps/openapi/editor/EditorContext;Lorg/jetbrains/mps/openapi/model/SNode;)Ljetbrains/mps/openapi/editor/cells/EditorCell;" />
      <node id="946964771156066655" at="97,0,104,0" concept="4" trace="createRefNodeList_85j21_d0a#(Ljetbrains/mps/openapi/editor/EditorContext;Lorg/jetbrains/mps/openapi/model/SNode;)Ljetbrains/mps/openapi/editor/cells/EditorCell;" />
      <node id="946964771156066671" at="168,0,177,0" concept="4" trace="createConstant_85j21_b0#(Ljetbrains/mps/openapi/editor/EditorContext;Lorg/jetbrains/mps/openapi/model/SNode;)Ljetbrains/mps/openapi/editor/cells/EditorCell;" />
      <node id="946964771156066674" at="181,0,190,0" concept="4" trace="createConstant_85j21_d0#(Ljetbrains/mps/openapi/editor/EditorContext;Lorg/jetbrains/mps/openapi/model/SNode;)Ljetbrains/mps/openapi/editor/cells/EditorCell;" />
      <node id="946964771156066677" at="194,0,203,0" concept="4" trace="createConstant_85j21_f0#(Ljetbrains/mps/openapi/editor/EditorContext;Lorg/jetbrains/mps/openapi/model/SNode;)Ljetbrains/mps/openapi/editor/cells/EditorCell;" />
      <node id="946964771156066669" at="158,0,168,0" concept="4" trace="createConstant_85j21_e0a#(Ljetbrains/mps/openapi/editor/EditorContext;Lorg/jetbrains/mps/openapi/model/SNode;)Ljetbrains/mps/openapi/editor/cells/EditorCell;" />
      <node id="946964771156066663" at="86,0,97,0" concept="4" trace="createConstant_85j21_c0a#(Ljetbrains/mps/openapi/editor/EditorContext;Lorg/jetbrains/mps/openapi/model/SNode;)Ljetbrains/mps/openapi/editor/cells/EditorCell;" />
      <node id="946964771156066655" at="126,132,137,7" concept="3" />
      <node id="946964771156066655" at="139,0,151,0" concept="4" trace="createSeparatorCell#(Ljetbrains/mps/openapi/editor/EditorContext;Lorg/jetbrains/mps/openapi/model/SNode;Lorg/jetbrains/mps/openapi/model/SNode;)Ljetbrains/mps/openapi/editor/cells/EditorCell;" />
      <node id="946964771156066655" at="38,0,51,0" concept="4" trace="createCollection_85j21_a#(Ljetbrains/mps/openapi/editor/EditorContext;Lorg/jetbrains/mps/openapi/model/SNode;)Ljetbrains/mps/openapi/editor/cells/EditorCell;" />
      <node id="946964771156066655" at="51,0,64,0" concept="4" trace="createCollection_85j21_a0#(Ljetbrains/mps/openapi/editor/EditorContext;Lorg/jetbrains/mps/openapi/model/SNode;)Ljetbrains/mps/openapi/editor/cells/EditorCell;" />
      <node id="946964771156066655" at="126,0,139,0" concept="4" trace="installElementCellActions#(Lorg/jetbrains/mps/openapi/model/SNode;Lorg/jetbrains/mps/openapi/model/SNode;Ljetbrains/mps/openapi/editor/cells/EditorCell;Ljetbrains/mps/openapi/editor/EditorContext;)V" />
      <node id="946964771156066662" at="71,0,86,0" concept="4" trace="createProperty_85j21_b0a#(Ljetbrains/mps/openapi/editor/EditorContext;Lorg/jetbrains/mps/openapi/model/SNode;)Ljetbrains/mps/openapi/editor/cells/EditorCell;" />
      <scope id="946964771156066655" at="35,79,36,62" />
      <scope id="946964771156066655" at="105,109,106,50" />
      <scope id="946964771156066655" at="123,89,124,65" />
      <scope id="946964771156066655" at="134,122,135,402" />
      <scope id="946964771156066662" at="80,35,82,112">
        <var name="manager" id="946964771156066662" />
      </scope>
      <scope id="946964771156066655" at="108,66,110,93">
        <var name="listOwner" id="946964771156066655" />
      </scope>
      <scope id="946964771156066673" at="177,88,179,22">
        <var name="editorCell" id="946964771156066673" />
      </scope>
      <scope id="946964771156066676" at="190,88,192,22">
        <var name="editorCell" id="946964771156066676" />
      </scope>
      <scope id="946964771156066679" at="203,88,205,22">
        <var name="editorCell" id="946964771156066679" />
      </scope>
      <scope id="946964771156066655" at="35,0,38,0">
        <var name="editorContext" id="946964771156066655" />
        <var name="node" id="946964771156066655" />
      </scope>
      <scope id="946964771156066655" at="105,0,108,0">
>>>>>>> bd830ede
        <var name="childRole" id="946964771156066655" />
        <var name="context" id="946964771156066655" />
        <var name="ownerNode" id="946964771156066655" />
      </scope>
<<<<<<< HEAD
      <scope id="946964771156066655" at="127,0,130,0">
        <var name="editorContext" id="946964771156066655" />
      </scope>
      <scope id="946964771156066655" at="130,57,133,25">
        <var name="elementCell" id="946964771156066655" />
      </scope>
      <scope id="946964771156066655" at="144,34,147,80" />
      <scope id="946964771156066655" at="40,0,44,0">
        <var name="context" id="946964771156066655" />
        <var name="node" id="946964771156066655" />
      </scope>
      <scope id="946964771156066655" at="135,41,139,23">
        <var name="emptyCell" id="946964771156066655" />
      </scope>
      <scope id="946964771156066668" at="166,52,170,24">
        <var name="editorCell" id="946964771156066668" />
      </scope>
      <scope id="946964771156066673" at="192,0,196,0" />
      <scope id="946964771156066676" at="205,0,209,0" />
      <scope id="946964771156066679" at="218,0,222,0" />
      <scope id="946964771156066655" at="45,0,50,0" />
      <scope id="2886182022232400343" at="82,50,87,22">
        <var name="editorCell" id="2886182022232400343" />
        <var name="style" id="2886182022232400343" />
      </scope>
      <scope id="946964771156066655" at="116,52,121,22">
        <var name="editorCell" id="946964771156066655" />
        <var name="handler" id="946964771156066655" />
      </scope>
      <scope id="946964771156066655" at="130,0,135,0">
        <var name="elementNode" id="946964771156066655" />
      </scope>
      <scope id="946964771156066655" at="135,0,141,0" />
      <scope id="946964771156066668" at="166,0,172,0" />
      <scope id="2886182022232400343" at="82,0,89,0" />
      <scope id="946964771156066655" at="116,0,123,0" />
      <scope id="946964771156066671" at="183,48,190,22">
        <var name="editorCell" id="946964771156066671" />
        <var name="style" id="946964771156066671" />
      </scope>
      <scope id="946964771156066674" at="196,48,203,22">
        <var name="editorCell" id="946964771156066674" />
        <var name="style" id="946964771156066674" />
      </scope>
      <scope id="946964771156066677" at="209,48,216,22">
        <var name="editorCell" id="946964771156066677" />
        <var name="style" id="946964771156066677" />
      </scope>
      <scope id="946964771156066669" at="173,49,181,22">
        <var name="editorCell" id="946964771156066669" />
        <var name="style" id="946964771156066669" />
      </scope>
      <scope id="946964771156066663" at="105,49,114,22">
        <var name="editorCell" id="946964771156066663" />
        <var name="style" id="946964771156066663" />
      </scope>
      <scope id="946964771156066655" at="142,96,151,9" />
      <scope id="946964771156066655" at="155,75,164,24">
        <var name="editorCell" id="946964771156066655" />
        <var name="style" id="946964771156066655" />
      </scope>
      <scope id="946964771156066671" at="183,0,192,0" />
      <scope id="946964771156066674" at="196,0,205,0" />
      <scope id="946964771156066677" at="209,0,218,0" />
      <scope id="946964771156066669" at="173,0,183,0" />
      <scope id="946964771156066655" at="69,50,80,22">
        <var name="editorCell" id="946964771156066655" />
        <var name="style" id="946964771156066655" />
      </scope>
      <scope id="946964771156066663" at="105,0,116,0" />
      <scope id="946964771156066655" at="141,86,152,7" />
      <scope id="946964771156066655" at="55,49,67,22">
        <var name="editorCell" id="946964771156066655" />
      </scope>
      <scope id="946964771156066655" at="154,0,166,0">
        <var name="nextNode" id="946964771156066655" />
        <var name="prevNode" id="946964771156066655" />
      </scope>
      <scope id="946964771156066655" at="69,0,82,0" />
      <scope id="946964771156066655" at="141,0,154,0">
=======
      <scope id="946964771156066655" at="112,86,115,25">
        <var name="elementCell" id="946964771156066655" />
      </scope>
      <scope id="946964771156066655" at="123,0,126,0">
        <var name="editorContext" id="946964771156066655" />
        <var name="node" id="946964771156066655" />
      </scope>
      <scope id="946964771156066655" at="129,34,132,80" />
      <scope id="946964771156066655" at="108,0,112,0">
        <var name="editorContext" id="946964771156066655" />
      </scope>
      <scope id="946964771156066655" at="117,68,121,23">
        <var name="emptyCell" id="946964771156066655" />
      </scope>
      <scope id="946964771156066668" at="151,91,155,24">
        <var name="editorCell" id="946964771156066668" />
      </scope>
      <scope id="946964771156066673" at="177,0,181,0">
        <var name="editorContext" id="946964771156066673" />
        <var name="node" id="946964771156066673" />
      </scope>
      <scope id="946964771156066676" at="190,0,194,0">
        <var name="editorContext" id="946964771156066676" />
        <var name="node" id="946964771156066676" />
      </scope>
      <scope id="946964771156066679" at="203,0,207,0">
        <var name="editorContext" id="946964771156066679" />
        <var name="node" id="946964771156066679" />
      </scope>
      <scope id="2886182022232400343" at="64,89,69,22">
        <var name="editorCell" id="2886182022232400343" />
        <var name="style" id="2886182022232400343" />
      </scope>
      <scope id="946964771156066655" at="97,91,102,22">
        <var name="editorCell" id="946964771156066655" />
        <var name="handler" id="946964771156066655" />
      </scope>
      <scope id="946964771156066655" at="112,0,117,0">
        <var name="editorContext" id="946964771156066655" />
        <var name="elementNode" id="946964771156066655" />
      </scope>
      <scope id="946964771156066655" at="117,0,123,0">
        <var name="editorContext" id="946964771156066655" />
      </scope>
      <scope id="946964771156066668" at="151,0,157,0">
        <var name="editorContext" id="946964771156066668" />
        <var name="node" id="946964771156066668" />
      </scope>
      <scope id="2886182022232400343" at="64,0,71,0">
        <var name="editorContext" id="2886182022232400343" />
        <var name="node" id="2886182022232400343" />
      </scope>
      <scope id="946964771156066655" at="97,0,104,0">
        <var name="editorContext" id="946964771156066655" />
        <var name="node" id="946964771156066655" />
      </scope>
      <scope id="946964771156066671" at="168,87,175,22">
        <var name="editorCell" id="946964771156066671" />
        <var name="style" id="946964771156066671" />
      </scope>
      <scope id="946964771156066674" at="181,87,188,22">
        <var name="editorCell" id="946964771156066674" />
        <var name="style" id="946964771156066674" />
      </scope>
      <scope id="946964771156066677" at="194,87,201,22">
        <var name="editorCell" id="946964771156066677" />
        <var name="style" id="946964771156066677" />
      </scope>
      <scope id="946964771156066669" at="158,88,166,22">
        <var name="editorCell" id="946964771156066669" />
        <var name="style" id="946964771156066669" />
      </scope>
      <scope id="946964771156066663" at="86,88,95,22">
        <var name="editorCell" id="946964771156066663" />
        <var name="style" id="946964771156066663" />
      </scope>
      <scope id="946964771156066655" at="127,96,136,9" />
      <scope id="946964771156066655" at="140,104,149,24">
        <var name="editorCell" id="946964771156066655" />
        <var name="style" id="946964771156066655" />
      </scope>
      <scope id="946964771156066671" at="168,0,177,0">
        <var name="editorContext" id="946964771156066671" />
        <var name="node" id="946964771156066671" />
      </scope>
      <scope id="946964771156066674" at="181,0,190,0">
        <var name="editorContext" id="946964771156066674" />
        <var name="node" id="946964771156066674" />
      </scope>
      <scope id="946964771156066677" at="194,0,203,0">
        <var name="editorContext" id="946964771156066677" />
        <var name="node" id="946964771156066677" />
      </scope>
      <scope id="946964771156066669" at="158,0,168,0">
        <var name="editorContext" id="946964771156066669" />
        <var name="node" id="946964771156066669" />
      </scope>
      <scope id="946964771156066655" at="38,88,49,22">
        <var name="editorCell" id="946964771156066655" />
      </scope>
      <scope id="946964771156066655" at="51,89,62,22">
        <var name="editorCell" id="946964771156066655" />
        <var name="style" id="946964771156066655" />
      </scope>
      <scope id="946964771156066663" at="86,0,97,0">
        <var name="editorContext" id="946964771156066663" />
        <var name="node" id="946964771156066663" />
      </scope>
      <scope id="946964771156066655" at="126,132,137,7" />
      <scope id="946964771156066655" at="139,0,151,0">
        <var name="editorContext" id="946964771156066655" />
        <var name="nextNode" id="946964771156066655" />
        <var name="prevNode" id="946964771156066655" />
      </scope>
      <scope id="946964771156066655" at="38,0,51,0">
        <var name="editorContext" id="946964771156066655" />
        <var name="node" id="946964771156066655" />
      </scope>
      <scope id="946964771156066655" at="51,0,64,0">
        <var name="editorContext" id="946964771156066655" />
        <var name="node" id="946964771156066655" />
      </scope>
      <scope id="946964771156066662" at="71,88,84,22">
        <var name="attributeConcept" id="946964771156066662" />
        <var name="editorCell" id="946964771156066662" />
        <var name="provider" id="946964771156066662" />
      </scope>
      <scope id="946964771156066655" at="126,0,139,0">
        <var name="editorContext" id="946964771156066655" />
>>>>>>> bd830ede
        <var name="elementCell" id="946964771156066655" />
        <var name="elementNode" id="946964771156066655" />
      </scope>
<<<<<<< HEAD
      <scope id="946964771156066655" at="55,0,69,0" />
      <scope id="946964771156066662" at="89,49,103,22">
        <var name="attributeConcept" id="946964771156066662" />
        <var name="attributeKind" id="946964771156066662" />
        <var name="editorCell" id="946964771156066662" />
        <var name="provider" id="946964771156066662" />
      </scope>
      <scope id="946964771156066662" at="89,0,105,0" />
      <unit id="946964771156066655" at="123,0,173,0" name="jetbrains.mps.execution.settings.editor.PersistentConfigurationTemplate_EditorBuilder_a$templateParameterListHandler_85j21_d0a" />
      <unit id="946964771156066655" at="36,0,223,0" name="jetbrains.mps.execution.settings.editor.PersistentConfigurationTemplate_EditorBuilder_a" />
=======
      <scope id="946964771156066662" at="71,0,86,0">
        <var name="editorContext" id="946964771156066662" />
        <var name="node" id="946964771156066662" />
      </scope>
      <unit id="946964771156066655" at="104,0,158,0" name="jetbrains.mps.execution.settings.editor.PersistentConfigurationTemplate_Editor$templateParameterListHandler_85j21_d0a" />
      <unit id="946964771156066655" at="34,0,208,0" name="jetbrains.mps.execution.settings.editor.PersistentConfigurationTemplate_Editor" />
>>>>>>> bd830ede
    </file>
  </root>
  <root nodeRef="r:328ff5ee-9330-4068-906e-6e3bb50e6e1d(jetbrains.mps.execution.settings.editor)/946964771156066680">
    <file name="PersistentConfigurationTemplateInitializer_Editor.java">
<<<<<<< HEAD
      <node id="946964771156066680" at="11,79,12,108" concept="6" />
      <node id="946964771156066680" at="11,0,14,0" concept="4" trace="createEditorCell#(Ljetbrains/mps/openapi/editor/EditorContext;Lorg/jetbrains/mps/openapi/model/SNode;)Ljetbrains/mps/openapi/editor/cells/EditorCell;" />
      <scope id="946964771156066680" at="11,79,12,108" />
      <scope id="946964771156066680" at="11,0,14,0">
        <var name="editorContext" id="946964771156066680" />
        <var name="node" id="946964771156066680" />
      </scope>
      <unit id="946964771156066680" at="10,0,15,0" name="jetbrains.mps.execution.settings.editor.PersistentConfigurationTemplateInitializer_Editor" />
    </file>
    <file name="PersistentConfigurationTemplateInitializer_EditorBuilder_a.java">
      <node id="946964771156066680" at="46,122,47,19" concept="10" />
      <node id="946964771156066680" at="47,19,48,18" concept="1" />
      <node id="946964771156066680" at="53,26,54,18" concept="6" />
      <node id="946964771156066680" at="57,39,58,39" concept="6" />
      <node id="946964771156066680" at="61,50,62,106" concept="5" />
      <node id="946964771156066680" at="62,106,63,48" concept="1" />
      <node id="946964771156066680" at="63,48,64,28" concept="1" />
      <node id="946964771156066680" at="64,28,65,65" concept="1" />
      <node id="946964771156066680" at="66,68,67,58" concept="1" />
      <node id="946964771156066680" at="69,68,70,58" concept="1" />
      <node id="946964771156066680" at="71,5,72,57" concept="1" />
      <node id="946964771156066680" at="72,57,73,60" concept="1" />
      <node id="946964771156066680" at="73,60,74,57" concept="1" />
      <node id="946964771156066680" at="74,57,75,22" concept="6" />
      <node id="946964771156066680" at="77,48,78,88" concept="5" />
      <node id="946964771156066680" at="78,88,79,33" concept="1" />
      <node id="946964771156066680" at="79,33,80,46" concept="1" />
      <node id="946964771156066680" at="80,46,81,26" concept="5" />
      <node id="946964771156066680" at="81,26,82,123" concept="1" />
      <node id="946964771156066680" at="82,123,83,63" concept="1" />
      <node id="946964771156066680" at="84,39,85,40" concept="1" />
      <node id="946964771156066680" at="85,40,86,37" concept="1" />
      <node id="946964771156066680" at="87,5,88,73" concept="1" />
      <node id="946964771156066680" at="88,73,89,57" concept="5" />
      <node id="946964771156066680" at="89,57,90,59" concept="5" />
      <node id="946964771156066680" at="91,35,92,87" concept="5" />
      <node id="946964771156066680" at="92,87,93,94" concept="6" />
      <node id="946964771156066680" at="94,10,95,22" concept="6" />
      <node id="946964771156066680" at="98,33,99,14" concept="10" />
      <node id="946964771156066680" at="101,69,102,57" concept="6" />
      <node id="946964771156066680" at="104,81,105,41" concept="7" />
      <node id="946964771156066680" at="105,41,106,150" concept="6" />
      <node id="946964771156066680" at="112,0,113,0" concept="2" trace="myReferencingNode" />
      <node id="946964771156066680" at="114,119,115,21" concept="10" />
      <node id="946964771156066680" at="115,21,116,42" concept="1" />
      <node id="946964771156066680" at="116,42,117,20" concept="1" />
      <node id="946964771156066680" at="120,41,121,42" concept="6" />
      <node id="946964771156066680" at="126,28,127,20" concept="6" />
      <node id="946964771156066684" at="130,53,131,91" concept="5" />
      <node id="946964771156066684" at="131,91,132,31" concept="1" />
      <node id="946964771156066684" at="132,31,133,44" concept="1" />
      <node id="946964771156066684" at="133,44,134,33" concept="1" />
      <node id="946964771156066684" at="134,33,135,28" concept="5" />
      <node id="946964771156066684" at="135,28,136,65" concept="1" />
      <node id="946964771156066684" at="136,65,137,44" concept="1" />
      <node id="946964771156066684" at="137,44,138,36" concept="5" />
      <node id="946964771156066684" at="138,36,139,103" concept="1" />
      <node id="946964771156066684" at="139,103,140,42" concept="1" />
      <node id="946964771156066684" at="140,42,141,75" concept="1" />
      <node id="946964771156066684" at="141,75,142,59" concept="5" />
      <node id="946964771156066684" at="142,59,143,61" concept="5" />
      <node id="946964771156066684" at="144,37,145,89" concept="5" />
      <node id="946964771156066684" at="145,89,146,96" concept="6" />
      <node id="946964771156066684" at="147,12,148,24" concept="6" />
      <node id="943668161921783139" at="151,97,152,595" concept="6" />
      <node id="946964771156066680" at="154,48,155,88" concept="5" />
      <node id="946964771156066680" at="155,88,156,33" concept="1" />
      <node id="946964771156066680" at="156,33,157,46" concept="1" />
      <node id="946964771156066680" at="157,46,158,26" concept="5" />
      <node id="946964771156066680" at="158,26,159,123" concept="1" />
      <node id="946964771156066680" at="159,123,160,63" concept="1" />
      <node id="946964771156066680" at="161,39,162,40" concept="1" />
      <node id="946964771156066680" at="162,40,163,37" concept="1" />
      <node id="946964771156066680" at="164,5,165,73" concept="1" />
      <node id="946964771156066680" at="165,73,166,57" concept="5" />
      <node id="946964771156066680" at="166,57,167,59" concept="5" />
      <node id="946964771156066680" at="168,35,169,87" concept="5" />
      <node id="946964771156066680" at="169,87,170,94" concept="6" />
      <node id="946964771156066680" at="171,10,172,22" concept="6" />
      <node id="946964771156066680" at="175,33,176,14" concept="10" />
      <node id="946964771156066680" at="178,69,179,57" concept="6" />
      <node id="946964771156066680" at="181,81,182,41" concept="7" />
      <node id="946964771156066680" at="182,41,183,150" concept="6" />
      <node id="946964771156066680" at="189,0,190,0" concept="2" trace="myReferencingNode" />
      <node id="946964771156066680" at="191,119,192,21" concept="10" />
      <node id="946964771156066680" at="192,21,193,42" concept="1" />
      <node id="946964771156066680" at="193,42,194,20" concept="1" />
      <node id="946964771156066680" at="197,41,198,42" concept="6" />
      <node id="946964771156066680" at="203,28,204,20" concept="6" />
      <node id="943668161921783121" at="207,53,208,91" concept="5" />
      <node id="943668161921783121" at="208,91,209,31" concept="1" />
      <node id="943668161921783121" at="209,31,210,44" concept="1" />
      <node id="943668161921783121" at="210,44,211,33" concept="1" />
      <node id="943668161921783121" at="211,33,212,28" concept="5" />
      <node id="943668161921783121" at="212,28,213,65" concept="1" />
      <node id="943668161921783121" at="213,65,214,46" concept="1" />
      <node id="943668161921783121" at="214,46,215,36" concept="5" />
      <node id="943668161921783121" at="215,36,216,113" concept="1" />
      <node id="943668161921783121" at="216,113,217,42" concept="1" />
      <node id="943668161921783121" at="217,42,218,75" concept="1" />
      <node id="943668161921783121" at="218,75,219,59" concept="5" />
      <node id="943668161921783121" at="219,59,220,61" concept="5" />
      <node id="943668161921783121" at="221,37,222,89" concept="5" />
      <node id="943668161921783121" at="222,89,223,96" concept="6" />
      <node id="943668161921783121" at="224,12,225,24" concept="6" />
      <node id="943668161921783124" at="228,97,229,595" concept="6" />
      <node id="946964771156066685" at="231,49,232,94" concept="5" />
      <node id="946964771156066685" at="232,94,233,47" concept="1" />
      <node id="946964771156066685" at="233,47,234,34" concept="5" />
      <node id="946964771156066685" at="234,34,235,93" concept="1" />
      <node id="946964771156066685" at="235,93,236,103" concept="1" />
      <node id="946964771156066685" at="236,103,237,40" concept="1" />
      <node id="946964771156066685" at="237,40,238,34" concept="1" />
      <node id="946964771156066685" at="238,34,239,22" concept="6" />
      <node id="946964771156066680" at="241,52,242,173" concept="5" />
      <node id="946964771156066680" at="242,173,243,95" concept="5" />
      <node id="946964771156066680" at="243,95,244,50" concept="1" />
      <node id="946964771156066680" at="244,50,245,49" concept="1" />
      <node id="946964771156066680" at="245,49,246,22" concept="6" />
      <node id="946964771156066680" at="249,101,250,50" concept="10" />
      <node id="946964771156066680" at="252,66,253,93" concept="6" />
      <node id="946964771156066680" at="255,57,256,65" concept="5" />
      <node id="946964771156066680" at="256,65,257,58" concept="1" />
      <node id="946964771156066680" at="257,58,258,25" concept="6" />
      <node id="946964771156066680" at="260,41,261,34" concept="5" />
      <node id="946964771156066680" at="261,34,262,46" concept="1" />
      <node id="946964771156066680" at="262,46,263,49" concept="1" />
      <node id="946964771156066680" at="263,49,264,23" concept="6" />
      <node id="946964771156066680" at="267,96,268,134" concept="1" />
      <node id="946964771156066680" at="269,34,270,142" concept="1" />
      <node id="946964771156066680" at="270,142,271,146" concept="1" />
      <node id="946964771156066680" at="271,146,272,80" concept="1" />
      <node id="946964771156066680" at="274,122,275,396" concept="1" />
      <node id="946964771156066680" at="280,75,281,99" concept="5" />
      <node id="946964771156066680" at="281,99,282,38" concept="1" />
      <node id="946964771156066680" at="282,38,283,36" concept="5" />
      <node id="946964771156066680" at="283,36,284,55" concept="1" />
      <node id="946964771156066680" at="284,55,285,56" concept="1" />
      <node id="946964771156066680" at="285,56,286,42" concept="1" />
      <node id="946964771156066680" at="286,42,287,134" concept="1" />
      <node id="946964771156066680" at="287,134,288,138" concept="1" />
      <node id="946964771156066680" at="288,138,289,24" concept="6" />
      <node id="946964771156066689" at="291,52,292,95" concept="5" />
      <node id="946964771156066689" at="292,95,293,50" concept="1" />
      <node id="946964771156066689" at="293,50,294,36" concept="1" />
      <node id="946964771156066689" at="294,36,295,24" concept="6" />
      <node id="946964771156066690" at="298,49,299,94" concept="5" />
      <node id="946964771156066690" at="299,94,300,47" concept="1" />
      <node id="946964771156066690" at="300,47,301,34" concept="5" />
      <node id="946964771156066690" at="301,34,302,94" concept="1" />
      <node id="946964771156066690" at="302,94,303,103" concept="1" />
      <node id="946964771156066690" at="303,103,304,40" concept="1" />
      <node id="946964771156066690" at="304,40,305,34" concept="1" />
      <node id="946964771156066690" at="305,34,306,22" concept="6" />
      <node id="946964771156066680" at="43,0,45,0" concept="2" trace="myNode" />
      <node id="946964771156066680" at="110,0,112,0" concept="2" trace="myNode" />
      <node id="946964771156066680" at="187,0,189,0" concept="2" trace="myNode" />
      <node id="946964771156066680" at="57,0,60,0" concept="4" trace="createCell#()Ljetbrains/mps/openapi/editor/cells/EditorCell;" />
      <node id="946964771156066680" at="65,65,68,5" concept="3" />
      <node id="946964771156066680" at="68,5,71,5" concept="3" />
      <node id="946964771156066680" at="98,0,101,0" concept="0" trace="_Inline_e5b6m9_a0a#()V" />
      <node id="946964771156066680" at="101,0,104,0" concept="4" trace="createEditorCell#(Ljetbrains/mps/openapi/editor/EditorContext;)Ljetbrains/mps/openapi/editor/cells/EditorCell;" />
      <node id="946964771156066680" at="120,0,123,0" concept="4" trace="createCell#()Ljetbrains/mps/openapi/editor/cells/EditorCell;" />
      <node id="943668161921783097" at="151,0,154,0" concept="9" trace="renderingCondition_e5b6m9_a0a#(Lorg/jetbrains/mps/openapi/model/SNode;Ljetbrains/mps/openapi/editor/EditorContext;)Z" />
      <node id="946964771156066680" at="175,0,178,0" concept="0" trace="_Inline_e5b6m9_a1a#()V" />
      <node id="946964771156066680" at="178,0,181,0" concept="4" trace="createEditorCell#(Ljetbrains/mps/openapi/editor/EditorContext;)Ljetbrains/mps/openapi/editor/cells/EditorCell;" />
      <node id="946964771156066680" at="197,0,200,0" concept="4" trace="createCell#()Ljetbrains/mps/openapi/editor/cells/EditorCell;" />
      <node id="943668161921783122" at="228,0,231,0" concept="9" trace="renderingCondition_e5b6m9_a1a#(Lorg/jetbrains/mps/openapi/model/SNode;Ljetbrains/mps/openapi/editor/EditorContext;)Z" />
      <node id="946964771156066680" at="249,0,252,0" concept="0" trace="parameterListHandler_e5b6m9_d0#(Lorg/jetbrains/mps/openapi/model/SNode;Ljava/lang/String;Ljetbrains/mps/openapi/editor/EditorContext;)V" />
      <node id="946964771156066680" at="252,0,255,0" concept="4" trace="createNodeToInsert#(Ljetbrains/mps/openapi/editor/EditorContext;)Lorg/jetbrains/mps/openapi/model/SNode;" />
      <node id="946964771156066680" at="273,9,276,9" concept="3" />
      <node id="946964771156066680" at="46,0,50,0" concept="0" trace="PersistentConfigurationTemplateInitializer_EditorBuilder_a#(Ljetbrains/mps/openapi/editor/EditorContext;Lorg/jetbrains/mps/openapi/model/SNode;)V" />
      <node id="946964771156066680" at="83,63,87,5" concept="3" />
      <node id="946964771156066680" at="104,0,108,0" concept="4" trace="createEditorCell#(Ljetbrains/mps/openapi/editor/EditorContext;Lorg/jetbrains/mps/openapi/model/SNode;)Ljetbrains/mps/openapi/editor/cells/EditorCell;" />
      <node id="946964771156066680" at="160,63,164,5" concept="3" />
      <node id="946964771156066680" at="181,0,185,0" concept="4" trace="createEditorCell#(Ljetbrains/mps/openapi/editor/EditorContext;Lorg/jetbrains/mps/openapi/model/SNode;)Ljetbrains/mps/openapi/editor/cells/EditorCell;" />
      <node id="946964771156066680" at="51,0,56,0" concept="4" trace="getNode#()Lorg/jetbrains/mps/openapi/model/SNode;" />
      <node id="946964771156066680" at="90,59,95,22" concept="3" />
      <node id="946964771156066680" at="114,0,119,0" concept="0" trace="Inline_Builder_e5b6m9_a0a#(Ljetbrains/mps/openapi/editor/EditorContext;Lorg/jetbrains/mps/openapi/model/SNode;Lorg/jetbrains/mps/openapi/model/SNode;)V" />
      <node id="946964771156066680" at="124,0,129,0" concept="4" trace="getNode#()Lorg/jetbrains/mps/openapi/model/SNode;" />
      <node id="946964771156066684" at="143,61,148,24" concept="3" />
      <node id="946964771156066680" at="167,59,172,22" concept="3" />
      <node id="946964771156066680" at="191,0,196,0" concept="0" trace="Inline_Builder_e5b6m9_a1a#(Ljetbrains/mps/openapi/editor/EditorContext;Lorg/jetbrains/mps/openapi/model/SNode;Lorg/jetbrains/mps/openapi/model/SNode;)V" />
      <node id="946964771156066680" at="201,0,206,0" concept="4" trace="getNode#()Lorg/jetbrains/mps/openapi/model/SNode;" />
      <node id="943668161921783121" at="220,61,225,24" concept="3" />
      <node id="946964771156066680" at="255,0,260,0" concept="4" trace="createNodeCell#(Lorg/jetbrains/mps/openapi/model/SNode;)Ljetbrains/mps/openapi/editor/cells/EditorCell;" />
      <node id="946964771156066680" at="268,134,273,9" concept="3" />
      <node id="946964771156066680" at="260,0,266,0" concept="4" trace="createEmptyCell#()Ljetbrains/mps/openapi/editor/cells/EditorCell;" />
      <node id="946964771156066689" at="291,0,297,0" concept="4" trace="createConstant_e5b6m9_a3a#()Ljetbrains/mps/openapi/editor/cells/EditorCell;" />
      <node id="946964771156066680" at="241,0,248,0" concept="4" trace="createRefNodeList_e5b6m9_d0#()Ljetbrains/mps/openapi/editor/cells/EditorCell;" />
      <node id="946964771156066685" at="231,0,241,0" concept="4" trace="createConstant_e5b6m9_c0#()Ljetbrains/mps/openapi/editor/cells/EditorCell;" />
      <node id="946964771156066690" at="298,0,308,0" concept="4" trace="createConstant_e5b6m9_e0#()Ljetbrains/mps/openapi/editor/cells/EditorCell;" />
      <node id="946964771156066680" at="266,86,277,7" concept="3" />
      <node id="946964771156066680" at="279,0,291,0" concept="4" trace="createSeparatorCell#(Lorg/jetbrains/mps/openapi/model/SNode;Lorg/jetbrains/mps/openapi/model/SNode;)Ljetbrains/mps/openapi/editor/cells/EditorCell;" />
      <node id="946964771156066680" at="266,0,279,0" concept="4" trace="installElementCellActions#(Lorg/jetbrains/mps/openapi/model/SNode;Ljetbrains/mps/openapi/editor/cells/EditorCell;)V" />
      <node id="946964771156066680" at="61,0,77,0" concept="4" trace="createCollection_e5b6m9_a#()Ljetbrains/mps/openapi/editor/cells/EditorCell;" />
      <node id="946964771156066680" at="77,0,97,0" concept="4" trace="createRefCell_e5b6m9_a0#()Ljetbrains/mps/openapi/editor/cells/EditorCell;" />
      <node id="946964771156066684" at="130,0,150,0" concept="4" trace="createProperty_e5b6m9_a0a0#()Ljetbrains/mps/openapi/editor/cells/EditorCell;" />
      <node id="946964771156066680" at="154,0,174,0" concept="4" trace="createRefCell_e5b6m9_b0#()Ljetbrains/mps/openapi/editor/cells/EditorCell;" />
      <node id="943668161921783121" at="207,0,227,0" concept="4" trace="createProperty_e5b6m9_a0b0#()Ljetbrains/mps/openapi/editor/cells/EditorCell;" />
      <scope id="946964771156066680" at="53,26,54,18" />
      <scope id="946964771156066680" at="57,39,58,39" />
      <scope id="946964771156066680" at="66,68,67,58" />
      <scope id="946964771156066680" at="69,68,70,58" />
      <scope id="946964771156066680" at="98,33,99,14" />
      <scope id="946964771156066680" at="101,69,102,57" />
      <scope id="946964771156066680" at="120,41,121,42" />
      <scope id="946964771156066680" at="126,28,127,20" />
      <scope id="943668161921783098" at="151,97,152,595" />
      <scope id="946964771156066680" at="175,33,176,14" />
      <scope id="946964771156066680" at="178,69,179,57" />
      <scope id="946964771156066680" at="197,41,198,42" />
      <scope id="946964771156066680" at="203,28,204,20" />
      <scope id="943668161921783123" at="228,97,229,595" />
      <scope id="946964771156066680" at="249,101,250,50" />
      <scope id="946964771156066680" at="252,66,253,93" />
      <scope id="946964771156066680" at="274,122,275,396" />
      <scope id="946964771156066680" at="46,122,48,18" />
      <scope id="946964771156066680" at="84,39,86,37" />
      <scope id="946964771156066680" at="91,35,93,94">
        <var name="manager" id="946964771156066680" />
      </scope>
      <scope id="946964771156066680" at="104,81,106,150" />
      <scope id="946964771156066684" at="144,37,146,96">
        <var name="manager" id="946964771156066684" />
      </scope>
      <scope id="946964771156066680" at="161,39,163,37" />
      <scope id="946964771156066680" at="168,35,170,94">
        <var name="manager" id="946964771156066680" />
      </scope>
      <scope id="946964771156066680" at="181,81,183,150" />
      <scope id="943668161921783121" at="221,37,223,96">
        <var name="manager" id="943668161921783121" />
      </scope>
      <scope id="946964771156066680" at="57,0,60,0" />
      <scope id="946964771156066680" at="98,0,101,0" />
      <scope id="946964771156066680" at="101,0,104,0">
        <var name="editorContext" id="946964771156066680" />
      </scope>
      <scope id="946964771156066680" at="114,119,117,20" />
      <scope id="946964771156066680" at="120,0,123,0" />
      <scope id="943668161921783097" at="151,0,154,0">
        <var name="editorContext" id="943668161921783097" />
        <var name="node" id="943668161921783097" />
      </scope>
      <scope id="946964771156066680" at="175,0,178,0" />
      <scope id="946964771156066680" at="178,0,181,0">
        <var name="editorContext" id="946964771156066680" />
      </scope>
      <scope id="946964771156066680" at="191,119,194,20" />
      <scope id="946964771156066680" at="197,0,200,0" />
      <scope id="943668161921783122" at="228,0,231,0">
        <var name="editorContext" id="943668161921783122" />
        <var name="node" id="943668161921783122" />
      </scope>
      <scope id="946964771156066680" at="249,0,252,0">
=======
      <node id="946964771156066680" at="39,79,40,63" concept="6" />
      <node id="946964771156066680" at="42,89,43,99" concept="5" />
      <node id="946964771156066680" at="43,99,44,48" concept="1" />
      <node id="946964771156066680" at="44,48,45,28" concept="1" />
      <node id="946964771156066680" at="46,61,47,82" concept="1" />
      <node id="946964771156066680" at="49,61,50,82" concept="1" />
      <node id="946964771156066680" at="51,5,52,81" concept="1" />
      <node id="946964771156066680" at="52,81,53,84" concept="1" />
      <node id="946964771156066680" at="53,84,54,81" concept="1" />
      <node id="946964771156066680" at="54,81,55,22" concept="6" />
      <node id="946964771156066680" at="57,87,58,81" concept="5" />
      <node id="946964771156066680" at="58,81,59,33" concept="1" />
      <node id="946964771156066680" at="59,33,60,46" concept="1" />
      <node id="946964771156066680" at="60,46,61,26" concept="5" />
      <node id="946964771156066680" at="61,26,62,114" concept="1" />
      <node id="946964771156066680" at="62,114,63,58" concept="1" />
      <node id="946964771156066680" at="64,39,65,40" concept="1" />
      <node id="946964771156066680" at="65,40,66,37" concept="1" />
      <node id="946964771156066680" at="67,5,68,73" concept="1" />
      <node id="946964771156066680" at="68,73,69,57" concept="5" />
      <node id="946964771156066680" at="70,35,71,82" concept="5" />
      <node id="946964771156066680" at="71,82,72,112" concept="6" />
      <node id="946964771156066680" at="73,10,74,22" concept="6" />
      <node id="946964771156066683" at="77,33,78,14" concept="9" />
      <node id="946964771156066683" at="80,69,81,67" concept="6" />
      <node id="946964771156066683" at="83,81,84,66" concept="6" />
      <node id="946964771156066684" at="86,92,87,84" concept="5" />
      <node id="946964771156066684" at="87,84,88,31" concept="1" />
      <node id="946964771156066684" at="88,31,89,44" concept="1" />
      <node id="946964771156066684" at="89,44,90,33" concept="1" />
      <node id="946964771156066684" at="90,33,91,28" concept="5" />
      <node id="946964771156066684" at="91,28,92,60" concept="1" />
      <node id="946964771156066684" at="92,60,93,44" concept="1" />
      <node id="946964771156066684" at="93,44,94,36" concept="5" />
      <node id="946964771156066684" at="94,36,95,87" concept="1" />
      <node id="946964771156066684" at="95,87,96,42" concept="1" />
      <node id="946964771156066684" at="96,42,97,75" concept="1" />
      <node id="946964771156066684" at="97,75,98,59" concept="5" />
      <node id="946964771156066684" at="99,37,100,84" concept="5" />
      <node id="946964771156066684" at="100,84,101,114" concept="6" />
      <node id="946964771156066684" at="102,12,103,24" concept="6" />
      <node id="943668161921783139" at="106,97,107,595" concept="6" />
      <node id="946964771156066680" at="109,87,110,81" concept="5" />
      <node id="946964771156066680" at="110,81,111,33" concept="1" />
      <node id="946964771156066680" at="111,33,112,46" concept="1" />
      <node id="946964771156066680" at="112,46,113,26" concept="5" />
      <node id="946964771156066680" at="113,26,114,114" concept="1" />
      <node id="946964771156066680" at="114,114,115,58" concept="1" />
      <node id="946964771156066680" at="116,39,117,40" concept="1" />
      <node id="946964771156066680" at="117,40,118,37" concept="1" />
      <node id="946964771156066680" at="119,5,120,73" concept="1" />
      <node id="946964771156066680" at="120,73,121,57" concept="5" />
      <node id="946964771156066680" at="122,35,123,82" concept="5" />
      <node id="946964771156066680" at="123,82,124,112" concept="6" />
      <node id="946964771156066680" at="125,10,126,22" concept="6" />
      <node id="943668161921783120" at="129,33,130,14" concept="9" />
      <node id="943668161921783120" at="132,69,133,67" concept="6" />
      <node id="943668161921783120" at="135,81,136,66" concept="6" />
      <node id="943668161921783121" at="138,92,139,84" concept="5" />
      <node id="943668161921783121" at="139,84,140,31" concept="1" />
      <node id="943668161921783121" at="140,31,141,44" concept="1" />
      <node id="943668161921783121" at="141,44,142,33" concept="1" />
      <node id="943668161921783121" at="142,33,143,28" concept="5" />
      <node id="943668161921783121" at="143,28,144,60" concept="1" />
      <node id="943668161921783121" at="144,60,145,46" concept="1" />
      <node id="943668161921783121" at="145,46,146,36" concept="5" />
      <node id="943668161921783121" at="146,36,147,97" concept="1" />
      <node id="943668161921783121" at="147,97,148,42" concept="1" />
      <node id="943668161921783121" at="148,42,149,75" concept="1" />
      <node id="943668161921783121" at="149,75,150,59" concept="5" />
      <node id="943668161921783121" at="151,37,152,84" concept="5" />
      <node id="943668161921783121" at="152,84,153,114" concept="6" />
      <node id="943668161921783121" at="154,12,155,24" concept="6" />
      <node id="943668161921783124" at="158,97,159,595" concept="6" />
      <node id="946964771156066685" at="161,88,162,87" concept="5" />
      <node id="946964771156066685" at="162,87,163,47" concept="1" />
      <node id="946964771156066685" at="163,47,164,34" concept="5" />
      <node id="946964771156066685" at="164,34,165,77" concept="1" />
      <node id="946964771156066685" at="165,77,166,106" concept="1" />
      <node id="946964771156066685" at="166,106,167,40" concept="1" />
      <node id="946964771156066685" at="167,40,168,34" concept="1" />
      <node id="946964771156066685" at="168,34,169,22" concept="6" />
      <node id="946964771156066680" at="171,91,172,157" concept="5" />
      <node id="946964771156066680" at="172,157,173,110" concept="5" />
      <node id="946964771156066680" at="173,110,174,50" concept="1" />
      <node id="946964771156066680" at="174,50,175,49" concept="1" />
      <node id="946964771156066680" at="175,49,176,22" concept="6" />
      <node id="946964771156066680" at="179,101,180,50" concept="9" />
      <node id="946964771156066680" at="182,66,183,41" concept="5" />
      <node id="946964771156066680" at="183,41,184,93" concept="6" />
      <node id="946964771156066680" at="186,86,187,80" concept="5" />
      <node id="946964771156066680" at="187,80,188,95" concept="1" />
      <node id="946964771156066680" at="188,95,189,25" concept="6" />
      <node id="946964771156066680" at="191,68,192,34" concept="5" />
      <node id="946964771156066680" at="192,34,193,80" concept="1" />
      <node id="946964771156066680" at="193,80,194,87" concept="1" />
      <node id="946964771156066680" at="194,87,195,23" concept="6" />
      <node id="946964771156066680" at="197,89,198,65" concept="6" />
      <node id="946964771156066680" at="201,96,202,134" concept="1" />
      <node id="946964771156066680" at="203,34,204,142" concept="1" />
      <node id="946964771156066680" at="204,142,205,146" concept="1" />
      <node id="946964771156066680" at="205,146,206,80" concept="1" />
      <node id="946964771156066680" at="208,122,209,394" concept="1" />
      <node id="946964771156066680" at="214,104,215,100" concept="5" />
      <node id="946964771156066680" at="215,100,216,38" concept="1" />
      <node id="946964771156066680" at="216,38,217,36" concept="5" />
      <node id="946964771156066680" at="217,36,218,55" concept="1" />
      <node id="946964771156066680" at="218,55,219,56" concept="1" />
      <node id="946964771156066680" at="219,56,220,42" concept="1" />
      <node id="946964771156066680" at="220,42,221,134" concept="1" />
      <node id="946964771156066680" at="221,134,222,138" concept="1" />
      <node id="946964771156066680" at="222,138,223,24" concept="6" />
      <node id="946964771156066689" at="225,91,226,88" concept="5" />
      <node id="946964771156066689" at="226,88,227,50" concept="1" />
      <node id="946964771156066689" at="227,50,228,36" concept="1" />
      <node id="946964771156066689" at="228,36,229,24" concept="6" />
      <node id="946964771156066690" at="232,88,233,87" concept="5" />
      <node id="946964771156066690" at="233,87,234,47" concept="1" />
      <node id="946964771156066690" at="234,47,235,34" concept="5" />
      <node id="946964771156066690" at="235,34,236,78" concept="1" />
      <node id="946964771156066690" at="236,78,237,106" concept="1" />
      <node id="946964771156066690" at="237,106,238,40" concept="1" />
      <node id="946964771156066690" at="238,40,239,34" concept="1" />
      <node id="946964771156066690" at="239,34,240,22" concept="6" />
      <node id="946964771156066680" at="39,0,42,0" concept="4" trace="createEditorCell#(Ljetbrains/mps/openapi/editor/EditorContext;Lorg/jetbrains/mps/openapi/model/SNode;)Ljetbrains/mps/openapi/editor/cells/EditorCell;" />
      <node id="946964771156066680" at="45,28,48,5" concept="3" />
      <node id="946964771156066680" at="48,5,51,5" concept="3" />
      <node id="946964771156066683" at="77,0,80,0" concept="0" trace="_Inline_e5b6m9_a0a#()V" />
      <node id="946964771156066683" at="80,0,83,0" concept="4" trace="createEditorCell#(Ljetbrains/mps/openapi/editor/EditorContext;)Ljetbrains/mps/openapi/editor/cells/EditorCell;" />
      <node id="946964771156066683" at="83,0,86,0" concept="4" trace="createEditorCell#(Ljetbrains/mps/openapi/editor/EditorContext;Lorg/jetbrains/mps/openapi/model/SNode;)Ljetbrains/mps/openapi/editor/cells/EditorCell;" />
      <node id="943668161921783097" at="106,0,109,0" concept="8" trace="renderingCondition_e5b6m9_a0a#(Lorg/jetbrains/mps/openapi/model/SNode;Ljetbrains/mps/openapi/editor/EditorContext;)Z" />
      <node id="943668161921783120" at="129,0,132,0" concept="0" trace="_Inline_e5b6m9_a1a#()V" />
      <node id="943668161921783120" at="132,0,135,0" concept="4" trace="createEditorCell#(Ljetbrains/mps/openapi/editor/EditorContext;)Ljetbrains/mps/openapi/editor/cells/EditorCell;" />
      <node id="943668161921783120" at="135,0,138,0" concept="4" trace="createEditorCell#(Ljetbrains/mps/openapi/editor/EditorContext;Lorg/jetbrains/mps/openapi/model/SNode;)Ljetbrains/mps/openapi/editor/cells/EditorCell;" />
      <node id="943668161921783122" at="158,0,161,0" concept="8" trace="renderingCondition_e5b6m9_a1a#(Lorg/jetbrains/mps/openapi/model/SNode;Ljetbrains/mps/openapi/editor/EditorContext;)Z" />
      <node id="946964771156066680" at="179,0,182,0" concept="0" trace="parameterListHandler_e5b6m9_d0#(Lorg/jetbrains/mps/openapi/model/SNode;Ljava/lang/String;Ljetbrains/mps/openapi/editor/EditorContext;)V" />
      <node id="946964771156066680" at="197,0,200,0" concept="4" trace="createEmptyCell_internal#(Ljetbrains/mps/openapi/editor/EditorContext;Lorg/jetbrains/mps/openapi/model/SNode;)Ljetbrains/mps/openapi/editor/cells/EditorCell;" />
      <node id="946964771156066680" at="207,9,210,9" concept="3" />
      <node id="946964771156066680" at="63,58,67,5" concept="3" />
      <node id="946964771156066680" at="115,58,119,5" concept="3" />
      <node id="946964771156066680" at="182,0,186,0" concept="4" trace="createNodeToInsert#(Ljetbrains/mps/openapi/editor/EditorContext;)Lorg/jetbrains/mps/openapi/model/SNode;" />
      <node id="946964771156066680" at="69,57,74,22" concept="3" />
      <node id="946964771156066684" at="98,59,103,24" concept="3" />
      <node id="946964771156066680" at="121,57,126,22" concept="3" />
      <node id="943668161921783121" at="150,59,155,24" concept="3" />
      <node id="946964771156066680" at="186,0,191,0" concept="4" trace="createNodeCell#(Ljetbrains/mps/openapi/editor/EditorContext;Lorg/jetbrains/mps/openapi/model/SNode;)Ljetbrains/mps/openapi/editor/cells/EditorCell;" />
      <node id="946964771156066680" at="202,134,207,9" concept="3" />
      <node id="946964771156066680" at="191,0,197,0" concept="4" trace="createEmptyCell#(Ljetbrains/mps/openapi/editor/EditorContext;)Ljetbrains/mps/openapi/editor/cells/EditorCell;" />
      <node id="946964771156066689" at="225,0,231,0" concept="4" trace="createConstant_e5b6m9_a3a#(Ljetbrains/mps/openapi/editor/EditorContext;Lorg/jetbrains/mps/openapi/model/SNode;)Ljetbrains/mps/openapi/editor/cells/EditorCell;" />
      <node id="946964771156066680" at="171,0,178,0" concept="4" trace="createRefNodeList_e5b6m9_d0#(Ljetbrains/mps/openapi/editor/EditorContext;Lorg/jetbrains/mps/openapi/model/SNode;)Ljetbrains/mps/openapi/editor/cells/EditorCell;" />
      <node id="946964771156066685" at="161,0,171,0" concept="4" trace="createConstant_e5b6m9_c0#(Ljetbrains/mps/openapi/editor/EditorContext;Lorg/jetbrains/mps/openapi/model/SNode;)Ljetbrains/mps/openapi/editor/cells/EditorCell;" />
      <node id="946964771156066690" at="232,0,242,0" concept="4" trace="createConstant_e5b6m9_e0#(Ljetbrains/mps/openapi/editor/EditorContext;Lorg/jetbrains/mps/openapi/model/SNode;)Ljetbrains/mps/openapi/editor/cells/EditorCell;" />
      <node id="946964771156066680" at="200,132,211,7" concept="3" />
      <node id="946964771156066680" at="213,0,225,0" concept="4" trace="createSeparatorCell#(Ljetbrains/mps/openapi/editor/EditorContext;Lorg/jetbrains/mps/openapi/model/SNode;Lorg/jetbrains/mps/openapi/model/SNode;)Ljetbrains/mps/openapi/editor/cells/EditorCell;" />
      <node id="946964771156066680" at="200,0,213,0" concept="4" trace="installElementCellActions#(Lorg/jetbrains/mps/openapi/model/SNode;Lorg/jetbrains/mps/openapi/model/SNode;Ljetbrains/mps/openapi/editor/cells/EditorCell;Ljetbrains/mps/openapi/editor/EditorContext;)V" />
      <node id="946964771156066680" at="42,0,57,0" concept="4" trace="createCollection_e5b6m9_a#(Ljetbrains/mps/openapi/editor/EditorContext;Lorg/jetbrains/mps/openapi/model/SNode;)Ljetbrains/mps/openapi/editor/cells/EditorCell;" />
      <node id="946964771156066680" at="57,0,76,0" concept="4" trace="createRefCell_e5b6m9_a0#(Ljetbrains/mps/openapi/editor/EditorContext;Lorg/jetbrains/mps/openapi/model/SNode;)Ljetbrains/mps/openapi/editor/cells/EditorCell;" />
      <node id="946964771156066684" at="86,0,105,0" concept="4" trace="createProperty_e5b6m9_a0a0#(Ljetbrains/mps/openapi/editor/EditorContext;Lorg/jetbrains/mps/openapi/model/SNode;)Ljetbrains/mps/openapi/editor/cells/EditorCell;" />
      <node id="946964771156066680" at="109,0,128,0" concept="4" trace="createRefCell_e5b6m9_b0#(Ljetbrains/mps/openapi/editor/EditorContext;Lorg/jetbrains/mps/openapi/model/SNode;)Ljetbrains/mps/openapi/editor/cells/EditorCell;" />
      <node id="943668161921783121" at="138,0,157,0" concept="4" trace="createProperty_e5b6m9_a0b0#(Ljetbrains/mps/openapi/editor/EditorContext;Lorg/jetbrains/mps/openapi/model/SNode;)Ljetbrains/mps/openapi/editor/cells/EditorCell;" />
      <scope id="946964771156066680" at="39,79,40,63" />
      <scope id="946964771156066680" at="46,61,47,82" />
      <scope id="946964771156066680" at="49,61,50,82" />
      <scope id="946964771156066683" at="77,33,78,14" />
      <scope id="946964771156066683" at="80,69,81,67" />
      <scope id="946964771156066683" at="83,81,84,66" />
      <scope id="943668161921783098" at="106,97,107,595" />
      <scope id="943668161921783120" at="129,33,130,14" />
      <scope id="943668161921783120" at="132,69,133,67" />
      <scope id="943668161921783120" at="135,81,136,66" />
      <scope id="943668161921783123" at="158,97,159,595" />
      <scope id="946964771156066680" at="179,101,180,50" />
      <scope id="946964771156066680" at="197,89,198,65" />
      <scope id="946964771156066680" at="208,122,209,394" />
      <scope id="946964771156066680" at="64,39,66,37" />
      <scope id="946964771156066680" at="70,35,72,112">
        <var name="manager" id="946964771156066680" />
      </scope>
      <scope id="946964771156066684" at="99,37,101,114">
        <var name="manager" id="946964771156066684" />
      </scope>
      <scope id="946964771156066680" at="116,39,118,37" />
      <scope id="946964771156066680" at="122,35,124,112">
        <var name="manager" id="946964771156066680" />
      </scope>
      <scope id="943668161921783121" at="151,37,153,114">
        <var name="manager" id="943668161921783121" />
      </scope>
      <scope id="946964771156066680" at="182,66,184,93">
        <var name="listOwner" id="946964771156066680" />
      </scope>
      <scope id="946964771156066680" at="39,0,42,0">
        <var name="editorContext" id="946964771156066680" />
        <var name="node" id="946964771156066680" />
      </scope>
      <scope id="946964771156066683" at="77,0,80,0" />
      <scope id="946964771156066683" at="80,0,83,0">
        <var name="editorContext" id="946964771156066683" />
      </scope>
      <scope id="946964771156066683" at="83,0,86,0">
        <var name="editorContext" id="946964771156066683" />
        <var name="node" id="946964771156066683" />
      </scope>
      <scope id="943668161921783097" at="106,0,109,0">
        <var name="editorContext" id="943668161921783097" />
        <var name="node" id="943668161921783097" />
      </scope>
      <scope id="943668161921783120" at="129,0,132,0" />
      <scope id="943668161921783120" at="132,0,135,0">
        <var name="editorContext" id="943668161921783120" />
      </scope>
      <scope id="943668161921783120" at="135,0,138,0">
        <var name="editorContext" id="943668161921783120" />
        <var name="node" id="943668161921783120" />
      </scope>
      <scope id="943668161921783122" at="158,0,161,0">
        <var name="editorContext" id="943668161921783122" />
        <var name="node" id="943668161921783122" />
      </scope>
      <scope id="946964771156066680" at="179,0,182,0">
>>>>>>> bd830ede
        <var name="childRole" id="946964771156066680" />
        <var name="context" id="946964771156066680" />
        <var name="ownerNode" id="946964771156066680" />
      </scope>
<<<<<<< HEAD
      <scope id="946964771156066680" at="252,0,255,0">
        <var name="editorContext" id="946964771156066680" />
      </scope>
      <scope id="946964771156066680" at="255,57,258,25">
        <var name="elementCell" id="946964771156066680" />
      </scope>
      <scope id="946964771156066680" at="269,34,272,80" />
      <scope id="946964771156066680" at="46,0,50,0">
        <var name="context" id="946964771156066680" />
        <var name="node" id="946964771156066680" />
      </scope>
      <scope id="946964771156066680" at="104,0,108,0">
        <var name="editorContext" id="946964771156066680" />
        <var name="node" id="946964771156066680" />
      </scope>
      <scope id="946964771156066680" at="181,0,185,0">
=======
      <scope id="946964771156066680" at="186,86,189,25">
        <var name="elementCell" id="946964771156066680" />
      </scope>
      <scope id="946964771156066680" at="197,0,200,0">
        <var name="editorContext" id="946964771156066680" />
        <var name="node" id="946964771156066680" />
      </scope>
      <scope id="946964771156066680" at="203,34,206,80" />
      <scope id="946964771156066680" at="182,0,186,0">
>>>>>>> bd830ede
        <var name="editorContext" id="946964771156066680" />
        <var name="node" id="946964771156066680" />
      </scope>
<<<<<<< HEAD
      <scope id="946964771156066680" at="260,41,264,23">
        <var name="emptyCell" id="946964771156066680" />
      </scope>
      <scope id="946964771156066689" at="291,52,295,24">
        <var name="editorCell" id="946964771156066689" />
      </scope>
      <scope id="946964771156066680" at="51,0,56,0" />
      <scope id="946964771156066680" at="114,0,119,0">
        <var name="context" id="946964771156066680" />
        <var name="node" id="946964771156066680" />
        <var name="referencingNode" id="946964771156066680" />
      </scope>
      <scope id="946964771156066680" at="124,0,129,0" />
      <scope id="946964771156066680" at="191,0,196,0">
        <var name="context" id="946964771156066680" />
        <var name="node" id="946964771156066680" />
        <var name="referencingNode" id="946964771156066680" />
      </scope>
      <scope id="946964771156066680" at="201,0,206,0" />
      <scope id="946964771156066680" at="241,52,246,22">
        <var name="editorCell" id="946964771156066680" />
        <var name="handler" id="946964771156066680" />
      </scope>
      <scope id="946964771156066680" at="255,0,260,0">
        <var name="elementNode" id="946964771156066680" />
      </scope>
      <scope id="946964771156066680" at="260,0,266,0" />
      <scope id="946964771156066689" at="291,0,297,0" />
      <scope id="946964771156066680" at="241,0,248,0" />
      <scope id="946964771156066685" at="231,49,239,22">
        <var name="editorCell" id="946964771156066685" />
        <var name="style" id="946964771156066685" />
      </scope>
      <scope id="946964771156066690" at="298,49,306,22">
        <var name="editorCell" id="946964771156066690" />
        <var name="style" id="946964771156066690" />
      </scope>
      <scope id="946964771156066680" at="267,96,276,9" />
      <scope id="946964771156066680" at="280,75,289,24">
        <var name="editorCell" id="946964771156066680" />
        <var name="style" id="946964771156066680" />
      </scope>
      <scope id="946964771156066685" at="231,0,241,0" />
      <scope id="946964771156066690" at="298,0,308,0" />
      <scope id="946964771156066680" at="266,86,277,7" />
      <scope id="946964771156066680" at="279,0,291,0">
        <var name="nextNode" id="946964771156066680" />
        <var name="prevNode" id="946964771156066680" />
      </scope>
      <scope id="946964771156066680" at="266,0,279,0">
=======
      <scope id="946964771156066680" at="191,68,195,23">
        <var name="emptyCell" id="946964771156066680" />
      </scope>
      <scope id="946964771156066689" at="225,91,229,24">
        <var name="editorCell" id="946964771156066689" />
      </scope>
      <scope id="946964771156066680" at="171,91,176,22">
        <var name="editorCell" id="946964771156066680" />
        <var name="handler" id="946964771156066680" />
      </scope>
      <scope id="946964771156066680" at="186,0,191,0">
        <var name="editorContext" id="946964771156066680" />
        <var name="elementNode" id="946964771156066680" />
      </scope>
      <scope id="946964771156066680" at="191,0,197,0">
        <var name="editorContext" id="946964771156066680" />
      </scope>
      <scope id="946964771156066689" at="225,0,231,0">
        <var name="editorContext" id="946964771156066689" />
        <var name="node" id="946964771156066689" />
      </scope>
      <scope id="946964771156066680" at="171,0,178,0">
        <var name="editorContext" id="946964771156066680" />
        <var name="node" id="946964771156066680" />
      </scope>
      <scope id="946964771156066685" at="161,88,169,22">
        <var name="editorCell" id="946964771156066685" />
        <var name="style" id="946964771156066685" />
      </scope>
      <scope id="946964771156066690" at="232,88,240,22">
        <var name="editorCell" id="946964771156066690" />
        <var name="style" id="946964771156066690" />
      </scope>
      <scope id="946964771156066680" at="201,96,210,9" />
      <scope id="946964771156066680" at="214,104,223,24">
        <var name="editorCell" id="946964771156066680" />
        <var name="style" id="946964771156066680" />
      </scope>
      <scope id="946964771156066685" at="161,0,171,0">
        <var name="editorContext" id="946964771156066685" />
        <var name="node" id="946964771156066685" />
      </scope>
      <scope id="946964771156066690" at="232,0,242,0">
        <var name="editorContext" id="946964771156066690" />
        <var name="node" id="946964771156066690" />
      </scope>
      <scope id="946964771156066680" at="200,132,211,7" />
      <scope id="946964771156066680" at="213,0,225,0">
        <var name="editorContext" id="946964771156066680" />
        <var name="nextNode" id="946964771156066680" />
        <var name="prevNode" id="946964771156066680" />
      </scope>
      <scope id="946964771156066680" at="42,89,55,22">
        <var name="editorCell" id="946964771156066680" />
      </scope>
      <scope id="946964771156066680" at="200,0,213,0">
        <var name="editorContext" id="946964771156066680" />
>>>>>>> bd830ede
        <var name="elementCell" id="946964771156066680" />
        <var name="elementNode" id="946964771156066680" />
      </scope>
      <scope id="946964771156066680" at="61,50,75,22">
        <var name="editorCell" id="946964771156066680" />
      </scope>
<<<<<<< HEAD
      <scope id="946964771156066680" at="61,0,77,0" />
      <scope id="946964771156066680" at="77,48,95,22">
=======
      <scope id="946964771156066680" at="57,87,74,22">
>>>>>>> bd830ede
        <var name="attributeConcept" id="946964771156066680" />
        <var name="editorCell" id="946964771156066680" />
        <var name="provider" id="946964771156066680" />
      </scope>
<<<<<<< HEAD
      <scope id="946964771156066684" at="130,53,148,24">
=======
      <scope id="946964771156066684" at="86,92,103,24">
>>>>>>> bd830ede
        <var name="attributeConcept" id="946964771156066684" />
        <var name="editorCell" id="946964771156066684" />
        <var name="provider" id="946964771156066684" />
        <var name="style" id="946964771156066684" />
      </scope>
<<<<<<< HEAD
      <scope id="946964771156066680" at="154,48,172,22">
=======
      <scope id="946964771156066680" at="109,87,126,22">
>>>>>>> bd830ede
        <var name="attributeConcept" id="946964771156066680" />
        <var name="editorCell" id="946964771156066680" />
        <var name="provider" id="946964771156066680" />
      </scope>
<<<<<<< HEAD
      <scope id="943668161921783121" at="207,53,225,24">
=======
      <scope id="943668161921783121" at="138,92,155,24">
>>>>>>> bd830ede
        <var name="attributeConcept" id="943668161921783121" />
        <var name="editorCell" id="943668161921783121" />
        <var name="provider" id="943668161921783121" />
        <var name="style" id="943668161921783121" />
      </scope>
<<<<<<< HEAD
      <scope id="946964771156066680" at="77,0,97,0" />
      <scope id="946964771156066684" at="130,0,150,0" />
      <scope id="946964771156066680" at="154,0,174,0" />
      <scope id="943668161921783121" at="207,0,227,0" />
      <unit id="946964771156066680" at="97,0,109,0" name="jetbrains.mps.execution.settings.editor.PersistentConfigurationTemplateInitializer_EditorBuilder_a$_Inline_e5b6m9_a0a" />
      <unit id="946964771156066680" at="174,0,186,0" name="jetbrains.mps.execution.settings.editor.PersistentConfigurationTemplateInitializer_EditorBuilder_a$_Inline_e5b6m9_a1a" />
      <unit id="946964771156066680" at="109,0,151,0" name="jetbrains.mps.execution.settings.editor.PersistentConfigurationTemplateInitializer_EditorBuilder_a$Inline_Builder_e5b6m9_a0a" />
      <unit id="946964771156066680" at="186,0,228,0" name="jetbrains.mps.execution.settings.editor.PersistentConfigurationTemplateInitializer_EditorBuilder_a$Inline_Builder_e5b6m9_a1a" />
      <unit id="946964771156066680" at="248,0,298,0" name="jetbrains.mps.execution.settings.editor.PersistentConfigurationTemplateInitializer_EditorBuilder_a$parameterListHandler_e5b6m9_d0" />
      <unit id="946964771156066680" at="42,0,309,0" name="jetbrains.mps.execution.settings.editor.PersistentConfigurationTemplateInitializer_EditorBuilder_a" />
=======
      <scope id="946964771156066680" at="57,0,76,0">
        <var name="editorContext" id="946964771156066680" />
        <var name="node" id="946964771156066680" />
      </scope>
      <scope id="946964771156066684" at="86,0,105,0">
        <var name="editorContext" id="946964771156066684" />
        <var name="node" id="946964771156066684" />
      </scope>
      <scope id="946964771156066680" at="109,0,128,0">
        <var name="editorContext" id="946964771156066680" />
        <var name="node" id="946964771156066680" />
      </scope>
      <scope id="943668161921783121" at="138,0,157,0">
        <var name="editorContext" id="943668161921783121" />
        <var name="node" id="943668161921783121" />
      </scope>
      <unit id="946964771156066683" at="76,0,106,0" name="jetbrains.mps.execution.settings.editor.PersistentConfigurationTemplateInitializer_Editor$_Inline_e5b6m9_a0a" />
      <unit id="943668161921783120" at="128,0,158,0" name="jetbrains.mps.execution.settings.editor.PersistentConfigurationTemplateInitializer_Editor$_Inline_e5b6m9_a1a" />
      <unit id="946964771156066680" at="178,0,232,0" name="jetbrains.mps.execution.settings.editor.PersistentConfigurationTemplateInitializer_Editor$parameterListHandler_e5b6m9_d0" />
      <unit id="946964771156066680" at="38,0,243,0" name="jetbrains.mps.execution.settings.editor.PersistentConfigurationTemplateInitializer_Editor" />
>>>>>>> bd830ede
    </file>
  </root>
  <root nodeRef="r:328ff5ee-9330-4068-906e-6e3bb50e6e1d(jetbrains.mps.execution.settings.editor)/946964771156066693">
    <file name="PersistentPropertyDeclaration_Editor.java">
      <node id="946964771156066693" at="11,79,12,95" concept="6" />
      <node id="946964771156066693" at="11,0,14,0" concept="4" trace="createEditorCell#(Ljetbrains/mps/openapi/editor/EditorContext;Lorg/jetbrains/mps/openapi/model/SNode;)Ljetbrains/mps/openapi/editor/cells/EditorCell;" />
      <scope id="946964771156066693" at="11,79,12,95" />
      <scope id="946964771156066693" at="11,0,14,0">
        <var name="editorContext" id="946964771156066693" />
        <var name="node" id="946964771156066693" />
      </scope>
      <unit id="946964771156066693" at="10,0,15,0" name="jetbrains.mps.execution.settings.editor.PersistentPropertyDeclaration_Editor" />
    </file>
    <file name="PersistentPropertyDeclaration_EditorBuilder_a.java">
      <node id="946964771156066693" at="31,109,32,19" concept="10" />
      <node id="946964771156066693" at="32,19,33,18" concept="1" />
      <node id="946964771156066693" at="38,26,39,18" concept="6" />
      <node id="946964771156066693" at="42,39,43,39" concept="6" />
      <node id="946964771156066693" at="46,50,47,103" concept="5" />
      <node id="946964771156066693" at="47,103,48,48" concept="1" />
      <node id="946964771156066693" at="48,48,49,28" concept="1" />
      <node id="946964771156066693" at="49,28,50,65" concept="1" />
      <node id="946964771156066693" at="50,65,51,56" concept="1" />
      <node id="946964771156066693" at="51,56,52,58" concept="1" />
      <node id="946964771156066693" at="53,68,54,61" concept="1" />
      <node id="946964771156066693" at="55,5,56,57" concept="1" />
      <node id="946964771156066693" at="56,57,57,22" concept="6" />
      <node id="946964771156066693" at="59,48,60,279" concept="5" />
      <node id="946964771156066693" at="60,279,61,33" concept="6" />
      <node id="946964771156066693" at="64,118,65,49" concept="10" />
      <node id="946964771156066693" at="67,55,68,59" concept="5" />
      <node id="946964771156066693" at="68,59,69,41" concept="1" />
      <node id="946964771156066693" at="69,41,70,24" concept="6" />
      <node id="946964771156066693" at="73,118,74,382" concept="1" />
      <node id="946964771156066693" at="76,41,77,35" concept="1" />
      <node id="946964771156066693" at="81,44,82,54" concept="5" />
      <node id="946964771156066693" at="82,54,83,41" concept="1" />
      <node id="946964771156066693" at="83,41,84,0" concept="8" />
      <node id="946964771156066693" at="84,0,85,40" concept="1" />
      <node id="946964771156066693" at="85,40,86,24" concept="6" />
      <node id="946964771156066693" at="88,40,89,25" concept="6" />
      <node id="946964771156066696" at="92,50,93,154" concept="5" />
      <node id="946964771156066696" at="93,154,94,34" concept="5" />
      <node id="946964771156066696" at="94,34,95,80" concept="1" />
      <node id="946964771156066696" at="95,80,96,40" concept="1" />
      <node id="946964771156066696" at="96,40,97,22" concept="6" />
      <node id="946964771156066693" at="99,51,100,103" concept="5" />
      <node id="946964771156066693" at="100,103,101,49" concept="1" />
      <node id="946964771156066693" at="101,49,102,34" concept="5" />
      <node id="946964771156066693" at="102,34,103,49" concept="1" />
      <node id="946964771156066693" at="103,49,104,40" concept="1" />
      <node id="946964771156066693" at="104,40,105,58" concept="1" />
      <node id="946964771156066693" at="105,58,106,57" concept="1" />
      <node id="946964771156066693" at="106,57,107,22" concept="6" />
      <node id="946964771156066700" at="109,97,110,226" concept="6" />
      <node id="946964771156066707" at="112,50,113,94" concept="5" />
      <node id="946964771156066707" at="113,94,114,48" concept="1" />
      <node id="946964771156066707" at="114,48,115,34" concept="5" />
      <node id="946964771156066707" at="115,34,116,83" concept="1" />
      <node id="946964771156066707" at="116,83,117,40" concept="1" />
      <node id="946964771156066707" at="117,40,118,34" concept="1" />
      <node id="946964771156066707" at="118,34,119,22" concept="6" />
      <node id="946964771156066693" at="121,49,122,282" concept="5" />
      <node id="946964771156066693" at="122,282,123,33" concept="6" />
      <node id="946964771156066693" at="126,126,127,49" concept="10" />
      <node id="946964771156066693" at="129,55,130,59" concept="5" />
      <node id="946964771156066693" at="130,59,131,41" concept="1" />
      <node id="946964771156066693" at="131,41,132,24" concept="6" />
      <node id="946964771156066693" at="135,118,136,377" concept="1" />
      <node id="946964771156066693" at="138,41,139,42" concept="1" />
      <node id="946964771156066693" at="143,44,144,54" concept="5" />
      <node id="946964771156066693" at="144,54,145,48" concept="1" />
      <node id="946964771156066693" at="145,48,146,0" concept="8" />
      <node id="946964771156066693" at="146,0,147,40" concept="1" />
      <node id="946964771156066693" at="147,40,148,24" concept="6" />
      <node id="946964771156066693" at="150,40,151,32" concept="6" />
      <node id="946964771156066710" at="154,49,155,94" concept="5" />
      <node id="946964771156066710" at="155,94,156,47" concept="1" />
      <node id="946964771156066710" at="156,47,157,34" concept="5" />
      <node id="946964771156066710" at="157,34,158,54" concept="1" />
      <node id="946964771156066710" at="158,54,159,40" concept="1" />
      <node id="946964771156066710" at="159,40,160,34" concept="1" />
      <node id="946964771156066710" at="160,34,161,22" concept="6" />
      <node id="946964771156066693" at="28,0,30,0" concept="2" trace="myNode" />
      <node id="946964771156066693" at="42,0,45,0" concept="4" trace="createCell#()Ljetbrains/mps/openapi/editor/cells/EditorCell;" />
      <node id="946964771156066693" at="52,58,55,5" concept="3" />
      <node id="946964771156066693" at="64,0,67,0" concept="0" trace="typeSingleRoleHandler_k4cjtr_a0#(Lorg/jetbrains/mps/openapi/model/SNode;Lorg/jetbrains/mps/openapi/language/SContainmentLink;Ljetbrains/mps/openapi/editor/EditorContext;)V" />
      <node id="946964771156066693" at="72,70,75,7" concept="3" />
      <node id="946964771156066693" at="75,7,78,7" concept="3" />
      <node id="946964771156066693" at="88,0,91,0" concept="4" trace="getNoTargetText#()Ljava/lang/String;" />
      <node id="946964771156066698" at="109,0,112,0" concept="9" trace="renderingCondition_k4cjtr_a2a#(Lorg/jetbrains/mps/openapi/model/SNode;Ljetbrains/mps/openapi/editor/EditorContext;)Z" />
      <node id="946964771156066693" at="126,0,129,0" concept="0" trace="initializerSingleRoleHandler_k4cjtr_b2a#(Lorg/jetbrains/mps/openapi/model/SNode;Lorg/jetbrains/mps/openapi/language/SContainmentLink;Ljetbrains/mps/openapi/editor/EditorContext;)V" />
      <node id="946964771156066693" at="134,70,137,7" concept="3" />
      <node id="946964771156066693" at="137,7,140,7" concept="3" />
      <node id="946964771156066693" at="150,0,153,0" concept="4" trace="getNoTargetText#()Ljava/lang/String;" />
      <node id="946964771156066693" at="31,0,35,0" concept="0" trace="PersistentPropertyDeclaration_EditorBuilder_a#(Ljetbrains/mps/openapi/editor/EditorContext;Lorg/jetbrains/mps/openapi/model/SNode;)V" />
      <node id="946964771156066693" at="59,0,63,0" concept="4" trace="createRefNode_k4cjtr_a0#()Ljetbrains/mps/openapi/editor/cells/EditorCell;" />
      <node id="946964771156066693" at="121,0,125,0" concept="4" trace="createRefNode_k4cjtr_b2a#()Ljetbrains/mps/openapi/editor/cells/EditorCell;" />
      <node id="946964771156066693" at="36,0,41,0" concept="4" trace="getNode#()Lorg/jetbrains/mps/openapi/model/SNode;" />
      <node id="946964771156066693" at="67,0,72,0" concept="4" trace="createChildCell#(Lorg/jetbrains/mps/openapi/model/SNode;)Ljetbrains/mps/openapi/editor/cells/EditorCell;" />
      <node id="946964771156066693" at="129,0,134,0" concept="4" trace="createChildCell#(Lorg/jetbrains/mps/openapi/model/SNode;)Ljetbrains/mps/openapi/editor/cells/EditorCell;" />
      <node id="946964771156066696" at="92,0,99,0" concept="4" trace="createComponent_k4cjtr_b0#()Ljetbrains/mps/openapi/editor/cells/EditorCell;" />
      <node id="946964771156066693" at="72,0,80,0" concept="4" trace="installCellInfo#(Lorg/jetbrains/mps/openapi/model/SNode;Ljetbrains/mps/openapi/editor/cells/EditorCell;)V" />
      <node id="946964771156066693" at="80,0,88,0" concept="4" trace="createEmptyCell#()Ljetbrains/mps/openapi/editor/cells/EditorCell;" />
      <node id="946964771156066693" at="134,0,142,0" concept="4" trace="installCellInfo#(Lorg/jetbrains/mps/openapi/model/SNode;Ljetbrains/mps/openapi/editor/cells/EditorCell;)V" />
      <node id="946964771156066693" at="142,0,150,0" concept="4" trace="createEmptyCell#()Ljetbrains/mps/openapi/editor/cells/EditorCell;" />
      <node id="946964771156066707" at="112,0,121,0" concept="4" trace="createConstant_k4cjtr_a2a#()Ljetbrains/mps/openapi/editor/cells/EditorCell;" />
      <node id="946964771156066710" at="154,0,163,0" concept="4" trace="createConstant_k4cjtr_d0#()Ljetbrains/mps/openapi/editor/cells/EditorCell;" />
      <node id="946964771156066693" at="99,0,109,0" concept="4" trace="createCollection_k4cjtr_c0#()Ljetbrains/mps/openapi/editor/cells/EditorCell;" />
      <node id="946964771156066693" at="46,0,59,0" concept="4" trace="createCollection_k4cjtr_a#()Ljetbrains/mps/openapi/editor/cells/EditorCell;" />
      <scope id="946964771156066693" at="38,26,39,18" />
      <scope id="946964771156066693" at="42,39,43,39" />
      <scope id="946964771156066693" at="53,68,54,61" />
      <scope id="946964771156066693" at="64,118,65,49" />
      <scope id="946964771156066693" at="73,118,74,382" />
      <scope id="946964771156066693" at="76,41,77,35" />
      <scope id="946964771156066693" at="88,40,89,25" />
      <scope id="946964771156066699" at="109,97,110,226" />
      <scope id="946964771156066693" at="126,126,127,49" />
      <scope id="946964771156066693" at="135,118,136,377" />
      <scope id="946964771156066693" at="138,41,139,42" />
      <scope id="946964771156066693" at="150,40,151,32" />
      <scope id="946964771156066693" at="31,109,33,18" />
      <scope id="946964771156066693" at="59,48,61,33">
        <var name="provider" id="946964771156066693" />
      </scope>
      <scope id="946964771156066693" at="121,49,123,33">
        <var name="provider" id="946964771156066693" />
      </scope>
      <scope id="946964771156066693" at="42,0,45,0" />
      <scope id="946964771156066693" at="64,0,67,0">
        <var name="containmentLink" id="946964771156066693" />
        <var name="context" id="946964771156066693" />
        <var name="ownerNode" id="946964771156066693" />
      </scope>
      <scope id="946964771156066693" at="67,55,70,24">
        <var name="editorCell" id="946964771156066693" />
      </scope>
      <scope id="946964771156066693" at="88,0,91,0" />
      <scope id="946964771156066698" at="109,0,112,0">
        <var name="editorContext" id="946964771156066698" />
        <var name="node" id="946964771156066698" />
      </scope>
      <scope id="946964771156066693" at="126,0,129,0">
        <var name="containmentLink" id="946964771156066693" />
        <var name="context" id="946964771156066693" />
        <var name="ownerNode" id="946964771156066693" />
      </scope>
      <scope id="946964771156066693" at="129,55,132,24">
        <var name="editorCell" id="946964771156066693" />
      </scope>
      <scope id="946964771156066693" at="150,0,153,0" />
      <scope id="946964771156066693" at="31,0,35,0">
        <var name="context" id="946964771156066693" />
        <var name="node" id="946964771156066693" />
      </scope>
      <scope id="946964771156066693" at="59,0,63,0" />
      <scope id="946964771156066693" at="121,0,125,0" />
      <scope id="946964771156066693" at="36,0,41,0" />
      <scope id="946964771156066693" at="67,0,72,0">
        <var name="child" id="946964771156066693" />
      </scope>
      <scope id="946964771156066693" at="81,44,86,24">
        <var name="editorCell" id="946964771156066693" />
      </scope>
      <scope id="946964771156066696" at="92,50,97,22">
        <var name="editorCell" id="946964771156066696" />
        <var name="style" id="946964771156066696" />
      </scope>
      <scope id="946964771156066693" at="129,0,134,0">
        <var name="child" id="946964771156066693" />
      </scope>
      <scope id="946964771156066693" at="143,44,148,24">
        <var name="editorCell" id="946964771156066693" />
      </scope>
      <scope id="946964771156066693" at="72,70,78,7" />
      <scope id="946964771156066693" at="134,70,140,7" />
      <scope id="946964771156066696" at="92,0,99,0" />
      <scope id="946964771156066707" at="112,50,119,22">
        <var name="editorCell" id="946964771156066707" />
        <var name="style" id="946964771156066707" />
      </scope>
      <scope id="946964771156066710" at="154,49,161,22">
        <var name="editorCell" id="946964771156066710" />
        <var name="style" id="946964771156066710" />
      </scope>
      <scope id="946964771156066693" at="72,0,80,0">
        <var name="child" id="946964771156066693" />
        <var name="editorCell" id="946964771156066693" />
      </scope>
      <scope id="946964771156066693" at="80,0,88,0" />
      <scope id="946964771156066693" at="99,51,107,22">
        <var name="editorCell" id="946964771156066693" />
        <var name="style" id="946964771156066693" />
      </scope>
      <scope id="946964771156066693" at="134,0,142,0">
        <var name="child" id="946964771156066693" />
        <var name="editorCell" id="946964771156066693" />
      </scope>
      <scope id="946964771156066693" at="142,0,150,0" />
      <scope id="946964771156066707" at="112,0,121,0" />
      <scope id="946964771156066710" at="154,0,163,0" />
      <scope id="946964771156066693" at="99,0,109,0" />
      <scope id="946964771156066693" at="46,50,57,22">
        <var name="editorCell" id="946964771156066693" />
      </scope>
      <scope id="946964771156066693" at="46,0,59,0" />
      <unit id="946964771156066693" at="63,0,92,0" name="jetbrains.mps.execution.settings.editor.PersistentPropertyDeclaration_EditorBuilder_a$typeSingleRoleHandler_k4cjtr_a0" />
      <unit id="946964771156066693" at="125,0,154,0" name="jetbrains.mps.execution.settings.editor.PersistentPropertyDeclaration_EditorBuilder_a$initializerSingleRoleHandler_k4cjtr_b2a" />
      <unit id="946964771156066693" at="27,0,164,0" name="jetbrains.mps.execution.settings.editor.PersistentPropertyDeclaration_EditorBuilder_a" />
    </file>
  </root>
  <root nodeRef="r:328ff5ee-9330-4068-906e-6e3bb50e6e1d(jetbrains.mps.execution.settings.editor)/946964771156066713">
    <file name="TemplateParameter_Editor.java">
      <node id="946964771156066713" at="11,79,12,83" concept="6" />
      <node id="946964771156066713" at="11,0,14,0" concept="4" trace="createEditorCell#(Ljetbrains/mps/openapi/editor/EditorContext;Lorg/jetbrains/mps/openapi/model/SNode;)Ljetbrains/mps/openapi/editor/cells/EditorCell;" />
      <scope id="946964771156066713" at="11,79,12,83" />
      <scope id="946964771156066713" at="11,0,14,0">
        <var name="editorContext" id="946964771156066713" />
        <var name="node" id="946964771156066713" />
      </scope>
      <unit id="946964771156066713" at="10,0,15,0" name="jetbrains.mps.execution.settings.editor.TemplateParameter_Editor" />
    </file>
    <file name="TemplateParameter_EditorBuilder_a.java">
      <node id="946964771156066713" at="31,97,32,19" concept="10" />
      <node id="946964771156066713" at="32,19,33,18" concept="1" />
      <node id="946964771156066713" at="38,26,39,18" concept="6" />
      <node id="946964771156066713" at="42,39,43,39" concept="6" />
      <node id="946964771156066713" at="46,50,47,103" concept="5" />
      <node id="946964771156066713" at="47,103,48,48" concept="1" />
      <node id="946964771156066713" at="48,48,49,28" concept="1" />
      <node id="946964771156066713" at="49,28,50,65" concept="1" />
      <node id="946964771156066713" at="50,65,51,56" concept="1" />
      <node id="946964771156066713" at="51,56,52,58" concept="1" />
      <node id="946964771156066713" at="53,68,54,61" concept="1" />
      <node id="946964771156066713" at="55,5,56,22" concept="6" />
      <node id="946964771156066713" at="58,48,59,267" concept="5" />
      <node id="946964771156066713" at="59,267,60,33" concept="6" />
      <node id="946964771156066713" at="63,118,64,49" concept="10" />
      <node id="946964771156066713" at="66,55,67,59" concept="5" />
      <node id="946964771156066713" at="67,59,68,41" concept="1" />
      <node id="946964771156066713" at="68,41,69,24" concept="6" />
      <node id="946964771156066713" at="72,118,73,382" concept="1" />
      <node id="946964771156066713" at="75,41,76,35" concept="1" />
      <node id="946964771156066713" at="80,44,81,54" concept="5" />
      <node id="946964771156066713" at="81,54,82,41" concept="1" />
      <node id="946964771156066713" at="82,41,83,0" concept="8" />
      <node id="946964771156066713" at="83,0,84,40" concept="1" />
      <node id="946964771156066713" at="84,40,85,24" concept="6" />
      <node id="946964771156066713" at="87,40,88,25" concept="6" />
      <node id="946964771156066716" at="91,50,92,154" concept="5" />
      <node id="946964771156066716" at="92,154,93,34" concept="5" />
      <node id="946964771156066716" at="93,34,94,95" concept="1" />
      <node id="946964771156066716" at="94,95,95,40" concept="1" />
      <node id="946964771156066716" at="95,40,96,22" concept="6" />
      <node id="946964771156066713" at="98,51,99,103" concept="5" />
      <node id="946964771156066713" at="99,103,100,49" concept="1" />
      <node id="946964771156066713" at="100,49,101,34" concept="5" />
      <node id="946964771156066713" at="101,34,102,49" concept="1" />
      <node id="946964771156066713" at="102,49,103,40" concept="1" />
      <node id="946964771156066713" at="103,40,104,58" concept="1" />
      <node id="946964771156066713" at="104,58,105,57" concept="1" />
      <node id="946964771156066713" at="105,57,106,22" concept="6" />
      <node id="946964771156066720" at="108,97,109,226" concept="6" />
      <node id="946964771156066727" at="111,50,112,94" concept="5" />
      <node id="946964771156066727" at="112,94,113,48" concept="1" />
      <node id="946964771156066727" at="113,48,114,34" concept="5" />
      <node id="946964771156066727" at="114,34,115,83" concept="1" />
      <node id="946964771156066727" at="115,83,116,40" concept="1" />
      <node id="946964771156066727" at="116,40,117,34" concept="1" />
      <node id="946964771156066727" at="117,34,118,22" concept="6" />
      <node id="946964771156066713" at="120,49,121,270" concept="5" />
      <node id="946964771156066713" at="121,270,122,33" concept="6" />
      <node id="946964771156066713" at="125,126,126,49" concept="10" />
      <node id="946964771156066713" at="128,55,129,59" concept="5" />
      <node id="946964771156066713" at="129,59,130,41" concept="1" />
      <node id="946964771156066713" at="130,41,131,24" concept="6" />
      <node id="946964771156066713" at="134,118,135,377" concept="1" />
      <node id="946964771156066713" at="137,41,138,42" concept="1" />
      <node id="946964771156066713" at="142,44,143,54" concept="5" />
      <node id="946964771156066713" at="143,54,144,48" concept="1" />
      <node id="946964771156066713" at="144,48,145,0" concept="8" />
      <node id="946964771156066713" at="145,0,146,40" concept="1" />
      <node id="946964771156066713" at="146,40,147,24" concept="6" />
      <node id="946964771156066713" at="149,40,150,32" concept="6" />
      <node id="946964771156066713" at="28,0,30,0" concept="2" trace="myNode" />
      <node id="946964771156066713" at="42,0,45,0" concept="4" trace="createCell#()Ljetbrains/mps/openapi/editor/cells/EditorCell;" />
      <node id="946964771156066713" at="52,58,55,5" concept="3" />
      <node id="946964771156066713" at="63,0,66,0" concept="0" trace="typeSingleRoleHandler_cy34jy_a0#(Lorg/jetbrains/mps/openapi/model/SNode;Lorg/jetbrains/mps/openapi/language/SContainmentLink;Ljetbrains/mps/openapi/editor/EditorContext;)V" />
      <node id="946964771156066713" at="71,70,74,7" concept="3" />
      <node id="946964771156066713" at="74,7,77,7" concept="3" />
      <node id="946964771156066713" at="87,0,90,0" concept="4" trace="getNoTargetText#()Ljava/lang/String;" />
      <node id="946964771156066718" at="108,0,111,0" concept="9" trace="renderingCondition_cy34jy_a2a#(Lorg/jetbrains/mps/openapi/model/SNode;Ljetbrains/mps/openapi/editor/EditorContext;)Z" />
      <node id="946964771156066713" at="125,0,128,0" concept="0" trace="initializerSingleRoleHandler_cy34jy_b2a#(Lorg/jetbrains/mps/openapi/model/SNode;Lorg/jetbrains/mps/openapi/language/SContainmentLink;Ljetbrains/mps/openapi/editor/EditorContext;)V" />
      <node id="946964771156066713" at="133,70,136,7" concept="3" />
      <node id="946964771156066713" at="136,7,139,7" concept="3" />
      <node id="946964771156066713" at="149,0,152,0" concept="4" trace="getNoTargetText#()Ljava/lang/String;" />
      <node id="946964771156066713" at="31,0,35,0" concept="0" trace="TemplateParameter_EditorBuilder_a#(Ljetbrains/mps/openapi/editor/EditorContext;Lorg/jetbrains/mps/openapi/model/SNode;)V" />
      <node id="946964771156066713" at="58,0,62,0" concept="4" trace="createRefNode_cy34jy_a0#()Ljetbrains/mps/openapi/editor/cells/EditorCell;" />
      <node id="946964771156066713" at="120,0,124,0" concept="4" trace="createRefNode_cy34jy_b2a#()Ljetbrains/mps/openapi/editor/cells/EditorCell;" />
      <node id="946964771156066713" at="36,0,41,0" concept="4" trace="getNode#()Lorg/jetbrains/mps/openapi/model/SNode;" />
      <node id="946964771156066713" at="66,0,71,0" concept="4" trace="createChildCell#(Lorg/jetbrains/mps/openapi/model/SNode;)Ljetbrains/mps/openapi/editor/cells/EditorCell;" />
      <node id="946964771156066713" at="128,0,133,0" concept="4" trace="createChildCell#(Lorg/jetbrains/mps/openapi/model/SNode;)Ljetbrains/mps/openapi/editor/cells/EditorCell;" />
      <node id="946964771156066716" at="91,0,98,0" concept="4" trace="createComponent_cy34jy_b0#()Ljetbrains/mps/openapi/editor/cells/EditorCell;" />
      <node id="946964771156066713" at="71,0,79,0" concept="4" trace="installCellInfo#(Lorg/jetbrains/mps/openapi/model/SNode;Ljetbrains/mps/openapi/editor/cells/EditorCell;)V" />
      <node id="946964771156066713" at="79,0,87,0" concept="4" trace="createEmptyCell#()Ljetbrains/mps/openapi/editor/cells/EditorCell;" />
      <node id="946964771156066713" at="133,0,141,0" concept="4" trace="installCellInfo#(Lorg/jetbrains/mps/openapi/model/SNode;Ljetbrains/mps/openapi/editor/cells/EditorCell;)V" />
      <node id="946964771156066713" at="141,0,149,0" concept="4" trace="createEmptyCell#()Ljetbrains/mps/openapi/editor/cells/EditorCell;" />
      <node id="946964771156066727" at="111,0,120,0" concept="4" trace="createConstant_cy34jy_a2a#()Ljetbrains/mps/openapi/editor/cells/EditorCell;" />
      <node id="946964771156066713" at="98,0,108,0" concept="4" trace="createCollection_cy34jy_c0#()Ljetbrains/mps/openapi/editor/cells/EditorCell;" />
      <node id="946964771156066713" at="46,0,58,0" concept="4" trace="createCollection_cy34jy_a#()Ljetbrains/mps/openapi/editor/cells/EditorCell;" />
      <scope id="946964771156066713" at="38,26,39,18" />
      <scope id="946964771156066713" at="42,39,43,39" />
      <scope id="946964771156066713" at="53,68,54,61" />
      <scope id="946964771156066713" at="63,118,64,49" />
      <scope id="946964771156066713" at="72,118,73,382" />
      <scope id="946964771156066713" at="75,41,76,35" />
      <scope id="946964771156066713" at="87,40,88,25" />
      <scope id="946964771156066719" at="108,97,109,226" />
      <scope id="946964771156066713" at="125,126,126,49" />
      <scope id="946964771156066713" at="134,118,135,377" />
      <scope id="946964771156066713" at="137,41,138,42" />
      <scope id="946964771156066713" at="149,40,150,32" />
      <scope id="946964771156066713" at="31,97,33,18" />
      <scope id="946964771156066713" at="58,48,60,33">
        <var name="provider" id="946964771156066713" />
      </scope>
      <scope id="946964771156066713" at="120,49,122,33">
        <var name="provider" id="946964771156066713" />
      </scope>
      <scope id="946964771156066713" at="42,0,45,0" />
      <scope id="946964771156066713" at="63,0,66,0">
        <var name="containmentLink" id="946964771156066713" />
        <var name="context" id="946964771156066713" />
        <var name="ownerNode" id="946964771156066713" />
      </scope>
      <scope id="946964771156066713" at="66,55,69,24">
        <var name="editorCell" id="946964771156066713" />
      </scope>
      <scope id="946964771156066713" at="87,0,90,0" />
      <scope id="946964771156066718" at="108,0,111,0">
        <var name="editorContext" id="946964771156066718" />
        <var name="node" id="946964771156066718" />
      </scope>
      <scope id="946964771156066713" at="125,0,128,0">
        <var name="containmentLink" id="946964771156066713" />
        <var name="context" id="946964771156066713" />
        <var name="ownerNode" id="946964771156066713" />
      </scope>
      <scope id="946964771156066713" at="128,55,131,24">
        <var name="editorCell" id="946964771156066713" />
      </scope>
      <scope id="946964771156066713" at="149,0,152,0" />
      <scope id="946964771156066713" at="31,0,35,0">
        <var name="context" id="946964771156066713" />
        <var name="node" id="946964771156066713" />
      </scope>
      <scope id="946964771156066713" at="58,0,62,0" />
      <scope id="946964771156066713" at="120,0,124,0" />
      <scope id="946964771156066713" at="36,0,41,0" />
      <scope id="946964771156066713" at="66,0,71,0">
        <var name="child" id="946964771156066713" />
      </scope>
      <scope id="946964771156066713" at="80,44,85,24">
        <var name="editorCell" id="946964771156066713" />
      </scope>
      <scope id="946964771156066716" at="91,50,96,22">
        <var name="editorCell" id="946964771156066716" />
        <var name="style" id="946964771156066716" />
      </scope>
      <scope id="946964771156066713" at="128,0,133,0">
        <var name="child" id="946964771156066713" />
      </scope>
      <scope id="946964771156066713" at="142,44,147,24">
        <var name="editorCell" id="946964771156066713" />
      </scope>
      <scope id="946964771156066713" at="71,70,77,7" />
      <scope id="946964771156066713" at="133,70,139,7" />
      <scope id="946964771156066716" at="91,0,98,0" />
      <scope id="946964771156066727" at="111,50,118,22">
        <var name="editorCell" id="946964771156066727" />
        <var name="style" id="946964771156066727" />
      </scope>
      <scope id="946964771156066713" at="71,0,79,0">
        <var name="child" id="946964771156066713" />
        <var name="editorCell" id="946964771156066713" />
      </scope>
      <scope id="946964771156066713" at="79,0,87,0" />
      <scope id="946964771156066713" at="98,51,106,22">
        <var name="editorCell" id="946964771156066713" />
        <var name="style" id="946964771156066713" />
      </scope>
      <scope id="946964771156066713" at="133,0,141,0">
        <var name="child" id="946964771156066713" />
        <var name="editorCell" id="946964771156066713" />
      </scope>
      <scope id="946964771156066713" at="141,0,149,0" />
      <scope id="946964771156066727" at="111,0,120,0" />
      <scope id="946964771156066713" at="46,50,56,22">
        <var name="editorCell" id="946964771156066713" />
      </scope>
      <scope id="946964771156066713" at="98,0,108,0" />
      <scope id="946964771156066713" at="46,0,58,0" />
      <unit id="946964771156066713" at="62,0,91,0" name="jetbrains.mps.execution.settings.editor.TemplateParameter_EditorBuilder_a$typeSingleRoleHandler_cy34jy_a0" />
      <unit id="946964771156066713" at="124,0,153,0" name="jetbrains.mps.execution.settings.editor.TemplateParameter_EditorBuilder_a$initializerSingleRoleHandler_cy34jy_b2a" />
      <unit id="946964771156066713" at="27,0,154,0" name="jetbrains.mps.execution.settings.editor.TemplateParameter_EditorBuilder_a" />
    </file>
  </root>
  <root nodeRef="r:328ff5ee-9330-4068-906e-6e3bb50e6e1d(jetbrains.mps.execution.settings.editor)/946964771156066731">
    <file name="EditorExpression_Editor.java">
<<<<<<< HEAD
      <node id="946964771156066731" at="11,79,12,82" concept="6" />
      <node id="946964771156066731" at="11,0,14,0" concept="4" trace="createEditorCell#(Ljetbrains/mps/openapi/editor/EditorContext;Lorg/jetbrains/mps/openapi/model/SNode;)Ljetbrains/mps/openapi/editor/cells/EditorCell;" />
      <scope id="946964771156066731" at="11,79,12,82" />
      <scope id="946964771156066731" at="11,0,14,0">
        <var name="editorContext" id="946964771156066731" />
        <var name="node" id="946964771156066731" />
      </scope>
      <unit id="946964771156066731" at="10,0,15,0" name="jetbrains.mps.execution.settings.editor.EditorExpression_Editor" />
    </file>
    <file name="EditorExpression_EditorBuilder_a.java">
      <node id="946964771156066731" at="28,96,29,19" concept="10" />
      <node id="946964771156066731" at="29,19,30,18" concept="1" />
      <node id="946964771156066731" at="35,26,36,18" concept="6" />
      <node id="946964771156066731" at="39,39,40,39" concept="6" />
      <node id="946964771156066731" at="43,50,44,106" concept="5" />
      <node id="946964771156066731" at="44,106,45,48" concept="1" />
      <node id="946964771156066731" at="45,48,46,28" concept="1" />
      <node id="946964771156066731" at="46,28,47,65" concept="1" />
      <node id="946964771156066731" at="47,65,48,58" concept="1" />
      <node id="946964771156066731" at="48,58,49,57" concept="1" />
      <node id="946964771156066731" at="49,57,50,56" concept="1" />
      <node id="946964771156066731" at="50,56,51,57" concept="1" />
      <node id="946964771156066731" at="51,57,52,22" concept="6" />
      <node id="2886182022232400550" at="54,50,55,119" concept="5" />
      <node id="2886182022232400550" at="55,119,56,34" concept="5" />
      <node id="2886182022232400550" at="56,34,57,84" concept="1" />
      <node id="2886182022232400550" at="57,84,58,40" concept="1" />
      <node id="2886182022232400550" at="58,40,59,22" concept="6" />
      <node id="946964771156066734" at="61,49,62,94" concept="5" />
      <node id="946964771156066734" at="62,94,63,47" concept="1" />
      <node id="946964771156066734" at="63,47,64,34" concept="5" />
      <node id="946964771156066734" at="64,34,65,93" concept="1" />
      <node id="946964771156066734" at="65,93,66,40" concept="1" />
      <node id="946964771156066734" at="66,40,67,34" concept="1" />
      <node id="946964771156066734" at="67,34,68,22" concept="6" />
      <node id="946964771156066731" at="70,48,71,88" concept="5" />
      <node id="946964771156066731" at="71,88,72,54" concept="1" />
      <node id="946964771156066731" at="72,54,73,67" concept="1" />
      <node id="946964771156066731" at="73,67,74,26" concept="5" />
      <node id="946964771156066731" at="74,26,75,97" concept="1" />
      <node id="946964771156066731" at="75,97,76,63" concept="1" />
      <node id="946964771156066731" at="77,39,78,40" concept="1" />
      <node id="946964771156066731" at="78,40,79,58" concept="1" />
      <node id="946964771156066731" at="80,5,81,73" concept="1" />
      <node id="946964771156066731" at="81,73,82,57" concept="5" />
      <node id="946964771156066731" at="82,57,83,59" concept="5" />
      <node id="946964771156066731" at="84,35,85,87" concept="5" />
      <node id="946964771156066731" at="85,87,86,94" concept="6" />
      <node id="946964771156066731" at="87,10,88,22" concept="6" />
      <node id="946964771156066731" at="91,33,92,14" concept="10" />
      <node id="946964771156066731" at="94,69,95,57" concept="6" />
      <node id="946964771156066731" at="97,81,98,41" concept="7" />
      <node id="946964771156066731" at="98,41,99,124" concept="6" />
      <node id="946964771156066731" at="105,0,106,0" concept="2" trace="myReferencingNode" />
      <node id="946964771156066731" at="107,119,108,21" concept="10" />
      <node id="946964771156066731" at="108,21,109,42" concept="1" />
      <node id="946964771156066731" at="109,42,110,20" concept="1" />
      <node id="946964771156066731" at="113,41,114,42" concept="6" />
      <node id="946964771156066731" at="119,28,120,20" concept="6" />
      <node id="946964771156066737" at="123,53,124,91" concept="5" />
      <node id="946964771156066737" at="124,91,125,31" concept="1" />
      <node id="946964771156066737" at="125,31,126,44" concept="1" />
      <node id="946964771156066737" at="126,44,127,33" concept="1" />
      <node id="946964771156066737" at="127,33,128,28" concept="5" />
      <node id="946964771156066737" at="128,28,129,65" concept="1" />
      <node id="946964771156066737" at="129,65,130,44" concept="1" />
      <node id="946964771156066737" at="130,44,131,36" concept="5" />
      <node id="946964771156066737" at="131,36,132,82" concept="1" />
      <node id="946964771156066737" at="132,82,133,42" concept="1" />
      <node id="946964771156066737" at="133,42,134,75" concept="1" />
      <node id="946964771156066737" at="134,75,135,59" concept="5" />
      <node id="946964771156066737" at="135,59,136,61" concept="5" />
      <node id="946964771156066737" at="137,37,138,89" concept="5" />
      <node id="946964771156066737" at="138,89,139,96" concept="6" />
      <node id="946964771156066737" at="140,12,141,24" concept="6" />
      <node id="946964771156066738" at="144,49,145,94" concept="5" />
      <node id="946964771156066738" at="145,94,146,47" concept="1" />
      <node id="946964771156066738" at="146,47,147,34" concept="5" />
      <node id="946964771156066738" at="147,34,148,94" concept="1" />
      <node id="946964771156066738" at="148,94,149,40" concept="1" />
      <node id="946964771156066738" at="149,40,150,34" concept="1" />
      <node id="946964771156066738" at="150,34,151,22" concept="6" />
      <node id="946964771156066731" at="25,0,27,0" concept="2" trace="myNode" />
      <node id="946964771156066731" at="103,0,105,0" concept="2" trace="myNode" />
      <node id="946964771156066731" at="39,0,42,0" concept="4" trace="createCell#()Ljetbrains/mps/openapi/editor/cells/EditorCell;" />
      <node id="946964771156066731" at="91,0,94,0" concept="0" trace="_Inline_f4uw03_a2a#()V" />
      <node id="946964771156066731" at="94,0,97,0" concept="4" trace="createEditorCell#(Ljetbrains/mps/openapi/editor/EditorContext;)Ljetbrains/mps/openapi/editor/cells/EditorCell;" />
      <node id="946964771156066731" at="113,0,116,0" concept="4" trace="createCell#()Ljetbrains/mps/openapi/editor/cells/EditorCell;" />
      <node id="946964771156066731" at="28,0,32,0" concept="0" trace="EditorExpression_EditorBuilder_a#(Ljetbrains/mps/openapi/editor/EditorContext;Lorg/jetbrains/mps/openapi/model/SNode;)V" />
      <node id="946964771156066731" at="76,63,80,5" concept="3" />
      <node id="946964771156066731" at="97,0,101,0" concept="4" trace="createEditorCell#(Ljetbrains/mps/openapi/editor/EditorContext;Lorg/jetbrains/mps/openapi/model/SNode;)Ljetbrains/mps/openapi/editor/cells/EditorCell;" />
      <node id="946964771156066731" at="33,0,38,0" concept="4" trace="getNode#()Lorg/jetbrains/mps/openapi/model/SNode;" />
      <node id="946964771156066731" at="83,59,88,22" concept="3" />
      <node id="946964771156066731" at="107,0,112,0" concept="0" trace="Inline_Builder_f4uw03_a2a#(Ljetbrains/mps/openapi/editor/EditorContext;Lorg/jetbrains/mps/openapi/model/SNode;Lorg/jetbrains/mps/openapi/model/SNode;)V" />
      <node id="946964771156066731" at="117,0,122,0" concept="4" trace="getNode#()Lorg/jetbrains/mps/openapi/model/SNode;" />
      <node id="946964771156066737" at="136,61,141,24" concept="3" />
      <node id="2886182022232400550" at="54,0,61,0" concept="4" trace="createComponent_f4uw03_a0#()Ljetbrains/mps/openapi/editor/cells/EditorCell;" />
      <node id="946964771156066734" at="61,0,70,0" concept="4" trace="createConstant_f4uw03_b0#()Ljetbrains/mps/openapi/editor/cells/EditorCell;" />
      <node id="946964771156066738" at="144,0,153,0" concept="4" trace="createConstant_f4uw03_d0#()Ljetbrains/mps/openapi/editor/cells/EditorCell;" />
      <node id="946964771156066731" at="43,0,54,0" concept="4" trace="createCollection_f4uw03_a#()Ljetbrains/mps/openapi/editor/cells/EditorCell;" />
      <node id="946964771156066731" at="70,0,90,0" concept="4" trace="createRefCell_f4uw03_c0#()Ljetbrains/mps/openapi/editor/cells/EditorCell;" />
      <node id="946964771156066737" at="123,0,143,0" concept="4" trace="createProperty_f4uw03_a0c0#()Ljetbrains/mps/openapi/editor/cells/EditorCell;" />
      <scope id="946964771156066731" at="35,26,36,18" />
      <scope id="946964771156066731" at="39,39,40,39" />
      <scope id="946964771156066731" at="91,33,92,14" />
      <scope id="946964771156066731" at="94,69,95,57" />
      <scope id="946964771156066731" at="113,41,114,42" />
      <scope id="946964771156066731" at="119,28,120,20" />
      <scope id="946964771156066731" at="28,96,30,18" />
      <scope id="946964771156066731" at="77,39,79,58" />
      <scope id="946964771156066731" at="84,35,86,94">
        <var name="manager" id="946964771156066731" />
      </scope>
      <scope id="946964771156066731" at="97,81,99,124" />
      <scope id="946964771156066737" at="137,37,139,96">
=======
      <node id="946964771156066731" at="22,79,23,63" concept="6" />
      <node id="946964771156066731" at="25,89,26,99" concept="5" />
      <node id="946964771156066731" at="26,99,27,48" concept="1" />
      <node id="946964771156066731" at="27,48,28,28" concept="1" />
      <node id="946964771156066731" at="28,28,29,82" concept="1" />
      <node id="946964771156066731" at="29,82,30,81" concept="1" />
      <node id="946964771156066731" at="30,81,31,80" concept="1" />
      <node id="946964771156066731" at="31,80,32,81" concept="1" />
      <node id="946964771156066731" at="32,81,33,22" concept="6" />
      <node id="2886182022232400550" at="35,89,36,131" concept="5" />
      <node id="2886182022232400550" at="36,131,37,34" concept="5" />
      <node id="2886182022232400550" at="37,34,38,68" concept="1" />
      <node id="2886182022232400550" at="38,68,39,40" concept="1" />
      <node id="2886182022232400550" at="39,40,40,22" concept="6" />
      <node id="946964771156066734" at="42,88,43,87" concept="5" />
      <node id="946964771156066734" at="43,87,44,47" concept="1" />
      <node id="946964771156066734" at="44,47,45,34" concept="5" />
      <node id="946964771156066734" at="45,34,46,77" concept="1" />
      <node id="946964771156066734" at="46,77,47,40" concept="1" />
      <node id="946964771156066734" at="47,40,48,34" concept="1" />
      <node id="946964771156066734" at="48,34,49,22" concept="6" />
      <node id="946964771156066731" at="51,87,52,81" concept="5" />
      <node id="946964771156066731" at="52,81,53,54" concept="1" />
      <node id="946964771156066731" at="53,54,54,67" concept="1" />
      <node id="946964771156066731" at="54,67,55,26" concept="5" />
      <node id="946964771156066731" at="55,26,56,88" concept="1" />
      <node id="946964771156066731" at="56,88,57,58" concept="1" />
      <node id="946964771156066731" at="58,39,59,40" concept="1" />
      <node id="946964771156066731" at="59,40,60,58" concept="1" />
      <node id="946964771156066731" at="61,5,62,73" concept="1" />
      <node id="946964771156066731" at="62,73,63,57" concept="5" />
      <node id="946964771156066731" at="64,35,65,82" concept="5" />
      <node id="946964771156066731" at="65,82,66,112" concept="6" />
      <node id="946964771156066731" at="67,10,68,22" concept="6" />
      <node id="946964771156066736" at="71,33,72,14" concept="9" />
      <node id="946964771156066736" at="74,69,75,67" concept="6" />
      <node id="946964771156066736" at="77,81,78,66" concept="6" />
      <node id="946964771156066737" at="80,92,81,84" concept="5" />
      <node id="946964771156066737" at="81,84,82,31" concept="1" />
      <node id="946964771156066737" at="82,31,83,44" concept="1" />
      <node id="946964771156066737" at="83,44,84,33" concept="1" />
      <node id="946964771156066737" at="84,33,85,28" concept="5" />
      <node id="946964771156066737" at="85,28,86,60" concept="1" />
      <node id="946964771156066737" at="86,60,87,44" concept="1" />
      <node id="946964771156066737" at="87,44,88,36" concept="5" />
      <node id="946964771156066737" at="88,36,89,66" concept="1" />
      <node id="946964771156066737" at="89,66,90,42" concept="1" />
      <node id="946964771156066737" at="90,42,91,75" concept="1" />
      <node id="946964771156066737" at="91,75,92,59" concept="5" />
      <node id="946964771156066737" at="93,37,94,84" concept="5" />
      <node id="946964771156066737" at="94,84,95,114" concept="6" />
      <node id="946964771156066737" at="96,12,97,24" concept="6" />
      <node id="946964771156066738" at="100,88,101,87" concept="5" />
      <node id="946964771156066738" at="101,87,102,47" concept="1" />
      <node id="946964771156066738" at="102,47,103,34" concept="5" />
      <node id="946964771156066738" at="103,34,104,78" concept="1" />
      <node id="946964771156066738" at="104,78,105,40" concept="1" />
      <node id="946964771156066738" at="105,40,106,34" concept="1" />
      <node id="946964771156066738" at="106,34,107,22" concept="6" />
      <node id="946964771156066731" at="22,0,25,0" concept="4" trace="createEditorCell#(Ljetbrains/mps/openapi/editor/EditorContext;Lorg/jetbrains/mps/openapi/model/SNode;)Ljetbrains/mps/openapi/editor/cells/EditorCell;" />
      <node id="946964771156066736" at="71,0,74,0" concept="0" trace="_Inline_f4uw03_a2a#()V" />
      <node id="946964771156066736" at="74,0,77,0" concept="4" trace="createEditorCell#(Ljetbrains/mps/openapi/editor/EditorContext;)Ljetbrains/mps/openapi/editor/cells/EditorCell;" />
      <node id="946964771156066736" at="77,0,80,0" concept="4" trace="createEditorCell#(Ljetbrains/mps/openapi/editor/EditorContext;Lorg/jetbrains/mps/openapi/model/SNode;)Ljetbrains/mps/openapi/editor/cells/EditorCell;" />
      <node id="946964771156066731" at="57,58,61,5" concept="3" />
      <node id="946964771156066731" at="63,57,68,22" concept="3" />
      <node id="946964771156066737" at="92,59,97,24" concept="3" />
      <node id="2886182022232400550" at="35,0,42,0" concept="4" trace="createComponent_f4uw03_a0#(Ljetbrains/mps/openapi/editor/EditorContext;Lorg/jetbrains/mps/openapi/model/SNode;)Ljetbrains/mps/openapi/editor/cells/EditorCell;" />
      <node id="946964771156066734" at="42,0,51,0" concept="4" trace="createConstant_f4uw03_b0#(Ljetbrains/mps/openapi/editor/EditorContext;Lorg/jetbrains/mps/openapi/model/SNode;)Ljetbrains/mps/openapi/editor/cells/EditorCell;" />
      <node id="946964771156066738" at="100,0,109,0" concept="4" trace="createConstant_f4uw03_d0#(Ljetbrains/mps/openapi/editor/EditorContext;Lorg/jetbrains/mps/openapi/model/SNode;)Ljetbrains/mps/openapi/editor/cells/EditorCell;" />
      <node id="946964771156066731" at="25,0,35,0" concept="4" trace="createCollection_f4uw03_a#(Ljetbrains/mps/openapi/editor/EditorContext;Lorg/jetbrains/mps/openapi/model/SNode;)Ljetbrains/mps/openapi/editor/cells/EditorCell;" />
      <node id="946964771156066731" at="51,0,70,0" concept="4" trace="createRefCell_f4uw03_c0#(Ljetbrains/mps/openapi/editor/EditorContext;Lorg/jetbrains/mps/openapi/model/SNode;)Ljetbrains/mps/openapi/editor/cells/EditorCell;" />
      <node id="946964771156066737" at="80,0,99,0" concept="4" trace="createProperty_f4uw03_a0c0#(Ljetbrains/mps/openapi/editor/EditorContext;Lorg/jetbrains/mps/openapi/model/SNode;)Ljetbrains/mps/openapi/editor/cells/EditorCell;" />
      <scope id="946964771156066731" at="22,79,23,63" />
      <scope id="946964771156066736" at="71,33,72,14" />
      <scope id="946964771156066736" at="74,69,75,67" />
      <scope id="946964771156066736" at="77,81,78,66" />
      <scope id="946964771156066731" at="58,39,60,58" />
      <scope id="946964771156066731" at="64,35,66,112">
        <var name="manager" id="946964771156066731" />
      </scope>
      <scope id="946964771156066737" at="93,37,95,114">
>>>>>>> bd830ede
        <var name="manager" id="946964771156066737" />
      </scope>
      <scope id="946964771156066731" at="39,0,42,0" />
      <scope id="946964771156066731" at="91,0,94,0" />
      <scope id="946964771156066731" at="94,0,97,0">
        <var name="editorContext" id="946964771156066731" />
      </scope>
<<<<<<< HEAD
      <scope id="946964771156066731" at="107,119,110,20" />
      <scope id="946964771156066731" at="113,0,116,0" />
      <scope id="946964771156066731" at="28,0,32,0">
        <var name="context" id="946964771156066731" />
        <var name="node" id="946964771156066731" />
      </scope>
      <scope id="946964771156066731" at="97,0,101,0">
        <var name="editorContext" id="946964771156066731" />
        <var name="node" id="946964771156066731" />
=======
      <scope id="946964771156066736" at="71,0,74,0" />
      <scope id="946964771156066736" at="74,0,77,0">
        <var name="editorContext" id="946964771156066736" />
      </scope>
      <scope id="946964771156066736" at="77,0,80,0">
        <var name="editorContext" id="946964771156066736" />
        <var name="node" id="946964771156066736" />
>>>>>>> bd830ede
      </scope>
      <scope id="946964771156066731" at="33,0,38,0" />
      <scope id="2886182022232400550" at="54,50,59,22">
        <var name="editorCell" id="2886182022232400550" />
        <var name="style" id="2886182022232400550" />
      </scope>
      <scope id="946964771156066731" at="107,0,112,0">
        <var name="context" id="946964771156066731" />
        <var name="node" id="946964771156066731" />
        <var name="referencingNode" id="946964771156066731" />
      </scope>
      <scope id="946964771156066731" at="117,0,122,0" />
      <scope id="2886182022232400550" at="54,0,61,0" />
      <scope id="946964771156066734" at="61,49,68,22">
        <var name="editorCell" id="946964771156066734" />
        <var name="style" id="946964771156066734" />
      </scope>
<<<<<<< HEAD
      <scope id="946964771156066738" at="144,49,151,22">
=======
      <scope id="946964771156066738" at="100,88,107,22">
>>>>>>> bd830ede
        <var name="editorCell" id="946964771156066738" />
        <var name="style" id="946964771156066738" />
      </scope>
      <scope id="946964771156066731" at="43,50,52,22">
        <var name="editorCell" id="946964771156066731" />
      </scope>
<<<<<<< HEAD
      <scope id="946964771156066734" at="61,0,70,0" />
      <scope id="946964771156066738" at="144,0,153,0" />
      <scope id="946964771156066731" at="43,0,54,0" />
      <scope id="946964771156066731" at="70,48,88,22">
=======
      <scope id="946964771156066734" at="42,0,51,0">
        <var name="editorContext" id="946964771156066734" />
        <var name="node" id="946964771156066734" />
      </scope>
      <scope id="946964771156066738" at="100,0,109,0">
        <var name="editorContext" id="946964771156066738" />
        <var name="node" id="946964771156066738" />
      </scope>
      <scope id="946964771156066731" at="25,0,35,0">
        <var name="editorContext" id="946964771156066731" />
        <var name="node" id="946964771156066731" />
      </scope>
      <scope id="946964771156066731" at="51,87,68,22">
>>>>>>> bd830ede
        <var name="attributeConcept" id="946964771156066731" />
        <var name="editorCell" id="946964771156066731" />
        <var name="provider" id="946964771156066731" />
      </scope>
<<<<<<< HEAD
      <scope id="946964771156066737" at="123,53,141,24">
=======
      <scope id="946964771156066737" at="80,92,97,24">
>>>>>>> bd830ede
        <var name="attributeConcept" id="946964771156066737" />
        <var name="editorCell" id="946964771156066737" />
        <var name="provider" id="946964771156066737" />
        <var name="style" id="946964771156066737" />
      </scope>
<<<<<<< HEAD
      <scope id="946964771156066731" at="70,0,90,0" />
      <scope id="946964771156066737" at="123,0,143,0" />
      <unit id="946964771156066731" at="90,0,102,0" name="jetbrains.mps.execution.settings.editor.EditorExpression_EditorBuilder_a$_Inline_f4uw03_a2a" />
      <unit id="946964771156066731" at="102,0,144,0" name="jetbrains.mps.execution.settings.editor.EditorExpression_EditorBuilder_a$Inline_Builder_f4uw03_a2a" />
      <unit id="946964771156066731" at="24,0,154,0" name="jetbrains.mps.execution.settings.editor.EditorExpression_EditorBuilder_a" />
=======
      <scope id="946964771156066731" at="51,0,70,0">
        <var name="editorContext" id="946964771156066731" />
        <var name="node" id="946964771156066731" />
      </scope>
      <scope id="946964771156066737" at="80,0,99,0">
        <var name="editorContext" id="946964771156066737" />
        <var name="node" id="946964771156066737" />
      </scope>
      <unit id="946964771156066736" at="70,0,100,0" name="jetbrains.mps.execution.settings.editor.EditorExpression_Editor$_Inline_f4uw03_a2a" />
      <unit id="946964771156066731" at="21,0,110,0" name="jetbrains.mps.execution.settings.editor.EditorExpression_Editor" />
>>>>>>> bd830ede
    </file>
  </root>
  <root nodeRef="r:328ff5ee-9330-4068-906e-6e3bb50e6e1d(jetbrains.mps.execution.settings.editor)/946964771156066740">
    <file name="CheckProperitesOperation_Editor.java">
<<<<<<< HEAD
      <node id="946964771156066740" at="11,79,12,90" concept="6" />
      <node id="946964771156066740" at="11,0,14,0" concept="4" trace="createEditorCell#(Ljetbrains/mps/openapi/editor/EditorContext;Lorg/jetbrains/mps/openapi/model/SNode;)Ljetbrains/mps/openapi/editor/cells/EditorCell;" />
      <scope id="946964771156066740" at="11,79,12,90" />
      <scope id="946964771156066740" at="11,0,14,0">
        <var name="editorContext" id="946964771156066740" />
        <var name="node" id="946964771156066740" />
      </scope>
      <unit id="946964771156066740" at="10,0,15,0" name="jetbrains.mps.execution.settings.editor.CheckProperitesOperation_Editor" />
    </file>
    <file name="CheckProperitesOperation_EditorBuilder_a.java">
      <node id="946964771156066740" at="26,104,27,19" concept="10" />
      <node id="946964771156066740" at="27,19,28,18" concept="1" />
      <node id="946964771156066740" at="33,26,34,18" concept="6" />
      <node id="946964771156066740" at="37,39,38,39" concept="6" />
      <node id="946964771156066740" at="41,50,42,103" concept="5" />
      <node id="946964771156066740" at="42,103,43,48" concept="1" />
      <node id="946964771156066740" at="43,48,44,28" concept="1" />
      <node id="946964771156066740" at="44,28,45,65" concept="1" />
      <node id="946964771156066740" at="45,65,46,56" concept="1" />
      <node id="946964771156066740" at="46,56,47,57" concept="1" />
      <node id="946964771156066740" at="47,57,48,57" concept="1" />
      <node id="946964771156066740" at="48,57,49,22" concept="6" />
      <node id="946964771156066740" at="51,48,52,88" concept="5" />
      <node id="946964771156066740" at="52,88,53,40" concept="1" />
      <node id="946964771156066740" at="53,40,54,53" concept="1" />
      <node id="946964771156066740" at="54,53,55,26" concept="5" />
      <node id="946964771156066740" at="55,26,56,105" concept="1" />
      <node id="946964771156066740" at="56,105,57,63" concept="1" />
      <node id="946964771156066740" at="58,39,59,40" concept="1" />
      <node id="946964771156066740" at="59,40,60,35" concept="1" />
      <node id="946964771156066740" at="61,5,62,73" concept="1" />
      <node id="946964771156066740" at="62,73,63,57" concept="5" />
      <node id="946964771156066740" at="63,57,64,59" concept="5" />
      <node id="946964771156066740" at="65,35,66,87" concept="5" />
      <node id="946964771156066740" at="66,87,67,94" concept="6" />
      <node id="946964771156066740" at="68,10,69,22" concept="6" />
      <node id="946964771156066740" at="72,33,73,14" concept="10" />
      <node id="946964771156066740" at="75,69,76,57" concept="6" />
      <node id="946964771156066740" at="78,81,79,41" concept="7" />
      <node id="946964771156066740" at="79,41,80,132" concept="6" />
      <node id="946964771156066740" at="86,0,87,0" concept="2" trace="myReferencingNode" />
      <node id="946964771156066740" at="88,119,89,21" concept="10" />
      <node id="946964771156066740" at="89,21,90,42" concept="1" />
      <node id="946964771156066740" at="90,42,91,20" concept="1" />
      <node id="946964771156066740" at="94,41,95,43" concept="6" />
      <node id="946964771156066740" at="100,28,101,20" concept="6" />
      <node id="2886182022232400514" at="104,54,105,121" concept="5" />
      <node id="2886182022232400514" at="105,121,106,36" concept="5" />
      <node id="2886182022232400514" at="106,36,107,86" concept="1" />
      <node id="2886182022232400514" at="107,86,108,42" concept="1" />
      <node id="2886182022232400514" at="108,42,109,24" concept="6" />
      <node id="946964771156066745" at="112,49,113,94" concept="5" />
      <node id="946964771156066745" at="113,94,114,47" concept="1" />
      <node id="946964771156066745" at="114,47,115,34" concept="5" />
      <node id="946964771156066745" at="115,34,116,93" concept="1" />
      <node id="946964771156066745" at="116,93,117,40" concept="1" />
      <node id="946964771156066745" at="117,40,118,34" concept="1" />
      <node id="946964771156066745" at="118,34,119,22" concept="6" />
      <node id="946964771156066746" at="121,49,122,94" concept="5" />
      <node id="946964771156066746" at="122,94,123,47" concept="1" />
      <node id="946964771156066746" at="123,47,124,34" concept="5" />
      <node id="946964771156066746" at="124,34,125,85" concept="1" />
      <node id="946964771156066746" at="125,85,126,40" concept="1" />
      <node id="946964771156066746" at="126,40,127,34" concept="1" />
      <node id="946964771156066746" at="127,34,128,22" concept="6" />
      <node id="946964771156066740" at="23,0,25,0" concept="2" trace="myNode" />
      <node id="946964771156066740" at="84,0,86,0" concept="2" trace="myNode" />
      <node id="946964771156066740" at="37,0,40,0" concept="4" trace="createCell#()Ljetbrains/mps/openapi/editor/cells/EditorCell;" />
      <node id="946964771156066740" at="72,0,75,0" concept="0" trace="_Inline_ti2jjv_a0a#()V" />
      <node id="946964771156066740" at="75,0,78,0" concept="4" trace="createEditorCell#(Ljetbrains/mps/openapi/editor/EditorContext;)Ljetbrains/mps/openapi/editor/cells/EditorCell;" />
      <node id="946964771156066740" at="94,0,97,0" concept="4" trace="createCell#()Ljetbrains/mps/openapi/editor/cells/EditorCell;" />
      <node id="946964771156066740" at="26,0,30,0" concept="0" trace="CheckProperitesOperation_EditorBuilder_a#(Ljetbrains/mps/openapi/editor/EditorContext;Lorg/jetbrains/mps/openapi/model/SNode;)V" />
      <node id="946964771156066740" at="57,63,61,5" concept="3" />
      <node id="946964771156066740" at="78,0,82,0" concept="4" trace="createEditorCell#(Ljetbrains/mps/openapi/editor/EditorContext;Lorg/jetbrains/mps/openapi/model/SNode;)Ljetbrains/mps/openapi/editor/cells/EditorCell;" />
      <node id="946964771156066740" at="31,0,36,0" concept="4" trace="getNode#()Lorg/jetbrains/mps/openapi/model/SNode;" />
      <node id="946964771156066740" at="64,59,69,22" concept="3" />
      <node id="946964771156066740" at="88,0,93,0" concept="0" trace="Inline_Builder_ti2jjv_a0a#(Ljetbrains/mps/openapi/editor/EditorContext;Lorg/jetbrains/mps/openapi/model/SNode;Lorg/jetbrains/mps/openapi/model/SNode;)V" />
      <node id="946964771156066740" at="98,0,103,0" concept="4" trace="getNode#()Lorg/jetbrains/mps/openapi/model/SNode;" />
      <node id="2886182022232400514" at="104,0,111,0" concept="4" trace="createComponent_ti2jjv_a0a0#()Ljetbrains/mps/openapi/editor/cells/EditorCell;" />
      <node id="946964771156066745" at="112,0,121,0" concept="4" trace="createConstant_ti2jjv_b0#()Ljetbrains/mps/openapi/editor/cells/EditorCell;" />
      <node id="946964771156066746" at="121,0,130,0" concept="4" trace="createConstant_ti2jjv_c0#()Ljetbrains/mps/openapi/editor/cells/EditorCell;" />
      <node id="946964771156066740" at="41,0,51,0" concept="4" trace="createCollection_ti2jjv_a#()Ljetbrains/mps/openapi/editor/cells/EditorCell;" />
      <node id="946964771156066740" at="51,0,71,0" concept="4" trace="createRefCell_ti2jjv_a0#()Ljetbrains/mps/openapi/editor/cells/EditorCell;" />
      <scope id="946964771156066740" at="33,26,34,18" />
      <scope id="946964771156066740" at="37,39,38,39" />
      <scope id="946964771156066740" at="72,33,73,14" />
      <scope id="946964771156066740" at="75,69,76,57" />
      <scope id="946964771156066740" at="94,41,95,43" />
      <scope id="946964771156066740" at="100,28,101,20" />
      <scope id="946964771156066740" at="26,104,28,18" />
      <scope id="946964771156066740" at="58,39,60,35" />
      <scope id="946964771156066740" at="65,35,67,94">
=======
      <node id="946964771156066740" at="21,79,22,63" concept="6" />
      <node id="946964771156066740" at="24,89,25,96" concept="5" />
      <node id="946964771156066740" at="25,96,26,48" concept="1" />
      <node id="946964771156066740" at="26,48,27,28" concept="1" />
      <node id="946964771156066740" at="27,28,28,80" concept="1" />
      <node id="946964771156066740" at="28,80,29,81" concept="1" />
      <node id="946964771156066740" at="29,81,30,81" concept="1" />
      <node id="946964771156066740" at="30,81,31,22" concept="6" />
      <node id="946964771156066740" at="33,87,34,81" concept="5" />
      <node id="946964771156066740" at="34,81,35,40" concept="1" />
      <node id="946964771156066740" at="35,40,36,53" concept="1" />
      <node id="946964771156066740" at="36,53,37,26" concept="5" />
      <node id="946964771156066740" at="37,26,38,96" concept="1" />
      <node id="946964771156066740" at="38,96,39,58" concept="1" />
      <node id="946964771156066740" at="40,39,41,40" concept="1" />
      <node id="946964771156066740" at="41,40,42,35" concept="1" />
      <node id="946964771156066740" at="43,5,44,73" concept="1" />
      <node id="946964771156066740" at="44,73,45,57" concept="5" />
      <node id="946964771156066740" at="46,35,47,82" concept="5" />
      <node id="946964771156066740" at="47,82,48,112" concept="6" />
      <node id="946964771156066740" at="49,10,50,22" concept="6" />
      <node id="946964771156066743" at="53,33,54,14" concept="9" />
      <node id="946964771156066743" at="56,69,57,67" concept="6" />
      <node id="946964771156066743" at="59,81,60,67" concept="6" />
      <node id="2886182022232400514" at="62,93,63,133" concept="5" />
      <node id="2886182022232400514" at="63,133,64,36" concept="5" />
      <node id="2886182022232400514" at="64,36,65,70" concept="1" />
      <node id="2886182022232400514" at="65,70,66,42" concept="1" />
      <node id="2886182022232400514" at="66,42,67,24" concept="6" />
      <node id="946964771156066745" at="70,88,71,87" concept="5" />
      <node id="946964771156066745" at="71,87,72,47" concept="1" />
      <node id="946964771156066745" at="72,47,73,34" concept="5" />
      <node id="946964771156066745" at="73,34,74,77" concept="1" />
      <node id="946964771156066745" at="74,77,75,40" concept="1" />
      <node id="946964771156066745" at="75,40,76,34" concept="1" />
      <node id="946964771156066745" at="76,34,77,22" concept="6" />
      <node id="946964771156066746" at="79,88,80,87" concept="5" />
      <node id="946964771156066746" at="80,87,81,47" concept="1" />
      <node id="946964771156066746" at="81,47,82,34" concept="5" />
      <node id="946964771156066746" at="82,34,83,69" concept="1" />
      <node id="946964771156066746" at="83,69,84,40" concept="1" />
      <node id="946964771156066746" at="84,40,85,34" concept="1" />
      <node id="946964771156066746" at="85,34,86,22" concept="6" />
      <node id="946964771156066740" at="21,0,24,0" concept="4" trace="createEditorCell#(Ljetbrains/mps/openapi/editor/EditorContext;Lorg/jetbrains/mps/openapi/model/SNode;)Ljetbrains/mps/openapi/editor/cells/EditorCell;" />
      <node id="946964771156066743" at="53,0,56,0" concept="0" trace="_Inline_ti2jjv_a0a#()V" />
      <node id="946964771156066743" at="56,0,59,0" concept="4" trace="createEditorCell#(Ljetbrains/mps/openapi/editor/EditorContext;)Ljetbrains/mps/openapi/editor/cells/EditorCell;" />
      <node id="946964771156066743" at="59,0,62,0" concept="4" trace="createEditorCell#(Ljetbrains/mps/openapi/editor/EditorContext;Lorg/jetbrains/mps/openapi/model/SNode;)Ljetbrains/mps/openapi/editor/cells/EditorCell;" />
      <node id="946964771156066740" at="39,58,43,5" concept="3" />
      <node id="946964771156066740" at="45,57,50,22" concept="3" />
      <node id="2886182022232400514" at="62,0,69,0" concept="4" trace="createComponent_ti2jjv_a0a0#(Ljetbrains/mps/openapi/editor/EditorContext;Lorg/jetbrains/mps/openapi/model/SNode;)Ljetbrains/mps/openapi/editor/cells/EditorCell;" />
      <node id="946964771156066740" at="24,0,33,0" concept="4" trace="createCollection_ti2jjv_a#(Ljetbrains/mps/openapi/editor/EditorContext;Lorg/jetbrains/mps/openapi/model/SNode;)Ljetbrains/mps/openapi/editor/cells/EditorCell;" />
      <node id="946964771156066745" at="70,0,79,0" concept="4" trace="createConstant_ti2jjv_b0#(Ljetbrains/mps/openapi/editor/EditorContext;Lorg/jetbrains/mps/openapi/model/SNode;)Ljetbrains/mps/openapi/editor/cells/EditorCell;" />
      <node id="946964771156066746" at="79,0,88,0" concept="4" trace="createConstant_ti2jjv_c0#(Ljetbrains/mps/openapi/editor/EditorContext;Lorg/jetbrains/mps/openapi/model/SNode;)Ljetbrains/mps/openapi/editor/cells/EditorCell;" />
      <node id="946964771156066740" at="33,0,52,0" concept="4" trace="createRefCell_ti2jjv_a0#(Ljetbrains/mps/openapi/editor/EditorContext;Lorg/jetbrains/mps/openapi/model/SNode;)Ljetbrains/mps/openapi/editor/cells/EditorCell;" />
      <scope id="946964771156066740" at="21,79,22,63" />
      <scope id="946964771156066743" at="53,33,54,14" />
      <scope id="946964771156066743" at="56,69,57,67" />
      <scope id="946964771156066743" at="59,81,60,67" />
      <scope id="946964771156066740" at="40,39,42,35" />
      <scope id="946964771156066740" at="46,35,48,112">
>>>>>>> bd830ede
        <var name="manager" id="946964771156066740" />
      </scope>
      <scope id="946964771156066740" at="78,81,80,132" />
      <scope id="946964771156066740" at="37,0,40,0" />
      <scope id="946964771156066740" at="72,0,75,0" />
      <scope id="946964771156066740" at="75,0,78,0">
        <var name="editorContext" id="946964771156066740" />
      </scope>
      <scope id="946964771156066740" at="88,119,91,20" />
      <scope id="946964771156066740" at="94,0,97,0" />
      <scope id="946964771156066740" at="26,0,30,0">
        <var name="context" id="946964771156066740" />
        <var name="node" id="946964771156066740" />
      </scope>
<<<<<<< HEAD
      <scope id="946964771156066740" at="78,0,82,0">
        <var name="editorContext" id="946964771156066740" />
        <var name="node" id="946964771156066740" />
      </scope>
      <scope id="946964771156066740" at="31,0,36,0" />
      <scope id="946964771156066740" at="88,0,93,0">
        <var name="context" id="946964771156066740" />
        <var name="node" id="946964771156066740" />
        <var name="referencingNode" id="946964771156066740" />
      </scope>
      <scope id="946964771156066740" at="98,0,103,0" />
      <scope id="2886182022232400514" at="104,54,109,24">
        <var name="editorCell" id="2886182022232400514" />
        <var name="style" id="2886182022232400514" />
      </scope>
      <scope id="2886182022232400514" at="104,0,111,0" />
      <scope id="946964771156066745" at="112,49,119,22">
        <var name="editorCell" id="946964771156066745" />
        <var name="style" id="946964771156066745" />
      </scope>
      <scope id="946964771156066746" at="121,49,128,22">
        <var name="editorCell" id="946964771156066746" />
        <var name="style" id="946964771156066746" />
      </scope>
      <scope id="946964771156066740" at="41,50,49,22">
        <var name="editorCell" id="946964771156066740" />
      </scope>
      <scope id="946964771156066745" at="112,0,121,0" />
      <scope id="946964771156066746" at="121,0,130,0" />
      <scope id="946964771156066740" at="41,0,51,0" />
      <scope id="946964771156066740" at="51,48,69,22">
=======
      <scope id="946964771156066743" at="53,0,56,0" />
      <scope id="946964771156066743" at="56,0,59,0">
        <var name="editorContext" id="946964771156066743" />
      </scope>
      <scope id="946964771156066743" at="59,0,62,0">
        <var name="editorContext" id="946964771156066743" />
        <var name="node" id="946964771156066743" />
      </scope>
      <scope id="2886182022232400514" at="62,93,67,24">
        <var name="editorCell" id="2886182022232400514" />
        <var name="style" id="2886182022232400514" />
      </scope>
      <scope id="946964771156066740" at="24,89,31,22">
        <var name="editorCell" id="946964771156066740" />
      </scope>
      <scope id="2886182022232400514" at="62,0,69,0">
        <var name="editorContext" id="2886182022232400514" />
        <var name="node" id="2886182022232400514" />
      </scope>
      <scope id="946964771156066745" at="70,88,77,22">
        <var name="editorCell" id="946964771156066745" />
        <var name="style" id="946964771156066745" />
      </scope>
      <scope id="946964771156066746" at="79,88,86,22">
        <var name="editorCell" id="946964771156066746" />
        <var name="style" id="946964771156066746" />
      </scope>
      <scope id="946964771156066740" at="24,0,33,0">
        <var name="editorContext" id="946964771156066740" />
        <var name="node" id="946964771156066740" />
      </scope>
      <scope id="946964771156066745" at="70,0,79,0">
        <var name="editorContext" id="946964771156066745" />
        <var name="node" id="946964771156066745" />
      </scope>
      <scope id="946964771156066746" at="79,0,88,0">
        <var name="editorContext" id="946964771156066746" />
        <var name="node" id="946964771156066746" />
      </scope>
      <scope id="946964771156066740" at="33,87,50,22">
>>>>>>> bd830ede
        <var name="attributeConcept" id="946964771156066740" />
        <var name="editorCell" id="946964771156066740" />
        <var name="provider" id="946964771156066740" />
      </scope>
<<<<<<< HEAD
      <scope id="946964771156066740" at="51,0,71,0" />
      <unit id="946964771156066740" at="71,0,83,0" name="jetbrains.mps.execution.settings.editor.CheckProperitesOperation_EditorBuilder_a$_Inline_ti2jjv_a0a" />
      <unit id="946964771156066740" at="83,0,112,0" name="jetbrains.mps.execution.settings.editor.CheckProperitesOperation_EditorBuilder_a$Inline_Builder_ti2jjv_a0a" />
      <unit id="946964771156066740" at="22,0,131,0" name="jetbrains.mps.execution.settings.editor.CheckProperitesOperation_EditorBuilder_a" />
=======
      <scope id="946964771156066740" at="33,0,52,0">
        <var name="editorContext" id="946964771156066740" />
        <var name="node" id="946964771156066740" />
      </scope>
      <unit id="946964771156066743" at="52,0,70,0" name="jetbrains.mps.execution.settings.editor.CheckProperitesOperation_Editor$_Inline_ti2jjv_a0a" />
      <unit id="946964771156066740" at="20,0,89,0" name="jetbrains.mps.execution.settings.editor.CheckProperitesOperation_Editor" />
>>>>>>> bd830ede
    </file>
  </root>
  <root nodeRef="r:328ff5ee-9330-4068-906e-6e3bb50e6e1d(jetbrains.mps.execution.settings.editor)/946964771156066748">
    <file name="EditorOperationCall_Editor.java">
<<<<<<< HEAD
      <node id="946964771156066748" at="11,79,12,85" concept="6" />
      <node id="946964771156066748" at="11,0,14,0" concept="4" trace="createEditorCell#(Ljetbrains/mps/openapi/editor/EditorContext;Lorg/jetbrains/mps/openapi/model/SNode;)Ljetbrains/mps/openapi/editor/cells/EditorCell;" />
      <scope id="946964771156066748" at="11,79,12,85" />
      <scope id="946964771156066748" at="11,0,14,0">
        <var name="editorContext" id="946964771156066748" />
        <var name="node" id="946964771156066748" />
      </scope>
      <unit id="946964771156066748" at="10,0,15,0" name="jetbrains.mps.execution.settings.editor.EditorOperationCall_Editor" />
    </file>
    <file name="EditorOperationCall_EditorBuilder_a.java">
      <node id="946964771156066748" at="40,99,41,19" concept="10" />
      <node id="946964771156066748" at="41,19,42,18" concept="1" />
      <node id="946964771156066748" at="47,26,48,18" concept="6" />
      <node id="946964771156066748" at="51,39,52,39" concept="6" />
      <node id="946964771156066748" at="55,50,56,106" concept="5" />
      <node id="946964771156066748" at="56,106,57,48" concept="1" />
      <node id="946964771156066748" at="57,48,58,28" concept="1" />
      <node id="946964771156066748" at="58,28,59,65" concept="1" />
      <node id="946964771156066748" at="59,65,60,56" concept="1" />
      <node id="946964771156066748" at="60,56,61,57" concept="1" />
      <node id="946964771156066748" at="61,57,62,60" concept="1" />
      <node id="946964771156066748" at="62,60,63,57" concept="1" />
      <node id="946964771156066748" at="63,57,64,22" concept="6" />
      <node id="946964771156066748" at="66,48,67,88" concept="5" />
      <node id="946964771156066748" at="67,88,68,51" concept="1" />
      <node id="946964771156066748" at="68,51,69,64" concept="1" />
      <node id="946964771156066748" at="69,64,70,26" concept="5" />
      <node id="946964771156066748" at="70,26,71,100" concept="1" />
      <node id="946964771156066748" at="71,100,72,63" concept="1" />
      <node id="946964771156066748" at="73,39,74,40" concept="1" />
      <node id="946964771156066748" at="74,40,75,55" concept="1" />
      <node id="946964771156066748" at="76,5,77,73" concept="1" />
      <node id="946964771156066748" at="77,73,78,57" concept="5" />
      <node id="946964771156066748" at="78,57,79,59" concept="5" />
      <node id="946964771156066748" at="80,35,81,87" concept="5" />
      <node id="946964771156066748" at="81,87,82,94" concept="6" />
      <node id="946964771156066748" at="83,10,84,22" concept="6" />
      <node id="946964771156066748" at="87,33,88,14" concept="10" />
      <node id="946964771156066748" at="90,69,91,57" concept="6" />
      <node id="946964771156066748" at="93,81,94,41" concept="7" />
      <node id="946964771156066748" at="94,41,95,127" concept="6" />
      <node id="946964771156066748" at="101,0,102,0" concept="2" trace="myReferencingNode" />
      <node id="946964771156066748" at="103,119,104,21" concept="10" />
      <node id="946964771156066748" at="104,21,105,42" concept="1" />
      <node id="946964771156066748" at="105,42,106,20" concept="1" />
      <node id="946964771156066748" at="109,41,110,43" concept="6" />
      <node id="946964771156066748" at="115,28,116,20" concept="6" />
      <node id="2886182022232400068" at="119,54,120,121" concept="5" />
      <node id="2886182022232400068" at="120,121,121,36" concept="5" />
      <node id="2886182022232400068" at="121,36,122,86" concept="1" />
      <node id="2886182022232400068" at="122,86,123,42" concept="1" />
      <node id="2886182022232400068" at="123,42,124,24" concept="6" />
      <node id="946964771156066753" at="127,49,128,94" concept="5" />
      <node id="946964771156066753" at="128,94,129,47" concept="1" />
      <node id="946964771156066753" at="129,47,130,34" concept="5" />
      <node id="946964771156066753" at="130,34,131,93" concept="1" />
      <node id="946964771156066753" at="131,93,132,40" concept="1" />
      <node id="946964771156066753" at="132,40,133,34" concept="1" />
      <node id="946964771156066753" at="133,34,134,22" concept="6" />
      <node id="946964771156066748" at="136,52,137,150" concept="5" />
      <node id="946964771156066748" at="137,150,138,95" concept="5" />
      <node id="946964771156066748" at="138,95,139,50" concept="1" />
      <node id="946964771156066748" at="140,15,141,95" concept="1" />
      <node id="946964771156066748" at="142,5,143,49" concept="1" />
      <node id="946964771156066748" at="143,49,144,22" concept="6" />
      <node id="946964771156066748" at="147,101,148,50" concept="10" />
      <node id="946964771156066748" at="150,66,151,93" concept="6" />
      <node id="946964771156066748" at="153,57,154,65" concept="5" />
      <node id="946964771156066748" at="154,65,155,58" concept="1" />
      <node id="946964771156066748" at="155,58,156,25" concept="6" />
      <node id="946964771156066748" at="158,41,159,34" concept="5" />
      <node id="946964771156066748" at="159,34,160,46" concept="1" />
      <node id="946964771156066748" at="160,46,161,49" concept="1" />
      <node id="946964771156066748" at="161,49,162,23" concept="6" />
      <node id="946964771156066748" at="165,96,166,134" concept="1" />
      <node id="946964771156066748" at="167,34,168,142" concept="1" />
      <node id="946964771156066748" at="168,142,169,146" concept="1" />
      <node id="946964771156066748" at="169,146,170,80" concept="1" />
      <node id="946964771156066748" at="172,122,173,396" concept="1" />
      <node id="946964771156066748" at="178,75,179,99" concept="5" />
      <node id="946964771156066748" at="179,99,180,38" concept="1" />
      <node id="946964771156066748" at="180,38,181,36" concept="5" />
      <node id="946964771156066748" at="181,36,182,55" concept="1" />
      <node id="946964771156066748" at="182,55,183,56" concept="1" />
      <node id="946964771156066748" at="183,56,184,42" concept="1" />
      <node id="946964771156066748" at="184,42,185,134" concept="1" />
      <node id="946964771156066748" at="185,134,186,138" concept="1" />
      <node id="946964771156066748" at="186,138,187,24" concept="6" />
      <node id="946964771156066756" at="189,52,190,95" concept="5" />
      <node id="946964771156066756" at="190,95,191,50" concept="1" />
      <node id="946964771156066756" at="191,50,192,36" concept="1" />
      <node id="946964771156066756" at="192,36,193,24" concept="6" />
      <node id="946964771156066757" at="196,49,197,94" concept="5" />
      <node id="946964771156066757" at="197,94,198,47" concept="1" />
      <node id="946964771156066757" at="198,47,199,34" concept="5" />
      <node id="946964771156066757" at="199,34,200,94" concept="1" />
      <node id="946964771156066757" at="200,94,201,40" concept="1" />
      <node id="946964771156066757" at="201,40,202,34" concept="1" />
      <node id="946964771156066757" at="202,34,203,22" concept="6" />
      <node id="946964771156066748" at="37,0,39,0" concept="2" trace="myNode" />
      <node id="946964771156066748" at="99,0,101,0" concept="2" trace="myNode" />
      <node id="946964771156066748" at="51,0,54,0" concept="4" trace="createCell#()Ljetbrains/mps/openapi/editor/cells/EditorCell;" />
      <node id="946964771156066748" at="87,0,90,0" concept="0" trace="_Inline_jn1wx6_a0a#()V" />
      <node id="946964771156066748" at="90,0,93,0" concept="4" trace="createEditorCell#(Ljetbrains/mps/openapi/editor/EditorContext;)Ljetbrains/mps/openapi/editor/cells/EditorCell;" />
      <node id="946964771156066748" at="109,0,112,0" concept="4" trace="createCell#()Ljetbrains/mps/openapi/editor/cells/EditorCell;" />
      <node id="946964771156066748" at="139,50,142,5" concept="3" />
      <node id="946964771156066748" at="147,0,150,0" concept="0" trace="argumentsListHandler_jn1wx6_c0#(Lorg/jetbrains/mps/openapi/model/SNode;Ljava/lang/String;Ljetbrains/mps/openapi/editor/EditorContext;)V" />
      <node id="946964771156066748" at="150,0,153,0" concept="4" trace="createNodeToInsert#(Ljetbrains/mps/openapi/editor/EditorContext;)Lorg/jetbrains/mps/openapi/model/SNode;" />
      <node id="946964771156066748" at="171,9,174,9" concept="3" />
      <node id="946964771156066748" at="40,0,44,0" concept="0" trace="EditorOperationCall_EditorBuilder_a#(Ljetbrains/mps/openapi/editor/EditorContext;Lorg/jetbrains/mps/openapi/model/SNode;)V" />
      <node id="946964771156066748" at="72,63,76,5" concept="3" />
      <node id="946964771156066748" at="93,0,97,0" concept="4" trace="createEditorCell#(Ljetbrains/mps/openapi/editor/EditorContext;Lorg/jetbrains/mps/openapi/model/SNode;)Ljetbrains/mps/openapi/editor/cells/EditorCell;" />
      <node id="946964771156066748" at="45,0,50,0" concept="4" trace="getNode#()Lorg/jetbrains/mps/openapi/model/SNode;" />
      <node id="946964771156066748" at="79,59,84,22" concept="3" />
      <node id="946964771156066748" at="103,0,108,0" concept="0" trace="Inline_Builder_jn1wx6_a0a#(Ljetbrains/mps/openapi/editor/EditorContext;Lorg/jetbrains/mps/openapi/model/SNode;Lorg/jetbrains/mps/openapi/model/SNode;)V" />
      <node id="946964771156066748" at="113,0,118,0" concept="4" trace="getNode#()Lorg/jetbrains/mps/openapi/model/SNode;" />
      <node id="946964771156066748" at="153,0,158,0" concept="4" trace="createNodeCell#(Lorg/jetbrains/mps/openapi/model/SNode;)Ljetbrains/mps/openapi/editor/cells/EditorCell;" />
      <node id="946964771156066748" at="166,134,171,9" concept="3" />
      <node id="946964771156066748" at="158,0,164,0" concept="4" trace="createEmptyCell#()Ljetbrains/mps/openapi/editor/cells/EditorCell;" />
      <node id="946964771156066756" at="189,0,195,0" concept="4" trace="createConstant_jn1wx6_a2a#()Ljetbrains/mps/openapi/editor/cells/EditorCell;" />
      <node id="2886182022232400068" at="119,0,126,0" concept="4" trace="createComponent_jn1wx6_a0a0#()Ljetbrains/mps/openapi/editor/cells/EditorCell;" />
      <node id="946964771156066753" at="127,0,136,0" concept="4" trace="createConstant_jn1wx6_b0#()Ljetbrains/mps/openapi/editor/cells/EditorCell;" />
      <node id="946964771156066757" at="196,0,205,0" concept="4" trace="createConstant_jn1wx6_d0#()Ljetbrains/mps/openapi/editor/cells/EditorCell;" />
      <node id="946964771156066748" at="136,0,146,0" concept="4" trace="createRefNodeList_jn1wx6_c0#()Ljetbrains/mps/openapi/editor/cells/EditorCell;" />
      <node id="946964771156066748" at="55,0,66,0" concept="4" trace="createCollection_jn1wx6_a#()Ljetbrains/mps/openapi/editor/cells/EditorCell;" />
      <node id="946964771156066748" at="164,86,175,7" concept="3" />
      <node id="946964771156066748" at="177,0,189,0" concept="4" trace="createSeparatorCell#(Lorg/jetbrains/mps/openapi/model/SNode;Lorg/jetbrains/mps/openapi/model/SNode;)Ljetbrains/mps/openapi/editor/cells/EditorCell;" />
      <node id="946964771156066748" at="164,0,177,0" concept="4" trace="installElementCellActions#(Lorg/jetbrains/mps/openapi/model/SNode;Ljetbrains/mps/openapi/editor/cells/EditorCell;)V" />
      <node id="946964771156066748" at="66,0,86,0" concept="4" trace="createRefCell_jn1wx6_a0#()Ljetbrains/mps/openapi/editor/cells/EditorCell;" />
      <scope id="946964771156066748" at="47,26,48,18" />
      <scope id="946964771156066748" at="51,39,52,39" />
      <scope id="946964771156066748" at="87,33,88,14" />
      <scope id="946964771156066748" at="90,69,91,57" />
      <scope id="946964771156066748" at="109,41,110,43" />
      <scope id="946964771156066748" at="115,28,116,20" />
      <scope id="946964771156066748" at="140,15,141,95" />
      <scope id="946964771156066748" at="147,101,148,50" />
      <scope id="946964771156066748" at="150,66,151,93" />
      <scope id="946964771156066748" at="172,122,173,396" />
      <scope id="946964771156066748" at="40,99,42,18" />
      <scope id="946964771156066748" at="73,39,75,55" />
      <scope id="946964771156066748" at="80,35,82,94">
        <var name="manager" id="946964771156066748" />
      </scope>
      <scope id="946964771156066748" at="93,81,95,127" />
      <scope id="946964771156066748" at="51,0,54,0" />
      <scope id="946964771156066748" at="87,0,90,0" />
      <scope id="946964771156066748" at="90,0,93,0">
        <var name="editorContext" id="946964771156066748" />
      </scope>
      <scope id="946964771156066748" at="103,119,106,20" />
      <scope id="946964771156066748" at="109,0,112,0" />
      <scope id="946964771156066748" at="147,0,150,0">
=======
      <node id="946964771156066748" at="34,79,35,63" concept="6" />
      <node id="946964771156066748" at="37,89,38,99" concept="5" />
      <node id="946964771156066748" at="38,99,39,48" concept="1" />
      <node id="946964771156066748" at="39,48,40,28" concept="1" />
      <node id="946964771156066748" at="40,28,41,80" concept="1" />
      <node id="946964771156066748" at="41,80,42,81" concept="1" />
      <node id="946964771156066748" at="42,81,43,84" concept="1" />
      <node id="946964771156066748" at="43,84,44,81" concept="1" />
      <node id="946964771156066748" at="44,81,45,22" concept="6" />
      <node id="946964771156066748" at="47,87,48,81" concept="5" />
      <node id="946964771156066748" at="48,81,49,51" concept="1" />
      <node id="946964771156066748" at="49,51,50,64" concept="1" />
      <node id="946964771156066748" at="50,64,51,26" concept="5" />
      <node id="946964771156066748" at="51,26,52,91" concept="1" />
      <node id="946964771156066748" at="52,91,53,58" concept="1" />
      <node id="946964771156066748" at="54,39,55,40" concept="1" />
      <node id="946964771156066748" at="55,40,56,55" concept="1" />
      <node id="946964771156066748" at="57,5,58,73" concept="1" />
      <node id="946964771156066748" at="58,73,59,57" concept="5" />
      <node id="946964771156066748" at="60,35,61,82" concept="5" />
      <node id="946964771156066748" at="61,82,62,112" concept="6" />
      <node id="946964771156066748" at="63,10,64,22" concept="6" />
      <node id="946964771156066751" at="67,33,68,14" concept="9" />
      <node id="946964771156066751" at="70,69,71,67" concept="6" />
      <node id="946964771156066751" at="73,81,74,67" concept="6" />
      <node id="2886182022232400068" at="76,93,77,133" concept="5" />
      <node id="2886182022232400068" at="77,133,78,36" concept="5" />
      <node id="2886182022232400068" at="78,36,79,70" concept="1" />
      <node id="2886182022232400068" at="79,70,80,42" concept="1" />
      <node id="2886182022232400068" at="80,42,81,24" concept="6" />
      <node id="946964771156066753" at="84,88,85,87" concept="5" />
      <node id="946964771156066753" at="85,87,86,47" concept="1" />
      <node id="946964771156066753" at="86,47,87,34" concept="5" />
      <node id="946964771156066753" at="87,34,88,77" concept="1" />
      <node id="946964771156066753" at="88,77,89,40" concept="1" />
      <node id="946964771156066753" at="89,40,90,34" concept="1" />
      <node id="946964771156066753" at="90,34,91,22" concept="6" />
      <node id="946964771156066748" at="93,91,94,134" concept="5" />
      <node id="946964771156066748" at="94,134,95,110" concept="5" />
      <node id="946964771156066748" at="95,110,96,50" concept="1" />
      <node id="946964771156066748" at="97,15,98,95" concept="1" />
      <node id="946964771156066748" at="99,5,100,49" concept="1" />
      <node id="946964771156066748" at="100,49,101,22" concept="6" />
      <node id="946964771156066748" at="104,101,105,50" concept="9" />
      <node id="946964771156066748" at="107,66,108,41" concept="5" />
      <node id="946964771156066748" at="108,41,109,93" concept="6" />
      <node id="946964771156066748" at="111,86,112,80" concept="5" />
      <node id="946964771156066748" at="112,80,113,95" concept="1" />
      <node id="946964771156066748" at="113,95,114,25" concept="6" />
      <node id="946964771156066748" at="116,68,117,34" concept="5" />
      <node id="946964771156066748" at="117,34,118,80" concept="1" />
      <node id="946964771156066748" at="118,80,119,87" concept="1" />
      <node id="946964771156066748" at="119,87,120,23" concept="6" />
      <node id="946964771156066748" at="122,89,123,65" concept="6" />
      <node id="946964771156066748" at="126,96,127,134" concept="1" />
      <node id="946964771156066748" at="128,34,129,142" concept="1" />
      <node id="946964771156066748" at="129,142,130,146" concept="1" />
      <node id="946964771156066748" at="130,146,131,80" concept="1" />
      <node id="946964771156066748" at="133,122,134,394" concept="1" />
      <node id="946964771156066748" at="139,104,140,100" concept="5" />
      <node id="946964771156066748" at="140,100,141,38" concept="1" />
      <node id="946964771156066748" at="141,38,142,36" concept="5" />
      <node id="946964771156066748" at="142,36,143,55" concept="1" />
      <node id="946964771156066748" at="143,55,144,56" concept="1" />
      <node id="946964771156066748" at="144,56,145,42" concept="1" />
      <node id="946964771156066748" at="145,42,146,134" concept="1" />
      <node id="946964771156066748" at="146,134,147,138" concept="1" />
      <node id="946964771156066748" at="147,138,148,24" concept="6" />
      <node id="946964771156066756" at="150,91,151,88" concept="5" />
      <node id="946964771156066756" at="151,88,152,50" concept="1" />
      <node id="946964771156066756" at="152,50,153,36" concept="1" />
      <node id="946964771156066756" at="153,36,154,24" concept="6" />
      <node id="946964771156066757" at="157,88,158,87" concept="5" />
      <node id="946964771156066757" at="158,87,159,47" concept="1" />
      <node id="946964771156066757" at="159,47,160,34" concept="5" />
      <node id="946964771156066757" at="160,34,161,78" concept="1" />
      <node id="946964771156066757" at="161,78,162,40" concept="1" />
      <node id="946964771156066757" at="162,40,163,34" concept="1" />
      <node id="946964771156066757" at="163,34,164,22" concept="6" />
      <node id="946964771156066748" at="34,0,37,0" concept="4" trace="createEditorCell#(Ljetbrains/mps/openapi/editor/EditorContext;Lorg/jetbrains/mps/openapi/model/SNode;)Ljetbrains/mps/openapi/editor/cells/EditorCell;" />
      <node id="946964771156066751" at="67,0,70,0" concept="0" trace="_Inline_jn1wx6_a0a#()V" />
      <node id="946964771156066751" at="70,0,73,0" concept="4" trace="createEditorCell#(Ljetbrains/mps/openapi/editor/EditorContext;)Ljetbrains/mps/openapi/editor/cells/EditorCell;" />
      <node id="946964771156066751" at="73,0,76,0" concept="4" trace="createEditorCell#(Ljetbrains/mps/openapi/editor/EditorContext;Lorg/jetbrains/mps/openapi/model/SNode;)Ljetbrains/mps/openapi/editor/cells/EditorCell;" />
      <node id="946964771156066748" at="96,50,99,5" concept="3" />
      <node id="946964771156066748" at="104,0,107,0" concept="0" trace="argumentsListHandler_jn1wx6_c0#(Lorg/jetbrains/mps/openapi/model/SNode;Ljava/lang/String;Ljetbrains/mps/openapi/editor/EditorContext;)V" />
      <node id="946964771156066748" at="122,0,125,0" concept="4" trace="createEmptyCell_internal#(Ljetbrains/mps/openapi/editor/EditorContext;Lorg/jetbrains/mps/openapi/model/SNode;)Ljetbrains/mps/openapi/editor/cells/EditorCell;" />
      <node id="946964771156066748" at="132,9,135,9" concept="3" />
      <node id="946964771156066748" at="53,58,57,5" concept="3" />
      <node id="946964771156066748" at="107,0,111,0" concept="4" trace="createNodeToInsert#(Ljetbrains/mps/openapi/editor/EditorContext;)Lorg/jetbrains/mps/openapi/model/SNode;" />
      <node id="946964771156066748" at="59,57,64,22" concept="3" />
      <node id="946964771156066748" at="111,0,116,0" concept="4" trace="createNodeCell#(Ljetbrains/mps/openapi/editor/EditorContext;Lorg/jetbrains/mps/openapi/model/SNode;)Ljetbrains/mps/openapi/editor/cells/EditorCell;" />
      <node id="946964771156066748" at="127,134,132,9" concept="3" />
      <node id="946964771156066748" at="116,0,122,0" concept="4" trace="createEmptyCell#(Ljetbrains/mps/openapi/editor/EditorContext;)Ljetbrains/mps/openapi/editor/cells/EditorCell;" />
      <node id="946964771156066756" at="150,0,156,0" concept="4" trace="createConstant_jn1wx6_a2a#(Ljetbrains/mps/openapi/editor/EditorContext;Lorg/jetbrains/mps/openapi/model/SNode;)Ljetbrains/mps/openapi/editor/cells/EditorCell;" />
      <node id="2886182022232400068" at="76,0,83,0" concept="4" trace="createComponent_jn1wx6_a0a0#(Ljetbrains/mps/openapi/editor/EditorContext;Lorg/jetbrains/mps/openapi/model/SNode;)Ljetbrains/mps/openapi/editor/cells/EditorCell;" />
      <node id="946964771156066753" at="84,0,93,0" concept="4" trace="createConstant_jn1wx6_b0#(Ljetbrains/mps/openapi/editor/EditorContext;Lorg/jetbrains/mps/openapi/model/SNode;)Ljetbrains/mps/openapi/editor/cells/EditorCell;" />
      <node id="946964771156066757" at="157,0,166,0" concept="4" trace="createConstant_jn1wx6_d0#(Ljetbrains/mps/openapi/editor/EditorContext;Lorg/jetbrains/mps/openapi/model/SNode;)Ljetbrains/mps/openapi/editor/cells/EditorCell;" />
      <node id="946964771156066748" at="37,0,47,0" concept="4" trace="createCollection_jn1wx6_a#(Ljetbrains/mps/openapi/editor/EditorContext;Lorg/jetbrains/mps/openapi/model/SNode;)Ljetbrains/mps/openapi/editor/cells/EditorCell;" />
      <node id="946964771156066748" at="93,0,103,0" concept="4" trace="createRefNodeList_jn1wx6_c0#(Ljetbrains/mps/openapi/editor/EditorContext;Lorg/jetbrains/mps/openapi/model/SNode;)Ljetbrains/mps/openapi/editor/cells/EditorCell;" />
      <node id="946964771156066748" at="125,132,136,7" concept="3" />
      <node id="946964771156066748" at="138,0,150,0" concept="4" trace="createSeparatorCell#(Ljetbrains/mps/openapi/editor/EditorContext;Lorg/jetbrains/mps/openapi/model/SNode;Lorg/jetbrains/mps/openapi/model/SNode;)Ljetbrains/mps/openapi/editor/cells/EditorCell;" />
      <node id="946964771156066748" at="125,0,138,0" concept="4" trace="installElementCellActions#(Lorg/jetbrains/mps/openapi/model/SNode;Lorg/jetbrains/mps/openapi/model/SNode;Ljetbrains/mps/openapi/editor/cells/EditorCell;Ljetbrains/mps/openapi/editor/EditorContext;)V" />
      <node id="946964771156066748" at="47,0,66,0" concept="4" trace="createRefCell_jn1wx6_a0#(Ljetbrains/mps/openapi/editor/EditorContext;Lorg/jetbrains/mps/openapi/model/SNode;)Ljetbrains/mps/openapi/editor/cells/EditorCell;" />
      <scope id="946964771156066748" at="34,79,35,63" />
      <scope id="946964771156066751" at="67,33,68,14" />
      <scope id="946964771156066751" at="70,69,71,67" />
      <scope id="946964771156066751" at="73,81,74,67" />
      <scope id="946964771156066748" at="97,15,98,95" />
      <scope id="946964771156066748" at="104,101,105,50" />
      <scope id="946964771156066748" at="122,89,123,65" />
      <scope id="946964771156066748" at="133,122,134,394" />
      <scope id="946964771156066748" at="54,39,56,55" />
      <scope id="946964771156066748" at="60,35,62,112">
        <var name="manager" id="946964771156066748" />
      </scope>
      <scope id="946964771156066748" at="107,66,109,93">
        <var name="listOwner" id="946964771156066748" />
      </scope>
      <scope id="946964771156066748" at="34,0,37,0">
        <var name="editorContext" id="946964771156066748" />
        <var name="node" id="946964771156066748" />
      </scope>
      <scope id="946964771156066751" at="67,0,70,0" />
      <scope id="946964771156066751" at="70,0,73,0">
        <var name="editorContext" id="946964771156066751" />
      </scope>
      <scope id="946964771156066751" at="73,0,76,0">
        <var name="editorContext" id="946964771156066751" />
        <var name="node" id="946964771156066751" />
      </scope>
      <scope id="946964771156066748" at="104,0,107,0">
>>>>>>> bd830ede
        <var name="childRole" id="946964771156066748" />
        <var name="context" id="946964771156066748" />
        <var name="ownerNode" id="946964771156066748" />
      </scope>
<<<<<<< HEAD
      <scope id="946964771156066748" at="150,0,153,0">
        <var name="editorContext" id="946964771156066748" />
      </scope>
      <scope id="946964771156066748" at="153,57,156,25">
        <var name="elementCell" id="946964771156066748" />
      </scope>
      <scope id="946964771156066748" at="167,34,170,80" />
      <scope id="946964771156066748" at="40,0,44,0">
        <var name="context" id="946964771156066748" />
        <var name="node" id="946964771156066748" />
      </scope>
      <scope id="946964771156066748" at="93,0,97,0">
=======
      <scope id="946964771156066748" at="111,86,114,25">
        <var name="elementCell" id="946964771156066748" />
      </scope>
      <scope id="946964771156066748" at="122,0,125,0">
        <var name="editorContext" id="946964771156066748" />
        <var name="node" id="946964771156066748" />
      </scope>
      <scope id="946964771156066748" at="128,34,131,80" />
      <scope id="946964771156066748" at="107,0,111,0">
>>>>>>> bd830ede
        <var name="editorContext" id="946964771156066748" />
        <var name="node" id="946964771156066748" />
      </scope>
<<<<<<< HEAD
      <scope id="946964771156066748" at="158,41,162,23">
        <var name="emptyCell" id="946964771156066748" />
      </scope>
      <scope id="946964771156066756" at="189,52,193,24">
        <var name="editorCell" id="946964771156066756" />
      </scope>
      <scope id="946964771156066748" at="45,0,50,0" />
      <scope id="946964771156066748" at="103,0,108,0">
        <var name="context" id="946964771156066748" />
        <var name="node" id="946964771156066748" />
        <var name="referencingNode" id="946964771156066748" />
      </scope>
      <scope id="946964771156066748" at="113,0,118,0" />
      <scope id="2886182022232400068" at="119,54,124,24">
        <var name="editorCell" id="2886182022232400068" />
        <var name="style" id="2886182022232400068" />
      </scope>
      <scope id="946964771156066748" at="153,0,158,0">
        <var name="elementNode" id="946964771156066748" />
      </scope>
      <scope id="946964771156066748" at="158,0,164,0" />
      <scope id="946964771156066756" at="189,0,195,0" />
      <scope id="2886182022232400068" at="119,0,126,0" />
      <scope id="946964771156066753" at="127,49,134,22">
        <var name="editorCell" id="946964771156066753" />
        <var name="style" id="946964771156066753" />
      </scope>
      <scope id="946964771156066757" at="196,49,203,22">
        <var name="editorCell" id="946964771156066757" />
        <var name="style" id="946964771156066757" />
      </scope>
      <scope id="946964771156066748" at="136,52,144,22">
        <var name="editorCell" id="946964771156066748" />
        <var name="handler" id="946964771156066748" />
      </scope>
      <scope id="946964771156066748" at="55,50,64,22">
        <var name="editorCell" id="946964771156066748" />
      </scope>
      <scope id="946964771156066753" at="127,0,136,0" />
      <scope id="946964771156066748" at="165,96,174,9" />
      <scope id="946964771156066748" at="178,75,187,24">
        <var name="editorCell" id="946964771156066748" />
        <var name="style" id="946964771156066748" />
      </scope>
      <scope id="946964771156066757" at="196,0,205,0" />
      <scope id="946964771156066748" at="136,0,146,0" />
      <scope id="946964771156066748" at="55,0,66,0" />
      <scope id="946964771156066748" at="164,86,175,7" />
      <scope id="946964771156066748" at="177,0,189,0">
        <var name="nextNode" id="946964771156066748" />
        <var name="prevNode" id="946964771156066748" />
      </scope>
      <scope id="946964771156066748" at="164,0,177,0">
=======
      <scope id="946964771156066748" at="116,68,120,23">
        <var name="emptyCell" id="946964771156066748" />
      </scope>
      <scope id="946964771156066756" at="150,91,154,24">
        <var name="editorCell" id="946964771156066756" />
      </scope>
      <scope id="2886182022232400068" at="76,93,81,24">
        <var name="editorCell" id="2886182022232400068" />
        <var name="style" id="2886182022232400068" />
      </scope>
      <scope id="946964771156066748" at="111,0,116,0">
        <var name="editorContext" id="946964771156066748" />
        <var name="elementNode" id="946964771156066748" />
      </scope>
      <scope id="946964771156066748" at="116,0,122,0">
        <var name="editorContext" id="946964771156066748" />
      </scope>
      <scope id="946964771156066756" at="150,0,156,0">
        <var name="editorContext" id="946964771156066756" />
        <var name="node" id="946964771156066756" />
      </scope>
      <scope id="2886182022232400068" at="76,0,83,0">
        <var name="editorContext" id="2886182022232400068" />
        <var name="node" id="2886182022232400068" />
      </scope>
      <scope id="946964771156066753" at="84,88,91,22">
        <var name="editorCell" id="946964771156066753" />
        <var name="style" id="946964771156066753" />
      </scope>
      <scope id="946964771156066757" at="157,88,164,22">
        <var name="editorCell" id="946964771156066757" />
        <var name="style" id="946964771156066757" />
      </scope>
      <scope id="946964771156066748" at="37,89,45,22">
        <var name="editorCell" id="946964771156066748" />
      </scope>
      <scope id="946964771156066748" at="93,91,101,22">
        <var name="editorCell" id="946964771156066748" />
        <var name="handler" id="946964771156066748" />
      </scope>
      <scope id="946964771156066753" at="84,0,93,0">
        <var name="editorContext" id="946964771156066753" />
        <var name="node" id="946964771156066753" />
      </scope>
      <scope id="946964771156066748" at="126,96,135,9" />
      <scope id="946964771156066748" at="139,104,148,24">
        <var name="editorCell" id="946964771156066748" />
        <var name="style" id="946964771156066748" />
      </scope>
      <scope id="946964771156066757" at="157,0,166,0">
        <var name="editorContext" id="946964771156066757" />
        <var name="node" id="946964771156066757" />
      </scope>
      <scope id="946964771156066748" at="37,0,47,0">
        <var name="editorContext" id="946964771156066748" />
        <var name="node" id="946964771156066748" />
      </scope>
      <scope id="946964771156066748" at="93,0,103,0">
        <var name="editorContext" id="946964771156066748" />
        <var name="node" id="946964771156066748" />
      </scope>
      <scope id="946964771156066748" at="125,132,136,7" />
      <scope id="946964771156066748" at="138,0,150,0">
        <var name="editorContext" id="946964771156066748" />
        <var name="nextNode" id="946964771156066748" />
        <var name="prevNode" id="946964771156066748" />
      </scope>
      <scope id="946964771156066748" at="125,0,138,0">
        <var name="editorContext" id="946964771156066748" />
>>>>>>> bd830ede
        <var name="elementCell" id="946964771156066748" />
        <var name="elementNode" id="946964771156066748" />
      </scope>
<<<<<<< HEAD
      <scope id="946964771156066748" at="66,48,84,22">
=======
      <scope id="946964771156066748" at="47,87,64,22">
>>>>>>> bd830ede
        <var name="attributeConcept" id="946964771156066748" />
        <var name="editorCell" id="946964771156066748" />
        <var name="provider" id="946964771156066748" />
      </scope>
<<<<<<< HEAD
      <scope id="946964771156066748" at="66,0,86,0" />
      <unit id="946964771156066748" at="86,0,98,0" name="jetbrains.mps.execution.settings.editor.EditorOperationCall_EditorBuilder_a$_Inline_jn1wx6_a0a" />
      <unit id="946964771156066748" at="98,0,127,0" name="jetbrains.mps.execution.settings.editor.EditorOperationCall_EditorBuilder_a$Inline_Builder_jn1wx6_a0a" />
      <unit id="946964771156066748" at="146,0,196,0" name="jetbrains.mps.execution.settings.editor.EditorOperationCall_EditorBuilder_a$argumentsListHandler_jn1wx6_c0" />
      <unit id="946964771156066748" at="36,0,206,0" name="jetbrains.mps.execution.settings.editor.EditorOperationCall_EditorBuilder_a" />
=======
      <scope id="946964771156066748" at="47,0,66,0">
        <var name="editorContext" id="946964771156066748" />
        <var name="node" id="946964771156066748" />
      </scope>
      <unit id="946964771156066751" at="66,0,84,0" name="jetbrains.mps.execution.settings.editor.EditorOperationCall_Editor$_Inline_jn1wx6_a0a" />
      <unit id="946964771156066748" at="103,0,157,0" name="jetbrains.mps.execution.settings.editor.EditorOperationCall_Editor$argumentsListHandler_jn1wx6_c0" />
      <unit id="946964771156066748" at="33,0,167,0" name="jetbrains.mps.execution.settings.editor.EditorOperationCall_Editor" />
>>>>>>> bd830ede
    </file>
  </root>
  <root nodeRef="r:328ff5ee-9330-4068-906e-6e3bb50e6e1d(jetbrains.mps.execution.settings.editor)/946964771156066759">
    <file name="EditorPropertyDeclaration_Editor.java">
      <node id="946964771156066759" at="11,79,12,91" concept="6" />
      <node id="946964771156066759" at="11,0,14,0" concept="4" trace="createEditorCell#(Ljetbrains/mps/openapi/editor/EditorContext;Lorg/jetbrains/mps/openapi/model/SNode;)Ljetbrains/mps/openapi/editor/cells/EditorCell;" />
      <scope id="946964771156066759" at="11,79,12,91" />
      <scope id="946964771156066759" at="11,0,14,0">
        <var name="editorContext" id="946964771156066759" />
        <var name="node" id="946964771156066759" />
      </scope>
      <unit id="946964771156066759" at="10,0,15,0" name="jetbrains.mps.execution.settings.editor.EditorPropertyDeclaration_Editor" />
    </file>
    <file name="EditorPropertyDeclaration_EditorBuilder_a.java">
      <node id="946964771156066759" at="31,105,32,19" concept="10" />
      <node id="946964771156066759" at="32,19,33,18" concept="1" />
      <node id="946964771156066759" at="38,26,39,18" concept="6" />
      <node id="946964771156066759" at="42,39,43,39" concept="6" />
      <node id="946964771156066759" at="46,50,47,103" concept="5" />
      <node id="946964771156066759" at="47,103,48,48" concept="1" />
      <node id="946964771156066759" at="48,48,49,28" concept="1" />
      <node id="946964771156066759" at="49,28,50,65" concept="1" />
      <node id="946964771156066759" at="50,65,51,56" concept="1" />
      <node id="946964771156066759" at="51,56,52,58" concept="1" />
      <node id="946964771156066759" at="53,68,54,61" concept="1" />
      <node id="946964771156066759" at="55,5,56,57" concept="1" />
      <node id="946964771156066759" at="56,57,57,22" concept="6" />
      <node id="946964771156066759" at="59,48,60,275" concept="5" />
      <node id="946964771156066759" at="60,275,61,33" concept="6" />
      <node id="946964771156066759" at="64,118,65,49" concept="10" />
      <node id="946964771156066759" at="67,55,68,59" concept="5" />
      <node id="946964771156066759" at="68,59,69,41" concept="1" />
      <node id="946964771156066759" at="69,41,70,24" concept="6" />
      <node id="946964771156066759" at="73,118,74,382" concept="1" />
      <node id="946964771156066759" at="76,41,77,35" concept="1" />
      <node id="946964771156066759" at="81,44,82,54" concept="5" />
      <node id="946964771156066759" at="82,54,83,41" concept="1" />
      <node id="946964771156066759" at="83,41,84,0" concept="8" />
      <node id="946964771156066759" at="84,0,85,40" concept="1" />
      <node id="946964771156066759" at="85,40,86,24" concept="6" />
      <node id="946964771156066759" at="88,40,89,25" concept="6" />
      <node id="946964771156066762" at="92,50,93,154" concept="5" />
      <node id="946964771156066762" at="93,154,94,34" concept="5" />
      <node id="946964771156066762" at="94,34,95,80" concept="1" />
      <node id="946964771156066762" at="95,80,96,40" concept="1" />
      <node id="946964771156066762" at="96,40,97,22" concept="6" />
      <node id="946964771156066759" at="99,51,100,103" concept="5" />
      <node id="946964771156066759" at="100,103,101,49" concept="1" />
      <node id="946964771156066759" at="101,49,102,34" concept="5" />
      <node id="946964771156066759" at="102,34,103,49" concept="1" />
      <node id="946964771156066759" at="103,49,104,40" concept="1" />
      <node id="946964771156066759" at="104,40,105,58" concept="1" />
      <node id="946964771156066759" at="105,58,106,57" concept="1" />
      <node id="946964771156066759" at="106,57,107,22" concept="6" />
      <node id="946964771156066766" at="109,97,110,226" concept="6" />
      <node id="946964771156066773" at="112,50,113,94" concept="5" />
      <node id="946964771156066773" at="113,94,114,48" concept="1" />
      <node id="946964771156066773" at="114,48,115,34" concept="5" />
      <node id="946964771156066773" at="115,34,116,83" concept="1" />
      <node id="946964771156066773" at="116,83,117,40" concept="1" />
      <node id="946964771156066773" at="117,40,118,34" concept="1" />
      <node id="946964771156066773" at="118,34,119,22" concept="6" />
      <node id="946964771156066759" at="121,49,122,278" concept="5" />
      <node id="946964771156066759" at="122,278,123,33" concept="6" />
      <node id="946964771156066759" at="126,126,127,49" concept="10" />
      <node id="946964771156066759" at="129,55,130,59" concept="5" />
      <node id="946964771156066759" at="130,59,131,41" concept="1" />
      <node id="946964771156066759" at="131,41,132,24" concept="6" />
      <node id="946964771156066759" at="135,118,136,377" concept="1" />
      <node id="946964771156066759" at="138,41,139,42" concept="1" />
      <node id="946964771156066759" at="143,44,144,54" concept="5" />
      <node id="946964771156066759" at="144,54,145,48" concept="1" />
      <node id="946964771156066759" at="145,48,146,0" concept="8" />
      <node id="946964771156066759" at="146,0,147,40" concept="1" />
      <node id="946964771156066759" at="147,40,148,24" concept="6" />
      <node id="946964771156066759" at="150,40,151,32" concept="6" />
      <node id="946964771156066776" at="154,49,155,94" concept="5" />
      <node id="946964771156066776" at="155,94,156,47" concept="1" />
      <node id="946964771156066776" at="156,47,157,34" concept="5" />
      <node id="946964771156066776" at="157,34,158,54" concept="1" />
      <node id="946964771156066776" at="158,54,159,40" concept="1" />
      <node id="946964771156066776" at="159,40,160,34" concept="1" />
      <node id="946964771156066776" at="160,34,161,22" concept="6" />
      <node id="946964771156066759" at="28,0,30,0" concept="2" trace="myNode" />
      <node id="946964771156066759" at="42,0,45,0" concept="4" trace="createCell#()Ljetbrains/mps/openapi/editor/cells/EditorCell;" />
      <node id="946964771156066759" at="52,58,55,5" concept="3" />
      <node id="946964771156066759" at="64,0,67,0" concept="0" trace="typeSingleRoleHandler_ey0oay_a0#(Lorg/jetbrains/mps/openapi/model/SNode;Lorg/jetbrains/mps/openapi/language/SContainmentLink;Ljetbrains/mps/openapi/editor/EditorContext;)V" />
      <node id="946964771156066759" at="72,70,75,7" concept="3" />
      <node id="946964771156066759" at="75,7,78,7" concept="3" />
      <node id="946964771156066759" at="88,0,91,0" concept="4" trace="getNoTargetText#()Ljava/lang/String;" />
      <node id="946964771156066764" at="109,0,112,0" concept="9" trace="renderingCondition_ey0oay_a2a#(Lorg/jetbrains/mps/openapi/model/SNode;Ljetbrains/mps/openapi/editor/EditorContext;)Z" />
      <node id="946964771156066759" at="126,0,129,0" concept="0" trace="initializerSingleRoleHandler_ey0oay_b2a#(Lorg/jetbrains/mps/openapi/model/SNode;Lorg/jetbrains/mps/openapi/language/SContainmentLink;Ljetbrains/mps/openapi/editor/EditorContext;)V" />
      <node id="946964771156066759" at="134,70,137,7" concept="3" />
      <node id="946964771156066759" at="137,7,140,7" concept="3" />
      <node id="946964771156066759" at="150,0,153,0" concept="4" trace="getNoTargetText#()Ljava/lang/String;" />
      <node id="946964771156066759" at="31,0,35,0" concept="0" trace="EditorPropertyDeclaration_EditorBuilder_a#(Ljetbrains/mps/openapi/editor/EditorContext;Lorg/jetbrains/mps/openapi/model/SNode;)V" />
      <node id="946964771156066759" at="59,0,63,0" concept="4" trace="createRefNode_ey0oay_a0#()Ljetbrains/mps/openapi/editor/cells/EditorCell;" />
      <node id="946964771156066759" at="121,0,125,0" concept="4" trace="createRefNode_ey0oay_b2a#()Ljetbrains/mps/openapi/editor/cells/EditorCell;" />
      <node id="946964771156066759" at="36,0,41,0" concept="4" trace="getNode#()Lorg/jetbrains/mps/openapi/model/SNode;" />
      <node id="946964771156066759" at="67,0,72,0" concept="4" trace="createChildCell#(Lorg/jetbrains/mps/openapi/model/SNode;)Ljetbrains/mps/openapi/editor/cells/EditorCell;" />
      <node id="946964771156066759" at="129,0,134,0" concept="4" trace="createChildCell#(Lorg/jetbrains/mps/openapi/model/SNode;)Ljetbrains/mps/openapi/editor/cells/EditorCell;" />
      <node id="946964771156066762" at="92,0,99,0" concept="4" trace="createComponent_ey0oay_b0#()Ljetbrains/mps/openapi/editor/cells/EditorCell;" />
      <node id="946964771156066759" at="72,0,80,0" concept="4" trace="installCellInfo#(Lorg/jetbrains/mps/openapi/model/SNode;Ljetbrains/mps/openapi/editor/cells/EditorCell;)V" />
      <node id="946964771156066759" at="80,0,88,0" concept="4" trace="createEmptyCell#()Ljetbrains/mps/openapi/editor/cells/EditorCell;" />
      <node id="946964771156066759" at="134,0,142,0" concept="4" trace="installCellInfo#(Lorg/jetbrains/mps/openapi/model/SNode;Ljetbrains/mps/openapi/editor/cells/EditorCell;)V" />
      <node id="946964771156066759" at="142,0,150,0" concept="4" trace="createEmptyCell#()Ljetbrains/mps/openapi/editor/cells/EditorCell;" />
      <node id="946964771156066773" at="112,0,121,0" concept="4" trace="createConstant_ey0oay_a2a#()Ljetbrains/mps/openapi/editor/cells/EditorCell;" />
      <node id="946964771156066776" at="154,0,163,0" concept="4" trace="createConstant_ey0oay_d0#()Ljetbrains/mps/openapi/editor/cells/EditorCell;" />
      <node id="946964771156066759" at="99,0,109,0" concept="4" trace="createCollection_ey0oay_c0#()Ljetbrains/mps/openapi/editor/cells/EditorCell;" />
      <node id="946964771156066759" at="46,0,59,0" concept="4" trace="createCollection_ey0oay_a#()Ljetbrains/mps/openapi/editor/cells/EditorCell;" />
      <scope id="946964771156066759" at="38,26,39,18" />
      <scope id="946964771156066759" at="42,39,43,39" />
      <scope id="946964771156066759" at="53,68,54,61" />
      <scope id="946964771156066759" at="64,118,65,49" />
      <scope id="946964771156066759" at="73,118,74,382" />
      <scope id="946964771156066759" at="76,41,77,35" />
      <scope id="946964771156066759" at="88,40,89,25" />
      <scope id="946964771156066765" at="109,97,110,226" />
      <scope id="946964771156066759" at="126,126,127,49" />
      <scope id="946964771156066759" at="135,118,136,377" />
      <scope id="946964771156066759" at="138,41,139,42" />
      <scope id="946964771156066759" at="150,40,151,32" />
      <scope id="946964771156066759" at="31,105,33,18" />
      <scope id="946964771156066759" at="59,48,61,33">
        <var name="provider" id="946964771156066759" />
      </scope>
      <scope id="946964771156066759" at="121,49,123,33">
        <var name="provider" id="946964771156066759" />
      </scope>
      <scope id="946964771156066759" at="42,0,45,0" />
      <scope id="946964771156066759" at="64,0,67,0">
        <var name="containmentLink" id="946964771156066759" />
        <var name="context" id="946964771156066759" />
        <var name="ownerNode" id="946964771156066759" />
      </scope>
      <scope id="946964771156066759" at="67,55,70,24">
        <var name="editorCell" id="946964771156066759" />
      </scope>
      <scope id="946964771156066759" at="88,0,91,0" />
      <scope id="946964771156066764" at="109,0,112,0">
        <var name="editorContext" id="946964771156066764" />
        <var name="node" id="946964771156066764" />
      </scope>
      <scope id="946964771156066759" at="126,0,129,0">
        <var name="containmentLink" id="946964771156066759" />
        <var name="context" id="946964771156066759" />
        <var name="ownerNode" id="946964771156066759" />
      </scope>
      <scope id="946964771156066759" at="129,55,132,24">
        <var name="editorCell" id="946964771156066759" />
      </scope>
      <scope id="946964771156066759" at="150,0,153,0" />
      <scope id="946964771156066759" at="31,0,35,0">
        <var name="context" id="946964771156066759" />
        <var name="node" id="946964771156066759" />
      </scope>
      <scope id="946964771156066759" at="59,0,63,0" />
      <scope id="946964771156066759" at="121,0,125,0" />
      <scope id="946964771156066759" at="36,0,41,0" />
      <scope id="946964771156066759" at="67,0,72,0">
        <var name="child" id="946964771156066759" />
      </scope>
      <scope id="946964771156066759" at="81,44,86,24">
        <var name="editorCell" id="946964771156066759" />
      </scope>
      <scope id="946964771156066762" at="92,50,97,22">
        <var name="editorCell" id="946964771156066762" />
        <var name="style" id="946964771156066762" />
      </scope>
      <scope id="946964771156066759" at="129,0,134,0">
        <var name="child" id="946964771156066759" />
      </scope>
      <scope id="946964771156066759" at="143,44,148,24">
        <var name="editorCell" id="946964771156066759" />
      </scope>
      <scope id="946964771156066759" at="72,70,78,7" />
      <scope id="946964771156066759" at="134,70,140,7" />
      <scope id="946964771156066762" at="92,0,99,0" />
      <scope id="946964771156066773" at="112,50,119,22">
        <var name="editorCell" id="946964771156066773" />
        <var name="style" id="946964771156066773" />
      </scope>
      <scope id="946964771156066776" at="154,49,161,22">
        <var name="editorCell" id="946964771156066776" />
        <var name="style" id="946964771156066776" />
      </scope>
      <scope id="946964771156066759" at="72,0,80,0">
        <var name="child" id="946964771156066759" />
        <var name="editorCell" id="946964771156066759" />
      </scope>
      <scope id="946964771156066759" at="80,0,88,0" />
      <scope id="946964771156066759" at="99,51,107,22">
        <var name="editorCell" id="946964771156066759" />
        <var name="style" id="946964771156066759" />
      </scope>
      <scope id="946964771156066759" at="134,0,142,0">
        <var name="child" id="946964771156066759" />
        <var name="editorCell" id="946964771156066759" />
      </scope>
      <scope id="946964771156066759" at="142,0,150,0" />
      <scope id="946964771156066773" at="112,0,121,0" />
      <scope id="946964771156066776" at="154,0,163,0" />
      <scope id="946964771156066759" at="99,0,109,0" />
      <scope id="946964771156066759" at="46,50,57,22">
        <var name="editorCell" id="946964771156066759" />
      </scope>
      <scope id="946964771156066759" at="46,0,59,0" />
      <unit id="946964771156066759" at="63,0,92,0" name="jetbrains.mps.execution.settings.editor.EditorPropertyDeclaration_EditorBuilder_a$typeSingleRoleHandler_ey0oay_a0" />
      <unit id="946964771156066759" at="125,0,154,0" name="jetbrains.mps.execution.settings.editor.EditorPropertyDeclaration_EditorBuilder_a$initializerSingleRoleHandler_ey0oay_b2a" />
      <unit id="946964771156066759" at="27,0,164,0" name="jetbrains.mps.execution.settings.editor.EditorPropertyDeclaration_EditorBuilder_a" />
    </file>
  </root>
  <root nodeRef="r:328ff5ee-9330-4068-906e-6e3bb50e6e1d(jetbrains.mps.execution.settings.editor)/946964771156066779">
    <file name="EditorPropertyReference_Editor.java">
<<<<<<< HEAD
      <node id="946964771156066779" at="11,79,12,89" concept="6" />
      <node id="946964771156066779" at="11,0,14,0" concept="4" trace="createEditorCell#(Ljetbrains/mps/openapi/editor/EditorContext;Lorg/jetbrains/mps/openapi/model/SNode;)Ljetbrains/mps/openapi/editor/cells/EditorCell;" />
      <scope id="946964771156066779" at="11,79,12,89" />
      <scope id="946964771156066779" at="11,0,14,0">
        <var name="editorContext" id="946964771156066779" />
        <var name="node" id="946964771156066779" />
      </scope>
      <unit id="946964771156066779" at="10,0,15,0" name="jetbrains.mps.execution.settings.editor.EditorPropertyReference_Editor" />
    </file>
    <file name="EditorPropertyReference_EditorBuilder_a.java">
      <node id="946964771156066779" at="25,103,26,19" concept="10" />
      <node id="946964771156066779" at="26,19,27,18" concept="1" />
      <node id="946964771156066779" at="32,26,33,18" concept="6" />
      <node id="946964771156066779" at="36,39,37,39" concept="6" />
      <node id="946964771156066779" at="40,50,41,103" concept="5" />
      <node id="946964771156066779" at="41,103,42,48" concept="1" />
      <node id="946964771156066779" at="42,48,43,28" concept="1" />
      <node id="946964771156066779" at="43,28,44,65" concept="1" />
      <node id="946964771156066779" at="44,65,45,56" concept="1" />
      <node id="946964771156066779" at="45,56,46,22" concept="6" />
      <node id="946964771156066779" at="48,48,49,88" concept="5" />
      <node id="946964771156066779" at="49,88,50,50" concept="1" />
      <node id="946964771156066779" at="50,50,51,63" concept="1" />
      <node id="946964771156066779" at="51,63,52,26" concept="5" />
      <node id="946964771156066779" at="52,26,53,104" concept="1" />
      <node id="946964771156066779" at="53,104,54,63" concept="1" />
      <node id="946964771156066779" at="55,39,56,40" concept="1" />
      <node id="946964771156066779" at="56,40,57,48" concept="1" />
      <node id="946964771156066779" at="58,5,59,73" concept="1" />
      <node id="946964771156066779" at="59,73,60,57" concept="5" />
      <node id="946964771156066779" at="60,57,61,59" concept="5" />
      <node id="946964771156066779" at="62,35,63,87" concept="5" />
      <node id="946964771156066779" at="63,87,64,94" concept="6" />
      <node id="946964771156066779" at="65,10,66,22" concept="6" />
      <node id="946964771156066779" at="69,33,70,14" concept="10" />
      <node id="946964771156066779" at="72,69,73,57" concept="6" />
      <node id="946964771156066779" at="75,81,76,41" concept="7" />
      <node id="946964771156066779" at="76,41,77,131" concept="6" />
      <node id="946964771156066779" at="83,0,84,0" concept="2" trace="myReferencingNode" />
      <node id="946964771156066779" at="85,119,86,21" concept="10" />
      <node id="946964771156066779" at="86,21,87,42" concept="1" />
      <node id="946964771156066779" at="87,42,88,20" concept="1" />
      <node id="946964771156066779" at="91,41,92,42" concept="6" />
      <node id="946964771156066779" at="97,28,98,20" concept="6" />
      <node id="946964771156066782" at="101,53,102,91" concept="5" />
      <node id="946964771156066782" at="102,91,103,31" concept="1" />
      <node id="946964771156066782" at="103,31,104,44" concept="1" />
      <node id="946964771156066782" at="104,44,105,33" concept="1" />
      <node id="946964771156066782" at="105,33,106,28" concept="5" />
      <node id="946964771156066782" at="106,28,107,65" concept="1" />
      <node id="946964771156066782" at="107,65,108,44" concept="1" />
      <node id="946964771156066782" at="108,44,109,36" concept="5" />
      <node id="946964771156066782" at="109,36,110,82" concept="1" />
      <node id="946964771156066782" at="110,82,111,55" concept="1" />
      <node id="946964771156066782" at="111,55,112,42" concept="1" />
      <node id="946964771156066782" at="112,42,113,75" concept="1" />
      <node id="946964771156066782" at="113,75,114,59" concept="5" />
      <node id="946964771156066782" at="114,59,115,61" concept="5" />
      <node id="946964771156066782" at="116,37,117,89" concept="5" />
      <node id="946964771156066782" at="117,89,118,96" concept="6" />
      <node id="946964771156066782" at="119,12,120,24" concept="6" />
      <node id="946964771156066779" at="22,0,24,0" concept="2" trace="myNode" />
      <node id="946964771156066779" at="81,0,83,0" concept="2" trace="myNode" />
      <node id="946964771156066779" at="36,0,39,0" concept="4" trace="createCell#()Ljetbrains/mps/openapi/editor/cells/EditorCell;" />
      <node id="946964771156066779" at="69,0,72,0" concept="0" trace="_Inline_vwkr0x_a0a#()V" />
      <node id="946964771156066779" at="72,0,75,0" concept="4" trace="createEditorCell#(Ljetbrains/mps/openapi/editor/EditorContext;)Ljetbrains/mps/openapi/editor/cells/EditorCell;" />
      <node id="946964771156066779" at="91,0,94,0" concept="4" trace="createCell#()Ljetbrains/mps/openapi/editor/cells/EditorCell;" />
      <node id="946964771156066779" at="25,0,29,0" concept="0" trace="EditorPropertyReference_EditorBuilder_a#(Ljetbrains/mps/openapi/editor/EditorContext;Lorg/jetbrains/mps/openapi/model/SNode;)V" />
      <node id="946964771156066779" at="54,63,58,5" concept="3" />
      <node id="946964771156066779" at="75,0,79,0" concept="4" trace="createEditorCell#(Ljetbrains/mps/openapi/editor/EditorContext;Lorg/jetbrains/mps/openapi/model/SNode;)Ljetbrains/mps/openapi/editor/cells/EditorCell;" />
      <node id="946964771156066779" at="30,0,35,0" concept="4" trace="getNode#()Lorg/jetbrains/mps/openapi/model/SNode;" />
      <node id="946964771156066779" at="61,59,66,22" concept="3" />
      <node id="946964771156066779" at="85,0,90,0" concept="0" trace="Inline_Builder_vwkr0x_a0a#(Ljetbrains/mps/openapi/editor/EditorContext;Lorg/jetbrains/mps/openapi/model/SNode;Lorg/jetbrains/mps/openapi/model/SNode;)V" />
      <node id="946964771156066779" at="95,0,100,0" concept="4" trace="getNode#()Lorg/jetbrains/mps/openapi/model/SNode;" />
      <node id="946964771156066782" at="115,61,120,24" concept="3" />
      <node id="946964771156066779" at="40,0,48,0" concept="4" trace="createCollection_vwkr0x_a#()Ljetbrains/mps/openapi/editor/cells/EditorCell;" />
      <node id="946964771156066779" at="48,0,68,0" concept="4" trace="createRefCell_vwkr0x_a0#()Ljetbrains/mps/openapi/editor/cells/EditorCell;" />
      <node id="946964771156066782" at="101,0,122,0" concept="4" trace="createProperty_vwkr0x_a0a0#()Ljetbrains/mps/openapi/editor/cells/EditorCell;" />
      <scope id="946964771156066779" at="32,26,33,18" />
      <scope id="946964771156066779" at="36,39,37,39" />
      <scope id="946964771156066779" at="69,33,70,14" />
      <scope id="946964771156066779" at="72,69,73,57" />
      <scope id="946964771156066779" at="91,41,92,42" />
      <scope id="946964771156066779" at="97,28,98,20" />
      <scope id="946964771156066779" at="25,103,27,18" />
      <scope id="946964771156066779" at="55,39,57,48" />
      <scope id="946964771156066779" at="62,35,64,94">
        <var name="manager" id="946964771156066779" />
      </scope>
      <scope id="946964771156066779" at="75,81,77,131" />
      <scope id="946964771156066782" at="116,37,118,96">
=======
      <node id="946964771156066779" at="21,79,22,63" concept="6" />
      <node id="946964771156066779" at="24,89,25,96" concept="5" />
      <node id="946964771156066779" at="25,96,26,48" concept="1" />
      <node id="946964771156066779" at="26,48,27,28" concept="1" />
      <node id="946964771156066779" at="27,28,28,80" concept="1" />
      <node id="946964771156066779" at="28,80,29,22" concept="6" />
      <node id="946964771156066779" at="31,87,32,81" concept="5" />
      <node id="946964771156066779" at="32,81,33,50" concept="1" />
      <node id="946964771156066779" at="33,50,34,63" concept="1" />
      <node id="946964771156066779" at="34,63,35,26" concept="5" />
      <node id="946964771156066779" at="35,26,36,95" concept="1" />
      <node id="946964771156066779" at="36,95,37,58" concept="1" />
      <node id="946964771156066779" at="38,39,39,40" concept="1" />
      <node id="946964771156066779" at="39,40,40,48" concept="1" />
      <node id="946964771156066779" at="41,5,42,73" concept="1" />
      <node id="946964771156066779" at="42,73,43,57" concept="5" />
      <node id="946964771156066779" at="44,35,45,82" concept="5" />
      <node id="946964771156066779" at="45,82,46,112" concept="6" />
      <node id="946964771156066779" at="47,10,48,22" concept="6" />
      <node id="946964771156066781" at="51,33,52,14" concept="9" />
      <node id="946964771156066781" at="54,69,55,67" concept="6" />
      <node id="946964771156066781" at="57,81,58,66" concept="6" />
      <node id="946964771156066782" at="60,92,61,84" concept="5" />
      <node id="946964771156066782" at="61,84,62,31" concept="1" />
      <node id="946964771156066782" at="62,31,63,44" concept="1" />
      <node id="946964771156066782" at="63,44,64,33" concept="1" />
      <node id="946964771156066782" at="64,33,65,28" concept="5" />
      <node id="946964771156066782" at="65,28,66,60" concept="1" />
      <node id="946964771156066782" at="66,60,67,44" concept="1" />
      <node id="946964771156066782" at="67,44,68,36" concept="5" />
      <node id="946964771156066782" at="68,36,69,66" concept="1" />
      <node id="946964771156066782" at="69,66,70,58" concept="1" />
      <node id="946964771156066782" at="70,58,71,42" concept="1" />
      <node id="946964771156066782" at="71,42,72,75" concept="1" />
      <node id="946964771156066782" at="72,75,73,59" concept="5" />
      <node id="946964771156066782" at="74,37,75,84" concept="5" />
      <node id="946964771156066782" at="75,84,76,114" concept="6" />
      <node id="946964771156066782" at="77,12,78,24" concept="6" />
      <node id="946964771156066779" at="21,0,24,0" concept="4" trace="createEditorCell#(Ljetbrains/mps/openapi/editor/EditorContext;Lorg/jetbrains/mps/openapi/model/SNode;)Ljetbrains/mps/openapi/editor/cells/EditorCell;" />
      <node id="946964771156066781" at="51,0,54,0" concept="0" trace="_Inline_vwkr0x_a0a#()V" />
      <node id="946964771156066781" at="54,0,57,0" concept="4" trace="createEditorCell#(Ljetbrains/mps/openapi/editor/EditorContext;)Ljetbrains/mps/openapi/editor/cells/EditorCell;" />
      <node id="946964771156066781" at="57,0,60,0" concept="4" trace="createEditorCell#(Ljetbrains/mps/openapi/editor/EditorContext;Lorg/jetbrains/mps/openapi/model/SNode;)Ljetbrains/mps/openapi/editor/cells/EditorCell;" />
      <node id="946964771156066779" at="37,58,41,5" concept="3" />
      <node id="946964771156066779" at="43,57,48,22" concept="3" />
      <node id="946964771156066782" at="73,59,78,24" concept="3" />
      <node id="946964771156066779" at="24,0,31,0" concept="4" trace="createCollection_vwkr0x_a#(Ljetbrains/mps/openapi/editor/EditorContext;Lorg/jetbrains/mps/openapi/model/SNode;)Ljetbrains/mps/openapi/editor/cells/EditorCell;" />
      <node id="946964771156066779" at="31,0,50,0" concept="4" trace="createRefCell_vwkr0x_a0#(Ljetbrains/mps/openapi/editor/EditorContext;Lorg/jetbrains/mps/openapi/model/SNode;)Ljetbrains/mps/openapi/editor/cells/EditorCell;" />
      <node id="946964771156066782" at="60,0,80,0" concept="4" trace="createProperty_vwkr0x_a0a0#(Ljetbrains/mps/openapi/editor/EditorContext;Lorg/jetbrains/mps/openapi/model/SNode;)Ljetbrains/mps/openapi/editor/cells/EditorCell;" />
      <scope id="946964771156066779" at="21,79,22,63" />
      <scope id="946964771156066781" at="51,33,52,14" />
      <scope id="946964771156066781" at="54,69,55,67" />
      <scope id="946964771156066781" at="57,81,58,66" />
      <scope id="946964771156066779" at="38,39,40,48" />
      <scope id="946964771156066779" at="44,35,46,112">
        <var name="manager" id="946964771156066779" />
      </scope>
      <scope id="946964771156066782" at="74,37,76,114">
>>>>>>> bd830ede
        <var name="manager" id="946964771156066782" />
      </scope>
      <scope id="946964771156066779" at="36,0,39,0" />
      <scope id="946964771156066779" at="69,0,72,0" />
      <scope id="946964771156066779" at="72,0,75,0">
        <var name="editorContext" id="946964771156066779" />
      </scope>
      <scope id="946964771156066779" at="85,119,88,20" />
      <scope id="946964771156066779" at="91,0,94,0" />
      <scope id="946964771156066779" at="25,0,29,0">
        <var name="context" id="946964771156066779" />
        <var name="node" id="946964771156066779" />
      </scope>
<<<<<<< HEAD
      <scope id="946964771156066779" at="75,0,79,0">
        <var name="editorContext" id="946964771156066779" />
        <var name="node" id="946964771156066779" />
      </scope>
      <scope id="946964771156066779" at="30,0,35,0" />
      <scope id="946964771156066779" at="85,0,90,0">
        <var name="context" id="946964771156066779" />
        <var name="node" id="946964771156066779" />
        <var name="referencingNode" id="946964771156066779" />
=======
      <scope id="946964771156066781" at="51,0,54,0" />
      <scope id="946964771156066781" at="54,0,57,0">
        <var name="editorContext" id="946964771156066781" />
      </scope>
      <scope id="946964771156066781" at="57,0,60,0">
        <var name="editorContext" id="946964771156066781" />
        <var name="node" id="946964771156066781" />
>>>>>>> bd830ede
      </scope>
      <scope id="946964771156066779" at="95,0,100,0" />
      <scope id="946964771156066779" at="40,50,46,22">
        <var name="editorCell" id="946964771156066779" />
      </scope>
<<<<<<< HEAD
      <scope id="946964771156066779" at="40,0,48,0" />
      <scope id="946964771156066779" at="48,48,66,22">
=======
      <scope id="946964771156066779" at="24,0,31,0">
        <var name="editorContext" id="946964771156066779" />
        <var name="node" id="946964771156066779" />
      </scope>
      <scope id="946964771156066779" at="31,87,48,22">
>>>>>>> bd830ede
        <var name="attributeConcept" id="946964771156066779" />
        <var name="editorCell" id="946964771156066779" />
        <var name="provider" id="946964771156066779" />
      </scope>
<<<<<<< HEAD
      <scope id="946964771156066782" at="101,53,120,24">
=======
      <scope id="946964771156066782" at="60,92,78,24">
>>>>>>> bd830ede
        <var name="attributeConcept" id="946964771156066782" />
        <var name="editorCell" id="946964771156066782" />
        <var name="provider" id="946964771156066782" />
        <var name="style" id="946964771156066782" />
      </scope>
<<<<<<< HEAD
      <scope id="946964771156066779" at="48,0,68,0" />
      <scope id="946964771156066782" at="101,0,122,0" />
      <unit id="946964771156066779" at="68,0,80,0" name="jetbrains.mps.execution.settings.editor.EditorPropertyReference_EditorBuilder_a$_Inline_vwkr0x_a0a" />
      <unit id="946964771156066779" at="80,0,123,0" name="jetbrains.mps.execution.settings.editor.EditorPropertyReference_EditorBuilder_a$Inline_Builder_vwkr0x_a0a" />
      <unit id="946964771156066779" at="21,0,124,0" name="jetbrains.mps.execution.settings.editor.EditorPropertyReference_EditorBuilder_a" />
=======
      <scope id="946964771156066779" at="31,0,50,0">
        <var name="editorContext" id="946964771156066779" />
        <var name="node" id="946964771156066779" />
      </scope>
      <scope id="946964771156066782" at="60,0,80,0">
        <var name="editorContext" id="946964771156066782" />
        <var name="node" id="946964771156066782" />
      </scope>
      <unit id="946964771156066781" at="50,0,81,0" name="jetbrains.mps.execution.settings.editor.EditorPropertyReference_Editor$_Inline_vwkr0x_a0a" />
      <unit id="946964771156066779" at="20,0,82,0" name="jetbrains.mps.execution.settings.editor.EditorPropertyReference_Editor" />
>>>>>>> bd830ede
    </file>
  </root>
  <root nodeRef="r:328ff5ee-9330-4068-906e-6e3bb50e6e1d(jetbrains.mps.execution.settings.editor)/946964771156066783">
    <file name="SettingsEditorType_Editor.java">
<<<<<<< HEAD
      <node id="946964771156066783" at="11,79,12,84" concept="6" />
      <node id="946964771156066783" at="11,0,14,0" concept="4" trace="createEditorCell#(Ljetbrains/mps/openapi/editor/EditorContext;Lorg/jetbrains/mps/openapi/model/SNode;)Ljetbrains/mps/openapi/editor/cells/EditorCell;" />
      <scope id="946964771156066783" at="11,79,12,84" />
      <scope id="946964771156066783" at="11,0,14,0">
        <var name="editorContext" id="946964771156066783" />
        <var name="node" id="946964771156066783" />
      </scope>
      <unit id="946964771156066783" at="10,0,15,0" name="jetbrains.mps.execution.settings.editor.SettingsEditorType_Editor" />
    </file>
    <file name="SettingsEditorType_EditorBuilder_a.java">
      <node id="946964771156066783" at="27,98,28,19" concept="10" />
      <node id="946964771156066783" at="28,19,29,18" concept="1" />
      <node id="946964771156066783" at="34,26,35,18" concept="6" />
      <node id="946964771156066783" at="38,39,39,39" concept="6" />
      <node id="946964771156066783" at="42,50,43,106" concept="5" />
      <node id="946964771156066783" at="43,106,44,48" concept="1" />
      <node id="946964771156066783" at="44,48,45,28" concept="1" />
      <node id="946964771156066783" at="45,28,46,65" concept="1" />
      <node id="946964771156066783" at="46,65,47,58" concept="1" />
      <node id="946964771156066783" at="47,58,48,57" concept="1" />
      <node id="946964771156066783" at="48,57,49,56" concept="1" />
      <node id="946964771156066783" at="49,56,50,57" concept="1" />
      <node id="946964771156066783" at="50,57,51,22" concept="6" />
      <node id="2886182022232400438" at="53,50,54,119" concept="5" />
      <node id="2886182022232400438" at="54,119,55,34" concept="5" />
      <node id="2886182022232400438" at="55,34,56,82" concept="1" />
      <node id="2886182022232400438" at="56,82,57,40" concept="1" />
      <node id="2886182022232400438" at="57,40,58,22" concept="6" />
      <node id="946964771156066786" at="60,49,61,94" concept="5" />
      <node id="946964771156066786" at="61,94,62,47" concept="1" />
      <node id="946964771156066786" at="62,47,63,34" concept="5" />
      <node id="946964771156066786" at="63,34,64,83" concept="1" />
      <node id="946964771156066786" at="64,83,65,40" concept="1" />
      <node id="946964771156066786" at="65,40,66,34" concept="1" />
      <node id="946964771156066786" at="66,34,67,22" concept="6" />
      <node id="946964771156066783" at="69,48,70,88" concept="5" />
      <node id="946964771156066783" at="70,88,71,38" concept="1" />
      <node id="946964771156066783" at="71,38,72,51" concept="1" />
      <node id="946964771156066783" at="72,51,73,26" concept="5" />
      <node id="946964771156066783" at="73,26,74,99" concept="1" />
      <node id="946964771156066783" at="74,99,75,63" concept="1" />
      <node id="946964771156066783" at="76,39,77,40" concept="1" />
      <node id="946964771156066783" at="77,40,78,42" concept="1" />
      <node id="946964771156066783" at="79,5,80,73" concept="1" />
      <node id="946964771156066783" at="80,73,81,57" concept="5" />
      <node id="946964771156066783" at="81,57,82,59" concept="5" />
      <node id="946964771156066783" at="83,35,84,87" concept="5" />
      <node id="946964771156066783" at="84,87,85,94" concept="6" />
      <node id="946964771156066783" at="86,10,87,22" concept="6" />
      <node id="946964771156066783" at="90,33,91,14" concept="10" />
      <node id="946964771156066783" at="93,69,94,57" concept="6" />
      <node id="946964771156066783" at="96,81,97,41" concept="7" />
      <node id="946964771156066783" at="97,41,98,126" concept="6" />
      <node id="946964771156066783" at="104,0,105,0" concept="2" trace="myReferencingNode" />
      <node id="946964771156066783" at="106,119,107,21" concept="10" />
      <node id="946964771156066783" at="107,21,108,42" concept="1" />
      <node id="946964771156066783" at="108,42,109,20" concept="1" />
      <node id="946964771156066783" at="112,41,113,42" concept="6" />
      <node id="946964771156066783" at="118,28,119,20" concept="6" />
      <node id="946964771156066789" at="122,53,123,91" concept="5" />
      <node id="946964771156066789" at="123,91,124,31" concept="1" />
      <node id="946964771156066789" at="124,31,125,44" concept="1" />
      <node id="946964771156066789" at="125,44,126,33" concept="1" />
      <node id="946964771156066789" at="126,33,127,28" concept="5" />
      <node id="946964771156066789" at="127,28,128,65" concept="1" />
      <node id="946964771156066789" at="128,65,129,44" concept="1" />
      <node id="946964771156066789" at="129,44,130,75" concept="1" />
      <node id="946964771156066789" at="130,75,131,59" concept="5" />
      <node id="946964771156066789" at="131,59,132,61" concept="5" />
      <node id="946964771156066789" at="133,37,134,89" concept="5" />
      <node id="946964771156066789" at="134,89,135,96" concept="6" />
      <node id="946964771156066789" at="136,12,137,24" concept="6" />
      <node id="946964771156066790" at="140,49,141,94" concept="5" />
      <node id="946964771156066790" at="141,94,142,47" concept="1" />
      <node id="946964771156066790" at="142,47,143,34" concept="5" />
      <node id="946964771156066790" at="143,34,144,86" concept="1" />
      <node id="946964771156066790" at="144,86,145,40" concept="1" />
      <node id="946964771156066790" at="145,40,146,34" concept="1" />
      <node id="946964771156066790" at="146,34,147,22" concept="6" />
      <node id="946964771156066783" at="24,0,26,0" concept="2" trace="myNode" />
      <node id="946964771156066783" at="102,0,104,0" concept="2" trace="myNode" />
      <node id="946964771156066783" at="38,0,41,0" concept="4" trace="createCell#()Ljetbrains/mps/openapi/editor/cells/EditorCell;" />
      <node id="946964771156066783" at="90,0,93,0" concept="0" trace="_Inline_rxc56p_a2a#()V" />
      <node id="946964771156066783" at="93,0,96,0" concept="4" trace="createEditorCell#(Ljetbrains/mps/openapi/editor/EditorContext;)Ljetbrains/mps/openapi/editor/cells/EditorCell;" />
      <node id="946964771156066783" at="112,0,115,0" concept="4" trace="createCell#()Ljetbrains/mps/openapi/editor/cells/EditorCell;" />
      <node id="946964771156066783" at="27,0,31,0" concept="0" trace="SettingsEditorType_EditorBuilder_a#(Ljetbrains/mps/openapi/editor/EditorContext;Lorg/jetbrains/mps/openapi/model/SNode;)V" />
      <node id="946964771156066783" at="75,63,79,5" concept="3" />
      <node id="946964771156066783" at="96,0,100,0" concept="4" trace="createEditorCell#(Ljetbrains/mps/openapi/editor/EditorContext;Lorg/jetbrains/mps/openapi/model/SNode;)Ljetbrains/mps/openapi/editor/cells/EditorCell;" />
      <node id="946964771156066783" at="32,0,37,0" concept="4" trace="getNode#()Lorg/jetbrains/mps/openapi/model/SNode;" />
      <node id="946964771156066783" at="82,59,87,22" concept="3" />
      <node id="946964771156066783" at="106,0,111,0" concept="0" trace="Inline_Builder_rxc56p_a2a#(Ljetbrains/mps/openapi/editor/EditorContext;Lorg/jetbrains/mps/openapi/model/SNode;Lorg/jetbrains/mps/openapi/model/SNode;)V" />
      <node id="946964771156066783" at="116,0,121,0" concept="4" trace="getNode#()Lorg/jetbrains/mps/openapi/model/SNode;" />
      <node id="946964771156066789" at="132,61,137,24" concept="3" />
      <node id="2886182022232400438" at="53,0,60,0" concept="4" trace="createComponent_rxc56p_a0#()Ljetbrains/mps/openapi/editor/cells/EditorCell;" />
      <node id="946964771156066786" at="60,0,69,0" concept="4" trace="createConstant_rxc56p_b0#()Ljetbrains/mps/openapi/editor/cells/EditorCell;" />
      <node id="946964771156066790" at="140,0,149,0" concept="4" trace="createConstant_rxc56p_d0#()Ljetbrains/mps/openapi/editor/cells/EditorCell;" />
      <node id="946964771156066783" at="42,0,53,0" concept="4" trace="createCollection_rxc56p_a#()Ljetbrains/mps/openapi/editor/cells/EditorCell;" />
      <node id="946964771156066789" at="122,0,139,0" concept="4" trace="createProperty_rxc56p_a0c0#()Ljetbrains/mps/openapi/editor/cells/EditorCell;" />
      <node id="946964771156066783" at="69,0,89,0" concept="4" trace="createRefCell_rxc56p_c0#()Ljetbrains/mps/openapi/editor/cells/EditorCell;" />
      <scope id="946964771156066783" at="34,26,35,18" />
      <scope id="946964771156066783" at="38,39,39,39" />
      <scope id="946964771156066783" at="90,33,91,14" />
      <scope id="946964771156066783" at="93,69,94,57" />
      <scope id="946964771156066783" at="112,41,113,42" />
      <scope id="946964771156066783" at="118,28,119,20" />
      <scope id="946964771156066783" at="27,98,29,18" />
      <scope id="946964771156066783" at="76,39,78,42" />
      <scope id="946964771156066783" at="83,35,85,94">
        <var name="manager" id="946964771156066783" />
      </scope>
      <scope id="946964771156066783" at="96,81,98,126" />
      <scope id="946964771156066789" at="133,37,135,96">
=======
      <node id="946964771156066783" at="22,79,23,63" concept="6" />
      <node id="946964771156066783" at="25,89,26,99" concept="5" />
      <node id="946964771156066783" at="26,99,27,48" concept="1" />
      <node id="946964771156066783" at="27,48,28,28" concept="1" />
      <node id="946964771156066783" at="28,28,29,82" concept="1" />
      <node id="946964771156066783" at="29,82,30,81" concept="1" />
      <node id="946964771156066783" at="30,81,31,80" concept="1" />
      <node id="946964771156066783" at="31,80,32,81" concept="1" />
      <node id="946964771156066783" at="32,81,33,22" concept="6" />
      <node id="2886182022232400438" at="35,89,36,131" concept="5" />
      <node id="2886182022232400438" at="36,131,37,34" concept="5" />
      <node id="2886182022232400438" at="37,34,38,66" concept="1" />
      <node id="2886182022232400438" at="38,66,39,40" concept="1" />
      <node id="2886182022232400438" at="39,40,40,22" concept="6" />
      <node id="946964771156066786" at="42,88,43,87" concept="5" />
      <node id="946964771156066786" at="43,87,44,47" concept="1" />
      <node id="946964771156066786" at="44,47,45,34" concept="5" />
      <node id="946964771156066786" at="45,34,46,67" concept="1" />
      <node id="946964771156066786" at="46,67,47,40" concept="1" />
      <node id="946964771156066786" at="47,40,48,34" concept="1" />
      <node id="946964771156066786" at="48,34,49,22" concept="6" />
      <node id="946964771156066783" at="51,87,52,81" concept="5" />
      <node id="946964771156066783" at="52,81,53,38" concept="1" />
      <node id="946964771156066783" at="53,38,54,51" concept="1" />
      <node id="946964771156066783" at="54,51,55,26" concept="5" />
      <node id="946964771156066783" at="55,26,56,90" concept="1" />
      <node id="946964771156066783" at="56,90,57,58" concept="1" />
      <node id="946964771156066783" at="58,39,59,40" concept="1" />
      <node id="946964771156066783" at="59,40,60,42" concept="1" />
      <node id="946964771156066783" at="61,5,62,73" concept="1" />
      <node id="946964771156066783" at="62,73,63,57" concept="5" />
      <node id="946964771156066783" at="64,35,65,82" concept="5" />
      <node id="946964771156066783" at="65,82,66,112" concept="6" />
      <node id="946964771156066783" at="67,10,68,22" concept="6" />
      <node id="946964771156066788" at="71,33,72,14" concept="9" />
      <node id="946964771156066788" at="74,69,75,67" concept="6" />
      <node id="946964771156066788" at="77,81,78,66" concept="6" />
      <node id="946964771156066789" at="80,92,81,84" concept="5" />
      <node id="946964771156066789" at="81,84,82,31" concept="1" />
      <node id="946964771156066789" at="82,31,83,44" concept="1" />
      <node id="946964771156066789" at="83,44,84,33" concept="1" />
      <node id="946964771156066789" at="84,33,85,28" concept="5" />
      <node id="946964771156066789" at="85,28,86,60" concept="1" />
      <node id="946964771156066789" at="86,60,87,44" concept="1" />
      <node id="946964771156066789" at="87,44,88,75" concept="1" />
      <node id="946964771156066789" at="88,75,89,59" concept="5" />
      <node id="946964771156066789" at="90,37,91,84" concept="5" />
      <node id="946964771156066789" at="91,84,92,114" concept="6" />
      <node id="946964771156066789" at="93,12,94,24" concept="6" />
      <node id="946964771156066790" at="97,88,98,87" concept="5" />
      <node id="946964771156066790" at="98,87,99,47" concept="1" />
      <node id="946964771156066790" at="99,47,100,34" concept="5" />
      <node id="946964771156066790" at="100,34,101,70" concept="1" />
      <node id="946964771156066790" at="101,70,102,40" concept="1" />
      <node id="946964771156066790" at="102,40,103,34" concept="1" />
      <node id="946964771156066790" at="103,34,104,22" concept="6" />
      <node id="946964771156066783" at="22,0,25,0" concept="4" trace="createEditorCell#(Ljetbrains/mps/openapi/editor/EditorContext;Lorg/jetbrains/mps/openapi/model/SNode;)Ljetbrains/mps/openapi/editor/cells/EditorCell;" />
      <node id="946964771156066788" at="71,0,74,0" concept="0" trace="_Inline_rxc56p_a2a#()V" />
      <node id="946964771156066788" at="74,0,77,0" concept="4" trace="createEditorCell#(Ljetbrains/mps/openapi/editor/EditorContext;)Ljetbrains/mps/openapi/editor/cells/EditorCell;" />
      <node id="946964771156066788" at="77,0,80,0" concept="4" trace="createEditorCell#(Ljetbrains/mps/openapi/editor/EditorContext;Lorg/jetbrains/mps/openapi/model/SNode;)Ljetbrains/mps/openapi/editor/cells/EditorCell;" />
      <node id="946964771156066783" at="57,58,61,5" concept="3" />
      <node id="946964771156066783" at="63,57,68,22" concept="3" />
      <node id="946964771156066789" at="89,59,94,24" concept="3" />
      <node id="2886182022232400438" at="35,0,42,0" concept="4" trace="createComponent_rxc56p_a0#(Ljetbrains/mps/openapi/editor/EditorContext;Lorg/jetbrains/mps/openapi/model/SNode;)Ljetbrains/mps/openapi/editor/cells/EditorCell;" />
      <node id="946964771156066786" at="42,0,51,0" concept="4" trace="createConstant_rxc56p_b0#(Ljetbrains/mps/openapi/editor/EditorContext;Lorg/jetbrains/mps/openapi/model/SNode;)Ljetbrains/mps/openapi/editor/cells/EditorCell;" />
      <node id="946964771156066790" at="97,0,106,0" concept="4" trace="createConstant_rxc56p_d0#(Ljetbrains/mps/openapi/editor/EditorContext;Lorg/jetbrains/mps/openapi/model/SNode;)Ljetbrains/mps/openapi/editor/cells/EditorCell;" />
      <node id="946964771156066783" at="25,0,35,0" concept="4" trace="createCollection_rxc56p_a#(Ljetbrains/mps/openapi/editor/EditorContext;Lorg/jetbrains/mps/openapi/model/SNode;)Ljetbrains/mps/openapi/editor/cells/EditorCell;" />
      <node id="946964771156066789" at="80,0,96,0" concept="4" trace="createProperty_rxc56p_a0c0#(Ljetbrains/mps/openapi/editor/EditorContext;Lorg/jetbrains/mps/openapi/model/SNode;)Ljetbrains/mps/openapi/editor/cells/EditorCell;" />
      <node id="946964771156066783" at="51,0,70,0" concept="4" trace="createRefCell_rxc56p_c0#(Ljetbrains/mps/openapi/editor/EditorContext;Lorg/jetbrains/mps/openapi/model/SNode;)Ljetbrains/mps/openapi/editor/cells/EditorCell;" />
      <scope id="946964771156066783" at="22,79,23,63" />
      <scope id="946964771156066788" at="71,33,72,14" />
      <scope id="946964771156066788" at="74,69,75,67" />
      <scope id="946964771156066788" at="77,81,78,66" />
      <scope id="946964771156066783" at="58,39,60,42" />
      <scope id="946964771156066783" at="64,35,66,112">
        <var name="manager" id="946964771156066783" />
      </scope>
      <scope id="946964771156066789" at="90,37,92,114">
>>>>>>> bd830ede
        <var name="manager" id="946964771156066789" />
      </scope>
      <scope id="946964771156066783" at="38,0,41,0" />
      <scope id="946964771156066783" at="90,0,93,0" />
      <scope id="946964771156066783" at="93,0,96,0">
        <var name="editorContext" id="946964771156066783" />
      </scope>
<<<<<<< HEAD
      <scope id="946964771156066783" at="106,119,109,20" />
      <scope id="946964771156066783" at="112,0,115,0" />
      <scope id="946964771156066783" at="27,0,31,0">
        <var name="context" id="946964771156066783" />
        <var name="node" id="946964771156066783" />
      </scope>
      <scope id="946964771156066783" at="96,0,100,0">
        <var name="editorContext" id="946964771156066783" />
        <var name="node" id="946964771156066783" />
=======
      <scope id="946964771156066788" at="71,0,74,0" />
      <scope id="946964771156066788" at="74,0,77,0">
        <var name="editorContext" id="946964771156066788" />
      </scope>
      <scope id="946964771156066788" at="77,0,80,0">
        <var name="editorContext" id="946964771156066788" />
        <var name="node" id="946964771156066788" />
>>>>>>> bd830ede
      </scope>
      <scope id="946964771156066783" at="32,0,37,0" />
      <scope id="2886182022232400438" at="53,50,58,22">
        <var name="editorCell" id="2886182022232400438" />
        <var name="style" id="2886182022232400438" />
      </scope>
      <scope id="946964771156066783" at="106,0,111,0">
        <var name="context" id="946964771156066783" />
        <var name="node" id="946964771156066783" />
        <var name="referencingNode" id="946964771156066783" />
      </scope>
      <scope id="946964771156066783" at="116,0,121,0" />
      <scope id="2886182022232400438" at="53,0,60,0" />
      <scope id="946964771156066786" at="60,49,67,22">
        <var name="editorCell" id="946964771156066786" />
        <var name="style" id="946964771156066786" />
      </scope>
<<<<<<< HEAD
      <scope id="946964771156066790" at="140,49,147,22">
=======
      <scope id="946964771156066790" at="97,88,104,22">
>>>>>>> bd830ede
        <var name="editorCell" id="946964771156066790" />
        <var name="style" id="946964771156066790" />
      </scope>
      <scope id="946964771156066783" at="42,50,51,22">
        <var name="editorCell" id="946964771156066783" />
      </scope>
<<<<<<< HEAD
      <scope id="946964771156066786" at="60,0,69,0" />
      <scope id="946964771156066790" at="140,0,149,0" />
      <scope id="946964771156066783" at="42,0,53,0" />
      <scope id="946964771156066789" at="122,53,137,24">
=======
      <scope id="946964771156066786" at="42,0,51,0">
        <var name="editorContext" id="946964771156066786" />
        <var name="node" id="946964771156066786" />
      </scope>
      <scope id="946964771156066790" at="97,0,106,0">
        <var name="editorContext" id="946964771156066790" />
        <var name="node" id="946964771156066790" />
      </scope>
      <scope id="946964771156066783" at="25,0,35,0">
        <var name="editorContext" id="946964771156066783" />
        <var name="node" id="946964771156066783" />
      </scope>
      <scope id="946964771156066789" at="80,92,94,24">
>>>>>>> bd830ede
        <var name="attributeConcept" id="946964771156066789" />
        <var name="editorCell" id="946964771156066789" />
        <var name="provider" id="946964771156066789" />
      </scope>
<<<<<<< HEAD
      <scope id="946964771156066789" at="122,0,139,0" />
      <scope id="946964771156066783" at="69,48,87,22">
=======
      <scope id="946964771156066789" at="80,0,96,0">
        <var name="editorContext" id="946964771156066789" />
        <var name="node" id="946964771156066789" />
      </scope>
      <scope id="946964771156066783" at="51,87,68,22">
>>>>>>> bd830ede
        <var name="attributeConcept" id="946964771156066783" />
        <var name="editorCell" id="946964771156066783" />
        <var name="provider" id="946964771156066783" />
      </scope>
<<<<<<< HEAD
      <scope id="946964771156066783" at="69,0,89,0" />
      <unit id="946964771156066783" at="89,0,101,0" name="jetbrains.mps.execution.settings.editor.SettingsEditorType_EditorBuilder_a$_Inline_rxc56p_a2a" />
      <unit id="946964771156066783" at="101,0,140,0" name="jetbrains.mps.execution.settings.editor.SettingsEditorType_EditorBuilder_a$Inline_Builder_rxc56p_a2a" />
      <unit id="946964771156066783" at="23,0,150,0" name="jetbrains.mps.execution.settings.editor.SettingsEditorType_EditorBuilder_a" />
=======
      <scope id="946964771156066783" at="51,0,70,0">
        <var name="editorContext" id="946964771156066783" />
        <var name="node" id="946964771156066783" />
      </scope>
      <unit id="946964771156066788" at="70,0,97,0" name="jetbrains.mps.execution.settings.editor.SettingsEditorType_Editor$_Inline_rxc56p_a2a" />
      <unit id="946964771156066783" at="21,0,107,0" name="jetbrains.mps.execution.settings.editor.SettingsEditorType_Editor" />
>>>>>>> bd830ede
    </file>
  </root>
  <root nodeRef="r:328ff5ee-9330-4068-906e-6e3bb50e6e1d(jetbrains.mps.execution.settings.editor)/946964771156066792">
    <file name="SettingsEditor_Editor.java">
      <node id="946964771156066792" at="11,79,12,80" concept="6" />
      <node id="946964771156066792" at="11,0,14,0" concept="4" trace="createEditorCell#(Ljetbrains/mps/openapi/editor/EditorContext;Lorg/jetbrains/mps/openapi/model/SNode;)Ljetbrains/mps/openapi/editor/cells/EditorCell;" />
      <scope id="946964771156066792" at="11,79,12,80" />
      <scope id="946964771156066792" at="11,0,14,0">
        <var name="editorContext" id="946964771156066792" />
        <var name="node" id="946964771156066792" />
      </scope>
      <unit id="946964771156066792" at="10,0,15,0" name="jetbrains.mps.execution.settings.editor.SettingsEditor_Editor" />
    </file>
    <file name="SettingsEditor_EditorBuilder_a.java">
      <node id="946964771156066792" at="33,94,34,19" concept="10" />
      <node id="946964771156066792" at="34,19,35,18" concept="1" />
      <node id="946964771156066792" at="40,26,41,18" concept="6" />
      <node id="946964771156066792" at="44,39,45,39" concept="6" />
      <node id="946964771156066792" at="48,50,49,104" concept="5" />
      <node id="946964771156066792" at="49,104,50,48" concept="1" />
      <node id="946964771156066792" at="50,48,51,28" concept="1" />
      <node id="946964771156066792" at="51,28,52,65" concept="1" />
      <node id="946964771156066792" at="52,65,53,60" concept="1" />
      <node id="946964771156066792" at="53,60,54,57" concept="1" />
      <node id="946964771156066792" at="54,57,55,56" concept="1" />
      <node id="946964771156066792" at="55,56,56,56" concept="1" />
      <node id="946964771156066792" at="56,56,57,56" concept="1" />
      <node id="946964771156066792" at="57,56,58,56" concept="1" />
      <node id="946964771156066792" at="58,56,59,22" concept="6" />
      <node id="946964771156066792" at="61,52,62,165" concept="5" />
      <node id="946964771156066792" at="62,165,63,93" concept="5" />
      <node id="946964771156066792" at="63,93,64,60" concept="1" />
      <node id="946964771156066792" at="64,60,65,49" concept="1" />
      <node id="946964771156066792" at="65,49,66,22" concept="6" />
      <node id="946964771156066792" at="69,111,70,50" concept="10" />
      <node id="946964771156066792" at="72,66,73,93" concept="6" />
      <node id="946964771156066792" at="75,57,76,65" concept="5" />
      <node id="946964771156066792" at="76,65,77,58" concept="1" />
      <node id="946964771156066792" at="77,58,78,25" concept="6" />
      <node id="946964771156066792" at="80,41,81,34" concept="5" />
      <node id="946964771156066792" at="81,34,82,42" concept="1" />
      <node id="946964771156066792" at="82,42,83,49" concept="1" />
      <node id="946964771156066792" at="83,49,84,23" concept="6" />
      <node id="946964771156066792" at="87,96,88,134" concept="1" />
      <node id="946964771156066792" at="89,34,90,142" concept="1" />
      <node id="946964771156066792" at="90,142,91,146" concept="1" />
      <node id="946964771156066792" at="93,122,94,406" concept="1" />
      <node id="946964771156066797" at="99,49,100,93" concept="5" />
      <node id="946964771156066797" at="100,93,101,47" concept="1" />
      <node id="946964771156066797" at="101,47,102,34" concept="5" />
      <node id="946964771156066797" at="102,34,103,49" concept="1" />
      <node id="946964771156066797" at="103,49,104,40" concept="1" />
      <node id="946964771156066797" at="104,40,105,34" concept="1" />
      <node id="946964771156066797" at="105,34,106,22" concept="6" />
      <node id="946964771156066792" at="108,48,109,278" concept="5" />
      <node id="946964771156066792" at="109,278,110,33" concept="6" />
      <node id="946964771156066792" at="113,126,114,49" concept="10" />
      <node id="946964771156066792" at="116,55,117,59" concept="5" />
      <node id="946964771156066792" at="117,59,118,41" concept="1" />
      <node id="946964771156066792" at="118,41,119,24" concept="6" />
      <node id="946964771156066792" at="122,118,123,388" concept="1" />
      <node id="946964771156066792" at="125,41,126,43" concept="1" />
      <node id="946964771156066792" at="130,44,131,54" concept="5" />
      <node id="946964771156066792" at="131,54,132,49" concept="1" />
      <node id="946964771156066792" at="132,49,133,0" concept="8" />
      <node id="946964771156066792" at="133,0,134,40" concept="1" />
      <node id="946964771156066792" at="134,40,135,24" concept="6" />
      <node id="946964771156066792" at="137,40,138,33" concept="6" />
      <node id="946964771156066792" at="141,48,142,272" concept="5" />
      <node id="946964771156066792" at="142,272,143,33" concept="6" />
      <node id="946964771156066792" at="146,123,147,49" concept="10" />
      <node id="946964771156066792" at="149,55,150,59" concept="5" />
      <node id="946964771156066792" at="150,59,151,41" concept="1" />
      <node id="946964771156066792" at="151,41,152,24" concept="6" />
      <node id="946964771156066792" at="155,118,156,385" concept="1" />
      <node id="946964771156066792" at="158,41,159,40" concept="1" />
      <node id="946964771156066792" at="163,44,164,54" concept="5" />
      <node id="946964771156066792" at="164,54,165,46" concept="1" />
      <node id="946964771156066792" at="165,46,166,0" concept="8" />
      <node id="946964771156066792" at="166,0,167,40" concept="1" />
      <node id="946964771156066792" at="167,40,168,24" concept="6" />
      <node id="946964771156066792" at="170,40,171,30" concept="6" />
      <node id="946964771156066792" at="174,48,175,268" concept="5" />
      <node id="946964771156066792" at="175,268,176,33" concept="6" />
      <node id="946964771156066792" at="179,121,180,49" concept="10" />
      <node id="946964771156066792" at="182,55,183,59" concept="5" />
      <node id="946964771156066792" at="183,59,184,41" concept="1" />
      <node id="946964771156066792" at="184,41,185,24" concept="6" />
      <node id="946964771156066792" at="188,118,189,383" concept="1" />
      <node id="946964771156066792" at="191,41,192,38" concept="1" />
      <node id="946964771156066792" at="196,44,197,54" concept="5" />
      <node id="946964771156066792" at="197,54,198,44" concept="1" />
      <node id="946964771156066792" at="198,44,199,0" concept="8" />
      <node id="946964771156066792" at="199,0,200,40" concept="1" />
      <node id="946964771156066792" at="200,40,201,24" concept="6" />
      <node id="946964771156066792" at="203,40,204,28" concept="6" />
      <node id="946964771156066792" at="207,48,208,268" concept="5" />
      <node id="946964771156066792" at="208,268,209,33" concept="6" />
      <node id="946964771156066792" at="212,121,213,49" concept="10" />
      <node id="946964771156066792" at="215,55,216,59" concept="5" />
      <node id="946964771156066792" at="216,59,217,41" concept="1" />
      <node id="946964771156066792" at="217,41,218,24" concept="6" />
      <node id="946964771156066792" at="221,118,222,383" concept="1" />
      <node id="946964771156066792" at="224,41,225,38" concept="1" />
      <node id="946964771156066792" at="229,44,230,54" concept="5" />
      <node id="946964771156066792" at="230,54,231,44" concept="1" />
      <node id="946964771156066792" at="231,44,232,0" concept="8" />
      <node id="946964771156066792" at="232,0,233,40" concept="1" />
      <node id="946964771156066792" at="233,40,234,24" concept="6" />
      <node id="946964771156066792" at="236,40,237,28" concept="6" />
      <node id="946964771156066792" at="30,0,32,0" concept="2" trace="myNode" />
      <node id="946964771156066792" at="44,0,47,0" concept="4" trace="createCell#()Ljetbrains/mps/openapi/editor/cells/EditorCell;" />
      <node id="946964771156066792" at="69,0,72,0" concept="0" trace="propertyDeclarationListHandler_2l0ivi_a0#(Lorg/jetbrains/mps/openapi/model/SNode;Ljava/lang/String;Ljetbrains/mps/openapi/editor/EditorContext;)V" />
      <node id="946964771156066792" at="72,0,75,0" concept="4" trace="createNodeToInsert#(Ljetbrains/mps/openapi/editor/EditorContext;)Lorg/jetbrains/mps/openapi/model/SNode;" />
      <node id="946964771156066792" at="92,9,95,9" concept="3" />
      <node id="946964771156066792" at="113,0,116,0" concept="0" trace="createEditorSingleRoleHandler_2l0ivi_c0#(Lorg/jetbrains/mps/openapi/model/SNode;Lorg/jetbrains/mps/openapi/language/SContainmentLink;Ljetbrains/mps/openapi/editor/EditorContext;)V" />
      <node id="946964771156066792" at="121,70,124,7" concept="3" />
      <node id="946964771156066792" at="124,7,127,7" concept="3" />
      <node id="946964771156066792" at="137,0,140,0" concept="4" trace="getNoTargetText#()Ljava/lang/String;" />
      <node id="946964771156066792" at="146,0,149,0" concept="0" trace="resetFromSingleRoleHandler_2l0ivi_d0#(Lorg/jetbrains/mps/openapi/model/SNode;Lorg/jetbrains/mps/openapi/language/SContainmentLink;Ljetbrains/mps/openapi/editor/EditorContext;)V" />
      <node id="946964771156066792" at="154,70,157,7" concept="3" />
      <node id="946964771156066792" at="157,7,160,7" concept="3" />
      <node id="946964771156066792" at="170,0,173,0" concept="4" trace="getNoTargetText#()Ljava/lang/String;" />
      <node id="946964771156066792" at="179,0,182,0" concept="0" trace="applyToSingleRoleHandler_2l0ivi_e0#(Lorg/jetbrains/mps/openapi/model/SNode;Lorg/jetbrains/mps/openapi/language/SContainmentLink;Ljetbrains/mps/openapi/editor/EditorContext;)V" />
      <node id="946964771156066792" at="187,70,190,7" concept="3" />
      <node id="946964771156066792" at="190,7,193,7" concept="3" />
      <node id="946964771156066792" at="203,0,206,0" concept="4" trace="getNoTargetText#()Ljava/lang/String;" />
      <node id="946964771156066792" at="212,0,215,0" concept="0" trace="disposeSingleRoleHandler_2l0ivi_f0#(Lorg/jetbrains/mps/openapi/model/SNode;Lorg/jetbrains/mps/openapi/language/SContainmentLink;Ljetbrains/mps/openapi/editor/EditorContext;)V" />
      <node id="946964771156066792" at="220,70,223,7" concept="3" />
      <node id="946964771156066792" at="223,7,226,7" concept="3" />
      <node id="946964771156066792" at="236,0,239,0" concept="4" trace="getNoTargetText#()Ljava/lang/String;" />
      <node id="946964771156066792" at="33,0,37,0" concept="0" trace="SettingsEditor_EditorBuilder_a#(Ljetbrains/mps/openapi/editor/EditorContext;Lorg/jetbrains/mps/openapi/model/SNode;)V" />
      <node id="946964771156066792" at="88,134,92,9" concept="3" />
      <node id="946964771156066792" at="108,0,112,0" concept="4" trace="createRefNode_2l0ivi_c0#()Ljetbrains/mps/openapi/editor/cells/EditorCell;" />
      <node id="946964771156066792" at="141,0,145,0" concept="4" trace="createRefNode_2l0ivi_d0#()Ljetbrains/mps/openapi/editor/cells/EditorCell;" />
      <node id="946964771156066792" at="174,0,178,0" concept="4" trace="createRefNode_2l0ivi_e0#()Ljetbrains/mps/openapi/editor/cells/EditorCell;" />
      <node id="946964771156066792" at="207,0,211,0" concept="4" trace="createRefNode_2l0ivi_f0#()Ljetbrains/mps/openapi/editor/cells/EditorCell;" />
      <node id="946964771156066792" at="38,0,43,0" concept="4" trace="getNode#()Lorg/jetbrains/mps/openapi/model/SNode;" />
      <node id="946964771156066792" at="75,0,80,0" concept="4" trace="createNodeCell#(Lorg/jetbrains/mps/openapi/model/SNode;)Ljetbrains/mps/openapi/editor/cells/EditorCell;" />
      <node id="946964771156066792" at="116,0,121,0" concept="4" trace="createChildCell#(Lorg/jetbrains/mps/openapi/model/SNode;)Ljetbrains/mps/openapi/editor/cells/EditorCell;" />
      <node id="946964771156066792" at="149,0,154,0" concept="4" trace="createChildCell#(Lorg/jetbrains/mps/openapi/model/SNode;)Ljetbrains/mps/openapi/editor/cells/EditorCell;" />
      <node id="946964771156066792" at="182,0,187,0" concept="4" trace="createChildCell#(Lorg/jetbrains/mps/openapi/model/SNode;)Ljetbrains/mps/openapi/editor/cells/EditorCell;" />
      <node id="946964771156066792" at="215,0,220,0" concept="4" trace="createChildCell#(Lorg/jetbrains/mps/openapi/model/SNode;)Ljetbrains/mps/openapi/editor/cells/EditorCell;" />
      <node id="946964771156066792" at="80,0,86,0" concept="4" trace="createEmptyCell#()Ljetbrains/mps/openapi/editor/cells/EditorCell;" />
      <node id="946964771156066792" at="61,0,68,0" concept="4" trace="createRefNodeList_2l0ivi_a0#()Ljetbrains/mps/openapi/editor/cells/EditorCell;" />
      <node id="946964771156066792" at="121,0,129,0" concept="4" trace="installCellInfo#(Lorg/jetbrains/mps/openapi/model/SNode;Ljetbrains/mps/openapi/editor/cells/EditorCell;)V" />
      <node id="946964771156066792" at="129,0,137,0" concept="4" trace="createEmptyCell#()Ljetbrains/mps/openapi/editor/cells/EditorCell;" />
      <node id="946964771156066792" at="154,0,162,0" concept="4" trace="installCellInfo#(Lorg/jetbrains/mps/openapi/model/SNode;Ljetbrains/mps/openapi/editor/cells/EditorCell;)V" />
      <node id="946964771156066792" at="162,0,170,0" concept="4" trace="createEmptyCell#()Ljetbrains/mps/openapi/editor/cells/EditorCell;" />
      <node id="946964771156066792" at="187,0,195,0" concept="4" trace="installCellInfo#(Lorg/jetbrains/mps/openapi/model/SNode;Ljetbrains/mps/openapi/editor/cells/EditorCell;)V" />
      <node id="946964771156066792" at="195,0,203,0" concept="4" trace="createEmptyCell#()Ljetbrains/mps/openapi/editor/cells/EditorCell;" />
      <node id="946964771156066792" at="220,0,228,0" concept="4" trace="installCellInfo#(Lorg/jetbrains/mps/openapi/model/SNode;Ljetbrains/mps/openapi/editor/cells/EditorCell;)V" />
      <node id="946964771156066792" at="228,0,236,0" concept="4" trace="createEmptyCell#()Ljetbrains/mps/openapi/editor/cells/EditorCell;" />
      <node id="946964771156066797" at="99,0,108,0" concept="4" trace="createConstant_2l0ivi_b0#()Ljetbrains/mps/openapi/editor/cells/EditorCell;" />
      <node id="946964771156066792" at="86,86,96,7" concept="3" />
      <node id="946964771156066792" at="86,0,98,0" concept="4" trace="installElementCellActions#(Lorg/jetbrains/mps/openapi/model/SNode;Ljetbrains/mps/openapi/editor/cells/EditorCell;)V" />
      <node id="946964771156066792" at="48,0,61,0" concept="4" trace="createCollection_2l0ivi_a#()Ljetbrains/mps/openapi/editor/cells/EditorCell;" />
      <scope id="946964771156066792" at="40,26,41,18" />
      <scope id="946964771156066792" at="44,39,45,39" />
      <scope id="946964771156066792" at="69,111,70,50" />
      <scope id="946964771156066792" at="72,66,73,93" />
      <scope id="946964771156066792" at="93,122,94,406" />
      <scope id="946964771156066792" at="113,126,114,49" />
      <scope id="946964771156066792" at="122,118,123,388" />
      <scope id="946964771156066792" at="125,41,126,43" />
      <scope id="946964771156066792" at="137,40,138,33" />
      <scope id="946964771156066792" at="146,123,147,49" />
      <scope id="946964771156066792" at="155,118,156,385" />
      <scope id="946964771156066792" at="158,41,159,40" />
      <scope id="946964771156066792" at="170,40,171,30" />
      <scope id="946964771156066792" at="179,121,180,49" />
      <scope id="946964771156066792" at="188,118,189,383" />
      <scope id="946964771156066792" at="191,41,192,38" />
      <scope id="946964771156066792" at="203,40,204,28" />
      <scope id="946964771156066792" at="212,121,213,49" />
      <scope id="946964771156066792" at="221,118,222,383" />
      <scope id="946964771156066792" at="224,41,225,38" />
      <scope id="946964771156066792" at="236,40,237,28" />
      <scope id="946964771156066792" at="33,94,35,18" />
      <scope id="946964771156066792" at="89,34,91,146" />
      <scope id="946964771156066792" at="108,48,110,33">
        <var name="provider" id="946964771156066792" />
      </scope>
      <scope id="946964771156066792" at="141,48,143,33">
        <var name="provider" id="946964771156066792" />
      </scope>
      <scope id="946964771156066792" at="174,48,176,33">
        <var name="provider" id="946964771156066792" />
      </scope>
      <scope id="946964771156066792" at="207,48,209,33">
        <var name="provider" id="946964771156066792" />
      </scope>
      <scope id="946964771156066792" at="44,0,47,0" />
      <scope id="946964771156066792" at="69,0,72,0">
        <var name="childRole" id="946964771156066792" />
        <var name="context" id="946964771156066792" />
        <var name="ownerNode" id="946964771156066792" />
      </scope>
      <scope id="946964771156066792" at="72,0,75,0">
        <var name="editorContext" id="946964771156066792" />
      </scope>
      <scope id="946964771156066792" at="75,57,78,25">
        <var name="elementCell" id="946964771156066792" />
      </scope>
      <scope id="946964771156066792" at="113,0,116,0">
        <var name="containmentLink" id="946964771156066792" />
        <var name="context" id="946964771156066792" />
        <var name="ownerNode" id="946964771156066792" />
      </scope>
      <scope id="946964771156066792" at="116,55,119,24">
        <var name="editorCell" id="946964771156066792" />
      </scope>
      <scope id="946964771156066792" at="137,0,140,0" />
      <scope id="946964771156066792" at="146,0,149,0">
        <var name="containmentLink" id="946964771156066792" />
        <var name="context" id="946964771156066792" />
        <var name="ownerNode" id="946964771156066792" />
      </scope>
      <scope id="946964771156066792" at="149,55,152,24">
        <var name="editorCell" id="946964771156066792" />
      </scope>
      <scope id="946964771156066792" at="170,0,173,0" />
      <scope id="946964771156066792" at="179,0,182,0">
        <var name="containmentLink" id="946964771156066792" />
        <var name="context" id="946964771156066792" />
        <var name="ownerNode" id="946964771156066792" />
      </scope>
      <scope id="946964771156066792" at="182,55,185,24">
        <var name="editorCell" id="946964771156066792" />
      </scope>
      <scope id="946964771156066792" at="203,0,206,0" />
      <scope id="946964771156066792" at="212,0,215,0">
        <var name="containmentLink" id="946964771156066792" />
        <var name="context" id="946964771156066792" />
        <var name="ownerNode" id="946964771156066792" />
      </scope>
      <scope id="946964771156066792" at="215,55,218,24">
        <var name="editorCell" id="946964771156066792" />
      </scope>
      <scope id="946964771156066792" at="236,0,239,0" />
      <scope id="946964771156066792" at="33,0,37,0">
        <var name="context" id="946964771156066792" />
        <var name="node" id="946964771156066792" />
      </scope>
      <scope id="946964771156066792" at="80,41,84,23">
        <var name="emptyCell" id="946964771156066792" />
      </scope>
      <scope id="946964771156066792" at="108,0,112,0" />
      <scope id="946964771156066792" at="141,0,145,0" />
      <scope id="946964771156066792" at="174,0,178,0" />
      <scope id="946964771156066792" at="207,0,211,0" />
      <scope id="946964771156066792" at="38,0,43,0" />
      <scope id="946964771156066792" at="61,52,66,22">
        <var name="editorCell" id="946964771156066792" />
        <var name="handler" id="946964771156066792" />
      </scope>
      <scope id="946964771156066792" at="75,0,80,0">
        <var name="elementNode" id="946964771156066792" />
      </scope>
      <scope id="946964771156066792" at="116,0,121,0">
        <var name="child" id="946964771156066792" />
      </scope>
      <scope id="946964771156066792" at="130,44,135,24">
        <var name="editorCell" id="946964771156066792" />
      </scope>
      <scope id="946964771156066792" at="149,0,154,0">
        <var name="child" id="946964771156066792" />
      </scope>
      <scope id="946964771156066792" at="163,44,168,24">
        <var name="editorCell" id="946964771156066792" />
      </scope>
      <scope id="946964771156066792" at="182,0,187,0">
        <var name="child" id="946964771156066792" />
      </scope>
      <scope id="946964771156066792" at="196,44,201,24">
        <var name="editorCell" id="946964771156066792" />
      </scope>
      <scope id="946964771156066792" at="215,0,220,0">
        <var name="child" id="946964771156066792" />
      </scope>
      <scope id="946964771156066792" at="229,44,234,24">
        <var name="editorCell" id="946964771156066792" />
      </scope>
      <scope id="946964771156066792" at="80,0,86,0" />
      <scope id="946964771156066792" at="121,70,127,7" />
      <scope id="946964771156066792" at="154,70,160,7" />
      <scope id="946964771156066792" at="187,70,193,7" />
      <scope id="946964771156066792" at="220,70,226,7" />
      <scope id="946964771156066792" at="61,0,68,0" />
      <scope id="946964771156066797" at="99,49,106,22">
        <var name="editorCell" id="946964771156066797" />
        <var name="style" id="946964771156066797" />
      </scope>
      <scope id="946964771156066792" at="87,96,95,9" />
      <scope id="946964771156066792" at="121,0,129,0">
        <var name="child" id="946964771156066792" />
        <var name="editorCell" id="946964771156066792" />
      </scope>
      <scope id="946964771156066792" at="129,0,137,0" />
      <scope id="946964771156066792" at="154,0,162,0">
        <var name="child" id="946964771156066792" />
        <var name="editorCell" id="946964771156066792" />
      </scope>
      <scope id="946964771156066792" at="162,0,170,0" />
      <scope id="946964771156066792" at="187,0,195,0">
        <var name="child" id="946964771156066792" />
        <var name="editorCell" id="946964771156066792" />
      </scope>
      <scope id="946964771156066792" at="195,0,203,0" />
      <scope id="946964771156066792" at="220,0,228,0">
        <var name="child" id="946964771156066792" />
        <var name="editorCell" id="946964771156066792" />
      </scope>
      <scope id="946964771156066792" at="228,0,236,0" />
      <scope id="946964771156066797" at="99,0,108,0" />
      <scope id="946964771156066792" at="86,86,96,7" />
      <scope id="946964771156066792" at="48,50,59,22">
        <var name="editorCell" id="946964771156066792" />
      </scope>
      <scope id="946964771156066792" at="86,0,98,0">
        <var name="elementCell" id="946964771156066792" />
        <var name="elementNode" id="946964771156066792" />
      </scope>
      <scope id="946964771156066792" at="48,0,61,0" />
      <unit id="946964771156066792" at="112,0,141,0" name="jetbrains.mps.execution.settings.editor.SettingsEditor_EditorBuilder_a$createEditorSingleRoleHandler_2l0ivi_c0" />
      <unit id="946964771156066792" at="145,0,174,0" name="jetbrains.mps.execution.settings.editor.SettingsEditor_EditorBuilder_a$resetFromSingleRoleHandler_2l0ivi_d0" />
      <unit id="946964771156066792" at="178,0,207,0" name="jetbrains.mps.execution.settings.editor.SettingsEditor_EditorBuilder_a$applyToSingleRoleHandler_2l0ivi_e0" />
      <unit id="946964771156066792" at="211,0,240,0" name="jetbrains.mps.execution.settings.editor.SettingsEditor_EditorBuilder_a$disposeSingleRoleHandler_2l0ivi_f0" />
      <unit id="946964771156066792" at="68,0,99,0" name="jetbrains.mps.execution.settings.editor.SettingsEditor_EditorBuilder_a$propertyDeclarationListHandler_2l0ivi_a0" />
      <unit id="946964771156066792" at="29,0,241,0" name="jetbrains.mps.execution.settings.editor.SettingsEditor_EditorBuilder_a" />
    </file>
  </root>
  <root nodeRef="r:328ff5ee-9330-4068-906e-6e3bb50e6e1d(jetbrains.mps.execution.settings.editor)/946964771156905574">
    <file name="PersistentPropertiesComponent.java">
      <node id="946964771156905574" at="15,47,16,35" concept="6" />
      <node id="946964771156905574" at="18,79,19,98" concept="6" />
      <node id="946964771156905574" at="18,0,21,0" concept="4" trace="createEditorCell#(Ljetbrains/mps/openapi/editor/EditorContext;Lorg/jetbrains/mps/openapi/model/SNode;)Ljetbrains/mps/openapi/editor/cells/EditorCell;" />
      <node id="946964771156905574" at="14,0,18,0" concept="4" trace="getContextHints#()Ljava/util/Collection;" />
      <scope id="946964771156905574" at="15,47,16,35" />
      <scope id="946964771156905574" at="18,79,19,98" />
      <scope id="946964771156905574" at="18,0,21,0">
        <var name="editorContext" id="946964771156905574" />
        <var name="node" id="946964771156905574" />
      </scope>
      <scope id="946964771156905574" at="14,0,18,0" />
      <unit id="946964771156905574" at="13,0,22,0" name="jetbrains.mps.execution.settings.editor.PersistentPropertiesComponent" />
    </file>
    <file name="PersistentPropertiesComponent_ComponentBuilder_a.java">
      <node id="946964771156905574" at="35,112,36,19" concept="10" />
      <node id="946964771156905574" at="36,19,37,18" concept="1" />
      <node id="946964771156905574" at="42,26,43,18" concept="6" />
      <node id="946964771156905574" at="46,39,47,39" concept="6" />
      <node id="946964771156905574" at="50,50,51,104" concept="5" />
      <node id="946964771156905574" at="51,104,52,48" concept="1" />
      <node id="946964771156905574" at="52,48,53,59" concept="1" />
      <node id="946964771156905574" at="53,59,54,22" concept="6" />
      <node id="946964771156905574" at="56,51,57,106" concept="5" />
      <node id="946964771156905574" at="57,106,58,49" concept="1" />
      <node id="946964771156905574" at="58,49,59,60" concept="1" />
      <node id="946964771156905574" at="59,60,60,60" concept="1" />
      <node id="946964771156905574" at="60,60,61,22" concept="6" />
      <node id="946964771156905578" at="63,52,64,85" concept="5" />
      <node id="946964771156905578" at="64,85,65,22" concept="6" />
      <node id="946964771156905574" at="67,52,68,104" concept="5" />
      <node id="946964771156905574" at="68,104,69,50" concept="1" />
      <node id="946964771156905574" at="69,50,70,34" concept="5" />
      <node id="946964771156905574" at="70,34,71,49" concept="1" />
      <node id="946964771156905574" at="71,49,72,40" concept="1" />
      <node id="946964771156905574" at="72,40,73,59" concept="1" />
      <node id="946964771156905574" at="73,59,74,61" concept="1" />
      <node id="946964771156905574" at="74,61,75,59" concept="1" />
      <node id="946964771156905574" at="75,59,76,61" concept="1" />
      <node id="946964771156905574" at="76,61,77,22" concept="6" />
      <node id="946964771156905582" at="79,51,80,115" concept="5" />
      <node id="946964771156905582" at="80,115,81,49" concept="1" />
      <node id="946964771156905582" at="81,49,82,34" concept="5" />
      <node id="946964771156905582" at="82,34,83,82" concept="1" />
      <node id="946964771156905582" at="83,82,84,40" concept="1" />
      <node id="946964771156905582" at="84,40,85,34" concept="1" />
      <node id="946964771156905582" at="85,34,86,22" concept="6" />
      <node id="946964771156905574" at="88,53,89,106" concept="5" />
      <node id="946964771156905574" at="89,106,90,51" concept="1" />
      <node id="946964771156905574" at="90,51,91,34" concept="5" />
      <node id="946964771156905574" at="91,34,92,49" concept="1" />
      <node id="946964771156905574" at="92,49,93,40" concept="1" />
      <node id="946964771156905574" at="93,40,94,62" concept="1" />
      <node id="946964771156905574" at="94,62,95,63" concept="1" />
      <node id="946964771156905574" at="95,63,96,22" concept="6" />
      <node id="946964771156905585" at="98,54,99,85" concept="5" />
      <node id="946964771156905585" at="99,85,100,22" concept="6" />
      <node id="946964771156905574" at="102,55,103,184" concept="5" />
      <node id="946964771156905574" at="103,184,104,93" concept="5" />
      <node id="946964771156905574" at="104,93,105,63" concept="1" />
      <node id="946964771156905574" at="105,63,106,49" concept="1" />
      <node id="946964771156905574" at="106,49,107,22" concept="6" />
      <node id="946964771156905574" at="110,113,111,50" concept="10" />
      <node id="946964771156905574" at="113,66,114,93" concept="6" />
      <node id="946964771156905574" at="116,57,117,65" concept="5" />
      <node id="946964771156905574" at="117,65,118,58" concept="1" />
      <node id="946964771156905574" at="118,58,119,25" concept="6" />
      <node id="946964771156905574" at="121,41,122,34" concept="5" />
      <node id="946964771156905574" at="122,34,123,42" concept="1" />
      <node id="946964771156905574" at="123,42,124,49" concept="1" />
      <node id="946964771156905574" at="124,49,125,23" concept="6" />
      <node id="946964771156905574" at="128,96,129,134" concept="1" />
      <node id="946964771156905574" at="130,34,131,142" concept="1" />
      <node id="946964771156905574" at="131,142,132,146" concept="1" />
      <node id="946964771156905574" at="134,122,135,405" concept="1" />
      <node id="946964771156905589" at="140,51,141,93" concept="5" />
      <node id="946964771156905589" at="141,93,142,49" concept="1" />
      <node id="946964771156905589" at="142,49,143,34" concept="5" />
      <node id="946964771156905589" at="143,34,144,49" concept="1" />
      <node id="946964771156905589" at="144,49,145,40" concept="1" />
      <node id="946964771156905589" at="145,40,146,34" concept="1" />
      <node id="946964771156905589" at="146,34,147,22" concept="6" />
      <node id="946964771156905574" at="149,53,150,106" concept="5" />
      <node id="946964771156905574" at="150,106,151,51" concept="1" />
      <node id="946964771156905574" at="151,51,152,34" concept="5" />
      <node id="946964771156905574" at="152,34,153,49" concept="1" />
      <node id="946964771156905574" at="153,49,154,40" concept="1" />
      <node id="946964771156905574" at="154,40,155,62" concept="1" />
      <node id="946964771156905574" at="155,62,156,59" concept="1" />
      <node id="946964771156905574" at="156,59,157,22" concept="6" />
      <node id="946964771156905593" at="159,54,160,85" concept="5" />
      <node id="946964771156905593" at="160,85,161,22" concept="6" />
      <node id="946964771156905574" at="163,51,164,305" concept="5" />
      <node id="946964771156905574" at="164,305,165,33" concept="6" />
      <node id="946964771156905574" at="168,132,169,49" concept="10" />
      <node id="946964771156905574" at="171,55,172,59" concept="5" />
      <node id="946964771156905574" at="172,59,173,41" concept="1" />
      <node id="946964771156905574" at="173,41,174,24" concept="6" />
      <node id="946964771156905574" at="177,118,178,391" concept="1" />
      <node id="946964771156905574" at="180,41,181,46" concept="1" />
      <node id="946964771156905574" at="185,44,186,54" concept="5" />
      <node id="946964771156905574" at="186,54,187,52" concept="1" />
      <node id="946964771156905574" at="187,52,188,0" concept="8" />
      <node id="946964771156905574" at="188,0,189,40" concept="1" />
      <node id="946964771156905574" at="189,40,190,24" concept="6" />
      <node id="946964771156905574" at="192,40,193,26" concept="6" />
      <node id="946964771156905574" at="32,0,34,0" concept="2" trace="myNode" />
      <node id="946964771156905574" at="46,0,49,0" concept="4" trace="createCell#()Ljetbrains/mps/openapi/editor/cells/EditorCell;" />
      <node id="946964771156905574" at="110,0,113,0" concept="0" trace="persistentPropertyListHandler_42zii1_b1b0a#(Lorg/jetbrains/mps/openapi/model/SNode;Ljava/lang/String;Ljetbrains/mps/openapi/editor/EditorContext;)V" />
      <node id="946964771156905574" at="113,0,116,0" concept="4" trace="createNodeToInsert#(Ljetbrains/mps/openapi/editor/EditorContext;)Lorg/jetbrains/mps/openapi/model/SNode;" />
      <node id="946964771156905574" at="133,9,136,9" concept="3" />
      <node id="946964771156905574" at="168,0,171,0" concept="0" trace="checkPropertiesSingleRoleHandler_42zii1_b3b0a#(Lorg/jetbrains/mps/openapi/model/SNode;Lorg/jetbrains/mps/openapi/language/SContainmentLink;Ljetbrains/mps/openapi/editor/EditorContext;)V" />
      <node id="946964771156905574" at="176,70,179,7" concept="3" />
      <node id="946964771156905574" at="179,7,182,7" concept="3" />
      <node id="946964771156905574" at="192,0,195,0" concept="4" trace="getNoTargetText#()Ljava/lang/String;" />
      <node id="946964771156905574" at="35,0,39,0" concept="0" trace="PersistentPropertiesComponent_ComponentBuilder_a#(Ljetbrains/mps/openapi/editor/EditorContext;Lorg/jetbrains/mps/openapi/model/SNode;)V" />
      <node id="946964771156905578" at="63,0,67,0" concept="4" trace="createIndentCell_42zii1_a0a#()Ljetbrains/mps/openapi/editor/cells/EditorCell;" />
      <node id="946964771156905585" at="98,0,102,0" concept="4" trace="createIndentCell_42zii1_a1b0a#()Ljetbrains/mps/openapi/editor/cells/EditorCell;" />
      <node id="946964771156905574" at="129,134,133,9" concept="3" />
      <node id="946964771156905593" at="159,0,163,0" concept="4" trace="createIndentCell_42zii1_a3b0a#()Ljetbrains/mps/openapi/editor/cells/EditorCell;" />
      <node id="946964771156905574" at="163,0,167,0" concept="4" trace="createRefNode_42zii1_b3b0a#()Ljetbrains/mps/openapi/editor/cells/EditorCell;" />
      <node id="946964771156905574" at="40,0,45,0" concept="4" trace="getNode#()Lorg/jetbrains/mps/openapi/model/SNode;" />
      <node id="946964771156905574" at="116,0,121,0" concept="4" trace="createNodeCell#(Lorg/jetbrains/mps/openapi/model/SNode;)Ljetbrains/mps/openapi/editor/cells/EditorCell;" />
      <node id="946964771156905574" at="171,0,176,0" concept="4" trace="createChildCell#(Lorg/jetbrains/mps/openapi/model/SNode;)Ljetbrains/mps/openapi/editor/cells/EditorCell;" />
      <node id="946964771156905574" at="50,0,56,0" concept="4" trace="createCollection_42zii1_a#()Ljetbrains/mps/openapi/editor/cells/EditorCell;" />
      <node id="946964771156905574" at="121,0,127,0" concept="4" trace="createEmptyCell#()Ljetbrains/mps/openapi/editor/cells/EditorCell;" />
      <node id="946964771156905574" at="56,0,63,0" concept="4" trace="createCollection_42zii1_a0#()Ljetbrains/mps/openapi/editor/cells/EditorCell;" />
      <node id="946964771156905574" at="102,0,109,0" concept="4" trace="createRefNodeList_42zii1_b1b0a#()Ljetbrains/mps/openapi/editor/cells/EditorCell;" />
      <node id="946964771156905574" at="176,0,184,0" concept="4" trace="installCellInfo#(Lorg/jetbrains/mps/openapi/model/SNode;Ljetbrains/mps/openapi/editor/cells/EditorCell;)V" />
      <node id="946964771156905574" at="184,0,192,0" concept="4" trace="createEmptyCell#()Ljetbrains/mps/openapi/editor/cells/EditorCell;" />
      <node id="946964771156905582" at="79,0,88,0" concept="4" trace="createConstant_42zii1_a1a0#()Ljetbrains/mps/openapi/editor/cells/EditorCell;" />
      <node id="946964771156905589" at="140,0,149,0" concept="4" trace="createConstant_42zii1_c1a0#()Ljetbrains/mps/openapi/editor/cells/EditorCell;" />
      <node id="946964771156905574" at="88,0,98,0" concept="4" trace="createCollection_42zii1_b1a0#()Ljetbrains/mps/openapi/editor/cells/EditorCell;" />
      <node id="946964771156905574" at="127,86,137,7" concept="3" />
      <node id="946964771156905574" at="149,0,159,0" concept="4" trace="createCollection_42zii1_d1a0#()Ljetbrains/mps/openapi/editor/cells/EditorCell;" />
      <node id="946964771156905574" at="67,0,79,0" concept="4" trace="createCollection_42zii1_b0a#()Ljetbrains/mps/openapi/editor/cells/EditorCell;" />
      <node id="946964771156905574" at="127,0,139,0" concept="4" trace="installElementCellActions#(Lorg/jetbrains/mps/openapi/model/SNode;Ljetbrains/mps/openapi/editor/cells/EditorCell;)V" />
      <scope id="946964771156905574" at="42,26,43,18" />
      <scope id="946964771156905574" at="46,39,47,39" />
      <scope id="946964771156905574" at="110,113,111,50" />
      <scope id="946964771156905574" at="113,66,114,93" />
      <scope id="946964771156905574" at="134,122,135,405" />
      <scope id="946964771156905574" at="168,132,169,49" />
      <scope id="946964771156905574" at="177,118,178,391" />
      <scope id="946964771156905574" at="180,41,181,46" />
      <scope id="946964771156905574" at="192,40,193,26" />
      <scope id="946964771156905574" at="35,112,37,18" />
      <scope id="946964771156905578" at="63,52,65,22">
        <var name="editorCell" id="946964771156905578" />
      </scope>
      <scope id="946964771156905585" at="98,54,100,22">
        <var name="editorCell" id="946964771156905585" />
      </scope>
      <scope id="946964771156905574" at="130,34,132,146" />
      <scope id="946964771156905593" at="159,54,161,22">
        <var name="editorCell" id="946964771156905593" />
      </scope>
      <scope id="946964771156905574" at="163,51,165,33">
        <var name="provider" id="946964771156905574" />
      </scope>
      <scope id="946964771156905574" at="46,0,49,0" />
      <scope id="946964771156905574" at="110,0,113,0">
        <var name="childRole" id="946964771156905574" />
        <var name="context" id="946964771156905574" />
        <var name="ownerNode" id="946964771156905574" />
      </scope>
      <scope id="946964771156905574" at="113,0,116,0">
        <var name="editorContext" id="946964771156905574" />
      </scope>
      <scope id="946964771156905574" at="116,57,119,25">
        <var name="elementCell" id="946964771156905574" />
      </scope>
      <scope id="946964771156905574" at="168,0,171,0">
        <var name="containmentLink" id="946964771156905574" />
        <var name="context" id="946964771156905574" />
        <var name="ownerNode" id="946964771156905574" />
      </scope>
      <scope id="946964771156905574" at="171,55,174,24">
        <var name="editorCell" id="946964771156905574" />
      </scope>
      <scope id="946964771156905574" at="192,0,195,0" />
      <scope id="946964771156905574" at="35,0,39,0">
        <var name="context" id="946964771156905574" />
        <var name="node" id="946964771156905574" />
      </scope>
      <scope id="946964771156905574" at="50,50,54,22">
        <var name="editorCell" id="946964771156905574" />
      </scope>
      <scope id="946964771156905578" at="63,0,67,0" />
      <scope id="946964771156905585" at="98,0,102,0" />
      <scope id="946964771156905574" at="121,41,125,23">
        <var name="emptyCell" id="946964771156905574" />
      </scope>
      <scope id="946964771156905593" at="159,0,163,0" />
      <scope id="946964771156905574" at="163,0,167,0" />
      <scope id="946964771156905574" at="40,0,45,0" />
      <scope id="946964771156905574" at="56,51,61,22">
        <var name="editorCell" id="946964771156905574" />
      </scope>
      <scope id="946964771156905574" at="102,55,107,22">
        <var name="editorCell" id="946964771156905574" />
        <var name="handler" id="946964771156905574" />
      </scope>
      <scope id="946964771156905574" at="116,0,121,0">
        <var name="elementNode" id="946964771156905574" />
      </scope>
      <scope id="946964771156905574" at="171,0,176,0">
        <var name="child" id="946964771156905574" />
      </scope>
      <scope id="946964771156905574" at="185,44,190,24">
        <var name="editorCell" id="946964771156905574" />
      </scope>
      <scope id="946964771156905574" at="50,0,56,0" />
      <scope id="946964771156905574" at="121,0,127,0" />
      <scope id="946964771156905574" at="176,70,182,7" />
      <scope id="946964771156905574" at="56,0,63,0" />
      <scope id="946964771156905582" at="79,51,86,22">
        <var name="editorCell" id="946964771156905582" />
        <var name="style" id="946964771156905582" />
      </scope>
      <scope id="946964771156905574" at="102,0,109,0" />
      <scope id="946964771156905589" at="140,51,147,22">
        <var name="editorCell" id="946964771156905589" />
        <var name="style" id="946964771156905589" />
      </scope>
      <scope id="946964771156905574" at="88,53,96,22">
        <var name="editorCell" id="946964771156905574" />
        <var name="style" id="946964771156905574" />
      </scope>
      <scope id="946964771156905574" at="128,96,136,9" />
      <scope id="946964771156905574" at="149,53,157,22">
        <var name="editorCell" id="946964771156905574" />
        <var name="style" id="946964771156905574" />
      </scope>
      <scope id="946964771156905574" at="176,0,184,0">
        <var name="child" id="946964771156905574" />
        <var name="editorCell" id="946964771156905574" />
      </scope>
      <scope id="946964771156905574" at="184,0,192,0" />
      <scope id="946964771156905582" at="79,0,88,0" />
      <scope id="946964771156905589" at="140,0,149,0" />
      <scope id="946964771156905574" at="67,52,77,22">
        <var name="editorCell" id="946964771156905574" />
        <var name="style" id="946964771156905574" />
      </scope>
      <scope id="946964771156905574" at="88,0,98,0" />
      <scope id="946964771156905574" at="127,86,137,7" />
      <scope id="946964771156905574" at="149,0,159,0" />
      <scope id="946964771156905574" at="67,0,79,0" />
      <scope id="946964771156905574" at="127,0,139,0">
        <var name="elementCell" id="946964771156905574" />
        <var name="elementNode" id="946964771156905574" />
      </scope>
      <unit id="946964771156905574" at="167,0,196,0" name="jetbrains.mps.execution.settings.editor.PersistentPropertiesComponent_ComponentBuilder_a$checkPropertiesSingleRoleHandler_42zii1_b3b0a" />
      <unit id="946964771156905574" at="109,0,140,0" name="jetbrains.mps.execution.settings.editor.PersistentPropertiesComponent_ComponentBuilder_a$persistentPropertyListHandler_42zii1_b1b0a" />
      <unit id="946964771156905574" at="31,0,197,0" name="jetbrains.mps.execution.settings.editor.PersistentPropertiesComponent_ComponentBuilder_a" />
    </file>
  </root>
  <root nodeRef="r:328ff5ee-9330-4068-906e-6e3bb50e6e1d(jetbrains.mps.execution.settings.editor)/946964771156905597">
    <file name="EditorComponent.java">
      <node id="946964771156905597" at="15,47,16,35" concept="6" />
      <node id="946964771156905597" at="18,79,19,84" concept="6" />
      <node id="946964771156905597" at="18,0,21,0" concept="4" trace="createEditorCell#(Ljetbrains/mps/openapi/editor/EditorContext;Lorg/jetbrains/mps/openapi/model/SNode;)Ljetbrains/mps/openapi/editor/cells/EditorCell;" />
      <node id="946964771156905597" at="14,0,18,0" concept="4" trace="getContextHints#()Ljava/util/Collection;" />
      <scope id="946964771156905597" at="15,47,16,35" />
      <scope id="946964771156905597" at="18,79,19,84" />
      <scope id="946964771156905597" at="18,0,21,0">
        <var name="editorContext" id="946964771156905597" />
        <var name="node" id="946964771156905597" />
      </scope>
      <scope id="946964771156905597" at="14,0,18,0" />
      <unit id="946964771156905597" at="13,0,22,0" name="jetbrains.mps.execution.settings.editor.EditorComponent" />
    </file>
    <file name="EditorComponent_ComponentBuilder_a.java">
      <node id="946964771156905597" at="29,98,30,19" concept="10" />
      <node id="946964771156905597" at="30,19,31,18" concept="1" />
      <node id="946964771156905597" at="36,26,37,18" concept="6" />
      <node id="946964771156905597" at="40,39,41,39" concept="6" />
      <node id="946964771156905597" at="44,50,45,106" concept="5" />
      <node id="946964771156905597" at="45,106,46,48" concept="1" />
      <node id="946964771156905597" at="46,48,47,34" concept="5" />
      <node id="946964771156905597" at="47,34,48,49" concept="1" />
      <node id="946964771156905597" at="48,49,49,40" concept="1" />
      <node id="946964771156905597" at="49,40,50,59" concept="1" />
      <node id="946964771156905597" at="50,59,51,59" concept="1" />
      <node id="946964771156905597" at="51,59,52,22" concept="6" />
      <node id="946964771156905600" at="54,51,55,85" concept="5" />
      <node id="946964771156905600" at="55,85,56,22" concept="6" />
      <node id="946964771156905597" at="58,51,59,104" concept="5" />
      <node id="946964771156905597" at="59,104,60,49" concept="1" />
      <node id="946964771156905597" at="60,49,61,34" concept="5" />
      <node id="946964771156905597" at="61,34,62,49" concept="1" />
      <node id="946964771156905597" at="62,49,63,40" concept="1" />
      <node id="946964771156905597" at="63,40,64,58" concept="1" />
      <node id="946964771156905597" at="64,58,65,60" concept="1" />
      <node id="946964771156905597" at="65,60,66,22" concept="6" />
      <node id="946964771156905604" at="68,50,69,100" concept="5" />
      <node id="946964771156905604" at="69,100,70,48" concept="1" />
      <node id="946964771156905604" at="70,48,71,34" concept="5" />
      <node id="946964771156905604" at="71,34,72,82" concept="1" />
      <node id="946964771156905604" at="72,82,73,40" concept="1" />
      <node id="946964771156905604" at="73,40,74,34" concept="1" />
      <node id="946964771156905604" at="74,34,75,22" concept="6" />
      <node id="946964771156905597" at="77,52,78,106" concept="5" />
      <node id="946964771156905597" at="78,106,79,50" concept="1" />
      <node id="946964771156905597" at="79,50,80,34" concept="5" />
      <node id="946964771156905597" at="80,34,81,49" concept="1" />
      <node id="946964771156905597" at="81,49,82,40" concept="1" />
      <node id="946964771156905597" at="82,40,83,61" concept="1" />
      <node id="946964771156905597" at="83,61,84,58" concept="1" />
      <node id="946964771156905597" at="84,58,85,22" concept="6" />
      <node id="946964771156905607" at="87,53,88,85" concept="5" />
      <node id="946964771156905607" at="88,85,89,22" concept="6" />
      <node id="946964771156905597" at="91,50,92,272" concept="5" />
      <node id="946964771156905597" at="92,272,93,33" concept="6" />
      <node id="946964771156905597" at="96,122,97,49" concept="10" />
      <node id="946964771156905597" at="99,55,100,59" concept="5" />
      <node id="946964771156905597" at="100,59,101,41" concept="1" />
      <node id="946964771156905597" at="101,41,102,24" concept="6" />
      <node id="946964771156905597" at="105,118,106,382" concept="1" />
      <node id="946964771156905597" at="108,41,109,37" concept="1" />
      <node id="946964771156905597" at="113,44,114,54" concept="5" />
      <node id="946964771156905597" at="114,54,115,43" concept="1" />
      <node id="946964771156905597" at="115,43,116,0" concept="8" />
      <node id="946964771156905597" at="116,0,117,40" concept="1" />
      <node id="946964771156905597" at="117,40,118,24" concept="6" />
      <node id="946964771156905597" at="120,40,121,27" concept="6" />
      <node id="946964771156905597" at="26,0,28,0" concept="2" trace="myNode" />
      <node id="946964771156905597" at="40,0,43,0" concept="4" trace="createCell#()Ljetbrains/mps/openapi/editor/cells/EditorCell;" />
      <node id="946964771156905597" at="96,0,99,0" concept="0" trace="editorSingleRoleHandler_8q27zs_b1b0#(Lorg/jetbrains/mps/openapi/model/SNode;Lorg/jetbrains/mps/openapi/language/SContainmentLink;Ljetbrains/mps/openapi/editor/EditorContext;)V" />
      <node id="946964771156905597" at="104,70,107,7" concept="3" />
      <node id="946964771156905597" at="107,7,110,7" concept="3" />
      <node id="946964771156905597" at="120,0,123,0" concept="4" trace="getNoTargetText#()Ljava/lang/String;" />
      <node id="946964771156905597" at="29,0,33,0" concept="0" trace="EditorComponent_ComponentBuilder_a#(Ljetbrains/mps/openapi/editor/EditorContext;Lorg/jetbrains/mps/openapi/model/SNode;)V" />
      <node id="946964771156905600" at="54,0,58,0" concept="4" trace="createIndentCell_8q27zs_a0#()Ljetbrains/mps/openapi/editor/cells/EditorCell;" />
      <node id="946964771156905607" at="87,0,91,0" concept="4" trace="createIndentCell_8q27zs_a1b0#()Ljetbrains/mps/openapi/editor/cells/EditorCell;" />
      <node id="946964771156905597" at="91,0,95,0" concept="4" trace="createRefNode_8q27zs_b1b0#()Ljetbrains/mps/openapi/editor/cells/EditorCell;" />
      <node id="946964771156905597" at="34,0,39,0" concept="4" trace="getNode#()Lorg/jetbrains/mps/openapi/model/SNode;" />
      <node id="946964771156905597" at="99,0,104,0" concept="4" trace="createChildCell#(Lorg/jetbrains/mps/openapi/model/SNode;)Ljetbrains/mps/openapi/editor/cells/EditorCell;" />
      <node id="946964771156905597" at="104,0,112,0" concept="4" trace="installCellInfo#(Lorg/jetbrains/mps/openapi/model/SNode;Ljetbrains/mps/openapi/editor/cells/EditorCell;)V" />
      <node id="946964771156905597" at="112,0,120,0" concept="4" trace="createEmptyCell#()Ljetbrains/mps/openapi/editor/cells/EditorCell;" />
      <node id="946964771156905604" at="68,0,77,0" concept="4" trace="createConstant_8q27zs_a1a#()Ljetbrains/mps/openapi/editor/cells/EditorCell;" />
      <node id="946964771156905597" at="44,0,54,0" concept="4" trace="createCollection_8q27zs_a#()Ljetbrains/mps/openapi/editor/cells/EditorCell;" />
      <node id="946964771156905597" at="58,0,68,0" concept="4" trace="createCollection_8q27zs_b0#()Ljetbrains/mps/openapi/editor/cells/EditorCell;" />
      <node id="946964771156905597" at="77,0,87,0" concept="4" trace="createCollection_8q27zs_b1a#()Ljetbrains/mps/openapi/editor/cells/EditorCell;" />
      <scope id="946964771156905597" at="36,26,37,18" />
      <scope id="946964771156905597" at="40,39,41,39" />
      <scope id="946964771156905597" at="96,122,97,49" />
      <scope id="946964771156905597" at="105,118,106,382" />
      <scope id="946964771156905597" at="108,41,109,37" />
      <scope id="946964771156905597" at="120,40,121,27" />
      <scope id="946964771156905597" at="29,98,31,18" />
      <scope id="946964771156905600" at="54,51,56,22">
        <var name="editorCell" id="946964771156905600" />
      </scope>
      <scope id="946964771156905607" at="87,53,89,22">
        <var name="editorCell" id="946964771156905607" />
      </scope>
      <scope id="946964771156905597" at="91,50,93,33">
        <var name="provider" id="946964771156905597" />
      </scope>
      <scope id="946964771156905597" at="40,0,43,0" />
      <scope id="946964771156905597" at="96,0,99,0">
        <var name="containmentLink" id="946964771156905597" />
        <var name="context" id="946964771156905597" />
        <var name="ownerNode" id="946964771156905597" />
      </scope>
      <scope id="946964771156905597" at="99,55,102,24">
        <var name="editorCell" id="946964771156905597" />
      </scope>
      <scope id="946964771156905597" at="120,0,123,0" />
      <scope id="946964771156905597" at="29,0,33,0">
        <var name="context" id="946964771156905597" />
        <var name="node" id="946964771156905597" />
      </scope>
      <scope id="946964771156905600" at="54,0,58,0" />
      <scope id="946964771156905607" at="87,0,91,0" />
      <scope id="946964771156905597" at="91,0,95,0" />
      <scope id="946964771156905597" at="34,0,39,0" />
      <scope id="946964771156905597" at="99,0,104,0">
        <var name="child" id="946964771156905597" />
      </scope>
      <scope id="946964771156905597" at="113,44,118,24">
        <var name="editorCell" id="946964771156905597" />
      </scope>
      <scope id="946964771156905597" at="104,70,110,7" />
      <scope id="946964771156905604" at="68,50,75,22">
        <var name="editorCell" id="946964771156905604" />
        <var name="style" id="946964771156905604" />
      </scope>
      <scope id="946964771156905597" at="44,50,52,22">
        <var name="editorCell" id="946964771156905597" />
        <var name="style" id="946964771156905597" />
      </scope>
      <scope id="946964771156905597" at="58,51,66,22">
        <var name="editorCell" id="946964771156905597" />
        <var name="style" id="946964771156905597" />
      </scope>
      <scope id="946964771156905597" at="77,52,85,22">
        <var name="editorCell" id="946964771156905597" />
        <var name="style" id="946964771156905597" />
      </scope>
      <scope id="946964771156905597" at="104,0,112,0">
        <var name="child" id="946964771156905597" />
        <var name="editorCell" id="946964771156905597" />
      </scope>
      <scope id="946964771156905597" at="112,0,120,0" />
      <scope id="946964771156905604" at="68,0,77,0" />
      <scope id="946964771156905597" at="44,0,54,0" />
      <scope id="946964771156905597" at="58,0,68,0" />
      <scope id="946964771156905597" at="77,0,87,0" />
      <unit id="946964771156905597" at="95,0,124,0" name="jetbrains.mps.execution.settings.editor.EditorComponent_ComponentBuilder_a$editorSingleRoleHandler_8q27zs_b1b0" />
      <unit id="946964771156905597" at="25,0,125,0" name="jetbrains.mps.execution.settings.editor.EditorComponent_ComponentBuilder_a" />
    </file>
  </root>
  <root nodeRef="r:328ff5ee-9330-4068-906e-6e3bb50e6e1d(jetbrains.mps.execution.settings.editor)/946964771156905611">
    <file name="PersistentMethodsComponent.java">
      <node id="946964771156905611" at="15,47,16,35" concept="6" />
      <node id="946964771156905611" at="18,79,19,95" concept="6" />
      <node id="946964771156905611" at="18,0,21,0" concept="4" trace="createEditorCell#(Ljetbrains/mps/openapi/editor/EditorContext;Lorg/jetbrains/mps/openapi/model/SNode;)Ljetbrains/mps/openapi/editor/cells/EditorCell;" />
      <node id="946964771156905611" at="14,0,18,0" concept="4" trace="getContextHints#()Ljava/util/Collection;" />
      <scope id="946964771156905611" at="15,47,16,35" />
      <scope id="946964771156905611" at="18,79,19,95" />
      <scope id="946964771156905611" at="18,0,21,0">
        <var name="editorContext" id="946964771156905611" />
        <var name="node" id="946964771156905611" />
      </scope>
      <scope id="946964771156905611" at="14,0,18,0" />
      <unit id="946964771156905611" at="13,0,22,0" name="jetbrains.mps.execution.settings.editor.PersistentMethodsComponent" />
    </file>
    <file name="PersistentMethodsComponent_ComponentBuilder_a.java">
      <node id="946964771156905611" at="31,109,32,19" concept="10" />
      <node id="946964771156905611" at="32,19,33,18" concept="1" />
      <node id="946964771156905611" at="38,26,39,18" concept="6" />
      <node id="946964771156905611" at="42,39,43,39" concept="6" />
      <node id="946964771156905611" at="46,50,47,103" concept="5" />
      <node id="946964771156905611" at="47,103,48,48" concept="1" />
      <node id="946964771156905611" at="48,48,49,60" concept="1" />
      <node id="946964771156905611" at="49,60,50,22" concept="6" />
      <node id="946964771156905611" at="52,52,53,156" concept="5" />
      <node id="946964771156905611" at="53,156,54,93" concept="5" />
      <node id="946964771156905611" at="54,93,55,52" concept="1" />
      <node id="946964771156905611" at="55,52,56,49" concept="1" />
      <node id="946964771156905611" at="56,49,57,22" concept="6" />
      <node id="946964771156905611" at="60,99,61,50" concept="10" />
      <node id="946964771156905611" at="63,66,64,93" concept="6" />
      <node id="1983475444935949760" at="66,72,67,16" concept="6" />
      <node id="946964771156905611" at="69,57,70,65" concept="5" />
      <node id="946964771156905611" at="70,65,71,58" concept="1" />
      <node id="946964771156905611" at="71,58,72,25" concept="6" />
      <node id="946964771156905611" at="74,41,75,34" concept="5" />
      <node id="946964771156905611" at="75,34,76,42" concept="1" />
      <node id="946964771156905611" at="76,42,77,49" concept="1" />
      <node id="946964771156905611" at="77,49,78,23" concept="6" />
      <node id="946964771156905611" at="81,96,82,134" concept="1" />
      <node id="946964771156905611" at="83,34,84,142" concept="1" />
      <node id="946964771156905611" at="84,142,85,146" concept="1" />
      <node id="946964771156905611" at="87,122,88,394" concept="1" />
      <node id="946964771156905611" at="93,75,94,176" concept="5" />
      <node id="946964771156905611" at="94,176,95,38" concept="1" />
      <node id="946964771156905611" at="95,38,96,36" concept="5" />
      <node id="946964771156905611" at="96,36,97,55" concept="1" />
      <node id="946964771156905611" at="97,55,98,56" concept="1" />
      <node id="946964771156905611" at="98,56,99,42" concept="1" />
      <node id="946964771156905611" at="99,42,100,134" concept="1" />
      <node id="946964771156905611" at="100,134,101,138" concept="1" />
      <node id="946964771156905611" at="101,138,102,24" concept="6" />
      <node id="946964771156905611" at="28,0,30,0" concept="2" trace="myNode" />
      <node id="946964771156905611" at="42,0,45,0" concept="4" trace="createCell#()Ljetbrains/mps/openapi/editor/cells/EditorCell;" />
      <node id="946964771156905611" at="60,0,63,0" concept="0" trace="methodsListHandler_55zktd_a0#(Lorg/jetbrains/mps/openapi/model/SNode;Ljava/lang/String;Ljetbrains/mps/openapi/editor/EditorContext;)V" />
      <node id="946964771156905611" at="63,0,66,0" concept="4" trace="createNodeToInsert#(Ljetbrains/mps/openapi/editor/EditorContext;)Lorg/jetbrains/mps/openapi/model/SNode;" />
      <node id="946964771156905611" at="66,0,69,0" concept="4" trace="getSeparatorText#(Ljetbrains/mps/openapi/editor/EditorContext;Lorg/jetbrains/mps/openapi/model/SNode;)Ljava/lang/String;" />
      <node id="946964771156905611" at="86,9,89,9" concept="3" />
      <node id="946964771156905611" at="31,0,35,0" concept="0" trace="PersistentMethodsComponent_ComponentBuilder_a#(Ljetbrains/mps/openapi/editor/EditorContext;Lorg/jetbrains/mps/openapi/model/SNode;)V" />
      <node id="946964771156905611" at="82,134,86,9" concept="3" />
      <node id="946964771156905611" at="36,0,41,0" concept="4" trace="getNode#()Lorg/jetbrains/mps/openapi/model/SNode;" />
      <node id="946964771156905611" at="69,0,74,0" concept="4" trace="createNodeCell#(Lorg/jetbrains/mps/openapi/model/SNode;)Ljetbrains/mps/openapi/editor/cells/EditorCell;" />
      <node id="946964771156905611" at="46,0,52,0" concept="4" trace="createCollection_55zktd_a#()Ljetbrains/mps/openapi/editor/cells/EditorCell;" />
      <node id="946964771156905611" at="74,0,80,0" concept="4" trace="createEmptyCell#()Ljetbrains/mps/openapi/editor/cells/EditorCell;" />
      <node id="946964771156905611" at="52,0,59,0" concept="4" trace="createRefNodeList_55zktd_a0#()Ljetbrains/mps/openapi/editor/cells/EditorCell;" />
      <node id="946964771156905611" at="80,86,90,7" concept="3" />
      <node id="946964771156905611" at="80,0,92,0" concept="4" trace="installElementCellActions#(Lorg/jetbrains/mps/openapi/model/SNode;Ljetbrains/mps/openapi/editor/cells/EditorCell;)V" />
      <node id="946964771156905611" at="92,0,104,0" concept="4" trace="createSeparatorCell#(Lorg/jetbrains/mps/openapi/model/SNode;Lorg/jetbrains/mps/openapi/model/SNode;)Ljetbrains/mps/openapi/editor/cells/EditorCell;" />
      <scope id="946964771156905611" at="38,26,39,18" />
      <scope id="946964771156905611" at="42,39,43,39" />
      <scope id="946964771156905611" at="60,99,61,50" />
      <scope id="946964771156905611" at="63,66,64,93" />
      <scope id="1983475444935949676" at="66,72,67,16" />
      <scope id="946964771156905611" at="87,122,88,394" />
      <scope id="946964771156905611" at="31,109,33,18" />
      <scope id="946964771156905611" at="83,34,85,146" />
      <scope id="946964771156905611" at="42,0,45,0" />
      <scope id="946964771156905611" at="60,0,63,0">
        <var name="childRole" id="946964771156905611" />
        <var name="context" id="946964771156905611" />
        <var name="ownerNode" id="946964771156905611" />
      </scope>
      <scope id="946964771156905611" at="63,0,66,0">
        <var name="editorContext" id="946964771156905611" />
      </scope>
      <scope id="946964771156905611" at="66,0,69,0">
        <var name="context" id="946964771156905611" />
        <var name="node" id="946964771156905611" />
      </scope>
      <scope id="946964771156905611" at="69,57,72,25">
        <var name="elementCell" id="946964771156905611" />
      </scope>
      <scope id="946964771156905611" at="31,0,35,0">
        <var name="context" id="946964771156905611" />
        <var name="node" id="946964771156905611" />
      </scope>
      <scope id="946964771156905611" at="46,50,50,22">
        <var name="editorCell" id="946964771156905611" />
      </scope>
      <scope id="946964771156905611" at="74,41,78,23">
        <var name="emptyCell" id="946964771156905611" />
      </scope>
      <scope id="946964771156905611" at="36,0,41,0" />
      <scope id="946964771156905611" at="52,52,57,22">
        <var name="editorCell" id="946964771156905611" />
        <var name="handler" id="946964771156905611" />
      </scope>
      <scope id="946964771156905611" at="69,0,74,0">
        <var name="elementNode" id="946964771156905611" />
      </scope>
      <scope id="946964771156905611" at="46,0,52,0" />
      <scope id="946964771156905611" at="74,0,80,0" />
      <scope id="946964771156905611" at="52,0,59,0" />
      <scope id="946964771156905611" at="81,96,89,9" />
      <scope id="946964771156905611" at="93,75,102,24">
        <var name="editorCell" id="946964771156905611" />
        <var name="style" id="946964771156905611" />
      </scope>
      <scope id="946964771156905611" at="80,86,90,7" />
      <scope id="946964771156905611" at="80,0,92,0">
        <var name="elementCell" id="946964771156905611" />
        <var name="elementNode" id="946964771156905611" />
      </scope>
      <scope id="946964771156905611" at="92,0,104,0">
        <var name="nextNode" id="946964771156905611" />
        <var name="prevNode" id="946964771156905611" />
      </scope>
      <unit id="946964771156905611" at="59,0,105,0" name="jetbrains.mps.execution.settings.editor.PersistentMethodsComponent_ComponentBuilder_a$methodsListHandler_55zktd_a0" />
      <unit id="946964771156905611" at="27,0,106,0" name="jetbrains.mps.execution.settings.editor.PersistentMethodsComponent_ComponentBuilder_a" />
    </file>
  </root>
</debug-info>
<|MERGE_RESOLUTION|>--- conflicted
+++ resolved
@@ -216,7 +216,6 @@
   </root>
   <root nodeRef="r:328ff5ee-9330-4068-906e-6e3bb50e6e1d(jetbrains.mps.execution.settings.editor)/2722628536111996136">
     <file name="GridBagConstraints_Editor.java">
-<<<<<<< HEAD
       <node id="2722628536111996136" at="11,79,12,84" concept="6" />
       <node id="2722628536111996136" at="11,0,14,0" concept="4" trace="createEditorCell#(Ljetbrains/mps/openapi/editor/EditorContext;Lorg/jetbrains/mps/openapi/model/SNode;)Ljetbrains/mps/openapi/editor/cells/EditorCell;" />
       <scope id="2722628536111996136" at="11,79,12,84" />
@@ -262,320 +261,142 @@
       <node id="2722628536111996136" at="90,63,91,53" concept="1" />
       <node id="2722628536111996136" at="91,53,92,280" concept="1" />
       <node id="2722628536111996136" at="92,280,93,57" concept="5" />
-      <node id="2722628536111996136" at="93,57,94,59" concept="5" />
-      <node id="2722628536111996136" at="95,35,96,87" concept="5" />
-      <node id="2722628536111996136" at="96,87,97,94" concept="6" />
-      <node id="2722628536111996136" at="98,10,99,22" concept="6" />
-      <node id="2722628536112099243" at="104,120,105,95" concept="6" />
-      <node id="2722628536112121902" at="108,49,109,94" concept="5" />
-      <node id="2722628536112121902" at="109,94,110,47" concept="1" />
-      <node id="2722628536112121902" at="110,47,111,34" concept="5" />
-      <node id="2722628536112121902" at="111,34,112,54" concept="1" />
-      <node id="2722628536112121902" at="112,54,113,49" concept="1" />
-      <node id="2722628536112121902" at="113,49,114,40" concept="1" />
-      <node id="2722628536112121902" at="114,40,115,34" concept="1" />
-      <node id="2722628536112121902" at="115,34,116,22" concept="6" />
-      <node id="2722628536111996136" at="118,48,119,270" concept="5" />
-      <node id="2722628536111996136" at="119,270,120,33" concept="6" />
-      <node id="2722628536111996136" at="123,119,124,49" concept="10" />
-      <node id="2722628536111996136" at="126,55,127,59" concept="5" />
-      <node id="2722628536111996136" at="127,59,128,41" concept="1" />
-      <node id="2722628536111996136" at="128,41,129,24" concept="6" />
-      <node id="2722628536111996136" at="132,118,133,383" concept="1" />
-      <node id="2722628536111996136" at="135,41,136,36" concept="1" />
-      <node id="2722628536111996136" at="140,44,141,54" concept="5" />
-      <node id="2722628536111996136" at="141,54,142,42" concept="1" />
-      <node id="2722628536111996136" at="142,42,143,0" concept="8" />
-      <node id="2722628536111996136" at="143,0,144,40" concept="1" />
-      <node id="2722628536111996136" at="144,40,145,24" concept="6" />
-      <node id="2722628536111996136" at="147,40,148,26" concept="6" />
-      <node id="2722628536111996150" at="151,49,152,94" concept="5" />
-      <node id="2722628536111996150" at="152,94,153,47" concept="1" />
-      <node id="2722628536111996150" at="153,47,154,34" concept="5" />
-      <node id="2722628536111996150" at="154,34,155,85" concept="1" />
-      <node id="2722628536111996150" at="155,85,156,40" concept="1" />
-      <node id="2722628536111996150" at="156,40,157,34" concept="1" />
-      <node id="2722628536111996150" at="157,34,158,22" concept="6" />
+      <node id="2722628536111996136" at="94,35,95,87" concept="5" />
+      <node id="2722628536111996136" at="95,87,96,112" concept="6" />
+      <node id="2722628536111996136" at="97,10,98,22" concept="6" />
+      <node id="2722628536112099243" at="103,120,104,95" concept="6" />
+      <node id="2722628536112121902" at="107,49,108,94" concept="5" />
+      <node id="2722628536112121902" at="108,94,109,47" concept="1" />
+      <node id="2722628536112121902" at="109,47,110,34" concept="5" />
+      <node id="2722628536112121902" at="110,34,111,54" concept="1" />
+      <node id="2722628536112121902" at="111,54,112,49" concept="1" />
+      <node id="2722628536112121902" at="112,49,113,40" concept="1" />
+      <node id="2722628536112121902" at="113,40,114,34" concept="1" />
+      <node id="2722628536112121902" at="114,34,115,22" concept="6" />
+      <node id="2722628536111996136" at="117,48,118,270" concept="5" />
+      <node id="2722628536111996136" at="118,270,119,33" concept="6" />
+      <node id="2722628536111996136" at="122,119,123,49" concept="10" />
+      <node id="2722628536111996136" at="125,55,126,59" concept="5" />
+      <node id="2722628536111996136" at="126,59,127,41" concept="1" />
+      <node id="2722628536111996136" at="127,41,128,24" concept="6" />
+      <node id="2722628536111996136" at="131,118,132,383" concept="1" />
+      <node id="2722628536111996136" at="134,41,135,36" concept="1" />
+      <node id="2722628536111996136" at="139,44,140,54" concept="5" />
+      <node id="2722628536111996136" at="140,54,141,42" concept="1" />
+      <node id="2722628536111996136" at="141,42,142,0" concept="8" />
+      <node id="2722628536111996136" at="142,0,143,40" concept="1" />
+      <node id="2722628536111996136" at="143,40,144,24" concept="6" />
+      <node id="2722628536111996136" at="146,40,147,26" concept="6" />
+      <node id="2722628536111996150" at="150,49,151,94" concept="5" />
+      <node id="2722628536111996150" at="151,94,152,47" concept="1" />
+      <node id="2722628536111996150" at="152,47,153,34" concept="5" />
+      <node id="2722628536111996150" at="153,34,154,85" concept="1" />
+      <node id="2722628536111996150" at="154,85,155,40" concept="1" />
+      <node id="2722628536111996150" at="155,40,156,34" concept="1" />
+      <node id="2722628536111996150" at="156,34,157,22" concept="6" />
       <node id="2722628536111996136" at="38,0,40,0" concept="2" trace="myNode" />
-      <node id="2722628536112099240" at="102,0,104,0" concept="0" trace="GridBagConstraints_constraintsKind_cellMenu_snw1l8_a0c0#()V" />
+      <node id="2722628536112099240" at="101,0,103,0" concept="0" trace="GridBagConstraints_constraintsKind_cellMenu_snw1l8_a0c0#()V" />
       <node id="2722628536111996136" at="52,0,55,0" concept="4" trace="createCell#()Ljetbrains/mps/openapi/editor/cells/EditorCell;" />
-      <node id="2722628536112099240" at="104,0,107,0" concept="4" trace="getPropertyValues#(Lorg/jetbrains/mps/openapi/model/SNode;Ljetbrains/mps/smodel/IOperationContext;Ljetbrains/mps/openapi/editor/EditorContext;)Ljava/util/List;" />
-      <node id="2722628536111996136" at="123,0,126,0" concept="0" trace="orderSingleRoleHandler_snw1l8_e0#(Lorg/jetbrains/mps/openapi/model/SNode;Lorg/jetbrains/mps/openapi/language/SContainmentLink;Ljetbrains/mps/openapi/editor/EditorContext;)V" />
-      <node id="2722628536111996136" at="131,70,134,7" concept="3" />
-      <node id="2722628536111996136" at="134,7,137,7" concept="3" />
-      <node id="2722628536111996136" at="147,0,150,0" concept="4" trace="getNoTargetText#()Ljava/lang/String;" />
+      <node id="2722628536112099240" at="103,0,106,0" concept="4" trace="getPropertyValues#(Lorg/jetbrains/mps/openapi/model/SNode;Ljetbrains/mps/smodel/IOperationContext;Ljetbrains/mps/openapi/editor/EditorContext;)Ljava/util/List;" />
+      <node id="2722628536111996136" at="122,0,125,0" concept="0" trace="orderSingleRoleHandler_snw1l8_e0#(Lorg/jetbrains/mps/openapi/model/SNode;Lorg/jetbrains/mps/openapi/language/SContainmentLink;Ljetbrains/mps/openapi/editor/EditorContext;)V" />
+      <node id="2722628536111996136" at="130,70,133,7" concept="3" />
+      <node id="2722628536111996136" at="133,7,136,7" concept="3" />
+      <node id="2722628536111996136" at="146,0,149,0" concept="4" trace="getNoTargetText#()Ljava/lang/String;" />
       <node id="2722628536111996136" at="41,0,45,0" concept="0" trace="GridBagConstraints_EditorBuilder_a#(Ljetbrains/mps/openapi/editor/EditorContext;Lorg/jetbrains/mps/openapi/model/SNode;)V" />
-      <node id="2722628536111996136" at="118,0,122,0" concept="4" trace="createRefNode_snw1l8_e0#()Ljetbrains/mps/openapi/editor/cells/EditorCell;" />
+      <node id="2722628536111996136" at="117,0,121,0" concept="4" trace="createRefNode_snw1l8_e0#()Ljetbrains/mps/openapi/editor/cells/EditorCell;" />
       <node id="2722628536111996136" at="46,0,51,0" concept="4" trace="getNode#()Lorg/jetbrains/mps/openapi/model/SNode;" />
-      <node id="2722628536111996136" at="94,59,99,22" concept="3" />
-      <node id="2722628536111996136" at="126,0,131,0" concept="4" trace="createChildCell#(Lorg/jetbrains/mps/openapi/model/SNode;)Ljetbrains/mps/openapi/editor/cells/EditorCell;" />
+      <node id="2722628536111996136" at="93,57,98,22" concept="3" />
+      <node id="2722628536111996136" at="125,0,130,0" concept="4" trace="createChildCell#(Lorg/jetbrains/mps/openapi/model/SNode;)Ljetbrains/mps/openapi/editor/cells/EditorCell;" />
       <node id="2886182022232399961" at="69,0,76,0" concept="4" trace="createComponent_snw1l8_a0#()Ljetbrains/mps/openapi/editor/cells/EditorCell;" />
-      <node id="2722628536111996136" at="131,0,139,0" concept="4" trace="installCellInfo#(Lorg/jetbrains/mps/openapi/model/SNode;Ljetbrains/mps/openapi/editor/cells/EditorCell;)V" />
-      <node id="2722628536111996136" at="139,0,147,0" concept="4" trace="createEmptyCell#()Ljetbrains/mps/openapi/editor/cells/EditorCell;" />
+      <node id="2722628536111996136" at="130,0,138,0" concept="4" trace="installCellInfo#(Lorg/jetbrains/mps/openapi/model/SNode;Ljetbrains/mps/openapi/editor/cells/EditorCell;)V" />
+      <node id="2722628536111996136" at="138,0,146,0" concept="4" trace="createEmptyCell#()Ljetbrains/mps/openapi/editor/cells/EditorCell;" />
       <node id="2722628536111996148" at="76,0,85,0" concept="4" trace="createConstant_snw1l8_b0#()Ljetbrains/mps/openapi/editor/cells/EditorCell;" />
-      <node id="2722628536111996150" at="151,0,160,0" concept="4" trace="createConstant_snw1l8_f0#()Ljetbrains/mps/openapi/editor/cells/EditorCell;" />
-      <node id="2722628536112121902" at="108,0,118,0" concept="4" trace="createConstant_snw1l8_d0#()Ljetbrains/mps/openapi/editor/cells/EditorCell;" />
+      <node id="2722628536111996150" at="150,0,159,0" concept="4" trace="createConstant_snw1l8_f0#()Ljetbrains/mps/openapi/editor/cells/EditorCell;" />
+      <node id="2722628536112121902" at="107,0,117,0" concept="4" trace="createConstant_snw1l8_d0#()Ljetbrains/mps/openapi/editor/cells/EditorCell;" />
       <node id="2722628536111996136" at="56,0,69,0" concept="4" trace="createCollection_snw1l8_a#()Ljetbrains/mps/openapi/editor/cells/EditorCell;" />
-      <node id="2722628536111996136" at="85,0,101,0" concept="4" trace="createProperty_snw1l8_c0#()Ljetbrains/mps/openapi/editor/cells/EditorCell;" />
-      <scope id="2722628536112099240" at="102,70,102,70" />
+      <node id="2722628536111996136" at="85,0,100,0" concept="4" trace="createProperty_snw1l8_c0#()Ljetbrains/mps/openapi/editor/cells/EditorCell;" />
+      <scope id="2722628536112099240" at="101,70,101,70" />
       <scope id="2722628536111996136" at="48,26,49,18" />
       <scope id="2722628536111996136" at="52,39,53,39" />
-      <scope id="2722628536112099242" at="104,120,105,95" />
-      <scope id="2722628536111996136" at="123,119,124,49" />
-      <scope id="2722628536111996136" at="132,118,133,383" />
-      <scope id="2722628536111996136" at="135,41,136,36" />
-      <scope id="2722628536111996136" at="147,40,148,26" />
+      <scope id="2722628536112099242" at="103,120,104,95" />
+      <scope id="2722628536111996136" at="122,119,123,49" />
+      <scope id="2722628536111996136" at="131,118,132,383" />
+      <scope id="2722628536111996136" at="134,41,135,36" />
+      <scope id="2722628536111996136" at="146,40,147,26" />
       <scope id="2722628536111996136" at="41,98,43,18" />
-      <scope id="2722628536111996136" at="95,35,97,94">
+      <scope id="2722628536111996136" at="94,35,96,112">
         <var name="manager" id="2722628536111996136" />
       </scope>
-      <scope id="2722628536112099240" at="102,0,104,0" />
-      <scope id="2722628536111996136" at="118,48,120,33">
+      <scope id="2722628536112099240" at="101,0,103,0" />
+      <scope id="2722628536111996136" at="117,48,119,33">
         <var name="provider" id="2722628536111996136" />
       </scope>
       <scope id="2722628536111996136" at="52,0,55,0" />
-      <scope id="2722628536112099240" at="104,0,107,0">
-=======
-      <node id="2722628536111996136" at="35,79,36,63" concept="6" />
-      <node id="2722628536111996136" at="38,89,39,99" concept="5" />
-      <node id="2722628536111996136" at="39,99,40,48" concept="1" />
-      <node id="2722628536111996136" at="40,48,41,28" concept="1" />
-      <node id="2722628536111996136" at="41,28,42,82" concept="1" />
-      <node id="2722628536111996136" at="42,82,43,81" concept="1" />
-      <node id="2722628536111996136" at="43,81,44,81" concept="1" />
-      <node id="2722628536111996136" at="44,81,45,81" concept="1" />
-      <node id="2722628536111996136" at="45,81,46,80" concept="1" />
-      <node id="2722628536111996136" at="46,80,47,81" concept="1" />
-      <node id="2722628536111996136" at="47,81,48,22" concept="6" />
-      <node id="2886182022232399961" at="50,89,51,131" concept="5" />
-      <node id="2886182022232399961" at="51,131,52,34" concept="5" />
-      <node id="2886182022232399961" at="52,34,53,66" concept="1" />
-      <node id="2886182022232399961" at="53,66,54,40" concept="1" />
-      <node id="2886182022232399961" at="54,40,55,22" concept="6" />
-      <node id="2722628536111996148" at="57,88,58,87" concept="5" />
-      <node id="2722628536111996148" at="58,87,59,47" concept="1" />
-      <node id="2722628536111996148" at="59,47,60,34" concept="5" />
-      <node id="2722628536111996148" at="60,34,61,77" concept="1" />
-      <node id="2722628536111996148" at="61,77,62,40" concept="1" />
-      <node id="2722628536111996148" at="62,40,63,34" concept="1" />
-      <node id="2722628536111996148" at="63,34,64,22" concept="6" />
-      <node id="2722628536111996136" at="66,88,67,82" concept="5" />
-      <node id="2722628536111996136" at="67,82,68,40" concept="1" />
-      <node id="2722628536111996136" at="68,40,69,53" concept="1" />
-      <node id="2722628536111996136" at="69,53,70,26" concept="5" />
-      <node id="2722628536111996136" at="70,26,71,58" concept="1" />
-      <node id="2722628536111996136" at="71,58,72,53" concept="1" />
-      <node id="2722628536111996136" at="72,53,73,266" concept="1" />
-      <node id="2722628536111996136" at="73,266,74,57" concept="5" />
-      <node id="2722628536111996136" at="75,35,76,82" concept="5" />
-      <node id="2722628536111996136" at="76,82,77,112" concept="6" />
-      <node id="2722628536111996136" at="78,10,79,22" concept="6" />
-      <node id="2722628536112099243" at="84,120,85,95" concept="6" />
-      <node id="2722628536112121902" at="88,88,89,87" concept="5" />
-      <node id="2722628536112121902" at="89,87,90,47" concept="1" />
-      <node id="2722628536112121902" at="90,47,91,34" concept="5" />
-      <node id="2722628536112121902" at="91,34,92,57" concept="1" />
-      <node id="2722628536112121902" at="92,57,93,52" concept="1" />
-      <node id="2722628536112121902" at="93,52,94,40" concept="1" />
-      <node id="2722628536112121902" at="94,40,95,34" concept="1" />
-      <node id="2722628536112121902" at="95,34,96,22" concept="6" />
-      <node id="2722628536111996136" at="98,87,99,254" concept="5" />
-      <node id="2722628536111996136" at="99,254,100,33" concept="6" />
-      <node id="2722628536111996136" at="103,119,104,49" concept="9" />
-      <node id="2722628536111996136" at="106,55,107,59" concept="5" />
-      <node id="2722628536111996136" at="107,59,108,41" concept="1" />
-      <node id="2722628536111996136" at="108,41,109,24" concept="6" />
-      <node id="2722628536111996136" at="112,118,113,381" concept="1" />
-      <node id="2722628536111996136" at="115,41,116,36" concept="1" />
-      <node id="2722628536111996136" at="120,44,121,54" concept="5" />
-      <node id="2722628536111996136" at="121,54,122,42" concept="1" />
-      <node id="2722628536111996136" at="122,42,123,0" concept="7" />
-      <node id="2722628536111996136" at="123,0,124,40" concept="1" />
-      <node id="2722628536111996136" at="124,40,125,24" concept="6" />
-      <node id="2722628536111996136" at="127,40,128,26" concept="6" />
-      <node id="2722628536111996150" at="131,88,132,87" concept="5" />
-      <node id="2722628536111996150" at="132,87,133,47" concept="1" />
-      <node id="2722628536111996150" at="133,47,134,34" concept="5" />
-      <node id="2722628536111996150" at="134,34,135,69" concept="1" />
-      <node id="2722628536111996150" at="135,69,136,40" concept="1" />
-      <node id="2722628536111996150" at="136,40,137,34" concept="1" />
-      <node id="2722628536111996150" at="137,34,138,22" concept="6" />
-      <node id="2722628536112099240" at="82,0,84,0" concept="0" trace="GridBagConstraints_constraintsKind_cellMenu_snw1l8_a0c0#()V" />
-      <node id="2722628536111996136" at="35,0,38,0" concept="4" trace="createEditorCell#(Ljetbrains/mps/openapi/editor/EditorContext;Lorg/jetbrains/mps/openapi/model/SNode;)Ljetbrains/mps/openapi/editor/cells/EditorCell;" />
-      <node id="2722628536112099240" at="84,0,87,0" concept="4" trace="getPropertyValues#(Lorg/jetbrains/mps/openapi/model/SNode;Ljetbrains/mps/smodel/IOperationContext;Ljetbrains/mps/openapi/editor/EditorContext;)Ljava/util/List;" />
-      <node id="2722628536111996136" at="103,0,106,0" concept="0" trace="orderSingleRoleHandler_snw1l8_e0#(Lorg/jetbrains/mps/openapi/model/SNode;Lorg/jetbrains/mps/openapi/language/SContainmentLink;Ljetbrains/mps/openapi/editor/EditorContext;)V" />
-      <node id="2722628536111996136" at="111,70,114,7" concept="3" />
-      <node id="2722628536111996136" at="114,7,117,7" concept="3" />
-      <node id="2722628536111996136" at="127,0,130,0" concept="4" trace="getNoTargetText#()Ljava/lang/String;" />
-      <node id="2722628536111996136" at="98,0,102,0" concept="4" trace="createRefNode_snw1l8_e0#(Ljetbrains/mps/openapi/editor/EditorContext;Lorg/jetbrains/mps/openapi/model/SNode;)Ljetbrains/mps/openapi/editor/cells/EditorCell;" />
-      <node id="2722628536111996136" at="74,57,79,22" concept="3" />
-      <node id="2722628536111996136" at="106,0,111,0" concept="4" trace="createChildCell#(Lorg/jetbrains/mps/openapi/model/SNode;)Ljetbrains/mps/openapi/editor/cells/EditorCell;" />
-      <node id="2886182022232399961" at="50,0,57,0" concept="4" trace="createComponent_snw1l8_a0#(Ljetbrains/mps/openapi/editor/EditorContext;Lorg/jetbrains/mps/openapi/model/SNode;)Ljetbrains/mps/openapi/editor/cells/EditorCell;" />
-      <node id="2722628536111996136" at="111,0,119,0" concept="4" trace="installCellInfo#(Lorg/jetbrains/mps/openapi/model/SNode;Ljetbrains/mps/openapi/editor/cells/EditorCell;)V" />
-      <node id="2722628536111996136" at="119,0,127,0" concept="4" trace="createEmptyCell#()Ljetbrains/mps/openapi/editor/cells/EditorCell;" />
-      <node id="2722628536111996148" at="57,0,66,0" concept="4" trace="createConstant_snw1l8_b0#(Ljetbrains/mps/openapi/editor/EditorContext;Lorg/jetbrains/mps/openapi/model/SNode;)Ljetbrains/mps/openapi/editor/cells/EditorCell;" />
-      <node id="2722628536111996150" at="131,0,140,0" concept="4" trace="createConstant_snw1l8_f0#(Ljetbrains/mps/openapi/editor/EditorContext;Lorg/jetbrains/mps/openapi/model/SNode;)Ljetbrains/mps/openapi/editor/cells/EditorCell;" />
-      <node id="2722628536112121902" at="88,0,98,0" concept="4" trace="createConstant_snw1l8_d0#(Ljetbrains/mps/openapi/editor/EditorContext;Lorg/jetbrains/mps/openapi/model/SNode;)Ljetbrains/mps/openapi/editor/cells/EditorCell;" />
-      <node id="2722628536111996136" at="38,0,50,0" concept="4" trace="createCollection_snw1l8_a#(Ljetbrains/mps/openapi/editor/EditorContext;Lorg/jetbrains/mps/openapi/model/SNode;)Ljetbrains/mps/openapi/editor/cells/EditorCell;" />
-      <node id="2722628536111996136" at="66,0,81,0" concept="4" trace="createProperty_snw1l8_c0#(Ljetbrains/mps/openapi/editor/EditorContext;Lorg/jetbrains/mps/openapi/model/SNode;)Ljetbrains/mps/openapi/editor/cells/EditorCell;" />
-      <scope id="2722628536112099240" at="82,70,82,70" />
-      <scope id="2722628536111996136" at="35,79,36,63" />
-      <scope id="2722628536112099242" at="84,120,85,95" />
-      <scope id="2722628536111996136" at="103,119,104,49" />
-      <scope id="2722628536111996136" at="112,118,113,381" />
-      <scope id="2722628536111996136" at="115,41,116,36" />
-      <scope id="2722628536111996136" at="127,40,128,26" />
-      <scope id="2722628536111996136" at="75,35,77,112">
-        <var name="manager" id="2722628536111996136" />
-      </scope>
-      <scope id="2722628536112099240" at="82,0,84,0" />
-      <scope id="2722628536111996136" at="98,87,100,33">
-        <var name="provider" id="2722628536111996136" />
-      </scope>
-      <scope id="2722628536111996136" at="35,0,38,0">
-        <var name="editorContext" id="2722628536111996136" />
-        <var name="node" id="2722628536111996136" />
-      </scope>
-      <scope id="2722628536112099240" at="84,0,87,0">
->>>>>>> bd830ede
+      <scope id="2722628536112099240" at="103,0,106,0">
         <var name="editorContext" id="2722628536112099240" />
         <var name="node" id="2722628536112099240" />
         <var name="operationContext" id="2722628536112099240" />
       </scope>
-<<<<<<< HEAD
-      <scope id="2722628536111996136" at="123,0,126,0">
-=======
-      <scope id="2722628536111996136" at="103,0,106,0">
->>>>>>> bd830ede
+      <scope id="2722628536111996136" at="122,0,125,0">
         <var name="containmentLink" id="2722628536111996136" />
         <var name="context" id="2722628536111996136" />
         <var name="ownerNode" id="2722628536111996136" />
       </scope>
-<<<<<<< HEAD
-      <scope id="2722628536111996136" at="126,55,129,24">
+      <scope id="2722628536111996136" at="125,55,128,24">
         <var name="editorCell" id="2722628536111996136" />
       </scope>
-      <scope id="2722628536111996136" at="147,0,150,0" />
+      <scope id="2722628536111996136" at="146,0,149,0" />
       <scope id="2722628536111996136" at="41,0,45,0">
         <var name="context" id="2722628536111996136" />
-=======
-      <scope id="2722628536111996136" at="106,55,109,24">
-        <var name="editorCell" id="2722628536111996136" />
-      </scope>
-      <scope id="2722628536111996136" at="127,0,130,0" />
-      <scope id="2722628536111996136" at="98,0,102,0">
-        <var name="editorContext" id="2722628536111996136" />
->>>>>>> bd830ede
         <var name="node" id="2722628536111996136" />
       </scope>
-      <scope id="2722628536111996136" at="118,0,122,0" />
+      <scope id="2722628536111996136" at="117,0,121,0" />
       <scope id="2722628536111996136" at="46,0,51,0" />
       <scope id="2886182022232399961" at="69,50,74,22">
         <var name="editorCell" id="2886182022232399961" />
         <var name="style" id="2886182022232399961" />
       </scope>
-<<<<<<< HEAD
-      <scope id="2722628536111996136" at="126,0,131,0">
+      <scope id="2722628536111996136" at="125,0,130,0">
         <var name="child" id="2722628536111996136" />
       </scope>
-      <scope id="2722628536111996136" at="140,44,145,24">
+      <scope id="2722628536111996136" at="139,44,144,24">
         <var name="editorCell" id="2722628536111996136" />
       </scope>
-      <scope id="2722628536111996136" at="131,70,137,7" />
+      <scope id="2722628536111996136" at="130,70,136,7" />
       <scope id="2886182022232399961" at="69,0,76,0" />
       <scope id="2722628536111996148" at="76,49,83,22">
         <var name="editorCell" id="2722628536111996148" />
         <var name="style" id="2722628536111996148" />
       </scope>
-      <scope id="2722628536111996150" at="151,49,158,22">
+      <scope id="2722628536111996150" at="150,49,157,22">
         <var name="editorCell" id="2722628536111996150" />
         <var name="style" id="2722628536111996150" />
       </scope>
-      <scope id="2722628536112121902" at="108,49,116,22">
+      <scope id="2722628536112121902" at="107,49,115,22">
         <var name="editorCell" id="2722628536112121902" />
         <var name="style" id="2722628536112121902" />
       </scope>
-      <scope id="2722628536111996136" at="131,0,139,0">
+      <scope id="2722628536111996136" at="130,0,138,0">
         <var name="child" id="2722628536111996136" />
         <var name="editorCell" id="2722628536111996136" />
       </scope>
-      <scope id="2722628536111996136" at="139,0,147,0" />
+      <scope id="2722628536111996136" at="138,0,146,0" />
       <scope id="2722628536111996148" at="76,0,85,0" />
-      <scope id="2722628536111996150" at="151,0,160,0" />
-      <scope id="2722628536112121902" at="108,0,118,0" />
+      <scope id="2722628536111996150" at="150,0,159,0" />
+      <scope id="2722628536112121902" at="107,0,117,0" />
       <scope id="2722628536111996136" at="56,50,67,22">
         <var name="editorCell" id="2722628536111996136" />
       </scope>
       <scope id="2722628536111996136" at="56,0,69,0" />
-      <scope id="2722628536111996136" at="85,49,99,22">
-=======
-      <scope id="2722628536111996136" at="106,0,111,0">
-        <var name="child" id="2722628536111996136" />
-      </scope>
-      <scope id="2722628536111996136" at="120,44,125,24">
-        <var name="editorCell" id="2722628536111996136" />
-      </scope>
-      <scope id="2722628536111996136" at="111,70,117,7" />
-      <scope id="2886182022232399961" at="50,0,57,0">
-        <var name="editorContext" id="2886182022232399961" />
-        <var name="node" id="2886182022232399961" />
-      </scope>
-      <scope id="2722628536111996148" at="57,88,64,22">
-        <var name="editorCell" id="2722628536111996148" />
-        <var name="style" id="2722628536111996148" />
-      </scope>
-      <scope id="2722628536111996150" at="131,88,138,22">
-        <var name="editorCell" id="2722628536111996150" />
-        <var name="style" id="2722628536111996150" />
-      </scope>
-      <scope id="2722628536112121902" at="88,88,96,22">
-        <var name="editorCell" id="2722628536112121902" />
-        <var name="style" id="2722628536112121902" />
-      </scope>
-      <scope id="2722628536111996136" at="111,0,119,0">
-        <var name="child" id="2722628536111996136" />
-        <var name="editorCell" id="2722628536111996136" />
-      </scope>
-      <scope id="2722628536111996136" at="119,0,127,0" />
-      <scope id="2722628536111996148" at="57,0,66,0">
-        <var name="editorContext" id="2722628536111996148" />
-        <var name="node" id="2722628536111996148" />
-      </scope>
-      <scope id="2722628536111996150" at="131,0,140,0">
-        <var name="editorContext" id="2722628536111996150" />
-        <var name="node" id="2722628536111996150" />
-      </scope>
-      <scope id="2722628536111996136" at="38,89,48,22">
-        <var name="editorCell" id="2722628536111996136" />
-      </scope>
-      <scope id="2722628536112121902" at="88,0,98,0">
-        <var name="editorContext" id="2722628536112121902" />
-        <var name="node" id="2722628536112121902" />
-      </scope>
-      <scope id="2722628536111996136" at="38,0,50,0">
-        <var name="editorContext" id="2722628536111996136" />
-        <var name="node" id="2722628536111996136" />
-      </scope>
-      <scope id="2722628536111996136" at="66,88,79,22">
->>>>>>> bd830ede
+      <scope id="2722628536111996136" at="85,49,98,22">
         <var name="attributeConcept" id="2722628536111996136" />
         <var name="editorCell" id="2722628536111996136" />
         <var name="provider" id="2722628536111996136" />
       </scope>
-<<<<<<< HEAD
-      <scope id="2722628536111996136" at="85,0,101,0" />
-      <unit id="2722628536112099240" at="101,0,108,0" name="jetbrains.mps.execution.settings.editor.GridBagConstraints_EditorBuilder_a$GridBagConstraints_constraintsKind_cellMenu_snw1l8_a0c0" />
-      <unit id="2722628536111996136" at="122,0,151,0" name="jetbrains.mps.execution.settings.editor.GridBagConstraints_EditorBuilder_a$orderSingleRoleHandler_snw1l8_e0" />
-      <unit id="2722628536111996136" at="37,0,161,0" name="jetbrains.mps.execution.settings.editor.GridBagConstraints_EditorBuilder_a" />
-=======
-      <scope id="2722628536111996136" at="66,0,81,0">
-        <var name="editorContext" id="2722628536111996136" />
-        <var name="node" id="2722628536111996136" />
-      </scope>
-      <unit id="2722628536112099240" at="81,0,88,0" name="jetbrains.mps.execution.settings.editor.GridBagConstraints_Editor$GridBagConstraints_constraintsKind_cellMenu_snw1l8_a0c0" />
-      <unit id="2722628536111996136" at="102,0,131,0" name="jetbrains.mps.execution.settings.editor.GridBagConstraints_Editor$orderSingleRoleHandler_snw1l8_e0" />
-      <unit id="2722628536111996136" at="34,0,141,0" name="jetbrains.mps.execution.settings.editor.GridBagConstraints_Editor" />
->>>>>>> bd830ede
+      <scope id="2722628536111996136" at="85,0,100,0" />
+      <unit id="2722628536112099240" at="100,0,107,0" name="jetbrains.mps.execution.settings.editor.GridBagConstraints_EditorBuilder_a$GridBagConstraints_constraintsKind_cellMenu_snw1l8_a0c0" />
+      <unit id="2722628536111996136" at="121,0,150,0" name="jetbrains.mps.execution.settings.editor.GridBagConstraints_EditorBuilder_a$orderSingleRoleHandler_snw1l8_e0" />
+      <unit id="2722628536111996136" at="37,0,160,0" name="jetbrains.mps.execution.settings.editor.GridBagConstraints_EditorBuilder_a" />
     </file>
   </root>
   <root nodeRef="r:328ff5ee-9330-4068-906e-6e3bb50e6e1d(jetbrains.mps.execution.settings.editor)/5365453833390705320">
@@ -629,7 +450,6 @@
   </root>
   <root nodeRef="r:328ff5ee-9330-4068-906e-6e3bb50e6e1d(jetbrains.mps.execution.settings.editor)/9191251033651632159">
     <file name="DeprecatedAnnotation_Editor.java">
-<<<<<<< HEAD
       <node id="9191251033651632159" at="11,79,12,86" concept="6" />
       <node id="9191251033651632159" at="14,82,15,89" concept="6" />
       <node id="9191251033651632159" at="11,0,14,0" concept="4" trace="createEditorCell#(Ljetbrains/mps/openapi/editor/EditorContext;Lorg/jetbrains/mps/openapi/model/SNode;)Ljetbrains/mps/openapi/editor/cells/EditorCell;" />
@@ -637,206 +457,6 @@
       <scope id="9191251033651632159" at="11,79,12,86" />
       <scope id="9191251033651632159" at="14,82,15,89" />
       <scope id="9191251033651632159" at="11,0,14,0">
-=======
-      <node id="9191251033651632159" at="24,79,25,63" concept="6" />
-      <node id="9191251033651632159" at="27,82,28,65" concept="6" />
-      <node id="9191251033651632159" at="30,89,31,97" concept="5" />
-      <node id="9191251033651632159" at="31,97,32,48" concept="1" />
-      <node id="9191251033651632159" at="32,48,33,28" concept="1" />
-      <node id="9191251033651632159" at="33,28,34,83" concept="1" />
-      <node id="9191251033651632159" at="34,83,35,91" concept="1" />
-      <node id="9191251033651632159" at="35,91,36,22" concept="6" />
-      <node id="9191251033651632159" at="38,90,39,99" concept="5" />
-      <node id="9191251033651632159" at="39,99,40,49" concept="1" />
-      <node id="9191251033651632159" at="40,49,41,34" concept="5" />
-      <node id="9191251033651632159" at="41,34,42,52" concept="1" />
-      <node id="9191251033651632159" at="42,52,43,40" concept="1" />
-      <node id="9191251033651632159" at="43,40,44,82" concept="1" />
-      <node id="9191251033651632159" at="45,62,46,86" concept="1" />
-      <node id="9191251033651632159" at="48,62,49,86" concept="1" />
-      <node id="9191251033651632159" at="50,5,51,22" concept="6" />
-      <node id="9191251033651632168" at="53,89,54,97" concept="5" />
-      <node id="9191251033651632168" at="54,97,55,48" concept="1" />
-      <node id="9191251033651632168" at="55,48,56,34" concept="5" />
-      <node id="9191251033651632168" at="56,34,57,69" concept="1" />
-      <node id="9191251033651632168" at="57,69,58,61" concept="1" />
-      <node id="9191251033651632168" at="58,61,59,40" concept="1" />
-      <node id="9191251033651632168" at="59,40,60,34" concept="1" />
-      <node id="9191251033651632168" at="60,34,61,22" concept="6" />
-      <node id="9191251033651632159" at="63,91,64,99" concept="5" />
-      <node id="9191251033651632159" at="64,99,65,50" concept="1" />
-      <node id="9191251033651632159" at="65,50,66,34" concept="5" />
-      <node id="9191251033651632159" at="66,34,67,52" concept="1" />
-      <node id="9191251033651632159" at="67,52,68,40" concept="1" />
-      <node id="9191251033651632159" at="68,40,69,83" concept="1" />
-      <node id="9191251033651632159" at="69,83,70,83" concept="1" />
-      <node id="9191251033651632159" at="70,83,71,22" concept="6" />
-      <node id="9191251033651632182" at="73,98,74,190" concept="6" />
-      <node id="9191251033651632951" at="76,90,77,91" concept="5" />
-      <node id="9191251033651632951" at="77,91,78,49" concept="1" />
-      <node id="9191251033651632951" at="78,49,79,34" concept="5" />
-      <node id="9191251033651632951" at="79,34,80,52" concept="1" />
-      <node id="9191251033651632951" at="80,52,81,61" concept="1" />
-      <node id="9191251033651632951" at="81,61,82,40" concept="1" />
-      <node id="9191251033651632951" at="82,40,83,34" concept="1" />
-      <node id="9191251033651632951" at="83,34,84,22" concept="6" />
-      <node id="9191251033651632176" at="86,90,87,82" concept="5" />
-      <node id="9191251033651632176" at="87,82,88,30" concept="1" />
-      <node id="9191251033651632176" at="88,30,89,43" concept="1" />
-      <node id="9191251033651632176" at="89,43,90,26" concept="5" />
-      <node id="9191251033651632176" at="90,26,91,58" concept="1" />
-      <node id="9191251033651632176" at="91,58,92,43" concept="1" />
-      <node id="9191251033651632176" at="92,43,93,73" concept="1" />
-      <node id="9191251033651632176" at="93,73,94,57" concept="5" />
-      <node id="9191251033651632176" at="95,35,96,82" concept="5" />
-      <node id="9191251033651632176" at="96,82,97,112" concept="6" />
-      <node id="9191251033651632176" at="98,10,99,22" concept="6" />
-      <node id="9191251033651632159" at="101,91,102,99" concept="5" />
-      <node id="9191251033651632159" at="102,99,103,50" concept="1" />
-      <node id="9191251033651632159" at="103,50,104,34" concept="5" />
-      <node id="9191251033651632159" at="104,34,105,52" concept="1" />
-      <node id="9191251033651632159" at="105,52,106,40" concept="1" />
-      <node id="9191251033651632159" at="106,40,107,83" concept="1" />
-      <node id="9191251033651632159" at="107,83,108,83" concept="1" />
-      <node id="9191251033651632159" at="108,83,109,83" concept="1" />
-      <node id="9191251033651632159" at="109,83,110,22" concept="6" />
-      <node id="9191251033651632943" at="112,98,113,192" concept="6" />
-      <node id="9191251033651632937" at="115,90,116,87" concept="5" />
-      <node id="9191251033651632937" at="116,87,117,49" concept="1" />
-      <node id="9191251033651632937" at="117,49,118,34" concept="5" />
-      <node id="9191251033651632937" at="118,34,119,61" concept="1" />
-      <node id="9191251033651632937" at="119,61,120,58" concept="1" />
-      <node id="9191251033651632937" at="120,58,121,40" concept="1" />
-      <node id="9191251033651632937" at="121,40,122,34" concept="1" />
-      <node id="9191251033651632937" at="122,34,123,22" concept="6" />
-      <node id="9191251033651632938" at="125,90,126,82" concept="5" />
-      <node id="9191251033651632938" at="126,82,127,32" concept="1" />
-      <node id="9191251033651632938" at="127,32,128,45" concept="1" />
-      <node id="9191251033651632938" at="128,45,129,26" concept="5" />
-      <node id="9191251033651632938" at="129,26,130,58" concept="1" />
-      <node id="9191251033651632938" at="130,58,131,45" concept="1" />
-      <node id="9191251033651632938" at="131,45,132,73" concept="1" />
-      <node id="9191251033651632938" at="132,73,133,57" concept="5" />
-      <node id="9191251033651632938" at="134,35,135,82" concept="5" />
-      <node id="9191251033651632938" at="135,82,136,112" concept="6" />
-      <node id="9191251033651632938" at="137,10,138,22" concept="6" />
-      <node id="9191251033651632939" at="140,90,141,87" concept="5" />
-      <node id="9191251033651632939" at="141,87,142,49" concept="1" />
-      <node id="9191251033651632939" at="142,49,143,34" concept="5" />
-      <node id="9191251033651632939" at="143,34,144,61" concept="1" />
-      <node id="9191251033651632939" at="144,61,145,57" concept="1" />
-      <node id="9191251033651632939" at="145,57,146,40" concept="1" />
-      <node id="9191251033651632939" at="146,40,147,34" concept="1" />
-      <node id="9191251033651632939" at="147,34,148,22" concept="6" />
-      <node id="9191251033651674035" at="150,98,151,80" concept="5" />
-      <node id="9191251033651674035" at="151,80,152,146" concept="5" />
-      <node id="9191251033651674035" at="152,146,153,22" concept="6" />
-      <node id="9191251033651632159" at="155,91,156,97" concept="5" />
-      <node id="9191251033651632159" at="156,97,157,50" concept="1" />
-      <node id="9191251033651632159" at="157,50,158,28" concept="1" />
-      <node id="9191251033651632159" at="158,28,159,35" concept="1" />
-      <node id="9191251033651632159" at="159,35,160,85" concept="1" />
-      <node id="9191251033651632159" at="160,85,161,83" concept="1" />
-      <node id="9191251033651632159" at="161,83,162,22" concept="6" />
-      <node id="9191251033651632159" at="164,92,165,99" concept="5" />
-      <node id="9191251033651632159" at="165,99,166,51" concept="1" />
-      <node id="9191251033651632159" at="166,51,167,34" concept="5" />
-      <node id="9191251033651632159" at="167,34,168,52" concept="1" />
-      <node id="9191251033651632159" at="168,52,169,40" concept="1" />
-      <node id="9191251033651632159" at="169,40,170,84" concept="1" />
-      <node id="9191251033651632159" at="170,84,171,82" concept="1" />
-      <node id="9191251033651632159" at="171,82,172,22" concept="6" />
-      <node id="9191251033651632966" at="174,91,175,91" concept="5" />
-      <node id="9191251033651632966" at="175,91,176,50" concept="1" />
-      <node id="9191251033651632966" at="176,50,177,34" concept="1" />
-      <node id="9191251033651632966" at="177,34,178,22" concept="6" />
-      <node id="9191251033651632968" at="180,89,181,82" concept="5" />
-      <node id="9191251033651632968" at="181,82,182,30" concept="1" />
-      <node id="9191251033651632968" at="182,30,183,43" concept="1" />
-      <node id="9191251033651632968" at="183,43,184,40" concept="1" />
-      <node id="9191251033651632968" at="184,40,185,26" concept="5" />
-      <node id="9191251033651632968" at="185,26,186,58" concept="1" />
-      <node id="9191251033651632968" at="186,58,187,45" concept="1" />
-      <node id="9191251033651632968" at="187,45,188,73" concept="1" />
-      <node id="9191251033651632968" at="188,73,189,57" concept="5" />
-      <node id="9191251033651632968" at="190,35,191,82" concept="5" />
-      <node id="9191251033651632968" at="191,82,192,112" concept="6" />
-      <node id="9191251033651632968" at="193,10,194,22" concept="6" />
-      <node id="9191251033651632159" at="196,90,197,99" concept="5" />
-      <node id="9191251033651632159" at="197,99,198,49" concept="1" />
-      <node id="9191251033651632159" at="198,49,199,34" concept="5" />
-      <node id="9191251033651632159" at="199,34,200,52" concept="1" />
-      <node id="9191251033651632159" at="200,52,201,40" concept="1" />
-      <node id="9191251033651632159" at="201,40,202,82" concept="1" />
-      <node id="9191251033651632159" at="202,82,203,82" concept="1" />
-      <node id="9191251033651632159" at="203,82,204,22" concept="6" />
-      <node id="9191251033651632974" at="206,89,207,93" concept="5" />
-      <node id="9191251033651632974" at="207,93,208,48" concept="1" />
-      <node id="9191251033651632974" at="208,48,209,34" concept="1" />
-      <node id="9191251033651632974" at="209,34,210,22" concept="6" />
-      <node id="9191251033651632976" at="212,89,213,82" concept="5" />
-      <node id="9191251033651632976" at="213,82,214,32" concept="1" />
-      <node id="9191251033651632976" at="214,32,215,45" concept="1" />
-      <node id="9191251033651632976" at="215,45,216,40" concept="1" />
-      <node id="9191251033651632976" at="216,40,217,26" concept="5" />
-      <node id="9191251033651632976" at="217,26,218,58" concept="1" />
-      <node id="9191251033651632976" at="218,58,219,47" concept="1" />
-      <node id="9191251033651632976" at="219,47,220,73" concept="1" />
-      <node id="9191251033651632976" at="220,73,221,57" concept="5" />
-      <node id="9191251033651632976" at="222,35,223,82" concept="5" />
-      <node id="9191251033651632976" at="223,82,224,112" concept="6" />
-      <node id="9191251033651632976" at="225,10,226,22" concept="6" />
-      <node id="9191251033651632918" at="228,55,229,43" concept="6" />
-      <node id="9191251033651632159" at="24,0,27,0" concept="4" trace="createEditorCell#(Ljetbrains/mps/openapi/editor/EditorContext;Lorg/jetbrains/mps/openapi/model/SNode;)Ljetbrains/mps/openapi/editor/cells/EditorCell;" />
-      <node id="9191251033651632159" at="27,0,30,0" concept="4" trace="createInspectedCell#(Ljetbrains/mps/openapi/editor/EditorContext;Lorg/jetbrains/mps/openapi/model/SNode;)Ljetbrains/mps/openapi/editor/cells/EditorCell;" />
-      <node id="9191251033651632159" at="44,82,47,5" concept="3" />
-      <node id="9191251033651632159" at="47,5,50,5" concept="3" />
-      <node id="9191251033651632180" at="73,0,76,0" concept="8" trace="renderingCondition_lchw91_a1a0#(Lorg/jetbrains/mps/openapi/model/SNode;Ljetbrains/mps/openapi/editor/EditorContext;)Z" />
-      <node id="9191251033651632941" at="112,0,115,0" concept="8" trace="renderingCondition_lchw91_a2a0#(Lorg/jetbrains/mps/openapi/model/SNode;Ljetbrains/mps/openapi/editor/EditorContext;)Z" />
-      <node id="9191251033651632918" at="228,0,231,0" concept="8" trace="isNotEmptyString#(Ljava/lang/String;)Z" />
-      <node id="9191251033651632176" at="94,57,99,22" concept="3" />
-      <node id="9191251033651632938" at="133,57,138,22" concept="3" />
-      <node id="9191251033651674035" at="150,0,155,0" concept="4" trace="createAttributedNodeCell_lchw91_b0#(Ljetbrains/mps/openapi/editor/EditorContext;Lorg/jetbrains/mps/openapi/model/SNode;)Ljetbrains/mps/openapi/editor/cells/EditorCell;" />
-      <node id="9191251033651632968" at="189,57,194,22" concept="3" />
-      <node id="9191251033651632976" at="221,57,226,22" concept="3" />
-      <node id="9191251033651632966" at="174,0,180,0" concept="4" trace="createConstant_lchw91_a0a_0#(Ljetbrains/mps/openapi/editor/EditorContext;Lorg/jetbrains/mps/openapi/model/SNode;)Ljetbrains/mps/openapi/editor/cells/EditorCell;" />
-      <node id="9191251033651632974" at="206,0,212,0" concept="4" trace="createConstant_lchw91_a1a#(Ljetbrains/mps/openapi/editor/EditorContext;Lorg/jetbrains/mps/openapi/model/SNode;)Ljetbrains/mps/openapi/editor/cells/EditorCell;" />
-      <node id="9191251033651632159" at="30,0,38,0" concept="4" trace="createCollection_lchw91_a#(Ljetbrains/mps/openapi/editor/EditorContext;Lorg/jetbrains/mps/openapi/model/SNode;)Ljetbrains/mps/openapi/editor/cells/EditorCell;" />
-      <node id="9191251033651632159" at="155,0,164,0" concept="4" trace="createCollection_lchw91_a_0#(Ljetbrains/mps/openapi/editor/EditorContext;Lorg/jetbrains/mps/openapi/model/SNode;)Ljetbrains/mps/openapi/editor/cells/EditorCell;" />
-      <node id="9191251033651632168" at="53,0,63,0" concept="4" trace="createConstant_lchw91_a0a#(Ljetbrains/mps/openapi/editor/EditorContext;Lorg/jetbrains/mps/openapi/model/SNode;)Ljetbrains/mps/openapi/editor/cells/EditorCell;" />
-      <node id="9191251033651632159" at="63,0,73,0" concept="4" trace="createCollection_lchw91_b0a#(Ljetbrains/mps/openapi/editor/EditorContext;Lorg/jetbrains/mps/openapi/model/SNode;)Ljetbrains/mps/openapi/editor/cells/EditorCell;" />
-      <node id="9191251033651632951" at="76,0,86,0" concept="4" trace="createConstant_lchw91_a1a0#(Ljetbrains/mps/openapi/editor/EditorContext;Lorg/jetbrains/mps/openapi/model/SNode;)Ljetbrains/mps/openapi/editor/cells/EditorCell;" />
-      <node id="9191251033651632937" at="115,0,125,0" concept="4" trace="createConstant_lchw91_a2a0#(Ljetbrains/mps/openapi/editor/EditorContext;Lorg/jetbrains/mps/openapi/model/SNode;)Ljetbrains/mps/openapi/editor/cells/EditorCell;" />
-      <node id="9191251033651632939" at="140,0,150,0" concept="4" trace="createConstant_lchw91_c2a0#(Ljetbrains/mps/openapi/editor/EditorContext;Lorg/jetbrains/mps/openapi/model/SNode;)Ljetbrains/mps/openapi/editor/cells/EditorCell;" />
-      <node id="9191251033651632159" at="164,0,174,0" concept="4" trace="createCollection_lchw91_a0_0#(Ljetbrains/mps/openapi/editor/EditorContext;Lorg/jetbrains/mps/openapi/model/SNode;)Ljetbrains/mps/openapi/editor/cells/EditorCell;" />
-      <node id="9191251033651632159" at="196,0,206,0" concept="4" trace="createCollection_lchw91_b0#(Ljetbrains/mps/openapi/editor/EditorContext;Lorg/jetbrains/mps/openapi/model/SNode;)Ljetbrains/mps/openapi/editor/cells/EditorCell;" />
-      <node id="9191251033651632159" at="101,0,112,0" concept="4" trace="createCollection_lchw91_c0a#(Ljetbrains/mps/openapi/editor/EditorContext;Lorg/jetbrains/mps/openapi/model/SNode;)Ljetbrains/mps/openapi/editor/cells/EditorCell;" />
-      <node id="9191251033651632159" at="38,0,53,0" concept="4" trace="createCollection_lchw91_a0#(Ljetbrains/mps/openapi/editor/EditorContext;Lorg/jetbrains/mps/openapi/model/SNode;)Ljetbrains/mps/openapi/editor/cells/EditorCell;" />
-      <node id="9191251033651632176" at="86,0,101,0" concept="4" trace="createProperty_lchw91_b1a0#(Ljetbrains/mps/openapi/editor/EditorContext;Lorg/jetbrains/mps/openapi/model/SNode;)Ljetbrains/mps/openapi/editor/cells/EditorCell;" />
-      <node id="9191251033651632938" at="125,0,140,0" concept="4" trace="createProperty_lchw91_b2a0#(Ljetbrains/mps/openapi/editor/EditorContext;Lorg/jetbrains/mps/openapi/model/SNode;)Ljetbrains/mps/openapi/editor/cells/EditorCell;" />
-      <node id="9191251033651632968" at="180,0,196,0" concept="4" trace="createProperty_lchw91_b0a#(Ljetbrains/mps/openapi/editor/EditorContext;Lorg/jetbrains/mps/openapi/model/SNode;)Ljetbrains/mps/openapi/editor/cells/EditorCell;" />
-      <node id="9191251033651632976" at="212,0,228,0" concept="4" trace="createProperty_lchw91_b1a#(Ljetbrains/mps/openapi/editor/EditorContext;Lorg/jetbrains/mps/openapi/model/SNode;)Ljetbrains/mps/openapi/editor/cells/EditorCell;" />
-      <scope id="9191251033651632159" at="24,79,25,63" />
-      <scope id="9191251033651632159" at="27,82,28,65" />
-      <scope id="9191251033651632159" at="45,62,46,86" />
-      <scope id="9191251033651632159" at="48,62,49,86" />
-      <scope id="9191251033651632181" at="73,98,74,190" />
-      <scope id="9191251033651632942" at="112,98,113,192" />
-      <scope id="9191251033651632918" at="228,55,229,43" />
-      <scope id="9191251033651632176" at="95,35,97,112">
-        <var name="manager" id="9191251033651632176" />
-      </scope>
-      <scope id="9191251033651632938" at="134,35,136,112">
-        <var name="manager" id="9191251033651632938" />
-      </scope>
-      <scope id="9191251033651632968" at="190,35,192,112">
-        <var name="manager" id="9191251033651632968" />
-      </scope>
-      <scope id="9191251033651632976" at="222,35,224,112">
-        <var name="manager" id="9191251033651632976" />
-      </scope>
-      <scope id="9191251033651632159" at="24,0,27,0">
->>>>>>> bd830ede
         <var name="editorContext" id="9191251033651632159" />
         <var name="node" id="9191251033651632159" />
       </scope>
@@ -900,86 +520,84 @@
       <node id="9191251033651632176" at="105,63,106,43" concept="1" />
       <node id="9191251033651632176" at="106,43,107,73" concept="1" />
       <node id="9191251033651632176" at="107,73,108,57" concept="5" />
-      <node id="9191251033651632176" at="108,57,109,59" concept="5" />
-      <node id="9191251033651632176" at="110,35,111,87" concept="5" />
-      <node id="9191251033651632176" at="111,87,112,94" concept="6" />
-      <node id="9191251033651632176" at="113,10,114,22" concept="6" />
-      <node id="9191251033651632159" at="116,52,117,106" concept="5" />
-      <node id="9191251033651632159" at="117,106,118,50" concept="1" />
-      <node id="9191251033651632159" at="118,50,119,34" concept="5" />
-      <node id="9191251033651632159" at="119,34,120,49" concept="1" />
-      <node id="9191251033651632159" at="120,49,121,40" concept="1" />
-      <node id="9191251033651632159" at="121,40,122,59" concept="1" />
+      <node id="9191251033651632176" at="109,35,110,87" concept="5" />
+      <node id="9191251033651632176" at="110,87,111,112" concept="6" />
+      <node id="9191251033651632176" at="112,10,113,22" concept="6" />
+      <node id="9191251033651632159" at="115,52,116,106" concept="5" />
+      <node id="9191251033651632159" at="116,106,117,50" concept="1" />
+      <node id="9191251033651632159" at="117,50,118,34" concept="5" />
+      <node id="9191251033651632159" at="118,34,119,49" concept="1" />
+      <node id="9191251033651632159" at="119,49,120,40" concept="1" />
+      <node id="9191251033651632159" at="120,40,121,59" concept="1" />
+      <node id="9191251033651632159" at="121,59,122,59" concept="1" />
       <node id="9191251033651632159" at="122,59,123,59" concept="1" />
-      <node id="9191251033651632159" at="123,59,124,59" concept="1" />
-      <node id="9191251033651632159" at="124,59,125,22" concept="6" />
-      <node id="9191251033651632943" at="127,98,128,192" concept="6" />
-      <node id="9191251033651632937" at="130,51,131,94" concept="5" />
-      <node id="9191251033651632937" at="131,94,132,49" concept="1" />
-      <node id="9191251033651632937" at="132,49,133,34" concept="5" />
-      <node id="9191251033651632937" at="133,34,134,58" concept="1" />
-      <node id="9191251033651632937" at="134,58,135,55" concept="1" />
-      <node id="9191251033651632937" at="135,55,136,40" concept="1" />
-      <node id="9191251033651632937" at="136,40,137,34" concept="1" />
-      <node id="9191251033651632937" at="137,34,138,22" concept="6" />
-      <node id="9191251033651632938" at="140,51,141,89" concept="5" />
-      <node id="9191251033651632938" at="141,89,142,32" concept="1" />
-      <node id="9191251033651632938" at="142,32,143,45" concept="1" />
-      <node id="9191251033651632938" at="143,45,144,26" concept="5" />
-      <node id="9191251033651632938" at="144,26,145,63" concept="1" />
-      <node id="9191251033651632938" at="145,63,146,45" concept="1" />
-      <node id="9191251033651632938" at="146,45,147,73" concept="1" />
-      <node id="9191251033651632938" at="147,73,148,57" concept="5" />
-      <node id="9191251033651632938" at="148,57,149,59" concept="5" />
-      <node id="9191251033651632938" at="150,35,151,87" concept="5" />
-      <node id="9191251033651632938" at="151,87,152,94" concept="6" />
-      <node id="9191251033651632938" at="153,10,154,22" concept="6" />
-      <node id="9191251033651632939" at="156,51,157,94" concept="5" />
-      <node id="9191251033651632939" at="157,94,158,49" concept="1" />
-      <node id="9191251033651632939" at="158,49,159,34" concept="5" />
-      <node id="9191251033651632939" at="159,34,160,58" concept="1" />
-      <node id="9191251033651632939" at="160,58,161,54" concept="1" />
-      <node id="9191251033651632939" at="161,54,162,40" concept="1" />
-      <node id="9191251033651632939" at="162,40,163,34" concept="1" />
-      <node id="9191251033651632939" at="163,34,164,22" concept="6" />
-      <node id="9191251033651674035" at="166,59,167,85" concept="5" />
-      <node id="9191251033651674035" at="167,85,168,103" concept="5" />
-      <node id="9191251033651674035" at="168,103,169,22" concept="6" />
-      <node id="9191251033651632918" at="171,55,172,43" concept="6" />
+      <node id="9191251033651632159" at="123,59,124,22" concept="6" />
+      <node id="9191251033651632943" at="126,98,127,192" concept="6" />
+      <node id="9191251033651632937" at="129,51,130,94" concept="5" />
+      <node id="9191251033651632937" at="130,94,131,49" concept="1" />
+      <node id="9191251033651632937" at="131,49,132,34" concept="5" />
+      <node id="9191251033651632937" at="132,34,133,58" concept="1" />
+      <node id="9191251033651632937" at="133,58,134,55" concept="1" />
+      <node id="9191251033651632937" at="134,55,135,40" concept="1" />
+      <node id="9191251033651632937" at="135,40,136,34" concept="1" />
+      <node id="9191251033651632937" at="136,34,137,22" concept="6" />
+      <node id="9191251033651632938" at="139,51,140,89" concept="5" />
+      <node id="9191251033651632938" at="140,89,141,32" concept="1" />
+      <node id="9191251033651632938" at="141,32,142,45" concept="1" />
+      <node id="9191251033651632938" at="142,45,143,26" concept="5" />
+      <node id="9191251033651632938" at="143,26,144,63" concept="1" />
+      <node id="9191251033651632938" at="144,63,145,45" concept="1" />
+      <node id="9191251033651632938" at="145,45,146,73" concept="1" />
+      <node id="9191251033651632938" at="146,73,147,57" concept="5" />
+      <node id="9191251033651632938" at="148,35,149,87" concept="5" />
+      <node id="9191251033651632938" at="149,87,150,112" concept="6" />
+      <node id="9191251033651632938" at="151,10,152,22" concept="6" />
+      <node id="9191251033651632939" at="154,51,155,94" concept="5" />
+      <node id="9191251033651632939" at="155,94,156,49" concept="1" />
+      <node id="9191251033651632939" at="156,49,157,34" concept="5" />
+      <node id="9191251033651632939" at="157,34,158,58" concept="1" />
+      <node id="9191251033651632939" at="158,58,159,54" concept="1" />
+      <node id="9191251033651632939" at="159,54,160,40" concept="1" />
+      <node id="9191251033651632939" at="160,40,161,34" concept="1" />
+      <node id="9191251033651632939" at="161,34,162,22" concept="6" />
+      <node id="9191251033651674035" at="164,59,165,85" concept="5" />
+      <node id="9191251033651674035" at="165,85,166,93" concept="5" />
+      <node id="9191251033651674035" at="166,93,167,22" concept="6" />
+      <node id="9191251033651632918" at="169,55,170,43" concept="6" />
       <node id="9191251033651632159" at="25,0,27,0" concept="2" trace="myNode" />
       <node id="9191251033651632159" at="39,0,42,0" concept="4" trace="createCell#()Ljetbrains/mps/openapi/editor/cells/EditorCell;" />
       <node id="9191251033651632159" at="58,58,61,5" concept="3" />
       <node id="9191251033651632159" at="61,5,64,5" concept="3" />
       <node id="9191251033651632180" at="87,0,90,0" concept="9" trace="renderingCondition_lchw91_a1a0#(Lorg/jetbrains/mps/openapi/model/SNode;Ljetbrains/mps/openapi/editor/EditorContext;)Z" />
-      <node id="9191251033651632941" at="127,0,130,0" concept="9" trace="renderingCondition_lchw91_a2a0#(Lorg/jetbrains/mps/openapi/model/SNode;Ljetbrains/mps/openapi/editor/EditorContext;)Z" />
-      <node id="9191251033651632918" at="171,0,174,0" concept="9" trace="isNotEmptyString#(Ljava/lang/String;)Z" />
+      <node id="9191251033651632941" at="126,0,129,0" concept="9" trace="renderingCondition_lchw91_a2a0#(Lorg/jetbrains/mps/openapi/model/SNode;Ljetbrains/mps/openapi/editor/EditorContext;)Z" />
+      <node id="9191251033651632918" at="169,0,172,0" concept="9" trace="isNotEmptyString#(Ljava/lang/String;)Z" />
       <node id="9191251033651632159" at="28,0,32,0" concept="0" trace="DeprecatedAnnotation_EditorBuilder_a#(Ljetbrains/mps/openapi/editor/EditorContext;Lorg/jetbrains/mps/openapi/model/SNode;)V" />
       <node id="9191251033651632159" at="33,0,38,0" concept="4" trace="getNode#()Lorg/jetbrains/mps/openapi/model/SNode;" />
-      <node id="9191251033651632176" at="109,59,114,22" concept="3" />
-      <node id="9191251033651632938" at="149,59,154,22" concept="3" />
-      <node id="9191251033651674035" at="166,0,171,0" concept="4" trace="createAttributedNodeCell_lchw91_b0#()Ljetbrains/mps/openapi/editor/cells/EditorCell;" />
+      <node id="9191251033651632176" at="108,57,113,22" concept="3" />
+      <node id="9191251033651632938" at="147,57,152,22" concept="3" />
+      <node id="9191251033651674035" at="164,0,169,0" concept="4" trace="createAttributedNodeCell_lchw91_b0#()Ljetbrains/mps/openapi/editor/cells/EditorCell;" />
       <node id="9191251033651632159" at="43,0,52,0" concept="4" trace="createCollection_lchw91_a#()Ljetbrains/mps/openapi/editor/cells/EditorCell;" />
       <node id="9191251033651632168" at="67,0,77,0" concept="4" trace="createConstant_lchw91_a0a#()Ljetbrains/mps/openapi/editor/cells/EditorCell;" />
       <node id="9191251033651632159" at="77,0,87,0" concept="4" trace="createCollection_lchw91_b0a#()Ljetbrains/mps/openapi/editor/cells/EditorCell;" />
       <node id="9191251033651632951" at="90,0,100,0" concept="4" trace="createConstant_lchw91_a1a0#()Ljetbrains/mps/openapi/editor/cells/EditorCell;" />
-      <node id="9191251033651632937" at="130,0,140,0" concept="4" trace="createConstant_lchw91_a2a0#()Ljetbrains/mps/openapi/editor/cells/EditorCell;" />
-      <node id="9191251033651632939" at="156,0,166,0" concept="4" trace="createConstant_lchw91_c2a0#()Ljetbrains/mps/openapi/editor/cells/EditorCell;" />
-      <node id="9191251033651632159" at="116,0,127,0" concept="4" trace="createCollection_lchw91_c0a#()Ljetbrains/mps/openapi/editor/cells/EditorCell;" />
+      <node id="9191251033651632937" at="129,0,139,0" concept="4" trace="createConstant_lchw91_a2a0#()Ljetbrains/mps/openapi/editor/cells/EditorCell;" />
+      <node id="9191251033651632939" at="154,0,164,0" concept="4" trace="createConstant_lchw91_c2a0#()Ljetbrains/mps/openapi/editor/cells/EditorCell;" />
+      <node id="9191251033651632159" at="115,0,126,0" concept="4" trace="createCollection_lchw91_c0a#()Ljetbrains/mps/openapi/editor/cells/EditorCell;" />
       <node id="9191251033651632159" at="52,0,67,0" concept="4" trace="createCollection_lchw91_a0#()Ljetbrains/mps/openapi/editor/cells/EditorCell;" />
-      <node id="9191251033651632176" at="100,0,116,0" concept="4" trace="createProperty_lchw91_b1a0#()Ljetbrains/mps/openapi/editor/cells/EditorCell;" />
-      <node id="9191251033651632938" at="140,0,156,0" concept="4" trace="createProperty_lchw91_b2a0#()Ljetbrains/mps/openapi/editor/cells/EditorCell;" />
+      <node id="9191251033651632176" at="100,0,115,0" concept="4" trace="createProperty_lchw91_b1a0#()Ljetbrains/mps/openapi/editor/cells/EditorCell;" />
+      <node id="9191251033651632938" at="139,0,154,0" concept="4" trace="createProperty_lchw91_b2a0#()Ljetbrains/mps/openapi/editor/cells/EditorCell;" />
       <scope id="9191251033651632159" at="35,26,36,18" />
       <scope id="9191251033651632159" at="39,39,40,39" />
       <scope id="9191251033651632159" at="59,69,60,62" />
       <scope id="9191251033651632159" at="62,69,63,62" />
       <scope id="9191251033651632181" at="87,98,88,190" />
-      <scope id="9191251033651632942" at="127,98,128,192" />
-      <scope id="9191251033651632918" at="171,55,172,43" />
+      <scope id="9191251033651632942" at="126,98,127,192" />
+      <scope id="9191251033651632918" at="169,55,170,43" />
       <scope id="9191251033651632159" at="28,100,30,18" />
-      <scope id="9191251033651632176" at="110,35,112,94">
+      <scope id="9191251033651632176" at="109,35,111,112">
         <var name="manager" id="9191251033651632176" />
       </scope>
-      <scope id="9191251033651632938" at="150,35,152,94">
+      <scope id="9191251033651632938" at="148,35,150,112">
         <var name="manager" id="9191251033651632938" />
       </scope>
       <scope id="9191251033651632159" at="39,0,42,0" />
@@ -987,16 +605,15 @@
         <var name="editorContext" id="9191251033651632180" />
         <var name="node" id="9191251033651632180" />
       </scope>
-<<<<<<< HEAD
-      <scope id="9191251033651632941" at="127,0,130,0">
+      <scope id="9191251033651632941" at="126,0,129,0">
         <var name="editorContext" id="9191251033651632941" />
         <var name="node" id="9191251033651632941" />
       </scope>
-      <scope id="9191251033651674035" at="166,59,169,22">
+      <scope id="9191251033651674035" at="164,59,167,22">
         <var name="editorCell" id="9191251033651674035" />
         <var name="manager" id="9191251033651674035" />
       </scope>
-      <scope id="9191251033651632918" at="171,0,174,0">
+      <scope id="9191251033651632918" at="169,0,172,0">
         <var name="str" id="9191251033651632918" />
       </scope>
       <scope id="9191251033651632159" at="28,0,32,0">
@@ -1004,43 +621,8 @@
         <var name="node" id="9191251033651632159" />
       </scope>
       <scope id="9191251033651632159" at="33,0,38,0" />
-      <scope id="9191251033651674035" at="166,0,171,0" />
+      <scope id="9191251033651674035" at="164,0,169,0" />
       <scope id="9191251033651632159" at="43,50,50,22">
-=======
-      <scope id="9191251033651632941" at="112,0,115,0">
-        <var name="editorContext" id="9191251033651632941" />
-        <var name="node" id="9191251033651632941" />
-      </scope>
-      <scope id="9191251033651674035" at="150,98,153,22">
-        <var name="editorCell" id="9191251033651674035" />
-        <var name="manager" id="9191251033651674035" />
-      </scope>
-      <scope id="9191251033651632918" at="228,0,231,0">
-        <var name="str" id="9191251033651632918" />
-      </scope>
-      <scope id="9191251033651632966" at="174,91,178,22">
-        <var name="editorCell" id="9191251033651632966" />
-      </scope>
-      <scope id="9191251033651632974" at="206,89,210,22">
-        <var name="editorCell" id="9191251033651632974" />
-      </scope>
-      <scope id="9191251033651674035" at="150,0,155,0">
-        <var name="editorContext" id="9191251033651674035" />
-        <var name="node" id="9191251033651674035" />
-      </scope>
-      <scope id="9191251033651632159" at="30,89,36,22">
-        <var name="editorCell" id="9191251033651632159" />
-      </scope>
-      <scope id="9191251033651632966" at="174,0,180,0">
-        <var name="editorContext" id="9191251033651632966" />
-        <var name="node" id="9191251033651632966" />
-      </scope>
-      <scope id="9191251033651632974" at="206,0,212,0">
-        <var name="editorContext" id="9191251033651632974" />
-        <var name="node" id="9191251033651632974" />
-      </scope>
-      <scope id="9191251033651632159" at="155,91,162,22">
->>>>>>> bd830ede
         <var name="editorCell" id="9191251033651632159" />
       </scope>
       <scope id="9191251033651632168" at="67,50,75,22">
@@ -1055,112 +637,43 @@
         <var name="editorCell" id="9191251033651632951" />
         <var name="style" id="9191251033651632951" />
       </scope>
-<<<<<<< HEAD
-      <scope id="9191251033651632937" at="130,51,138,22">
+      <scope id="9191251033651632937" at="129,51,137,22">
         <var name="editorCell" id="9191251033651632937" />
         <var name="style" id="9191251033651632937" />
       </scope>
-      <scope id="9191251033651632939" at="156,51,164,22">
+      <scope id="9191251033651632939" at="154,51,162,22">
         <var name="editorCell" id="9191251033651632939" />
         <var name="style" id="9191251033651632939" />
       </scope>
       <scope id="9191251033651632159" at="43,0,52,0" />
-      <scope id="9191251033651632159" at="116,52,125,22">
+      <scope id="9191251033651632159" at="115,52,124,22">
         <var name="editorCell" id="9191251033651632159" />
         <var name="style" id="9191251033651632159" />
       </scope>
       <scope id="9191251033651632168" at="67,0,77,0" />
       <scope id="9191251033651632159" at="77,0,87,0" />
       <scope id="9191251033651632951" at="90,0,100,0" />
-      <scope id="9191251033651632937" at="130,0,140,0" />
-      <scope id="9191251033651632939" at="156,0,166,0" />
-      <scope id="9191251033651632159" at="116,0,127,0" />
+      <scope id="9191251033651632937" at="129,0,139,0" />
+      <scope id="9191251033651632939" at="154,0,164,0" />
+      <scope id="9191251033651632159" at="115,0,126,0" />
       <scope id="9191251033651632159" at="52,51,65,22">
         <var name="editorCell" id="9191251033651632159" />
         <var name="style" id="9191251033651632159" />
       </scope>
-      <scope id="9191251033651632176" at="100,51,114,22">
-=======
-      <scope id="9191251033651632937" at="115,90,123,22">
-        <var name="editorCell" id="9191251033651632937" />
-        <var name="style" id="9191251033651632937" />
-      </scope>
-      <scope id="9191251033651632939" at="140,90,148,22">
-        <var name="editorCell" id="9191251033651632939" />
-        <var name="style" id="9191251033651632939" />
-      </scope>
-      <scope id="9191251033651632159" at="164,92,172,22">
-        <var name="editorCell" id="9191251033651632159" />
-        <var name="style" id="9191251033651632159" />
-      </scope>
-      <scope id="9191251033651632159" at="196,90,204,22">
-        <var name="editorCell" id="9191251033651632159" />
-        <var name="style" id="9191251033651632159" />
-      </scope>
-      <scope id="9191251033651632159" at="101,91,110,22">
-        <var name="editorCell" id="9191251033651632159" />
-        <var name="style" id="9191251033651632159" />
-      </scope>
-      <scope id="9191251033651632159" at="155,0,164,0">
-        <var name="editorContext" id="9191251033651632159" />
-        <var name="node" id="9191251033651632159" />
-      </scope>
-      <scope id="9191251033651632168" at="53,0,63,0">
-        <var name="editorContext" id="9191251033651632168" />
-        <var name="node" id="9191251033651632168" />
-      </scope>
-      <scope id="9191251033651632159" at="63,0,73,0">
-        <var name="editorContext" id="9191251033651632159" />
-        <var name="node" id="9191251033651632159" />
-      </scope>
-      <scope id="9191251033651632951" at="76,0,86,0">
-        <var name="editorContext" id="9191251033651632951" />
-        <var name="node" id="9191251033651632951" />
-      </scope>
-      <scope id="9191251033651632937" at="115,0,125,0">
-        <var name="editorContext" id="9191251033651632937" />
-        <var name="node" id="9191251033651632937" />
-      </scope>
-      <scope id="9191251033651632939" at="140,0,150,0">
-        <var name="editorContext" id="9191251033651632939" />
-        <var name="node" id="9191251033651632939" />
-      </scope>
-      <scope id="9191251033651632159" at="164,0,174,0">
-        <var name="editorContext" id="9191251033651632159" />
-        <var name="node" id="9191251033651632159" />
-      </scope>
-      <scope id="9191251033651632159" at="196,0,206,0">
-        <var name="editorContext" id="9191251033651632159" />
-        <var name="node" id="9191251033651632159" />
-      </scope>
-      <scope id="9191251033651632159" at="101,0,112,0">
-        <var name="editorContext" id="9191251033651632159" />
-        <var name="node" id="9191251033651632159" />
-      </scope>
-      <scope id="9191251033651632159" at="38,90,51,22">
-        <var name="editorCell" id="9191251033651632159" />
-        <var name="style" id="9191251033651632159" />
-      </scope>
-      <scope id="9191251033651632176" at="86,90,99,22">
->>>>>>> bd830ede
+      <scope id="9191251033651632176" at="100,51,113,22">
         <var name="attributeConcept" id="9191251033651632176" />
         <var name="editorCell" id="9191251033651632176" />
         <var name="provider" id="9191251033651632176" />
       </scope>
-<<<<<<< HEAD
-      <scope id="9191251033651632938" at="140,51,154,22">
-=======
-      <scope id="9191251033651632938" at="125,90,138,22">
->>>>>>> bd830ede
+      <scope id="9191251033651632938" at="139,51,152,22">
         <var name="attributeConcept" id="9191251033651632938" />
         <var name="editorCell" id="9191251033651632938" />
         <var name="provider" id="9191251033651632938" />
       </scope>
-<<<<<<< HEAD
       <scope id="9191251033651632159" at="52,0,67,0" />
-      <scope id="9191251033651632176" at="100,0,116,0" />
-      <scope id="9191251033651632938" at="140,0,156,0" />
-      <unit id="9191251033651632159" at="24,0,175,0" name="jetbrains.mps.execution.settings.editor.DeprecatedAnnotation_EditorBuilder_a" />
+      <scope id="9191251033651632176" at="100,0,115,0" />
+      <scope id="9191251033651632938" at="139,0,154,0" />
+      <unit id="9191251033651632159" at="24,0,173,0" name="jetbrains.mps.execution.settings.editor.DeprecatedAnnotation_EditorBuilder_a" />
     </file>
     <file name="DeprecatedAnnotation_InspectorBuilder_a.java">
       <node id="9191251033651632159" at="23,103,24,19" concept="10" />
@@ -1196,55 +709,53 @@
       <node id="9191251033651632968" at="70,63,71,45" concept="1" />
       <node id="9191251033651632968" at="71,45,72,73" concept="1" />
       <node id="9191251033651632968" at="72,73,73,57" concept="5" />
-      <node id="9191251033651632968" at="73,57,74,59" concept="5" />
-      <node id="9191251033651632968" at="75,35,76,87" concept="5" />
-      <node id="9191251033651632968" at="76,87,77,94" concept="6" />
-      <node id="9191251033651632968" at="78,10,79,22" concept="6" />
-      <node id="9191251033651632159" at="81,51,82,106" concept="5" />
-      <node id="9191251033651632159" at="82,106,83,49" concept="1" />
-      <node id="9191251033651632159" at="83,49,84,34" concept="5" />
-      <node id="9191251033651632159" at="84,34,85,49" concept="1" />
-      <node id="9191251033651632159" at="85,49,86,40" concept="1" />
-      <node id="9191251033651632159" at="86,40,87,58" concept="1" />
-      <node id="9191251033651632159" at="87,58,88,58" concept="1" />
-      <node id="9191251033651632159" at="88,58,89,22" concept="6" />
-      <node id="9191251033651632974" at="91,50,92,100" concept="5" />
-      <node id="9191251033651632974" at="92,100,93,48" concept="1" />
-      <node id="9191251033651632974" at="93,48,94,34" concept="1" />
-      <node id="9191251033651632974" at="94,34,95,22" concept="6" />
-      <node id="9191251033651632976" at="97,50,98,89" concept="5" />
-      <node id="9191251033651632976" at="98,89,99,32" concept="1" />
-      <node id="9191251033651632976" at="99,32,100,45" concept="1" />
-      <node id="9191251033651632976" at="100,45,101,40" concept="1" />
-      <node id="9191251033651632976" at="101,40,102,26" concept="5" />
-      <node id="9191251033651632976" at="102,26,103,63" concept="1" />
-      <node id="9191251033651632976" at="103,63,104,47" concept="1" />
-      <node id="9191251033651632976" at="104,47,105,73" concept="1" />
-      <node id="9191251033651632976" at="105,73,106,57" concept="5" />
-      <node id="9191251033651632976" at="106,57,107,59" concept="5" />
-      <node id="9191251033651632976" at="108,35,109,87" concept="5" />
-      <node id="9191251033651632976" at="109,87,110,94" concept="6" />
-      <node id="9191251033651632976" at="111,10,112,22" concept="6" />
+      <node id="9191251033651632968" at="74,35,75,87" concept="5" />
+      <node id="9191251033651632968" at="75,87,76,112" concept="6" />
+      <node id="9191251033651632968" at="77,10,78,22" concept="6" />
+      <node id="9191251033651632159" at="80,51,81,106" concept="5" />
+      <node id="9191251033651632159" at="81,106,82,49" concept="1" />
+      <node id="9191251033651632159" at="82,49,83,34" concept="5" />
+      <node id="9191251033651632159" at="83,34,84,49" concept="1" />
+      <node id="9191251033651632159" at="84,49,85,40" concept="1" />
+      <node id="9191251033651632159" at="85,40,86,58" concept="1" />
+      <node id="9191251033651632159" at="86,58,87,58" concept="1" />
+      <node id="9191251033651632159" at="87,58,88,22" concept="6" />
+      <node id="9191251033651632974" at="90,50,91,100" concept="5" />
+      <node id="9191251033651632974" at="91,100,92,48" concept="1" />
+      <node id="9191251033651632974" at="92,48,93,34" concept="1" />
+      <node id="9191251033651632974" at="93,34,94,22" concept="6" />
+      <node id="9191251033651632976" at="96,50,97,89" concept="5" />
+      <node id="9191251033651632976" at="97,89,98,32" concept="1" />
+      <node id="9191251033651632976" at="98,32,99,45" concept="1" />
+      <node id="9191251033651632976" at="99,45,100,40" concept="1" />
+      <node id="9191251033651632976" at="100,40,101,26" concept="5" />
+      <node id="9191251033651632976" at="101,26,102,63" concept="1" />
+      <node id="9191251033651632976" at="102,63,103,47" concept="1" />
+      <node id="9191251033651632976" at="103,47,104,73" concept="1" />
+      <node id="9191251033651632976" at="104,73,105,57" concept="5" />
+      <node id="9191251033651632976" at="106,35,107,87" concept="5" />
+      <node id="9191251033651632976" at="107,87,108,112" concept="6" />
+      <node id="9191251033651632976" at="109,10,110,22" concept="6" />
       <node id="9191251033651632159" at="20,0,22,0" concept="2" trace="myNode" />
       <node id="9191251033651632159" at="34,0,37,0" concept="4" trace="createCell#()Ljetbrains/mps/openapi/editor/cells/EditorCell;" />
       <node id="9191251033651632159" at="23,0,27,0" concept="0" trace="DeprecatedAnnotation_InspectorBuilder_a#(Ljetbrains/mps/openapi/editor/EditorContext;Lorg/jetbrains/mps/openapi/model/SNode;)V" />
       <node id="9191251033651632159" at="28,0,33,0" concept="4" trace="getNode#()Lorg/jetbrains/mps/openapi/model/SNode;" />
-      <node id="9191251033651632968" at="74,59,79,22" concept="3" />
-      <node id="9191251033651632976" at="107,59,112,22" concept="3" />
+      <node id="9191251033651632968" at="73,57,78,22" concept="3" />
+      <node id="9191251033651632976" at="105,57,110,22" concept="3" />
       <node id="9191251033651632966" at="58,0,64,0" concept="4" trace="createConstant_lchw91_a0a_0#()Ljetbrains/mps/openapi/editor/cells/EditorCell;" />
-      <node id="9191251033651632974" at="91,0,97,0" concept="4" trace="createConstant_lchw91_a1a#()Ljetbrains/mps/openapi/editor/cells/EditorCell;" />
+      <node id="9191251033651632974" at="90,0,96,0" concept="4" trace="createConstant_lchw91_a1a#()Ljetbrains/mps/openapi/editor/cells/EditorCell;" />
       <node id="9191251033651632159" at="38,0,48,0" concept="4" trace="createCollection_lchw91_a_0#()Ljetbrains/mps/openapi/editor/cells/EditorCell;" />
       <node id="9191251033651632159" at="48,0,58,0" concept="4" trace="createCollection_lchw91_a0_0#()Ljetbrains/mps/openapi/editor/cells/EditorCell;" />
-      <node id="9191251033651632159" at="81,0,91,0" concept="4" trace="createCollection_lchw91_b0#()Ljetbrains/mps/openapi/editor/cells/EditorCell;" />
-      <node id="9191251033651632968" at="64,0,81,0" concept="4" trace="createProperty_lchw91_b0a#()Ljetbrains/mps/openapi/editor/cells/EditorCell;" />
-      <node id="9191251033651632976" at="97,0,114,0" concept="4" trace="createProperty_lchw91_b1a#()Ljetbrains/mps/openapi/editor/cells/EditorCell;" />
+      <node id="9191251033651632159" at="80,0,90,0" concept="4" trace="createCollection_lchw91_b0#()Ljetbrains/mps/openapi/editor/cells/EditorCell;" />
+      <node id="9191251033651632968" at="64,0,80,0" concept="4" trace="createProperty_lchw91_b0a#()Ljetbrains/mps/openapi/editor/cells/EditorCell;" />
+      <node id="9191251033651632976" at="96,0,112,0" concept="4" trace="createProperty_lchw91_b1a#()Ljetbrains/mps/openapi/editor/cells/EditorCell;" />
       <scope id="9191251033651632159" at="30,26,31,18" />
       <scope id="9191251033651632159" at="34,39,35,41" />
       <scope id="9191251033651632159" at="23,103,25,18" />
-      <scope id="9191251033651632968" at="75,35,77,94">
+      <scope id="9191251033651632968" at="74,35,76,112">
         <var name="manager" id="9191251033651632968" />
       </scope>
-      <scope id="9191251033651632976" at="108,35,110,94">
+      <scope id="9191251033651632976" at="106,35,108,112">
         <var name="manager" id="9191251033651632976" />
       </scope>
       <scope id="9191251033651632159" at="34,0,37,0" />
@@ -1255,12 +766,12 @@
       <scope id="9191251033651632966" at="58,52,62,22">
         <var name="editorCell" id="9191251033651632966" />
       </scope>
-      <scope id="9191251033651632974" at="91,50,95,22">
+      <scope id="9191251033651632974" at="90,50,94,22">
         <var name="editorCell" id="9191251033651632974" />
       </scope>
       <scope id="9191251033651632159" at="28,0,33,0" />
       <scope id="9191251033651632966" at="58,0,64,0" />
-      <scope id="9191251033651632974" at="91,0,97,0" />
+      <scope id="9191251033651632974" at="90,0,96,0" />
       <scope id="9191251033651632159" at="38,52,46,22">
         <var name="editorCell" id="9191251033651632159" />
       </scope>
@@ -1268,57 +779,26 @@
         <var name="editorCell" id="9191251033651632159" />
         <var name="style" id="9191251033651632159" />
       </scope>
-      <scope id="9191251033651632159" at="81,51,89,22">
+      <scope id="9191251033651632159" at="80,51,88,22">
         <var name="editorCell" id="9191251033651632159" />
         <var name="style" id="9191251033651632159" />
       </scope>
       <scope id="9191251033651632159" at="38,0,48,0" />
       <scope id="9191251033651632159" at="48,0,58,0" />
-      <scope id="9191251033651632159" at="81,0,91,0" />
-      <scope id="9191251033651632968" at="64,50,79,22">
-=======
-      <scope id="9191251033651632968" at="180,89,194,22">
->>>>>>> bd830ede
+      <scope id="9191251033651632159" at="80,0,90,0" />
+      <scope id="9191251033651632968" at="64,50,78,22">
         <var name="attributeConcept" id="9191251033651632968" />
         <var name="editorCell" id="9191251033651632968" />
         <var name="provider" id="9191251033651632968" />
       </scope>
-<<<<<<< HEAD
-      <scope id="9191251033651632976" at="97,50,112,22">
-=======
-      <scope id="9191251033651632976" at="212,89,226,22">
->>>>>>> bd830ede
+      <scope id="9191251033651632976" at="96,50,110,22">
         <var name="attributeConcept" id="9191251033651632976" />
         <var name="editorCell" id="9191251033651632976" />
         <var name="provider" id="9191251033651632976" />
       </scope>
-<<<<<<< HEAD
-      <scope id="9191251033651632968" at="64,0,81,0" />
-      <scope id="9191251033651632976" at="97,0,114,0" />
-      <unit id="9191251033651632159" at="19,0,115,0" name="jetbrains.mps.execution.settings.editor.DeprecatedAnnotation_InspectorBuilder_a" />
-=======
-      <scope id="9191251033651632159" at="38,0,53,0">
-        <var name="editorContext" id="9191251033651632159" />
-        <var name="node" id="9191251033651632159" />
-      </scope>
-      <scope id="9191251033651632176" at="86,0,101,0">
-        <var name="editorContext" id="9191251033651632176" />
-        <var name="node" id="9191251033651632176" />
-      </scope>
-      <scope id="9191251033651632938" at="125,0,140,0">
-        <var name="editorContext" id="9191251033651632938" />
-        <var name="node" id="9191251033651632938" />
-      </scope>
-      <scope id="9191251033651632968" at="180,0,196,0">
-        <var name="editorContext" id="9191251033651632968" />
-        <var name="node" id="9191251033651632968" />
-      </scope>
-      <scope id="9191251033651632976" at="212,0,228,0">
-        <var name="editorContext" id="9191251033651632976" />
-        <var name="node" id="9191251033651632976" />
-      </scope>
-      <unit id="9191251033651632159" at="23,0,232,0" name="jetbrains.mps.execution.settings.editor.DeprecatedAnnotation_Editor" />
->>>>>>> bd830ede
+      <scope id="9191251033651632968" at="64,0,80,0" />
+      <scope id="9191251033651632976" at="96,0,112,0" />
+      <unit id="9191251033651632159" at="19,0,113,0" name="jetbrains.mps.execution.settings.editor.DeprecatedAnnotation_InspectorBuilder_a" />
     </file>
   </root>
   <root nodeRef="r:328ff5ee-9330-4068-906e-6e3bb50e6e1d(jetbrains.mps.execution.settings.editor)/9191251033651652541">
@@ -1439,7 +919,6 @@
   </root>
   <root nodeRef="r:328ff5ee-9330-4068-906e-6e3bb50e6e1d(jetbrains.mps.execution.settings.editor)/946964771156066344">
     <file name="PersistentConfigurationType_Editor.java">
-<<<<<<< HEAD
       <node id="946964771156066344" at="11,79,12,93" concept="6" />
       <node id="946964771156066344" at="11,0,14,0" concept="4" trace="createEditorCell#(Ljetbrains/mps/openapi/editor/EditorContext;Lorg/jetbrains/mps/openapi/model/SNode;)Ljetbrains/mps/openapi/editor/cells/EditorCell;" />
       <scope id="946964771156066344" at="11,79,12,93" />
@@ -1471,308 +950,159 @@
       <node id="946964771156066344" at="66,40,67,52" concept="1" />
       <node id="946964771156066344" at="68,5,69,73" concept="1" />
       <node id="946964771156066344" at="69,73,70,57" concept="5" />
-      <node id="946964771156066344" at="70,57,71,59" concept="5" />
-      <node id="946964771156066344" at="72,35,73,87" concept="5" />
-      <node id="946964771156066344" at="73,87,74,94" concept="6" />
-      <node id="946964771156066344" at="75,10,76,22" concept="6" />
-      <node id="946964771156066344" at="79,33,80,14" concept="10" />
-      <node id="946964771156066344" at="82,69,83,57" concept="6" />
-      <node id="946964771156066344" at="85,81,86,41" concept="7" />
-      <node id="946964771156066344" at="86,41,87,135" concept="6" />
-      <node id="946964771156066344" at="93,0,94,0" concept="2" trace="myReferencingNode" />
-      <node id="946964771156066344" at="95,119,96,21" concept="10" />
-      <node id="946964771156066344" at="96,21,97,42" concept="1" />
-      <node id="946964771156066344" at="97,42,98,20" concept="1" />
-      <node id="946964771156066344" at="101,41,102,42" concept="6" />
-      <node id="946964771156066344" at="107,28,108,20" concept="6" />
-      <node id="946964771156066350" at="111,53,112,91" concept="5" />
-      <node id="946964771156066350" at="112,91,113,31" concept="1" />
-      <node id="946964771156066350" at="113,31,114,44" concept="1" />
-      <node id="946964771156066350" at="114,44,115,33" concept="1" />
-      <node id="946964771156066350" at="115,33,116,28" concept="5" />
-      <node id="946964771156066350" at="116,28,117,65" concept="1" />
-      <node id="946964771156066350" at="117,65,118,44" concept="1" />
-      <node id="946964771156066350" at="118,44,119,36" concept="5" />
-      <node id="946964771156066350" at="119,36,120,103" concept="1" />
-      <node id="946964771156066350" at="120,103,121,42" concept="1" />
-      <node id="946964771156066350" at="121,42,122,75" concept="1" />
-      <node id="946964771156066350" at="122,75,123,59" concept="5" />
-      <node id="946964771156066350" at="123,59,124,61" concept="5" />
-      <node id="946964771156066350" at="125,37,126,89" concept="5" />
-      <node id="946964771156066350" at="126,89,127,96" concept="6" />
-      <node id="946964771156066350" at="128,12,129,24" concept="6" />
-      <node id="9191251033651677459" at="132,97,133,625" concept="6" />
-      <node id="946964771156066344" at="135,48,136,88" concept="5" />
-      <node id="946964771156066344" at="136,88,137,48" concept="1" />
-      <node id="946964771156066344" at="137,48,138,61" concept="1" />
-      <node id="946964771156066344" at="138,61,139,26" concept="5" />
-      <node id="946964771156066344" at="139,26,140,108" concept="1" />
-      <node id="946964771156066344" at="140,108,141,63" concept="1" />
-      <node id="946964771156066344" at="142,39,143,40" concept="1" />
-      <node id="946964771156066344" at="143,40,144,52" concept="1" />
-      <node id="946964771156066344" at="145,5,146,34" concept="5" />
-      <node id="946964771156066344" at="146,34,147,48" concept="1" />
-      <node id="946964771156066344" at="147,48,148,40" concept="1" />
-      <node id="946964771156066344" at="148,40,149,73" concept="1" />
-      <node id="946964771156066344" at="149,73,150,57" concept="5" />
-      <node id="946964771156066344" at="150,57,151,59" concept="5" />
-      <node id="946964771156066344" at="152,35,153,87" concept="5" />
-      <node id="946964771156066344" at="153,87,154,94" concept="6" />
-      <node id="946964771156066344" at="155,10,156,22" concept="6" />
-      <node id="946964771156066344" at="159,33,160,14" concept="10" />
-      <node id="946964771156066344" at="162,69,163,57" concept="6" />
-      <node id="946964771156066344" at="165,81,166,41" concept="7" />
-      <node id="946964771156066344" at="166,41,167,135" concept="6" />
-      <node id="946964771156066344" at="173,0,174,0" concept="2" trace="myReferencingNode" />
-      <node id="946964771156066344" at="175,119,176,21" concept="10" />
-      <node id="946964771156066344" at="176,21,177,42" concept="1" />
-      <node id="946964771156066344" at="177,42,178,20" concept="1" />
-      <node id="946964771156066344" at="181,41,182,42" concept="6" />
-      <node id="946964771156066344" at="187,28,188,20" concept="6" />
-      <node id="9191251033651677664" at="191,53,192,91" concept="5" />
-      <node id="9191251033651677664" at="192,91,193,31" concept="1" />
-      <node id="9191251033651677664" at="193,31,194,44" concept="1" />
-      <node id="9191251033651677664" at="194,44,195,33" concept="1" />
-      <node id="9191251033651677664" at="195,33,196,28" concept="5" />
-      <node id="9191251033651677664" at="196,28,197,65" concept="1" />
-      <node id="9191251033651677664" at="197,65,198,46" concept="1" />
-      <node id="9191251033651677664" at="198,46,199,36" concept="5" />
-      <node id="9191251033651677664" at="199,36,200,113" concept="1" />
-      <node id="9191251033651677664" at="200,113,201,42" concept="1" />
-      <node id="9191251033651677664" at="201,42,202,75" concept="1" />
-      <node id="9191251033651677664" at="202,75,203,59" concept="5" />
-      <node id="9191251033651677664" at="203,59,204,61" concept="5" />
-      <node id="9191251033651677664" at="205,37,206,89" concept="5" />
-      <node id="9191251033651677664" at="206,89,207,96" concept="6" />
-      <node id="9191251033651677664" at="208,12,209,24" concept="6" />
-      <node id="9191251033651677667" at="212,97,213,625" concept="6" />
+      <node id="946964771156066344" at="71,35,72,87" concept="5" />
+      <node id="946964771156066344" at="72,87,73,112" concept="6" />
+      <node id="946964771156066344" at="74,10,75,22" concept="6" />
+      <node id="946964771156066344" at="78,33,79,14" concept="10" />
+      <node id="946964771156066344" at="81,69,82,57" concept="6" />
+      <node id="946964771156066344" at="84,81,85,41" concept="7" />
+      <node id="946964771156066344" at="85,41,86,135" concept="6" />
+      <node id="946964771156066344" at="92,0,93,0" concept="2" trace="myReferencingNode" />
+      <node id="946964771156066344" at="94,119,95,21" concept="10" />
+      <node id="946964771156066344" at="95,21,96,42" concept="1" />
+      <node id="946964771156066344" at="96,42,97,20" concept="1" />
+      <node id="946964771156066344" at="100,41,101,42" concept="6" />
+      <node id="946964771156066344" at="106,28,107,20" concept="6" />
+      <node id="946964771156066350" at="110,53,111,91" concept="5" />
+      <node id="946964771156066350" at="111,91,112,31" concept="1" />
+      <node id="946964771156066350" at="112,31,113,44" concept="1" />
+      <node id="946964771156066350" at="113,44,114,33" concept="1" />
+      <node id="946964771156066350" at="114,33,115,28" concept="5" />
+      <node id="946964771156066350" at="115,28,116,65" concept="1" />
+      <node id="946964771156066350" at="116,65,117,44" concept="1" />
+      <node id="946964771156066350" at="117,44,118,36" concept="5" />
+      <node id="946964771156066350" at="118,36,119,103" concept="1" />
+      <node id="946964771156066350" at="119,103,120,42" concept="1" />
+      <node id="946964771156066350" at="120,42,121,75" concept="1" />
+      <node id="946964771156066350" at="121,75,122,59" concept="5" />
+      <node id="946964771156066350" at="123,37,124,89" concept="5" />
+      <node id="946964771156066350" at="124,89,125,114" concept="6" />
+      <node id="946964771156066350" at="126,12,127,24" concept="6" />
+      <node id="9191251033651677459" at="130,97,131,625" concept="6" />
+      <node id="946964771156066344" at="133,48,134,88" concept="5" />
+      <node id="946964771156066344" at="134,88,135,48" concept="1" />
+      <node id="946964771156066344" at="135,48,136,61" concept="1" />
+      <node id="946964771156066344" at="136,61,137,26" concept="5" />
+      <node id="946964771156066344" at="137,26,138,108" concept="1" />
+      <node id="946964771156066344" at="138,108,139,63" concept="1" />
+      <node id="946964771156066344" at="140,39,141,40" concept="1" />
+      <node id="946964771156066344" at="141,40,142,52" concept="1" />
+      <node id="946964771156066344" at="143,5,144,34" concept="5" />
+      <node id="946964771156066344" at="144,34,145,48" concept="1" />
+      <node id="946964771156066344" at="145,48,146,40" concept="1" />
+      <node id="946964771156066344" at="146,40,147,73" concept="1" />
+      <node id="946964771156066344" at="147,73,148,57" concept="5" />
+      <node id="946964771156066344" at="149,35,150,87" concept="5" />
+      <node id="946964771156066344" at="150,87,151,112" concept="6" />
+      <node id="946964771156066344" at="152,10,153,22" concept="6" />
+      <node id="946964771156066344" at="156,33,157,14" concept="10" />
+      <node id="946964771156066344" at="159,69,160,57" concept="6" />
+      <node id="946964771156066344" at="162,81,163,41" concept="7" />
+      <node id="946964771156066344" at="163,41,164,135" concept="6" />
+      <node id="946964771156066344" at="170,0,171,0" concept="2" trace="myReferencingNode" />
+      <node id="946964771156066344" at="172,119,173,21" concept="10" />
+      <node id="946964771156066344" at="173,21,174,42" concept="1" />
+      <node id="946964771156066344" at="174,42,175,20" concept="1" />
+      <node id="946964771156066344" at="178,41,179,42" concept="6" />
+      <node id="946964771156066344" at="184,28,185,20" concept="6" />
+      <node id="9191251033651677664" at="188,53,189,91" concept="5" />
+      <node id="9191251033651677664" at="189,91,190,31" concept="1" />
+      <node id="9191251033651677664" at="190,31,191,44" concept="1" />
+      <node id="9191251033651677664" at="191,44,192,33" concept="1" />
+      <node id="9191251033651677664" at="192,33,193,28" concept="5" />
+      <node id="9191251033651677664" at="193,28,194,65" concept="1" />
+      <node id="9191251033651677664" at="194,65,195,46" concept="1" />
+      <node id="9191251033651677664" at="195,46,196,36" concept="5" />
+      <node id="9191251033651677664" at="196,36,197,113" concept="1" />
+      <node id="9191251033651677664" at="197,113,198,42" concept="1" />
+      <node id="9191251033651677664" at="198,42,199,75" concept="1" />
+      <node id="9191251033651677664" at="199,75,200,59" concept="5" />
+      <node id="9191251033651677664" at="201,37,202,89" concept="5" />
+      <node id="9191251033651677664" at="202,89,203,114" concept="6" />
+      <node id="9191251033651677664" at="204,12,205,24" concept="6" />
+      <node id="9191251033651677667" at="208,97,209,625" concept="6" />
       <node id="946964771156066344" at="27,0,29,0" concept="2" trace="myNode" />
-      <node id="946964771156066344" at="91,0,93,0" concept="2" trace="myNode" />
-      <node id="946964771156066344" at="171,0,173,0" concept="2" trace="myNode" />
+      <node id="946964771156066344" at="90,0,92,0" concept="2" trace="myNode" />
+      <node id="946964771156066344" at="168,0,170,0" concept="2" trace="myNode" />
       <node id="946964771156066344" at="41,0,44,0" concept="4" trace="createCell#()Ljetbrains/mps/openapi/editor/cells/EditorCell;" />
       <node id="946964771156066344" at="49,65,52,5" concept="3" />
       <node id="946964771156066344" at="52,5,55,5" concept="3" />
-      <node id="946964771156066344" at="79,0,82,0" concept="0" trace="_Inline_c5arh5_a0a#()V" />
-      <node id="946964771156066344" at="82,0,85,0" concept="4" trace="createEditorCell#(Ljetbrains/mps/openapi/editor/EditorContext;)Ljetbrains/mps/openapi/editor/cells/EditorCell;" />
-      <node id="946964771156066344" at="101,0,104,0" concept="4" trace="createCell#()Ljetbrains/mps/openapi/editor/cells/EditorCell;" />
-      <node id="9191251033651677457" at="132,0,135,0" concept="9" trace="renderingCondition_c5arh5_a0a#(Lorg/jetbrains/mps/openapi/model/SNode;Ljetbrains/mps/openapi/editor/EditorContext;)Z" />
-      <node id="946964771156066344" at="159,0,162,0" concept="0" trace="_Inline_c5arh5_a1a#()V" />
-      <node id="946964771156066344" at="162,0,165,0" concept="4" trace="createEditorCell#(Ljetbrains/mps/openapi/editor/EditorContext;)Ljetbrains/mps/openapi/editor/cells/EditorCell;" />
-      <node id="946964771156066344" at="181,0,184,0" concept="4" trace="createCell#()Ljetbrains/mps/openapi/editor/cells/EditorCell;" />
-      <node id="9191251033651677665" at="212,0,215,0" concept="9" trace="renderingCondition_c5arh5_a1a#(Lorg/jetbrains/mps/openapi/model/SNode;Ljetbrains/mps/openapi/editor/EditorContext;)Z" />
+      <node id="946964771156066344" at="78,0,81,0" concept="0" trace="_Inline_c5arh5_a0a#()V" />
+      <node id="946964771156066344" at="81,0,84,0" concept="4" trace="createEditorCell#(Ljetbrains/mps/openapi/editor/EditorContext;)Ljetbrains/mps/openapi/editor/cells/EditorCell;" />
+      <node id="946964771156066344" at="100,0,103,0" concept="4" trace="createCell#()Ljetbrains/mps/openapi/editor/cells/EditorCell;" />
+      <node id="9191251033651677457" at="130,0,133,0" concept="9" trace="renderingCondition_c5arh5_a0a#(Lorg/jetbrains/mps/openapi/model/SNode;Ljetbrains/mps/openapi/editor/EditorContext;)Z" />
+      <node id="946964771156066344" at="156,0,159,0" concept="0" trace="_Inline_c5arh5_a1a#()V" />
+      <node id="946964771156066344" at="159,0,162,0" concept="4" trace="createEditorCell#(Ljetbrains/mps/openapi/editor/EditorContext;)Ljetbrains/mps/openapi/editor/cells/EditorCell;" />
+      <node id="946964771156066344" at="178,0,181,0" concept="4" trace="createCell#()Ljetbrains/mps/openapi/editor/cells/EditorCell;" />
+      <node id="9191251033651677665" at="208,0,211,0" concept="9" trace="renderingCondition_c5arh5_a1a#(Lorg/jetbrains/mps/openapi/model/SNode;Ljetbrains/mps/openapi/editor/EditorContext;)Z" />
       <node id="946964771156066344" at="30,0,34,0" concept="0" trace="PersistentConfigurationType_EditorBuilder_a#(Ljetbrains/mps/openapi/editor/EditorContext;Lorg/jetbrains/mps/openapi/model/SNode;)V" />
       <node id="946964771156066344" at="64,63,68,5" concept="3" />
-      <node id="946964771156066344" at="85,0,89,0" concept="4" trace="createEditorCell#(Ljetbrains/mps/openapi/editor/EditorContext;Lorg/jetbrains/mps/openapi/model/SNode;)Ljetbrains/mps/openapi/editor/cells/EditorCell;" />
-      <node id="946964771156066344" at="141,63,145,5" concept="3" />
-      <node id="946964771156066344" at="165,0,169,0" concept="4" trace="createEditorCell#(Ljetbrains/mps/openapi/editor/EditorContext;Lorg/jetbrains/mps/openapi/model/SNode;)Ljetbrains/mps/openapi/editor/cells/EditorCell;" />
+      <node id="946964771156066344" at="84,0,88,0" concept="4" trace="createEditorCell#(Ljetbrains/mps/openapi/editor/EditorContext;Lorg/jetbrains/mps/openapi/model/SNode;)Ljetbrains/mps/openapi/editor/cells/EditorCell;" />
+      <node id="946964771156066344" at="139,63,143,5" concept="3" />
+      <node id="946964771156066344" at="162,0,166,0" concept="4" trace="createEditorCell#(Ljetbrains/mps/openapi/editor/EditorContext;Lorg/jetbrains/mps/openapi/model/SNode;)Ljetbrains/mps/openapi/editor/cells/EditorCell;" />
       <node id="946964771156066344" at="35,0,40,0" concept="4" trace="getNode#()Lorg/jetbrains/mps/openapi/model/SNode;" />
-      <node id="946964771156066344" at="71,59,76,22" concept="3" />
-      <node id="946964771156066344" at="95,0,100,0" concept="0" trace="Inline_Builder_c5arh5_a0a#(Ljetbrains/mps/openapi/editor/EditorContext;Lorg/jetbrains/mps/openapi/model/SNode;Lorg/jetbrains/mps/openapi/model/SNode;)V" />
-      <node id="946964771156066344" at="105,0,110,0" concept="4" trace="getNode#()Lorg/jetbrains/mps/openapi/model/SNode;" />
-      <node id="946964771156066350" at="124,61,129,24" concept="3" />
-      <node id="946964771156066344" at="151,59,156,22" concept="3" />
-      <node id="946964771156066344" at="175,0,180,0" concept="0" trace="Inline_Builder_c5arh5_a1a#(Ljetbrains/mps/openapi/editor/EditorContext;Lorg/jetbrains/mps/openapi/model/SNode;Lorg/jetbrains/mps/openapi/model/SNode;)V" />
-      <node id="946964771156066344" at="185,0,190,0" concept="4" trace="getNode#()Lorg/jetbrains/mps/openapi/model/SNode;" />
-      <node id="9191251033651677664" at="204,61,209,24" concept="3" />
+      <node id="946964771156066344" at="70,57,75,22" concept="3" />
+      <node id="946964771156066344" at="94,0,99,0" concept="0" trace="Inline_Builder_c5arh5_a0a#(Ljetbrains/mps/openapi/editor/EditorContext;Lorg/jetbrains/mps/openapi/model/SNode;Lorg/jetbrains/mps/openapi/model/SNode;)V" />
+      <node id="946964771156066344" at="104,0,109,0" concept="4" trace="getNode#()Lorg/jetbrains/mps/openapi/model/SNode;" />
+      <node id="946964771156066350" at="122,59,127,24" concept="3" />
+      <node id="946964771156066344" at="148,57,153,22" concept="3" />
+      <node id="946964771156066344" at="172,0,177,0" concept="0" trace="Inline_Builder_c5arh5_a1a#(Ljetbrains/mps/openapi/editor/EditorContext;Lorg/jetbrains/mps/openapi/model/SNode;Lorg/jetbrains/mps/openapi/model/SNode;)V" />
+      <node id="946964771156066344" at="182,0,187,0" concept="4" trace="getNode#()Lorg/jetbrains/mps/openapi/model/SNode;" />
+      <node id="9191251033651677664" at="200,59,205,24" concept="3" />
       <node id="946964771156066344" at="45,0,58,0" concept="4" trace="createCollection_c5arh5_a#()Ljetbrains/mps/openapi/editor/cells/EditorCell;" />
-      <node id="946964771156066344" at="58,0,78,0" concept="4" trace="createRefCell_c5arh5_a0#()Ljetbrains/mps/openapi/editor/cells/EditorCell;" />
-      <node id="946964771156066350" at="111,0,131,0" concept="4" trace="createProperty_c5arh5_a0a0#()Ljetbrains/mps/openapi/editor/cells/EditorCell;" />
-      <node id="9191251033651677664" at="191,0,211,0" concept="4" trace="createProperty_c5arh5_a0b0#()Ljetbrains/mps/openapi/editor/cells/EditorCell;" />
-      <node id="946964771156066344" at="135,0,158,0" concept="4" trace="createRefCell_c5arh5_b0#()Ljetbrains/mps/openapi/editor/cells/EditorCell;" />
+      <node id="946964771156066344" at="58,0,77,0" concept="4" trace="createRefCell_c5arh5_a0#()Ljetbrains/mps/openapi/editor/cells/EditorCell;" />
+      <node id="946964771156066350" at="110,0,129,0" concept="4" trace="createProperty_c5arh5_a0a0#()Ljetbrains/mps/openapi/editor/cells/EditorCell;" />
+      <node id="9191251033651677664" at="188,0,207,0" concept="4" trace="createProperty_c5arh5_a0b0#()Ljetbrains/mps/openapi/editor/cells/EditorCell;" />
+      <node id="946964771156066344" at="133,0,155,0" concept="4" trace="createRefCell_c5arh5_b0#()Ljetbrains/mps/openapi/editor/cells/EditorCell;" />
       <scope id="946964771156066344" at="37,26,38,18" />
       <scope id="946964771156066344" at="41,39,42,39" />
       <scope id="946964771156066344" at="50,68,51,58" />
       <scope id="946964771156066344" at="53,68,54,58" />
-      <scope id="946964771156066344" at="79,33,80,14" />
-      <scope id="946964771156066344" at="82,69,83,57" />
-      <scope id="946964771156066344" at="101,41,102,42" />
-      <scope id="946964771156066344" at="107,28,108,20" />
-      <scope id="9191251033651677458" at="132,97,133,625" />
-      <scope id="946964771156066344" at="159,33,160,14" />
-      <scope id="946964771156066344" at="162,69,163,57" />
-      <scope id="946964771156066344" at="181,41,182,42" />
-      <scope id="946964771156066344" at="187,28,188,20" />
-      <scope id="9191251033651677666" at="212,97,213,625" />
+      <scope id="946964771156066344" at="78,33,79,14" />
+      <scope id="946964771156066344" at="81,69,82,57" />
+      <scope id="946964771156066344" at="100,41,101,42" />
+      <scope id="946964771156066344" at="106,28,107,20" />
+      <scope id="9191251033651677458" at="130,97,131,625" />
+      <scope id="946964771156066344" at="156,33,157,14" />
+      <scope id="946964771156066344" at="159,69,160,57" />
+      <scope id="946964771156066344" at="178,41,179,42" />
+      <scope id="946964771156066344" at="184,28,185,20" />
+      <scope id="9191251033651677666" at="208,97,209,625" />
       <scope id="946964771156066344" at="30,107,32,18" />
       <scope id="946964771156066344" at="65,39,67,52" />
-      <scope id="946964771156066344" at="72,35,74,94">
+      <scope id="946964771156066344" at="71,35,73,112">
         <var name="manager" id="946964771156066344" />
       </scope>
-      <scope id="946964771156066344" at="85,81,87,135" />
-      <scope id="946964771156066350" at="125,37,127,96">
+      <scope id="946964771156066344" at="84,81,86,135" />
+      <scope id="946964771156066350" at="123,37,125,114">
         <var name="manager" id="946964771156066350" />
       </scope>
-      <scope id="946964771156066344" at="142,39,144,52" />
-      <scope id="946964771156066344" at="152,35,154,94">
+      <scope id="946964771156066344" at="140,39,142,52" />
+      <scope id="946964771156066344" at="149,35,151,112">
         <var name="manager" id="946964771156066344" />
       </scope>
-      <scope id="946964771156066344" at="165,81,167,135" />
-      <scope id="9191251033651677664" at="205,37,207,96">
-=======
-      <node id="946964771156066344" at="24,79,25,63" concept="6" />
-      <node id="946964771156066344" at="27,89,28,99" concept="5" />
-      <node id="946964771156066344" at="28,99,29,48" concept="1" />
-      <node id="946964771156066344" at="29,48,30,28" concept="1" />
-      <node id="946964771156066344" at="31,61,32,82" concept="1" />
-      <node id="946964771156066344" at="34,61,35,82" concept="1" />
-      <node id="946964771156066344" at="36,5,37,22" concept="6" />
-      <node id="946964771156066344" at="39,87,40,81" concept="5" />
-      <node id="946964771156066344" at="40,81,41,48" concept="1" />
-      <node id="946964771156066344" at="41,48,42,61" concept="1" />
-      <node id="946964771156066344" at="42,61,43,26" concept="5" />
-      <node id="946964771156066344" at="43,26,44,99" concept="1" />
-      <node id="946964771156066344" at="44,99,45,58" concept="1" />
-      <node id="946964771156066344" at="46,39,47,40" concept="1" />
-      <node id="946964771156066344" at="47,40,48,52" concept="1" />
-      <node id="946964771156066344" at="49,5,50,73" concept="1" />
-      <node id="946964771156066344" at="50,73,51,57" concept="5" />
-      <node id="946964771156066344" at="52,35,53,82" concept="5" />
-      <node id="946964771156066344" at="53,82,54,112" concept="6" />
-      <node id="946964771156066344" at="55,10,56,22" concept="6" />
-      <node id="946964771156066349" at="59,33,60,14" concept="9" />
-      <node id="946964771156066349" at="62,69,63,67" concept="6" />
-      <node id="946964771156066349" at="65,81,66,66" concept="6" />
-      <node id="946964771156066350" at="68,92,69,84" concept="5" />
-      <node id="946964771156066350" at="69,84,70,31" concept="1" />
-      <node id="946964771156066350" at="70,31,71,44" concept="1" />
-      <node id="946964771156066350" at="71,44,72,33" concept="1" />
-      <node id="946964771156066350" at="72,33,73,28" concept="5" />
-      <node id="946964771156066350" at="73,28,74,60" concept="1" />
-      <node id="946964771156066350" at="74,60,75,44" concept="1" />
-      <node id="946964771156066350" at="75,44,76,36" concept="5" />
-      <node id="946964771156066350" at="76,36,77,87" concept="1" />
-      <node id="946964771156066350" at="77,87,78,42" concept="1" />
-      <node id="946964771156066350" at="78,42,79,75" concept="1" />
-      <node id="946964771156066350" at="79,75,80,59" concept="5" />
-      <node id="946964771156066350" at="81,37,82,84" concept="5" />
-      <node id="946964771156066350" at="82,84,83,114" concept="6" />
-      <node id="946964771156066350" at="84,12,85,24" concept="6" />
-      <node id="9191251033651677459" at="88,97,89,625" concept="6" />
-      <node id="946964771156066344" at="91,87,92,81" concept="5" />
-      <node id="946964771156066344" at="92,81,93,48" concept="1" />
-      <node id="946964771156066344" at="93,48,94,61" concept="1" />
-      <node id="946964771156066344" at="94,61,95,26" concept="5" />
-      <node id="946964771156066344" at="95,26,96,99" concept="1" />
-      <node id="946964771156066344" at="96,99,97,58" concept="1" />
-      <node id="946964771156066344" at="98,39,99,40" concept="1" />
-      <node id="946964771156066344" at="99,40,100,52" concept="1" />
-      <node id="946964771156066344" at="101,5,102,34" concept="5" />
-      <node id="946964771156066344" at="102,34,103,51" concept="1" />
-      <node id="946964771156066344" at="103,51,104,40" concept="1" />
-      <node id="946964771156066344" at="104,40,105,73" concept="1" />
-      <node id="946964771156066344" at="105,73,106,57" concept="5" />
-      <node id="946964771156066344" at="107,35,108,82" concept="5" />
-      <node id="946964771156066344" at="108,82,109,112" concept="6" />
-      <node id="946964771156066344" at="110,10,111,22" concept="6" />
-      <node id="9191251033651677663" at="114,33,115,14" concept="9" />
-      <node id="9191251033651677663" at="117,69,118,67" concept="6" />
-      <node id="9191251033651677663" at="120,81,121,66" concept="6" />
-      <node id="9191251033651677664" at="123,92,124,84" concept="5" />
-      <node id="9191251033651677664" at="124,84,125,31" concept="1" />
-      <node id="9191251033651677664" at="125,31,126,44" concept="1" />
-      <node id="9191251033651677664" at="126,44,127,33" concept="1" />
-      <node id="9191251033651677664" at="127,33,128,28" concept="5" />
-      <node id="9191251033651677664" at="128,28,129,60" concept="1" />
-      <node id="9191251033651677664" at="129,60,130,46" concept="1" />
-      <node id="9191251033651677664" at="130,46,131,36" concept="5" />
-      <node id="9191251033651677664" at="131,36,132,97" concept="1" />
-      <node id="9191251033651677664" at="132,97,133,42" concept="1" />
-      <node id="9191251033651677664" at="133,42,134,75" concept="1" />
-      <node id="9191251033651677664" at="134,75,135,59" concept="5" />
-      <node id="9191251033651677664" at="136,37,137,84" concept="5" />
-      <node id="9191251033651677664" at="137,84,138,114" concept="6" />
-      <node id="9191251033651677664" at="139,12,140,24" concept="6" />
-      <node id="9191251033651677667" at="143,97,144,625" concept="6" />
-      <node id="946964771156066344" at="24,0,27,0" concept="4" trace="createEditorCell#(Ljetbrains/mps/openapi/editor/EditorContext;Lorg/jetbrains/mps/openapi/model/SNode;)Ljetbrains/mps/openapi/editor/cells/EditorCell;" />
-      <node id="946964771156066344" at="30,28,33,5" concept="3" />
-      <node id="946964771156066344" at="33,5,36,5" concept="3" />
-      <node id="946964771156066349" at="59,0,62,0" concept="0" trace="_Inline_c5arh5_a0a#()V" />
-      <node id="946964771156066349" at="62,0,65,0" concept="4" trace="createEditorCell#(Ljetbrains/mps/openapi/editor/EditorContext;)Ljetbrains/mps/openapi/editor/cells/EditorCell;" />
-      <node id="946964771156066349" at="65,0,68,0" concept="4" trace="createEditorCell#(Ljetbrains/mps/openapi/editor/EditorContext;Lorg/jetbrains/mps/openapi/model/SNode;)Ljetbrains/mps/openapi/editor/cells/EditorCell;" />
-      <node id="9191251033651677457" at="88,0,91,0" concept="8" trace="renderingCondition_c5arh5_a0a#(Lorg/jetbrains/mps/openapi/model/SNode;Ljetbrains/mps/openapi/editor/EditorContext;)Z" />
-      <node id="9191251033651677663" at="114,0,117,0" concept="0" trace="_Inline_c5arh5_a1a#()V" />
-      <node id="9191251033651677663" at="117,0,120,0" concept="4" trace="createEditorCell#(Ljetbrains/mps/openapi/editor/EditorContext;)Ljetbrains/mps/openapi/editor/cells/EditorCell;" />
-      <node id="9191251033651677663" at="120,0,123,0" concept="4" trace="createEditorCell#(Ljetbrains/mps/openapi/editor/EditorContext;Lorg/jetbrains/mps/openapi/model/SNode;)Ljetbrains/mps/openapi/editor/cells/EditorCell;" />
-      <node id="9191251033651677665" at="143,0,146,0" concept="8" trace="renderingCondition_c5arh5_a1a#(Lorg/jetbrains/mps/openapi/model/SNode;Ljetbrains/mps/openapi/editor/EditorContext;)Z" />
-      <node id="946964771156066344" at="45,58,49,5" concept="3" />
-      <node id="946964771156066344" at="97,58,101,5" concept="3" />
-      <node id="946964771156066344" at="51,57,56,22" concept="3" />
-      <node id="946964771156066350" at="80,59,85,24" concept="3" />
-      <node id="946964771156066344" at="106,57,111,22" concept="3" />
-      <node id="9191251033651677664" at="135,59,140,24" concept="3" />
-      <node id="946964771156066344" at="27,0,39,0" concept="4" trace="createCollection_c5arh5_a#(Ljetbrains/mps/openapi/editor/EditorContext;Lorg/jetbrains/mps/openapi/model/SNode;)Ljetbrains/mps/openapi/editor/cells/EditorCell;" />
-      <node id="946964771156066344" at="39,0,58,0" concept="4" trace="createRefCell_c5arh5_a0#(Ljetbrains/mps/openapi/editor/EditorContext;Lorg/jetbrains/mps/openapi/model/SNode;)Ljetbrains/mps/openapi/editor/cells/EditorCell;" />
-      <node id="946964771156066350" at="68,0,87,0" concept="4" trace="createProperty_c5arh5_a0a0#(Ljetbrains/mps/openapi/editor/EditorContext;Lorg/jetbrains/mps/openapi/model/SNode;)Ljetbrains/mps/openapi/editor/cells/EditorCell;" />
-      <node id="9191251033651677664" at="123,0,142,0" concept="4" trace="createProperty_c5arh5_a0b0#(Ljetbrains/mps/openapi/editor/EditorContext;Lorg/jetbrains/mps/openapi/model/SNode;)Ljetbrains/mps/openapi/editor/cells/EditorCell;" />
-      <node id="946964771156066344" at="91,0,113,0" concept="4" trace="createRefCell_c5arh5_b0#(Ljetbrains/mps/openapi/editor/EditorContext;Lorg/jetbrains/mps/openapi/model/SNode;)Ljetbrains/mps/openapi/editor/cells/EditorCell;" />
-      <scope id="946964771156066344" at="24,79,25,63" />
-      <scope id="946964771156066344" at="31,61,32,82" />
-      <scope id="946964771156066344" at="34,61,35,82" />
-      <scope id="946964771156066349" at="59,33,60,14" />
-      <scope id="946964771156066349" at="62,69,63,67" />
-      <scope id="946964771156066349" at="65,81,66,66" />
-      <scope id="9191251033651677458" at="88,97,89,625" />
-      <scope id="9191251033651677663" at="114,33,115,14" />
-      <scope id="9191251033651677663" at="117,69,118,67" />
-      <scope id="9191251033651677663" at="120,81,121,66" />
-      <scope id="9191251033651677666" at="143,97,144,625" />
-      <scope id="946964771156066344" at="46,39,48,52" />
-      <scope id="946964771156066344" at="52,35,54,112">
-        <var name="manager" id="946964771156066344" />
-      </scope>
-      <scope id="946964771156066350" at="81,37,83,114">
-        <var name="manager" id="946964771156066350" />
-      </scope>
-      <scope id="946964771156066344" at="98,39,100,52" />
-      <scope id="946964771156066344" at="107,35,109,112">
-        <var name="manager" id="946964771156066344" />
-      </scope>
-      <scope id="9191251033651677664" at="136,37,138,114">
->>>>>>> bd830ede
+      <scope id="946964771156066344" at="162,81,164,135" />
+      <scope id="9191251033651677664" at="201,37,203,114">
         <var name="manager" id="9191251033651677664" />
       </scope>
       <scope id="946964771156066344" at="41,0,44,0" />
-      <scope id="946964771156066344" at="79,0,82,0" />
-      <scope id="946964771156066344" at="82,0,85,0">
+      <scope id="946964771156066344" at="78,0,81,0" />
+      <scope id="946964771156066344" at="81,0,84,0">
         <var name="editorContext" id="946964771156066344" />
       </scope>
-<<<<<<< HEAD
-      <scope id="946964771156066344" at="95,119,98,20" />
-      <scope id="946964771156066344" at="101,0,104,0" />
-      <scope id="9191251033651677457" at="132,0,135,0">
+      <scope id="946964771156066344" at="94,119,97,20" />
+      <scope id="946964771156066344" at="100,0,103,0" />
+      <scope id="9191251033651677457" at="130,0,133,0">
         <var name="editorContext" id="9191251033651677457" />
         <var name="node" id="9191251033651677457" />
       </scope>
-      <scope id="946964771156066344" at="159,0,162,0" />
-      <scope id="946964771156066344" at="162,0,165,0">
+      <scope id="946964771156066344" at="156,0,159,0" />
+      <scope id="946964771156066344" at="159,0,162,0">
         <var name="editorContext" id="946964771156066344" />
       </scope>
-      <scope id="946964771156066344" at="175,119,178,20" />
-      <scope id="946964771156066344" at="181,0,184,0" />
-      <scope id="9191251033651677665" at="212,0,215,0">
-=======
-      <scope id="946964771156066349" at="59,0,62,0" />
-      <scope id="946964771156066349" at="62,0,65,0">
-        <var name="editorContext" id="946964771156066349" />
-      </scope>
-      <scope id="946964771156066349" at="65,0,68,0">
-        <var name="editorContext" id="946964771156066349" />
-        <var name="node" id="946964771156066349" />
-      </scope>
-      <scope id="9191251033651677457" at="88,0,91,0">
-        <var name="editorContext" id="9191251033651677457" />
-        <var name="node" id="9191251033651677457" />
-      </scope>
-      <scope id="9191251033651677663" at="114,0,117,0" />
-      <scope id="9191251033651677663" at="117,0,120,0">
-        <var name="editorContext" id="9191251033651677663" />
-      </scope>
-      <scope id="9191251033651677663" at="120,0,123,0">
-        <var name="editorContext" id="9191251033651677663" />
-        <var name="node" id="9191251033651677663" />
-      </scope>
-      <scope id="9191251033651677665" at="143,0,146,0">
->>>>>>> bd830ede
+      <scope id="946964771156066344" at="172,119,175,20" />
+      <scope id="946964771156066344" at="178,0,181,0" />
+      <scope id="9191251033651677665" at="208,0,211,0">
         <var name="editorContext" id="9191251033651677665" />
         <var name="node" id="9191251033651677665" />
       </scope>
@@ -1780,106 +1110,67 @@
         <var name="context" id="946964771156066344" />
         <var name="node" id="946964771156066344" />
       </scope>
-      <scope id="946964771156066344" at="85,0,89,0">
+      <scope id="946964771156066344" at="84,0,88,0">
         <var name="editorContext" id="946964771156066344" />
         <var name="node" id="946964771156066344" />
       </scope>
-      <scope id="946964771156066344" at="165,0,169,0">
+      <scope id="946964771156066344" at="162,0,166,0">
         <var name="editorContext" id="946964771156066344" />
         <var name="node" id="946964771156066344" />
       </scope>
-<<<<<<< HEAD
       <scope id="946964771156066344" at="35,0,40,0" />
-      <scope id="946964771156066344" at="95,0,100,0">
+      <scope id="946964771156066344" at="94,0,99,0">
         <var name="context" id="946964771156066344" />
         <var name="node" id="946964771156066344" />
         <var name="referencingNode" id="946964771156066344" />
       </scope>
-      <scope id="946964771156066344" at="105,0,110,0" />
-      <scope id="946964771156066344" at="175,0,180,0">
+      <scope id="946964771156066344" at="104,0,109,0" />
+      <scope id="946964771156066344" at="172,0,177,0">
         <var name="context" id="946964771156066344" />
         <var name="node" id="946964771156066344" />
         <var name="referencingNode" id="946964771156066344" />
       </scope>
-      <scope id="946964771156066344" at="185,0,190,0" />
+      <scope id="946964771156066344" at="182,0,187,0" />
       <scope id="946964771156066344" at="45,50,56,22">
         <var name="editorCell" id="946964771156066344" />
       </scope>
       <scope id="946964771156066344" at="45,0,58,0" />
-      <scope id="946964771156066344" at="58,48,76,22">
-=======
-      <scope id="946964771156066344" at="39,87,56,22">
->>>>>>> bd830ede
+      <scope id="946964771156066344" at="58,48,75,22">
         <var name="attributeConcept" id="946964771156066344" />
         <var name="editorCell" id="946964771156066344" />
         <var name="provider" id="946964771156066344" />
       </scope>
-<<<<<<< HEAD
-      <scope id="946964771156066350" at="111,53,129,24">
-=======
-      <scope id="946964771156066350" at="68,92,85,24">
->>>>>>> bd830ede
+      <scope id="946964771156066350" at="110,53,127,24">
         <var name="attributeConcept" id="946964771156066350" />
         <var name="editorCell" id="946964771156066350" />
         <var name="provider" id="946964771156066350" />
         <var name="style" id="946964771156066350" />
       </scope>
-<<<<<<< HEAD
-      <scope id="9191251033651677664" at="191,53,209,24">
-=======
-      <scope id="9191251033651677664" at="123,92,140,24">
->>>>>>> bd830ede
+      <scope id="9191251033651677664" at="188,53,205,24">
         <var name="attributeConcept" id="9191251033651677664" />
         <var name="editorCell" id="9191251033651677664" />
         <var name="provider" id="9191251033651677664" />
         <var name="style" id="9191251033651677664" />
       </scope>
-<<<<<<< HEAD
-      <scope id="946964771156066344" at="58,0,78,0" />
-      <scope id="946964771156066350" at="111,0,131,0" />
-      <scope id="9191251033651677664" at="191,0,211,0" />
-      <scope id="946964771156066344" at="135,48,156,22">
-=======
-      <scope id="946964771156066344" at="39,0,58,0">
-        <var name="editorContext" id="946964771156066344" />
-        <var name="node" id="946964771156066344" />
-      </scope>
-      <scope id="946964771156066350" at="68,0,87,0">
-        <var name="editorContext" id="946964771156066350" />
-        <var name="node" id="946964771156066350" />
-      </scope>
-      <scope id="9191251033651677664" at="123,0,142,0">
-        <var name="editorContext" id="9191251033651677664" />
-        <var name="node" id="9191251033651677664" />
-      </scope>
-      <scope id="946964771156066344" at="91,87,111,22">
->>>>>>> bd830ede
+      <scope id="946964771156066344" at="58,0,77,0" />
+      <scope id="946964771156066350" at="110,0,129,0" />
+      <scope id="9191251033651677664" at="188,0,207,0" />
+      <scope id="946964771156066344" at="133,48,153,22">
         <var name="attributeConcept" id="946964771156066344" />
         <var name="editorCell" id="946964771156066344" />
         <var name="provider" id="946964771156066344" />
         <var name="style" id="946964771156066344" />
       </scope>
-<<<<<<< HEAD
-      <scope id="946964771156066344" at="135,0,158,0" />
-      <unit id="946964771156066344" at="78,0,90,0" name="jetbrains.mps.execution.settings.editor.PersistentConfigurationType_EditorBuilder_a$_Inline_c5arh5_a0a" />
-      <unit id="946964771156066344" at="158,0,170,0" name="jetbrains.mps.execution.settings.editor.PersistentConfigurationType_EditorBuilder_a$_Inline_c5arh5_a1a" />
-      <unit id="946964771156066344" at="90,0,132,0" name="jetbrains.mps.execution.settings.editor.PersistentConfigurationType_EditorBuilder_a$Inline_Builder_c5arh5_a0a" />
-      <unit id="946964771156066344" at="170,0,212,0" name="jetbrains.mps.execution.settings.editor.PersistentConfigurationType_EditorBuilder_a$Inline_Builder_c5arh5_a1a" />
-      <unit id="946964771156066344" at="26,0,216,0" name="jetbrains.mps.execution.settings.editor.PersistentConfigurationType_EditorBuilder_a" />
-=======
-      <scope id="946964771156066344" at="91,0,113,0">
-        <var name="editorContext" id="946964771156066344" />
-        <var name="node" id="946964771156066344" />
-      </scope>
-      <unit id="946964771156066349" at="58,0,88,0" name="jetbrains.mps.execution.settings.editor.PersistentConfigurationType_Editor$_Inline_c5arh5_a0a" />
-      <unit id="9191251033651677663" at="113,0,143,0" name="jetbrains.mps.execution.settings.editor.PersistentConfigurationType_Editor$_Inline_c5arh5_a1a" />
-      <unit id="946964771156066344" at="23,0,147,0" name="jetbrains.mps.execution.settings.editor.PersistentConfigurationType_Editor" />
->>>>>>> bd830ede
+      <scope id="946964771156066344" at="133,0,155,0" />
+      <unit id="946964771156066344" at="77,0,89,0" name="jetbrains.mps.execution.settings.editor.PersistentConfigurationType_EditorBuilder_a$_Inline_c5arh5_a0a" />
+      <unit id="946964771156066344" at="155,0,167,0" name="jetbrains.mps.execution.settings.editor.PersistentConfigurationType_EditorBuilder_a$_Inline_c5arh5_a1a" />
+      <unit id="946964771156066344" at="89,0,130,0" name="jetbrains.mps.execution.settings.editor.PersistentConfigurationType_EditorBuilder_a$Inline_Builder_c5arh5_a0a" />
+      <unit id="946964771156066344" at="167,0,208,0" name="jetbrains.mps.execution.settings.editor.PersistentConfigurationType_EditorBuilder_a$Inline_Builder_c5arh5_a1a" />
+      <unit id="946964771156066344" at="26,0,212,0" name="jetbrains.mps.execution.settings.editor.PersistentConfigurationType_EditorBuilder_a" />
     </file>
   </root>
   <root nodeRef="r:328ff5ee-9330-4068-906e-6e3bb50e6e1d(jetbrains.mps.execution.settings.editor)/946964771156066353">
     <file name="PersistentConfiguration_Editor.java">
-<<<<<<< HEAD
       <node id="946964771156066353" at="11,79,12,89" concept="6" />
       <node id="946964771156066353" at="11,0,14,0" concept="4" trace="createEditorCell#(Ljetbrains/mps/openapi/editor/EditorContext;Lorg/jetbrains/mps/openapi/model/SNode;)Ljetbrains/mps/openapi/editor/cells/EditorCell;" />
       <scope id="946964771156066353" at="11,79,12,89" />
@@ -1930,156 +1221,64 @@
       <node id="946964771156066358" at="79,84,80,40" concept="1" />
       <node id="946964771156066358" at="80,40,81,73" concept="1" />
       <node id="946964771156066358" at="81,73,82,57" concept="5" />
-      <node id="946964771156066358" at="82,57,83,59" concept="5" />
-      <node id="946964771156066358" at="84,35,85,87" concept="5" />
-      <node id="946964771156066358" at="85,87,86,94" concept="6" />
-      <node id="946964771156066358" at="87,10,88,22" concept="6" />
-      <node id="946964771156066361" at="90,49,91,93" concept="5" />
-      <node id="946964771156066361" at="91,93,92,47" concept="1" />
-      <node id="946964771156066361" at="92,47,93,34" concept="5" />
-      <node id="946964771156066361" at="93,34,94,49" concept="1" />
-      <node id="946964771156066361" at="94,49,95,40" concept="1" />
-      <node id="946964771156066361" at="95,40,96,34" concept="1" />
-      <node id="946964771156066361" at="96,34,97,22" concept="6" />
-      <node id="946964771156066363" at="99,50,100,152" concept="5" />
-      <node id="946964771156066363" at="100,152,101,22" concept="6" />
-      <node id="946964771156066364" at="103,49,104,93" concept="5" />
-      <node id="946964771156066364" at="104,93,105,47" concept="1" />
-      <node id="946964771156066364" at="105,47,106,34" concept="5" />
-      <node id="946964771156066364" at="106,34,107,49" concept="1" />
-      <node id="946964771156066364" at="107,49,108,40" concept="1" />
-      <node id="946964771156066364" at="108,40,109,34" concept="1" />
-      <node id="946964771156066364" at="109,34,110,22" concept="6" />
-      <node id="946964771156066366" at="112,50,113,138" concept="5" />
-      <node id="946964771156066366" at="113,138,114,22" concept="6" />
-      <node id="946964771156066367" at="116,49,117,93" concept="5" />
-      <node id="946964771156066367" at="117,93,118,47" concept="1" />
-      <node id="946964771156066367" at="118,47,119,34" concept="5" />
-      <node id="946964771156066367" at="119,34,120,49" concept="1" />
-      <node id="946964771156066367" at="120,49,121,40" concept="1" />
-      <node id="946964771156066367" at="121,40,122,34" concept="1" />
-      <node id="946964771156066367" at="122,34,123,22" concept="6" />
-      <node id="946964771156066369" at="125,50,126,149" concept="5" />
-      <node id="946964771156066369" at="126,149,127,22" concept="6" />
+      <node id="946964771156066358" at="83,35,84,87" concept="5" />
+      <node id="946964771156066358" at="84,87,85,112" concept="6" />
+      <node id="946964771156066358" at="86,10,87,22" concept="6" />
+      <node id="946964771156066361" at="89,49,90,93" concept="5" />
+      <node id="946964771156066361" at="90,93,91,47" concept="1" />
+      <node id="946964771156066361" at="91,47,92,34" concept="5" />
+      <node id="946964771156066361" at="92,34,93,49" concept="1" />
+      <node id="946964771156066361" at="93,49,94,40" concept="1" />
+      <node id="946964771156066361" at="94,40,95,34" concept="1" />
+      <node id="946964771156066361" at="95,34,96,22" concept="6" />
+      <node id="946964771156066363" at="98,50,99,152" concept="5" />
+      <node id="946964771156066363" at="99,152,100,22" concept="6" />
+      <node id="946964771156066364" at="102,49,103,93" concept="5" />
+      <node id="946964771156066364" at="103,93,104,47" concept="1" />
+      <node id="946964771156066364" at="104,47,105,34" concept="5" />
+      <node id="946964771156066364" at="105,34,106,49" concept="1" />
+      <node id="946964771156066364" at="106,49,107,40" concept="1" />
+      <node id="946964771156066364" at="107,40,108,34" concept="1" />
+      <node id="946964771156066364" at="108,34,109,22" concept="6" />
+      <node id="946964771156066366" at="111,50,112,138" concept="5" />
+      <node id="946964771156066366" at="112,138,113,22" concept="6" />
+      <node id="946964771156066367" at="115,49,116,93" concept="5" />
+      <node id="946964771156066367" at="116,93,117,47" concept="1" />
+      <node id="946964771156066367" at="117,47,118,34" concept="5" />
+      <node id="946964771156066367" at="118,34,119,49" concept="1" />
+      <node id="946964771156066367" at="119,49,120,40" concept="1" />
+      <node id="946964771156066367" at="120,40,121,34" concept="1" />
+      <node id="946964771156066367" at="121,34,122,22" concept="6" />
+      <node id="946964771156066369" at="124,50,125,149" concept="5" />
+      <node id="946964771156066369" at="125,149,126,22" concept="6" />
       <node id="946964771156066353" at="22,0,24,0" concept="2" trace="myNode" />
       <node id="946964771156066353" at="36,0,39,0" concept="4" trace="createCell#()Ljetbrains/mps/openapi/editor/cells/EditorCell;" />
       <node id="946964771156066353" at="25,0,29,0" concept="0" trace="PersistentConfiguration_EditorBuilder_a#(Ljetbrains/mps/openapi/editor/EditorContext;Lorg/jetbrains/mps/openapi/model/SNode;)V" />
-      <node id="946964771156066363" at="99,0,103,0" concept="4" trace="createComponent_q65xye_c0#()Ljetbrains/mps/openapi/editor/cells/EditorCell;" />
-      <node id="946964771156066366" at="112,0,116,0" concept="4" trace="createComponent_q65xye_e0#()Ljetbrains/mps/openapi/editor/cells/EditorCell;" />
-      <node id="946964771156066369" at="125,0,129,0" concept="4" trace="createComponent_q65xye_g0#()Ljetbrains/mps/openapi/editor/cells/EditorCell;" />
+      <node id="946964771156066363" at="98,0,102,0" concept="4" trace="createComponent_q65xye_c0#()Ljetbrains/mps/openapi/editor/cells/EditorCell;" />
+      <node id="946964771156066366" at="111,0,115,0" concept="4" trace="createComponent_q65xye_e0#()Ljetbrains/mps/openapi/editor/cells/EditorCell;" />
+      <node id="946964771156066369" at="124,0,128,0" concept="4" trace="createComponent_q65xye_g0#()Ljetbrains/mps/openapi/editor/cells/EditorCell;" />
       <node id="946964771156066353" at="30,0,35,0" concept="4" trace="getNode#()Lorg/jetbrains/mps/openapi/model/SNode;" />
-      <node id="946964771156066358" at="83,59,88,22" concept="3" />
+      <node id="946964771156066358" at="82,57,87,22" concept="3" />
       <node id="2886182022232400613" at="64,0,71,0" concept="4" trace="createComponent_q65xye_a0a#()Ljetbrains/mps/openapi/editor/cells/EditorCell;" />
-      <node id="946964771156066361" at="90,0,99,0" concept="4" trace="createConstant_q65xye_b0#()Ljetbrains/mps/openapi/editor/cells/EditorCell;" />
-      <node id="946964771156066364" at="103,0,112,0" concept="4" trace="createConstant_q65xye_d0#()Ljetbrains/mps/openapi/editor/cells/EditorCell;" />
-      <node id="946964771156066367" at="116,0,125,0" concept="4" trace="createConstant_q65xye_f0#()Ljetbrains/mps/openapi/editor/cells/EditorCell;" />
+      <node id="946964771156066361" at="89,0,98,0" concept="4" trace="createConstant_q65xye_b0#()Ljetbrains/mps/openapi/editor/cells/EditorCell;" />
+      <node id="946964771156066364" at="102,0,111,0" concept="4" trace="createConstant_q65xye_d0#()Ljetbrains/mps/openapi/editor/cells/EditorCell;" />
+      <node id="946964771156066367" at="115,0,124,0" concept="4" trace="createConstant_q65xye_f0#()Ljetbrains/mps/openapi/editor/cells/EditorCell;" />
       <node id="946964771156066353" at="54,0,64,0" concept="4" trace="createCollection_q65xye_a0#()Ljetbrains/mps/openapi/editor/cells/EditorCell;" />
       <node id="946964771156066353" at="40,0,54,0" concept="4" trace="createCollection_q65xye_a#()Ljetbrains/mps/openapi/editor/cells/EditorCell;" />
-      <node id="946964771156066358" at="71,0,90,0" concept="4" trace="createProperty_q65xye_b0a#()Ljetbrains/mps/openapi/editor/cells/EditorCell;" />
+      <node id="946964771156066358" at="71,0,89,0" concept="4" trace="createProperty_q65xye_b0a#()Ljetbrains/mps/openapi/editor/cells/EditorCell;" />
       <scope id="946964771156066353" at="32,26,33,18" />
       <scope id="946964771156066353" at="36,39,37,39" />
       <scope id="946964771156066353" at="25,103,27,18" />
-      <scope id="946964771156066358" at="84,35,86,94">
+      <scope id="946964771156066358" at="83,35,85,112">
         <var name="manager" id="946964771156066358" />
       </scope>
-      <scope id="946964771156066363" at="99,50,101,22">
+      <scope id="946964771156066363" at="98,50,100,22">
         <var name="editorCell" id="946964771156066363" />
       </scope>
-      <scope id="946964771156066366" at="112,50,114,22">
+      <scope id="946964771156066366" at="111,50,113,22">
         <var name="editorCell" id="946964771156066366" />
       </scope>
-      <scope id="946964771156066369" at="125,50,127,22">
-=======
-      <node id="946964771156066353" at="20,79,21,63" concept="6" />
-      <node id="946964771156066353" at="23,89,24,97" concept="5" />
-      <node id="946964771156066353" at="24,97,25,48" concept="1" />
-      <node id="946964771156066353" at="25,48,26,28" concept="1" />
-      <node id="946964771156066353" at="26,28,27,83" concept="1" />
-      <node id="946964771156066353" at="27,83,28,81" concept="1" />
-      <node id="946964771156066353" at="28,81,29,82" concept="1" />
-      <node id="946964771156066353" at="29,82,30,81" concept="1" />
-      <node id="946964771156066353" at="30,81,31,82" concept="1" />
-      <node id="946964771156066353" at="31,82,32,81" concept="1" />
-      <node id="946964771156066353" at="32,81,33,82" concept="1" />
-      <node id="946964771156066353" at="33,82,34,22" concept="6" />
-      <node id="946964771156066353" at="36,90,37,99" concept="5" />
-      <node id="946964771156066353" at="37,99,38,49" concept="1" />
-      <node id="946964771156066353" at="38,49,39,34" concept="5" />
-      <node id="946964771156066353" at="39,34,40,52" concept="1" />
-      <node id="946964771156066353" at="40,52,41,40" concept="1" />
-      <node id="946964771156066353" at="41,40,42,83" concept="1" />
-      <node id="946964771156066353" at="42,83,43,82" concept="1" />
-      <node id="946964771156066353" at="43,82,44,22" concept="6" />
-      <node id="2886182022232400613" at="46,90,47,131" concept="5" />
-      <node id="2886182022232400613" at="47,131,48,34" concept="5" />
-      <node id="2886182022232400613" at="48,34,49,66" concept="1" />
-      <node id="2886182022232400613" at="49,66,50,40" concept="1" />
-      <node id="2886182022232400613" at="50,40,51,22" concept="6" />
-      <node id="946964771156066358" at="53,89,54,82" concept="5" />
-      <node id="946964771156066358" at="54,82,55,29" concept="1" />
-      <node id="946964771156066358" at="55,29,56,42" concept="1" />
-      <node id="946964771156066358" at="56,42,57,26" concept="5" />
-      <node id="946964771156066358" at="57,26,58,58" concept="1" />
-      <node id="946964771156066358" at="58,58,59,42" concept="1" />
-      <node id="946964771156066358" at="59,42,60,34" concept="5" />
-      <node id="946964771156066358" at="60,34,61,68" concept="1" />
-      <node id="946964771156066358" at="61,68,62,40" concept="1" />
-      <node id="946964771156066358" at="62,40,63,73" concept="1" />
-      <node id="946964771156066358" at="63,73,64,57" concept="5" />
-      <node id="946964771156066358" at="65,35,66,82" concept="5" />
-      <node id="946964771156066358" at="66,82,67,112" concept="6" />
-      <node id="946964771156066358" at="68,10,69,22" concept="6" />
-      <node id="946964771156066361" at="71,88,72,86" concept="5" />
-      <node id="946964771156066361" at="72,86,73,47" concept="1" />
-      <node id="946964771156066361" at="73,47,74,34" concept="5" />
-      <node id="946964771156066361" at="74,34,75,52" concept="1" />
-      <node id="946964771156066361" at="75,52,76,40" concept="1" />
-      <node id="946964771156066361" at="76,40,77,34" concept="1" />
-      <node id="946964771156066361" at="77,34,78,22" concept="6" />
-      <node id="946964771156066363" at="80,89,81,164" concept="5" />
-      <node id="946964771156066363" at="81,164,82,22" concept="6" />
-      <node id="946964771156066364" at="84,88,85,86" concept="5" />
-      <node id="946964771156066364" at="85,86,86,47" concept="1" />
-      <node id="946964771156066364" at="86,47,87,34" concept="5" />
-      <node id="946964771156066364" at="87,34,88,52" concept="1" />
-      <node id="946964771156066364" at="88,52,89,40" concept="1" />
-      <node id="946964771156066364" at="89,40,90,34" concept="1" />
-      <node id="946964771156066364" at="90,34,91,22" concept="6" />
-      <node id="946964771156066366" at="93,89,94,150" concept="5" />
-      <node id="946964771156066366" at="94,150,95,22" concept="6" />
-      <node id="946964771156066367" at="97,88,98,86" concept="5" />
-      <node id="946964771156066367" at="98,86,99,47" concept="1" />
-      <node id="946964771156066367" at="99,47,100,34" concept="5" />
-      <node id="946964771156066367" at="100,34,101,52" concept="1" />
-      <node id="946964771156066367" at="101,52,102,40" concept="1" />
-      <node id="946964771156066367" at="102,40,103,34" concept="1" />
-      <node id="946964771156066367" at="103,34,104,22" concept="6" />
-      <node id="946964771156066369" at="106,89,107,161" concept="5" />
-      <node id="946964771156066369" at="107,161,108,22" concept="6" />
-      <node id="946964771156066353" at="20,0,23,0" concept="4" trace="createEditorCell#(Ljetbrains/mps/openapi/editor/EditorContext;Lorg/jetbrains/mps/openapi/model/SNode;)Ljetbrains/mps/openapi/editor/cells/EditorCell;" />
-      <node id="946964771156066363" at="80,0,84,0" concept="4" trace="createComponent_q65xye_c0#(Ljetbrains/mps/openapi/editor/EditorContext;Lorg/jetbrains/mps/openapi/model/SNode;)Ljetbrains/mps/openapi/editor/cells/EditorCell;" />
-      <node id="946964771156066366" at="93,0,97,0" concept="4" trace="createComponent_q65xye_e0#(Ljetbrains/mps/openapi/editor/EditorContext;Lorg/jetbrains/mps/openapi/model/SNode;)Ljetbrains/mps/openapi/editor/cells/EditorCell;" />
-      <node id="946964771156066369" at="106,0,110,0" concept="4" trace="createComponent_q65xye_g0#(Ljetbrains/mps/openapi/editor/EditorContext;Lorg/jetbrains/mps/openapi/model/SNode;)Ljetbrains/mps/openapi/editor/cells/EditorCell;" />
-      <node id="946964771156066358" at="64,57,69,22" concept="3" />
-      <node id="2886182022232400613" at="46,0,53,0" concept="4" trace="createComponent_q65xye_a0a#(Ljetbrains/mps/openapi/editor/EditorContext;Lorg/jetbrains/mps/openapi/model/SNode;)Ljetbrains/mps/openapi/editor/cells/EditorCell;" />
-      <node id="946964771156066361" at="71,0,80,0" concept="4" trace="createConstant_q65xye_b0#(Ljetbrains/mps/openapi/editor/EditorContext;Lorg/jetbrains/mps/openapi/model/SNode;)Ljetbrains/mps/openapi/editor/cells/EditorCell;" />
-      <node id="946964771156066364" at="84,0,93,0" concept="4" trace="createConstant_q65xye_d0#(Ljetbrains/mps/openapi/editor/EditorContext;Lorg/jetbrains/mps/openapi/model/SNode;)Ljetbrains/mps/openapi/editor/cells/EditorCell;" />
-      <node id="946964771156066367" at="97,0,106,0" concept="4" trace="createConstant_q65xye_f0#(Ljetbrains/mps/openapi/editor/EditorContext;Lorg/jetbrains/mps/openapi/model/SNode;)Ljetbrains/mps/openapi/editor/cells/EditorCell;" />
-      <node id="946964771156066353" at="36,0,46,0" concept="4" trace="createCollection_q65xye_a0#(Ljetbrains/mps/openapi/editor/EditorContext;Lorg/jetbrains/mps/openapi/model/SNode;)Ljetbrains/mps/openapi/editor/cells/EditorCell;" />
-      <node id="946964771156066353" at="23,0,36,0" concept="4" trace="createCollection_q65xye_a#(Ljetbrains/mps/openapi/editor/EditorContext;Lorg/jetbrains/mps/openapi/model/SNode;)Ljetbrains/mps/openapi/editor/cells/EditorCell;" />
-      <node id="946964771156066358" at="53,0,71,0" concept="4" trace="createProperty_q65xye_b0a#(Ljetbrains/mps/openapi/editor/EditorContext;Lorg/jetbrains/mps/openapi/model/SNode;)Ljetbrains/mps/openapi/editor/cells/EditorCell;" />
-      <scope id="946964771156066353" at="20,79,21,63" />
-      <scope id="946964771156066358" at="65,35,67,112">
-        <var name="manager" id="946964771156066358" />
-      </scope>
-      <scope id="946964771156066363" at="80,89,82,22">
-        <var name="editorCell" id="946964771156066363" />
-      </scope>
-      <scope id="946964771156066366" at="93,89,95,22">
-        <var name="editorCell" id="946964771156066366" />
-      </scope>
-      <scope id="946964771156066369" at="106,89,108,22">
->>>>>>> bd830ede
+      <scope id="946964771156066369" at="124,50,126,22">
         <var name="editorCell" id="946964771156066369" />
       </scope>
       <scope id="946964771156066353" at="36,0,39,0" />
@@ -2087,56 +1286,24 @@
         <var name="context" id="946964771156066353" />
         <var name="node" id="946964771156066353" />
       </scope>
-<<<<<<< HEAD
-      <scope id="946964771156066363" at="99,0,103,0" />
-      <scope id="946964771156066366" at="112,0,116,0" />
-      <scope id="946964771156066369" at="125,0,129,0" />
+      <scope id="946964771156066363" at="98,0,102,0" />
+      <scope id="946964771156066366" at="111,0,115,0" />
+      <scope id="946964771156066369" at="124,0,128,0" />
       <scope id="946964771156066353" at="30,0,35,0" />
       <scope id="2886182022232400613" at="64,51,69,22">
         <var name="editorCell" id="2886182022232400613" />
         <var name="style" id="2886182022232400613" />
       </scope>
       <scope id="2886182022232400613" at="64,0,71,0" />
-      <scope id="946964771156066361" at="90,49,97,22">
+      <scope id="946964771156066361" at="89,49,96,22">
         <var name="editorCell" id="946964771156066361" />
         <var name="style" id="946964771156066361" />
       </scope>
-      <scope id="946964771156066364" at="103,49,110,22">
+      <scope id="946964771156066364" at="102,49,109,22">
         <var name="editorCell" id="946964771156066364" />
         <var name="style" id="946964771156066364" />
       </scope>
-      <scope id="946964771156066367" at="116,49,123,22">
-=======
-      <scope id="946964771156066363" at="80,0,84,0">
-        <var name="editorContext" id="946964771156066363" />
-        <var name="node" id="946964771156066363" />
-      </scope>
-      <scope id="946964771156066366" at="93,0,97,0">
-        <var name="editorContext" id="946964771156066366" />
-        <var name="node" id="946964771156066366" />
-      </scope>
-      <scope id="946964771156066369" at="106,0,110,0">
-        <var name="editorContext" id="946964771156066369" />
-        <var name="node" id="946964771156066369" />
-      </scope>
-      <scope id="2886182022232400613" at="46,90,51,22">
-        <var name="editorCell" id="2886182022232400613" />
-        <var name="style" id="2886182022232400613" />
-      </scope>
-      <scope id="2886182022232400613" at="46,0,53,0">
-        <var name="editorContext" id="2886182022232400613" />
-        <var name="node" id="2886182022232400613" />
-      </scope>
-      <scope id="946964771156066361" at="71,88,78,22">
-        <var name="editorCell" id="946964771156066361" />
-        <var name="style" id="946964771156066361" />
-      </scope>
-      <scope id="946964771156066364" at="84,88,91,22">
-        <var name="editorCell" id="946964771156066364" />
-        <var name="style" id="946964771156066364" />
-      </scope>
-      <scope id="946964771156066367" at="97,88,104,22">
->>>>>>> bd830ede
+      <scope id="946964771156066367" at="115,49,122,22">
         <var name="editorCell" id="946964771156066367" />
         <var name="style" id="946964771156066367" />
       </scope>
@@ -2144,62 +1311,26 @@
         <var name="editorCell" id="946964771156066353" />
         <var name="style" id="946964771156066353" />
       </scope>
-<<<<<<< HEAD
-      <scope id="946964771156066361" at="90,0,99,0" />
-      <scope id="946964771156066364" at="103,0,112,0" />
-      <scope id="946964771156066367" at="116,0,125,0" />
+      <scope id="946964771156066361" at="89,0,98,0" />
+      <scope id="946964771156066364" at="102,0,111,0" />
+      <scope id="946964771156066367" at="115,0,124,0" />
       <scope id="946964771156066353" at="54,0,64,0" />
       <scope id="946964771156066353" at="40,50,52,22">
         <var name="editorCell" id="946964771156066353" />
       </scope>
       <scope id="946964771156066353" at="40,0,54,0" />
-      <scope id="946964771156066358" at="71,50,88,22">
-=======
-      <scope id="946964771156066361" at="71,0,80,0">
-        <var name="editorContext" id="946964771156066361" />
-        <var name="node" id="946964771156066361" />
-      </scope>
-      <scope id="946964771156066364" at="84,0,93,0">
-        <var name="editorContext" id="946964771156066364" />
-        <var name="node" id="946964771156066364" />
-      </scope>
-      <scope id="946964771156066367" at="97,0,106,0">
-        <var name="editorContext" id="946964771156066367" />
-        <var name="node" id="946964771156066367" />
-      </scope>
-      <scope id="946964771156066353" at="36,0,46,0">
-        <var name="editorContext" id="946964771156066353" />
-        <var name="node" id="946964771156066353" />
-      </scope>
-      <scope id="946964771156066353" at="23,89,34,22">
-        <var name="editorCell" id="946964771156066353" />
-      </scope>
-      <scope id="946964771156066353" at="23,0,36,0">
-        <var name="editorContext" id="946964771156066353" />
-        <var name="node" id="946964771156066353" />
-      </scope>
-      <scope id="946964771156066358" at="53,89,69,22">
->>>>>>> bd830ede
+      <scope id="946964771156066358" at="71,50,87,22">
         <var name="attributeConcept" id="946964771156066358" />
         <var name="editorCell" id="946964771156066358" />
         <var name="provider" id="946964771156066358" />
         <var name="style" id="946964771156066358" />
       </scope>
-<<<<<<< HEAD
-      <scope id="946964771156066358" at="71,0,90,0" />
-      <unit id="946964771156066353" at="21,0,130,0" name="jetbrains.mps.execution.settings.editor.PersistentConfiguration_EditorBuilder_a" />
-=======
-      <scope id="946964771156066358" at="53,0,71,0">
-        <var name="editorContext" id="946964771156066358" />
-        <var name="node" id="946964771156066358" />
-      </scope>
-      <unit id="946964771156066353" at="19,0,111,0" name="jetbrains.mps.execution.settings.editor.PersistentConfiguration_Editor" />
->>>>>>> bd830ede
+      <scope id="946964771156066358" at="71,0,89,0" />
+      <unit id="946964771156066353" at="21,0,129,0" name="jetbrains.mps.execution.settings.editor.PersistentConfiguration_EditorBuilder_a" />
     </file>
   </root>
   <root nodeRef="r:328ff5ee-9330-4068-906e-6e3bb50e6e1d(jetbrains.mps.execution.settings.editor)/946964771156066627">
     <file name="TemplatePersistentConfigurationType_Editor.java">
-<<<<<<< HEAD
       <node id="946964771156066627" at="11,79,12,101" concept="6" />
       <node id="946964771156066627" at="11,0,14,0" concept="4" trace="createEditorCell#(Ljetbrains/mps/openapi/editor/EditorContext;Lorg/jetbrains/mps/openapi/model/SNode;)Ljetbrains/mps/openapi/editor/cells/EditorCell;" />
       <scope id="946964771156066627" at="11,79,12,101" />
@@ -2231,302 +1362,156 @@
       <node id="946964771156066627" at="65,40,66,52" concept="1" />
       <node id="946964771156066627" at="67,5,68,73" concept="1" />
       <node id="946964771156066627" at="68,73,69,57" concept="5" />
-      <node id="946964771156066627" at="69,57,70,59" concept="5" />
-      <node id="946964771156066627" at="71,35,72,87" concept="5" />
-      <node id="946964771156066627" at="72,87,73,94" concept="6" />
-      <node id="946964771156066627" at="74,10,75,22" concept="6" />
-      <node id="946964771156066627" at="78,33,79,14" concept="10" />
-      <node id="946964771156066627" at="81,69,82,57" concept="6" />
-      <node id="946964771156066627" at="84,81,85,41" concept="7" />
-      <node id="946964771156066627" at="85,41,86,143" concept="6" />
-      <node id="946964771156066627" at="92,0,93,0" concept="2" trace="myReferencingNode" />
-      <node id="946964771156066627" at="94,119,95,21" concept="10" />
-      <node id="946964771156066627" at="95,21,96,42" concept="1" />
-      <node id="946964771156066627" at="96,42,97,20" concept="1" />
-      <node id="946964771156066627" at="100,41,101,42" concept="6" />
-      <node id="946964771156066627" at="106,28,107,20" concept="6" />
-      <node id="946964771156066637" at="110,53,111,91" concept="5" />
-      <node id="946964771156066637" at="111,91,112,31" concept="1" />
-      <node id="946964771156066637" at="112,31,113,44" concept="1" />
-      <node id="946964771156066637" at="113,44,114,33" concept="1" />
-      <node id="946964771156066637" at="114,33,115,28" concept="5" />
-      <node id="946964771156066637" at="115,28,116,65" concept="1" />
-      <node id="946964771156066637" at="116,65,117,44" concept="1" />
-      <node id="946964771156066637" at="117,44,118,36" concept="5" />
-      <node id="946964771156066637" at="118,36,119,103" concept="1" />
-      <node id="946964771156066637" at="119,103,120,42" concept="1" />
-      <node id="946964771156066637" at="120,42,121,75" concept="1" />
-      <node id="946964771156066637" at="121,75,122,59" concept="5" />
-      <node id="946964771156066637" at="122,59,123,61" concept="5" />
-      <node id="946964771156066637" at="124,37,125,89" concept="5" />
-      <node id="946964771156066637" at="125,89,126,96" concept="6" />
-      <node id="946964771156066637" at="127,12,128,24" concept="6" />
-      <node id="9191251033651686253" at="131,97,132,625" concept="6" />
-      <node id="946964771156066627" at="134,48,135,88" concept="5" />
-      <node id="946964771156066627" at="135,88,136,33" concept="1" />
-      <node id="946964771156066627" at="136,33,137,34" concept="1" />
-      <node id="946964771156066627" at="137,34,138,26" concept="5" />
-      <node id="946964771156066627" at="138,26,139,116" concept="1" />
-      <node id="946964771156066627" at="139,116,140,63" concept="1" />
-      <node id="946964771156066627" at="141,39,142,40" concept="1" />
-      <node id="946964771156066627" at="142,40,143,52" concept="1" />
-      <node id="946964771156066627" at="144,5,145,73" concept="1" />
-      <node id="946964771156066627" at="145,73,146,57" concept="5" />
-      <node id="946964771156066627" at="146,57,147,59" concept="5" />
-      <node id="946964771156066627" at="148,35,149,87" concept="5" />
-      <node id="946964771156066627" at="149,87,150,94" concept="6" />
-      <node id="946964771156066627" at="151,10,152,22" concept="6" />
-      <node id="946964771156066627" at="155,33,156,14" concept="10" />
-      <node id="946964771156066627" at="158,69,159,57" concept="6" />
-      <node id="946964771156066627" at="161,81,162,41" concept="7" />
-      <node id="946964771156066627" at="162,41,163,143" concept="6" />
-      <node id="946964771156066627" at="169,0,170,0" concept="2" trace="myReferencingNode" />
-      <node id="946964771156066627" at="171,119,172,21" concept="10" />
-      <node id="946964771156066627" at="172,21,173,42" concept="1" />
-      <node id="946964771156066627" at="173,42,174,20" concept="1" />
-      <node id="946964771156066627" at="177,41,178,42" concept="6" />
-      <node id="946964771156066627" at="183,28,184,20" concept="6" />
-      <node id="9191251033651686453" at="187,53,188,91" concept="5" />
-      <node id="9191251033651686453" at="188,91,189,31" concept="1" />
-      <node id="9191251033651686453" at="189,31,190,44" concept="1" />
-      <node id="9191251033651686453" at="190,44,191,33" concept="1" />
-      <node id="9191251033651686453" at="191,33,192,28" concept="5" />
-      <node id="9191251033651686453" at="192,28,193,65" concept="1" />
-      <node id="9191251033651686453" at="193,65,194,46" concept="1" />
-      <node id="9191251033651686453" at="194,46,195,36" concept="5" />
-      <node id="9191251033651686453" at="195,36,196,113" concept="1" />
-      <node id="9191251033651686453" at="196,113,197,42" concept="1" />
-      <node id="9191251033651686453" at="197,42,198,75" concept="1" />
-      <node id="9191251033651686453" at="198,75,199,59" concept="5" />
-      <node id="9191251033651686453" at="199,59,200,61" concept="5" />
-      <node id="9191251033651686453" at="201,37,202,89" concept="5" />
-      <node id="9191251033651686453" at="202,89,203,96" concept="6" />
-      <node id="9191251033651686453" at="204,12,205,24" concept="6" />
-      <node id="9191251033651686456" at="208,97,209,625" concept="6" />
+      <node id="946964771156066627" at="70,35,71,87" concept="5" />
+      <node id="946964771156066627" at="71,87,72,112" concept="6" />
+      <node id="946964771156066627" at="73,10,74,22" concept="6" />
+      <node id="946964771156066627" at="77,33,78,14" concept="10" />
+      <node id="946964771156066627" at="80,69,81,57" concept="6" />
+      <node id="946964771156066627" at="83,81,84,41" concept="7" />
+      <node id="946964771156066627" at="84,41,85,143" concept="6" />
+      <node id="946964771156066627" at="91,0,92,0" concept="2" trace="myReferencingNode" />
+      <node id="946964771156066627" at="93,119,94,21" concept="10" />
+      <node id="946964771156066627" at="94,21,95,42" concept="1" />
+      <node id="946964771156066627" at="95,42,96,20" concept="1" />
+      <node id="946964771156066627" at="99,41,100,42" concept="6" />
+      <node id="946964771156066627" at="105,28,106,20" concept="6" />
+      <node id="946964771156066637" at="109,53,110,91" concept="5" />
+      <node id="946964771156066637" at="110,91,111,31" concept="1" />
+      <node id="946964771156066637" at="111,31,112,44" concept="1" />
+      <node id="946964771156066637" at="112,44,113,33" concept="1" />
+      <node id="946964771156066637" at="113,33,114,28" concept="5" />
+      <node id="946964771156066637" at="114,28,115,65" concept="1" />
+      <node id="946964771156066637" at="115,65,116,44" concept="1" />
+      <node id="946964771156066637" at="116,44,117,36" concept="5" />
+      <node id="946964771156066637" at="117,36,118,103" concept="1" />
+      <node id="946964771156066637" at="118,103,119,42" concept="1" />
+      <node id="946964771156066637" at="119,42,120,75" concept="1" />
+      <node id="946964771156066637" at="120,75,121,59" concept="5" />
+      <node id="946964771156066637" at="122,37,123,89" concept="5" />
+      <node id="946964771156066637" at="123,89,124,114" concept="6" />
+      <node id="946964771156066637" at="125,12,126,24" concept="6" />
+      <node id="9191251033651686253" at="129,97,130,625" concept="6" />
+      <node id="946964771156066627" at="132,48,133,88" concept="5" />
+      <node id="946964771156066627" at="133,88,134,33" concept="1" />
+      <node id="946964771156066627" at="134,33,135,34" concept="1" />
+      <node id="946964771156066627" at="135,34,136,26" concept="5" />
+      <node id="946964771156066627" at="136,26,137,116" concept="1" />
+      <node id="946964771156066627" at="137,116,138,63" concept="1" />
+      <node id="946964771156066627" at="139,39,140,40" concept="1" />
+      <node id="946964771156066627" at="140,40,141,52" concept="1" />
+      <node id="946964771156066627" at="142,5,143,73" concept="1" />
+      <node id="946964771156066627" at="143,73,144,57" concept="5" />
+      <node id="946964771156066627" at="145,35,146,87" concept="5" />
+      <node id="946964771156066627" at="146,87,147,112" concept="6" />
+      <node id="946964771156066627" at="148,10,149,22" concept="6" />
+      <node id="946964771156066627" at="152,33,153,14" concept="10" />
+      <node id="946964771156066627" at="155,69,156,57" concept="6" />
+      <node id="946964771156066627" at="158,81,159,41" concept="7" />
+      <node id="946964771156066627" at="159,41,160,143" concept="6" />
+      <node id="946964771156066627" at="166,0,167,0" concept="2" trace="myReferencingNode" />
+      <node id="946964771156066627" at="168,119,169,21" concept="10" />
+      <node id="946964771156066627" at="169,21,170,42" concept="1" />
+      <node id="946964771156066627" at="170,42,171,20" concept="1" />
+      <node id="946964771156066627" at="174,41,175,42" concept="6" />
+      <node id="946964771156066627" at="180,28,181,20" concept="6" />
+      <node id="9191251033651686453" at="184,53,185,91" concept="5" />
+      <node id="9191251033651686453" at="185,91,186,31" concept="1" />
+      <node id="9191251033651686453" at="186,31,187,44" concept="1" />
+      <node id="9191251033651686453" at="187,44,188,33" concept="1" />
+      <node id="9191251033651686453" at="188,33,189,28" concept="5" />
+      <node id="9191251033651686453" at="189,28,190,65" concept="1" />
+      <node id="9191251033651686453" at="190,65,191,46" concept="1" />
+      <node id="9191251033651686453" at="191,46,192,36" concept="5" />
+      <node id="9191251033651686453" at="192,36,193,113" concept="1" />
+      <node id="9191251033651686453" at="193,113,194,42" concept="1" />
+      <node id="9191251033651686453" at="194,42,195,75" concept="1" />
+      <node id="9191251033651686453" at="195,75,196,59" concept="5" />
+      <node id="9191251033651686453" at="197,37,198,89" concept="5" />
+      <node id="9191251033651686453" at="198,89,199,114" concept="6" />
+      <node id="9191251033651686453" at="200,12,201,24" concept="6" />
+      <node id="9191251033651686456" at="204,97,205,625" concept="6" />
       <node id="946964771156066627" at="26,0,28,0" concept="2" trace="myNode" />
-      <node id="946964771156066627" at="90,0,92,0" concept="2" trace="myNode" />
-      <node id="946964771156066627" at="167,0,169,0" concept="2" trace="myNode" />
+      <node id="946964771156066627" at="89,0,91,0" concept="2" trace="myNode" />
+      <node id="946964771156066627" at="164,0,166,0" concept="2" trace="myNode" />
       <node id="946964771156066627" at="40,0,43,0" concept="4" trace="createCell#()Ljetbrains/mps/openapi/editor/cells/EditorCell;" />
       <node id="946964771156066627" at="48,65,51,5" concept="3" />
       <node id="946964771156066627" at="51,5,54,5" concept="3" />
-      <node id="946964771156066627" at="78,0,81,0" concept="0" trace="_Inline_1clvom_a0a#()V" />
-      <node id="946964771156066627" at="81,0,84,0" concept="4" trace="createEditorCell#(Ljetbrains/mps/openapi/editor/EditorContext;)Ljetbrains/mps/openapi/editor/cells/EditorCell;" />
-      <node id="946964771156066627" at="100,0,103,0" concept="4" trace="createCell#()Ljetbrains/mps/openapi/editor/cells/EditorCell;" />
-      <node id="9191251033651686251" at="131,0,134,0" concept="9" trace="renderingCondition_1clvom_a0a#(Lorg/jetbrains/mps/openapi/model/SNode;Ljetbrains/mps/openapi/editor/EditorContext;)Z" />
-      <node id="946964771156066627" at="155,0,158,0" concept="0" trace="_Inline_1clvom_a1a#()V" />
-      <node id="946964771156066627" at="158,0,161,0" concept="4" trace="createEditorCell#(Ljetbrains/mps/openapi/editor/EditorContext;)Ljetbrains/mps/openapi/editor/cells/EditorCell;" />
-      <node id="946964771156066627" at="177,0,180,0" concept="4" trace="createCell#()Ljetbrains/mps/openapi/editor/cells/EditorCell;" />
-      <node id="9191251033651686454" at="208,0,211,0" concept="9" trace="renderingCondition_1clvom_a1a#(Lorg/jetbrains/mps/openapi/model/SNode;Ljetbrains/mps/openapi/editor/EditorContext;)Z" />
+      <node id="946964771156066627" at="77,0,80,0" concept="0" trace="_Inline_1clvom_a0a#()V" />
+      <node id="946964771156066627" at="80,0,83,0" concept="4" trace="createEditorCell#(Ljetbrains/mps/openapi/editor/EditorContext;)Ljetbrains/mps/openapi/editor/cells/EditorCell;" />
+      <node id="946964771156066627" at="99,0,102,0" concept="4" trace="createCell#()Ljetbrains/mps/openapi/editor/cells/EditorCell;" />
+      <node id="9191251033651686251" at="129,0,132,0" concept="9" trace="renderingCondition_1clvom_a0a#(Lorg/jetbrains/mps/openapi/model/SNode;Ljetbrains/mps/openapi/editor/EditorContext;)Z" />
+      <node id="946964771156066627" at="152,0,155,0" concept="0" trace="_Inline_1clvom_a1a#()V" />
+      <node id="946964771156066627" at="155,0,158,0" concept="4" trace="createEditorCell#(Ljetbrains/mps/openapi/editor/EditorContext;)Ljetbrains/mps/openapi/editor/cells/EditorCell;" />
+      <node id="946964771156066627" at="174,0,177,0" concept="4" trace="createCell#()Ljetbrains/mps/openapi/editor/cells/EditorCell;" />
+      <node id="9191251033651686454" at="204,0,207,0" concept="9" trace="renderingCondition_1clvom_a1a#(Lorg/jetbrains/mps/openapi/model/SNode;Ljetbrains/mps/openapi/editor/EditorContext;)Z" />
       <node id="946964771156066627" at="29,0,33,0" concept="0" trace="TemplatePersistentConfigurationType_EditorBuilder_a#(Ljetbrains/mps/openapi/editor/EditorContext;Lorg/jetbrains/mps/openapi/model/SNode;)V" />
       <node id="946964771156066627" at="63,63,67,5" concept="3" />
-      <node id="946964771156066627" at="84,0,88,0" concept="4" trace="createEditorCell#(Ljetbrains/mps/openapi/editor/EditorContext;Lorg/jetbrains/mps/openapi/model/SNode;)Ljetbrains/mps/openapi/editor/cells/EditorCell;" />
-      <node id="946964771156066627" at="140,63,144,5" concept="3" />
-      <node id="946964771156066627" at="161,0,165,0" concept="4" trace="createEditorCell#(Ljetbrains/mps/openapi/editor/EditorContext;Lorg/jetbrains/mps/openapi/model/SNode;)Ljetbrains/mps/openapi/editor/cells/EditorCell;" />
+      <node id="946964771156066627" at="83,0,87,0" concept="4" trace="createEditorCell#(Ljetbrains/mps/openapi/editor/EditorContext;Lorg/jetbrains/mps/openapi/model/SNode;)Ljetbrains/mps/openapi/editor/cells/EditorCell;" />
+      <node id="946964771156066627" at="138,63,142,5" concept="3" />
+      <node id="946964771156066627" at="158,0,162,0" concept="4" trace="createEditorCell#(Ljetbrains/mps/openapi/editor/EditorContext;Lorg/jetbrains/mps/openapi/model/SNode;)Ljetbrains/mps/openapi/editor/cells/EditorCell;" />
       <node id="946964771156066627" at="34,0,39,0" concept="4" trace="getNode#()Lorg/jetbrains/mps/openapi/model/SNode;" />
-      <node id="946964771156066627" at="70,59,75,22" concept="3" />
-      <node id="946964771156066627" at="94,0,99,0" concept="0" trace="Inline_Builder_1clvom_a0a#(Ljetbrains/mps/openapi/editor/EditorContext;Lorg/jetbrains/mps/openapi/model/SNode;Lorg/jetbrains/mps/openapi/model/SNode;)V" />
-      <node id="946964771156066627" at="104,0,109,0" concept="4" trace="getNode#()Lorg/jetbrains/mps/openapi/model/SNode;" />
-      <node id="946964771156066637" at="123,61,128,24" concept="3" />
-      <node id="946964771156066627" at="147,59,152,22" concept="3" />
-      <node id="946964771156066627" at="171,0,176,0" concept="0" trace="Inline_Builder_1clvom_a1a#(Ljetbrains/mps/openapi/editor/EditorContext;Lorg/jetbrains/mps/openapi/model/SNode;Lorg/jetbrains/mps/openapi/model/SNode;)V" />
-      <node id="946964771156066627" at="181,0,186,0" concept="4" trace="getNode#()Lorg/jetbrains/mps/openapi/model/SNode;" />
-      <node id="9191251033651686453" at="200,61,205,24" concept="3" />
+      <node id="946964771156066627" at="69,57,74,22" concept="3" />
+      <node id="946964771156066627" at="93,0,98,0" concept="0" trace="Inline_Builder_1clvom_a0a#(Ljetbrains/mps/openapi/editor/EditorContext;Lorg/jetbrains/mps/openapi/model/SNode;Lorg/jetbrains/mps/openapi/model/SNode;)V" />
+      <node id="946964771156066627" at="103,0,108,0" concept="4" trace="getNode#()Lorg/jetbrains/mps/openapi/model/SNode;" />
+      <node id="946964771156066637" at="121,59,126,24" concept="3" />
+      <node id="946964771156066627" at="144,57,149,22" concept="3" />
+      <node id="946964771156066627" at="168,0,173,0" concept="0" trace="Inline_Builder_1clvom_a1a#(Ljetbrains/mps/openapi/editor/EditorContext;Lorg/jetbrains/mps/openapi/model/SNode;Lorg/jetbrains/mps/openapi/model/SNode;)V" />
+      <node id="946964771156066627" at="178,0,183,0" concept="4" trace="getNode#()Lorg/jetbrains/mps/openapi/model/SNode;" />
+      <node id="9191251033651686453" at="196,59,201,24" concept="3" />
       <node id="946964771156066627" at="44,0,57,0" concept="4" trace="createCollection_1clvom_a#()Ljetbrains/mps/openapi/editor/cells/EditorCell;" />
-      <node id="946964771156066627" at="57,0,77,0" concept="4" trace="createRefCell_1clvom_a0#()Ljetbrains/mps/openapi/editor/cells/EditorCell;" />
-      <node id="946964771156066637" at="110,0,130,0" concept="4" trace="createProperty_1clvom_a0a0#()Ljetbrains/mps/openapi/editor/cells/EditorCell;" />
-      <node id="946964771156066627" at="134,0,154,0" concept="4" trace="createRefCell_1clvom_b0#()Ljetbrains/mps/openapi/editor/cells/EditorCell;" />
-      <node id="9191251033651686453" at="187,0,207,0" concept="4" trace="createProperty_1clvom_a0b0#()Ljetbrains/mps/openapi/editor/cells/EditorCell;" />
+      <node id="946964771156066627" at="57,0,76,0" concept="4" trace="createRefCell_1clvom_a0#()Ljetbrains/mps/openapi/editor/cells/EditorCell;" />
+      <node id="946964771156066637" at="109,0,128,0" concept="4" trace="createProperty_1clvom_a0a0#()Ljetbrains/mps/openapi/editor/cells/EditorCell;" />
+      <node id="946964771156066627" at="132,0,151,0" concept="4" trace="createRefCell_1clvom_b0#()Ljetbrains/mps/openapi/editor/cells/EditorCell;" />
+      <node id="9191251033651686453" at="184,0,203,0" concept="4" trace="createProperty_1clvom_a0b0#()Ljetbrains/mps/openapi/editor/cells/EditorCell;" />
       <scope id="946964771156066627" at="36,26,37,18" />
       <scope id="946964771156066627" at="40,39,41,39" />
       <scope id="946964771156066627" at="49,68,50,58" />
       <scope id="946964771156066627" at="52,68,53,58" />
-      <scope id="946964771156066627" at="78,33,79,14" />
-      <scope id="946964771156066627" at="81,69,82,57" />
-      <scope id="946964771156066627" at="100,41,101,42" />
-      <scope id="946964771156066627" at="106,28,107,20" />
-      <scope id="9191251033651686252" at="131,97,132,625" />
-      <scope id="946964771156066627" at="155,33,156,14" />
-      <scope id="946964771156066627" at="158,69,159,57" />
-      <scope id="946964771156066627" at="177,41,178,42" />
-      <scope id="946964771156066627" at="183,28,184,20" />
-      <scope id="9191251033651686455" at="208,97,209,625" />
+      <scope id="946964771156066627" at="77,33,78,14" />
+      <scope id="946964771156066627" at="80,69,81,57" />
+      <scope id="946964771156066627" at="99,41,100,42" />
+      <scope id="946964771156066627" at="105,28,106,20" />
+      <scope id="9191251033651686252" at="129,97,130,625" />
+      <scope id="946964771156066627" at="152,33,153,14" />
+      <scope id="946964771156066627" at="155,69,156,57" />
+      <scope id="946964771156066627" at="174,41,175,42" />
+      <scope id="946964771156066627" at="180,28,181,20" />
+      <scope id="9191251033651686455" at="204,97,205,625" />
       <scope id="946964771156066627" at="29,115,31,18" />
       <scope id="946964771156066627" at="64,39,66,52" />
-      <scope id="946964771156066627" at="71,35,73,94">
+      <scope id="946964771156066627" at="70,35,72,112">
         <var name="manager" id="946964771156066627" />
       </scope>
-      <scope id="946964771156066627" at="84,81,86,143" />
-      <scope id="946964771156066637" at="124,37,126,96">
+      <scope id="946964771156066627" at="83,81,85,143" />
+      <scope id="946964771156066637" at="122,37,124,114">
         <var name="manager" id="946964771156066637" />
       </scope>
-      <scope id="946964771156066627" at="141,39,143,52" />
-      <scope id="946964771156066627" at="148,35,150,94">
+      <scope id="946964771156066627" at="139,39,141,52" />
+      <scope id="946964771156066627" at="145,35,147,112">
         <var name="manager" id="946964771156066627" />
       </scope>
-      <scope id="946964771156066627" at="161,81,163,143" />
-      <scope id="9191251033651686453" at="201,37,203,96">
-=======
-      <node id="946964771156066627" at="23,79,24,63" concept="6" />
-      <node id="946964771156066627" at="26,89,27,99" concept="5" />
-      <node id="946964771156066627" at="27,99,28,48" concept="1" />
-      <node id="946964771156066627" at="28,48,29,28" concept="1" />
-      <node id="946964771156066627" at="30,61,31,82" concept="1" />
-      <node id="946964771156066627" at="33,61,34,82" concept="1" />
-      <node id="946964771156066627" at="35,5,36,22" concept="6" />
-      <node id="946964771156066627" at="38,87,39,81" concept="5" />
-      <node id="946964771156066627" at="39,81,40,33" concept="1" />
-      <node id="946964771156066627" at="40,33,41,34" concept="1" />
-      <node id="946964771156066627" at="41,34,42,26" concept="5" />
-      <node id="946964771156066627" at="42,26,43,107" concept="1" />
-      <node id="946964771156066627" at="43,107,44,58" concept="1" />
-      <node id="946964771156066627" at="45,39,46,40" concept="1" />
-      <node id="946964771156066627" at="46,40,47,52" concept="1" />
-      <node id="946964771156066627" at="48,5,49,73" concept="1" />
-      <node id="946964771156066627" at="49,73,50,57" concept="5" />
-      <node id="946964771156066627" at="51,35,52,82" concept="5" />
-      <node id="946964771156066627" at="52,82,53,112" concept="6" />
-      <node id="946964771156066627" at="54,10,55,22" concept="6" />
-      <node id="946964771156066636" at="58,33,59,14" concept="9" />
-      <node id="946964771156066636" at="61,69,62,67" concept="6" />
-      <node id="946964771156066636" at="64,81,65,66" concept="6" />
-      <node id="946964771156066637" at="67,92,68,84" concept="5" />
-      <node id="946964771156066637" at="68,84,69,31" concept="1" />
-      <node id="946964771156066637" at="69,31,70,44" concept="1" />
-      <node id="946964771156066637" at="70,44,71,33" concept="1" />
-      <node id="946964771156066637" at="71,33,72,28" concept="5" />
-      <node id="946964771156066637" at="72,28,73,60" concept="1" />
-      <node id="946964771156066637" at="73,60,74,44" concept="1" />
-      <node id="946964771156066637" at="74,44,75,36" concept="5" />
-      <node id="946964771156066637" at="75,36,76,87" concept="1" />
-      <node id="946964771156066637" at="76,87,77,42" concept="1" />
-      <node id="946964771156066637" at="77,42,78,75" concept="1" />
-      <node id="946964771156066637" at="78,75,79,59" concept="5" />
-      <node id="946964771156066637" at="80,37,81,84" concept="5" />
-      <node id="946964771156066637" at="81,84,82,114" concept="6" />
-      <node id="946964771156066637" at="83,12,84,24" concept="6" />
-      <node id="9191251033651686253" at="87,97,88,625" concept="6" />
-      <node id="946964771156066627" at="90,87,91,81" concept="5" />
-      <node id="946964771156066627" at="91,81,92,33" concept="1" />
-      <node id="946964771156066627" at="92,33,93,34" concept="1" />
-      <node id="946964771156066627" at="93,34,94,26" concept="5" />
-      <node id="946964771156066627" at="94,26,95,107" concept="1" />
-      <node id="946964771156066627" at="95,107,96,58" concept="1" />
-      <node id="946964771156066627" at="97,39,98,40" concept="1" />
-      <node id="946964771156066627" at="98,40,99,52" concept="1" />
-      <node id="946964771156066627" at="100,5,101,73" concept="1" />
-      <node id="946964771156066627" at="101,73,102,57" concept="5" />
-      <node id="946964771156066627" at="103,35,104,82" concept="5" />
-      <node id="946964771156066627" at="104,82,105,112" concept="6" />
-      <node id="946964771156066627" at="106,10,107,22" concept="6" />
-      <node id="9191251033651686452" at="110,33,111,14" concept="9" />
-      <node id="9191251033651686452" at="113,69,114,67" concept="6" />
-      <node id="9191251033651686452" at="116,81,117,66" concept="6" />
-      <node id="9191251033651686453" at="119,92,120,84" concept="5" />
-      <node id="9191251033651686453" at="120,84,121,31" concept="1" />
-      <node id="9191251033651686453" at="121,31,122,44" concept="1" />
-      <node id="9191251033651686453" at="122,44,123,33" concept="1" />
-      <node id="9191251033651686453" at="123,33,124,28" concept="5" />
-      <node id="9191251033651686453" at="124,28,125,60" concept="1" />
-      <node id="9191251033651686453" at="125,60,126,46" concept="1" />
-      <node id="9191251033651686453" at="126,46,127,36" concept="5" />
-      <node id="9191251033651686453" at="127,36,128,97" concept="1" />
-      <node id="9191251033651686453" at="128,97,129,42" concept="1" />
-      <node id="9191251033651686453" at="129,42,130,75" concept="1" />
-      <node id="9191251033651686453" at="130,75,131,59" concept="5" />
-      <node id="9191251033651686453" at="132,37,133,84" concept="5" />
-      <node id="9191251033651686453" at="133,84,134,114" concept="6" />
-      <node id="9191251033651686453" at="135,12,136,24" concept="6" />
-      <node id="9191251033651686456" at="139,97,140,625" concept="6" />
-      <node id="946964771156066627" at="23,0,26,0" concept="4" trace="createEditorCell#(Ljetbrains/mps/openapi/editor/EditorContext;Lorg/jetbrains/mps/openapi/model/SNode;)Ljetbrains/mps/openapi/editor/cells/EditorCell;" />
-      <node id="946964771156066627" at="29,28,32,5" concept="3" />
-      <node id="946964771156066627" at="32,5,35,5" concept="3" />
-      <node id="946964771156066636" at="58,0,61,0" concept="0" trace="_Inline_1clvom_a0a#()V" />
-      <node id="946964771156066636" at="61,0,64,0" concept="4" trace="createEditorCell#(Ljetbrains/mps/openapi/editor/EditorContext;)Ljetbrains/mps/openapi/editor/cells/EditorCell;" />
-      <node id="946964771156066636" at="64,0,67,0" concept="4" trace="createEditorCell#(Ljetbrains/mps/openapi/editor/EditorContext;Lorg/jetbrains/mps/openapi/model/SNode;)Ljetbrains/mps/openapi/editor/cells/EditorCell;" />
-      <node id="9191251033651686251" at="87,0,90,0" concept="8" trace="renderingCondition_1clvom_a0a#(Lorg/jetbrains/mps/openapi/model/SNode;Ljetbrains/mps/openapi/editor/EditorContext;)Z" />
-      <node id="9191251033651686452" at="110,0,113,0" concept="0" trace="_Inline_1clvom_a1a#()V" />
-      <node id="9191251033651686452" at="113,0,116,0" concept="4" trace="createEditorCell#(Ljetbrains/mps/openapi/editor/EditorContext;)Ljetbrains/mps/openapi/editor/cells/EditorCell;" />
-      <node id="9191251033651686452" at="116,0,119,0" concept="4" trace="createEditorCell#(Ljetbrains/mps/openapi/editor/EditorContext;Lorg/jetbrains/mps/openapi/model/SNode;)Ljetbrains/mps/openapi/editor/cells/EditorCell;" />
-      <node id="9191251033651686454" at="139,0,142,0" concept="8" trace="renderingCondition_1clvom_a1a#(Lorg/jetbrains/mps/openapi/model/SNode;Ljetbrains/mps/openapi/editor/EditorContext;)Z" />
-      <node id="946964771156066627" at="44,58,48,5" concept="3" />
-      <node id="946964771156066627" at="96,58,100,5" concept="3" />
-      <node id="946964771156066627" at="50,57,55,22" concept="3" />
-      <node id="946964771156066637" at="79,59,84,24" concept="3" />
-      <node id="946964771156066627" at="102,57,107,22" concept="3" />
-      <node id="9191251033651686453" at="131,59,136,24" concept="3" />
-      <node id="946964771156066627" at="26,0,38,0" concept="4" trace="createCollection_1clvom_a#(Ljetbrains/mps/openapi/editor/EditorContext;Lorg/jetbrains/mps/openapi/model/SNode;)Ljetbrains/mps/openapi/editor/cells/EditorCell;" />
-      <node id="946964771156066627" at="38,0,57,0" concept="4" trace="createRefCell_1clvom_a0#(Ljetbrains/mps/openapi/editor/EditorContext;Lorg/jetbrains/mps/openapi/model/SNode;)Ljetbrains/mps/openapi/editor/cells/EditorCell;" />
-      <node id="946964771156066637" at="67,0,86,0" concept="4" trace="createProperty_1clvom_a0a0#(Ljetbrains/mps/openapi/editor/EditorContext;Lorg/jetbrains/mps/openapi/model/SNode;)Ljetbrains/mps/openapi/editor/cells/EditorCell;" />
-      <node id="946964771156066627" at="90,0,109,0" concept="4" trace="createRefCell_1clvom_b0#(Ljetbrains/mps/openapi/editor/EditorContext;Lorg/jetbrains/mps/openapi/model/SNode;)Ljetbrains/mps/openapi/editor/cells/EditorCell;" />
-      <node id="9191251033651686453" at="119,0,138,0" concept="4" trace="createProperty_1clvom_a0b0#(Ljetbrains/mps/openapi/editor/EditorContext;Lorg/jetbrains/mps/openapi/model/SNode;)Ljetbrains/mps/openapi/editor/cells/EditorCell;" />
-      <scope id="946964771156066627" at="23,79,24,63" />
-      <scope id="946964771156066627" at="30,61,31,82" />
-      <scope id="946964771156066627" at="33,61,34,82" />
-      <scope id="946964771156066636" at="58,33,59,14" />
-      <scope id="946964771156066636" at="61,69,62,67" />
-      <scope id="946964771156066636" at="64,81,65,66" />
-      <scope id="9191251033651686252" at="87,97,88,625" />
-      <scope id="9191251033651686452" at="110,33,111,14" />
-      <scope id="9191251033651686452" at="113,69,114,67" />
-      <scope id="9191251033651686452" at="116,81,117,66" />
-      <scope id="9191251033651686455" at="139,97,140,625" />
-      <scope id="946964771156066627" at="45,39,47,52" />
-      <scope id="946964771156066627" at="51,35,53,112">
-        <var name="manager" id="946964771156066627" />
-      </scope>
-      <scope id="946964771156066637" at="80,37,82,114">
-        <var name="manager" id="946964771156066637" />
-      </scope>
-      <scope id="946964771156066627" at="97,39,99,52" />
-      <scope id="946964771156066627" at="103,35,105,112">
-        <var name="manager" id="946964771156066627" />
-      </scope>
-      <scope id="9191251033651686453" at="132,37,134,114">
->>>>>>> bd830ede
+      <scope id="946964771156066627" at="158,81,160,143" />
+      <scope id="9191251033651686453" at="197,37,199,114">
         <var name="manager" id="9191251033651686453" />
       </scope>
       <scope id="946964771156066627" at="40,0,43,0" />
-      <scope id="946964771156066627" at="78,0,81,0" />
-      <scope id="946964771156066627" at="81,0,84,0">
+      <scope id="946964771156066627" at="77,0,80,0" />
+      <scope id="946964771156066627" at="80,0,83,0">
         <var name="editorContext" id="946964771156066627" />
       </scope>
-<<<<<<< HEAD
-      <scope id="946964771156066627" at="94,119,97,20" />
-      <scope id="946964771156066627" at="100,0,103,0" />
-      <scope id="9191251033651686251" at="131,0,134,0">
+      <scope id="946964771156066627" at="93,119,96,20" />
+      <scope id="946964771156066627" at="99,0,102,0" />
+      <scope id="9191251033651686251" at="129,0,132,0">
         <var name="editorContext" id="9191251033651686251" />
         <var name="node" id="9191251033651686251" />
       </scope>
-      <scope id="946964771156066627" at="155,0,158,0" />
-      <scope id="946964771156066627" at="158,0,161,0">
+      <scope id="946964771156066627" at="152,0,155,0" />
+      <scope id="946964771156066627" at="155,0,158,0">
         <var name="editorContext" id="946964771156066627" />
       </scope>
-      <scope id="946964771156066627" at="171,119,174,20" />
-      <scope id="946964771156066627" at="177,0,180,0" />
-      <scope id="9191251033651686454" at="208,0,211,0">
-=======
-      <scope id="946964771156066636" at="58,0,61,0" />
-      <scope id="946964771156066636" at="61,0,64,0">
-        <var name="editorContext" id="946964771156066636" />
-      </scope>
-      <scope id="946964771156066636" at="64,0,67,0">
-        <var name="editorContext" id="946964771156066636" />
-        <var name="node" id="946964771156066636" />
-      </scope>
-      <scope id="9191251033651686251" at="87,0,90,0">
-        <var name="editorContext" id="9191251033651686251" />
-        <var name="node" id="9191251033651686251" />
-      </scope>
-      <scope id="9191251033651686452" at="110,0,113,0" />
-      <scope id="9191251033651686452" at="113,0,116,0">
-        <var name="editorContext" id="9191251033651686452" />
-      </scope>
-      <scope id="9191251033651686452" at="116,0,119,0">
-        <var name="editorContext" id="9191251033651686452" />
-        <var name="node" id="9191251033651686452" />
-      </scope>
-      <scope id="9191251033651686454" at="139,0,142,0">
->>>>>>> bd830ede
+      <scope id="946964771156066627" at="168,119,171,20" />
+      <scope id="946964771156066627" at="174,0,177,0" />
+      <scope id="9191251033651686454" at="204,0,207,0">
         <var name="editorContext" id="9191251033651686454" />
         <var name="node" id="9191251033651686454" />
       </scope>
@@ -2534,105 +1519,66 @@
         <var name="context" id="946964771156066627" />
         <var name="node" id="946964771156066627" />
       </scope>
-      <scope id="946964771156066627" at="84,0,88,0">
+      <scope id="946964771156066627" at="83,0,87,0">
         <var name="editorContext" id="946964771156066627" />
         <var name="node" id="946964771156066627" />
       </scope>
-<<<<<<< HEAD
-      <scope id="946964771156066627" at="161,0,165,0">
+      <scope id="946964771156066627" at="158,0,162,0">
         <var name="editorContext" id="946964771156066627" />
         <var name="node" id="946964771156066627" />
       </scope>
       <scope id="946964771156066627" at="34,0,39,0" />
-      <scope id="946964771156066627" at="94,0,99,0">
+      <scope id="946964771156066627" at="93,0,98,0">
         <var name="context" id="946964771156066627" />
         <var name="node" id="946964771156066627" />
         <var name="referencingNode" id="946964771156066627" />
       </scope>
-      <scope id="946964771156066627" at="104,0,109,0" />
-      <scope id="946964771156066627" at="171,0,176,0">
+      <scope id="946964771156066627" at="103,0,108,0" />
+      <scope id="946964771156066627" at="168,0,173,0">
         <var name="context" id="946964771156066627" />
         <var name="node" id="946964771156066627" />
         <var name="referencingNode" id="946964771156066627" />
       </scope>
-      <scope id="946964771156066627" at="181,0,186,0" />
+      <scope id="946964771156066627" at="178,0,183,0" />
       <scope id="946964771156066627" at="44,50,55,22">
         <var name="editorCell" id="946964771156066627" />
       </scope>
       <scope id="946964771156066627" at="44,0,57,0" />
-      <scope id="946964771156066627" at="57,48,75,22">
-=======
-      <scope id="946964771156066627" at="38,87,55,22">
->>>>>>> bd830ede
+      <scope id="946964771156066627" at="57,48,74,22">
         <var name="attributeConcept" id="946964771156066627" />
         <var name="editorCell" id="946964771156066627" />
         <var name="provider" id="946964771156066627" />
       </scope>
-<<<<<<< HEAD
-      <scope id="946964771156066637" at="110,53,128,24">
-=======
-      <scope id="946964771156066637" at="67,92,84,24">
->>>>>>> bd830ede
+      <scope id="946964771156066637" at="109,53,126,24">
         <var name="attributeConcept" id="946964771156066637" />
         <var name="editorCell" id="946964771156066637" />
         <var name="provider" id="946964771156066637" />
         <var name="style" id="946964771156066637" />
       </scope>
-<<<<<<< HEAD
-      <scope id="946964771156066627" at="134,48,152,22">
-=======
-      <scope id="946964771156066627" at="90,87,107,22">
->>>>>>> bd830ede
+      <scope id="946964771156066627" at="132,48,149,22">
         <var name="attributeConcept" id="946964771156066627" />
         <var name="editorCell" id="946964771156066627" />
         <var name="provider" id="946964771156066627" />
       </scope>
-<<<<<<< HEAD
-      <scope id="9191251033651686453" at="187,53,205,24">
-=======
-      <scope id="9191251033651686453" at="119,92,136,24">
->>>>>>> bd830ede
+      <scope id="9191251033651686453" at="184,53,201,24">
         <var name="attributeConcept" id="9191251033651686453" />
         <var name="editorCell" id="9191251033651686453" />
         <var name="provider" id="9191251033651686453" />
         <var name="style" id="9191251033651686453" />
       </scope>
-<<<<<<< HEAD
-      <scope id="946964771156066627" at="57,0,77,0" />
-      <scope id="946964771156066637" at="110,0,130,0" />
-      <scope id="946964771156066627" at="134,0,154,0" />
-      <scope id="9191251033651686453" at="187,0,207,0" />
-      <unit id="946964771156066627" at="77,0,89,0" name="jetbrains.mps.execution.settings.editor.TemplatePersistentConfigurationType_EditorBuilder_a$_Inline_1clvom_a0a" />
-      <unit id="946964771156066627" at="154,0,166,0" name="jetbrains.mps.execution.settings.editor.TemplatePersistentConfigurationType_EditorBuilder_a$_Inline_1clvom_a1a" />
-      <unit id="946964771156066627" at="89,0,131,0" name="jetbrains.mps.execution.settings.editor.TemplatePersistentConfigurationType_EditorBuilder_a$Inline_Builder_1clvom_a0a" />
-      <unit id="946964771156066627" at="166,0,208,0" name="jetbrains.mps.execution.settings.editor.TemplatePersistentConfigurationType_EditorBuilder_a$Inline_Builder_1clvom_a1a" />
-      <unit id="946964771156066627" at="25,0,212,0" name="jetbrains.mps.execution.settings.editor.TemplatePersistentConfigurationType_EditorBuilder_a" />
-=======
-      <scope id="946964771156066627" at="38,0,57,0">
-        <var name="editorContext" id="946964771156066627" />
-        <var name="node" id="946964771156066627" />
-      </scope>
-      <scope id="946964771156066637" at="67,0,86,0">
-        <var name="editorContext" id="946964771156066637" />
-        <var name="node" id="946964771156066637" />
-      </scope>
-      <scope id="946964771156066627" at="90,0,109,0">
-        <var name="editorContext" id="946964771156066627" />
-        <var name="node" id="946964771156066627" />
-      </scope>
-      <scope id="9191251033651686453" at="119,0,138,0">
-        <var name="editorContext" id="9191251033651686453" />
-        <var name="node" id="9191251033651686453" />
-      </scope>
-      <unit id="946964771156066636" at="57,0,87,0" name="jetbrains.mps.execution.settings.editor.TemplatePersistentConfigurationType_Editor$_Inline_1clvom_a0a" />
-      <unit id="9191251033651686452" at="109,0,139,0" name="jetbrains.mps.execution.settings.editor.TemplatePersistentConfigurationType_Editor$_Inline_1clvom_a1a" />
-      <unit id="946964771156066627" at="22,0,143,0" name="jetbrains.mps.execution.settings.editor.TemplatePersistentConfigurationType_Editor" />
->>>>>>> bd830ede
+      <scope id="946964771156066627" at="57,0,76,0" />
+      <scope id="946964771156066637" at="109,0,128,0" />
+      <scope id="946964771156066627" at="132,0,151,0" />
+      <scope id="9191251033651686453" at="184,0,203,0" />
+      <unit id="946964771156066627" at="76,0,88,0" name="jetbrains.mps.execution.settings.editor.TemplatePersistentConfigurationType_EditorBuilder_a$_Inline_1clvom_a0a" />
+      <unit id="946964771156066627" at="151,0,163,0" name="jetbrains.mps.execution.settings.editor.TemplatePersistentConfigurationType_EditorBuilder_a$_Inline_1clvom_a1a" />
+      <unit id="946964771156066627" at="88,0,129,0" name="jetbrains.mps.execution.settings.editor.TemplatePersistentConfigurationType_EditorBuilder_a$Inline_Builder_1clvom_a0a" />
+      <unit id="946964771156066627" at="163,0,204,0" name="jetbrains.mps.execution.settings.editor.TemplatePersistentConfigurationType_EditorBuilder_a$Inline_Builder_1clvom_a1a" />
+      <unit id="946964771156066627" at="25,0,208,0" name="jetbrains.mps.execution.settings.editor.TemplatePersistentConfigurationType_EditorBuilder_a" />
     </file>
   </root>
   <root nodeRef="r:328ff5ee-9330-4068-906e-6e3bb50e6e1d(jetbrains.mps.execution.settings.editor)/946964771156066641">
     <file name="TemplateParameterReference_Editor.java">
-<<<<<<< HEAD
       <node id="946964771156066641" at="11,79,12,92" concept="6" />
       <node id="946964771156066641" at="11,0,14,0" concept="4" trace="createEditorCell#(Ljetbrains/mps/openapi/editor/EditorContext;Lorg/jetbrains/mps/openapi/model/SNode;)Ljetbrains/mps/openapi/editor/cells/EditorCell;" />
       <scope id="946964771156066641" at="11,79,12,92" />
@@ -2666,209 +1612,110 @@
       <node id="946964771156066641" at="61,95,62,40" concept="1" />
       <node id="946964771156066641" at="62,40,63,73" concept="1" />
       <node id="946964771156066641" at="63,73,64,57" concept="5" />
-      <node id="946964771156066641" at="64,57,65,59" concept="5" />
-      <node id="946964771156066641" at="66,35,67,87" concept="5" />
-      <node id="946964771156066641" at="67,87,68,94" concept="6" />
-      <node id="946964771156066641" at="69,10,70,22" concept="6" />
-      <node id="946964771156066641" at="73,33,74,14" concept="10" />
-      <node id="946964771156066641" at="76,69,77,57" concept="6" />
-      <node id="946964771156066641" at="79,81,80,41" concept="7" />
-      <node id="946964771156066641" at="80,41,81,134" concept="6" />
-      <node id="946964771156066641" at="87,0,88,0" concept="2" trace="myReferencingNode" />
-      <node id="946964771156066641" at="89,119,90,21" concept="10" />
-      <node id="946964771156066641" at="90,21,91,42" concept="1" />
-      <node id="946964771156066641" at="91,42,92,20" concept="1" />
-      <node id="946964771156066641" at="95,41,96,42" concept="6" />
-      <node id="946964771156066641" at="101,28,102,20" concept="6" />
-      <node id="946964771156066644" at="105,53,106,91" concept="5" />
-      <node id="946964771156066644" at="106,91,107,31" concept="1" />
-      <node id="946964771156066644" at="107,31,108,44" concept="1" />
-      <node id="946964771156066644" at="108,44,109,33" concept="1" />
-      <node id="946964771156066644" at="109,33,110,28" concept="5" />
-      <node id="946964771156066644" at="110,28,111,65" concept="1" />
-      <node id="946964771156066644" at="111,65,112,44" concept="1" />
-      <node id="946964771156066644" at="112,44,113,36" concept="5" />
-      <node id="946964771156066644" at="113,36,114,89" concept="1" />
-      <node id="946964771156066644" at="114,89,115,54" concept="1" />
-      <node id="946964771156066644" at="115,54,116,42" concept="1" />
-      <node id="946964771156066644" at="116,42,117,75" concept="1" />
-      <node id="946964771156066644" at="117,75,118,59" concept="5" />
-      <node id="946964771156066644" at="118,59,119,61" concept="5" />
-      <node id="946964771156066644" at="120,37,121,89" concept="5" />
-      <node id="946964771156066644" at="121,89,122,96" concept="6" />
-      <node id="946964771156066644" at="123,12,124,24" concept="6" />
+      <node id="946964771156066641" at="65,35,66,87" concept="5" />
+      <node id="946964771156066641" at="66,87,67,112" concept="6" />
+      <node id="946964771156066641" at="68,10,69,22" concept="6" />
+      <node id="946964771156066641" at="72,33,73,14" concept="10" />
+      <node id="946964771156066641" at="75,69,76,57" concept="6" />
+      <node id="946964771156066641" at="78,81,79,41" concept="7" />
+      <node id="946964771156066641" at="79,41,80,134" concept="6" />
+      <node id="946964771156066641" at="86,0,87,0" concept="2" trace="myReferencingNode" />
+      <node id="946964771156066641" at="88,119,89,21" concept="10" />
+      <node id="946964771156066641" at="89,21,90,42" concept="1" />
+      <node id="946964771156066641" at="90,42,91,20" concept="1" />
+      <node id="946964771156066641" at="94,41,95,42" concept="6" />
+      <node id="946964771156066641" at="100,28,101,20" concept="6" />
+      <node id="946964771156066644" at="104,53,105,91" concept="5" />
+      <node id="946964771156066644" at="105,91,106,31" concept="1" />
+      <node id="946964771156066644" at="106,31,107,44" concept="1" />
+      <node id="946964771156066644" at="107,44,108,33" concept="1" />
+      <node id="946964771156066644" at="108,33,109,28" concept="5" />
+      <node id="946964771156066644" at="109,28,110,65" concept="1" />
+      <node id="946964771156066644" at="110,65,111,44" concept="1" />
+      <node id="946964771156066644" at="111,44,112,36" concept="5" />
+      <node id="946964771156066644" at="112,36,113,89" concept="1" />
+      <node id="946964771156066644" at="113,89,114,54" concept="1" />
+      <node id="946964771156066644" at="114,54,115,42" concept="1" />
+      <node id="946964771156066644" at="115,42,116,75" concept="1" />
+      <node id="946964771156066644" at="116,75,117,59" concept="5" />
+      <node id="946964771156066644" at="118,37,119,89" concept="5" />
+      <node id="946964771156066644" at="119,89,120,114" concept="6" />
+      <node id="946964771156066644" at="121,12,122,24" concept="6" />
       <node id="946964771156066641" at="23,0,25,0" concept="2" trace="myNode" />
-      <node id="946964771156066641" at="85,0,87,0" concept="2" trace="myNode" />
+      <node id="946964771156066641" at="84,0,86,0" concept="2" trace="myNode" />
       <node id="946964771156066641" at="37,0,40,0" concept="4" trace="createCell#()Ljetbrains/mps/openapi/editor/cells/EditorCell;" />
-      <node id="946964771156066641" at="73,0,76,0" concept="0" trace="_Inline_6oagtk_a0a#()V" />
-      <node id="946964771156066641" at="76,0,79,0" concept="4" trace="createEditorCell#(Ljetbrains/mps/openapi/editor/EditorContext;)Ljetbrains/mps/openapi/editor/cells/EditorCell;" />
-      <node id="946964771156066641" at="95,0,98,0" concept="4" trace="createCell#()Ljetbrains/mps/openapi/editor/cells/EditorCell;" />
+      <node id="946964771156066641" at="72,0,75,0" concept="0" trace="_Inline_6oagtk_a0a#()V" />
+      <node id="946964771156066641" at="75,0,78,0" concept="4" trace="createEditorCell#(Ljetbrains/mps/openapi/editor/EditorContext;)Ljetbrains/mps/openapi/editor/cells/EditorCell;" />
+      <node id="946964771156066641" at="94,0,97,0" concept="4" trace="createCell#()Ljetbrains/mps/openapi/editor/cells/EditorCell;" />
       <node id="946964771156066641" at="26,0,30,0" concept="0" trace="TemplateParameterReference_EditorBuilder_a#(Ljetbrains/mps/openapi/editor/EditorContext;Lorg/jetbrains/mps/openapi/model/SNode;)V" />
       <node id="946964771156066641" at="55,63,59,5" concept="3" />
-      <node id="946964771156066641" at="79,0,83,0" concept="4" trace="createEditorCell#(Ljetbrains/mps/openapi/editor/EditorContext;Lorg/jetbrains/mps/openapi/model/SNode;)Ljetbrains/mps/openapi/editor/cells/EditorCell;" />
+      <node id="946964771156066641" at="78,0,82,0" concept="4" trace="createEditorCell#(Ljetbrains/mps/openapi/editor/EditorContext;Lorg/jetbrains/mps/openapi/model/SNode;)Ljetbrains/mps/openapi/editor/cells/EditorCell;" />
       <node id="946964771156066641" at="31,0,36,0" concept="4" trace="getNode#()Lorg/jetbrains/mps/openapi/model/SNode;" />
-      <node id="946964771156066641" at="65,59,70,22" concept="3" />
-      <node id="946964771156066641" at="89,0,94,0" concept="0" trace="Inline_Builder_6oagtk_a0a#(Ljetbrains/mps/openapi/editor/EditorContext;Lorg/jetbrains/mps/openapi/model/SNode;Lorg/jetbrains/mps/openapi/model/SNode;)V" />
-      <node id="946964771156066641" at="99,0,104,0" concept="4" trace="getNode#()Lorg/jetbrains/mps/openapi/model/SNode;" />
-      <node id="946964771156066644" at="119,61,124,24" concept="3" />
+      <node id="946964771156066641" at="64,57,69,22" concept="3" />
+      <node id="946964771156066641" at="88,0,93,0" concept="0" trace="Inline_Builder_6oagtk_a0a#(Ljetbrains/mps/openapi/editor/EditorContext;Lorg/jetbrains/mps/openapi/model/SNode;Lorg/jetbrains/mps/openapi/model/SNode;)V" />
+      <node id="946964771156066641" at="98,0,103,0" concept="4" trace="getNode#()Lorg/jetbrains/mps/openapi/model/SNode;" />
+      <node id="946964771156066644" at="117,59,122,24" concept="3" />
       <node id="946964771156066641" at="41,0,49,0" concept="4" trace="createCollection_6oagtk_a#()Ljetbrains/mps/openapi/editor/cells/EditorCell;" />
-      <node id="946964771156066644" at="105,0,126,0" concept="4" trace="createProperty_6oagtk_a0a0#()Ljetbrains/mps/openapi/editor/cells/EditorCell;" />
-      <node id="946964771156066641" at="49,0,72,0" concept="4" trace="createRefCell_6oagtk_a0#()Ljetbrains/mps/openapi/editor/cells/EditorCell;" />
+      <node id="946964771156066644" at="104,0,124,0" concept="4" trace="createProperty_6oagtk_a0a0#()Ljetbrains/mps/openapi/editor/cells/EditorCell;" />
+      <node id="946964771156066641" at="49,0,71,0" concept="4" trace="createRefCell_6oagtk_a0#()Ljetbrains/mps/openapi/editor/cells/EditorCell;" />
       <scope id="946964771156066641" at="33,26,34,18" />
       <scope id="946964771156066641" at="37,39,38,39" />
-      <scope id="946964771156066641" at="73,33,74,14" />
-      <scope id="946964771156066641" at="76,69,77,57" />
-      <scope id="946964771156066641" at="95,41,96,42" />
-      <scope id="946964771156066641" at="101,28,102,20" />
+      <scope id="946964771156066641" at="72,33,73,14" />
+      <scope id="946964771156066641" at="75,69,76,57" />
+      <scope id="946964771156066641" at="94,41,95,42" />
+      <scope id="946964771156066641" at="100,28,101,20" />
       <scope id="946964771156066641" at="26,106,28,18" />
       <scope id="946964771156066641" at="56,39,58,48" />
-      <scope id="946964771156066641" at="66,35,68,94">
+      <scope id="946964771156066641" at="65,35,67,112">
         <var name="manager" id="946964771156066641" />
       </scope>
-      <scope id="946964771156066641" at="79,81,81,134" />
-      <scope id="946964771156066644" at="120,37,122,96">
-=======
-      <node id="946964771156066641" at="22,79,23,63" concept="6" />
-      <node id="946964771156066641" at="25,89,26,96" concept="5" />
-      <node id="946964771156066641" at="26,96,27,48" concept="1" />
-      <node id="946964771156066641" at="27,48,28,28" concept="1" />
-      <node id="946964771156066641" at="28,28,29,80" concept="1" />
-      <node id="946964771156066641" at="29,80,30,22" concept="6" />
-      <node id="946964771156066641" at="32,87,33,81" concept="5" />
-      <node id="946964771156066641" at="33,81,34,56" concept="1" />
-      <node id="946964771156066641" at="34,56,35,69" concept="1" />
-      <node id="946964771156066641" at="35,69,36,26" concept="5" />
-      <node id="946964771156066641" at="36,26,37,98" concept="1" />
-      <node id="946964771156066641" at="37,98,38,58" concept="1" />
-      <node id="946964771156066641" at="39,39,40,40" concept="1" />
-      <node id="946964771156066641" at="40,40,41,48" concept="1" />
-      <node id="946964771156066641" at="42,5,43,34" concept="5" />
-      <node id="946964771156066641" at="43,34,44,79" concept="1" />
-      <node id="946964771156066641" at="44,79,45,40" concept="1" />
-      <node id="946964771156066641" at="45,40,46,73" concept="1" />
-      <node id="946964771156066641" at="46,73,47,57" concept="5" />
-      <node id="946964771156066641" at="48,35,49,82" concept="5" />
-      <node id="946964771156066641" at="49,82,50,112" concept="6" />
-      <node id="946964771156066641" at="51,10,52,22" concept="6" />
-      <node id="946964771156066643" at="55,33,56,14" concept="9" />
-      <node id="946964771156066643" at="58,69,59,67" concept="6" />
-      <node id="946964771156066643" at="61,81,62,66" concept="6" />
-      <node id="946964771156066644" at="64,92,65,84" concept="5" />
-      <node id="946964771156066644" at="65,84,66,31" concept="1" />
-      <node id="946964771156066644" at="66,31,67,44" concept="1" />
-      <node id="946964771156066644" at="67,44,68,33" concept="1" />
-      <node id="946964771156066644" at="68,33,69,28" concept="5" />
-      <node id="946964771156066644" at="69,28,70,60" concept="1" />
-      <node id="946964771156066644" at="70,60,71,44" concept="1" />
-      <node id="946964771156066644" at="71,44,72,36" concept="5" />
-      <node id="946964771156066644" at="72,36,73,73" concept="1" />
-      <node id="946964771156066644" at="73,73,74,57" concept="1" />
-      <node id="946964771156066644" at="74,57,75,42" concept="1" />
-      <node id="946964771156066644" at="75,42,76,75" concept="1" />
-      <node id="946964771156066644" at="76,75,77,59" concept="5" />
-      <node id="946964771156066644" at="78,37,79,84" concept="5" />
-      <node id="946964771156066644" at="79,84,80,114" concept="6" />
-      <node id="946964771156066644" at="81,12,82,24" concept="6" />
-      <node id="946964771156066641" at="22,0,25,0" concept="4" trace="createEditorCell#(Ljetbrains/mps/openapi/editor/EditorContext;Lorg/jetbrains/mps/openapi/model/SNode;)Ljetbrains/mps/openapi/editor/cells/EditorCell;" />
-      <node id="946964771156066643" at="55,0,58,0" concept="0" trace="_Inline_6oagtk_a0a#()V" />
-      <node id="946964771156066643" at="58,0,61,0" concept="4" trace="createEditorCell#(Ljetbrains/mps/openapi/editor/EditorContext;)Ljetbrains/mps/openapi/editor/cells/EditorCell;" />
-      <node id="946964771156066643" at="61,0,64,0" concept="4" trace="createEditorCell#(Ljetbrains/mps/openapi/editor/EditorContext;Lorg/jetbrains/mps/openapi/model/SNode;)Ljetbrains/mps/openapi/editor/cells/EditorCell;" />
-      <node id="946964771156066641" at="38,58,42,5" concept="3" />
-      <node id="946964771156066641" at="47,57,52,22" concept="3" />
-      <node id="946964771156066644" at="77,59,82,24" concept="3" />
-      <node id="946964771156066641" at="25,0,32,0" concept="4" trace="createCollection_6oagtk_a#(Ljetbrains/mps/openapi/editor/EditorContext;Lorg/jetbrains/mps/openapi/model/SNode;)Ljetbrains/mps/openapi/editor/cells/EditorCell;" />
-      <node id="946964771156066644" at="64,0,84,0" concept="4" trace="createProperty_6oagtk_a0a0#(Ljetbrains/mps/openapi/editor/EditorContext;Lorg/jetbrains/mps/openapi/model/SNode;)Ljetbrains/mps/openapi/editor/cells/EditorCell;" />
-      <node id="946964771156066641" at="32,0,54,0" concept="4" trace="createRefCell_6oagtk_a0#(Ljetbrains/mps/openapi/editor/EditorContext;Lorg/jetbrains/mps/openapi/model/SNode;)Ljetbrains/mps/openapi/editor/cells/EditorCell;" />
-      <scope id="946964771156066641" at="22,79,23,63" />
-      <scope id="946964771156066643" at="55,33,56,14" />
-      <scope id="946964771156066643" at="58,69,59,67" />
-      <scope id="946964771156066643" at="61,81,62,66" />
-      <scope id="946964771156066641" at="39,39,41,48" />
-      <scope id="946964771156066641" at="48,35,50,112">
-        <var name="manager" id="946964771156066641" />
-      </scope>
-      <scope id="946964771156066644" at="78,37,80,114">
->>>>>>> bd830ede
+      <scope id="946964771156066641" at="78,81,80,134" />
+      <scope id="946964771156066644" at="118,37,120,114">
         <var name="manager" id="946964771156066644" />
       </scope>
       <scope id="946964771156066641" at="37,0,40,0" />
-      <scope id="946964771156066641" at="73,0,76,0" />
-      <scope id="946964771156066641" at="76,0,79,0">
+      <scope id="946964771156066641" at="72,0,75,0" />
+      <scope id="946964771156066641" at="75,0,78,0">
         <var name="editorContext" id="946964771156066641" />
       </scope>
-      <scope id="946964771156066641" at="89,119,92,20" />
-      <scope id="946964771156066641" at="95,0,98,0" />
+      <scope id="946964771156066641" at="88,119,91,20" />
+      <scope id="946964771156066641" at="94,0,97,0" />
       <scope id="946964771156066641" at="26,0,30,0">
         <var name="context" id="946964771156066641" />
         <var name="node" id="946964771156066641" />
       </scope>
-<<<<<<< HEAD
-      <scope id="946964771156066641" at="79,0,83,0">
+      <scope id="946964771156066641" at="78,0,82,0">
         <var name="editorContext" id="946964771156066641" />
         <var name="node" id="946964771156066641" />
       </scope>
       <scope id="946964771156066641" at="31,0,36,0" />
-      <scope id="946964771156066641" at="89,0,94,0">
+      <scope id="946964771156066641" at="88,0,93,0">
         <var name="context" id="946964771156066641" />
         <var name="node" id="946964771156066641" />
         <var name="referencingNode" id="946964771156066641" />
-=======
-      <scope id="946964771156066643" at="55,0,58,0" />
-      <scope id="946964771156066643" at="58,0,61,0">
-        <var name="editorContext" id="946964771156066643" />
-      </scope>
-      <scope id="946964771156066643" at="61,0,64,0">
-        <var name="editorContext" id="946964771156066643" />
-        <var name="node" id="946964771156066643" />
->>>>>>> bd830ede
-      </scope>
-      <scope id="946964771156066641" at="99,0,104,0" />
+      </scope>
+      <scope id="946964771156066641" at="98,0,103,0" />
       <scope id="946964771156066641" at="41,50,47,22">
         <var name="editorCell" id="946964771156066641" />
       </scope>
-<<<<<<< HEAD
       <scope id="946964771156066641" at="41,0,49,0" />
-      <scope id="946964771156066644" at="105,53,124,24">
-=======
-      <scope id="946964771156066641" at="25,0,32,0">
-        <var name="editorContext" id="946964771156066641" />
-        <var name="node" id="946964771156066641" />
-      </scope>
-      <scope id="946964771156066644" at="64,92,82,24">
->>>>>>> bd830ede
+      <scope id="946964771156066644" at="104,53,122,24">
         <var name="attributeConcept" id="946964771156066644" />
         <var name="editorCell" id="946964771156066644" />
         <var name="provider" id="946964771156066644" />
         <var name="style" id="946964771156066644" />
       </scope>
-<<<<<<< HEAD
-      <scope id="946964771156066641" at="49,48,70,22">
-=======
-      <scope id="946964771156066641" at="32,87,52,22">
->>>>>>> bd830ede
+      <scope id="946964771156066641" at="49,48,69,22">
         <var name="attributeConcept" id="946964771156066641" />
         <var name="editorCell" id="946964771156066641" />
         <var name="provider" id="946964771156066641" />
         <var name="style" id="946964771156066641" />
       </scope>
-<<<<<<< HEAD
-      <scope id="946964771156066644" at="105,0,126,0" />
-      <scope id="946964771156066641" at="49,0,72,0" />
-      <unit id="946964771156066641" at="72,0,84,0" name="jetbrains.mps.execution.settings.editor.TemplateParameterReference_EditorBuilder_a$_Inline_6oagtk_a0a" />
-      <unit id="946964771156066641" at="84,0,127,0" name="jetbrains.mps.execution.settings.editor.TemplateParameterReference_EditorBuilder_a$Inline_Builder_6oagtk_a0a" />
-      <unit id="946964771156066641" at="22,0,128,0" name="jetbrains.mps.execution.settings.editor.TemplateParameterReference_EditorBuilder_a" />
-=======
-      <scope id="946964771156066644" at="64,0,84,0">
-        <var name="editorContext" id="946964771156066644" />
-        <var name="node" id="946964771156066644" />
-      </scope>
-      <scope id="946964771156066641" at="32,0,54,0">
-        <var name="editorContext" id="946964771156066641" />
-        <var name="node" id="946964771156066641" />
-      </scope>
-      <unit id="946964771156066643" at="54,0,85,0" name="jetbrains.mps.execution.settings.editor.TemplateParameterReference_Editor$_Inline_6oagtk_a0a" />
-      <unit id="946964771156066641" at="21,0,86,0" name="jetbrains.mps.execution.settings.editor.TemplateParameterReference_Editor" />
->>>>>>> bd830ede
+      <scope id="946964771156066644" at="104,0,124,0" />
+      <scope id="946964771156066641" at="49,0,71,0" />
+      <unit id="946964771156066641" at="71,0,83,0" name="jetbrains.mps.execution.settings.editor.TemplateParameterReference_EditorBuilder_a$_Inline_6oagtk_a0a" />
+      <unit id="946964771156066641" at="83,0,125,0" name="jetbrains.mps.execution.settings.editor.TemplateParameterReference_EditorBuilder_a$Inline_Builder_6oagtk_a0a" />
+      <unit id="946964771156066641" at="22,0,126,0" name="jetbrains.mps.execution.settings.editor.TemplateParameterReference_EditorBuilder_a" />
     </file>
   </root>
   <root nodeRef="r:328ff5ee-9330-4068-906e-6e3bb50e6e1d(jetbrains.mps.execution.settings.editor)/946964771156066645">
@@ -2994,7 +1841,6 @@
   </root>
   <root nodeRef="r:328ff5ee-9330-4068-906e-6e3bb50e6e1d(jetbrains.mps.execution.settings.editor)/946964771156066651">
     <file name="PersistentPropertyReferenceOperation_Editor.java">
-<<<<<<< HEAD
       <node id="946964771156066651" at="11,79,12,102" concept="6" />
       <node id="946964771156066651" at="11,0,14,0" concept="4" trace="createEditorCell#(Ljetbrains/mps/openapi/editor/EditorContext;Lorg/jetbrains/mps/openapi/model/SNode;)Ljetbrains/mps/openapi/editor/cells/EditorCell;" />
       <scope id="946964771156066651" at="11,79,12,102" />
@@ -3025,210 +1871,113 @@
       <node id="946964771156066651" at="56,40,57,48" concept="1" />
       <node id="946964771156066651" at="58,5,59,73" concept="1" />
       <node id="946964771156066651" at="59,73,60,57" concept="5" />
-      <node id="946964771156066651" at="60,57,61,59" concept="5" />
-      <node id="946964771156066651" at="62,35,63,87" concept="5" />
-      <node id="946964771156066651" at="63,87,64,94" concept="6" />
-      <node id="946964771156066651" at="65,10,66,22" concept="6" />
-      <node id="946964771156066651" at="69,33,70,14" concept="10" />
-      <node id="946964771156066651" at="72,69,73,57" concept="6" />
-      <node id="946964771156066651" at="75,81,76,41" concept="7" />
-      <node id="946964771156066651" at="76,41,77,144" concept="6" />
-      <node id="946964771156066651" at="83,0,84,0" concept="2" trace="myReferencingNode" />
-      <node id="946964771156066651" at="85,119,86,21" concept="10" />
-      <node id="946964771156066651" at="86,21,87,42" concept="1" />
-      <node id="946964771156066651" at="87,42,88,20" concept="1" />
-      <node id="946964771156066651" at="91,41,92,42" concept="6" />
-      <node id="946964771156066651" at="97,28,98,20" concept="6" />
-      <node id="946964771156066654" at="101,53,102,91" concept="5" />
-      <node id="946964771156066654" at="102,91,103,31" concept="1" />
-      <node id="946964771156066654" at="103,31,104,44" concept="1" />
-      <node id="946964771156066654" at="104,44,105,33" concept="1" />
-      <node id="946964771156066654" at="105,33,106,28" concept="5" />
-      <node id="946964771156066654" at="106,28,107,65" concept="1" />
-      <node id="946964771156066654" at="107,65,108,44" concept="1" />
-      <node id="946964771156066654" at="108,44,109,36" concept="5" />
-      <node id="946964771156066654" at="109,36,110,82" concept="1" />
-      <node id="946964771156066654" at="110,82,111,54" concept="1" />
-      <node id="946964771156066654" at="111,54,112,42" concept="1" />
-      <node id="946964771156066654" at="112,42,113,75" concept="1" />
-      <node id="946964771156066654" at="113,75,114,59" concept="5" />
-      <node id="946964771156066654" at="114,59,115,61" concept="5" />
-      <node id="946964771156066654" at="116,37,117,89" concept="5" />
-      <node id="946964771156066654" at="117,89,118,96" concept="6" />
-      <node id="946964771156066654" at="119,12,120,24" concept="6" />
+      <node id="946964771156066651" at="61,35,62,87" concept="5" />
+      <node id="946964771156066651" at="62,87,63,112" concept="6" />
+      <node id="946964771156066651" at="64,10,65,22" concept="6" />
+      <node id="946964771156066651" at="68,33,69,14" concept="10" />
+      <node id="946964771156066651" at="71,69,72,57" concept="6" />
+      <node id="946964771156066651" at="74,81,75,41" concept="7" />
+      <node id="946964771156066651" at="75,41,76,144" concept="6" />
+      <node id="946964771156066651" at="82,0,83,0" concept="2" trace="myReferencingNode" />
+      <node id="946964771156066651" at="84,119,85,21" concept="10" />
+      <node id="946964771156066651" at="85,21,86,42" concept="1" />
+      <node id="946964771156066651" at="86,42,87,20" concept="1" />
+      <node id="946964771156066651" at="90,41,91,42" concept="6" />
+      <node id="946964771156066651" at="96,28,97,20" concept="6" />
+      <node id="946964771156066654" at="100,53,101,91" concept="5" />
+      <node id="946964771156066654" at="101,91,102,31" concept="1" />
+      <node id="946964771156066654" at="102,31,103,44" concept="1" />
+      <node id="946964771156066654" at="103,44,104,33" concept="1" />
+      <node id="946964771156066654" at="104,33,105,28" concept="5" />
+      <node id="946964771156066654" at="105,28,106,65" concept="1" />
+      <node id="946964771156066654" at="106,65,107,44" concept="1" />
+      <node id="946964771156066654" at="107,44,108,36" concept="5" />
+      <node id="946964771156066654" at="108,36,109,82" concept="1" />
+      <node id="946964771156066654" at="109,82,110,54" concept="1" />
+      <node id="946964771156066654" at="110,54,111,42" concept="1" />
+      <node id="946964771156066654" at="111,42,112,75" concept="1" />
+      <node id="946964771156066654" at="112,75,113,59" concept="5" />
+      <node id="946964771156066654" at="114,37,115,89" concept="5" />
+      <node id="946964771156066654" at="115,89,116,114" concept="6" />
+      <node id="946964771156066654" at="117,12,118,24" concept="6" />
       <node id="946964771156066651" at="22,0,24,0" concept="2" trace="myNode" />
-      <node id="946964771156066651" at="81,0,83,0" concept="2" trace="myNode" />
+      <node id="946964771156066651" at="80,0,82,0" concept="2" trace="myNode" />
       <node id="946964771156066651" at="36,0,39,0" concept="4" trace="createCell#()Ljetbrains/mps/openapi/editor/cells/EditorCell;" />
-      <node id="946964771156066651" at="69,0,72,0" concept="0" trace="_Inline_biszsy_a0a#()V" />
-      <node id="946964771156066651" at="72,0,75,0" concept="4" trace="createEditorCell#(Ljetbrains/mps/openapi/editor/EditorContext;)Ljetbrains/mps/openapi/editor/cells/EditorCell;" />
-      <node id="946964771156066651" at="91,0,94,0" concept="4" trace="createCell#()Ljetbrains/mps/openapi/editor/cells/EditorCell;" />
+      <node id="946964771156066651" at="68,0,71,0" concept="0" trace="_Inline_biszsy_a0a#()V" />
+      <node id="946964771156066651" at="71,0,74,0" concept="4" trace="createEditorCell#(Ljetbrains/mps/openapi/editor/EditorContext;)Ljetbrains/mps/openapi/editor/cells/EditorCell;" />
+      <node id="946964771156066651" at="90,0,93,0" concept="4" trace="createCell#()Ljetbrains/mps/openapi/editor/cells/EditorCell;" />
       <node id="946964771156066651" at="25,0,29,0" concept="0" trace="PersistentPropertyReferenceOperation_EditorBuilder_a#(Ljetbrains/mps/openapi/editor/EditorContext;Lorg/jetbrains/mps/openapi/model/SNode;)V" />
       <node id="946964771156066651" at="54,63,58,5" concept="3" />
-      <node id="946964771156066651" at="75,0,79,0" concept="4" trace="createEditorCell#(Ljetbrains/mps/openapi/editor/EditorContext;Lorg/jetbrains/mps/openapi/model/SNode;)Ljetbrains/mps/openapi/editor/cells/EditorCell;" />
+      <node id="946964771156066651" at="74,0,78,0" concept="4" trace="createEditorCell#(Ljetbrains/mps/openapi/editor/EditorContext;Lorg/jetbrains/mps/openapi/model/SNode;)Ljetbrains/mps/openapi/editor/cells/EditorCell;" />
       <node id="946964771156066651" at="30,0,35,0" concept="4" trace="getNode#()Lorg/jetbrains/mps/openapi/model/SNode;" />
-      <node id="946964771156066651" at="61,59,66,22" concept="3" />
-      <node id="946964771156066651" at="85,0,90,0" concept="0" trace="Inline_Builder_biszsy_a0a#(Ljetbrains/mps/openapi/editor/EditorContext;Lorg/jetbrains/mps/openapi/model/SNode;Lorg/jetbrains/mps/openapi/model/SNode;)V" />
-      <node id="946964771156066651" at="95,0,100,0" concept="4" trace="getNode#()Lorg/jetbrains/mps/openapi/model/SNode;" />
-      <node id="946964771156066654" at="115,61,120,24" concept="3" />
+      <node id="946964771156066651" at="60,57,65,22" concept="3" />
+      <node id="946964771156066651" at="84,0,89,0" concept="0" trace="Inline_Builder_biszsy_a0a#(Ljetbrains/mps/openapi/editor/EditorContext;Lorg/jetbrains/mps/openapi/model/SNode;Lorg/jetbrains/mps/openapi/model/SNode;)V" />
+      <node id="946964771156066651" at="94,0,99,0" concept="4" trace="getNode#()Lorg/jetbrains/mps/openapi/model/SNode;" />
+      <node id="946964771156066654" at="113,59,118,24" concept="3" />
       <node id="946964771156066651" at="40,0,48,0" concept="4" trace="createCollection_biszsy_a#()Ljetbrains/mps/openapi/editor/cells/EditorCell;" />
-      <node id="946964771156066651" at="48,0,68,0" concept="4" trace="createRefCell_biszsy_a0#()Ljetbrains/mps/openapi/editor/cells/EditorCell;" />
-      <node id="946964771156066654" at="101,0,122,0" concept="4" trace="createProperty_biszsy_a0a0#()Ljetbrains/mps/openapi/editor/cells/EditorCell;" />
+      <node id="946964771156066651" at="48,0,67,0" concept="4" trace="createRefCell_biszsy_a0#()Ljetbrains/mps/openapi/editor/cells/EditorCell;" />
+      <node id="946964771156066654" at="100,0,120,0" concept="4" trace="createProperty_biszsy_a0a0#()Ljetbrains/mps/openapi/editor/cells/EditorCell;" />
       <scope id="946964771156066651" at="32,26,33,18" />
       <scope id="946964771156066651" at="36,39,37,39" />
-      <scope id="946964771156066651" at="69,33,70,14" />
-      <scope id="946964771156066651" at="72,69,73,57" />
-      <scope id="946964771156066651" at="91,41,92,42" />
-      <scope id="946964771156066651" at="97,28,98,20" />
+      <scope id="946964771156066651" at="68,33,69,14" />
+      <scope id="946964771156066651" at="71,69,72,57" />
+      <scope id="946964771156066651" at="90,41,91,42" />
+      <scope id="946964771156066651" at="96,28,97,20" />
       <scope id="946964771156066651" at="25,116,27,18" />
       <scope id="946964771156066651" at="55,39,57,48" />
-      <scope id="946964771156066651" at="62,35,64,94">
+      <scope id="946964771156066651" at="61,35,63,112">
         <var name="manager" id="946964771156066651" />
       </scope>
-      <scope id="946964771156066651" at="75,81,77,144" />
-      <scope id="946964771156066654" at="116,37,118,96">
-=======
-      <node id="946964771156066651" at="21,79,22,63" concept="6" />
-      <node id="946964771156066651" at="24,89,25,96" concept="5" />
-      <node id="946964771156066651" at="25,96,26,48" concept="1" />
-      <node id="946964771156066651" at="26,48,27,28" concept="1" />
-      <node id="946964771156066651" at="27,28,28,80" concept="1" />
-      <node id="946964771156066651" at="28,80,29,22" concept="6" />
-      <node id="946964771156066651" at="31,87,32,81" concept="5" />
-      <node id="946964771156066651" at="32,81,33,44" concept="1" />
-      <node id="946964771156066651" at="33,44,34,57" concept="1" />
-      <node id="946964771156066651" at="34,57,35,26" concept="5" />
-      <node id="946964771156066651" at="35,26,36,108" concept="1" />
-      <node id="946964771156066651" at="36,108,37,58" concept="1" />
-      <node id="946964771156066651" at="38,39,39,40" concept="1" />
-      <node id="946964771156066651" at="39,40,40,48" concept="1" />
-      <node id="946964771156066651" at="41,5,42,73" concept="1" />
-      <node id="946964771156066651" at="42,73,43,57" concept="5" />
-      <node id="946964771156066651" at="44,35,45,82" concept="5" />
-      <node id="946964771156066651" at="45,82,46,112" concept="6" />
-      <node id="946964771156066651" at="47,10,48,22" concept="6" />
-      <node id="946964771156066653" at="51,33,52,14" concept="9" />
-      <node id="946964771156066653" at="54,69,55,67" concept="6" />
-      <node id="946964771156066653" at="57,81,58,66" concept="6" />
-      <node id="946964771156066654" at="60,92,61,84" concept="5" />
-      <node id="946964771156066654" at="61,84,62,31" concept="1" />
-      <node id="946964771156066654" at="62,31,63,44" concept="1" />
-      <node id="946964771156066654" at="63,44,64,33" concept="1" />
-      <node id="946964771156066654" at="64,33,65,28" concept="5" />
-      <node id="946964771156066654" at="65,28,66,60" concept="1" />
-      <node id="946964771156066654" at="66,60,67,44" concept="1" />
-      <node id="946964771156066654" at="67,44,68,36" concept="5" />
-      <node id="946964771156066654" at="68,36,69,66" concept="1" />
-      <node id="946964771156066654" at="69,66,70,57" concept="1" />
-      <node id="946964771156066654" at="70,57,71,42" concept="1" />
-      <node id="946964771156066654" at="71,42,72,75" concept="1" />
-      <node id="946964771156066654" at="72,75,73,59" concept="5" />
-      <node id="946964771156066654" at="74,37,75,84" concept="5" />
-      <node id="946964771156066654" at="75,84,76,114" concept="6" />
-      <node id="946964771156066654" at="77,12,78,24" concept="6" />
-      <node id="946964771156066651" at="21,0,24,0" concept="4" trace="createEditorCell#(Ljetbrains/mps/openapi/editor/EditorContext;Lorg/jetbrains/mps/openapi/model/SNode;)Ljetbrains/mps/openapi/editor/cells/EditorCell;" />
-      <node id="946964771156066653" at="51,0,54,0" concept="0" trace="_Inline_biszsy_a0a#()V" />
-      <node id="946964771156066653" at="54,0,57,0" concept="4" trace="createEditorCell#(Ljetbrains/mps/openapi/editor/EditorContext;)Ljetbrains/mps/openapi/editor/cells/EditorCell;" />
-      <node id="946964771156066653" at="57,0,60,0" concept="4" trace="createEditorCell#(Ljetbrains/mps/openapi/editor/EditorContext;Lorg/jetbrains/mps/openapi/model/SNode;)Ljetbrains/mps/openapi/editor/cells/EditorCell;" />
-      <node id="946964771156066651" at="37,58,41,5" concept="3" />
-      <node id="946964771156066651" at="43,57,48,22" concept="3" />
-      <node id="946964771156066654" at="73,59,78,24" concept="3" />
-      <node id="946964771156066651" at="24,0,31,0" concept="4" trace="createCollection_biszsy_a#(Ljetbrains/mps/openapi/editor/EditorContext;Lorg/jetbrains/mps/openapi/model/SNode;)Ljetbrains/mps/openapi/editor/cells/EditorCell;" />
-      <node id="946964771156066651" at="31,0,50,0" concept="4" trace="createRefCell_biszsy_a0#(Ljetbrains/mps/openapi/editor/EditorContext;Lorg/jetbrains/mps/openapi/model/SNode;)Ljetbrains/mps/openapi/editor/cells/EditorCell;" />
-      <node id="946964771156066654" at="60,0,80,0" concept="4" trace="createProperty_biszsy_a0a0#(Ljetbrains/mps/openapi/editor/EditorContext;Lorg/jetbrains/mps/openapi/model/SNode;)Ljetbrains/mps/openapi/editor/cells/EditorCell;" />
-      <scope id="946964771156066651" at="21,79,22,63" />
-      <scope id="946964771156066653" at="51,33,52,14" />
-      <scope id="946964771156066653" at="54,69,55,67" />
-      <scope id="946964771156066653" at="57,81,58,66" />
-      <scope id="946964771156066651" at="38,39,40,48" />
-      <scope id="946964771156066651" at="44,35,46,112">
-        <var name="manager" id="946964771156066651" />
-      </scope>
-      <scope id="946964771156066654" at="74,37,76,114">
->>>>>>> bd830ede
+      <scope id="946964771156066651" at="74,81,76,144" />
+      <scope id="946964771156066654" at="114,37,116,114">
         <var name="manager" id="946964771156066654" />
       </scope>
       <scope id="946964771156066651" at="36,0,39,0" />
-      <scope id="946964771156066651" at="69,0,72,0" />
-      <scope id="946964771156066651" at="72,0,75,0">
+      <scope id="946964771156066651" at="68,0,71,0" />
+      <scope id="946964771156066651" at="71,0,74,0">
         <var name="editorContext" id="946964771156066651" />
       </scope>
-      <scope id="946964771156066651" at="85,119,88,20" />
-      <scope id="946964771156066651" at="91,0,94,0" />
+      <scope id="946964771156066651" at="84,119,87,20" />
+      <scope id="946964771156066651" at="90,0,93,0" />
       <scope id="946964771156066651" at="25,0,29,0">
         <var name="context" id="946964771156066651" />
         <var name="node" id="946964771156066651" />
       </scope>
-<<<<<<< HEAD
-      <scope id="946964771156066651" at="75,0,79,0">
+      <scope id="946964771156066651" at="74,0,78,0">
         <var name="editorContext" id="946964771156066651" />
         <var name="node" id="946964771156066651" />
       </scope>
       <scope id="946964771156066651" at="30,0,35,0" />
-      <scope id="946964771156066651" at="85,0,90,0">
+      <scope id="946964771156066651" at="84,0,89,0">
         <var name="context" id="946964771156066651" />
         <var name="node" id="946964771156066651" />
         <var name="referencingNode" id="946964771156066651" />
-=======
-      <scope id="946964771156066653" at="51,0,54,0" />
-      <scope id="946964771156066653" at="54,0,57,0">
-        <var name="editorContext" id="946964771156066653" />
-      </scope>
-      <scope id="946964771156066653" at="57,0,60,0">
-        <var name="editorContext" id="946964771156066653" />
-        <var name="node" id="946964771156066653" />
->>>>>>> bd830ede
-      </scope>
-      <scope id="946964771156066651" at="95,0,100,0" />
+      </scope>
+      <scope id="946964771156066651" at="94,0,99,0" />
       <scope id="946964771156066651" at="40,50,46,22">
         <var name="editorCell" id="946964771156066651" />
       </scope>
-<<<<<<< HEAD
       <scope id="946964771156066651" at="40,0,48,0" />
-      <scope id="946964771156066651" at="48,48,66,22">
-=======
-      <scope id="946964771156066651" at="24,0,31,0">
-        <var name="editorContext" id="946964771156066651" />
-        <var name="node" id="946964771156066651" />
-      </scope>
-      <scope id="946964771156066651" at="31,87,48,22">
->>>>>>> bd830ede
+      <scope id="946964771156066651" at="48,48,65,22">
         <var name="attributeConcept" id="946964771156066651" />
         <var name="editorCell" id="946964771156066651" />
         <var name="provider" id="946964771156066651" />
       </scope>
-<<<<<<< HEAD
-      <scope id="946964771156066654" at="101,53,120,24">
-=======
-      <scope id="946964771156066654" at="60,92,78,24">
->>>>>>> bd830ede
+      <scope id="946964771156066654" at="100,53,118,24">
         <var name="attributeConcept" id="946964771156066654" />
         <var name="editorCell" id="946964771156066654" />
         <var name="provider" id="946964771156066654" />
         <var name="style" id="946964771156066654" />
       </scope>
-<<<<<<< HEAD
-      <scope id="946964771156066651" at="48,0,68,0" />
-      <scope id="946964771156066654" at="101,0,122,0" />
-      <unit id="946964771156066651" at="68,0,80,0" name="jetbrains.mps.execution.settings.editor.PersistentPropertyReferenceOperation_EditorBuilder_a$_Inline_biszsy_a0a" />
-      <unit id="946964771156066651" at="80,0,123,0" name="jetbrains.mps.execution.settings.editor.PersistentPropertyReferenceOperation_EditorBuilder_a$Inline_Builder_biszsy_a0a" />
-      <unit id="946964771156066651" at="21,0,124,0" name="jetbrains.mps.execution.settings.editor.PersistentPropertyReferenceOperation_EditorBuilder_a" />
-=======
-      <scope id="946964771156066651" at="31,0,50,0">
-        <var name="editorContext" id="946964771156066651" />
-        <var name="node" id="946964771156066651" />
-      </scope>
-      <scope id="946964771156066654" at="60,0,80,0">
-        <var name="editorContext" id="946964771156066654" />
-        <var name="node" id="946964771156066654" />
-      </scope>
-      <unit id="946964771156066653" at="50,0,81,0" name="jetbrains.mps.execution.settings.editor.PersistentPropertyReferenceOperation_Editor$_Inline_biszsy_a0a" />
-      <unit id="946964771156066651" at="20,0,82,0" name="jetbrains.mps.execution.settings.editor.PersistentPropertyReferenceOperation_Editor" />
->>>>>>> bd830ede
+      <scope id="946964771156066651" at="48,0,67,0" />
+      <scope id="946964771156066654" at="100,0,120,0" />
+      <unit id="946964771156066651" at="67,0,79,0" name="jetbrains.mps.execution.settings.editor.PersistentPropertyReferenceOperation_EditorBuilder_a$_Inline_biszsy_a0a" />
+      <unit id="946964771156066651" at="79,0,121,0" name="jetbrains.mps.execution.settings.editor.PersistentPropertyReferenceOperation_EditorBuilder_a$Inline_Builder_biszsy_a0a" />
+      <unit id="946964771156066651" at="21,0,122,0" name="jetbrains.mps.execution.settings.editor.PersistentPropertyReferenceOperation_EditorBuilder_a" />
     </file>
   </root>
   <root nodeRef="r:328ff5ee-9330-4068-906e-6e3bb50e6e1d(jetbrains.mps.execution.settings.editor)/946964771156066655">
     <file name="PersistentConfigurationTemplate_Editor.java">
-<<<<<<< HEAD
       <node id="946964771156066655" at="11,79,12,97" concept="6" />
       <node id="946964771156066655" at="11,0,14,0" concept="4" trace="createEditorCell#(Ljetbrains/mps/openapi/editor/EditorContext;Lorg/jetbrains/mps/openapi/model/SNode;)Ljetbrains/mps/openapi/editor/cells/EditorCell;" />
       <scope id="946964771156066655" at="11,79,12,97" />
@@ -3279,546 +2028,233 @@
       <node id="946964771156066662" at="94,63,95,42" concept="1" />
       <node id="946964771156066662" at="95,42,96,73" concept="1" />
       <node id="946964771156066662" at="96,73,97,57" concept="5" />
-      <node id="946964771156066662" at="97,57,98,59" concept="5" />
-      <node id="946964771156066662" at="99,35,100,87" concept="5" />
-      <node id="946964771156066662" at="100,87,101,94" concept="6" />
-      <node id="946964771156066662" at="102,10,103,22" concept="6" />
-      <node id="946964771156066663" at="105,49,106,94" concept="5" />
-      <node id="946964771156066663" at="106,94,107,47" concept="1" />
-      <node id="946964771156066663" at="107,47,108,34" concept="5" />
-      <node id="946964771156066663" at="108,34,109,93" concept="1" />
-      <node id="946964771156066663" at="109,93,110,103" concept="1" />
-      <node id="946964771156066663" at="110,103,111,55" concept="1" />
-      <node id="946964771156066663" at="111,55,112,40" concept="1" />
-      <node id="946964771156066663" at="112,40,113,34" concept="1" />
-      <node id="946964771156066663" at="113,34,114,22" concept="6" />
-      <node id="946964771156066655" at="116,52,117,178" concept="5" />
-      <node id="946964771156066655" at="117,178,118,95" concept="5" />
-      <node id="946964771156066655" at="118,95,119,58" concept="1" />
-      <node id="946964771156066655" at="119,58,120,49" concept="1" />
-      <node id="946964771156066655" at="120,49,121,22" concept="6" />
-      <node id="946964771156066655" at="124,109,125,50" concept="10" />
-      <node id="946964771156066655" at="127,66,128,93" concept="6" />
-      <node id="946964771156066655" at="130,57,131,65" concept="5" />
-      <node id="946964771156066655" at="131,65,132,58" concept="1" />
-      <node id="946964771156066655" at="132,58,133,25" concept="6" />
-      <node id="946964771156066655" at="135,41,136,34" concept="5" />
-      <node id="946964771156066655" at="136,34,137,46" concept="1" />
-      <node id="946964771156066655" at="137,46,138,49" concept="1" />
-      <node id="946964771156066655" at="138,49,139,23" concept="6" />
-      <node id="946964771156066655" at="142,96,143,134" concept="1" />
-      <node id="946964771156066655" at="144,34,145,142" concept="1" />
-      <node id="946964771156066655" at="145,142,146,146" concept="1" />
-      <node id="946964771156066655" at="146,146,147,80" concept="1" />
-      <node id="946964771156066655" at="149,122,150,404" concept="1" />
-      <node id="946964771156066655" at="155,75,156,99" concept="5" />
-      <node id="946964771156066655" at="156,99,157,38" concept="1" />
-      <node id="946964771156066655" at="157,38,158,36" concept="5" />
-      <node id="946964771156066655" at="158,36,159,55" concept="1" />
-      <node id="946964771156066655" at="159,55,160,56" concept="1" />
-      <node id="946964771156066655" at="160,56,161,42" concept="1" />
-      <node id="946964771156066655" at="161,42,162,134" concept="1" />
-      <node id="946964771156066655" at="162,134,163,138" concept="1" />
-      <node id="946964771156066655" at="163,138,164,24" concept="6" />
-      <node id="946964771156066668" at="166,52,167,95" concept="5" />
-      <node id="946964771156066668" at="167,95,168,50" concept="1" />
-      <node id="946964771156066668" at="168,50,169,36" concept="1" />
-      <node id="946964771156066668" at="169,36,170,24" concept="6" />
-      <node id="946964771156066669" at="173,49,174,94" concept="5" />
-      <node id="946964771156066669" at="174,94,175,47" concept="1" />
-      <node id="946964771156066669" at="175,47,176,34" concept="5" />
-      <node id="946964771156066669" at="176,34,177,94" concept="1" />
-      <node id="946964771156066669" at="177,94,178,103" concept="1" />
-      <node id="946964771156066669" at="178,103,179,40" concept="1" />
-      <node id="946964771156066669" at="179,40,180,34" concept="1" />
-      <node id="946964771156066669" at="180,34,181,22" concept="6" />
-      <node id="946964771156066671" at="183,48,184,93" concept="5" />
-      <node id="946964771156066671" at="184,93,185,46" concept="1" />
-      <node id="946964771156066671" at="185,46,186,34" concept="5" />
-      <node id="946964771156066671" at="186,34,187,49" concept="1" />
-      <node id="946964771156066671" at="187,49,188,40" concept="1" />
-      <node id="946964771156066671" at="188,40,189,34" concept="1" />
-      <node id="946964771156066671" at="189,34,190,22" concept="6" />
-      <node id="946964771156066673" at="192,49,193,152" concept="5" />
-      <node id="946964771156066673" at="193,152,194,22" concept="6" />
-      <node id="946964771156066674" at="196,48,197,93" concept="5" />
-      <node id="946964771156066674" at="197,93,198,46" concept="1" />
-      <node id="946964771156066674" at="198,46,199,34" concept="5" />
-      <node id="946964771156066674" at="199,34,200,49" concept="1" />
-      <node id="946964771156066674" at="200,49,201,40" concept="1" />
-      <node id="946964771156066674" at="201,40,202,34" concept="1" />
-      <node id="946964771156066674" at="202,34,203,22" concept="6" />
-      <node id="946964771156066676" at="205,49,206,138" concept="5" />
-      <node id="946964771156066676" at="206,138,207,22" concept="6" />
-      <node id="946964771156066677" at="209,48,210,93" concept="5" />
-      <node id="946964771156066677" at="210,93,211,46" concept="1" />
-      <node id="946964771156066677" at="211,46,212,34" concept="5" />
-      <node id="946964771156066677" at="212,34,213,49" concept="1" />
-      <node id="946964771156066677" at="213,49,214,40" concept="1" />
-      <node id="946964771156066677" at="214,40,215,34" concept="1" />
-      <node id="946964771156066677" at="215,34,216,22" concept="6" />
-      <node id="946964771156066679" at="218,49,219,149" concept="5" />
-      <node id="946964771156066679" at="219,149,220,22" concept="6" />
+      <node id="946964771156066662" at="98,35,99,87" concept="5" />
+      <node id="946964771156066662" at="99,87,100,112" concept="6" />
+      <node id="946964771156066662" at="101,10,102,22" concept="6" />
+      <node id="946964771156066663" at="104,49,105,94" concept="5" />
+      <node id="946964771156066663" at="105,94,106,47" concept="1" />
+      <node id="946964771156066663" at="106,47,107,34" concept="5" />
+      <node id="946964771156066663" at="107,34,108,93" concept="1" />
+      <node id="946964771156066663" at="108,93,109,103" concept="1" />
+      <node id="946964771156066663" at="109,103,110,55" concept="1" />
+      <node id="946964771156066663" at="110,55,111,40" concept="1" />
+      <node id="946964771156066663" at="111,40,112,34" concept="1" />
+      <node id="946964771156066663" at="112,34,113,22" concept="6" />
+      <node id="946964771156066655" at="115,52,116,178" concept="5" />
+      <node id="946964771156066655" at="116,178,117,95" concept="5" />
+      <node id="946964771156066655" at="117,95,118,58" concept="1" />
+      <node id="946964771156066655" at="118,58,119,49" concept="1" />
+      <node id="946964771156066655" at="119,49,120,22" concept="6" />
+      <node id="946964771156066655" at="123,109,124,50" concept="10" />
+      <node id="946964771156066655" at="126,66,127,93" concept="6" />
+      <node id="946964771156066655" at="129,57,130,65" concept="5" />
+      <node id="946964771156066655" at="130,65,131,58" concept="1" />
+      <node id="946964771156066655" at="131,58,132,25" concept="6" />
+      <node id="946964771156066655" at="134,41,135,34" concept="5" />
+      <node id="946964771156066655" at="135,34,136,46" concept="1" />
+      <node id="946964771156066655" at="136,46,137,49" concept="1" />
+      <node id="946964771156066655" at="137,49,138,23" concept="6" />
+      <node id="946964771156066655" at="141,96,142,134" concept="1" />
+      <node id="946964771156066655" at="143,34,144,142" concept="1" />
+      <node id="946964771156066655" at="144,142,145,146" concept="1" />
+      <node id="946964771156066655" at="145,146,146,80" concept="1" />
+      <node id="946964771156066655" at="148,122,149,404" concept="1" />
+      <node id="946964771156066655" at="154,75,155,99" concept="5" />
+      <node id="946964771156066655" at="155,99,156,38" concept="1" />
+      <node id="946964771156066655" at="156,38,157,36" concept="5" />
+      <node id="946964771156066655" at="157,36,158,55" concept="1" />
+      <node id="946964771156066655" at="158,55,159,56" concept="1" />
+      <node id="946964771156066655" at="159,56,160,42" concept="1" />
+      <node id="946964771156066655" at="160,42,161,134" concept="1" />
+      <node id="946964771156066655" at="161,134,162,138" concept="1" />
+      <node id="946964771156066655" at="162,138,163,24" concept="6" />
+      <node id="946964771156066668" at="165,52,166,95" concept="5" />
+      <node id="946964771156066668" at="166,95,167,50" concept="1" />
+      <node id="946964771156066668" at="167,50,168,36" concept="1" />
+      <node id="946964771156066668" at="168,36,169,24" concept="6" />
+      <node id="946964771156066669" at="172,49,173,94" concept="5" />
+      <node id="946964771156066669" at="173,94,174,47" concept="1" />
+      <node id="946964771156066669" at="174,47,175,34" concept="5" />
+      <node id="946964771156066669" at="175,34,176,94" concept="1" />
+      <node id="946964771156066669" at="176,94,177,103" concept="1" />
+      <node id="946964771156066669" at="177,103,178,40" concept="1" />
+      <node id="946964771156066669" at="178,40,179,34" concept="1" />
+      <node id="946964771156066669" at="179,34,180,22" concept="6" />
+      <node id="946964771156066671" at="182,48,183,93" concept="5" />
+      <node id="946964771156066671" at="183,93,184,46" concept="1" />
+      <node id="946964771156066671" at="184,46,185,34" concept="5" />
+      <node id="946964771156066671" at="185,34,186,49" concept="1" />
+      <node id="946964771156066671" at="186,49,187,40" concept="1" />
+      <node id="946964771156066671" at="187,40,188,34" concept="1" />
+      <node id="946964771156066671" at="188,34,189,22" concept="6" />
+      <node id="946964771156066673" at="191,49,192,152" concept="5" />
+      <node id="946964771156066673" at="192,152,193,22" concept="6" />
+      <node id="946964771156066674" at="195,48,196,93" concept="5" />
+      <node id="946964771156066674" at="196,93,197,46" concept="1" />
+      <node id="946964771156066674" at="197,46,198,34" concept="5" />
+      <node id="946964771156066674" at="198,34,199,49" concept="1" />
+      <node id="946964771156066674" at="199,49,200,40" concept="1" />
+      <node id="946964771156066674" at="200,40,201,34" concept="1" />
+      <node id="946964771156066674" at="201,34,202,22" concept="6" />
+      <node id="946964771156066676" at="204,49,205,138" concept="5" />
+      <node id="946964771156066676" at="205,138,206,22" concept="6" />
+      <node id="946964771156066677" at="208,48,209,93" concept="5" />
+      <node id="946964771156066677" at="209,93,210,46" concept="1" />
+      <node id="946964771156066677" at="210,46,211,34" concept="5" />
+      <node id="946964771156066677" at="211,34,212,49" concept="1" />
+      <node id="946964771156066677" at="212,49,213,40" concept="1" />
+      <node id="946964771156066677" at="213,40,214,34" concept="1" />
+      <node id="946964771156066677" at="214,34,215,22" concept="6" />
+      <node id="946964771156066679" at="217,49,218,149" concept="5" />
+      <node id="946964771156066679" at="218,149,219,22" concept="6" />
       <node id="946964771156066655" at="37,0,39,0" concept="2" trace="myNode" />
       <node id="946964771156066655" at="51,0,54,0" concept="4" trace="createCell#()Ljetbrains/mps/openapi/editor/cells/EditorCell;" />
-      <node id="946964771156066655" at="124,0,127,0" concept="0" trace="templateParameterListHandler_85j21_d0a#(Lorg/jetbrains/mps/openapi/model/SNode;Ljava/lang/String;Ljetbrains/mps/openapi/editor/EditorContext;)V" />
-      <node id="946964771156066655" at="127,0,130,0" concept="4" trace="createNodeToInsert#(Ljetbrains/mps/openapi/editor/EditorContext;)Lorg/jetbrains/mps/openapi/model/SNode;" />
-      <node id="946964771156066655" at="148,9,151,9" concept="3" />
+      <node id="946964771156066655" at="123,0,126,0" concept="0" trace="templateParameterListHandler_85j21_d0a#(Lorg/jetbrains/mps/openapi/model/SNode;Ljava/lang/String;Ljetbrains/mps/openapi/editor/EditorContext;)V" />
+      <node id="946964771156066655" at="126,0,129,0" concept="4" trace="createNodeToInsert#(Ljetbrains/mps/openapi/editor/EditorContext;)Lorg/jetbrains/mps/openapi/model/SNode;" />
+      <node id="946964771156066655" at="147,9,150,9" concept="3" />
       <node id="946964771156066655" at="40,0,44,0" concept="0" trace="PersistentConfigurationTemplate_EditorBuilder_a#(Ljetbrains/mps/openapi/editor/EditorContext;Lorg/jetbrains/mps/openapi/model/SNode;)V" />
-      <node id="946964771156066673" at="192,0,196,0" concept="4" trace="createComponent_85j21_c0#()Ljetbrains/mps/openapi/editor/cells/EditorCell;" />
-      <node id="946964771156066676" at="205,0,209,0" concept="4" trace="createComponent_85j21_e0#()Ljetbrains/mps/openapi/editor/cells/EditorCell;" />
-      <node id="946964771156066679" at="218,0,222,0" concept="4" trace="createComponent_85j21_g0#()Ljetbrains/mps/openapi/editor/cells/EditorCell;" />
+      <node id="946964771156066673" at="191,0,195,0" concept="4" trace="createComponent_85j21_c0#()Ljetbrains/mps/openapi/editor/cells/EditorCell;" />
+      <node id="946964771156066676" at="204,0,208,0" concept="4" trace="createComponent_85j21_e0#()Ljetbrains/mps/openapi/editor/cells/EditorCell;" />
+      <node id="946964771156066679" at="217,0,221,0" concept="4" trace="createComponent_85j21_g0#()Ljetbrains/mps/openapi/editor/cells/EditorCell;" />
       <node id="946964771156066655" at="45,0,50,0" concept="4" trace="getNode#()Lorg/jetbrains/mps/openapi/model/SNode;" />
-      <node id="946964771156066662" at="98,59,103,22" concept="3" />
-      <node id="946964771156066655" at="130,0,135,0" concept="4" trace="createNodeCell#(Lorg/jetbrains/mps/openapi/model/SNode;)Ljetbrains/mps/openapi/editor/cells/EditorCell;" />
-      <node id="946964771156066655" at="143,134,148,9" concept="3" />
-      <node id="946964771156066655" at="135,0,141,0" concept="4" trace="createEmptyCell#()Ljetbrains/mps/openapi/editor/cells/EditorCell;" />
-      <node id="946964771156066668" at="166,0,172,0" concept="4" trace="createConstant_85j21_a3a0#()Ljetbrains/mps/openapi/editor/cells/EditorCell;" />
+      <node id="946964771156066662" at="97,57,102,22" concept="3" />
+      <node id="946964771156066655" at="129,0,134,0" concept="4" trace="createNodeCell#(Lorg/jetbrains/mps/openapi/model/SNode;)Ljetbrains/mps/openapi/editor/cells/EditorCell;" />
+      <node id="946964771156066655" at="142,134,147,9" concept="3" />
+      <node id="946964771156066655" at="134,0,140,0" concept="4" trace="createEmptyCell#()Ljetbrains/mps/openapi/editor/cells/EditorCell;" />
+      <node id="946964771156066668" at="165,0,171,0" concept="4" trace="createConstant_85j21_a3a0#()Ljetbrains/mps/openapi/editor/cells/EditorCell;" />
       <node id="2886182022232400343" at="82,0,89,0" concept="4" trace="createComponent_85j21_a0a#()Ljetbrains/mps/openapi/editor/cells/EditorCell;" />
-      <node id="946964771156066655" at="116,0,123,0" concept="4" trace="createRefNodeList_85j21_d0a#()Ljetbrains/mps/openapi/editor/cells/EditorCell;" />
-      <node id="946964771156066671" at="183,0,192,0" concept="4" trace="createConstant_85j21_b0#()Ljetbrains/mps/openapi/editor/cells/EditorCell;" />
-      <node id="946964771156066674" at="196,0,205,0" concept="4" trace="createConstant_85j21_d0#()Ljetbrains/mps/openapi/editor/cells/EditorCell;" />
-      <node id="946964771156066677" at="209,0,218,0" concept="4" trace="createConstant_85j21_f0#()Ljetbrains/mps/openapi/editor/cells/EditorCell;" />
-      <node id="946964771156066669" at="173,0,183,0" concept="4" trace="createConstant_85j21_e0a#()Ljetbrains/mps/openapi/editor/cells/EditorCell;" />
-      <node id="946964771156066663" at="105,0,116,0" concept="4" trace="createConstant_85j21_c0a#()Ljetbrains/mps/openapi/editor/cells/EditorCell;" />
-      <node id="946964771156066655" at="141,86,152,7" concept="3" />
-      <node id="946964771156066655" at="154,0,166,0" concept="4" trace="createSeparatorCell#(Lorg/jetbrains/mps/openapi/model/SNode;Lorg/jetbrains/mps/openapi/model/SNode;)Ljetbrains/mps/openapi/editor/cells/EditorCell;" />
+      <node id="946964771156066655" at="115,0,122,0" concept="4" trace="createRefNodeList_85j21_d0a#()Ljetbrains/mps/openapi/editor/cells/EditorCell;" />
+      <node id="946964771156066671" at="182,0,191,0" concept="4" trace="createConstant_85j21_b0#()Ljetbrains/mps/openapi/editor/cells/EditorCell;" />
+      <node id="946964771156066674" at="195,0,204,0" concept="4" trace="createConstant_85j21_d0#()Ljetbrains/mps/openapi/editor/cells/EditorCell;" />
+      <node id="946964771156066677" at="208,0,217,0" concept="4" trace="createConstant_85j21_f0#()Ljetbrains/mps/openapi/editor/cells/EditorCell;" />
+      <node id="946964771156066669" at="172,0,182,0" concept="4" trace="createConstant_85j21_e0a#()Ljetbrains/mps/openapi/editor/cells/EditorCell;" />
+      <node id="946964771156066663" at="104,0,115,0" concept="4" trace="createConstant_85j21_c0a#()Ljetbrains/mps/openapi/editor/cells/EditorCell;" />
+      <node id="946964771156066655" at="140,86,151,7" concept="3" />
+      <node id="946964771156066655" at="153,0,165,0" concept="4" trace="createSeparatorCell#(Lorg/jetbrains/mps/openapi/model/SNode;Lorg/jetbrains/mps/openapi/model/SNode;)Ljetbrains/mps/openapi/editor/cells/EditorCell;" />
       <node id="946964771156066655" at="69,0,82,0" concept="4" trace="createCollection_85j21_a0#()Ljetbrains/mps/openapi/editor/cells/EditorCell;" />
-      <node id="946964771156066655" at="141,0,154,0" concept="4" trace="installElementCellActions#(Lorg/jetbrains/mps/openapi/model/SNode;Ljetbrains/mps/openapi/editor/cells/EditorCell;)V" />
+      <node id="946964771156066655" at="140,0,153,0" concept="4" trace="installElementCellActions#(Lorg/jetbrains/mps/openapi/model/SNode;Ljetbrains/mps/openapi/editor/cells/EditorCell;)V" />
       <node id="946964771156066655" at="55,0,69,0" concept="4" trace="createCollection_85j21_a#()Ljetbrains/mps/openapi/editor/cells/EditorCell;" />
-      <node id="946964771156066662" at="89,0,105,0" concept="4" trace="createProperty_85j21_b0a#()Ljetbrains/mps/openapi/editor/cells/EditorCell;" />
+      <node id="946964771156066662" at="89,0,104,0" concept="4" trace="createProperty_85j21_b0a#()Ljetbrains/mps/openapi/editor/cells/EditorCell;" />
       <scope id="946964771156066655" at="47,26,48,18" />
       <scope id="946964771156066655" at="51,39,52,38" />
-      <scope id="946964771156066655" at="124,109,125,50" />
-      <scope id="946964771156066655" at="127,66,128,93" />
-      <scope id="946964771156066655" at="149,122,150,404" />
+      <scope id="946964771156066655" at="123,109,124,50" />
+      <scope id="946964771156066655" at="126,66,127,93" />
+      <scope id="946964771156066655" at="148,122,149,404" />
       <scope id="946964771156066655" at="40,111,42,18" />
-      <scope id="946964771156066662" at="99,35,101,94">
+      <scope id="946964771156066662" at="98,35,100,112">
         <var name="manager" id="946964771156066662" />
       </scope>
-      <scope id="946964771156066673" at="192,49,194,22">
+      <scope id="946964771156066673" at="191,49,193,22">
         <var name="editorCell" id="946964771156066673" />
       </scope>
-      <scope id="946964771156066676" at="205,49,207,22">
+      <scope id="946964771156066676" at="204,49,206,22">
         <var name="editorCell" id="946964771156066676" />
       </scope>
-      <scope id="946964771156066679" at="218,49,220,22">
+      <scope id="946964771156066679" at="217,49,219,22">
         <var name="editorCell" id="946964771156066679" />
       </scope>
       <scope id="946964771156066655" at="51,0,54,0" />
-      <scope id="946964771156066655" at="124,0,127,0">
-=======
-      <node id="946964771156066655" at="35,79,36,62" concept="6" />
-      <node id="946964771156066655" at="38,88,39,97" concept="5" />
-      <node id="946964771156066655" at="39,97,40,47" concept="1" />
-      <node id="946964771156066655" at="40,47,41,28" concept="1" />
-      <node id="946964771156066655" at="41,28,42,82" concept="1" />
-      <node id="946964771156066655" at="42,82,43,80" concept="1" />
-      <node id="946964771156066655" at="43,80,44,81" concept="1" />
-      <node id="946964771156066655" at="44,81,45,80" concept="1" />
-      <node id="946964771156066655" at="45,80,46,81" concept="1" />
-      <node id="946964771156066655" at="46,81,47,80" concept="1" />
-      <node id="946964771156066655" at="47,80,48,81" concept="1" />
-      <node id="946964771156066655" at="48,81,49,22" concept="6" />
-      <node id="946964771156066655" at="51,89,52,99" concept="5" />
-      <node id="946964771156066655" at="52,99,53,48" concept="1" />
-      <node id="946964771156066655" at="53,48,54,34" concept="5" />
-      <node id="946964771156066655" at="54,34,55,52" concept="1" />
-      <node id="946964771156066655" at="55,52,56,40" concept="1" />
-      <node id="946964771156066655" at="56,40,57,82" concept="1" />
-      <node id="946964771156066655" at="57,82,58,81" concept="1" />
-      <node id="946964771156066655" at="58,81,59,81" concept="1" />
-      <node id="946964771156066655" at="59,81,60,84" concept="1" />
-      <node id="946964771156066655" at="60,84,61,81" concept="1" />
-      <node id="946964771156066655" at="61,81,62,22" concept="6" />
-      <node id="2886182022232400343" at="64,89,65,131" concept="5" />
-      <node id="2886182022232400343" at="65,131,66,34" concept="5" />
-      <node id="2886182022232400343" at="66,34,67,66" concept="1" />
-      <node id="2886182022232400343" at="67,66,68,40" concept="1" />
-      <node id="2886182022232400343" at="68,40,69,22" concept="6" />
-      <node id="946964771156066662" at="71,88,72,82" concept="5" />
-      <node id="946964771156066662" at="72,82,73,29" concept="1" />
-      <node id="946964771156066662" at="73,29,74,42" concept="1" />
-      <node id="946964771156066662" at="74,42,75,26" concept="5" />
-      <node id="946964771156066662" at="75,26,76,58" concept="1" />
-      <node id="946964771156066662" at="76,58,77,42" concept="1" />
-      <node id="946964771156066662" at="77,42,78,73" concept="1" />
-      <node id="946964771156066662" at="78,73,79,57" concept="5" />
-      <node id="946964771156066662" at="80,35,81,82" concept="5" />
-      <node id="946964771156066662" at="81,82,82,112" concept="6" />
-      <node id="946964771156066662" at="83,10,84,22" concept="6" />
-      <node id="946964771156066663" at="86,88,87,87" concept="5" />
-      <node id="946964771156066663" at="87,87,88,47" concept="1" />
-      <node id="946964771156066663" at="88,47,89,34" concept="5" />
-      <node id="946964771156066663" at="89,34,90,77" concept="1" />
-      <node id="946964771156066663" at="90,77,91,106" concept="1" />
-      <node id="946964771156066663" at="91,106,92,58" concept="1" />
-      <node id="946964771156066663" at="92,58,93,40" concept="1" />
-      <node id="946964771156066663" at="93,40,94,34" concept="1" />
-      <node id="946964771156066663" at="94,34,95,22" concept="6" />
-      <node id="946964771156066655" at="97,91,98,162" concept="5" />
-      <node id="946964771156066655" at="98,162,99,110" concept="5" />
-      <node id="946964771156066655" at="99,110,100,58" concept="1" />
-      <node id="946964771156066655" at="100,58,101,49" concept="1" />
-      <node id="946964771156066655" at="101,49,102,22" concept="6" />
-      <node id="946964771156066655" at="105,109,106,50" concept="9" />
-      <node id="946964771156066655" at="108,66,109,41" concept="5" />
-      <node id="946964771156066655" at="109,41,110,93" concept="6" />
-      <node id="946964771156066655" at="112,86,113,80" concept="5" />
-      <node id="946964771156066655" at="113,80,114,95" concept="1" />
-      <node id="946964771156066655" at="114,95,115,25" concept="6" />
-      <node id="946964771156066655" at="117,68,118,34" concept="5" />
-      <node id="946964771156066655" at="118,34,119,80" concept="1" />
-      <node id="946964771156066655" at="119,80,120,87" concept="1" />
-      <node id="946964771156066655" at="120,87,121,23" concept="6" />
-      <node id="946964771156066655" at="123,89,124,65" concept="6" />
-      <node id="946964771156066655" at="127,96,128,134" concept="1" />
-      <node id="946964771156066655" at="129,34,130,142" concept="1" />
-      <node id="946964771156066655" at="130,142,131,146" concept="1" />
-      <node id="946964771156066655" at="131,146,132,80" concept="1" />
-      <node id="946964771156066655" at="134,122,135,402" concept="1" />
-      <node id="946964771156066655" at="140,104,141,100" concept="5" />
-      <node id="946964771156066655" at="141,100,142,38" concept="1" />
-      <node id="946964771156066655" at="142,38,143,36" concept="5" />
-      <node id="946964771156066655" at="143,36,144,55" concept="1" />
-      <node id="946964771156066655" at="144,55,145,56" concept="1" />
-      <node id="946964771156066655" at="145,56,146,42" concept="1" />
-      <node id="946964771156066655" at="146,42,147,134" concept="1" />
-      <node id="946964771156066655" at="147,134,148,138" concept="1" />
-      <node id="946964771156066655" at="148,138,149,24" concept="6" />
-      <node id="946964771156066668" at="151,91,152,88" concept="5" />
-      <node id="946964771156066668" at="152,88,153,50" concept="1" />
-      <node id="946964771156066668" at="153,50,154,36" concept="1" />
-      <node id="946964771156066668" at="154,36,155,24" concept="6" />
-      <node id="946964771156066669" at="158,88,159,87" concept="5" />
-      <node id="946964771156066669" at="159,87,160,47" concept="1" />
-      <node id="946964771156066669" at="160,47,161,34" concept="5" />
-      <node id="946964771156066669" at="161,34,162,78" concept="1" />
-      <node id="946964771156066669" at="162,78,163,106" concept="1" />
-      <node id="946964771156066669" at="163,106,164,40" concept="1" />
-      <node id="946964771156066669" at="164,40,165,34" concept="1" />
-      <node id="946964771156066669" at="165,34,166,22" concept="6" />
-      <node id="946964771156066671" at="168,87,169,86" concept="5" />
-      <node id="946964771156066671" at="169,86,170,46" concept="1" />
-      <node id="946964771156066671" at="170,46,171,34" concept="5" />
-      <node id="946964771156066671" at="171,34,172,52" concept="1" />
-      <node id="946964771156066671" at="172,52,173,40" concept="1" />
-      <node id="946964771156066671" at="173,40,174,34" concept="1" />
-      <node id="946964771156066671" at="174,34,175,22" concept="6" />
-      <node id="946964771156066673" at="177,88,178,164" concept="5" />
-      <node id="946964771156066673" at="178,164,179,22" concept="6" />
-      <node id="946964771156066674" at="181,87,182,86" concept="5" />
-      <node id="946964771156066674" at="182,86,183,46" concept="1" />
-      <node id="946964771156066674" at="183,46,184,34" concept="5" />
-      <node id="946964771156066674" at="184,34,185,52" concept="1" />
-      <node id="946964771156066674" at="185,52,186,40" concept="1" />
-      <node id="946964771156066674" at="186,40,187,34" concept="1" />
-      <node id="946964771156066674" at="187,34,188,22" concept="6" />
-      <node id="946964771156066676" at="190,88,191,150" concept="5" />
-      <node id="946964771156066676" at="191,150,192,22" concept="6" />
-      <node id="946964771156066677" at="194,87,195,86" concept="5" />
-      <node id="946964771156066677" at="195,86,196,46" concept="1" />
-      <node id="946964771156066677" at="196,46,197,34" concept="5" />
-      <node id="946964771156066677" at="197,34,198,52" concept="1" />
-      <node id="946964771156066677" at="198,52,199,40" concept="1" />
-      <node id="946964771156066677" at="199,40,200,34" concept="1" />
-      <node id="946964771156066677" at="200,34,201,22" concept="6" />
-      <node id="946964771156066679" at="203,88,204,161" concept="5" />
-      <node id="946964771156066679" at="204,161,205,22" concept="6" />
-      <node id="946964771156066655" at="35,0,38,0" concept="4" trace="createEditorCell#(Ljetbrains/mps/openapi/editor/EditorContext;Lorg/jetbrains/mps/openapi/model/SNode;)Ljetbrains/mps/openapi/editor/cells/EditorCell;" />
-      <node id="946964771156066655" at="105,0,108,0" concept="0" trace="templateParameterListHandler_85j21_d0a#(Lorg/jetbrains/mps/openapi/model/SNode;Ljava/lang/String;Ljetbrains/mps/openapi/editor/EditorContext;)V" />
-      <node id="946964771156066655" at="123,0,126,0" concept="4" trace="createEmptyCell_internal#(Ljetbrains/mps/openapi/editor/EditorContext;Lorg/jetbrains/mps/openapi/model/SNode;)Ljetbrains/mps/openapi/editor/cells/EditorCell;" />
-      <node id="946964771156066655" at="133,9,136,9" concept="3" />
-      <node id="946964771156066655" at="108,0,112,0" concept="4" trace="createNodeToInsert#(Ljetbrains/mps/openapi/editor/EditorContext;)Lorg/jetbrains/mps/openapi/model/SNode;" />
-      <node id="946964771156066673" at="177,0,181,0" concept="4" trace="createComponent_85j21_c0#(Ljetbrains/mps/openapi/editor/EditorContext;Lorg/jetbrains/mps/openapi/model/SNode;)Ljetbrains/mps/openapi/editor/cells/EditorCell;" />
-      <node id="946964771156066676" at="190,0,194,0" concept="4" trace="createComponent_85j21_e0#(Ljetbrains/mps/openapi/editor/EditorContext;Lorg/jetbrains/mps/openapi/model/SNode;)Ljetbrains/mps/openapi/editor/cells/EditorCell;" />
-      <node id="946964771156066679" at="203,0,207,0" concept="4" trace="createComponent_85j21_g0#(Ljetbrains/mps/openapi/editor/EditorContext;Lorg/jetbrains/mps/openapi/model/SNode;)Ljetbrains/mps/openapi/editor/cells/EditorCell;" />
-      <node id="946964771156066662" at="79,57,84,22" concept="3" />
-      <node id="946964771156066655" at="112,0,117,0" concept="4" trace="createNodeCell#(Ljetbrains/mps/openapi/editor/EditorContext;Lorg/jetbrains/mps/openapi/model/SNode;)Ljetbrains/mps/openapi/editor/cells/EditorCell;" />
-      <node id="946964771156066655" at="128,134,133,9" concept="3" />
-      <node id="946964771156066655" at="117,0,123,0" concept="4" trace="createEmptyCell#(Ljetbrains/mps/openapi/editor/EditorContext;)Ljetbrains/mps/openapi/editor/cells/EditorCell;" />
-      <node id="946964771156066668" at="151,0,157,0" concept="4" trace="createConstant_85j21_a3a0#(Ljetbrains/mps/openapi/editor/EditorContext;Lorg/jetbrains/mps/openapi/model/SNode;)Ljetbrains/mps/openapi/editor/cells/EditorCell;" />
-      <node id="2886182022232400343" at="64,0,71,0" concept="4" trace="createComponent_85j21_a0a#(Ljetbrains/mps/openapi/editor/EditorContext;Lorg/jetbrains/mps/openapi/model/SNode;)Ljetbrains/mps/openapi/editor/cells/EditorCell;" />
-      <node id="946964771156066655" at="97,0,104,0" concept="4" trace="createRefNodeList_85j21_d0a#(Ljetbrains/mps/openapi/editor/EditorContext;Lorg/jetbrains/mps/openapi/model/SNode;)Ljetbrains/mps/openapi/editor/cells/EditorCell;" />
-      <node id="946964771156066671" at="168,0,177,0" concept="4" trace="createConstant_85j21_b0#(Ljetbrains/mps/openapi/editor/EditorContext;Lorg/jetbrains/mps/openapi/model/SNode;)Ljetbrains/mps/openapi/editor/cells/EditorCell;" />
-      <node id="946964771156066674" at="181,0,190,0" concept="4" trace="createConstant_85j21_d0#(Ljetbrains/mps/openapi/editor/EditorContext;Lorg/jetbrains/mps/openapi/model/SNode;)Ljetbrains/mps/openapi/editor/cells/EditorCell;" />
-      <node id="946964771156066677" at="194,0,203,0" concept="4" trace="createConstant_85j21_f0#(Ljetbrains/mps/openapi/editor/EditorContext;Lorg/jetbrains/mps/openapi/model/SNode;)Ljetbrains/mps/openapi/editor/cells/EditorCell;" />
-      <node id="946964771156066669" at="158,0,168,0" concept="4" trace="createConstant_85j21_e0a#(Ljetbrains/mps/openapi/editor/EditorContext;Lorg/jetbrains/mps/openapi/model/SNode;)Ljetbrains/mps/openapi/editor/cells/EditorCell;" />
-      <node id="946964771156066663" at="86,0,97,0" concept="4" trace="createConstant_85j21_c0a#(Ljetbrains/mps/openapi/editor/EditorContext;Lorg/jetbrains/mps/openapi/model/SNode;)Ljetbrains/mps/openapi/editor/cells/EditorCell;" />
-      <node id="946964771156066655" at="126,132,137,7" concept="3" />
-      <node id="946964771156066655" at="139,0,151,0" concept="4" trace="createSeparatorCell#(Ljetbrains/mps/openapi/editor/EditorContext;Lorg/jetbrains/mps/openapi/model/SNode;Lorg/jetbrains/mps/openapi/model/SNode;)Ljetbrains/mps/openapi/editor/cells/EditorCell;" />
-      <node id="946964771156066655" at="38,0,51,0" concept="4" trace="createCollection_85j21_a#(Ljetbrains/mps/openapi/editor/EditorContext;Lorg/jetbrains/mps/openapi/model/SNode;)Ljetbrains/mps/openapi/editor/cells/EditorCell;" />
-      <node id="946964771156066655" at="51,0,64,0" concept="4" trace="createCollection_85j21_a0#(Ljetbrains/mps/openapi/editor/EditorContext;Lorg/jetbrains/mps/openapi/model/SNode;)Ljetbrains/mps/openapi/editor/cells/EditorCell;" />
-      <node id="946964771156066655" at="126,0,139,0" concept="4" trace="installElementCellActions#(Lorg/jetbrains/mps/openapi/model/SNode;Lorg/jetbrains/mps/openapi/model/SNode;Ljetbrains/mps/openapi/editor/cells/EditorCell;Ljetbrains/mps/openapi/editor/EditorContext;)V" />
-      <node id="946964771156066662" at="71,0,86,0" concept="4" trace="createProperty_85j21_b0a#(Ljetbrains/mps/openapi/editor/EditorContext;Lorg/jetbrains/mps/openapi/model/SNode;)Ljetbrains/mps/openapi/editor/cells/EditorCell;" />
-      <scope id="946964771156066655" at="35,79,36,62" />
-      <scope id="946964771156066655" at="105,109,106,50" />
-      <scope id="946964771156066655" at="123,89,124,65" />
-      <scope id="946964771156066655" at="134,122,135,402" />
-      <scope id="946964771156066662" at="80,35,82,112">
-        <var name="manager" id="946964771156066662" />
-      </scope>
-      <scope id="946964771156066655" at="108,66,110,93">
-        <var name="listOwner" id="946964771156066655" />
-      </scope>
-      <scope id="946964771156066673" at="177,88,179,22">
-        <var name="editorCell" id="946964771156066673" />
-      </scope>
-      <scope id="946964771156066676" at="190,88,192,22">
-        <var name="editorCell" id="946964771156066676" />
-      </scope>
-      <scope id="946964771156066679" at="203,88,205,22">
-        <var name="editorCell" id="946964771156066679" />
-      </scope>
-      <scope id="946964771156066655" at="35,0,38,0">
-        <var name="editorContext" id="946964771156066655" />
-        <var name="node" id="946964771156066655" />
-      </scope>
-      <scope id="946964771156066655" at="105,0,108,0">
->>>>>>> bd830ede
+      <scope id="946964771156066655" at="123,0,126,0">
         <var name="childRole" id="946964771156066655" />
         <var name="context" id="946964771156066655" />
         <var name="ownerNode" id="946964771156066655" />
       </scope>
-<<<<<<< HEAD
-      <scope id="946964771156066655" at="127,0,130,0">
+      <scope id="946964771156066655" at="126,0,129,0">
         <var name="editorContext" id="946964771156066655" />
       </scope>
-      <scope id="946964771156066655" at="130,57,133,25">
+      <scope id="946964771156066655" at="129,57,132,25">
         <var name="elementCell" id="946964771156066655" />
       </scope>
-      <scope id="946964771156066655" at="144,34,147,80" />
+      <scope id="946964771156066655" at="143,34,146,80" />
       <scope id="946964771156066655" at="40,0,44,0">
         <var name="context" id="946964771156066655" />
         <var name="node" id="946964771156066655" />
       </scope>
-      <scope id="946964771156066655" at="135,41,139,23">
+      <scope id="946964771156066655" at="134,41,138,23">
         <var name="emptyCell" id="946964771156066655" />
       </scope>
-      <scope id="946964771156066668" at="166,52,170,24">
+      <scope id="946964771156066668" at="165,52,169,24">
         <var name="editorCell" id="946964771156066668" />
       </scope>
-      <scope id="946964771156066673" at="192,0,196,0" />
-      <scope id="946964771156066676" at="205,0,209,0" />
-      <scope id="946964771156066679" at="218,0,222,0" />
+      <scope id="946964771156066673" at="191,0,195,0" />
+      <scope id="946964771156066676" at="204,0,208,0" />
+      <scope id="946964771156066679" at="217,0,221,0" />
       <scope id="946964771156066655" at="45,0,50,0" />
       <scope id="2886182022232400343" at="82,50,87,22">
         <var name="editorCell" id="2886182022232400343" />
         <var name="style" id="2886182022232400343" />
       </scope>
-      <scope id="946964771156066655" at="116,52,121,22">
+      <scope id="946964771156066655" at="115,52,120,22">
         <var name="editorCell" id="946964771156066655" />
         <var name="handler" id="946964771156066655" />
       </scope>
-      <scope id="946964771156066655" at="130,0,135,0">
+      <scope id="946964771156066655" at="129,0,134,0">
         <var name="elementNode" id="946964771156066655" />
       </scope>
-      <scope id="946964771156066655" at="135,0,141,0" />
-      <scope id="946964771156066668" at="166,0,172,0" />
+      <scope id="946964771156066655" at="134,0,140,0" />
+      <scope id="946964771156066668" at="165,0,171,0" />
       <scope id="2886182022232400343" at="82,0,89,0" />
-      <scope id="946964771156066655" at="116,0,123,0" />
-      <scope id="946964771156066671" at="183,48,190,22">
+      <scope id="946964771156066655" at="115,0,122,0" />
+      <scope id="946964771156066671" at="182,48,189,22">
         <var name="editorCell" id="946964771156066671" />
         <var name="style" id="946964771156066671" />
       </scope>
-      <scope id="946964771156066674" at="196,48,203,22">
+      <scope id="946964771156066674" at="195,48,202,22">
         <var name="editorCell" id="946964771156066674" />
         <var name="style" id="946964771156066674" />
       </scope>
-      <scope id="946964771156066677" at="209,48,216,22">
+      <scope id="946964771156066677" at="208,48,215,22">
         <var name="editorCell" id="946964771156066677" />
         <var name="style" id="946964771156066677" />
       </scope>
-      <scope id="946964771156066669" at="173,49,181,22">
+      <scope id="946964771156066669" at="172,49,180,22">
         <var name="editorCell" id="946964771156066669" />
         <var name="style" id="946964771156066669" />
       </scope>
-      <scope id="946964771156066663" at="105,49,114,22">
+      <scope id="946964771156066663" at="104,49,113,22">
         <var name="editorCell" id="946964771156066663" />
         <var name="style" id="946964771156066663" />
       </scope>
-      <scope id="946964771156066655" at="142,96,151,9" />
-      <scope id="946964771156066655" at="155,75,164,24">
+      <scope id="946964771156066655" at="141,96,150,9" />
+      <scope id="946964771156066655" at="154,75,163,24">
         <var name="editorCell" id="946964771156066655" />
         <var name="style" id="946964771156066655" />
       </scope>
-      <scope id="946964771156066671" at="183,0,192,0" />
-      <scope id="946964771156066674" at="196,0,205,0" />
-      <scope id="946964771156066677" at="209,0,218,0" />
-      <scope id="946964771156066669" at="173,0,183,0" />
+      <scope id="946964771156066671" at="182,0,191,0" />
+      <scope id="946964771156066674" at="195,0,204,0" />
+      <scope id="946964771156066677" at="208,0,217,0" />
+      <scope id="946964771156066669" at="172,0,182,0" />
       <scope id="946964771156066655" at="69,50,80,22">
         <var name="editorCell" id="946964771156066655" />
         <var name="style" id="946964771156066655" />
       </scope>
-      <scope id="946964771156066663" at="105,0,116,0" />
-      <scope id="946964771156066655" at="141,86,152,7" />
+      <scope id="946964771156066663" at="104,0,115,0" />
+      <scope id="946964771156066655" at="140,86,151,7" />
       <scope id="946964771156066655" at="55,49,67,22">
         <var name="editorCell" id="946964771156066655" />
       </scope>
-      <scope id="946964771156066655" at="154,0,166,0">
+      <scope id="946964771156066655" at="153,0,165,0">
         <var name="nextNode" id="946964771156066655" />
         <var name="prevNode" id="946964771156066655" />
       </scope>
       <scope id="946964771156066655" at="69,0,82,0" />
-      <scope id="946964771156066655" at="141,0,154,0">
-=======
-      <scope id="946964771156066655" at="112,86,115,25">
-        <var name="elementCell" id="946964771156066655" />
-      </scope>
-      <scope id="946964771156066655" at="123,0,126,0">
-        <var name="editorContext" id="946964771156066655" />
-        <var name="node" id="946964771156066655" />
-      </scope>
-      <scope id="946964771156066655" at="129,34,132,80" />
-      <scope id="946964771156066655" at="108,0,112,0">
-        <var name="editorContext" id="946964771156066655" />
-      </scope>
-      <scope id="946964771156066655" at="117,68,121,23">
-        <var name="emptyCell" id="946964771156066655" />
-      </scope>
-      <scope id="946964771156066668" at="151,91,155,24">
-        <var name="editorCell" id="946964771156066668" />
-      </scope>
-      <scope id="946964771156066673" at="177,0,181,0">
-        <var name="editorContext" id="946964771156066673" />
-        <var name="node" id="946964771156066673" />
-      </scope>
-      <scope id="946964771156066676" at="190,0,194,0">
-        <var name="editorContext" id="946964771156066676" />
-        <var name="node" id="946964771156066676" />
-      </scope>
-      <scope id="946964771156066679" at="203,0,207,0">
-        <var name="editorContext" id="946964771156066679" />
-        <var name="node" id="946964771156066679" />
-      </scope>
-      <scope id="2886182022232400343" at="64,89,69,22">
-        <var name="editorCell" id="2886182022232400343" />
-        <var name="style" id="2886182022232400343" />
-      </scope>
-      <scope id="946964771156066655" at="97,91,102,22">
-        <var name="editorCell" id="946964771156066655" />
-        <var name="handler" id="946964771156066655" />
-      </scope>
-      <scope id="946964771156066655" at="112,0,117,0">
-        <var name="editorContext" id="946964771156066655" />
-        <var name="elementNode" id="946964771156066655" />
-      </scope>
-      <scope id="946964771156066655" at="117,0,123,0">
-        <var name="editorContext" id="946964771156066655" />
-      </scope>
-      <scope id="946964771156066668" at="151,0,157,0">
-        <var name="editorContext" id="946964771156066668" />
-        <var name="node" id="946964771156066668" />
-      </scope>
-      <scope id="2886182022232400343" at="64,0,71,0">
-        <var name="editorContext" id="2886182022232400343" />
-        <var name="node" id="2886182022232400343" />
-      </scope>
-      <scope id="946964771156066655" at="97,0,104,0">
-        <var name="editorContext" id="946964771156066655" />
-        <var name="node" id="946964771156066655" />
-      </scope>
-      <scope id="946964771156066671" at="168,87,175,22">
-        <var name="editorCell" id="946964771156066671" />
-        <var name="style" id="946964771156066671" />
-      </scope>
-      <scope id="946964771156066674" at="181,87,188,22">
-        <var name="editorCell" id="946964771156066674" />
-        <var name="style" id="946964771156066674" />
-      </scope>
-      <scope id="946964771156066677" at="194,87,201,22">
-        <var name="editorCell" id="946964771156066677" />
-        <var name="style" id="946964771156066677" />
-      </scope>
-      <scope id="946964771156066669" at="158,88,166,22">
-        <var name="editorCell" id="946964771156066669" />
-        <var name="style" id="946964771156066669" />
-      </scope>
-      <scope id="946964771156066663" at="86,88,95,22">
-        <var name="editorCell" id="946964771156066663" />
-        <var name="style" id="946964771156066663" />
-      </scope>
-      <scope id="946964771156066655" at="127,96,136,9" />
-      <scope id="946964771156066655" at="140,104,149,24">
-        <var name="editorCell" id="946964771156066655" />
-        <var name="style" id="946964771156066655" />
-      </scope>
-      <scope id="946964771156066671" at="168,0,177,0">
-        <var name="editorContext" id="946964771156066671" />
-        <var name="node" id="946964771156066671" />
-      </scope>
-      <scope id="946964771156066674" at="181,0,190,0">
-        <var name="editorContext" id="946964771156066674" />
-        <var name="node" id="946964771156066674" />
-      </scope>
-      <scope id="946964771156066677" at="194,0,203,0">
-        <var name="editorContext" id="946964771156066677" />
-        <var name="node" id="946964771156066677" />
-      </scope>
-      <scope id="946964771156066669" at="158,0,168,0">
-        <var name="editorContext" id="946964771156066669" />
-        <var name="node" id="946964771156066669" />
-      </scope>
-      <scope id="946964771156066655" at="38,88,49,22">
-        <var name="editorCell" id="946964771156066655" />
-      </scope>
-      <scope id="946964771156066655" at="51,89,62,22">
-        <var name="editorCell" id="946964771156066655" />
-        <var name="style" id="946964771156066655" />
-      </scope>
-      <scope id="946964771156066663" at="86,0,97,0">
-        <var name="editorContext" id="946964771156066663" />
-        <var name="node" id="946964771156066663" />
-      </scope>
-      <scope id="946964771156066655" at="126,132,137,7" />
-      <scope id="946964771156066655" at="139,0,151,0">
-        <var name="editorContext" id="946964771156066655" />
-        <var name="nextNode" id="946964771156066655" />
-        <var name="prevNode" id="946964771156066655" />
-      </scope>
-      <scope id="946964771156066655" at="38,0,51,0">
-        <var name="editorContext" id="946964771156066655" />
-        <var name="node" id="946964771156066655" />
-      </scope>
-      <scope id="946964771156066655" at="51,0,64,0">
-        <var name="editorContext" id="946964771156066655" />
-        <var name="node" id="946964771156066655" />
-      </scope>
-      <scope id="946964771156066662" at="71,88,84,22">
+      <scope id="946964771156066662" at="89,49,102,22">
         <var name="attributeConcept" id="946964771156066662" />
         <var name="editorCell" id="946964771156066662" />
         <var name="provider" id="946964771156066662" />
       </scope>
-      <scope id="946964771156066655" at="126,0,139,0">
-        <var name="editorContext" id="946964771156066655" />
->>>>>>> bd830ede
+      <scope id="946964771156066655" at="140,0,153,0">
         <var name="elementCell" id="946964771156066655" />
         <var name="elementNode" id="946964771156066655" />
       </scope>
-<<<<<<< HEAD
       <scope id="946964771156066655" at="55,0,69,0" />
-      <scope id="946964771156066662" at="89,49,103,22">
-        <var name="attributeConcept" id="946964771156066662" />
-        <var name="attributeKind" id="946964771156066662" />
-        <var name="editorCell" id="946964771156066662" />
-        <var name="provider" id="946964771156066662" />
-      </scope>
-      <scope id="946964771156066662" at="89,0,105,0" />
-      <unit id="946964771156066655" at="123,0,173,0" name="jetbrains.mps.execution.settings.editor.PersistentConfigurationTemplate_EditorBuilder_a$templateParameterListHandler_85j21_d0a" />
-      <unit id="946964771156066655" at="36,0,223,0" name="jetbrains.mps.execution.settings.editor.PersistentConfigurationTemplate_EditorBuilder_a" />
-=======
-      <scope id="946964771156066662" at="71,0,86,0">
-        <var name="editorContext" id="946964771156066662" />
-        <var name="node" id="946964771156066662" />
-      </scope>
-      <unit id="946964771156066655" at="104,0,158,0" name="jetbrains.mps.execution.settings.editor.PersistentConfigurationTemplate_Editor$templateParameterListHandler_85j21_d0a" />
-      <unit id="946964771156066655" at="34,0,208,0" name="jetbrains.mps.execution.settings.editor.PersistentConfigurationTemplate_Editor" />
->>>>>>> bd830ede
+      <scope id="946964771156066662" at="89,0,104,0" />
+      <unit id="946964771156066655" at="122,0,172,0" name="jetbrains.mps.execution.settings.editor.PersistentConfigurationTemplate_EditorBuilder_a$templateParameterListHandler_85j21_d0a" />
+      <unit id="946964771156066655" at="36,0,222,0" name="jetbrains.mps.execution.settings.editor.PersistentConfigurationTemplate_EditorBuilder_a" />
     </file>
   </root>
   <root nodeRef="r:328ff5ee-9330-4068-906e-6e3bb50e6e1d(jetbrains.mps.execution.settings.editor)/946964771156066680">
     <file name="PersistentConfigurationTemplateInitializer_Editor.java">
-<<<<<<< HEAD
       <node id="946964771156066680" at="11,79,12,108" concept="6" />
       <node id="946964771156066680" at="11,0,14,0" concept="4" trace="createEditorCell#(Ljetbrains/mps/openapi/editor/EditorContext;Lorg/jetbrains/mps/openapi/model/SNode;)Ljetbrains/mps/openapi/editor/cells/EditorCell;" />
       <scope id="946964771156066680" at="11,79,12,108" />
@@ -3853,673 +2289,336 @@
       <node id="946964771156066680" at="85,40,86,37" concept="1" />
       <node id="946964771156066680" at="87,5,88,73" concept="1" />
       <node id="946964771156066680" at="88,73,89,57" concept="5" />
-      <node id="946964771156066680" at="89,57,90,59" concept="5" />
-      <node id="946964771156066680" at="91,35,92,87" concept="5" />
-      <node id="946964771156066680" at="92,87,93,94" concept="6" />
-      <node id="946964771156066680" at="94,10,95,22" concept="6" />
-      <node id="946964771156066680" at="98,33,99,14" concept="10" />
-      <node id="946964771156066680" at="101,69,102,57" concept="6" />
-      <node id="946964771156066680" at="104,81,105,41" concept="7" />
-      <node id="946964771156066680" at="105,41,106,150" concept="6" />
-      <node id="946964771156066680" at="112,0,113,0" concept="2" trace="myReferencingNode" />
-      <node id="946964771156066680" at="114,119,115,21" concept="10" />
-      <node id="946964771156066680" at="115,21,116,42" concept="1" />
-      <node id="946964771156066680" at="116,42,117,20" concept="1" />
-      <node id="946964771156066680" at="120,41,121,42" concept="6" />
-      <node id="946964771156066680" at="126,28,127,20" concept="6" />
-      <node id="946964771156066684" at="130,53,131,91" concept="5" />
-      <node id="946964771156066684" at="131,91,132,31" concept="1" />
-      <node id="946964771156066684" at="132,31,133,44" concept="1" />
-      <node id="946964771156066684" at="133,44,134,33" concept="1" />
-      <node id="946964771156066684" at="134,33,135,28" concept="5" />
-      <node id="946964771156066684" at="135,28,136,65" concept="1" />
-      <node id="946964771156066684" at="136,65,137,44" concept="1" />
-      <node id="946964771156066684" at="137,44,138,36" concept="5" />
-      <node id="946964771156066684" at="138,36,139,103" concept="1" />
-      <node id="946964771156066684" at="139,103,140,42" concept="1" />
-      <node id="946964771156066684" at="140,42,141,75" concept="1" />
-      <node id="946964771156066684" at="141,75,142,59" concept="5" />
-      <node id="946964771156066684" at="142,59,143,61" concept="5" />
-      <node id="946964771156066684" at="144,37,145,89" concept="5" />
-      <node id="946964771156066684" at="145,89,146,96" concept="6" />
-      <node id="946964771156066684" at="147,12,148,24" concept="6" />
-      <node id="943668161921783139" at="151,97,152,595" concept="6" />
-      <node id="946964771156066680" at="154,48,155,88" concept="5" />
-      <node id="946964771156066680" at="155,88,156,33" concept="1" />
-      <node id="946964771156066680" at="156,33,157,46" concept="1" />
-      <node id="946964771156066680" at="157,46,158,26" concept="5" />
-      <node id="946964771156066680" at="158,26,159,123" concept="1" />
-      <node id="946964771156066680" at="159,123,160,63" concept="1" />
-      <node id="946964771156066680" at="161,39,162,40" concept="1" />
-      <node id="946964771156066680" at="162,40,163,37" concept="1" />
-      <node id="946964771156066680" at="164,5,165,73" concept="1" />
-      <node id="946964771156066680" at="165,73,166,57" concept="5" />
-      <node id="946964771156066680" at="166,57,167,59" concept="5" />
-      <node id="946964771156066680" at="168,35,169,87" concept="5" />
-      <node id="946964771156066680" at="169,87,170,94" concept="6" />
-      <node id="946964771156066680" at="171,10,172,22" concept="6" />
-      <node id="946964771156066680" at="175,33,176,14" concept="10" />
-      <node id="946964771156066680" at="178,69,179,57" concept="6" />
-      <node id="946964771156066680" at="181,81,182,41" concept="7" />
-      <node id="946964771156066680" at="182,41,183,150" concept="6" />
-      <node id="946964771156066680" at="189,0,190,0" concept="2" trace="myReferencingNode" />
-      <node id="946964771156066680" at="191,119,192,21" concept="10" />
-      <node id="946964771156066680" at="192,21,193,42" concept="1" />
-      <node id="946964771156066680" at="193,42,194,20" concept="1" />
-      <node id="946964771156066680" at="197,41,198,42" concept="6" />
-      <node id="946964771156066680" at="203,28,204,20" concept="6" />
-      <node id="943668161921783121" at="207,53,208,91" concept="5" />
-      <node id="943668161921783121" at="208,91,209,31" concept="1" />
-      <node id="943668161921783121" at="209,31,210,44" concept="1" />
-      <node id="943668161921783121" at="210,44,211,33" concept="1" />
-      <node id="943668161921783121" at="211,33,212,28" concept="5" />
-      <node id="943668161921783121" at="212,28,213,65" concept="1" />
-      <node id="943668161921783121" at="213,65,214,46" concept="1" />
-      <node id="943668161921783121" at="214,46,215,36" concept="5" />
-      <node id="943668161921783121" at="215,36,216,113" concept="1" />
-      <node id="943668161921783121" at="216,113,217,42" concept="1" />
-      <node id="943668161921783121" at="217,42,218,75" concept="1" />
-      <node id="943668161921783121" at="218,75,219,59" concept="5" />
-      <node id="943668161921783121" at="219,59,220,61" concept="5" />
-      <node id="943668161921783121" at="221,37,222,89" concept="5" />
-      <node id="943668161921783121" at="222,89,223,96" concept="6" />
-      <node id="943668161921783121" at="224,12,225,24" concept="6" />
-      <node id="943668161921783124" at="228,97,229,595" concept="6" />
-      <node id="946964771156066685" at="231,49,232,94" concept="5" />
-      <node id="946964771156066685" at="232,94,233,47" concept="1" />
-      <node id="946964771156066685" at="233,47,234,34" concept="5" />
-      <node id="946964771156066685" at="234,34,235,93" concept="1" />
-      <node id="946964771156066685" at="235,93,236,103" concept="1" />
-      <node id="946964771156066685" at="236,103,237,40" concept="1" />
-      <node id="946964771156066685" at="237,40,238,34" concept="1" />
-      <node id="946964771156066685" at="238,34,239,22" concept="6" />
-      <node id="946964771156066680" at="241,52,242,173" concept="5" />
-      <node id="946964771156066680" at="242,173,243,95" concept="5" />
-      <node id="946964771156066680" at="243,95,244,50" concept="1" />
-      <node id="946964771156066680" at="244,50,245,49" concept="1" />
-      <node id="946964771156066680" at="245,49,246,22" concept="6" />
-      <node id="946964771156066680" at="249,101,250,50" concept="10" />
-      <node id="946964771156066680" at="252,66,253,93" concept="6" />
-      <node id="946964771156066680" at="255,57,256,65" concept="5" />
-      <node id="946964771156066680" at="256,65,257,58" concept="1" />
-      <node id="946964771156066680" at="257,58,258,25" concept="6" />
-      <node id="946964771156066680" at="260,41,261,34" concept="5" />
-      <node id="946964771156066680" at="261,34,262,46" concept="1" />
-      <node id="946964771156066680" at="262,46,263,49" concept="1" />
-      <node id="946964771156066680" at="263,49,264,23" concept="6" />
-      <node id="946964771156066680" at="267,96,268,134" concept="1" />
-      <node id="946964771156066680" at="269,34,270,142" concept="1" />
-      <node id="946964771156066680" at="270,142,271,146" concept="1" />
-      <node id="946964771156066680" at="271,146,272,80" concept="1" />
-      <node id="946964771156066680" at="274,122,275,396" concept="1" />
-      <node id="946964771156066680" at="280,75,281,99" concept="5" />
-      <node id="946964771156066680" at="281,99,282,38" concept="1" />
-      <node id="946964771156066680" at="282,38,283,36" concept="5" />
-      <node id="946964771156066680" at="283,36,284,55" concept="1" />
-      <node id="946964771156066680" at="284,55,285,56" concept="1" />
-      <node id="946964771156066680" at="285,56,286,42" concept="1" />
-      <node id="946964771156066680" at="286,42,287,134" concept="1" />
-      <node id="946964771156066680" at="287,134,288,138" concept="1" />
-      <node id="946964771156066680" at="288,138,289,24" concept="6" />
-      <node id="946964771156066689" at="291,52,292,95" concept="5" />
-      <node id="946964771156066689" at="292,95,293,50" concept="1" />
-      <node id="946964771156066689" at="293,50,294,36" concept="1" />
-      <node id="946964771156066689" at="294,36,295,24" concept="6" />
-      <node id="946964771156066690" at="298,49,299,94" concept="5" />
-      <node id="946964771156066690" at="299,94,300,47" concept="1" />
-      <node id="946964771156066690" at="300,47,301,34" concept="5" />
-      <node id="946964771156066690" at="301,34,302,94" concept="1" />
-      <node id="946964771156066690" at="302,94,303,103" concept="1" />
-      <node id="946964771156066690" at="303,103,304,40" concept="1" />
-      <node id="946964771156066690" at="304,40,305,34" concept="1" />
-      <node id="946964771156066690" at="305,34,306,22" concept="6" />
+      <node id="946964771156066680" at="90,35,91,87" concept="5" />
+      <node id="946964771156066680" at="91,87,92,112" concept="6" />
+      <node id="946964771156066680" at="93,10,94,22" concept="6" />
+      <node id="946964771156066680" at="97,33,98,14" concept="10" />
+      <node id="946964771156066680" at="100,69,101,57" concept="6" />
+      <node id="946964771156066680" at="103,81,104,41" concept="7" />
+      <node id="946964771156066680" at="104,41,105,150" concept="6" />
+      <node id="946964771156066680" at="111,0,112,0" concept="2" trace="myReferencingNode" />
+      <node id="946964771156066680" at="113,119,114,21" concept="10" />
+      <node id="946964771156066680" at="114,21,115,42" concept="1" />
+      <node id="946964771156066680" at="115,42,116,20" concept="1" />
+      <node id="946964771156066680" at="119,41,120,42" concept="6" />
+      <node id="946964771156066680" at="125,28,126,20" concept="6" />
+      <node id="946964771156066684" at="129,53,130,91" concept="5" />
+      <node id="946964771156066684" at="130,91,131,31" concept="1" />
+      <node id="946964771156066684" at="131,31,132,44" concept="1" />
+      <node id="946964771156066684" at="132,44,133,33" concept="1" />
+      <node id="946964771156066684" at="133,33,134,28" concept="5" />
+      <node id="946964771156066684" at="134,28,135,65" concept="1" />
+      <node id="946964771156066684" at="135,65,136,44" concept="1" />
+      <node id="946964771156066684" at="136,44,137,36" concept="5" />
+      <node id="946964771156066684" at="137,36,138,103" concept="1" />
+      <node id="946964771156066684" at="138,103,139,42" concept="1" />
+      <node id="946964771156066684" at="139,42,140,75" concept="1" />
+      <node id="946964771156066684" at="140,75,141,59" concept="5" />
+      <node id="946964771156066684" at="142,37,143,89" concept="5" />
+      <node id="946964771156066684" at="143,89,144,114" concept="6" />
+      <node id="946964771156066684" at="145,12,146,24" concept="6" />
+      <node id="943668161921783139" at="149,97,150,595" concept="6" />
+      <node id="946964771156066680" at="152,48,153,88" concept="5" />
+      <node id="946964771156066680" at="153,88,154,33" concept="1" />
+      <node id="946964771156066680" at="154,33,155,46" concept="1" />
+      <node id="946964771156066680" at="155,46,156,26" concept="5" />
+      <node id="946964771156066680" at="156,26,157,123" concept="1" />
+      <node id="946964771156066680" at="157,123,158,63" concept="1" />
+      <node id="946964771156066680" at="159,39,160,40" concept="1" />
+      <node id="946964771156066680" at="160,40,161,37" concept="1" />
+      <node id="946964771156066680" at="162,5,163,73" concept="1" />
+      <node id="946964771156066680" at="163,73,164,57" concept="5" />
+      <node id="946964771156066680" at="165,35,166,87" concept="5" />
+      <node id="946964771156066680" at="166,87,167,112" concept="6" />
+      <node id="946964771156066680" at="168,10,169,22" concept="6" />
+      <node id="946964771156066680" at="172,33,173,14" concept="10" />
+      <node id="946964771156066680" at="175,69,176,57" concept="6" />
+      <node id="946964771156066680" at="178,81,179,41" concept="7" />
+      <node id="946964771156066680" at="179,41,180,150" concept="6" />
+      <node id="946964771156066680" at="186,0,187,0" concept="2" trace="myReferencingNode" />
+      <node id="946964771156066680" at="188,119,189,21" concept="10" />
+      <node id="946964771156066680" at="189,21,190,42" concept="1" />
+      <node id="946964771156066680" at="190,42,191,20" concept="1" />
+      <node id="946964771156066680" at="194,41,195,42" concept="6" />
+      <node id="946964771156066680" at="200,28,201,20" concept="6" />
+      <node id="943668161921783121" at="204,53,205,91" concept="5" />
+      <node id="943668161921783121" at="205,91,206,31" concept="1" />
+      <node id="943668161921783121" at="206,31,207,44" concept="1" />
+      <node id="943668161921783121" at="207,44,208,33" concept="1" />
+      <node id="943668161921783121" at="208,33,209,28" concept="5" />
+      <node id="943668161921783121" at="209,28,210,65" concept="1" />
+      <node id="943668161921783121" at="210,65,211,46" concept="1" />
+      <node id="943668161921783121" at="211,46,212,36" concept="5" />
+      <node id="943668161921783121" at="212,36,213,113" concept="1" />
+      <node id="943668161921783121" at="213,113,214,42" concept="1" />
+      <node id="943668161921783121" at="214,42,215,75" concept="1" />
+      <node id="943668161921783121" at="215,75,216,59" concept="5" />
+      <node id="943668161921783121" at="217,37,218,89" concept="5" />
+      <node id="943668161921783121" at="218,89,219,114" concept="6" />
+      <node id="943668161921783121" at="220,12,221,24" concept="6" />
+      <node id="943668161921783124" at="224,97,225,595" concept="6" />
+      <node id="946964771156066685" at="227,49,228,94" concept="5" />
+      <node id="946964771156066685" at="228,94,229,47" concept="1" />
+      <node id="946964771156066685" at="229,47,230,34" concept="5" />
+      <node id="946964771156066685" at="230,34,231,93" concept="1" />
+      <node id="946964771156066685" at="231,93,232,103" concept="1" />
+      <node id="946964771156066685" at="232,103,233,40" concept="1" />
+      <node id="946964771156066685" at="233,40,234,34" concept="1" />
+      <node id="946964771156066685" at="234,34,235,22" concept="6" />
+      <node id="946964771156066680" at="237,52,238,173" concept="5" />
+      <node id="946964771156066680" at="238,173,239,95" concept="5" />
+      <node id="946964771156066680" at="239,95,240,50" concept="1" />
+      <node id="946964771156066680" at="240,50,241,49" concept="1" />
+      <node id="946964771156066680" at="241,49,242,22" concept="6" />
+      <node id="946964771156066680" at="245,101,246,50" concept="10" />
+      <node id="946964771156066680" at="248,66,249,93" concept="6" />
+      <node id="946964771156066680" at="251,57,252,65" concept="5" />
+      <node id="946964771156066680" at="252,65,253,58" concept="1" />
+      <node id="946964771156066680" at="253,58,254,25" concept="6" />
+      <node id="946964771156066680" at="256,41,257,34" concept="5" />
+      <node id="946964771156066680" at="257,34,258,46" concept="1" />
+      <node id="946964771156066680" at="258,46,259,49" concept="1" />
+      <node id="946964771156066680" at="259,49,260,23" concept="6" />
+      <node id="946964771156066680" at="263,96,264,134" concept="1" />
+      <node id="946964771156066680" at="265,34,266,142" concept="1" />
+      <node id="946964771156066680" at="266,142,267,146" concept="1" />
+      <node id="946964771156066680" at="267,146,268,80" concept="1" />
+      <node id="946964771156066680" at="270,122,271,396" concept="1" />
+      <node id="946964771156066680" at="276,75,277,99" concept="5" />
+      <node id="946964771156066680" at="277,99,278,38" concept="1" />
+      <node id="946964771156066680" at="278,38,279,36" concept="5" />
+      <node id="946964771156066680" at="279,36,280,55" concept="1" />
+      <node id="946964771156066680" at="280,55,281,56" concept="1" />
+      <node id="946964771156066680" at="281,56,282,42" concept="1" />
+      <node id="946964771156066680" at="282,42,283,134" concept="1" />
+      <node id="946964771156066680" at="283,134,284,138" concept="1" />
+      <node id="946964771156066680" at="284,138,285,24" concept="6" />
+      <node id="946964771156066689" at="287,52,288,95" concept="5" />
+      <node id="946964771156066689" at="288,95,289,50" concept="1" />
+      <node id="946964771156066689" at="289,50,290,36" concept="1" />
+      <node id="946964771156066689" at="290,36,291,24" concept="6" />
+      <node id="946964771156066690" at="294,49,295,94" concept="5" />
+      <node id="946964771156066690" at="295,94,296,47" concept="1" />
+      <node id="946964771156066690" at="296,47,297,34" concept="5" />
+      <node id="946964771156066690" at="297,34,298,94" concept="1" />
+      <node id="946964771156066690" at="298,94,299,103" concept="1" />
+      <node id="946964771156066690" at="299,103,300,40" concept="1" />
+      <node id="946964771156066690" at="300,40,301,34" concept="1" />
+      <node id="946964771156066690" at="301,34,302,22" concept="6" />
       <node id="946964771156066680" at="43,0,45,0" concept="2" trace="myNode" />
-      <node id="946964771156066680" at="110,0,112,0" concept="2" trace="myNode" />
-      <node id="946964771156066680" at="187,0,189,0" concept="2" trace="myNode" />
+      <node id="946964771156066680" at="109,0,111,0" concept="2" trace="myNode" />
+      <node id="946964771156066680" at="184,0,186,0" concept="2" trace="myNode" />
       <node id="946964771156066680" at="57,0,60,0" concept="4" trace="createCell#()Ljetbrains/mps/openapi/editor/cells/EditorCell;" />
       <node id="946964771156066680" at="65,65,68,5" concept="3" />
       <node id="946964771156066680" at="68,5,71,5" concept="3" />
-      <node id="946964771156066680" at="98,0,101,0" concept="0" trace="_Inline_e5b6m9_a0a#()V" />
-      <node id="946964771156066680" at="101,0,104,0" concept="4" trace="createEditorCell#(Ljetbrains/mps/openapi/editor/EditorContext;)Ljetbrains/mps/openapi/editor/cells/EditorCell;" />
-      <node id="946964771156066680" at="120,0,123,0" concept="4" trace="createCell#()Ljetbrains/mps/openapi/editor/cells/EditorCell;" />
-      <node id="943668161921783097" at="151,0,154,0" concept="9" trace="renderingCondition_e5b6m9_a0a#(Lorg/jetbrains/mps/openapi/model/SNode;Ljetbrains/mps/openapi/editor/EditorContext;)Z" />
-      <node id="946964771156066680" at="175,0,178,0" concept="0" trace="_Inline_e5b6m9_a1a#()V" />
-      <node id="946964771156066680" at="178,0,181,0" concept="4" trace="createEditorCell#(Ljetbrains/mps/openapi/editor/EditorContext;)Ljetbrains/mps/openapi/editor/cells/EditorCell;" />
-      <node id="946964771156066680" at="197,0,200,0" concept="4" trace="createCell#()Ljetbrains/mps/openapi/editor/cells/EditorCell;" />
-      <node id="943668161921783122" at="228,0,231,0" concept="9" trace="renderingCondition_e5b6m9_a1a#(Lorg/jetbrains/mps/openapi/model/SNode;Ljetbrains/mps/openapi/editor/EditorContext;)Z" />
-      <node id="946964771156066680" at="249,0,252,0" concept="0" trace="parameterListHandler_e5b6m9_d0#(Lorg/jetbrains/mps/openapi/model/SNode;Ljava/lang/String;Ljetbrains/mps/openapi/editor/EditorContext;)V" />
-      <node id="946964771156066680" at="252,0,255,0" concept="4" trace="createNodeToInsert#(Ljetbrains/mps/openapi/editor/EditorContext;)Lorg/jetbrains/mps/openapi/model/SNode;" />
-      <node id="946964771156066680" at="273,9,276,9" concept="3" />
+      <node id="946964771156066680" at="97,0,100,0" concept="0" trace="_Inline_e5b6m9_a0a#()V" />
+      <node id="946964771156066680" at="100,0,103,0" concept="4" trace="createEditorCell#(Ljetbrains/mps/openapi/editor/EditorContext;)Ljetbrains/mps/openapi/editor/cells/EditorCell;" />
+      <node id="946964771156066680" at="119,0,122,0" concept="4" trace="createCell#()Ljetbrains/mps/openapi/editor/cells/EditorCell;" />
+      <node id="943668161921783097" at="149,0,152,0" concept="9" trace="renderingCondition_e5b6m9_a0a#(Lorg/jetbrains/mps/openapi/model/SNode;Ljetbrains/mps/openapi/editor/EditorContext;)Z" />
+      <node id="946964771156066680" at="172,0,175,0" concept="0" trace="_Inline_e5b6m9_a1a#()V" />
+      <node id="946964771156066680" at="175,0,178,0" concept="4" trace="createEditorCell#(Ljetbrains/mps/openapi/editor/EditorContext;)Ljetbrains/mps/openapi/editor/cells/EditorCell;" />
+      <node id="946964771156066680" at="194,0,197,0" concept="4" trace="createCell#()Ljetbrains/mps/openapi/editor/cells/EditorCell;" />
+      <node id="943668161921783122" at="224,0,227,0" concept="9" trace="renderingCondition_e5b6m9_a1a#(Lorg/jetbrains/mps/openapi/model/SNode;Ljetbrains/mps/openapi/editor/EditorContext;)Z" />
+      <node id="946964771156066680" at="245,0,248,0" concept="0" trace="parameterListHandler_e5b6m9_d0#(Lorg/jetbrains/mps/openapi/model/SNode;Ljava/lang/String;Ljetbrains/mps/openapi/editor/EditorContext;)V" />
+      <node id="946964771156066680" at="248,0,251,0" concept="4" trace="createNodeToInsert#(Ljetbrains/mps/openapi/editor/EditorContext;)Lorg/jetbrains/mps/openapi/model/SNode;" />
+      <node id="946964771156066680" at="269,9,272,9" concept="3" />
       <node id="946964771156066680" at="46,0,50,0" concept="0" trace="PersistentConfigurationTemplateInitializer_EditorBuilder_a#(Ljetbrains/mps/openapi/editor/EditorContext;Lorg/jetbrains/mps/openapi/model/SNode;)V" />
       <node id="946964771156066680" at="83,63,87,5" concept="3" />
-      <node id="946964771156066680" at="104,0,108,0" concept="4" trace="createEditorCell#(Ljetbrains/mps/openapi/editor/EditorContext;Lorg/jetbrains/mps/openapi/model/SNode;)Ljetbrains/mps/openapi/editor/cells/EditorCell;" />
-      <node id="946964771156066680" at="160,63,164,5" concept="3" />
-      <node id="946964771156066680" at="181,0,185,0" concept="4" trace="createEditorCell#(Ljetbrains/mps/openapi/editor/EditorContext;Lorg/jetbrains/mps/openapi/model/SNode;)Ljetbrains/mps/openapi/editor/cells/EditorCell;" />
+      <node id="946964771156066680" at="103,0,107,0" concept="4" trace="createEditorCell#(Ljetbrains/mps/openapi/editor/EditorContext;Lorg/jetbrains/mps/openapi/model/SNode;)Ljetbrains/mps/openapi/editor/cells/EditorCell;" />
+      <node id="946964771156066680" at="158,63,162,5" concept="3" />
+      <node id="946964771156066680" at="178,0,182,0" concept="4" trace="createEditorCell#(Ljetbrains/mps/openapi/editor/EditorContext;Lorg/jetbrains/mps/openapi/model/SNode;)Ljetbrains/mps/openapi/editor/cells/EditorCell;" />
       <node id="946964771156066680" at="51,0,56,0" concept="4" trace="getNode#()Lorg/jetbrains/mps/openapi/model/SNode;" />
-      <node id="946964771156066680" at="90,59,95,22" concept="3" />
-      <node id="946964771156066680" at="114,0,119,0" concept="0" trace="Inline_Builder_e5b6m9_a0a#(Ljetbrains/mps/openapi/editor/EditorContext;Lorg/jetbrains/mps/openapi/model/SNode;Lorg/jetbrains/mps/openapi/model/SNode;)V" />
-      <node id="946964771156066680" at="124,0,129,0" concept="4" trace="getNode#()Lorg/jetbrains/mps/openapi/model/SNode;" />
-      <node id="946964771156066684" at="143,61,148,24" concept="3" />
-      <node id="946964771156066680" at="167,59,172,22" concept="3" />
-      <node id="946964771156066680" at="191,0,196,0" concept="0" trace="Inline_Builder_e5b6m9_a1a#(Ljetbrains/mps/openapi/editor/EditorContext;Lorg/jetbrains/mps/openapi/model/SNode;Lorg/jetbrains/mps/openapi/model/SNode;)V" />
-      <node id="946964771156066680" at="201,0,206,0" concept="4" trace="getNode#()Lorg/jetbrains/mps/openapi/model/SNode;" />
-      <node id="943668161921783121" at="220,61,225,24" concept="3" />
-      <node id="946964771156066680" at="255,0,260,0" concept="4" trace="createNodeCell#(Lorg/jetbrains/mps/openapi/model/SNode;)Ljetbrains/mps/openapi/editor/cells/EditorCell;" />
-      <node id="946964771156066680" at="268,134,273,9" concept="3" />
-      <node id="946964771156066680" at="260,0,266,0" concept="4" trace="createEmptyCell#()Ljetbrains/mps/openapi/editor/cells/EditorCell;" />
-      <node id="946964771156066689" at="291,0,297,0" concept="4" trace="createConstant_e5b6m9_a3a#()Ljetbrains/mps/openapi/editor/cells/EditorCell;" />
-      <node id="946964771156066680" at="241,0,248,0" concept="4" trace="createRefNodeList_e5b6m9_d0#()Ljetbrains/mps/openapi/editor/cells/EditorCell;" />
-      <node id="946964771156066685" at="231,0,241,0" concept="4" trace="createConstant_e5b6m9_c0#()Ljetbrains/mps/openapi/editor/cells/EditorCell;" />
-      <node id="946964771156066690" at="298,0,308,0" concept="4" trace="createConstant_e5b6m9_e0#()Ljetbrains/mps/openapi/editor/cells/EditorCell;" />
-      <node id="946964771156066680" at="266,86,277,7" concept="3" />
-      <node id="946964771156066680" at="279,0,291,0" concept="4" trace="createSeparatorCell#(Lorg/jetbrains/mps/openapi/model/SNode;Lorg/jetbrains/mps/openapi/model/SNode;)Ljetbrains/mps/openapi/editor/cells/EditorCell;" />
-      <node id="946964771156066680" at="266,0,279,0" concept="4" trace="installElementCellActions#(Lorg/jetbrains/mps/openapi/model/SNode;Ljetbrains/mps/openapi/editor/cells/EditorCell;)V" />
+      <node id="946964771156066680" at="89,57,94,22" concept="3" />
+      <node id="946964771156066680" at="113,0,118,0" concept="0" trace="Inline_Builder_e5b6m9_a0a#(Ljetbrains/mps/openapi/editor/EditorContext;Lorg/jetbrains/mps/openapi/model/SNode;Lorg/jetbrains/mps/openapi/model/SNode;)V" />
+      <node id="946964771156066680" at="123,0,128,0" concept="4" trace="getNode#()Lorg/jetbrains/mps/openapi/model/SNode;" />
+      <node id="946964771156066684" at="141,59,146,24" concept="3" />
+      <node id="946964771156066680" at="164,57,169,22" concept="3" />
+      <node id="946964771156066680" at="188,0,193,0" concept="0" trace="Inline_Builder_e5b6m9_a1a#(Ljetbrains/mps/openapi/editor/EditorContext;Lorg/jetbrains/mps/openapi/model/SNode;Lorg/jetbrains/mps/openapi/model/SNode;)V" />
+      <node id="946964771156066680" at="198,0,203,0" concept="4" trace="getNode#()Lorg/jetbrains/mps/openapi/model/SNode;" />
+      <node id="943668161921783121" at="216,59,221,24" concept="3" />
+      <node id="946964771156066680" at="251,0,256,0" concept="4" trace="createNodeCell#(Lorg/jetbrains/mps/openapi/model/SNode;)Ljetbrains/mps/openapi/editor/cells/EditorCell;" />
+      <node id="946964771156066680" at="264,134,269,9" concept="3" />
+      <node id="946964771156066680" at="256,0,262,0" concept="4" trace="createEmptyCell#()Ljetbrains/mps/openapi/editor/cells/EditorCell;" />
+      <node id="946964771156066689" at="287,0,293,0" concept="4" trace="createConstant_e5b6m9_a3a#()Ljetbrains/mps/openapi/editor/cells/EditorCell;" />
+      <node id="946964771156066680" at="237,0,244,0" concept="4" trace="createRefNodeList_e5b6m9_d0#()Ljetbrains/mps/openapi/editor/cells/EditorCell;" />
+      <node id="946964771156066685" at="227,0,237,0" concept="4" trace="createConstant_e5b6m9_c0#()Ljetbrains/mps/openapi/editor/cells/EditorCell;" />
+      <node id="946964771156066690" at="294,0,304,0" concept="4" trace="createConstant_e5b6m9_e0#()Ljetbrains/mps/openapi/editor/cells/EditorCell;" />
+      <node id="946964771156066680" at="262,86,273,7" concept="3" />
+      <node id="946964771156066680" at="275,0,287,0" concept="4" trace="createSeparatorCell#(Lorg/jetbrains/mps/openapi/model/SNode;Lorg/jetbrains/mps/openapi/model/SNode;)Ljetbrains/mps/openapi/editor/cells/EditorCell;" />
+      <node id="946964771156066680" at="262,0,275,0" concept="4" trace="installElementCellActions#(Lorg/jetbrains/mps/openapi/model/SNode;Ljetbrains/mps/openapi/editor/cells/EditorCell;)V" />
       <node id="946964771156066680" at="61,0,77,0" concept="4" trace="createCollection_e5b6m9_a#()Ljetbrains/mps/openapi/editor/cells/EditorCell;" />
-      <node id="946964771156066680" at="77,0,97,0" concept="4" trace="createRefCell_e5b6m9_a0#()Ljetbrains/mps/openapi/editor/cells/EditorCell;" />
-      <node id="946964771156066684" at="130,0,150,0" concept="4" trace="createProperty_e5b6m9_a0a0#()Ljetbrains/mps/openapi/editor/cells/EditorCell;" />
-      <node id="946964771156066680" at="154,0,174,0" concept="4" trace="createRefCell_e5b6m9_b0#()Ljetbrains/mps/openapi/editor/cells/EditorCell;" />
-      <node id="943668161921783121" at="207,0,227,0" concept="4" trace="createProperty_e5b6m9_a0b0#()Ljetbrains/mps/openapi/editor/cells/EditorCell;" />
+      <node id="946964771156066680" at="77,0,96,0" concept="4" trace="createRefCell_e5b6m9_a0#()Ljetbrains/mps/openapi/editor/cells/EditorCell;" />
+      <node id="946964771156066684" at="129,0,148,0" concept="4" trace="createProperty_e5b6m9_a0a0#()Ljetbrains/mps/openapi/editor/cells/EditorCell;" />
+      <node id="946964771156066680" at="152,0,171,0" concept="4" trace="createRefCell_e5b6m9_b0#()Ljetbrains/mps/openapi/editor/cells/EditorCell;" />
+      <node id="943668161921783121" at="204,0,223,0" concept="4" trace="createProperty_e5b6m9_a0b0#()Ljetbrains/mps/openapi/editor/cells/EditorCell;" />
       <scope id="946964771156066680" at="53,26,54,18" />
       <scope id="946964771156066680" at="57,39,58,39" />
       <scope id="946964771156066680" at="66,68,67,58" />
       <scope id="946964771156066680" at="69,68,70,58" />
-      <scope id="946964771156066680" at="98,33,99,14" />
-      <scope id="946964771156066680" at="101,69,102,57" />
-      <scope id="946964771156066680" at="120,41,121,42" />
-      <scope id="946964771156066680" at="126,28,127,20" />
-      <scope id="943668161921783098" at="151,97,152,595" />
-      <scope id="946964771156066680" at="175,33,176,14" />
-      <scope id="946964771156066680" at="178,69,179,57" />
-      <scope id="946964771156066680" at="197,41,198,42" />
-      <scope id="946964771156066680" at="203,28,204,20" />
-      <scope id="943668161921783123" at="228,97,229,595" />
-      <scope id="946964771156066680" at="249,101,250,50" />
-      <scope id="946964771156066680" at="252,66,253,93" />
-      <scope id="946964771156066680" at="274,122,275,396" />
+      <scope id="946964771156066680" at="97,33,98,14" />
+      <scope id="946964771156066680" at="100,69,101,57" />
+      <scope id="946964771156066680" at="119,41,120,42" />
+      <scope id="946964771156066680" at="125,28,126,20" />
+      <scope id="943668161921783098" at="149,97,150,595" />
+      <scope id="946964771156066680" at="172,33,173,14" />
+      <scope id="946964771156066680" at="175,69,176,57" />
+      <scope id="946964771156066680" at="194,41,195,42" />
+      <scope id="946964771156066680" at="200,28,201,20" />
+      <scope id="943668161921783123" at="224,97,225,595" />
+      <scope id="946964771156066680" at="245,101,246,50" />
+      <scope id="946964771156066680" at="248,66,249,93" />
+      <scope id="946964771156066680" at="270,122,271,396" />
       <scope id="946964771156066680" at="46,122,48,18" />
       <scope id="946964771156066680" at="84,39,86,37" />
-      <scope id="946964771156066680" at="91,35,93,94">
+      <scope id="946964771156066680" at="90,35,92,112">
         <var name="manager" id="946964771156066680" />
       </scope>
-      <scope id="946964771156066680" at="104,81,106,150" />
-      <scope id="946964771156066684" at="144,37,146,96">
+      <scope id="946964771156066680" at="103,81,105,150" />
+      <scope id="946964771156066684" at="142,37,144,114">
         <var name="manager" id="946964771156066684" />
       </scope>
-      <scope id="946964771156066680" at="161,39,163,37" />
-      <scope id="946964771156066680" at="168,35,170,94">
+      <scope id="946964771156066680" at="159,39,161,37" />
+      <scope id="946964771156066680" at="165,35,167,112">
         <var name="manager" id="946964771156066680" />
       </scope>
-      <scope id="946964771156066680" at="181,81,183,150" />
-      <scope id="943668161921783121" at="221,37,223,96">
+      <scope id="946964771156066680" at="178,81,180,150" />
+      <scope id="943668161921783121" at="217,37,219,114">
         <var name="manager" id="943668161921783121" />
       </scope>
       <scope id="946964771156066680" at="57,0,60,0" />
-      <scope id="946964771156066680" at="98,0,101,0" />
-      <scope id="946964771156066680" at="101,0,104,0">
+      <scope id="946964771156066680" at="97,0,100,0" />
+      <scope id="946964771156066680" at="100,0,103,0">
         <var name="editorContext" id="946964771156066680" />
       </scope>
-      <scope id="946964771156066680" at="114,119,117,20" />
-      <scope id="946964771156066680" at="120,0,123,0" />
-      <scope id="943668161921783097" at="151,0,154,0">
+      <scope id="946964771156066680" at="113,119,116,20" />
+      <scope id="946964771156066680" at="119,0,122,0" />
+      <scope id="943668161921783097" at="149,0,152,0">
         <var name="editorContext" id="943668161921783097" />
         <var name="node" id="943668161921783097" />
       </scope>
-      <scope id="946964771156066680" at="175,0,178,0" />
-      <scope id="946964771156066680" at="178,0,181,0">
+      <scope id="946964771156066680" at="172,0,175,0" />
+      <scope id="946964771156066680" at="175,0,178,0">
         <var name="editorContext" id="946964771156066680" />
       </scope>
-      <scope id="946964771156066680" at="191,119,194,20" />
-      <scope id="946964771156066680" at="197,0,200,0" />
-      <scope id="943668161921783122" at="228,0,231,0">
+      <scope id="946964771156066680" at="188,119,191,20" />
+      <scope id="946964771156066680" at="194,0,197,0" />
+      <scope id="943668161921783122" at="224,0,227,0">
         <var name="editorContext" id="943668161921783122" />
         <var name="node" id="943668161921783122" />
       </scope>
-      <scope id="946964771156066680" at="249,0,252,0">
-=======
-      <node id="946964771156066680" at="39,79,40,63" concept="6" />
-      <node id="946964771156066680" at="42,89,43,99" concept="5" />
-      <node id="946964771156066680" at="43,99,44,48" concept="1" />
-      <node id="946964771156066680" at="44,48,45,28" concept="1" />
-      <node id="946964771156066680" at="46,61,47,82" concept="1" />
-      <node id="946964771156066680" at="49,61,50,82" concept="1" />
-      <node id="946964771156066680" at="51,5,52,81" concept="1" />
-      <node id="946964771156066680" at="52,81,53,84" concept="1" />
-      <node id="946964771156066680" at="53,84,54,81" concept="1" />
-      <node id="946964771156066680" at="54,81,55,22" concept="6" />
-      <node id="946964771156066680" at="57,87,58,81" concept="5" />
-      <node id="946964771156066680" at="58,81,59,33" concept="1" />
-      <node id="946964771156066680" at="59,33,60,46" concept="1" />
-      <node id="946964771156066680" at="60,46,61,26" concept="5" />
-      <node id="946964771156066680" at="61,26,62,114" concept="1" />
-      <node id="946964771156066680" at="62,114,63,58" concept="1" />
-      <node id="946964771156066680" at="64,39,65,40" concept="1" />
-      <node id="946964771156066680" at="65,40,66,37" concept="1" />
-      <node id="946964771156066680" at="67,5,68,73" concept="1" />
-      <node id="946964771156066680" at="68,73,69,57" concept="5" />
-      <node id="946964771156066680" at="70,35,71,82" concept="5" />
-      <node id="946964771156066680" at="71,82,72,112" concept="6" />
-      <node id="946964771156066680" at="73,10,74,22" concept="6" />
-      <node id="946964771156066683" at="77,33,78,14" concept="9" />
-      <node id="946964771156066683" at="80,69,81,67" concept="6" />
-      <node id="946964771156066683" at="83,81,84,66" concept="6" />
-      <node id="946964771156066684" at="86,92,87,84" concept="5" />
-      <node id="946964771156066684" at="87,84,88,31" concept="1" />
-      <node id="946964771156066684" at="88,31,89,44" concept="1" />
-      <node id="946964771156066684" at="89,44,90,33" concept="1" />
-      <node id="946964771156066684" at="90,33,91,28" concept="5" />
-      <node id="946964771156066684" at="91,28,92,60" concept="1" />
-      <node id="946964771156066684" at="92,60,93,44" concept="1" />
-      <node id="946964771156066684" at="93,44,94,36" concept="5" />
-      <node id="946964771156066684" at="94,36,95,87" concept="1" />
-      <node id="946964771156066684" at="95,87,96,42" concept="1" />
-      <node id="946964771156066684" at="96,42,97,75" concept="1" />
-      <node id="946964771156066684" at="97,75,98,59" concept="5" />
-      <node id="946964771156066684" at="99,37,100,84" concept="5" />
-      <node id="946964771156066684" at="100,84,101,114" concept="6" />
-      <node id="946964771156066684" at="102,12,103,24" concept="6" />
-      <node id="943668161921783139" at="106,97,107,595" concept="6" />
-      <node id="946964771156066680" at="109,87,110,81" concept="5" />
-      <node id="946964771156066680" at="110,81,111,33" concept="1" />
-      <node id="946964771156066680" at="111,33,112,46" concept="1" />
-      <node id="946964771156066680" at="112,46,113,26" concept="5" />
-      <node id="946964771156066680" at="113,26,114,114" concept="1" />
-      <node id="946964771156066680" at="114,114,115,58" concept="1" />
-      <node id="946964771156066680" at="116,39,117,40" concept="1" />
-      <node id="946964771156066680" at="117,40,118,37" concept="1" />
-      <node id="946964771156066680" at="119,5,120,73" concept="1" />
-      <node id="946964771156066680" at="120,73,121,57" concept="5" />
-      <node id="946964771156066680" at="122,35,123,82" concept="5" />
-      <node id="946964771156066680" at="123,82,124,112" concept="6" />
-      <node id="946964771156066680" at="125,10,126,22" concept="6" />
-      <node id="943668161921783120" at="129,33,130,14" concept="9" />
-      <node id="943668161921783120" at="132,69,133,67" concept="6" />
-      <node id="943668161921783120" at="135,81,136,66" concept="6" />
-      <node id="943668161921783121" at="138,92,139,84" concept="5" />
-      <node id="943668161921783121" at="139,84,140,31" concept="1" />
-      <node id="943668161921783121" at="140,31,141,44" concept="1" />
-      <node id="943668161921783121" at="141,44,142,33" concept="1" />
-      <node id="943668161921783121" at="142,33,143,28" concept="5" />
-      <node id="943668161921783121" at="143,28,144,60" concept="1" />
-      <node id="943668161921783121" at="144,60,145,46" concept="1" />
-      <node id="943668161921783121" at="145,46,146,36" concept="5" />
-      <node id="943668161921783121" at="146,36,147,97" concept="1" />
-      <node id="943668161921783121" at="147,97,148,42" concept="1" />
-      <node id="943668161921783121" at="148,42,149,75" concept="1" />
-      <node id="943668161921783121" at="149,75,150,59" concept="5" />
-      <node id="943668161921783121" at="151,37,152,84" concept="5" />
-      <node id="943668161921783121" at="152,84,153,114" concept="6" />
-      <node id="943668161921783121" at="154,12,155,24" concept="6" />
-      <node id="943668161921783124" at="158,97,159,595" concept="6" />
-      <node id="946964771156066685" at="161,88,162,87" concept="5" />
-      <node id="946964771156066685" at="162,87,163,47" concept="1" />
-      <node id="946964771156066685" at="163,47,164,34" concept="5" />
-      <node id="946964771156066685" at="164,34,165,77" concept="1" />
-      <node id="946964771156066685" at="165,77,166,106" concept="1" />
-      <node id="946964771156066685" at="166,106,167,40" concept="1" />
-      <node id="946964771156066685" at="167,40,168,34" concept="1" />
-      <node id="946964771156066685" at="168,34,169,22" concept="6" />
-      <node id="946964771156066680" at="171,91,172,157" concept="5" />
-      <node id="946964771156066680" at="172,157,173,110" concept="5" />
-      <node id="946964771156066680" at="173,110,174,50" concept="1" />
-      <node id="946964771156066680" at="174,50,175,49" concept="1" />
-      <node id="946964771156066680" at="175,49,176,22" concept="6" />
-      <node id="946964771156066680" at="179,101,180,50" concept="9" />
-      <node id="946964771156066680" at="182,66,183,41" concept="5" />
-      <node id="946964771156066680" at="183,41,184,93" concept="6" />
-      <node id="946964771156066680" at="186,86,187,80" concept="5" />
-      <node id="946964771156066680" at="187,80,188,95" concept="1" />
-      <node id="946964771156066680" at="188,95,189,25" concept="6" />
-      <node id="946964771156066680" at="191,68,192,34" concept="5" />
-      <node id="946964771156066680" at="192,34,193,80" concept="1" />
-      <node id="946964771156066680" at="193,80,194,87" concept="1" />
-      <node id="946964771156066680" at="194,87,195,23" concept="6" />
-      <node id="946964771156066680" at="197,89,198,65" concept="6" />
-      <node id="946964771156066680" at="201,96,202,134" concept="1" />
-      <node id="946964771156066680" at="203,34,204,142" concept="1" />
-      <node id="946964771156066680" at="204,142,205,146" concept="1" />
-      <node id="946964771156066680" at="205,146,206,80" concept="1" />
-      <node id="946964771156066680" at="208,122,209,394" concept="1" />
-      <node id="946964771156066680" at="214,104,215,100" concept="5" />
-      <node id="946964771156066680" at="215,100,216,38" concept="1" />
-      <node id="946964771156066680" at="216,38,217,36" concept="5" />
-      <node id="946964771156066680" at="217,36,218,55" concept="1" />
-      <node id="946964771156066680" at="218,55,219,56" concept="1" />
-      <node id="946964771156066680" at="219,56,220,42" concept="1" />
-      <node id="946964771156066680" at="220,42,221,134" concept="1" />
-      <node id="946964771156066680" at="221,134,222,138" concept="1" />
-      <node id="946964771156066680" at="222,138,223,24" concept="6" />
-      <node id="946964771156066689" at="225,91,226,88" concept="5" />
-      <node id="946964771156066689" at="226,88,227,50" concept="1" />
-      <node id="946964771156066689" at="227,50,228,36" concept="1" />
-      <node id="946964771156066689" at="228,36,229,24" concept="6" />
-      <node id="946964771156066690" at="232,88,233,87" concept="5" />
-      <node id="946964771156066690" at="233,87,234,47" concept="1" />
-      <node id="946964771156066690" at="234,47,235,34" concept="5" />
-      <node id="946964771156066690" at="235,34,236,78" concept="1" />
-      <node id="946964771156066690" at="236,78,237,106" concept="1" />
-      <node id="946964771156066690" at="237,106,238,40" concept="1" />
-      <node id="946964771156066690" at="238,40,239,34" concept="1" />
-      <node id="946964771156066690" at="239,34,240,22" concept="6" />
-      <node id="946964771156066680" at="39,0,42,0" concept="4" trace="createEditorCell#(Ljetbrains/mps/openapi/editor/EditorContext;Lorg/jetbrains/mps/openapi/model/SNode;)Ljetbrains/mps/openapi/editor/cells/EditorCell;" />
-      <node id="946964771156066680" at="45,28,48,5" concept="3" />
-      <node id="946964771156066680" at="48,5,51,5" concept="3" />
-      <node id="946964771156066683" at="77,0,80,0" concept="0" trace="_Inline_e5b6m9_a0a#()V" />
-      <node id="946964771156066683" at="80,0,83,0" concept="4" trace="createEditorCell#(Ljetbrains/mps/openapi/editor/EditorContext;)Ljetbrains/mps/openapi/editor/cells/EditorCell;" />
-      <node id="946964771156066683" at="83,0,86,0" concept="4" trace="createEditorCell#(Ljetbrains/mps/openapi/editor/EditorContext;Lorg/jetbrains/mps/openapi/model/SNode;)Ljetbrains/mps/openapi/editor/cells/EditorCell;" />
-      <node id="943668161921783097" at="106,0,109,0" concept="8" trace="renderingCondition_e5b6m9_a0a#(Lorg/jetbrains/mps/openapi/model/SNode;Ljetbrains/mps/openapi/editor/EditorContext;)Z" />
-      <node id="943668161921783120" at="129,0,132,0" concept="0" trace="_Inline_e5b6m9_a1a#()V" />
-      <node id="943668161921783120" at="132,0,135,0" concept="4" trace="createEditorCell#(Ljetbrains/mps/openapi/editor/EditorContext;)Ljetbrains/mps/openapi/editor/cells/EditorCell;" />
-      <node id="943668161921783120" at="135,0,138,0" concept="4" trace="createEditorCell#(Ljetbrains/mps/openapi/editor/EditorContext;Lorg/jetbrains/mps/openapi/model/SNode;)Ljetbrains/mps/openapi/editor/cells/EditorCell;" />
-      <node id="943668161921783122" at="158,0,161,0" concept="8" trace="renderingCondition_e5b6m9_a1a#(Lorg/jetbrains/mps/openapi/model/SNode;Ljetbrains/mps/openapi/editor/EditorContext;)Z" />
-      <node id="946964771156066680" at="179,0,182,0" concept="0" trace="parameterListHandler_e5b6m9_d0#(Lorg/jetbrains/mps/openapi/model/SNode;Ljava/lang/String;Ljetbrains/mps/openapi/editor/EditorContext;)V" />
-      <node id="946964771156066680" at="197,0,200,0" concept="4" trace="createEmptyCell_internal#(Ljetbrains/mps/openapi/editor/EditorContext;Lorg/jetbrains/mps/openapi/model/SNode;)Ljetbrains/mps/openapi/editor/cells/EditorCell;" />
-      <node id="946964771156066680" at="207,9,210,9" concept="3" />
-      <node id="946964771156066680" at="63,58,67,5" concept="3" />
-      <node id="946964771156066680" at="115,58,119,5" concept="3" />
-      <node id="946964771156066680" at="182,0,186,0" concept="4" trace="createNodeToInsert#(Ljetbrains/mps/openapi/editor/EditorContext;)Lorg/jetbrains/mps/openapi/model/SNode;" />
-      <node id="946964771156066680" at="69,57,74,22" concept="3" />
-      <node id="946964771156066684" at="98,59,103,24" concept="3" />
-      <node id="946964771156066680" at="121,57,126,22" concept="3" />
-      <node id="943668161921783121" at="150,59,155,24" concept="3" />
-      <node id="946964771156066680" at="186,0,191,0" concept="4" trace="createNodeCell#(Ljetbrains/mps/openapi/editor/EditorContext;Lorg/jetbrains/mps/openapi/model/SNode;)Ljetbrains/mps/openapi/editor/cells/EditorCell;" />
-      <node id="946964771156066680" at="202,134,207,9" concept="3" />
-      <node id="946964771156066680" at="191,0,197,0" concept="4" trace="createEmptyCell#(Ljetbrains/mps/openapi/editor/EditorContext;)Ljetbrains/mps/openapi/editor/cells/EditorCell;" />
-      <node id="946964771156066689" at="225,0,231,0" concept="4" trace="createConstant_e5b6m9_a3a#(Ljetbrains/mps/openapi/editor/EditorContext;Lorg/jetbrains/mps/openapi/model/SNode;)Ljetbrains/mps/openapi/editor/cells/EditorCell;" />
-      <node id="946964771156066680" at="171,0,178,0" concept="4" trace="createRefNodeList_e5b6m9_d0#(Ljetbrains/mps/openapi/editor/EditorContext;Lorg/jetbrains/mps/openapi/model/SNode;)Ljetbrains/mps/openapi/editor/cells/EditorCell;" />
-      <node id="946964771156066685" at="161,0,171,0" concept="4" trace="createConstant_e5b6m9_c0#(Ljetbrains/mps/openapi/editor/EditorContext;Lorg/jetbrains/mps/openapi/model/SNode;)Ljetbrains/mps/openapi/editor/cells/EditorCell;" />
-      <node id="946964771156066690" at="232,0,242,0" concept="4" trace="createConstant_e5b6m9_e0#(Ljetbrains/mps/openapi/editor/EditorContext;Lorg/jetbrains/mps/openapi/model/SNode;)Ljetbrains/mps/openapi/editor/cells/EditorCell;" />
-      <node id="946964771156066680" at="200,132,211,7" concept="3" />
-      <node id="946964771156066680" at="213,0,225,0" concept="4" trace="createSeparatorCell#(Ljetbrains/mps/openapi/editor/EditorContext;Lorg/jetbrains/mps/openapi/model/SNode;Lorg/jetbrains/mps/openapi/model/SNode;)Ljetbrains/mps/openapi/editor/cells/EditorCell;" />
-      <node id="946964771156066680" at="200,0,213,0" concept="4" trace="installElementCellActions#(Lorg/jetbrains/mps/openapi/model/SNode;Lorg/jetbrains/mps/openapi/model/SNode;Ljetbrains/mps/openapi/editor/cells/EditorCell;Ljetbrains/mps/openapi/editor/EditorContext;)V" />
-      <node id="946964771156066680" at="42,0,57,0" concept="4" trace="createCollection_e5b6m9_a#(Ljetbrains/mps/openapi/editor/EditorContext;Lorg/jetbrains/mps/openapi/model/SNode;)Ljetbrains/mps/openapi/editor/cells/EditorCell;" />
-      <node id="946964771156066680" at="57,0,76,0" concept="4" trace="createRefCell_e5b6m9_a0#(Ljetbrains/mps/openapi/editor/EditorContext;Lorg/jetbrains/mps/openapi/model/SNode;)Ljetbrains/mps/openapi/editor/cells/EditorCell;" />
-      <node id="946964771156066684" at="86,0,105,0" concept="4" trace="createProperty_e5b6m9_a0a0#(Ljetbrains/mps/openapi/editor/EditorContext;Lorg/jetbrains/mps/openapi/model/SNode;)Ljetbrains/mps/openapi/editor/cells/EditorCell;" />
-      <node id="946964771156066680" at="109,0,128,0" concept="4" trace="createRefCell_e5b6m9_b0#(Ljetbrains/mps/openapi/editor/EditorContext;Lorg/jetbrains/mps/openapi/model/SNode;)Ljetbrains/mps/openapi/editor/cells/EditorCell;" />
-      <node id="943668161921783121" at="138,0,157,0" concept="4" trace="createProperty_e5b6m9_a0b0#(Ljetbrains/mps/openapi/editor/EditorContext;Lorg/jetbrains/mps/openapi/model/SNode;)Ljetbrains/mps/openapi/editor/cells/EditorCell;" />
-      <scope id="946964771156066680" at="39,79,40,63" />
-      <scope id="946964771156066680" at="46,61,47,82" />
-      <scope id="946964771156066680" at="49,61,50,82" />
-      <scope id="946964771156066683" at="77,33,78,14" />
-      <scope id="946964771156066683" at="80,69,81,67" />
-      <scope id="946964771156066683" at="83,81,84,66" />
-      <scope id="943668161921783098" at="106,97,107,595" />
-      <scope id="943668161921783120" at="129,33,130,14" />
-      <scope id="943668161921783120" at="132,69,133,67" />
-      <scope id="943668161921783120" at="135,81,136,66" />
-      <scope id="943668161921783123" at="158,97,159,595" />
-      <scope id="946964771156066680" at="179,101,180,50" />
-      <scope id="946964771156066680" at="197,89,198,65" />
-      <scope id="946964771156066680" at="208,122,209,394" />
-      <scope id="946964771156066680" at="64,39,66,37" />
-      <scope id="946964771156066680" at="70,35,72,112">
-        <var name="manager" id="946964771156066680" />
-      </scope>
-      <scope id="946964771156066684" at="99,37,101,114">
-        <var name="manager" id="946964771156066684" />
-      </scope>
-      <scope id="946964771156066680" at="116,39,118,37" />
-      <scope id="946964771156066680" at="122,35,124,112">
-        <var name="manager" id="946964771156066680" />
-      </scope>
-      <scope id="943668161921783121" at="151,37,153,114">
-        <var name="manager" id="943668161921783121" />
-      </scope>
-      <scope id="946964771156066680" at="182,66,184,93">
-        <var name="listOwner" id="946964771156066680" />
-      </scope>
-      <scope id="946964771156066680" at="39,0,42,0">
-        <var name="editorContext" id="946964771156066680" />
-        <var name="node" id="946964771156066680" />
-      </scope>
-      <scope id="946964771156066683" at="77,0,80,0" />
-      <scope id="946964771156066683" at="80,0,83,0">
-        <var name="editorContext" id="946964771156066683" />
-      </scope>
-      <scope id="946964771156066683" at="83,0,86,0">
-        <var name="editorContext" id="946964771156066683" />
-        <var name="node" id="946964771156066683" />
-      </scope>
-      <scope id="943668161921783097" at="106,0,109,0">
-        <var name="editorContext" id="943668161921783097" />
-        <var name="node" id="943668161921783097" />
-      </scope>
-      <scope id="943668161921783120" at="129,0,132,0" />
-      <scope id="943668161921783120" at="132,0,135,0">
-        <var name="editorContext" id="943668161921783120" />
-      </scope>
-      <scope id="943668161921783120" at="135,0,138,0">
-        <var name="editorContext" id="943668161921783120" />
-        <var name="node" id="943668161921783120" />
-      </scope>
-      <scope id="943668161921783122" at="158,0,161,0">
-        <var name="editorContext" id="943668161921783122" />
-        <var name="node" id="943668161921783122" />
-      </scope>
-      <scope id="946964771156066680" at="179,0,182,0">
->>>>>>> bd830ede
+      <scope id="946964771156066680" at="245,0,248,0">
         <var name="childRole" id="946964771156066680" />
         <var name="context" id="946964771156066680" />
         <var name="ownerNode" id="946964771156066680" />
       </scope>
-<<<<<<< HEAD
-      <scope id="946964771156066680" at="252,0,255,0">
+      <scope id="946964771156066680" at="248,0,251,0">
         <var name="editorContext" id="946964771156066680" />
       </scope>
-      <scope id="946964771156066680" at="255,57,258,25">
+      <scope id="946964771156066680" at="251,57,254,25">
         <var name="elementCell" id="946964771156066680" />
       </scope>
-      <scope id="946964771156066680" at="269,34,272,80" />
+      <scope id="946964771156066680" at="265,34,268,80" />
       <scope id="946964771156066680" at="46,0,50,0">
         <var name="context" id="946964771156066680" />
         <var name="node" id="946964771156066680" />
       </scope>
-      <scope id="946964771156066680" at="104,0,108,0">
+      <scope id="946964771156066680" at="103,0,107,0">
         <var name="editorContext" id="946964771156066680" />
         <var name="node" id="946964771156066680" />
       </scope>
-      <scope id="946964771156066680" at="181,0,185,0">
-=======
-      <scope id="946964771156066680" at="186,86,189,25">
-        <var name="elementCell" id="946964771156066680" />
-      </scope>
-      <scope id="946964771156066680" at="197,0,200,0">
+      <scope id="946964771156066680" at="178,0,182,0">
         <var name="editorContext" id="946964771156066680" />
         <var name="node" id="946964771156066680" />
       </scope>
-      <scope id="946964771156066680" at="203,34,206,80" />
-      <scope id="946964771156066680" at="182,0,186,0">
->>>>>>> bd830ede
-        <var name="editorContext" id="946964771156066680" />
-        <var name="node" id="946964771156066680" />
-      </scope>
-<<<<<<< HEAD
-      <scope id="946964771156066680" at="260,41,264,23">
+      <scope id="946964771156066680" at="256,41,260,23">
         <var name="emptyCell" id="946964771156066680" />
       </scope>
-      <scope id="946964771156066689" at="291,52,295,24">
+      <scope id="946964771156066689" at="287,52,291,24">
         <var name="editorCell" id="946964771156066689" />
       </scope>
       <scope id="946964771156066680" at="51,0,56,0" />
-      <scope id="946964771156066680" at="114,0,119,0">
+      <scope id="946964771156066680" at="113,0,118,0">
         <var name="context" id="946964771156066680" />
         <var name="node" id="946964771156066680" />
         <var name="referencingNode" id="946964771156066680" />
       </scope>
-      <scope id="946964771156066680" at="124,0,129,0" />
-      <scope id="946964771156066680" at="191,0,196,0">
+      <scope id="946964771156066680" at="123,0,128,0" />
+      <scope id="946964771156066680" at="188,0,193,0">
         <var name="context" id="946964771156066680" />
         <var name="node" id="946964771156066680" />
         <var name="referencingNode" id="946964771156066680" />
       </scope>
-      <scope id="946964771156066680" at="201,0,206,0" />
-      <scope id="946964771156066680" at="241,52,246,22">
+      <scope id="946964771156066680" at="198,0,203,0" />
+      <scope id="946964771156066680" at="237,52,242,22">
         <var name="editorCell" id="946964771156066680" />
         <var name="handler" id="946964771156066680" />
       </scope>
-      <scope id="946964771156066680" at="255,0,260,0">
+      <scope id="946964771156066680" at="251,0,256,0">
         <var name="elementNode" id="946964771156066680" />
       </scope>
-      <scope id="946964771156066680" at="260,0,266,0" />
-      <scope id="946964771156066689" at="291,0,297,0" />
-      <scope id="946964771156066680" at="241,0,248,0" />
-      <scope id="946964771156066685" at="231,49,239,22">
+      <scope id="946964771156066680" at="256,0,262,0" />
+      <scope id="946964771156066689" at="287,0,293,0" />
+      <scope id="946964771156066680" at="237,0,244,0" />
+      <scope id="946964771156066685" at="227,49,235,22">
         <var name="editorCell" id="946964771156066685" />
         <var name="style" id="946964771156066685" />
       </scope>
-      <scope id="946964771156066690" at="298,49,306,22">
+      <scope id="946964771156066690" at="294,49,302,22">
         <var name="editorCell" id="946964771156066690" />
         <var name="style" id="946964771156066690" />
       </scope>
-      <scope id="946964771156066680" at="267,96,276,9" />
-      <scope id="946964771156066680" at="280,75,289,24">
+      <scope id="946964771156066680" at="263,96,272,9" />
+      <scope id="946964771156066680" at="276,75,285,24">
         <var name="editorCell" id="946964771156066680" />
         <var name="style" id="946964771156066680" />
       </scope>
-      <scope id="946964771156066685" at="231,0,241,0" />
-      <scope id="946964771156066690" at="298,0,308,0" />
-      <scope id="946964771156066680" at="266,86,277,7" />
-      <scope id="946964771156066680" at="279,0,291,0">
+      <scope id="946964771156066685" at="227,0,237,0" />
+      <scope id="946964771156066690" at="294,0,304,0" />
+      <scope id="946964771156066680" at="262,86,273,7" />
+      <scope id="946964771156066680" at="275,0,287,0">
         <var name="nextNode" id="946964771156066680" />
         <var name="prevNode" id="946964771156066680" />
       </scope>
-      <scope id="946964771156066680" at="266,0,279,0">
-=======
-      <scope id="946964771156066680" at="191,68,195,23">
-        <var name="emptyCell" id="946964771156066680" />
-      </scope>
-      <scope id="946964771156066689" at="225,91,229,24">
-        <var name="editorCell" id="946964771156066689" />
-      </scope>
-      <scope id="946964771156066680" at="171,91,176,22">
-        <var name="editorCell" id="946964771156066680" />
-        <var name="handler" id="946964771156066680" />
-      </scope>
-      <scope id="946964771156066680" at="186,0,191,0">
-        <var name="editorContext" id="946964771156066680" />
-        <var name="elementNode" id="946964771156066680" />
-      </scope>
-      <scope id="946964771156066680" at="191,0,197,0">
-        <var name="editorContext" id="946964771156066680" />
-      </scope>
-      <scope id="946964771156066689" at="225,0,231,0">
-        <var name="editorContext" id="946964771156066689" />
-        <var name="node" id="946964771156066689" />
-      </scope>
-      <scope id="946964771156066680" at="171,0,178,0">
-        <var name="editorContext" id="946964771156066680" />
-        <var name="node" id="946964771156066680" />
-      </scope>
-      <scope id="946964771156066685" at="161,88,169,22">
-        <var name="editorCell" id="946964771156066685" />
-        <var name="style" id="946964771156066685" />
-      </scope>
-      <scope id="946964771156066690" at="232,88,240,22">
-        <var name="editorCell" id="946964771156066690" />
-        <var name="style" id="946964771156066690" />
-      </scope>
-      <scope id="946964771156066680" at="201,96,210,9" />
-      <scope id="946964771156066680" at="214,104,223,24">
-        <var name="editorCell" id="946964771156066680" />
-        <var name="style" id="946964771156066680" />
-      </scope>
-      <scope id="946964771156066685" at="161,0,171,0">
-        <var name="editorContext" id="946964771156066685" />
-        <var name="node" id="946964771156066685" />
-      </scope>
-      <scope id="946964771156066690" at="232,0,242,0">
-        <var name="editorContext" id="946964771156066690" />
-        <var name="node" id="946964771156066690" />
-      </scope>
-      <scope id="946964771156066680" at="200,132,211,7" />
-      <scope id="946964771156066680" at="213,0,225,0">
-        <var name="editorContext" id="946964771156066680" />
-        <var name="nextNode" id="946964771156066680" />
-        <var name="prevNode" id="946964771156066680" />
-      </scope>
-      <scope id="946964771156066680" at="42,89,55,22">
-        <var name="editorCell" id="946964771156066680" />
-      </scope>
-      <scope id="946964771156066680" at="200,0,213,0">
-        <var name="editorContext" id="946964771156066680" />
->>>>>>> bd830ede
+      <scope id="946964771156066680" at="262,0,275,0">
         <var name="elementCell" id="946964771156066680" />
         <var name="elementNode" id="946964771156066680" />
       </scope>
       <scope id="946964771156066680" at="61,50,75,22">
         <var name="editorCell" id="946964771156066680" />
       </scope>
-<<<<<<< HEAD
       <scope id="946964771156066680" at="61,0,77,0" />
-      <scope id="946964771156066680" at="77,48,95,22">
-=======
-      <scope id="946964771156066680" at="57,87,74,22">
->>>>>>> bd830ede
+      <scope id="946964771156066680" at="77,48,94,22">
         <var name="attributeConcept" id="946964771156066680" />
         <var name="editorCell" id="946964771156066680" />
         <var name="provider" id="946964771156066680" />
       </scope>
-<<<<<<< HEAD
-      <scope id="946964771156066684" at="130,53,148,24">
-=======
-      <scope id="946964771156066684" at="86,92,103,24">
->>>>>>> bd830ede
+      <scope id="946964771156066684" at="129,53,146,24">
         <var name="attributeConcept" id="946964771156066684" />
         <var name="editorCell" id="946964771156066684" />
         <var name="provider" id="946964771156066684" />
         <var name="style" id="946964771156066684" />
       </scope>
-<<<<<<< HEAD
-      <scope id="946964771156066680" at="154,48,172,22">
-=======
-      <scope id="946964771156066680" at="109,87,126,22">
->>>>>>> bd830ede
+      <scope id="946964771156066680" at="152,48,169,22">
         <var name="attributeConcept" id="946964771156066680" />
         <var name="editorCell" id="946964771156066680" />
         <var name="provider" id="946964771156066680" />
       </scope>
-<<<<<<< HEAD
-      <scope id="943668161921783121" at="207,53,225,24">
-=======
-      <scope id="943668161921783121" at="138,92,155,24">
->>>>>>> bd830ede
+      <scope id="943668161921783121" at="204,53,221,24">
         <var name="attributeConcept" id="943668161921783121" />
         <var name="editorCell" id="943668161921783121" />
         <var name="provider" id="943668161921783121" />
         <var name="style" id="943668161921783121" />
       </scope>
-<<<<<<< HEAD
-      <scope id="946964771156066680" at="77,0,97,0" />
-      <scope id="946964771156066684" at="130,0,150,0" />
-      <scope id="946964771156066680" at="154,0,174,0" />
-      <scope id="943668161921783121" at="207,0,227,0" />
-      <unit id="946964771156066680" at="97,0,109,0" name="jetbrains.mps.execution.settings.editor.PersistentConfigurationTemplateInitializer_EditorBuilder_a$_Inline_e5b6m9_a0a" />
-      <unit id="946964771156066680" at="174,0,186,0" name="jetbrains.mps.execution.settings.editor.PersistentConfigurationTemplateInitializer_EditorBuilder_a$_Inline_e5b6m9_a1a" />
-      <unit id="946964771156066680" at="109,0,151,0" name="jetbrains.mps.execution.settings.editor.PersistentConfigurationTemplateInitializer_EditorBuilder_a$Inline_Builder_e5b6m9_a0a" />
-      <unit id="946964771156066680" at="186,0,228,0" name="jetbrains.mps.execution.settings.editor.PersistentConfigurationTemplateInitializer_EditorBuilder_a$Inline_Builder_e5b6m9_a1a" />
-      <unit id="946964771156066680" at="248,0,298,0" name="jetbrains.mps.execution.settings.editor.PersistentConfigurationTemplateInitializer_EditorBuilder_a$parameterListHandler_e5b6m9_d0" />
-      <unit id="946964771156066680" at="42,0,309,0" name="jetbrains.mps.execution.settings.editor.PersistentConfigurationTemplateInitializer_EditorBuilder_a" />
-=======
-      <scope id="946964771156066680" at="57,0,76,0">
-        <var name="editorContext" id="946964771156066680" />
-        <var name="node" id="946964771156066680" />
-      </scope>
-      <scope id="946964771156066684" at="86,0,105,0">
-        <var name="editorContext" id="946964771156066684" />
-        <var name="node" id="946964771156066684" />
-      </scope>
-      <scope id="946964771156066680" at="109,0,128,0">
-        <var name="editorContext" id="946964771156066680" />
-        <var name="node" id="946964771156066680" />
-      </scope>
-      <scope id="943668161921783121" at="138,0,157,0">
-        <var name="editorContext" id="943668161921783121" />
-        <var name="node" id="943668161921783121" />
-      </scope>
-      <unit id="946964771156066683" at="76,0,106,0" name="jetbrains.mps.execution.settings.editor.PersistentConfigurationTemplateInitializer_Editor$_Inline_e5b6m9_a0a" />
-      <unit id="943668161921783120" at="128,0,158,0" name="jetbrains.mps.execution.settings.editor.PersistentConfigurationTemplateInitializer_Editor$_Inline_e5b6m9_a1a" />
-      <unit id="946964771156066680" at="178,0,232,0" name="jetbrains.mps.execution.settings.editor.PersistentConfigurationTemplateInitializer_Editor$parameterListHandler_e5b6m9_d0" />
-      <unit id="946964771156066680" at="38,0,243,0" name="jetbrains.mps.execution.settings.editor.PersistentConfigurationTemplateInitializer_Editor" />
->>>>>>> bd830ede
+      <scope id="946964771156066680" at="77,0,96,0" />
+      <scope id="946964771156066684" at="129,0,148,0" />
+      <scope id="946964771156066680" at="152,0,171,0" />
+      <scope id="943668161921783121" at="204,0,223,0" />
+      <unit id="946964771156066680" at="96,0,108,0" name="jetbrains.mps.execution.settings.editor.PersistentConfigurationTemplateInitializer_EditorBuilder_a$_Inline_e5b6m9_a0a" />
+      <unit id="946964771156066680" at="171,0,183,0" name="jetbrains.mps.execution.settings.editor.PersistentConfigurationTemplateInitializer_EditorBuilder_a$_Inline_e5b6m9_a1a" />
+      <unit id="946964771156066680" at="108,0,149,0" name="jetbrains.mps.execution.settings.editor.PersistentConfigurationTemplateInitializer_EditorBuilder_a$Inline_Builder_e5b6m9_a0a" />
+      <unit id="946964771156066680" at="183,0,224,0" name="jetbrains.mps.execution.settings.editor.PersistentConfigurationTemplateInitializer_EditorBuilder_a$Inline_Builder_e5b6m9_a1a" />
+      <unit id="946964771156066680" at="244,0,294,0" name="jetbrains.mps.execution.settings.editor.PersistentConfigurationTemplateInitializer_EditorBuilder_a$parameterListHandler_e5b6m9_d0" />
+      <unit id="946964771156066680" at="42,0,305,0" name="jetbrains.mps.execution.settings.editor.PersistentConfigurationTemplateInitializer_EditorBuilder_a" />
     </file>
   </root>
   <root nodeRef="r:328ff5ee-9330-4068-906e-6e3bb50e6e1d(jetbrains.mps.execution.settings.editor)/946964771156066693">
@@ -4930,7 +3029,6 @@
   </root>
   <root nodeRef="r:328ff5ee-9330-4068-906e-6e3bb50e6e1d(jetbrains.mps.execution.settings.editor)/946964771156066731">
     <file name="EditorExpression_Editor.java">
-<<<<<<< HEAD
       <node id="946964771156066731" at="11,79,12,82" concept="6" />
       <node id="946964771156066731" at="11,0,14,0" concept="4" trace="createEditorCell#(Ljetbrains/mps/openapi/editor/EditorContext;Lorg/jetbrains/mps/openapi/model/SNode;)Ljetbrains/mps/openapi/editor/cells/EditorCell;" />
       <scope id="946964771156066731" at="11,79,12,82" />
@@ -4976,270 +3074,137 @@
       <node id="946964771156066731" at="78,40,79,58" concept="1" />
       <node id="946964771156066731" at="80,5,81,73" concept="1" />
       <node id="946964771156066731" at="81,73,82,57" concept="5" />
-      <node id="946964771156066731" at="82,57,83,59" concept="5" />
-      <node id="946964771156066731" at="84,35,85,87" concept="5" />
-      <node id="946964771156066731" at="85,87,86,94" concept="6" />
-      <node id="946964771156066731" at="87,10,88,22" concept="6" />
-      <node id="946964771156066731" at="91,33,92,14" concept="10" />
-      <node id="946964771156066731" at="94,69,95,57" concept="6" />
-      <node id="946964771156066731" at="97,81,98,41" concept="7" />
-      <node id="946964771156066731" at="98,41,99,124" concept="6" />
-      <node id="946964771156066731" at="105,0,106,0" concept="2" trace="myReferencingNode" />
-      <node id="946964771156066731" at="107,119,108,21" concept="10" />
-      <node id="946964771156066731" at="108,21,109,42" concept="1" />
-      <node id="946964771156066731" at="109,42,110,20" concept="1" />
-      <node id="946964771156066731" at="113,41,114,42" concept="6" />
-      <node id="946964771156066731" at="119,28,120,20" concept="6" />
-      <node id="946964771156066737" at="123,53,124,91" concept="5" />
-      <node id="946964771156066737" at="124,91,125,31" concept="1" />
-      <node id="946964771156066737" at="125,31,126,44" concept="1" />
-      <node id="946964771156066737" at="126,44,127,33" concept="1" />
-      <node id="946964771156066737" at="127,33,128,28" concept="5" />
-      <node id="946964771156066737" at="128,28,129,65" concept="1" />
-      <node id="946964771156066737" at="129,65,130,44" concept="1" />
-      <node id="946964771156066737" at="130,44,131,36" concept="5" />
-      <node id="946964771156066737" at="131,36,132,82" concept="1" />
-      <node id="946964771156066737" at="132,82,133,42" concept="1" />
-      <node id="946964771156066737" at="133,42,134,75" concept="1" />
-      <node id="946964771156066737" at="134,75,135,59" concept="5" />
-      <node id="946964771156066737" at="135,59,136,61" concept="5" />
-      <node id="946964771156066737" at="137,37,138,89" concept="5" />
-      <node id="946964771156066737" at="138,89,139,96" concept="6" />
-      <node id="946964771156066737" at="140,12,141,24" concept="6" />
-      <node id="946964771156066738" at="144,49,145,94" concept="5" />
-      <node id="946964771156066738" at="145,94,146,47" concept="1" />
-      <node id="946964771156066738" at="146,47,147,34" concept="5" />
-      <node id="946964771156066738" at="147,34,148,94" concept="1" />
-      <node id="946964771156066738" at="148,94,149,40" concept="1" />
-      <node id="946964771156066738" at="149,40,150,34" concept="1" />
-      <node id="946964771156066738" at="150,34,151,22" concept="6" />
+      <node id="946964771156066731" at="83,35,84,87" concept="5" />
+      <node id="946964771156066731" at="84,87,85,112" concept="6" />
+      <node id="946964771156066731" at="86,10,87,22" concept="6" />
+      <node id="946964771156066731" at="90,33,91,14" concept="10" />
+      <node id="946964771156066731" at="93,69,94,57" concept="6" />
+      <node id="946964771156066731" at="96,81,97,41" concept="7" />
+      <node id="946964771156066731" at="97,41,98,124" concept="6" />
+      <node id="946964771156066731" at="104,0,105,0" concept="2" trace="myReferencingNode" />
+      <node id="946964771156066731" at="106,119,107,21" concept="10" />
+      <node id="946964771156066731" at="107,21,108,42" concept="1" />
+      <node id="946964771156066731" at="108,42,109,20" concept="1" />
+      <node id="946964771156066731" at="112,41,113,42" concept="6" />
+      <node id="946964771156066731" at="118,28,119,20" concept="6" />
+      <node id="946964771156066737" at="122,53,123,91" concept="5" />
+      <node id="946964771156066737" at="123,91,124,31" concept="1" />
+      <node id="946964771156066737" at="124,31,125,44" concept="1" />
+      <node id="946964771156066737" at="125,44,126,33" concept="1" />
+      <node id="946964771156066737" at="126,33,127,28" concept="5" />
+      <node id="946964771156066737" at="127,28,128,65" concept="1" />
+      <node id="946964771156066737" at="128,65,129,44" concept="1" />
+      <node id="946964771156066737" at="129,44,130,36" concept="5" />
+      <node id="946964771156066737" at="130,36,131,82" concept="1" />
+      <node id="946964771156066737" at="131,82,132,42" concept="1" />
+      <node id="946964771156066737" at="132,42,133,75" concept="1" />
+      <node id="946964771156066737" at="133,75,134,59" concept="5" />
+      <node id="946964771156066737" at="135,37,136,89" concept="5" />
+      <node id="946964771156066737" at="136,89,137,114" concept="6" />
+      <node id="946964771156066737" at="138,12,139,24" concept="6" />
+      <node id="946964771156066738" at="142,49,143,94" concept="5" />
+      <node id="946964771156066738" at="143,94,144,47" concept="1" />
+      <node id="946964771156066738" at="144,47,145,34" concept="5" />
+      <node id="946964771156066738" at="145,34,146,94" concept="1" />
+      <node id="946964771156066738" at="146,94,147,40" concept="1" />
+      <node id="946964771156066738" at="147,40,148,34" concept="1" />
+      <node id="946964771156066738" at="148,34,149,22" concept="6" />
       <node id="946964771156066731" at="25,0,27,0" concept="2" trace="myNode" />
-      <node id="946964771156066731" at="103,0,105,0" concept="2" trace="myNode" />
+      <node id="946964771156066731" at="102,0,104,0" concept="2" trace="myNode" />
       <node id="946964771156066731" at="39,0,42,0" concept="4" trace="createCell#()Ljetbrains/mps/openapi/editor/cells/EditorCell;" />
-      <node id="946964771156066731" at="91,0,94,0" concept="0" trace="_Inline_f4uw03_a2a#()V" />
-      <node id="946964771156066731" at="94,0,97,0" concept="4" trace="createEditorCell#(Ljetbrains/mps/openapi/editor/EditorContext;)Ljetbrains/mps/openapi/editor/cells/EditorCell;" />
-      <node id="946964771156066731" at="113,0,116,0" concept="4" trace="createCell#()Ljetbrains/mps/openapi/editor/cells/EditorCell;" />
+      <node id="946964771156066731" at="90,0,93,0" concept="0" trace="_Inline_f4uw03_a2a#()V" />
+      <node id="946964771156066731" at="93,0,96,0" concept="4" trace="createEditorCell#(Ljetbrains/mps/openapi/editor/EditorContext;)Ljetbrains/mps/openapi/editor/cells/EditorCell;" />
+      <node id="946964771156066731" at="112,0,115,0" concept="4" trace="createCell#()Ljetbrains/mps/openapi/editor/cells/EditorCell;" />
       <node id="946964771156066731" at="28,0,32,0" concept="0" trace="EditorExpression_EditorBuilder_a#(Ljetbrains/mps/openapi/editor/EditorContext;Lorg/jetbrains/mps/openapi/model/SNode;)V" />
       <node id="946964771156066731" at="76,63,80,5" concept="3" />
-      <node id="946964771156066731" at="97,0,101,0" concept="4" trace="createEditorCell#(Ljetbrains/mps/openapi/editor/EditorContext;Lorg/jetbrains/mps/openapi/model/SNode;)Ljetbrains/mps/openapi/editor/cells/EditorCell;" />
+      <node id="946964771156066731" at="96,0,100,0" concept="4" trace="createEditorCell#(Ljetbrains/mps/openapi/editor/EditorContext;Lorg/jetbrains/mps/openapi/model/SNode;)Ljetbrains/mps/openapi/editor/cells/EditorCell;" />
       <node id="946964771156066731" at="33,0,38,0" concept="4" trace="getNode#()Lorg/jetbrains/mps/openapi/model/SNode;" />
-      <node id="946964771156066731" at="83,59,88,22" concept="3" />
-      <node id="946964771156066731" at="107,0,112,0" concept="0" trace="Inline_Builder_f4uw03_a2a#(Ljetbrains/mps/openapi/editor/EditorContext;Lorg/jetbrains/mps/openapi/model/SNode;Lorg/jetbrains/mps/openapi/model/SNode;)V" />
-      <node id="946964771156066731" at="117,0,122,0" concept="4" trace="getNode#()Lorg/jetbrains/mps/openapi/model/SNode;" />
-      <node id="946964771156066737" at="136,61,141,24" concept="3" />
+      <node id="946964771156066731" at="82,57,87,22" concept="3" />
+      <node id="946964771156066731" at="106,0,111,0" concept="0" trace="Inline_Builder_f4uw03_a2a#(Ljetbrains/mps/openapi/editor/EditorContext;Lorg/jetbrains/mps/openapi/model/SNode;Lorg/jetbrains/mps/openapi/model/SNode;)V" />
+      <node id="946964771156066731" at="116,0,121,0" concept="4" trace="getNode#()Lorg/jetbrains/mps/openapi/model/SNode;" />
+      <node id="946964771156066737" at="134,59,139,24" concept="3" />
       <node id="2886182022232400550" at="54,0,61,0" concept="4" trace="createComponent_f4uw03_a0#()Ljetbrains/mps/openapi/editor/cells/EditorCell;" />
       <node id="946964771156066734" at="61,0,70,0" concept="4" trace="createConstant_f4uw03_b0#()Ljetbrains/mps/openapi/editor/cells/EditorCell;" />
-      <node id="946964771156066738" at="144,0,153,0" concept="4" trace="createConstant_f4uw03_d0#()Ljetbrains/mps/openapi/editor/cells/EditorCell;" />
+      <node id="946964771156066738" at="142,0,151,0" concept="4" trace="createConstant_f4uw03_d0#()Ljetbrains/mps/openapi/editor/cells/EditorCell;" />
       <node id="946964771156066731" at="43,0,54,0" concept="4" trace="createCollection_f4uw03_a#()Ljetbrains/mps/openapi/editor/cells/EditorCell;" />
-      <node id="946964771156066731" at="70,0,90,0" concept="4" trace="createRefCell_f4uw03_c0#()Ljetbrains/mps/openapi/editor/cells/EditorCell;" />
-      <node id="946964771156066737" at="123,0,143,0" concept="4" trace="createProperty_f4uw03_a0c0#()Ljetbrains/mps/openapi/editor/cells/EditorCell;" />
+      <node id="946964771156066731" at="70,0,89,0" concept="4" trace="createRefCell_f4uw03_c0#()Ljetbrains/mps/openapi/editor/cells/EditorCell;" />
+      <node id="946964771156066737" at="122,0,141,0" concept="4" trace="createProperty_f4uw03_a0c0#()Ljetbrains/mps/openapi/editor/cells/EditorCell;" />
       <scope id="946964771156066731" at="35,26,36,18" />
       <scope id="946964771156066731" at="39,39,40,39" />
-      <scope id="946964771156066731" at="91,33,92,14" />
-      <scope id="946964771156066731" at="94,69,95,57" />
-      <scope id="946964771156066731" at="113,41,114,42" />
-      <scope id="946964771156066731" at="119,28,120,20" />
+      <scope id="946964771156066731" at="90,33,91,14" />
+      <scope id="946964771156066731" at="93,69,94,57" />
+      <scope id="946964771156066731" at="112,41,113,42" />
+      <scope id="946964771156066731" at="118,28,119,20" />
       <scope id="946964771156066731" at="28,96,30,18" />
       <scope id="946964771156066731" at="77,39,79,58" />
-      <scope id="946964771156066731" at="84,35,86,94">
+      <scope id="946964771156066731" at="83,35,85,112">
         <var name="manager" id="946964771156066731" />
       </scope>
-      <scope id="946964771156066731" at="97,81,99,124" />
-      <scope id="946964771156066737" at="137,37,139,96">
-=======
-      <node id="946964771156066731" at="22,79,23,63" concept="6" />
-      <node id="946964771156066731" at="25,89,26,99" concept="5" />
-      <node id="946964771156066731" at="26,99,27,48" concept="1" />
-      <node id="946964771156066731" at="27,48,28,28" concept="1" />
-      <node id="946964771156066731" at="28,28,29,82" concept="1" />
-      <node id="946964771156066731" at="29,82,30,81" concept="1" />
-      <node id="946964771156066731" at="30,81,31,80" concept="1" />
-      <node id="946964771156066731" at="31,80,32,81" concept="1" />
-      <node id="946964771156066731" at="32,81,33,22" concept="6" />
-      <node id="2886182022232400550" at="35,89,36,131" concept="5" />
-      <node id="2886182022232400550" at="36,131,37,34" concept="5" />
-      <node id="2886182022232400550" at="37,34,38,68" concept="1" />
-      <node id="2886182022232400550" at="38,68,39,40" concept="1" />
-      <node id="2886182022232400550" at="39,40,40,22" concept="6" />
-      <node id="946964771156066734" at="42,88,43,87" concept="5" />
-      <node id="946964771156066734" at="43,87,44,47" concept="1" />
-      <node id="946964771156066734" at="44,47,45,34" concept="5" />
-      <node id="946964771156066734" at="45,34,46,77" concept="1" />
-      <node id="946964771156066734" at="46,77,47,40" concept="1" />
-      <node id="946964771156066734" at="47,40,48,34" concept="1" />
-      <node id="946964771156066734" at="48,34,49,22" concept="6" />
-      <node id="946964771156066731" at="51,87,52,81" concept="5" />
-      <node id="946964771156066731" at="52,81,53,54" concept="1" />
-      <node id="946964771156066731" at="53,54,54,67" concept="1" />
-      <node id="946964771156066731" at="54,67,55,26" concept="5" />
-      <node id="946964771156066731" at="55,26,56,88" concept="1" />
-      <node id="946964771156066731" at="56,88,57,58" concept="1" />
-      <node id="946964771156066731" at="58,39,59,40" concept="1" />
-      <node id="946964771156066731" at="59,40,60,58" concept="1" />
-      <node id="946964771156066731" at="61,5,62,73" concept="1" />
-      <node id="946964771156066731" at="62,73,63,57" concept="5" />
-      <node id="946964771156066731" at="64,35,65,82" concept="5" />
-      <node id="946964771156066731" at="65,82,66,112" concept="6" />
-      <node id="946964771156066731" at="67,10,68,22" concept="6" />
-      <node id="946964771156066736" at="71,33,72,14" concept="9" />
-      <node id="946964771156066736" at="74,69,75,67" concept="6" />
-      <node id="946964771156066736" at="77,81,78,66" concept="6" />
-      <node id="946964771156066737" at="80,92,81,84" concept="5" />
-      <node id="946964771156066737" at="81,84,82,31" concept="1" />
-      <node id="946964771156066737" at="82,31,83,44" concept="1" />
-      <node id="946964771156066737" at="83,44,84,33" concept="1" />
-      <node id="946964771156066737" at="84,33,85,28" concept="5" />
-      <node id="946964771156066737" at="85,28,86,60" concept="1" />
-      <node id="946964771156066737" at="86,60,87,44" concept="1" />
-      <node id="946964771156066737" at="87,44,88,36" concept="5" />
-      <node id="946964771156066737" at="88,36,89,66" concept="1" />
-      <node id="946964771156066737" at="89,66,90,42" concept="1" />
-      <node id="946964771156066737" at="90,42,91,75" concept="1" />
-      <node id="946964771156066737" at="91,75,92,59" concept="5" />
-      <node id="946964771156066737" at="93,37,94,84" concept="5" />
-      <node id="946964771156066737" at="94,84,95,114" concept="6" />
-      <node id="946964771156066737" at="96,12,97,24" concept="6" />
-      <node id="946964771156066738" at="100,88,101,87" concept="5" />
-      <node id="946964771156066738" at="101,87,102,47" concept="1" />
-      <node id="946964771156066738" at="102,47,103,34" concept="5" />
-      <node id="946964771156066738" at="103,34,104,78" concept="1" />
-      <node id="946964771156066738" at="104,78,105,40" concept="1" />
-      <node id="946964771156066738" at="105,40,106,34" concept="1" />
-      <node id="946964771156066738" at="106,34,107,22" concept="6" />
-      <node id="946964771156066731" at="22,0,25,0" concept="4" trace="createEditorCell#(Ljetbrains/mps/openapi/editor/EditorContext;Lorg/jetbrains/mps/openapi/model/SNode;)Ljetbrains/mps/openapi/editor/cells/EditorCell;" />
-      <node id="946964771156066736" at="71,0,74,0" concept="0" trace="_Inline_f4uw03_a2a#()V" />
-      <node id="946964771156066736" at="74,0,77,0" concept="4" trace="createEditorCell#(Ljetbrains/mps/openapi/editor/EditorContext;)Ljetbrains/mps/openapi/editor/cells/EditorCell;" />
-      <node id="946964771156066736" at="77,0,80,0" concept="4" trace="createEditorCell#(Ljetbrains/mps/openapi/editor/EditorContext;Lorg/jetbrains/mps/openapi/model/SNode;)Ljetbrains/mps/openapi/editor/cells/EditorCell;" />
-      <node id="946964771156066731" at="57,58,61,5" concept="3" />
-      <node id="946964771156066731" at="63,57,68,22" concept="3" />
-      <node id="946964771156066737" at="92,59,97,24" concept="3" />
-      <node id="2886182022232400550" at="35,0,42,0" concept="4" trace="createComponent_f4uw03_a0#(Ljetbrains/mps/openapi/editor/EditorContext;Lorg/jetbrains/mps/openapi/model/SNode;)Ljetbrains/mps/openapi/editor/cells/EditorCell;" />
-      <node id="946964771156066734" at="42,0,51,0" concept="4" trace="createConstant_f4uw03_b0#(Ljetbrains/mps/openapi/editor/EditorContext;Lorg/jetbrains/mps/openapi/model/SNode;)Ljetbrains/mps/openapi/editor/cells/EditorCell;" />
-      <node id="946964771156066738" at="100,0,109,0" concept="4" trace="createConstant_f4uw03_d0#(Ljetbrains/mps/openapi/editor/EditorContext;Lorg/jetbrains/mps/openapi/model/SNode;)Ljetbrains/mps/openapi/editor/cells/EditorCell;" />
-      <node id="946964771156066731" at="25,0,35,0" concept="4" trace="createCollection_f4uw03_a#(Ljetbrains/mps/openapi/editor/EditorContext;Lorg/jetbrains/mps/openapi/model/SNode;)Ljetbrains/mps/openapi/editor/cells/EditorCell;" />
-      <node id="946964771156066731" at="51,0,70,0" concept="4" trace="createRefCell_f4uw03_c0#(Ljetbrains/mps/openapi/editor/EditorContext;Lorg/jetbrains/mps/openapi/model/SNode;)Ljetbrains/mps/openapi/editor/cells/EditorCell;" />
-      <node id="946964771156066737" at="80,0,99,0" concept="4" trace="createProperty_f4uw03_a0c0#(Ljetbrains/mps/openapi/editor/EditorContext;Lorg/jetbrains/mps/openapi/model/SNode;)Ljetbrains/mps/openapi/editor/cells/EditorCell;" />
-      <scope id="946964771156066731" at="22,79,23,63" />
-      <scope id="946964771156066736" at="71,33,72,14" />
-      <scope id="946964771156066736" at="74,69,75,67" />
-      <scope id="946964771156066736" at="77,81,78,66" />
-      <scope id="946964771156066731" at="58,39,60,58" />
-      <scope id="946964771156066731" at="64,35,66,112">
-        <var name="manager" id="946964771156066731" />
-      </scope>
-      <scope id="946964771156066737" at="93,37,95,114">
->>>>>>> bd830ede
+      <scope id="946964771156066731" at="96,81,98,124" />
+      <scope id="946964771156066737" at="135,37,137,114">
         <var name="manager" id="946964771156066737" />
       </scope>
       <scope id="946964771156066731" at="39,0,42,0" />
-      <scope id="946964771156066731" at="91,0,94,0" />
-      <scope id="946964771156066731" at="94,0,97,0">
+      <scope id="946964771156066731" at="90,0,93,0" />
+      <scope id="946964771156066731" at="93,0,96,0">
         <var name="editorContext" id="946964771156066731" />
       </scope>
-<<<<<<< HEAD
-      <scope id="946964771156066731" at="107,119,110,20" />
-      <scope id="946964771156066731" at="113,0,116,0" />
+      <scope id="946964771156066731" at="106,119,109,20" />
+      <scope id="946964771156066731" at="112,0,115,0" />
       <scope id="946964771156066731" at="28,0,32,0">
         <var name="context" id="946964771156066731" />
         <var name="node" id="946964771156066731" />
       </scope>
-      <scope id="946964771156066731" at="97,0,101,0">
+      <scope id="946964771156066731" at="96,0,100,0">
         <var name="editorContext" id="946964771156066731" />
         <var name="node" id="946964771156066731" />
-=======
-      <scope id="946964771156066736" at="71,0,74,0" />
-      <scope id="946964771156066736" at="74,0,77,0">
-        <var name="editorContext" id="946964771156066736" />
-      </scope>
-      <scope id="946964771156066736" at="77,0,80,0">
-        <var name="editorContext" id="946964771156066736" />
-        <var name="node" id="946964771156066736" />
->>>>>>> bd830ede
       </scope>
       <scope id="946964771156066731" at="33,0,38,0" />
       <scope id="2886182022232400550" at="54,50,59,22">
         <var name="editorCell" id="2886182022232400550" />
         <var name="style" id="2886182022232400550" />
       </scope>
-      <scope id="946964771156066731" at="107,0,112,0">
+      <scope id="946964771156066731" at="106,0,111,0">
         <var name="context" id="946964771156066731" />
         <var name="node" id="946964771156066731" />
         <var name="referencingNode" id="946964771156066731" />
       </scope>
-      <scope id="946964771156066731" at="117,0,122,0" />
+      <scope id="946964771156066731" at="116,0,121,0" />
       <scope id="2886182022232400550" at="54,0,61,0" />
       <scope id="946964771156066734" at="61,49,68,22">
         <var name="editorCell" id="946964771156066734" />
         <var name="style" id="946964771156066734" />
       </scope>
-<<<<<<< HEAD
-      <scope id="946964771156066738" at="144,49,151,22">
-=======
-      <scope id="946964771156066738" at="100,88,107,22">
->>>>>>> bd830ede
+      <scope id="946964771156066738" at="142,49,149,22">
         <var name="editorCell" id="946964771156066738" />
         <var name="style" id="946964771156066738" />
       </scope>
       <scope id="946964771156066731" at="43,50,52,22">
         <var name="editorCell" id="946964771156066731" />
       </scope>
-<<<<<<< HEAD
       <scope id="946964771156066734" at="61,0,70,0" />
-      <scope id="946964771156066738" at="144,0,153,0" />
+      <scope id="946964771156066738" at="142,0,151,0" />
       <scope id="946964771156066731" at="43,0,54,0" />
-      <scope id="946964771156066731" at="70,48,88,22">
-=======
-      <scope id="946964771156066734" at="42,0,51,0">
-        <var name="editorContext" id="946964771156066734" />
-        <var name="node" id="946964771156066734" />
-      </scope>
-      <scope id="946964771156066738" at="100,0,109,0">
-        <var name="editorContext" id="946964771156066738" />
-        <var name="node" id="946964771156066738" />
-      </scope>
-      <scope id="946964771156066731" at="25,0,35,0">
-        <var name="editorContext" id="946964771156066731" />
-        <var name="node" id="946964771156066731" />
-      </scope>
-      <scope id="946964771156066731" at="51,87,68,22">
->>>>>>> bd830ede
+      <scope id="946964771156066731" at="70,48,87,22">
         <var name="attributeConcept" id="946964771156066731" />
         <var name="editorCell" id="946964771156066731" />
         <var name="provider" id="946964771156066731" />
       </scope>
-<<<<<<< HEAD
-      <scope id="946964771156066737" at="123,53,141,24">
-=======
-      <scope id="946964771156066737" at="80,92,97,24">
->>>>>>> bd830ede
+      <scope id="946964771156066737" at="122,53,139,24">
         <var name="attributeConcept" id="946964771156066737" />
         <var name="editorCell" id="946964771156066737" />
         <var name="provider" id="946964771156066737" />
         <var name="style" id="946964771156066737" />
       </scope>
-<<<<<<< HEAD
-      <scope id="946964771156066731" at="70,0,90,0" />
-      <scope id="946964771156066737" at="123,0,143,0" />
-      <unit id="946964771156066731" at="90,0,102,0" name="jetbrains.mps.execution.settings.editor.EditorExpression_EditorBuilder_a$_Inline_f4uw03_a2a" />
-      <unit id="946964771156066731" at="102,0,144,0" name="jetbrains.mps.execution.settings.editor.EditorExpression_EditorBuilder_a$Inline_Builder_f4uw03_a2a" />
-      <unit id="946964771156066731" at="24,0,154,0" name="jetbrains.mps.execution.settings.editor.EditorExpression_EditorBuilder_a" />
-=======
-      <scope id="946964771156066731" at="51,0,70,0">
-        <var name="editorContext" id="946964771156066731" />
-        <var name="node" id="946964771156066731" />
-      </scope>
-      <scope id="946964771156066737" at="80,0,99,0">
-        <var name="editorContext" id="946964771156066737" />
-        <var name="node" id="946964771156066737" />
-      </scope>
-      <unit id="946964771156066736" at="70,0,100,0" name="jetbrains.mps.execution.settings.editor.EditorExpression_Editor$_Inline_f4uw03_a2a" />
-      <unit id="946964771156066731" at="21,0,110,0" name="jetbrains.mps.execution.settings.editor.EditorExpression_Editor" />
->>>>>>> bd830ede
+      <scope id="946964771156066731" at="70,0,89,0" />
+      <scope id="946964771156066737" at="122,0,141,0" />
+      <unit id="946964771156066731" at="89,0,101,0" name="jetbrains.mps.execution.settings.editor.EditorExpression_EditorBuilder_a$_Inline_f4uw03_a2a" />
+      <unit id="946964771156066731" at="101,0,142,0" name="jetbrains.mps.execution.settings.editor.EditorExpression_EditorBuilder_a$Inline_Builder_f4uw03_a2a" />
+      <unit id="946964771156066731" at="24,0,152,0" name="jetbrains.mps.execution.settings.editor.EditorExpression_EditorBuilder_a" />
     </file>
   </root>
   <root nodeRef="r:328ff5ee-9330-4068-906e-6e3bb50e6e1d(jetbrains.mps.execution.settings.editor)/946964771156066740">
     <file name="CheckProperitesOperation_Editor.java">
-<<<<<<< HEAD
       <node id="946964771156066740" at="11,79,12,90" concept="6" />
       <node id="946964771156066740" at="11,0,14,0" concept="4" trace="createEditorCell#(Ljetbrains/mps/openapi/editor/EditorContext;Lorg/jetbrains/mps/openapi/model/SNode;)Ljetbrains/mps/openapi/editor/cells/EditorCell;" />
       <scope id="946964771156066740" at="11,79,12,90" />
@@ -5272,238 +3237,122 @@
       <node id="946964771156066740" at="59,40,60,35" concept="1" />
       <node id="946964771156066740" at="61,5,62,73" concept="1" />
       <node id="946964771156066740" at="62,73,63,57" concept="5" />
-      <node id="946964771156066740" at="63,57,64,59" concept="5" />
-      <node id="946964771156066740" at="65,35,66,87" concept="5" />
-      <node id="946964771156066740" at="66,87,67,94" concept="6" />
-      <node id="946964771156066740" at="68,10,69,22" concept="6" />
-      <node id="946964771156066740" at="72,33,73,14" concept="10" />
-      <node id="946964771156066740" at="75,69,76,57" concept="6" />
-      <node id="946964771156066740" at="78,81,79,41" concept="7" />
-      <node id="946964771156066740" at="79,41,80,132" concept="6" />
-      <node id="946964771156066740" at="86,0,87,0" concept="2" trace="myReferencingNode" />
-      <node id="946964771156066740" at="88,119,89,21" concept="10" />
-      <node id="946964771156066740" at="89,21,90,42" concept="1" />
-      <node id="946964771156066740" at="90,42,91,20" concept="1" />
-      <node id="946964771156066740" at="94,41,95,43" concept="6" />
-      <node id="946964771156066740" at="100,28,101,20" concept="6" />
-      <node id="2886182022232400514" at="104,54,105,121" concept="5" />
-      <node id="2886182022232400514" at="105,121,106,36" concept="5" />
-      <node id="2886182022232400514" at="106,36,107,86" concept="1" />
-      <node id="2886182022232400514" at="107,86,108,42" concept="1" />
-      <node id="2886182022232400514" at="108,42,109,24" concept="6" />
-      <node id="946964771156066745" at="112,49,113,94" concept="5" />
-      <node id="946964771156066745" at="113,94,114,47" concept="1" />
-      <node id="946964771156066745" at="114,47,115,34" concept="5" />
-      <node id="946964771156066745" at="115,34,116,93" concept="1" />
-      <node id="946964771156066745" at="116,93,117,40" concept="1" />
-      <node id="946964771156066745" at="117,40,118,34" concept="1" />
-      <node id="946964771156066745" at="118,34,119,22" concept="6" />
-      <node id="946964771156066746" at="121,49,122,94" concept="5" />
-      <node id="946964771156066746" at="122,94,123,47" concept="1" />
-      <node id="946964771156066746" at="123,47,124,34" concept="5" />
-      <node id="946964771156066746" at="124,34,125,85" concept="1" />
-      <node id="946964771156066746" at="125,85,126,40" concept="1" />
-      <node id="946964771156066746" at="126,40,127,34" concept="1" />
-      <node id="946964771156066746" at="127,34,128,22" concept="6" />
+      <node id="946964771156066740" at="64,35,65,87" concept="5" />
+      <node id="946964771156066740" at="65,87,66,112" concept="6" />
+      <node id="946964771156066740" at="67,10,68,22" concept="6" />
+      <node id="946964771156066740" at="71,33,72,14" concept="10" />
+      <node id="946964771156066740" at="74,69,75,57" concept="6" />
+      <node id="946964771156066740" at="77,81,78,41" concept="7" />
+      <node id="946964771156066740" at="78,41,79,132" concept="6" />
+      <node id="946964771156066740" at="85,0,86,0" concept="2" trace="myReferencingNode" />
+      <node id="946964771156066740" at="87,119,88,21" concept="10" />
+      <node id="946964771156066740" at="88,21,89,42" concept="1" />
+      <node id="946964771156066740" at="89,42,90,20" concept="1" />
+      <node id="946964771156066740" at="93,41,94,43" concept="6" />
+      <node id="946964771156066740" at="99,28,100,20" concept="6" />
+      <node id="2886182022232400514" at="103,54,104,121" concept="5" />
+      <node id="2886182022232400514" at="104,121,105,36" concept="5" />
+      <node id="2886182022232400514" at="105,36,106,86" concept="1" />
+      <node id="2886182022232400514" at="106,86,107,42" concept="1" />
+      <node id="2886182022232400514" at="107,42,108,24" concept="6" />
+      <node id="946964771156066745" at="111,49,112,94" concept="5" />
+      <node id="946964771156066745" at="112,94,113,47" concept="1" />
+      <node id="946964771156066745" at="113,47,114,34" concept="5" />
+      <node id="946964771156066745" at="114,34,115,93" concept="1" />
+      <node id="946964771156066745" at="115,93,116,40" concept="1" />
+      <node id="946964771156066745" at="116,40,117,34" concept="1" />
+      <node id="946964771156066745" at="117,34,118,22" concept="6" />
+      <node id="946964771156066746" at="120,49,121,94" concept="5" />
+      <node id="946964771156066746" at="121,94,122,47" concept="1" />
+      <node id="946964771156066746" at="122,47,123,34" concept="5" />
+      <node id="946964771156066746" at="123,34,124,85" concept="1" />
+      <node id="946964771156066746" at="124,85,125,40" concept="1" />
+      <node id="946964771156066746" at="125,40,126,34" concept="1" />
+      <node id="946964771156066746" at="126,34,127,22" concept="6" />
       <node id="946964771156066740" at="23,0,25,0" concept="2" trace="myNode" />
-      <node id="946964771156066740" at="84,0,86,0" concept="2" trace="myNode" />
+      <node id="946964771156066740" at="83,0,85,0" concept="2" trace="myNode" />
       <node id="946964771156066740" at="37,0,40,0" concept="4" trace="createCell#()Ljetbrains/mps/openapi/editor/cells/EditorCell;" />
-      <node id="946964771156066740" at="72,0,75,0" concept="0" trace="_Inline_ti2jjv_a0a#()V" />
-      <node id="946964771156066740" at="75,0,78,0" concept="4" trace="createEditorCell#(Ljetbrains/mps/openapi/editor/EditorContext;)Ljetbrains/mps/openapi/editor/cells/EditorCell;" />
-      <node id="946964771156066740" at="94,0,97,0" concept="4" trace="createCell#()Ljetbrains/mps/openapi/editor/cells/EditorCell;" />
+      <node id="946964771156066740" at="71,0,74,0" concept="0" trace="_Inline_ti2jjv_a0a#()V" />
+      <node id="946964771156066740" at="74,0,77,0" concept="4" trace="createEditorCell#(Ljetbrains/mps/openapi/editor/EditorContext;)Ljetbrains/mps/openapi/editor/cells/EditorCell;" />
+      <node id="946964771156066740" at="93,0,96,0" concept="4" trace="createCell#()Ljetbrains/mps/openapi/editor/cells/EditorCell;" />
       <node id="946964771156066740" at="26,0,30,0" concept="0" trace="CheckProperitesOperation_EditorBuilder_a#(Ljetbrains/mps/openapi/editor/EditorContext;Lorg/jetbrains/mps/openapi/model/SNode;)V" />
       <node id="946964771156066740" at="57,63,61,5" concept="3" />
-      <node id="946964771156066740" at="78,0,82,0" concept="4" trace="createEditorCell#(Ljetbrains/mps/openapi/editor/EditorContext;Lorg/jetbrains/mps/openapi/model/SNode;)Ljetbrains/mps/openapi/editor/cells/EditorCell;" />
+      <node id="946964771156066740" at="77,0,81,0" concept="4" trace="createEditorCell#(Ljetbrains/mps/openapi/editor/EditorContext;Lorg/jetbrains/mps/openapi/model/SNode;)Ljetbrains/mps/openapi/editor/cells/EditorCell;" />
       <node id="946964771156066740" at="31,0,36,0" concept="4" trace="getNode#()Lorg/jetbrains/mps/openapi/model/SNode;" />
-      <node id="946964771156066740" at="64,59,69,22" concept="3" />
-      <node id="946964771156066740" at="88,0,93,0" concept="0" trace="Inline_Builder_ti2jjv_a0a#(Ljetbrains/mps/openapi/editor/EditorContext;Lorg/jetbrains/mps/openapi/model/SNode;Lorg/jetbrains/mps/openapi/model/SNode;)V" />
-      <node id="946964771156066740" at="98,0,103,0" concept="4" trace="getNode#()Lorg/jetbrains/mps/openapi/model/SNode;" />
-      <node id="2886182022232400514" at="104,0,111,0" concept="4" trace="createComponent_ti2jjv_a0a0#()Ljetbrains/mps/openapi/editor/cells/EditorCell;" />
-      <node id="946964771156066745" at="112,0,121,0" concept="4" trace="createConstant_ti2jjv_b0#()Ljetbrains/mps/openapi/editor/cells/EditorCell;" />
-      <node id="946964771156066746" at="121,0,130,0" concept="4" trace="createConstant_ti2jjv_c0#()Ljetbrains/mps/openapi/editor/cells/EditorCell;" />
+      <node id="946964771156066740" at="63,57,68,22" concept="3" />
+      <node id="946964771156066740" at="87,0,92,0" concept="0" trace="Inline_Builder_ti2jjv_a0a#(Ljetbrains/mps/openapi/editor/EditorContext;Lorg/jetbrains/mps/openapi/model/SNode;Lorg/jetbrains/mps/openapi/model/SNode;)V" />
+      <node id="946964771156066740" at="97,0,102,0" concept="4" trace="getNode#()Lorg/jetbrains/mps/openapi/model/SNode;" />
+      <node id="2886182022232400514" at="103,0,110,0" concept="4" trace="createComponent_ti2jjv_a0a0#()Ljetbrains/mps/openapi/editor/cells/EditorCell;" />
+      <node id="946964771156066745" at="111,0,120,0" concept="4" trace="createConstant_ti2jjv_b0#()Ljetbrains/mps/openapi/editor/cells/EditorCell;" />
+      <node id="946964771156066746" at="120,0,129,0" concept="4" trace="createConstant_ti2jjv_c0#()Ljetbrains/mps/openapi/editor/cells/EditorCell;" />
       <node id="946964771156066740" at="41,0,51,0" concept="4" trace="createCollection_ti2jjv_a#()Ljetbrains/mps/openapi/editor/cells/EditorCell;" />
-      <node id="946964771156066740" at="51,0,71,0" concept="4" trace="createRefCell_ti2jjv_a0#()Ljetbrains/mps/openapi/editor/cells/EditorCell;" />
+      <node id="946964771156066740" at="51,0,70,0" concept="4" trace="createRefCell_ti2jjv_a0#()Ljetbrains/mps/openapi/editor/cells/EditorCell;" />
       <scope id="946964771156066740" at="33,26,34,18" />
       <scope id="946964771156066740" at="37,39,38,39" />
-      <scope id="946964771156066740" at="72,33,73,14" />
-      <scope id="946964771156066740" at="75,69,76,57" />
-      <scope id="946964771156066740" at="94,41,95,43" />
-      <scope id="946964771156066740" at="100,28,101,20" />
+      <scope id="946964771156066740" at="71,33,72,14" />
+      <scope id="946964771156066740" at="74,69,75,57" />
+      <scope id="946964771156066740" at="93,41,94,43" />
+      <scope id="946964771156066740" at="99,28,100,20" />
       <scope id="946964771156066740" at="26,104,28,18" />
       <scope id="946964771156066740" at="58,39,60,35" />
-      <scope id="946964771156066740" at="65,35,67,94">
-=======
-      <node id="946964771156066740" at="21,79,22,63" concept="6" />
-      <node id="946964771156066740" at="24,89,25,96" concept="5" />
-      <node id="946964771156066740" at="25,96,26,48" concept="1" />
-      <node id="946964771156066740" at="26,48,27,28" concept="1" />
-      <node id="946964771156066740" at="27,28,28,80" concept="1" />
-      <node id="946964771156066740" at="28,80,29,81" concept="1" />
-      <node id="946964771156066740" at="29,81,30,81" concept="1" />
-      <node id="946964771156066740" at="30,81,31,22" concept="6" />
-      <node id="946964771156066740" at="33,87,34,81" concept="5" />
-      <node id="946964771156066740" at="34,81,35,40" concept="1" />
-      <node id="946964771156066740" at="35,40,36,53" concept="1" />
-      <node id="946964771156066740" at="36,53,37,26" concept="5" />
-      <node id="946964771156066740" at="37,26,38,96" concept="1" />
-      <node id="946964771156066740" at="38,96,39,58" concept="1" />
-      <node id="946964771156066740" at="40,39,41,40" concept="1" />
-      <node id="946964771156066740" at="41,40,42,35" concept="1" />
-      <node id="946964771156066740" at="43,5,44,73" concept="1" />
-      <node id="946964771156066740" at="44,73,45,57" concept="5" />
-      <node id="946964771156066740" at="46,35,47,82" concept="5" />
-      <node id="946964771156066740" at="47,82,48,112" concept="6" />
-      <node id="946964771156066740" at="49,10,50,22" concept="6" />
-      <node id="946964771156066743" at="53,33,54,14" concept="9" />
-      <node id="946964771156066743" at="56,69,57,67" concept="6" />
-      <node id="946964771156066743" at="59,81,60,67" concept="6" />
-      <node id="2886182022232400514" at="62,93,63,133" concept="5" />
-      <node id="2886182022232400514" at="63,133,64,36" concept="5" />
-      <node id="2886182022232400514" at="64,36,65,70" concept="1" />
-      <node id="2886182022232400514" at="65,70,66,42" concept="1" />
-      <node id="2886182022232400514" at="66,42,67,24" concept="6" />
-      <node id="946964771156066745" at="70,88,71,87" concept="5" />
-      <node id="946964771156066745" at="71,87,72,47" concept="1" />
-      <node id="946964771156066745" at="72,47,73,34" concept="5" />
-      <node id="946964771156066745" at="73,34,74,77" concept="1" />
-      <node id="946964771156066745" at="74,77,75,40" concept="1" />
-      <node id="946964771156066745" at="75,40,76,34" concept="1" />
-      <node id="946964771156066745" at="76,34,77,22" concept="6" />
-      <node id="946964771156066746" at="79,88,80,87" concept="5" />
-      <node id="946964771156066746" at="80,87,81,47" concept="1" />
-      <node id="946964771156066746" at="81,47,82,34" concept="5" />
-      <node id="946964771156066746" at="82,34,83,69" concept="1" />
-      <node id="946964771156066746" at="83,69,84,40" concept="1" />
-      <node id="946964771156066746" at="84,40,85,34" concept="1" />
-      <node id="946964771156066746" at="85,34,86,22" concept="6" />
-      <node id="946964771156066740" at="21,0,24,0" concept="4" trace="createEditorCell#(Ljetbrains/mps/openapi/editor/EditorContext;Lorg/jetbrains/mps/openapi/model/SNode;)Ljetbrains/mps/openapi/editor/cells/EditorCell;" />
-      <node id="946964771156066743" at="53,0,56,0" concept="0" trace="_Inline_ti2jjv_a0a#()V" />
-      <node id="946964771156066743" at="56,0,59,0" concept="4" trace="createEditorCell#(Ljetbrains/mps/openapi/editor/EditorContext;)Ljetbrains/mps/openapi/editor/cells/EditorCell;" />
-      <node id="946964771156066743" at="59,0,62,0" concept="4" trace="createEditorCell#(Ljetbrains/mps/openapi/editor/EditorContext;Lorg/jetbrains/mps/openapi/model/SNode;)Ljetbrains/mps/openapi/editor/cells/EditorCell;" />
-      <node id="946964771156066740" at="39,58,43,5" concept="3" />
-      <node id="946964771156066740" at="45,57,50,22" concept="3" />
-      <node id="2886182022232400514" at="62,0,69,0" concept="4" trace="createComponent_ti2jjv_a0a0#(Ljetbrains/mps/openapi/editor/EditorContext;Lorg/jetbrains/mps/openapi/model/SNode;)Ljetbrains/mps/openapi/editor/cells/EditorCell;" />
-      <node id="946964771156066740" at="24,0,33,0" concept="4" trace="createCollection_ti2jjv_a#(Ljetbrains/mps/openapi/editor/EditorContext;Lorg/jetbrains/mps/openapi/model/SNode;)Ljetbrains/mps/openapi/editor/cells/EditorCell;" />
-      <node id="946964771156066745" at="70,0,79,0" concept="4" trace="createConstant_ti2jjv_b0#(Ljetbrains/mps/openapi/editor/EditorContext;Lorg/jetbrains/mps/openapi/model/SNode;)Ljetbrains/mps/openapi/editor/cells/EditorCell;" />
-      <node id="946964771156066746" at="79,0,88,0" concept="4" trace="createConstant_ti2jjv_c0#(Ljetbrains/mps/openapi/editor/EditorContext;Lorg/jetbrains/mps/openapi/model/SNode;)Ljetbrains/mps/openapi/editor/cells/EditorCell;" />
-      <node id="946964771156066740" at="33,0,52,0" concept="4" trace="createRefCell_ti2jjv_a0#(Ljetbrains/mps/openapi/editor/EditorContext;Lorg/jetbrains/mps/openapi/model/SNode;)Ljetbrains/mps/openapi/editor/cells/EditorCell;" />
-      <scope id="946964771156066740" at="21,79,22,63" />
-      <scope id="946964771156066743" at="53,33,54,14" />
-      <scope id="946964771156066743" at="56,69,57,67" />
-      <scope id="946964771156066743" at="59,81,60,67" />
-      <scope id="946964771156066740" at="40,39,42,35" />
-      <scope id="946964771156066740" at="46,35,48,112">
->>>>>>> bd830ede
+      <scope id="946964771156066740" at="64,35,66,112">
         <var name="manager" id="946964771156066740" />
       </scope>
-      <scope id="946964771156066740" at="78,81,80,132" />
+      <scope id="946964771156066740" at="77,81,79,132" />
       <scope id="946964771156066740" at="37,0,40,0" />
-      <scope id="946964771156066740" at="72,0,75,0" />
-      <scope id="946964771156066740" at="75,0,78,0">
+      <scope id="946964771156066740" at="71,0,74,0" />
+      <scope id="946964771156066740" at="74,0,77,0">
         <var name="editorContext" id="946964771156066740" />
       </scope>
-      <scope id="946964771156066740" at="88,119,91,20" />
-      <scope id="946964771156066740" at="94,0,97,0" />
+      <scope id="946964771156066740" at="87,119,90,20" />
+      <scope id="946964771156066740" at="93,0,96,0" />
       <scope id="946964771156066740" at="26,0,30,0">
         <var name="context" id="946964771156066740" />
         <var name="node" id="946964771156066740" />
       </scope>
-<<<<<<< HEAD
-      <scope id="946964771156066740" at="78,0,82,0">
+      <scope id="946964771156066740" at="77,0,81,0">
         <var name="editorContext" id="946964771156066740" />
         <var name="node" id="946964771156066740" />
       </scope>
       <scope id="946964771156066740" at="31,0,36,0" />
-      <scope id="946964771156066740" at="88,0,93,0">
+      <scope id="946964771156066740" at="87,0,92,0">
         <var name="context" id="946964771156066740" />
         <var name="node" id="946964771156066740" />
         <var name="referencingNode" id="946964771156066740" />
       </scope>
-      <scope id="946964771156066740" at="98,0,103,0" />
-      <scope id="2886182022232400514" at="104,54,109,24">
+      <scope id="946964771156066740" at="97,0,102,0" />
+      <scope id="2886182022232400514" at="103,54,108,24">
         <var name="editorCell" id="2886182022232400514" />
         <var name="style" id="2886182022232400514" />
       </scope>
-      <scope id="2886182022232400514" at="104,0,111,0" />
-      <scope id="946964771156066745" at="112,49,119,22">
+      <scope id="2886182022232400514" at="103,0,110,0" />
+      <scope id="946964771156066745" at="111,49,118,22">
         <var name="editorCell" id="946964771156066745" />
         <var name="style" id="946964771156066745" />
       </scope>
-      <scope id="946964771156066746" at="121,49,128,22">
+      <scope id="946964771156066746" at="120,49,127,22">
         <var name="editorCell" id="946964771156066746" />
         <var name="style" id="946964771156066746" />
       </scope>
       <scope id="946964771156066740" at="41,50,49,22">
         <var name="editorCell" id="946964771156066740" />
       </scope>
-      <scope id="946964771156066745" at="112,0,121,0" />
-      <scope id="946964771156066746" at="121,0,130,0" />
+      <scope id="946964771156066745" at="111,0,120,0" />
+      <scope id="946964771156066746" at="120,0,129,0" />
       <scope id="946964771156066740" at="41,0,51,0" />
-      <scope id="946964771156066740" at="51,48,69,22">
-=======
-      <scope id="946964771156066743" at="53,0,56,0" />
-      <scope id="946964771156066743" at="56,0,59,0">
-        <var name="editorContext" id="946964771156066743" />
-      </scope>
-      <scope id="946964771156066743" at="59,0,62,0">
-        <var name="editorContext" id="946964771156066743" />
-        <var name="node" id="946964771156066743" />
-      </scope>
-      <scope id="2886182022232400514" at="62,93,67,24">
-        <var name="editorCell" id="2886182022232400514" />
-        <var name="style" id="2886182022232400514" />
-      </scope>
-      <scope id="946964771156066740" at="24,89,31,22">
-        <var name="editorCell" id="946964771156066740" />
-      </scope>
-      <scope id="2886182022232400514" at="62,0,69,0">
-        <var name="editorContext" id="2886182022232400514" />
-        <var name="node" id="2886182022232400514" />
-      </scope>
-      <scope id="946964771156066745" at="70,88,77,22">
-        <var name="editorCell" id="946964771156066745" />
-        <var name="style" id="946964771156066745" />
-      </scope>
-      <scope id="946964771156066746" at="79,88,86,22">
-        <var name="editorCell" id="946964771156066746" />
-        <var name="style" id="946964771156066746" />
-      </scope>
-      <scope id="946964771156066740" at="24,0,33,0">
-        <var name="editorContext" id="946964771156066740" />
-        <var name="node" id="946964771156066740" />
-      </scope>
-      <scope id="946964771156066745" at="70,0,79,0">
-        <var name="editorContext" id="946964771156066745" />
-        <var name="node" id="946964771156066745" />
-      </scope>
-      <scope id="946964771156066746" at="79,0,88,0">
-        <var name="editorContext" id="946964771156066746" />
-        <var name="node" id="946964771156066746" />
-      </scope>
-      <scope id="946964771156066740" at="33,87,50,22">
->>>>>>> bd830ede
+      <scope id="946964771156066740" at="51,48,68,22">
         <var name="attributeConcept" id="946964771156066740" />
         <var name="editorCell" id="946964771156066740" />
         <var name="provider" id="946964771156066740" />
       </scope>
-<<<<<<< HEAD
-      <scope id="946964771156066740" at="51,0,71,0" />
-      <unit id="946964771156066740" at="71,0,83,0" name="jetbrains.mps.execution.settings.editor.CheckProperitesOperation_EditorBuilder_a$_Inline_ti2jjv_a0a" />
-      <unit id="946964771156066740" at="83,0,112,0" name="jetbrains.mps.execution.settings.editor.CheckProperitesOperation_EditorBuilder_a$Inline_Builder_ti2jjv_a0a" />
-      <unit id="946964771156066740" at="22,0,131,0" name="jetbrains.mps.execution.settings.editor.CheckProperitesOperation_EditorBuilder_a" />
-=======
-      <scope id="946964771156066740" at="33,0,52,0">
-        <var name="editorContext" id="946964771156066740" />
-        <var name="node" id="946964771156066740" />
-      </scope>
-      <unit id="946964771156066743" at="52,0,70,0" name="jetbrains.mps.execution.settings.editor.CheckProperitesOperation_Editor$_Inline_ti2jjv_a0a" />
-      <unit id="946964771156066740" at="20,0,89,0" name="jetbrains.mps.execution.settings.editor.CheckProperitesOperation_Editor" />
->>>>>>> bd830ede
+      <scope id="946964771156066740" at="51,0,70,0" />
+      <unit id="946964771156066740" at="70,0,82,0" name="jetbrains.mps.execution.settings.editor.CheckProperitesOperation_EditorBuilder_a$_Inline_ti2jjv_a0a" />
+      <unit id="946964771156066740" at="82,0,111,0" name="jetbrains.mps.execution.settings.editor.CheckProperitesOperation_EditorBuilder_a$Inline_Builder_ti2jjv_a0a" />
+      <unit id="946964771156066740" at="22,0,130,0" name="jetbrains.mps.execution.settings.editor.CheckProperitesOperation_EditorBuilder_a" />
     </file>
   </root>
   <root nodeRef="r:328ff5ee-9330-4068-906e-6e3bb50e6e1d(jetbrains.mps.execution.settings.editor)/946964771156066748">
     <file name="EditorOperationCall_Editor.java">
-<<<<<<< HEAD
       <node id="946964771156066748" at="11,79,12,85" concept="6" />
       <node id="946964771156066748" at="11,0,14,0" concept="4" trace="createEditorCell#(Ljetbrains/mps/openapi/editor/EditorContext;Lorg/jetbrains/mps/openapi/model/SNode;)Ljetbrains/mps/openapi/editor/cells/EditorCell;" />
       <scope id="946964771156066748" at="11,79,12,85" />
@@ -5537,442 +3386,210 @@
       <node id="946964771156066748" at="74,40,75,55" concept="1" />
       <node id="946964771156066748" at="76,5,77,73" concept="1" />
       <node id="946964771156066748" at="77,73,78,57" concept="5" />
-      <node id="946964771156066748" at="78,57,79,59" concept="5" />
-      <node id="946964771156066748" at="80,35,81,87" concept="5" />
-      <node id="946964771156066748" at="81,87,82,94" concept="6" />
-      <node id="946964771156066748" at="83,10,84,22" concept="6" />
-      <node id="946964771156066748" at="87,33,88,14" concept="10" />
-      <node id="946964771156066748" at="90,69,91,57" concept="6" />
-      <node id="946964771156066748" at="93,81,94,41" concept="7" />
-      <node id="946964771156066748" at="94,41,95,127" concept="6" />
-      <node id="946964771156066748" at="101,0,102,0" concept="2" trace="myReferencingNode" />
-      <node id="946964771156066748" at="103,119,104,21" concept="10" />
-      <node id="946964771156066748" at="104,21,105,42" concept="1" />
-      <node id="946964771156066748" at="105,42,106,20" concept="1" />
-      <node id="946964771156066748" at="109,41,110,43" concept="6" />
-      <node id="946964771156066748" at="115,28,116,20" concept="6" />
-      <node id="2886182022232400068" at="119,54,120,121" concept="5" />
-      <node id="2886182022232400068" at="120,121,121,36" concept="5" />
-      <node id="2886182022232400068" at="121,36,122,86" concept="1" />
-      <node id="2886182022232400068" at="122,86,123,42" concept="1" />
-      <node id="2886182022232400068" at="123,42,124,24" concept="6" />
-      <node id="946964771156066753" at="127,49,128,94" concept="5" />
-      <node id="946964771156066753" at="128,94,129,47" concept="1" />
-      <node id="946964771156066753" at="129,47,130,34" concept="5" />
-      <node id="946964771156066753" at="130,34,131,93" concept="1" />
-      <node id="946964771156066753" at="131,93,132,40" concept="1" />
-      <node id="946964771156066753" at="132,40,133,34" concept="1" />
-      <node id="946964771156066753" at="133,34,134,22" concept="6" />
-      <node id="946964771156066748" at="136,52,137,150" concept="5" />
-      <node id="946964771156066748" at="137,150,138,95" concept="5" />
-      <node id="946964771156066748" at="138,95,139,50" concept="1" />
-      <node id="946964771156066748" at="140,15,141,95" concept="1" />
-      <node id="946964771156066748" at="142,5,143,49" concept="1" />
-      <node id="946964771156066748" at="143,49,144,22" concept="6" />
-      <node id="946964771156066748" at="147,101,148,50" concept="10" />
-      <node id="946964771156066748" at="150,66,151,93" concept="6" />
-      <node id="946964771156066748" at="153,57,154,65" concept="5" />
-      <node id="946964771156066748" at="154,65,155,58" concept="1" />
-      <node id="946964771156066748" at="155,58,156,25" concept="6" />
-      <node id="946964771156066748" at="158,41,159,34" concept="5" />
-      <node id="946964771156066748" at="159,34,160,46" concept="1" />
-      <node id="946964771156066748" at="160,46,161,49" concept="1" />
-      <node id="946964771156066748" at="161,49,162,23" concept="6" />
-      <node id="946964771156066748" at="165,96,166,134" concept="1" />
-      <node id="946964771156066748" at="167,34,168,142" concept="1" />
-      <node id="946964771156066748" at="168,142,169,146" concept="1" />
-      <node id="946964771156066748" at="169,146,170,80" concept="1" />
-      <node id="946964771156066748" at="172,122,173,396" concept="1" />
-      <node id="946964771156066748" at="178,75,179,99" concept="5" />
-      <node id="946964771156066748" at="179,99,180,38" concept="1" />
-      <node id="946964771156066748" at="180,38,181,36" concept="5" />
-      <node id="946964771156066748" at="181,36,182,55" concept="1" />
-      <node id="946964771156066748" at="182,55,183,56" concept="1" />
-      <node id="946964771156066748" at="183,56,184,42" concept="1" />
-      <node id="946964771156066748" at="184,42,185,134" concept="1" />
-      <node id="946964771156066748" at="185,134,186,138" concept="1" />
-      <node id="946964771156066748" at="186,138,187,24" concept="6" />
-      <node id="946964771156066756" at="189,52,190,95" concept="5" />
-      <node id="946964771156066756" at="190,95,191,50" concept="1" />
-      <node id="946964771156066756" at="191,50,192,36" concept="1" />
-      <node id="946964771156066756" at="192,36,193,24" concept="6" />
-      <node id="946964771156066757" at="196,49,197,94" concept="5" />
-      <node id="946964771156066757" at="197,94,198,47" concept="1" />
-      <node id="946964771156066757" at="198,47,199,34" concept="5" />
-      <node id="946964771156066757" at="199,34,200,94" concept="1" />
-      <node id="946964771156066757" at="200,94,201,40" concept="1" />
-      <node id="946964771156066757" at="201,40,202,34" concept="1" />
-      <node id="946964771156066757" at="202,34,203,22" concept="6" />
+      <node id="946964771156066748" at="79,35,80,87" concept="5" />
+      <node id="946964771156066748" at="80,87,81,112" concept="6" />
+      <node id="946964771156066748" at="82,10,83,22" concept="6" />
+      <node id="946964771156066748" at="86,33,87,14" concept="10" />
+      <node id="946964771156066748" at="89,69,90,57" concept="6" />
+      <node id="946964771156066748" at="92,81,93,41" concept="7" />
+      <node id="946964771156066748" at="93,41,94,127" concept="6" />
+      <node id="946964771156066748" at="100,0,101,0" concept="2" trace="myReferencingNode" />
+      <node id="946964771156066748" at="102,119,103,21" concept="10" />
+      <node id="946964771156066748" at="103,21,104,42" concept="1" />
+      <node id="946964771156066748" at="104,42,105,20" concept="1" />
+      <node id="946964771156066748" at="108,41,109,43" concept="6" />
+      <node id="946964771156066748" at="114,28,115,20" concept="6" />
+      <node id="2886182022232400068" at="118,54,119,121" concept="5" />
+      <node id="2886182022232400068" at="119,121,120,36" concept="5" />
+      <node id="2886182022232400068" at="120,36,121,86" concept="1" />
+      <node id="2886182022232400068" at="121,86,122,42" concept="1" />
+      <node id="2886182022232400068" at="122,42,123,24" concept="6" />
+      <node id="946964771156066753" at="126,49,127,94" concept="5" />
+      <node id="946964771156066753" at="127,94,128,47" concept="1" />
+      <node id="946964771156066753" at="128,47,129,34" concept="5" />
+      <node id="946964771156066753" at="129,34,130,93" concept="1" />
+      <node id="946964771156066753" at="130,93,131,40" concept="1" />
+      <node id="946964771156066753" at="131,40,132,34" concept="1" />
+      <node id="946964771156066753" at="132,34,133,22" concept="6" />
+      <node id="946964771156066748" at="135,52,136,150" concept="5" />
+      <node id="946964771156066748" at="136,150,137,95" concept="5" />
+      <node id="946964771156066748" at="137,95,138,50" concept="1" />
+      <node id="946964771156066748" at="139,15,140,95" concept="1" />
+      <node id="946964771156066748" at="141,5,142,49" concept="1" />
+      <node id="946964771156066748" at="142,49,143,22" concept="6" />
+      <node id="946964771156066748" at="146,101,147,50" concept="10" />
+      <node id="946964771156066748" at="149,66,150,93" concept="6" />
+      <node id="946964771156066748" at="152,57,153,65" concept="5" />
+      <node id="946964771156066748" at="153,65,154,58" concept="1" />
+      <node id="946964771156066748" at="154,58,155,25" concept="6" />
+      <node id="946964771156066748" at="157,41,158,34" concept="5" />
+      <node id="946964771156066748" at="158,34,159,46" concept="1" />
+      <node id="946964771156066748" at="159,46,160,49" concept="1" />
+      <node id="946964771156066748" at="160,49,161,23" concept="6" />
+      <node id="946964771156066748" at="164,96,165,134" concept="1" />
+      <node id="946964771156066748" at="166,34,167,142" concept="1" />
+      <node id="946964771156066748" at="167,142,168,146" concept="1" />
+      <node id="946964771156066748" at="168,146,169,80" concept="1" />
+      <node id="946964771156066748" at="171,122,172,396" concept="1" />
+      <node id="946964771156066748" at="177,75,178,99" concept="5" />
+      <node id="946964771156066748" at="178,99,179,38" concept="1" />
+      <node id="946964771156066748" at="179,38,180,36" concept="5" />
+      <node id="946964771156066748" at="180,36,181,55" concept="1" />
+      <node id="946964771156066748" at="181,55,182,56" concept="1" />
+      <node id="946964771156066748" at="182,56,183,42" concept="1" />
+      <node id="946964771156066748" at="183,42,184,134" concept="1" />
+      <node id="946964771156066748" at="184,134,185,138" concept="1" />
+      <node id="946964771156066748" at="185,138,186,24" concept="6" />
+      <node id="946964771156066756" at="188,52,189,95" concept="5" />
+      <node id="946964771156066756" at="189,95,190,50" concept="1" />
+      <node id="946964771156066756" at="190,50,191,36" concept="1" />
+      <node id="946964771156066756" at="191,36,192,24" concept="6" />
+      <node id="946964771156066757" at="195,49,196,94" concept="5" />
+      <node id="946964771156066757" at="196,94,197,47" concept="1" />
+      <node id="946964771156066757" at="197,47,198,34" concept="5" />
+      <node id="946964771156066757" at="198,34,199,94" concept="1" />
+      <node id="946964771156066757" at="199,94,200,40" concept="1" />
+      <node id="946964771156066757" at="200,40,201,34" concept="1" />
+      <node id="946964771156066757" at="201,34,202,22" concept="6" />
       <node id="946964771156066748" at="37,0,39,0" concept="2" trace="myNode" />
-      <node id="946964771156066748" at="99,0,101,0" concept="2" trace="myNode" />
+      <node id="946964771156066748" at="98,0,100,0" concept="2" trace="myNode" />
       <node id="946964771156066748" at="51,0,54,0" concept="4" trace="createCell#()Ljetbrains/mps/openapi/editor/cells/EditorCell;" />
-      <node id="946964771156066748" at="87,0,90,0" concept="0" trace="_Inline_jn1wx6_a0a#()V" />
-      <node id="946964771156066748" at="90,0,93,0" concept="4" trace="createEditorCell#(Ljetbrains/mps/openapi/editor/EditorContext;)Ljetbrains/mps/openapi/editor/cells/EditorCell;" />
-      <node id="946964771156066748" at="109,0,112,0" concept="4" trace="createCell#()Ljetbrains/mps/openapi/editor/cells/EditorCell;" />
-      <node id="946964771156066748" at="139,50,142,5" concept="3" />
-      <node id="946964771156066748" at="147,0,150,0" concept="0" trace="argumentsListHandler_jn1wx6_c0#(Lorg/jetbrains/mps/openapi/model/SNode;Ljava/lang/String;Ljetbrains/mps/openapi/editor/EditorContext;)V" />
-      <node id="946964771156066748" at="150,0,153,0" concept="4" trace="createNodeToInsert#(Ljetbrains/mps/openapi/editor/EditorContext;)Lorg/jetbrains/mps/openapi/model/SNode;" />
-      <node id="946964771156066748" at="171,9,174,9" concept="3" />
+      <node id="946964771156066748" at="86,0,89,0" concept="0" trace="_Inline_jn1wx6_a0a#()V" />
+      <node id="946964771156066748" at="89,0,92,0" concept="4" trace="createEditorCell#(Ljetbrains/mps/openapi/editor/EditorContext;)Ljetbrains/mps/openapi/editor/cells/EditorCell;" />
+      <node id="946964771156066748" at="108,0,111,0" concept="4" trace="createCell#()Ljetbrains/mps/openapi/editor/cells/EditorCell;" />
+      <node id="946964771156066748" at="138,50,141,5" concept="3" />
+      <node id="946964771156066748" at="146,0,149,0" concept="0" trace="argumentsListHandler_jn1wx6_c0#(Lorg/jetbrains/mps/openapi/model/SNode;Ljava/lang/String;Ljetbrains/mps/openapi/editor/EditorContext;)V" />
+      <node id="946964771156066748" at="149,0,152,0" concept="4" trace="createNodeToInsert#(Ljetbrains/mps/openapi/editor/EditorContext;)Lorg/jetbrains/mps/openapi/model/SNode;" />
+      <node id="946964771156066748" at="170,9,173,9" concept="3" />
       <node id="946964771156066748" at="40,0,44,0" concept="0" trace="EditorOperationCall_EditorBuilder_a#(Ljetbrains/mps/openapi/editor/EditorContext;Lorg/jetbrains/mps/openapi/model/SNode;)V" />
       <node id="946964771156066748" at="72,63,76,5" concept="3" />
-      <node id="946964771156066748" at="93,0,97,0" concept="4" trace="createEditorCell#(Ljetbrains/mps/openapi/editor/EditorContext;Lorg/jetbrains/mps/openapi/model/SNode;)Ljetbrains/mps/openapi/editor/cells/EditorCell;" />
+      <node id="946964771156066748" at="92,0,96,0" concept="4" trace="createEditorCell#(Ljetbrains/mps/openapi/editor/EditorContext;Lorg/jetbrains/mps/openapi/model/SNode;)Ljetbrains/mps/openapi/editor/cells/EditorCell;" />
       <node id="946964771156066748" at="45,0,50,0" concept="4" trace="getNode#()Lorg/jetbrains/mps/openapi/model/SNode;" />
-      <node id="946964771156066748" at="79,59,84,22" concept="3" />
-      <node id="946964771156066748" at="103,0,108,0" concept="0" trace="Inline_Builder_jn1wx6_a0a#(Ljetbrains/mps/openapi/editor/EditorContext;Lorg/jetbrains/mps/openapi/model/SNode;Lorg/jetbrains/mps/openapi/model/SNode;)V" />
-      <node id="946964771156066748" at="113,0,118,0" concept="4" trace="getNode#()Lorg/jetbrains/mps/openapi/model/SNode;" />
-      <node id="946964771156066748" at="153,0,158,0" concept="4" trace="createNodeCell#(Lorg/jetbrains/mps/openapi/model/SNode;)Ljetbrains/mps/openapi/editor/cells/EditorCell;" />
-      <node id="946964771156066748" at="166,134,171,9" concept="3" />
-      <node id="946964771156066748" at="158,0,164,0" concept="4" trace="createEmptyCell#()Ljetbrains/mps/openapi/editor/cells/EditorCell;" />
-      <node id="946964771156066756" at="189,0,195,0" concept="4" trace="createConstant_jn1wx6_a2a#()Ljetbrains/mps/openapi/editor/cells/EditorCell;" />
-      <node id="2886182022232400068" at="119,0,126,0" concept="4" trace="createComponent_jn1wx6_a0a0#()Ljetbrains/mps/openapi/editor/cells/EditorCell;" />
-      <node id="946964771156066753" at="127,0,136,0" concept="4" trace="createConstant_jn1wx6_b0#()Ljetbrains/mps/openapi/editor/cells/EditorCell;" />
-      <node id="946964771156066757" at="196,0,205,0" concept="4" trace="createConstant_jn1wx6_d0#()Ljetbrains/mps/openapi/editor/cells/EditorCell;" />
-      <node id="946964771156066748" at="136,0,146,0" concept="4" trace="createRefNodeList_jn1wx6_c0#()Ljetbrains/mps/openapi/editor/cells/EditorCell;" />
+      <node id="946964771156066748" at="78,57,83,22" concept="3" />
+      <node id="946964771156066748" at="102,0,107,0" concept="0" trace="Inline_Builder_jn1wx6_a0a#(Ljetbrains/mps/openapi/editor/EditorContext;Lorg/jetbrains/mps/openapi/model/SNode;Lorg/jetbrains/mps/openapi/model/SNode;)V" />
+      <node id="946964771156066748" at="112,0,117,0" concept="4" trace="getNode#()Lorg/jetbrains/mps/openapi/model/SNode;" />
+      <node id="946964771156066748" at="152,0,157,0" concept="4" trace="createNodeCell#(Lorg/jetbrains/mps/openapi/model/SNode;)Ljetbrains/mps/openapi/editor/cells/EditorCell;" />
+      <node id="946964771156066748" at="165,134,170,9" concept="3" />
+      <node id="946964771156066748" at="157,0,163,0" concept="4" trace="createEmptyCell#()Ljetbrains/mps/openapi/editor/cells/EditorCell;" />
+      <node id="946964771156066756" at="188,0,194,0" concept="4" trace="createConstant_jn1wx6_a2a#()Ljetbrains/mps/openapi/editor/cells/EditorCell;" />
+      <node id="2886182022232400068" at="118,0,125,0" concept="4" trace="createComponent_jn1wx6_a0a0#()Ljetbrains/mps/openapi/editor/cells/EditorCell;" />
+      <node id="946964771156066753" at="126,0,135,0" concept="4" trace="createConstant_jn1wx6_b0#()Ljetbrains/mps/openapi/editor/cells/EditorCell;" />
+      <node id="946964771156066757" at="195,0,204,0" concept="4" trace="createConstant_jn1wx6_d0#()Ljetbrains/mps/openapi/editor/cells/EditorCell;" />
+      <node id="946964771156066748" at="135,0,145,0" concept="4" trace="createRefNodeList_jn1wx6_c0#()Ljetbrains/mps/openapi/editor/cells/EditorCell;" />
       <node id="946964771156066748" at="55,0,66,0" concept="4" trace="createCollection_jn1wx6_a#()Ljetbrains/mps/openapi/editor/cells/EditorCell;" />
-      <node id="946964771156066748" at="164,86,175,7" concept="3" />
-      <node id="946964771156066748" at="177,0,189,0" concept="4" trace="createSeparatorCell#(Lorg/jetbrains/mps/openapi/model/SNode;Lorg/jetbrains/mps/openapi/model/SNode;)Ljetbrains/mps/openapi/editor/cells/EditorCell;" />
-      <node id="946964771156066748" at="164,0,177,0" concept="4" trace="installElementCellActions#(Lorg/jetbrains/mps/openapi/model/SNode;Ljetbrains/mps/openapi/editor/cells/EditorCell;)V" />
-      <node id="946964771156066748" at="66,0,86,0" concept="4" trace="createRefCell_jn1wx6_a0#()Ljetbrains/mps/openapi/editor/cells/EditorCell;" />
+      <node id="946964771156066748" at="163,86,174,7" concept="3" />
+      <node id="946964771156066748" at="176,0,188,0" concept="4" trace="createSeparatorCell#(Lorg/jetbrains/mps/openapi/model/SNode;Lorg/jetbrains/mps/openapi/model/SNode;)Ljetbrains/mps/openapi/editor/cells/EditorCell;" />
+      <node id="946964771156066748" at="163,0,176,0" concept="4" trace="installElementCellActions#(Lorg/jetbrains/mps/openapi/model/SNode;Ljetbrains/mps/openapi/editor/cells/EditorCell;)V" />
+      <node id="946964771156066748" at="66,0,85,0" concept="4" trace="createRefCell_jn1wx6_a0#()Ljetbrains/mps/openapi/editor/cells/EditorCell;" />
       <scope id="946964771156066748" at="47,26,48,18" />
       <scope id="946964771156066748" at="51,39,52,39" />
-      <scope id="946964771156066748" at="87,33,88,14" />
-      <scope id="946964771156066748" at="90,69,91,57" />
-      <scope id="946964771156066748" at="109,41,110,43" />
-      <scope id="946964771156066748" at="115,28,116,20" />
-      <scope id="946964771156066748" at="140,15,141,95" />
-      <scope id="946964771156066748" at="147,101,148,50" />
-      <scope id="946964771156066748" at="150,66,151,93" />
-      <scope id="946964771156066748" at="172,122,173,396" />
+      <scope id="946964771156066748" at="86,33,87,14" />
+      <scope id="946964771156066748" at="89,69,90,57" />
+      <scope id="946964771156066748" at="108,41,109,43" />
+      <scope id="946964771156066748" at="114,28,115,20" />
+      <scope id="946964771156066748" at="139,15,140,95" />
+      <scope id="946964771156066748" at="146,101,147,50" />
+      <scope id="946964771156066748" at="149,66,150,93" />
+      <scope id="946964771156066748" at="171,122,172,396" />
       <scope id="946964771156066748" at="40,99,42,18" />
       <scope id="946964771156066748" at="73,39,75,55" />
-      <scope id="946964771156066748" at="80,35,82,94">
+      <scope id="946964771156066748" at="79,35,81,112">
         <var name="manager" id="946964771156066748" />
       </scope>
-      <scope id="946964771156066748" at="93,81,95,127" />
+      <scope id="946964771156066748" at="92,81,94,127" />
       <scope id="946964771156066748" at="51,0,54,0" />
-      <scope id="946964771156066748" at="87,0,90,0" />
-      <scope id="946964771156066748" at="90,0,93,0">
+      <scope id="946964771156066748" at="86,0,89,0" />
+      <scope id="946964771156066748" at="89,0,92,0">
         <var name="editorContext" id="946964771156066748" />
       </scope>
-      <scope id="946964771156066748" at="103,119,106,20" />
-      <scope id="946964771156066748" at="109,0,112,0" />
-      <scope id="946964771156066748" at="147,0,150,0">
-=======
-      <node id="946964771156066748" at="34,79,35,63" concept="6" />
-      <node id="946964771156066748" at="37,89,38,99" concept="5" />
-      <node id="946964771156066748" at="38,99,39,48" concept="1" />
-      <node id="946964771156066748" at="39,48,40,28" concept="1" />
-      <node id="946964771156066748" at="40,28,41,80" concept="1" />
-      <node id="946964771156066748" at="41,80,42,81" concept="1" />
-      <node id="946964771156066748" at="42,81,43,84" concept="1" />
-      <node id="946964771156066748" at="43,84,44,81" concept="1" />
-      <node id="946964771156066748" at="44,81,45,22" concept="6" />
-      <node id="946964771156066748" at="47,87,48,81" concept="5" />
-      <node id="946964771156066748" at="48,81,49,51" concept="1" />
-      <node id="946964771156066748" at="49,51,50,64" concept="1" />
-      <node id="946964771156066748" at="50,64,51,26" concept="5" />
-      <node id="946964771156066748" at="51,26,52,91" concept="1" />
-      <node id="946964771156066748" at="52,91,53,58" concept="1" />
-      <node id="946964771156066748" at="54,39,55,40" concept="1" />
-      <node id="946964771156066748" at="55,40,56,55" concept="1" />
-      <node id="946964771156066748" at="57,5,58,73" concept="1" />
-      <node id="946964771156066748" at="58,73,59,57" concept="5" />
-      <node id="946964771156066748" at="60,35,61,82" concept="5" />
-      <node id="946964771156066748" at="61,82,62,112" concept="6" />
-      <node id="946964771156066748" at="63,10,64,22" concept="6" />
-      <node id="946964771156066751" at="67,33,68,14" concept="9" />
-      <node id="946964771156066751" at="70,69,71,67" concept="6" />
-      <node id="946964771156066751" at="73,81,74,67" concept="6" />
-      <node id="2886182022232400068" at="76,93,77,133" concept="5" />
-      <node id="2886182022232400068" at="77,133,78,36" concept="5" />
-      <node id="2886182022232400068" at="78,36,79,70" concept="1" />
-      <node id="2886182022232400068" at="79,70,80,42" concept="1" />
-      <node id="2886182022232400068" at="80,42,81,24" concept="6" />
-      <node id="946964771156066753" at="84,88,85,87" concept="5" />
-      <node id="946964771156066753" at="85,87,86,47" concept="1" />
-      <node id="946964771156066753" at="86,47,87,34" concept="5" />
-      <node id="946964771156066753" at="87,34,88,77" concept="1" />
-      <node id="946964771156066753" at="88,77,89,40" concept="1" />
-      <node id="946964771156066753" at="89,40,90,34" concept="1" />
-      <node id="946964771156066753" at="90,34,91,22" concept="6" />
-      <node id="946964771156066748" at="93,91,94,134" concept="5" />
-      <node id="946964771156066748" at="94,134,95,110" concept="5" />
-      <node id="946964771156066748" at="95,110,96,50" concept="1" />
-      <node id="946964771156066748" at="97,15,98,95" concept="1" />
-      <node id="946964771156066748" at="99,5,100,49" concept="1" />
-      <node id="946964771156066748" at="100,49,101,22" concept="6" />
-      <node id="946964771156066748" at="104,101,105,50" concept="9" />
-      <node id="946964771156066748" at="107,66,108,41" concept="5" />
-      <node id="946964771156066748" at="108,41,109,93" concept="6" />
-      <node id="946964771156066748" at="111,86,112,80" concept="5" />
-      <node id="946964771156066748" at="112,80,113,95" concept="1" />
-      <node id="946964771156066748" at="113,95,114,25" concept="6" />
-      <node id="946964771156066748" at="116,68,117,34" concept="5" />
-      <node id="946964771156066748" at="117,34,118,80" concept="1" />
-      <node id="946964771156066748" at="118,80,119,87" concept="1" />
-      <node id="946964771156066748" at="119,87,120,23" concept="6" />
-      <node id="946964771156066748" at="122,89,123,65" concept="6" />
-      <node id="946964771156066748" at="126,96,127,134" concept="1" />
-      <node id="946964771156066748" at="128,34,129,142" concept="1" />
-      <node id="946964771156066748" at="129,142,130,146" concept="1" />
-      <node id="946964771156066748" at="130,146,131,80" concept="1" />
-      <node id="946964771156066748" at="133,122,134,394" concept="1" />
-      <node id="946964771156066748" at="139,104,140,100" concept="5" />
-      <node id="946964771156066748" at="140,100,141,38" concept="1" />
-      <node id="946964771156066748" at="141,38,142,36" concept="5" />
-      <node id="946964771156066748" at="142,36,143,55" concept="1" />
-      <node id="946964771156066748" at="143,55,144,56" concept="1" />
-      <node id="946964771156066748" at="144,56,145,42" concept="1" />
-      <node id="946964771156066748" at="145,42,146,134" concept="1" />
-      <node id="946964771156066748" at="146,134,147,138" concept="1" />
-      <node id="946964771156066748" at="147,138,148,24" concept="6" />
-      <node id="946964771156066756" at="150,91,151,88" concept="5" />
-      <node id="946964771156066756" at="151,88,152,50" concept="1" />
-      <node id="946964771156066756" at="152,50,153,36" concept="1" />
-      <node id="946964771156066756" at="153,36,154,24" concept="6" />
-      <node id="946964771156066757" at="157,88,158,87" concept="5" />
-      <node id="946964771156066757" at="158,87,159,47" concept="1" />
-      <node id="946964771156066757" at="159,47,160,34" concept="5" />
-      <node id="946964771156066757" at="160,34,161,78" concept="1" />
-      <node id="946964771156066757" at="161,78,162,40" concept="1" />
-      <node id="946964771156066757" at="162,40,163,34" concept="1" />
-      <node id="946964771156066757" at="163,34,164,22" concept="6" />
-      <node id="946964771156066748" at="34,0,37,0" concept="4" trace="createEditorCell#(Ljetbrains/mps/openapi/editor/EditorContext;Lorg/jetbrains/mps/openapi/model/SNode;)Ljetbrains/mps/openapi/editor/cells/EditorCell;" />
-      <node id="946964771156066751" at="67,0,70,0" concept="0" trace="_Inline_jn1wx6_a0a#()V" />
-      <node id="946964771156066751" at="70,0,73,0" concept="4" trace="createEditorCell#(Ljetbrains/mps/openapi/editor/EditorContext;)Ljetbrains/mps/openapi/editor/cells/EditorCell;" />
-      <node id="946964771156066751" at="73,0,76,0" concept="4" trace="createEditorCell#(Ljetbrains/mps/openapi/editor/EditorContext;Lorg/jetbrains/mps/openapi/model/SNode;)Ljetbrains/mps/openapi/editor/cells/EditorCell;" />
-      <node id="946964771156066748" at="96,50,99,5" concept="3" />
-      <node id="946964771156066748" at="104,0,107,0" concept="0" trace="argumentsListHandler_jn1wx6_c0#(Lorg/jetbrains/mps/openapi/model/SNode;Ljava/lang/String;Ljetbrains/mps/openapi/editor/EditorContext;)V" />
-      <node id="946964771156066748" at="122,0,125,0" concept="4" trace="createEmptyCell_internal#(Ljetbrains/mps/openapi/editor/EditorContext;Lorg/jetbrains/mps/openapi/model/SNode;)Ljetbrains/mps/openapi/editor/cells/EditorCell;" />
-      <node id="946964771156066748" at="132,9,135,9" concept="3" />
-      <node id="946964771156066748" at="53,58,57,5" concept="3" />
-      <node id="946964771156066748" at="107,0,111,0" concept="4" trace="createNodeToInsert#(Ljetbrains/mps/openapi/editor/EditorContext;)Lorg/jetbrains/mps/openapi/model/SNode;" />
-      <node id="946964771156066748" at="59,57,64,22" concept="3" />
-      <node id="946964771156066748" at="111,0,116,0" concept="4" trace="createNodeCell#(Ljetbrains/mps/openapi/editor/EditorContext;Lorg/jetbrains/mps/openapi/model/SNode;)Ljetbrains/mps/openapi/editor/cells/EditorCell;" />
-      <node id="946964771156066748" at="127,134,132,9" concept="3" />
-      <node id="946964771156066748" at="116,0,122,0" concept="4" trace="createEmptyCell#(Ljetbrains/mps/openapi/editor/EditorContext;)Ljetbrains/mps/openapi/editor/cells/EditorCell;" />
-      <node id="946964771156066756" at="150,0,156,0" concept="4" trace="createConstant_jn1wx6_a2a#(Ljetbrains/mps/openapi/editor/EditorContext;Lorg/jetbrains/mps/openapi/model/SNode;)Ljetbrains/mps/openapi/editor/cells/EditorCell;" />
-      <node id="2886182022232400068" at="76,0,83,0" concept="4" trace="createComponent_jn1wx6_a0a0#(Ljetbrains/mps/openapi/editor/EditorContext;Lorg/jetbrains/mps/openapi/model/SNode;)Ljetbrains/mps/openapi/editor/cells/EditorCell;" />
-      <node id="946964771156066753" at="84,0,93,0" concept="4" trace="createConstant_jn1wx6_b0#(Ljetbrains/mps/openapi/editor/EditorContext;Lorg/jetbrains/mps/openapi/model/SNode;)Ljetbrains/mps/openapi/editor/cells/EditorCell;" />
-      <node id="946964771156066757" at="157,0,166,0" concept="4" trace="createConstant_jn1wx6_d0#(Ljetbrains/mps/openapi/editor/EditorContext;Lorg/jetbrains/mps/openapi/model/SNode;)Ljetbrains/mps/openapi/editor/cells/EditorCell;" />
-      <node id="946964771156066748" at="37,0,47,0" concept="4" trace="createCollection_jn1wx6_a#(Ljetbrains/mps/openapi/editor/EditorContext;Lorg/jetbrains/mps/openapi/model/SNode;)Ljetbrains/mps/openapi/editor/cells/EditorCell;" />
-      <node id="946964771156066748" at="93,0,103,0" concept="4" trace="createRefNodeList_jn1wx6_c0#(Ljetbrains/mps/openapi/editor/EditorContext;Lorg/jetbrains/mps/openapi/model/SNode;)Ljetbrains/mps/openapi/editor/cells/EditorCell;" />
-      <node id="946964771156066748" at="125,132,136,7" concept="3" />
-      <node id="946964771156066748" at="138,0,150,0" concept="4" trace="createSeparatorCell#(Ljetbrains/mps/openapi/editor/EditorContext;Lorg/jetbrains/mps/openapi/model/SNode;Lorg/jetbrains/mps/openapi/model/SNode;)Ljetbrains/mps/openapi/editor/cells/EditorCell;" />
-      <node id="946964771156066748" at="125,0,138,0" concept="4" trace="installElementCellActions#(Lorg/jetbrains/mps/openapi/model/SNode;Lorg/jetbrains/mps/openapi/model/SNode;Ljetbrains/mps/openapi/editor/cells/EditorCell;Ljetbrains/mps/openapi/editor/EditorContext;)V" />
-      <node id="946964771156066748" at="47,0,66,0" concept="4" trace="createRefCell_jn1wx6_a0#(Ljetbrains/mps/openapi/editor/EditorContext;Lorg/jetbrains/mps/openapi/model/SNode;)Ljetbrains/mps/openapi/editor/cells/EditorCell;" />
-      <scope id="946964771156066748" at="34,79,35,63" />
-      <scope id="946964771156066751" at="67,33,68,14" />
-      <scope id="946964771156066751" at="70,69,71,67" />
-      <scope id="946964771156066751" at="73,81,74,67" />
-      <scope id="946964771156066748" at="97,15,98,95" />
-      <scope id="946964771156066748" at="104,101,105,50" />
-      <scope id="946964771156066748" at="122,89,123,65" />
-      <scope id="946964771156066748" at="133,122,134,394" />
-      <scope id="946964771156066748" at="54,39,56,55" />
-      <scope id="946964771156066748" at="60,35,62,112">
-        <var name="manager" id="946964771156066748" />
-      </scope>
-      <scope id="946964771156066748" at="107,66,109,93">
-        <var name="listOwner" id="946964771156066748" />
-      </scope>
-      <scope id="946964771156066748" at="34,0,37,0">
-        <var name="editorContext" id="946964771156066748" />
-        <var name="node" id="946964771156066748" />
-      </scope>
-      <scope id="946964771156066751" at="67,0,70,0" />
-      <scope id="946964771156066751" at="70,0,73,0">
-        <var name="editorContext" id="946964771156066751" />
-      </scope>
-      <scope id="946964771156066751" at="73,0,76,0">
-        <var name="editorContext" id="946964771156066751" />
-        <var name="node" id="946964771156066751" />
-      </scope>
-      <scope id="946964771156066748" at="104,0,107,0">
->>>>>>> bd830ede
+      <scope id="946964771156066748" at="102,119,105,20" />
+      <scope id="946964771156066748" at="108,0,111,0" />
+      <scope id="946964771156066748" at="146,0,149,0">
         <var name="childRole" id="946964771156066748" />
         <var name="context" id="946964771156066748" />
         <var name="ownerNode" id="946964771156066748" />
       </scope>
-<<<<<<< HEAD
-      <scope id="946964771156066748" at="150,0,153,0">
+      <scope id="946964771156066748" at="149,0,152,0">
         <var name="editorContext" id="946964771156066748" />
       </scope>
-      <scope id="946964771156066748" at="153,57,156,25">
+      <scope id="946964771156066748" at="152,57,155,25">
         <var name="elementCell" id="946964771156066748" />
       </scope>
-      <scope id="946964771156066748" at="167,34,170,80" />
+      <scope id="946964771156066748" at="166,34,169,80" />
       <scope id="946964771156066748" at="40,0,44,0">
         <var name="context" id="946964771156066748" />
         <var name="node" id="946964771156066748" />
       </scope>
-      <scope id="946964771156066748" at="93,0,97,0">
-=======
-      <scope id="946964771156066748" at="111,86,114,25">
-        <var name="elementCell" id="946964771156066748" />
-      </scope>
-      <scope id="946964771156066748" at="122,0,125,0">
+      <scope id="946964771156066748" at="92,0,96,0">
         <var name="editorContext" id="946964771156066748" />
         <var name="node" id="946964771156066748" />
       </scope>
-      <scope id="946964771156066748" at="128,34,131,80" />
-      <scope id="946964771156066748" at="107,0,111,0">
->>>>>>> bd830ede
-        <var name="editorContext" id="946964771156066748" />
-        <var name="node" id="946964771156066748" />
-      </scope>
-<<<<<<< HEAD
-      <scope id="946964771156066748" at="158,41,162,23">
+      <scope id="946964771156066748" at="157,41,161,23">
         <var name="emptyCell" id="946964771156066748" />
       </scope>
-      <scope id="946964771156066756" at="189,52,193,24">
+      <scope id="946964771156066756" at="188,52,192,24">
         <var name="editorCell" id="946964771156066756" />
       </scope>
       <scope id="946964771156066748" at="45,0,50,0" />
-      <scope id="946964771156066748" at="103,0,108,0">
+      <scope id="946964771156066748" at="102,0,107,0">
         <var name="context" id="946964771156066748" />
         <var name="node" id="946964771156066748" />
         <var name="referencingNode" id="946964771156066748" />
       </scope>
-      <scope id="946964771156066748" at="113,0,118,0" />
-      <scope id="2886182022232400068" at="119,54,124,24">
+      <scope id="946964771156066748" at="112,0,117,0" />
+      <scope id="2886182022232400068" at="118,54,123,24">
         <var name="editorCell" id="2886182022232400068" />
         <var name="style" id="2886182022232400068" />
       </scope>
-      <scope id="946964771156066748" at="153,0,158,0">
+      <scope id="946964771156066748" at="152,0,157,0">
         <var name="elementNode" id="946964771156066748" />
       </scope>
-      <scope id="946964771156066748" at="158,0,164,0" />
-      <scope id="946964771156066756" at="189,0,195,0" />
-      <scope id="2886182022232400068" at="119,0,126,0" />
-      <scope id="946964771156066753" at="127,49,134,22">
+      <scope id="946964771156066748" at="157,0,163,0" />
+      <scope id="946964771156066756" at="188,0,194,0" />
+      <scope id="2886182022232400068" at="118,0,125,0" />
+      <scope id="946964771156066753" at="126,49,133,22">
         <var name="editorCell" id="946964771156066753" />
         <var name="style" id="946964771156066753" />
       </scope>
-      <scope id="946964771156066757" at="196,49,203,22">
+      <scope id="946964771156066757" at="195,49,202,22">
         <var name="editorCell" id="946964771156066757" />
         <var name="style" id="946964771156066757" />
       </scope>
-      <scope id="946964771156066748" at="136,52,144,22">
+      <scope id="946964771156066748" at="135,52,143,22">
         <var name="editorCell" id="946964771156066748" />
         <var name="handler" id="946964771156066748" />
       </scope>
       <scope id="946964771156066748" at="55,50,64,22">
         <var name="editorCell" id="946964771156066748" />
       </scope>
-      <scope id="946964771156066753" at="127,0,136,0" />
-      <scope id="946964771156066748" at="165,96,174,9" />
-      <scope id="946964771156066748" at="178,75,187,24">
+      <scope id="946964771156066753" at="126,0,135,0" />
+      <scope id="946964771156066748" at="164,96,173,9" />
+      <scope id="946964771156066748" at="177,75,186,24">
         <var name="editorCell" id="946964771156066748" />
         <var name="style" id="946964771156066748" />
       </scope>
-      <scope id="946964771156066757" at="196,0,205,0" />
-      <scope id="946964771156066748" at="136,0,146,0" />
+      <scope id="946964771156066757" at="195,0,204,0" />
+      <scope id="946964771156066748" at="135,0,145,0" />
       <scope id="946964771156066748" at="55,0,66,0" />
-      <scope id="946964771156066748" at="164,86,175,7" />
-      <scope id="946964771156066748" at="177,0,189,0">
+      <scope id="946964771156066748" at="163,86,174,7" />
+      <scope id="946964771156066748" at="176,0,188,0">
         <var name="nextNode" id="946964771156066748" />
         <var name="prevNode" id="946964771156066748" />
       </scope>
-      <scope id="946964771156066748" at="164,0,177,0">
-=======
-      <scope id="946964771156066748" at="116,68,120,23">
-        <var name="emptyCell" id="946964771156066748" />
-      </scope>
-      <scope id="946964771156066756" at="150,91,154,24">
-        <var name="editorCell" id="946964771156066756" />
-      </scope>
-      <scope id="2886182022232400068" at="76,93,81,24">
-        <var name="editorCell" id="2886182022232400068" />
-        <var name="style" id="2886182022232400068" />
-      </scope>
-      <scope id="946964771156066748" at="111,0,116,0">
-        <var name="editorContext" id="946964771156066748" />
-        <var name="elementNode" id="946964771156066748" />
-      </scope>
-      <scope id="946964771156066748" at="116,0,122,0">
-        <var name="editorContext" id="946964771156066748" />
-      </scope>
-      <scope id="946964771156066756" at="150,0,156,0">
-        <var name="editorContext" id="946964771156066756" />
-        <var name="node" id="946964771156066756" />
-      </scope>
-      <scope id="2886182022232400068" at="76,0,83,0">
-        <var name="editorContext" id="2886182022232400068" />
-        <var name="node" id="2886182022232400068" />
-      </scope>
-      <scope id="946964771156066753" at="84,88,91,22">
-        <var name="editorCell" id="946964771156066753" />
-        <var name="style" id="946964771156066753" />
-      </scope>
-      <scope id="946964771156066757" at="157,88,164,22">
-        <var name="editorCell" id="946964771156066757" />
-        <var name="style" id="946964771156066757" />
-      </scope>
-      <scope id="946964771156066748" at="37,89,45,22">
-        <var name="editorCell" id="946964771156066748" />
-      </scope>
-      <scope id="946964771156066748" at="93,91,101,22">
-        <var name="editorCell" id="946964771156066748" />
-        <var name="handler" id="946964771156066748" />
-      </scope>
-      <scope id="946964771156066753" at="84,0,93,0">
-        <var name="editorContext" id="946964771156066753" />
-        <var name="node" id="946964771156066753" />
-      </scope>
-      <scope id="946964771156066748" at="126,96,135,9" />
-      <scope id="946964771156066748" at="139,104,148,24">
-        <var name="editorCell" id="946964771156066748" />
-        <var name="style" id="946964771156066748" />
-      </scope>
-      <scope id="946964771156066757" at="157,0,166,0">
-        <var name="editorContext" id="946964771156066757" />
-        <var name="node" id="946964771156066757" />
-      </scope>
-      <scope id="946964771156066748" at="37,0,47,0">
-        <var name="editorContext" id="946964771156066748" />
-        <var name="node" id="946964771156066748" />
-      </scope>
-      <scope id="946964771156066748" at="93,0,103,0">
-        <var name="editorContext" id="946964771156066748" />
-        <var name="node" id="946964771156066748" />
-      </scope>
-      <scope id="946964771156066748" at="125,132,136,7" />
-      <scope id="946964771156066748" at="138,0,150,0">
-        <var name="editorContext" id="946964771156066748" />
-        <var name="nextNode" id="946964771156066748" />
-        <var name="prevNode" id="946964771156066748" />
-      </scope>
-      <scope id="946964771156066748" at="125,0,138,0">
-        <var name="editorContext" id="946964771156066748" />
->>>>>>> bd830ede
+      <scope id="946964771156066748" at="163,0,176,0">
         <var name="elementCell" id="946964771156066748" />
         <var name="elementNode" id="946964771156066748" />
       </scope>
-<<<<<<< HEAD
-      <scope id="946964771156066748" at="66,48,84,22">
-=======
-      <scope id="946964771156066748" at="47,87,64,22">
->>>>>>> bd830ede
+      <scope id="946964771156066748" at="66,48,83,22">
         <var name="attributeConcept" id="946964771156066748" />
         <var name="editorCell" id="946964771156066748" />
         <var name="provider" id="946964771156066748" />
       </scope>
-<<<<<<< HEAD
-      <scope id="946964771156066748" at="66,0,86,0" />
-      <unit id="946964771156066748" at="86,0,98,0" name="jetbrains.mps.execution.settings.editor.EditorOperationCall_EditorBuilder_a$_Inline_jn1wx6_a0a" />
-      <unit id="946964771156066748" at="98,0,127,0" name="jetbrains.mps.execution.settings.editor.EditorOperationCall_EditorBuilder_a$Inline_Builder_jn1wx6_a0a" />
-      <unit id="946964771156066748" at="146,0,196,0" name="jetbrains.mps.execution.settings.editor.EditorOperationCall_EditorBuilder_a$argumentsListHandler_jn1wx6_c0" />
-      <unit id="946964771156066748" at="36,0,206,0" name="jetbrains.mps.execution.settings.editor.EditorOperationCall_EditorBuilder_a" />
-=======
-      <scope id="946964771156066748" at="47,0,66,0">
-        <var name="editorContext" id="946964771156066748" />
-        <var name="node" id="946964771156066748" />
-      </scope>
-      <unit id="946964771156066751" at="66,0,84,0" name="jetbrains.mps.execution.settings.editor.EditorOperationCall_Editor$_Inline_jn1wx6_a0a" />
-      <unit id="946964771156066748" at="103,0,157,0" name="jetbrains.mps.execution.settings.editor.EditorOperationCall_Editor$argumentsListHandler_jn1wx6_c0" />
-      <unit id="946964771156066748" at="33,0,167,0" name="jetbrains.mps.execution.settings.editor.EditorOperationCall_Editor" />
->>>>>>> bd830ede
+      <scope id="946964771156066748" at="66,0,85,0" />
+      <unit id="946964771156066748" at="85,0,97,0" name="jetbrains.mps.execution.settings.editor.EditorOperationCall_EditorBuilder_a$_Inline_jn1wx6_a0a" />
+      <unit id="946964771156066748" at="97,0,126,0" name="jetbrains.mps.execution.settings.editor.EditorOperationCall_EditorBuilder_a$Inline_Builder_jn1wx6_a0a" />
+      <unit id="946964771156066748" at="145,0,195,0" name="jetbrains.mps.execution.settings.editor.EditorOperationCall_EditorBuilder_a$argumentsListHandler_jn1wx6_c0" />
+      <unit id="946964771156066748" at="36,0,205,0" name="jetbrains.mps.execution.settings.editor.EditorOperationCall_EditorBuilder_a" />
     </file>
   </root>
   <root nodeRef="r:328ff5ee-9330-4068-906e-6e3bb50e6e1d(jetbrains.mps.execution.settings.editor)/946964771156066759">
@@ -6187,7 +3804,6 @@
   </root>
   <root nodeRef="r:328ff5ee-9330-4068-906e-6e3bb50e6e1d(jetbrains.mps.execution.settings.editor)/946964771156066779">
     <file name="EditorPropertyReference_Editor.java">
-<<<<<<< HEAD
       <node id="946964771156066779" at="11,79,12,89" concept="6" />
       <node id="946964771156066779" at="11,0,14,0" concept="4" trace="createEditorCell#(Ljetbrains/mps/openapi/editor/EditorContext;Lorg/jetbrains/mps/openapi/model/SNode;)Ljetbrains/mps/openapi/editor/cells/EditorCell;" />
       <scope id="946964771156066779" at="11,79,12,89" />
@@ -6218,210 +3834,113 @@
       <node id="946964771156066779" at="56,40,57,48" concept="1" />
       <node id="946964771156066779" at="58,5,59,73" concept="1" />
       <node id="946964771156066779" at="59,73,60,57" concept="5" />
-      <node id="946964771156066779" at="60,57,61,59" concept="5" />
-      <node id="946964771156066779" at="62,35,63,87" concept="5" />
-      <node id="946964771156066779" at="63,87,64,94" concept="6" />
-      <node id="946964771156066779" at="65,10,66,22" concept="6" />
-      <node id="946964771156066779" at="69,33,70,14" concept="10" />
-      <node id="946964771156066779" at="72,69,73,57" concept="6" />
-      <node id="946964771156066779" at="75,81,76,41" concept="7" />
-      <node id="946964771156066779" at="76,41,77,131" concept="6" />
-      <node id="946964771156066779" at="83,0,84,0" concept="2" trace="myReferencingNode" />
-      <node id="946964771156066779" at="85,119,86,21" concept="10" />
-      <node id="946964771156066779" at="86,21,87,42" concept="1" />
-      <node id="946964771156066779" at="87,42,88,20" concept="1" />
-      <node id="946964771156066779" at="91,41,92,42" concept="6" />
-      <node id="946964771156066779" at="97,28,98,20" concept="6" />
-      <node id="946964771156066782" at="101,53,102,91" concept="5" />
-      <node id="946964771156066782" at="102,91,103,31" concept="1" />
-      <node id="946964771156066782" at="103,31,104,44" concept="1" />
-      <node id="946964771156066782" at="104,44,105,33" concept="1" />
-      <node id="946964771156066782" at="105,33,106,28" concept="5" />
-      <node id="946964771156066782" at="106,28,107,65" concept="1" />
-      <node id="946964771156066782" at="107,65,108,44" concept="1" />
-      <node id="946964771156066782" at="108,44,109,36" concept="5" />
-      <node id="946964771156066782" at="109,36,110,82" concept="1" />
-      <node id="946964771156066782" at="110,82,111,55" concept="1" />
-      <node id="946964771156066782" at="111,55,112,42" concept="1" />
-      <node id="946964771156066782" at="112,42,113,75" concept="1" />
-      <node id="946964771156066782" at="113,75,114,59" concept="5" />
-      <node id="946964771156066782" at="114,59,115,61" concept="5" />
-      <node id="946964771156066782" at="116,37,117,89" concept="5" />
-      <node id="946964771156066782" at="117,89,118,96" concept="6" />
-      <node id="946964771156066782" at="119,12,120,24" concept="6" />
+      <node id="946964771156066779" at="61,35,62,87" concept="5" />
+      <node id="946964771156066779" at="62,87,63,112" concept="6" />
+      <node id="946964771156066779" at="64,10,65,22" concept="6" />
+      <node id="946964771156066779" at="68,33,69,14" concept="10" />
+      <node id="946964771156066779" at="71,69,72,57" concept="6" />
+      <node id="946964771156066779" at="74,81,75,41" concept="7" />
+      <node id="946964771156066779" at="75,41,76,131" concept="6" />
+      <node id="946964771156066779" at="82,0,83,0" concept="2" trace="myReferencingNode" />
+      <node id="946964771156066779" at="84,119,85,21" concept="10" />
+      <node id="946964771156066779" at="85,21,86,42" concept="1" />
+      <node id="946964771156066779" at="86,42,87,20" concept="1" />
+      <node id="946964771156066779" at="90,41,91,42" concept="6" />
+      <node id="946964771156066779" at="96,28,97,20" concept="6" />
+      <node id="946964771156066782" at="100,53,101,91" concept="5" />
+      <node id="946964771156066782" at="101,91,102,31" concept="1" />
+      <node id="946964771156066782" at="102,31,103,44" concept="1" />
+      <node id="946964771156066782" at="103,44,104,33" concept="1" />
+      <node id="946964771156066782" at="104,33,105,28" concept="5" />
+      <node id="946964771156066782" at="105,28,106,65" concept="1" />
+      <node id="946964771156066782" at="106,65,107,44" concept="1" />
+      <node id="946964771156066782" at="107,44,108,36" concept="5" />
+      <node id="946964771156066782" at="108,36,109,82" concept="1" />
+      <node id="946964771156066782" at="109,82,110,55" concept="1" />
+      <node id="946964771156066782" at="110,55,111,42" concept="1" />
+      <node id="946964771156066782" at="111,42,112,75" concept="1" />
+      <node id="946964771156066782" at="112,75,113,59" concept="5" />
+      <node id="946964771156066782" at="114,37,115,89" concept="5" />
+      <node id="946964771156066782" at="115,89,116,114" concept="6" />
+      <node id="946964771156066782" at="117,12,118,24" concept="6" />
       <node id="946964771156066779" at="22,0,24,0" concept="2" trace="myNode" />
-      <node id="946964771156066779" at="81,0,83,0" concept="2" trace="myNode" />
+      <node id="946964771156066779" at="80,0,82,0" concept="2" trace="myNode" />
       <node id="946964771156066779" at="36,0,39,0" concept="4" trace="createCell#()Ljetbrains/mps/openapi/editor/cells/EditorCell;" />
-      <node id="946964771156066779" at="69,0,72,0" concept="0" trace="_Inline_vwkr0x_a0a#()V" />
-      <node id="946964771156066779" at="72,0,75,0" concept="4" trace="createEditorCell#(Ljetbrains/mps/openapi/editor/EditorContext;)Ljetbrains/mps/openapi/editor/cells/EditorCell;" />
-      <node id="946964771156066779" at="91,0,94,0" concept="4" trace="createCell#()Ljetbrains/mps/openapi/editor/cells/EditorCell;" />
+      <node id="946964771156066779" at="68,0,71,0" concept="0" trace="_Inline_vwkr0x_a0a#()V" />
+      <node id="946964771156066779" at="71,0,74,0" concept="4" trace="createEditorCell#(Ljetbrains/mps/openapi/editor/EditorContext;)Ljetbrains/mps/openapi/editor/cells/EditorCell;" />
+      <node id="946964771156066779" at="90,0,93,0" concept="4" trace="createCell#()Ljetbrains/mps/openapi/editor/cells/EditorCell;" />
       <node id="946964771156066779" at="25,0,29,0" concept="0" trace="EditorPropertyReference_EditorBuilder_a#(Ljetbrains/mps/openapi/editor/EditorContext;Lorg/jetbrains/mps/openapi/model/SNode;)V" />
       <node id="946964771156066779" at="54,63,58,5" concept="3" />
-      <node id="946964771156066779" at="75,0,79,0" concept="4" trace="createEditorCell#(Ljetbrains/mps/openapi/editor/EditorContext;Lorg/jetbrains/mps/openapi/model/SNode;)Ljetbrains/mps/openapi/editor/cells/EditorCell;" />
+      <node id="946964771156066779" at="74,0,78,0" concept="4" trace="createEditorCell#(Ljetbrains/mps/openapi/editor/EditorContext;Lorg/jetbrains/mps/openapi/model/SNode;)Ljetbrains/mps/openapi/editor/cells/EditorCell;" />
       <node id="946964771156066779" at="30,0,35,0" concept="4" trace="getNode#()Lorg/jetbrains/mps/openapi/model/SNode;" />
-      <node id="946964771156066779" at="61,59,66,22" concept="3" />
-      <node id="946964771156066779" at="85,0,90,0" concept="0" trace="Inline_Builder_vwkr0x_a0a#(Ljetbrains/mps/openapi/editor/EditorContext;Lorg/jetbrains/mps/openapi/model/SNode;Lorg/jetbrains/mps/openapi/model/SNode;)V" />
-      <node id="946964771156066779" at="95,0,100,0" concept="4" trace="getNode#()Lorg/jetbrains/mps/openapi/model/SNode;" />
-      <node id="946964771156066782" at="115,61,120,24" concept="3" />
+      <node id="946964771156066779" at="60,57,65,22" concept="3" />
+      <node id="946964771156066779" at="84,0,89,0" concept="0" trace="Inline_Builder_vwkr0x_a0a#(Ljetbrains/mps/openapi/editor/EditorContext;Lorg/jetbrains/mps/openapi/model/SNode;Lorg/jetbrains/mps/openapi/model/SNode;)V" />
+      <node id="946964771156066779" at="94,0,99,0" concept="4" trace="getNode#()Lorg/jetbrains/mps/openapi/model/SNode;" />
+      <node id="946964771156066782" at="113,59,118,24" concept="3" />
       <node id="946964771156066779" at="40,0,48,0" concept="4" trace="createCollection_vwkr0x_a#()Ljetbrains/mps/openapi/editor/cells/EditorCell;" />
-      <node id="946964771156066779" at="48,0,68,0" concept="4" trace="createRefCell_vwkr0x_a0#()Ljetbrains/mps/openapi/editor/cells/EditorCell;" />
-      <node id="946964771156066782" at="101,0,122,0" concept="4" trace="createProperty_vwkr0x_a0a0#()Ljetbrains/mps/openapi/editor/cells/EditorCell;" />
+      <node id="946964771156066779" at="48,0,67,0" concept="4" trace="createRefCell_vwkr0x_a0#()Ljetbrains/mps/openapi/editor/cells/EditorCell;" />
+      <node id="946964771156066782" at="100,0,120,0" concept="4" trace="createProperty_vwkr0x_a0a0#()Ljetbrains/mps/openapi/editor/cells/EditorCell;" />
       <scope id="946964771156066779" at="32,26,33,18" />
       <scope id="946964771156066779" at="36,39,37,39" />
-      <scope id="946964771156066779" at="69,33,70,14" />
-      <scope id="946964771156066779" at="72,69,73,57" />
-      <scope id="946964771156066779" at="91,41,92,42" />
-      <scope id="946964771156066779" at="97,28,98,20" />
+      <scope id="946964771156066779" at="68,33,69,14" />
+      <scope id="946964771156066779" at="71,69,72,57" />
+      <scope id="946964771156066779" at="90,41,91,42" />
+      <scope id="946964771156066779" at="96,28,97,20" />
       <scope id="946964771156066779" at="25,103,27,18" />
       <scope id="946964771156066779" at="55,39,57,48" />
-      <scope id="946964771156066779" at="62,35,64,94">
+      <scope id="946964771156066779" at="61,35,63,112">
         <var name="manager" id="946964771156066779" />
       </scope>
-      <scope id="946964771156066779" at="75,81,77,131" />
-      <scope id="946964771156066782" at="116,37,118,96">
-=======
-      <node id="946964771156066779" at="21,79,22,63" concept="6" />
-      <node id="946964771156066779" at="24,89,25,96" concept="5" />
-      <node id="946964771156066779" at="25,96,26,48" concept="1" />
-      <node id="946964771156066779" at="26,48,27,28" concept="1" />
-      <node id="946964771156066779" at="27,28,28,80" concept="1" />
-      <node id="946964771156066779" at="28,80,29,22" concept="6" />
-      <node id="946964771156066779" at="31,87,32,81" concept="5" />
-      <node id="946964771156066779" at="32,81,33,50" concept="1" />
-      <node id="946964771156066779" at="33,50,34,63" concept="1" />
-      <node id="946964771156066779" at="34,63,35,26" concept="5" />
-      <node id="946964771156066779" at="35,26,36,95" concept="1" />
-      <node id="946964771156066779" at="36,95,37,58" concept="1" />
-      <node id="946964771156066779" at="38,39,39,40" concept="1" />
-      <node id="946964771156066779" at="39,40,40,48" concept="1" />
-      <node id="946964771156066779" at="41,5,42,73" concept="1" />
-      <node id="946964771156066779" at="42,73,43,57" concept="5" />
-      <node id="946964771156066779" at="44,35,45,82" concept="5" />
-      <node id="946964771156066779" at="45,82,46,112" concept="6" />
-      <node id="946964771156066779" at="47,10,48,22" concept="6" />
-      <node id="946964771156066781" at="51,33,52,14" concept="9" />
-      <node id="946964771156066781" at="54,69,55,67" concept="6" />
-      <node id="946964771156066781" at="57,81,58,66" concept="6" />
-      <node id="946964771156066782" at="60,92,61,84" concept="5" />
-      <node id="946964771156066782" at="61,84,62,31" concept="1" />
-      <node id="946964771156066782" at="62,31,63,44" concept="1" />
-      <node id="946964771156066782" at="63,44,64,33" concept="1" />
-      <node id="946964771156066782" at="64,33,65,28" concept="5" />
-      <node id="946964771156066782" at="65,28,66,60" concept="1" />
-      <node id="946964771156066782" at="66,60,67,44" concept="1" />
-      <node id="946964771156066782" at="67,44,68,36" concept="5" />
-      <node id="946964771156066782" at="68,36,69,66" concept="1" />
-      <node id="946964771156066782" at="69,66,70,58" concept="1" />
-      <node id="946964771156066782" at="70,58,71,42" concept="1" />
-      <node id="946964771156066782" at="71,42,72,75" concept="1" />
-      <node id="946964771156066782" at="72,75,73,59" concept="5" />
-      <node id="946964771156066782" at="74,37,75,84" concept="5" />
-      <node id="946964771156066782" at="75,84,76,114" concept="6" />
-      <node id="946964771156066782" at="77,12,78,24" concept="6" />
-      <node id="946964771156066779" at="21,0,24,0" concept="4" trace="createEditorCell#(Ljetbrains/mps/openapi/editor/EditorContext;Lorg/jetbrains/mps/openapi/model/SNode;)Ljetbrains/mps/openapi/editor/cells/EditorCell;" />
-      <node id="946964771156066781" at="51,0,54,0" concept="0" trace="_Inline_vwkr0x_a0a#()V" />
-      <node id="946964771156066781" at="54,0,57,0" concept="4" trace="createEditorCell#(Ljetbrains/mps/openapi/editor/EditorContext;)Ljetbrains/mps/openapi/editor/cells/EditorCell;" />
-      <node id="946964771156066781" at="57,0,60,0" concept="4" trace="createEditorCell#(Ljetbrains/mps/openapi/editor/EditorContext;Lorg/jetbrains/mps/openapi/model/SNode;)Ljetbrains/mps/openapi/editor/cells/EditorCell;" />
-      <node id="946964771156066779" at="37,58,41,5" concept="3" />
-      <node id="946964771156066779" at="43,57,48,22" concept="3" />
-      <node id="946964771156066782" at="73,59,78,24" concept="3" />
-      <node id="946964771156066779" at="24,0,31,0" concept="4" trace="createCollection_vwkr0x_a#(Ljetbrains/mps/openapi/editor/EditorContext;Lorg/jetbrains/mps/openapi/model/SNode;)Ljetbrains/mps/openapi/editor/cells/EditorCell;" />
-      <node id="946964771156066779" at="31,0,50,0" concept="4" trace="createRefCell_vwkr0x_a0#(Ljetbrains/mps/openapi/editor/EditorContext;Lorg/jetbrains/mps/openapi/model/SNode;)Ljetbrains/mps/openapi/editor/cells/EditorCell;" />
-      <node id="946964771156066782" at="60,0,80,0" concept="4" trace="createProperty_vwkr0x_a0a0#(Ljetbrains/mps/openapi/editor/EditorContext;Lorg/jetbrains/mps/openapi/model/SNode;)Ljetbrains/mps/openapi/editor/cells/EditorCell;" />
-      <scope id="946964771156066779" at="21,79,22,63" />
-      <scope id="946964771156066781" at="51,33,52,14" />
-      <scope id="946964771156066781" at="54,69,55,67" />
-      <scope id="946964771156066781" at="57,81,58,66" />
-      <scope id="946964771156066779" at="38,39,40,48" />
-      <scope id="946964771156066779" at="44,35,46,112">
-        <var name="manager" id="946964771156066779" />
-      </scope>
-      <scope id="946964771156066782" at="74,37,76,114">
->>>>>>> bd830ede
+      <scope id="946964771156066779" at="74,81,76,131" />
+      <scope id="946964771156066782" at="114,37,116,114">
         <var name="manager" id="946964771156066782" />
       </scope>
       <scope id="946964771156066779" at="36,0,39,0" />
-      <scope id="946964771156066779" at="69,0,72,0" />
-      <scope id="946964771156066779" at="72,0,75,0">
+      <scope id="946964771156066779" at="68,0,71,0" />
+      <scope id="946964771156066779" at="71,0,74,0">
         <var name="editorContext" id="946964771156066779" />
       </scope>
-      <scope id="946964771156066779" at="85,119,88,20" />
-      <scope id="946964771156066779" at="91,0,94,0" />
+      <scope id="946964771156066779" at="84,119,87,20" />
+      <scope id="946964771156066779" at="90,0,93,0" />
       <scope id="946964771156066779" at="25,0,29,0">
         <var name="context" id="946964771156066779" />
         <var name="node" id="946964771156066779" />
       </scope>
-<<<<<<< HEAD
-      <scope id="946964771156066779" at="75,0,79,0">
+      <scope id="946964771156066779" at="74,0,78,0">
         <var name="editorContext" id="946964771156066779" />
         <var name="node" id="946964771156066779" />
       </scope>
       <scope id="946964771156066779" at="30,0,35,0" />
-      <scope id="946964771156066779" at="85,0,90,0">
+      <scope id="946964771156066779" at="84,0,89,0">
         <var name="context" id="946964771156066779" />
         <var name="node" id="946964771156066779" />
         <var name="referencingNode" id="946964771156066779" />
-=======
-      <scope id="946964771156066781" at="51,0,54,0" />
-      <scope id="946964771156066781" at="54,0,57,0">
-        <var name="editorContext" id="946964771156066781" />
-      </scope>
-      <scope id="946964771156066781" at="57,0,60,0">
-        <var name="editorContext" id="946964771156066781" />
-        <var name="node" id="946964771156066781" />
->>>>>>> bd830ede
-      </scope>
-      <scope id="946964771156066779" at="95,0,100,0" />
+      </scope>
+      <scope id="946964771156066779" at="94,0,99,0" />
       <scope id="946964771156066779" at="40,50,46,22">
         <var name="editorCell" id="946964771156066779" />
       </scope>
-<<<<<<< HEAD
       <scope id="946964771156066779" at="40,0,48,0" />
-      <scope id="946964771156066779" at="48,48,66,22">
-=======
-      <scope id="946964771156066779" at="24,0,31,0">
-        <var name="editorContext" id="946964771156066779" />
-        <var name="node" id="946964771156066779" />
-      </scope>
-      <scope id="946964771156066779" at="31,87,48,22">
->>>>>>> bd830ede
+      <scope id="946964771156066779" at="48,48,65,22">
         <var name="attributeConcept" id="946964771156066779" />
         <var name="editorCell" id="946964771156066779" />
         <var name="provider" id="946964771156066779" />
       </scope>
-<<<<<<< HEAD
-      <scope id="946964771156066782" at="101,53,120,24">
-=======
-      <scope id="946964771156066782" at="60,92,78,24">
->>>>>>> bd830ede
+      <scope id="946964771156066782" at="100,53,118,24">
         <var name="attributeConcept" id="946964771156066782" />
         <var name="editorCell" id="946964771156066782" />
         <var name="provider" id="946964771156066782" />
         <var name="style" id="946964771156066782" />
       </scope>
-<<<<<<< HEAD
-      <scope id="946964771156066779" at="48,0,68,0" />
-      <scope id="946964771156066782" at="101,0,122,0" />
-      <unit id="946964771156066779" at="68,0,80,0" name="jetbrains.mps.execution.settings.editor.EditorPropertyReference_EditorBuilder_a$_Inline_vwkr0x_a0a" />
-      <unit id="946964771156066779" at="80,0,123,0" name="jetbrains.mps.execution.settings.editor.EditorPropertyReference_EditorBuilder_a$Inline_Builder_vwkr0x_a0a" />
-      <unit id="946964771156066779" at="21,0,124,0" name="jetbrains.mps.execution.settings.editor.EditorPropertyReference_EditorBuilder_a" />
-=======
-      <scope id="946964771156066779" at="31,0,50,0">
-        <var name="editorContext" id="946964771156066779" />
-        <var name="node" id="946964771156066779" />
-      </scope>
-      <scope id="946964771156066782" at="60,0,80,0">
-        <var name="editorContext" id="946964771156066782" />
-        <var name="node" id="946964771156066782" />
-      </scope>
-      <unit id="946964771156066781" at="50,0,81,0" name="jetbrains.mps.execution.settings.editor.EditorPropertyReference_Editor$_Inline_vwkr0x_a0a" />
-      <unit id="946964771156066779" at="20,0,82,0" name="jetbrains.mps.execution.settings.editor.EditorPropertyReference_Editor" />
->>>>>>> bd830ede
+      <scope id="946964771156066779" at="48,0,67,0" />
+      <scope id="946964771156066782" at="100,0,120,0" />
+      <unit id="946964771156066779" at="67,0,79,0" name="jetbrains.mps.execution.settings.editor.EditorPropertyReference_EditorBuilder_a$_Inline_vwkr0x_a0a" />
+      <unit id="946964771156066779" at="79,0,121,0" name="jetbrains.mps.execution.settings.editor.EditorPropertyReference_EditorBuilder_a$Inline_Builder_vwkr0x_a0a" />
+      <unit id="946964771156066779" at="21,0,122,0" name="jetbrains.mps.execution.settings.editor.EditorPropertyReference_EditorBuilder_a" />
     </file>
   </root>
   <root nodeRef="r:328ff5ee-9330-4068-906e-6e3bb50e6e1d(jetbrains.mps.execution.settings.editor)/946964771156066783">
     <file name="SettingsEditorType_Editor.java">
-<<<<<<< HEAD
       <node id="946964771156066783" at="11,79,12,84" concept="6" />
       <node id="946964771156066783" at="11,0,14,0" concept="4" trace="createEditorCell#(Ljetbrains/mps/openapi/editor/EditorContext;Lorg/jetbrains/mps/openapi/model/SNode;)Ljetbrains/mps/openapi/editor/cells/EditorCell;" />
       <scope id="946964771156066783" at="11,79,12,84" />
@@ -6467,258 +3986,129 @@
       <node id="946964771156066783" at="77,40,78,42" concept="1" />
       <node id="946964771156066783" at="79,5,80,73" concept="1" />
       <node id="946964771156066783" at="80,73,81,57" concept="5" />
-      <node id="946964771156066783" at="81,57,82,59" concept="5" />
-      <node id="946964771156066783" at="83,35,84,87" concept="5" />
-      <node id="946964771156066783" at="84,87,85,94" concept="6" />
-      <node id="946964771156066783" at="86,10,87,22" concept="6" />
-      <node id="946964771156066783" at="90,33,91,14" concept="10" />
-      <node id="946964771156066783" at="93,69,94,57" concept="6" />
-      <node id="946964771156066783" at="96,81,97,41" concept="7" />
-      <node id="946964771156066783" at="97,41,98,126" concept="6" />
-      <node id="946964771156066783" at="104,0,105,0" concept="2" trace="myReferencingNode" />
-      <node id="946964771156066783" at="106,119,107,21" concept="10" />
-      <node id="946964771156066783" at="107,21,108,42" concept="1" />
-      <node id="946964771156066783" at="108,42,109,20" concept="1" />
-      <node id="946964771156066783" at="112,41,113,42" concept="6" />
-      <node id="946964771156066783" at="118,28,119,20" concept="6" />
-      <node id="946964771156066789" at="122,53,123,91" concept="5" />
-      <node id="946964771156066789" at="123,91,124,31" concept="1" />
-      <node id="946964771156066789" at="124,31,125,44" concept="1" />
-      <node id="946964771156066789" at="125,44,126,33" concept="1" />
-      <node id="946964771156066789" at="126,33,127,28" concept="5" />
-      <node id="946964771156066789" at="127,28,128,65" concept="1" />
-      <node id="946964771156066789" at="128,65,129,44" concept="1" />
-      <node id="946964771156066789" at="129,44,130,75" concept="1" />
-      <node id="946964771156066789" at="130,75,131,59" concept="5" />
-      <node id="946964771156066789" at="131,59,132,61" concept="5" />
-      <node id="946964771156066789" at="133,37,134,89" concept="5" />
-      <node id="946964771156066789" at="134,89,135,96" concept="6" />
-      <node id="946964771156066789" at="136,12,137,24" concept="6" />
-      <node id="946964771156066790" at="140,49,141,94" concept="5" />
-      <node id="946964771156066790" at="141,94,142,47" concept="1" />
-      <node id="946964771156066790" at="142,47,143,34" concept="5" />
-      <node id="946964771156066790" at="143,34,144,86" concept="1" />
-      <node id="946964771156066790" at="144,86,145,40" concept="1" />
-      <node id="946964771156066790" at="145,40,146,34" concept="1" />
-      <node id="946964771156066790" at="146,34,147,22" concept="6" />
+      <node id="946964771156066783" at="82,35,83,87" concept="5" />
+      <node id="946964771156066783" at="83,87,84,112" concept="6" />
+      <node id="946964771156066783" at="85,10,86,22" concept="6" />
+      <node id="946964771156066783" at="89,33,90,14" concept="10" />
+      <node id="946964771156066783" at="92,69,93,57" concept="6" />
+      <node id="946964771156066783" at="95,81,96,41" concept="7" />
+      <node id="946964771156066783" at="96,41,97,126" concept="6" />
+      <node id="946964771156066783" at="103,0,104,0" concept="2" trace="myReferencingNode" />
+      <node id="946964771156066783" at="105,119,106,21" concept="10" />
+      <node id="946964771156066783" at="106,21,107,42" concept="1" />
+      <node id="946964771156066783" at="107,42,108,20" concept="1" />
+      <node id="946964771156066783" at="111,41,112,42" concept="6" />
+      <node id="946964771156066783" at="117,28,118,20" concept="6" />
+      <node id="946964771156066789" at="121,53,122,91" concept="5" />
+      <node id="946964771156066789" at="122,91,123,31" concept="1" />
+      <node id="946964771156066789" at="123,31,124,44" concept="1" />
+      <node id="946964771156066789" at="124,44,125,33" concept="1" />
+      <node id="946964771156066789" at="125,33,126,28" concept="5" />
+      <node id="946964771156066789" at="126,28,127,65" concept="1" />
+      <node id="946964771156066789" at="127,65,128,44" concept="1" />
+      <node id="946964771156066789" at="128,44,129,75" concept="1" />
+      <node id="946964771156066789" at="129,75,130,59" concept="5" />
+      <node id="946964771156066789" at="131,37,132,89" concept="5" />
+      <node id="946964771156066789" at="132,89,133,114" concept="6" />
+      <node id="946964771156066789" at="134,12,135,24" concept="6" />
+      <node id="946964771156066790" at="138,49,139,94" concept="5" />
+      <node id="946964771156066790" at="139,94,140,47" concept="1" />
+      <node id="946964771156066790" at="140,47,141,34" concept="5" />
+      <node id="946964771156066790" at="141,34,142,86" concept="1" />
+      <node id="946964771156066790" at="142,86,143,40" concept="1" />
+      <node id="946964771156066790" at="143,40,144,34" concept="1" />
+      <node id="946964771156066790" at="144,34,145,22" concept="6" />
       <node id="946964771156066783" at="24,0,26,0" concept="2" trace="myNode" />
-      <node id="946964771156066783" at="102,0,104,0" concept="2" trace="myNode" />
+      <node id="946964771156066783" at="101,0,103,0" concept="2" trace="myNode" />
       <node id="946964771156066783" at="38,0,41,0" concept="4" trace="createCell#()Ljetbrains/mps/openapi/editor/cells/EditorCell;" />
-      <node id="946964771156066783" at="90,0,93,0" concept="0" trace="_Inline_rxc56p_a2a#()V" />
-      <node id="946964771156066783" at="93,0,96,0" concept="4" trace="createEditorCell#(Ljetbrains/mps/openapi/editor/EditorContext;)Ljetbrains/mps/openapi/editor/cells/EditorCell;" />
-      <node id="946964771156066783" at="112,0,115,0" concept="4" trace="createCell#()Ljetbrains/mps/openapi/editor/cells/EditorCell;" />
+      <node id="946964771156066783" at="89,0,92,0" concept="0" trace="_Inline_rxc56p_a2a#()V" />
+      <node id="946964771156066783" at="92,0,95,0" concept="4" trace="createEditorCell#(Ljetbrains/mps/openapi/editor/EditorContext;)Ljetbrains/mps/openapi/editor/cells/EditorCell;" />
+      <node id="946964771156066783" at="111,0,114,0" concept="4" trace="createCell#()Ljetbrains/mps/openapi/editor/cells/EditorCell;" />
       <node id="946964771156066783" at="27,0,31,0" concept="0" trace="SettingsEditorType_EditorBuilder_a#(Ljetbrains/mps/openapi/editor/EditorContext;Lorg/jetbrains/mps/openapi/model/SNode;)V" />
       <node id="946964771156066783" at="75,63,79,5" concept="3" />
-      <node id="946964771156066783" at="96,0,100,0" concept="4" trace="createEditorCell#(Ljetbrains/mps/openapi/editor/EditorContext;Lorg/jetbrains/mps/openapi/model/SNode;)Ljetbrains/mps/openapi/editor/cells/EditorCell;" />
+      <node id="946964771156066783" at="95,0,99,0" concept="4" trace="createEditorCell#(Ljetbrains/mps/openapi/editor/EditorContext;Lorg/jetbrains/mps/openapi/model/SNode;)Ljetbrains/mps/openapi/editor/cells/EditorCell;" />
       <node id="946964771156066783" at="32,0,37,0" concept="4" trace="getNode#()Lorg/jetbrains/mps/openapi/model/SNode;" />
-      <node id="946964771156066783" at="82,59,87,22" concept="3" />
-      <node id="946964771156066783" at="106,0,111,0" concept="0" trace="Inline_Builder_rxc56p_a2a#(Ljetbrains/mps/openapi/editor/EditorContext;Lorg/jetbrains/mps/openapi/model/SNode;Lorg/jetbrains/mps/openapi/model/SNode;)V" />
-      <node id="946964771156066783" at="116,0,121,0" concept="4" trace="getNode#()Lorg/jetbrains/mps/openapi/model/SNode;" />
-      <node id="946964771156066789" at="132,61,137,24" concept="3" />
+      <node id="946964771156066783" at="81,57,86,22" concept="3" />
+      <node id="946964771156066783" at="105,0,110,0" concept="0" trace="Inline_Builder_rxc56p_a2a#(Ljetbrains/mps/openapi/editor/EditorContext;Lorg/jetbrains/mps/openapi/model/SNode;Lorg/jetbrains/mps/openapi/model/SNode;)V" />
+      <node id="946964771156066783" at="115,0,120,0" concept="4" trace="getNode#()Lorg/jetbrains/mps/openapi/model/SNode;" />
+      <node id="946964771156066789" at="130,59,135,24" concept="3" />
       <node id="2886182022232400438" at="53,0,60,0" concept="4" trace="createComponent_rxc56p_a0#()Ljetbrains/mps/openapi/editor/cells/EditorCell;" />
       <node id="946964771156066786" at="60,0,69,0" concept="4" trace="createConstant_rxc56p_b0#()Ljetbrains/mps/openapi/editor/cells/EditorCell;" />
-      <node id="946964771156066790" at="140,0,149,0" concept="4" trace="createConstant_rxc56p_d0#()Ljetbrains/mps/openapi/editor/cells/EditorCell;" />
+      <node id="946964771156066790" at="138,0,147,0" concept="4" trace="createConstant_rxc56p_d0#()Ljetbrains/mps/openapi/editor/cells/EditorCell;" />
       <node id="946964771156066783" at="42,0,53,0" concept="4" trace="createCollection_rxc56p_a#()Ljetbrains/mps/openapi/editor/cells/EditorCell;" />
-      <node id="946964771156066789" at="122,0,139,0" concept="4" trace="createProperty_rxc56p_a0c0#()Ljetbrains/mps/openapi/editor/cells/EditorCell;" />
-      <node id="946964771156066783" at="69,0,89,0" concept="4" trace="createRefCell_rxc56p_c0#()Ljetbrains/mps/openapi/editor/cells/EditorCell;" />
+      <node id="946964771156066789" at="121,0,137,0" concept="4" trace="createProperty_rxc56p_a0c0#()Ljetbrains/mps/openapi/editor/cells/EditorCell;" />
+      <node id="946964771156066783" at="69,0,88,0" concept="4" trace="createRefCell_rxc56p_c0#()Ljetbrains/mps/openapi/editor/cells/EditorCell;" />
       <scope id="946964771156066783" at="34,26,35,18" />
       <scope id="946964771156066783" at="38,39,39,39" />
-      <scope id="946964771156066783" at="90,33,91,14" />
-      <scope id="946964771156066783" at="93,69,94,57" />
-      <scope id="946964771156066783" at="112,41,113,42" />
-      <scope id="946964771156066783" at="118,28,119,20" />
+      <scope id="946964771156066783" at="89,33,90,14" />
+      <scope id="946964771156066783" at="92,69,93,57" />
+      <scope id="946964771156066783" at="111,41,112,42" />
+      <scope id="946964771156066783" at="117,28,118,20" />
       <scope id="946964771156066783" at="27,98,29,18" />
       <scope id="946964771156066783" at="76,39,78,42" />
-      <scope id="946964771156066783" at="83,35,85,94">
+      <scope id="946964771156066783" at="82,35,84,112">
         <var name="manager" id="946964771156066783" />
       </scope>
-      <scope id="946964771156066783" at="96,81,98,126" />
-      <scope id="946964771156066789" at="133,37,135,96">
-=======
-      <node id="946964771156066783" at="22,79,23,63" concept="6" />
-      <node id="946964771156066783" at="25,89,26,99" concept="5" />
-      <node id="946964771156066783" at="26,99,27,48" concept="1" />
-      <node id="946964771156066783" at="27,48,28,28" concept="1" />
-      <node id="946964771156066783" at="28,28,29,82" concept="1" />
-      <node id="946964771156066783" at="29,82,30,81" concept="1" />
-      <node id="946964771156066783" at="30,81,31,80" concept="1" />
-      <node id="946964771156066783" at="31,80,32,81" concept="1" />
-      <node id="946964771156066783" at="32,81,33,22" concept="6" />
-      <node id="2886182022232400438" at="35,89,36,131" concept="5" />
-      <node id="2886182022232400438" at="36,131,37,34" concept="5" />
-      <node id="2886182022232400438" at="37,34,38,66" concept="1" />
-      <node id="2886182022232400438" at="38,66,39,40" concept="1" />
-      <node id="2886182022232400438" at="39,40,40,22" concept="6" />
-      <node id="946964771156066786" at="42,88,43,87" concept="5" />
-      <node id="946964771156066786" at="43,87,44,47" concept="1" />
-      <node id="946964771156066786" at="44,47,45,34" concept="5" />
-      <node id="946964771156066786" at="45,34,46,67" concept="1" />
-      <node id="946964771156066786" at="46,67,47,40" concept="1" />
-      <node id="946964771156066786" at="47,40,48,34" concept="1" />
-      <node id="946964771156066786" at="48,34,49,22" concept="6" />
-      <node id="946964771156066783" at="51,87,52,81" concept="5" />
-      <node id="946964771156066783" at="52,81,53,38" concept="1" />
-      <node id="946964771156066783" at="53,38,54,51" concept="1" />
-      <node id="946964771156066783" at="54,51,55,26" concept="5" />
-      <node id="946964771156066783" at="55,26,56,90" concept="1" />
-      <node id="946964771156066783" at="56,90,57,58" concept="1" />
-      <node id="946964771156066783" at="58,39,59,40" concept="1" />
-      <node id="946964771156066783" at="59,40,60,42" concept="1" />
-      <node id="946964771156066783" at="61,5,62,73" concept="1" />
-      <node id="946964771156066783" at="62,73,63,57" concept="5" />
-      <node id="946964771156066783" at="64,35,65,82" concept="5" />
-      <node id="946964771156066783" at="65,82,66,112" concept="6" />
-      <node id="946964771156066783" at="67,10,68,22" concept="6" />
-      <node id="946964771156066788" at="71,33,72,14" concept="9" />
-      <node id="946964771156066788" at="74,69,75,67" concept="6" />
-      <node id="946964771156066788" at="77,81,78,66" concept="6" />
-      <node id="946964771156066789" at="80,92,81,84" concept="5" />
-      <node id="946964771156066789" at="81,84,82,31" concept="1" />
-      <node id="946964771156066789" at="82,31,83,44" concept="1" />
-      <node id="946964771156066789" at="83,44,84,33" concept="1" />
-      <node id="946964771156066789" at="84,33,85,28" concept="5" />
-      <node id="946964771156066789" at="85,28,86,60" concept="1" />
-      <node id="946964771156066789" at="86,60,87,44" concept="1" />
-      <node id="946964771156066789" at="87,44,88,75" concept="1" />
-      <node id="946964771156066789" at="88,75,89,59" concept="5" />
-      <node id="946964771156066789" at="90,37,91,84" concept="5" />
-      <node id="946964771156066789" at="91,84,92,114" concept="6" />
-      <node id="946964771156066789" at="93,12,94,24" concept="6" />
-      <node id="946964771156066790" at="97,88,98,87" concept="5" />
-      <node id="946964771156066790" at="98,87,99,47" concept="1" />
-      <node id="946964771156066790" at="99,47,100,34" concept="5" />
-      <node id="946964771156066790" at="100,34,101,70" concept="1" />
-      <node id="946964771156066790" at="101,70,102,40" concept="1" />
-      <node id="946964771156066790" at="102,40,103,34" concept="1" />
-      <node id="946964771156066790" at="103,34,104,22" concept="6" />
-      <node id="946964771156066783" at="22,0,25,0" concept="4" trace="createEditorCell#(Ljetbrains/mps/openapi/editor/EditorContext;Lorg/jetbrains/mps/openapi/model/SNode;)Ljetbrains/mps/openapi/editor/cells/EditorCell;" />
-      <node id="946964771156066788" at="71,0,74,0" concept="0" trace="_Inline_rxc56p_a2a#()V" />
-      <node id="946964771156066788" at="74,0,77,0" concept="4" trace="createEditorCell#(Ljetbrains/mps/openapi/editor/EditorContext;)Ljetbrains/mps/openapi/editor/cells/EditorCell;" />
-      <node id="946964771156066788" at="77,0,80,0" concept="4" trace="createEditorCell#(Ljetbrains/mps/openapi/editor/EditorContext;Lorg/jetbrains/mps/openapi/model/SNode;)Ljetbrains/mps/openapi/editor/cells/EditorCell;" />
-      <node id="946964771156066783" at="57,58,61,5" concept="3" />
-      <node id="946964771156066783" at="63,57,68,22" concept="3" />
-      <node id="946964771156066789" at="89,59,94,24" concept="3" />
-      <node id="2886182022232400438" at="35,0,42,0" concept="4" trace="createComponent_rxc56p_a0#(Ljetbrains/mps/openapi/editor/EditorContext;Lorg/jetbrains/mps/openapi/model/SNode;)Ljetbrains/mps/openapi/editor/cells/EditorCell;" />
-      <node id="946964771156066786" at="42,0,51,0" concept="4" trace="createConstant_rxc56p_b0#(Ljetbrains/mps/openapi/editor/EditorContext;Lorg/jetbrains/mps/openapi/model/SNode;)Ljetbrains/mps/openapi/editor/cells/EditorCell;" />
-      <node id="946964771156066790" at="97,0,106,0" concept="4" trace="createConstant_rxc56p_d0#(Ljetbrains/mps/openapi/editor/EditorContext;Lorg/jetbrains/mps/openapi/model/SNode;)Ljetbrains/mps/openapi/editor/cells/EditorCell;" />
-      <node id="946964771156066783" at="25,0,35,0" concept="4" trace="createCollection_rxc56p_a#(Ljetbrains/mps/openapi/editor/EditorContext;Lorg/jetbrains/mps/openapi/model/SNode;)Ljetbrains/mps/openapi/editor/cells/EditorCell;" />
-      <node id="946964771156066789" at="80,0,96,0" concept="4" trace="createProperty_rxc56p_a0c0#(Ljetbrains/mps/openapi/editor/EditorContext;Lorg/jetbrains/mps/openapi/model/SNode;)Ljetbrains/mps/openapi/editor/cells/EditorCell;" />
-      <node id="946964771156066783" at="51,0,70,0" concept="4" trace="createRefCell_rxc56p_c0#(Ljetbrains/mps/openapi/editor/EditorContext;Lorg/jetbrains/mps/openapi/model/SNode;)Ljetbrains/mps/openapi/editor/cells/EditorCell;" />
-      <scope id="946964771156066783" at="22,79,23,63" />
-      <scope id="946964771156066788" at="71,33,72,14" />
-      <scope id="946964771156066788" at="74,69,75,67" />
-      <scope id="946964771156066788" at="77,81,78,66" />
-      <scope id="946964771156066783" at="58,39,60,42" />
-      <scope id="946964771156066783" at="64,35,66,112">
-        <var name="manager" id="946964771156066783" />
-      </scope>
-      <scope id="946964771156066789" at="90,37,92,114">
->>>>>>> bd830ede
+      <scope id="946964771156066783" at="95,81,97,126" />
+      <scope id="946964771156066789" at="131,37,133,114">
         <var name="manager" id="946964771156066789" />
       </scope>
       <scope id="946964771156066783" at="38,0,41,0" />
-      <scope id="946964771156066783" at="90,0,93,0" />
-      <scope id="946964771156066783" at="93,0,96,0">
+      <scope id="946964771156066783" at="89,0,92,0" />
+      <scope id="946964771156066783" at="92,0,95,0">
         <var name="editorContext" id="946964771156066783" />
       </scope>
-<<<<<<< HEAD
-      <scope id="946964771156066783" at="106,119,109,20" />
-      <scope id="946964771156066783" at="112,0,115,0" />
+      <scope id="946964771156066783" at="105,119,108,20" />
+      <scope id="946964771156066783" at="111,0,114,0" />
       <scope id="946964771156066783" at="27,0,31,0">
         <var name="context" id="946964771156066783" />
         <var name="node" id="946964771156066783" />
       </scope>
-      <scope id="946964771156066783" at="96,0,100,0">
+      <scope id="946964771156066783" at="95,0,99,0">
         <var name="editorContext" id="946964771156066783" />
         <var name="node" id="946964771156066783" />
-=======
-      <scope id="946964771156066788" at="71,0,74,0" />
-      <scope id="946964771156066788" at="74,0,77,0">
-        <var name="editorContext" id="946964771156066788" />
-      </scope>
-      <scope id="946964771156066788" at="77,0,80,0">
-        <var name="editorContext" id="946964771156066788" />
-        <var name="node" id="946964771156066788" />
->>>>>>> bd830ede
       </scope>
       <scope id="946964771156066783" at="32,0,37,0" />
       <scope id="2886182022232400438" at="53,50,58,22">
         <var name="editorCell" id="2886182022232400438" />
         <var name="style" id="2886182022232400438" />
       </scope>
-      <scope id="946964771156066783" at="106,0,111,0">
+      <scope id="946964771156066783" at="105,0,110,0">
         <var name="context" id="946964771156066783" />
         <var name="node" id="946964771156066783" />
         <var name="referencingNode" id="946964771156066783" />
       </scope>
-      <scope id="946964771156066783" at="116,0,121,0" />
+      <scope id="946964771156066783" at="115,0,120,0" />
       <scope id="2886182022232400438" at="53,0,60,0" />
       <scope id="946964771156066786" at="60,49,67,22">
         <var name="editorCell" id="946964771156066786" />
         <var name="style" id="946964771156066786" />
       </scope>
-<<<<<<< HEAD
-      <scope id="946964771156066790" at="140,49,147,22">
-=======
-      <scope id="946964771156066790" at="97,88,104,22">
->>>>>>> bd830ede
+      <scope id="946964771156066790" at="138,49,145,22">
         <var name="editorCell" id="946964771156066790" />
         <var name="style" id="946964771156066790" />
       </scope>
       <scope id="946964771156066783" at="42,50,51,22">
         <var name="editorCell" id="946964771156066783" />
       </scope>
-<<<<<<< HEAD
       <scope id="946964771156066786" at="60,0,69,0" />
-      <scope id="946964771156066790" at="140,0,149,0" />
+      <scope id="946964771156066790" at="138,0,147,0" />
       <scope id="946964771156066783" at="42,0,53,0" />
-      <scope id="946964771156066789" at="122,53,137,24">
-=======
-      <scope id="946964771156066786" at="42,0,51,0">
-        <var name="editorContext" id="946964771156066786" />
-        <var name="node" id="946964771156066786" />
-      </scope>
-      <scope id="946964771156066790" at="97,0,106,0">
-        <var name="editorContext" id="946964771156066790" />
-        <var name="node" id="946964771156066790" />
-      </scope>
-      <scope id="946964771156066783" at="25,0,35,0">
-        <var name="editorContext" id="946964771156066783" />
-        <var name="node" id="946964771156066783" />
-      </scope>
-      <scope id="946964771156066789" at="80,92,94,24">
->>>>>>> bd830ede
+      <scope id="946964771156066789" at="121,53,135,24">
         <var name="attributeConcept" id="946964771156066789" />
         <var name="editorCell" id="946964771156066789" />
         <var name="provider" id="946964771156066789" />
       </scope>
-<<<<<<< HEAD
-      <scope id="946964771156066789" at="122,0,139,0" />
-      <scope id="946964771156066783" at="69,48,87,22">
-=======
-      <scope id="946964771156066789" at="80,0,96,0">
-        <var name="editorContext" id="946964771156066789" />
-        <var name="node" id="946964771156066789" />
-      </scope>
-      <scope id="946964771156066783" at="51,87,68,22">
->>>>>>> bd830ede
+      <scope id="946964771156066789" at="121,0,137,0" />
+      <scope id="946964771156066783" at="69,48,86,22">
         <var name="attributeConcept" id="946964771156066783" />
         <var name="editorCell" id="946964771156066783" />
         <var name="provider" id="946964771156066783" />
       </scope>
-<<<<<<< HEAD
-      <scope id="946964771156066783" at="69,0,89,0" />
-      <unit id="946964771156066783" at="89,0,101,0" name="jetbrains.mps.execution.settings.editor.SettingsEditorType_EditorBuilder_a$_Inline_rxc56p_a2a" />
-      <unit id="946964771156066783" at="101,0,140,0" name="jetbrains.mps.execution.settings.editor.SettingsEditorType_EditorBuilder_a$Inline_Builder_rxc56p_a2a" />
-      <unit id="946964771156066783" at="23,0,150,0" name="jetbrains.mps.execution.settings.editor.SettingsEditorType_EditorBuilder_a" />
-=======
-      <scope id="946964771156066783" at="51,0,70,0">
-        <var name="editorContext" id="946964771156066783" />
-        <var name="node" id="946964771156066783" />
-      </scope>
-      <unit id="946964771156066788" at="70,0,97,0" name="jetbrains.mps.execution.settings.editor.SettingsEditorType_Editor$_Inline_rxc56p_a2a" />
-      <unit id="946964771156066783" at="21,0,107,0" name="jetbrains.mps.execution.settings.editor.SettingsEditorType_Editor" />
->>>>>>> bd830ede
+      <scope id="946964771156066783" at="69,0,88,0" />
+      <unit id="946964771156066783" at="88,0,100,0" name="jetbrains.mps.execution.settings.editor.SettingsEditorType_EditorBuilder_a$_Inline_rxc56p_a2a" />
+      <unit id="946964771156066783" at="100,0,138,0" name="jetbrains.mps.execution.settings.editor.SettingsEditorType_EditorBuilder_a$Inline_Builder_rxc56p_a2a" />
+      <unit id="946964771156066783" at="23,0,148,0" name="jetbrains.mps.execution.settings.editor.SettingsEditorType_EditorBuilder_a" />
     </file>
   </root>
   <root nodeRef="r:328ff5ee-9330-4068-906e-6e3bb50e6e1d(jetbrains.mps.execution.settings.editor)/946964771156066792">
