--- conflicted
+++ resolved
@@ -2760,7 +2760,6 @@
       <unit id="946964771156066680" at="10,0,15,0" name="jetbrains.mps.execution.settings.editor.PersistentConfigurationTemplateInitializer_Editor" />
     </file>
     <file name="PersistentConfigurationTemplateInitializer_EditorBuilder_a.java">
-<<<<<<< HEAD
       <node id="946964771156066680" at="63,122,64,19" concept="11" />
       <node id="946964771156066680" at="64,19,65,18" concept="2" />
       <node id="946964771156066680" at="70,26,71,18" concept="8" />
@@ -2783,8 +2782,8 @@
       <node id="946964771156066680" at="109,60,110,48" concept="2" />
       <node id="946964771156066680" at="110,48,111,58" concept="2" />
       <node id="946964771156066680" at="111,58,112,20" concept="8" />
-      <node id="946964771156066680" at="115,58,116,91" concept="7" />
-      <node id="946964771156066680" at="116,91,117,131" concept="2" />
+      <node id="946964771156066680" at="115,58,116,97" concept="7" />
+      <node id="946964771156066680" at="116,97,117,131" concept="2" />
       <node id="946964771156066680" at="117,131,118,135" concept="2" />
       <node id="946964771156066680" at="118,135,119,20" concept="8" />
       <node id="946964771156066680" at="121,6,122,0" concept="9" />
@@ -2830,8 +2829,8 @@
       <node id="946964771156066680" at="204,60,205,48" concept="2" />
       <node id="946964771156066680" at="205,48,206,58" concept="2" />
       <node id="946964771156066680" at="206,58,207,20" concept="8" />
-      <node id="946964771156066680" at="210,58,211,91" concept="7" />
-      <node id="946964771156066680" at="211,91,212,131" concept="2" />
+      <node id="946964771156066680" at="210,58,211,97" concept="7" />
+      <node id="946964771156066680" at="211,97,212,131" concept="2" />
       <node id="946964771156066680" at="212,131,213,135" concept="2" />
       <node id="946964771156066680" at="213,135,214,20" concept="8" />
       <node id="946964771156066680" at="216,6,217,0" concept="9" />
@@ -3019,260 +3018,6 @@
       <scope id="946964771156066680" at="63,122,65,18" />
       <scope id="946964771156066680" at="126,40,128,157" />
       <scope id="946964771156066680" at="137,73,139,145">
-=======
-      <node id="946964771156066680" at="61,122,62,19" concept="11" />
-      <node id="946964771156066680" at="62,19,63,18" concept="2" />
-      <node id="946964771156066680" at="68,26,69,18" concept="8" />
-      <node id="946964771156066680" at="72,39,73,39" concept="8" />
-      <node id="946964771156066680" at="76,50,77,122" concept="7" />
-      <node id="946964771156066680" at="77,122,78,48" concept="2" />
-      <node id="946964771156066680" at="78,48,79,28" concept="2" />
-      <node id="946964771156066680" at="79,28,80,65" concept="2" />
-      <node id="946964771156066680" at="81,37,82,58" concept="2" />
-      <node id="946964771156066680" at="84,37,85,58" concept="2" />
-      <node id="946964771156066680" at="86,5,87,57" concept="2" />
-      <node id="946964771156066680" at="87,57,88,60" concept="2" />
-      <node id="946964771156066680" at="88,60,89,57" concept="2" />
-      <node id="946964771156066680" at="89,57,90,22" concept="8" />
-      <node id="943668161921783139" at="92,46,93,599" concept="8" />
-      <node id="943668161921783124" at="95,46,96,599" concept="8" />
-      <node id="946964771156066680" at="98,48,99,171" concept="7" />
-      <node id="946964771156066680" at="103,39,104,164" concept="8" />
-      <node id="946964771156066680" at="106,35,107,60" concept="2" />
-      <node id="946964771156066680" at="107,60,108,48" concept="2" />
-      <node id="946964771156066680" at="108,48,109,58" concept="2" />
-      <node id="946964771156066680" at="109,58,110,20" concept="8" />
-      <node id="946964771156066680" at="113,58,114,97" concept="7" />
-      <node id="946964771156066680" at="114,97,115,131" concept="2" />
-      <node id="946964771156066680" at="115,131,116,135" concept="2" />
-      <node id="946964771156066680" at="116,135,117,20" concept="8" />
-      <node id="946964771156066680" at="119,6,120,0" concept="9" />
-      <node id="946964771156066680" at="120,0,121,46" concept="2" />
-      <node id="946964771156066680" at="121,46,122,50" concept="7" />
-      <node id="946964771156066680" at="122,50,123,0" concept="9" />
-      <node id="946964771156066680" at="124,39,125,40" concept="2" />
-      <node id="946964771156066680" at="125,40,126,37" concept="2" />
-      <node id="946964771156066680" at="127,5,128,143" concept="2" />
-      <node id="946964771156066680" at="128,143,129,301" concept="7" />
-      <node id="946964771156066680" at="131,39,132,113" concept="8" />
-      <node id="946964771156066680" at="135,73,136,87" concept="7" />
-      <node id="946964771156066680" at="136,87,137,145" concept="8" />
-      <node id="946964771156066680" at="138,10,139,22" concept="8" />
-      <node id="946964771156066683" at="144,0,145,0" concept="3" trace="myReferencingNode" />
-      <node id="946964771156066683" at="146,119,147,21" concept="11" />
-      <node id="946964771156066683" at="147,21,148,42" concept="2" />
-      <node id="946964771156066683" at="148,42,149,20" concept="2" />
-      <node id="946964771156066683" at="152,41,153,42" concept="8" />
-      <node id="946964771156066683" at="158,28,159,20" concept="8" />
-      <node id="946964771156066684" at="162,53,163,41" concept="2" />
-      <node id="946964771156066684" at="164,11,165,148" concept="7" />
-      <node id="946964771156066684" at="165,148,166,78" concept="2" />
-      <node id="946964771156066684" at="166,78,167,150" concept="7" />
-      <node id="946964771156066684" at="167,150,168,47" concept="2" />
-      <node id="946964771156066684" at="168,47,169,136" concept="2" />
-      <node id="946964771156066684" at="169,136,170,140" concept="2" />
-      <node id="946964771156066684" at="170,140,171,46" concept="2" />
-      <node id="946964771156066684" at="171,46,172,38" concept="7" />
-      <node id="946964771156066684" at="172,38,173,105" concept="2" />
-      <node id="946964771156066684" at="173,105,174,44" concept="2" />
-      <node id="946964771156066684" at="174,44,175,88" concept="2" />
-      <node id="946964771156066684" at="175,88,176,35" concept="2" />
-      <node id="946964771156066684" at="176,35,177,308" concept="7" />
-      <node id="946964771156066684" at="179,43,180,120" concept="8" />
-      <node id="946964771156066684" at="183,76,184,91" concept="7" />
-      <node id="946964771156066684" at="184,91,185,147" concept="8" />
-      <node id="946964771156066684" at="186,14,187,26" concept="8" />
-      <node id="946964771156066684" at="188,17,189,42" concept="2" />
-      <node id="946964771156066680" at="193,48,194,171" concept="7" />
-      <node id="946964771156066680" at="198,39,199,164" concept="8" />
-      <node id="946964771156066680" at="201,35,202,60" concept="2" />
-      <node id="946964771156066680" at="202,60,203,48" concept="2" />
-      <node id="946964771156066680" at="203,48,204,58" concept="2" />
-      <node id="946964771156066680" at="204,58,205,20" concept="8" />
-      <node id="946964771156066680" at="208,58,209,97" concept="7" />
-      <node id="946964771156066680" at="209,97,210,131" concept="2" />
-      <node id="946964771156066680" at="210,131,211,135" concept="2" />
-      <node id="946964771156066680" at="211,135,212,20" concept="8" />
-      <node id="946964771156066680" at="214,6,215,0" concept="9" />
-      <node id="946964771156066680" at="215,0,216,46" concept="2" />
-      <node id="946964771156066680" at="216,46,217,50" concept="7" />
-      <node id="946964771156066680" at="217,50,218,0" concept="9" />
-      <node id="946964771156066680" at="219,39,220,40" concept="2" />
-      <node id="946964771156066680" at="220,40,221,37" concept="2" />
-      <node id="946964771156066680" at="222,5,223,143" concept="2" />
-      <node id="946964771156066680" at="223,143,224,301" concept="7" />
-      <node id="946964771156066680" at="226,39,227,113" concept="8" />
-      <node id="946964771156066680" at="230,73,231,87" concept="7" />
-      <node id="946964771156066680" at="231,87,232,145" concept="8" />
-      <node id="946964771156066680" at="233,10,234,22" concept="8" />
-      <node id="943668161921783120" at="239,0,240,0" concept="3" trace="myReferencingNode" />
-      <node id="943668161921783120" at="241,119,242,21" concept="11" />
-      <node id="943668161921783120" at="242,21,243,42" concept="2" />
-      <node id="943668161921783120" at="243,42,244,20" concept="2" />
-      <node id="943668161921783120" at="247,41,248,42" concept="8" />
-      <node id="943668161921783120" at="253,28,254,20" concept="8" />
-      <node id="943668161921783121" at="257,53,258,41" concept="2" />
-      <node id="943668161921783121" at="259,11,260,148" concept="7" />
-      <node id="943668161921783121" at="260,148,261,78" concept="2" />
-      <node id="943668161921783121" at="261,78,262,150" concept="7" />
-      <node id="943668161921783121" at="262,150,263,47" concept="2" />
-      <node id="943668161921783121" at="263,47,264,136" concept="2" />
-      <node id="943668161921783121" at="264,136,265,140" concept="2" />
-      <node id="943668161921783121" at="265,140,266,48" concept="2" />
-      <node id="943668161921783121" at="266,48,267,38" concept="7" />
-      <node id="943668161921783121" at="267,38,268,115" concept="2" />
-      <node id="943668161921783121" at="268,115,269,44" concept="2" />
-      <node id="943668161921783121" at="269,44,270,88" concept="2" />
-      <node id="943668161921783121" at="270,88,271,35" concept="2" />
-      <node id="943668161921783121" at="271,35,272,308" concept="7" />
-      <node id="943668161921783121" at="274,43,275,120" concept="8" />
-      <node id="943668161921783121" at="278,76,279,91" concept="7" />
-      <node id="943668161921783121" at="279,91,280,147" concept="8" />
-      <node id="943668161921783121" at="281,14,282,26" concept="8" />
-      <node id="943668161921783121" at="283,17,284,42" concept="2" />
-      <node id="946964771156066685" at="288,49,289,94" concept="7" />
-      <node id="946964771156066685" at="289,94,290,47" concept="2" />
-      <node id="946964771156066685" at="290,47,291,34" concept="7" />
-      <node id="946964771156066685" at="291,34,292,93" concept="2" />
-      <node id="946964771156066685" at="292,93,293,103" concept="2" />
-      <node id="946964771156066685" at="293,103,294,40" concept="2" />
-      <node id="946964771156066685" at="294,40,295,34" concept="2" />
-      <node id="946964771156066685" at="295,34,296,22" concept="8" />
-      <node id="946964771156066680" at="298,52,299,173" concept="7" />
-      <node id="946964771156066680" at="299,173,300,95" concept="7" />
-      <node id="946964771156066680" at="300,95,301,50" concept="2" />
-      <node id="946964771156066680" at="301,50,302,49" concept="2" />
-      <node id="946964771156066680" at="302,49,303,22" concept="8" />
-      <node id="946964771156066680" at="309,101,310,50" concept="11" />
-      <node id="946964771156066680" at="310,50,311,25" concept="2" />
-      <node id="946964771156066680" at="316,28,317,20" concept="8" />
-      <node id="946964771156066680" at="320,66,321,221" concept="8" />
-      <node id="946964771156066680" at="323,57,324,83" concept="7" />
-      <node id="946964771156066680" at="324,83,325,58" concept="2" />
-      <node id="946964771156066680" at="325,58,326,25" concept="8" />
-      <node id="946964771156066680" at="328,41,329,41" concept="2" />
-      <node id="946964771156066680" at="329,41,330,257" concept="2" />
-      <node id="946964771156066680" at="331,11,332,36" concept="7" />
-      <node id="946964771156066680" at="332,36,333,48" concept="2" />
-      <node id="946964771156066680" at="333,48,334,51" concept="2" />
-      <node id="946964771156066680" at="334,51,335,34" concept="2" />
-      <node id="946964771156066680" at="335,34,336,25" concept="8" />
-      <node id="946964771156066680" at="337,17,338,42" concept="2" />
-      <node id="946964771156066680" at="342,96,343,134" concept="2" />
-      <node id="946964771156066680" at="344,34,345,142" concept="2" />
-      <node id="946964771156066680" at="345,142,346,146" concept="2" />
-      <node id="946964771156066680" at="346,146,347,80" concept="2" />
-      <node id="946964771156066680" at="349,122,350,237" concept="2" />
-      <node id="946964771156066680" at="355,75,356,99" concept="7" />
-      <node id="946964771156066680" at="356,99,357,38" concept="2" />
-      <node id="946964771156066680" at="357,38,358,36" concept="7" />
-      <node id="946964771156066680" at="358,36,359,55" concept="2" />
-      <node id="946964771156066680" at="359,55,360,56" concept="2" />
-      <node id="946964771156066680" at="360,56,361,42" concept="2" />
-      <node id="946964771156066680" at="361,42,362,134" concept="2" />
-      <node id="946964771156066680" at="362,134,363,138" concept="2" />
-      <node id="946964771156066680" at="363,138,364,24" concept="8" />
-      <node id="946964771156066689" at="366,52,367,95" concept="7" />
-      <node id="946964771156066689" at="367,95,368,50" concept="2" />
-      <node id="946964771156066689" at="368,50,369,36" concept="2" />
-      <node id="946964771156066689" at="369,36,370,24" concept="8" />
-      <node id="946964771156066690" at="373,49,374,94" concept="7" />
-      <node id="946964771156066690" at="374,94,375,47" concept="2" />
-      <node id="946964771156066690" at="375,47,376,34" concept="7" />
-      <node id="946964771156066690" at="376,34,377,94" concept="2" />
-      <node id="946964771156066690" at="377,94,378,103" concept="2" />
-      <node id="946964771156066690" at="378,103,379,40" concept="2" />
-      <node id="946964771156066690" at="379,40,380,34" concept="2" />
-      <node id="946964771156066690" at="380,34,381,22" concept="8" />
-      <node id="946964771156066680" at="58,0,60,0" concept="3" trace="myNode" />
-      <node id="946964771156066683" at="142,0,144,0" concept="3" trace="myNode" />
-      <node id="943668161921783120" at="237,0,239,0" concept="3" trace="myNode" />
-      <node id="946964771156066680" at="306,0,308,0" concept="3" trace="myNode" />
-      <node id="946964771156066680" at="72,0,75,0" concept="6" trace="createCell#()Ljetbrains/mps/openapi/editor/cells/EditorCell;" />
-      <node id="946964771156066680" at="80,65,83,5" concept="5" />
-      <node id="946964771156066680" at="83,5,86,5" concept="5" />
-      <node id="943668161921783097" at="92,0,95,0" concept="6" trace="nodeCondition_e5b6m9_a0a#()Z" />
-      <node id="943668161921783122" at="95,0,98,0" concept="6" trace="nodeCondition_e5b6m9_a1a#()Z" />
-      <node id="946964771156066680" at="103,0,106,0" concept="6" trace="compute#()Ljetbrains/mps/openapi/editor/cells/EditorCell;" />
-      <node id="946964771156066680" at="131,0,134,0" concept="6" trace="accept#(Lorg/jetbrains/mps/openapi/model/SNode;)Z" />
-      <node id="946964771156066683" at="152,0,155,0" concept="6" trace="createCell#()Ljetbrains/mps/openapi/editor/cells/EditorCell;" />
-      <node id="946964771156066684" at="179,0,182,0" concept="6" trace="accept#(Lorg/jetbrains/mps/openapi/model/SNode;)Z" />
-      <node id="946964771156066680" at="198,0,201,0" concept="6" trace="compute#()Ljetbrains/mps/openapi/editor/cells/EditorCell;" />
-      <node id="946964771156066680" at="226,0,229,0" concept="6" trace="accept#(Lorg/jetbrains/mps/openapi/model/SNode;)Z" />
-      <node id="943668161921783120" at="247,0,250,0" concept="6" trace="createCell#()Ljetbrains/mps/openapi/editor/cells/EditorCell;" />
-      <node id="943668161921783121" at="274,0,277,0" concept="6" trace="accept#(Lorg/jetbrains/mps/openapi/model/SNode;)Z" />
-      <node id="946964771156066680" at="320,0,323,0" concept="6" trace="createNodeToInsert#(Ljetbrains/mps/openapi/editor/EditorContext;)Lorg/jetbrains/mps/openapi/model/SNode;" />
-      <node id="946964771156066680" at="348,9,351,9" concept="5" />
-      <node id="946964771156066680" at="61,0,65,0" concept="1" trace="PersistentConfigurationTemplateInitializer_EditorBuilder_a#(Ljetbrains/mps/openapi/editor/EditorContext;Lorg/jetbrains/mps/openapi/model/SNode;)V" />
-      <node id="946964771156066680" at="123,0,127,5" concept="5" />
-      <node id="946964771156066680" at="218,0,222,5" concept="5" />
-      <node id="946964771156066680" at="309,0,313,0" concept="1" trace="parameterListHandler_e5b6m9_d0#(Lorg/jetbrains/mps/openapi/model/SNode;Ljava/lang/String;Ljetbrains/mps/openapi/editor/EditorContext;)V" />
-      <node id="946964771156066680" at="66,0,71,0" concept="6" trace="getNode#()Lorg/jetbrains/mps/openapi/model/SNode;" />
-      <node id="946964771156066680" at="101,72,106,35" concept="7" />
-      <node id="946964771156066680" at="129,301,134,7" concept="7" />
-      <node id="946964771156066680" at="134,7,139,22" concept="5" />
-      <node id="946964771156066683" at="146,0,151,0" concept="1" trace="Inline_Builder_e5b6m9_a0a#(Ljetbrains/mps/openapi/editor/EditorContext;Lorg/jetbrains/mps/openapi/model/SNode;Lorg/jetbrains/mps/openapi/model/SNode;)V" />
-      <node id="946964771156066683" at="156,0,161,0" concept="6" trace="getNode#()Lorg/jetbrains/mps/openapi/model/SNode;" />
-      <node id="946964771156066684" at="177,308,182,11" concept="7" />
-      <node id="946964771156066684" at="182,11,187,26" concept="5" />
-      <node id="946964771156066680" at="196,72,201,35" concept="7" />
-      <node id="946964771156066680" at="224,301,229,7" concept="7" />
-      <node id="946964771156066680" at="229,7,234,22" concept="5" />
-      <node id="943668161921783120" at="241,0,246,0" concept="1" trace="Inline_Builder_e5b6m9_a1a#(Ljetbrains/mps/openapi/editor/EditorContext;Lorg/jetbrains/mps/openapi/model/SNode;Lorg/jetbrains/mps/openapi/model/SNode;)V" />
-      <node id="943668161921783120" at="251,0,256,0" concept="6" trace="getNode#()Lorg/jetbrains/mps/openapi/model/SNode;" />
-      <node id="943668161921783121" at="272,308,277,11" concept="7" />
-      <node id="943668161921783121" at="277,11,282,26" concept="5" />
-      <node id="946964771156066680" at="314,0,319,0" concept="6" trace="getNode#()Lorg/jetbrains/mps/openapi/model/SNode;" />
-      <node id="946964771156066680" at="323,0,328,0" concept="6" trace="createNodeCell#(Lorg/jetbrains/mps/openapi/model/SNode;)Ljetbrains/mps/openapi/editor/cells/EditorCell;" />
-      <node id="946964771156066680" at="343,134,348,9" concept="5" />
-      <node id="946964771156066689" at="366,0,372,0" concept="6" trace="createConstant_e5b6m9_a3a#()Ljetbrains/mps/openapi/editor/cells/EditorCell;" />
-      <node id="946964771156066680" at="112,0,119,0" concept="6" trace="createErrorCell#(Ljava/lang/String;)Ljetbrains/mps/openapi/editor/cells/EditorCell;" />
-      <node id="946964771156066680" at="207,0,214,0" concept="6" trace="createErrorCell#(Ljava/lang/String;)Ljetbrains/mps/openapi/editor/cells/EditorCell;" />
-      <node id="946964771156066680" at="298,0,305,0" concept="6" trace="createRefNodeList_e5b6m9_d0#()Ljetbrains/mps/openapi/editor/cells/EditorCell;" />
-      <node id="946964771156066680" at="330,257,339,7" concept="13" />
-      <node id="946964771156066685" at="288,0,298,0" concept="6" trace="createConstant_e5b6m9_c0#()Ljetbrains/mps/openapi/editor/cells/EditorCell;" />
-      <node id="946964771156066690" at="373,0,383,0" concept="6" trace="createConstant_e5b6m9_e0#()Ljetbrains/mps/openapi/editor/cells/EditorCell;" />
-      <node id="946964771156066680" at="101,0,112,0" concept="6" trace="createReferenceCell#(Lorg/jetbrains/mps/openapi/model/SNode;)Ljetbrains/mps/openapi/editor/cells/EditorCell;" />
-      <node id="946964771156066680" at="196,0,207,0" concept="6" trace="createReferenceCell#(Lorg/jetbrains/mps/openapi/model/SNode;)Ljetbrains/mps/openapi/editor/cells/EditorCell;" />
-      <node id="946964771156066680" at="341,86,352,7" concept="5" />
-      <node id="946964771156066680" at="354,0,366,0" concept="6" trace="createSeparatorCell#(Lorg/jetbrains/mps/openapi/model/SNode;Lorg/jetbrains/mps/openapi/model/SNode;)Ljetbrains/mps/openapi/editor/cells/EditorCell;" />
-      <node id="946964771156066680" at="328,0,341,0" concept="6" trace="createEmptyCell#()Ljetbrains/mps/openapi/editor/cells/EditorCell;" />
-      <node id="946964771156066680" at="341,0,354,0" concept="6" trace="installElementCellActions#(Lorg/jetbrains/mps/openapi/model/SNode;Ljetbrains/mps/openapi/editor/cells/EditorCell;)V" />
-      <node id="946964771156066680" at="76,0,92,0" concept="6" trace="createCollection_e5b6m9_a#()Ljetbrains/mps/openapi/editor/cells/EditorCell;" />
-      <node id="946964771156066680" at="99,171,119,6" concept="7" />
-      <node id="946964771156066680" at="194,171,214,6" concept="7" />
-      <node id="946964771156066684" at="163,41,190,7" concept="13" />
-      <node id="943668161921783121" at="258,41,285,7" concept="13" />
-      <node id="946964771156066684" at="162,0,192,0" concept="6" trace="createProperty_e5b6m9_a0a0#()Ljetbrains/mps/openapi/editor/cells/EditorCell;" />
-      <node id="943668161921783121" at="257,0,287,0" concept="6" trace="createProperty_e5b6m9_a0b0#()Ljetbrains/mps/openapi/editor/cells/EditorCell;" />
-      <node id="946964771156066680" at="98,0,141,0" concept="6" trace="createRefCell_e5b6m9_a0#()Ljetbrains/mps/openapi/editor/cells/EditorCell;" />
-      <node id="946964771156066680" at="193,0,236,0" concept="6" trace="createRefCell_e5b6m9_b0#()Ljetbrains/mps/openapi/editor/cells/EditorCell;" />
-      <scope id="946964771156066680" at="68,26,69,18" />
-      <scope id="946964771156066680" at="72,39,73,39" />
-      <scope id="946964771156066680" at="81,37,82,58" />
-      <scope id="946964771156066680" at="84,37,85,58" />
-      <scope id="943668161921783098" at="92,46,93,599" />
-      <scope id="943668161921783123" at="95,46,96,599" />
-      <scope id="946964771156066680" at="103,39,104,164" />
-      <scope id="946964771156066680" at="131,39,132,113" />
-      <scope id="946964771156066683" at="152,41,153,42" />
-      <scope id="946964771156066683" at="158,28,159,20" />
-      <scope id="946964771156066684" at="179,43,180,120" />
-      <scope id="946964771156066684" at="188,17,189,42" />
-      <scope id="946964771156066680" at="198,39,199,164" />
-      <scope id="946964771156066680" at="226,39,227,113" />
-      <scope id="943668161921783120" at="247,41,248,42" />
-      <scope id="943668161921783120" at="253,28,254,20" />
-      <scope id="943668161921783121" at="274,43,275,120" />
-      <scope id="943668161921783121" at="283,17,284,42" />
-      <scope id="946964771156066680" at="316,28,317,20" />
-      <scope id="946964771156066680" at="320,66,321,221" />
-      <scope id="946964771156066680" at="337,17,338,42" />
-      <scope id="946964771156066680" at="349,122,350,237" />
-      <scope id="946964771156066680" at="61,122,63,18" />
-      <scope id="946964771156066680" at="124,39,126,37" />
-      <scope id="946964771156066680" at="135,73,137,145">
->>>>>>> ac231bee
         <var name="manager" id="946964771156066680" />
       </scope>
       <scope id="946964771156066684" at="185,76,187,147">
@@ -4204,7 +3949,6 @@
       <unit id="946964771156066748" at="10,0,15,0" name="jetbrains.mps.execution.settings.editor.EditorOperationCall_Editor" />
     </file>
     <file name="EditorOperationCall_EditorBuilder_a.java">
-<<<<<<< HEAD
       <node id="946964771156066748" at="53,99,54,19" concept="11" />
       <node id="946964771156066748" at="54,19,55,18" concept="2" />
       <node id="946964771156066748" at="60,26,61,18" concept="8" />
@@ -4224,8 +3968,8 @@
       <node id="946964771156066748" at="88,60,89,48" concept="2" />
       <node id="946964771156066748" at="89,48,90,58" concept="2" />
       <node id="946964771156066748" at="90,58,91,20" concept="8" />
-      <node id="946964771156066748" at="94,58,95,91" concept="7" />
-      <node id="946964771156066748" at="95,91,96,131" concept="2" />
+      <node id="946964771156066748" at="94,58,95,97" concept="7" />
+      <node id="946964771156066748" at="95,97,96,131" concept="2" />
       <node id="946964771156066748" at="96,131,97,135" concept="2" />
       <node id="946964771156066748" at="97,135,98,20" concept="8" />
       <node id="946964771156066748" at="100,6,101,0" concept="9" />
@@ -4361,158 +4105,6 @@
       <scope id="946964771156066748" at="53,99,55,18" />
       <scope id="946964771156066748" at="105,40,107,175" />
       <scope id="946964771156066748" at="116,73,118,145">
-=======
-      <node id="946964771156066748" at="51,99,52,19" concept="11" />
-      <node id="946964771156066748" at="52,19,53,18" concept="2" />
-      <node id="946964771156066748" at="58,26,59,18" concept="8" />
-      <node id="946964771156066748" at="62,39,63,39" concept="8" />
-      <node id="946964771156066748" at="66,50,67,122" concept="7" />
-      <node id="946964771156066748" at="67,122,68,48" concept="2" />
-      <node id="946964771156066748" at="68,48,69,28" concept="2" />
-      <node id="946964771156066748" at="69,28,70,65" concept="2" />
-      <node id="946964771156066748" at="70,65,71,56" concept="2" />
-      <node id="946964771156066748" at="71,56,72,57" concept="2" />
-      <node id="946964771156066748" at="72,57,73,60" concept="2" />
-      <node id="946964771156066748" at="73,60,74,57" concept="2" />
-      <node id="946964771156066748" at="74,57,75,22" concept="8" />
-      <node id="946964771156066748" at="77,48,78,189" concept="7" />
-      <node id="946964771156066748" at="82,39,83,141" concept="8" />
-      <node id="946964771156066748" at="85,53,86,60" concept="2" />
-      <node id="946964771156066748" at="86,60,87,48" concept="2" />
-      <node id="946964771156066748" at="87,48,88,58" concept="2" />
-      <node id="946964771156066748" at="88,58,89,20" concept="8" />
-      <node id="946964771156066748" at="92,58,93,97" concept="7" />
-      <node id="946964771156066748" at="93,97,94,131" concept="2" />
-      <node id="946964771156066748" at="94,131,95,135" concept="2" />
-      <node id="946964771156066748" at="95,135,96,20" concept="8" />
-      <node id="946964771156066748" at="98,6,99,0" concept="9" />
-      <node id="946964771156066748" at="99,0,100,64" concept="2" />
-      <node id="946964771156066748" at="100,64,101,50" concept="7" />
-      <node id="946964771156066748" at="101,50,102,0" concept="9" />
-      <node id="946964771156066748" at="103,39,104,40" concept="2" />
-      <node id="946964771156066748" at="104,40,105,55" concept="2" />
-      <node id="946964771156066748" at="106,5,107,143" concept="2" />
-      <node id="946964771156066748" at="107,143,108,301" concept="7" />
-      <node id="946964771156066748" at="110,39,111,113" concept="8" />
-      <node id="946964771156066748" at="114,73,115,87" concept="7" />
-      <node id="946964771156066748" at="115,87,116,145" concept="8" />
-      <node id="946964771156066748" at="117,10,118,22" concept="8" />
-      <node id="946964771156066751" at="123,0,124,0" concept="3" trace="myReferencingNode" />
-      <node id="946964771156066751" at="125,119,126,21" concept="11" />
-      <node id="946964771156066751" at="126,21,127,42" concept="2" />
-      <node id="946964771156066751" at="127,42,128,20" concept="2" />
-      <node id="946964771156066751" at="131,41,132,43" concept="8" />
-      <node id="946964771156066751" at="137,28,138,20" concept="8" />
-      <node id="2886182022232400068" at="141,54,142,121" concept="7" />
-      <node id="2886182022232400068" at="142,121,143,36" concept="7" />
-      <node id="2886182022232400068" at="143,36,144,86" concept="2" />
-      <node id="2886182022232400068" at="144,86,145,42" concept="2" />
-      <node id="2886182022232400068" at="145,42,146,24" concept="8" />
-      <node id="946964771156066753" at="149,49,150,94" concept="7" />
-      <node id="946964771156066753" at="150,94,151,47" concept="2" />
-      <node id="946964771156066753" at="151,47,152,34" concept="7" />
-      <node id="946964771156066753" at="152,34,153,93" concept="2" />
-      <node id="946964771156066753" at="153,93,154,40" concept="2" />
-      <node id="946964771156066753" at="154,40,155,34" concept="2" />
-      <node id="946964771156066753" at="155,34,156,22" concept="8" />
-      <node id="946964771156066748" at="158,52,159,150" concept="7" />
-      <node id="946964771156066748" at="159,150,160,95" concept="7" />
-      <node id="946964771156066748" at="160,95,161,50" concept="2" />
-      <node id="946964771156066748" at="162,15,163,95" concept="2" />
-      <node id="946964771156066748" at="164,5,165,49" concept="2" />
-      <node id="946964771156066748" at="165,49,166,22" concept="8" />
-      <node id="946964771156066748" at="172,101,173,50" concept="11" />
-      <node id="946964771156066748" at="173,50,174,25" concept="2" />
-      <node id="946964771156066748" at="179,28,180,20" concept="8" />
-      <node id="946964771156066748" at="183,66,184,221" concept="8" />
-      <node id="946964771156066748" at="186,57,187,83" concept="7" />
-      <node id="946964771156066748" at="187,83,188,58" concept="2" />
-      <node id="946964771156066748" at="188,58,189,25" concept="8" />
-      <node id="946964771156066748" at="191,41,192,41" concept="2" />
-      <node id="946964771156066748" at="192,41,193,257" concept="2" />
-      <node id="946964771156066748" at="194,11,195,36" concept="7" />
-      <node id="946964771156066748" at="195,36,196,48" concept="2" />
-      <node id="946964771156066748" at="196,48,197,51" concept="2" />
-      <node id="946964771156066748" at="197,51,198,34" concept="2" />
-      <node id="946964771156066748" at="198,34,199,25" concept="8" />
-      <node id="946964771156066748" at="200,17,201,42" concept="2" />
-      <node id="946964771156066748" at="205,96,206,134" concept="2" />
-      <node id="946964771156066748" at="207,34,208,142" concept="2" />
-      <node id="946964771156066748" at="208,142,209,146" concept="2" />
-      <node id="946964771156066748" at="209,146,210,80" concept="2" />
-      <node id="946964771156066748" at="212,122,213,237" concept="2" />
-      <node id="946964771156066748" at="218,75,219,99" concept="7" />
-      <node id="946964771156066748" at="219,99,220,38" concept="2" />
-      <node id="946964771156066748" at="220,38,221,36" concept="7" />
-      <node id="946964771156066748" at="221,36,222,55" concept="2" />
-      <node id="946964771156066748" at="222,55,223,56" concept="2" />
-      <node id="946964771156066748" at="223,56,224,42" concept="2" />
-      <node id="946964771156066748" at="224,42,225,134" concept="2" />
-      <node id="946964771156066748" at="225,134,226,138" concept="2" />
-      <node id="946964771156066748" at="226,138,227,24" concept="8" />
-      <node id="946964771156066756" at="229,52,230,95" concept="7" />
-      <node id="946964771156066756" at="230,95,231,50" concept="2" />
-      <node id="946964771156066756" at="231,50,232,36" concept="2" />
-      <node id="946964771156066756" at="232,36,233,24" concept="8" />
-      <node id="946964771156066757" at="236,49,237,94" concept="7" />
-      <node id="946964771156066757" at="237,94,238,47" concept="2" />
-      <node id="946964771156066757" at="238,47,239,34" concept="7" />
-      <node id="946964771156066757" at="239,34,240,94" concept="2" />
-      <node id="946964771156066757" at="240,94,241,40" concept="2" />
-      <node id="946964771156066757" at="241,40,242,34" concept="2" />
-      <node id="946964771156066757" at="242,34,243,22" concept="8" />
-      <node id="946964771156066748" at="48,0,50,0" concept="3" trace="myNode" />
-      <node id="946964771156066751" at="121,0,123,0" concept="3" trace="myNode" />
-      <node id="946964771156066748" at="169,0,171,0" concept="3" trace="myNode" />
-      <node id="946964771156066748" at="62,0,65,0" concept="6" trace="createCell#()Ljetbrains/mps/openapi/editor/cells/EditorCell;" />
-      <node id="946964771156066748" at="82,0,85,0" concept="6" trace="compute#()Ljetbrains/mps/openapi/editor/cells/EditorCell;" />
-      <node id="946964771156066748" at="110,0,113,0" concept="6" trace="accept#(Lorg/jetbrains/mps/openapi/model/SNode;)Z" />
-      <node id="946964771156066751" at="131,0,134,0" concept="6" trace="createCell#()Ljetbrains/mps/openapi/editor/cells/EditorCell;" />
-      <node id="946964771156066748" at="161,50,164,5" concept="5" />
-      <node id="946964771156066748" at="183,0,186,0" concept="6" trace="createNodeToInsert#(Ljetbrains/mps/openapi/editor/EditorContext;)Lorg/jetbrains/mps/openapi/model/SNode;" />
-      <node id="946964771156066748" at="211,9,214,9" concept="5" />
-      <node id="946964771156066748" at="51,0,55,0" concept="1" trace="EditorOperationCall_EditorBuilder_a#(Ljetbrains/mps/openapi/editor/EditorContext;Lorg/jetbrains/mps/openapi/model/SNode;)V" />
-      <node id="946964771156066748" at="102,0,106,5" concept="5" />
-      <node id="946964771156066748" at="172,0,176,0" concept="1" trace="argumentsListHandler_jn1wx6_c0#(Lorg/jetbrains/mps/openapi/model/SNode;Ljava/lang/String;Ljetbrains/mps/openapi/editor/EditorContext;)V" />
-      <node id="946964771156066748" at="56,0,61,0" concept="6" trace="getNode#()Lorg/jetbrains/mps/openapi/model/SNode;" />
-      <node id="946964771156066748" at="80,72,85,53" concept="7" />
-      <node id="946964771156066748" at="108,301,113,7" concept="7" />
-      <node id="946964771156066748" at="113,7,118,22" concept="5" />
-      <node id="946964771156066751" at="125,0,130,0" concept="1" trace="Inline_Builder_jn1wx6_a0a#(Ljetbrains/mps/openapi/editor/EditorContext;Lorg/jetbrains/mps/openapi/model/SNode;Lorg/jetbrains/mps/openapi/model/SNode;)V" />
-      <node id="946964771156066751" at="135,0,140,0" concept="6" trace="getNode#()Lorg/jetbrains/mps/openapi/model/SNode;" />
-      <node id="946964771156066748" at="177,0,182,0" concept="6" trace="getNode#()Lorg/jetbrains/mps/openapi/model/SNode;" />
-      <node id="946964771156066748" at="186,0,191,0" concept="6" trace="createNodeCell#(Lorg/jetbrains/mps/openapi/model/SNode;)Ljetbrains/mps/openapi/editor/cells/EditorCell;" />
-      <node id="946964771156066748" at="206,134,211,9" concept="5" />
-      <node id="946964771156066756" at="229,0,235,0" concept="6" trace="createConstant_jn1wx6_a2a#()Ljetbrains/mps/openapi/editor/cells/EditorCell;" />
-      <node id="946964771156066748" at="91,0,98,0" concept="6" trace="createErrorCell#(Ljava/lang/String;)Ljetbrains/mps/openapi/editor/cells/EditorCell;" />
-      <node id="2886182022232400068" at="141,0,148,0" concept="6" trace="createComponent_jn1wx6_a0a0#()Ljetbrains/mps/openapi/editor/cells/EditorCell;" />
-      <node id="946964771156066753" at="149,0,158,0" concept="6" trace="createConstant_jn1wx6_b0#()Ljetbrains/mps/openapi/editor/cells/EditorCell;" />
-      <node id="946964771156066748" at="193,257,202,7" concept="13" />
-      <node id="946964771156066757" at="236,0,245,0" concept="6" trace="createConstant_jn1wx6_d0#()Ljetbrains/mps/openapi/editor/cells/EditorCell;" />
-      <node id="946964771156066748" at="158,0,168,0" concept="6" trace="createRefNodeList_jn1wx6_c0#()Ljetbrains/mps/openapi/editor/cells/EditorCell;" />
-      <node id="946964771156066748" at="66,0,77,0" concept="6" trace="createCollection_jn1wx6_a#()Ljetbrains/mps/openapi/editor/cells/EditorCell;" />
-      <node id="946964771156066748" at="80,0,91,0" concept="6" trace="createReferenceCell#(Lorg/jetbrains/mps/openapi/model/SNode;)Ljetbrains/mps/openapi/editor/cells/EditorCell;" />
-      <node id="946964771156066748" at="204,86,215,7" concept="5" />
-      <node id="946964771156066748" at="217,0,229,0" concept="6" trace="createSeparatorCell#(Lorg/jetbrains/mps/openapi/model/SNode;Lorg/jetbrains/mps/openapi/model/SNode;)Ljetbrains/mps/openapi/editor/cells/EditorCell;" />
-      <node id="946964771156066748" at="191,0,204,0" concept="6" trace="createEmptyCell#()Ljetbrains/mps/openapi/editor/cells/EditorCell;" />
-      <node id="946964771156066748" at="204,0,217,0" concept="6" trace="installElementCellActions#(Lorg/jetbrains/mps/openapi/model/SNode;Ljetbrains/mps/openapi/editor/cells/EditorCell;)V" />
-      <node id="946964771156066748" at="78,189,98,6" concept="7" />
-      <node id="946964771156066748" at="77,0,120,0" concept="6" trace="createRefCell_jn1wx6_a0#()Ljetbrains/mps/openapi/editor/cells/EditorCell;" />
-      <scope id="946964771156066748" at="58,26,59,18" />
-      <scope id="946964771156066748" at="62,39,63,39" />
-      <scope id="946964771156066748" at="82,39,83,141" />
-      <scope id="946964771156066748" at="110,39,111,113" />
-      <scope id="946964771156066751" at="131,41,132,43" />
-      <scope id="946964771156066751" at="137,28,138,20" />
-      <scope id="946964771156066748" at="162,15,163,95" />
-      <scope id="946964771156066748" at="179,28,180,20" />
-      <scope id="946964771156066748" at="183,66,184,221" />
-      <scope id="946964771156066748" at="200,17,201,42" />
-      <scope id="946964771156066748" at="212,122,213,237" />
-      <scope id="946964771156066748" at="51,99,53,18" />
-      <scope id="946964771156066748" at="103,39,105,55" />
-      <scope id="946964771156066748" at="114,73,116,145">
->>>>>>> ac231bee
         <var name="manager" id="946964771156066748" />
       </scope>
       <scope id="946964771156066748" at="174,83,176,25" />
