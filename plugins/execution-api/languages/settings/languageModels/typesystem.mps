--- conflicted
+++ resolved
@@ -963,18 +963,14 @@
       <node concept="1Z5TYs" id="63yBSeEXAqQ" role="3cqZAp">
         <node concept="mw_s8" id="63yBSeEXAqR" role="1ZfhKB">
           <node concept="2OqwBi" id="L_Hr3kEs0r" role="mwGJk">
+            <node concept="35c_gC" id="qCQmZSb6Om" role="2Oq$k0">
+              <ref role="35c_gD" to="fb9u:O$iR4J$g0w" resolve="PersistentConfiguration" />
+            </node>
             <node concept="2qgKlT" id="L_Hr3kEs0s" role="2OqNvi">
               <ref role="37wK5l" to="hilv:O$iR4J$g1l" resolve="getContextPersistentConfigurationType" />
               <node concept="1YBJjd" id="L_Hr3kEs0t" role="37wK5m">
                 <ref role="1YBMHb" node="63yBSeEXAqX" resolve="configurationParameter" />
               </node>
-            </node>
-<<<<<<< HEAD
-            <node concept="35c_gC" id="qCQmZSb6Om" role="2Oq$k0">
-=======
-            <node concept="35c_gC" id="7Ift4Hg3oyC" role="2Oq$k0">
->>>>>>> be65ef52
-              <ref role="35c_gD" to="fb9u:O$iR4J$g0w" resolve="PersistentConfiguration" />
             </node>
           </node>
         </node>
