<?xml version="1.0" encoding="UTF-8"?>
<debug-info>
  <concept fqn="jetbrains.mps.baseLanguage.structure.BlockStatement" />
  <concept fqn="jetbrains.mps.baseLanguage.structure.ConstructorDeclaration" />
  <concept fqn="jetbrains.mps.baseLanguage.structure.ExpressionStatement" />
  <concept fqn="jetbrains.mps.baseLanguage.structure.FieldDeclaration" />
  <concept fqn="jetbrains.mps.baseLanguage.structure.ForeachStatement" />
  <concept fqn="jetbrains.mps.baseLanguage.structure.IfStatement" />
  <concept fqn="jetbrains.mps.baseLanguage.structure.InstanceMethodDeclaration" />
  <concept fqn="jetbrains.mps.baseLanguage.structure.LocalVariableDeclarationStatement" />
  <concept fqn="jetbrains.mps.baseLanguage.structure.ReturnStatement" />
  <concept fqn="jetbrains.mps.baseLanguage.structure.SingleLineComment" />
  <concept fqn="jetbrains.mps.baseLanguage.structure.StaticFieldDeclaration" />
  <concept fqn="jetbrains.mps.baseLanguage.structure.StaticMethodDeclaration" />
  <concept fqn="jetbrains.mps.baseLanguage.structure.SuperConstructorInvocation" />
  <concept fqn="jetbrains.mps.baseLanguage.structure.ThisConstructorInvocation" />
  <concept fqn="jetbrains.mps.baseLanguage.structure.ThrowStatement" />
  <concept fqn="jetbrains.mps.baseLanguage.structure.TryCatchStatement" />
  <root nodeRef="r:49e72ff8-8ace-42fd-8f9f-5961eed9792e(jetbrains.mps.execution.api.configurations)/3908032508224771122">
    <file name="BaseMpsRunConfiguration.java">
      <node id="3908032508224771140" at="12,94,13,34" concept="12" />
      <node id="3908032508224771129" at="15,48,16,61" concept="8" />
      <node id="7521473491034214420" at="19,36,20,16" concept="8" />
      <node id="5972250810576146511" at="23,33,24,28" concept="7" />
      <node id="5972250810583840980" at="25,23,26,40" concept="8" />
      <node id="7521473491034214424" at="27,5,28,16" concept="8" />
      <node id="3908032508224771136" at="12,0,15,0" concept="1" trace="BaseMpsRunConfiguration#(Lcom/intellij/openapi/project/Project;Lcom/intellij/execution/configurations/ConfigurationFactory;Ljava/lang/String;)V" />
      <node id="3908032508224771123" at="15,0,18,0" concept="6" trace="canExecute#(Ljava/lang/String;)Z" />
      <node id="5972250810583829070" at="24,28,27,5" concept="5" />
      <node id="7521473491034214414" at="18,0,22,0" concept="6" trace="isGeneratedName#()Z" />
      <node id="7521473491034214410" at="22,0,30,0" concept="6" trace="suggestedName#()Ljava/lang/String;" />
      <scope id="3908032508224771139" at="12,94,13,34" />
      <scope id="3908032508224771128" at="15,48,16,61" />
      <scope id="7521473491034214417" at="19,36,20,16" />
      <scope id="5972250810583829073" at="25,23,26,40" />
      <scope id="3908032508224771136" at="12,0,15,0">
        <var name="factory" id="3908032508224771146" />
        <var name="name" id="3908032508224771148" />
        <var name="project" id="3908032508224771144" />
      </scope>
      <scope id="3908032508224771123" at="15,0,18,0">
        <var name="executorId" id="3908032508224771124" />
      </scope>
      <scope id="7521473491034214414" at="18,0,22,0" />
      <scope id="7521473491034214413" at="23,33,28,16">
        <var name="name" id="5972250810576146512" />
      </scope>
      <scope id="7521473491034214410" at="22,0,30,0" />
      <unit id="3908032508224771122" at="11,0,31,0" name="jetbrains.mps.execution.api.configurations.BaseMpsRunConfiguration" />
    </file>
  </root>
  <root nodeRef="r:49e72ff8-8ace-42fd-8f9f-5961eed9792e(jetbrains.mps.execution.api.configurations)/3908032508224771150">
    <file name="ConsoleProcessListener.java">
      <node id="3908032508224771151" at="13,0,14,0" concept="3" trace="myConsoleView" />
      <node id="3908032508224771159" at="14,58,15,32" concept="2" />
      <node id="3908032508224771208" at="19,48,20,80" concept="2" />
      <node id="3908032508224771199" at="22,48,23,81" concept="2" />
      <node id="3908032508224771190" at="25,48,26,81" concept="2" />
      <node id="3908032508224771155" at="14,0,17,0" concept="1" trace="ConsoleProcessListener#(Lcom/intellij/execution/ui/ConsoleView;)V" />
      <node id="3908032508224771184" at="24,10,27,5" concept="5" />
      <node id="3908032508224771179" at="21,10,27,5" concept="5" />
      <node id="3908032508224771174" at="18,60,27,5" concept="5" />
      <node id="3908032508224771166" at="17,0,29,0" concept="6" trace="onTextAvailable#(Lcom/intellij/execution/process/ProcessEvent;Lcom/intellij/openapi/util/Key;)V" />
      <scope id="3908032508224771158" at="14,58,15,32" />
      <scope id="3908032508224771207" at="19,48,20,80" />
      <scope id="3908032508224771198" at="22,48,23,81" />
      <scope id="3908032508224771189" at="25,48,26,81" />
      <scope id="3908032508224771155" at="14,0,17,0">
        <var name="consoleView" id="3908032508224771163" />
      </scope>
      <scope id="3908032508224771173" at="18,60,27,5" />
      <scope id="3908032508224771166" at="17,0,29,0">
        <var name="event" id="3908032508224771169" />
        <var name="key" id="3908032508224771171" />
      </scope>
      <unit id="3908032508224771150" at="12,0,30,0" name="jetbrains.mps.execution.api.configurations.ConsoleProcessListener" />
    </file>
  </root>
  <root nodeRef="r:49e72ff8-8ace-42fd-8f9f-5961eed9792e(jetbrains.mps.execution.api.configurations)/3908032508224771217">
    <file name="DefaultExecutionConsole.java">
      <node id="3908032508224771223" at="13,0,14,0" concept="3" trace="myComponent" />
      <node id="3908032508224771237" at="14,102,15,24" concept="2" />
      <node id="3908032508224771241" at="15,24,16,28" concept="2" />
      <node id="3908032508224771250" at="19,54,20,23" concept="8" />
      <node id="3908032508224771261" at="24,28,25,13" concept="8" />
      <node id="3908032508224771262" at="26,5,27,23" concept="2" />
      <node id="3908032508224771270" at="30,36,31,23" concept="8" />
      <node id="3908032508224771218" at="11,0,13,0" concept="3" trace="myDispose" />
      <node id="3908032508224771256" at="23,25,26,5" concept="5" />
      <node id="3908032508224771227" at="14,0,18,0" concept="1" trace="DefaultExecutionConsole#(Ljavax/swing/JComponent;Ljetbrains/mps/baseLanguage/closures/runtime/_FunctionTypes/_void_P0_E0;)V" />
      <node id="3908032508224771246" at="18,0,22,0" concept="6" trace="getPreferredFocusableComponent#()Ljavax/swing/JComponent;" />
      <node id="3908032508224771266" at="29,0,33,0" concept="6" trace="getComponent#()Ljavax/swing/JComponent;" />
      <node id="3908032508224771252" at="22,0,29,0" concept="6" trace="dispose#()V" />
      <scope id="3908032508224771249" at="19,54,20,23" />
      <scope id="3908032508224771260" at="24,28,25,13" />
      <scope id="3908032508224771269" at="30,36,31,23" />
      <scope id="3908032508224771236" at="14,102,16,28" />
      <scope id="3908032508224771227" at="14,0,18,0">
        <var name="component" id="3908032508224771228" />
        <var name="dispose" id="3908032508224771230" />
      </scope>
      <scope id="3908032508224771246" at="18,0,22,0" />
      <scope id="3908032508224771255" at="23,25,27,23" />
      <scope id="3908032508224771266" at="29,0,33,0" />
      <scope id="3908032508224771252" at="22,0,29,0" />
      <unit id="3908032508224771217" at="10,0,34,0" name="jetbrains.mps.execution.api.configurations.DefaultExecutionConsole" />
    </file>
  </root>
  <root nodeRef="r:49e72ff8-8ace-42fd-8f9f-5961eed9792e(jetbrains.mps.execution.api.configurations)/3908032508224771272">
    <file name="DefaultExecutionResult.java">
      <node id="3908032508224771286" at="16,101,17,31" concept="2" />
      <node id="3908032508224771290" at="17,31,18,24" concept="2" />
      <node id="3908032508224771305" at="21,45,22,28" concept="8" />
      <node id="3908032508224771312" at="25,34,26,27" concept="8" />
      <node id="3908032508224771322" at="29,49,30,21" concept="8" />
      <node id="3908032508224771273" at="12,0,14,0" concept="3" trace="myProcessHandler" />
      <node id="3908032508224771277" at="14,0,16,0" concept="3" trace="myConsole" />
      <node id="3908032508224771282" at="16,0,20,0" concept="1" trace="DefaultExecutionResult#(Lcom/intellij/execution/process/ProcessHandler;Lcom/intellij/execution/ui/ExecutionConsole;)V" />
      <node id="3908032508224771301" at="20,0,24,0" concept="6" trace="getProcessHandler#()Lcom/intellij/execution/process/ProcessHandler;" />
      <node id="3908032508224771307" at="24,0,28,0" concept="6" trace="getActions#()[Lcom/intellij/openapi/actionSystem/AnAction;" />
      <node id="3908032508224771318" at="28,0,32,0" concept="6" trace="getExecutionConsole#()Lcom/intellij/execution/ui/ExecutionConsole;" />
      <scope id="3908032508224771304" at="21,45,22,28" />
      <scope id="3908032508224771311" at="25,34,26,27" />
      <scope id="3908032508224771321" at="29,49,30,21" />
      <scope id="3908032508224771285" at="16,101,18,24" />
      <scope id="3908032508224771282" at="16,0,20,0">
        <var name="console" id="3908032508224771297" />
        <var name="process" id="3908032508224771294" />
      </scope>
      <scope id="3908032508224771301" at="20,0,24,0" />
      <scope id="3908032508224771307" at="24,0,28,0" />
      <scope id="3908032508224771318" at="28,0,32,0" />
      <unit id="3908032508224771272" at="11,0,33,0" name="jetbrains.mps.execution.api.configurations.DefaultExecutionResult" />
    </file>
  </root>
  <root nodeRef="r:49e72ff8-8ace-42fd-8f9f-5961eed9792e(jetbrains.mps.execution.api.configurations)/6875903550967223425">
    <file name="ConsoleCreator.java">
      <node id="6875903550967223545" at="11,84,12,66" concept="7" />
      <node id="1213336866848784405" at="12,66,13,63" concept="2" />
      <node id="6875903550967223552" at="13,63,14,58" concept="9" />
      <node id="6875903550967223554" at="14,58,15,26" concept="2" />
      <node id="6875903550967223564" at="15,26,16,18" concept="8" />
      <node id="6875903550967223427" at="9,0,11,0" concept="1" trace="ConsoleCreator#()V" />
      <node id="6875903550967223541" at="11,0,18,0" concept="11" trace="createConsoleView#(Lcom/intellij/openapi/project/Project;Z)Lcom/intellij/execution/impl/ConsoleViewImpl;" />
      <scope id="6875903550967223430" at="9,27,9,27" />
      <scope id="6875903550967223427" at="9,0,11,0" />
      <scope id="6875903550967223544" at="11,84,16,18">
        <var name="result" id="6875903550967223546" />
      </scope>
      <scope id="6875903550967223541" at="11,0,18,0">
        <var name="project" id="6875903550967223566" />
        <var name="viewer" id="6875903550967223568" />
      </scope>
      <unit id="6875903550967223425" at="8,0,19,0" name="jetbrains.mps.execution.api.configurations.ConsoleCreator" />
    </file>
  </root>
  <root nodeRef="r:49e72ff8-8ace-42fd-8f9f-5961eed9792e(jetbrains.mps.execution.api.configurations)/7037083547575991021">
    <file name="BaseMpsBeforeTaskProvider.java">
      <node id="7037083547576022690" at="23,0,24,0" concept="3" trace="myName" />
      <node id="6396510228602725948" at="24,0,25,0" concept="3" trace="myAlias" />
      <node id="6396510228602725951" at="25,49,26,21" concept="13" />
      <node id="6396510228602725941" at="28,63,29,18" concept="2" />
      <node id="6396510228602725956" at="29,18,30,20" concept="2" />
      <node id="4929913054057223381" at="32,0,33,0" concept="6" trace="createTaskImpl#()null" />
      <node id="1462058189372486641" at="34,27,35,19" concept="8" />
      <node id="7037083547575991062" at="38,40,39,19" concept="8" />
      <node id="2930479450914438433" at="43,45,44,30" concept="8" />
      <node id="2930479450914438437" at="45,5,46,16" concept="8" />
      <node id="7037083547575991118" at="50,48,51,20" concept="8" />
      <node id="7037083547575991120" at="54,5,55,17" concept="8" />
      <node id="7012936564564596345" at="59,44,60,19" concept="8" />
      <node id="6314556899428532852" at="62,9,63,74" concept="8" />
      <node id="6314556899428532845" at="65,42,66,109" concept="2" />
      <node id="6314556899428532862" at="68,5,69,17" concept="8" />
      <node id="7012936564564596272" at="72,9,73,50" concept="7" />
      <node id="7012936564564596281" at="74,27,75,21" concept="8" />
      <node id="7012936564564596283" at="76,7,77,71" concept="7" />
      <node id="7012936564564596306" at="79,42,80,85" concept="8" />
      <node id="7012936564564596313" at="82,9,83,64" concept="8" />
      <node id="7012936564564596255" at="86,42,87,25" concept="2" />
      <node id="7012936564564596261" at="90,42,91,25" concept="2" />
      <node id="7012936564564596267" at="94,42,95,25" concept="2" />
      <node id="7012936564564596321" at="97,5,98,17" concept="8" />
      <node id="7037083547575991194" at="100,89,101,75" concept="8" />
      <node id="7037083547575991069" at="104,35,105,17" concept="8" />
      <node id="7012936564564596325" at="108,75,109,46" concept="8" />
      <node id="1462058189372514930" at="112,73,113,16" concept="8" />
      <node id="7876144211257451454" at="115,57,116,53" concept="8" />
      <node id="2930479450914408224" at="118,49,119,23" concept="8" />
      <node id="1462058189372577436" at="122,61,123,24" concept="12" />
      <node id="7037083547576022746" at="123,24,124,23" concept="2" />
      <node id="7037083547576022756" at="126,0,127,0" concept="6" trace="execute#(Lcom/intellij/openapi/project/Project;Lcom/intellij/execution/runners/ExecutionEnvironment;)Z" />
      <node id="7037083547575991021" at="128,0,129,0" concept="10" trace="LOG" />
      <node id="7012936564564596307" at="129,74,130,46" concept="8" />
      <node id="7037083547575991042" at="25,0,28,0" concept="1" trace="BaseMpsBeforeTaskProvider#(Ljava/lang/String;)V" />
      <node id="2930479450914414995" at="42,58,45,5" concept="5" />
      <node id="7037083547575991112" at="49,9,52,7" concept="5" />
      <node id="7012936564564596335" at="58,117,61,5" concept="5" />
      <node id="6314556899428532845" at="64,27,67,7" concept="0" />
      <node id="6314556899428532845" at="64,27,67,7" concept="5" />
      <node id="7012936564564596276" at="73,50,76,7" concept="5" />
      <node id="7012936564564596304" at="79,0,82,0" concept="6" trace="accept#(Ljava/lang/reflect/Method;)Z" />
      <node id="7012936564564596255" at="85,43,88,7" concept="0" />
      <node id="7012936564564596255" at="85,43,88,7" concept="5" />
      <node id="7012936564564596261" at="89,40,92,7" concept="0" />
      <node id="7012936564564596261" at="89,40,92,7" concept="5" />
      <node id="7012936564564596267" at="93,36,96,7" concept="0" />
      <node id="7012936564564596267" at="93,36,96,7" concept="5" />
      <node id="7037083547575991188" at="100,0,103,0" concept="6" trace="getMethod#(Lcom/intellij/execution/configurations/RunConfiguration;)Ljava/lang/reflect/Method;" />
      <node id="7876144211257451447" at="115,0,118,0" concept="11" trace="getCreateMethodName#(Ljava/lang/String;)Ljava/lang/String;" />
      <node id="2930479450914408229" at="118,0,121,0" concept="11" trace="getConfigureMethodName#()Ljava/lang/String;" />
      <node id="7012936564564596307" at="129,0,132,0" concept="11" trace="eq_xh6sei_a0a0a0a0a0a3a0a01#(Ljava/lang/Object;Ljava/lang/Object;)Z" />
      <node id="6396510228602725935" at="28,0,32,0" concept="1" trace="BaseMpsBeforeTaskProvider#(Ljava/lang/String;Ljava/lang/String;)V" />
      <node id="1462058189372481807" at="33,0,37,0" concept="6" trace="getName#()Ljava/lang/String;" />
      <node id="7037083547575991054" at="37,0,41,0" concept="6" trace="getDescription#(null)Ljava/lang/String;" />
      <node id="7037083547575991065" at="103,0,107,0" concept="6" trace="isConfigurable#()Z" />
      <node id="7037083547575991088" at="107,0,111,0" concept="6" trace="configureTask#(Lcom/intellij/execution/configurations/RunConfiguration;null)Z" />
      <node id="1462058189372514919" at="111,0,115,0" concept="6" trace="canExecuteTask#(Lcom/intellij/execution/configurations/RunConfiguration;null)Z" />
      <node id="7037083547576022724" at="122,0,126,0" concept="1" trace="BaseMpsBeforeRunTask#(Lcom/intellij/openapi/util/Key;)V" />
      <node id="7012936564564596293" at="77,71,82,9" concept="7" />
      <node id="7037083547575991106" at="48,71,54,5" concept="15" />
      <node id="7037083547575991072" at="41,0,48,0" concept="6" trace="createTask#(Lcom/intellij/execution/configurations/RunConfiguration;)null" />
      <node id="6314556899428532829" at="61,5,68,5" concept="15" />
      <node id="7037083547575991100" at="48,0,57,0" concept="6" trace="hasExecuteMethod#(Lcom/intellij/execution/configurations/RunConfiguration;)Z" />
      <node id="7037083547575991122" at="57,0,71,0" concept="6" trace="executeTask#(Lcom/intellij/openapi/actionSystem/DataContext;Lcom/intellij/execution/configurations/RunConfiguration;Lcom/intellij/execution/runners/ExecutionEnvironment;null)Z" />
      <node id="7012936564564596248" at="71,72,97,5" concept="15" />
      <node id="7012936564564596242" at="71,0,100,0" concept="6" trace="configure#(Lcom/intellij/execution/configurations/RunConfiguration;null)Z" />
      <scope id="7037083547575991107" at="53,0,53,39">
        <var name="e" id="7037083547575991109" />
      </scope>
      <scope id="7037083547575991108" at="53,39,53,39" />
      <scope id="7012936564564596249" at="84,0,84,39">
        <var name="e" id="7012936564564596251" />
      </scope>
      <scope id="7012936564564596250" at="84,39,84,39" />
      <scope id="7037083547575991045" at="25,49,26,21" />
      <scope id="4929913054057223381" at="32,0,33,0" />
      <scope id="1462058189372481811" at="34,27,35,19" />
      <scope id="7037083547575991061" at="38,40,39,19" />
      <scope id="2930479450914414997" at="43,45,44,30" />
      <scope id="7037083547575991117" at="50,48,51,20" />
      <scope id="7012936564564596336" at="59,44,60,19" />
      <scope id="6314556899428532830" at="62,9,63,74" />
      <scope id="6314556899428532845" at="65,42,66,109" />
      <scope id="7012936564564596280" at="74,27,75,21" />
      <scope id="7012936564564596305" at="79,42,80,85" />
      <scope id="7012936564564596255" at="86,42,87,25" />
      <scope id="7012936564564596261" at="90,42,91,25" />
      <scope id="7012936564564596267" at="94,42,95,25" />
      <scope id="7037083547575991193" at="100,89,101,75" />
      <scope id="7037083547575991068" at="104,35,105,17" />
      <scope id="7037083547575991095" at="108,75,109,46" />
      <scope id="1462058189372514928" at="112,73,113,16" />
      <scope id="7876144211257451450" at="115,57,116,53" />
      <scope id="2930479450914408223" at="118,49,119,23" />
      <scope id="7037083547576022756" at="126,0,127,0">
        <var name="environment" id="7508312992416402268" />
        <var name="project" id="7037083547576022767" />
      </scope>
      <scope id="7012936564564596307" at="129,74,130,46" />
      <scope id="6396510228602725940" at="28,63,30,20" />
      <scope id="7037083547576022727" at="122,61,124,23" />
      <scope id="7037083547575991042" at="25,0,28,0">
        <var name="name" id="7037083547576022683" />
      </scope>
      <scope id="7037083547575991111" at="49,9,52,7" />
      <scope id="6314556899428532832" at="64,0,67,7">
        <var name="t" id="6314556899428532833" />
      </scope>
      <scope id="6314556899428532835" at="64,27,67,7" />
      <scope id="6314556899428532845" at="64,27,67,7" />
      <scope id="7012936564564596304" at="79,0,82,0">
        <var name="it" id="7012936564564596304" />
      </scope>
      <scope id="7012936564564596253" at="85,0,88,7">
        <var name="e" id="7012936564564596233" />
      </scope>
      <scope id="7012936564564596254" at="85,43,88,7" />
      <scope id="7012936564564596255" at="85,43,88,7" />
      <scope id="7012936564564596259" at="89,0,92,7">
        <var name="e" id="7012936564564596234" />
      </scope>
      <scope id="7012936564564596260" at="89,40,92,7" />
      <scope id="7012936564564596261" at="89,40,92,7" />
      <scope id="7012936564564596265" at="93,0,96,7">
        <var name="e" id="7012936564564596235" />
      </scope>
      <scope id="7012936564564596266" at="93,36,96,7" />
      <scope id="7012936564564596267" at="93,36,96,7" />
      <scope id="7037083547575991188" at="100,0,103,0">
        <var name="configuration" id="7037083547575991191" />
      </scope>
      <scope id="7876144211257451447" at="115,0,118,0">
        <var name="name" id="7876144211257451452" />
      </scope>
      <scope id="2930479450914408229" at="118,0,121,0" />
      <scope id="7012936564564596307" at="129,0,132,0">
        <var name="a" id="7012936564564596307" />
        <var name="b" id="7012936564564596307" />
      </scope>
      <scope id="6396510228602725935" at="28,0,32,0">
        <var name="alias" id="6396510228602725945" />
        <var name="name" id="6396510228602725936" />
      </scope>
      <scope id="1462058189372481807" at="33,0,37,0" />
      <scope id="7037083547575991054" at="37,0,41,0">
        <var name="task" id="7037083547575991059" />
      </scope>
      <scope id="7037083547575991077" at="42,58,46,16" />
      <scope id="7037083547575991065" at="103,0,107,0" />
      <scope id="7037083547575991088" at="107,0,111,0">
        <var name="runConfiguration" id="7037083547575991091" />
        <var name="task" id="7037083547575991093" />
      </scope>
      <scope id="1462058189372514919" at="111,0,115,0">
        <var name="configuration" id="1462058189372514923" />
        <var name="task" id="1462058189372514925" />
      </scope>
      <scope id="7037083547576022724" at="122,0,126,0">
        <var name="providerId" id="1462058189372575333" />
      </scope>
      <scope id="7037083547575991072" at="41,0,48,0">
        <var name="runConfiguration" id="7037083547575991075" />
      </scope>
      <scope id="7037083547575991105" at="48,71,55,17" />
      <scope id="7037083547575991100" at="48,0,57,0">
        <var name="runConfiguration" id="7037083547575991103" />
      </scope>
      <scope id="7037083547575991131" at="58,117,69,17" />
      <scope id="7012936564564596271" at="72,9,83,64">
        <var name="configureMethod" id="7012936564564596238" />
        <var name="method" id="7012936564564596236" />
        <var name="parameters" id="7012936564564596239" />
      </scope>
      <scope id="7037083547575991122" at="57,0,71,0">
        <var name="configuration" id="7037083547575991127" />
        <var name="context" id="7037083547575991125" />
        <var name="env" id="1462058189372493924" />
        <var name="task" id="7037083547575991129" />
      </scope>
      <scope id="7012936564564596247" at="71,72,98,17" />
      <scope id="7012936564564596242" at="71,0,100,0">
        <var name="runConfiguration" id="7012936564564596240" />
        <var name="task" id="7012936564564596241" />
      </scope>
      <unit id="7012936564564596304" at="78,117,82,7" name="jetbrains.mps.execution.api.configurations.BaseMpsBeforeTaskProvider$1" />
      <unit id="7037083547576022722" at="121,0,128,0" name="jetbrains.mps.execution.api.configurations.BaseMpsBeforeTaskProvider$BaseMpsBeforeRunTask" />
      <unit id="7037083547575991021" at="22,0,133,0" name="jetbrains.mps.execution.api.configurations.BaseMpsBeforeTaskProvider" />
    </file>
  </root>
  <root nodeRef="r:49e72ff8-8ace-42fd-8f9f-5961eed9792e(jetbrains.mps.execution.api.configurations)/8536479618435048503">
    <file name="BaseMpsProducer.java">
<<<<<<< HEAD
      <node id="8536479618435048504" at="31,0,32,0" concept="3" trace="mySourceElement" />
      <node id="8536479618435048513" at="34,88,35,76" concept="12" />
      <node id="8536479618435048525" at="37,69,38,32" concept="12" />
      <node id="8536479618435048533" at="40,58,41,36" concept="2" />
      <node id="8536479618435048544" at="44,40,45,27" concept="8" />
      <node id="8536479618435048551" at="48,47,49,21" concept="8" />
      <node id="8536479618435048561" at="53,122,54,24" concept="2" />
      <node id="8536479618435048567" at="55,47,56,18" concept="8" />
      <node id="8536479618435048574" at="57,5,58,53" concept="7" />
      <node id="8536479618435048580" at="58,53,59,65" concept="7" />
      <node id="9054606037481376310" at="59,65,60,87" concept="7" />
      <node id="8536479618435048595" at="63,41,64,75" concept="7" />
      <node id="8536479618435048603" at="65,30,66,22" concept="8" />
      <node id="8536479618435048610" at="68,39,69,22" concept="8" />
      <node id="8536479618435048615" at="70,9,71,50" concept="8" />
      <node id="8536479618435048630" at="74,25,75,18" concept="8" />
      <node id="8536479618435048635" at="76,5,77,120" concept="8" />
      <node id="8536479618435048653" at="81,0,82,0" concept="6" trace="isApplicable#(Ljava/lang/Object;)Z" />
      <node id="8536479618435048663" at="83,34,84,49" concept="8" />
      <node id="8536479618435048672" at="87,25,88,167" concept="8" />
      <node id="8536479618435048716" at="92,61,93,19" concept="8" />
      <node id="8536479618435048718" at="94,5,95,58" concept="7" />
      <node id="8536479618435048724" at="95,58,96,210" concept="8" />
      <node id="8536479618435048759" at="101,79,102,23" concept="8" />
      <node id="8536479618435048774" at="105,39,106,149" concept="2" />
      <node id="8536479618435048786" at="107,5,108,60" concept="8" />
      <node id="8536479618435048503" at="110,0,111,0" concept="10" trace="LOG" />
      <node id="8536479618435048507" at="32,0,34,0" concept="3" trace="myContext" />
      <node id="8536479618435048647" at="79,0,81,0" concept="6" trace="doCreateConfiguration#(null)Lcom/intellij/execution/configurations/RunConfiguration;" />
      <node id="8536479618435048511" at="34,0,37,0" concept="1" trace="BaseMpsProducer#(Lcom/intellij/execution/configurations/ConfigurationType;Ljava/lang/String;)V" />
      <node id="8536479618435048523" at="37,0,40,0" concept="1" trace="BaseMpsProducer#(Lcom/intellij/execution/configurations/ConfigurationFactory;)V" />
      <node id="8536479618435048531" at="40,0,43,0" concept="6" trace="setSourceElement#(Lcom/intellij/psi/PsiElement;)V" />
      <node id="8536479618435048565" at="54,24,57,5" concept="5" />
      <node id="8536479618435048601" at="64,75,67,9" concept="5" />
      <node id="8536479618435048608" at="67,9,70,9" concept="5" />
      <node id="8536479618435048628" at="73,7,76,5" concept="5" />
      <node id="8536479618435048705" at="91,37,94,5" concept="5" />
      <node id="8536479618435048757" at="100,131,103,7" concept="5" />
      <node id="8536479618435048774" at="104,5,107,5" concept="0" />
      <node id="8536479618435048774" at="104,5,107,5" concept="5" />
      <node id="8536479618435048541" at="43,0,47,0" concept="6" trace="getSourceElement#()Lcom/intellij/psi/PsiElement;" />
      <node id="8536479618435048548" at="47,0,51,0" concept="6" trace="getContext#()Lcom/intellij/execution/actions/ConfigurationContext;" />
      <node id="8536479618435048659" at="82,0,86,0" concept="6" trace="compareTo#(Ljava/lang/Object;)I" />
      <node id="8536479618435048668" at="86,0,90,0" concept="6" trace="hashCode#()I" />
      <node id="8536479618435048754" at="99,136,104,5" concept="4" />
      <node id="8536479618435048703" at="90,0,98,0" concept="6" trace="equals#(Ljava/lang/Object;)Z" />
      <node id="8536479618435048593" at="62,0,73,0" concept="6" trace="compute#()Lcom/intellij/execution/configurations/RunConfiguration;" />
      <node id="8536479618435048751" at="98,0,110,0" concept="11" trace="findFactory#(Lcom/intellij/execution/configurations/ConfigurationType;Ljava/lang/String;)Lcom/intellij/execution/configurations/ConfigurationFactory;" />
      <node id="8536479618435048586" at="60,87,73,7" concept="7" />
      <node id="8536479618435048555" at="51,0,79,0" concept="6" trace="createConfigurationByElement#(Lcom/intellij/execution/Location;Lcom/intellij/execution/actions/ConfigurationContext;)Lcom/intellij/execution/RunnerAndConfigurationSettings;" />
      <scope id="8536479618435048512" at="34,88,35,76" />
      <scope id="8536479618435048524" at="37,69,38,32" />
      <scope id="8536479618435048532" at="40,58,41,36" />
      <scope id="8536479618435048543" at="44,40,45,27" />
      <scope id="8536479618435048550" at="48,47,49,21" />
      <scope id="8536479618435048566" at="55,47,56,18" />
      <scope id="8536479618435048602" at="65,30,66,22" />
      <scope id="8536479618435048609" at="68,39,69,22" />
      <scope id="8536479618435048629" at="74,25,75,18" />
      <scope id="8536479618435048653" at="81,0,82,0">
        <var name="element" id="8536479618435048655" />
      </scope>
      <scope id="8536479618435048662" at="83,34,84,49" />
      <scope id="8536479618435048671" at="87,25,88,167" />
      <scope id="8536479618435048715" at="92,61,93,19" />
      <scope id="8536479618435048758" at="101,79,102,23" />
      <scope id="8536479618435048774" at="105,39,106,149" />
      <scope id="8536479618435048647" at="79,0,81,0">
        <var name="node" id="8536479618435048651" />
      </scope>
      <scope id="8536479618435048511" at="34,0,37,0">
        <var name="configurationType" id="8536479618435048519" />
        <var name="factoryClassName" id="8536479618435048521" />
      </scope>
      <scope id="8536479618435048523" at="37,0,40,0">
        <var name="configurationFactory" id="8536479618435048527" />
      </scope>
      <scope id="8536479618435048531" at="40,0,43,0">
        <var name="sourceElement" id="8536479618435048538" />
      </scope>
      <scope id="8536479618435048756" at="100,131,103,7" />
      <scope id="8536479618435048774" at="104,5,107,5" />
      <scope id="8536479618435048541" at="43,0,47,0" />
      <scope id="8536479618435048548" at="47,0,51,0" />
      <scope id="8536479618435048659" at="82,0,86,0">
        <var name="o" id="8536479618435048665" />
      </scope>
      <scope id="8536479618435048668" at="86,0,90,0" />
      <scope id="8536479618435048704" at="91,37,96,210">
        <var name="configCreator" id="8536479618435048719" />
      </scope>
      <scope id="8536479618435048754" at="99,136,104,5">
        <var name="factory" id="8536479618435048755" />
      </scope>
      <scope id="8536479618435048594" at="63,41,71,50">
        <var name="mpsItem" id="8536479618435048596" />
      </scope>
      <scope id="8536479618435048703" at="90,0,98,0">
        <var name="obj" id="8536479618435048748" />
      </scope>
      <scope id="8536479618435048753" at="99,136,108,60" />
      <scope id="8536479618435048593" at="62,0,73,0" />
      <scope id="8536479618435048751" at="98,0,110,0">
        <var name="configurationFactoryClassName" id="8536479618435048794" />
        <var name="configurationType" id="8536479618435048792" />
      </scope>
      <scope id="8536479618435048560" at="53,122,77,120">
        <var name="config" id="8536479618435048587" />
        <var name="mpsLocation" id="8536479618435048575" />
        <var name="mpsProject" id="9054606037481376311" />
        <var name="psiElement" id="8536479618435048581" />
      </scope>
      <scope id="8536479618435048555" at="51,0,79,0">
        <var name="context" id="8536479618435048644" />
        <var name="location" id="8536479618435048558" />
      </scope>
      <unit id="8536479618435048592" at="61,99,73,5" name="jetbrains.mps.execution.api.configurations.BaseMpsProducer$1" />
      <unit id="8536479618435048503" at="30,0,112,0" name="jetbrains.mps.execution.api.configurations.BaseMpsProducer" />
=======
      <node id="8536479618435048504" at="33,0,34,0" concept="3" trace="mySourceElement" />
      <node id="8536479618435048513" at="37,88,38,76" concept="12" />
      <node id="8536479618435048525" at="41,69,42,32" concept="12" />
      <node id="8536479618435048533" at="45,58,46,36" concept="2" />
      <node id="8536479618435048544" at="50,40,51,27" concept="8" />
      <node id="2343255845480144982" at="56,28,57,60" concept="14" />
      <node id="2343255845480243760" at="58,5,59,45" concept="7" />
      <node id="2343255845480245282" at="59,45,60,50" concept="8" />
      <node id="8536479618435048551" at="64,47,65,21" concept="8" />
      <node id="2343255845480284387" at="78,185,79,62" concept="7" />
      <node id="2343255845480298346" at="81,112,82,24" concept="8" />
      <node id="2343255845480304931" at="84,5,85,16" concept="8" />
      <node id="8536479618435048561" at="90,122,91,24" concept="2" />
      <node id="8536479618435048567" at="92,47,93,18" concept="8" />
      <node id="8536479618435048574" at="94,5,95,53" concept="7" />
      <node id="8536479618435048580" at="95,53,96,65" concept="7" />
      <node id="2343255845480329410" at="96,65,97,56" concept="7" />
      <node id="8536479618435048595" at="100,41,101,49" concept="7" />
      <node id="8536479618435048603" at="102,30,103,22" concept="8" />
      <node id="8536479618435048610" at="105,39,106,22" concept="8" />
      <node id="8536479618435048615" at="107,9,108,66" concept="8" />
      <node id="8536479618435048630" at="111,25,112,18" concept="8" />
      <node id="8536479618435048635" at="113,5,114,120" concept="8" />
      <node id="8536479618435048653" at="120,0,121,0" concept="6" trace="isApplicable#(Ljava/lang/Object;)Z" />
      <node id="8536479618435048663" at="123,34,124,49" concept="8" />
      <node id="8536479618435048672" at="128,25,129,167" concept="8" />
      <node id="8536479618435048716" at="134,61,135,19" concept="8" />
      <node id="8536479618435048718" at="136,5,137,58" concept="7" />
      <node id="8536479618435048724" at="137,58,138,210" concept="8" />
      <node id="8536479618435048759" at="144,79,145,23" concept="8" />
      <node id="8536479618435048774" at="148,39,149,149" concept="2" />
      <node id="8536479618435048786" at="150,5,151,60" concept="8" />
      <node id="8536479618435048503" at="153,0,154,0" concept="10" trace="LOG" />
      <node id="8536479618435048507" at="34,0,36,0" concept="3" trace="myContext" />
      <node id="8536479618435048647" at="117,0,119,0" concept="6" trace="doCreateConfiguration#(null)Lcom/intellij/execution/configurations/RunConfiguration;" />
      <node id="8536479618435048511" at="37,0,40,0" concept="1" trace="BaseMpsProducer#(Lcom/intellij/execution/configurations/ConfigurationType;Ljava/lang/String;)V" />
      <node id="8536479618435048523" at="41,0,44,0" concept="1" trace="BaseMpsProducer#(Lcom/intellij/execution/configurations/ConfigurationFactory;)V" />
      <node id="8536479618435048531" at="45,0,48,0" concept="6" trace="setSourceElement#(Lcom/intellij/psi/PsiElement;)V" />
      <node id="2343255845480143557" at="55,46,58,5" concept="5" />
      <node id="2343255845480289138" at="80,76,83,7" concept="5" />
      <node id="8536479618435048565" at="91,24,94,5" concept="5" />
      <node id="8536479618435048601" at="101,49,104,9" concept="5" />
      <node id="8536479618435048608" at="104,9,107,9" concept="5" />
      <node id="8536479618435048628" at="110,7,113,5" concept="5" />
      <node id="8536479618435048705" at="133,37,136,5" concept="5" />
      <node id="8536479618435048757" at="143,131,146,7" concept="5" />
      <node id="8536479618435048774" at="147,5,150,5" concept="0" />
      <node id="8536479618435048774" at="147,5,150,5" concept="5" />
      <node id="8536479618435048541" at="49,0,53,0" concept="6" trace="getSourceElement#()Lcom/intellij/psi/PsiElement;" />
      <node id="8536479618435048548" at="63,0,67,0" concept="6" trace="getContext#()Lcom/intellij/execution/actions/ConfigurationContext;" />
      <node id="8536479618435048659" at="122,0,126,0" concept="6" trace="compareTo#(Ljava/lang/Object;)I" />
      <node id="8536479618435048668" at="127,0,131,0" concept="6" trace="hashCode#()I" />
      <node id="2343255845480286160" at="79,62,84,5" concept="4" />
      <node id="8536479618435048754" at="142,136,147,5" concept="4" />
      <node id="2343255845480113804" at="54,0,62,0" concept="6" trace="getMpsProject#()Ljetbrains/mps/project/MPSProject;" />
      <node id="8536479618435048703" at="132,0,140,0" concept="6" trace="equals#(Ljava/lang/Object;)Z" />
      <node id="2343255845480275596" at="76,0,87,0" concept="6" trace="findExistingByElement#(Lcom/intellij/execution/Location;Ljava/util/List;Lcom/intellij/execution/actions/ConfigurationContext;)Lcom/intellij/execution/RunnerAndConfigurationSettings;" />
      <node id="8536479618435048593" at="99,0,110,0" concept="6" trace="compute#()Lcom/intellij/execution/configurations/RunConfiguration;" />
      <node id="8536479618435048751" at="141,0,153,0" concept="11" trace="findFactory#(Lcom/intellij/execution/configurations/ConfigurationType;Ljava/lang/String;)Lcom/intellij/execution/configurations/ConfigurationFactory;" />
      <node id="8536479618435048586" at="97,56,110,7" concept="7" />
      <node id="8536479618435048555" at="88,0,116,0" concept="6" trace="createConfigurationByElement#(Lcom/intellij/execution/Location;Lcom/intellij/execution/actions/ConfigurationContext;)Lcom/intellij/execution/RunnerAndConfigurationSettings;" />
      <scope id="8536479618435048512" at="37,88,38,76" />
      <scope id="8536479618435048524" at="41,69,42,32" />
      <scope id="8536479618435048532" at="45,58,46,36" />
      <scope id="8536479618435048543" at="50,40,51,27" />
      <scope id="2343255845480143558" at="56,28,57,60" />
      <scope id="8536479618435048550" at="64,47,65,21" />
      <scope id="2343255845480289140" at="81,112,82,24" />
      <scope id="8536479618435048566" at="92,47,93,18" />
      <scope id="8536479618435048602" at="102,30,103,22" />
      <scope id="8536479618435048609" at="105,39,106,22" />
      <scope id="8536479618435048629" at="111,25,112,18" />
      <scope id="8536479618435048653" at="120,0,121,0">
        <var name="element" id="8536479618435048655" />
      </scope>
      <scope id="8536479618435048662" at="123,34,124,49" />
      <scope id="8536479618435048671" at="128,25,129,167" />
      <scope id="8536479618435048715" at="134,61,135,19" />
      <scope id="8536479618435048758" at="144,79,145,23" />
      <scope id="8536479618435048774" at="148,39,149,149" />
      <scope id="8536479618435048647" at="117,0,119,0">
        <var name="node" id="8536479618435048651" />
      </scope>
      <scope id="8536479618435048511" at="37,0,40,0">
        <var name="configurationType" id="8536479618435048519" />
        <var name="factoryClassName" id="8536479618435048521" />
      </scope>
      <scope id="8536479618435048523" at="41,0,44,0">
        <var name="configurationFactory" id="8536479618435048527" />
      </scope>
      <scope id="8536479618435048531" at="45,0,48,0">
        <var name="sourceElement" id="8536479618435048538" />
      </scope>
      <scope id="2343255845480286162" at="80,76,83,7" />
      <scope id="8536479618435048756" at="143,131,146,7" />
      <scope id="8536479618435048774" at="147,5,150,5" />
      <scope id="8536479618435048541" at="49,0,53,0" />
      <scope id="8536479618435048548" at="63,0,67,0" />
      <scope id="8536479618435048659" at="122,0,126,0">
        <var name="o" id="8536479618435048665" />
      </scope>
      <scope id="8536479618435048668" at="127,0,131,0" />
      <scope id="2343255845480113807" at="55,46,60,50">
        <var name="project" id="2343255845480243761" />
      </scope>
      <scope id="2343255845480286160" at="79,62,84,5">
        <var name="existing" id="2343255845480286163" />
      </scope>
      <scope id="8536479618435048704" at="133,37,138,210">
        <var name="configCreator" id="8536479618435048719" />
      </scope>
      <scope id="8536479618435048754" at="142,136,147,5">
        <var name="factory" id="8536479618435048755" />
      </scope>
      <scope id="2343255845480275599" at="78,185,85,16">
        <var name="given" id="2343255845480284388" />
      </scope>
      <scope id="2343255845480113804" at="54,0,62,0" />
      <scope id="8536479618435048594" at="100,41,108,66">
        <var name="mpsItem" id="8536479618435048596" />
      </scope>
      <scope id="8536479618435048703" at="132,0,140,0">
        <var name="obj" id="8536479618435048748" />
      </scope>
      <scope id="8536479618435048753" at="142,136,151,60" />
      <scope id="2343255845480275596" at="76,0,87,0">
        <var name="context" id="2343255845480322701" />
        <var name="existingConfigurations" id="2343255845480279047" />
        <var name="location" id="2343255845480277854" />
      </scope>
      <scope id="8536479618435048593" at="99,0,110,0" />
      <scope id="8536479618435048751" at="141,0,153,0">
        <var name="configurationFactoryClassName" id="8536479618435048794" />
        <var name="configurationType" id="8536479618435048792" />
      </scope>
      <scope id="8536479618435048560" at="90,122,114,120">
        <var name="config" id="8536479618435048587" />
        <var name="mpsLocation" id="8536479618435048575" />
        <var name="mpsProject" id="2343255845480329411" />
        <var name="psiElement" id="8536479618435048581" />
      </scope>
      <scope id="8536479618435048555" at="88,0,116,0">
        <var name="context" id="8536479618435048644" />
        <var name="location" id="8536479618435048558" />
      </scope>
      <unit id="8536479618435048592" at="98,98,110,5" name="jetbrains.mps.execution.api.configurations.BaseMpsProducer$1" />
      <unit id="8536479618435048503" at="32,0,155,0" name="jetbrains.mps.execution.api.configurations.BaseMpsProducer" />
>>>>>>> 67946107
    </file>
  </root>
</debug-info>
<|MERGE_RESOLUTION|>--- conflicted
+++ resolved
@@ -350,126 +350,6 @@
   </root>
   <root nodeRef="r:49e72ff8-8ace-42fd-8f9f-5961eed9792e(jetbrains.mps.execution.api.configurations)/8536479618435048503">
     <file name="BaseMpsProducer.java">
-<<<<<<< HEAD
-      <node id="8536479618435048504" at="31,0,32,0" concept="3" trace="mySourceElement" />
-      <node id="8536479618435048513" at="34,88,35,76" concept="12" />
-      <node id="8536479618435048525" at="37,69,38,32" concept="12" />
-      <node id="8536479618435048533" at="40,58,41,36" concept="2" />
-      <node id="8536479618435048544" at="44,40,45,27" concept="8" />
-      <node id="8536479618435048551" at="48,47,49,21" concept="8" />
-      <node id="8536479618435048561" at="53,122,54,24" concept="2" />
-      <node id="8536479618435048567" at="55,47,56,18" concept="8" />
-      <node id="8536479618435048574" at="57,5,58,53" concept="7" />
-      <node id="8536479618435048580" at="58,53,59,65" concept="7" />
-      <node id="9054606037481376310" at="59,65,60,87" concept="7" />
-      <node id="8536479618435048595" at="63,41,64,75" concept="7" />
-      <node id="8536479618435048603" at="65,30,66,22" concept="8" />
-      <node id="8536479618435048610" at="68,39,69,22" concept="8" />
-      <node id="8536479618435048615" at="70,9,71,50" concept="8" />
-      <node id="8536479618435048630" at="74,25,75,18" concept="8" />
-      <node id="8536479618435048635" at="76,5,77,120" concept="8" />
-      <node id="8536479618435048653" at="81,0,82,0" concept="6" trace="isApplicable#(Ljava/lang/Object;)Z" />
-      <node id="8536479618435048663" at="83,34,84,49" concept="8" />
-      <node id="8536479618435048672" at="87,25,88,167" concept="8" />
-      <node id="8536479618435048716" at="92,61,93,19" concept="8" />
-      <node id="8536479618435048718" at="94,5,95,58" concept="7" />
-      <node id="8536479618435048724" at="95,58,96,210" concept="8" />
-      <node id="8536479618435048759" at="101,79,102,23" concept="8" />
-      <node id="8536479618435048774" at="105,39,106,149" concept="2" />
-      <node id="8536479618435048786" at="107,5,108,60" concept="8" />
-      <node id="8536479618435048503" at="110,0,111,0" concept="10" trace="LOG" />
-      <node id="8536479618435048507" at="32,0,34,0" concept="3" trace="myContext" />
-      <node id="8536479618435048647" at="79,0,81,0" concept="6" trace="doCreateConfiguration#(null)Lcom/intellij/execution/configurations/RunConfiguration;" />
-      <node id="8536479618435048511" at="34,0,37,0" concept="1" trace="BaseMpsProducer#(Lcom/intellij/execution/configurations/ConfigurationType;Ljava/lang/String;)V" />
-      <node id="8536479618435048523" at="37,0,40,0" concept="1" trace="BaseMpsProducer#(Lcom/intellij/execution/configurations/ConfigurationFactory;)V" />
-      <node id="8536479618435048531" at="40,0,43,0" concept="6" trace="setSourceElement#(Lcom/intellij/psi/PsiElement;)V" />
-      <node id="8536479618435048565" at="54,24,57,5" concept="5" />
-      <node id="8536479618435048601" at="64,75,67,9" concept="5" />
-      <node id="8536479618435048608" at="67,9,70,9" concept="5" />
-      <node id="8536479618435048628" at="73,7,76,5" concept="5" />
-      <node id="8536479618435048705" at="91,37,94,5" concept="5" />
-      <node id="8536479618435048757" at="100,131,103,7" concept="5" />
-      <node id="8536479618435048774" at="104,5,107,5" concept="0" />
-      <node id="8536479618435048774" at="104,5,107,5" concept="5" />
-      <node id="8536479618435048541" at="43,0,47,0" concept="6" trace="getSourceElement#()Lcom/intellij/psi/PsiElement;" />
-      <node id="8536479618435048548" at="47,0,51,0" concept="6" trace="getContext#()Lcom/intellij/execution/actions/ConfigurationContext;" />
-      <node id="8536479618435048659" at="82,0,86,0" concept="6" trace="compareTo#(Ljava/lang/Object;)I" />
-      <node id="8536479618435048668" at="86,0,90,0" concept="6" trace="hashCode#()I" />
-      <node id="8536479618435048754" at="99,136,104,5" concept="4" />
-      <node id="8536479618435048703" at="90,0,98,0" concept="6" trace="equals#(Ljava/lang/Object;)Z" />
-      <node id="8536479618435048593" at="62,0,73,0" concept="6" trace="compute#()Lcom/intellij/execution/configurations/RunConfiguration;" />
-      <node id="8536479618435048751" at="98,0,110,0" concept="11" trace="findFactory#(Lcom/intellij/execution/configurations/ConfigurationType;Ljava/lang/String;)Lcom/intellij/execution/configurations/ConfigurationFactory;" />
-      <node id="8536479618435048586" at="60,87,73,7" concept="7" />
-      <node id="8536479618435048555" at="51,0,79,0" concept="6" trace="createConfigurationByElement#(Lcom/intellij/execution/Location;Lcom/intellij/execution/actions/ConfigurationContext;)Lcom/intellij/execution/RunnerAndConfigurationSettings;" />
-      <scope id="8536479618435048512" at="34,88,35,76" />
-      <scope id="8536479618435048524" at="37,69,38,32" />
-      <scope id="8536479618435048532" at="40,58,41,36" />
-      <scope id="8536479618435048543" at="44,40,45,27" />
-      <scope id="8536479618435048550" at="48,47,49,21" />
-      <scope id="8536479618435048566" at="55,47,56,18" />
-      <scope id="8536479618435048602" at="65,30,66,22" />
-      <scope id="8536479618435048609" at="68,39,69,22" />
-      <scope id="8536479618435048629" at="74,25,75,18" />
-      <scope id="8536479618435048653" at="81,0,82,0">
-        <var name="element" id="8536479618435048655" />
-      </scope>
-      <scope id="8536479618435048662" at="83,34,84,49" />
-      <scope id="8536479618435048671" at="87,25,88,167" />
-      <scope id="8536479618435048715" at="92,61,93,19" />
-      <scope id="8536479618435048758" at="101,79,102,23" />
-      <scope id="8536479618435048774" at="105,39,106,149" />
-      <scope id="8536479618435048647" at="79,0,81,0">
-        <var name="node" id="8536479618435048651" />
-      </scope>
-      <scope id="8536479618435048511" at="34,0,37,0">
-        <var name="configurationType" id="8536479618435048519" />
-        <var name="factoryClassName" id="8536479618435048521" />
-      </scope>
-      <scope id="8536479618435048523" at="37,0,40,0">
-        <var name="configurationFactory" id="8536479618435048527" />
-      </scope>
-      <scope id="8536479618435048531" at="40,0,43,0">
-        <var name="sourceElement" id="8536479618435048538" />
-      </scope>
-      <scope id="8536479618435048756" at="100,131,103,7" />
-      <scope id="8536479618435048774" at="104,5,107,5" />
-      <scope id="8536479618435048541" at="43,0,47,0" />
-      <scope id="8536479618435048548" at="47,0,51,0" />
-      <scope id="8536479618435048659" at="82,0,86,0">
-        <var name="o" id="8536479618435048665" />
-      </scope>
-      <scope id="8536479618435048668" at="86,0,90,0" />
-      <scope id="8536479618435048704" at="91,37,96,210">
-        <var name="configCreator" id="8536479618435048719" />
-      </scope>
-      <scope id="8536479618435048754" at="99,136,104,5">
-        <var name="factory" id="8536479618435048755" />
-      </scope>
-      <scope id="8536479618435048594" at="63,41,71,50">
-        <var name="mpsItem" id="8536479618435048596" />
-      </scope>
-      <scope id="8536479618435048703" at="90,0,98,0">
-        <var name="obj" id="8536479618435048748" />
-      </scope>
-      <scope id="8536479618435048753" at="99,136,108,60" />
-      <scope id="8536479618435048593" at="62,0,73,0" />
-      <scope id="8536479618435048751" at="98,0,110,0">
-        <var name="configurationFactoryClassName" id="8536479618435048794" />
-        <var name="configurationType" id="8536479618435048792" />
-      </scope>
-      <scope id="8536479618435048560" at="53,122,77,120">
-        <var name="config" id="8536479618435048587" />
-        <var name="mpsLocation" id="8536479618435048575" />
-        <var name="mpsProject" id="9054606037481376311" />
-        <var name="psiElement" id="8536479618435048581" />
-      </scope>
-      <scope id="8536479618435048555" at="51,0,79,0">
-        <var name="context" id="8536479618435048644" />
-        <var name="location" id="8536479618435048558" />
-      </scope>
-      <unit id="8536479618435048592" at="61,99,73,5" name="jetbrains.mps.execution.api.configurations.BaseMpsProducer$1" />
-      <unit id="8536479618435048503" at="30,0,112,0" name="jetbrains.mps.execution.api.configurations.BaseMpsProducer" />
-=======
       <node id="8536479618435048504" at="33,0,34,0" concept="3" trace="mySourceElement" />
       <node id="8536479618435048513" at="37,88,38,76" concept="12" />
       <node id="8536479618435048525" at="41,69,42,32" concept="12" />
@@ -617,7 +497,6 @@
       </scope>
       <unit id="8536479618435048592" at="98,98,110,5" name="jetbrains.mps.execution.api.configurations.BaseMpsProducer$1" />
       <unit id="8536479618435048503" at="32,0,155,0" name="jetbrains.mps.execution.api.configurations.BaseMpsProducer" />
->>>>>>> 67946107
     </file>
   </root>
 </debug-info>
