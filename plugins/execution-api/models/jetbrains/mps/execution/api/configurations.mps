--- conflicted
+++ resolved
@@ -2,9 +2,9 @@
 <model ref="r:49e72ff8-8ace-42fd-8f9f-5961eed9792e(jetbrains.mps.execution.api.configurations)">
   <persistence version="9" />
   <languages>
-    <use id="fd392034-7849-419d-9071-12563d152375" name="jetbrains.mps.baseLanguage.closures" version="-1" />
-    <use id="83888646-71ce-4f1c-9c53-c54016f6ad4f" name="jetbrains.mps.baseLanguage.collections" version="-1" />
-    <use id="760a0a8c-eabb-4521-8bfd-65db761a9ba3" name="jetbrains.mps.baseLanguage.logging" version="-1" />
+    <use id="fd392034-7849-419d-9071-12563d152375" name="jetbrains.mps.baseLanguage.closures" version="0" />
+    <use id="83888646-71ce-4f1c-9c53-c54016f6ad4f" name="jetbrains.mps.baseLanguage.collections" version="0" />
+    <use id="760a0a8c-eabb-4521-8bfd-65db761a9ba3" name="jetbrains.mps.baseLanguage.logging" version="0" />
     <use id="f2801650-65d5-424e-bb1b-463a8781b786" name="jetbrains.mps.baseLanguage.javadoc" version="2" />
     <use id="f3061a53-9226-4cc5-a443-f952ceaf5816" name="jetbrains.mps.baseLanguage" version="4" />
   </languages>
@@ -29,16 +29,10 @@
     <import index="irxm" ref="86441d7a-e194-42da-81a5-2161ec62a379/java:jetbrains.mps.plugins.runconfigs(MPS.Workbench/)" />
     <import index="w1kc" ref="6ed54515-acc8-4d1e-a16c-9fd6cfe951ea/java:jetbrains.mps.smodel(MPS.Core/)" />
     <import index="18ew" ref="6ed54515-acc8-4d1e-a16c-9fd6cfe951ea/java:jetbrains.mps.util(MPS.Core/)" />
-<<<<<<< HEAD
-    <import index="lui2" ref="8865b7a8-5271-43d3-884c-6fd1d9cfdd34/java:org.jetbrains.mps.openapi.module(MPS.OpenAPI/)" />
-    <import index="alof" ref="742f6602-5a2f-4313-aa6e-ae1cd4ffdc61/java:jetbrains.mps.ide.project(MPS.Platform/)" />
-    <import index="z1c3" ref="742f6602-5a2f-4313-aa6e-ae1cd4ffdc61/java:jetbrains.mps.project(MPS.Platform/)" />
-=======
     <import index="z1c3" ref="742f6602-5a2f-4313-aa6e-ae1cd4ffdc61/java:jetbrains.mps.project(MPS.Platform/)" />
     <import index="gola" ref="847a3235-09f9-403c-b6a9-1c294a212e92/java:org.apache.tools.ant(Ant/)" />
     <import index="alof" ref="742f6602-5a2f-4313-aa6e-ae1cd4ffdc61/java:jetbrains.mps.ide.project(MPS.Platform/)" />
     <import index="33ny" ref="6354ebe7-c22a-4a0f-ac54-50b52ab9b065/java:java.util(JDK/)" />
->>>>>>> 67946107
     <import index="z1c4" ref="6ed54515-acc8-4d1e-a16c-9fd6cfe951ea/java:jetbrains.mps.project(MPS.Core/)" implicit="true" />
   </imports>
   <registry>
@@ -2213,25 +2207,6 @@
             </node>
           </node>
         </node>
-<<<<<<< HEAD
-        <node concept="3cpWs8" id="7QCr3uXbOCQ" role="3cqZAp">
-          <node concept="3cpWsn" id="7QCr3uXbOCR" role="3cpWs9">
-            <property role="TrG5h" value="mpsProject" />
-            <property role="3TUv4t" value="true" />
-            <node concept="3uibUv" id="7QCr3uXbOCM" role="1tU5fm">
-              <ref role="3uigEE" to="z1c3:~MPSProject" resolve="MPSProject" />
-            </node>
-            <node concept="2YIFZM" id="7QCr3uXbOCS" role="33vP2m">
-              <ref role="37wK5l" to="alof:~ProjectHelper.fromIdeaProject(com.intellij.openapi.project.Project):jetbrains.mps.project.MPSProject" resolve="fromIdeaProject" />
-              <ref role="1Pybhc" to="alof:~ProjectHelper" resolve="ProjectHelper" />
-              <node concept="2OqwBi" id="7QCr3uXbOCT" role="37wK5m">
-                <node concept="37vLTw" id="7QCr3uXbOCU" role="2Oq$k0">
-                  <ref role="3cqZAo" node="7pREJKpbIhI" resolve="location" />
-                </node>
-                <node concept="liA8E" id="7QCr3uXbOCV" role="2OqNvi">
-                  <ref role="37wK5l" to="3v5a:~Location.getProject():com.intellij.openapi.project.Project" resolve="getProject" />
-                </node>
-=======
         <node concept="3cpWs8" id="224UGqZHB32" role="3cqZAp">
           <node concept="3cpWsn" id="224UGqZHB33" role="3cpWs9">
             <property role="TrG5h" value="mpsProject" />
@@ -2244,7 +2219,6 @@
               </node>
               <node concept="liA8E" id="224UGqZHBKz" role="2OqNvi">
                 <ref role="37wK5l" to="irxm:~MPSLocation.getMPSProject():jetbrains.mps.project.MPSProject" resolve="getMPSProject" />
->>>>>>> 67946107
               </node>
             </node>
           </node>
@@ -2254,6 +2228,19 @@
             <property role="TrG5h" value="config" />
             <property role="3TUv4t" value="false" />
             <node concept="2OqwBi" id="7pREJKpbIic" role="33vP2m">
+              <node concept="2ShNRf" id="224UGqZHC8i" role="2Oq$k0">
+                <node concept="1pGfFk" id="224UGqZHDyr" role="2ShVmc">
+                  <ref role="37wK5l" to="w1kc:~ModelAccessHelper.&lt;init&gt;(org.jetbrains.mps.openapi.module.SRepository)" resolve="ModelAccessHelper" />
+                  <node concept="2OqwBi" id="224UGqZHEsu" role="37wK5m">
+                    <node concept="37vLTw" id="224UGqZHE4c" role="2Oq$k0">
+                      <ref role="3cqZAo" node="224UGqZHB33" resolve="mpsProject" />
+                    </node>
+                    <node concept="liA8E" id="224UGqZHESq" role="2OqNvi">
+                      <ref role="37wK5l" to="z1c4:~Project.getRepository():org.jetbrains.mps.openapi.module.SRepository" resolve="getRepository" />
+                    </node>
+                  </node>
+                </node>
+              </node>
               <node concept="liA8E" id="7pREJKpbIid" role="2OqNvi">
                 <ref role="37wK5l" to="w1kc:~ModelAccessHelper.runReadAction(jetbrains.mps.util.Computable):java.lang.Object" resolve="runReadAction" />
                 <node concept="2ShNRf" id="7pREJKpbIie" role="37wK5m">
@@ -2277,15 +2264,7 @@
                               </node>
                               <node concept="2OqwBi" id="7pREJKpbIim" role="33vP2m">
                                 <node concept="liA8E" id="7pREJKpbIin" role="2OqNvi">
-                                  <ref role="37wK5l" to="irxm:~MPSPsiElement.getMPSItem(org.jetbrains.mps.openapi.module.SRepository):java.lang.Object" resolve="getMPSItem" />
-                                  <node concept="2OqwBi" id="7QCr3uXcpC9" role="37wK5m">
-                                    <node concept="37vLTw" id="7QCr3uXcprc" role="2Oq$k0">
-                                      <ref role="3cqZAo" node="7QCr3uXbOCR" resolve="mpsProject" />
-                                    </node>
-                                    <node concept="liA8E" id="7QCr3uXcpOc" role="2OqNvi">
-                                      <ref role="37wK5l" to="z1c4:~Project.getRepository():org.jetbrains.mps.openapi.module.SRepository" resolve="getRepository" />
-                                    </node>
-                                  </node>
+                                  <ref role="37wK5l" to="irxm:~MPSPsiElement.getMPSItem():java.lang.Object" resolve="getMPSItem" />
                                 </node>
                                 <node concept="37vLTw" id="3GM_nagTrLI" role="2Oq$k0">
                                   <ref role="3cqZAo" node="7pREJKpbIi5" resolve="psiElement" />
@@ -2325,8 +2304,13 @@
                             <node concept="1rXfSq" id="4hiugqyyOUB" role="3cqZAk">
                               <ref role="37wK5l" node="7pREJKpbIj7" resolve="doCreateConfiguration" />
                               <node concept="10QFUN" id="7pREJKpbIiD" role="37wK5m">
-                                <node concept="37vLTw" id="7QCr3uXcqxA" role="10QFUP">
-                                  <ref role="3cqZAo" node="7pREJKpbIik" resolve="mpsItem" />
+                                <node concept="2OqwBi" id="7pREJKpbIiE" role="10QFUP">
+                                  <node concept="37vLTw" id="3GM_nagTACZ" role="2Oq$k0">
+                                    <ref role="3cqZAo" node="7pREJKpbIi5" resolve="psiElement" />
+                                  </node>
+                                  <node concept="liA8E" id="7pREJKpbIiG" role="2OqNvi">
+                                    <ref role="37wK5l" to="irxm:~MPSPsiElement.getMPSItem():java.lang.Object" resolve="getMPSItem" />
+                                  </node>
                                 </node>
                                 <node concept="16syzq" id="7pREJKpbIiH" role="10QFUM">
                                   <ref role="16sUi3" node="7pREJKpbIlw" resolve="T" />
@@ -2350,31 +2334,6 @@
                   </node>
                 </node>
               </node>
-<<<<<<< HEAD
-              <node concept="2ShNRf" id="7QCr3uXbSfE" role="2Oq$k0">
-                <node concept="1pGfFk" id="7QCr3uXco4R" role="2ShVmc">
-                  <ref role="37wK5l" to="w1kc:~ModelAccessHelper.&lt;init&gt;(org.jetbrains.mps.openapi.module.ModelAccess)" resolve="ModelAccessHelper" />
-                  <node concept="2OqwBi" id="7QCr3uXbR6F" role="37wK5m">
-                    <node concept="37vLTw" id="7QCr3uXbPWo" role="2Oq$k0">
-                      <ref role="3cqZAo" node="7QCr3uXbOCR" resolve="mpsProject" />
-                    </node>
-                    <node concept="liA8E" id="7QCr3uXbR$Q" role="2OqNvi">
-                      <ref role="37wK5l" to="z1c4:~Project.getModelAccess():org.jetbrains.mps.openapi.module.ModelAccess" resolve="getModelAccess" />
-=======
-              <node concept="2ShNRf" id="224UGqZHC8i" role="2Oq$k0">
-                <node concept="1pGfFk" id="224UGqZHDyr" role="2ShVmc">
-                  <ref role="37wK5l" to="w1kc:~ModelAccessHelper.&lt;init&gt;(org.jetbrains.mps.openapi.module.SRepository)" resolve="ModelAccessHelper" />
-                  <node concept="2OqwBi" id="224UGqZHEsu" role="37wK5m">
-                    <node concept="37vLTw" id="224UGqZHE4c" role="2Oq$k0">
-                      <ref role="3cqZAo" node="224UGqZHB33" resolve="mpsProject" />
-                    </node>
-                    <node concept="liA8E" id="224UGqZHESq" role="2OqNvi">
-                      <ref role="37wK5l" to="z1c4:~Project.getRepository():org.jetbrains.mps.openapi.module.SRepository" resolve="getRepository" />
->>>>>>> 67946107
-                    </node>
-                  </node>
-                </node>
-              </node>
             </node>
             <node concept="3uibUv" id="7pREJKpbIiN" role="1tU5fm">
               <ref role="3uigEE" to="dj99:~RunConfiguration" resolve="RunConfiguration" />
