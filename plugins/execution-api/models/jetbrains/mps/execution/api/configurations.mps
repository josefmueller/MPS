--- conflicted
+++ resolved
@@ -2,11 +2,11 @@
 <model ref="r:49e72ff8-8ace-42fd-8f9f-5961eed9792e(jetbrains.mps.execution.api.configurations)">
   <persistence version="9" />
   <languages>
-    <use id="fd392034-7849-419d-9071-12563d152375" name="jetbrains.mps.baseLanguage.closures" version="0" />
-    <use id="83888646-71ce-4f1c-9c53-c54016f6ad4f" name="jetbrains.mps.baseLanguage.collections" version="0" />
-    <use id="760a0a8c-eabb-4521-8bfd-65db761a9ba3" name="jetbrains.mps.baseLanguage.logging" version="0" />
-    <use id="f2801650-65d5-424e-bb1b-463a8781b786" name="jetbrains.mps.baseLanguage.javadoc" version="2" />
-    <use id="f3061a53-9226-4cc5-a443-f952ceaf5816" name="jetbrains.mps.baseLanguage" version="4" />
+    <use id="fd392034-7849-419d-9071-12563d152375" name="jetbrains.mps.baseLanguage.closures" version="-1" />
+    <use id="83888646-71ce-4f1c-9c53-c54016f6ad4f" name="jetbrains.mps.baseLanguage.collections" version="-1" />
+    <use id="760a0a8c-eabb-4521-8bfd-65db761a9ba3" name="jetbrains.mps.baseLanguage.logging" version="-1" />
+    <use id="f2801650-65d5-424e-bb1b-463a8781b786" name="jetbrains.mps.baseLanguage.javadoc" version="-1" />
+    <use id="f3061a53-9226-4cc5-a443-f952ceaf5816" name="jetbrains.mps.baseLanguage" version="-1" />
   </languages>
   <imports>
     <import index="dxuu" ref="6354ebe7-c22a-4a0f-ac54-50b52ab9b065/java:javax.swing(JDK/)" />
@@ -289,16 +289,14 @@
       <concept id="8465538089690331500" name="jetbrains.mps.baseLanguage.javadoc.structure.CommentLine" flags="ng" index="TZ5HA">
         <child id="8970989240999019149" name="part" index="1dT_Ay" />
       </concept>
-<<<<<<< HEAD
+      <concept id="8465538089690331492" name="jetbrains.mps.baseLanguage.javadoc.structure.DeprecatedBlockDocTag" flags="ng" index="TZ5HI">
+        <child id="2667874559098216723" name="text" index="3HnX3l" />
+      </concept>
       <concept id="2217234381367530212" name="jetbrains.mps.baseLanguage.javadoc.structure.ClassifierDocReference" flags="ng" index="VXe08">
         <reference id="2217234381367530213" name="classifier" index="VXe09" />
       </concept>
       <concept id="8970989240999019145" name="jetbrains.mps.baseLanguage.javadoc.structure.InlineTagCommentLinePart" flags="ng" index="1dT_AA">
         <child id="6962838954693749192" name="tag" index="qph3F" />
-=======
-      <concept id="8465538089690331492" name="jetbrains.mps.baseLanguage.javadoc.structure.DeprecatedBlockDocTag" flags="ng" index="TZ5HI">
-        <child id="2667874559098216723" name="text" index="3HnX3l" />
->>>>>>> 7f256598
       </concept>
       <concept id="8970989240999019143" name="jetbrains.mps.baseLanguage.javadoc.structure.TextCommentLinePart" flags="ng" index="1dT_AC">
         <property id="8970989240999019144" name="text" index="1dT_AB" />
@@ -947,6 +945,27 @@
       <node concept="17QB3L" id="5z4Y2AE1aoY" role="1tU5fm" />
     </node>
     <node concept="3clFbW" id="66CJzfk0NG2" role="jymVt">
+      <node concept="2AHcQZ" id="7Ift4HfrKH5" role="2AJF6D">
+        <ref role="2AI5Lk" to="wyt6:~Deprecated" resolve="Deprecated" />
+      </node>
+      <node concept="2AHcQZ" id="7Ift4HfrKSa" role="2AJF6D">
+        <ref role="2AI5Lk" to="ncw5:~ToRemove" resolve="ToRemove" />
+        <node concept="2B6LJw" id="7Ift4HfrN8B" role="2B76xF">
+          <ref role="2B6OnR" to="ncw5:~ToRemove.version()" resolve="version" />
+          <node concept="3b6qkQ" id="7Ift4HfrNc1" role="2B70Vg">
+            <property role="$nhwW" value="3.5" />
+          </node>
+        </node>
+      </node>
+      <node concept="P$JXv" id="7Ift4HfrKH2" role="lGtFl">
+        <node concept="TZ5HI" id="7Ift4HfrKH3" role="3nqlJM">
+          <node concept="TZ5HA" id="7Ift4HfrKH4" role="3HnX3l">
+            <node concept="1dT_AC" id="7Ift4HfrKS8" role="1dT_Ay">
+              <property role="1dT_AB" value="moved to language level. Use constructor with 2 parameters" />
+            </node>
+          </node>
+        </node>
+      </node>
       <node concept="37vLTG" id="66CJzfk0Vqr" role="3clF46">
         <property role="TrG5h" value="name" />
         <node concept="17QB3L" id="66CJzfk0Vqt" role="1tU5fm" />
@@ -961,27 +980,6 @@
           </node>
           <node concept="37vLTw" id="2BHiRxglt6s" role="37wK5m">
             <ref role="3cqZAo" node="66CJzfk0Vqr" resolve="name" />
-          </node>
-        </node>
-      </node>
-      <node concept="P$JXv" id="7Ift4HfrKH2" role="lGtFl">
-        <node concept="TZ5HI" id="7Ift4HfrKH3" role="3nqlJM">
-          <node concept="TZ5HA" id="7Ift4HfrKH4" role="3HnX3l">
-            <node concept="1dT_AC" id="7Ift4HfrKS8" role="1dT_Ay">
-              <property role="1dT_AB" value="moved to language level. Use constructor with 2 parameters" />
-            </node>
-          </node>
-        </node>
-      </node>
-      <node concept="2AHcQZ" id="7Ift4HfrKH5" role="2AJF6D">
-        <ref role="2AI5Lk" to="wyt6:~Deprecated" resolve="Deprecated" />
-      </node>
-      <node concept="2AHcQZ" id="7Ift4HfrKSa" role="2AJF6D">
-        <ref role="2AI5Lk" to="ncw5:~ToRemove" resolve="ToRemove" />
-        <node concept="2B6LJw" id="7Ift4HfrN8B" role="2B76xF">
-          <ref role="2B6OnR" to="ncw5:~ToRemove.version()" resolve="version" />
-          <node concept="3b6qkQ" id="7Ift4HfrNc1" role="2B70Vg">
-            <property role="$nhwW" value="3.5" />
           </node>
         </node>
       </node>
@@ -1825,6 +1823,35 @@
     <property role="TrG5h" value="BaseMpsProducer" />
     <property role="1sVAO0" value="true" />
     <property role="1EXbeo" value="false" />
+    <node concept="3UR2Jj" id="5BgI1pEBdgI" role="lGtFl">
+      <node concept="TUZQ0" id="5BgI1pEBdgL" role="3nqlJM">
+        <property role="TUZQ4" value="denotes the MpsPsiElement's item which is the 'key' of the subclassing producer" />
+        <node concept="zr_56" id="5BgI1pEBdgN" role="zr_5Q">
+          <ref role="zr_51" node="7pREJKpbIlw" resolve="T" />
+        </node>
+      </node>
+      <node concept="TZ5HA" id="5BgI1pEBdhs" role="TZ5H$">
+        <node concept="1dT_AC" id="5BgI1pEBdht" role="1dT_Ay">
+          <property role="1dT_AB" value="Currently extends the deprecated RuntimeConfigurationProducer" />
+        </node>
+      </node>
+      <node concept="TZ5HA" id="5BgI1pEBhte" role="TZ5H$">
+        <node concept="1dT_AC" id="5BgI1pEBhtf" role="1dT_Ay">
+          <property role="1dT_AB" value="To be migrated in 3.5 to the " />
+        </node>
+        <node concept="1dT_AA" id="5BgI1pEB_mc" role="1dT_Ay">
+          <node concept="92FcH" id="5BgI1pEB_mi" role="qph3F">
+            <node concept="TZ5HA" id="5BgI1pEB_mk" role="2XjZqd" />
+            <node concept="VXe08" id="5BgI1pEBJP3" role="92FcQ">
+              <ref role="VXe09" to="feyl:~RunConfigurationProducer" resolve="RunConfigurationProducer" />
+            </node>
+          </node>
+        </node>
+        <node concept="1dT_AC" id="5BgI1pEB_mb" role="1dT_Ay">
+          <property role="1dT_AB" value="" />
+        </node>
+      </node>
+    </node>
     <node concept="312cEg" id="7pREJKpbIgS" role="jymVt">
       <property role="TrG5h" value="mySourceElement" />
       <property role="34CwA1" value="false" />
@@ -2048,6 +2075,26 @@
         <node concept="1DcWWT" id="224UGqZHsvg" role="3cqZAp">
           <node concept="3clFbS" id="224UGqZHsvi" role="2LFqv$">
             <node concept="3clFbJ" id="224UGqZHtdM" role="3cqZAp">
+              <node concept="2YIFZM" id="224UGqZHu0f" role="3clFbw">
+                <ref role="1Pybhc" to="33ny:~Objects" resolve="Objects" />
+                <ref role="37wK5l" to="33ny:~Objects.equals(java.lang.Object,java.lang.Object):boolean" resolve="equals" />
+                <node concept="2OqwBi" id="224UGqZHuce" role="37wK5m">
+                  <node concept="37vLTw" id="224UGqZHu7U" role="2Oq$k0">
+                    <ref role="3cqZAo" node="224UGqZHsvj" resolve="existing" />
+                  </node>
+                  <node concept="liA8E" id="224UGqZHue5" role="2OqNvi">
+                    <ref role="37wK5l" to="3v5a:~RunnerAndConfigurationSettings.getType():com.intellij.execution.configurations.ConfigurationType" resolve="getType" />
+                  </node>
+                </node>
+                <node concept="2OqwBi" id="224UGqZHusv" role="37wK5m">
+                  <node concept="37vLTw" id="224UGqZHunN" role="2Oq$k0">
+                    <ref role="3cqZAo" node="224UGqZHs3$" resolve="given" />
+                  </node>
+                  <node concept="liA8E" id="224UGqZHuuG" role="2OqNvi">
+                    <ref role="37wK5l" to="3v5a:~RunnerAndConfigurationSettings.getType():com.intellij.execution.configurations.ConfigurationType" resolve="getType" />
+                  </node>
+                </node>
+              </node>
               <node concept="3clFbS" id="224UGqZHtdO" role="3clFbx">
                 <node concept="3clFbJ" id="5BgI1pEBpoV" role="3cqZAp">
                   <node concept="3clFbS" id="5BgI1pEBpoX" role="3clFbx">
@@ -2070,26 +2117,6 @@
                     <node concept="37vLTw" id="5BgI1pEBq9r" role="37wK5m">
                       <ref role="3cqZAo" node="224UGqZH_qd" resolve="context" />
                     </node>
-                  </node>
-                </node>
-              </node>
-              <node concept="2YIFZM" id="224UGqZHu0f" role="3clFbw">
-                <ref role="1Pybhc" to="33ny:~Objects" resolve="Objects" />
-                <ref role="37wK5l" to="33ny:~Objects.equals(java.lang.Object,java.lang.Object):boolean" resolve="equals" />
-                <node concept="2OqwBi" id="224UGqZHuce" role="37wK5m">
-                  <node concept="37vLTw" id="224UGqZHu7U" role="2Oq$k0">
-                    <ref role="3cqZAo" node="224UGqZHsvj" resolve="existing" />
-                  </node>
-                  <node concept="liA8E" id="224UGqZHue5" role="2OqNvi">
-                    <ref role="37wK5l" to="3v5a:~RunnerAndConfigurationSettings.getType():com.intellij.execution.configurations.ConfigurationType" resolve="getType" />
-                  </node>
-                </node>
-                <node concept="2OqwBi" id="224UGqZHusv" role="37wK5m">
-                  <node concept="37vLTw" id="224UGqZHunN" role="2Oq$k0">
-                    <ref role="3cqZAo" node="224UGqZHs3$" resolve="given" />
-                  </node>
-                  <node concept="liA8E" id="224UGqZHuuG" role="2OqNvi">
-                    <ref role="37wK5l" to="3v5a:~RunnerAndConfigurationSettings.getType():com.intellij.execution.configurations.ConfigurationType" resolve="getType" />
                   </node>
                 </node>
               </node>
@@ -2970,34 +2997,5 @@
     <node concept="3uibUv" id="7pREJKpbIlx" role="1zkMxy">
       <ref role="3uigEE" to="uycu:~RuntimeConfigurationProducer" resolve="RuntimeConfigurationProducer" />
     </node>
-    <node concept="3UR2Jj" id="5BgI1pEBdgI" role="lGtFl">
-      <node concept="TUZQ0" id="5BgI1pEBdgL" role="3nqlJM">
-        <property role="TUZQ4" value="denotes the MpsPsiElement's item which is the 'key' of the subclassing producer" />
-        <node concept="zr_56" id="5BgI1pEBdgN" role="zr_5Q">
-          <ref role="zr_51" node="7pREJKpbIlw" resolve="T" />
-        </node>
-      </node>
-      <node concept="TZ5HA" id="5BgI1pEBdhs" role="TZ5H$">
-        <node concept="1dT_AC" id="5BgI1pEBdht" role="1dT_Ay">
-          <property role="1dT_AB" value="Currently extends the deprecated RuntimeConfigurationProducer" />
-        </node>
-      </node>
-      <node concept="TZ5HA" id="5BgI1pEBhte" role="TZ5H$">
-        <node concept="1dT_AC" id="5BgI1pEBhtf" role="1dT_Ay">
-          <property role="1dT_AB" value="To be migrated in 3.5 to the " />
-        </node>
-        <node concept="1dT_AA" id="5BgI1pEB_mc" role="1dT_Ay">
-          <node concept="92FcH" id="5BgI1pEB_mi" role="qph3F">
-            <node concept="TZ5HA" id="5BgI1pEB_mk" role="2XjZqd" />
-            <node concept="VXe08" id="5BgI1pEBJP3" role="92FcQ">
-              <ref role="VXe09" to="feyl:~RunConfigurationProducer" resolve="RunConfigurationProducer" />
-            </node>
-          </node>
-        </node>
-        <node concept="1dT_AC" id="5BgI1pEB_mb" role="1dT_Ay">
-          <property role="1dT_AB" value="" />
-        </node>
-      </node>
-    </node>
   </node>
 </model>
