<?xml version="1.0" encoding="UTF-8"?>
<dependenciesRoot>
  <dependency className="jetbrains.mps.execution.api.configurations.BaseMpsBeforeTaskProvider" file="BaseMpsBeforeTaskProvider.java">
    <classNode dependClassName="com.intellij.execution.BeforeRunTask" />
    <classNode dependClassName="com.intellij.execution.configurations.RunConfiguration" />
    <classNode dependClassName="com.intellij.execution.runners.ExecutionEnvironment" />
    <classNode dependClassName="com.intellij.openapi.actionSystem.DataContext" />
    <classNode dependClassName="com.intellij.openapi.actionSystem.PlatformDataKeys" />
    <classNode dependClassName="com.intellij.openapi.project.Project" />
    <classNode dependClassName="com.intellij.openapi.util.Key" />
    <classNode dependClassName="java.lang.Boolean" />
    <classNode dependClassName="java.lang.ClassCastException" />
    <classNode dependClassName="java.lang.IllegalAccessException" />
    <classNode dependClassName="java.lang.NoSuchMethodException" />
    <classNode dependClassName="java.lang.Object" />
    <classNode dependClassName="java.lang.Override" />
    <classNode dependClassName="java.lang.String" />
    <classNode dependClassName="java.lang.Throwable" />
    <classNode dependClassName="java.lang.reflect.InvocationTargetException" />
    <classNode dependClassName="java.lang.reflect.Method" />
    <classNode dependClassName="jetbrains.mps.internal.collections.runtime.IWhereFilter" />
    <classNode dependClassName="jetbrains.mps.internal.collections.runtime.Sequence" />
    <classNode dependClassName="org.apache.log4j.Level" />
    <classNode dependClassName="org.apache.log4j.LogManager" />
    <classNode dependClassName="org.apache.log4j.Logger" />
    <classNode dependClassName="org.jetbrains.annotations.NotNull" />
    <classNode extendsClassName="com.intellij.execution.BeforeRunTaskProvider" />
  </dependency>
  <dependency className="jetbrains.mps.execution.api.configurations.BaseMpsProducer" file="BaseMpsProducer.java">
    <classNode dependClassName="com.intellij.execution.Location" />
    <classNode dependClassName="com.intellij.execution.RunnerAndConfigurationSettings" />
    <classNode dependClassName="com.intellij.execution.actions.ConfigurationContext" />
    <classNode dependClassName="com.intellij.execution.configurations.ConfigurationFactory" />
    <classNode dependClassName="com.intellij.execution.configurations.ConfigurationType" />
    <classNode dependClassName="com.intellij.execution.configurations.RunConfiguration" />
    <classNode dependClassName="com.intellij.execution.impl.RunManagerImpl" />
    <classNode dependClassName="com.intellij.execution.impl.RunnerAndConfigurationSettingsImpl" />
    <classNode dependClassName="com.intellij.openapi.project.Project" />
    <classNode dependClassName="com.intellij.psi.PsiElement" />
    <classNode dependClassName="java.lang.IllegalStateException" />
    <classNode dependClassName="java.lang.Object" />
    <classNode dependClassName="java.lang.Override" />
    <classNode dependClassName="java.lang.String" />
<<<<<<< HEAD
=======
    <classNode dependClassName="java.util.List" />
>>>>>>> 67946107
    <classNode dependClassName="jetbrains.mps.ide.project.ProjectHelper" />
    <classNode dependClassName="jetbrains.mps.internal.collections.runtime.Sequence" />
    <classNode dependClassName="jetbrains.mps.plugins.runconfigs.MPSLocation" />
    <classNode dependClassName="jetbrains.mps.plugins.runconfigs.MPSPsiElement" />
    <classNode dependClassName="jetbrains.mps.project.MPSProject" />
    <classNode dependClassName="jetbrains.mps.smodel.ModelAccessHelper" />
    <classNode dependClassName="jetbrains.mps.util.Computable" />
    <classNode dependClassName="jetbrains.mps.util.EqualUtil" />
    <classNode dependClassName="org.apache.log4j.Level" />
    <classNode dependClassName="org.apache.log4j.LogManager" />
    <classNode dependClassName="org.apache.log4j.Logger" />
    <classNode dependClassName="org.jetbrains.annotations.NonNls" />
    <classNode dependClassName="org.jetbrains.annotations.NotNull" />
    <classNode dependClassName="org.jetbrains.annotations.Nullable" />
    <classNode extendsClassName="com.intellij.execution.junit.RuntimeConfigurationProducer" />
  </dependency>
  <dependency className="jetbrains.mps.execution.api.configurations.BaseMpsRunConfiguration" file="BaseMpsRunConfiguration.java">
    <classNode dependClassName="com.intellij.execution.configurations.ConfigurationFactory" />
    <classNode dependClassName="com.intellij.execution.executors.DefaultRunExecutor" />
    <classNode dependClassName="com.intellij.openapi.project.Project" />
    <classNode dependClassName="java.lang.Override" />
    <classNode dependClassName="java.lang.String" />
    <classNode extendsClassName="com.intellij.execution.configurations.LocatableConfiguration" />
    <classNode extendsClassName="com.intellij.execution.configurations.RunConfigurationBase" />
  </dependency>
  <dependency className="jetbrains.mps.execution.api.configurations.ConsoleCreator" file="ConsoleCreator.java">
    <classNode dependClassName="com.intellij.execution.impl.ConsoleViewImpl" />
    <classNode dependClassName="com.intellij.openapi.project.Project" />
  </dependency>
  <dependency className="jetbrains.mps.execution.api.configurations.ConsoleProcessListener" file="ConsoleProcessListener.java">
    <classNode dependClassName="com.intellij.execution.process.ProcessEvent" />
    <classNode dependClassName="com.intellij.execution.process.ProcessOutputTypes" />
    <classNode dependClassName="com.intellij.execution.ui.ConsoleView" />
    <classNode dependClassName="com.intellij.execution.ui.ConsoleViewContentType" />
    <classNode dependClassName="com.intellij.openapi.util.Key" />
    <classNode dependClassName="java.lang.Override" />
    <classNode extendsClassName="com.intellij.execution.process.ProcessAdapter" />
  </dependency>
  <dependency className="jetbrains.mps.execution.api.configurations.DefaultExecutionConsole" file="DefaultExecutionConsole.java">
    <classNode dependClassName="java.lang.Override" />
    <classNode dependClassName="javax.swing.JComponent" />
    <classNode dependClassName="jetbrains.mps.baseLanguage.closures.runtime._FunctionTypes" />
    <classNode dependClassName="org.jetbrains.annotations.Nullable" />
    <classNode extendsClassName="com.intellij.execution.ui.ExecutionConsole" />
  </dependency>
  <dependency className="jetbrains.mps.execution.api.configurations.DefaultExecutionResult" file="DefaultExecutionResult.java">
    <classNode dependClassName="com.intellij.execution.process.ProcessHandler" />
    <classNode dependClassName="com.intellij.execution.ui.ExecutionConsole" />
    <classNode dependClassName="com.intellij.openapi.actionSystem.AnAction" />
    <classNode dependClassName="java.lang.Override" />
    <classNode dependClassName="org.jetbrains.annotations.NotNull" />
    <classNode extendsClassName="com.intellij.execution.ExecutionResult" />
  </dependency>
</dependenciesRoot>
<|MERGE_RESOLUTION|>--- conflicted
+++ resolved
@@ -41,10 +41,7 @@
     <classNode dependClassName="java.lang.Object" />
     <classNode dependClassName="java.lang.Override" />
     <classNode dependClassName="java.lang.String" />
-<<<<<<< HEAD
-=======
     <classNode dependClassName="java.util.List" />
->>>>>>> 67946107
     <classNode dependClassName="jetbrains.mps.ide.project.ProjectHelper" />
     <classNode dependClassName="jetbrains.mps.internal.collections.runtime.Sequence" />
     <classNode dependClassName="jetbrains.mps.plugins.runconfigs.MPSLocation" />
